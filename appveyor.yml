---
version: '{branch}-{build}'
skip_tags: true
shallow_clone: true
max_jobs: 1
image:
  - Visual Studio 2017
  - Ubuntu2004

configuration:
  - release-fastbuild
  - release
#  - debug

platform:
# Disable x86 builds since we only get one concurrent build on AppVeyor and x86
# failures will be caught by Jenkins.
#  - x86
  - x64


matrix:
  exclude:
    # Ubuntu doesn't support "release-fastbuild".
    - image: Ubuntu2004
      configuration: release-fastbuild
    # We only want "release-fastbuild" for Windows since "release" consumes too
    # much memory due to link-time code generation / whole-program optimization.
    - image: Visual Studio 2017
      configuration: release

skip_commits:
  files:
    - doc/
    - .travis.yml
    - LICENSE
    - README
    - README.md
    - CHANGELOG
    - COPYING
    - CODE_OF_CONDUCT.md

for:

########## UBUNTU SPECIFIC CONFIGURATION ##########

-
  matrix:
    only:
      - image: Ubuntu2004

  clone_folder: /home/appveyor/projects/mixxx

  cache:
    - /home/appveyor/.ccache

  install:
    - sudo apt update
    - sudo apt -y install
      ccache
      cmake
      libavcodec-dev
      libavformat-dev
      libavutil-dev
      libchromaprint-dev
      libflac-dev
      libid3tag0-dev
      liblilv-dev
      libmad0-dev
      libmodplug-dev
      libmp3lame-dev
      libopus-dev
      libopusfile-dev
      libportmidi-dev
      libprotobuf-dev
      libqt5opengl5-dev
      libqt5sql5-sqlite
      libqt5svg5-dev
      libqt5x11extras5-dev
      librubberband-dev
      libshout3-dev
      libsndfile1-dev
      libsoundtouch-dev
      libsqlite3-dev
      libswresample-dev
      libtag1-dev
      libupower-glib-dev
      libusb-1.0-0-dev
      libwavpack-dev
      portaudio19-dev
      protobuf-compiler
      qt5-default
      qtdeclarative5-dev
      qt5keychain-dev
      qtscript5-dev
      xsltproc

  before_build:
     # Limit cache size to 100 MB
    - ccache -M 100M
    - ccache -c
    - ccache -s

  build_script:
    - export CMAKE_BUILD_PARALLEL_LEVEL="$(nproc)"
    - mkdir cmake_build
    - cd cmake_build
    - cmake
      -L
      -DFFMPEG=ON
      -DHSS1394=OFF
      -DLOCALECOMPARE=ON
      -DMAD=ON
      -DMODPLUG=ON
      -DOPUS=ON
      -DWAVPACK=ON
      ..
    - cmake --build .
    - sudo cmake --build . --target install

  test_script:
    - export CTEST_OUTPUT_ON_FAILURE=1
    - xvfb-run -- ctest -T test --no-compress-output
    - xvfb-run -- cmake --build . --target benchmark

  after_test:
    - xsltproc -o ctest-to-junit-results.xml ../cmake/ctest-to-junit.xsl Testing/*/Test.xml
    - curl -F 'file=@ctest-to-junit-results.xml' "https://ci.appveyor.com/api/testresults/junit/$APPVEYOR_JOB_ID"

<<<<<<< HEAD
-
  matrix:
    only:
      - image: Ubuntu1804

  clone_folder: /home/appveyor/projects/mixxx

  cache:
    - /home/appveyor/.ccache

  install:
    - sudo apt-get update
    - sudo apt-get -y install
      ccache
      libavformat-dev
      libchromaprint-dev
      libfaad-dev
      libflac-dev
      libid3tag0-dev
      liblilv-dev
      libmad0-dev
      libmodplug-dev
      libmp3lame-dev
      libmp4v2-dev
      libopus-dev
      libopusfile-dev
      libportmidi-dev
      libprotobuf-dev
      libqt5opengl5-dev
      libqt5sql5-sqlite
      libqt5svg5-dev
      libqt5x11extras5-dev
      librubberband-dev
      libshout3-dev
      libsndfile1-dev
      libsoundtouch-dev
      libsqlite3-dev
      libtag1-dev
      libupower-glib-dev
      libusb-1.0-0-dev
      libwavpack-dev
      portaudio19-dev
      protobuf-compiler
      python3-pip
      qt5-default
      qtdeclarative5-dev
      qt5keychain-dev
      qtscript5-dev
      xsltproc
    - sudo pip3 install cmake

  before_build:
     # Limit cache size to 100 MB
    - ccache -M 100M
    - ccache -c
    - ccache -s

  build_script:
    - export CMAKE_BUILD_PARALLEL_LEVEL="$(nproc)"
    - mkdir cmake_build
    - cd cmake_build
    - cmake
      -L
      -DFAAD=ON
      -DHSS1394=OFF
      -DLOCALECOMPARE=ON
      -DMAD=ON
      -DMODPLUG=ON
      -DOPUS=ON
      -DWAVPACK=ON
      ..
    - cmake --build .
    - sudo cmake --build . --target install

  test_script:
    - export CTEST_OUTPUT_ON_FAILURE=1
    - xvfb-run -- ctest -T test --no-compress-output
    - xvfb-run -- cmake --build . --target benchmark

  after_test:
    - xsltproc -o ctest-to-junit-results.xml ../cmake/ctest-to-junit.xsl Testing/*/Test.xml
    - curl -F 'file=@ctest-to-junit-results.xml' "https://ci.appveyor.com/api/testresults/junit/$APPVEYOR_JOB_ID"

=======
>>>>>>> 3658fb1d
########## END UBUNTU SPECIFIC CONFIGURATION ##########

########## WINDOWS SPECIFIC CONFIGURATION ##########

-
  matrix:
    only:
      - image: Visual Studio 2017
    fast_finish: false     # set this flag to true to immediately finish build once one of the jobs fails.

  init:
    - git config --global core.autocrlf input
# Uncomment the following line to show RDP info at beginning of job
#    - ps: iex ((new-object net.webclient).DownloadString('https://raw.githubusercontent.com/appveyor/ci/master/scripts/enable-rdp.ps1'))

  clone_folder: c:\projects\mixxx

  cache:
    - C:\mixxx-buildserver
    - C:\Users\appveyor\clcache

  environment:
    ENVIRONMENTS_URL: https://downloads.mixxx.org/builds/buildserver/2.3.x-windows/
    ENVIRONMENTS_PATH: C:\mixxx-buildserver
    MSVC_PATH: "C:\\Program Files (x86)\\Microsoft Visual Studio\\2017\\Community"
    PATH: 'C:\Python37-x64;C:\Python37-x64\Scripts;%PATH%'


  install:
    - set /P ENVIRONMENT_NAME=<build/windows/golden_environment
    - set ENVIRONMENT_NAME=%%ENVIRONMENT_NAME:PLATFORM=%platform%%%
    - set ENVIRONMENT_NAME=%%ENVIRONMENT_NAME:CONFIGURATION=%configuration%%%
    - set WINLIB_PATH=%ENVIRONMENTS_PATH%\%ENVIRONMENT_NAME%
    - IF EXIST %WINLIB_PATH% (
        echo Using cached environment %WINLIB_PATH%...
      ) else (
        mkdir %ENVIRONMENTS_PATH% &
        echo Downloading environment %ENVIRONMENT_NAME%... &&
        curl -fsS -L -o%ENVIRONMENTS_PATH%\%ENVIRONMENT_NAME%.zip %ENVIRONMENTS_URL%/%ENVIRONMENT_NAME%.zip &&
        echo Unpacking environment %ENVIRONMENT_NAME% to %ENVIRONMENTS_PATH%... &&
        7z -o%ENVIRONMENTS_PATH% x %ENVIRONMENTS_PATH%\%ENVIRONMENT_NAME%.zip || exit 1
      )
    - choco install ninja
    - python -m pip install git+https://github.com/frerich/clcache.git

  before_build:
    - FOR /D %%G IN (%WINLIB_PATH%\Qt-*) DO SET QT_PATH=%%G
    - IF "%QT_PATH%" EQU "" (
        echo QT not found on %WINLIB_PATH%
      )
    # Remove C:\Program Files\Git\usr\bin from the PATH
    - set PATH=%PATH:C:\Program Files\Git\usr\bin;=%
    - set CMAKE_BUILD_PARALLEL_LEVEL=%NUMBER_OF_CORES%
    - call "%MSVC_PATH%\VC\Auxiliary\Build\vcvarsall.bat" x64
    - cd %APPVEYOR_BUILD_FOLDER%
     # Limit cache size to 100 MB
    - clcache -M 100000000
    - clcache -c
    - clcache -s
    # Improve clcache performance
    - set CLCACHE_SERVER=1
    - set CLCACHE_HARDLINK=1
    - IF [%APPVEYOR_PULL_REQUEST_HEAD_REPO_BRANCH%] == [] (
        set "MIXXX_PACKAGE_NAME=mixxx-%APPVEYOR_REPO_BRANCH:/=-%-%APPVEYOR_REPO_COMMIT%"
      ) else (
        set "MIXXX_PACKAGE_NAME=mixxx-pr-%APPVEYOR_PULL_REQUEST_NUMBER%-%APPVEYOR_PULL_REQUEST_HEAD_REPO_BRANCH:/=-%-%APPVEYOR_REPO_COMMIT%"
      )
    - ps: Start-Process clcache-server

  build_script:
    - mkdir cmake_build
    - cd cmake_build
    - cmake
      -L
      -DCPACK_PACKAGE_FILE_NAME=%MIXXX_PACKAGE_NAME%
      -DCMAKE_BUILD_TYPE=Release
      -DCMAKE_INSTALL_PREFIX=C:\mixxx
      -DCMAKE_PREFIX_PATH=%WINLIB_PATH%;%QT_PATH%
      -DMEDIAFOUNDATION=ON
      -DOPUS=ON
      -DLOCALECOMPARE=ON
      -DSTATIC_DEPS=ON
      -G "Ninja"
      ..
    - cmake --build .
    - cmake --build . --target install
    # Generate WIX installer
    - cpack -G "WIX"

  test_script:
    # Calling mixxx-test under bash to have standard output and use stdbuf to
    # unbuffer standard & error output
    - set CTEST_OUTPUT_ON_FAILURE=1
    - ctest -C "Release" -T test --no-compress-output
    - cmake --build . --target benchmark

  after_test:
    # Found at https://help.appveyor.com/discussions/suggestions/5298-support-ctest-xml-test-results
    - ps: |
        $ctest_xml = Get-ChildItem -Path Testing\*\Test.xml
        $ctest_to_junit_xsl = Get-ChildItem -Path ..\cmake\ctest-to-junit.xsl
        $XSLInputElement = New-Object System.Xml.Xsl.XslCompiledTransform
        $XSLInputElement.Load($ctest_to_junit_xsl)
        $XSLInputElement.Transform((Resolve-Path $ctest_xml), (Join-Path (Resolve-Path .) "ctest-to-junit-results.xml"))
        $wc = New-Object 'System.Net.WebClient'
        $wc.UploadFile("https://ci.appveyor.com/api/testresults/junit/$($env:APPVEYOR_JOB_ID)", (Resolve-Path .\ctest-to-junit-results.xml))


  artifacts:
    - path: 'cmake_build/*.exe'
    - path: 'cmake_build/*.msi'

  on_finish:
    # Uncomment the following line if you don't want the build VM to be destroyed
    # and be able to RDP on it until a special “lock” file on VM desktop is deleted
    # The RDP session is limited by overall build time (60 min).
    # - ps: $blockRdp = $true; iex ((new-object net.webclient).DownloadString('https://raw.githubusercontent.com/appveyor/ci/master/scripts/enable-rdp.ps1'))

########## END WINDOWS SPECIFIC CONFIGURATION ##########


on_success:
  - echo "*** SUCCESS ***"

on_failure:
  - echo "*** FAILURE ***"

on_finish:
  - echo "*** DONE ***"

deploy:
  - provider: Environment
    name: downloads.mixxx.org

notifications:
  - provider: Webhook
    url: https://mixxx.zulipchat.com/api/v1/messages
    method: POST
    content_type: application/x-www-form-urlencoded
    headers:
      Authorization:
        secure: 95cbVBcC4rogjE5VNdhuYm8cnjPF8+7SeQXySqcxAqrFZxK+/Kcn3Q2hRb2iZfUEKZ+EdCYwx7EbpZdSiZc5goAuJT+/QXXT/Ls+fzc+eSy4Sz1Ic5t2BjLhmYZLdnBL3uIVceNSb8GzYPQx0+xy7g==
    on_build_success: true
    on_build_failure: true
    on_build_status_changed: true
    body: "type=stream&to=appveyor&subject={{projectName}} Build {{buildVersion}} {{status}}&content=Build {{buildVersion}} {{status}}{{#isPullRequest}} (PR #{{pullRequestId}}) {{/isPullRequest}}{{#failed}} :cross_mark:{{/failed}}{{#passed}} :check_mark:{{/passed}} {{buildUrl}}"<|MERGE_RESOLUTION|>--- conflicted
+++ resolved
@@ -59,89 +59,6 @@
     - sudo apt -y install
       ccache
       cmake
-      libavcodec-dev
-      libavformat-dev
-      libavutil-dev
-      libchromaprint-dev
-      libflac-dev
-      libid3tag0-dev
-      liblilv-dev
-      libmad0-dev
-      libmodplug-dev
-      libmp3lame-dev
-      libopus-dev
-      libopusfile-dev
-      libportmidi-dev
-      libprotobuf-dev
-      libqt5opengl5-dev
-      libqt5sql5-sqlite
-      libqt5svg5-dev
-      libqt5x11extras5-dev
-      librubberband-dev
-      libshout3-dev
-      libsndfile1-dev
-      libsoundtouch-dev
-      libsqlite3-dev
-      libswresample-dev
-      libtag1-dev
-      libupower-glib-dev
-      libusb-1.0-0-dev
-      libwavpack-dev
-      portaudio19-dev
-      protobuf-compiler
-      qt5-default
-      qtdeclarative5-dev
-      qt5keychain-dev
-      qtscript5-dev
-      xsltproc
-
-  before_build:
-     # Limit cache size to 100 MB
-    - ccache -M 100M
-    - ccache -c
-    - ccache -s
-
-  build_script:
-    - export CMAKE_BUILD_PARALLEL_LEVEL="$(nproc)"
-    - mkdir cmake_build
-    - cd cmake_build
-    - cmake
-      -L
-      -DFFMPEG=ON
-      -DHSS1394=OFF
-      -DLOCALECOMPARE=ON
-      -DMAD=ON
-      -DMODPLUG=ON
-      -DOPUS=ON
-      -DWAVPACK=ON
-      ..
-    - cmake --build .
-    - sudo cmake --build . --target install
-
-  test_script:
-    - export CTEST_OUTPUT_ON_FAILURE=1
-    - xvfb-run -- ctest -T test --no-compress-output
-    - xvfb-run -- cmake --build . --target benchmark
-
-  after_test:
-    - xsltproc -o ctest-to-junit-results.xml ../cmake/ctest-to-junit.xsl Testing/*/Test.xml
-    - curl -F 'file=@ctest-to-junit-results.xml' "https://ci.appveyor.com/api/testresults/junit/$APPVEYOR_JOB_ID"
-
-<<<<<<< HEAD
--
-  matrix:
-    only:
-      - image: Ubuntu1804
-
-  clone_folder: /home/appveyor/projects/mixxx
-
-  cache:
-    - /home/appveyor/.ccache
-
-  install:
-    - sudo apt-get update
-    - sudo apt-get -y install
-      ccache
       libavformat-dev
       libchromaprint-dev
       libfaad-dev
@@ -171,13 +88,11 @@
       libwavpack-dev
       portaudio19-dev
       protobuf-compiler
-      python3-pip
       qt5-default
       qtdeclarative5-dev
       qt5keychain-dev
       qtscript5-dev
       xsltproc
-    - sudo pip3 install cmake
 
   before_build:
      # Limit cache size to 100 MB
@@ -191,7 +106,7 @@
     - cd cmake_build
     - cmake
       -L
-      -DFAAD=ON
+      -DFFMPEG=ON
       -DHSS1394=OFF
       -DLOCALECOMPARE=ON
       -DMAD=ON
@@ -211,8 +126,6 @@
     - xsltproc -o ctest-to-junit-results.xml ../cmake/ctest-to-junit.xsl Testing/*/Test.xml
     - curl -F 'file=@ctest-to-junit-results.xml' "https://ci.appveyor.com/api/testresults/junit/$APPVEYOR_JOB_ID"
 
-=======
->>>>>>> 3658fb1d
 ########## END UBUNTU SPECIFIC CONFIGURATION ##########
 
 ########## WINDOWS SPECIFIC CONFIGURATION ##########
