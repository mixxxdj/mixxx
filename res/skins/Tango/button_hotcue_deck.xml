<!--
Description:
  A HotCue button for regular decks only.
  Left-click activates/recalls HotCue, right-click deletes it.
  Can be squeezed to make room for more deck controls, or star rating widget.
Variables:
  group : [ChannelN]
  HotCue: hotcue number
-->
<Template>
  <HotcueButton>
    <TooltipId>hotcue</TooltipId>
    <ObjectName>HotcueButton</ObjectName>
    <MinimumSize>15,24</MinimumSize>
    <MaximumSize>23,24</MaximumSize>
    <SizePolicy>me,f</SizePolicy>
<<<<<<< HEAD
    <NumberStates>3</NumberStates>
=======
    <Group><Variable name="group"/></Group>
    <Hotcue><Variable name="HotCue"/></Hotcue>
    <NumberStates>2</NumberStates>
>>>>>>> 8122e7eb
    <State>
      <Number>0</Number>
      <Text><Variable name="HotCue"/></Text>
      <Alignment>center</Alignment>
    </State>
    <State>
      <Number>1</Number>
      <Text><Variable name="HotCue"/></Text>
      <Alignment>center</Alignment>
    </State>
<<<<<<< HEAD
    <State>
      <Number>2</Number>
      <Text><Variable name="HotCue"/></Text>
      <Alignment>center</Alignment>
    </State>
    <Connection>
      <ConfigKey><Variable name="group"/>,hotcue_<Variable name="HotCue"/>_activate</ConfigKey>
      <ButtonState>LeftButton</ButtonState>
    </Connection>
    <Connection>
      <ConfigKey><Variable name="group"/>,hotcue_<Variable name="HotCue"/>_clear</ConfigKey>
      <ButtonState>RightButton</ButtonState>
    </Connection>
    <Connection>
      <ConfigKey><Variable name="group"/>,hotcue_<Variable name="HotCue"/>_enabled</ConfigKey>
      <ConnectValueFromWidget>false</ConnectValueFromWidget>
    </Connection>
    <Connection>
      <ConfigKey><Variable name="group"/>,hotcue_<Variable name="HotCue"/>_color_id</ConfigKey>
      <BindProperty>highlight</BindProperty>
    </Connection>
  </PushButton>
=======
  </HotcueButton>
>>>>>>> 8122e7eb
</Template><|MERGE_RESOLUTION|>--- conflicted
+++ resolved
@@ -14,13 +14,9 @@
     <MinimumSize>15,24</MinimumSize>
     <MaximumSize>23,24</MaximumSize>
     <SizePolicy>me,f</SizePolicy>
-<<<<<<< HEAD
-    <NumberStates>3</NumberStates>
-=======
     <Group><Variable name="group"/></Group>
     <Hotcue><Variable name="HotCue"/></Hotcue>
-    <NumberStates>2</NumberStates>
->>>>>>> 8122e7eb
+    <NumberStates>3</NumberStates>
     <State>
       <Number>0</Number>
       <Text><Variable name="HotCue"/></Text>
@@ -31,7 +27,6 @@
       <Text><Variable name="HotCue"/></Text>
       <Alignment>center</Alignment>
     </State>
-<<<<<<< HEAD
     <State>
       <Number>2</Number>
       <Text><Variable name="HotCue"/></Text>
@@ -53,8 +48,5 @@
       <ConfigKey><Variable name="group"/>,hotcue_<Variable name="HotCue"/>_color_id</ConfigKey>
       <BindProperty>highlight</BindProperty>
     </Connection>
-  </PushButton>
-=======
   </HotcueButton>
->>>>>>> 8122e7eb
 </Template>