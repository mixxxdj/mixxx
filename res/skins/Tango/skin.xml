--- conflicted
+++ resolved
@@ -219,17 +219,7 @@
 <!--  Knob range in degrees. Values beyond -150/150 might interfere with some knob labels -->
     <SetVariable name="PotiMinAngle">-130</SetVariable>
     <SetVariable name="PotiMaxAngle">130</SetVariable>
-<<<<<<< HEAD
-  
-=======
-
-    <SetVariable name="SignalColor_12">#5EBAFF</SetVariable>
-    <SetVariable name="SignalBgColor_12">#001D33</SetVariable>
-
-    <SetVariable name="SignalColor_34">#DF4DF0</SetVariable>
-    <SetVariable name="SignalBgColor_34">#3A0440</SetVariable>
-
->>>>>>> 37f66213
+
     <SetVariable name="SignalRGBLowColor">#ff2a00</SetVariable>
     <SetVariable name="SignalRGBMidColor">#33f600</SetVariable>
     <SetVariable name="SignalRGBHighColor">#332acc</SetVariable>
