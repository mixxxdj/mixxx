--- conflicted
+++ resolved
@@ -1931,21 +1931,6 @@
   margin: 0px;
   padding: 0px;
   background-color: #1e1e1e;
-}
-
-<<<<<<< HEAD
-#SpinnyMini {
-  background-color: transparent;
-=======
-#SpinnyCoverLeft {
-  qproperty-layoutAlignment: 'AlignRight';
-  margin-left: 3px;
-}
-
-#SpinnyCoverRight {
-  qproperty-layoutAlignment: 'AlignLeft';
-  margin-right: 3px;
->>>>>>> 1e193407
 }
 
 /*################################################################
@@ -2376,17 +2361,7 @@
     font-weight: bold;
   }
 
-<<<<<<< HEAD
-  /* Colored highlight for action buttons:
-  - Purge
-  - Unhide buttons
-  - Enable AutoDJ
-  - Analyze	*/
-  QPushButton#btnPurge:hover,
-  QPushButton#btnUnhide:hover,
-=======
   /* 'Enable AutoDJ' button	*/
->>>>>>> 1e193407
   QPushButton#pushButtonAutoDJ:hover,
   QPushButton#pushButtonAnalyze:hover {
     border: 1px solid #ff6600;
