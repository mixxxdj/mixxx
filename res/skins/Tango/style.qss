--- conflicted
+++ resolved
@@ -22,7 +22,6 @@
 WNumber,
 WTrackProperty,
 WBeatSpinBox,
-<<<<<<< HEAD
 WEffectSelector, WEffectSelector QAbstractScrollArea,
 WSearchLineEdit,
 WPushButton,
@@ -39,9 +38,6 @@
 #LibraryContainer QMenu QCheckBox,
 QToolTip,
 #LibraryContainer QHeaderView {
-=======
-WEffectSelector, WEffectSelector QAbstractItemView {
->>>>>>> 634b3376
   font-family: Ubuntu;
   font-weight: normal;
 }
@@ -2496,18 +2492,8 @@
     border-image: none;
     background-color: #333;
   }
-<<<<<<< HEAD
 /* Text label of branch item */
 #LibraryContainer QTreeView::item:selected {
-=======
-/* ToDo Style branch icons
-QTreeView::item:indicator {
-  qproperty-iconSize: 40px;
-  qproperty-icon: url(skin:/buttons/btn_lib_clear_search.svg);
-  background-color: green;
-  } */
-QTreeView::item:selected {
->>>>>>> 634b3376
   border-image: none;
   background-image: none;
   background-color: #333;
