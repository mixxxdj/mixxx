--- conflicted
+++ resolved
@@ -15,13 +15,9 @@
     <MinimumSize>14,18</MinimumSize>
     <MaximumSize>20,18</MaximumSize>
     <SizePolicy>me,f</SizePolicy>
-<<<<<<< HEAD
-    <NumberStates>3</NumberStates>
-=======
     <Group><Variable name="group"/></Group>
     <Hotcue><Variable name="HotCue"/></Hotcue>
-    <NumberStates>2</NumberStates>
->>>>>>> 8122e7eb
+    <NumberStates>3</NumberStates>
     <State>
       <Number>0</Number>
       <Text><Variable name="HotCue"/></Text>
@@ -32,7 +28,6 @@
       <Text><Variable name="HotCue"/></Text>
       <Alignment>center</Alignment>
     </State>
-<<<<<<< HEAD
     <State>
       <Number>2</Number>
       <Text><Variable name="HotCue"/></Text>
@@ -50,8 +45,5 @@
       <ConfigKey><Variable name="group"/>,hotcue_<Variable name="HotCue"/>_enabled</ConfigKey>
       <ConnectValueFromWidget>false</ConnectValueFromWidget>
     </Connection>
-  </PushButton>
-=======
   </HotcueButton>
->>>>>>> 8122e7eb
 </Template>