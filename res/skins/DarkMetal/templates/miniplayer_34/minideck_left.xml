<!DOCTYPE template>

<Template>
		
			<!--
			********************************************************************
			ROW: Smaller Wave + small buttons:
			********************************************************************
			-->			
			
			<WidgetGroup>
				<ObjectName>MiniDeck<Variable name="audiochannel"/></ObjectName>
			    <BackPath>gfx_hifi/background_miniplayer.svg</BackPath>
				<MinimumSize>1,45</MinimumSize>
				<SizePolicy>me,f</SizePolicy>
				<Layout>horizontal</Layout>				
				<Children>
				
					<WidgetGroup><!-- Design only: For creating an vertical separator line -->
					<ObjectName>VerticalLineDarker50</ObjectName>
					<BackPath>gfx_hifi/background_vertical_line_darker_50.svg</BackPath>
					<MinimumSize>1,35</MinimumSize>
					<SizePolicy>f,me</SizePolicy>
					<Layout>horizontal</Layout>				
					<Children></Children>
					</WidgetGroup>
					
					<!--
					**********************************************
					Button - Minimize / Expand the other Deck:
					**********************************************
					-->				
					
					<PushButton>
					<NumberStates>2</NumberStates>
					<State>
					<Number>0</Number>
					<Pressed>skin:graphics/btn_expand_deck_<Variable name="audiochannel"/>_pressed.svg</Pressed>
					<Unpressed>skin:graphics/btn_expand_deck_<Variable name="audiochannel"/>_pressed.svg</Unpressed>
					</State>
					<State>
					<Number>1</Number>
					<Pressed>skin:graphics/btn_expand_deck_<Variable name="audiochannel"/>.svg</Pressed>
					<Unpressed>skin:graphics/btn_expand_deck_<Variable name="audiochannel"/>.svg</Unpressed>
					</State>
					<Connection>
					<ConfigKey>[DarkMetal],mini_deck<Variable name="minidecktohide"/>_show</ConfigKey>    
					<ButtonState>LeftButton</ButtonState>
					</Connection>
					</PushButton>					
				
					<WidgetGroup><!-- Design only: For creating an vertical separator line -->
					<ObjectName>VerticalLineDarker50</ObjectName>
					<BackPath>gfx_hifi/background_vertical_line_darker_50.svg</BackPath>
					<MinimumSize>1,35</MinimumSize>
					<SizePolicy>f,me</SizePolicy>
					<Layout>horizontal</Layout>				
					<Children></Children>
					</WidgetGroup>					
					
					<WidgetGroup>
					<ObjectName>MiniTextsArea</ObjectName>
<<<<<<< HEAD
					<BackPath>gfx_hifi/background_miniplayer_digital.svg</BackPath>
=======
					<BackPath>skin:graphics/background_miniplayer_digital.svg</BackPath> <!-- For color process -->
>>>>>>> ff3b1774
					<MinimumSize>130,45</MinimumSize>
					<SizePolicy>f,f</SizePolicy>
					<Layout>vertical</Layout>				
					<Children>
					
					<WidgetGroup>
					<ObjectName>MiniTextsRow1</ObjectName>
					<MinimumSize>130,22</MinimumSize>
					<SizePolicy>f,f</SizePolicy>
					<Layout>horizontal</Layout>				
					<Children>
					
					<!--
					**********************************************
					Text - Track Title
					**********************************************
					-->							
					
					<TrackProperty>
					<ObjectName>MiniTitle</ObjectName>
					<MinimumSize>80,22</MinimumSize>
					<MaximumSize>80,22</MaximumSize><!-- WARNING: if long text, it pushes the "mixer" layout to the right -->
					<SizePolicy>f,f</SizePolicy>
					<Alignment>left</Alignment>
					<Elide>right</Elide> <!-- Adds "..." -->
					<Property>title</Property>
					<Channel><Variable name="audiochannel"/></Channel>
					</TrackProperty>

					<!--
					**********************************************
					Text - Track BPM
					**********************************************
					-->	
					
					<NumberBpm>
					<ObjectName>MiniBPM</ObjectName>
					<MinimumSize>50,22</MinimumSize>
					<MaximumSize>50,22</MaximumSize><!-- WARNING: if long text, it pushes the "mixer" layout to the right -->
					<SizePolicy>f,f</SizePolicy>
					<Alignment>right</Alignment>
					<Channel><Variable name="audiochannel"/></Channel>
					<NumberOfDigits>1</NumberOfDigits>
					<Connection>
					<ConfigKey>[Channel<Variable name="audiochannel"/>],visual_bpm</ConfigKey>
					</Connection>
					</NumberBpm>

					</Children>
					</WidgetGroup>

					<WidgetGroup>
					<ObjectName>MiniTextsRow2</ObjectName>
					<MinimumSize>130,22</MinimumSize>
					<SizePolicy>f,f</SizePolicy>
					<Layout>horizontal</Layout>				
					<Children>				

					<TrackProperty>
					<ObjectName>MiniArtist</ObjectName>
					<MinimumSize>70,22</MinimumSize>
					<MaximumSize>70,22</MaximumSize><!-- WARNING: if long text, it pushes the "mixer" layout to the right -->
					<SizePolicy>f,f</SizePolicy>
					<Alignment>left</Alignment>
					<Elide>right</Elide> <!-- Adds "..." -->
					<Property>artist</Property>
					<Channel><Variable name="audiochannel"/></Channel>
					</TrackProperty>
						
					<NumberPos>
					<ObjectName>MiniPlayPosition</ObjectName>
					<Channel><Variable name="audiochannel"/></Channel>
					<MinimumSize>60,22</MinimumSize>
					<MaximumSize>60,22</MaximumSize><!-- WARNING: if long text, it pushes the "mixer" layout to the right -->
					<SizePolicy>f,f</SizePolicy>
					<Alignment>right</Alignment>
					<NumberOfDigits>0</NumberOfDigits>
					<Connection>
					<ConfigKey>[Channel<Variable name="audiochannel"/>],playposition</ConfigKey>
					</Connection>
					</NumberPos>

					</Children>
					</WidgetGroup>

					</Children>
					</WidgetGroup>						
			
					<!--
					**********************************************
					Medium Wave display:
					**********************************************
					-->
					
					<WidgetGroup><!-- Design only: For creating an vertical separator line -->
					<ObjectName>VerticalLineDarker50</ObjectName>
					<BackPath>gfx_hifi/background_vertical_line_darker_50.svg</BackPath>
					<MinimumSize>1,35</MinimumSize>
					<SizePolicy>f,me</SizePolicy>
					<Layout>horizontal</Layout>				
					<Children></Children>
					</WidgetGroup>					
				
					<Overview>	
					<MinimumSize>-1,31</MinimumSize>	
					<SizePolicy>me,f</SizePolicy>					
					<Channel><Variable name="audiochannel"/></Channel>
					<BgColor></BgColor>	
					<BgPixmap>skin:graphics/wave_background_medium.svg</BgPixmap> <!-- bg image must be set here, not in "style.qss" -->
					<SignalHighColor>#5f4d75</SignalHighColor><!-- highs - clear -->
					<SignalMidColor>#230d44</SignalMidColor>  <!-- mediums - dark -->
					<SignalLowColor>#180831</SignalLowColor>  <!-- lows - darker -->
					<SignalColor>#7c708f</SignalColor>        <!-- "main wave" -->
					<PlayPosColor>#99ece7f5</PlayPosColor>    <!-- color format: #AARRGGBB -->
					<PlayedOverlayColor>#99684e8c</PlayedOverlayColor> <!-- played wave - color format: #AARRGGBB -->
					<BeatColor>#d8cbec</BeatColor>
					<EndOfTrackColor>#6e4aaa</EndOfTrackColor>					
					<AxesColor>#99580078</AxesColor> <!-- color format: #AARRGGBB -->
					<DefaultMark> <!-- Applies to numbers 1 to 8 -->
					<Align>top</Align>
					<Color>#dbb7ff</Color>
					<TextColor>#ffffff</TextColor>
					<Text> %1 </Text>
					</DefaultMark>
					<MarkRange> <!-- ... -->
					<StartControl>loop_start_position</StartControl>
					<EndControl>loop_end_position</EndControl>
					<EnabledControl>loop_enabled</EnabledControl>
					<Color>#dbb7ff</Color>
					<DisabledColor>#ffffff</DisabledColor>
					</MarkRange>
					<Mark>
						<Control>loop_start_position</Control>
						<Pixmap></Pixmap>
						<Text> START </Text>
						<Align>top</Align>
						<Color>#cb97fb</Color>
						<TextColor>#ffffff</TextColor>
					</Mark>
					<Mark>
						<Control>loop_end_position</Control>
						<Pixmap></Pixmap>
						<Text> END </Text>
						<Align>top</Align>
						<Color>#cb97fb</Color>
						<TextColor>#ffffff</TextColor>
					</Mark>	
					<Mark> <!-- Cue -->
						<Control>cue_point</Control>
						<Pixmap></Pixmap>
						<Text> CUE </Text>
						<Align>top</Align>
						<Color>#cb97fb</Color>
						<TextColor>#ffffff</TextColor>
					</Mark>			
					<Connection>
						<ConfigKey>[Channel<Variable name="audiochannel"/>],playposition</ConfigKey>
						<EmitOnDownPress>false</EmitOnDownPress>
					</Connection>
					</Overview>
					
				
					<WidgetGroup><!-- Design only: For creating an vertical separator line -->
					<ObjectName>VerticalLineDarker50</ObjectName>
					<BackPath>gfx_hifi/background_vertical_line_darker_50.svg</BackPath>
					<MinimumSize>1,35</MinimumSize>
					<SizePolicy>f,me</SizePolicy>
					<Layout>horizontal</Layout>				
					<Children></Children>
					</WidgetGroup>

					<!--
					**********************************************
					Button - Loop music:
					**********************************************
					-->
					
					<PushButton>
						<NumberStates>2</NumberStates>
						<State>
							<Number>0</Number>
							<Pressed>skin:graphics/btn_repeat.svg</Pressed>
							<Unpressed>skin:graphics/btn_repeat.svg</Unpressed>
						</State>
						<State>
							<Number>1</Number>
							<Pressed>skin:graphics/btn_repeat_pressed.svg</Pressed>
							<Unpressed>skin:graphics/btn_repeat_pressed.svg</Unpressed>
						</State>						
						<Connection>
							<ConfigKey>[Channel<Variable name="audiochannel"/>],repeat</ConfigKey>
						</Connection>
					</PushButton>
					
					<!--
					**********************************************
					Button - Eject:
					**********************************************
					-->
					
					<PushButton>
						<NumberStates>1</NumberStates>
						<State>
							<Number>0</Number>
							<Pressed>skin:graphics/btn_eject_pressed.svg</Pressed>
							<Unpressed>skin:graphics/btn_eject.svg</Unpressed>
						</State>						
						<Connection>
							<ConfigKey>[Channel<Variable name="audiochannel"/>],eject</ConfigKey>
							<EmitOnPressAndRelease>true</EmitOnPressAndRelease>
							<ButtonState>LeftButton</ButtonState>
							<ConnectValueToWidget>false</ConnectValueToWidget>
						</Connection>
					</PushButton>
					
					<WidgetGroup><!-- Design only: For creating an vertical separator line -->
					<ObjectName>VerticalLineDarker50</ObjectName>
					<BackPath>gfx_hifi/background_vertical_line_darker_50.svg</BackPath>
					<MinimumSize>1,35</MinimumSize>
					<SizePolicy>f,me</SizePolicy>
					<Layout>horizontal</Layout>				
					<Children></Children>
					</WidgetGroup>

					<WidgetGroup><!-- Desing: Spacer -->
					<MinimumSize>10,35</MinimumSize>
					<MaximumSize>10,35</MaximumSize>
					<SizePolicy>f,me</SizePolicy>
					<Layout>horizontal</Layout>	
					<Children></Children>
					</WidgetGroup>	
									
					<!--
					****************************************
					Buttons - Play
					****************************************
					-->
					
					<PushButton>	
					<NumberStates>2</NumberStates>
					<RightClickIsPushButton>true</RightClickIsPushButton>
					<State>
					<Number>0</Number>
					<Pressed>skin:graphics/btn_play.svg</Pressed>
					<Unpressed>skin:graphics/btn_play.svg</Unpressed>
					</State>
					<State>
					<Number>1</Number>
					<Pressed>skin:graphics/btn_play_pressed.svg</Pressed>
					<Unpressed>skin:graphics/btn_play_pressed.svg</Unpressed>
					</State>
					<Connection>
					<ConfigKey>[Channel<Variable name="audiochannel"/>],play</ConfigKey>
					<ButtonState>LeftButton</ButtonState>
					</Connection>
					<Connection>
					<ConfigKey>[Channel<Variable name="audiochannel"/>],cue_set</ConfigKey>
					<ButtonState>RightButton</ButtonState>
					</Connection>
					<Connection>
					<ConfigKey>[Channel<Variable name="audiochannel"/>],play_indicator</ConfigKey>
					</Connection>
					</PushButton>		

					<!--
					****************************************
					Buttons - Volume
					****************************************
					-->	
					
					<WidgetGroup><!-- Desing: Spacer -->
					<MinimumSize>10,35</MinimumSize>
					<MaximumSize>10,35</MaximumSize>
					<SizePolicy>f,me</SizePolicy>
					<Layout>horizontal</Layout>	
					<Children></Children>
					</WidgetGroup>
					
					<KnobComposed>
					<Size>40f,40f</Size>
					<BackPath>skin:graphics/background_knob1.svg</BackPath>
					<Knob>skin:graphics/pointer_knob1.svg</Knob>
					<MinAngle>-130</MinAngle>
					<MaxAngle>130</MaxAngle>
					<Connection>
					<ConfigKey>[Channel<Variable name="audiochannel"/>],pregain</ConfigKey>
					</Connection>
					</KnobComposed>				
					
					<WidgetGroup>
					<ObjectName>SetArea</ObjectName>
					<MinimumSize>30,45</MinimumSize>
					<SizePolicy>f,f</SizePolicy>
					<Layout>Vertical</Layout>				
					<Children>
					<!--
					**********************************************
					**********************************************
					Visual - Volume level display
					**********************************************
					**********************************************
					-->	

					<VuMeter>	
					<Pos>9,9</Pos>
					<PathVu>skin:graphics/volume_display_small_pressed.svg</PathVu>
					<PathBack>skin:graphics/volume_display_small.svg</PathBack>					
					<Horizontal>false</Horizontal>
					<PeakHoldSize>5</PeakHoldSize>
					<PeakHoldTime>600</PeakHoldTime>
					<PeakFallTime>100</PeakFallTime>
					<PeakFallStep>1</PeakFallStep>
					<Connection>
					<ConfigKey>[Channel<Variable name="audiochannel"/>],VuMeter</ConfigKey>
					</Connection>
					</VuMeter>
	
					<!--
					**********************************************
					Visual - Volume peak indicator
					**********************************************
					-->
					
					<StatusLight><!-- peak indicator -->
					<Pos>9,6</Pos>
					<PathStatusLight>skin:graphics/volume_clipping_small_pressed.svg</PathStatusLight>
					<PathBack>skin:graphics/volume_clipping_small.svg</PathBack>					
					<Connection>
					<ConfigKey>[Channel<Variable name="audiochannel"/>],PeakIndicator</ConfigKey>
					</Connection>
					</StatusLight>
					
					</Children>
					</WidgetGroup>
					
					<WidgetGroup><!-- Design only: For creating an vertical separator line -->
					<ObjectName>VerticalLineDarker50</ObjectName>
					<BackPath>gfx_hifi/background_vertical_line_darker_50.svg</BackPath>
					<MinimumSize>1,35</MinimumSize>
					<SizePolicy>f,me</SizePolicy>
					<Layout>horizontal</Layout>				
					<Children></Children>
					</WidgetGroup>				


			</Children>
			<Connection><!-- Show/Hide the other mini deck, so this one will be expanded -->
			<ConfigKey>[DarkMetal],mini_deck<Variable name="audiochannel"/>_show</ConfigKey>
			<BindProperty>visible</BindProperty>
			</Connection>
			</WidgetGroup>	

</Template><|MERGE_RESOLUTION|>--- conflicted
+++ resolved
@@ -10,7 +10,7 @@
 			
 			<WidgetGroup>
 				<ObjectName>MiniDeck<Variable name="audiochannel"/></ObjectName>
-			    <BackPath>gfx_hifi/background_miniplayer.svg</BackPath>
+			    <BackPath>skin:graphics/background_miniplayer.svg</BackPath>
 				<MinimumSize>1,45</MinimumSize>
 				<SizePolicy>me,f</SizePolicy>
 				<Layout>horizontal</Layout>				
@@ -18,7 +18,7 @@
 				
 					<WidgetGroup><!-- Design only: For creating an vertical separator line -->
 					<ObjectName>VerticalLineDarker50</ObjectName>
-					<BackPath>gfx_hifi/background_vertical_line_darker_50.svg</BackPath>
+					<BackPath>skin:graphics/background_vertical_line_darker_50.svg</BackPath>
 					<MinimumSize>1,35</MinimumSize>
 					<SizePolicy>f,me</SizePolicy>
 					<Layout>horizontal</Layout>				
@@ -51,7 +51,7 @@
 				
 					<WidgetGroup><!-- Design only: For creating an vertical separator line -->
 					<ObjectName>VerticalLineDarker50</ObjectName>
-					<BackPath>gfx_hifi/background_vertical_line_darker_50.svg</BackPath>
+					<BackPath>skin:graphics/background_vertical_line_darker_50.svg</BackPath>
 					<MinimumSize>1,35</MinimumSize>
 					<SizePolicy>f,me</SizePolicy>
 					<Layout>horizontal</Layout>				
@@ -60,11 +60,7 @@
 					
 					<WidgetGroup>
 					<ObjectName>MiniTextsArea</ObjectName>
-<<<<<<< HEAD
-					<BackPath>gfx_hifi/background_miniplayer_digital.svg</BackPath>
-=======
 					<BackPath>skin:graphics/background_miniplayer_digital.svg</BackPath> <!-- For color process -->
->>>>>>> ff3b1774
 					<MinimumSize>130,45</MinimumSize>
 					<SizePolicy>f,f</SizePolicy>
 					<Layout>vertical</Layout>				
@@ -161,7 +157,7 @@
 					
 					<WidgetGroup><!-- Design only: For creating an vertical separator line -->
 					<ObjectName>VerticalLineDarker50</ObjectName>
-					<BackPath>gfx_hifi/background_vertical_line_darker_50.svg</BackPath>
+					<BackPath>skin:graphics/background_vertical_line_darker_50.svg</BackPath>
 					<MinimumSize>1,35</MinimumSize>
 					<SizePolicy>f,me</SizePolicy>
 					<Layout>horizontal</Layout>				
@@ -229,7 +225,7 @@
 				
 					<WidgetGroup><!-- Design only: For creating an vertical separator line -->
 					<ObjectName>VerticalLineDarker50</ObjectName>
-					<BackPath>gfx_hifi/background_vertical_line_darker_50.svg</BackPath>
+					<BackPath>skin:graphics/background_vertical_line_darker_50.svg</BackPath>
 					<MinimumSize>1,35</MinimumSize>
 					<SizePolicy>f,me</SizePolicy>
 					<Layout>horizontal</Layout>				
@@ -282,7 +278,7 @@
 					
 					<WidgetGroup><!-- Design only: For creating an vertical separator line -->
 					<ObjectName>VerticalLineDarker50</ObjectName>
-					<BackPath>gfx_hifi/background_vertical_line_darker_50.svg</BackPath>
+					<BackPath>skin:graphics/background_vertical_line_darker_50.svg</BackPath>
 					<MinimumSize>1,35</MinimumSize>
 					<SizePolicy>f,me</SizePolicy>
 					<Layout>horizontal</Layout>				
@@ -402,7 +398,7 @@
 					
 					<WidgetGroup><!-- Design only: For creating an vertical separator line -->
 					<ObjectName>VerticalLineDarker50</ObjectName>
-					<BackPath>gfx_hifi/background_vertical_line_darker_50.svg</BackPath>
+					<BackPath>skin:graphics/background_vertical_line_darker_50.svg</BackPath>
 					<MinimumSize>1,35</MinimumSize>
 					<SizePolicy>f,me</SizePolicy>
 					<Layout>horizontal</Layout>				
