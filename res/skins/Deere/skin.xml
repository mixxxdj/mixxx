<!DOCTYPE skin>
<skin>
  <manifest>
    <title>Deere</title>
    <author>RJ Ryan, S.Brandt</author>
    <version>2.1.0.01</version>
    <description>A flexible skin.</description>
    <language>en</language>
    <license>Creative Commons Attribution, Share-Alike 3.0 Unported</license>
    <attributes>
      <attribute config_key="[Master],num_decks">4</attribute>
      <attribute config_key="[Master],num_samplers">16</attribute>
      <attribute config_key="[Master],num_preview_decks">1</attribute>
      <attribute config_key="[Library],show_library">1</attribute>

      <!--Skin settings-->
      <attribute persist="true" config_key="[Deere],show_parallel_waveforms">1</attribute>
      <attribute persist="true" config_key="[Microphone],show_microphone">0</attribute>
      <attribute persist="true" config_key="[PreviewDeck],show_previewdeck">0</attribute>

      <attribute persist="true" config_key="[Master],show_4decks">0</attribute>
      <attribute persist="true" config_key="[Master],show_4effectunits">0</attribute>
      <attribute persist="true" config_key="[Master],show_coverart">1</attribute>
      <attribute persist="true" config_key="[Master],show_spinnies">0</attribute>
      <attribute persist="true" config_key="[Deere],show_starrating">0</attribute>
      <attribute persist="true" config_key="[Deere],show_track_info">1</attribute>
      <attribute persist="true" config_key="[Deere],show_bpm_info">1</attribute>
      <attribute persist="true" config_key="[Deere],show_more_hotcues">0</attribute>

      <attribute persist="true" config_key="[Master],show_mixer">1</attribute>
      <attribute persist="true" config_key="[Deere],show_crossfader">1</attribute>
      <attribute persist="true" config_key="[Master],show_eqs">1</attribute>
      <attribute persist="true" config_key="[Master],show_killswitches">0</attribute>
      <attribute persist="true" config_key="[Master],show_faders">1</attribute>
      <attribute persist="true" config_key="[VinylControl],show_vinylcontrol">0</attribute>

      <attribute persist="true" config_key="[Samplers],show_samplers">1</attribute>
      <attribute persist="true" config_key="[Samplers],show_expanded">0</attribute>

      <attribute persist="true" config_key="[EffectRack1],show">1</attribute>
      <attribute persist="true" config_key="[Master],show_superknobs">0</attribute>
      <attribute persist="true" config_key="[Library],show_icon_text">1</attribute>
<<<<<<< HEAD
=======

      <!--Disable hidden effect routing Buttons-->
      <attribute persist="false" config_key="[EffectRack1_EffectUnit1],group_[MasterOutput]_enable">0</attribute>
      <attribute persist="false" config_key="[EffectRack1_EffectUnit1],group_[BusLeft]_enable">0</attribute>
      <attribute persist="false" config_key="[EffectRack1_EffectUnit1],group_[BusCenter]_enable">0</attribute>
      <attribute persist="false" config_key="[EffectRack1_EffectUnit1],group_[BusRight]_enable">0</attribute>
      <attribute persist="false" config_key="[EffectRack1_EffectUnit1],group_[BusTalkover]_enable">0</attribute>
      <attribute persist="false" config_key="[EffectRack1_EffectUnit2],group_[MasterOutput]_enable">0</attribute>
      <attribute persist="false" config_key="[EffectRack1_EffectUnit2],group_[BusLeft]_enable">0</attribute>
      <attribute persist="false" config_key="[EffectRack1_EffectUnit2],group_[BusCenter]_enable">0</attribute>
      <attribute persist="false" config_key="[EffectRack1_EffectUnit2],group_[BusRight]_enable">0</attribute>
      <attribute persist="false" config_key="[EffectRack1_EffectUnit2],group_[BusTalkover]_enable">0</attribute>
      <attribute persist="false" config_key="[EffectRack1_EffectUnit3],group_[MasterOutput]_enable">0</attribute>
      <attribute persist="false" config_key="[EffectRack1_EffectUnit3],group_[BusLeft]_enable">0</attribute>
      <attribute persist="false" config_key="[EffectRack1_EffectUnit3],group_[BusCenter]_enable">0</attribute>
      <attribute persist="false" config_key="[EffectRack1_EffectUnit3],group_[BusRight]_enable">0</attribute>
      <attribute persist="false" config_key="[EffectRack1_EffectUnit3],group_[BusTalkover]_enable">0</attribute>
      <attribute persist="false" config_key="[EffectRack1_EffectUnit4],group_[MasterOutput]_enable">0</attribute>
      <attribute persist="false" config_key="[EffectRack1_EffectUnit4],group_[BusLeft]_enable">0</attribute>
      <attribute persist="false" config_key="[EffectRack1_EffectUnit4],group_[BusCenter]_enable">0</attribute>
      <attribute persist="false" config_key="[EffectRack1_EffectUnit4],group_[BusRight]_enable">0</attribute>
      <attribute persist="false" config_key="[EffectRack1_EffectUnit4],group_[BusTalkover]_enable">0</attribute>
>>>>>>> d349e3de
    </attributes>
  </manifest>

  <LibraryIconsColor>#006596</LibraryIconsColor>

  <ObjectName>Mixxx</ObjectName>
  <Style src="skin:style.qss" src-mac="skin:style-mac.qss"/>

  <Size>1008me,550me</Size>
  <Layout>horizontal</Layout>

  <Children>
    <SetVariable name="SmallSquareButtonMinimumSize">15,15</SetVariable>
    <SetVariable name="SmallSquareButtonMaximumSize">15,15</SetVariable>
    <SetVariable name="SmallSquareButtonSizePolicy">f,f</SetVariable>

    <SetVariable name="SmallWideButtonMinimumSize">50,18</SetVariable>
    <SetVariable name="SmallWideButtonMaximumSize">50,22</SetVariable>
    <SetVariable name="SmallWideButtonSizePolicy">f,f</SetVariable>

    <SetVariable name="MinimalControlsButtonMinimumSize">34,22</SetVariable>
    <SetVariable name="MinimalControlsButtonMaximumSize">34,22</SetVariable>
    <SetVariable name="MinimalControlsButtonSizePolicy">f,f</SetVariable>

    <SetVariable name="SmallHorizontalStretchButtonMinimumSize">-1,15</SetVariable>
    <SetVariable name="SmallHorizontalStretchButtonMaximumSize">-1,15</SetVariable>
    <SetVariable name="SmallHorizontalStretchButtonSizePolicy">me,f</SetVariable>

    <SetVariable name="SmallVerticalStretchButtonMinimumSize">15,-1</SetVariable>
    <SetVariable name="SmallVerticalStretchButtonMaximumSize">15,-1</SetVariable>
    <SetVariable name="SmallVerticalStretchButtonSizePolicy">f,me</SetVariable>

    <SetVariable name="SmallHorizontalStretchLinkButtonMinimumSize">-1,4</SetVariable>
    <SetVariable name="SmallHorizontalStretchLinkButtonMaximumSize">-1,4</SetVariable>
    <SetVariable name="SmallHorizontalStretchLinkButtonSizePolicy">me,f</SetVariable>

    <SetVariable name="SquareButtonMinimumSize">22,22</SetVariable>
    <SetVariable name="SquareButtonMaximumSize">22,22</SetVariable>
    <SetVariable name="SquareButtonSizePolicy">f,f</SetVariable>

    <SetVariable name="FXAssignmentButtonMinimumSize">26,22</SetVariable>
    <SetVariable name="FXAssignmentButtonMaximumSize">26,22</SetVariable>
    <SetVariable name="FXAssignmentButtonSizePolicy">f,f</SetVariable>

    <SetVariable name="WideButtonMinimumSize">40,22</SetVariable>
    <SetVariable name="WideButtonMaximumSize">40,22</SetVariable>
    <SetVariable name="WideButtonSizePolicy">f,f</SetVariable>

    <SetVariable name="ToolbarButtonMinimumSize">75,22</SetVariable>
    <SetVariable name="ToolbarButtonMaximumSize">75,22</SetVariable>
    <SetVariable name="ToolbarButtonSizePolicy">f,f</SetVariable>

    <SetVariable name="HorizontalStretchButtonMinimumSize">-1,22</SetVariable>
    <SetVariable name="HorizontalStretchButtonMaximumSize">-1,22</SetVariable>
    <SetVariable name="HorizontalStretchButtonSizePolicy">me,f</SetVariable>

    <SetVariable name="VerticalStretchButtonMinimumSize">20,-1</SetVariable>
    <SetVariable name="VerticalStretchButtonMaximumSize">20,-1</SetVariable>
    <SetVariable name="VerticalStretchButtonSizePolicy">f,me</SetVariable>

    <!-- The waveforms (zoomed and overview) use a lot of memory. They appear in multiple places in
    main_decks.xml, left_deck.xml, and right_deck.xml, so define them in singletons. This makes
    toggling between 2/4 decks and stacked/split waveforms slower, but it makes Mixxx startup
    and shutdown much faster and saves a lot of memory.-->
    <SingletonDefinition>
      <ObjectName>DeckVisualRow1</ObjectName>
      <Children>
        <Template src="skin:deck_visual_row.xml">
          <SetVariable name="i">1</SetVariable>
          <SetVariable name="group">[Channel<Variable name="i"/>]</SetVariable>
          <!-- Traditional Blue -->
          <SetVariable name="DeckSignalColor">#007BCD</SetVariable>
          <SetVariable name="DeckBackgroundColor">#333333</SetVariable>
          <SetVariable name="control_show_spinny">[Spinny<Variable name="i"/>],show_spinny</SetVariable>
        </Template>
      </Children>
    </SingletonDefinition>

    <SingletonDefinition>
      <ObjectName>DeckVisualRow2</ObjectName>
      <Children>
        <Template src="skin:deck_visual_row.xml">
          <SetVariable name="i">2</SetVariable>
          <SetVariable name="group">[Channel<Variable name="i"/>]</SetVariable>
          <!-- Traditional Orange -->
          <SetVariable name="DeckSignalColor">#E67A00</SetVariable>
          <SetVariable name="DeckBackgroundColor">#333333</SetVariable>
          <SetVariable name="control_show_spinny">[Spinny<Variable name="i"/>],show_spinny</SetVariable>
        </Template>
      </Children>
    </SingletonDefinition>

    <SingletonDefinition>
      <ObjectName>DeckVisualRow3</ObjectName>
      <Children>
        <Template src="skin:deck_visual_row.xml">
          <SetVariable name="i">3</SetVariable>
          <SetVariable name="group">[Channel<Variable name="i"/>]</SetVariable>
          <!-- Violet -->
          <SetVariable name="DeckSignalColor">#B500B5</SetVariable>
          <SetVariable name="DeckBackgroundColor">#35335a</SetVariable>
          <SetVariable name="control_show_spinny">[Spinny<Variable name="i"/>],show_spinny</SetVariable>
        </Template>
      </Children>
    </SingletonDefinition>

    <SingletonDefinition>
      <ObjectName>DeckVisualRow4</ObjectName>
      <Children>
        <Template src="skin:deck_visual_row.xml">
          <SetVariable name="i">4</SetVariable>
          <SetVariable name="group">[Channel<Variable name="i"/>]</SetVariable>
          <!-- Lime -->
          <SetVariable name="DeckSignalColor">#AABD00</SetVariable>
          <SetVariable name="DeckBackgroundColor">#35335a</SetVariable>
          <SetVariable name="control_show_spinny">[Spinny<Variable name="i"/>],show_spinny</SetVariable>
        </Template>
      </Children>
    </SingletonDefinition>

    <SingletonDefinition>
      <ObjectName>Library</ObjectName>
      <Children>
        <Template src="skin:library.xml"/>
      </Children>
    </SingletonDefinition>

    <WidgetGroup>
      <SizePolicy>me,me</SizePolicy>
      <Layout>vertical</Layout>
      <Children>
        <Template src="skin:tool_bar.xml"/>

        <Splitter><!-- Visible when Library is not maximized -->
          <ObjectName>WaveformSplitter</ObjectName>
          <Orientation>vertical</Orientation>
          <SplitSizesConfigKey>[Deere],StackedWaveformSplitter</SplitSizesConfigKey>
          <SplitSizes>90,540</SplitSizes>
          <Size>-1me,-1me</Size>
          <Connection>
            <ConfigKey>[Master],maximize_library</ConfigKey>
            <BindProperty>visible</BindProperty>
            <Transform><Not/></Transform>
          </Connection>
          <Children>

            <WidgetGroup><!-- Parallel Waveforms -->
              <ObjectName>Waveforms</ObjectName>
              <Layout>vertical</Layout>
              <Size>-1me,4min</Size>
              <Connection>
                <ConfigKey>[Deere],show_parallel_waveforms</ConfigKey>
                <BindProperty>visible</BindProperty>
              </Connection>
              <Children>

                <WidgetGroup>
                  <Connection>
                    <ConfigKey>[Master],show_4decks</ConfigKey>
                    <BindProperty>visible</BindProperty>
                  </Connection>
                  <Layout>vertical</Layout>
                  <Children>
                    <SingletonContainer>
                      <ObjectName>DeckVisualRow3</ObjectName>
                    </SingletonContainer>
                  </Children>
                </WidgetGroup>

                <SingletonContainer>
                  <ObjectName>DeckVisualRow1</ObjectName>
                </SingletonContainer>

                <SingletonContainer>
                  <ObjectName>DeckVisualRow2</ObjectName>
                </SingletonContainer>

                <WidgetGroup>
                  <Connection>
                    <ConfigKey>[Master],show_4decks</ConfigKey>
                    <BindProperty>visible</BindProperty>
                  </Connection>
                  <Layout>vertical</Layout>
                  <Children>
                    <SingletonContainer>
                      <ObjectName>DeckVisualRow4</ObjectName>
                    </SingletonContainer>
                  </Children>
                </WidgetGroup>

              </Children>
            </WidgetGroup><!-- /Parallel Waveforms -->

            <WidgetGroup><!-- Main section -->
              <Layout>vertical</Layout>
              <SizePolicy>min,max</SizePolicy>
              <Children>
                <Template src="skin:main_decks.xml"/>
                <Template src="skin:effect_rack.xml"/>
                <Template src="skin:sample_decks.xml"/>
                <Template src="skin:microphone_rack.xml"/>
                <SingletonContainer>
                  <ObjectName>Library</ObjectName>
                </SingletonContainer>
              </Children>
            </WidgetGroup><!-- /Main section -->

          </Children>
        </Splitter><!-- /Visible when Library is not maximized -->

        <WidgetGroup><!-- Maximized Library -->
          <Layout>horizontal</Layout>
          <SizePolicy>me,me</SizePolicy>
          <Children>
            <SingletonContainer>
              <ObjectName>Library</ObjectName>
            </SingletonContainer>
          </Children>
          <Connection>
            <ConfigKey>[Master],maximize_library</ConfigKey>
            <BindProperty>visible</BindProperty>
          </Connection>
        </WidgetGroup><!-- /Maximized Library -->

      </Children>
    </WidgetGroup>
    <Template src="skin:skin_settings.xml"/>
  </Children>
</skin><|MERGE_RESOLUTION|>--- conflicted
+++ resolved
@@ -40,8 +40,6 @@
       <attribute persist="true" config_key="[EffectRack1],show">1</attribute>
       <attribute persist="true" config_key="[Master],show_superknobs">0</attribute>
       <attribute persist="true" config_key="[Library],show_icon_text">1</attribute>
-<<<<<<< HEAD
-=======
 
       <!--Disable hidden effect routing Buttons-->
       <attribute persist="false" config_key="[EffectRack1_EffectUnit1],group_[MasterOutput]_enable">0</attribute>
@@ -64,7 +62,6 @@
       <attribute persist="false" config_key="[EffectRack1_EffectUnit4],group_[BusCenter]_enable">0</attribute>
       <attribute persist="false" config_key="[EffectRack1_EffectUnit4],group_[BusRight]_enable">0</attribute>
       <attribute persist="false" config_key="[EffectRack1_EffectUnit4],group_[BusTalkover]_enable">0</attribute>
->>>>>>> d349e3de
     </attributes>
   </manifest>
 
