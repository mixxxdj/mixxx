--- conflicted
+++ resolved
@@ -1439,12 +1439,8 @@
 }
 
 /*"Pressed" state*/
-<<<<<<< HEAD
-WPushButton[value="1"], QToolButton:pressed {
-=======
 WPushButton[value="1"],
 WPushButton[value="2"] {
->>>>>>> 3ec46520
     /*color: #FDFDFD;*/
     color: #FDFDFD;
     background-color: #006596;
