--- conflicted
+++ resolved
@@ -577,10 +577,6 @@
   margin: 2px 3px 2px 3px;
   padding: 2px;
   color: #D2D2D2;
-<<<<<<< HEAD
-
-=======
->>>>>>> 10768df7
   background-color: #4B4B4B;
   border: 1px solid #4B4B4B;
   border-radius: 2px;
@@ -596,10 +592,7 @@
      by default QT palette, so style accordingly */
   color: #808080; /* Default #A3A3A3 -90L HSL*/
   background-color: rgba(95, 95, 95, 127);
-<<<<<<< HEAD
-=======
                                     /* 50% #5F5F5F = RGBA#5F5F5F7F */
->>>>>>> 10768df7
   border: 0px solid #5F5F5F;
 }
 
