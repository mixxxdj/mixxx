<Template>
  <SetVariable name="group">[Channel<Variable name="channum"/>]</SetVariable>
  <WidgetGroup>
    <ObjectName>Waveform</ObjectName>
    <Layout>horizontal</Layout>
    <SizePolicy>me,me</SizePolicy>
    <Children>
      <Visual>
        <TooltipId>waveform_display</TooltipId>
        <Channel><Variable name="channum"/></Channel>
        <BgColor><Variable name="SignalBgColor"/></BgColor>
        <SignalColor><Variable name="signal_color"/></SignalColor>
        <SignalRGBLowColor><Variable name="SignalRGBLowColor"/></SignalRGBLowColor>
        <SignalRGBMidColor><Variable name="SignalRGBMidColor"/></SignalRGBMidColor>
        <SignalRGBHighColor><Variable name="SignalRGBHighColor"/></SignalRGBHighColor>
<<<<<<< HEAD
				<BeatColor>#ffffff</BeatColor>
				<BeatHighlightColor></BeatHighlightColor>
				<PlayPosColor>#00FF00</PlayPosColor>
				<EndOfTrackColor>#EA0000</EndOfTrackColor>
				<DefaultMark>
					<Align>top</Align>
					<Color>#00FF00</Color>
					<TextColor>#FFFFFF</TextColor>
					<Text> %1 </Text>
				</DefaultMark>
				<MarkRange>
					<StartControl>loop_start_position</StartControl>
					<EndControl>loop_end_position</EndControl>
					<EnabledControl>loop_enabled</EnabledControl>
					<Color>#00FF00</Color>
					<DisabledColor>#FFFFFF</DisabledColor>
				</MarkRange>
				<Mark>
					<Control>loop_start_position</Control>
					<Text>IN</Text>
					<Align>bottom</Align>
					<Color>#00FF00</Color>
					<TextColor>#FFFFFF</TextColor>
				</Mark>
				<Mark>
					<Control>loop_end_position</Control>
					<Text>OUT</Text>
					<Align>bottom</Align>
					<Color>#00FF00</Color>
					<TextColor>#FFFFFF</TextColor>
				</Mark>
				<Mark>
					<Control>autodj_start_position</Control>
					<Source>autodj_start_source</Source>
					<Text>START</Text>
					<Align>bottom</Align>
					<Color>#0000FF</Color>
					<TextColor>#FFFFFF</TextColor>
				</Mark>
				<Mark>
					<Control>autodj_end_position</Control>
					<Source>autodj_end_source</Source>
					<Text>END</Text>
					<Align>bottom</Align>
					<Color>#0000FF</Color>
					<TextColor>#FFFFFF</TextColor>
				</Mark>
				<!--
				The hotcues not represented by a button in the current skin show only in the waveform under two circumstances:
					- if a MIDI device which supports more hotcues than buttons are in the current skin has them activated
					- if you change from a skin which supports more hotcues than buttons are in the current skin (and has them activated)
				-->
				<Mark>
					<Control>cue_point</Control>
					<Source>cue_source</Source>
					<Text>CUE</Text>
					<Align>top</Align>
					<Color>#FF001C</Color>
					<TextColor>#FFFFFF</TextColor>
				</Mark>
			</Visual>
=======
        <BeatColor>#ffffff</BeatColor>
        <BeatHighlightColor></BeatHighlightColor>
        <PlayPosColor>#00FF00</PlayPosColor>
        <EndOfTrackColor>#EA0000</EndOfTrackColor>
        <DefaultMark>
          <Align>top</Align>
          <Color>#00FF00</Color>
          <TextColor>#FFFFFF</TextColor>
          <Text> %1 </Text>
        </DefaultMark>
        <MarkRange>
          <StartControl>loop_start_position</StartControl>
          <EndControl>loop_end_position</EndControl>
          <EnabledControl>loop_enabled</EnabledControl>
          <Color>#00FF00</Color>
          <DisabledColor>#FFFFFF</DisabledColor>
        </MarkRange>
        <Mark>
          <Control>loop_start_position</Control>
          <Text>IN</Text>
          <Align>bottom</Align>
          <Color>#00FF00</Color>
          <TextColor>#FFFFFF</TextColor>
        </Mark>
        <Mark>
          <Control>loop_end_position</Control>
          <Text>OUT</Text>
          <Align>bottom</Align>
          <Color>#00FF00</Color>
          <TextColor>#FFFFFF</TextColor>
        </Mark>
        <!--
        The hotcues not represented by a button in the current skin show only in the waveform under two circumstances:
          - if a MIDI device which supports more hotcues than buttons are in the current skin has them activated
          - if you change from a skin which supports more hotcues than buttons are in the current skin (and has them activated)
        -->
        <Mark>
          <Control>cue_point</Control>
          <Text>CUE</Text>
          <Align>top</Align>
          <Color>#FF001C</Color>
          <TextColor>#FFFFFF</TextColor>
        </Mark>
      </Visual>
>>>>>>> 07ddccb6

      <WidgetGroup><!-- Transparent container for beatgrid buttons -->
        <ObjectName>BeatgridButtons</ObjectName>
        <Layout>vertical</Layout>
        <!-- Horizontal size is 82px and we'll add the WaveformContainer's negative margin
            (shifts waveform center mark) so that all buttons are visible -->
        <SizePolicy>f,f</SizePolicy>
        <Children>
          <WidgetGroup><Size>1me,0me</Size></WidgetGroup>

          <WidgetGroup><!-- beat grid buttons row -->
            <ObjectName>Spacer0f</ObjectName>
            <Layout>horizontal</Layout>
            <SizePolicy>f,f</SizePolicy>
            <Children>
              <Template src="skin:button_1state_right.xml">
                <SetVariable name="TooltipId">beats_translate_curpos</SetVariable>
                <SetVariable name="ObjectName">BeatCurpos</SetVariable>
                <SetVariable name="state_0_pressed">beat_curpos_large</SetVariable>
                <SetVariable name="state_0_unpressed">beat_curpos_large_down</SetVariable>
                <SetVariable name="Size">26f,52f</SetVariable>
                <SetVariable name="ConfigKey"><Variable name="group"/>,beats_translate_curpos</SetVariable>
                <SetVariable name="ConfigKeyRight"><Variable name="group"/>,beats_translate_match_alignment</SetVariable>
              </Template>

              <WidgetGroup><!-- beats earlier & faster -->
                <Layout>vertical</Layout>
                <SizePolicy>f,f</SizePolicy>
                <Children>
                  <Template src="skin:button_1state.xml">
                    <SetVariable name="TooltipId">beats_translate_earlier</SetVariable>
                    <SetVariable name="ObjectName">FxAssignButton</SetVariable>
                    <SetVariable name="Icon">beats_earlier</SetVariable>
                    <SetVariable name="Size">26f,26f</SetVariable>
                    <SetVariable name="ConfigKey"><Variable name="group"/>,beats_translate_earlier</SetVariable>
                  </Template>

                  <Template src="skin:button_1state.xml">
                    <SetVariable name="TooltipId">beats_adjust_faster</SetVariable>
                    <SetVariable name="ObjectName">FxAssignButton</SetVariable>
                    <SetVariable name="Icon">beats_faster</SetVariable>
                    <SetVariable name="Size">26f,26f</SetVariable>
                    <SetVariable name="ConfigKey"><Variable name="group"/>,beats_adjust_faster</SetVariable>
                  </Template>
                </Children>
              </WidgetGroup><!-- /beats earlier & faster -->

              <WidgetGroup><!-- beats later & slower -->
                <Layout>vertical</Layout>
                <SizePolicy>f,f</SizePolicy>
                <Children>
                  <Template src="skin:button_1state.xml">
                    <SetVariable name="TooltipId">beats_translate_later</SetVariable>
                    <SetVariable name="ObjectName">FxAssignButton</SetVariable>
                    <SetVariable name="Icon">beats_later</SetVariable>
                    <SetVariable name="Size">26f,26f</SetVariable>
                    <SetVariable name="ConfigKey"><Variable name="group"/>,beats_translate_later</SetVariable>
                  </Template>

                  <Template src="skin:button_1state.xml">
                    <SetVariable name="TooltipId">beats_adjust_slower</SetVariable>
                    <SetVariable name="ObjectName">FxAssignButton</SetVariable>
                    <SetVariable name="Icon">beats_slower</SetVariable>
                    <SetVariable name="Size">26f,26f</SetVariable>
                    <SetVariable name="ConfigKey"><Variable name="group"/>,beats_adjust_slower</SetVariable>
                  </Template>
                </Children>
              </WidgetGroup><!-- /beats later & slower -->
            </Children>
          </WidgetGroup><!-- /beat grid buttons row -->

          <WidgetGroup><Size>1me,0me</Size></WidgetGroup>
        </Children>
        <Connection>
          <ConfigKey persist="true">[Skin],beatgrid_buttons</ConfigKey>
          <BindProperty>visible</BindProperty>
        </Connection>
      </WidgetGroup><!-- /Transparent container for beatgrid buttons -->
    </Children>
  </WidgetGroup>
</Template><|MERGE_RESOLUTION|>--- conflicted
+++ resolved
@@ -13,69 +13,6 @@
         <SignalRGBLowColor><Variable name="SignalRGBLowColor"/></SignalRGBLowColor>
         <SignalRGBMidColor><Variable name="SignalRGBMidColor"/></SignalRGBMidColor>
         <SignalRGBHighColor><Variable name="SignalRGBHighColor"/></SignalRGBHighColor>
-<<<<<<< HEAD
-				<BeatColor>#ffffff</BeatColor>
-				<BeatHighlightColor></BeatHighlightColor>
-				<PlayPosColor>#00FF00</PlayPosColor>
-				<EndOfTrackColor>#EA0000</EndOfTrackColor>
-				<DefaultMark>
-					<Align>top</Align>
-					<Color>#00FF00</Color>
-					<TextColor>#FFFFFF</TextColor>
-					<Text> %1 </Text>
-				</DefaultMark>
-				<MarkRange>
-					<StartControl>loop_start_position</StartControl>
-					<EndControl>loop_end_position</EndControl>
-					<EnabledControl>loop_enabled</EnabledControl>
-					<Color>#00FF00</Color>
-					<DisabledColor>#FFFFFF</DisabledColor>
-				</MarkRange>
-				<Mark>
-					<Control>loop_start_position</Control>
-					<Text>IN</Text>
-					<Align>bottom</Align>
-					<Color>#00FF00</Color>
-					<TextColor>#FFFFFF</TextColor>
-				</Mark>
-				<Mark>
-					<Control>loop_end_position</Control>
-					<Text>OUT</Text>
-					<Align>bottom</Align>
-					<Color>#00FF00</Color>
-					<TextColor>#FFFFFF</TextColor>
-				</Mark>
-				<Mark>
-					<Control>autodj_start_position</Control>
-					<Source>autodj_start_source</Source>
-					<Text>START</Text>
-					<Align>bottom</Align>
-					<Color>#0000FF</Color>
-					<TextColor>#FFFFFF</TextColor>
-				</Mark>
-				<Mark>
-					<Control>autodj_end_position</Control>
-					<Source>autodj_end_source</Source>
-					<Text>END</Text>
-					<Align>bottom</Align>
-					<Color>#0000FF</Color>
-					<TextColor>#FFFFFF</TextColor>
-				</Mark>
-				<!--
-				The hotcues not represented by a button in the current skin show only in the waveform under two circumstances:
-					- if a MIDI device which supports more hotcues than buttons are in the current skin has them activated
-					- if you change from a skin which supports more hotcues than buttons are in the current skin (and has them activated)
-				-->
-				<Mark>
-					<Control>cue_point</Control>
-					<Source>cue_source</Source>
-					<Text>CUE</Text>
-					<Align>top</Align>
-					<Color>#FF001C</Color>
-					<TextColor>#FFFFFF</TextColor>
-				</Mark>
-			</Visual>
-=======
         <BeatColor>#ffffff</BeatColor>
         <BeatHighlightColor></BeatHighlightColor>
         <PlayPosColor>#00FF00</PlayPosColor>
@@ -107,6 +44,22 @@
           <Color>#00FF00</Color>
           <TextColor>#FFFFFF</TextColor>
         </Mark>
+        <Mark>
+          <Control>autodj_start_position</Control>
+          <Source>autodj_start_source</Source>
+          <Text>START</Text>
+          <Align>bottom</Align>
+          <Color>#0000FF</Color>
+          <TextColor>#FFFFFF</TextColor>
+        </Mark>
+        <Mark>
+          <Control>autodj_end_position</Control>
+          <Source>autodj_end_source</Source>
+          <Text>END</Text>
+          <Align>bottom</Align>
+          <Color>#0000FF</Color>
+          <TextColor>#FFFFFF</TextColor>
+        </Mark>
         <!--
         The hotcues not represented by a button in the current skin show only in the waveform under two circumstances:
           - if a MIDI device which supports more hotcues than buttons are in the current skin has them activated
@@ -114,13 +67,13 @@
         -->
         <Mark>
           <Control>cue_point</Control>
+          <Source>cue_source</Source>
           <Text>CUE</Text>
           <Align>top</Align>
           <Color>#FF001C</Color>
           <TextColor>#FFFFFF</TextColor>
         </Mark>
       </Visual>
->>>>>>> 07ddccb6
 
       <WidgetGroup><!-- Transparent container for beatgrid buttons -->
         <ObjectName>BeatgridButtons</ObjectName>
