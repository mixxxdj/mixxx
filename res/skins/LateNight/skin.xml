--- conflicted
+++ resolved
@@ -81,8 +81,6 @@
       </Children>
     </SingletonDefinition>
 
-<<<<<<< HEAD
-=======
     <SingletonDefinition>
       <ObjectName>LibrarySingleton</ObjectName>
       <Children>
@@ -90,7 +88,6 @@
       </Children>
     </SingletonDefinition>
 
->>>>>>> 231132e1
     <WidgetGroup>
       <ObjectName>SkinContainer</ObjectName>
       <Layout>vertical</Layout>
