<!-- A hotcue button. The only variable that needs to be specified is "number" -->
<Template>
<<<<<<< HEAD
  <PushButton>
    <TooltipId>hotcue</TooltipId>
    <ObjectName>HotcueButton</ObjectName>
    <Size>26f,26f</Size>
    <NumberStates>2</NumberStates>
    <State>
      <Number>0</Number>
      <Unpressed scalemode="STRETCH_ASPECT">skin:/buttons/btn_hotcue_<Variable name="number"/>_unset.svg</Unpressed>
      <Pressed scalemode="STRETCH_ASPECT">skin:/buttons/btn_hotcue_<Variable name="number"/>_pressed.svg</Pressed>
    </State>
    <State>
      <Number>1</Number>
      <Unpressed scalemode="STRETCH_ASPECT">skin:/buttons/btn_hotcue_<Variable name="number"/>_set.svg</Unpressed>
      <Pressed scalemode="STRETCH_ASPECT">skin:/buttons/btn_hotcue_<Variable name="number"/>_pressed.svg</Pressed>
    </State>
    <Connection>
      <ConfigKey><Variable name="group"/>,hotcue_<Variable name="number"/>_activate</ConfigKey>
      <ButtonState>LeftButton</ButtonState>
    </Connection>
    <Connection>
      <ConfigKey><Variable name="group"/>,hotcue_<Variable name="number"/>_clear</ConfigKey>
      <ButtonState>RightButton</ButtonState>
    </Connection>
    <Connection>
      <ConfigKey><Variable name="group"/>,hotcue_<Variable name="number"/>_enabled</ConfigKey>
      <ConnectValueFromWidget>false</ConnectValueFromWidget>
    </Connection>
    <Connection>
      <ConfigKey><Variable name="group"/>,hotcue_<Variable name="number"/>_color</ConfigKey>
      <BindProperty>backgroundColorRgba</BindProperty>
    </Connection>
  </PushButton>
=======
  <WidgetGroup>
    <ObjectName>Hotcue<Variable name="number"/></ObjectName>
    <MinimumSize>26,26</MinimumSize>
    <MaximumSize>26,26</MaximumSize>
    <SizePolicy>me,f</SizePolicy>
    <Layout>horizontal</Layout>
    <Children>
      <PushButton>
        <TooltipId>hotcue</TooltipId>
        <ObjectName>HotcueButton</ObjectName>
        <MinimumSize>26,26</MinimumSize>
        <MaximumSize>26,26</MaximumSize>
        <SizePolicy>me,f</SizePolicy>
        <NumberStates>2</NumberStates>
        <State>
          <Number>0</Number>
          <Unpressed scalemode="STRETCH">skin:/buttons_<Variable name="btn_scheme"/>/btn_<Variable name="btn_type"/>_square.svg</Unpressed>
          <Pressed scalemode="STRETCH">skin:/buttons_<Variable name="btn_scheme"/>/btn_<Variable name="btn_type"/>_square_active.svg</Pressed>
        </State>
        <State>
          <Number>1</Number>
          <Unpressed scalemode="STRETCH">skin:/buttons_<Variable name="btn_scheme"/>/btn_<Variable name="btn_type"/>_square_set.svg</Unpressed>
          <Pressed scalemode="STRETCH">skin:/buttons_<Variable name="btn_scheme"/>/btn_<Variable name="btn_type"/>_square_active.svg</Pressed>
        </State>
        <Connection>
          <ConfigKey><Variable name="group"/>,hotcue_<Variable name="number"/>_activate</ConfigKey>
          <ButtonState>LeftButton</ButtonState>
        </Connection>
        <Connection>
          <ConfigKey><Variable name="group"/>,hotcue_<Variable name="number"/>_clear</ConfigKey>
          <ButtonState>RightButton</ButtonState>
        </Connection>
        <Connection>
          <ConfigKey><Variable name="group"/>,hotcue_<Variable name="number"/>_enabled</ConfigKey>
          <ConnectValueFromWidget>false</ConnectValueFromWidget>
        </Connection>
        <Connection>
          <ConfigKey><Variable name="group"/>,hotcue_<Variable name="number"/>_color_id</ConfigKey>
          <BindProperty>highlight</BindProperty>
        </Connection>
      </PushButton>
    </Children>
  </WidgetGroup>
>>>>>>> 682409fd
</Template><|MERGE_RESOLUTION|>--- conflicted
+++ resolved
@@ -1,39 +1,5 @@
 <!-- A hotcue button. The only variable that needs to be specified is "number" -->
 <Template>
-<<<<<<< HEAD
-  <PushButton>
-    <TooltipId>hotcue</TooltipId>
-    <ObjectName>HotcueButton</ObjectName>
-    <Size>26f,26f</Size>
-    <NumberStates>2</NumberStates>
-    <State>
-      <Number>0</Number>
-      <Unpressed scalemode="STRETCH_ASPECT">skin:/buttons/btn_hotcue_<Variable name="number"/>_unset.svg</Unpressed>
-      <Pressed scalemode="STRETCH_ASPECT">skin:/buttons/btn_hotcue_<Variable name="number"/>_pressed.svg</Pressed>
-    </State>
-    <State>
-      <Number>1</Number>
-      <Unpressed scalemode="STRETCH_ASPECT">skin:/buttons/btn_hotcue_<Variable name="number"/>_set.svg</Unpressed>
-      <Pressed scalemode="STRETCH_ASPECT">skin:/buttons/btn_hotcue_<Variable name="number"/>_pressed.svg</Pressed>
-    </State>
-    <Connection>
-      <ConfigKey><Variable name="group"/>,hotcue_<Variable name="number"/>_activate</ConfigKey>
-      <ButtonState>LeftButton</ButtonState>
-    </Connection>
-    <Connection>
-      <ConfigKey><Variable name="group"/>,hotcue_<Variable name="number"/>_clear</ConfigKey>
-      <ButtonState>RightButton</ButtonState>
-    </Connection>
-    <Connection>
-      <ConfigKey><Variable name="group"/>,hotcue_<Variable name="number"/>_enabled</ConfigKey>
-      <ConnectValueFromWidget>false</ConnectValueFromWidget>
-    </Connection>
-    <Connection>
-      <ConfigKey><Variable name="group"/>,hotcue_<Variable name="number"/>_color</ConfigKey>
-      <BindProperty>backgroundColorRgba</BindProperty>
-    </Connection>
-  </PushButton>
-=======
   <WidgetGroup>
     <ObjectName>Hotcue<Variable name="number"/></ObjectName>
     <MinimumSize>26,26</MinimumSize>
@@ -72,10 +38,9 @@
         </Connection>
         <Connection>
           <ConfigKey><Variable name="group"/>,hotcue_<Variable name="number"/>_color_id</ConfigKey>
-          <BindProperty>highlight</BindProperty>
+          <BindProperty>backgroundColorRgba</BindProperty>
         </Connection>
       </PushButton>
     </Children>
   </WidgetGroup>
->>>>>>> 682409fd
 </Template>