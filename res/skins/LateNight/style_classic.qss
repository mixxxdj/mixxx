--- conflicted
+++ resolved
@@ -286,17 +286,11 @@
   }
 
 #LibExpandBox {
-<<<<<<< HEAD
-  border-width: 1px 0px 1px 0px;
-  border-radius: 0px;
-  padding: 0px 0px 2px 4px;
-=======
   border-width: 1px 0px 1px 1px;
   border-top-right-radius: 0px;
   border-bottom-right-radius: 0px;
   padding: 0px 0px 2px 0px;
   margin-left: 4px;
->>>>>>> c3f7387e
 }
 
 #SidebarBox {
