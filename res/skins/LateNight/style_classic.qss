/* LateNight 2.3 // Classic theme

* containers
  * colors, borders, background tiles
  * layout spacing

* colors & icons
  * font colors
  * button styles
  * button icons

* library
* menu & special widget styles


/**********************************************************************
************** Colors & borders of GUI containers ********************/
#MainMenu,
#MainMenu::item,
#MainMenu QMenu,
#MainMenu QMenu::item,
#MainMenu QMenu QCheckBox,
#ToolBar,
#WaveformsContainer,
#Deck1, #DeckCompact1, #DeckMini1,
#Deck2, #DeckCompact2, #DeckMini2,
#Deck3, #DeckCompact3, #DeckMini3,
#Deck4, #DeckCompact4, #DeckMini4,
#VuMeterDeck1_Compact,
#VuMeterDeck2_Compact,
#VuMeterDeck3_Compact,
#VuMeterDeck4_Compact,
#VuMeterMaster_Compact,
#FxUnit1, #FxUnit2, #FxUnit3, #FxUnit4,
#FxUnitControlsExpanded, #FxUnitControlsCollapsed,
#FxSlotsExpanded, #FxSlotsCollapsed,
#MixerContainer,
#MicDuckingContainer, #MicAuxUnit, #MicAuxAddFrame,
#Sampler, #SamplerMini,
WEffectSelector::checked, #fadeModeCombobox::checked,
WLibrary,
#SidebarCoverSplitter,
#SidebarBox,
#PreviewDeck,
#LibExpandBox,
#SearchLineBox,
QAbstractScrollArea::corner,
/* Prevent cut-off or shifted stars on macOS */
WStarRating {
  background-color: #1e1e1e;
}

/* borders of elevated containers */
#WaveformsContainer,
#Deck1, #DeckCompact1, #DeckMini1,
#Deck2, #DeckCompact2, #DeckMini2,
#Deck3, #DeckCompact3, #DeckMini3,
#Deck4, #DeckCompact4, #DeckMini4,
#MixerContainer,
#VuMeterDeck1_Compact,
#VuMeterDeck2_Compact,
#VuMeterDeck3_Compact,
#VuMeterDeck4_Compact,
#VuMeterMaster_Compact,
#FxUnit1, #FxUnit2, #FxUnit3, #FxUnit4,
#MicDuckingContainer, #MicAuxUnit, #MicAuxAddFrame,
#Sampler, #SamplerMini,
WLibrary,
#SidebarBox,
#PreviewDeck,
#LibExpandBox,
#LibrarySplitter::handle,
#SearchLineBox {
  border-top: 1px solid #333;
  border-left: 1px solid #333;
  border-bottom: 1px solid #0a0a0a;
  border-right: 1px solid #0a0a0a;
  border-radius: 2px;
  }
  #WaveformsContainer {
    border-width: 1px 0px;
    border-radius: 0px;
  }


#BpmTapContainer:hover {
  background-color: #151517;
  border-radius: 1px;
  }
  #BpmTap[pressed="true"] {
   border: 1px solid #7d350d;
  }

/* borders of embedded regions like deck buttons & Master mixer */
#WaveformBox1,
#WaveformBox2,
#WaveformBox3,
#WaveformBox4,
#DeckRow_5_LoopCuesTransport,
#DeckRow_5_LoopCuesTransportCompact,
#MasterControls, #HeadphoneControls,
#FxParametersBg,
#SamplerHotcues,
WSearchLineEdit,
#OverviewBox, #OverviewBoxMini {
  border-top: 1px solid #0a0a0a;
  border-left: 1px solid #0a0a0a;
  border-bottom: 1px solid #333;
  border-right: 1px solid #333;
  border-bottom-left-radius: 1px;
  border-top-right-radius: 1px;
  background-color: #151515;
  }
  #KeyText {
    border-top: 1px solid #0c0c0c;
    border-bottom: 1px solid #0c0c0c;
  }
  #WaveformBox1,
  #WaveformBox2,
  #WaveformBox3,
  #WaveformBox4 {
    border-radius: 0px;
  }
  /* some get a background image */
  #DeckRow_5_LoopCuesTransport,
  #DeckRow_5_LoopCuesTransportCompact,
  #MasterControls, #HeadphoneControls,
  #FxParametersBg,
  #SamplerHotcues {
    background-image: url(skin:/classic/style/background_tile.png);
  }

#FxParametersFocusBg {
  border: 1px solid #d08e00;
  background-color: rgba(0,0,0,50);
}

#OverviewBox[highlight="1"],
#OverviewBoxMini[highlight="1"] {
  background-color: #080808;
}

/* Some tweaks to create a frameless library table */
#LibrarySplitter {
  border-width: 0px;
  }
  #LibrarySplitter::handle {
    border-width: 1px 0px 0px 0px;
    border-top-right-radius: 0px;
    border-bottom-right-radius: 0px;
    border-bottom-left-radius: 0px;
  }
  #PreviewDeckRightSpacer,
  #SearchTreeSpacer {
    border-right: 1px solid #333;
    background-color: transparent;
    }
    #PreviewDeckRightSpacer {
      min-width: 4px;
      max-width: 4px;
    }
    #SearchTreeSpacer {
      min-height: 3px;
      max-height: 3px;
    }

/* background of fillers */
#FxRackFillerL,
#FxRackFillerR,
#SamplerExpandBox,
#MicAuxRackFiller {
  border-top: 1px solid #222;
  border-left: 1px solid #222;
  border-bottom: 1px solid #111;
  border-right: 1px solid #111;
  border-radius: 2px;
  background-color: #171717;
  }

#VuMeterBox,
#VuMeterBoxMaster,
#VuMeterBoxMasterSingle,
#LatencyMeterBox {
  background-color: #040404;
}

#VuMasterCover {
  background-color: rgba(21, 21, 21, 150);
}

#SkinSettings {
  padding: 3px;
  border-top: 1px solid #585858;
  border-bottom: 1px solid #585858;
  border-left: 1px solid #585858;
  border-top-left-radius: 2px;
  border-bottom-left-radius: 2px;
}

#SubmenuCover {
  background-color: rgba(15, 15, 15, 180);
}
#SkinSettingsMixerToggle {
  background-color: rgba(15, 15, 15, 255);
}

/**** ToolBar *******************************/
#ToolBar, #ToolBarSection {
  qproperty-layoutSpacing: 2;
}
#ToolBar {
  padding: 0px 2px 0px 2px;
  }
  #ToolBarSeparator {}
  #BatteryBox {
    margin-bottom: 1px;
  }
  #ClockWidget {
    margin-bottom: 2px;
  }
  #LatencyLabel {
    margin-top: 1px;
  }

#DeckRateSeparator,
#DeckRateSeparatorCompact,
#MasterMixerSeparator,
#SkinSettingsSeparator {
  /* needs a background color to paint the borders */
  background-color: transparent;
  }
  #DeckRateSeparator,
  #DeckRateSeparatorCompact,
  #MasterMixerSeparator {
    min-width: 0px;
    max-width: 0px;
  }
  #SkinSettingsSeparator {
    min-height: 0px;
    max-height: 0px;
  }

  #FxFlowIndicatorCollapsed,
  #FxMixerSeparatorCollapsed {
    min-width: 1px;
    max-width: 1px;
    margin: 2px 1px;
    background: url(skin:/classic/style/fx_separator.svg) no-repeat center center;
  }
  #FxSlotSeparatorH {
    min-height: 2px;
    max-height: 2px;
  }
  #SkinSettingsSeparator {
    margin: 3px 4px 7px 4px;
  }

WBeatSpinBox,
#spinBoxTransition  {
  selection-color: #000;
  selection-background-color: #d2d2d2;
  }
  WBeatSpinBox:focus  {
    selection-color: #000;
    selection-background-color: #d2d2d2;
  }
  WBeatSpinBox:focus,
  #spinBoxTransition:focus {
    background-color: #000;
  }


WLibrary {
  border-top-left-radius: 0px;
  }
  #SearchLineBox {
  padding-right: 2px;
  border-right: 0px;
  border-top-right-radius: 0px;
  border-bottom-right-radius: 0px;
  }

#LibExpandBox {
  border-width: 1px 0px 1px 0px;
  border-radius: 0px;
  padding: 0px 0px 2px 2px;
}

#SidebarBox {
  border-right: 0px;
  border-top-right-radius: 0px;
}


/************ separator lines & borders within containers ***********/
#DeckRows2345,
#DeckRows234, #TitleRow,
#DeckRow_2_3_ArtistTitleTime,
#DeckRow_5_Compact,
#DeckSettingsContainer, #DeckSettingsContainerCompact,
#DeckRateSeparator,
#DeckRateSeparatorCompact,
#ExpandingBottomBorder,
#PreviewPlayBox,
#SamplerTitle, #SamplerPlay, #SamplerSettings,
#SamplerGain, #SamplerVU, #SamplerPfl {
  border-style: solid;
  border-color: #0c0c0c;
}

/**********************************************************************
************** Colors & borders of GUI containers ********************/




/******************* Container layouts, margins etc. ******************
**********************************************************************/

#ToolbarDeckSpacer {
  min-height: 4px;
  max-height: 4px;
}

#MiniDecksTopSpacer {
  min-height: 4px;
  max-height: 4px;
}

#CompactDecksCenterSpacer {
  min-width: 4px;
  max-width: 4px;
}

#DeckRateSpacer {
  min-width: 2px;
  max-width: 2px;
}

#Deck1, #DeckCompact1, #DeckMini1,
#Deck2, #DeckCompact2, #DeckMini2,
#Deck3, #DeckCompact3, #DeckMini3,
#Deck4, #DeckCompact4, #DeckMini4,
#MixerContainer,
#VuMeterDeck1_Compact,
#VuMeterDeck2_Compact,
#VuMeterDeck3_Compact,
#VuMeterDeck4_Compact,
#VuMeterMaster_Compact,
#FxUnit1, #FxUnit3,
#FxUnit2, #FxUnit4,
#FxRackFillerR,
#FxRackFillerL,
#MicAuxRack,
#SamplerRow,
#PreviewDeck {
  margin-bottom: 4px;
}

#Deck1, #DeckMini1,
#Deck3, #DeckMini3,
#MixerContainer,
#FxUnit1,
#FxUnit3,
#FxRackFillerL,
#FxRackFillerR,
#MicRack, #AuxRack {
  margin-right: 2px;
}

#Deck2, #DeckMini2,
#Deck4, #DeckMini4,
#MixerContainer,
#FxUnit2,
#FxUnit4,
#FxRackFillerL,
#FxRackFillerR,
#MicRack, #AuxRack {
  margin-left: 2px;
}
/* gap in between compact decks is managed
  by #CompactDecksCenterSpacer in order to have VU meters
  directly attached to each deck.
  A highlight connection to [LateNight],show_vumeters_compact
  can be used for the borders but screws up the margin: contents
  are rendered beyond the parent border */

#SamplerRow {
  qproperty-layoutSpacing: 4;
}

#MicRack, #AuxRack {
  qproperty-layoutSpacing: 3;
}

#SkinSettingsContainer {
  margin-left: 3px;
}


/************** Waveforms *****************************************************/

#WaveformsContainer {
  padding-bottom: 1px;
}

#WaveformBox1,
#WaveformBox2,
#WaveformBox3,
#WaveformBox4 {
  border-left: 0px;
  }
  #WaveformBox1,
  #WaveformBox3 {
    border-bottom: 0px;
  }
  #WaveformBox2,
  #WaveformBox4 {
    border-top: 0px;
  }
  /* Hide some borders when 4 decks are visible */
  #WaveformBox1[highlight="1"] {
    border-top: 0px;
  }
  #WaveformBox2[highlight="1"] {
    border-bottom: 0px;
  }


/************** Decks *********************************************************/

#DeckMini1,
#DeckMini2,
#DeckMini3,
#DeckMini4 {
  padding: 0px 4px 0px 1px;
}

/* All rows in FULL deck */
#DeckRows12345,
#DeckRows2345 {
  margin: 2px 0px 2px 2px;
  background-color: transparent;
}
  /* All rows in compact deck */
#DeckRows2345 {
}
#DeckRows234 {
}

#DeckRow_1_KeyVinylFx {
  margin-bottom: 1px;
  }
  #ExpandingBottomBorder {
    border-width: 0px 0px 1px 0px;
  }
  #KeyTextSmall {
    padding: 0px 1px 0px 0px;
  }


#SpinnyCoverContainer_Small {
  min-width: 63px;
  max-width: 63px;
  min-height: 63px;
  max-height: 63px;
  margin: 0px 2px 1px 0px;
  }
  #SpinnyCoverContainer_SmallCompact {
    min-width: 63px;
    max-width: 63px;
    min-height: 63px;
    max-height: 63px;
    margin: 0px 2px 1px 0px;
  }
#SpinnyCoverContainer_Big {
  min-width: 114px;
  max-width: 114px;
  min-height: 114px;
  max-height: 114px;
  margin: 1px 2px 1px 0px;
  }
  #SpinnyCoverContainer_BigCompact {
    min-width: 109px;
    max-width: 109px;
    min-height: 109px;
    max-height: 109px;
    margin: 0px 2px 1px 0px;
  }
#SpinnyCoverContainer_MiniDeck {
  min-width: 53px;
  max-width: 53px;
  min-height: 53px;
  max-height: 53px;
  /* for some reason margin-right is only halve the value set here... */
  margin: 0px 0px 1px 4px;
}

#DeckRow_2_3_ArtistTitleTime {
  padding-left: 1px;
  margin: 0px;
  }
  #DeckRow_2_3_ArtistTitleTime[highlight="0"] {
    border-width: 0px 0px 0px 0px;
    }
    #DeckRow_2_3_ArtistTitleTime[highlight="1"] {
      border-width: 0px 1px 0px 0px;
    }
  #ArtistRow, #TitleRow {
    padding-right: 2px;
    }
    #ArtistText,
    #TitleText {
      /* for some reason the padding/margin is doubled in the skin... */
      padding: 0px 2px 1px 0px;
    }
    #PlayPositionText,
    #DurationText {
      /* for some reason the padding/margin is doubled in the skin... */
      padding: 0px 1px 1px 1px;
    }

    #TitleTextSmall {
      padding: 1px 3px 1px 1px;
    }
    #ArtistTextSmall {
      margin: 0px 0px 0px 1px;
      padding: 0px 1px 0px 0px;
    }
    #PlayPositionTextSmall {
      padding: 0px 0px 2px 2px;
    }

 #OverviewBoxMini {
    margin: 1px 0px;
  }

#DeckSettingsContainer[highlight="0"] {
  border-width: 1px 0px 0px 0px;
  }
  #DeckSettingsContainer[highlight="1"] {
    border-width: 1px 1px 0px 0px;
  }
#DeckSettingsContainerCompact[highlight="0"] {
  border-width: 1px 0px 1px 0px;
  }
  #DeckSettingsContainerCompact[highlight="1"] {
    border-width: 1px 1px 1px 0px;
  }

#DeckRow_5_Compact {
  padding-top: 2px;
  }
  #DeckRow_5_Compact[highlight="0"] {
    border-width: 0px 0px 0px 0px;
    }
    #DeckRow_5_Compact[highlight="1"] {
      border-width: 0px 1px 0px 0px;
    }

  #DeckRow_5_LoopCuesTransport,
  #DeckRow_5_LoopCuesTransportCompact {
    padding: 1px 1px 2px 1px;
    }
  #DeckRow_5_LoopCuesTransport {
    margin: 2px 0px 0px 0px;
    }
    #PlayCueMini {
      margin: 1px 1px 1px 0px;
    }



/************** RateControls ********************************************/

#RateContainer {
  padding: 4px 0px 0px 0px;
  }

  #RateText {
    padding: 0px;
    margin: 0px;
  }

  #SyncBox {
    margin: 2px 1px 1px 0px;
  }

  #RateControls {
    margin: 0px 2px;
    }
    #RateButtons {
      margin-right: 3px;
    }



/********************** Loop Controls / AutoDJ spinbox ************************/

  WBeatSpinBox {
    border-width: 2px 19px 2px 2px;
    border-image: url(skin:/classic/buttons/spinbox_elevated_border.svg) 2 19 2 2;
    margin: 1px 0px 0px 1px;
    padding: 0px -17px 2px 1px;
    background-color: #0f0f0f;
    }
    WBeatSpinBox:focus {
      border-image: url(skin:/classic/buttons/spinbox_elevated_border_focus.svg) 2 19 2 2;
    }

  #spinBoxTransition {
    border-width: 3px 19px 2px 3px;
    border-image: url(skin:/classic/buttons/spinbox_embedded_border.svg) 3 19 2 3;
    width: 24px;
    height: 19px;
    padding: 0px -15px 0px 0px;
    margin: 0px 2px 3px 5px;
    background-color: #0f0f0f;
    }
    #spinBoxTransition:focus {
      border-image: url(skin:/classic/buttons/spinbox_embedded_border_focus_orange.svg) 3 19 2 3;
    }

  WBeatSpinBox::up-button,
  WBeatSpinBox::down-button,
  #spinBoxTransition::up-button,
  #spinBoxTransition::down-button {
    subcontrol-origin: content;
    position: relative;
    /* as with spinbox: border is added to size. */
    width: 17px;
    padding: 0px;
    }
    WBeatSpinBox::up-button,
    #spinBoxTransition::up-button {
      height: 11px;
      subcontrol-position: top right;
      background-image: url(skin:/classic/buttons/spinbox_up.svg);
      }
      WBeatSpinBox::up-button:pressed,
      #spinBoxTransition::up-button:pressed {
        background-image: url(skin:/classic/buttons/spinbox_up_pressed.svg);
      }
      WBeatSpinBox::up-button {
        margin: -1px 0px 0px 0px;
        }
      #spinBoxTransition::up-button {
        margin: -2px -3px 0px 0px;
        }
    WBeatSpinBox::down-button,
    #spinBoxTransition::down-button {
      height: 11px;
      subcontrol-position: bottom right;
      background-image: url(skin:/classic/buttons/spinbox_down.svg);
      }
      WBeatSpinBox::down-button:pressed,
      #spinBoxTransition::down-button:pressed {
        background-image: url(skin:/classic/buttons/spinbox_down_pressed.svg);
      }
      WBeatSpinBox::down-button {
        margin: 0px 0px -2px 0px;
        }
      #spinBoxTransition::down-button {
        margin: 0px -3px -1px 0px;
        }



/************** Mixer *********************************************************/

#MixerDecks {
  padding: 2px 6px 2px 6px;
  }
  #MixerChannel_2Decks_Left {
    margin: 0px 2px;
  }
  #MixerChannel_2Decks_Right {
    margin: 0px 2px;
  }
  #VolumeGain2Decks {
    margin: 0px 2px;
  }
  #VuAndSlider_4Decks {
    margin-right: 1px;
  }

  #PflBox_4Decks {
    margin: 3px 0px 0px 20px;
  }

  #CrossfaderSwitch_4Decks {
    margin: 0px 3px 3px 0px;
  }
  #Crossfader {
    padding: 0px 0px 0px 1px;
  }

  #CrossfaderButtonContainer_Deck,
  #CrossfaderButtonContainer_Aux {
    padding: 1px;
    border-bottom: 1px solid #333;
    border-right: 1px solid #333;
    border-bottom-right-radius: 1px;
    }
  #CrossfaderButtonContainer_Aux {
    margin-left: 4px;
    }
    #CrossfaderButton[value="1"] {
      background-color: #262626;
    }

#MixerMasterHeadphone {
  margin: 2px 2px 2px 0px;
  }
  #MasterControls {
    padding: 2px;
    margin-bottom: 2px;
  }
  #MasterHeadphoneSeparator {
    min-height: 0px;
    max-height: 0px;
    }
    #BoothLabelBox {
      padding: 0px 0px 2px 2px;
    }
  #HeadphoneControls {
    padding: 2px;
  }

/* All VU meter instances */
#VuMeterChannel_2Decks {
  margin: 0px 9px 2px 9px;
}
#VuMeterChannel_4Decks {
  margin: 6px 0px 6px 11px;
}
#VuMeterMaster_2Decks {
  margin: 0px 0px 2px 0px;
}
#VuMeterMaster_4Decks {
  margin: 5px 0px;
}

#VuMeterMaster_Compact {
  margin-right: 4px;
  margin-left: 4px;
  padding: 0px 5px;
}
#VuMeterDeck1_Compact,
#VuMeterDeck3_Compact {
  padding: 0px 4px 0px 5px;
  border-top-left-radius: 0px;
  border-bottom-left-radius: 1px;
}
#VuMeterDeck2_Compact,
#VuMeterDeck4_Compact {
  padding: 0px 5px 0px 4px;
  border-top-right-radius: 0px;
  border-bottom-right-radius: 1px;
}

/************** Fx *********************************************************/

#FxUnitHeaderCollapsed[highlight="0"],
#FxUnitHeaderCollapsed[highlight="1"] {
  border-left: 0px;
  border-top-left-radius: 0px;
  border-bottom-left-radius: 0px;
  }
  #FxUnitHeaderExpanded[highlight="0"],
  #FxUnitHeaderExpanded[highlight="1"] {
    border-bottom-left-radius: 0px;
  }
  #FxUnitHeader {
    padding: 0px 2px 0px 2px;
  }
#FxUnitHeaderCollapsed[highlight="1"],
#FxUnitHeaderExpanded[highlight="1"] {
  border-top: 1px solid #d09300;
  border-right: 1px solid #d09300;
}

#FxUnitControlsExpanded,
#FxUnitControlsCollapsed {
  padding: 0px 0px 0px 3px;
  }
  #FxUnitControlsCollapsed {
    margin: 2px 2px 2px 0px;
  }
  #FxUnitControlsExpanded {
    margin-right: 2px;
  }

#DryWetKnob,
#SuperKnob {
  margin: 0px 1px;
}

#FxSlotsCollapsed #FxSlotContainer {
  margin: 2px 7px 1px 5px;
}

#FxSlotsExpanded #FxSlotControls {
  margin: 1px 5px 1px 4px;
}

#FxMetaKnob {
  padding: 1px 4px 2px 4px;
}

#FxSlotsExpanded {
  margin: 2px 0px 2px 3px;
}
#FxSlotsCollapsed {
  margin: 2px 0px 2px 0px;
  }
  #FxSlot1,
  #FxSlot2,
  #FxSlot3 {
    padding: 2px 4px 1px 2px;
  }
  #FxSlotsExpanded #FxSlot1,
  #FxSlotsExpanded #FxSlot2,
  #FxSlotsExpanded #FxSlot3 {
    padding-right: 7px;
  }

#FxParametersContainer {
  padding: 2px 1px 1px 1px;
  margin: 2px 1px;
}

#FxFocusButtonBox {
  margin-right: 3px;
}

WPushButton#FxSuperLinkButton,
WPushButton#FxSuperLinkInvertButton {
  border-radius: 3px;
  margin: 1px 1px 0px 0px;
}

WEffectSelector,
#fadeModeCombobox {
  /* The 3D frame on the combo box becomes flat when you give it a border
  border-radius: 3px; */
  }
  WEffectSelector:!editable,
  WEffectSelector:!editable:on {
    /* If you use margin top/bottom 0, the combo box shrinks in width (go figure) and
        names start getting cut off. Adding explicit padding improves this. */
    padding: 0px 0px 2px 5px;
    margin: 0px;
  }
  #fadeModeCombobox:!editable,
  #fadeModeCombobox:!editable:on {
    height: 19px;
    padding: 0px 0px 1px 5px;
    margin: 0px 1px 2px 1px;
  }
  WEffectSelector::down-arrow,
  #fadeModeCombobox::down-arrow {
    background: url(skin:/classic/buttons/btn__fx_selector_down.svg) no-repeat center center;
    }
    WEffectSelector::down-arrow:hover,
    #fadeModeCombobox::down-arrow:hover {
      background: url(skin:/classic/buttons/btn__fx_selector_down_pressed.svg) no-repeat center center;
    }


/************** Sampler ****************************************************/

#SamplerExpandBox {
  padding: 0px 1px 0px 1px;
}

#SamplerMini {
  padding: 1px;
  }
  #SamplerTitleBoxMini {
    padding: 0px 0px 0px 2px;
  }
  #SamplerPlayBoxMini {
    padding: 1px;
  }
  #SamplerBpmMini {
    margin-left: 1px;
  }

#Sampler {
  padding: 1px 0px 2px 2px;
  }
  #SamplerTitleRow {
    margin: 0px 1px 0px 0px;
    }
    #SamplerTitle {
      padding: 1px 3px 1px 0px;
    }
    #SamplerBpm {
      margin-right: 2px;
    }

  #SamplerRows23 {
    }
    #SamplerPlayRow {
    }
    #SamplerPlayBox {
      padding: 0px 2px 1px 0px;
    }
    #SamplerSettings {
      border-width: 1px 1px 0px 0px;
    }

  #SamplerButtons {
    }
    #SamplerHotcues {
      padding: 1px 1px 2px 1px;
    }

  #SamplerGainPflVu_Container {
    }
    #SamplerGainPflVu {
      }
      #SamplerGain {
        padding: 3px 0px 0px 3px;
        border-width: 1px 0px 0px 0px;
      }
      #SamplerPfl {
        padding: 0px 4px 2px 4px;
        border-width: 0px;
      }
      #SamplerVU {
        padding: 2px 3px 0px 3px;
        border-width: 1px 1px 0px 0px;
      }

  #SamplerRateControls {
    padding: 0px 1px 1px 0px;
    }
    #SamplerPitchSlider {
      padding: 0px 0px 1px 0px;
    }


/************** MicAux *****************************************************/

#MicDuckingContainer {
  }
  #MicDuckingModeBox {
    padding: 2px 2px 0px 2px;
  }
  #MicDuckingStrengthBox {
    padding: 2px 0px;
  }

#MicAuxMainControls {
  border-radius: 2px;
  padding: 0px 1px 0px 2px;
  border-bottom-left-radius: 1px;
  border-top-right-radius: 1px;
  }
  #MicAuxLabel {
    padding: 3px 0px 3px 1px;
  }

  #AuxPlayBox,
  #MicTalkBox {
    padding: 0px 0px 2px 1px;
  }

  #MicAuxAddBox {
    margin: 1px 0px 1px 1px;
  }

  #MicAuxVUMeter {
    padding: 2px 1px 3px 0px;
    margin-left: 2px;
  }

#MicAuxSubControls {
  border-width: 0px;
  padding: 0px 3px 3px 3px;
  }
  #MicAuxFxButtons {
    padding: 2px 0px;
  }

#MicAuxAddFrame {
  padding: 2px 4px 4px 4px;
}


/************** PreviewDeck ***************************************************/

#PreviewDeck {
  padding: 2px 1px;
  }

  #PreviewDeckTextBox {
    }
    #PreviewLabel { /* Placeholder when no track is loaded */
      padding-left: 2px;
    }
    #PreviewTitle {
      margin: 0px 2px 0px 0px;
    }
    #PreviewBPM {
      padding-left: 2px;
    }
    #PreviewEjectBox {
      padding-bottom: 2px;
    }

  #PreviewDeck #OverviewBox {
    margin: 1px 2px 0px 2px;
  }



/************** SkinSettings **************************************************/

#DeckSizeSettings {
  margin: 2px 0px 0px 0px;
  }
  #DeckSizeToggleContainer {
    padding: 0px 0px 0px 0px;
    }
    #SkinSettingsNumToggle {
      margin-left: 1px;
    }

#SkinSettingsCategory {
  padding: 2px 5px 7px 3px;
  }
  #SkinSettingsSubMenu {
    padding: 0px 0px 0px 13px;
  }
  #CategoryLabel {
    padding: 3px 0px 2px 0px;
  }
  #SkinSettingsLabelButton {
    padding: 0px 0px 0px 3px;
  }

  #SamplerLoadSaveBox {
    padding-left: 18px;
  }


/******************************************************************************
******************** Container layouts, margins etc. *************************/




/************** font colors ***************************************************
******************************************************************************/
WEffectSelector,
WEffectSelector QAbstractScrollArea,
#fadeModeCombobox,
#fadeModeCombobox QAbstractScrollArea {
  font-family: "Open Sans";
  font-weight: bold;
}
/* yellow */
#Deck1 WLabel, #DeckCompact1 WLabel, #DeckMini1 WLabel,
  #Deck1 WStarRating, #DeckCompact1 WStarRating,
#Deck2 WLabel, #DeckCompact2 WLabel, #DeckMini2 WLabel,
  #Deck2 WStarRating, #DeckCompact2 WStarRating,
#MicAuxLabel,
#SamplerTitle, #SamplerTitleMini,
#SamplerBpm, #SamplerBpmMini,
#PreviewDeckTextBox, #PreviewTitle, #PreviewBPM,
#CategoryLabel,
#SkinSettingsLabelButton,
#SkinSettingsNumToggleHeader[displayValue="1"],
WSearchLineEdit,
#LibraryBPMSpinBox,
#LibraryBPMButton::item,
#LibraryContainer QTableView,
#LibraryContainer QTableView::indicator,
#LibraryContainer QTextBrowser,
#LibraryContainer QTreeView,
#LibraryFeatureControls QLabel,
#LibraryFeatureControls QRadioButton,
QToolTip,
WLibrarySidebar QMenu,
WLibrary QHeaderView QMenu,
QTextBrowser QMenu,
WTrackMenu,
WTrackMenu QMenu,
WTrackMenu QMenu QCheckBox,
QLineEdit QMenu,
WCoverArtMenu,
WCueMenuPopup,
WCueMenuPopup QLabel,
#CueLabelEdit,
#LatencyLabel, WTime {
  color: #f0bb2b;
  }
  #SkinSettingsNumToggleHeader[displayValue="0"] {
    color: #b9901f;
  }

/* light blue */
#Deck3 WLabel, #DeckCompact3 WLabel, #DeckMini3 WLabel,
  #Deck3 WStarRating, #DeckCompact3 WStarRating,
#Deck4 WLabel, #DeckCompact4 WLabel, #DeckMini4 WLabel,
  #Deck4 WStarRating, #DeckCompact4 WStarRating,
#AuxSubTitle {
  color: #0bd9d1;
}

/* green for Fx 1/2 */
#FxUnit1 #FxUnitLabel[highlight="1"],
#FxUnit2 #FxUnitLabel[highlight="1"] {
  color: #73b508;
}

/* blue for Fx 3/4 */
#FxUnit3 #FxUnitLabel[highlight="1"],
#FxUnit4 #FxUnitLabel[highlight="1"] {
  color: #0795b5;
  }
  #FxUnitControllerInputIndicator {
    margin: 2px 0px;
  }
  #FxUnit1 #FxUnitControllerInputIndicator[highlight="1"],
  #FxUnit2 #FxUnitControllerInputIndicator[highlight="1"] {
    background-color: #73b508;
    color: #73b508;
  }
  #FxUnit3 #FxUnitControllerInputIndicator[highlight="1"],
  #FxUnit4 #FxUnitControllerInputIndicator[highlight="1"] {
    background-color: #0795b5;
    color: #0795b5;
  }

/* Grey */
#PreviewLabel,
WEffectSelector:!editable,
WEffectSelector:!editable:on,
WEffectSelector QAbstractScrollArea,
#fadeModeCombobox:!editable,
#fadeModeCombobox:!editable:on,
#fadeModeCombobox QAbstractScrollArea,
WBeatSpinBox, #spinBoxTransition,
#LibraryFeatureControls QLabel,
#LibraryFeatureControls QRadioButton {
  color: #888;
}

/* Darker grey for knob labels & inactive decks/units */
#KnobLabel,
#FxKnobLabel,
#FxButtonLabel,
#FxUnitLabel[highlight="0"],
#MicAuxLabelUnconfigured,
#LibraryFeatureControls QPushButton:!enabled {
  color: #666;
}

#MainMenu::item,
#MainMenu QMenu::item,
#MainMenu QMenu QCheckBox,
#VinylButton[displayValue="0"],
#VinylModeButton,
#PassthroughButton[displayValue="0"],
#FxAssignButtons WPushButton[displayValue="0"],
#GuiToggleButton[displayValue="0"],
#BroadcastButton[displayValue="0"],
#SkinSettingsToggle[displayValue="0"],
#RecDuration[highlight="0"] {
  color: #d2d2d1;
  }

#VinylButton[displayValue="1"],
#PassthroughButton[displayValue="1"],
#VinylCueButton[displayValue="1"],
#VinylCueButton[displayValue="2"],
#FxAssignButtons WPushButton[displayValue="1"],
#GuiToggleButton[displayValue="1"],
#GuiToggleButton[displayValue="2"],
#BroadcastButton[displayValue="1"], /* connecting: yellow */
#RecDuration[highlight="1"],
#RecDuration[highlight="2"],
#SkinSettingsToggle[displayValue="1"],
QPushButton#pushButtonAutoDJ:checked,
QPushButton#pushButtonRepeatPlaylist:checked,
QPushButton#pushButtonAnalyze:checked,
QPushButton#pushButtonRecording:checked {
  color: #000;
}

#LibraryFeatureControls QPushButton:pressed {
  color: #999;
}

#MixerMasterHeadphone WLabel,
#FxKnobLabel,
#FxButtonLabel {
  padding: 0px;
  background-color: #151515;
}

/* Passthrough label on overview waveform */
WOverview #PassthroughLabel {
  color: #d09300;
}
  #SkinSettingsButton,
  #SkinSettingsNumToggle,
  #SkinSettingsText {
    color: #d2d2d2;
  }
  #SkinSettingsNumToggle[value="1"] {
    color: #fff;
  }
  #SkinSettingsNumToggle[value="1"],
  #SkinSettingsNumToggleHeader[displayValue="1"] {
    text-decoration: underline;
  }


/* Library controls in AutoDJ etc. */
#LibraryFeatureControls QPushButton {
  color: #bbb;
  }

/*****************************************************************************/
/************** font colors **************************************************/



/************** Button styles *************************************************
*************** Button borders ************************************************/
/* crop shadow on the left border for all buttons in Fx assign and vinyl control grid
  (except leftmost button in each grid > overwritten in the block below) */
#VinylModeButton,
#VinylCueButton[displayValue="0"],
#PassthroughButton[displayValue="0"],
#FxAssignButtons WPushButton[displayValue="0"] {
  outline: none;
  border-width: 2px 2px 2px 1px;
  border-image: url(skin:/classic/buttons/btn_embedded_grid.svg) 2 2 2 1;
  }
  /* Active */
  #VinylCueButton[displayValue="1"],
  #VinylCueButton[displayValue="2"],
  #PassthroughButton[displayValue="1"],
  #FxAssignButtons WPushButton[displayValue="1"] {
    outline: none;
    border-width: 2px 2px 2px 1px;
    border-image: url(skin:/classic/buttons/btn_embedded_grid_active.svg) 2 2 2 1;
  }
WPushButton#FxAssignButton1[displayValue="0"],
#VinylButton[displayValue="0"],
#KeyMatchReset[displayValue="0"],
#GuiToggleButton[displayValue="0"],
#RecFeedback[displayValue="0"],
#BroadcastButton[displayValue="0"],
#SkinSettingsToggle[displayValue="0"],
#LibraryFeatureControls QPushButton,
WEffectSelector:!editable,
#fadeModeCombobox:!editable {
  border-width: 2px;
  border-image: url(skin:/classic/buttons/btn_embedded_library.svg) 2 2 2 2;
  }
WPushButton#VinylButton[displayValue="1"],
WPushButton#FxAssignButton1[displayValue="1"],
#KeyMatchReset[pressed="true"],
#GuiToggleButton[displayValue="1"],
#RecFeedback[displayValue="1"],
#RecFeedback[displayValue="2"],
#BroadcastButton[displayValue="1"],
#BroadcastButton[displayValue="2"],
#BroadcastButton[displayValue="3"],
#SkinSettingsToggle[displayValue="1"],
#LibraryFeatureControls QPushButton:pressed,
QPushButton#pushButtonAutoDJ:checked,
QPushButton#pushButtonRepeatPlaylist:checked,
QPushButton#pushButtonAnalyze:checked,
QPushButton#pushButtonRecording:checked,
WEffectSelector:!editable:on,
#fadeModeCombobox:!editable:on {
  border-width: 2px;
  border-image: url(skin:/classic/buttons/btn_embedded_library_active.svg) 2 2 2 2;
  }
  #KeyUp {
    border-width: 1px 2px 0px 2px;
    border-image: url(skin:/classic/buttons/btn_embedded_library.svg) 1 2 12 2;
    }
  #KeyDown {
    border-width: 0px 2px 1px 2px;
    border-image: url(skin:/classic/buttons/btn_embedded_library.svg) 12 2 1 2;
    }

/* Library controls in AutoDJ etc. */
  #LibraryFeatureControls QPushButton:focus {
    outline: none;
  }

/* Highlight WEffectSelector when effect is active */
WEffectSelector[highlight="1"] {  /*
  background-color: #6AAF04;
  color: #000;
  border-image: url(skin:/classic/buttons/btn_embedded_effectselector_active.svg) 2 2 2 2;  */
}

#BeatgridControls WPushButton, WPushButton#BeatgridControlsToggle,
#DeckRow_5_LoopCuesTransport WPushButton,
WPushButton#PlayDeck,
WPushButton#PreviewIndicator,
WPushButton#PlayIndicator,
WPushButton#CueDeck,
#PlayCueMini WPushButton,
WPushButton#LoopActivate,
#RateControls WPushButton,
WPushButton#SyncDeck,
WPushButton#SyncLeader,
WPushButton#SyncSampler,
#MixerContainer WPushButton,
#FxUnitContainer WPushButton,
#Sampler WPushButton,
#SamplerMini WPushButton,
#MicAuxRack WPushButton,
WPushButton#PlayPreview {
  /* Limit background-color area to button area designed in SVG backpath. */
  margin: 1px;
  /* just to be sure the colored background doesn't overlap the rounded SVG border */
  border-radius: 2px;
}

WPushButton#FxExpand,
WPushButton#SamplerExpand,
#FxAssignButtons WPushButton,
#VinylControls WPushButton,
#KeyControls WPushButton,
#SamplerSettings WPushButton,
#SamplerSettingsMini WPushButton,
WPushButton#CrossfaderButton,
WPushButton#FxExpandOverlay,
WPushButton#LibExpand,
#ToolBar WPushButton {
  margin: 0px;
  border-radius: 0px;
}



<<<<<<< HEAD
/************** button background colors **************************************/

/* top-level buttons in transport, fx, micaux and others */
#BeatgridControls WPushButton[displayValue="0"],
#DeckRow_5_LoopCuesTransport WPushButton[displayValue="0"],
#PlayCueMini WPushButton[displayValue="0"],
WPushButton#CueDeck[displayValue="0"],
WPushButton#PlayIndicator[value="0"],
WPushButton#LoopActivate[displayValue="0"],
#FxAssignButtons WPushButton[displayValue="0"],
#VinylControls WPushButton[displayValue="0"],
#KeyControls WPushButton[displayValue="0"],
WPushButton#VinylModeButton[displayValue="1"],
WPushButton#VinylModeButton[displayValue="2"],
WPushButton#MixModeButton[displayValue="1"],
#RateControls WPushButton[displayValue="0"],
WPushButton#SyncDeck[value="0"],
WPushButton#SyncLeader[value="0"],
#MixerContainer WPushButton[displayValue="0"],
#FxUnitContainer WPushButton[displayValue="0"],
#Sampler WPushButton[displayValue="0"],
#MicAuxRack WPushButton[displayValue="0"],
/* library buttons */
QPushButton#pushButtonAutoDJ:enabled:!checked,
#LibraryFeatureControls QPushButton:enabled,
WPushButton#GuiToggleButton[displayValue="0"],
#RecFeedback[displayValue="0"],
WPushButton#BroadcastButton[displayValue="0"],
WPushButton#SkinSettingsToggle[displayValue="0"] {
  background-color: #262626;
}

/* Orange for 'partially active' status */
#SyncLeader[value="1"] {
background-color: #db7700;
}

/* Red for 'active' status */
#BeatgridControls WPushButton[value="1"],
#RateControls WPushButton[value="1"],
#SyncDeck[value="1"],
#SyncLeader[value="2"],
#SyncSampler[displayValue="1"],
WPushButton#PlayDeck[displayValue="1"],
WPushButton#PlayDeckMini[displayValue="1"],
WPushButton#PlaySampler[displayValue="1"],
WPushButton#PlayPreview[displayValue="1"],
WPushButton#PlayIndicator[displayValue="1"],
#LibraryPreviewButton:checked,
#CueDeck[displayValue="1"],
WPushButton#Reverse[pressed="true"],
#KeyControls WPushButton[pressed="true"],
#LoopControls WPushButton[value="1"],
#LoopActivate[displayValue="1"],
#BeatjumpControls WPushButton[value="1"],
#EQKillButtonBox WPushButton[displayValue="1"],
#PflButton[value="1"],
#MicTalk[value="1"], #AuxPlay[value="1"],
#MicDucking[value="1"], #MicDucking[value="2"],
#RecFeedback[displayValue="2"],
QPushButton#pushButtonRecording:checked {
  background-color: #db0000;
  }
  /* Red border for Play buttons when previewing from
    Cue or Hotcue */
  WPushButton#PreviewIndicator[value="1"] {
    border: 3px solid #db0000;
    /* work around round borders being painted outside the actual border area */
    border-radius: 0px;
  }

/* Green for Fx buttons: QuickEffect + Fx 1/2 */
#FxUnit1 #FxToggleButton[displayValue="1"],
#FxUnit2 #FxToggleButton[displayValue="1"],
WPushButton#QuickEffectButton[displayValue="1"],
#FxAssignButton1[displayValue="1"],
#FxAssignButton2[displayValue="1"],
#BroadcastButton[displayValue="2"] {
  background-color: #659f08;
}
/* Blue for Fx buttons 3/4 */
#FxUnit3 #FxToggleButton[displayValue="1"],
#FxUnit4 #FxToggleButton[displayValue="1"],
#FxAssignButton3[displayValue="1"],
#FxAssignButton4[displayValue="1"] {
  background-color: #0895bc;
}

/* Emphasize Fx parameter buttons on dark background
    because they don't have bright icons */
WPushButton#FxParameterButton[displayValue="0"] {
  background-color: #333;
}

/* Grey for Pfl, Fx parameters & SplitCue */
#VinylCueButton[displayValue="1"],
#VinylCueButton[displayValue="2"],
#FxParameterButton[displayValue="1"],
#SplitCue[value="1"],
QPushButton#pushButtonRepeatPlaylist:checked {
  background-color: #888;
}

#BroadcastButton[displayValue="3"] {
  /* pink */
  background-color: #f856e7;
}

/* Golden */
#VinylButton[displayValue="1"],
#PassthroughButton[displayValue="1"],
#GuiToggleButton[displayValue="1"],
#GuiToggleButton[displayValue="2"],
#BroadcastButton[displayValue="1"],   /* connecting: yellow */
#RecFeedback[displayValue="1"],   /* initialize recording */
#SkinSettingsToggle[displayValue="1"],
QPushButton#pushButtonAutoDJ:checked,
QPushButton#pushButtonAnalyze:checked {
  background-color: #d09300;
}

#SpecialCueButton[value="1"] {
  background-color: #0044ff;
}

#FxSuperLinkButton[value="0"],
#FxSuperLinkInvertButton[displayValue="0"] {
  background-color: #4b4b4b;
}
#FxSuperLinkInvertButton[displayValue="1"] {
  background-color: #9C0900;
  }

/* Green for Fx1 / Fx2 */
#FxUnit1 #FxSuperLinkButton[value="1"],
#FxUnit2 #FxSuperLinkButton[value="1"] {
  background-color: #426b00;
  }
#FxUnit1 #FxSuperLinkButton[value="2"],
#FxUnit2 #FxSuperLinkButton[value="2"] {  /*
  a simple way to achieve a partitioning in thirds  */
  background-color: qlineargradient(x1: 0, y1: 0, x2: 1, y2: 0,
    stop: 0 #426b00,
    stop: 0.33 #426b00,
    stop: 0.34 #333,
    stop: 1 #333);
  }
#FxUnit1 #FxSuperLinkButton[value="3"],
#FxUnit2 #FxSuperLinkButton[value="3"] {
  background-color: qlineargradient(x1: 0, y1: 0, x2: 1, y2: 0,
    stop: 0 #333,
    stop: 0.66 #333,
    stop: 0.67 #426b00,
    stop: 1 #426b00);
  }
#FxUnit1 #FxSuperLinkButton[value="4"],
#FxUnit2 #FxSuperLinkButton[value="4"] {
  background-color: qlineargradient(x1: 0, y1: 0, x2: 1, y2: 0,
    stop: 0 #426b00,
    stop: 0.330000 #426b00,
    stop: 0.340000 #333,
    stop: 0.660000 #333,
    stop: 0.670000 #426b00,
    stop: 1 #426b00);
  }

/* Blue for Fx3 / Fx4 */
#FxUnit3 #FxSuperLinkButton[value="1"],
#FxUnit4 #FxSuperLinkButton[value="1"] {
  background-color: #00696b;
  }
#FxUnit3 #FxSuperLinkButton[value="2"],
#FxUnit4 #FxSuperLinkButton[value="2"] {  /*
  a simple way to achieve a partitioning in thirds  */
  background-color: qlineargradient(x1: 0, y1: 0, x2: 1, y2: 0,
    stop: 0 #00696b,
    stop: 0.33 #00696b,
    stop: 0.34 #333,
    stop: 1 #333);
  }
#FxUnit3 #FxSuperLinkButton[value="3"],
#FxUnit4 #FxSuperLinkButton[value="3"] {
  background-color: qlineargradient(x1: 0, y1: 0, x2: 1, y2: 0,
    stop: 0 #333,
    stop: 0.66 #333,
    stop: 0.67 #00696b,
    stop: 1 #00696b);
  }
#FxUnit3 #FxSuperLinkButton[value="4"],
#FxUnit4 #FxSuperLinkButton[value="4"] {
  background-color: qlineargradient(x1: 0, y1: 0, x2: 1, y2: 0,
    stop: 0 #00696b,
    stop: 0.330000 #00696b,
    stop: 0.340000 #333,
    stop: 0.660000 #333,
    stop: 0.670000 #00696b,
    stop: 1 #00696b);
  }

/* Special flat buttons */
WPushButton#PlayDeck[displayValue="0"],
WPushButton#PlayDeckMini[displayValue="0"],
WPushButton#PlaySampler[displayValue="0"],
WPushButton#BpmTap[displayValue="0"],
WPushButton#FxFocusButton[displayValue="0"],
#SamplerSettings WPushButton[displayValue="0"],
#SamplerSettingsMini WPushButton[displayValue="0"],
WPushButton#FxExpand[displayValue="0"],
WPushButton#FxExpandOverlay[displayValue="0"],
WPushButton#SamplerExpand[displayValue="0"],
#BeatgridControlsToggle,
#SamplerControlsMini WPushButton,
#RecDot {
  background-color: transparent;
}
=======
>>>>>>> fb65fd9a

/************** Button icons **************************************************/

#PlayDeck {
  background: url(skin:/classic/buttons/btn__play_deck.svg) no-repeat center center;
}

#PlayDeckMini[value="0"] {
  background: url(skin:/classic/buttons/btn__play_deck_mini.svg) no-repeat center center;
  }
  #PlayDeckMini[value="1"] {
    background: url(skin:/classic/buttons/btn__pause_deck_mini.svg) no-repeat center center;
  }
#PlaySampler[value="0"],
#PlayPreview[displayValue="0"] {
  background: url(skin:/classic/buttons/btn__play_sampler.svg) no-repeat center center;
  }
  #PlaySampler[value="1"],
  #PlayPreview[displayValue="1"] {
    background: url(skin:/classic/buttons/btn__pause_sampler.svg) no-repeat center center;
  }

#CueDeck {
  background: url(skin:/classic/buttons/btn__cue_deck.svg) no-repeat center center;
}

#Reverse {
  background: url(skin:/classic/buttons/btn__reverse.svg) no-repeat center center;
}

#Hotcue1 WPushButton {
  background: url(skin:/classic/buttons/btn__1.svg) no-repeat center center;
  }
  #Hotcue2 WPushButton {
    background: url(skin:/classic/buttons/btn__2.svg) no-repeat center center;
  }
  #Hotcue3 WPushButton {
    background: url(skin:/classic/buttons/btn__3.svg) no-repeat center center;
  }
  #Hotcue4 WPushButton {
    background: url(skin:/classic/buttons/btn__4.svg) no-repeat center center;
  }
  #Hotcue5 WPushButton {
    background: url(skin:/classic/buttons/btn__5.svg) no-repeat center center;
  }
  #Hotcue6 WPushButton {
    background: url(skin:/classic/buttons/btn__6.svg) no-repeat center center;
  }
  #Hotcue7 WPushButton {
    background: url(skin:/classic/buttons/btn__7.svg) no-repeat center center;
  }
  #Hotcue8 WPushButton {
    background: url(skin:/classic/buttons/btn__8.svg) no-repeat center center;
  }

#SpecialCueButton_intro_start WPushButton {
  background: url(skin:/classic/buttons/btn__intro_start.svg) no-repeat center center;
  }
  #SpecialCueButton_intro_end WPushButton {
    background: url(skin:/classic/buttons/btn__intro_end.svg) no-repeat center center;
  }
  #SpecialCueButton_outro_start WPushButton {
    background: url(skin:/classic/buttons/btn__outro_start.svg) no-repeat center center;
  }
  #SpecialCueButton_outro_end WPushButton {
    background: url(skin:/classic/buttons/btn__outro_end.svg) no-repeat center center;
  }

#LoopActivate {
  background: url(skin:/classic/buttons/btn__loop.svg) no-repeat center center;
}
#Reloop {
  background: url(skin:/classic/buttons/btn__reloop.svg) no-repeat center center;
}

#LoopIn {
  background: url(skin:/classic/buttons/btn__loop_in.svg) no-repeat center center;
}
#LoopOut {
  background: url(skin:/classic/buttons/btn__loop_out.svg) no-repeat center center;
}

#JumpForward {
  background: url(skin:/classic/buttons/btn__beatjump_right.svg) no-repeat center center;
}
#JumpBack {
  background: url(skin:/classic/buttons/btn__beatjump_left.svg) no-repeat center center;
}

/* Key buttons */
#KeyMatchReset {
  background: url(skin:/classic/buttons/btn__key_match.svg) no-repeat center center;
}

#KeyUp {
  background: url(skin:/classic/buttons/btn__key_up.svg) no-repeat center center;
}

#KeyDown {
  background: url(skin:/classic/buttons/btn__key_down.svg) no-repeat center center;
}

/* Rate buttons */
#SyncDeck {
  background: url(skin:/classic/buttons/btn__sync_deck.svg) no-repeat center center;
  }

#SyncLeader {
  image: url(skin:/classic/buttons/btn__leader_deck.svg) no-repeat center center;
  }

  #SyncSampler {
    background: url(skin:/classic/buttons/btn__sync_sampler.svg) no-repeat center center;
    }

  #RatePermUp {
    background: url(skin:/classic/buttons/btn__plus.svg) no-repeat center center;
  }

  #RatePermDown {
    background: url(skin:/classic/buttons/btn__minus.svg) no-repeat center center;
  }

  #RateTempUp {
    background: url(skin:/classic/buttons/btn__arrow_right_up.svg) no-repeat center center;
  }
  #RateTempDown {
    background: url(skin:/classic/buttons/btn__arrow_left_down.svg) no-repeat center center;
  }

  #RateTempUpRev {
    background: url(skin:/classic/buttons/btn__arrow_right_down.svg) no-repeat center center;
  }

  #RateTempDownRev {
    background: url(skin:/classic/buttons/btn__arrow_left_up.svg) no-repeat center center;
  }

/* Mixer buttons */
#PflButton {
  background: url(skin:/classic/buttons/btn__pfl.svg) no-repeat center center;
}

#QuickEffectButton[displayValue="0"] {
  background: url(skin:/classic/buttons/btn__star.svg) no-repeat center center;
}

/* EQ Kill button icons H / M / L */
#EQKillButton_High[displayValue="0"] {
  background: url(skin:/classic/buttons/btn__eq_kill_high.svg) no-repeat center center;
}
#EQKillButton_Mid[displayValue="0"] {
  background: url(skin:/classic/buttons/btn__eq_kill_mid.svg) no-repeat center center;
}
#EQKillButton_Low[displayValue="0"] {
  background: url(skin:/classic/buttons/btn__eq_kill_low.svg) no-repeat center center;
}

#SplitCue[displayValue="0"] {
  background: url(skin:/classic/buttons/btn__split.svg) no-repeat center center;
  }
  #SplitCue[displayValue="1"] {
    background: url(skin:/classic/buttons/btn__split_active.svg) no-repeat center center;
  }

#FxExpand[value="0"],
#LibExpand[value="0"] {
  background: url(skin:/classic/buttons/btn__expand.svg) no-repeat left center;
  }
  #FxExpand[value="1"],
  #LibExpand[value="1"] {
    background: url(skin:/classic/buttons/btn__collapse.svg) no-repeat left center;
  }
#SamplerExpand[value="0"] {
  background: url(skin:/classic/buttons/btn__expand_dim.svg) no-repeat left center;
  }
  #SamplerExpand[value="1"] {
    background: url(skin:/classic/buttons/btn__collapse_dim.svg) no-repeat left center;
  }

#MixModeButton[value="0"] {
  background: url(skin:/classic/buttons/btn__fx_mixmode_d-w.svg) no-repeat center center;
  }
  #MixModeButton[value="1"] {
    background: url(skin:/classic/buttons/btn__fx_mixmode_d+w.svg) no-repeat center center;
  }

#FxToggleButton[value="0"] {
  background: url(skin:/classic/buttons/btn__fx_toggle.svg) no-repeat center center;
  }
  #FxToggleButton[value="1"] {
    background: url(skin:/classic/buttons/btn__fx_toggle_active.svg) no-repeat center center;
  }

#FxFocusButton[value="0"] {
  background: url(skin:/classic/buttons/btn__fx_focus.svg) no-repeat center center;
  }
  #FxFocusButton[value="1"] {
    background: url(skin:/classic/buttons/btn__fx_focus_active.svg) no-repeat center center;
  }

/* deck controls for decks 1-4 and samplers */
#CurposButton12[displayValue="0"], #CurposButton34[displayValue="0"] {
  background: url(skin:/classic/buttons/btn__beat_curpos.svg) no-repeat center center;
  }
  #CurposButton12[value="1"] {
    background: url(skin:/classic/buttons/btn__beat_curpos_active_12.svg) no-repeat center center;
  }
  #CurposButton34[value="1"] {
    background: url(skin:/classic/buttons/btn__beat_curpos_active_34.svg) no-repeat center center;
  }

  #EjectButton12[displayValue="0"], #EjectButton34[displayValue="0"] {
    background: url(skin:/classic/buttons/btn__eject.svg) no-repeat center center;
    }
    #EjectButton12[value="1"] {
      background: url(skin:/classic/buttons/btn__eject_active_12.svg) no-repeat center center;
    }
    #EjectButton34[value="1"] {
      background: url(skin:/classic/buttons/btn__eject_active_34.svg) no-repeat center center;
    }

  #RepeatButton12[displayValue="0"], #RepeatButton34[displayValue="0"] {
    background: url(skin:/classic/buttons/btn__repeat.svg) no-repeat center center;
    }
    #RepeatButton12[displayValue="1"] {
      background: url(skin:/classic/buttons/btn__repeat_active_12.svg) no-repeat center center;
    }
    #RepeatButton34[displayValue="1"] {
      background: url(skin:/classic/buttons/btn__repeat_active_34.svg) no-repeat center center;
    }

  #QuantizeButton12[displayValue="0"], #QuantizeButton34[displayValue="0"] {
    background: url(skin:/classic/buttons/btn__quantize.svg) no-repeat center center;
    }
    #QuantizeButton12[displayValue="1"] {
      background: url(skin:/classic/buttons/btn__quantize_active_12.svg) no-repeat center center;
    }
    #QuantizeButton34[displayValue="1"] {
      background: url(skin:/classic/buttons/btn__quantize_active_34.svg) no-repeat center center;
    }

  #SlipmodeButton12[displayValue="0"], #SlipmodeButton34[displayValue="0"] {
    background: url(skin:/classic/buttons/btn__slip.svg) no-repeat center center;
    }
    #SlipmodeButton12[displayValue="1"] {
      background: url(skin:/classic/buttons/btn__slip_active_12.svg) no-repeat center center;
    }
    #SlipmodeButton34[displayValue="1"] {
      background: url(skin:/classic/buttons/btn__slip_active_34.svg) no-repeat center center;
    }

  #KeylockButton12[displayValue="0"], #KeylockButton34[displayValue="0"] {
    background: url(skin:/classic/buttons/btn__keylock.svg) no-repeat center center;
    }
    #KeylockButton12[displayValue="1"] {
      background: url(skin:/classic/buttons/btn__keylock_active_12.svg) no-repeat center center;
    }
    #KeylockButton34[displayValue="1"] {
      background: url(skin:/classic/buttons/btn__keylock_active_34.svg) no-repeat center center;
    }

#BeatgridControlsToggle[displayValue="0"] {
  background: url(skin:/classic/buttons/btn__beatgrid_controls_expand.svg) no-repeat center center;
  }
  #BeatgridControlsToggle[displayValue="1"] {
    background: url(skin:/classic/buttons/btn__beatgrid_controls_collapse.svg) no-repeat center center;
  }
  #BeatCurposLarge {
    background: url(skin:/classic/buttons/btn__beat_curpos_large.svg) no-repeat center center;
    }
    #BeatsEarlier {
      background: url(skin:/classic/buttons/btn__beats_earlier.svg) no-repeat center center;
    }
    #BeatsLater {
      background: url(skin:/classic/buttons/btn__beats_later.svg) no-repeat center center;
    }
    #BeatsSlower {
      background: url(skin:/classic/buttons/btn__beats_slower.svg) no-repeat center center;
    }
    #BeatsFaster {
      background: url(skin:/classic/buttons/btn__beats_faster.svg) no-repeat center center;
    }
    #HotcuesEarlier {
      background: url(skin:/classic/buttons/btn__beats_hotcues_earlier.svg) no-repeat center center;
    }
    #HotcuesLater {
      background: url(skin:/classic/buttons/btn__beats_hotcues_later.svg) no-repeat center center;
    }

#MicTalk {
  background: url(skin:/classic/buttons/btn__mic_talk.svg) no-repeat center center;
}

#AuxPlay {
  background: url(skin:/classic/buttons/btn__aux_play.svg) no-repeat center center;
}

#MicAuxAdd {
  background: url(skin:/classic/buttons/btn__plus_flat.svg) no-repeat center center;
}

#MicDucking[value="0"] {
  background: url(skin:/classic/buttons/btn__mic_duck_off.svg) no-repeat center center;
  }
  #MicDucking[value="1"] {
    background: url(skin:/classic/buttons/btn__mic_duck_auto.svg) no-repeat center center;
  }
  #MicDucking[value="2"] {
    background: url(skin:/classic/buttons/btn__mic_duck_manual.svg) no-repeat center center;
  }

#RecDot[highlight="0"] {
  background: url(skin:/classic/buttons/btn__rec_dot.svg) no-repeat center center;
  }
  #RecDot[highlight="1"],
  #RecDot[highlight="2"] {
    background: url(skin:/classic/buttons/btn__rec_dot_active.svg) no-repeat center center;
  }

#BroadcastButton[displayValue="0"] {
  /* for some reason the alignment isn't rescpected, so the icons
    have to be sized like available area (button size - margin) */
  background: url(skin:/classic/buttons/btn__broadcast_off.svg) no-repeat left top;
  }
  #BroadcastButton[displayValue="1"],
  #BroadcastButton[displayValue="2"],
  #BroadcastButton[displayValue="3"] {
    background: url(skin:/classic/buttons/btn__broadcast_on.svg) no-repeat left top;
  }

#SkinSettingsToggle[displayValue="0"] {
  background: url(skin:/classic/buttons/btn__settings_off.svg) no-repeat left top;
  }
  #SkinSettingsToggle[displayValue="1"] {
    background: url(skin:/classic/buttons/btn__settings_on.svg) no-repeat left top;
  }

#ToolbarLogo {
  background: url(skin:/classic/style/mixxx_logo_small.svg) no-repeat center center;
}
#ToolbarSeparator {
  background: url(skin:/classic/style/toolbar_separator.svg) no-repeat center center;
  margin: 0px 3px;
}

WSearchLineEdit QToolButton:!focus {
  background: url(skin:/classic/buttons/btn__lib_clear_search.svg);
  }
  WSearchLineEdit QToolButton:focus {
    background: url(skin:/classic/buttons/btn__lib_clear_search_focus.svg);
  }

/* AutoDJ button icons */
QPushButton#pushButtonAutoDJ:!checked {
  background: url(skin:/classic/buttons/btn__autodj_enable_off.svg) no-repeat center center;
  }
  QPushButton#pushButtonAutoDJ:checked {
    background: url(skin:/classic/buttons/btn__autodj_enable_on.svg) no-repeat center center;
  }

QPushButton#pushButtonFadeNow:!enabled {
  background: url(skin:/classic/buttons/btn__autodj_fade_disabled.svg) no-repeat center center;
  }
  QPushButton#pushButtonFadeNow:enabled {
    background: url(skin:/classic/buttons/btn__autodj_fade.svg) no-repeat center center;
  }

QPushButton#pushButtonSkipNext:!enabled {
  background: url(skin:/classic/buttons/btn__autodj_skip_disabled.svg) no-repeat center center;
  }
  QPushButton#pushButtonSkipNext:enabled {
    background: url(skin:/classic/buttons/btn__autodj_skip.svg) no-repeat center center;
  }

QPushButton#pushButtonShuffle:enabled {
  background: url(skin:/classic/buttons/btn__autodj_shuffle.svg) no-repeat center center;
  }

<<<<<<< HEAD
QPushButton#pushButtonAddRandomTrack:enabled {
  image: url(skin:/classic/buttons/btn__autodj_addrandom.svg) no-repeat center center;
=======
QPushButton#pushButtonAddRandom:enabled {
  background: url(skin:/classic/buttons/btn__autodj_addrandom.svg) no-repeat center center;
>>>>>>> fb65fd9a
  }

QPushButton#pushButtonRepeatPlaylist:!checked {
  background: url(skin:/classic/buttons/btn__autodj_repeat_playlist_off.svg) no-repeat center center;
  }
  QPushButton#pushButtonRepeatPlaylist:checked {
    background: url(skin:/classic/buttons/btn__autodj_repeat_playlist_on.svg) no-repeat center center;
  }

/* widgets in cue popup menu */
#CueDeleteButton {  /*
  padding: 3px 6px; */
  qproperty-icon: url(skin:/classic/buttons/btn__delete.svg);
  /* color buttons are 42x24 px.
  To get the final size for the Delete button consider border width.
  It's a tall button, about the same height as cue number + label edit box */
  width: 24px;
  height: 42px;
  border-width: 2px;
  border-image: url(skin:/classic/buttons/btn_embedded_library.svg) 2 2 2 2;
  /* make the icon slightly larger than default 16px */
  qproperty-iconSize: 20px;
  /* has no effect
  padding: 0px; */
}

#CueLabelEdit {
  border: 1px solid #f0bb2b;
  border-radius: 0px;
  background-color: #000;
  selection-color: #000;
  selection-background-color: #ccc;
  padding: 2px;
}
/************** button background colors **************************************/

/* top-level buttons in transport, fx, micaux and others */
#BeatgridControls WPushButton[displayValue="0"],
#DeckRow_5_LoopCuesTransport WPushButton[displayValue="0"],
#PlayCueMini WPushButton[displayValue="0"],
WPushButton#CueDeck[displayValue="0"],
WPushButton#PlayIndicator[value="0"],
WPushButton#LoopActivate[displayValue="0"],
#FxAssignButtons WPushButton[displayValue="0"],
#VinylControls WPushButton[displayValue="0"],
#KeyControls WPushButton[displayValue="0"],
WPushButton#VinylModeButton[displayValue="1"],
WPushButton#VinylModeButton[displayValue="2"],
WPushButton#MixModeButton[displayValue="1"],
#RateControls WPushButton[displayValue="0"],
WPushButton#SyncDeck[value="0"],
#MixerContainer WPushButton[displayValue="0"],
#FxUnitContainer WPushButton[displayValue="0"],
#Sampler WPushButton[displayValue="0"],
#MicAuxRack WPushButton[displayValue="0"],
/* library buttons */
QPushButton#pushButtonAutoDJ:enabled:!checked,
#LibraryFeatureControls QPushButton:enabled,
WPushButton#GuiToggleButton[displayValue="0"],
#RecFeedback[displayValue="0"],
WPushButton#BroadcastButton[displayValue="0"],
WPushButton#SkinSettingsToggle[displayValue="0"] {
  background-color: #262626;
}

/* Red for 'active' status */
#BeatgridControls WPushButton[value="1"],
#RateControls WPushButton[value="1"],
#SyncDeck[value="1"], #SyncSampler[displayValue="1"],
WPushButton#PlayDeck[displayValue="1"],
WPushButton#PlayDeckMini[displayValue="1"],
WPushButton#PlaySampler[displayValue="1"],
WPushButton#PlayPreview[displayValue="1"],
WPushButton#PlayIndicator[displayValue="1"],
/* TODO ronso0 Restore once fixed lib linKIconThemes (vers. <..80) is in *ubuntu main repos */
/*#LibraryPreviewButton:checked,*/
#CueDeck[displayValue="1"],
WPushButton#Reverse[pressed="true"],
#KeyControls WPushButton[pressed="true"],
#LoopControls WPushButton[value="1"],
#LoopActivate[displayValue="1"],
#BeatjumpControls WPushButton[value="1"],
#EQKillButtonBox WPushButton[displayValue="1"],
#PflButton[value="1"],
#MicTalk[value="1"], #AuxPlay[value="1"],
#MicDucking[value="1"], #MicDucking[value="2"],
#RecFeedback[displayValue="2"],
QPushButton#pushButtonRecording:checked {
  background-color: #db0000;
  }
  /* Red border for Play buttons when previewing from
    Cue or Hotcue */
  WPushButton#PreviewIndicator[value="1"] {
    border: 3px solid #db0000;
    /* work around round borders being painted outside the actual border area */
    border-radius: 0px;
  }

/* Green for Fx buttons: QuickEffect + Fx 1/2 */
#FxUnit1 #FxToggleButton[displayValue="1"],
#FxUnit2 #FxToggleButton[displayValue="1"],
WPushButton#QuickEffectButton[displayValue="1"],
#FxAssignButton1[displayValue="1"],
#FxAssignButton2[displayValue="1"],
#BroadcastButton[displayValue="2"] {
  background-color: #659f08;
}
/* Blue for Fx buttons 3/4 */
#FxUnit3 #FxToggleButton[displayValue="1"],
#FxUnit4 #FxToggleButton[displayValue="1"],
#FxAssignButton3[displayValue="1"],
#FxAssignButton4[displayValue="1"] {
  background-color: #0895bc;
}

/* Emphasize Fx parameter buttons on dark background
    because they don't have bright icons */
WPushButton#FxParameterButton[displayValue="0"] {
  background-color: #333;
}

/* Grey for Pfl, Fx parameters & SplitCue */
#VinylCueButton[displayValue="1"],
#VinylCueButton[displayValue="2"],
#FxParameterButton[displayValue="1"],
#SplitCue[value="1"],
QPushButton#pushButtonRepeatPlaylist:checked {
  background-color: #888;
}

#BroadcastButton[displayValue="3"] {
  /* pink */
  background-color: #f856e7;
}

/* Golden */
#VinylButton[displayValue="1"],
#PassthroughButton[displayValue="1"],
#GuiToggleButton[displayValue="1"],
#GuiToggleButton[displayValue="2"],
#BroadcastButton[displayValue="1"],   /* connecting: yellow */
#RecFeedback[displayValue="1"],   /* initialize recording */
#SkinSettingsToggle[displayValue="1"],
QPushButton#pushButtonAutoDJ:checked,
QPushButton#pushButtonAnalyze:checked {
  background-color: #d09300;
}

#SpecialCueButton[value="1"] {
  background-color: #0044ff;
}

#FxSuperLinkButton[value="0"],
#FxSuperLinkInvertButton[displayValue="0"] {
  background-color: #4b4b4b;
}
#FxSuperLinkInvertButton[displayValue="1"] {
  background-color: #9C0900;
  }

/* Green for Fx1 / Fx2 */
#FxUnit1 #FxSuperLinkButton[value="1"],
#FxUnit2 #FxSuperLinkButton[value="1"] {
  background-color: #426b00;
  }
#FxUnit1 #FxSuperLinkButton[value="2"],
#FxUnit2 #FxSuperLinkButton[value="2"] {  /*
  a simple way to achieve a partitioning in thirds  */
  background-color: qlineargradient(x1: 0, y1: 0, x2: 1, y2: 0,
    stop: 0 #426b00,
    stop: 0.33 #426b00,
    stop: 0.34 #333,
    stop: 1 #333);
  }
#FxUnit1 #FxSuperLinkButton[value="3"],
#FxUnit2 #FxSuperLinkButton[value="3"] {
  background-color: qlineargradient(x1: 0, y1: 0, x2: 1, y2: 0,
    stop: 0 #333,
    stop: 0.66 #333,
    stop: 0.67 #426b00,
    stop: 1 #426b00);
  }
#FxUnit1 #FxSuperLinkButton[value="4"],
#FxUnit2 #FxSuperLinkButton[value="4"] {
  background-color: qlineargradient(x1: 0, y1: 0, x2: 1, y2: 0,
    stop: 0 #426b00,
    stop: 0.330000 #426b00,
    stop: 0.340000 #333,
    stop: 0.660000 #333,
    stop: 0.670000 #426b00,
    stop: 1 #426b00);
  }

/* Blue for Fx3 / Fx4 */
#FxUnit3 #FxSuperLinkButton[value="1"],
#FxUnit4 #FxSuperLinkButton[value="1"] {
  background-color: #00696b;
  }
#FxUnit3 #FxSuperLinkButton[value="2"],
#FxUnit4 #FxSuperLinkButton[value="2"] {  /*
  a simple way to achieve a partitioning in thirds  */
  background-color: qlineargradient(x1: 0, y1: 0, x2: 1, y2: 0,
    stop: 0 #00696b,
    stop: 0.33 #00696b,
    stop: 0.34 #333,
    stop: 1 #333);
  }
#FxUnit3 #FxSuperLinkButton[value="3"],
#FxUnit4 #FxSuperLinkButton[value="3"] {
  background-color: qlineargradient(x1: 0, y1: 0, x2: 1, y2: 0,
    stop: 0 #333,
    stop: 0.66 #333,
    stop: 0.67 #00696b,
    stop: 1 #00696b);
  }
#FxUnit3 #FxSuperLinkButton[value="4"],
#FxUnit4 #FxSuperLinkButton[value="4"] {
  background-color: qlineargradient(x1: 0, y1: 0, x2: 1, y2: 0,
    stop: 0 #00696b,
    stop: 0.330000 #00696b,
    stop: 0.340000 #333,
    stop: 0.660000 #333,
    stop: 0.670000 #00696b,
    stop: 1 #00696b);
  }

/* Special flat buttons */
WPushButton#PlayDeck[displayValue="0"],
WPushButton#PlayDeckMini[displayValue="0"],
WPushButton#PlaySampler[displayValue="0"],
WPushButton#BpmTap[displayValue="0"],
WPushButton#FxFocusButton[displayValue="0"],
#SamplerSettings WPushButton[displayValue="0"],
#SamplerSettingsMini WPushButton[displayValue="0"],
WPushButton#FxExpand[displayValue="0"],
WPushButton#FxExpandOverlay[displayValue="0"],
WPushButton#SamplerExpand[displayValue="0"],
#BeatgridControlsToggle,
#SamplerControlsMini WPushButton,
#RecDot {
  background-color: transparent;
}
/************** Button icons **************************************************/
/************** Button styles *************************************************/



/************** Library *******************************************************/

#LibraryContainer {
}

WLibrary,
#SidebarBox {
  padding: 2px 0px 0px 2px;
  border-bottom: 0px;
  border-left: 0px;
  border-right: 0px;
  border-bottom-right-radius: 0px;
  border-bottom-left-radius: 0px;
  border-top-left-radius: 0px;
}

#LibraryContainer QTableView,
#LibraryContainer QTextBrowser,
#LibraryContainer QTreeView {
  border-top: 1px solid #0a0a0a;
  border-right: 1px solid qlineargradient(x1:0, y1:0, x2:0, y2:1,
    stop:0 #333,
    stop:1 #444);
  border-bottom: 1px solid #444;
  border-left: 1px solid #0a0a0a;
  background-color: #0f0f0f;
  alternate-background-color: #1a1a1a;
/* In selected library rows this sets the color of
  * shapes in star rating delegate
  * focus border of Cover Art and Color delegates
   > See src/library/coverartdelegate.cpp: "option.palette.highlightedText().color();" */
  selection-color: #fff;
  /* background of Color delegate in selected row */
  selection-background-color: #5e4507;
}
#LibraryContainer QTableView:focus,
#LibraryContainer QTreeView:focus,
#LibraryContainer QTextBrowser:focus {
  border: 1px solid #d09300;
}

/* Selected rows in Tree and Tracks table */
#LibraryContainer QTreeView::item:selected,
#LibraryContainer QTableView::item:selected,
#LibraryBPMButton::item:selected {
  color: #fff;
  background-color: #5e4507;
}
#LibraryContainer QTreeView::item:focus {
  outline: none;
}

/* Use the native focus decoration */
/* This is for all cells including Played and Location */
#LibraryContainer QTableView,
/* This is for the BPM cell */
#LibraryContainer QTableView QCheckBox:focus {
  outline: 1px solid #fff;
}
/* This uses a custom qproperty to set the focus border
  for Color and Cover Art cells, 1px solid, sharp corners.
  See src/library/tableitemdelegate.cpp */
WTrackTableView {
  qproperty-focusBorderColor: #fff;
}

#LibraryContainer QTreeView {
  show-decoration-selected: 0;
}
#LibraryContainer QTreeView,
#LibraryContainer QTreeView::item:focus {
  outline: none;
}

/* Table cell in edit mode */
WLibrary QLineEdit,
#LibraryBPMSpinBox {
  color: #ddd;
  background-color: #0f0f0f;
  selection-color: #000;
  selection-background-color: #ccc;
  border: 1px solid #5E4507;
}

/* Entire BPM cell */
/* Lock icon at the left */
#LibraryBPMButton::indicator:checked {
  image: url(skin:/classic/buttons/btn__lib_bpm_locked_orange.svg);
}
#LibraryBPMButton::indicator:unchecked {
  image: url(skin:/classic/buttons/btn__lib_bpm_unlocked_grey.svg);
}
/* BPM value */
#LibraryBPMButton::item {
}
/* BPM spinbox in edit mode */
#LibraryBPMSpinBox {
  border-left: 0px;
  }
  /* When activated, the left border of the spinbox shows an
    artefact of the inactive BPM value. */
  #LibraryBPMSpinBox::up-button,
  #LibraryBPMSpinBox::down-button {
    margin-right: 3px;
    background-color: #382904;
    }
    #LibraryBPMSpinBox::up-button {
      image: url(skin:/classic/buttons/btn__lib_bpm_up.svg) no-repeat;
    }
    #LibraryBPMSpinBox::down-button {
      image: url(skin:/classic/buttons/btn__lib_bpm_down.svg) no-repeat;
    }

WCueMenuPopup QPushButton:focus {
  outline: none;
}

/* Button in library "Preview" column */
#LibraryPreviewButton {
  margin: 0px;
  padding: 3px;
  border-radius: 2px;
  border: 1px solid transparent;
  }
  #LibraryPreviewButton:!checked {
    /* TODO ronso0 Restore once fixed lib linKIconThemes (vers. <..80) is in *ubuntu main repos */
    /* image: url(skin:/classic/buttons/btn__lib_preview_play.svg); */
    }
  #LibraryPreviewButton:checked {
    /* image: url(skin:/classic/buttons/btn__lib_preview_pause.svg); */
    border: 1px solid red;
    }


/*********** table header styles *********************************/

#LibraryContainer QHeaderView {
  color: #bbb;
  border-bottom: 1px solid #000;
  }
  #LibraryContainer QHeaderView,
  #LibraryContainer QHeaderView::section,
  #LibraryContainer QHeaderView::up-arrow,
  #LibraryContainer QHeaderView::down-arrow {
    background-color: qlineargradient(x1:0, y1:0, x2:0, y2:1,
      stop:0 #222,
      stop:1 #111);
  }
  #LibraryContainer QHeaderView::section {
    border-right: 1px solid #000;
    border-bottom: 1px solid #000;
  }
    #LibraryContainer QHeaderView::up-arrow {
      background: url(skin:/classic/buttons/btn__lib_sort_up.svg)  no-repeat center center;
      }
    #LibraryContainer QHeaderView::down-arrow {
      background: url(skin:/classic/buttons/btn__lib_sort_down.svg) no-repeat center center;
    }
  #LibraryContainer QHeaderView::up-arrow,
  #LibraryContainer QHeaderView::down-arrow {
    border-right: 1px solid #000;
    /* gradient colors should match those of QHeaderView gradient,
      with a little transparency added to not cut off the header label */
    background-color: qlineargradient(x1:0, y1:0, x2:0, y2:1,
      stop:0 rgba(34,34,34,190),
      stop:1 rgba(17,17,17,190));
    }



/*********** scrollbars *********************************/
#LibraryContainer QScrollBar,
WEffectSelector QAbstractScrollArea QScrollBar {
  border: 0px solid #585858;
  background: #000;
  border-radius: 2px;
  padding: 1px;
  color: #999999;
  }
  #LibraryContainer QScrollBar:horizontal,
  WEffectSelector QAbstractScrollArea QScrollBar:horizontal {
    min-width: 12px;
    height: 15px;
    border-top-left-radius: 0px;
    border-top-right-radius: 0px;
    background-color: #000;
  }
  #LibraryContainer QScrollBar:vertical,
  WEffectSelector QAbstractScrollArea QScrollBar:vertical {
    min-height: 12px;
    width: 15px;
    border-top-left-radius: 0px;
    border-bottom-left-radius: 0px;
    color: #b3b3b3;
    background-color: #000;
  }
  /* catch scroll bar of focused treeview like this:
  #LibraryContainer QTreeView:focus QScrollBar:vertical {
  }*/
#LibraryContainer QScrollBar::handle:horizontal,
WEffectSelector QAbstractScrollArea QScrollBar::handle:horizontal {
  min-width: 25px;
  border-radius: 2px;
  background: qlineargradient(x1:0, y1:0, x2:0, y2:1,
    stop:0 #725309,
    stop:1 #412f05);
}
#LibraryContainer QScrollBar::handle:vertical,
WEffectSelector QAbstractScrollArea QScrollBar::handle:vertical {
  min-height: 25px;
  border-radius: 2px;
  background: qlineargradient(x1:0, y1:0, x2:0, y2:1,
    stop:0 #725309,
    stop:1 #412f05);
}

/* "add-page" and "sub-page" are the gutter of the scrollbar */
#LibraryContainer QScrollBar::add-page,
#LibraryContainer QScrollBar::sub-page,
WEffectSelector QAbstractScrollArea QScrollBar::add-page,
WEffectSelector QAbstractScrollArea QScrollBar::sub-page {
  min-width: 15px;
  min-height: 15px;
  background-color: #000;
  border-radius: 2px;
}
/* Turn off buttons */
#LibraryContainer QScrollBar::add-line,
#LibraryContainer QScrollBar::sub-line,
WEffectSelector QAbstractScrollArea QScrollBar::add-line,
WEffectSelector QAbstractScrollArea QScrollBar::sub-line{
  width: 0px;
  height: 0px;
  border: 0px;
}

/* Corner in between two scrollbars */
#LibraryContainer QAbstractScrollArea::corner,
WEffectSelector QAbstractScrollArea QScrollBar::corner {
  background-color: #1e1e1e;
}
/*********** scrollbars *********************************/


/*********** library search bar *********************************/
WSearchLineEdit {
  padding: 2px;
  background-color: #0f0f0f;
  selection-color: #000;
  selection-background-color: #ccc;
  }
  WSearchLineEdit:focus {
    padding: 1px;
    border: 2px solid #d08e00;
    border-radius: 0px;
  }
  WSearchLineEdit[active="false"],
  WSearchLineEdit:disabled {
    color: #999;
  }
  WSearchLineEdit:disabled {
    background-color: #191919;
  }
  /* Clear button: see /skins/default.qss */

/************ splitters ***********************/
/* HorizontalSplitter
  (the splitter itself is horizontal)
  Used to split
  - Waveforms & Decks/FX/etc
  - Library feature & Coverart */
#WaveformSplitter,
#SidebarCoverSplitter {
  padding: 0px;
  margin: 0px;
}

#WaveformSplitter::handle,
#SidebarCoverSplitter::handle {
    background: url(skin:/classic/style/splitter_handle_horizontal.png) no-repeat center center; /*
    border-top: 1px solid #000; */
  }
  #WaveformSplitter::handle:pressed,
  #WaveformSplitter::handle:hover,
  #SidebarCoverSplitter::handle:pressed,
  #SidebarCoverSplitter::handle:hover {
    background: url(skin:/classic/style/splitter_handle_horizontal_pressed.png) no-repeat center center;
  }
  #WaveformSplitter::handle:vertical,
  #SidebarCoverSplitter::handle:vertical {
  height: 9px;
}

/* LibrarySplitter
  (the splitter itself is vertical)
  Used to split Library sidebar & Tracks table */
#LibrarySplitter::handle {
  background: url(skin:/classic/style/splitter_handle_vertical.png) no-repeat center center;
  background-color: #1e1e1e;
}
#LibrarySplitter::handle:pressed,
#LibrarySplitter::handle:hover {
  background: url(skin:/classic/style/splitter_handle_vertical_pressed.png) no-repeat center center;
}
#LibrarySplitter::handle:vertical {
  /* 'height' works although it's actually the width of the handle */
  height: 6px;
}
/************ splitters ***********************/


/************ Library feature controls / tree view / table view *************/
WLibrary QRadioButton::indicator:checked {
  background: url(skin:/classic/buttons/btn__lib_radio_button_on_yellow.svg) center center;
}

WLibrary QRadioButton::indicator:unchecked {
  background: url(skin:/classic/buttons/btn__lib_radio_button_off.svg) center center;
}

/* triangle for closed/opened branches in treeview */
/* closed */
#LibraryContainer QTreeView::branch:closed:has-children:!has-siblings:!selected,
#LibraryContainer QTreeView::branch:closed:has-children:has-siblings:!selected {
/*  Suppresses that selected sidebar items branch indicator shows wrong color when out of focus ; lp:880588 */
  border-image: none;
  image: url(skin:/classic/style/library_branch_closed_grey.png);
  }
  /* closed, selected */
  #LibraryContainer QTreeView::branch:closed:has-children:!has-siblings:selected,
  #LibraryContainer QTreeView::branch:closed:has-children:has-siblings:selected {
    border-image: none;
    image: url(skin:/classic/style/library_branch_closed_selected_white.png);
    background-color: #5e4507;
  }
/* open */
#LibraryContainer QTreeView::branch:open:has-children:!has-siblings,
#LibraryContainer QTreeView::branch:open:has-children:has-siblings {
  border-image: none;
  image: url(skin:/classic/style/library_branch_open_grey.png);
  }
  /* open, selected */
  #LibraryContainer QTreeView::branch:open:has-children:!has-siblings:selected,
  #LibraryContainer QTreeView::branch:open:has-children:has-siblings:selected {
    border-image: none;
    image: url(skin:/classic/style/library_branch_open_selected_white.png);
    background-color: #5e4507;
    }
  /* space left of selected child item */
  #LibraryContainer QTreeView::branch:closed:!has-children:!has-siblings:selected,
  #LibraryContainer QTreeView::branch:closed:!has-children:has-siblings:selected,
  #LibraryContainer QTreeView::branch:open:!has-children:!has-siblings:selected,
  #LibraryContainer QTreeView::branch:open:!has-children:has-siblings:selected {
    border-image: none;
    background-color: #0f0f0f;
  }
/************** Library *******************************************************/



/************** common styles for WEffectSelector ******************************
*************** QSpinBox, QMenu, QToolTip *************************************/
QToolTip,
WLibrarySidebar QMenu,
WLibrary QHeaderView QMenu,
QTextBrowser QMenu,
WTrackMenu,
WTrackMenu QMenu,
WEffectSelector QAbstractScrollArea,
#fadeModeCombobox QAbstractScrollArea,
QLineEdit QMenu,
WCueMenuPopup,
WCoverArtMenu {
  padding: 3px;
  border: 1px solid #888;
  border-radius: 2px;
}
#MainMenu QMenu {
  padding: 0.08em;
  border: 1px solid #888;
  border-radius: 2px;
}

#SkinContainer,
#CrossfaderButtonContainer_Deck,
#CrossfaderButtonContainer_Aux,
WPushButton#CrossfaderButton[value="0"],
QToolTip,
#MainMenu QMenu,
#MainMenu QMenu::item,
#MainMenu QMenu QCheckBox,
WLibrarySidebar QMenu,
WLibrarySidebar QMenu::item,
WLibrary QHeaderView QMenu,
WLibrary QHeaderView QMenu::item,
QTextBrowser QMenu,
QTextBrowser QMenu::item,
WTrackMenu,
WTrackMenu::item,
WTrackMenu QMenu,
WTrackMenu QMenu::item,
WTrackMenu QMenu QCheckBox,
QLineEdit QMenu,
QLineEdit QMenu::item,
WCoverArtMenu,
WCoverArtMenu::item,
WCueMenuPopup,
WCueMenuPopup QLabel,
WEffectSelector QAbstractScrollArea,
WEffectSelector::item,
#fadeModeCombobox QAbstractScrollArea,
#fadeModeCombobox::item {
  background-color: #0f0f0f;
}
WEffectSelector, #fadeModeCombobox {
  background-color: #161616;
}
/* hovered items */
#MainMenu::item:selected,
#MainMenu QMenu::item:selected,
#MainMenu QMenu::item:focus,
#MainMenu QMenu::item:hover,
#MainMenu QMenu::indicator:checked:selected,
/* ::indicator:!checked won't work. use 'unchecked' */
#MainMenu QMenu::indicator:unchecked:selected,
WLibrarySidebar QMenu::item:selected,
WLibrary QHeaderView QMenu::item:selected,
WTrackMenu::item:selected,
WTrackMenu QMenu::item:selected,
WTrackMenu QMenu QCheckBox:selected,
WTrackMenu QMenu QCheckBox:focus,
WTrackMenu QMenu QCheckBox:hover,
QLineEdit QMenu::item:selected,
WCoverArtMenu::item:selected,
#fadeModeCombobox::item:selected,
WEffectSelector::item:selected,
#SkinSettingsButton[hover="true"],
#SkinSettingsNumToggle[hover="true"],
#SkinSettingsNumToggleHeader[hover="true"],
#SkinSettingsMixerToggle[hover="true"],
#SkinSettingsLabelButton[hover="true"] {
  background-color: #5E4507;
  color: white;
  /* remove OS focus indicator */
  outline: none;
  }
  /* hover over checked effect */
  WEffectSelector::item:checked:selected,
  #fadeModeCombobox::item:checked:selected {
    background-color: #2a1e03;
    color: #fff;
    }

/* disabled menu item and checkbox */
#MainMenu::item:disabled,
#MainMenu QMenu::item:disabled,
WTrackMenu::item:disabled,
WTrackMenu QMenu::item:disabled,
WTrackMenu QMenu QCheckBox:disabled,
QLineEdit QMenu::item:disabled {
  color: #494949;
}

#MainMenu QMenu::indicator:checked,
#MainMenu QMenu::indicator:checked:selected {
  image: url(skin:/classic/buttons/btn__menu_checkbox_checked.svg);
  }
  #MainMenu QMenu::indicator:unchecked,
  #MainMenu QMenu::indicator:unchecked:selected {
    image: url(skin:/classic/buttons/btn__menu_checkbox.svg);
  }

  WLibrarySidebar QMenu::indicator:checked,
  WLibrary QHeaderView QMenu::indicator:checked,
  WLibrary QTableView::indicator:checked,
  WTrackMenu QMenu QCheckBox::indicator:checked,
  WEffectSelector::indicator:checked,
  #fadeModeCombobox::indicator:checked {
    image: url(skin:/classic/buttons/btn__lib_checkmark_orange.svg);
    }
  /* disabled menu item and checkbox */
  WTrackMenu QMenu QCheckBox::indicator:disabled:checked {
    image: url(skin:/classic/buttons/btn__lib_checkmark_grey.svg);
  }
  WTrackMenu QMenu QCheckBox::indicator:indeterminate {
    image: url(skin:/classic/buttons/btn__lib_checkmark_indeterminate_orange.svg);
  }
  WTrackMenu QMenu QCheckBox::indicator:disabled:indeterminate {
    image: url(skin:/classic/buttons/btn__lib_checkmark_indeterminate_grey.svg);
  }
  WTrackMenu QMenu QCheckBox::indicator:disabled:checked,
  WTrackMenu QMenu QCheckBox::indicator:disabled:unchecked {
    border: 1px solid #222;
  }

  #MainMenu QMenu::right-arrow,
  WTrackMenu::right-arrow,
  WTrackMenu QMenu::right-arrow {
    image: url(skin:/classic/style/menu_arrow_yellow.svg);
    }
  #MainMenu QMenu::right-arrow:selected,
  WTrackMenu::right-arrow:selected,
  WTrackMenu QMenu::right-arrow:selected {
    image: url(skin:/classic/style/menu_arrow_white.svg);
  }

/* This is the only way to select the 'Played' checkbox.
  Note that this also selects the BPM lock. */
#LibraryContainer QTableView::indicator {
  /* border is added to size defined in style.qss */
  border: 1px solid transparent;
  margin: 0px;
  padding: 0px;
  }
  #LibraryContainer QTableView::indicator:checked {
    border: 1px solid #ff6600;
    }
  #LibraryContainer QTableView::indicator:unchecked {
    border: 1px solid rgba(151,151,151,128);
    }
  #MainMenu QMenu::separator,
  WLibrarySidebar QMenu::separator,
  WLibrary QHeaderView QMenu::separator,
  WTrackMenu::separator,
  WTrackMenu QMenu::separator,
  QLineEdit QMenu::separator,
  #SkinSettingsSeparator {
    border-top: 1px solid #000;
    border-bottom: 1px solid #222;
    }

/* explicitly remove icons from unchecked items otherwise
  selected, unchecked items would have a checkmark */
WLibrarySidebar QMenu::indicator:unchecked,
WLibrarySidebar QMenu::indicator:unchecked:selected,
WLibrary QHeaderView QMenu::indicator:unchecked,
WLibrary QHeaderView QMenu::indicator:unchecked:selected,
WLibrary QTableView::indicator:unchecked,
WLibrary QTableView::indicator:unchecked:selected,
WEffectSelector::indicator:unchecked,
WEffectSelector::indicator:unchecked:selected,
#fadeModeCombobox::indicator:unchecked,
#fadeModeCombobox::indicator:unchecked:selected {
  image: none;
}
/************** common styles for WEffectSelector ******************************
*************** QSpinBox, QMenu, QToolTip *************************************/<|MERGE_RESOLUTION|>--- conflicted
+++ resolved
@@ -1347,224 +1347,6 @@
 
 
 
-<<<<<<< HEAD
-/************** button background colors **************************************/
-
-/* top-level buttons in transport, fx, micaux and others */
-#BeatgridControls WPushButton[displayValue="0"],
-#DeckRow_5_LoopCuesTransport WPushButton[displayValue="0"],
-#PlayCueMini WPushButton[displayValue="0"],
-WPushButton#CueDeck[displayValue="0"],
-WPushButton#PlayIndicator[value="0"],
-WPushButton#LoopActivate[displayValue="0"],
-#FxAssignButtons WPushButton[displayValue="0"],
-#VinylControls WPushButton[displayValue="0"],
-#KeyControls WPushButton[displayValue="0"],
-WPushButton#VinylModeButton[displayValue="1"],
-WPushButton#VinylModeButton[displayValue="2"],
-WPushButton#MixModeButton[displayValue="1"],
-#RateControls WPushButton[displayValue="0"],
-WPushButton#SyncDeck[value="0"],
-WPushButton#SyncLeader[value="0"],
-#MixerContainer WPushButton[displayValue="0"],
-#FxUnitContainer WPushButton[displayValue="0"],
-#Sampler WPushButton[displayValue="0"],
-#MicAuxRack WPushButton[displayValue="0"],
-/* library buttons */
-QPushButton#pushButtonAutoDJ:enabled:!checked,
-#LibraryFeatureControls QPushButton:enabled,
-WPushButton#GuiToggleButton[displayValue="0"],
-#RecFeedback[displayValue="0"],
-WPushButton#BroadcastButton[displayValue="0"],
-WPushButton#SkinSettingsToggle[displayValue="0"] {
-  background-color: #262626;
-}
-
-/* Orange for 'partially active' status */
-#SyncLeader[value="1"] {
-background-color: #db7700;
-}
-
-/* Red for 'active' status */
-#BeatgridControls WPushButton[value="1"],
-#RateControls WPushButton[value="1"],
-#SyncDeck[value="1"],
-#SyncLeader[value="2"],
-#SyncSampler[displayValue="1"],
-WPushButton#PlayDeck[displayValue="1"],
-WPushButton#PlayDeckMini[displayValue="1"],
-WPushButton#PlaySampler[displayValue="1"],
-WPushButton#PlayPreview[displayValue="1"],
-WPushButton#PlayIndicator[displayValue="1"],
-#LibraryPreviewButton:checked,
-#CueDeck[displayValue="1"],
-WPushButton#Reverse[pressed="true"],
-#KeyControls WPushButton[pressed="true"],
-#LoopControls WPushButton[value="1"],
-#LoopActivate[displayValue="1"],
-#BeatjumpControls WPushButton[value="1"],
-#EQKillButtonBox WPushButton[displayValue="1"],
-#PflButton[value="1"],
-#MicTalk[value="1"], #AuxPlay[value="1"],
-#MicDucking[value="1"], #MicDucking[value="2"],
-#RecFeedback[displayValue="2"],
-QPushButton#pushButtonRecording:checked {
-  background-color: #db0000;
-  }
-  /* Red border for Play buttons when previewing from
-    Cue or Hotcue */
-  WPushButton#PreviewIndicator[value="1"] {
-    border: 3px solid #db0000;
-    /* work around round borders being painted outside the actual border area */
-    border-radius: 0px;
-  }
-
-/* Green for Fx buttons: QuickEffect + Fx 1/2 */
-#FxUnit1 #FxToggleButton[displayValue="1"],
-#FxUnit2 #FxToggleButton[displayValue="1"],
-WPushButton#QuickEffectButton[displayValue="1"],
-#FxAssignButton1[displayValue="1"],
-#FxAssignButton2[displayValue="1"],
-#BroadcastButton[displayValue="2"] {
-  background-color: #659f08;
-}
-/* Blue for Fx buttons 3/4 */
-#FxUnit3 #FxToggleButton[displayValue="1"],
-#FxUnit4 #FxToggleButton[displayValue="1"],
-#FxAssignButton3[displayValue="1"],
-#FxAssignButton4[displayValue="1"] {
-  background-color: #0895bc;
-}
-
-/* Emphasize Fx parameter buttons on dark background
-    because they don't have bright icons */
-WPushButton#FxParameterButton[displayValue="0"] {
-  background-color: #333;
-}
-
-/* Grey for Pfl, Fx parameters & SplitCue */
-#VinylCueButton[displayValue="1"],
-#VinylCueButton[displayValue="2"],
-#FxParameterButton[displayValue="1"],
-#SplitCue[value="1"],
-QPushButton#pushButtonRepeatPlaylist:checked {
-  background-color: #888;
-}
-
-#BroadcastButton[displayValue="3"] {
-  /* pink */
-  background-color: #f856e7;
-}
-
-/* Golden */
-#VinylButton[displayValue="1"],
-#PassthroughButton[displayValue="1"],
-#GuiToggleButton[displayValue="1"],
-#GuiToggleButton[displayValue="2"],
-#BroadcastButton[displayValue="1"],   /* connecting: yellow */
-#RecFeedback[displayValue="1"],   /* initialize recording */
-#SkinSettingsToggle[displayValue="1"],
-QPushButton#pushButtonAutoDJ:checked,
-QPushButton#pushButtonAnalyze:checked {
-  background-color: #d09300;
-}
-
-#SpecialCueButton[value="1"] {
-  background-color: #0044ff;
-}
-
-#FxSuperLinkButton[value="0"],
-#FxSuperLinkInvertButton[displayValue="0"] {
-  background-color: #4b4b4b;
-}
-#FxSuperLinkInvertButton[displayValue="1"] {
-  background-color: #9C0900;
-  }
-
-/* Green for Fx1 / Fx2 */
-#FxUnit1 #FxSuperLinkButton[value="1"],
-#FxUnit2 #FxSuperLinkButton[value="1"] {
-  background-color: #426b00;
-  }
-#FxUnit1 #FxSuperLinkButton[value="2"],
-#FxUnit2 #FxSuperLinkButton[value="2"] {  /*
-  a simple way to achieve a partitioning in thirds  */
-  background-color: qlineargradient(x1: 0, y1: 0, x2: 1, y2: 0,
-    stop: 0 #426b00,
-    stop: 0.33 #426b00,
-    stop: 0.34 #333,
-    stop: 1 #333);
-  }
-#FxUnit1 #FxSuperLinkButton[value="3"],
-#FxUnit2 #FxSuperLinkButton[value="3"] {
-  background-color: qlineargradient(x1: 0, y1: 0, x2: 1, y2: 0,
-    stop: 0 #333,
-    stop: 0.66 #333,
-    stop: 0.67 #426b00,
-    stop: 1 #426b00);
-  }
-#FxUnit1 #FxSuperLinkButton[value="4"],
-#FxUnit2 #FxSuperLinkButton[value="4"] {
-  background-color: qlineargradient(x1: 0, y1: 0, x2: 1, y2: 0,
-    stop: 0 #426b00,
-    stop: 0.330000 #426b00,
-    stop: 0.340000 #333,
-    stop: 0.660000 #333,
-    stop: 0.670000 #426b00,
-    stop: 1 #426b00);
-  }
-
-/* Blue for Fx3 / Fx4 */
-#FxUnit3 #FxSuperLinkButton[value="1"],
-#FxUnit4 #FxSuperLinkButton[value="1"] {
-  background-color: #00696b;
-  }
-#FxUnit3 #FxSuperLinkButton[value="2"],
-#FxUnit4 #FxSuperLinkButton[value="2"] {  /*
-  a simple way to achieve a partitioning in thirds  */
-  background-color: qlineargradient(x1: 0, y1: 0, x2: 1, y2: 0,
-    stop: 0 #00696b,
-    stop: 0.33 #00696b,
-    stop: 0.34 #333,
-    stop: 1 #333);
-  }
-#FxUnit3 #FxSuperLinkButton[value="3"],
-#FxUnit4 #FxSuperLinkButton[value="3"] {
-  background-color: qlineargradient(x1: 0, y1: 0, x2: 1, y2: 0,
-    stop: 0 #333,
-    stop: 0.66 #333,
-    stop: 0.67 #00696b,
-    stop: 1 #00696b);
-  }
-#FxUnit3 #FxSuperLinkButton[value="4"],
-#FxUnit4 #FxSuperLinkButton[value="4"] {
-  background-color: qlineargradient(x1: 0, y1: 0, x2: 1, y2: 0,
-    stop: 0 #00696b,
-    stop: 0.330000 #00696b,
-    stop: 0.340000 #333,
-    stop: 0.660000 #333,
-    stop: 0.670000 #00696b,
-    stop: 1 #00696b);
-  }
-
-/* Special flat buttons */
-WPushButton#PlayDeck[displayValue="0"],
-WPushButton#PlayDeckMini[displayValue="0"],
-WPushButton#PlaySampler[displayValue="0"],
-WPushButton#BpmTap[displayValue="0"],
-WPushButton#FxFocusButton[displayValue="0"],
-#SamplerSettings WPushButton[displayValue="0"],
-#SamplerSettingsMini WPushButton[displayValue="0"],
-WPushButton#FxExpand[displayValue="0"],
-WPushButton#FxExpandOverlay[displayValue="0"],
-WPushButton#SamplerExpand[displayValue="0"],
-#BeatgridControlsToggle,
-#SamplerControlsMini WPushButton,
-#RecDot {
-  background-color: transparent;
-}
-=======
->>>>>>> fb65fd9a
 
 /************** Button icons **************************************************/
 
@@ -1673,7 +1455,7 @@
   }
 
 #SyncLeader {
-  image: url(skin:/classic/buttons/btn__leader_deck.svg) no-repeat center center;
+  background: url(skin:/classic/buttons/btn__leader_deck.svg) no-repeat center center;
   }
 
   #SyncSampler {
@@ -1944,13 +1726,8 @@
   background: url(skin:/classic/buttons/btn__autodj_shuffle.svg) no-repeat center center;
   }
 
-<<<<<<< HEAD
 QPushButton#pushButtonAddRandomTrack:enabled {
-  image: url(skin:/classic/buttons/btn__autodj_addrandom.svg) no-repeat center center;
-=======
-QPushButton#pushButtonAddRandom:enabled {
   background: url(skin:/classic/buttons/btn__autodj_addrandom.svg) no-repeat center center;
->>>>>>> fb65fd9a
   }
 
 QPushButton#pushButtonRepeatPlaylist:!checked {
