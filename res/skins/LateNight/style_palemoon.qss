--- conflicted
+++ resolved
@@ -1794,14 +1794,9 @@
   }
 
 /* Yellow */
-<<<<<<< HEAD
-#RecFeedback[displayValue="1"],   /* initialize recording */
-#BroadcastButton[displayValue="1"],   /* connecting */
+#RecFeedback[displayValue="1"],     /* initialize recording */
+#BroadcastButton[displayValue="1"], /* connecting */
 #MacroActivate[value="1"] {
-=======
-#RecFeedback[displayValue="1"],     /* initialize recording */
-#BroadcastButton[displayValue="1"]  /* connecting */ {
->>>>>>> aef1e1e2
   background-color: #d09300;
 }
 
