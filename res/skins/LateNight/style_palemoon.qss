/* LateNight 2.3 // PaleMoon theme

* containers
  * colors, borders, background tiles
  * layout spacing

* colors & icons
  * font colors
  * button styles
  * button icons

* library
* menu & special widget styles


/**********************************************************************
************** container background colors & borders *****************/

#Deck1, #DeckCompact1, #DeckMini1,
#Deck2, #DeckCompact2, #DeckMini2,
#Deck3, #DeckCompact3, #DeckMini3,
#Deck4, #DeckCompact4, #DeckMini4,
#MixerDecks,
#FxUnitControlsExpanded,
#FxUnitControlsCollapsed,
#FxSlotsExpanded,
#FxSlotsCollapsed,
#MicDuckingContainer, #MicAuxUnit, #MicAuxAddFrame,
#Sampler, #SamplerMini {
  background-color: #1e1e20;
}

/* 1st-level containers */
#Deck1, #DeckCompact1, #DeckMini1,
#Deck2, #DeckCompact2, #DeckMini2,
#Deck3, #DeckCompact3, #DeckMini3,
#Deck4, #DeckCompact4, #DeckMini4,
#MixerDecks,
#FxUnitControlsCollapsed,
#FxUnitControlsExpanded,
#FxSlotsCollapsed,
#FxSlotsExpanded,
#MicDuckingContainer, #MicAuxUnit, #MicAuxAddFrame,
#Sampler, #SamplerMini {
  border-top: 1px solid #333;
  border-left: 1px solid #282828;
  border-bottom: 1px solid #0c0c0c;
  border-right: 1px solid #181818;
  border-radius: 1px;
  border-bottom-left-radius: 2px;
  }
  #MixerDecks[highlight="1"] {
    border-top-right-radius: 0px;
    border-bottom-right-radius: 1px;
    border-right: 1px solid #0c0c0c;
  }

/* dim 1st-level containers */
#ToolBar,
#WaveformsContainer,
#MasterControls,
#HeadphoneControls,
#VuMeterDeck1_Compact,
#VuMeterDeck2_Compact,
#VuMeterDeck3_Compact,
#VuMeterDeck4_Compact,
#VuMeterMaster_Compact,
#FxUnitHeaderCollapsed,
#FxUnitHeaderExpanded,
#SamplerExpandBox,
#SearchLineBox,
#LibExpandBox,
#SidebarBox,
#PreviewDeck,
#SidebarCoverSplitter,
#SidebarCoverSplitter:handle,
#LibrarySplitter::handle,
#LibraryFeatureControls,
QAbstractScrollArea::corner {
  border-top: 1px solid #212123;
  border-right: 1px solid #111;
  border-bottom: 1px solid #020202;
  border-left: 1px solid #191919;
  border-radius: 1px;
  background-color: #151517;
  }
  #ToolBar {
    border-width: 0px 0px 1px 0px;
  }
  #WaveformsContainer {
    border-width: 1px 0px;
    border-radius: 0px;
  }

  #LibSidebarContainer {
    margin-top: 1px;
  }
  #SidebarBox {
    padding: 2px 0px 0px 2px;
    }
    #SidebarBox {
      border-width: 1px 0px 0px 0px;
      border-bottom-right-radius: 0px;
      border-bottom-left-radius: 0px;
      border-top-left-radius: 0px;
    }
  #SidebarCoverSplitter,
  #SidebarCoverSplitter::handle,
  #LibrarySplitter,
  #LibrarySplitter::handle {
    border-radius: 0px;
    }
    #SidebarCoverSplitter,
    #SidebarCoverSplitter::handle {
      border-width: 0px;
    }
    /* Some tweaks to create a frameless library table */
    #LibrarySplitter {
      border-width: 0px;
      }
      #LibrarySplitter::handle {
        border-width: 1px 0px 0px 0px;
      }
    WLibrary {
      border-width: 1px 0px 0px 0px;
    }
    #PreviewDeckRightSpacer,
    #SearchTreeSpacer {
      border-right: 1px solid #222;
      background-color: transparent;
      }
      #PreviewDeckRightSpacer {
        min-width: 3px;
        max-width: 3px;
      }
      #SearchTreeSpacer {
        min-height: 3px;
        max-height: 3px;
      }
  /* Controls row in AutoDJ, Recording and other library features */
  #LibraryFeatureControls {
    border-width: 1px 0px 0px 0px;
    border-radius: 0px;
    margin-top: 1px;
  }

#LibraryContainer {}

  #LibraryContainer QScrollBar::handle:horizontal,
  #LibraryContainer QScrollBar::handle:vertical,
  WEffectSelector QAbstractScrollArea QScrollBar::handle:horizontal,
  WEffectSelector QAbstractScrollArea QScrollBar::handle:vertical {
    background-color: #333338;
    }
    QAbstractScrollArea::corner {
      border: 0px;
    }

/* recessed regions */
#WaveformBox1,
#WaveformBox2,
#WaveformBox3,
#WaveformBox4,
#WaveformsFrame,
#OverviewBox,
#OverviewBoxMini,
#KeyText,
WCueMenuPopup #CueLabelEdit {
  border-top: 1px solid #0d0d0d;
  border-left: 1px solid #121212;
  border-bottom: 1px solid #2a2a2a;
  border-right: 1px solid #252525;
  background-color: #19191a;
  }
#LibraryContainer QTableView,
#LibraryContainer QTextBrowser,
#LibraryContainer QTreeView,
WSearchLineEdit {
  border-top: 1px solid #000;
  border-left: 1px solid #000;
  border-bottom: 1px solid #1e1e1e;
  border-right: 1px solid #222;
  }
  #LibraryContainer QTextBrowser {
    margin-top: 1px;
    padding: 5px 0px 0px 8px;
    border-top: 1px solid #212123;
  }

  #WaveformsFrame,
  #OverviewBox,
  #OverviewBoxMini,
  WSearchLineEdit {
    border-radius: 1px;
  }
  #OverviewBox[highlight="1"],
  #OverviewBoxMini[highlight="1"] {
    background-color: #151515;
  }
  #KeyText {
    border-width: 1px 0px 1px 0px;
  }

  #KeyText,
  #DeckSettingsContainer,
  #DeckSettingsContainerCompact,
  #SamplerSettingsContainer,
  /* Prevent cut-off or shifted stars on macOS */
  WStarRating {
    background-color: #19191a;
    }
    #DeckSettingsContainer,
    #DeckSettingsContainerCompact,
    #SamplerSettingsContainer {
      border-top: 1px solid #080808;
      border-bottom: 1px solid #2a2a2a;
      }
      #DeckSettings,
      #SamplerSettings {
        border-top: 1px solid #1f1f1f;
        border-bottom: 1px solid #050505;
      }

/* fillers */
#FxRackFillerL,
#FxRackFillerR,
#MicAuxRackFiller {
  border-top: 1px solid #1c1c1c;
  border-left: 1px solid #191919;
  border-bottom: 1px solid #020202;
  border-right: 1px solid #111;
  border-radius: 1px;
  background-color: #151517;
  }

/* meters */
#VuMeterBox,
#VuMeterBoxMaster,
#VuMeterBoxMasterSingle,
#LatencyMeterBox {
  background-color: #040404;
}

#WaveformsContainer {
  border-bottom: 1px solid #0c0c0c;
}

#FxParametersFocusBg {
  border: 1px solid #257B82;
  background-color: rgba(0,0,1,50);
}

#VuMasterCover {
  background-color: rgba(21, 21, 21, 150);
}

#SearchLineBox {
  padding-right: 2px;
  border-right: 0px;
  border-top-right-radius: 0px;
  border-bottom-right-radius: 0px;
}

#LibExpandBox {
  border-right: 0px;
  border-left: 0px;
  border-radius: 0px;
  padding: 0px 2px 2px 2px;
}

#SidebarBox {
  border-right: 0px;
  border-top-right-radius: 0px;
}


/************ lines / grooves / splitters *********************/

#DeckRateSeparator,
#DeckRateSeparatorCompact,
#MasterMixerSeparator,
#MasterHeadphoneSeparator,
#FxMixerSeparatorCollapsed,
#FxSlotSeparatorH,
#SeparatorToolbar,
#SkinSettingsSeparator {
  /* needs a background color to paint the borders */
  background-color: transparent;
  }
  #DeckRateSeparator,
  #DeckRateSeparatorCompact,
  #FxMixerSeparatorCollapsed {
    min-width: 0px;
    max-width: 0px;
  }
  #SkinSettingsSeparator {
    min-height: 0px;
    max-height: 0px;
  }
  #FxMixerSeparatorCollapsed {
    margin-left: 3px;
  }
  #FxFlowIndicatorCollapsed {
    min-width: 12px;
    max-width: 12px;
  }
  #DeckRateSeparator,
  #DeckRateSeparatorCompact,
  #FxMixerSeparatorCollapsed,
  #FxSlotSeparatorH {
    border-left: 1px solid #0c0c0c;
    border-right: 1px solid #333;
  }
  #MasterMixerSeparator {
    border-left: 1px solid #0c0c0c;
    border-right: 1px solid #222;
  }
  #FxSlotSeparatorH {
    border-top: 1px solid #0c0c0c;
    border-bottom: 1px solid #333;
  }

  #FxFlowIndicatorCollapsed {
    margin: 0px 0px 0px 0px;
    background-image: url(skin:/palemoon/style/fx_flow_horizontal.svg) no-repeat center center;
  }
  #ToolbarSeparator {
    margin: 0px 5px;
  }
  #SkinSettingsSeparator {
    margin: 3px 4px 7px 4px;
  }

/* dynamic bottom border in #DeckRow1_ */
#ExpandingBottomBorder {
  /* border shows up if we set a bg color... */
  background-color: transparent;
  border-bottom: 1px solid #0c0c0c;
}

#PreviewPlayBox {
  border-style: solid;
  border-color: #0c0c0c;
}

#BpmTapContainer:hover,
#PlayPositionText:hover, #PlayPositionTextSmall:hover {
  background-color: #151517;
  border-radius: 1px;
}

/* Disbled for now since the hover effect is stuck as soon as the
  track menu is opened.
#TitleText[highlight="1"]:hover, #TitleTextSmall[highlight="1"]:hover,
#ArtistText[highlight="1"]:hover, #ArtistTextSmall[highlight="1"]:hover {
  background-color: #171719;
  border-radius: 1px;
}
*/


/**********************************************************************
************** container background colors & borders *****************/




/******************* Container layouts, margins etc. ******************
**********************************************************************/

#ToolbarDeckSpacer {
  min-height: 3px;
  max-height: 3px;
}

/* Since the toolbar is dim in PaleMoon, we don't need an extra margin
    in between mini decks and the toolbar. */
#MiniDecksTopSpacer {
  min-height: 0px;
  max-height: 0px;
}

#CompactDecksCenterSpacer {
  min-width: 4px;
  max-width: 4px;
}

#DeckRateSpacer {
  min-width: 0px;
  max-width: 0px;
}

#ToolBar {
  padding: 0px 2px 0px 2px;
  }
  #BatteryBox,
  #ClockWidget {
    margin-bottom: 1px;
  }
  #LatencyLabel {
    margin-top: 1px;
  }

#Deck1, #DeckCompact1, #DeckMini1,
#Deck2, #DeckCompact2, #DeckMini2,
#Deck3, #DeckCompact3, #DeckMini3,
#Deck4, #DeckCompact4, #DeckMini4,
#MixerContainer,
#VuMeterDeck1_Compact,
#VuMeterDeck2_Compact,
#VuMeterDeck3_Compact,
#VuMeterDeck4_Compact,
#VuMeterMaster_Compact,
#FxUnit1, #FxUnit3,
#FxUnit2, #FxUnit4,
#FxRackFillerR,
#FxRackFillerL,
#MicAuxRack,
#SamplerRow,
#PreviewDeck {
  margin-bottom: 3px;
}

#Deck1, #DeckMini1,
#Deck3, #DeckMini3,
#MixerContainer,
#FxUnit1,
#FxUnit3,
#FxRackFillerL,
#FxRackFillerR,
#MicRack, #AuxRack {
  margin-right: 2px;
}

#Deck2, #DeckMini2,
#Deck4, #DeckMini4,
#MixerContainer,
#FxUnit2,
#FxUnit4,
#FxRackFillerL,
#FxRackFillerR,
#MicRack, #AuxRack {
  margin-left: 2px;
}
/* gap in between compact decks is managed
  by #CompactDecksCenterSpacer in order to have VU meters
  directly attached to each deck.
  A highlight connection to [LateNight],show_vumeters_compact
  can be used for the borders but screws up the margin: contents
  are rendered beyond the parent border */

#MixerContainer {
  margin-right: 1px;
  margin-left: 1px;
}

#SamplerRow {
  qproperty-layoutSpacing: 4;
}

#MicRack, #AuxRack {
  qproperty-layoutSpacing: 3;
}

#PreviewDeck {
  /* right margin is managed by #PreviewDeckRightSpacer which
    also generates the left border of the splitter handle */
}

#SkinSettingsContainer {
  margin-left: 3px;
}


/************** Waveforms *****************************************************/

#WaveformsContainer {
  padding-bottom: 1px;
}

#WaveformBox1,
#WaveformBox2,
#WaveformBox3,
#WaveformBox4 {
  border-left: 0px;
  }
  #WaveformBox1,
  #WaveformBox3 {
    border-bottom: 0px;
  }
  #WaveformBox2,
  #WaveformBox4 {
    border-top: 0px;
  }
  /* Hide some borders when 4 decks are visible */
  #WaveformBox1[highlight="1"] {
    border-top: 0px;
  }
  #WaveformBox2[highlight="1"] {
    border-bottom: 0px;
  }


/************** Decks *********************************************************/

#DeckMini1,
#DeckMini2,
#DeckMini3,
#DeckMini4 {
  padding-right: 2px;
}

/* All rows in FULL deck */
#DeckRows12345,
#DeckRows234 {
  padding: 2px 0px 2px 1px;
  }
  /* All rows in compact deck */
  #DeckRows2345 {
    padding: 0px 0px 2px 1px;
  }

#SpinnyCoverContainer_Small{
  min-width: 63px;
  max-width: 63px;
  min-height: 63px;
  max-height: 63px;
  margin: 0px 1px 0px 0px;
  }
  #SpinnyCoverContainer_SmallCompact {
    min-width: 63px;
    max-width: 63px;
    min-height: 63px;
    max-height: 63px;
    margin: 0px 1px 1px 0px;
  }
#SpinnyCoverContainer_Big{
  min-width: 118px;
  max-width: 118x;
  min-height: 118px;
  max-height: 118px;
  margin: 1px 2px 0px 0px;
  }
  #SpinnyCoverContainer_BigCompact {
    min-width: 114px;
    max-width: 114px;
    min-height: 114px;
    max-height: 114px;
    margin: 0px 2px 0px 0px;
  }
#SpinnyCoverContainer_MiniDeck {
  min-width: 53px;
  max-width: 53px;
  min-height: 53px;
  max-height: 53px;
}

  /* Replacement for #DeckMiniN padding */
  #PlayCueMini {
    margin: 0px 1px 1px 0px;
  }
  #OverviewBoxMini {
    margin: 1px 0px;
  }
  #DeckMini_TitlePlayPosKeyBPM {
    margin: 1px 1px 1px 0px;
  }

#DeckRow_1_KeyVinylFx {
  padding-right: 2px;
  padding-left: 1px;
  }
  #KeyText {
    border-left: 0px;
    border-right: : 0px;
  }

#DeckRow_2_3_ArtistTitleTime {
  margin: 2px 0px 2px 0px;
  }
  #ArtistText,
  #TitleText {
    /* for some reason the padding/margin is doubled in the skin... */
    padding: 0px 2px 1px 0px;
  }
  #PlayPositionText,
  #DurationText {
    /* for some reason the padding/margin is doubled in the skin... */
    padding: 0px 1px 1px 1px;
  }
  #TitleTextSmall {
    padding: 1px 3px 1px 1px;
  }
  #ArtistTextSmall {
    margin: 0px 0px 0px 1px;
    padding: 0px 1px 0px 0px;
  }
  #PlayPositionTextSmall {
    padding: 0px 0px 2px 2px;
  }

#DeckSettingsContainer,
#DeckSettingsContainerCompact {
  border-width: 1px 0px 1px 0px;
  }
  #SamplerSettingsContainer {
    border-width: 1px 0px 1px 0px;
    border-bottom-right-radius: 1px;
  }

  #DeckSettings {
    padding: 1px 2px 1px 1px;
    border-width: 1px 0px 1px 0px;
    }
    #DeckSettingsGrid {
      padding: 0px 2px;
      qproperty-layoutSpacing: 4;
    }

#DeckRow_5_LoopCuesTransport {
  margin-top: 1px;
}
#DeckRow_5_Compact {
}


/************** RateControls ********************************************/

#RateContainer {
  padding: 4px 0px 0px 0px;
  }

  #RateText {
    padding: 0px;
    margin: 0px 2px 0px 0px;
  }

#SyncBox {
  margin: 2px 1px 1px 0px;
}

#RateControls {
  margin: 0px 1px 0px 2px;
}


/********************** Loop Controls / AutoDJ spinbox ************************/
WBeatSpinBox,
#spinBoxTransition {
  selection-color: #a7998b;
  selection-background-color: #111;
  }
  WBeatSpinBox:focus,
  #spinBoxTransition:focus,
  #LibraryBPMSpinBox:focus  {
    selection-color: #000;
    selection-background-color: #d2d2d2;
  }
WBeatSpinBox {
  border-width: 3px 19px 2px 3px;
  border-image: url(skin:/palemoon/buttons/btn_embedded_spinbox.svg) 3 19 2 3;
}
#spinBoxTransition {
  border-width: 3px 19px 2px 3px;
  border-image: url(skin:/palemoon/buttons/btn_embedded_spinbox_autodj.svg) 3 19 2 3;
}

WBeatSpinBox {
  margin: 1px 0px 1px 1px;
  padding: 0px -17px 2px 1px;
}

#spinBoxTransition {
  width: 24px;
  height: 19px;
  padding: 0px -15px 0px 0px;
  margin: 0px 2px 3px 5px;
  }
  WBeatSpinBox:focus,
  #spinBoxTransition:focus {
    border-image: url(skin:/palemoon/buttons/btn_embedded_spinbox_focus_blue.svg) 3 19 2 3;
  }

WBeatSpinBox::up-button,
WBeatSpinBox::down-button,
#spinBoxTransition::up-button,
#spinBoxTransition::down-button {
  subcontrol-origin: content;
  position: relative;
  /* as with spinbox: border is added to size. */
  width: 18px;
  padding: 0px;
  }
  WBeatSpinBox::up-button,
  #spinBoxTransition::up-button {
    height: 11px;
    subcontrol-position: top right;
    image: url(skin:/palemoon/buttons/btn__spinbox_up.svg) no-repeat;
    }
    WBeatSpinBox::up-button {
      margin: -2px -1px 0px 0px;
      }
    #spinBoxTransition::up-button {
      margin: -2px -3px 0px 0px;
      }
  WBeatSpinBox::down-button,
  #spinBoxTransition::down-button {
    height: 11px;
    subcontrol-position: bottom right;
    image: url(skin:/palemoon/buttons/btn__spinbox_down.svg) no-repeat;
    }
    WBeatSpinBox::down-button {
      margin: 0px -1px -3px 0px;
      }
    #spinBoxTransition::down-button {
      margin: 0px -3px -1px 0px;
      }


/************** Mixer ***************************************************/

#MixerDecks {
  padding: 2px 5px 2px 5px;
  }
  #MixerChannel_2Decks_Left {
    margin: 0px 2px;
  }
  #MixerChannel_2Decks_Right {
    margin: 0px 2px;
  }
  #VuAndSlider_4Decks {
    margin-right: 1px;
  }
  #PflBox_4Decks {
    margin: 3px 0px 0px 20px;
  }

  #CrossfaderSwitch_4Decks {
    margin: 0px 4px 3px 0px;
  }
  #Crossfader {
    padding: 0px 0px 0px 1px;
  }

  #CrossfaderButtonContainer_Deck {
    padding: 1px;
    margin: 0px 1px 1px 0px;
    }
  #CrossfaderButtonContainer_Aux {
    padding: 1px;
    margin-left: 3px;
    }

#MixerMasterHeadphone {
  }
  #MasterControls,
  #HeadphoneControls {
    padding: 4px;
  }
  #MasterControls {
    border-radius: 0px 1px 0px 0px;
    }
    #BoothLabelBox {
      padding: 0px 0px 2px 0px;
    }
  #HeadphoneControls {
    border-radius: 0px 0px 1px 0px;
  }

/* All VU meter instances */
#VuMeterChannel_2Decks {
  margin: 0px 9px 2px 9px;
}
#VuMeterChannel_4Decks {
  margin: 6px 0px 6px 11px;
}
#VuMeterMaster_2Decks {
  margin: 0px 0px 2px 0px;
}
#VuMeterMaster_4Decks {
  margin: 5px 0px;
}

#VuMeterDeck1_Compact,
#VuMeterDeck3_Compact {
  padding: 0px 4px 0px 5px;
  border-left: 0px;
  border-top-left-radius: 0px;
  border-bottom-left-radius: 0px;
}
#VuMeterDeck2_Compact,
#VuMeterDeck4_Compact {
  padding: 0px 5px 0px 4px;
  border-right: 0px;
  border-top-right-radius: 0px;
  border-bottom-right-radius: 0px;
}
#VuMeterMaster_Compact {
  margin-right: 4px;
  margin-left: 4px;
  padding: 0px 5px;
}


/************** Effects *************************************************/

#FxUnitHeaderCollapsed[highlight="0"],
#FxUnitHeaderCollapsed[highlight="1"] {
  padding: 0px;
  border-left: 0px;
  border-top-left-radius: 0px;
  border-bottom-left-radius: 0px;
  }
  #FxUnitHeaderExpanded[highlight="0"],
  #FxUnitHeaderExpanded[highlight="1"] {
    padding: 0px;
    border-bottom-left-radius: 0px;
    border-left: 0px;
    border-bottom: 0px;
    border-top-left-radius: 0px;
    border-bottom-right-radius: 0px;
  }
  #FxUnitHeader {
    padding: 0px 0px 1px 0px;
  }

#FxUnitControlsCollapsed {
  padding: 1px 2px 3px 2px;
  qproperty-layoutSpacing: 2;
  border-left: 0px;
  border-right: 0px;
  border-radius: 0px;
  }
  #FxUnitControlsExpanded {
    padding: 2px 1px 2px 0px;
    border-top: 0px;
    border-left: 0px;
    border-top-left-radius: 0px;
    border-top-right-radius: 0px;
    border-top-left-radius: 0px;
  }

#FxSlotsCollapsed {
  padding: 0px 0px 0px 0px;
  border-right: 0px;
  border-top-right-radius: 0px;
  border-bottom-right-radius: 0px;
}
#FxSlotsExpanded {
  padding: 0px 0px 1px 1px;
  border-right: 0px;
  border-top-right-radius: 0px;
  border-bottom-right-radius: 0px;
  background: #1e1e20 url(skin:/palemoon/style/fx_flow_vertical.svg) no-repeat center right;
  }
  #FxSlot1,
  #FxSlot2,
  #FxSlot3 {
    padding: 2px 4px 2px 2px;
  }
  #FxSlotsExpanded #FxSlot1,
  #FxSlotsExpanded #FxSlot2,
  #FxSlotsExpanded #FxSlot3 {
    padding-right: 7px;
  }

#FxParametersContainer {
  padding: 5px 0px 2px 0px;
}

#FxSlotsCollapsed #FxSlotControls {
  padding: 2px 3px 1px 3px;
}

#FxSlotsExpanded #FxSlotControls {
/* keep height of fx slot with/without effect */
  min-height: 47px;
  padding: 2px 7px 1px 3px;
}

#FxFocusButtonBox {
  margin-right: 3px;
}

WPushButton#FxSuperLinkButton,
WPushButton#FxSuperLinkInvertButton {
  border-radius: 3px;
  margin: 1px 1px 0px 0px;
}

WEffectSelector:!editable,
WEffectSelector:!editable:on {
  /* If you use margin top/bottom 0, the combo box shrinks in width (go figure) and
      names start getting cut off. Adding explicit padding improves this. */
  padding: 3px 0px 1px 5px;
  margin: 0px;
}
#fadeModeCombobox:!editable,
#fadeModeCombobox:!editable:on {
  min-height: 17px;
  max-height: 17px;
  padding: 2px 0px 0px 5px;
  margin: 4px 1px 4px 1px;
}
  /* selected item */
  WEffectSelector::checked,
  #fadeModeCombobox::checked {
    /* not applied
    padding-left: 5px;  */
    padding: 0px;
    margin: 0px;
    color: #eee;
  }
  /* hovered items */
  WEffectSelector::item:selected,
  #fadeModeCombobox::item:selected {
    background-color: #333;
  /* Already of those two destroys font config and puts tick mark behind text:
    margin: 0px;
    padding: 0px; */
  /* This moves the tick mark behind item text,
    text sits at left border now
    border: 0; */
  }
  WEffectSelector::down-arrow,
  #fadeModeCombobox::down-arrow {
    image: url(skin:/palemoon/buttons/btn__fx_selector_down.svg);
  }


/************** Sampler *************************************************/

#SamplerExpandBox {
  padding: 0px 1px 0px 1px;
}

#SamplerMini {
  padding: 0px 1px 1px 0px;
  }
  #SamplerPlayBoxMini {
    padding: 1px;
  }
  #SamplerTitleBoxMini {
    padding: 0px 0px 0px 0px;
  }
  #SamplerTitleMini {
    padding: 2px 0px 0px 0px;
  }
  #SamplerBpmMini {
    margin-left: 2px;
  }

#Sampler {
  padding: 0px 0px 0px 1px;
  }
  #SamplerTitleRow {
    border-width: 0px 1px 0px 0px;
    padding-right: 2px;
    }
    #SamplerTitleBox {
      }
      #SamplerTitle {
        padding: 3px 3px 1px 4px;
      }
    #SamplerTitleBpmSeparator {
      min-width: 0px;
      max-width: 0px;
      border-right: 1px solid #292929;
      border-left: 1px solid #0c0c0c;
      background: transparent;
    }

  #SamplerRows23 {
    }
    #SamplerPlayRow {
    }
    #SamplerPlayBox {
      padding: 1px 2px 1px 0px;
    }

    #Sampler #OverviewBox {
      border-top-right-radius: 0px;
      border-bottom-right-radius: 0px;
    }

    #SamplerSettingsContainer {
      }
      #SamplerSettings {
        border-width: 1px 0px 1px 0px;
        padding: 0px 0px 2px 0px;
      }

    #SamplerButtons {
      }
      #SamplerHotcues {
        padding: 1px 0px 2px 0px;
      }

    #SamplerGainPflVu_Container {
      border-top: 1px solid #0c0c0c;
      border-right: 1px solid #292929;
      border-left: 1px solid #0c0c0c;
      border-top-right-radius: 1px;
      }
      #SamplerGainPflVu {
        border-top: 1px solid #2c2c2c;
        border-right: 1px solid #0c0c0c;
        border-left: 1px solid #292929;
        padding-bottom: 2px;
        }
        #SamplerGain {
          padding: 0px 0px 0px 1px;
          border-width: 1px 0px 0px 0px;
        }
        #SamplerPfl {
          padding: 0px 5px 0px 6px;
        }
        #SamplerVU {
          padding: 2px 3px 0px 1px;
          border-width: 1px 1px 0px 0px;
        }

    #SamplerRateControls {
      padding: 1px 1px 1px 0px;
      }
      #SamplerPitchSlider {
        padding: 0px 0px 1px 0px;
      }


/************** MicAux **************************************************/

#MicDuckingContainer {
  }
  #MicDuckingModeBox {
    padding: 2px 2px 0px 2px;
  }
  #MicDuckingStrengthBox {
    padding: 1px 0px 4px 0px;
  }

#MicAuxMainControls {
  border-radius: 2px;
  padding: 0px 1px 0px 2px;
  border-bottom-left-radius: 1px;
  border-top-right-radius: 1px;
  }
  #MicAuxLabel {
    padding: 3px 0px 3px 1px;
  }

  #AuxPlayBox,
  #MicTalkBox {
    padding: 0px 0px 2px 0px;
  }

  #MicAuxAddBox {
    margin: 1px 0px 1px 1px;
  }

  #MicAuxVUMeter {
    padding: 4px 1px 1px 0px;
    margin-left: 2px;
  }

#MicAuxSubControls {
  border-width: 0px;
  padding: 0px 2px 3px 3px;
  }
  #MicAuxFxButtons {
    padding: 2px 0px;
  }

#MicAuxAddFrame {
  padding: 2px 4px 4px 4px;
}


/************** PreviewDeck ***************************************************/

#PreviewDeck {
  padding: 2px 1px;
  }

  #PreviewDeckTextBox {
    }
    #PreviewLabel { /* Placeholder when no track is loaded */
      padding-left: 2px;
    }
    #PreviewTitle {
      margin: 0px 2px 0px 0px;
    }
    #PreviewBPM {
      padding-left: 2px;
    }
    #PreviewEjectBox {
      padding-bottom: 2px;
    }

  #PreviewDeck #OverviewBox {
    margin: 1px 2px 0px 2px;
  }


/************** SkinSettings **************************************************/

#SkinSettings {
  padding: 3px;
  border-top: 1px solid #585858;
  border-bottom: 1px solid #585858;
  border-left: 1px solid #585858;
  border-top-left-radius: 2px;
  border-bottom-left-radius: 2px;
}

#DeckSizeSettings {
  margin: 2px 0px 0px 0px;
  }
  #DeckSizeToggles {
    padding: 0px 0px 0px 0px;
    }
    #SkinSettingsNumToggle {
      margin-left: 1px;
    }

#SkinSettingsCategory {
  padding: 2px 5px 7px 3px;
  }
  #SkinSettingsSubMenu {
    padding: 0px 0px 0px 13px;
  }
  #CategoryLabel {
    padding: 3px 0px 2px 0px;
  }
  #SkinSettingsLabelButton {
    padding: 0px 0px 0px 3px;
  }

  #SamplerLoadSaveBox {
    padding-left: 18px;
  }

#SubmenuCover,
#DeckSizeCover[highlight="0"] {
  background-color: rgba(15, 15, 15, 180);
}
#DeckSizeCover[highlight="1"] {
  background-color: qlineargradient(x1: 0, y1: 0, x2: 1, y2: 0,
    stop: 0 rgba(15, 15, 15, 220),
    stop: 0.70 rgba(15, 15, 15, 220),
    stop: 0.71 transparent,
    stop: 1 transparent);
}
#SkinSettingsMixerToggle {
  background-color: rgba(15, 15, 15, 255);
}
/*********************************************************************
******************* Container layouts, margins etc. *****************/





/************** font colors **************************************************/

WLabel#FxUnitLabel,
WLabel#MicAuxLabel,
WLabel#MicAuxLabelUnconfigured,
WEffectSelector,
#fadeModeCombobox {
  font-weight: 500;
}

/* Ivory */
#Deck1 #TitleText, #Deck1 #ArtistText,
#DeckCompact1 #TitleText, #DeckCompact1 #ArtistText,
#DeckMini1 #TitleTextSmall, #DeckMini1 #ArtistTextSmall,
#Deck1 #BpmText, #DeckCompact1 #BpmText, #DeckMini1 #BpmTextSmall,
#Deck2 #TitleText, #Deck2 #ArtistText,
#DeckCompact2 #TitleText, #DeckCompact2 #ArtistText,
#DeckMini2 #TitleTextSmall, #DeckMini2 #ArtistTextSmall,
#Deck2 #BpmText, #DeckCompact2 #BpmText, #DeckMini2 #BpmTextSmall,
#MicAuxLabel,
#SamplerTitle, #SamplerTitleMini,
#MainMenu QMenu,
#MainMenu QMenu::item,
#MainMenu QMenu QCheckBox,
WSearchLineEdit, WTime,
#PreviewDeckTextBox, #PreviewTitle, #PreviewBPM,
#LibraryBPMSpinBox,
#LibraryBPMButton::item,
#LibraryContainer QTableView,
#LibraryContainer QTableView::indicator,
#LibraryContainer QTextBrowser,
#LibraryContainer QTreeView,
#LibraryFeatureControls QLabel,
#LibraryFeatureControls QPushButton,
#LibraryFeatureControls QRadioButton,
/* Tooltip and menus */
QToolTip,
WLibrarySidebar QMenu,
WLibrary QHeaderView QMenu,
QTextBrowser QMenu,
WTrackMenu,
WTrackMenu QMenu,
WTrackMenu QMenu QCheckBox,
QLineEdit QMenu,
WCueMenuPopup,
WCueMenuPopup QLabel,
#CueLabelEdit,
WCoverArtMenu {
  color: #c2b3a5;
  }
  /* dim ivory / light brown */
  #Deck1 WStarRating, #DeckCompact1 WStarRating,
  #Deck2 WStarRating, #DeckCompact2 WStarRating,
  #SkinSettingsLabelButton, #CategoryLabel,
  #SkinSettingsButton,
  #SkinSettingsNumToggle,
  #SkinSettingsNumToggleHeader[displayValue="1"],
  #SkinSettingsMixerToggle,
  #SkinSettingsText {
    color: #988f86;
  }
  #SkinSettingsNumToggleHeader[displayValue="0"] {
    color: #756e6c;
  }
WEffectSelector:!editable,
WEffectSelector:!editable:on,
#fadeModeCombobox:!editable,
#fadeModeCombobox:!editable:on {
  color: #918273;
  /* use slightly larger labels than in Classic */
  font-size: 14px;
}
  /* dim² ivory */
  #Deck1 #PlayPositionText,
  #DeckCompact1 #PlayPositionTextSmall,
  #DeckMini1 #PlayPositionTextSmall,
  #Deck1 #KeyText,
  #DeckCompact1 #KeyText,
  #DeckMini1 #KeyTextSmall,
  #Deck2 #PlayPositionText,
  #DeckCompact2 #PlayPositionTextSmall,
  #DeckMini2 #PlayPositionTextSmall,
  #Deck2 #KeyText,
  #DeckCompact2 #KeyText,
  #DeckMini2 #KeyTextSmall,
  #SamplerBpm, #SamplerBpmMini,
  #LibraryContainer QHeaderView {
    color: #766b65;
  }

  WBeatSpinBox,
  #spinBoxTransition {
    color: #a7998b;
  }

/* pale blue */
#Deck3 #TitleText,
  #Deck3 #ArtistText,
  #DeckCompact3 #TitleText,
  #DeckCompact3 #ArtistText,
  #DeckMini3 #TitleTextSmall,
  #DeckMini3 #ArtistTextSmall,
  #Deck3 #BpmText,
  #DeckCompact3 #BpmText,
  #DeckMini3 #BpmTextSmall,
  #Deck3 #KeyText,
  #DeckCompact3 #KeyText,
  #DeckMini3 #KeyTextSmall,
#Deck4 #TitleText,
  #Deck4 #ArtistText,
  #DeckCompact4 #TitleText,
  #DeckCompact4 #ArtistText,
  #DeckMini4 #TitleTextSmall,
  #DeckMini4 #ArtistTextSmall,
  #Deck4 #BpmText,
  #DeckCompact4 #BpmText,
  #DeckMini4 #BpmTextSmall,
  #Deck4 #KeyText,
  #DeckCompact4 #KeyText,
  #DeckMini4 #KeyTextSmall {
  color: #85bdbb;
  }
  #Deck3 WStarRating, #DeckCompact3 WStarRating,
  #Deck4 WStarRating, #DeckCompact4 WStarRating {
    color: #559b99;
  }

/* Grey for FxUnit labels */
#FxUnitLabel,
#MicAuxLabelUnconfigured {
  color: #686666;
  }
  /* Colorize active Fx unit label, add underline.
     (Use color as base color of FxUnitControllerInputIndicator) */
  WLabel#FxUnitLabel[highlight="1"],
  #FxUnitControllerInputIndicator {
    /*text-decoration: underline;*/
    /*font-weight: bold;*/
  }
  #FxUnit1 #FxUnitLabel[highlight="1"],
  #FxUnit2 #FxUnitLabel[highlight="1"] {
    color: #518f00;
  }
  #FxUnit3 #FxUnitLabel[highlight="1"],
  #FxUnit4 #FxUnitLabel[highlight="1"] {
    color: #028392;
  }
  #FxUnit1 #FxUnitControllerInputIndicator[highlight="1"],
  #FxUnit2 #FxUnitControllerInputIndicator[highlight="1"] {
    background-color: #518f00;
  }
  #FxUnit3 #FxUnitControllerInputIndicator[highlight="1"],
  #FxUnit4 #FxUnitControllerInputIndicator[highlight="1"] {
    background-color: #028392;
  }

#MainMenu,
#MainMenu::item {
  color: #888;
}

/* Grey. default for all deck labels */
#MainMenu,
#MainMenu QMenu,
#MainMenu QMenu QCheckBox,
#PlayPositionText, #PlayPositionTextSmall,
#DurationText,
#RateText, #RateRangePrefix, #RateRangeText,
#MixerMasterHeadphone #FxAssignButtons WPushButton[displayValue="0"],
#PreviewLabel,
WEffectSelector QAbstractScrollArea,
#fadeModeCombobox QAbstractScrollArea,
#GuiToggleButton[displayValue="0"],
#RecDuration[highlight="0"],
#BroadcastButton[displayValue="0"],
#SkinSettingsToggle[displayValue="0"],
#LibraryFeatureControls QLabel {
  color: #777;
}

/* Darker grey for knob labels & inactive decks/units */
#KnobLabel,
#FxKnobLabel,
#FxButtonLabel,
#VinylButton[displayValue="0"],
#VinylCueButton[displayValue="0"],
#VinylModeButton,
#PassthroughButton[displayValue="0"],
#FxAssignButtons WPushButton[displayValue="0"] {
  color: #666;
  }

/* Even darker grey for knob labels in master/headphone mixer */
#MixerMasterHeadphone #KnobLabel,
#MixerMasterHeadphone #FxAssignButtons WPushButton[displayValue="0"] {
  color: #555;
}

#LatencyLabel {
  color: #444;
}

#VinylButton[displayValue="1"],
#VinylCueButton[displayValue="1"],
#VinylCueButton[displayValue="2"],
#PassthroughButton[displayValue="1"],
#FxAssignButtons WPushButton[displayValue="1"],
#GuiToggleButton[displayValue="1"],
#GuiToggleButton[displayValue="2"],
#BroadcastButton[displayValue="1"], /* connecting */
#BroadcastButton[displayValue="2"], /* broadcasting */
#BroadcastButton[displayValue="3"], /* failure */
#RecDuration[highlight="1"],  /* initializing */
#RecDuration[highlight="2"],  /* recording */
#SkinSettingsToggle[displayValue="1"],
QPushButton#pushButtonAutoDJ:checked,
QPushButton#pushButtonRepeatPlaylist:checked,
QPushButton#pushButtonAnalyze:checked,
QPushButton#pushButtonRecording:checked {
  color: #000;
}

#LibraryFeatureControls QPushButton:!enabled {
  color: #444443;
}

/* Passthrough label on overview waveform */
WOverview #PassthroughLabel {
  color: #b24c12;
}

#SkinSettingsButton,
#SkinSettingsNumToggle,
#SkinSettingsText,
#SkinSettingsMixerToggle {
  color: #d2d2d2;
  }
  #SkinSettingsNumToggle[value="1"],
  #SkinSettingsNumToggleHeader[displayValue="1"] {
    text-decoration: underline;
  }

/************** font colors **************************************************/
/************** font settings *************************************************/




/************** Button styles *************************************************
*************** Button borders ************************************************/

/* crop shadow on the left border for all buttons in Fx assign and vinyl control grid
  (except leftmost button in each grid > overwritten in the block below) */
#VinylModeButton,
#VinylCueButton[displayValue="0"],
#PassthroughButton[displayValue="0"],
#FxAssignButtons WPushButton[displayValue="0"] {
  outline: none;
  border-width: 2px 2px 2px 1px;
  border-image: url(skin:/palemoon/buttons/btn_embedded_grid.svg) 2 2 2 1;
  }
  /* Active */
  #VinylCueButton[displayValue="1"],
  #VinylCueButton[displayValue="2"],
  #PassthroughButton[displayValue="1"],
  #FxAssignButtons WPushButton[displayValue="1"] {
    outline: none;
    border-width: 2px 2px 2px 1px;
    border-image: url(skin:/palemoon/buttons/btn_embedded_grid_active.svg) 2 2 2 1;
  }

#GuiToggleButton[displayValue="0"],
#RecFeedback[displayValue="0"],
#BroadcastButton[displayValue="0"],
#SkinSettingsToggle[displayValue="0"],
#KeyMatchReset[displayValue="0"],
WPushButton#VinylButton[displayValue="0"],
WPushButton#FxAssignButton1[displayValue="0"],
WEffectSelector:!editable,
#fadeModeCombobox:!editable,
#LibraryFeatureControls QPushButton:enabled,
#CueDeleteButton {
  outline: none;
  border-width: 2px;
  border-image: url(skin:/palemoon/buttons/btn_embedded_library.svg) 2 2 2 2;
  }
  /*
  WPushButton#BpmTap[displayValue="1"], */
  WPushButton#VinylButton[displayValue="1"],
  WPushButton#FxAssignButton1[displayValue="1"],
  #KeyMatchReset[pressed="true"],
  #GuiToggleButton[displayValue="1"],
  #RecFeedback[displayValue="1"],
  #RecFeedback[displayValue="2"],
  #RecFeedback[displayValue="3"],
  #BroadcastButton[displayValue="1"],
  #BroadcastButton[displayValue="2"],
  #BroadcastButton[displayValue="3"],
  #SkinSettingsToggle[displayValue="1"],
  #LibraryFeatureControls QPushButton:pressed
  QPushButton#pushButtonAutoDJ:checked,
  QPushButton#pushButtonRepeatPlaylist:checked,
  QPushButton#pushButtonAnalyze:checked,
  QPushButton#pushButtonRecording:checked,
  WEffectSelector:!editable:on,
  #fadeModeCombobox:!editable:on,
  #CueDeleteButton[pressed="true"] {
    border-width: 2px;
    border-image: url(skin:/palemoon/buttons/btn_embedded_library_active.svg) 2 2 2 2;
  }

  #LibraryContainer QHeaderView {
    border-bottom-right-radius: 1px solid #000;
    outline: none;
  }
  #LibraryContainer QHeaderView::section {
    outline: none;
    border-width: 1px 2px 1px 1px;
    border-image: url(skin:/palemoon/buttons/btn_embedded_library_header.svg) 1 2 1 1;
  }
  #LibraryContainer QHeaderView::up-arrow,
  #LibraryContainer QHeaderView::down-arrow {
    outline: none;
    /* ToDo: restore image
    border-width: 1px 2px 1px 0px;
    border-image: url(skin:/palemoon/buttons/btn_embedded_library_header_sort.svg) 1 2 1 1; */
  }

  #LibraryFeatureControls QPushButton:!enabled {
    outline: none;
    border-width: 2px;
    border-image: url(skin:/palemoon/buttons/btn_embedded_library_disabled.svg) 2 2 2 2;
  }

#KeyUp {
  border-width: 1px 2px 0px 2px;
  border-image: url(skin:/palemoon/buttons/btn_embedded_library.svg) 1 2 12 2;
  }
  #KeyUp[pressed="true"] {
    border-width: 1px 2px 0px 2px;
    border-image: url(skin:/palemoon/buttons/btn_embedded_library_active.svg) 1 2 12 2;
  }
#KeyDown {
  border-width: 0px 2px 1px 2px;
  border-image: url(skin:/palemoon/buttons/btn_embedded_library.svg) 12 2 1 2;
  }
  #KeyDown[pressed="true"] {
    border-width: 0px 2px 1px 2px;
    border-image: url(skin:/palemoon/buttons/btn_embedded_library_active.svg) 12 2 1 2;
  }

#BeatgridControls WPushButton, WPushButton#BeatgridControlsToggle,
#DeckRow_5_LoopCuesTransport WPushButton,
#RateControls WPushButton,
WPushButton#PlayDeck,
WPushButton#PreviewIndicator,
WPushButton#PlayIndicator,
WPushButton#CueDeck,
#PlayCueMini WPushButton,
WPushButton#LoopActivate,
WPushButton#RateControls WPushButton,
WPushButton#SyncDeck, WPushButton#SyncSampler,
#MixerContainer WPushButton,
#FxUnitContainer WPushButton,
#Sampler WPushButton,
#SamplerMini WPushButton,
#MicAuxRack WPushButton,
WPushButton#PlayPreview {
  /* Limit background-color area to button area designed in SVG backpath. */
  margin: 1px;
  /* just to be sure the colored background doesn't overlap the rounded SVG border */
  border-radius: 2px;
}

WPushButton#FxExpand,
WPushButton#SamplerExpand,
#FxAssignButtons WPushButton,
#VinylControls WPushButton,
#KeyControls WPushButton,
#SamplerSettings WPushButton,
#SamplerSettingsMini WPushButton,
WPushButton#CrossfaderButton,
#LibExpand,
#ToolBar WPushButton {
  margin: 0px;
  border-radius: 0px;
}



/************** button background colors **************************************/

/* top-level buttons in transport, fx, micaux and others */
#DeckRow_5_LoopCuesTransport WPushButton[displayValue="0"],
#PlayCueMini WPushButton[displayValue="0"],
WPushButton#PlayIndicator[displayValue="0"],
WPushButton#CueDeck[displayValue="0"],
#SamplerPlayBox WPushButton#PreviewIndicator,
WPushButton#LoopActivate[displayValue="0"],
#KeyControls WPushButton[displayValue="0"],
#EQKillButtonBox WPushButton[displayValue="0"],
WPushButton#QuickEffectButton[displayValue="0"],
WPushButton#FxToggleButton[displayValue="0"],
#MicAuxUnit WPushButton[displayValue="0"],
#MicDuckingContainer WPushButton[displayValue="0"],
WBeatSpinBox,
WBeatSpinBox::up-button,
WBeatSpinBox::down-button {
  background-color: #121213;
  }
  /* dim buttons in top-level containers */
  #LoopControls WPushButton[displayValue="0"],
  #BeatjumpControls WPushButton[displayValue="0"],
  WPushButton#SyncDeck[value="0"],
  WBeatSpinBox::up-button,
  WBeatSpinBox::down-button,
  WPushButton#LoopActivate[displayValue="0"], /* in compact deck */
  WPushButton#FxParameterButton[displayValue="0"],
  #LibraryContainer QHeaderView,
  #LibraryContainer QHeaderView::section {
    background-color: #171719;
  }
  /* even buttons in 2nd level containers */
  #FxAssignButtons WPushButton[displayValue="0"],
  #VinylControls WPushButton[displayValue="0"],
  #KeyControls WPushButton[displayValue="0"],
  WPushButton#VinylModeButton[displayValue="1"],
  WPushButton#VinylModeButton[displayValue="2"],
  WPushButton#HotcueButton[displayValue="0"],
  WPushButton#SpecialCueButton[displayValue="0"],
  #RateControls WPushButton[displayValue="0"],
  WPushButton#PflButton[displayValue="0"],
  WPushButton#MixModeButton[displayValue="0"],
  WPushButton#MixModeButton[displayValue="1"],
  WEffectSelector,
  #fadeModeCombobox,
  #SamplerContainer WPushButton#SyncSampler[displayValue="0"],
  #SamplerContainer WPushButton#PflButton[displayValue="0"],
  #MicAuxUnit WPushButton#PflButton[displayValue="0"],
  WPushButton#MicAuxAdd {
    background-color: #1e1e20;
  }
  /* brigth buttons in dimmed containers
  #BeatgridControls WPushButton[displayValue="0"], */
  #CueDeleteButton,
  #SplitCue[displayValue="0"],
  #PlayPreview[displayValue="0"],
  /* library controls */
  #spinBoxTransition::up-button,
  #spinBoxTransition::down-button,
  QPushButton#pushButtonAutoDJ:enabled:!checked,
  #LibraryFeatureControls QPushButton:enabled {
    background-color: #222;
  }
  /* dark buttons in toolbar */
  #ToolBar WPushButton[displayValue="0"],
  #MixerMasterHeadphone #FxAssignButtons WPushButton[displayValue="0"] {
    background-color: #151517;
  }

/* Orange for 'active' status */
WPushButton#PlayDeck[displayValue="1"],
WPushButton#PlayDeckMini[displayValue="1"],
WPushButton#PlaySampler[displayValue="1"],
WPushButton#PlayPreview[displayValue="1"],
WPushButton#PlayIndicator[displayValue="1"],
#LibraryPreviewButton:checked,
#CueDeck[displayValue="1"],
WPushButton#Reverse[pressed="true"],
#LoopActivate[value="1"],
#Reloop[value="1"],
#SyncSampler[displayValue="1"],
#MicTalk[value="1"], #AuxPlay[value="1"],
#MicDucking[value="1"],
#MicDucking[value="2"],
#VinylButton[displayValue="1"],
#PassthroughButton[displayValue="1"],
QPushButton#pushButtonAutoDJ:checked,
QPushButton#pushButtonAnalyze:checked {
  background-color: #b24c12;
  }
  /* Orange border for Play buttons when previewing from
    Cue or Hotcue */
  WPushButton#PreviewIndicator[value="1"] {
    border: 3px solid #b24c12;
    /* work around round borders being painted outside the actual border area */
    border-radius: 0px;
  }
/* dim orange for momentary controls */
#KeyControls WPushButton[pressed="true"],
#SyncDeck[value="1"],
WPushButton#LoopIn[pressed="true"],
WPushButton#LoopOut[pressed="true"],
#BeatjumpControls WPushButton[value="1"],
#RateControls WPushButton[value="1"],
#BeatgridControls WPushButton[pressed="true"]/*,
#CueDeleteButton[pressed="true"]*/ {
  background-color: #7d350d;
  }
  #BpmTap[pressed="true"] {
   border: 1px solid #7d350d;
  }

/* Red */
#EQKillButtonBox WPushButton[displayValue="1"],
QPushButton#pushButtonRecording:checked,
#RecFeedback[displayValue="2"] {
  background-color: #a80000;
}

/* Green for Fx toggles, QuickEffect + Fx12 */
#FxUnit1 #FxToggleButton[displayValue="1"],
#FxUnit2 #FxToggleButton[displayValue="1"],
#BroadcastButton[displayValue="2"] {
  background-color: #438225;
  }
  /* Dim green for assign buttons Fx12 */
  WPushButton#QuickEffectButton[displayValue="1"],
  #FxAssignButton1[displayValue="1"],
  #FxAssignButton2[displayValue="1"] {
    background-color: #236b00;
  }
/* Blue for Fx buttons 3/4 */
#FxUnit3 #FxToggleButton[displayValue="1"],
#FxUnit4 #FxToggleButton[displayValue="1"],
WBeatSpinBox::up-button:pressed,
WBeatSpinBox::down-button:pressed,
#spinBoxTransition::up-button:pressed,
#spinBoxTransition::down-button:pressed {
  background-color: #257b82;
  }
  /* Dim blue for assign buttons Fx34 */
  #FxAssignButton3[displayValue="1"],
  #FxAssignButton4[displayValue="1"] {
    background-color: #146674;
  }

WPushButton#FxSuperLinkButton[value="0"],
WPushButton#FxSuperLinkInvertButton[displayValue="0"] {
  background-color: #333;
  }
  #FxSuperLinkInvertButton[displayValue="1"] {
    background-color: #9C0900;
    }

/* Green for Fx1 / Fx2 */
#FxUnit1 #FxSuperLinkButton[value="1"],
#FxUnit2 #FxSuperLinkButton[value="1"] {
  background-color: #236b00;
  }
#FxUnit1 #FxSuperLinkButton[value="2"],
#FxUnit2 #FxSuperLinkButton[value="2"] {
/* a simple way to achieve a partitioning in thirds  */
  background-color: qlineargradient(x1: 0, y1: 0, x2: 1, y2: 0,
    stop: 0 #236b00,
    stop: 0.33 #236b00,
    stop: 0.34 #333,
    stop: 1 #333);
  }
#FxUnit1 #FxSuperLinkButton[value="3"],
#FxUnit2 #FxSuperLinkButton[value="3"] {
  background-color: qlineargradient(x1: 0, y1: 0, x2: 1, y2: 0,
    stop: 0 #333,
    stop: 0.66 #333,
    stop: 0.67 #236b00,
    stop: 1 #236b00);
  }
#FxUnit1 #FxSuperLinkButton[value="4"],
#FxUnit2 #FxSuperLinkButton[value="4"] {
  background-color: qlineargradient(x1: 0, y1: 0, x2: 1, y2: 0,
    stop: 0 #236b00,
    stop: 0.330000 #236b00,
    stop: 0.340000 #333,
    stop: 0.660000 #333,
    stop: 0.670000 #236b00,
    stop: 1 #236b00);
  }

/* Blue for Fx3 / Fx4 */
#FxUnit3 #FxSuperLinkButton[value="1"],
#FxUnit4 #FxSuperLinkButton[value="1"] {
  background-color: #146674;
  }
#FxUnit3 #FxSuperLinkButton[value="2"],
#FxUnit4 #FxSuperLinkButton[value="2"] {  /*
  a simple way to achieve a partitioning in thirds  */
  background-color: qlineargradient(x1: 0, y1: 0, x2: 1, y2: 0,
    stop: 0 #146674,
    stop: 0.33 #146674,
    stop: 0.34 #333,
    stop: 1 #333);
  }
#FxUnit3 #FxSuperLinkButton[value="3"],
#FxUnit4 #FxSuperLinkButton[value="3"] {
  background-color: qlineargradient(x1: 0, y1: 0, x2: 1, y2: 0,
    stop: 0 #333,
    stop: 0.66 #333,
    stop: 0.67 #146674,
    stop: 1 #146674);
  }
#FxUnit3 #FxSuperLinkButton[value="4"],
#FxUnit4 #FxSuperLinkButton[value="4"] {
  background-color: qlineargradient(x1: 0, y1: 0, x2: 1, y2: 0,
    stop: 0 #146674,
    stop: 0.330000 #146674,
    stop: 0.340000 #333,
    stop: 0.660000 #333,
    stop: 0.670000 #146674,
    stop: 1 #146674);
  }

/* Yellow */
#RecFeedback[displayValue="1"],     /* initialize recording */
#BroadcastButton[displayValue="1"]  /* connecting */ {
  background-color: #d09300;
}

#SpecialCueButton[value="1"] {
  background-color: #395579;
}

/* pink */
#BroadcastButton[displayValue="3"], /* failure */
#RecFeedback[displayValue="3"] {
  background-color: #f856e7;
}

/* Grey for GUI toggles */
#GuiToggleButton[displayValue="1"],
#SkinSettingsToggle[displayValue="1"] {
  background-color: #777;
}

/* Grey */
#VinylCueButton[displayValue="1"],
#VinylCueButton[displayValue="2"],
#PflButton[value="1"],
#FxParameterButton[displayValue="1"],
QPushButton#pushButtonRepeatPlaylist:checked {
  background-color: #666;
}

/* Darker grey */
#SplitCue[value="1"] {
  background-color: #555;
}

/* Special flat/invisible buttons */
#BeatgridControlsToggle,
WPushButton#PlayDeck[displayValue="0"],
WPushButton#PlayDeckMini[displayValue="0"],
WPushButton#PlaySampler[displayValue="0"],
#DeckRow_5_LoopCuesTransport WPushButton#PreviewIndicator,
#PlayCueMini WPushButton#PreviewIndicator,
WPushButton#FxFocusButton[displayValue="0"],
#SamplerSettings WPushButton[displayValue="0"],
#SamplerSettingsMini WPushButton[displayValue="0"],
WPushButton#FxExpand[displayValue="0"],
WPushButton#SamplerExpand[displayValue="0"],
WPushButton#CrossfaderButton[displayValue="0"],
WPushButton#CrossfaderButton[displayValue="1"],
WPushButton#RecButton[displayValue="0"],
WPushButton#RecButton[displayValue="1"],
#RecDot {
  background-color: transparent;
}



/************** Button icons **************************************************/
WPushButton#PlayDeck[value="0"] {
  image: url(skin:/palemoon/buttons/btn__play_deck.svg) no-repeat center center;
  }
  WPushButton#PlayDeck[value="1"] {
    image: url(skin:/palemoon/buttons/btn__play_deck_active.svg) no-repeat center center;
  }

#PlayDeckMini[value="0"] {
  image: url(skin:/palemoon/buttons/btn__play_deck_mini.svg) no-repeat center center;
  }
  #PlayDeckMini[value="1"] {
    image: url(skin:/palemoon/buttons/btn__pause_deck_mini.svg) no-repeat center center;
  }
#PlaySampler[value="0"],
#PlayPreview[displayValue="0"] {
  image: url(skin:/palemoon/buttons/btn__play_sampler.svg) no-repeat center center;
  }
  #PlaySampler[value="1"],
  #PlayPreview[displayValue="1"] {
    image: url(skin:/palemoon/buttons/btn__pause_sampler.svg) no-repeat center center;
  }

#CueDeck[displayValue="0"] {
  image: url(skin:/palemoon/buttons/btn__cue_deck.svg) no-repeat center center;
  }
  #CueDeck[displayValue="1"] {
    image: url(skin:/palemoon/buttons/btn__cue_deck_active.svg) no-repeat center center;
  }

#Reverse {
  image: url(skin:/palemoon/buttons/btn__reverse.svg) no-repeat center center;
  }
  #Reverse[pressed="true"] {
    image: url(skin:/palemoon/buttons/btn__reverse_active.svg) no-repeat center center;
  }

#Hotcue1 WPushButton[displayValue="0"] {
  image: url(skin:/palemoon/buttons/btn__1.svg) no-repeat center center;
  }
<<<<<<< HEAD
  #Hotcue1 WPushButton[displayValue="1"][dark="false"],
  #Hotcue1 WPushButton[displayValue="2"][dark="false"] {
    background: url(skin:/palemoon/buttons/btn__1_active_dark.svg) no-repeat center center;
=======
  #Hotcue1 WPushButton[displayValue="1"][dark="false"] {
    image: url(skin:/palemoon/buttons/btn__1_active.svg) no-repeat center center;
  }
  #Hotcue1 WPushButton[displayValue="1"][dark="true"] {
    image: url(skin:/palemoon/buttons/btn__1_active_dark.svg) no-repeat center center;
>>>>>>> 97177818
  }
  #Hotcue1 WPushButton[type="loop"][displayValue="1"][dark="false"],
  #Hotcue1 WPushButton[type="loop"][displayValue="2"][dark="false"],
  #Hotcue1 WPushButton[type="loop"][displayValue="1"][dark="true"],
  #Hotcue1 WPushButton[type="loop"][displayValue="2"][dark="true"] {
    image: url(skin:/palemoon/buttons/btn__1_loop.svg) no-repeat center center;
  }

#Hotcue2 WPushButton[displayValue="0"] {
  image: url(skin:/palemoon/buttons/btn__2.svg) no-repeat center center;
  }
<<<<<<< HEAD
  #Hotcue2 WPushButton[displayValue="1"],
  #Hotcue2 WPushButton[displayValue="2"] {
    background: url(skin:/palemoon/buttons/btn__2_active.svg) no-repeat center center;
  }
  #Hotcue2 WPushButton[displayValue="1"][dark="true"],
  #Hotcue2 WPushButton[displayValue="2"][dark="true"] {
    background: url(skin:/palemoon/buttons/btn__2_active_dark.svg) no-repeat center center;
=======
  #Hotcue2 WPushButton[displayValue="1"] {
    image: url(skin:/palemoon/buttons/btn__2_active.svg) no-repeat center center;
  }
  #Hotcue2 WPushButton[displayValue="1"][dark="true"] {
    image: url(skin:/palemoon/buttons/btn__2_active_dark.svg) no-repeat center center;
>>>>>>> 97177818
  }
  #Hotcue2 WPushButton[type="loop"][displayValue="1"][dark="false"],
  #Hotcue2 WPushButton[type="loop"][displayValue="2"][dark="false"],
  #Hotcue2 WPushButton[type="loop"][displayValue="1"][dark="true"],
  #Hotcue2 WPushButton[type="loop"][displayValue="2"][dark="true"] {
    image: url(skin:/palemoon/buttons/btn__2_loop.svg) no-repeat center center;
  }

#Hotcue3 WPushButton[displayValue="0"] {
  image: url(skin:/palemoon/buttons/btn__3.svg) no-repeat center center;
  }
<<<<<<< HEAD
  #Hotcue3 WPushButton[displayValue="1"],
  #Hotcue3 WPushButton[displayValue="2"] {
    background: url(skin:/palemoon/buttons/btn__3_active.svg) no-repeat center center;
  }
  #Hotcue3 WPushButton[displayValue="1"][dark="true"],
  #Hotcue3 WPushButton[displayValue="2"][dark="true"] {
    background: url(skin:/palemoon/buttons/btn__3_active_dark.svg) no-repeat center center;
=======
  #Hotcue3 WPushButton[displayValue="1"] {
    image: url(skin:/palemoon/buttons/btn__3_active.svg) no-repeat center center;
  }
  #Hotcue3 WPushButton[displayValue="1"][dark="true"] {
    image: url(skin:/palemoon/buttons/btn__3_active_dark.svg) no-repeat center center;
>>>>>>> 97177818
  }
  #Hotcue3 WPushButton[type="loop"][displayValue="1"][dark="false"],
  #Hotcue3 WPushButton[type="loop"][displayValue="2"][dark="false"],
  #Hotcue3 WPushButton[type="loop"][displayValue="1"][dark="true"],
  #Hotcue3 WPushButton[type="loop"][displayValue="2"][dark="true"] {
    image: url(skin:/palemoon/buttons/btn__3_loop.svg) no-repeat center center;
  }

#Hotcue4 WPushButton[displayValue="0"] {
  image: url(skin:/palemoon/buttons/btn__4.svg) no-repeat center center;
  }
<<<<<<< HEAD
  #Hotcue4 WPushButton[displayValue="1"],
  #Hotcue4 WPushButton[displayValue="2"] {
    background: url(skin:/palemoon/buttons/btn__4_active.svg) no-repeat center center;
  }
  #Hotcue4 WPushButton[displayValue="1"][dark="true"],
  #Hotcue4 WPushButton[displayValue="2"][dark="true"] {
    background: url(skin:/palemoon/buttons/btn__4_active_dark.svg) no-repeat center center;
=======
  #Hotcue4 WPushButton[displayValue="1"] {
    image: url(skin:/palemoon/buttons/btn__4_active.svg) no-repeat center center;
  }
  #Hotcue4 WPushButton[displayValue="1"][dark="true"] {
    image: url(skin:/palemoon/buttons/btn__4_active_dark.svg) no-repeat center center;
>>>>>>> 97177818
  }
  #Hotcue4 WPushButton[type="loop"][displayValue="1"][dark="false"],
  #Hotcue4 WPushButton[type="loop"][displayValue="2"][dark="false"],
  #Hotcue4 WPushButton[type="loop"][displayValue="1"][dark="true"],
  #Hotcue4 WPushButton[type="loop"][displayValue="2"][dark="true"] {
    image: url(skin:/palemoon/buttons/btn__4_loop.svg) no-repeat center center;
  }

#Hotcue5 WPushButton[displayValue="0"] {
  image: url(skin:/palemoon/buttons/btn__5.svg) no-repeat center center;
  }
<<<<<<< HEAD
  #Hotcue5 WPushButton[displayValue="1"],
  #Hotcue5 WPushButton[displayValue="2"] {
    background: url(skin:/palemoon/buttons/btn__5_active.svg) no-repeat center center;
  }
  #Hotcue5 WPushButton[displayValue="1"][dark="true"],
  #Hotcue5 WPushButton[displayValue="2"][dark="true"] {
    background: url(skin:/palemoon/buttons/btn__5_active_dark.svg) no-repeat center center;
=======
  #Hotcue5 WPushButton[displayValue="1"] {
    image: url(skin:/palemoon/buttons/btn__5_active.svg) no-repeat center center;
  }
  #Hotcue5 WPushButton[displayValue="1"][dark="true"] {
    image: url(skin:/palemoon/buttons/btn__5_active_dark.svg) no-repeat center center;
>>>>>>> 97177818
  }
  #Hotcue5 WPushButton[type="loop"][displayValue="1"][dark="false"],
  #Hotcue5 WPushButton[type="loop"][displayValue="2"][dark="false"],
  #Hotcue5 WPushButton[type="loop"][displayValue="1"][dark="true"],
  #Hotcue5 WPushButton[type="loop"][displayValue="2"][dark="true"] {
    image: url(skin:/palemoon/buttons/btn__5_loop.svg) no-repeat center center;
  }

#Hotcue6 WPushButton[displayValue="0"] {
  image: url(skin:/palemoon/buttons/btn__6.svg) no-repeat center center;
  }
<<<<<<< HEAD
  #Hotcue6 WPushButton[displayValue="1"],
  #Hotcue6 WPushButton[displayValue="2"] {
    background: url(skin:/palemoon/buttons/btn__6_active.svg) no-repeat center center;
  }
  #Hotcue6 WPushButton[displayValue="1"][dark="true"],
  #Hotcue6 WPushButton[displayValue="2"][dark="true"] {
    background: url(skin:/palemoon/buttons/btn__6_active_dark.svg) no-repeat center center;
=======
  #Hotcue6 WPushButton[displayValue="1"] {
    image: url(skin:/palemoon/buttons/btn__6_active.svg) no-repeat center center;
  }
  #Hotcue6 WPushButton[displayValue="1"][dark="true"] {
    image: url(skin:/palemoon/buttons/btn__6_active_dark.svg) no-repeat center center;
>>>>>>> 97177818
  }
  #Hotcue6 WPushButton[type="loop"][displayValue="1"][dark="false"],
  #Hotcue6 WPushButton[type="loop"][displayValue="2"][dark="false"],
  #Hotcue6 WPushButton[type="loop"][displayValue="1"][dark="true"],
  #Hotcue6 WPushButton[type="loop"][displayValue="2"][dark="true"] {
    image: url(skin:/palemoon/buttons/btn__6_loop.svg) no-repeat center center;
  }

#Hotcue7 WPushButton[displayValue="0"] {
  image: url(skin:/palemoon/buttons/btn__7.svg) no-repeat center center;
  }
<<<<<<< HEAD
  #Hotcue7 WPushButton[displayValue="1"],
  #Hotcue7 WPushButton[displayValue="2"] {
    background: url(skin:/palemoon/buttons/btn__7_active.svg) no-repeat center center;
  }
  #Hotcue7 WPushButton[displayValue="1"][dark="true"],
  #Hotcue7 WPushButton[displayValue="2"][dark="true"] {
    background: url(skin:/palemoon/buttons/btn__7_active_dark.svg) no-repeat center center;
=======
  #Hotcue7 WPushButton[displayValue="1"] {
    image: url(skin:/palemoon/buttons/btn__7_active.svg) no-repeat center center;
  }
  #Hotcue7 WPushButton[displayValue="1"][dark="true"] {
    image: url(skin:/palemoon/buttons/btn__7_active_dark.svg) no-repeat center center;
>>>>>>> 97177818
  }
  #Hotcue7 WPushButton[type="loop"][displayValue="1"][dark="false"],
  #Hotcue7 WPushButton[type="loop"][displayValue="2"][dark="false"],
  #Hotcue7 WPushButton[type="loop"][displayValue="1"][dark="true"],
  #Hotcue7 WPushButton[type="loop"][displayValue="2"][dark="true"] {
    image: url(skin:/palemoon/buttons/btn__7_loop.svg) no-repeat center center;
  }

#Hotcue8 WPushButton[displayValue="0"] {
  image: url(skin:/palemoon/buttons/btn__8.svg) no-repeat center center;
  }
<<<<<<< HEAD
  #Hotcue8 WPushButton[displayValue="1"],
  #Hotcue8 WPushButton[displayValue="2"] {
    background: url(skin:/palemoon/buttons/btn__8_active.svg) no-repeat center center;
  }
  #Hotcue8 WPushButton[displayValue="1"][dark="true"],
  #Hotcue8 WPushButton[displayValue="2"][dark="true"] {
    background: url(skin:/palemoon/buttons/btn__8_active_dark.svg) no-repeat center center;
=======
  #Hotcue8 WPushButton[displayValue="1"] {
    image: url(skin:/palemoon/buttons/btn__8_active.svg) no-repeat center center;
  }
  #Hotcue8 WPushButton[displayValue="1"][dark="true"] {
    image: url(skin:/palemoon/buttons/btn__8_active_dark.svg) no-repeat center center;
>>>>>>> 97177818
  }
  #Hotcue8 WPushButton[type="loop"][displayValue="1"][dark="false"],
  #Hotcue8 WPushButton[type="loop"][displayValue="2"][dark="false"],
  #Hotcue8 WPushButton[type="loop"][displayValue="1"][dark="true"],
  #Hotcue8 WPushButton[type="loop"][displayValue="2"][dark="true"] {
    image: url(skin:/palemoon/buttons/btn__8_loop.svg) no-repeat center center;
  }

#SpecialCueButton_intro_start WPushButton[displayValue="0"] {
  image: url(skin:/palemoon/buttons/btn__intro_start.svg) no-repeat center center;
  }
  #SpecialCueButton_intro_start WPushButton[displayValue="1"] {
    image: url(skin:/palemoon/buttons/btn__intro_start_active.svg) no-repeat center center;
  }
#SpecialCueButton_intro_end WPushButton[displayValue="0"] {
  image: url(skin:/palemoon/buttons/btn__intro_end.svg) no-repeat center center;
  }
  #SpecialCueButton_intro_end WPushButton[displayValue="1"] {
    image: url(skin:/palemoon/buttons/btn__intro_end_active.svg) no-repeat center center;
  }
#SpecialCueButton_outro_start WPushButton[displayValue="0"] {
  image: url(skin:/palemoon/buttons/btn__outro_start.svg) no-repeat center center;
  }
  #SpecialCueButton_outro_start WPushButton[displayValue="1"] {
    image: url(skin:/palemoon/buttons/btn__outro_start_active.svg) no-repeat center center;
  }
#SpecialCueButton_outro_end WPushButton[displayValue="0"] {
  image: url(skin:/palemoon/buttons/btn__outro_end.svg) no-repeat center center;
  }
  #SpecialCueButton_outro_end WPushButton[displayValue="1"] {
    image: url(skin:/palemoon/buttons/btn__outro_end_active.svg) no-repeat center center;
  }

#LoopActivate[displayValue="0"] {
  image: url(skin:/palemoon/buttons/btn__loop.svg) no-repeat center center;
  }
  #LoopActivate[displayValue="1"], #LoopActivate[pressed="true"] {
    image: url(skin:/palemoon/buttons/btn__loop_active.svg) no-repeat center center;
  }
#Reloop[displayValue="0"] {
  image: url(skin:/palemoon/buttons/btn__reloop.svg) no-repeat center center;
  }
  #Reloop[displayValue="1"] {
    image: url(skin:/palemoon/buttons/btn__reloop_active.svg) no-repeat center center;
  }

#LoopIn {
  image: url(skin:/palemoon/buttons/btn__loop_in.svg) no-repeat center center;
  }
  #LoopIn[pressed="true"] {
    image: url(skin:/palemoon/buttons/btn__loop_in_active.svg) no-repeat center center;
  }
#LoopOut {
  image: url(skin:/palemoon/buttons/btn__loop_out.svg) no-repeat center center;
  }
  #LoopOut[pressed="true"] {
    image: url(skin:/palemoon/buttons/btn__loop_out_active.svg) no-repeat center center;
  }

#JumpForward {
  image: url(skin:/palemoon/buttons/btn__beatjump_right.svg) no-repeat center center;
  }
  #JumpForward[pressed="true"] {
    image: url(skin:/palemoon/buttons/btn__beatjump_right_active.svg) no-repeat center center;
  }
#JumpBack {
  image: url(skin:/palemoon/buttons/btn__beatjump_left.svg) no-repeat center center;
  }
  #JumpBack[pressed="true"] {
    image: url(skin:/palemoon/buttons/btn__beatjump_left_active.svg) no-repeat center center;
  }

/* Key buttons */
#KeyMatchReset {
  image: url(skin:/palemoon/buttons/btn__key_match.svg) no-repeat center center;
  }
  #KeyMatchReset[pressed="true"] {
    image: url(skin:/palemoon/buttons/btn__key_match_active.svg) no-repeat center center;
  }

#KeyUp {
  image: url(skin:/palemoon/buttons/btn__key_up.svg) no-repeat center center;
  }
  #KeyUp[pressed="true"] {
    image: url(skin:/palemoon/buttons/btn__key_up_active.svg) no-repeat center center;
  }

#KeyDown {
  image: url(skin:/palemoon/buttons/btn__key_down.svg) no-repeat center center;
  }
  #KeyDown[pressed="true"] {
    image: url(skin:/palemoon/buttons/btn__key_down_active.svg) no-repeat center center;
  }

/* Rate buttons */
#SyncDeck[displayValue="0"] {
  image: url(skin:/palemoon/buttons/btn__sync_deck.svg) no-repeat center center;
  }
  #SyncDeck[displayValue="1"] {
    image: url(skin:/palemoon/buttons/btn__sync_deck_active.svg) no-repeat center center;
  }

  #SyncSampler {
    image: url(skin:/palemoon/buttons/btn__sync_sampler.svg) no-repeat center center;
    }
    #SyncSampler[displayValue="1"] {
      image: url(skin:/palemoon/buttons/btn__sync_sampler_active.svg) no-repeat center center;
    }

  #RatePermUp {
    image: url(skin:/palemoon/buttons/btn__plus.svg) no-repeat center center;}
  #RatePermUp[pressed="true"] {
    image: url(skin:/palemoon/buttons/btn__plus_active.svg) no-repeat center center;
    }

  #RatePermDown {
    image: url(skin:/palemoon/buttons/btn__minus.svg) no-repeat center center;}
  #RatePermDown[pressed="true"] {
    image: url(skin:/palemoon/buttons/btn__minus_active.svg) no-repeat center center;
    }

  #RateTempUp {
    image: url(skin:/palemoon/buttons/btn__arrow_right_up.svg) no-repeat center center;}
  #RateTempUp[pressed="true"] {
    image: url(skin:/palemoon/buttons/btn__arrow_right_up_active.svg) no-repeat center center;
    }
  #RateTempDown {
    image: url(skin:/palemoon/buttons/btn__arrow_left_down.svg) no-repeat center center;}
  #RateTempDown[pressed="true"] {
    image: url(skin:/palemoon/buttons/btn__arrow_left_down_active.svg) no-repeat center center;
    }

  #RateTempUpRev {
    image: url(skin:/palemoon/buttons/btn__arrow_right_down.svg) no-repeat center center;}
  #RateTempUpRev[pressed="true"] {
    image: url(skin:/palemoon/buttons/btn__arrow_right_down_active.svg) no-repeat center center;
    }

  #RateTempDownRev {
    image: url(skin:/palemoon/buttons/btn__arrow_left_up.svg) no-repeat center center;
    }
    #RateTempDownRev[pressed="true"] {
      image: url(skin:/palemoon/buttons/btn__arrow_left_up_active.svg) no-repeat center center;
    }

/* Mixer buttons */
#PflButton[value="0"] {
  image: url(skin:/palemoon/buttons/btn__pfl.svg) no-repeat center center;
  }
  #PflButton[value="1"] {
    image: url(skin:/palemoon/buttons/btn__pfl_active.svg) no-repeat center center;
  }

#QuickEffectButton[displayValue="0"] {
  image: url(skin:/palemoon/buttons/btn__star.svg) no-repeat center center;
}

/* EQ Kill button icons H / M / L */
#EQKillButton_High[displayValue="0"] {
  image: url(skin:/palemoon/buttons/btn__eq_kill_high.svg) no-repeat center center;
}
#EQKillButton_Mid[displayValue="0"] {
  image: url(skin:/palemoon/buttons/btn__eq_kill_mid.svg) no-repeat center center;
}
#EQKillButton_Low[displayValue="0"] {
  image: url(skin:/palemoon/buttons/btn__eq_kill_low.svg) no-repeat center center;
}

/* EQ Kill / QuickEffect dots */
#EQKillDot[displayValue="0"],
#QuickEffectDot[displayValue="0"] {
  image: url(skin:/palemoon/buttons/btn__eq_kill_dot_off.svg) no-repeat center center;
  }
  #EQKillDot[displayValue="1"] {
    image: url(skin:/palemoon/buttons/btn__eq_kill_dot_active_red.svg) no-repeat center center;
  }
  #QuickEffectDot[displayValue="1"] {
    image: url(skin:/palemoon/buttons/btn__eq_kill_dot_active_green.svg) no-repeat center center;
  }

#RateCenter[highlight="0"] {
  image: url(skin:/palemoon/buttons/btn__rate_center_off.svg) no-repeat center center;
  }
  #RateCenter[highlight="1"] {
    image: url(skin:/palemoon/buttons/btn__rate_center_cyan.svg) no-repeat center center;
  }

#SplitCue[value="0"] {
  image: url(skin:/palemoon/buttons/btn__split.svg) no-repeat center center;
  }
  #SplitCue[value="1"] {
    image: url(skin:/palemoon/buttons/btn__split_active.svg) no-repeat center center;
  }

#FxExpand,
#SamplerExpand,
#LibExpand {
  background-repeat: no-repeat;
  background-position: center center;
}
#FxExpand[value="0"],
#SamplerExpand[value="0"],
#LibExpand[value="0"] {
  background: url(skin:/palemoon/buttons/btn__expand_dim.svg) no-repeat center center;
  }
  #FxExpand[value="1"],
  #SamplerExpand[value="1"],
  #LibExpand[value="1"] {
    background: url(skin:/palemoon/buttons/btn__collapse_dim.svg) no-repeat center center;
  }

#MixModeButton[value="0"] {
  image: url(skin:/palemoon/buttons/btn__fx_mixmode_d-w.svg) no-repeat center center;
  }
  #MixModeButton[value="1"] {
    image: url(skin:/palemoon/buttons/btn__fx_mixmode_d+w.svg) no-repeat center center;
  }

#FxToggleButton[value="0"] {
  image: url(skin:/palemoon/buttons/btn__fx_toggle.svg) no-repeat center center;
  }
  #FxToggleButton[value="1"] {
    image: url(skin:/palemoon/buttons/btn__fx_toggle_active.svg) no-repeat center center;
  }

#FxFocusButton[value="0"] {
  image: url(skin:/palemoon/buttons/btn__fx_focus.svg) no-repeat center center;
  }
  #FxFocusButton[value="1"] {
    image: url(skin:/palemoon/buttons/btn__fx_focus_active.svg) no-repeat center center;
  }

/* deck controls for decks 1-4 and samplers */
#CurposButton12[displayValue="0"], #CurposButton34[displayValue="0"] {
  image: url(skin:/palemoon/buttons/btn__beat_curpos.svg) no-repeat center center;
  }
  #CurposButton12[value="1"] {
    image: url(skin:/palemoon/buttons/btn__beat_curpos_active_12.svg) no-repeat center center;
  }
  #CurposButton34[value="1"] {
    image: url(skin:/palemoon/buttons/btn__beat_curpos_active_34.svg) no-repeat center center;
  }

  #EjectButton12[displayValue="0"], #EjectButton34[displayValue="0"] {
    image: url(skin:/palemoon/buttons/btn__eject.svg) no-repeat center center;
    }
    #EjectButton12[value="1"] {
      image: url(skin:/palemoon/buttons/btn__eject_active_12.svg) no-repeat center center;
    }
    #EjectButton34[value="1"] {
      image: url(skin:/palemoon/buttons/btn__eject_active_34.svg) no-repeat center center;
    }

  #RepeatButton12[displayValue="0"], #RepeatButton34[displayValue="0"] {
    image: url(skin:/palemoon/buttons/btn__repeat.svg) no-repeat center center;
    }
    #RepeatButton12[displayValue="1"] {
      image: url(skin:/palemoon/buttons/btn__repeat_active_12.svg) no-repeat center center;
    }
    #RepeatButton34[displayValue="1"] {
      image: url(skin:/palemoon/buttons/btn__repeat_active_34.svg) no-repeat center center;
    }

  #QuantizeButton12[displayValue="0"], #QuantizeButton34[displayValue="0"] {
    image: url(skin:/palemoon/buttons/btn__quantize.svg) no-repeat center center;
    }
    #QuantizeButton12[displayValue="1"] {
      image: url(skin:/palemoon/buttons/btn__quantize_active_12.svg) no-repeat center center;
    }
    #QuantizeButton34[displayValue="1"] {
      image: url(skin:/palemoon/buttons/btn__quantize_active_34.svg) no-repeat center center;
    }

  #SlipmodeButton12[displayValue="0"], #SlipmodeButton34[displayValue="0"] {
    image: url(skin:/palemoon/buttons/btn__slip.svg) no-repeat center center;
    }
    #SlipmodeButton12[displayValue="1"] {
      image: url(skin:/palemoon/buttons/btn__slip_active_12.svg) no-repeat center center;
    }
    #SlipmodeButton34[displayValue="1"] {
      image: url(skin:/palemoon/buttons/btn__slip_active_34.svg) no-repeat center center;
    }

  #KeylockButton12[displayValue="0"], #KeylockButton34[displayValue="0"] {
    image: url(skin:/palemoon/buttons/btn__keylock.svg) no-repeat center center;
    }
    #KeylockButton12[displayValue="1"] {
      image: url(skin:/palemoon/buttons/btn__keylock_active_12.svg) no-repeat center center;
    }
    #KeylockButton34[displayValue="1"] {
      image: url(skin:/palemoon/buttons/btn__keylock_active_34.svg) no-repeat center center;
    }

#BeatgridControlsToggle[displayValue="0"] {
  image: url(skin:/palemoon/buttons/btn__beatgrid_controls_expand.svg) no-repeat center center;
  }
  #BeatgridControlsToggle[displayValue="1"] {
    image: url(skin:/palemoon/buttons/btn__beatgrid_controls_collapse.svg) no-repeat center center;
  }

  #BeatCurposLarge[displayValue="0"] {
    image: url(skin:/palemoon/buttons/btn__beat_curpos_large.svg) no-repeat center center;
    }
    #BeatCurposLarge[pressed="true"] {
      image: url(skin:/palemoon/buttons/btn__beat_curpos_large_active.svg) no-repeat center center;
    }

  #BeatsEarlier {
    image: url(skin:/palemoon/buttons/btn__beats_earlier.svg) no-repeat center center;
    }
    #BeatsEarlier[pressed="true"] {
      image: url(skin:/palemoon/buttons/btn__beats_earlier_active.svg) no-repeat center center;
    }

  #BeatsLater {
    image: url(skin:/palemoon/buttons/btn__beats_later.svg) no-repeat center center;
    }
    #BeatsLater[pressed="true"] {
      image: url(skin:/palemoon/buttons/btn__beats_later_active.svg) no-repeat center center;
    }

  #BeatsSlower {
    image: url(skin:/palemoon/buttons/btn__beats_slower.svg) no-repeat center center;
    }
<<<<<<< HEAD
    #BeatsFaster[pressed="true"] {
      background: url(skin:/palemoon/buttons/btn__beats_faster_active.svg) no-repeat center center;
    }
  #HotcuesEarlier {
    background: url(skin:/palemoon/buttons/btn__beats_hotcues_earlier.svg) no-repeat center center;
  }
    #HotcuesEarlier[pressed="true"] {
      background: url(skin:/palemoon/buttons/btn__beats_hotcues_earlier_active.svg) no-repeat center center;
    }
  #HotcuesLater {
    background: url(skin:/palemoon/buttons/btn__beats_hotcues_later.svg) no-repeat center center;
  }
    #HotcuesLater[pressed="true"] {
      background: url(skin:/palemoon/buttons/btn__beats_hotcues_later_active.svg) no-repeat center center;
    }

#MicTalk[displayValue="0"] {
  background: url(skin:/palemoon/buttons/btn__mic_talk.svg) no-repeat center center;
  }
  #MicTalk[displayValue="1"] {
    background: url(skin:/palemoon/buttons/btn__mic_talk_active.svg) no-repeat center center;
  }

#AuxPlay[displayValue="0"] {
  background: url(skin:/palemoon/buttons/btn__aux_play.svg) no-repeat center center;
  }
  #AuxPlay[displayValue="1"] {
    background: url(skin:/palemoon/buttons/btn__aux_play_active.svg) no-repeat center center;
  }

#MicAuxAdd {
  background: url(skin:/palemoon/buttons/btn__plus_flat.svg) no-repeat center center;
}

#MicDucking[value="0"] {
  background: url(skin:/palemoon/buttons/btn__mic_duck_off.svg) no-repeat center center;
  }
  #MicDucking[value="1"] {
    background: url(skin:/palemoon/buttons/btn__mic_duck_auto.svg) no-repeat center center;
  }
  #MicDucking[value="2"] {
    background: url(skin:/palemoon/buttons/btn__mic_duck_manual.svg) no-repeat center center;
  }

#RecDot[highlight="0"] {
  background: url(skin:/palemoon/buttons/btn__rec_dot.svg) no-repeat center center;
  }
  #RecDot[highlight="1"], #RecDot[highlight="2"] {
    background: url(skin:/palemoon/buttons/btn__rec_dot_active.svg) no-repeat center center;
  }

#BroadcastButton[displayValue="0"] {
  /* for some reason the alignment isn't rescpected, so the icons
    have to be sized like available area (button size - margin) */
  background: url(skin:/palemoon/buttons/btn__broadcast_off.svg) no-repeat left top;
  }
  #BroadcastButton[displayValue="1"],
  #BroadcastButton[displayValue="2"],
  #BroadcastButton[displayValue="3"] {
    background: url(skin:/palemoon/buttons/btn__broadcast_on.svg) no-repeat left top;
  }

#SkinSettingsToggle[displayValue="0"] {
  background: url(skin:/palemoon/buttons/btn__settings_off.svg) no-repeat left top;
  }
  #SkinSettingsToggle[displayValue="1"] {
    background: url(skin:/palemoon/buttons/btn__settings_on.svg) no-repeat left top;
  }

#ToolbarLogo {
  background: url(skin:/palemoon/style/mixxx_logo_small.svg) no-repeat center center;
}

WSearchLineEdit QToolButton:!focus {
  background: url(skin:/palemoon/buttons/btn__lib_clear_search.svg);
  }
  WSearchLineEdit QToolButton:focus {
    background: url(skin:/palemoon/buttons/btn__lib_clear_search_focus.svg);
  }

/* AutoDJ button icons */
QPushButton#pushButtonAutoDJ:!checked {
  background: url(skin:/palemoon/buttons/btn__autodj_enable_off.svg) no-repeat center center;
  }
  QPushButton#pushButtonAutoDJ:checked {
    background: url(skin:/palemoon/buttons/btn__autodj_enable_on.svg) no-repeat center center;
  }

QPushButton#pushButtonFadeNow:!enabled {
  background: url(skin:/palemoon/buttons/btn__autodj_fade_disabled.svg) no-repeat center center;
  }
  QPushButton#pushButtonFadeNow:enabled {
    background: url(skin:/palemoon/buttons/btn__autodj_fade.svg) no-repeat center center;
  }

QPushButton#pushButtonSkipNext:!enabled {
  background: url(skin:/palemoon/buttons/btn__autodj_skip_disabled.svg) no-repeat center center;
  }
  QPushButton#pushButtonSkipNext:enabled {
    background: url(skin:/palemoon/buttons/btn__autodj_skip.svg) no-repeat center center;
  }

QPushButton#pushButtonShuffle:enabled {
  background: url(skin:/palemoon/buttons/btn__autodj_shuffle.svg) no-repeat center center;
}

QPushButton#pushButtonAddRandomTrack:enabled {
  background: url(skin:/palemoon/buttons/btn__autodj_addrandom.svg) no-repeat center center;
}

QPushButton#pushButtonRepeatPlaylist:!checked {
  background: url(skin:/palemoon/buttons/btn__autodj_repeat_playlist_off.svg) no-repeat center center;
  }
  QPushButton#pushButtonRepeatPlaylist:checked {
    background: url(skin:/palemoon/buttons/btn__autodj_repeat_playlist_on.svg) no-repeat center center;
  }
/* AutoDJ button icons */

/* widgets in cue popup menu */
WCueMenuPopup #CueDeleteButton {
  qproperty-icon: url(skin:/palemoon/buttons/btn__delete.svg);
  width: 24px;
  height: 42px;
  /* make the icon slightly larger than default 16px */
  qproperty-iconSize: 20px;
}

WCueMenuPopup #CueDeleteButton:pressed {
  background-color: #b24c12;
  outline: none;
  /* not applied: */
  qproperty-icon: url(skin:/palemoon/buttons/btn__delete_active.svg);
}
WCueMenuPopup #CueLabelEdit {
  /*border: 1px solid #c2b3a5;*/
  border-radius: 0px;
  background-color: #000;
  selection-color: #000;
  selection-background-color: #ccc;
  padding: 2px;
}

/* Color picker in WCueMenuPopup and WTrackMenu (library and decks) */
WColorPicker QPushButton {
}
WColorPicker QPushButton[checked="false"] {
  outline: none;
  border-width: 2px 2px 2px 2px;
  border-image: url(skin:/palemoon/buttons/btn_colorpicker.svg) 2 2 2 2;
  margin: 0px;
  padding: 0px;
}
WColorPicker QPushButton[checked="true"] {
  outline: none;
  border-width: 2px 2px 2px 2px;
  border-image: url(skin:/palemoon/buttons/btn_colorpicker_active.svg) 2 2 2 2;
  margin: 0px;
  padding: 0px;
  /* This property behaves really strange:
  * set to 20px it's 2px too tall
  * set to 18px it's 2px too small
  qproperty-iconSize: 20px;*/
}

/************** Button icons **************************************************/

/************** button background colors **************************************/

/* top-level buttons in transport, fx, micaux and others */
#DeckRow_5_LoopCuesTransport WPushButton[displayValue="0"],
#PlayCueMini WPushButton[displayValue="0"],
WPushButton#PlayIndicator[displayValue="0"],
WPushButton#CueDeck[displayValue="0"],
#SamplerPlayBox WPushButton#PreviewIndicator,
WPushButton#LoopActivate[displayValue="0"],
#KeyControls WPushButton[displayValue="0"],
#EQKillButtonBox WPushButton[displayValue="0"],
WPushButton#QuickEffectButton[displayValue="0"],
WPushButton#FxToggleButton[displayValue="0"],
#MicAuxUnit WPushButton[displayValue="0"],
#MicDuckingContainer WPushButton[displayValue="0"],
WBeatSpinBox,
WBeatSpinBox::up-button,
WBeatSpinBox::down-button {
  background-color: #121213;
  }
  /* dim buttons in top-level containers */
  #LoopControls WPushButton[displayValue="0"],
  #BeatjumpControls WPushButton[displayValue="0"],
  WPushButton#SyncDeck[value="0"],
  WBeatSpinBox::up-button,
  WBeatSpinBox::down-button,
  WPushButton#LoopActivate[displayValue="0"], /* in compact deck */
  WPushButton#FxParameterButton[displayValue="0"],
  #LibraryContainer QHeaderView,
  #LibraryContainer QHeaderView::section {
    background-color: #171719;
  }
  /* even buttons in 2nd level containers */
  #FxAssignButtons WPushButton[displayValue="0"],
  #VinylControls WPushButton[displayValue="0"],
  #KeyControls WPushButton[displayValue="0"],
  WPushButton#VinylModeButton[displayValue="1"],
  WPushButton#VinylModeButton[displayValue="2"],
  WPushButton#HotcueButton[displayValue="0"],
  WPushButton#SpecialCueButton[displayValue="0"],
  #RateControls WPushButton[displayValue="0"],
  WPushButton#PflButton[displayValue="0"],
  WPushButton#MixModeButton[displayValue="0"],
  WPushButton#MixModeButton[displayValue="1"],
  WEffectSelector,
  #fadeModeCombobox,
  #SamplerContainer WPushButton#SyncSampler[displayValue="0"],
  #SamplerContainer WPushButton#PflButton[displayValue="0"],
  #MicAuxUnit WPushButton#PflButton[displayValue="0"],
  WPushButton#MicAuxAdd {
    background-color: #1e1e20;
  }
  /* brigth buttons in dimmed containers
  #BeatgridControls WPushButton[displayValue="0"], */
  #CueDeleteButton,
  #SplitCue[displayValue="0"],
  #PlayPreview[displayValue="0"],
  /* library controls */
  #spinBoxTransition::up-button,
  #spinBoxTransition::down-button,
  QPushButton#pushButtonAutoDJ:enabled:!checked,
  #LibraryFeatureControls QPushButton:enabled {
    background-color: #222;
  }
  /* dark buttons in toolbar */
  #ToolBar WPushButton[displayValue="0"],
  #MixerMasterHeadphone #FxAssignButtons WPushButton[displayValue="0"] {
    background-color: #151517;
  }

/* Orange for 'active' status */
WPushButton#PlayDeck[displayValue="1"],
WPushButton#PlayDeckMini[displayValue="1"],
WPushButton#PlaySampler[displayValue="1"],
WPushButton#PlayPreview[displayValue="1"],
WPushButton#PlayIndicator[displayValue="1"],
/* TODO ronso0 Restore once fixed lib linKIconThemes (vers. <..80) is in *ubuntu main repos */
/*#LibraryPreviewButton:checked,*/
#CueDeck[displayValue="1"],
WPushButton#Reverse[pressed="true"],
#LoopActivate[value="1"],
#Reloop[value="1"],
#SyncSampler[displayValue="1"],
#MicTalk[value="1"], #AuxPlay[value="1"],
#MicDucking[value="1"],
#MicDucking[value="2"],
#VinylButton[displayValue="1"],
#PassthroughButton[displayValue="1"],
QPushButton#pushButtonAutoDJ:checked,
QPushButton#pushButtonAnalyze:checked {
  background-color: #b24c12;
=======
    #BeatsSlower[pressed="true"] {
      image: url(skin:/palemoon/buttons/btn__beats_slower_active.svg) no-repeat center center;
    }

  #BeatsFaster {
    image: url(skin:/palemoon/buttons/btn__beats_faster.svg) no-repeat center center;
    }
    #BeatsFaster[pressed="true"] {
      image: url(skin:/palemoon/buttons/btn__beats_faster_active.svg) no-repeat center center;
    }
  #HotcuesEarlier {
    image: url(skin:/palemoon/buttons/btn__beats_hotcues_earlier.svg) no-repeat center center;
>>>>>>> 97177818
  }
    #HotcuesEarlier[pressed="true"] {
      image: url(skin:/palemoon/buttons/btn__beats_hotcues_earlier_active.svg) no-repeat center center;
    }
  #HotcuesLater {
    image: url(skin:/palemoon/buttons/btn__beats_hotcues_later.svg) no-repeat center center;
  }
    #HotcuesLater[pressed="true"] {
      image: url(skin:/palemoon/buttons/btn__beats_hotcues_later_active.svg) no-repeat center center;
    }

#MicTalk[displayValue="0"] {
  image: url(skin:/palemoon/buttons/btn__mic_talk.svg) no-repeat center center;
  }
  #MicTalk[displayValue="1"] {
    image: url(skin:/palemoon/buttons/btn__mic_talk_active.svg) no-repeat center center;
  }

#AuxPlay[displayValue="0"] {
  image: url(skin:/palemoon/buttons/btn__aux_play.svg) no-repeat center center;
  }
  #AuxPlay[displayValue="1"] {
    image: url(skin:/palemoon/buttons/btn__aux_play_active.svg) no-repeat center center;
  }

#MicAuxAdd {
  image: url(skin:/palemoon/buttons/btn__plus_flat.svg) no-repeat center center;
}

#MicDucking[value="0"] {
  image: url(skin:/palemoon/buttons/btn__mic_duck_off.svg) no-repeat center center;
  }
  #MicDucking[value="1"] {
    image: url(skin:/palemoon/buttons/btn__mic_duck_auto.svg) no-repeat center center;
  }
  #MicDucking[value="2"] {
    image: url(skin:/palemoon/buttons/btn__mic_duck_manual.svg) no-repeat center center;
  }

#RecDot[highlight="0"] {
  image: url(skin:/palemoon/buttons/btn__rec_dot.svg) no-repeat center center;
  }
  #RecDot[highlight="1"], #RecDot[highlight="2"] {
    image: url(skin:/palemoon/buttons/btn__rec_dot_active.svg) no-repeat center center;
  }

#BroadcastButton[displayValue="0"] {
  /* for some reason the alignment isn't rescpected, so the icons
    have to be sized like available area (button size - margin) */
  image: url(skin:/palemoon/buttons/btn__broadcast_off.svg) no-repeat left top;
  }
  #BroadcastButton[displayValue="1"],
  #BroadcastButton[displayValue="2"],
  #BroadcastButton[displayValue="3"] {
    image: url(skin:/palemoon/buttons/btn__broadcast_on.svg) no-repeat left top;
  }

#SkinSettingsToggle[displayValue="0"] {
  image: url(skin:/palemoon/buttons/btn__settings_off.svg) no-repeat left top;
  }
  #SkinSettingsToggle[displayValue="1"] {
    image: url(skin:/palemoon/buttons/btn__settings_on.svg) no-repeat left top;
  }

#ToolbarLogo {
  image: url(skin:/palemoon/style/mixxx_logo_small.svg) no-repeat center center;
}

WSearchLineEdit QToolButton:!focus {
  image: url(skin:/palemoon/buttons/btn__lib_clear_search.svg);
  }
  WSearchLineEdit QToolButton:focus {
    image: url(skin:/palemoon/buttons/btn__lib_clear_search_focus.svg);
  }

/* AutoDJ button icons */
QPushButton#pushButtonAutoDJ:!checked {
  image: url(skin:/palemoon/buttons/btn__autodj_enable_off.svg) no-repeat center center;
  }
  QPushButton#pushButtonAutoDJ:checked {
    image: url(skin:/palemoon/buttons/btn__autodj_enable_on.svg) no-repeat center center;
  }

QPushButton#pushButtonFadeNow:!enabled {
  image: url(skin:/palemoon/buttons/btn__autodj_fade_disabled.svg) no-repeat center center;
  }
  QPushButton#pushButtonFadeNow:enabled {
    image: url(skin:/palemoon/buttons/btn__autodj_fade.svg) no-repeat center center;
  }

QPushButton#pushButtonSkipNext:!enabled {
  image: url(skin:/palemoon/buttons/btn__autodj_skip_disabled.svg) no-repeat center center;
  }
  QPushButton#pushButtonSkipNext:enabled {
    image: url(skin:/palemoon/buttons/btn__autodj_skip.svg) no-repeat center center;
  }

QPushButton#pushButtonShuffle:enabled {
  image: url(skin:/palemoon/buttons/btn__autodj_shuffle.svg) no-repeat center center;
}

QPushButton#pushButtonAddRandom:enabled {
  image: url(skin:/palemoon/buttons/btn__autodj_addrandom.svg) no-repeat center center;
}

QPushButton#pushButtonRepeatPlaylist:!checked {
  image: url(skin:/palemoon/buttons/btn__autodj_repeat_playlist_off.svg) no-repeat center center;
  }
  QPushButton#pushButtonRepeatPlaylist:checked {
    image: url(skin:/palemoon/buttons/btn__autodj_repeat_playlist_on.svg) no-repeat center center;
  }
/* AutoDJ button icons */

/* widgets in cue popup menu */
WCueMenuPopup #CueDeleteButton {
  qproperty-icon: url(skin:/palemoon/buttons/btn__delete.svg);
  width: 24px;
  height: 42px;
  /* make the icon slightly larger than default 16px */
  qproperty-iconSize: 20px;
}

WCueMenuPopup #CueDeleteButton:pressed {
  background-color: #b24c12;
  outline: none;
  /* not applied: */
  qproperty-icon: url(skin:/palemoon/buttons/btn__delete_active.svg);
}
WCueMenuPopup #CueLabelEdit {
  /*border: 1px solid #c2b3a5;*/
  border-radius: 0px;
  background-color: #000;
  selection-color: #000;
  selection-background-color: #ccc;
  padding: 2px;
}

/* Color picker in WCueMenuPopup and WTrackMenu (library and decks) */
WColorPicker QPushButton {
}
WColorPicker QPushButton[checked="false"] {
  outline: none;
  border-width: 2px 2px 2px 2px;
  border-image: url(skin:/palemoon/buttons/btn_colorpicker.svg) 2 2 2 2;
  margin: 0px;
  padding: 0px;
}
WColorPicker QPushButton[checked="true"] {
  outline: none;
  border-width: 2px 2px 2px 2px;
  border-image: url(skin:/palemoon/buttons/btn_colorpicker_active.svg) 2 2 2 2;
  margin: 0px;
  padding: 0px;
  /* This property behaves really strange:
  * set to 20px it's 2px too tall
  * set to 18px it's 2px too small
  qproperty-iconSize: 20px;*/
}

/************** Button icons **************************************************/
/************** Button styles *************************************************/



/************** Library *********************************************/
#LibrarySingleton {
  /* This doesn't work as expected:
  it appears LibrarySingleton is displayed twice (nested in itself),
  so padding/margin would double.
  Placed a plain spacer in library.xml which works reliably
  padding-top: 5px;*/
}

#SkinContainer {
  background-color: #080808;
}
#LibraryContainer QTableView,
#LibraryContainer QTextBrowser,
#LibraryContainer QTreeView,
#SkinSettings,
WSearchLineEdit,
WLibrary QLineEdit,
#spinBoxTransition,
#LibraryBPMSpinBox {
  background-color: #0f0f0f;
}

#LibraryContainer QTableView,
#LibraryContainer QTextBrowser,
#LibraryContainer QTreeView {
  alternate-background-color: #0a0a0a;
/* In selected library rows this sets the color of
  * shapes in star rating delegate
  * focus border of Cover Art and Color delegates
   > See src/library/coverartdelegate.cpp: "option.palette.highlightedText().color();" */
  selection-color: #fff;
  /* background of Color delegate in selected row */
  selection-background-color: #2c454f;
}
/* Selected rows in Tree and Tracks table */
#LibraryContainer QTreeView::item:selected,
#LibraryContainer QTableView::item:selected,
#LibraryBPMButton::item:selected {
  color: #fff;
  background-color: #2c454f;
}
#LibraryContainer QTreeView,
#LibraryContainer QTreeView::item:focus {
  outline: none;
}

#LibraryContainer QTableView:focus,
#LibraryContainer QTreeView:focus,
#LibraryContainer QTextBrowser:focus {
  border: 1px solid #257b82;
}

#LibraryContainer QTreeView {
  show-decoration-selected: 0;
}

/* Use the native focus decoration */
/* This is for all cells including Played and Location */
#LibraryContainer QTableView,
/* This is for the BPM cell */
#LibraryContainer QTableView QCheckBox:focus {
  outline: 1px solid #fff;
}
/* This uses a custom qproperty to set the focus border
  for Color and Cover Art cells, 1px solid, sharp corners.
  See src/library/tableitemdelegate.cpp */
WTrackTableView {
  qproperty-focusBorderColor: #fff;
}

/* This is the only way to select the 'Played' checkbox.
  Note that this also selects the BPM lock. */
WLibrary QTableView::indicator {
  /* border is added to configured size */
  border: 1px solid transparent;
  margin: 0px;
  padding: 0px;
  }
  WLibrary QTableView::indicator:unchecked {
    border: 1px solid rgba(151,151,151,128);
  }

/* Table cell in edit mode */
WLibrary QLineEdit,
#LibraryBPMSpinBox {
  color: #ddd;
  selection-color: #000;
  selection-background-color: #ccc;
  border: 1px solid #2c454f;
}

/* Entire BPM cell */
/* Lock icon at the left */
#LibraryBPMButton::indicator:checked {
  image: url(skin:/palemoon/buttons/btn__lib_bpm_locked_blue.svg);
  }
#LibraryBPMButton::indicator:unchecked {
  image: url(skin:/palemoon/buttons/btn__lib_bpm_unlocked_grey.svg);
  }
/* BPM value */
#LibraryBPMButton::item {}
/* BPM spinbox in edit mode */
#LibraryBPMSpinBox {
  border-width: 1px 2px 1px 0px;
  }
  /* When activated, the left border of the spinbox shows an
    artefact of the inactive BPM value. A small margin eliminates that.*/
  #LibraryBPMSpinBox::up-button,
  #LibraryBPMSpinBox::down-button {
    margin-right: 2px;
    }
    #LibraryBPMSpinBox::up-button {
      image: url(skin:/palemoon/buttons/btn__lib_spinbox_up.svg) no-repeat center center;
      }
    #LibraryBPMSpinBox::down-button {
      image: url(skin:/palemoon/buttons/btn__lib_spinbox_down.svg) no-repeat center center;
      }

/* Button in library "Preview" column */
#LibraryPreviewButton {
  margin: 0px;
  padding: 0px;
  border-radius: 2px;
  border: 1px solid transparent;
  }
  #LibraryPreviewButton:!checked {
    image: url(skin:/palemoon/buttons/btn__lib_preview_play.svg);
    }
  #LibraryPreviewButton:checked {
    image: url(skin:/palemoon/buttons/btn__lib_preview_pause.svg);
    }


/*********** table header styles *********************************/

#LibraryContainer QHeaderView {
  }
  #LibraryContainer QHeaderView::section {
    padding: 2px 1px 0px 3px;
    }
    #LibraryContainer QHeaderView::up-arrow {
      image: url(skin:/palemoon/buttons/btn__lib_sort_up.svg);
    }
    #LibraryContainer QHeaderView::down-arrow {
      image: url(skin:/palemoon/buttons/btn__lib_sort_down.svg);
    }




/*********** scrollbars *********************************/
#LibraryContainer QScrollBar,
WEffectSelector QAbstractScrollArea QScrollBar {
  border: 0px solid #585858;
  background: #000;
  border-radius: 2px;
  padding: 1px;
  color: #999;
  }
  #LibraryContainer QScrollBar:horizontal,
  WEffectSelector QAbstractScrollArea QScrollBar:horizontal {
    min-width: 12px;
    height: 15px;
    border-top-left-radius: 0px;
    border-top-right-radius: 0px;
    background-color: #000;
  }
  #LibraryContainer QScrollBar:vertical,
  WEffectSelector QAbstractScrollArea QScrollBar:vertical {
    min-height: 12px;
    width: 15px;
    border-top-left-radius: 0px;
    border-bottom-left-radius: 0px;
    color: #b3b3b3;
    background-color: #000;
  }
  #LibraryContainer QScrollBar:vertical {
    border-top: 1px solid #212123;
  }
  /* catch scroll bar of focused treeview like this:
  #LibraryContainer QTreeView:focus QScrollBar:vertical {
  }*/
  #LibraryContainer QScrollBar::handle:horizontal,
  WEffectSelector QAbstractScrollArea QScrollBar::handle:horizontal {
    min-width: 25px;
  }
  #LibraryContainer QScrollBar::handle:vertical,
  WEffectSelector QAbstractScrollArea QScrollBar::handle:vertical {
    min-height: 25px;
  }

/* "add-page" and "sub-page" are the gutter of the scrollbar */
#LibraryContainer QScrollBar::add-page,
#LibraryContainer QScrollBar::sub-page,
WEffectSelector QAbstractScrollArea QScrollBar::add-page,
WEffectSelector QAbstractScrollArea QScrollBar::sub-page {
  min-width: 15px;
  min-height: 15px;
  background-color: #000;
  border-radius: 2px;
}
/* Turn off buttons */
#LibraryContainer QScrollBar::add-line,
#LibraryContainer QScrollBar::sub-line,
WEffectSelector QAbstractScrollArea QScrollBar::add-line,
WEffectSelector QAbstractScrollArea QScrollBar::sub-line {
  width: 0px;
  height: 0px;
  border: 0px;
}

/* Corner in between two scrollbars */
#LibraryContainer QAbstractScrollArea::corner,
WEffectSelector QAbstractScrollArea QScrollBar::corner {
  background-color: #1e1e1e;
}
/*********** scrollbars *********************************/


/*********** library search bar *********************************/
WSearchLineEdit {
  padding: 2px;
  selection-color: #000;
  selection-background-color: #ccc;
  }
  WSearchLineEdit:focus {
    padding: 1px;
    border: 2px solid #257b82;
    border-radius: 0px;
  }
  /* Dunno when this is true */
  WSearchLineEdit[active="false"] {
    color: #999;
  }
  WSearchLineEdit:disabled {
    background-color: #161617;
    color: #161617;
  }

/************ splitters ***********************/
/* HorizontalSplitter (the splitter itself is horizontal)
  splits
  - Waveforms / Decks/FX/etc
  - Library sidebar / Lib Coverart */
#WaveformSplitter,
#SidebarCoverSplitter {
  padding: 0px;
  margin: 0px;
  }
  #WaveformSplitter::handle,
  #SidebarCoverSplitter::handle {
      image: url(skin:/palemoon/style/splitter_handle_horizontal.svg);
      height: 9px;
    }
    #WaveformSplitter::handle:pressed,
    #SidebarCoverSplitter::handle:pressed
    /* doesn't catch hover state:
    #HorizontalSplitter::handle:hover,
    #HorizontalSplitter::handle[hover="true"] */ {
      image: url(skin:/palemoon/style/splitter_handle_horizontal_pressed.svg);
    }

/* VerticalSplitter (the splitter itself is vertical)
  splits
  * Library sidebar / Tracks table */
#LibrarySplitter {
  padding: 0px;
  margin: 0px;
  }
  #LibrarySplitter::handle {
    image: url(skin:/palemoon/style/splitter_handle_vertical.svg);
    padding: 0px;
    margin: 1px 0px 0px 0px;
    /* 'height' works although it's actually the width of the handle */
    height: 6px;
  }
  #LibrarySplitter::handle:pressed,
  #LibrarySplitter::handle:hover {
    image: url(skin:/palemoon/style/splitter_handle_vertical_pressed.png);
  }
/************ splitters ***********************/


/* Extra declaration for QRadioButton otherwise it shows up with wrong colors in
   Linux with Gnome */
WLibrary QLabel, WLibrary QRadioButton {
  background: transparent;
}

WLibrary QRadioButton::indicator:checked {
  background: url(skin:/palemoon/buttons/btn__lib_radio_button_on_blue.svg) center center;
}

WLibrary QRadioButton::indicator:unchecked {
  background: url(skin:/palemoon/buttons/btn__lib_radio_button_off.svg) center center;
}

/* Library feature pushbuttons
  Don't use 'WLibrary QPushButton' here, as this would apply padding
  to the Preview & BPM lock buttons as well.
  Define the buttons fore every Library feature instead. */
#LibraryFeatureControls QPushButton {
  margin: 0px 6px 3px 0px;
  }
/* add margin to compensate for frameless library table */
#LibraryFeatureControls QPushButton,
/* #fadeModeCombobox set below */
#spinBoxTransition {
  margin-top: 4px;
  }
  #LibraryFeatureControls QRadioButton {
    /* bottom margin! */
    margin: 6px 3px 4px 3px;
  }
  QLabel#labelProgress, /* Analysis progress */
  QLabel#labelSelectionInfo /* AutoDJ track selection info */ {
    margin: 4px 5px 5px 1px;
  }

#LibraryContainer QTreeView {
  show-decoration-selected: 0;
}
/* triangle for closed/opened branches in treeview */
/* closed */
#LibraryContainer QTreeView::branch:closed:has-children:!has-siblings:!selected,
#LibraryContainer QTreeView::branch:closed:has-children:has-siblings:!selected {
/* Suppresses that selected sidebar items branch indicator shows wrong color when
    out of focus ; lp:880588 */
  border-image: none;
  image: url(skin:/palemoon/style/library_branch_closed_grey.png);
  }
  /* closed, selected */
  #LibraryContainer QTreeView::branch:closed:has-children:!has-siblings:selected,
  #LibraryContainer QTreeView::branch:closed:has-children:has-siblings:selected {
    border-image: none;
    image: url(skin:/palemoon/style/library_branch_closed_selected_white.png);
    background-color: #2c454f;
  }
/* open */
#LibraryContainer QTreeView::branch:open:has-children:!has-siblings,
#LibraryContainer QTreeView::branch:open:has-children:has-siblings {
  border-image: none;
  image: url(skin:/palemoon/style/library_branch_open_grey.png);
  }
  /* open, selected */
  #LibraryContainer QTreeView::branch:open:has-children:!has-siblings:selected,
  #LibraryContainer QTreeView::branch:open:has-children:has-siblings:selected {
    border-image: none;
    image: url(skin:/palemoon/style/library_branch_open_selected_white.png);
    background-color: #2c454f;
    }
  /* space left of selected child item */
  #LibraryContainer QTreeView::branch:closed:!has-children:!has-siblings:selected,
  #LibraryContainer QTreeView::branch:closed:!has-children:has-siblings:selected,
  #LibraryContainer QTreeView::branch:open:!has-children:!has-siblings:selected,
  #LibraryContainer QTreeView::branch:open:!has-children:has-siblings:selected {
    border-image: none;
    background-color: #0f0f0f;
  }
/************** Library *******************************************************/



/************** common styles for WEffectSelector ******************************
*************** QSpinBox, QMenu, QToolTip *************************************/
QToolTip,
WLibrarySidebar QMenu,
WLibrary QHeaderView QMenu,
QTextBrowser QMenu,
WTrackMenu,
WTrackMenu QMenu,
QLineEdit QMenu,
WCueMenuPopup,
WCoverArtMenu,
WEffectSelector QAbstractScrollArea,
#fadeModeCombobox QAbstractScrollArea {
  padding: 3px;
  border: 1px solid #333;
  border-radius: 1px;
}
#MainMenu QMenu {
  padding: 0.08em;
  border: 1px solid #333;
  border-radius: 1px;
}

QToolTip,
#MainMenu,
#MainMenu::item,
#MainMenu QMenu,
#MainMenu QMenu::item,
#MainMenu QMenu QCheckBox,
WLibrarySidebar QMenu,
WLibrarySidebar QMenu::item,
WLibrary QHeaderView QMenu,
WLibrary QHeaderView QMenu::item,
QTextBrowser QMenu,
QTextBrowser QMenu::item,
WTrackMenu,
WTrackMenu::item,
WTrackMenu QMenu,
WTrackMenu QMenu::item,
WTrackMenu QMenu QCheckBox,
QLineEdit QMenu,
QLineEdit QMenu::item,
WCoverArtMenu,
WCoverArtMenu::item,
WCueMenuPopup,
WCueMenuPopup QLabel,
WEffectSelector QAbstractScrollArea,
WEffectSelector::item,
#fadeModeCombobox QAbstractScrollArea,
#fadeModeCombobox::item {
  background-color: #151517;
}
/* hovered items */
#MainMenu::item:selected,
#MainMenu QMenu::item:selected,
#MainMenu QMenu::item:focus,
#MainMenu QMenu::item:hover,
#MainMenu QMenu::indicator:checked:selected,
/* ::indicator:!checked won't work. use 'unchecked' */
#MainMenu QMenu::indicator:unchecked:selected,
WLibrarySidebar QMenu::item:selected,
WLibrary QHeaderView QMenu::item:selected,
WTrackMenu::item:selected,
WTrackMenu QMenu::item:selected,
WTrackMenu QMenu QCheckBox:selected,
WTrackMenu QMenu QCheckBox:focus,
WTrackMenu QMenu QCheckBox:hover,
QLineEdit QMenu::item:selected,
WCoverArtMenu::item:selected,
#fadeModeCombobox::item:selected,
WEffectSelector::item:selected,
#SkinSettingsButton[hover="true"],
#SkinSettingsNumToggle[hover="true"],
#SkinSettingsNumToggleHeader[hover="true"],
#SkinSettingsMixerToggle[hover="true"],
#SkinSettingsLabelButton[hover="true"] {
  background-color: #2c454f;
  border-radius: 1px;
  color: #fff;
  /* remove OS focus indicator */
  outline: none;
  }
  /* hover over checked effect */
  WEffectSelector::item:checked:selected,
  WSearchLineEdit::item:checked:selected,
  #fadeModeCombobox::item:checked:selected {
    background-color: #2f2f2f;
    color: #fff;
  }
  /* remove OS focus indicator from some buttons */
  WLibrary QCheckBox:focus,
  #LibraryBPMButton::item:selected,
  WCueMenuPopup QPushButton:focus {
    outline: none;
  }
/* disabled items */
#MainMenu QMenu::item:disabled,
#MainMenu QMenu QCheckBox:disabled,
WTrackMenu::item:disabled,
WTrackMenu QMenu::item:disabled,
WTrackMenu QMenu QCheckBox:disabled,
QLineEdit QMenu::item:disabled {
  color: #494949;
}

  #MainMenu QMenu::separator,
  #LibraryContainer QMenu::separator,
  WTrackMenu::separator,
  WTrackMenu QMenu::separator,
  QLineEdit QMenu::separator,
  #SkinSettingsSeparator {
    border-top: 1px solid #000;
    border-bottom: 1px solid #222;
  }

  #MainMenu QMenu::right-arrow,
  WTrackMenu::right-arrow,
  WTrackMenu QMenu::right-arrow {
    image: url(skin:/palemoon/style/menu_arrow_ivory.svg);
    }
  #MainMenu QMenu::right-arrow:selected,
  WTrackMenu::right-arrow:selected,
  WTrackMenu QMenu::right-arrow:selected {
    image: url(skin:/palemoon/style/menu_arrow_white.svg);
  }

  #MainMenu QMenu::indicator:checked,
  #MainMenu QMenu::indicator:checked:selected {
    image: url(skin:/palemoon/buttons/btn__menu_checkbox_checked.svg);
    }
    #MainMenu QMenu::indicator:unchecked,
    #MainMenu QMenu::indicator:unchecked:selected {
      image: url(skin:/palemoon/buttons/btn__menu_checkbox.svg);
    }

  WLibrarySidebar QMenu::indicator:checked,
  WLibrary QHeaderView QMenu::indicator:checked,
  WLibrary QTableView::indicator:checked,
  WTrackMenu QMenu QCheckBox::indicator:checked,
  WEffectSelector::indicator:checked,
  #fadeModeCombobox::indicator:checked {
    image: url(skin:/palemoon/buttons/btn__lib_checkmark_blue.svg);
  }
  WEffectSelector::indicator:checked,
  #fadeModeCombobox::indicator:checked {
    image: url(skin:/palemoon/buttons/btn__effect_selected.svg);
    width: 13px;
    height: 13px;
    margin-left: 4px;
  }
  /* disabled menu item and checkbox */
  WTrackMenu QMenu QCheckBox::indicator:disabled:unchecked,
  WTrackMenu QMenu QCheckBox::indicator:disabled:checked,
  WTrackMenu QMenu QCheckBox::indicator:indeterminate {
    background-color: #222;
  }
  WTrackMenu QMenu QCheckBox::indicator:disabled:checked {
    image: url(skin:/palemoon/buttons/btn__lib_checkmark_grey.svg);
  }
  WTrackMenu QMenu QCheckBox::indicator:indeterminate {
    image: url(skin:/palemoon/buttons/btn__lib_checkmark_indeterminate_blue.svg);
  }
  WTrackMenu QMenu QCheckBox::indicator:disabled:indeterminate {
    image: url(skin:/palemoon/buttons/btn__lib_checkmark_indeterminate_grey.svg);
  }
  WTrackMenu QMenu QCheckBox::indicator:disabled:checked,
  WTrackMenu QMenu QCheckBox::indicator:disabled:unchecked {
    border: 1px solid #222;
  }

/* explicitly remove icons from unchecked items otherwise
  selected, unchecked items would have a checkmark */
WLibrarySidebar QMenu::indicator:unchecked,
WLibrarySidebar QMenu::indicator:unchecked:selected,
WLibrary QHeaderView QMenu::indicator:unchecked,
WLibrary QHeaderView QMenu::indicator:unchecked:selected,
WLibrary QTableView::indicator:unchecked,
WLibrary QTableView::indicator:unchecked:selected,
WEffectSelector::indicator:unchecked,
WEffectSelector::indicator:unchecked:selected,
#fadeModeCombobox::indicator:unchecked,
#fadeModeCombobox::indicator:unchecked:selected {
  image: none;
}
/************** common styles for WEffectSelector ******************************
*************** QSpinBox, QMenu, QToolTip *************************************/<|MERGE_RESOLUTION|>--- conflicted
+++ resolved
@@ -1870,17 +1870,13 @@
 #Hotcue1 WPushButton[displayValue="0"] {
   image: url(skin:/palemoon/buttons/btn__1.svg) no-repeat center center;
   }
-<<<<<<< HEAD
-  #Hotcue1 WPushButton[displayValue="1"][dark="false"],
-  #Hotcue1 WPushButton[displayValue="2"][dark="false"] {
-    background: url(skin:/palemoon/buttons/btn__1_active_dark.svg) no-repeat center center;
-=======
-  #Hotcue1 WPushButton[displayValue="1"][dark="false"] {
+  #Hotcue1 WPushButton[displayValue="1"],
+  #Hotcue1 WPushButton[displayValue="2"] {
     image: url(skin:/palemoon/buttons/btn__1_active.svg) no-repeat center center;
   }
-  #Hotcue1 WPushButton[displayValue="1"][dark="true"] {
+  #Hotcue1 WPushButton[displayValue="1"][dark="true"],
+  #Hotcue1 WPushButton[displayValue="2"][dark="true"] {
     image: url(skin:/palemoon/buttons/btn__1_active_dark.svg) no-repeat center center;
->>>>>>> 97177818
   }
   #Hotcue1 WPushButton[type="loop"][displayValue="1"][dark="false"],
   #Hotcue1 WPushButton[type="loop"][displayValue="2"][dark="false"],
@@ -1892,21 +1888,13 @@
 #Hotcue2 WPushButton[displayValue="0"] {
   image: url(skin:/palemoon/buttons/btn__2.svg) no-repeat center center;
   }
-<<<<<<< HEAD
   #Hotcue2 WPushButton[displayValue="1"],
   #Hotcue2 WPushButton[displayValue="2"] {
-    background: url(skin:/palemoon/buttons/btn__2_active.svg) no-repeat center center;
+    image: url(skin:/palemoon/buttons/btn__2_active.svg) no-repeat center center;
   }
   #Hotcue2 WPushButton[displayValue="1"][dark="true"],
   #Hotcue2 WPushButton[displayValue="2"][dark="true"] {
-    background: url(skin:/palemoon/buttons/btn__2_active_dark.svg) no-repeat center center;
-=======
-  #Hotcue2 WPushButton[displayValue="1"] {
-    image: url(skin:/palemoon/buttons/btn__2_active.svg) no-repeat center center;
-  }
-  #Hotcue2 WPushButton[displayValue="1"][dark="true"] {
     image: url(skin:/palemoon/buttons/btn__2_active_dark.svg) no-repeat center center;
->>>>>>> 97177818
   }
   #Hotcue2 WPushButton[type="loop"][displayValue="1"][dark="false"],
   #Hotcue2 WPushButton[type="loop"][displayValue="2"][dark="false"],
@@ -1918,21 +1906,13 @@
 #Hotcue3 WPushButton[displayValue="0"] {
   image: url(skin:/palemoon/buttons/btn__3.svg) no-repeat center center;
   }
-<<<<<<< HEAD
   #Hotcue3 WPushButton[displayValue="1"],
   #Hotcue3 WPushButton[displayValue="2"] {
-    background: url(skin:/palemoon/buttons/btn__3_active.svg) no-repeat center center;
+    image: url(skin:/palemoon/buttons/btn__3_active.svg) no-repeat center center;
   }
   #Hotcue3 WPushButton[displayValue="1"][dark="true"],
   #Hotcue3 WPushButton[displayValue="2"][dark="true"] {
-    background: url(skin:/palemoon/buttons/btn__3_active_dark.svg) no-repeat center center;
-=======
-  #Hotcue3 WPushButton[displayValue="1"] {
-    image: url(skin:/palemoon/buttons/btn__3_active.svg) no-repeat center center;
-  }
-  #Hotcue3 WPushButton[displayValue="1"][dark="true"] {
     image: url(skin:/palemoon/buttons/btn__3_active_dark.svg) no-repeat center center;
->>>>>>> 97177818
   }
   #Hotcue3 WPushButton[type="loop"][displayValue="1"][dark="false"],
   #Hotcue3 WPushButton[type="loop"][displayValue="2"][dark="false"],
@@ -1944,21 +1924,13 @@
 #Hotcue4 WPushButton[displayValue="0"] {
   image: url(skin:/palemoon/buttons/btn__4.svg) no-repeat center center;
   }
-<<<<<<< HEAD
   #Hotcue4 WPushButton[displayValue="1"],
   #Hotcue4 WPushButton[displayValue="2"] {
-    background: url(skin:/palemoon/buttons/btn__4_active.svg) no-repeat center center;
+    image: url(skin:/palemoon/buttons/btn__4_active.svg) no-repeat center center;
   }
   #Hotcue4 WPushButton[displayValue="1"][dark="true"],
   #Hotcue4 WPushButton[displayValue="2"][dark="true"] {
-    background: url(skin:/palemoon/buttons/btn__4_active_dark.svg) no-repeat center center;
-=======
-  #Hotcue4 WPushButton[displayValue="1"] {
-    image: url(skin:/palemoon/buttons/btn__4_active.svg) no-repeat center center;
-  }
-  #Hotcue4 WPushButton[displayValue="1"][dark="true"] {
     image: url(skin:/palemoon/buttons/btn__4_active_dark.svg) no-repeat center center;
->>>>>>> 97177818
   }
   #Hotcue4 WPushButton[type="loop"][displayValue="1"][dark="false"],
   #Hotcue4 WPushButton[type="loop"][displayValue="2"][dark="false"],
@@ -1970,21 +1942,13 @@
 #Hotcue5 WPushButton[displayValue="0"] {
   image: url(skin:/palemoon/buttons/btn__5.svg) no-repeat center center;
   }
-<<<<<<< HEAD
   #Hotcue5 WPushButton[displayValue="1"],
   #Hotcue5 WPushButton[displayValue="2"] {
-    background: url(skin:/palemoon/buttons/btn__5_active.svg) no-repeat center center;
+    image: url(skin:/palemoon/buttons/btn__5_active.svg) no-repeat center center;
   }
   #Hotcue5 WPushButton[displayValue="1"][dark="true"],
   #Hotcue5 WPushButton[displayValue="2"][dark="true"] {
-    background: url(skin:/palemoon/buttons/btn__5_active_dark.svg) no-repeat center center;
-=======
-  #Hotcue5 WPushButton[displayValue="1"] {
-    image: url(skin:/palemoon/buttons/btn__5_active.svg) no-repeat center center;
-  }
-  #Hotcue5 WPushButton[displayValue="1"][dark="true"] {
     image: url(skin:/palemoon/buttons/btn__5_active_dark.svg) no-repeat center center;
->>>>>>> 97177818
   }
   #Hotcue5 WPushButton[type="loop"][displayValue="1"][dark="false"],
   #Hotcue5 WPushButton[type="loop"][displayValue="2"][dark="false"],
@@ -1996,21 +1960,13 @@
 #Hotcue6 WPushButton[displayValue="0"] {
   image: url(skin:/palemoon/buttons/btn__6.svg) no-repeat center center;
   }
-<<<<<<< HEAD
   #Hotcue6 WPushButton[displayValue="1"],
   #Hotcue6 WPushButton[displayValue="2"] {
-    background: url(skin:/palemoon/buttons/btn__6_active.svg) no-repeat center center;
+    image: url(skin:/palemoon/buttons/btn__6_active.svg) no-repeat center center;
   }
   #Hotcue6 WPushButton[displayValue="1"][dark="true"],
   #Hotcue6 WPushButton[displayValue="2"][dark="true"] {
-    background: url(skin:/palemoon/buttons/btn__6_active_dark.svg) no-repeat center center;
-=======
-  #Hotcue6 WPushButton[displayValue="1"] {
-    image: url(skin:/palemoon/buttons/btn__6_active.svg) no-repeat center center;
-  }
-  #Hotcue6 WPushButton[displayValue="1"][dark="true"] {
     image: url(skin:/palemoon/buttons/btn__6_active_dark.svg) no-repeat center center;
->>>>>>> 97177818
   }
   #Hotcue6 WPushButton[type="loop"][displayValue="1"][dark="false"],
   #Hotcue6 WPushButton[type="loop"][displayValue="2"][dark="false"],
@@ -2022,21 +1978,13 @@
 #Hotcue7 WPushButton[displayValue="0"] {
   image: url(skin:/palemoon/buttons/btn__7.svg) no-repeat center center;
   }
-<<<<<<< HEAD
   #Hotcue7 WPushButton[displayValue="1"],
   #Hotcue7 WPushButton[displayValue="2"] {
-    background: url(skin:/palemoon/buttons/btn__7_active.svg) no-repeat center center;
+    image: url(skin:/palemoon/buttons/btn__7_active.svg) no-repeat center center;
   }
   #Hotcue7 WPushButton[displayValue="1"][dark="true"],
   #Hotcue7 WPushButton[displayValue="2"][dark="true"] {
-    background: url(skin:/palemoon/buttons/btn__7_active_dark.svg) no-repeat center center;
-=======
-  #Hotcue7 WPushButton[displayValue="1"] {
-    image: url(skin:/palemoon/buttons/btn__7_active.svg) no-repeat center center;
-  }
-  #Hotcue7 WPushButton[displayValue="1"][dark="true"] {
     image: url(skin:/palemoon/buttons/btn__7_active_dark.svg) no-repeat center center;
->>>>>>> 97177818
   }
   #Hotcue7 WPushButton[type="loop"][displayValue="1"][dark="false"],
   #Hotcue7 WPushButton[type="loop"][displayValue="2"][dark="false"],
@@ -2048,21 +1996,13 @@
 #Hotcue8 WPushButton[displayValue="0"] {
   image: url(skin:/palemoon/buttons/btn__8.svg) no-repeat center center;
   }
-<<<<<<< HEAD
   #Hotcue8 WPushButton[displayValue="1"],
   #Hotcue8 WPushButton[displayValue="2"] {
-    background: url(skin:/palemoon/buttons/btn__8_active.svg) no-repeat center center;
+    image: url(skin:/palemoon/buttons/btn__8_active.svg) no-repeat center center;
   }
   #Hotcue8 WPushButton[displayValue="1"][dark="true"],
   #Hotcue8 WPushButton[displayValue="2"][dark="true"] {
-    background: url(skin:/palemoon/buttons/btn__8_active_dark.svg) no-repeat center center;
-=======
-  #Hotcue8 WPushButton[displayValue="1"] {
-    image: url(skin:/palemoon/buttons/btn__8_active.svg) no-repeat center center;
-  }
-  #Hotcue8 WPushButton[displayValue="1"][dark="true"] {
     image: url(skin:/palemoon/buttons/btn__8_active_dark.svg) no-repeat center center;
->>>>>>> 97177818
   }
   #Hotcue8 WPushButton[type="loop"][displayValue="1"][dark="false"],
   #Hotcue8 WPushButton[type="loop"][displayValue="2"][dark="false"],
@@ -2387,265 +2327,6 @@
   #BeatsSlower {
     image: url(skin:/palemoon/buttons/btn__beats_slower.svg) no-repeat center center;
     }
-<<<<<<< HEAD
-    #BeatsFaster[pressed="true"] {
-      background: url(skin:/palemoon/buttons/btn__beats_faster_active.svg) no-repeat center center;
-    }
-  #HotcuesEarlier {
-    background: url(skin:/palemoon/buttons/btn__beats_hotcues_earlier.svg) no-repeat center center;
-  }
-    #HotcuesEarlier[pressed="true"] {
-      background: url(skin:/palemoon/buttons/btn__beats_hotcues_earlier_active.svg) no-repeat center center;
-    }
-  #HotcuesLater {
-    background: url(skin:/palemoon/buttons/btn__beats_hotcues_later.svg) no-repeat center center;
-  }
-    #HotcuesLater[pressed="true"] {
-      background: url(skin:/palemoon/buttons/btn__beats_hotcues_later_active.svg) no-repeat center center;
-    }
-
-#MicTalk[displayValue="0"] {
-  background: url(skin:/palemoon/buttons/btn__mic_talk.svg) no-repeat center center;
-  }
-  #MicTalk[displayValue="1"] {
-    background: url(skin:/palemoon/buttons/btn__mic_talk_active.svg) no-repeat center center;
-  }
-
-#AuxPlay[displayValue="0"] {
-  background: url(skin:/palemoon/buttons/btn__aux_play.svg) no-repeat center center;
-  }
-  #AuxPlay[displayValue="1"] {
-    background: url(skin:/palemoon/buttons/btn__aux_play_active.svg) no-repeat center center;
-  }
-
-#MicAuxAdd {
-  background: url(skin:/palemoon/buttons/btn__plus_flat.svg) no-repeat center center;
-}
-
-#MicDucking[value="0"] {
-  background: url(skin:/palemoon/buttons/btn__mic_duck_off.svg) no-repeat center center;
-  }
-  #MicDucking[value="1"] {
-    background: url(skin:/palemoon/buttons/btn__mic_duck_auto.svg) no-repeat center center;
-  }
-  #MicDucking[value="2"] {
-    background: url(skin:/palemoon/buttons/btn__mic_duck_manual.svg) no-repeat center center;
-  }
-
-#RecDot[highlight="0"] {
-  background: url(skin:/palemoon/buttons/btn__rec_dot.svg) no-repeat center center;
-  }
-  #RecDot[highlight="1"], #RecDot[highlight="2"] {
-    background: url(skin:/palemoon/buttons/btn__rec_dot_active.svg) no-repeat center center;
-  }
-
-#BroadcastButton[displayValue="0"] {
-  /* for some reason the alignment isn't rescpected, so the icons
-    have to be sized like available area (button size - margin) */
-  background: url(skin:/palemoon/buttons/btn__broadcast_off.svg) no-repeat left top;
-  }
-  #BroadcastButton[displayValue="1"],
-  #BroadcastButton[displayValue="2"],
-  #BroadcastButton[displayValue="3"] {
-    background: url(skin:/palemoon/buttons/btn__broadcast_on.svg) no-repeat left top;
-  }
-
-#SkinSettingsToggle[displayValue="0"] {
-  background: url(skin:/palemoon/buttons/btn__settings_off.svg) no-repeat left top;
-  }
-  #SkinSettingsToggle[displayValue="1"] {
-    background: url(skin:/palemoon/buttons/btn__settings_on.svg) no-repeat left top;
-  }
-
-#ToolbarLogo {
-  background: url(skin:/palemoon/style/mixxx_logo_small.svg) no-repeat center center;
-}
-
-WSearchLineEdit QToolButton:!focus {
-  background: url(skin:/palemoon/buttons/btn__lib_clear_search.svg);
-  }
-  WSearchLineEdit QToolButton:focus {
-    background: url(skin:/palemoon/buttons/btn__lib_clear_search_focus.svg);
-  }
-
-/* AutoDJ button icons */
-QPushButton#pushButtonAutoDJ:!checked {
-  background: url(skin:/palemoon/buttons/btn__autodj_enable_off.svg) no-repeat center center;
-  }
-  QPushButton#pushButtonAutoDJ:checked {
-    background: url(skin:/palemoon/buttons/btn__autodj_enable_on.svg) no-repeat center center;
-  }
-
-QPushButton#pushButtonFadeNow:!enabled {
-  background: url(skin:/palemoon/buttons/btn__autodj_fade_disabled.svg) no-repeat center center;
-  }
-  QPushButton#pushButtonFadeNow:enabled {
-    background: url(skin:/palemoon/buttons/btn__autodj_fade.svg) no-repeat center center;
-  }
-
-QPushButton#pushButtonSkipNext:!enabled {
-  background: url(skin:/palemoon/buttons/btn__autodj_skip_disabled.svg) no-repeat center center;
-  }
-  QPushButton#pushButtonSkipNext:enabled {
-    background: url(skin:/palemoon/buttons/btn__autodj_skip.svg) no-repeat center center;
-  }
-
-QPushButton#pushButtonShuffle:enabled {
-  background: url(skin:/palemoon/buttons/btn__autodj_shuffle.svg) no-repeat center center;
-}
-
-QPushButton#pushButtonAddRandomTrack:enabled {
-  background: url(skin:/palemoon/buttons/btn__autodj_addrandom.svg) no-repeat center center;
-}
-
-QPushButton#pushButtonRepeatPlaylist:!checked {
-  background: url(skin:/palemoon/buttons/btn__autodj_repeat_playlist_off.svg) no-repeat center center;
-  }
-  QPushButton#pushButtonRepeatPlaylist:checked {
-    background: url(skin:/palemoon/buttons/btn__autodj_repeat_playlist_on.svg) no-repeat center center;
-  }
-/* AutoDJ button icons */
-
-/* widgets in cue popup menu */
-WCueMenuPopup #CueDeleteButton {
-  qproperty-icon: url(skin:/palemoon/buttons/btn__delete.svg);
-  width: 24px;
-  height: 42px;
-  /* make the icon slightly larger than default 16px */
-  qproperty-iconSize: 20px;
-}
-
-WCueMenuPopup #CueDeleteButton:pressed {
-  background-color: #b24c12;
-  outline: none;
-  /* not applied: */
-  qproperty-icon: url(skin:/palemoon/buttons/btn__delete_active.svg);
-}
-WCueMenuPopup #CueLabelEdit {
-  /*border: 1px solid #c2b3a5;*/
-  border-radius: 0px;
-  background-color: #000;
-  selection-color: #000;
-  selection-background-color: #ccc;
-  padding: 2px;
-}
-
-/* Color picker in WCueMenuPopup and WTrackMenu (library and decks) */
-WColorPicker QPushButton {
-}
-WColorPicker QPushButton[checked="false"] {
-  outline: none;
-  border-width: 2px 2px 2px 2px;
-  border-image: url(skin:/palemoon/buttons/btn_colorpicker.svg) 2 2 2 2;
-  margin: 0px;
-  padding: 0px;
-}
-WColorPicker QPushButton[checked="true"] {
-  outline: none;
-  border-width: 2px 2px 2px 2px;
-  border-image: url(skin:/palemoon/buttons/btn_colorpicker_active.svg) 2 2 2 2;
-  margin: 0px;
-  padding: 0px;
-  /* This property behaves really strange:
-  * set to 20px it's 2px too tall
-  * set to 18px it's 2px too small
-  qproperty-iconSize: 20px;*/
-}
-
-/************** Button icons **************************************************/
-
-/************** button background colors **************************************/
-
-/* top-level buttons in transport, fx, micaux and others */
-#DeckRow_5_LoopCuesTransport WPushButton[displayValue="0"],
-#PlayCueMini WPushButton[displayValue="0"],
-WPushButton#PlayIndicator[displayValue="0"],
-WPushButton#CueDeck[displayValue="0"],
-#SamplerPlayBox WPushButton#PreviewIndicator,
-WPushButton#LoopActivate[displayValue="0"],
-#KeyControls WPushButton[displayValue="0"],
-#EQKillButtonBox WPushButton[displayValue="0"],
-WPushButton#QuickEffectButton[displayValue="0"],
-WPushButton#FxToggleButton[displayValue="0"],
-#MicAuxUnit WPushButton[displayValue="0"],
-#MicDuckingContainer WPushButton[displayValue="0"],
-WBeatSpinBox,
-WBeatSpinBox::up-button,
-WBeatSpinBox::down-button {
-  background-color: #121213;
-  }
-  /* dim buttons in top-level containers */
-  #LoopControls WPushButton[displayValue="0"],
-  #BeatjumpControls WPushButton[displayValue="0"],
-  WPushButton#SyncDeck[value="0"],
-  WBeatSpinBox::up-button,
-  WBeatSpinBox::down-button,
-  WPushButton#LoopActivate[displayValue="0"], /* in compact deck */
-  WPushButton#FxParameterButton[displayValue="0"],
-  #LibraryContainer QHeaderView,
-  #LibraryContainer QHeaderView::section {
-    background-color: #171719;
-  }
-  /* even buttons in 2nd level containers */
-  #FxAssignButtons WPushButton[displayValue="0"],
-  #VinylControls WPushButton[displayValue="0"],
-  #KeyControls WPushButton[displayValue="0"],
-  WPushButton#VinylModeButton[displayValue="1"],
-  WPushButton#VinylModeButton[displayValue="2"],
-  WPushButton#HotcueButton[displayValue="0"],
-  WPushButton#SpecialCueButton[displayValue="0"],
-  #RateControls WPushButton[displayValue="0"],
-  WPushButton#PflButton[displayValue="0"],
-  WPushButton#MixModeButton[displayValue="0"],
-  WPushButton#MixModeButton[displayValue="1"],
-  WEffectSelector,
-  #fadeModeCombobox,
-  #SamplerContainer WPushButton#SyncSampler[displayValue="0"],
-  #SamplerContainer WPushButton#PflButton[displayValue="0"],
-  #MicAuxUnit WPushButton#PflButton[displayValue="0"],
-  WPushButton#MicAuxAdd {
-    background-color: #1e1e20;
-  }
-  /* brigth buttons in dimmed containers
-  #BeatgridControls WPushButton[displayValue="0"], */
-  #CueDeleteButton,
-  #SplitCue[displayValue="0"],
-  #PlayPreview[displayValue="0"],
-  /* library controls */
-  #spinBoxTransition::up-button,
-  #spinBoxTransition::down-button,
-  QPushButton#pushButtonAutoDJ:enabled:!checked,
-  #LibraryFeatureControls QPushButton:enabled {
-    background-color: #222;
-  }
-  /* dark buttons in toolbar */
-  #ToolBar WPushButton[displayValue="0"],
-  #MixerMasterHeadphone #FxAssignButtons WPushButton[displayValue="0"] {
-    background-color: #151517;
-  }
-
-/* Orange for 'active' status */
-WPushButton#PlayDeck[displayValue="1"],
-WPushButton#PlayDeckMini[displayValue="1"],
-WPushButton#PlaySampler[displayValue="1"],
-WPushButton#PlayPreview[displayValue="1"],
-WPushButton#PlayIndicator[displayValue="1"],
-/* TODO ronso0 Restore once fixed lib linKIconThemes (vers. <..80) is in *ubuntu main repos */
-/*#LibraryPreviewButton:checked,*/
-#CueDeck[displayValue="1"],
-WPushButton#Reverse[pressed="true"],
-#LoopActivate[value="1"],
-#Reloop[value="1"],
-#SyncSampler[displayValue="1"],
-#MicTalk[value="1"], #AuxPlay[value="1"],
-#MicDucking[value="1"],
-#MicDucking[value="2"],
-#VinylButton[displayValue="1"],
-#PassthroughButton[displayValue="1"],
-QPushButton#pushButtonAutoDJ:checked,
-QPushButton#pushButtonAnalyze:checked {
-  background-color: #b24c12;
-=======
     #BeatsSlower[pressed="true"] {
       image: url(skin:/palemoon/buttons/btn__beats_slower_active.svg) no-repeat center center;
     }
@@ -2658,7 +2339,6 @@
     }
   #HotcuesEarlier {
     image: url(skin:/palemoon/buttons/btn__beats_hotcues_earlier.svg) no-repeat center center;
->>>>>>> 97177818
   }
     #HotcuesEarlier[pressed="true"] {
       image: url(skin:/palemoon/buttons/btn__beats_hotcues_earlier_active.svg) no-repeat center center;
