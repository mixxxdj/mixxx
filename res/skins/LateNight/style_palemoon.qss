/* LateNight 2.3 // PaleMoon theme

* containers
  * colors, borders, background tiles
  * layout spacing

* colors & icons
  * font colors
  * button styles
  * button icons

* library
* menu & special widget styles


/**********************************************************************
************** container background colors & borders *****************/

#Deck1, #DeckCompact1, #DeckMini1,
#Deck2, #DeckCompact2, #DeckMini2,
#Deck3, #DeckCompact3, #DeckMini3,
#Deck4, #DeckCompact4, #DeckMini4,
  #MixerDecks,
#FxUnitControlsExpanded,
#FxUnitControlsCollapsed,
#FxSlotsExpanded,
#FxSlotsCollapsed,
#FxSlotContainer,
  #MicDuckingContainer, #MicAuxUnit, #MicAuxAddFrame,
#Sampler, #SamplerMini {
  background-color: #1e1e20;
}

/* 1st-level containers */
#Deck1, #DeckCompact1, #DeckMini1,
#Deck2, #DeckCompact2, #DeckMini2,
#Deck3, #DeckCompact3, #DeckMini3,
#Deck4, #DeckCompact4, #DeckMini4,
  #MixerDecks,
#FxUnitControlsCollapsed,
#FxUnitControlsExpanded,
#FxSlotsCollapsed,
#FxSlotsExpanded,
  #MicDuckingContainer, #MicAuxUnit, #MicAuxAddFrame,
#Sampler, #SamplerMini {
  border-top: 1px solid #333;
  border-left: 1px solid #282828;
  border-bottom: 1px solid #0c0c0c;
  border-right: 1px solid #181818;
  border-radius: 1px;
  border-bottom-left-radius: 2px;
  }
  #MixerDecks[highlight="1"] {
    border-top-right-radius: 0px;
    border-bottom-right-radius: 1px;
    border-right: 1px solid #0c0c0c;
  }

/* dim 1st-level containers */
#ToolBar,
#WaveformsContainer,
#MasterControls,
#HeadphoneControls,
#VuMeterDeck1_Compact,
#VuMeterDeck2_Compact,
#VuMeterDeck3_Compact,
#VuMeterDeck4_Compact,
#VuMeterMaster_Compact,
#FxUnitHeaderCollapsed,
#FxUnitHeaderExpanded,
#SamplerExpandBox,
#SearchLineBox,
#LibExpandBox,
#SidebarBox,
#PreviewDeck,
#SidebarCoverSplitter,
#SidebarCoverSplitter:handle,
/*#LibrarySplitter,*/
#LibrarySplitter::handle,
/*WLibrary,*/
QAbstractScrollArea::corner {
  border-top: 1px solid #212123;
  border-right: 1px solid #111;
  border-bottom: 1px solid #020202;
  border-left: 1px solid #191919;
  border-radius: 1px;
  background-color: #151517;
  }
  #WaveformsContainer {
    border-width: 1px 0px;
    border-radius: 0px;
  }

  #SidebarSearchPreviewContainer {
    background-color: #0f0f0f;
  }

  /*WLibrary,*/
  #SidebarBox {
    padding: 2px 0px 0px 2px;
    }
    #SidebarBox {
      border-width: 1px 0px 0px 0px;
      border-bottom-right-radius: 0px;
      border-bottom-left-radius: 0px;
      border-top-left-radius: 0px;
    }
  /*WLibrary,*/
  #SidebarCoverSplitter,
  #SidebarCoverSplitter::handle,
  #LibrarySplitter,
  #LibrarySplitter::handle {
    border-radius: 0px;
    }
    #SidebarCoverSplitter,
    #SidebarCoverSplitter::handle {
      border-width: 0px;
    }
    #LibrarySplitter {
      border-width: 0px;
      }
      #LibrarySplitter::handle {
        border-width: 1px 0px 0px 0px;
      }
    WLibrary {
      border-width: 1px 0px 0px 0px;
    }
/* Some tweaks to create a frameless library table */
#LibraryContainer {
  background-color: #151517;
  background-image: url(skin:/palemoon/style/lib_bg.png);
  background-position: top;
  background-repeat: repeat-x;
}
  #LibraryContainer QScrollBar::handle:horizontal,
  #LibraryContainer QScrollBar::handle:vertical,
  WEffectSelector QAbstractScrollArea QScrollBar::handle:horizontal,
  WEffectSelector QAbstractScrollArea QScrollBar::handle:vertical {
    background-color: #333338;
    }
    QAbstractScrollArea::corner {
      border: 0px;
    }

/* recessed regions */
#WaveformBox1,
#WaveformBox2,
#WaveformBox3,
#WaveformBox4,
#WaveformsFrame,
#OverviewBox,
#OverviewBoxMini,
WSearchLineEdit,
WCueMenuPopup #CueLabelEdit {
  border-top: 1px solid #0d0d0d;
  border-left: 1px solid #121212;
  border-bottom: 1px solid #2a2a2a;
  border-right: 1px solid #252525;
  background-color: #19191a;
  }
#LibraryContainer QTableView,
#LibraryContainer QTextBrowser,
#LibraryContainer QTreeView,
WSearchLineEdit {
  border-top: 1px solid #000;
  border-left: 1px solid #000;
  border-bottom: 1px solid #1e1e1e;
  border-right: 1px solid #222;
  }
  #LibraryContainer QTextBrowser {
    margin-top: 1px;
    padding: 5px 0px 0px 8px;
    border-top: 1px solid #212123;
  }
  #WaveformsFrame,
  #OverviewBox,
  #OverviewBoxMini,
  WSearchLineEdit {
    border-radius: 1px;
  }
  #OverviewBox[highlight="1"],
  #OverviewBoxMini[highlight="1"] {
    background-color: #151515;
  }
  WBeatSpinBox[highlight="0"] {
    background-color: #171719;
    }
    WBeatSpinBox[highlight="1"] {
      background-color: #121213;
    }
  #KeyText,
  #DeckSettingsContainer,
  #DeckSettingsContainerCompact,
  #spinBoxTransition,
  /* Prevent cut-off or shifted stars on macOS */
  WStarRating {
    background-color: #19191a;
    }
    #KeyText,
    #DeckSettingsContainer,
    #DeckSettingsContainerCompact {
      border-top: 1px solid #0d0d0d;
      border-bottom: 1px solid #2a2a2a;
      }
      #DeckSettings {
        border-top: 1px solid #1c1c1c;
        border-bottom: 1px solid #050505;
      }

/* fillers */
#FxRackFillerL,
#FxRackFillerR,
#MicAuxRackFiller {
  border-top: 1px solid #1c1c1c;
  border-left: 1px solid #191919;
  border-bottom: 1px solid #020202;
  border-right: 1px solid #111;
  border-radius: 1px;
  background-color: #151517;
  }

/* meters */
#VuMeterBox,
#VuMeterBoxMaster,
#VuMeterBoxMasterSingle,
#LatencyMeterBox {
  background-color: #040404;
}

#WaveformsContainer {
  border-bottom: 1px solid #0c0c0c;
}

#FxParametersFocusBg {
  border: 1px solid #1c1c1e;
  background-color: rgba(0,0,1,50);
}

#VuMasterCover {
  background-color: rgba(21, 21, 21, 150);
}

#SearchLineBox {
  margin-top: 1px;
  padding-right: 2px;
  border-right: 0px;
  border-top-right-radius: 0px;
  border-bottom-right-radius: 0px;
}

#LibExpandBox {
  qproperty-layoutAlignment: 'AlignVCenter | AlignHCenter';
  border-right: 0px;
  border-left: 0px;
  border-radius: 0px;
  margin-bottom: 3px;
  padding: 0px 2px 2px 2px;
  margin-top: 1px;
}

#SidebarBox {
  border-right: 0px;
  border-top-right-radius: 0px;
}


/************ lines / grooves / splitters *********************/

#DeckRateSeparator,
#MasterMixerSeparator,
#MasterHeadphoneSeparator,
#FxSlotSeparatorV,
#FxSlotSeparatorH,
#SeparatorToolbar {
  /* needs a background color to paint the borders */
  background-color: transparent;
  }
  #DeckRateSeparator,
  #FxSlotSeparatorV {
    min-width: 0px;
    max-width: 0px;
    border-left: 1px solid #0c0c0c;
    border-right: 1px solid #333;
  }
  #MasterMixerSeparator {
    border-left: 1px solid #0c0c0c;
    border-right: 1px solid #222;
  }
  #FxSlotSeparatorV {
    margin: 0px 0px 0px 2px;
  }

#FxSlotSeparatorH {
  min-height: 0px;
  max-height: 0px;
  border-top: 1px solid #0c0c0c;
  border-bottom: 1px solid #333;
}

#ToolbarSeparator {
  margin: 0px 5px;
}

/* dynamic bottom border in #DeckRow1_ */
#ExpandingBottomBorder {
  /* border shows up if we set a bg color... */
  background-color: transparent;
  border-bottom: 1px solid #0c0c0c;
}

#PreviewPlayBox,
#SamplerTitle, #SamplerPlay, #SamplerSettings,
#SamplerGain, #SamplerVU, #SamplerPfl {
  border-style: solid;
  border-color: #0c0c0c;
}

#BpmRateTapContainer:hover,
#PlayPositionText:hover, #PlayPositionTextSmall:hover {
  background-color: #151517;
  border-radius: 1px;
}

/* Disbled for now since the hover effect is stuck as soon as the
  track menu is opened.
#TitleText[highlight="1"]:hover, #TitleTextSmall[highlight="1"]:hover,
#ArtistText[highlight="1"]:hover, #ArtistTextSmall[highlight="1"]:hover {
  background-color: #171719;
  border-radius: 1px;
}
*/


/**********************************************************************
************** container background colors & borders *****************/




/******************* Container layouts, margins etc. ******************
**********************************************************************/

#ToolbarDeckSpacer {
  min-height: 3px;
  max-height: 3px;
}

/* Since the toolbar is dim in PaleMoon, we don't need an extra margin
    in between mini decks and the toolbar. */
#MiniDecksTopSpacer {
  min-height: 0px;
  max-height: 0px;
}

#CompactDecksCenterSpacer {
  min-width: 4px;
  max-width: 4px;
}

#ToolBar {
  padding: 1px 2px 0px 2px;
  }
  #BatteryBox,
  #ClockWidget {
    margin-bottom: 1px;
  }
  #LatencyLabel {
    margin-top: 1px;
  }

#Deck1, #DeckCompact1, #DeckMini1,
#Deck2, #DeckCompact2, #DeckMini2,
#Deck3, #DeckCompact3, #DeckMini3,
#Deck4, #DeckCompact4, #DeckMini4,
#MixerContainer,
#VuMeterDeck1_Compact,
#VuMeterDeck2_Compact,
#VuMeterDeck3_Compact,
#VuMeterDeck4_Compact,
#VuMeterMaster_Compact,
#FxUnit1, #FxUnit3,
#FxUnit2, #FxUnit4,
#FxRackFillerR,
#FxRackFillerL,
#MicAuxRack,
#SamplerRow,
#LibExpandBox,
#SearchLineBox,
#PreviewDeck {
  margin-bottom: 3px;
}

#Deck1, #DeckMini1,
#Deck3, #DeckMini3,
#MixerContainer,
#FxUnit1,
#FxUnit3,
#FxRackFillerL,
#FxRackFillerR,
#MicRack, #AuxRack {
  margin-right: 2px;
}

#Deck2, #DeckMini2,
#Deck4, #DeckMini4,
#MixerContainer,
#FxUnit2,
#FxUnit4,
#FxRackFillerL,
#FxRackFillerR,
#MicRack, #AuxRack {
  margin-left: 2px;
}
/* gap in between compact decks is managed
  by #CompactDecksCenterSpacer in order to have VU meters
  directly attached to each deck.
  A highlight connection to [LateNight],show_vumeters_compact
  can be used for the borders but screws up the margin: contents
  are rendered beyond the parent border */

#MixerContainer {
  margin-right: 1px;
  margin-left: 1px;
}

#SamplerRow {
  qproperty-layoutSpacing: 4;
}

#MicRack, #AuxRack {
  qproperty-layoutSpacing: 3;
}

#PreviewDeck {
  margin-right: 3px;
}

#SkinSettingsContainer {
  margin-left: 3px;
}


/************** Waveforms *****************************************************/

#WaveformsContainer {
  padding-bottom: 1px;
}

#WaveformBox1,
#WaveformBox2,
#WaveformBox3,
#WaveformBox4 {
  border-left: 0px;
  }
  #WaveformBox1,
  #WaveformBox3 {
    border-bottom: 0px;
  }
  #WaveformBox2,
  #WaveformBox4 {
    border-top: 0px;
  }
  /* Hide some borders when 4 decks are visible */
  #WaveformBox1[highlight="1"] {
    border-top: 0px;
  }
  #WaveformBox2[highlight="1"] {
    border-bottom: 0px;
  }


/************** Decks *********************************************************/

#DeckMini1,
#DeckMini2,
#DeckMini3,
#DeckMini4 {
  padding-right: 2px;
}

/* All rows in FULL deck */
#DeckRows12345,
#DeckRows234 {
  padding: 2px 0px 2px 1px;
  }
  /* All rows in compact deck */
  #DeckRows2345 {
    padding: 0px 0px 2px 1px;
  }

#SpinnyCoverContainer_Small{
  min-width: 63px;
  max-width: 63px;
  min-height: 63px;
  max-height: 63px;
  margin: 0px 1px 0px 0px;
  }
  #SpinnyCoverContainer_SmallCompact {
    min-width: 63px;
    max-width: 63px;
    min-height: 63px;
    max-height: 63px;
    margin: 0px 1px 1px 0px;
  }
#SpinnyCoverContainer_Big{
  min-width: 120px;
  max-width: 120px;
  min-height: 120px;
  max-height: 120px;
  margin: 1px 2px 0px 0px;
  }
  #SpinnyCoverContainer_BigCompact {
    min-width: 114px;
    max-width: 114px;
    min-height: 114px;
    max-height: 114px;
    margin: 0px 2px 0px 0px;
  }
#SpinnyCoverContainer_MiniDeck {
  min-width: 53px;
  max-width: 53px;
  min-height: 53px;
  max-height: 53px;
}

  /* Replacement for #DeckMiniN padding */
  #PlayCueMini {
    margin: 0px 1px 1px 0px;
  }
  #OverviewBoxMini {
    margin: 1px 0px;
  }
  #DeckMini_TitlePlayPosKeyBPM {
    margin: 1px 1px 1px 0px;
  }

#DeckRow_1_KeyVinylFx {
  padding-right: 2px;
  padding-left: 1px;
  }
  #KeyText {
    border-left: 0px;
    border-right: : 0px;
  }

#DeckRow_2_3_ArtistTitleTime {
  margin: 2px 0px 2px 0px;
  }
  #ArtistText,
  #TitleText {
    /* for some reason the padding/margin is doubled in the skin... */
    padding: 0px 2px 1px 0px;
  }
  #PlayPositionText,
  #DurationText {
    /* for some reason the padding/margin is doubled in the skin... */
    padding: 0px 1px 1px 1px;
  }
  #TitleTextSmall {
    padding: 1px 3px 1px 1px;
  }
  #ArtistTextSmall {
    margin: 0px 0px 0px 1px;
    padding: 0px 1px 0px 0px;
  }
  #PlayPositionTextSmall {
    padding: 0px 0px 2px 2px;
  }

#DeckSettingsContainer,
#DeckSettingsContainerCompact {
  border-width: 1px 0px 1px 0px;
  }
  /* without rate controls */
  #DeckSettingsContainer[highlight="0"],
  #DeckSettingsContainerCompact[highlight="0"] {
    margin-right: 2px;
  }
  /* with rate controls */
  #DeckSettingsContainer[highlight="1"],
  #DeckSettingsContainerCompact[highlight="1"] {
    margin-right: 0px;
  }

  #DeckSettings {
    padding: 1px 2px 1px 1px;
    border-width: 1px 0px 1px 0px;
    }
    #DeckSettingsGrid {
      padding: 0px 2px;
      qproperty-layoutSpacing: 4;
    }

#DeckRow_5_LoopCuesTransport {
  margin-top: 1px;
}
#DeckRow_5_Compact {
}


/************** RateControls ********************************************/

#RateContainer {
  padding: 4px 0px 0px 0px;
  }
  #RateContainerCompact {
    padding: 0px 0px 0px 0px;
  }

  #BpmRateTapContainer {
    margin: 1px;
    padding: 0px 1px 0px 0px;
    }
    #BpmRateContainer {
      margin: 0px 0px 0px 3px;
      }
      #RateText {
        padding: 0px;
        margin: 0px 2px 0px 0px;
      }

  #SyncBox {
    margin: 2px 1px 1px 0px;
  }

  #RateControls {
    margin: 0px 2px;
    }
    #RateButtons {
      margin-right: 2px;
    }


/********************** Loop Controls / AutoDJ spinbox ************************/
WBeatSpinBox,
#spinBoxTransition {
  selection-color: #a7998b;
  selection-background-color: #111;
  }
  WBeatSpinBox:focus,
  #spinBoxTransition:focus,
  #LibraryBPMSpinBox:focus  {
    selection-color: #000;
    selection-background-color: #d2d2d2;
  }
WBeatSpinBox {
  border-width: 3px 19px 2px 3px;
  border-image: url(skin:/palemoon/buttons/btn_embedded_spinbox.svg) 3 19 2 3;
}
#spinBoxTransition {
  border-width: 3px 19px 2px 3px;
  border-image: url(skin:/palemoon/buttons/btn_embedded_spinbox_autodj.svg) 3 19 2 3;
}

WBeatSpinBox {
  margin: 1px 0px 1px 1px;
  padding: 0px -17px 2px 1px;
}

#spinBoxTransition {
  width: 24px;
  height: 19px;
  padding: 0px -15px 0px 0px;
  margin: 0px 2px 3px 5px;
  }
  WBeatSpinBox:focus,
  #spinBoxTransition:focus {
    border-image: url(skin:/palemoon/buttons/btn_embedded_spinbox_focus_blue.svg) 3 19 2 3;
  }

WBeatSpinBox::up-button,
WBeatSpinBox::down-button,
#spinBoxTransition::up-button,
#spinBoxTransition::down-button {
  subcontrol-origin: content;
  position: relative;
  /* as with spinbox: border is added to size. */
  width: 18px;
  padding: 0px;
  }
  WBeatSpinBox::up-button,
  #spinBoxTransition::up-button {
    height: 11px;
    subcontrol-position: top right;
    image: url(skin:/palemoon/buttons/btn__spinbox_up.svg) no-repeat;
    }
    WBeatSpinBox::up-button {
      margin: -2px -1px 0px 0px;
      }
    #spinBoxTransition::up-button {
      margin: -2px -3px 0px 0px;
      }
  WBeatSpinBox::down-button,
  #spinBoxTransition::down-button {
    height: 11px;
    subcontrol-position: bottom right;
    image: url(skin:/palemoon/buttons/btn__spinbox_down.svg) no-repeat;
    }
    WBeatSpinBox::down-button {
      margin: 0px -1px -3px 0px;
      }
    #spinBoxTransition::down-button {
      margin: 0px -3px -1px 0px;
      }


/************** Mixer ***************************************************/

#MixerDecks {
  padding: 2px 5px 2px 5px;
  }
  #MixerChannel_2Decks_Left {
    margin: 0px 2px;
  }
  #MixerChannel_2Decks_Right {
    margin: 0px 2px;
  }
  #VuAndSlider_4Decks {
    margin-right: 1px;
  }
  #PflBox_4Decks {
    margin: 3px 0px 0px 20px;
  }

  #CrossfaderSwitch_4Decks {
    margin: 0px 4px 3px 0px;
  }
  #Crossfader {
    padding: 0px 0px 0px 1px;
  }

  #CrossfaderButtonContainer_Deck {
    padding: 1px;
    margin: 0px 1px 1px 0px;
    }
  #CrossfaderButtonContainer_Aux {
    padding: 1px;
    margin-left: 5px;
    }

#MixerMasterHeadphone {
  }
  #MasterControls,
  #HeadphoneControls {
    padding: 4px;
  }
  #MasterControls {
    border-radius: 0px 1px 0px 0px;
  }
  #HeadphoneControls {
    border-radius: 0px 0px 1px 0px;
  }

/* All VU meter instances */
#VuMeterChannel_2Decks {
  margin: 0px 9px 2px 9px;
}
#VuMeterChannel_4Decks {
  margin: 6px 0px 6px 11px;
}
#VuMeterMaster_2Decks {
  margin: 0px 0px 2px 0px;
}
#VuMeterMaster_4Decks {
  margin: 5px 0px;
}

#VuMeterDeck1_Compact,
#VuMeterDeck3_Compact {
  padding: 0px 4px 0px 5px;
  border-left: 0px;
  border-top-left-radius: 0px;
  border-bottom-left-radius: 0px;
}
#VuMeterDeck2_Compact,
#VuMeterDeck4_Compact {
  padding: 0px 5px 0px 4px;
  border-right: 0px;
  border-top-right-radius: 0px;
  border-bottom-right-radius: 0px;
}
#VuMeterMaster_Compact {
  margin-right: 4px;
  margin-left: 4px;
  padding: 0px 5px;
}


/************** Effects *************************************************/

#FxUnitHeaderCollapsed[highlight="0"],
#FxUnitHeaderCollapsed[highlight="1"] {
  padding: 0px;
  border-left: 0px;
  border-top-left-radius: 0px;
  border-bottom-left-radius: 0px;
  }
  #FxUnitHeaderExpanded[highlight="0"],
  #FxUnitHeaderExpanded[highlight="1"] {
    padding: 0px;
    border-bottom-left-radius: 0px;
    border-left: 0px;
    border-bottom: 0px;
    border-top-left-radius: 0px;
    border-bottom-right-radius: 0px;
  }
  #FxUnitHeader {
    padding: 0px 0px 1px 0px;
  }
  #FxUnitLabel {
    alignment: left;
  }

#FxUnitControlsCollapsed {
  padding: 1px 2px 3px 2px;
  qproperty-layoutSpacing: 2;
  border-left: 0px;
  border-right: 0px;
  border-radius: 0px;
  }
  #FxUnitControlsExpanded {
    padding: 2px 1px 2px 0px;
    border-top: 0px;
    border-left: 0px;
    border-top-left-radius: 0px;
    border-top-right-radius: 0px;
    border-top-left-radius: 0px;
  }

#FxSlotsCollapsed {
  padding: 0px 0px 0px 0px;
  border-right: 0px;
  border-top-right-radius: 0px;
  border-bottom-right-radius: 0px;
}
#FxSlotsExpanded {
  padding: 0px 0px 1px 1px;
  border-right: 0px;
  border-top-right-radius: 0px;
  border-bottom-right-radius: 0px;
  }
  #FxSlot1,
  #FxSlot2,
  #FxSlot3 {
    padding: 2px 4px 2px 2px;
  }
  #FxSlotsExpanded #FxSlot1,
  #FxSlotsExpanded #FxSlot2,
  #FxSlotsExpanded #FxSlot3 {
    padding-right: 7px;
  }

#FxParametersContainer {
  padding: 5px 0px 2px 0px;
}

#FxSlotsCollapsed #FxSlotContainer {
  margin: 2px 0px 1px 1px;
}

WEffectSelector {
  /* Fixes the white bars on the top/bottom of the popup on Mac OS X */
  min-height: 13px;
  margin: 1px 0px 0px 0px;
  /* If you use margin top/bottom 0, the combo box shrinks in width (go figure) and
      names start getting cut off. Adding explicit padding improves this. */
  padding: 4px 0px 4px 4px;
  /* The 3D frame on the combo box becomes flat when you give it a border
  border-radius: 3px; */
  }
#fadeModeCombobox {
  height: 18px;
  margin: 0px 0px 3px 1px;
  padding: 1px 0px 1px 4px;
  }

  WEffectSelector QAbstractScrollArea,
  #fadeModeCombobox QAbstractScrollArea {
    width: 142px;
    /* padding-left: 6px; */
    /* On Linux, this is not applied but font color from WEffectSelector
    is inherited.
    On Windows, it must be defined here */
    border: 1px solid #444;
    border-radius: 2px;
    padding: 0px;
    margin: 0px;
  }
  /* selected item */
  WEffectSelector::checked,
  #fadeModeCombobox::checked {
    /* not applied
    padding-left: 5px;  */
    padding: 0px;
    margin: 0px;
    color: #eee;
  }
  /* hovered items */
  WEffectSelector::item:selected,
  #fadeModeCombobox::item:selected {
    background-color: #333;
  /* Already of those two destroys font config and puts tick mark behind text:
    margin: 0px;
    padding: 0px; */
  /* This moves the tick mark behind item text,
    text sits at left border now
    border: 0; */
  }
  WEffectSelector::indicator,
  #fadeModeCombobox::indicator {
  /* This is sufficient to completely hide the tick mark, but
    this alone would show an empty, shadowed box instead of tick mark
    background-color: transparent;*/
  /* This should decrease the tick mark's left & right margin but is not respected */
    margin: 0px;
    padding: 0px;
  }

WPushButton#FxSuperLinkButton,
WPushButton#FxSuperLinkInvertButton {
  border-radius: 3px;
  margin: 1px 1px 0px 0px;
}


/************** Sampler *************************************************/

#SamplerExpandBox {
  padding: 0px 1px 0px 1px;
}

#SamplerMini {
  padding: 0px 1px 1px 0px;
  }
  #SamplerPlayBoxMini {
    padding: 1px;
  }
  #SamplerTitleBoxMini {
    padding: 0px 0px 0px 0px;
  }
  #SamplerTitleMini {
    padding: 2px 0px 0px 0px;
  }

#Sampler {
  padding: 1px 0px 2px 1px;
  }
  #SamplerTitleBox {
    border-width: 0px 1px 0px 0px;
    }
    #SamplerTitle {
      padding: 3px 3px 1px 4px;
    }
  #SamplerBpm {
    margin-right: 2px;

  }

  #SamplerPlayBox {
    padding: 1px 2px 1px 0px;
  }

  #SamplerSettings {
    border-width: 1px 1px 1px 0px;
    padding: 0px 0px 2px 0px;
  }

  #SamplerHotcues {
    padding: 1px 0px 0px 0px;
  }

  #SamplerGain {
    padding: 0px 0px 0px 2px;
    border-width: 1px 0px 0px 0px;
  }
  #SamplerPfl {
    border-width: 0px 0px 0px 1px;
    padding: 0px 5px 0px 6px;
  }

  #SamplerVU {
    padding: 2px 3px 0px 1px;
    border-width: 1px 1px 0px 0px;
  }

  #SamplerRateControls {
    padding: 0px 1px 1px 0px;
    }
    #SamplerPitchSlider {
      padding: 0px 0px 1px 0px;
    }


/************** MicAux **************************************************/

#MicDuckingContainer {
  }
  #MicDuckingModeBox {
    padding: 2px 2px 0px 2px;
  }
  #MicDuckingStrengthBox {
    padding: 1px 0px 4px 0px;
  }

#MicAuxMainControls {
  border-radius: 2px;
  padding: 0px 1px 0px 2px;
  border-bottom-left-radius: 1px;
  border-top-right-radius: 1px;
  }
  #MicAuxLabel {
    padding: 3px 0px 3px 1px;
  }
  #AuxPlayBox {
    padding: 0px 0px 2px 1px;
  }
  #MicTalkBox {
    padding: 0px 0px 5px 1px;
  }
  #MicAuxVUMeter {
    padding: 4px 1px 1px 0px;
    margin-left: 2px;
  }
  #MicAuxAddBox {
    margin: 1px 0px 1px 1px;
  }

#MicAuxSubControls {
  border-width: 0px;
  padding: 0px 2px 3px 3px;
  }
  #MicAuxFxButtons {
    padding: 2px 0px;
  }

#MicAuxAddFrame {
  padding: 2px 4px 4px 4px;
}


/************** PreviewDeck ***************************************************/

#PreviewDeck {
  padding: 2px 1px;
  }

  #PreviewDeckTextBox {
    }
    #PreviewLabel { /* Placeholder */
      padding-left: 2px;
    }
    #PreviewTitle {
      margin: 0px 2px 0px 0px;
    }
    #PreviewBPM {
      padding-left: 2px;
    }
    #PreviewEjectBox {
      padding-bottom: 2px;
    }

  #PreviewDeck #OverviewBox {
    margin: 1px 2px 0px 2px;
  }


/************** SkinSettings **************************************************/

#SkinSettings {
  padding: 3px;
  border-top: 1px solid #585858;
  border-bottom: 1px solid #585858;
  border-left: 1px solid #585858;
  border-top-left-radius: 2px;
  border-bottom-left-radius: 2px;
}

#DeckSizeSettings {
  margin: 2px 0px 0px 0px;
  }
  #DeckSizeToggles {
    padding: 0px 0px 0px 0px;
    }
    #DeckSizeButton {
      margin-left: 1px;
    }

#SkinSettingsCategory {
  padding: 2px 5px 7px 3px;
  }
  #SkinSettingsSubMenu {
    padding: 0px 0px 0px 13px;
  }
  #CategoryLabel {
    padding: 3px 0px 2px 0px;
  }
  #SkinSettingsLabelButton {
    padding: 0px 0px 0px 3px;
  }

  #SamplerLoadSaveBox {
    padding-left: 18px;
  }

#SubmenuCover {
  background-color: rgba(15, 15, 15, 180);
}
#SkinSettingsMixerToggle {
  background-color: rgba(15, 15, 15, 255);
}
/*********************************************************************
******************* Container layouts, margins etc. *****************/





/************** font colors **************************************************/

#FxUnit1 #FxUnitLabel,
#FxUnit2 #FxUnitLabel,
#FxUnit3 #FxUnitLabel,
#FxUnit4 #FxUnitLabel,
#MicAuxLabelUnconfigured,
WEffectSelector,
#fadeModeCombobox {
  font-weight: 500;
}

/* Ivory */
#Deck1 #TitleText, #Deck1 #ArtistText,
  #DeckCompact1 #TitleText, #DeckCompact1 #ArtistText,
  #DeckMini1 #TitleTextSmall, #DeckMini1 #ArtistTextSmall,
  #Deck1 #BpmText, #DeckCompact1 #BpmText, #DeckMini1 #BpmTextSmall,
#Deck2 #TitleText, #Deck2 #ArtistText,
  #DeckCompact2 #TitleText, #DeckCompact2 #ArtistText,
  #DeckMini2 #TitleTextSmall, #DeckMini2 #ArtistTextSmall,
  #Deck2 #BpmText, #DeckCompact2 #BpmText, #DeckMini2 #BpmTextSmall,
#MicAuxLabel,
#SamplerTitle, #SamplerTitleMini,
/* Library controls */
WSearchLineEdit, WTime,
#PreviewDeckTextBox, #PreviewTitle, #PreviewBPM,
#LibraryBPMSpinBox,
#LibraryBPMButton::item,
#LibraryContainer QTableView,
#LibraryContainer QTextBrowser,
#LibraryContainer QTreeView,
WLibrary QLabel, WLibrary QRadioButton,
WLibrary QTableView::indicator,
#DlgMissing > QPushButton,
#DlgHidden > QPushButton,
#DlgAutoDJ > QPushButton,
#DlgRecording > QPushButton,
#DlgAnalysis > QPushButton,
/* Tooltip and menus */
QToolTip,
WBeatSpinBox QMenu,
#spinBoxTransition QMenu,
#LibraryContainer QMenu,
#LibraryContainer QMenu QCheckBox,
WCueMenuPopup,
WCueMenuPopup QMenu,
WCueMenuPopup QLabel,
#CueLabelEdit,
WCoverArtMenu,
WTrackMenu,
WTrackMenu QCheckBox,
WTrackMenu QMenu,
WTrackMenu QMenu QCheckBox {
  color: #c2b3a5;
  }
  WSearchLineEdit,
  #LibraryBPMSpinBox,
  #LibraryBPMButton::item,
  #LibraryContainer QTableView,
  #LibraryContainer QTextBrowser,
  #LibraryContainer QTreeView {
    selection-color: #c2b3a5;
  }
  /* dim ivory / light brown */
  #Deck1 WStarRating, #DeckCompact1 WStarRating,
  #Deck2 WStarRating, #DeckCompact2 WStarRating,
  #SkinSettingsLabelButton, #CategoryLabel,
  #SkinSettingsButton,
  #DeckSizeButton,
  #SkinSettingsMixerToggle,
  #SkinSettingsText {
    color: #988f86;
  }
WEffectSelector,
#fadeModeCombobox {
  color: #918273;
  font-size: 14px;
}
  /* dim² ivory */
  #Deck1 #PlayPositionText, #DeckCompact1 #PlayPositionTextSmall, #DeckMini1 #PlayPositionTextSmall,
  #Deck1 #KeyText,  #DeckCompact1 #KeyText, #DeckMini1 #KeyTextSmall,
  #Deck2 #PlayPositionText, #DeckCompact2 #PlayPositionTextSmall, #DeckMini2 #PlayPositionTextSmall,
  #Deck2 #KeyText,  #DeckCompact2 #KeyText, #DeckMini2 #KeyTextSmall,
  #SamplerBpm,
  #LibraryContainer QHeaderView {
    color: #766b65;
  }

  WBeatSpinBox, #spinBoxTransition {
    color: #a7998b;
  }

/* pale blue */
#Deck3 #TitleText, #Deck3 #ArtistText,
  #DeckCompact3 #TitleText, #DeckCompact3 #ArtistText,
  #DeckMini3 #TitleTextSmall, #DeckMini3 #ArtistTextSmall,
  #Deck3 #BpmText, #DeckCompact3 #BpmText, #DeckMini3 #BpmTextSmall,
  #Deck3 #KeyText,  #DeckCompact3 #KeyText, #DeckMini3 #KeyTextSmall,
#Deck4 #TitleText, #Deck4 #ArtistText,
  #DeckCompact4 #TitleText, #DeckCompact4 #ArtistText,
  #DeckMini4 #TitleTextSmall, #DeckMini4 #ArtistTextSmall,
  #Deck4 #BpmText, #DeckCompact4 #BpmText, #DeckMini4 #BpmTextSmall,
  #Deck4 #KeyText,  #DeckCompact4 #KeyText, #DeckMini4 #KeyTextSmall {
  color: #85bdbb;
  }
  #Deck3 WStarRating, #DeckCompact3 WStarRating,
  #Deck4 WStarRating, #DeckCompact4 WStarRating {
    color: #559b99;
  }

/* Grey for FxUnit labels */
#FxUnitLabel,
#MicAuxLabelUnconfigured {
  color: #686666;
  }
  /* Colorize active Fx unit label, add underline.
     (Use color as base color of FxUnitControllerInputIndicator) */
  WLabel#FxUnitLabel[highlight="1"],
  #FxUnitControllerInputIndicator {
    /*text-decoration: underline;*/
    /*font-weight: bold;*/
  }
  #FxUnitControllerInputIndicator {
    font-size: 18px;
  }
  #FxUnit1 #FxUnitLabel[highlight="1"],
  #FxUnit2 #FxUnitLabel[highlight="1"] {
    color: #518f00;
  }
  #FxUnit3 #FxUnitLabel[highlight="1"],
  #FxUnit4 #FxUnitLabel[highlight="1"] {
    color: #028392;
  }
  #FxUnit1 #FxUnitControllerInputIndicator[highlight="1"],
  #FxUnit2 #FxUnitControllerInputIndicator[highlight="1"] {
    background-color: #518f00;
    color: #518f00;
  }
  #FxUnit3 #FxUnitControllerInputIndicator[highlight="1"],
  #FxUnit4 #FxUnitControllerInputIndicator[highlight="1"] {
    background-color: #028392;
    color: #028392;
  }

/* Grey. default for all deck labels */
#PlayPositionText, #PlayPositionTextSmall,
#DurationText, #RateText,
#MasterControls #FxAssignButtons WPushButton[displayValue="0"],
#PreviewLabel,
WEffectSelector QAbstractScrollArea,
#fadeModeCombobox QAbstractScrollArea,
#GuiToggleButton[displayValue="0"],
#RecDuration[highlight="0"],
#BroadcastButton[displayValue="0"],
#SkinSettingsToggle[displayValue="0"],
WLibrary QLabel {
  color: #777;
}

/* Darker grey for knob labels & inactive decks/units */
#KnobLabel,
#FxKnobLabel,
#FxButtonLabel,
#VinylButton[displayValue="0"],
#VinylCueButton[displayValue="0"],
#VinylModeButton,
#PassthroughButton[displayValue="0"],
#FxAssignButtons WPushButton[displayValue="0"] {
  color: #666;
  }

/* Even darker grey for knob labels in master/headphone mixer */
#MixerMasterHeadphone #KnobLabel,
#LatencyLabel {
  color: #444;
}

#VinylButton[displayValue="1"],
#VinylCueButton[displayValue="1"],
#VinylCueButton[displayValue="2"],
#PassthroughButton[displayValue="1"],
#FxAssignButtons WPushButton[displayValue="1"],
#GuiToggleButton[displayValue="1"],
#GuiToggleButton[displayValue="2"],
#BroadcastButton[displayValue="1"], /* connecting */
#BroadcastButton[displayValue="2"], /* broadcasting */
#BroadcastButton[displayValue="3"], /* failure */
#RecDuration[highlight="1"],  /* initializing */
#RecDuration[highlight="2"],  /* recording */
#SkinSettingsToggle[displayValue="1"],
QPushButton#pushButtonAutoDJ:checked,
QPushButton#pushButtonRepeatPlaylist:checked,
#DlgAnalysis > QPushButton:checked,
QPushButton#pushButtonRecording:checked {
  color: #000;
}

#DlgMissing > QPushButton:!enabled,
#DlgHidden > QPushButton:!enabled,
#DlgAutoDJ > QPushButton:!enabled,
#DlgRecording > QPushButton:!enabled,
#DlgAnalysis > QPushButton:!enabled {
  color: #444443;
}

/* Passthrough label on overview waveform */
WOverview #PassthroughLabel {
  color: #b24c12;
}

#SkinSettingsButton,
#DeckSizeButton,
#SkinSettingsText,
#SkinSettingsMixerToggle {
  color: #d2d2d2;
  }
  #DeckSizeButton[value="1"] {
    background-color: #334;
  }

/************** font colors **************************************************/
/************** font settings *************************************************/




/************** Button styles *************************************************
*************** Button borders ************************************************/

/* crop shadow on the left border for all buttons in Fx assign and vinyl control grid
  (except leftmost button in each grid > overwritten in the block below) */
#VinylModeButton,
#VinylCueButton[displayValue="0"],
#PassthroughButton[displayValue="0"],
#FxAssignButtons WPushButton[displayValue="0"] {
  outline: none;
  border-width: 2px 2px 2px 1px;
  border-image: url(skin:/palemoon/buttons/btn_embedded_grid.svg) 2 2 2 1;
  }
#GuiToggleButton[displayValue="0"],
#RecFeedback[displayValue="0"],
#BroadcastButton[displayValue="0"],
#SkinSettingsToggle[displayValue="0"],
#KeyMatchReset[displayValue="0"],
WPushButton#VinylButton[displayValue="0"],
WPushButton#FxAssignButton1[displayValue="0"],
WEffectSelector,
#DlgMissing > QPushButton:enabled,
#DlgHidden > QPushButton:enabled,
#DlgAutoDJ > QPushButton:enabled,
#DlgRecording > QPushButton:enabled,
#DlgAnalysis > QPushButton:enabled,
#fadeModeCombobox,
#CueDeleteButton,
#LibraryContainer WBeatSpinBox {
  outline: none;
  border-width: 2px;
  border-image: url(skin:/palemoon/buttons/btn_embedded_library.svg) 2 2 2 2;
  }
  #LibraryContainer QHeaderView {
    border-bottom-right-radius: 1px solid #000; /*
    outline: none;
    border-width: 1px 0px 1px 0px;
    border-image: url(skin:/palemoon/buttons/btn_embedded_library_header.svg) 1 1 1 1;  */
  }
  #LibraryContainer QHeaderView::section {
    outline: none;
    border-width: 1px 2px 1px 1px;
    border-image: url(skin:/palemoon/buttons/btn_embedded_library_header.svg) 1 2 1 1;
  }
  #LibraryContainer QHeaderView::up-arrow,
  #LibraryContainer QHeaderView::down-arrow {
    outline: none;
    border-width: 1px 2px 1px 0px;
    border-image: url(skin:/palemoon/buttons/btn_embedded_library_header_sort.svg) 1 2 1 1;
  }
  #DlgMissing > QPushButton:!enabled,
  #DlgHidden > QPushButton:!enabled,
  #DlgAutoDJ > QPushButton:!enabled,
  #DlgRecording > QPushButton:!enabled,
  #DlgAnalysis > QPushButton:!enabled {
    outline: none;
    border-width: 2px;
    border-image: url(skin:/palemoon/buttons/btn_embedded_library_disabled.svg) 2 2 2 2;
  }

/* Active */
#VinylCueButton[displayValue="1"],
#VinylCueButton[displayValue="2"],
#PassthroughButton[displayValue="1"],
#FxAssignButtons WPushButton[displayValue="1"] {
  outline: none;
  border-width: 2px 2px 2px 1px;
  border-image: url(skin:/palemoon/buttons/btn_embedded_grid_active.svg) 2 2 2 1;
  }
  /*
  WPushButton#BpmTap[displayValue="1"], */
  WPushButton#VinylButton[displayValue="1"],
  WPushButton#FxAssignButton1[displayValue="1"],
  #KeyMatchReset[pressed="true"],
  #GuiToggleButton[displayValue="1"],
  #RecFeedback[displayValue="1"],
  #RecFeedback[displayValue="2"],
  #RecFeedback[displayValue="3"],
  #BroadcastButton[displayValue="1"],
  #BroadcastButton[displayValue="2"],
  #BroadcastButton[displayValue="3"],
  #SkinSettingsToggle[displayValue="1"],
  #DlgMissing > QPushButton:pressed,
  #DlgHidden > QPushButton:pressed,
  #DlgAutoDJ > QPushButton:pressed,
  #DlgRecording > QPushButton:pressed,
  #DlgAnalysis > QPushButton:pressed
  QPushButton#pushButtonAutoDJ:checked,
  QPushButton#pushButtonRepeatPlaylist:checked,
  #DlgAnalysis > QPushButton:checked,
  QPushButton#pushButtonRecording:checked,
  #fadeModeCombobox:on,
  WEffectSelector:on,
  #CueDeleteButton[pressed="true"] {
    border-width: 2px;
    border-image: url(skin:/palemoon/buttons/btn_embedded_library_active.svg) 2 2 2 2;
  }
  WEffectSelector,
  WEffectSelector:on {
    margin-top: 1px;
  }
  WEffectSelector:on {
    padding-left: 10px;
  }

#KeyUp {
  border-width: 1px 2px 0px 2px;
  border-image: url(skin:/palemoon/buttons/btn_embedded_library.svg) 1 2 12 2;
  }
  #KeyUp[pressed="true"] {
    border-width: 1px 2px 0px 2px;
    border-image: url(skin:/palemoon/buttons/btn_embedded_library_active.svg) 1 2 12 2;
  }
#KeyDown {
  border-width: 0px 2px 1px 2px;
  border-image: url(skin:/palemoon/buttons/btn_embedded_library.svg) 12 2 1 2;
  }
  #KeyDown[pressed="true"] {
    border-width: 0px 2px 1px 2px;
    border-image: url(skin:/palemoon/buttons/btn_embedded_library_active.svg) 12 2 1 2;
  }

#BeatgridControls WPushButton, #BeatgridControlsToggle,
#DeckRow_5_LoopCuesTransport WPushButton,
#PlayDeck, #PlayIndicator, #PlayBg,
#CueDeck, #PlayCueMini WPushButton,
#LoopActivate,
#RateControls WPushButton,
#SyncDeck, #SyncSampler,
#MixerContainer WPushButton,
#FxUnitContainer WPushButton,
#SamplerContainer WPushButton,
#MicAuxRack WPushButton,
#PlayPreview {
  /* Limit background-color area to button area designed in SVG backpath. */
  margin: 1px;
  /* just to be sure the colored background doesn't overlap the rounded SVG border */
  border-radius: 2px;
}

WPushButton#FxExpand,
WPushButton#SamplerExpand,
#FxAssignButtons WPushButton,
#VinylControls WPushButton,
#KeyControls WPushButton,
#SamplerSettings WPushButton,
#SamplerSettingsMini WPushButton,
WPushButton#CrossfaderButton,
#LibExpand,
#ToolBar WPushButton {
  margin: 0px;
  border-radius: 0px;
}

/************** button background colors **************************************/

/* top-level buttons in transport, fx, micaux and others */
#DeckRow_5_LoopCuesTransport WPushButton[displayValue="0"],
#PlayBg, #PlayCueMini WPushButton[displayValue="0"],
#CueDeck[displayValue="0"], #LoopActivate[displayValue="0"],
#KeyControls WPushButton[displayValue="0"],
#EQKillButtonBox WPushButton[displayValue="0"],
WPushButton#QuickEffectButton[displayValue="0"],
#FxToggleButton[displayValue="0"],
#SamplerContainer WPushButton[displayValue="0"],
#MicAuxUnit WPushButton[displayValue="0"],
#MicDuckingContainer WPushButton[displayValue="0"],
/* Beatsize up/down buttons */
WBeatSpinBox::up-button,
WBeatSpinBox::down-button {
  background-color: #121213;
  }
  /* dim buttons in top-level containers */
  #LoopControls WPushButton[displayValue="0"],
  #BeatjumpControls WPushButton[displayValue="0"],
  #SyncDeck[value="0"],
  WBeatSpinBox::up-button,
  WBeatSpinBox::down-button,
  WPushButton#LoopActivate[displayValue="0"], /* in compact deck */
  #FxParameterButton[displayValue="0"],
  #LibraryContainer QHeaderView,
  #LibraryContainer QHeaderView::section {
    background-color: #171719;
  }
  /*  even buttons in 2nd level containers */
  #FxAssignButtons WPushButton[displayValue="0"],
  #VinylControls WPushButton[displayValue="0"],
  #KeyControls WPushButton[displayValue="0"],
  WPushButton#VinylModeButton[displayValue="1"],
  WPushButton#VinylModeButton[displayValue="2"],
  WPushButton#HotcueButton[displayValue="0"],
  WPushButton#SpecialCueButton[displayValue="0"],
  #RateControls WPushButton[displayValue="0"],
  #PflButton[displayValue="0"],
  #MixModeButton[displayValue="0"],
  #MixModeButton[displayValue="1"],
  WEffectSelector,
  #fadeModeCombobox,
  #SamplerContainer #SyncSampler[displayValue="0"],
  #SamplerContainer #PflButton[displayValue="0"],
  #MicAuxUnit #PflButton[displayValue="0"],
  WPushButton#MicAuxAdd {
    background-color: #1e1e20;
  }
  /* brigth buttons in dimmed containers
  #BeatgridControls WPushButton[displayValue="0"], */
  #CueDeleteButton,
  #MasterControls #FxAssignButtons WPushButton[displayValue="0"],
  #SplitCue[displayValue="0"],
  #PlayPreview[displayValue="0"],
  /* library controls */
  #spinBoxTransition::up-button,
  #spinBoxTransition::down-button,
  QPushButton#pushButtonAutoDJ:enabled:!checked,
  #DlgMissing > QPushButton:enabled,
  #DlgHidden > QPushButton:enabled,
  #DlgAutoDJ > QPushButton:enabled,
  #DlgRecording > QPushButton:enabled,
  #DlgAnalysis > QPushButton:enabled {
    background-color: #222;
  }
  /* dark buttons in toolbar */
  #ToolBar WPushButton[displayValue="0"] {
    background-color: #151517;
  }

/* Orange for 'active' status */
WPushButton#PlayDeck[displayValue="1"],
WPushButton#PlayDeckMini[displayValue="1"],
#PlaySampler[displayValue="1"],
#PlayPreview[displayValue="1"],
WPushButton#PlayIndicator[displayValue="1"],
#LibraryPreviewButton:checked,
#CueDeck[displayValue="1"],
WPushButton#Reverse[pressed="true"],
#LoopActivate[value="1"], #Reloop[value="1"],
#SyncSampler[displayValue="1"],
#MicTalk[value="1"], #AuxPlay[value="1"],
#MicDucking[value="1"],
#MicDucking[value="2"],
#VinylButton[displayValue="1"],
#PassthroughButton[displayValue="1"],
QPushButton#pushButtonAutoDJ:checked,
#DlgAnalysis > QPushButton:checked {
  background-color: #b24c12;
}
/* dim orange for momentary controls */
#SyncDeck[value="1"],
WPushButton#LoopIn[pressed="true"],
WPushButton#LoopOut[pressed="true"],
#BeatjumpControls WPushButton[value="1"],
#RateControls WPushButton[value="1"],
#BeatgridControls WPushButton[pressed="true"]/*,
#CueDeleteButton[pressed="true"]*/ {
  background-color: #7d350d;
  }
  #BpmTap[pressed="true"] {
   border: 1px solid #7d350d;
  }

/* Red */
#EQKillButtonBox WPushButton[displayValue="1"],
QPushButton#pushButtonRecording:checked,
#RecFeedback[displayValue="2"] {
  background-color: #a80000;
}

/* Green for Fx toggles, QuickEffect + Fx12 */
#FxUnit1 #FxToggleButton[displayValue="1"],
#FxUnit2 #FxToggleButton[displayValue="1"],
#BroadcastButton[displayValue="2"] {
  background-color: #438225;
  }
  /* Dim green for assign buttons Fx12 */
  WPushButton#QuickEffectButton[displayValue="1"],
  #FxAssignButton1[displayValue="1"],
  #FxAssignButton2[displayValue="1"] {
    background-color: #236b00;
  }
/* Blue for Fx buttons 3/4 */
#FxUnit3 #FxToggleButton[displayValue="1"],
#FxUnit4 #FxToggleButton[displayValue="1"] {
  background-color: #257b82;
  }
  /* Dim blue for assign buttons Fx34 */
  #FxAssignButton3[displayValue="1"],
  #FxAssignButton4[displayValue="1"] {
    background-color: #146674;
  }

WPushButton#FxSuperLinkButton[value="0"],
WPushButton#FxSuperLinkInvertButton[displayValue="0"] {
  background-color: #333;
  }
  #FxSuperLinkInvertButton[displayValue="1"] {
    background-color: #9C0900;
    }

/* Green for Fx1 / Fx2 */
#FxUnit1 #FxSuperLinkButton[value="1"],
#FxUnit2 #FxSuperLinkButton[value="1"] {
  background-color: #236b00;
  }
#FxUnit1 #FxSuperLinkButton[value="2"],
#FxUnit2 #FxSuperLinkButton[value="2"] {  /*
  a simple way to achieve a partitioning in thirds  */
  background-color: qlineargradient(x1: 0, y1: 0, x2: 1, y2: 0,
    stop: 0 #236b00,
    stop: 0.33 #236b00,
    stop: 0.34 #333,
    stop: 1 #333);
  }
#FxUnit1 #FxSuperLinkButton[value="3"],
#FxUnit2 #FxSuperLinkButton[value="3"] {
  background-color: qlineargradient(x1: 0, y1: 0, x2: 1, y2: 0,
    stop: 0 #333,
    stop: 0.66 #333,
    stop: 0.67 #236b00,
    stop: 1 #236b00);
  }
#FxUnit1 #FxSuperLinkButton[value="4"],
#FxUnit2 #FxSuperLinkButton[value="4"] {
  background-color: qlineargradient(x1: 0, y1: 0, x2: 1, y2: 0,
    stop: 0 #236b00,
    stop: 0.330000 #236b00,
    stop: 0.340000 #333,
    stop: 0.660000 #333,
    stop: 0.670000 #236b00,
    stop: 1 #236b00);
  }

/* Blue for Fx3 / Fx4 */
#FxUnit3 #FxSuperLinkButton[value="1"],
#FxUnit4 #FxSuperLinkButton[value="1"] {
  background-color: #146674;
  }
#FxUnit3 #FxSuperLinkButton[value="2"],
#FxUnit4 #FxSuperLinkButton[value="2"] {  /*
  a simple way to achieve a partitioning in thirds  */
  background-color: qlineargradient(x1: 0, y1: 0, x2: 1, y2: 0,
    stop: 0 #146674,
    stop: 0.33 #146674,
    stop: 0.34 #333,
    stop: 1 #333);
  }
#FxUnit3 #FxSuperLinkButton[value="3"],
#FxUnit4 #FxSuperLinkButton[value="3"] {
  background-color: qlineargradient(x1: 0, y1: 0, x2: 1, y2: 0,
    stop: 0 #333,
    stop: 0.66 #333,
    stop: 0.67 #146674,
    stop: 1 #146674);
  }
#FxUnit3 #FxSuperLinkButton[value="4"],
#FxUnit4 #FxSuperLinkButton[value="4"] {
  background-color: qlineargradient(x1: 0, y1: 0, x2: 1, y2: 0,
    stop: 0 #146674,
    stop: 0.330000 #146674,
    stop: 0.340000 #333,
    stop: 0.660000 #333,
    stop: 0.670000 #146674,
    stop: 1 #146674);
  }

/* Yellow */
#RecFeedback[displayValue="1"],   /* initialize recording */
#BroadcastButton[displayValue="1"]   /* connecting */ {
  background-color: #d09300;
}

#SpecialCueButton[value="1"] {  /*
  background-color: #3166ab;
  background-color: #2b5a97;  */
  background-color: #395579;
}

/* pink */
#BroadcastButton[displayValue="3"],
#RecFeedback[displayValue="3"] { /* failure */
  background-color: #f856e7;
}

/* Grey for GUI toggles */
#GuiToggleButton[displayValue="1"],
#SkinSettingsToggle[displayValue="1"] { /*
  background-color: #216e75; Pale blue */
  background-color: #555;
}

/* Grey */
#VinylCueButton[displayValue="1"],
#VinylCueButton[displayValue="2"],
#PflButton[value="1"],
#FxParameterButton[displayValue="1"],
QPushButton#pushButtonRepeatPlaylist:checked {
  background-color: #666;
}

/* Darker grey */
#SplitCue[value="1"] {
  background-color: #555;
}

/* Special flat buttons */
#BeatgridControlsToggle,
WPushButton#PlayDeck[displayValue="0"],
WPushButton#PlayDeckMini[displayValue="0"],
WPushButton#PlayIndicator[value="0"],
WPushButton#FxFocusButton[displayValue="0"],
#SamplerSettings WPushButton[displayValue="0"],
#SamplerSettingsMini WPushButton[displayValue="0"],
WPushButton#FxExpand[displayValue="0"],
WPushButton#SamplerExpand[displayValue="0"],
WPushButton#CrossfaderButton[displayValue="0"],
WPushButton#CrossfaderButton[displayValue="1"],
WPushButton#RecButton[displayValue="0"],
WPushButton#RecButton[displayValue="1"],
#RecDot {
  background-color: transparent;
}

/************** Button icons **************************************************/
#PlayDeck[displayValue="0"] {
  image: url(skin:/palemoon/buttons/btn__play_deck.svg) no-repeat center center;
  }
  #PlayDeck[displayValue="1"] {
    image: url(skin:/palemoon/buttons/btn__play_deck_active.svg) no-repeat center center;
  }

#PlayDeckMini[value="0"] {
  image: url(skin:/palemoon/buttons/btn__play_deck_mini.svg) no-repeat center center;
  }
  #PlayDeckMini[value="1"] {
    image: url(skin:/palemoon/buttons/btn__pause_deck_mini.svg) no-repeat center center;
  }
#PlaySampler[value="0"],
#PlayPreview[displayValue="0"] {
  image: url(skin:/palemoon/buttons/btn__play_sampler.svg) no-repeat center center;
  }
  #PlaySampler[value="1"],
  #PlayPreview[displayValue="1"] {
    image: url(skin:/palemoon/buttons/btn__pause_sampler.svg) no-repeat center center;
  }

#CueDeck[displayValue="0"] {
  image: url(skin:/palemoon/buttons/btn__cue_deck.svg) no-repeat center center;
  }
  #CueDeck[displayValue="1"] {
    image: url(skin:/palemoon/buttons/btn__cue_deck_active.svg) no-repeat center center;
  }

#Reverse {
  image: url(skin:/palemoon/buttons/btn__reverse.svg) no-repeat center center;
  }
  #Reverse[pressed="true"] {
    image: url(skin:/palemoon/buttons/btn__reverse_active.svg) no-repeat center center;
  }

#Hotcue1 WPushButton[displayValue="0"] {
  image: url(skin:/palemoon/buttons/btn__1.svg) no-repeat center center;
  }
<<<<<<< HEAD
  #Hotcue1 WPushButton[displayValue="1"],
  #Hotcue1 WPushButton[displayValue="2"] {
=======
  #Hotcue1 WPushButton[displayValue="1"][dark="false"] {
>>>>>>> 82dda0aa
    image: url(skin:/palemoon/buttons/btn__1_active.svg) no-repeat center center;
  }
  #Hotcue1 WPushButton[displayValue="1"][dark="true"],
  #Hotcue1 WPushButton[displayValue="2"][dark="true"] {
    image: url(skin:/palemoon/buttons/btn__1_active_dark.svg) no-repeat center center;
  }

#Hotcue2 WPushButton[displayValue="0"] {
  image: url(skin:/palemoon/buttons/btn__2.svg) no-repeat center center;
  }
  #Hotcue2 WPushButton[displayValue="1"],
  #Hotcue2 WPushButton[displayValue="2"] {
    image: url(skin:/palemoon/buttons/btn__2_active.svg) no-repeat center center;
  }
  #Hotcue2 WPushButton[displayValue="1"][dark="true"],
  #Hotcue2 WPushButton[displayValue="2"][dark="true"] {
    image: url(skin:/palemoon/buttons/btn__2_active_dark.svg) no-repeat center center;
  }

#Hotcue3 WPushButton[displayValue="0"] {
  image: url(skin:/palemoon/buttons/btn__3.svg) no-repeat center center;
  }
  #Hotcue3 WPushButton[displayValue="1"],
  #Hotcue3 WPushButton[displayValue="2"] {
    image: url(skin:/palemoon/buttons/btn__3_active.svg) no-repeat center center;
  }
  #Hotcue3 WPushButton[displayValue="1"][dark="true"],
  #Hotcue3 WPushButton[displayValue="2"][dark="true"] {
    image: url(skin:/palemoon/buttons/btn__3_active_dark.svg) no-repeat center center;
  }

#Hotcue4 WPushButton[displayValue="0"] {
  image: url(skin:/palemoon/buttons/btn__4.svg) no-repeat center center;
  }
  #Hotcue4 WPushButton[displayValue="1"],
  #Hotcue4 WPushButton[displayValue="2"] {
    image: url(skin:/palemoon/buttons/btn__4_active.svg) no-repeat center center;
  }
  #Hotcue4 WPushButton[displayValue="1"][dark="true"],
  #Hotcue4 WPushButton[displayValue="2"][dark="true"] {
    image: url(skin:/palemoon/buttons/btn__4_active_dark.svg) no-repeat center center;
  }

#Hotcue5 WPushButton[displayValue="0"] {
  image: url(skin:/palemoon/buttons/btn__5.svg) no-repeat center center;
  }
  #Hotcue5 WPushButton[displayValue="1"],
  #Hotcue5 WPushButton[displayValue="2"] {
    image: url(skin:/palemoon/buttons/btn__5_active.svg) no-repeat center center;
  }
  #Hotcue5 WPushButton[displayValue="1"][dark="true"],
  #Hotcue5 WPushButton[displayValue="2"][dark="true"] {
    image: url(skin:/palemoon/buttons/btn__5_active_dark.svg) no-repeat center center;
  }

#Hotcue6 WPushButton[displayValue="0"] {
  image: url(skin:/palemoon/buttons/btn__6.svg) no-repeat center center;
  }
  #Hotcue6 WPushButton[displayValue="1"],
  #Hotcue6 WPushButton[displayValue="2"] {
    image: url(skin:/palemoon/buttons/btn__6_active.svg) no-repeat center center;
  }
  #Hotcue6 WPushButton[displayValue="1"][dark="true"],
  #Hotcue6 WPushButton[displayValue="2"][dark="true"] {
    image: url(skin:/palemoon/buttons/btn__6_active_dark.svg) no-repeat center center;
  }

#Hotcue7 WPushButton[displayValue="0"] {
  image: url(skin:/palemoon/buttons/btn__7.svg) no-repeat center center;
  }
  #Hotcue7 WPushButton[displayValue="1"],
  #Hotcue7 WPushButton[displayValue="2"] {
    image: url(skin:/palemoon/buttons/btn__7_active.svg) no-repeat center center;
  }
  #Hotcue7 WPushButton[displayValue="1"][dark="true"],
  #Hotcue7 WPushButton[displayValue="2"][dark="true"] {
    image: url(skin:/palemoon/buttons/btn__7_active_dark.svg) no-repeat center center;
  }

#Hotcue8 WPushButton[displayValue="0"] {
  image: url(skin:/palemoon/buttons/btn__8.svg) no-repeat center center;
  }
  #Hotcue8 WPushButton[displayValue="1"],
  #Hotcue8 WPushButton[displayValue="2"] {
    image: url(skin:/palemoon/buttons/btn__8_active.svg) no-repeat center center;
  }
  #Hotcue8 WPushButton[displayValue="1"][dark="true"],
  #Hotcue8 WPushButton[displayValue="2"][dark="true"] {
    image: url(skin:/palemoon/buttons/btn__8_active_dark.svg) no-repeat center center;
  }

#SpecialCueButton_intro_start WPushButton[displayValue="0"] {
  image: url(skin:/palemoon/buttons/btn__intro_start.svg) no-repeat center center;
  }
  #SpecialCueButton_intro_start WPushButton[displayValue="1"] {
    image: url(skin:/palemoon/buttons/btn__intro_start_active.svg) no-repeat center center;
  }
#SpecialCueButton_intro_end WPushButton[displayValue="0"] {
  image: url(skin:/palemoon/buttons/btn__intro_end.svg) no-repeat center center;
  }
  #SpecialCueButton_intro_end WPushButton[displayValue="1"] {
    image: url(skin:/palemoon/buttons/btn__intro_end_active.svg) no-repeat center center;
  }
#SpecialCueButton_outro_start WPushButton[displayValue="0"] {
  image: url(skin:/palemoon/buttons/btn__outro_start.svg) no-repeat center center;
  }
  #SpecialCueButton_outro_start WPushButton[displayValue="1"] {
    image: url(skin:/palemoon/buttons/btn__outro_start_active.svg) no-repeat center center;
  }
#SpecialCueButton_outro_end WPushButton[displayValue="0"] {
  image: url(skin:/palemoon/buttons/btn__outro_end.svg) no-repeat center center;
  }
  #SpecialCueButton_outro_end WPushButton[displayValue="1"] {
    image: url(skin:/palemoon/buttons/btn__outro_end_active.svg) no-repeat center center;
  }

#LoopActivate[displayValue="0"] {
  image: url(skin:/palemoon/buttons/btn__loop.svg) no-repeat center center;
  }
  #LoopActivate[displayValue="1"], #LoopActivate[pressed="true"] {
    image: url(skin:/palemoon/buttons/btn__loop_active.svg) no-repeat center center;
  }
#Reloop[displayValue="0"] {
  image: url(skin:/palemoon/buttons/btn__reloop.svg) no-repeat center center;
  }
  #Reloop[displayValue="1"] {
    image: url(skin:/palemoon/buttons/btn__reloop_active.svg) no-repeat center center;
  }

#LoopIn {
  image: url(skin:/palemoon/buttons/btn__loop_in.svg) no-repeat center center;
  }
  #LoopIn[pressed="true"] {
    image: url(skin:/palemoon/buttons/btn__loop_in_active.svg) no-repeat center center;
  }
#LoopOut {
  image: url(skin:/palemoon/buttons/btn__loop_out.svg) no-repeat center center;
  }
  #LoopOut[pressed="true"] {
    image: url(skin:/palemoon/buttons/btn__loop_out_active.svg) no-repeat center center;
  }

#JumpForward {
  image: url(skin:/palemoon/buttons/btn__jump_right.svg) no-repeat center center;
  }
  #JumpForward[pressed="true"] {
    image: url(skin:/palemoon/buttons/btn__jump_right_active.svg) no-repeat center center;
  }
#JumpBack {
  image: url(skin:/palemoon/buttons/btn__jump_left.svg) no-repeat center center;
  }
  #JumpBack[pressed="true"] {
    image: url(skin:/palemoon/buttons/btn__jump_left_active.svg) no-repeat center center;
  }

/* Key buttons */
#KeyMatchReset {
  image: url(skin:/palemoon/buttons/btn__key_match.svg) no-repeat center center;
  }
  #KeyMatchReset[pressed="true"] {
    image: url(skin:/palemoon/buttons/btn__key_match_active.svg) no-repeat center center;
  }

#KeyUp {
  image: url(skin:/palemoon/buttons/btn__key_up.svg) no-repeat center center;
  }
  #KeyUp[pressed="true"] {
    image: url(skin:/palemoon/buttons/btn__key_up_active.svg) no-repeat center center;
  }

#KeyDown {
  image: url(skin:/palemoon/buttons/btn__key_down.svg) no-repeat center center;
  }
  #KeyDown[pressed="true"] {
    image: url(skin:/palemoon/buttons/btn__key_down_active.svg) no-repeat center center;
  }

/* Rate buttons */
#SyncDeck[displayValue="0"] {
  image: url(skin:/palemoon/buttons/btn__sync_deck.svg) no-repeat center center;
  }
  #SyncDeck[displayValue="1"] {
    image: url(skin:/palemoon/buttons/btn__sync_deck_active.svg) no-repeat center center;
  }

  #SyncSampler {
    image: url(skin:/palemoon/buttons/btn__sync_sampler.svg) no-repeat center center;
    }
    #SyncSampler[displayValue="1"] {
      image: url(skin:/palemoon/buttons/btn__sync_sampler_active.svg) no-repeat center center;
    }

  #RatePermUp {
    image: url(skin:/palemoon/buttons/btn__plus.svg) no-repeat center center;}
  #RatePermUp[pressed="true"] {
    image: url(skin:/palemoon/buttons/btn__plus_active.svg) no-repeat center center;
    }

  #RatePermDown {
    image: url(skin:/palemoon/buttons/btn__minus.svg) no-repeat center center;}
  #RatePermDown[pressed="true"] {
    image: url(skin:/palemoon/buttons/btn__minus_active.svg) no-repeat center center;
    }

  #RateTempUp {
    image: url(skin:/palemoon/buttons/btn__arrow_right_up.svg) no-repeat center center;}
  #RateTempUp[pressed="true"] {
    image: url(skin:/palemoon/buttons/btn__arrow_right_up_active.svg) no-repeat center center;
    }
  #RateTempDown {
    image: url(skin:/palemoon/buttons/btn__arrow_left_down.svg) no-repeat center center;}
  #RateTempDown[pressed="true"] {
    image: url(skin:/palemoon/buttons/btn__arrow_left_down_active.svg) no-repeat center center;
    }

  #RateTempUpRev {
    image: url(skin:/palemoon/buttons/btn__arrow_right_down.svg) no-repeat center center;}
  #RateTempUpRev[pressed="true"] {
    image: url(skin:/palemoon/buttons/btn__arrow_right_down_active.svg) no-repeat center center;
    }

  #RateTempDownRev {
    image: url(skin:/palemoon/buttons/btn__arrow_left_up.svg) no-repeat center center;
    }
    #RateTempDownRev[pressed="true"] {
      image: url(skin:/palemoon/buttons/btn__arrow_left_up_active.svg) no-repeat center center;
    }

/* Mixer buttons */
#PflButton[value="0"] {
  image: url(skin:/palemoon/buttons/btn__pfl.svg) no-repeat center center;
  }
  #PflButton[value="1"] {
    image: url(skin:/palemoon/buttons/btn__pfl_active.svg) no-repeat center center;
  }

#QuickEffectButton[displayValue="0"] {
  image: url(skin:/palemoon/buttons/btn__star.svg) no-repeat center center;
}

/* EQ Kill button icons H / M / L */
#EQKillButton_High[displayValue="0"] {
  image: url(skin:/palemoon/buttons/btn__eq_kill_high.svg) no-repeat center center;
}
#EQKillButton_Mid[displayValue="0"] {
  image: url(skin:/palemoon/buttons/btn__eq_kill_mid.svg) no-repeat center center;
}
#EQKillButton_Low[displayValue="0"] {
  image: url(skin:/palemoon/buttons/btn__eq_kill_low.svg) no-repeat center center;
}

/* EQ Kill / QuickEffect dots */
#EQKillDot[displayValue="0"],
#QuickEffectDot[displayValue="0"] {
  image: url(skin:/palemoon/buttons/btn__eq_kill_dot_off.svg) no-repeat center center;
  }
  #EQKillDot[displayValue="1"] {
    image: url(skin:/palemoon/buttons/btn__eq_kill_dot_active_red.svg) no-repeat center center;
  }
  #QuickEffectDot[displayValue="1"] {
    image: url(skin:/palemoon/buttons/btn__eq_kill_dot_active_green.svg) no-repeat center center;
  }

#RateCenter[highlight="0"] {
  image: url(skin:/palemoon/buttons/btn__rate_center_off.svg) no-repeat center center;
  }
  #RateCenter[highlight="1"] {
    image: url(skin:/palemoon/buttons/btn__rate_center_cyan.svg) no-repeat center center;
  }

#SplitCue[value="0"] {
  image: url(skin:/palemoon/buttons/btn__split.svg) no-repeat center center;
  }
  #SplitCue[value="1"] {
    image: url(skin:/palemoon/buttons/btn__split_active.svg) no-repeat center center;
  }

#FxExpand[value="0"],
#SamplerExpand[value="0"],
#LibExpand[value="0"] {
  image: url(skin:/palemoon/buttons/btn__expand_dim.svg) no-repeat center center;
  }
  #FxExpand[value="1"],
  #SamplerExpand[value="1"],
  #LibExpand[value="1"] {
    image: url(skin:/palemoon/buttons/btn__collapse_dim.svg) no-repeat center center;
  }

#MixModeButton[value="0"] {
  image: url(skin:/palemoon/buttons/btn__fx_mixmode_d-w.svg) no-repeat center center;
  }
  #MixModeButton[value="1"] {
    image: url(skin:/palemoon/buttons/btn__fx_mixmode_d+w.svg) no-repeat center center;
  }

#FxToggleButton[value="0"] {
  image: url(skin:/palemoon/buttons/btn__fx_toggle.svg) no-repeat center center;
  }
  #FxToggleButton[value="1"] {
    image: url(skin:/palemoon/buttons/btn__fx_toggle_active.svg) no-repeat center center;
  }

#FxFocusButton[value="0"] {
  image: url(skin:/palemoon/buttons/btn__fx_focus.svg) no-repeat center center;
  }
  #FxFocusButton[value="1"] {
    image: url(skin:/palemoon/buttons/btn__fx_focus_active.svg) no-repeat center center;
  }

/* deck controls for decks 1-4 and samplers */
#CurposButton12[displayValue="0"], #CurposButton34[displayValue="0"] {
  image: url(skin:/palemoon/buttons/btn__beat_curpos.svg) no-repeat center center;
  }
  #CurposButton12[value="1"] {
    image: url(skin:/palemoon/buttons/btn__beat_curpos_active_12.svg) no-repeat center center;
  }
  #CurposButton34[value="1"] {
    image: url(skin:/palemoon/buttons/btn__beat_curpos_active_34.svg) no-repeat center center;
  }

  #EjectButton12[displayValue="0"], #EjectButton34[displayValue="0"] {
    image: url(skin:/palemoon/buttons/btn__eject.svg) no-repeat center center;
    }
    #EjectButton12[value="1"] {
      image: url(skin:/palemoon/buttons/btn__eject_active_12.svg) no-repeat center center;
    }
    #EjectButton34[value="1"] {
      image: url(skin:/palemoon/buttons/btn__eject_active_34.svg) no-repeat center center;
    }

  #RepeatButton12[displayValue="0"], #RepeatButton34[displayValue="0"] {
    image: url(skin:/palemoon/buttons/btn__repeat.svg) no-repeat center center;
    }
    #RepeatButton12[displayValue="1"] {
      image: url(skin:/palemoon/buttons/btn__repeat_active_12.svg) no-repeat center center;
    }
    #RepeatButton34[displayValue="1"] {
      image: url(skin:/palemoon/buttons/btn__repeat_active_34.svg) no-repeat center center;
    }

  #QuantizeButton12[displayValue="0"], #QuantizeButton34[displayValue="0"] {
    image: url(skin:/palemoon/buttons/btn__quantize.svg) no-repeat center center;
    }
    #QuantizeButton12[displayValue="1"] {
      image: url(skin:/palemoon/buttons/btn__quantize_active_12.svg) no-repeat center center;
    }
    #QuantizeButton34[displayValue="1"] {
      image: url(skin:/palemoon/buttons/btn__quantize_active_34.svg) no-repeat center center;
    }

  #SlipmodeButton12[displayValue="0"], #SlipmodeButton34[displayValue="0"] {
    image: url(skin:/palemoon/buttons/btn__slip.svg) no-repeat center center;
    }
    #SlipmodeButton12[displayValue="1"] {
      image: url(skin:/palemoon/buttons/btn__slip_active_12.svg) no-repeat center center;
    }
    #SlipmodeButton34[displayValue="1"] {
      image: url(skin:/palemoon/buttons/btn__slip_active_34.svg) no-repeat center center;
    }

  #KeylockButton12[displayValue="0"], #KeylockButton34[displayValue="0"] {
    image: url(skin:/palemoon/buttons/btn__keylock.svg) no-repeat center center;
    }
    #KeylockButton12[displayValue="1"] {
      image: url(skin:/palemoon/buttons/btn__keylock_active_12.svg) no-repeat center center;
    }
    #KeylockButton34[displayValue="1"] {
      image: url(skin:/palemoon/buttons/btn__keylock_active_34.svg) no-repeat center center;
    }

#BeatgridControlsToggle[displayValue="0"] {
  image: url(skin:/palemoon/buttons/btn__beatgrid_controls_expand.svg) no-repeat center center;
  }
  #BeatgridControlsToggle[displayValue="1"] {
    image: url(skin:/palemoon/buttons/btn__beatgrid_controls_collapse.svg) no-repeat center center;
  }

  #BeatCurposLarge[displayValue="0"] {
    image: url(skin:/palemoon/buttons/btn__beat_curpos_large.svg) no-repeat center center;
    }
    #BeatCurposLarge[pressed="true"] {
      image: url(skin:/palemoon/buttons/btn__beat_curpos_large_active.svg) no-repeat center center;
    }

  #BeatsEarlier {
    image: url(skin:/palemoon/buttons/btn__beats_earlier.svg) no-repeat center center;
    }
    #BeatsEarlier[pressed="true"] {
      image: url(skin:/palemoon/buttons/btn__beats_earlier_active.svg) no-repeat center center;
    }

  #BeatsLater {
    image: url(skin:/palemoon/buttons/btn__beats_later.svg) no-repeat center center;
    }
    #BeatsLater[pressed="true"] {
      image: url(skin:/palemoon/buttons/btn__beats_later_active.svg) no-repeat center center;
    }

  #BeatsSlower {
    image: url(skin:/palemoon/buttons/btn__beats_slower.svg) no-repeat center center;
    }
    #BeatsSlower[pressed="true"] {
      image: url(skin:/palemoon/buttons/btn__beats_slower_active.svg) no-repeat center center;
    }

  #BeatsFaster {
    image: url(skin:/palemoon/buttons/btn__beats_faster.svg) no-repeat center center;
    }
    #BeatsFaster[pressed="true"] {
      image: url(skin:/palemoon/buttons/btn__beats_faster_active.svg) no-repeat center center;
    }
  #HotcuesEarlier {
    image: url(skin:/palemoon/buttons/btn__beats_hotcues_earlier.svg) no-repeat center center;
  }
    #HotcuesEarlier[pressed="true"] {
      image: url(skin:/palemoon/buttons/btn__beats_hotcues_earlier_active.svg) no-repeat center center;
    }
  #HotcuesLater {
    image: url(skin:/palemoon/buttons/btn__beats_hotcues_later.svg) no-repeat center center;
  }
    #HotcuesLater[pressed="true"] {
      image: url(skin:/palemoon/buttons/btn__beats_hotcues_later_active.svg) no-repeat center center;
    }

#MicTalk[displayValue="0"] {
  image: url(skin:/palemoon/buttons/btn__mic_talk.svg) no-repeat center center;
  }
  #MicTalk[displayValue="1"] {
    image: url(skin:/palemoon/buttons/btn__mic_talk_active.svg) no-repeat center center;
  }

#AuxPlay[displayValue="0"] {
  image: url(skin:/palemoon/buttons/btn__aux_play.svg) no-repeat center center;
  }
  #AuxPlay[displayValue="1"] {
    image: url(skin:/palemoon/buttons/btn__aux_play_active.svg) no-repeat center center;
  }

#MicAuxAdd {
  image: url(skin:/palemoon/buttons/btn__plus_flat.svg) no-repeat center center;
}

#MicDucking[value="0"] {
  image: url(skin:/palemoon/buttons/btn__mic_duck_off.svg) no-repeat center center;
  }
  #MicDucking[value="1"] {
    image: url(skin:/palemoon/buttons/btn__mic_duck_auto.svg) no-repeat center center;
  }
  #MicDucking[value="2"] {
    image: url(skin:/palemoon/buttons/btn__mic_duck_manual.svg) no-repeat center center;
  }

#RecDot[highlight="0"] {
  image: url(skin:/palemoon/buttons/btn__rec_dot.svg) no-repeat center center;
  }
  #RecDot[highlight="1"], #RecDot[highlight="2"] {
    image: url(skin:/palemoon/buttons/btn__rec_dot_active.svg) no-repeat center center;
  }

#BroadcastButton[displayValue="0"] {
  /* for some reason the alignment isn't rescpected, so the icons
    have to be sized like available area (button size - margin) */
  image: url(skin:/palemoon/buttons/btn__broadcast_off.svg) no-repeat left top;
  }
  #BroadcastButton[displayValue="1"],
  #BroadcastButton[displayValue="2"],
  #BroadcastButton[displayValue="3"] {
    image: url(skin:/palemoon/buttons/btn__broadcast_on.svg) no-repeat left top;
  }

#SkinSettingsToggle[displayValue="0"] {
  image: url(skin:/palemoon/buttons/btn__settings_off.svg) no-repeat left top;
  }
  #SkinSettingsToggle[displayValue="1"] {
    image: url(skin:/palemoon/buttons/btn__settings_on.svg) no-repeat left top;
  }

#ToolbarLogo {
  image: url(skin:/palemoon/style/mixxx_logo_small.svg) no-repeat center center;
}

WSearchLineEdit QToolButton:!focus {
  image: url(skin:/palemoon/buttons/btn__lib_clear_search.svg);
  }
  WSearchLineEdit QToolButton:focus {
    image: url(skin:/palemoon/buttons/btn__lib_clear_search_focus.svg);
  }

/* AutoDJ button icons */
QPushButton#pushButtonAutoDJ:!checked {
  image: url(skin:/palemoon/buttons/btn__autodj_enable_off.svg) no-repeat center center;
  }
  QPushButton#pushButtonAutoDJ:checked {
    image: url(skin:/palemoon/buttons/btn__autodj_enable_on.svg) no-repeat center center;
  }

QPushButton#pushButtonFadeNow:!enabled {
  image: url(skin:/palemoon/buttons/btn__autodj_fade_disabled.svg) no-repeat center center;
  }
  QPushButton#pushButtonFadeNow:enabled {
    image: url(skin:/palemoon/buttons/btn__autodj_fade.svg) no-repeat center center;
  }

QPushButton#pushButtonSkipNext:!enabled {
  image: url(skin:/palemoon/buttons/btn__autodj_skip_disabled.svg) no-repeat center center;
  }
  QPushButton#pushButtonSkipNext:enabled {
    image: url(skin:/palemoon/buttons/btn__autodj_skip.svg) no-repeat center center;
  }

QPushButton#pushButtonShuffle:enabled {
  image: url(skin:/palemoon/buttons/btn__autodj_shuffle.svg) no-repeat center center;
}

QPushButton#pushButtonAddRandom:enabled {
  image: url(skin:/palemoon/buttons/btn__autodj_addrandom.svg) no-repeat center center;
}

QPushButton#pushButtonRepeatPlaylist:!checked {
  image: url(skin:/palemoon/buttons/btn__autodj_repeat_playlist_off.svg) no-repeat center center;
  }
  QPushButton#pushButtonRepeatPlaylist:checked {
    image: url(skin:/palemoon/buttons/btn__autodj_repeat_playlist_on.svg) no-repeat center center;
  }
/* AutoDJ button icons */

/* widgets in cue popup menu */
WCueMenuPopup #CueDeleteButton {
  qproperty-icon: url(skin:/palemoon/buttons/btn__delete.svg);
  width: 24px;
  height: 42px;
  /* make the icon slightly larger than default 16px */
  qproperty-iconSize: 20px;
}

WCueMenuPopup #CueDeleteButton:pressed {
  background-color: #b24c12;
  outline: none;
  /* not applied: */
  qproperty-icon: url(skin:/palemoon/buttons/btn__delete_active.svg);
}
WCueMenuPopup #CueLabelEdit {
  /*border: 1px solid #c2b3a5;*/
  border-radius: 0px;
  background-color: #000;
  selection-color: #000;
  selection-background-color: #ccc;
  padding: 2px;
}

/* Color picker in WCueMenuPopup and WTrackMenu (library and decks) */
WColorPicker QPushButton {
}
WColorPicker QPushButton[checked="false"] {
  outline: none;
  border-width: 2px 2px 2px 2px;
  border-image: url(skin:/palemoon/buttons/btn_colorpicker.svg) 2 2 2 2;
  margin: 0px;
  padding: 0px;
}
WColorPicker QPushButton[checked="true"] {
  outline: none;
  border-width: 2px 2px 2px 2px;
  border-image: url(skin:/palemoon/buttons/btn_colorpicker_active.svg) 2 2 2 2;
  margin: 0px;
  padding: 0px;
  /* This property behaves really strange:
  * set to 20px it's 2px too tall
  * set to 18px it's 2px too small
  qproperty-iconSize: 20px;*/
}


/************** Button icons **************************************************/
/************** Button styles *************************************************/



/************** Library *********************************************/
#LibrarySingleton {
  /* This doesn't work as expected:
  it appears LibrarySingleton is displayed twice (nested in itself),
  so padding/margin would double.
  Placed a plain spacer in library.xml which works reliably
  padding-top: 5px;*/
}

#LibraryContainer {
  /* make a smooth transition from toolbar at the bottom to
    darker skin background at the top.
    Splitter handles should be translucent for this to work.
  background-color: qlineargradient(x1:0, y1:0, x2:0, y2:1,
    stop:0 #080808,
    stop:1 #1e1e1e); */
}

#LibraryContainer QTableView,
#LibraryContainer QTextBrowser,
#LibraryContainer QTreeView { /*
  border-top: 1px solid #0a0a0a;
  border-right: 1px solid qlineargradient(x1:0, y1:0, x2:0, y2:1,
    stop:0 #333,
    stop:1 #444);
  border-bottom: 1px solid #444;
  border-left: 1px solid #0a0a0a; */
  alternate-background-color: #0a0a0a;
  selection-background-color: #2c454f;
}

#LibraryContainer QTableView:focus,
#LibraryContainer QTreeView:focus,
#LibraryContainer QTextBrowser:focus {
  border: 1px solid #257b82;
}

#LibraryContainer QTreeView {
  show-decoration-selected: 0;
}

/* selected items in Tree and Tracks table */
#LibraryContainer QTreeView::item:selected,
#LibraryContainer QTableView::item:selected,
#LibraryBPMButton::item:selected {
/* this doesn't style BPM value in selected row
#LibraryContainer QTableView::item:selected #LibraryBPMSpinBox::item:selected,
#LibraryContainer QTableView::item:selected > #LibraryBPMSpinBox::item:selected */
  color: #fff;
  background-color: #2c454f;
}

/* checkbox in library "Played" column */
#LibraryContainer QTableView::indicator {/*
  This results in 10x10px + 1px border = 12x12px
  Omitting this definitions makes the checkbox grow to
  12x12px + 1px border = 14x14px
  which also miraculously makes the BPM icon grow to 14x14px
  Neither checkbox nor BPM icon size have an effect on the size... */
  width: 10px;
  height: 10px;
  /* border is added to size defined above */
  border: 1px solid transparent;
  margin: 0px;
  padding: 0px;
  }
  #LibraryContainer QTableView::indicator:checked,
  #LibraryContainer QTableView::indicator:checked:selected {
    image: url(skin:/palemoon/buttons/btn__lib_checkmark_blue.svg);
    }
  #LibraryContainer QTableView::indicator:unchecked {
    image: none;
    border: 1px solid rgba(151,151,151,128);
    }

/* Table cell in edit mode */
WLibrary QLineEdit,
#LibraryBPMSpinBox {
  color: #ddd;
  background-color: #0f0f0f;
  selection-color: #000;
  selection-background-color: #ccc;
  border: 1px solid #2c454f;
}

/* Entire BPM cell */
/* Lock icon at the left */
#LibraryBPMButton::indicator:checked {
  image: url(skin:/palemoon/buttons/btn__lib_bpm_locked_orange.svg);
  }
#LibraryBPMButton::indicator:unchecked {
  image: url(skin:/palemoon/buttons/btn__lib_bpm_unlocked_grey.svg);
  }
/* BPM value */
#LibraryBPMButton::item {
  }
#LibraryBPMSpinBox {
  border-width: 1px 2px 1px 0px;
}
/* When activated, the left border of the spinbox shows an
  artefact of the inactive BPM value. */
#LibraryBPMSpinBox::up-button,
#LibraryBPMSpinBox::down-button {
  margin-right: 2px;  /*
  background-color: #19272d;  */
  }
  #LibraryBPMSpinBox::up-button {
    image: url(skin:/palemoon/buttons/btn__lib_spinbox_up.svg) no-repeat center center;
    }
  #LibraryBPMSpinBox::down-button {
    image: url(skin:/palemoon/buttons/btn__lib_spinbox_down.svg) no-repeat center center;
    }

/* remove OS focus indicator from BPM cell */
WLibrary QCheckBox,
#LibraryBPMButton::item:selected,
WCueMenuPopup QPushButton:focus {
  outline: none;
}

/* Button in library "Preview" column */
#LibraryPreviewButton {
  margin: 0px;
  padding: 0px;
  border-radius: 2px;
  border: 1px solid transparent;
  }
  #LibraryPreviewButton:!checked {
    image: url(skin:/palemoon/buttons/btn__lib_preview_play.svg);
    }
  #LibraryPreviewButton:checked {
    image: url(skin:/palemoon/buttons/btn__lib_preview_pause.svg);
    }


/*********** table header styles *********************************/

#LibraryContainer QHeaderView {
  }
  #LibraryContainer QHeaderView::section {
    padding: 2px 1px 0px 3px;
    }
    #LibraryContainer QHeaderView::up-arrow {
      image: url(skin:/palemoon/buttons/btn__lib_sort_up.svg);
    }
    #LibraryContainer QHeaderView::down-arrow {
      image: url(skin:/palemoon/buttons/btn__lib_sort_down.svg);
    }



/*********** scrollbars *********************************/
#LibraryContainer QScrollBar,
WEffectSelector QAbstractScrollArea QScrollBar {
  border: 0px solid #585858;
  background: #000;
  border-radius: 2px;
  padding: 1px;
  color: #999;
  }
  #LibraryContainer QScrollBar:horizontal,
  WEffectSelector QAbstractScrollArea QScrollBar:horizontal {
    min-width: 12px;
    height: 15px;
    border-top-left-radius: 0px;
    border-top-right-radius: 0px;
    background-color: #000;
  }
  #LibraryContainer QScrollBar:vertical,
  WEffectSelector QAbstractScrollArea QScrollBar:vertical {
    min-height: 12px;
    width: 15px;
    border-top-left-radius: 0px;
    border-bottom-left-radius: 0px;
    color: #b3b3b3;
    background-color: #000;
  }
  #LibraryContainer QScrollBar:vertical {
    border-top: 1px solid #212123;
  }
  /* catch scroll bar of focused treeview like this:
  #LibraryContainer QTreeView:focus QScrollBar:vertical {
  }*/
  #LibraryContainer QScrollBar::handle:horizontal,
  WEffectSelector QAbstractScrollArea QScrollBar::handle:horizontal {
    min-width: 25px;
  }
  #LibraryContainer QScrollBar::handle:vertical,
  WEffectSelector QAbstractScrollArea QScrollBar::handle:vertical {
    min-height: 25px;
  }

/* "add-page" and "sub-page" are the gutter of the scrollbar */
#LibraryContainer QScrollBar::add-page,
#LibraryContainer QScrollBar::sub-page,
WEffectSelector QAbstractScrollArea QScrollBar::add-page,
WEffectSelector QAbstractScrollArea QScrollBar::sub-page {
  min-width: 15px;
  min-height: 15px;
  background-color: #000;
  border-radius: 2px;
}
/* Turn off buttons */
#LibraryContainer QScrollBar::add-line,
#LibraryContainer QScrollBar::sub-line,
WEffectSelector QAbstractScrollArea QScrollBar::add-line,
WEffectSelector QAbstractScrollArea QScrollBar::sub-line {
  width: 0px;
  height: 0px;
  border: 0px;
}

/* Corner in between two scrollbars */
#LibraryContainer QAbstractScrollArea::corner,
WEffectSelector QAbstractScrollArea QScrollBar::corner {
  background-color: #1e1e1e;
}
/*********** scrollbars *********************************/


/*********** library search bar *********************************/
WSearchLineEdit {
  padding: 2px;
  background-color: #0f0f0f;
  selection-color: #000;
  selection-background-color: #ccc;
  }
  WSearchLineEdit:focus {
    padding: 1px;
    border: 2px solid #257b82;
    border-radius: 0px;
  }
  /* Dunno when this is true */
  WSearchLineEdit[active="false"] {
    color: #999;
  }
  WSearchLineEdit:disabled {
    background-color: #161617;
    color: #161617;
  }
  /* Clear button: see /skins/default.qss */

/************ splitters ***********************/
/* HorizontalSplitter (the splitter itself is horizontal)
  splits
  - Waveforms / Decks/FX/etc
  - Library sidebar / Lib Coverart */
#WaveformSplitter,
#SidebarCoverSplitter {
  padding: 0px;
  margin: 0px;
  }
  #WaveformSplitter::handle,
  #SidebarCoverSplitter::handle {
      image: url(skin:/palemoon/style/splitter_handle_horizontal.svg);
      height: 9px;
    }
    #WaveformSplitter::handle:pressed,
    #SidebarCoverSplitter::handle:pressed
    /* doesn't catch hover state:
    #HorizontalSplitter::handle:hover,
    #HorizontalSplitter::handle[hover="true"] */ {
      image: url(skin:/palemoon/style/splitter_handle_horizontal_pressed.svg);
    }

/* VerticalSplitter (the splitter itself is vertical)
  splits
  * Library sidebar / Tracks table */
#LibrarySplitter {
  padding: 0px;
  margin: 0px;
  }
  #LibrarySplitter::handle {
    image: url(skin:/palemoon/style/splitter_handle_vertical.svg);
    padding: 0px;
    margin: 1px 0px 0px 0px;
    /* 'height' works although it's actually the width of the handle */
    height: 6px;
  }
  #LibrarySplitter::handle:pressed,
  #LibrarySplitter::handle:hover {
    image: url(skin:/palemoon/style/splitter_handle_vertical_pressed.png);
  }
/************ splitters ***********************/


/* Extra declaration for QRadioButton otherwise it shows up with wrong colors in
   Linux with Gnome */
WLibrary QLabel, WLibrary QRadioButton {
  background: transparent;
}

WLibrary QRadioButton::indicator:checked {
  background: url(skin:/palemoon/buttons/btn__lib_radio_button_on_blue.svg) center center;
}

WLibrary QRadioButton::indicator:unchecked {
  background: url(skin:/palemoon/buttons/btn__lib_radio_button_off.svg) center center;
}

/* Library feature pushbuttons
  Don't use 'WLibrary QPushButton' here, as this would apply padding
  to the Preview & BPM lock buttons as well.
  Define the buttons fore every Library feature instead. */
#DlgMissing > QPushButton,
#DlgHidden > QPushButton,
#DlgAutoDJ > QPushButton,
#DlgRecording > QPushButton,
#DlgAnalysis > QPushButton {
  margin: 0px 6px 3px 0px;
  padding: 0px;
  height: 20px;
  }
/* add margin to compensate for frameless library table */
#DlgMissing > QPushButton,
#DlgHidden > QPushButton,
#DlgAutoDJ > QPushButton,
#DlgRecording > QPushButton,
#DlgAnalysis > QPushButton,
#fadeModeCombobox,
#spinBoxTransition {
  margin-top: 4px;
  }
  WLibrary QRadioButton {
    /* bottom margin! */
    margin: 6px 3px 4px 3px;
  }
  #DlgAnalysis QLabel,
  #DlgAutoDJ QLabel {
    margin: 6px 5px 5px 1px;
  }

#DlgMissing > QPushButton,
#DlgHidden > QPushButton,
#DlgRecording > QPushButton,
#DlgAnalysis > QPushButton {
  padding: 0px 5px;
  }
  QPushButton#pushButtonAutoDJ {
    min-width: 40px;
  }
  /* Space in between 'Enable AutoDJ' and transition time spinbox */
  #DlgAutoDJ > #horizontalSpacer {
    width: 100px;
  }
  /* Push 'New' radio button away from corner */
  #radioButtonRecentlyAdded {
    margin-left: 10px;
  }
  /* Space in between 'All' radio button and 'Select All' button */
  QPushButton#pushButtonSelectAll {
    margin-left: 12px;
  }

#LibraryContainer QTreeView {
  show-decoration-selected: 0;
}
/* triangle for closed/opened branches in treeview */
/* closed */
#LibraryContainer QTreeView::branch:closed:has-children:!has-siblings:!selected,
#LibraryContainer QTreeView::branch:closed:has-children:has-siblings:!selected {
/*  Suppresses that selected sidebar items branch indicator shows wrong color when
    out of focus ; lp:880588 */
  border-image: none;
    image: url(skin:/palemoon/style/library_branch_closed_grey.png);
  }
  /* closed, selected */
  #LibraryContainer QTreeView::branch:closed:has-children:!has-siblings:selected,
  #LibraryContainer QTreeView::branch:closed:has-children:has-siblings:selected {
    border-image: none;
    image: url(skin:/palemoon/style/library_branch_closed_selected_white.png);
    background-color: #2c454f;
  }
/* open */
#LibraryContainer QTreeView::branch:open:has-children:!has-siblings,
#LibraryContainer QTreeView::branch:open:has-children:has-siblings {
  border-image: none;
  image: url(skin:/palemoon/style/library_branch_open_grey.png);
  }
  /* open, selected */
  #LibraryContainer QTreeView::branch:open:has-children:!has-siblings:selected,
  #LibraryContainer QTreeView::branch:open:has-children:has-siblings:selected {
    border-image: none;
    image: url(skin:/palemoon/style/library_branch_open_selected_white.png);
    background-color: #2c454f;
    }
  /* space left of selected child item */
  #LibraryContainer QTreeView::branch:closed:!has-children:!has-siblings:selected,
  #LibraryContainer QTreeView::branch:closed:!has-children:has-siblings:selected,
  #LibraryContainer QTreeView::branch:open:!has-children:!has-siblings:selected,
  #LibraryContainer QTreeView::branch:open:!has-children:has-siblings:selected {
    border-image: none;
    background-color: #0f0f0f;
  }
/************** Library *******************************************************/



/************** common styles for WEffectSelector ******************************
*************** QSpinBox, QMenu, QToolTip *************************************/
WEffectSelector QAbstractScrollArea,
#fadeModeCombobox QAbstractScrollArea,
QToolTip,
WBeatSpinBox QMenu,
#LibraryContainer QMenu,
WCueMenuPopup,
WCueMenuPopup QMenu,
WCoverArtMenu,
WTrackMenu,
WTrackMenu QMenu {
  padding: 3px;
  border: 1px solid #333;
  border-radius: 1px;
}

#SkinContainer {
  background-color: #080808;
}
#LibraryContainer QTableView,
#LibraryContainer QTextBrowser,
#LibraryContainer QTreeView,
#SkinSettings,
WSearchLineEdit {
  background-color: #0f0f0f;
}

QToolTip,
WBeatSpinBox QMenu,
  WCueMenuPopup,
  #LibraryContainer QMenu,
  WCueMenuPopup QMenu,
  WCoverArtMenu,
  WTrackMenu,
  WTrackMenu QMenu,
WBeatSpinBox QMenu::item,
  #LibraryContainer QMenu::item,
  WCueMenuPopup QMenu::item,
  WCueMenuPopup QLabel,
  WCoverArtMenu::item,
  WTrackMenu::item,
  WTrackMenu QMenu::item,
#LibraryContainer QMenu QCheckBox,
WTrackMenu QCheckBox,
WTrackMenu QMenu QCheckBox,
WEffectSelector QAbstractScrollArea,
#fadeModeCombobox QAbstractScrollArea,
WEffectSelector::item,
#fadeModeCombobox::item {
  background-color: #151517;
}
  /* hovered items */
  WEffectSelector::item:selected,
  #fadeModeCombobox::item:selected,
  WBeatSpinBox QMenu::item:selected,
  #LibraryContainer QMenu::item:selected,
  WCueMenuPopup QMenu::item:selected,
  WCoverArtMenu::item:selected,
  WTrackMenu::item:selected,
  WTrackMenu QMenu::item:selected,
  #LibraryContainer QMenu QCheckBox:selected,
  #LibraryContainer QMenu QCheckBox:focus,  /* selected by keyboard */
  #LibraryContainer QMenu QCheckBox:hover, /* mouse hover */
  WTrackMenu QCheckBox:selected,
  WTrackMenu QCheckBox:focus,
  WTrackMenu QCheckBox:hover,
  WTrackMenu QMenu QCheckBox:selected,
  WTrackMenu QMenu QCheckBox:focus,
  WTrackMenu QMenu QCheckBox:hover,
  #SkinSettingsButton[hover="true"],
  #DeckSizeButton[hover="true"],
  #SkinSettingsMixerToggle[hover="true"],
  #SkinSettingsLabelButton[hover="true"] {
    background-color: #2c454f;
    color: #fff;
    /* remove OS focus indicator */
    outline: none;
  }
  /* hover over checked effect */
  WEffectSelector::item:checked:selected,
  #fadeModeCombobox::item:checked:selected {
    background-color: #0a2329;
    color: #fff;
    }
  /* disabled items */
  WEffectSelector::item:disabled,
  #fadeModeCombobox::item:disabled,
  WBeatSpinBox QMenu::item:disabled,
  #LibraryContainer QMenu::item:disabled,
  WCueMenuPopup QMenu::item:disabled,
  WCoverArtMenu::item:disabled,
  WTrackMenu::item:disabled,
  WTrackMenu QMenu::item:disabled,
  #LibraryContainer QMenu QCheckBox:disabled,
  WTrackMenu QCheckBox:disabled,
  WTrackMenu QMenu QCheckBox:disabled {
    color: #555;
  }

WEffectSelector,
#fadeModeCombobox {
  /* The 3D frame on the combo box becomes flat when you give it a border
  border-radius: 3px; */
  }
  WEffectSelector {
    /* If you use margin top/bottom 0, the combo box shrinks in width (go figure) and
        names start getting cut off. Adding explicit padding improves this. */
    padding: 3px 0px 1px 5px;
    margin: 0px;
  }
  #fadeModeCombobox {
    min-height: 17px;
    max-height: 17px;
    padding: 1px 0px 1px 5px;
    margin: 4px 1px 4px 1px;
  }
  WEffectSelector::down-arrow,
  #fadeModeCombobox::down-arrow {
    image: url(skin:/palemoon/buttons/btn__fx_selector_down.svg);
    border: 0;
    padding: 0;
    margin: 0;
  }

  WEffectSelector QAbstractScrollArea {
    min-width: 160px;
  }
  #fadeModeCombobox QAbstractScrollArea {
    min-width: 185px;
  }
  WEffectSelector::indicator:checked,
  #fadeModeCombobox::indicator:checked {
    /* checkbox container is 28 x 22px
      use margin + border to create a square checkbox sized like kill buttons */
    margin: 2px;
    image: url(skin:/palemoon/buttons/btn__lib_checkmark_ivory.svg);
  }
  WEffectSelector::checked, /* selected item */
  WEffectSelector::indicator, /* checkbox, tick mark */
  WEffectSelector::drop-down,
  WEffectSelector::indicator:!checked,
  #fadeModeCombobox::checked, /* selected mode */
  #fadeModeCombobox::indicator, /* checkbox, tick mark */
  #fadeModeCombobox::drop-down,
  #fadeModeCombobox::indicator:!checked,
  WBeatSpinBox QMenu::item,
  #LibraryContainer QMenu::item,
  WCueMenuPopup QMenu::item,
  WCoverArtMenu::item,
  WTrackMenu::item,
  WTrackMenu QMenu::item,
  #LibraryContainer QMenu QCheckBox,
  WTrackMenu QCheckBox,
  WTrackMenu QMenu QCheckBox {
      padding: 0px;
      margin: 0px;
      image: none;
      outline: none;
      border: 0px solid transparent;
    }
  WBeatSpinBox QMenu::separator,
  #LibraryContainer QMenu::separator,
  WCueMenuPopup QMenu::separator,
  WTrackMenu::separator,
  WTrackMenu QMenu::separator,
  #SkinSettingsSeparator {
    border-top: 1px solid #000;
    border-bottom: 1px solid #222;
    }
    WBeatSpinBox QMenu::separator,
    #LibraryContainer QMenu::separator,
    WCueMenuPopup QMenu::separator,
    WTrackMenu::separator,
    WTrackMenu QMenu::separator {
        height: 0px;
        margin: 4px;
      }
    #SkinSettingsSeparator {
      margin: 0px 4px 4px 4px;
    }
  WBeatSpinBox QMenu::item,
  #LibraryContainer QMenu::item,
  WCueMenuPopup QMenu::item,
  WCoverArtMenu::item,
  WTrackMenu::item,
  WTrackMenu QMenu::item {
  /* Right padding creates a margin to the menu expand arrow.
    Left padding should be bigger than menu icon width + menu icon
    left/right margin */
    padding: 5px 12px 5px 26px;
  }
  /* Icons in QLineEdit menus:
   beatsize spinbox, searchbox, editable track properties */
  WBeatSpinBox QMenu::icon,
  #LibraryContainer QMenu::icon,
  WCueMenuPopup QMenu::icon,
  WTrackMenu::icon,
  WTrackMenu QMenu::icon,
  /* checkbox in Crate name context menu:
    "[ ] Auto DJ Track Source"  */
  #LibraryContainer QMenu::indicator,
  WTrackMenu::indicator,
  WTrackMenu QMenu::indicator {
    margin: 0px 4px 0px 5px;
    }
  /* items in Crate sub menu */
  #LibraryContainer QMenu QCheckBox,
  WTrackMenu QCheckBox,
  WTrackMenu QMenu QCheckBox {
    padding: 3px 10px 3px 5px;
    }
  #LibraryContainer QMenu QCheckBox::indicator,
  #LibraryContainer QMenu::indicator,
  WCueMenuPopup QMenu::indicator,
  WTrackMenu QCheckBox::indicator,
  WTrackMenu::indicator,
  WTrackMenu QMenu QCheckBox::indicator,
  WTrackMenu QMenu::indicator {
    width: 13px;
    height: 13px;
    border: 1px solid #333;
    border-radius: 1px;
    background-color: #000;
    /* remove OS focus indicator */
    outline: none;
    }
  #LibraryContainer QMenu QCheckBox::indicator:checked,
  #LibraryContainer QMenu::indicator:checked,
  WTrackMenu QCheckBox::indicator:checked,
  WTrackMenu::indicator:checked,
  WTrackMenu QMenu QCheckBox::indicator:checked,
  WTrackMenu QMenu::indicator:checked,
  WCueMenuPopup QMenu::indicator:checked {
    image: url(skin:/palemoon/buttons/btn__lib_checkmark_blue.svg);
    }
  /* disabled menu item and checkbox */
  #LibraryContainer QMenu QCheckBox:!enabled,
  #LibraryContainer QMenu::item:!enabled,
  WTrackMenu QCheckBox:!enabled,
  WTrackMenu::item:!enabled,
  WTrackMenu QMenu QCheckBox:!enabled,
  WTrackMenu QMenu::item:!enabled,
  WCueMenuPopup QMenu::item:!enabled,
  WCoverArtMenu::item:!enabled,
  #LibraryContainer QMenu QCheckBox::indicator:!enabled,
  WTrackMenu QCheckBox::indicator:!enabled,
  WTrackMenu QMenu QCheckBox::indicator:!enabled {
    color: #494949;
    }
  #LibraryContainer QMenu QCheckBox::indicator:!enabled:!checked,
  #LibraryContainer QMenu::indicator:!enabled:!checked,
  WTrackMenu QCheckBox::indicator:!enabled:!checked,
  WTrackMenu::indicator:!enabled:!checked,
  WTrackMenu QMenu QCheckBox::indicator:!enabled:!checked,
  WTrackMenu QMenu::indicator:!enabled:!checked,
  WCueMenuPopup QMenu::indicator:!enabled:!checked {
    border: 1px solid #222;
    background-color: #222;
    }
  #LibraryContainer QMenu QCheckBox::indicator:!enabled:checked,
  WTrackMenu QCheckBox::indicator:!enabled:checked,
  WTrackMenu QMenu QCheckBox::indicator:!enabled:checked {
    image: url(skin:/palemoon/buttons/btn__lib_checkmark_grey.svg);
    border: 1px solid #222;
    background-color: #222;
    }
  #LibraryContainer QMenu QCheckBox::indicator:indeterminate,
  #LibraryContainer QCheckBox::indicator:indeterminate:!enabled,
  WTrackMenu QCheckBox::indicator:indeterminate,
  WTrackMenu QMenu QCheckBox::indicator:indeterminate {
    image: url(skin:/palemoon/buttons/btn__lib_checkmark_grey.svg);
  }

  #LibraryContainer QMenu::right-arrow,
  WTrackMenu::right-arrow,
  WTrackMenu QMenu::right-arrow {
    width: 10px;
    height: 10px;
    image: url(skin:/palemoon/style/menu_arrow_ivory.svg);
    }
  #LibraryContainer QMenu::right-arrow:selected,
  WTrackMenu::right-arrow:selected,
  WTrackMenu QMenu::right-arrow:selected {
    image: url(skin:/palemoon/style/menu_arrow_white.svg);
  }

  #LibraryContainer QHeaderView QMenu::indicator {
    width: 10px;
    height: 10px;
    margin-left: 2px;
    border: none;
    background: none;
    }
    #LibraryContainer QHeaderView QMenu::indicator:checked {
      image: url(skin:/palemoon/buttons/btn__lib_checkmark_blue.svg);
    }
/************** common styles for WEffectSelector ******************************
*************** QSpinBox, QMenu, QToolTip *************************************/<|MERGE_RESOLUTION|>--- conflicted
+++ resolved
@@ -1802,12 +1802,8 @@
 #Hotcue1 WPushButton[displayValue="0"] {
   image: url(skin:/palemoon/buttons/btn__1.svg) no-repeat center center;
   }
-<<<<<<< HEAD
-  #Hotcue1 WPushButton[displayValue="1"],
-  #Hotcue1 WPushButton[displayValue="2"] {
-=======
-  #Hotcue1 WPushButton[displayValue="1"][dark="false"] {
->>>>>>> 82dda0aa
+  #Hotcue1 WPushButton[displayValue="1"][dark="false"],
+  #Hotcue1 WPushButton[displayValue="2"][dark="false"] {
     image: url(skin:/palemoon/buttons/btn__1_active.svg) no-repeat center center;
   }
   #Hotcue1 WPushButton[displayValue="1"][dark="true"],
