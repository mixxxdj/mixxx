/* LateNight 2.3 // PaleMoon theme

* containers
  * colors, borders, background tiles
  * layout spacing

* colors & icons
  * font colors
  * button styles
  * button icons

* library
* menu & special widget styles


/**********************************************************************
************** container background colors & borders *****************/

#Deck1, #DeckCompact1, #DeckMini1,
#Deck2, #DeckCompact2, #DeckMini2,
#Deck3, #DeckCompact3, #DeckMini3,
#Deck4, #DeckCompact4, #DeckMini4,
#MixerDecks,
#FxUnitControlsExpanded,
#FxUnitControlsCollapsed,
#FxSlotsExpanded,
#FxSlotsCollapsed,
#MicDuckingContainer, #MicAuxUnit, #MicAuxAddFrame,
#Sampler, #SamplerMini {
  background-color: #1e1e20;
}

/* 1st-level containers */
#Deck1, #DeckCompact1, #DeckMini1,
#Deck2, #DeckCompact2, #DeckMini2,
#Deck3, #DeckCompact3, #DeckMini3,
#Deck4, #DeckCompact4, #DeckMini4,
#MixerDecks,
#FxUnitControlsCollapsed,
#FxUnitControlsExpanded,
#FxSlotsCollapsed,
#FxSlotsExpanded,
#MicDuckingContainer, #MicAuxUnit, #MicAuxAddFrame,
#Sampler, #SamplerMini {
  border-top: 1px solid #333;
  border-left: 1px solid #282828;
  border-bottom: 1px solid #0c0c0c;
  border-right: 1px solid #181818;
  border-radius: 1px;
  border-bottom-left-radius: 2px;
  }
  #MixerDecks[highlight="1"] {
    border-top-right-radius: 0px;
    border-bottom-right-radius: 1px;
    border-right: 1px solid #0c0c0c;
  }

/* dim 1st-level containers */
#ToolBar,
#WaveformsContainer,
#MasterControls,
#HeadphoneControls,
#VuMeterDeck1_Compact,
#VuMeterDeck2_Compact,
#VuMeterDeck3_Compact,
#VuMeterDeck4_Compact,
#VuMeterMaster_Compact,
#FxUnitHeaderCollapsed,
#FxUnitHeaderExpanded,
#SamplerExpandBox,
#SearchLineBox,
#LibExpandBox,
#SidebarBox,
#PreviewDeck,
#SidebarCoverSplitter,
#SidebarCoverSplitter:handle,
#LibrarySplitter::handle,
#LibraryFeatureControls,
QAbstractScrollArea::corner {
  border-top: 1px solid #212123;
  border-right: 1px solid #111;
  border-bottom: 1px solid #020202;
  border-left: 1px solid #191919;
  border-radius: 1px;
  background-color: #151517;
  }
  #ToolBar {
    border-width: 0px 0px 1px 0px;
  }
  #WaveformsContainer {
    border-width: 1px 0px;
    border-radius: 0px;
  }

  #LibSidebarContainer {
    margin-top: 1px;
  }
  #SidebarBox {
    padding: 2px 0px 0px 2px;
    }
    #SidebarBox {
      border-width: 1px 0px 0px 0px;
      border-bottom-right-radius: 0px;
      border-bottom-left-radius: 0px;
      border-top-left-radius: 0px;
    }
  #SidebarCoverSplitter,
  #SidebarCoverSplitter::handle,
  #LibrarySplitter,
  #LibrarySplitter::handle {
    border-radius: 0px;
    }
    #SidebarCoverSplitter,
    #SidebarCoverSplitter::handle {
      border-width: 0px;
    }
    /* Some tweaks to create a frameless library table */
    #LibrarySplitter {
      border-width: 0px;
      }
      #LibrarySplitter::handle {
        border-width: 1px 0px 0px 0px;
      }
    WLibrary {
      border-width: 1px 0px 0px 0px;
    }
    #PreviewDeckRightSpacer,
    #SearchTreeSpacer {
      border-right: 1px solid #222;
      background-color: transparent;
      }
      #PreviewDeckRightSpacer {
        min-width: 3px;
        max-width: 3px;
      }
      #SearchTreeSpacer {
        min-height: 3px;
        max-height: 3px;
      }
  /* Controls row in AutoDJ, Recording and other library features */
  #LibraryFeatureControls {
    border-width: 1px 0px 0px 0px;
    border-radius: 0px;
    margin-top: 1px;
  }

#LibraryContainer {}

  #LibraryContainer QScrollBar::handle:horizontal,
  #LibraryContainer QScrollBar::handle:vertical,
  WEffectSelector QAbstractScrollArea QScrollBar::handle:horizontal,
  WEffectSelector QAbstractScrollArea QScrollBar::handle:vertical {
    background-color: #333338;
    }
    QAbstractScrollArea::corner {
      border: 0px;
    }

/* recessed regions */
#WaveformBox1,
#WaveformBox2,
#WaveformBox3,
#WaveformBox4,
#WaveformsFrame,
#OverviewBox,
#OverviewBoxMini,
#KeyText,
WCueMenuPopup #CueLabelEdit {
  border-top: 1px solid #0d0d0d;
  border-left: 1px solid #121212;
  border-bottom: 1px solid #2a2a2a;
  border-right: 1px solid #252525;
  background-color: #19191a;
  }
#LibraryContainer QTableView,
#LibraryContainer QTextBrowser,
#LibraryContainer QTreeView,
WSearchLineEdit {
  border-top: 1px solid #000;
  border-left: 1px solid #000;
  border-bottom: 1px solid #1e1e1e;
  border-right: 1px solid #222;
  }
  #LibraryContainer QTextBrowser {
    margin-top: 1px;
    padding: 5px 0px 0px 8px;
    border-top: 1px solid #212123;
  }

  #WaveformsFrame,
  #OverviewBox,
  #OverviewBoxMini,
  WSearchLineEdit {
    border-radius: 1px;
  }
  #OverviewBox[highlight="1"],
  #OverviewBoxMini[highlight="1"] {
    background-color: #151515;
  }
  #KeyText {
    border-width: 1px 0px 1px 0px;
  }

  #KeyText,
  #DeckSettingsContainer,
  #DeckSettingsContainerCompact,
  #SamplerSettingsContainer,
  /* Prevent cut-off or shifted stars on macOS */
  WStarRating {
    background-color: #19191a;
    }
    #DeckSettingsContainer,
    #DeckSettingsContainerCompact,
    #SamplerSettingsContainer {
      border-top: 1px solid #080808;
      border-bottom: 1px solid #2a2a2a;
      }
      #DeckSettings,
      #SamplerSettings {
        border-top: 1px solid #1f1f1f;
        border-bottom: 1px solid #050505;
      }

/* fillers */
#FxRackFillerL,
#FxRackFillerR,
#MicAuxRackFiller {
  border-top: 1px solid #1c1c1c;
  border-left: 1px solid #191919;
  border-bottom: 1px solid #020202;
  border-right: 1px solid #111;
  border-radius: 1px;
  background-color: #151517;
  }

/* meters */
#VuMeterBox,
#VuMeterBoxMaster,
#VuMeterBoxMasterSingle,
#LatencyMeterBox {
  background-color: #040404;
}

#WaveformsContainer {
  border-bottom: 1px solid #0c0c0c;
}

#FxParametersFocusBg {
  border: 1px solid #257B82;
  background-color: rgba(0,0,1,50);
}

#VuMasterCover {
  background-color: rgba(21, 21, 21, 150);
}

#SearchLineBox {
  padding-right: 2px;
  border-right: 0px;
  border-top-right-radius: 0px;
  border-bottom-right-radius: 0px;
}

#LibExpandBox {
  border-right: 0px;
  border-left: 0px;
  border-radius: 0px;
  padding: 0px 2px 2px 2px;
}

#SidebarBox {
  border-right: 0px;
  border-top-right-radius: 0px;
}


/************ lines / grooves / splitters *********************/

#DeckRateSeparator,
#DeckRateSeparatorCompact,
#MasterMixerSeparator,
#MasterHeadphoneSeparator,
#FxMixerSeparatorCollapsed,
#FxSlotSeparatorH,
#SeparatorToolbar,
#SkinSettingsSeparator {
  /* needs a background color to paint the borders */
  background-color: transparent;
  }
  #DeckRateSeparator,
  #DeckRateSeparatorCompact,
  #FxMixerSeparatorCollapsed {
    min-width: 0px;
    max-width: 0px;
  }
  #SkinSettingsSeparator {
    min-height: 0px;
    max-height: 0px;
  }
  #FxMixerSeparatorCollapsed {
    margin-left: 3px;
  }
  #FxFlowIndicatorCollapsed {
    min-width: 12px;
    max-width: 12px;
  }
  #DeckRateSeparator,
  #DeckRateSeparatorCompact,
  #FxMixerSeparatorCollapsed,
  #FxSlotSeparatorH {
    border-left: 1px solid #0c0c0c;
    border-right: 1px solid #333;
  }
  #MasterMixerSeparator {
    border-left: 1px solid #0c0c0c;
    border-right: 1px solid #222;
  }
  #FxSlotSeparatorH {
    border-top: 1px solid #0c0c0c;
    border-bottom: 1px solid #333;
  }

  #FxFlowIndicatorCollapsed {
    margin: 0px 0px 0px 0px;
    background: url(skin:/palemoon/style/fx_flow_horizontal.svg) no-repeat center center;
  }
  #ToolbarSeparator {
    margin: 0px 5px;
  }
  #SkinSettingsSeparator {
    margin: 3px 4px 7px 4px;
  }

/* dynamic bottom border in #DeckRow1_ */
#ExpandingBottomBorder {
  /* border shows up if we set a bg color... */
  background-color: transparent;
  border-bottom: 1px solid #0c0c0c;
}

#PreviewPlayBox {
  border-style: solid;
  border-color: #0c0c0c;
}

#BpmTapContainer:hover,
#PlayPositionText:hover, #PlayPositionTextSmall:hover {
  background-color: #151517;
  border-radius: 1px;
}

/* Disbled for now since the hover effect is stuck as soon as the
  track menu is opened.
#TitleText[highlight="1"]:hover, #TitleTextSmall[highlight="1"]:hover,
#ArtistText[highlight="1"]:hover, #ArtistTextSmall[highlight="1"]:hover {
  background-color: #171719;
  border-radius: 1px;
}
*/


/**********************************************************************
************** container background colors & borders *****************/




/******************* Container layouts, margins etc. ******************
**********************************************************************/

#ToolbarDeckSpacer {
  min-height: 3px;
  max-height: 3px;
}

/* Since the toolbar is dim in PaleMoon, we don't need an extra margin
    in between mini decks and the toolbar. */
#MiniDecksTopSpacer {
  min-height: 0px;
  max-height: 0px;
}

#CompactDecksCenterSpacer {
  min-width: 4px;
  max-width: 4px;
}

#DeckRateSpacer {
  min-width: 0px;
  max-width: 0px;
}

#ToolBar {
  padding: 0px 2px 0px 2px;
  }
  #BatteryBox,
  #ClockWidget {
    margin-bottom: 1px;
  }
  #LatencyLabel {
    margin-top: 1px;
  }

#Deck1, #DeckCompact1, #DeckMini1,
#Deck2, #DeckCompact2, #DeckMini2,
#Deck3, #DeckCompact3, #DeckMini3,
#Deck4, #DeckCompact4, #DeckMini4,
#MixerContainer,
#VuMeterDeck1_Compact,
#VuMeterDeck2_Compact,
#VuMeterDeck3_Compact,
#VuMeterDeck4_Compact,
#VuMeterMaster_Compact,
#FxUnit1, #FxUnit3,
#FxUnit2, #FxUnit4,
#FxRackFillerR,
#FxRackFillerL,
#MicAuxRack,
#SamplerRow,
#PreviewDeck {
  margin-bottom: 3px;
}

#Deck1, #DeckMini1,
#Deck3, #DeckMini3,
#MixerContainer,
#FxUnit1,
#FxUnit3,
#FxRackFillerL,
#FxRackFillerR,
#MicRack, #AuxRack {
  margin-right: 2px;
}

#Deck2, #DeckMini2,
#Deck4, #DeckMini4,
#MixerContainer,
#FxUnit2,
#FxUnit4,
#FxRackFillerL,
#FxRackFillerR,
#MicRack, #AuxRack {
  margin-left: 2px;
}
/* gap in between compact decks is managed
  by #CompactDecksCenterSpacer in order to have VU meters
  directly attached to each deck.
  A highlight connection to [LateNight],show_vumeters_compact
  can be used for the borders but screws up the margin: contents
  are rendered beyond the parent border */

#MixerContainer {
  margin-right: 1px;
  margin-left: 1px;
}

#SamplerRow {
  qproperty-layoutSpacing: 4;
}

#MicRack, #AuxRack {
  qproperty-layoutSpacing: 3;
}

#PreviewDeck {
  /* right margin is managed by #PreviewDeckRightSpacer which
    also generates the left border of the splitter handle */
}

#SkinSettingsContainer {
  margin-left: 3px;
}


/************** Waveforms *****************************************************/

#WaveformsContainer {
  padding-bottom: 1px;
}

#WaveformBox1,
#WaveformBox2,
#WaveformBox3,
#WaveformBox4 {
  border-left: 0px;
  }
  #WaveformBox1,
  #WaveformBox3 {
    border-bottom: 0px;
  }
  #WaveformBox2,
  #WaveformBox4 {
    border-top: 0px;
  }
  /* Hide some borders when 4 decks are visible */
  #WaveformBox1[highlight="1"] {
    border-top: 0px;
  }
  #WaveformBox2[highlight="1"] {
    border-bottom: 0px;
  }


/************** Decks *********************************************************/

#DeckMini1,
#DeckMini2,
#DeckMini3,
#DeckMini4 {
  padding-right: 2px;
}

/* All rows in FULL deck */
#DeckRows12345,
#DeckRows234 {
  padding: 2px 0px 2px 1px;
  }
  /* All rows in compact deck */
  #DeckRows2345 {
    padding: 0px 0px 2px 1px;
  }

#SpinnyCoverContainer_Small{
  min-width: 63px;
  max-width: 63px;
  min-height: 63px;
  max-height: 63px;
  margin: 0px 1px 0px 0px;
  }
  #SpinnyCoverContainer_SmallCompact {
    min-width: 63px;
    max-width: 63px;
    min-height: 63px;
    max-height: 63px;
    margin: 0px 1px 1px 0px;
  }
#SpinnyCoverContainer_Big{
  min-width: 118px;
  max-width: 118x;
  min-height: 118px;
  max-height: 118px;
  margin: 1px 2px 0px 0px;
  }
  #SpinnyCoverContainer_BigCompact {
    min-width: 114px;
    max-width: 114px;
    min-height: 114px;
    max-height: 114px;
    margin: 0px 2px 0px 0px;
  }
#SpinnyCoverContainer_MiniDeck {
  min-width: 53px;
  max-width: 53px;
  min-height: 53px;
  max-height: 53px;
}

  /* Replacement for #DeckMiniN padding */
  #PlayCueMini {
    margin: 0px 1px 1px 0px;
  }
  #OverviewBoxMini {
    margin: 1px 0px;
  }
  #DeckMini_TitlePlayPosKeyBPM {
    margin: 1px 1px 1px 0px;
  }

#DeckRow_1_KeyVinylFx {
  padding-right: 2px;
  padding-left: 1px;
  }
  #KeyText {
    border-left: 0px;
    border-right: : 0px;
  }

#DeckRow_2_3_ArtistTitleTime {
  margin: 2px 0px 2px 0px;
  }
  #ArtistText,
  #TitleText {
    /* for some reason the padding/margin is doubled in the skin... */
    padding: 0px 2px 1px 0px;
  }
  #PlayPositionText,
  #DurationText {
    /* for some reason the padding/margin is doubled in the skin... */
    padding: 0px 1px 1px 1px;
  }
  #TitleTextSmall {
    padding: 1px 3px 1px 1px;
  }
  #ArtistTextSmall {
    margin: 0px 0px 0px 1px;
    padding: 0px 1px 0px 0px;
  }
  #PlayPositionTextSmall {
    padding: 0px 0px 2px 2px;
  }

#DeckSettingsContainer,
#DeckSettingsContainerCompact {
  border-width: 1px 0px 1px 0px;
  }
  #SamplerSettingsContainer {
    border-width: 1px 0px 1px 0px;
    border-bottom-right-radius: 1px;
  }

  #DeckSettings {
    padding: 1px 2px 1px 1px;
    border-width: 1px 0px 1px 0px;
    }
    #DeckSettingsGrid {
      padding: 0px 2px;
      qproperty-layoutSpacing: 4;
    }

#DeckRow_5_LoopCuesTransport {
  margin-top: 1px;
}
#DeckRow_5_Compact {
}


/************** RateControls ********************************************/

#RateContainer {
  padding: 4px 0px 0px 0px;
  }

  #RateText {
    padding: 0px;
    margin: 0px 2px 0px 0px;
  }

#SyncBox {
  margin: 2px 1px 1px 0px;
}

#RateControls {
  margin: 0px 1px 0px 2px;
}


/********************** Loop Controls / AutoDJ spinbox ************************/
WBeatSpinBox,
#spinBoxTransition {
  selection-color: #a7998b;
  selection-background-color: #111;
  }
  WBeatSpinBox:focus,
  #spinBoxTransition:focus,
  #LibraryBPMSpinBox:focus  {
    selection-color: #000;
    selection-background-color: #d2d2d2;
  }
WBeatSpinBox {
  border-width: 3px 19px 2px 3px;
  border-image: url(skin:/palemoon/buttons/btn_embedded_spinbox.svg) 3 19 2 3;
}
#spinBoxTransition {
  border-width: 3px 19px 2px 3px;
  border-image: url(skin:/palemoon/buttons/btn_embedded_spinbox_autodj.svg) 3 19 2 3;
}

WBeatSpinBox {
  margin: 1px 0px 1px 1px;
  padding: 0px -17px 2px 1px;
}

#spinBoxTransition {
  width: 24px;
  height: 19px;
  padding: 0px -15px 0px 0px;
  margin: 0px 2px 3px 5px;
  }
  WBeatSpinBox:focus,
  #spinBoxTransition:focus {
    border-image: url(skin:/palemoon/buttons/btn_embedded_spinbox_focus_blue.svg) 3 19 2 3;
  }

WBeatSpinBox::up-button,
WBeatSpinBox::down-button,
#spinBoxTransition::up-button,
#spinBoxTransition::down-button {
  subcontrol-origin: content;
  position: relative;
  /* as with spinbox: border is added to size. */
  width: 18px;
  padding: 0px;
  }
  WBeatSpinBox::up-button,
  #spinBoxTransition::up-button {
    height: 11px;
    subcontrol-position: top right;
    background-image: url(skin:/palemoon/buttons/btn__spinbox_up.svg);
    }
    WBeatSpinBox::up-button {
      margin: -2px -1px 0px 0px;
      }
    #spinBoxTransition::up-button {
      margin: -2px -3px 0px 0px;
      }
  WBeatSpinBox::down-button,
  #spinBoxTransition::down-button {
    height: 11px;
    subcontrol-position: bottom right;
    background-image: url(skin:/palemoon/buttons/btn__spinbox_down.svg);
    }
    WBeatSpinBox::down-button {
      margin: 0px -1px -3px 0px;
      }
    #spinBoxTransition::down-button {
      margin: 0px -3px -1px 0px;
      }


/************** Mixer ***************************************************/

#MixerDecks {
  padding: 2px 5px 2px 5px;
  }
  #MixerChannel_2Decks_Left {
    margin: 0px 2px;
  }
  #MixerChannel_2Decks_Right {
    margin: 0px 2px;
  }
  #VuAndSlider_4Decks {
    margin-right: 1px;
  }
  #PflBox_4Decks {
    margin: 3px 0px 0px 20px;
  }

  #CrossfaderSwitch_4Decks {
    margin: 0px 4px 3px 0px;
  }
  #Crossfader {
    padding: 0px 0px 0px 1px;
  }

  #CrossfaderButtonContainer_Deck {
    padding: 1px;
    margin: 0px 1px 1px 0px;
    }
  #CrossfaderButtonContainer_Aux {
    padding: 1px;
    margin-left: 3px;
    }

#MixerMasterHeadphone {
  }
  #MasterControls,
  #HeadphoneControls {
    padding: 4px;
  }
  #MasterControls {
    border-radius: 0px 1px 0px 0px;
    }
    #BoothLabelBox {
      padding: 0px 0px 2px 0px;
    }
  #HeadphoneControls {
    border-radius: 0px 0px 1px 0px;
  }

/* All VU meter instances */
#VuMeterChannel_2Decks {
  margin: 0px 9px 2px 9px;
}
#VuMeterChannel_4Decks {
  margin: 6px 0px 6px 11px;
}
#VuMeterMaster_2Decks {
  margin: 0px 0px 2px 0px;
}
#VuMeterMaster_4Decks {
  margin: 5px 0px;
}

#VuMeterDeck1_Compact,
#VuMeterDeck3_Compact {
  padding: 0px 4px 0px 5px;
  border-left: 0px;
  border-top-left-radius: 0px;
  border-bottom-left-radius: 0px;
}
#VuMeterDeck2_Compact,
#VuMeterDeck4_Compact {
  padding: 0px 5px 0px 4px;
  border-right: 0px;
  border-top-right-radius: 0px;
  border-bottom-right-radius: 0px;
}
#VuMeterMaster_Compact {
  margin-right: 4px;
  margin-left: 4px;
  padding: 0px 5px;
}


/************** Effects *************************************************/

#FxUnitHeaderCollapsed[highlight="0"],
#FxUnitHeaderCollapsed[highlight="1"] {
  padding: 0px;
  border-left: 0px;
  border-top-left-radius: 0px;
  border-bottom-left-radius: 0px;
  }
  #FxUnitHeaderExpanded[highlight="0"],
  #FxUnitHeaderExpanded[highlight="1"] {
    padding: 0px;
    border-bottom-left-radius: 0px;
    border-left: 0px;
    border-bottom: 0px;
    border-top-left-radius: 0px;
    border-bottom-right-radius: 0px;
  }
  #FxUnitHeader {
    padding: 0px 0px 1px 0px;
  }

#FxUnitControlsCollapsed {
  padding: 1px 2px 3px 2px;
  qproperty-layoutSpacing: 2;
  border-left: 0px;
  border-right: 0px;
  border-radius: 0px;
  }
  #FxUnitControlsExpanded {
    padding: 2px 1px 2px 0px;
    border-top: 0px;
    border-left: 0px;
    border-top-left-radius: 0px;
    border-top-right-radius: 0px;
    border-top-left-radius: 0px;
  }

#FxSlotsCollapsed {
  padding: 0px 0px 0px 0px;
  border-right: 0px;
  border-top-right-radius: 0px;
  border-bottom-right-radius: 0px;
}
#FxSlotsExpanded {
  padding: 0px 0px 1px 1px;
  border-right: 0px;
  border-top-right-radius: 0px;
  border-bottom-right-radius: 0px;
  background: #1e1e20 url(skin:/palemoon/style/fx_flow_vertical.svg) no-repeat center right;
  }
  #FxSlot1,
  #FxSlot2,
  #FxSlot3 {
    padding: 2px 4px 2px 2px;
  }
  #FxSlotsExpanded #FxSlot1,
  #FxSlotsExpanded #FxSlot2,
  #FxSlotsExpanded #FxSlot3 {
    padding-right: 7px;
  }

#FxParametersContainer {
  padding: 5px 0px 2px 0px;
}

#FxSlotsCollapsed #FxSlotControls {
  padding: 2px 3px 1px 3px;
}

#FxSlotsExpanded #FxSlotControls {
/* keep height of fx slot with/without effect */
  min-height: 47px;
  padding: 2px 7px 1px 3px;
}

#FxFocusButtonBox {
  margin-right: 3px;
}

WPushButton#FxSuperLinkButton,
WPushButton#FxSuperLinkInvertButton {
  border-radius: 3px;
  margin: 1px 1px 0px 0px;
}

WEffectSelector:!editable,
WEffectSelector:!editable:on {
  /* If you use margin top/bottom 0, the combo box shrinks in width (go figure) and
      names start getting cut off. Adding explicit padding improves this. */
  padding: 3px 0px 1px 5px;
  margin: 0px;
}
#fadeModeCombobox:!editable,
#fadeModeCombobox:!editable:on {
  min-height: 17px;
  max-height: 17px;
  padding: 2px 0px 0px 5px;
  margin: 4px 1px 4px 1px;
}
  /* selected item */
  WEffectSelector::checked,
  #fadeModeCombobox::checked {
    /* not applied
    padding-left: 5px;  */
    padding: 0px;
    margin: 0px;
    color: #eee;
  }
  /* hovered items */
  WEffectSelector::item:selected,
  #fadeModeCombobox::item:selected {
    background-color: #333;
  /* Already of those two destroys font config and puts tick mark behind text:
    margin: 0px;
    padding: 0px; */
  /* This moves the tick mark behind item text,
    text sits at left border now
    border: 0; */
  }
  WEffectSelector::down-arrow,
  #fadeModeCombobox::down-arrow {
    background: url(skin:/palemoon/buttons/btn__fx_selector_down.svg) no-repeat center center;
  }


/************** Sampler *************************************************/

#SamplerExpandBox {
  padding: 0px 1px 0px 1px;
}

#SamplerMini {
  padding: 0px 1px 1px 0px;
  }
  #SamplerPlayBoxMini {
    padding: 1px;
  }
  #SamplerTitleBoxMini {
    padding: 0px 0px 0px 0px;
  }
  #SamplerTitleMini {
    padding: 2px 0px 0px 0px;
  }
  #SamplerBpmMini {
    margin-left: 2px;
  }

#Sampler {
  padding: 0px 0px 0px 1px;
  }
  #SamplerTitleRow {
    border-width: 0px 1px 0px 0px;
    padding-right: 2px;
    }
    #SamplerTitleBox {
      }
      #SamplerTitle {
        padding: 3px 3px 1px 4px;
      }
    #SamplerTitleBpmSeparator {
      min-width: 0px;
      max-width: 0px;
      border-right: 1px solid #292929;
      border-left: 1px solid #0c0c0c;
      background: transparent;
    }

  #SamplerRows23 {
    }
    #SamplerPlayRow {
    }
    #SamplerPlayBox {
      padding: 1px 2px 1px 0px;
    }

    #Sampler #OverviewBox {
      border-top-right-radius: 0px;
      border-bottom-right-radius: 0px;
    }

    #SamplerSettingsContainer {
      }
      #SamplerSettings {
        border-width: 1px 0px 1px 0px;
        padding: 0px 0px 2px 0px;
      }

    #SamplerButtons {
      }
      #SamplerHotcues {
        padding: 1px 0px 2px 0px;
      }

    #SamplerGainPflVu_Container {
      border-top: 1px solid #0c0c0c;
      border-right: 1px solid #292929;
      border-left: 1px solid #0c0c0c;
      border-top-right-radius: 1px;
      }
      #SamplerGainPflVu {
        border-top: 1px solid #2c2c2c;
        border-right: 1px solid #0c0c0c;
        border-left: 1px solid #292929;
        padding-bottom: 2px;
        }
        #SamplerGain {
          padding: 0px 0px 0px 1px;
          border-width: 1px 0px 0px 0px;
        }
        #SamplerPfl {
          padding: 0px 5px 0px 6px;
        }
        #SamplerVU {
          padding: 2px 3px 0px 1px;
          border-width: 1px 1px 0px 0px;
        }

    #SamplerRateControls {
      padding: 1px 1px 1px 0px;
      }
      #SamplerPitchSlider {
        padding: 0px 0px 1px 0px;
      }


/************** MicAux **************************************************/

#MicDuckingContainer {
  }
  #MicDuckingModeBox {
    padding: 2px 2px 0px 2px;
  }
  #MicDuckingStrengthBox {
    padding: 1px 0px 4px 0px;
  }

#MicAuxMainControls {
  border-radius: 2px;
  padding: 0px 1px 0px 2px;
  border-bottom-left-radius: 1px;
  border-top-right-radius: 1px;
  }
  #MicAuxLabel {
    padding: 3px 0px 3px 1px;
  }

  #AuxPlayBox,
  #MicTalkBox {
    padding: 0px 0px 2px 0px;
  }

  #MicAuxAddBox {
    margin: 1px 0px 1px 1px;
  }

  #MicAuxVUMeter {
    padding: 4px 1px 1px 0px;
    margin-left: 2px;
  }

#MicAuxSubControls {
  border-width: 0px;
  padding: 0px 2px 3px 3px;
  }
  #MicAuxFxButtons {
    padding: 2px 0px;
  }

#MicAuxAddFrame {
  padding: 2px 4px 4px 4px;
}


/************** PreviewDeck ***************************************************/

#PreviewDeck {
  padding: 2px 1px;
  }

  #PreviewDeckTextBox {
    }
    #PreviewLabel { /* Placeholder when no track is loaded */
      padding-left: 2px;
    }
    #PreviewTitle {
      margin: 0px 2px 0px 0px;
    }
    #PreviewBPM {
      padding-left: 2px;
    }
    #PreviewEjectBox {
      padding-bottom: 2px;
    }

  #PreviewDeck #OverviewBox {
    margin: 1px 2px 0px 2px;
  }


/************** SkinSettings **************************************************/

#SkinSettings {
  padding: 3px;
  border-top: 1px solid #585858;
  border-bottom: 1px solid #585858;
  border-left: 1px solid #585858;
  border-top-left-radius: 2px;
  border-bottom-left-radius: 2px;
}

#DeckSizeSettings {
  margin: 2px 0px 0px 0px;
  }
  #DeckSizeToggles {
    padding: 0px 0px 0px 0px;
    }
    #SkinSettingsNumToggle {
      margin-left: 1px;
    }

#SkinSettingsCategory {
  padding: 2px 5px 7px 3px;
  }
  #SkinSettingsSubMenu {
    padding: 0px 0px 0px 13px;
  }
  #CategoryLabel {
    padding: 3px 0px 2px 0px;
  }
  #SkinSettingsLabelButton {
    padding: 0px 0px 0px 3px;
  }

  #SamplerLoadSaveBox {
    padding-left: 18px;
  }

#SubmenuCover,
#DeckSizeCover[highlight="0"] {
  background-color: rgba(15, 15, 15, 180);
}
#DeckSizeCover[highlight="1"] {
  background-color: qlineargradient(x1: 0, y1: 0, x2: 1, y2: 0,
    stop: 0 rgba(15, 15, 15, 220),
    stop: 0.70 rgba(15, 15, 15, 220),
    stop: 0.71 transparent,
    stop: 1 transparent);
}
#SkinSettingsMixerToggle {
  background-color: rgba(15, 15, 15, 255);
}
/*********************************************************************
******************* Container layouts, margins etc. *****************/





/************** font colors **************************************************/

WLabel#FxUnitLabel,
WLabel#MicAuxLabel,
WLabel#MicAuxLabelUnconfigured,
WEffectSelector,
#fadeModeCombobox {
  font-weight: 500;
}

/* Ivory */
#Deck1 #TitleText, #Deck1 #ArtistText,
#DeckCompact1 #TitleText, #DeckCompact1 #ArtistText,
#DeckMini1 #TitleTextSmall, #DeckMini1 #ArtistTextSmall,
#Deck1 #BpmText, #DeckCompact1 #BpmText, #DeckMini1 #BpmTextSmall,
#Deck2 #TitleText, #Deck2 #ArtistText,
#DeckCompact2 #TitleText, #DeckCompact2 #ArtistText,
#DeckMini2 #TitleTextSmall, #DeckMini2 #ArtistTextSmall,
#Deck2 #BpmText, #DeckCompact2 #BpmText, #DeckMini2 #BpmTextSmall,
#MicAuxLabel,
#SamplerTitle, #SamplerTitleMini,
#MainMenu QMenu,
#MainMenu QMenu::item,
#MainMenu QMenu QCheckBox,
WSearchLineEdit, WTime,
#PreviewDeckTextBox, #PreviewTitle, #PreviewBPM,
#LibraryBPMSpinBox,
#LibraryBPMButton::item,
#LibraryContainer QTableView,
#LibraryContainer QTableView::indicator,
#LibraryContainer QTextBrowser,
#LibraryContainer QTreeView,
#LibraryFeatureControls QLabel,
#LibraryFeatureControls QPushButton,
#LibraryFeatureControls QRadioButton,
/* Tooltip and menus */
QToolTip,
WLibrarySidebar QMenu,
WLibrary QHeaderView QMenu,
QTextBrowser QMenu,
WTrackMenu,
WTrackMenu QMenu,
WTrackMenu QMenu QCheckBox,
QLineEdit QMenu,
WCueMenuPopup,
WCueMenuPopup QLabel,
#CueLabelEdit,
WCoverArtMenu {
  color: #c2b3a5;
  }
  /* dim ivory / light brown */
  #Deck1 WStarRating, #DeckCompact1 WStarRating,
  #Deck2 WStarRating, #DeckCompact2 WStarRating,
  #SkinSettingsLabelButton, #CategoryLabel,
  #SkinSettingsButton,
  #SkinSettingsNumToggle,
  #SkinSettingsNumToggleHeader[displayValue="1"],
  #SkinSettingsMixerToggle,
  #SkinSettingsText {
    color: #988f86;
  }
  #SkinSettingsNumToggleHeader[displayValue="0"] {
    color: #756e6c;
  }
WEffectSelector:!editable,
WEffectSelector:!editable:on,
#fadeModeCombobox:!editable,
#fadeModeCombobox:!editable:on {
  color: #918273;
  /* use slightly larger labels than in Classic */
  font-size: 14px;
}
  /* dim² ivory */
  #Deck1 #PlayPositionText,
  #DeckCompact1 #PlayPositionTextSmall,
  #DeckMini1 #PlayPositionTextSmall,
  #Deck1 #KeyText,
  #DeckCompact1 #KeyText,
  #DeckMini1 #KeyTextSmall,
  #Deck2 #PlayPositionText,
  #DeckCompact2 #PlayPositionTextSmall,
  #DeckMini2 #PlayPositionTextSmall,
  #Deck2 #KeyText,
  #DeckCompact2 #KeyText,
  #DeckMini2 #KeyTextSmall,
  #SamplerBpm, #SamplerBpmMini,
  #LibraryContainer QHeaderView {
    color: #766b65;
  }

  WBeatSpinBox,
  #spinBoxTransition {
    color: #a7998b;
  }

/* pale blue */
#Deck3 #TitleText,
  #Deck3 #ArtistText,
  #DeckCompact3 #TitleText,
  #DeckCompact3 #ArtistText,
  #DeckMini3 #TitleTextSmall,
  #DeckMini3 #ArtistTextSmall,
  #Deck3 #BpmText,
  #DeckCompact3 #BpmText,
  #DeckMini3 #BpmTextSmall,
  #Deck3 #KeyText,
  #DeckCompact3 #KeyText,
  #DeckMini3 #KeyTextSmall,
#Deck4 #TitleText,
  #Deck4 #ArtistText,
  #DeckCompact4 #TitleText,
  #DeckCompact4 #ArtistText,
  #DeckMini4 #TitleTextSmall,
  #DeckMini4 #ArtistTextSmall,
  #Deck4 #BpmText,
  #DeckCompact4 #BpmText,
  #DeckMini4 #BpmTextSmall,
  #Deck4 #KeyText,
  #DeckCompact4 #KeyText,
  #DeckMini4 #KeyTextSmall {
  color: #85bdbb;
  }
  #Deck3 WStarRating, #DeckCompact3 WStarRating,
  #Deck4 WStarRating, #DeckCompact4 WStarRating {
    color: #559b99;
  }

/* Grey for FxUnit labels */
#FxUnitLabel,
#MicAuxLabelUnconfigured {
  color: #686666;
  }
  /* Colorize active Fx unit label, add underline.
     (Use color as base color of FxUnitControllerInputIndicator) */
  WLabel#FxUnitLabel[highlight="1"],
  #FxUnitControllerInputIndicator {
    /*text-decoration: underline;*/
    /*font-weight: bold;*/
  }
  #FxUnit1 #FxUnitLabel[highlight="1"],
  #FxUnit2 #FxUnitLabel[highlight="1"] {
    color: #518f00;
  }
  #FxUnit3 #FxUnitLabel[highlight="1"],
  #FxUnit4 #FxUnitLabel[highlight="1"] {
    color: #028392;
  }
  #FxUnit1 #FxUnitControllerInputIndicator[highlight="1"],
  #FxUnit2 #FxUnitControllerInputIndicator[highlight="1"] {
    background-color: #518f00;
  }
  #FxUnit3 #FxUnitControllerInputIndicator[highlight="1"],
  #FxUnit4 #FxUnitControllerInputIndicator[highlight="1"] {
    background-color: #028392;
  }

#MainMenu,
#MainMenu::item {
  color: #888;
}

/* Grey. default for all deck labels */
#MainMenu,
#MainMenu QMenu,
#MainMenu QMenu QCheckBox,
#PlayPositionText, #PlayPositionTextSmall,
#DurationText,
#RateText, #RateRangePrefix, #RateRangeText,
#MixerMasterHeadphone #FxAssignButtons WPushButton[displayValue="0"],
#PreviewLabel,
WEffectSelector QAbstractScrollArea,
#fadeModeCombobox QAbstractScrollArea,
#GuiToggleButton[displayValue="0"],
#RecDuration[highlight="0"],
#BroadcastButton[displayValue="0"],
#SkinSettingsToggle[displayValue="0"],
#LibraryFeatureControls QLabel {
  color: #777;
}

/* Darker grey for knob labels & inactive decks/units */
#KnobLabel,
#FxKnobLabel,
#FxButtonLabel,
#VinylButton[displayValue="0"],
#VinylCueButton[displayValue="0"],
#VinylModeButton,
#PassthroughButton[displayValue="0"],
#FxAssignButtons WPushButton[displayValue="0"] {
  color: #666;
  }

/* Even darker grey for knob labels in master/headphone mixer */
#MixerMasterHeadphone #KnobLabel,
#MixerMasterHeadphone #FxAssignButtons WPushButton[displayValue="0"] {
  color: #555;
}

#LatencyLabel {
  color: #444;
}

#VinylButton[displayValue="1"],
#VinylCueButton[displayValue="1"],
#VinylCueButton[displayValue="2"],
#PassthroughButton[displayValue="1"],
#FxAssignButtons WPushButton[displayValue="1"],
#GuiToggleButton[displayValue="1"],
#GuiToggleButton[displayValue="2"],
#BroadcastButton[displayValue="1"], /* connecting */
#BroadcastButton[displayValue="2"], /* broadcasting */
#BroadcastButton[displayValue="3"], /* failure */
#RecDuration[highlight="1"],  /* initializing */
#RecDuration[highlight="2"],  /* recording */
#SkinSettingsToggle[displayValue="1"],
QPushButton#pushButtonAutoDJ:checked,
QPushButton#pushButtonRepeatPlaylist:checked,
QPushButton#pushButtonAnalyze:checked,
QPushButton#pushButtonRecording:checked {
  color: #000;
}

#LibraryFeatureControls QPushButton:!enabled {
  color: #444443;
}

/* Passthrough label on overview waveform */
WOverview #PassthroughLabel {
  color: #b24c12;
}

#SkinSettingsButton,
#SkinSettingsNumToggle,
#SkinSettingsText,
#SkinSettingsMixerToggle {
  color: #d2d2d2;
  }
  #SkinSettingsNumToggle[value="1"],
  #SkinSettingsNumToggleHeader[displayValue="1"] {
    text-decoration: underline;
  }

/************** font colors **************************************************/
/************** font settings *************************************************/




/************** Button styles *************************************************
*************** Button borders ************************************************/

/* crop shadow on the left border for all buttons in Fx assign and vinyl control grid
  (except leftmost button in each grid > overwritten in the block below) */
#VinylModeButton,
#VinylCueButton[displayValue="0"],
#PassthroughButton[displayValue="0"],
#FxAssignButtons WPushButton[displayValue="0"] {
  outline: none;
  border-width: 2px 2px 2px 1px;
  border-image: url(skin:/palemoon/buttons/btn_embedded_grid.svg) 2 2 2 1;
  }
  /* Active */
  #VinylCueButton[displayValue="1"],
  #VinylCueButton[displayValue="2"],
  #PassthroughButton[displayValue="1"],
  #FxAssignButtons WPushButton[displayValue="1"] {
    outline: none;
    border-width: 2px 2px 2px 1px;
    border-image: url(skin:/palemoon/buttons/btn_embedded_grid_active.svg) 2 2 2 1;
  }

#GuiToggleButton[displayValue="0"],
#RecFeedback[displayValue="0"],
#BroadcastButton[displayValue="0"],
#SkinSettingsToggle[displayValue="0"],
#KeyMatchReset[displayValue="0"],
WPushButton#VinylButton[displayValue="0"],
WPushButton#FxAssignButton1[displayValue="0"],
WEffectSelector:!editable,
#fadeModeCombobox:!editable,
#LibraryFeatureControls QPushButton:enabled,
#CueDeleteButton {
  outline: none;
  border-width: 2px;
  border-image: url(skin:/palemoon/buttons/btn_embedded_library.svg) 2 2 2 2;
  }
  /*
  WPushButton#BpmTap[displayValue="1"], */
  WPushButton#VinylButton[displayValue="1"],
  WPushButton#FxAssignButton1[displayValue="1"],
  #KeyMatchReset[pressed="true"],
  #GuiToggleButton[displayValue="1"],
  #RecFeedback[displayValue="1"],
  #RecFeedback[displayValue="2"],
  #RecFeedback[displayValue="3"],
  #BroadcastButton[displayValue="1"],
  #BroadcastButton[displayValue="2"],
  #BroadcastButton[displayValue="3"],
  #SkinSettingsToggle[displayValue="1"],
  #LibraryFeatureControls QPushButton:pressed,
  QPushButton#pushButtonAutoDJ:checked,
  QPushButton#pushButtonRepeatPlaylist:checked,
  QPushButton#pushButtonAnalyze:checked,
  QPushButton#pushButtonRecording:checked,
  WEffectSelector:!editable:on,
  #fadeModeCombobox:!editable:on,
  #CueDeleteButton[pressed="true"] {
    border-width: 2px;
    border-image: url(skin:/palemoon/buttons/btn_embedded_library_active.svg) 2 2 2 2;
  }

  #LibraryContainer QHeaderView {
    border-bottom-right-radius: 1px solid #000;
    outline: none;
  }
  #LibraryContainer QHeaderView::section {
    outline: none;
    border-width: 1px 2px 1px 1px;
    border-image: url(skin:/palemoon/buttons/btn_embedded_library_header.svg) 1 2 1 1;
  }
  #LibraryContainer QHeaderView::up-arrow,
  #LibraryContainer QHeaderView::down-arrow {
    outline: none;
    /* ToDo: restore image */
    /* border-width: 1px 2px 1px 0px;
    border-image: url(skin:/palemoon/buttons/btn_embedded_library_header.svg) 1 2 1 3; */
  }

  #LibraryFeatureControls QPushButton:!enabled {
    outline: none;
    border-width: 2px;
    border-image: url(skin:/palemoon/buttons/btn_embedded_library_disabled.svg) 2 2 2 2;
  }

#KeyUp {
  border-width: 1px 2px 0px 2px;
  border-image: url(skin:/palemoon/buttons/btn_embedded_library.svg) 1 2 12 2;
  }
  #KeyUp[pressed="true"] {
    border-width: 1px 2px 0px 2px;
    border-image: url(skin:/palemoon/buttons/btn_embedded_library_active.svg) 1 2 12 2;
  }
#KeyDown {
  border-width: 0px 2px 1px 2px;
  border-image: url(skin:/palemoon/buttons/btn_embedded_library.svg) 12 2 1 2;
  }
  #KeyDown[pressed="true"] {
    border-width: 0px 2px 1px 2px;
    border-image: url(skin:/palemoon/buttons/btn_embedded_library_active.svg) 12 2 1 2;
  }

#BeatgridControls WPushButton, WPushButton#BeatgridControlsToggle,
#DeckRow_5_LoopCuesTransport WPushButton,
#RateControls WPushButton,
WPushButton#PlayDeck,
WPushButton#PreviewIndicator,
WPushButton#PlayIndicator,
WPushButton#CueDeck,
#PlayCueMini WPushButton,
WPushButton#LoopActivate,
WPushButton#RateControls WPushButton,
WPushButton#SyncDeck, WPushButton#SyncSampler,
#MixerContainer WPushButton,
#FxUnitContainer WPushButton,
#Sampler WPushButton,
#SamplerMini WPushButton,
#MicAuxRack WPushButton,
WPushButton#PlayPreview {
  /* Limit background-color area to button area designed in SVG backpath. */
  margin: 1px;
  /* just to be sure the colored background doesn't overlap the rounded SVG border */
  border-radius: 2px;
}

WPushButton#FxExpand,
WPushButton#SamplerExpand,
#FxAssignButtons WPushButton,
#VinylControls WPushButton,
#KeyControls WPushButton,
#SamplerSettings WPushButton,
#SamplerSettingsMini WPushButton,
WPushButton#CrossfaderButton,
#LibExpand,
#ToolBar WPushButton {
  margin: 0px;
  border-radius: 0px;
}



/************** Button icons **************************************************/
WPushButton#PlayDeck[value="0"] {
  background: url(skin:/palemoon/buttons/btn__play_deck.svg) no-repeat center center;
  }
  WPushButton#PlayDeck[value="1"] {
    background: url(skin:/palemoon/buttons/btn__play_deck_active.svg) no-repeat center center;
  }

#PlayDeckMini[value="0"] {
  background: url(skin:/palemoon/buttons/btn__play_deck_mini.svg) no-repeat center center;
  }
  #PlayDeckMini[value="1"] {
    background: url(skin:/palemoon/buttons/btn__pause_deck_mini.svg) no-repeat center center;
  }
#PlaySampler[value="0"],
#PlayPreview[displayValue="0"] {
  background: url(skin:/palemoon/buttons/btn__play_sampler.svg) no-repeat center center;
  }
  #PlaySampler[value="1"],
  #PlayPreview[displayValue="1"] {
    background: url(skin:/palemoon/buttons/btn__pause_sampler.svg) no-repeat center center;
  }

#CueDeck[displayValue="0"] {
  background: url(skin:/palemoon/buttons/btn__cue_deck.svg) no-repeat center center;
  }
  #CueDeck[displayValue="1"] {
    background: url(skin:/palemoon/buttons/btn__cue_deck_active.svg) no-repeat center center;
  }

#Reverse {
  background: url(skin:/palemoon/buttons/btn__reverse.svg) no-repeat center center;
  }
  #Reverse[pressed="true"] {
    background: url(skin:/palemoon/buttons/btn__reverse_active.svg) no-repeat center center;
  }

#Hotcue1 WPushButton[displayValue="0"] {
  background: url(skin:/palemoon/buttons/btn__1.svg) no-repeat center center;
  }
<<<<<<< HEAD
  #Hotcue1 WPushButton[displayValue="1"][dark="false"],
  #Hotcue1 WPushButton[displayValue="2"][dark="false"] {
    image: url(skin:/palemoon/buttons/btn__1_active.svg) no-repeat center center;
  }
  #Hotcue1 WPushButton[displayValue="1"][dark="true"],
  #Hotcue1 WPushButton[displayValue="2"][dark="true"] {
    image: url(skin:/palemoon/buttons/btn__1_active_dark.svg) no-repeat center center;
=======
  #Hotcue1 WPushButton[displayValue="1"][dark="false"] {
    background: url(skin:/palemoon/buttons/btn__1_active.svg) no-repeat center center;
  }
  #Hotcue1 WPushButton[displayValue="1"][dark="true"] {
    background: url(skin:/palemoon/buttons/btn__1_active_dark.svg) no-repeat center center;
>>>>>>> fb65fd9a
  }
  #Hotcue1 WPushButton[type="loop"][displayValue="1"][dark="false"],
  #Hotcue1 WPushButton[type="loop"][displayValue="2"][dark="false"],
  #Hotcue1 WPushButton[type="loop"][displayValue="1"][dark="true"],
  #Hotcue1 WPushButton[type="loop"][displayValue="2"][dark="true"] {
    image: url(skin:/palemoon/buttons/btn__1_loop.svg) no-repeat center center;
  }

#Hotcue2 WPushButton[displayValue="0"] {
  background: url(skin:/palemoon/buttons/btn__2.svg) no-repeat center center;
  }
<<<<<<< HEAD
  #Hotcue2 WPushButton[displayValue="1"],
  #Hotcue2 WPushButton[displayValue="2"] {
    image: url(skin:/palemoon/buttons/btn__2_active.svg) no-repeat center center;
  }
  #Hotcue2 WPushButton[displayValue="1"][dark="true"],
  #Hotcue2 WPushButton[displayValue="2"][dark="true"] {
    image: url(skin:/palemoon/buttons/btn__2_active_dark.svg) no-repeat center center;
=======
  #Hotcue2 WPushButton[displayValue="1"] {
    background: url(skin:/palemoon/buttons/btn__2_active.svg) no-repeat center center;
  }
  #Hotcue2 WPushButton[displayValue="1"][dark="true"] {
    background: url(skin:/palemoon/buttons/btn__2_active_dark.svg) no-repeat center center;
>>>>>>> fb65fd9a
  }
  #Hotcue2 WPushButton[type="loop"][displayValue="1"][dark="false"],
  #Hotcue2 WPushButton[type="loop"][displayValue="2"][dark="false"],
  #Hotcue2 WPushButton[type="loop"][displayValue="1"][dark="true"],
  #Hotcue2 WPushButton[type="loop"][displayValue="2"][dark="true"] {
    image: url(skin:/palemoon/buttons/btn__2_loop.svg) no-repeat center center;
  }

#Hotcue3 WPushButton[displayValue="0"] {
  background: url(skin:/palemoon/buttons/btn__3.svg) no-repeat center center;
  }
<<<<<<< HEAD
  #Hotcue3 WPushButton[displayValue="1"],
  #Hotcue3 WPushButton[displayValue="2"] {
    image: url(skin:/palemoon/buttons/btn__3_active.svg) no-repeat center center;
  }
  #Hotcue3 WPushButton[displayValue="1"][dark="true"],
  #Hotcue3 WPushButton[displayValue="2"][dark="true"] {
    image: url(skin:/palemoon/buttons/btn__3_active_dark.svg) no-repeat center center;
=======
  #Hotcue3 WPushButton[displayValue="1"] {
    background: url(skin:/palemoon/buttons/btn__3_active.svg) no-repeat center center;
  }
  #Hotcue3 WPushButton[displayValue="1"][dark="true"] {
    background: url(skin:/palemoon/buttons/btn__3_active_dark.svg) no-repeat center center;
>>>>>>> fb65fd9a
  }
  #Hotcue3 WPushButton[type="loop"][displayValue="1"][dark="false"],
  #Hotcue3 WPushButton[type="loop"][displayValue="2"][dark="false"],
  #Hotcue3 WPushButton[type="loop"][displayValue="1"][dark="true"],
  #Hotcue3 WPushButton[type="loop"][displayValue="2"][dark="true"] {
    image: url(skin:/palemoon/buttons/btn__3_loop.svg) no-repeat center center;
  }

#Hotcue4 WPushButton[displayValue="0"] {
  background: url(skin:/palemoon/buttons/btn__4.svg) no-repeat center center;
  }
<<<<<<< HEAD
  #Hotcue4 WPushButton[displayValue="1"],
  #Hotcue4 WPushButton[displayValue="2"] {
    image: url(skin:/palemoon/buttons/btn__4_active.svg) no-repeat center center;
  }
  #Hotcue4 WPushButton[displayValue="1"][dark="true"],
  #Hotcue4 WPushButton[displayValue="2"][dark="true"] {
    image: url(skin:/palemoon/buttons/btn__4_active_dark.svg) no-repeat center center;
=======
  #Hotcue4 WPushButton[displayValue="1"] {
    background: url(skin:/palemoon/buttons/btn__4_active.svg) no-repeat center center;
  }
  #Hotcue4 WPushButton[displayValue="1"][dark="true"] {
    background: url(skin:/palemoon/buttons/btn__4_active_dark.svg) no-repeat center center;
>>>>>>> fb65fd9a
  }
  #Hotcue4 WPushButton[type="loop"][displayValue="1"][dark="false"],
  #Hotcue4 WPushButton[type="loop"][displayValue="2"][dark="false"],
  #Hotcue4 WPushButton[type="loop"][displayValue="1"][dark="true"],
  #Hotcue4 WPushButton[type="loop"][displayValue="2"][dark="true"] {
    image: url(skin:/palemoon/buttons/btn__4_loop.svg) no-repeat center center;
  }

#Hotcue5 WPushButton[displayValue="0"] {
  background: url(skin:/palemoon/buttons/btn__5.svg) no-repeat center center;
  }
<<<<<<< HEAD
  #Hotcue5 WPushButton[displayValue="1"],
  #Hotcue5 WPushButton[displayValue="2"] {
    image: url(skin:/palemoon/buttons/btn__5_active.svg) no-repeat center center;
  }
  #Hotcue5 WPushButton[displayValue="1"][dark="true"],
  #Hotcue5 WPushButton[displayValue="2"][dark="true"] {
    image: url(skin:/palemoon/buttons/btn__5_active_dark.svg) no-repeat center center;
=======
  #Hotcue5 WPushButton[displayValue="1"] {
    background: url(skin:/palemoon/buttons/btn__5_active.svg) no-repeat center center;
  }
  #Hotcue5 WPushButton[displayValue="1"][dark="true"] {
    background: url(skin:/palemoon/buttons/btn__5_active_dark.svg) no-repeat center center;
>>>>>>> fb65fd9a
  }
  #Hotcue5 WPushButton[type="loop"][displayValue="1"][dark="false"],
  #Hotcue5 WPushButton[type="loop"][displayValue="2"][dark="false"],
  #Hotcue5 WPushButton[type="loop"][displayValue="1"][dark="true"],
  #Hotcue5 WPushButton[type="loop"][displayValue="2"][dark="true"] {
    image: url(skin:/palemoon/buttons/btn__5_loop.svg) no-repeat center center;
  }

#Hotcue6 WPushButton[displayValue="0"] {
  background: url(skin:/palemoon/buttons/btn__6.svg) no-repeat center center;
  }
<<<<<<< HEAD
  #Hotcue6 WPushButton[displayValue="1"],
  #Hotcue6 WPushButton[displayValue="2"] {
    image: url(skin:/palemoon/buttons/btn__6_active.svg) no-repeat center center;
  }
  #Hotcue6 WPushButton[displayValue="1"][dark="true"],
  #Hotcue6 WPushButton[displayValue="2"][dark="true"] {
    image: url(skin:/palemoon/buttons/btn__6_active_dark.svg) no-repeat center center;
=======
  #Hotcue6 WPushButton[displayValue="1"] {
    background: url(skin:/palemoon/buttons/btn__6_active.svg) no-repeat center center;
  }
  #Hotcue6 WPushButton[displayValue="1"][dark="true"] {
    background: url(skin:/palemoon/buttons/btn__6_active_dark.svg) no-repeat center center;
>>>>>>> fb65fd9a
  }
  #Hotcue6 WPushButton[type="loop"][displayValue="1"][dark="false"],
  #Hotcue6 WPushButton[type="loop"][displayValue="2"][dark="false"],
  #Hotcue6 WPushButton[type="loop"][displayValue="1"][dark="true"],
  #Hotcue6 WPushButton[type="loop"][displayValue="2"][dark="true"] {
    image: url(skin:/palemoon/buttons/btn__6_loop.svg) no-repeat center center;
  }

#Hotcue7 WPushButton[displayValue="0"] {
  background: url(skin:/palemoon/buttons/btn__7.svg) no-repeat center center;
  }
<<<<<<< HEAD
  #Hotcue7 WPushButton[displayValue="1"],
  #Hotcue7 WPushButton[displayValue="2"] {
    image: url(skin:/palemoon/buttons/btn__7_active.svg) no-repeat center center;
  }
  #Hotcue7 WPushButton[displayValue="1"][dark="true"],
  #Hotcue7 WPushButton[displayValue="2"][dark="true"] {
    image: url(skin:/palemoon/buttons/btn__7_active_dark.svg) no-repeat center center;
=======
  #Hotcue7 WPushButton[displayValue="1"] {
    background: url(skin:/palemoon/buttons/btn__7_active.svg) no-repeat center center;
  }
  #Hotcue7 WPushButton[displayValue="1"][dark="true"] {
    background: url(skin:/palemoon/buttons/btn__7_active_dark.svg) no-repeat center center;
>>>>>>> fb65fd9a
  }
  #Hotcue7 WPushButton[type="loop"][displayValue="1"][dark="false"],
  #Hotcue7 WPushButton[type="loop"][displayValue="2"][dark="false"],
  #Hotcue7 WPushButton[type="loop"][displayValue="1"][dark="true"],
  #Hotcue7 WPushButton[type="loop"][displayValue="2"][dark="true"] {
    image: url(skin:/palemoon/buttons/btn__7_loop.svg) no-repeat center center;
  }

#Hotcue8 WPushButton[displayValue="0"] {
  background: url(skin:/palemoon/buttons/btn__8.svg) no-repeat center center;
  }
<<<<<<< HEAD
  #Hotcue8 WPushButton[displayValue="1"],
  #Hotcue8 WPushButton[displayValue="2"] {
    image: url(skin:/palemoon/buttons/btn__8_active.svg) no-repeat center center;
  }
  #Hotcue8 WPushButton[displayValue="1"][dark="true"],
  #Hotcue8 WPushButton[displayValue="2"][dark="true"] {
    image: url(skin:/palemoon/buttons/btn__8_active_dark.svg) no-repeat center center;
=======
  #Hotcue8 WPushButton[displayValue="1"] {
    background: url(skin:/palemoon/buttons/btn__8_active.svg) no-repeat center center;
  }
  #Hotcue8 WPushButton[displayValue="1"][dark="true"] {
    background: url(skin:/palemoon/buttons/btn__8_active_dark.svg) no-repeat center center;
>>>>>>> fb65fd9a
  }
  #Hotcue8 WPushButton[type="loop"][displayValue="1"][dark="false"],
  #Hotcue8 WPushButton[type="loop"][displayValue="2"][dark="false"],
  #Hotcue8 WPushButton[type="loop"][displayValue="1"][dark="true"],
  #Hotcue8 WPushButton[type="loop"][displayValue="2"][dark="true"] {
    image: url(skin:/palemoon/buttons/btn__8_loop.svg) no-repeat center center;
  }

#SpecialCueButton_intro_start WPushButton[displayValue="0"] {
  background: url(skin:/palemoon/buttons/btn__intro_start.svg) no-repeat center center;
  }
  #SpecialCueButton_intro_start WPushButton[displayValue="1"] {
    background: url(skin:/palemoon/buttons/btn__intro_start_active.svg) no-repeat center center;
  }
#SpecialCueButton_intro_end WPushButton[displayValue="0"] {
  background: url(skin:/palemoon/buttons/btn__intro_end.svg) no-repeat center center;
  }
  #SpecialCueButton_intro_end WPushButton[displayValue="1"] {
    background: url(skin:/palemoon/buttons/btn__intro_end_active.svg) no-repeat center center;
  }
#SpecialCueButton_outro_start WPushButton[displayValue="0"] {
  background: url(skin:/palemoon/buttons/btn__outro_start.svg) no-repeat center center;
  }
  #SpecialCueButton_outro_start WPushButton[displayValue="1"] {
    background: url(skin:/palemoon/buttons/btn__outro_start_active.svg) no-repeat center center;
  }
#SpecialCueButton_outro_end WPushButton[displayValue="0"] {
  background: url(skin:/palemoon/buttons/btn__outro_end.svg) no-repeat center center;
  }
  #SpecialCueButton_outro_end WPushButton[displayValue="1"] {
    background: url(skin:/palemoon/buttons/btn__outro_end_active.svg) no-repeat center center;
  }

#LoopActivate[displayValue="0"] {
  background: url(skin:/palemoon/buttons/btn__loop.svg) no-repeat center center;
  }
  #LoopActivate[displayValue="1"], #LoopActivate[pressed="true"] {
    background: url(skin:/palemoon/buttons/btn__loop_active.svg) no-repeat center center;
  }
#Reloop[displayValue="0"] {
  background: url(skin:/palemoon/buttons/btn__reloop.svg) no-repeat center center;
  }
  #Reloop[displayValue="1"] {
    background: url(skin:/palemoon/buttons/btn__reloop_active.svg) no-repeat center center;
  }

#LoopIn {
  background: url(skin:/palemoon/buttons/btn__loop_in.svg) no-repeat center center;
  }
  #LoopIn[pressed="true"] {
    background: url(skin:/palemoon/buttons/btn__loop_in_active.svg) no-repeat center center;
  }
#LoopOut {
  background: url(skin:/palemoon/buttons/btn__loop_out.svg) no-repeat center center;
  }
  #LoopOut[pressed="true"] {
    background: url(skin:/palemoon/buttons/btn__loop_out_active.svg) no-repeat center center;
  }

#JumpForward {
  background: url(skin:/palemoon/buttons/btn__beatjump_right.svg) no-repeat center center;
  }
  #JumpForward[pressed="true"] {
    background: url(skin:/palemoon/buttons/btn__beatjump_right_active.svg) no-repeat center center;
  }
#JumpBack {
  background: url(skin:/palemoon/buttons/btn__beatjump_left.svg) no-repeat center center;
  }
  #JumpBack[pressed="true"] {
    background: url(skin:/palemoon/buttons/btn__beatjump_left_active.svg) no-repeat center center;
  }

/* Key buttons */
#KeyMatchReset {
  background: url(skin:/palemoon/buttons/btn__key_match.svg) no-repeat center center;
  }
  #KeyMatchReset[pressed="true"] {
    background: url(skin:/palemoon/buttons/btn__key_match_active.svg) no-repeat center center;
  }

#KeyUp {
  background: url(skin:/palemoon/buttons/btn__key_up.svg) no-repeat center center;
  }
  #KeyUp[pressed="true"] {
    background: url(skin:/palemoon/buttons/btn__key_up_active.svg) no-repeat center center;
  }

#KeyDown {
  background: url(skin:/palemoon/buttons/btn__key_down.svg) no-repeat center center;
  }
  #KeyDown[pressed="true"] {
    background: url(skin:/palemoon/buttons/btn__key_down_active.svg) no-repeat center center;
  }

/* Rate buttons */
#SyncDeck[displayValue="0"] {
  background: url(skin:/palemoon/buttons/btn__sync_deck.svg) no-repeat center center;
  }
  #SyncDeck[displayValue="1"] {
    background: url(skin:/palemoon/buttons/btn__sync_deck_active.svg) no-repeat center center;
  }

  #SyncSampler {
    background: url(skin:/palemoon/buttons/btn__sync_sampler.svg) no-repeat center center;
    }
    #SyncSampler[displayValue="1"] {
      background: url(skin:/palemoon/buttons/btn__sync_sampler_active.svg) no-repeat center center;
    }

  #RatePermUp {
    background: url(skin:/palemoon/buttons/btn__plus.svg) no-repeat center center;}
  #RatePermUp[pressed="true"] {
    background: url(skin:/palemoon/buttons/btn__plus_active.svg) no-repeat center center;
    }

  #RatePermDown {
    background: url(skin:/palemoon/buttons/btn__minus.svg) no-repeat center center;}
  #RatePermDown[pressed="true"] {
    background: url(skin:/palemoon/buttons/btn__minus_active.svg) no-repeat center center;
    }

  #RateTempUp {
    background: url(skin:/palemoon/buttons/btn__arrow_right_up.svg) no-repeat center center;}
  #RateTempUp[pressed="true"] {
    background: url(skin:/palemoon/buttons/btn__arrow_right_up_active.svg) no-repeat center center;
    }
  #RateTempDown {
    background: url(skin:/palemoon/buttons/btn__arrow_left_down.svg) no-repeat center center;}
  #RateTempDown[pressed="true"] {
    background: url(skin:/palemoon/buttons/btn__arrow_left_down_active.svg) no-repeat center center;
    }

  #RateTempUpRev {
    background: url(skin:/palemoon/buttons/btn__arrow_right_down.svg) no-repeat center center;}
  #RateTempUpRev[pressed="true"] {
    background: url(skin:/palemoon/buttons/btn__arrow_right_down_active.svg) no-repeat center center;
    }

  #RateTempDownRev {
    background: url(skin:/palemoon/buttons/btn__arrow_left_up.svg) no-repeat center center;
    }
    #RateTempDownRev[pressed="true"] {
      background: url(skin:/palemoon/buttons/btn__arrow_left_up_active.svg) no-repeat center center;
    }

/* Mixer buttons */
#PflButton[value="0"] {
  background: url(skin:/palemoon/buttons/btn__pfl.svg) no-repeat center center;
  }
  #PflButton[value="1"] {
    background: url(skin:/palemoon/buttons/btn__pfl_active.svg) no-repeat center center;
  }

#QuickEffectButton[displayValue="0"] {
  background: url(skin:/palemoon/buttons/btn__star.svg) no-repeat center center;
}

/* EQ Kill button icons H / M / L */
#EQKillButton_High[displayValue="0"] {
  background: url(skin:/palemoon/buttons/btn__eq_kill_high.svg) no-repeat center center;
}
#EQKillButton_Mid[displayValue="0"] {
  background: url(skin:/palemoon/buttons/btn__eq_kill_mid.svg) no-repeat center center;
}
#EQKillButton_Low[displayValue="0"] {
  background: url(skin:/palemoon/buttons/btn__eq_kill_low.svg) no-repeat center center;
}

/* EQ Kill / QuickEffect dots */
#EQKillDot[displayValue="0"],
#QuickEffectDot[displayValue="0"] {
  background: url(skin:/palemoon/buttons/btn__eq_kill_dot_off.svg) no-repeat center center;
  }
  #EQKillDot[displayValue="1"] {
    background: url(skin:/palemoon/buttons/btn__eq_kill_dot_active_red.svg) no-repeat center center;
  }
  #QuickEffectDot[displayValue="1"] {
    background: url(skin:/palemoon/buttons/btn__eq_kill_dot_active_green.svg) no-repeat center center;
  }

#RateCenter[highlight="0"] {
  background: url(skin:/palemoon/buttons/btn__rate_center_off.svg) no-repeat center center;
  }
  #RateCenter[highlight="1"] {
    background: url(skin:/palemoon/buttons/btn__rate_center_cyan.svg) no-repeat center center;
  }

#SplitCue[value="0"] {
  background: url(skin:/palemoon/buttons/btn__split.svg) no-repeat center center;
  }
  #SplitCue[value="1"] {
    background: url(skin:/palemoon/buttons/btn__split_active.svg) no-repeat center center;
  }

#FxExpand,
#SamplerExpand,
#LibExpand {
  background-repeat: no-repeat;
  background-position: center center;
}
#FxExpand[value="0"],
#SamplerExpand[value="0"],
#LibExpand[value="0"] {
  background: url(skin:/palemoon/buttons/btn__expand_dim.svg) no-repeat center center;
  }
  #FxExpand[value="1"],
  #SamplerExpand[value="1"],
  #LibExpand[value="1"] {
    background: url(skin:/palemoon/buttons/btn__collapse_dim.svg) no-repeat center center;
  }

#MixModeButton[value="0"] {
  background: url(skin:/palemoon/buttons/btn__fx_mixmode_d-w.svg) no-repeat center center;
  }
  #MixModeButton[value="1"] {
    background: url(skin:/palemoon/buttons/btn__fx_mixmode_d+w.svg) no-repeat center center;
  }

#FxToggleButton[value="0"] {
  background: url(skin:/palemoon/buttons/btn__fx_toggle.svg) no-repeat center center;
  }
  #FxToggleButton[value="1"] {
    background: url(skin:/palemoon/buttons/btn__fx_toggle_active.svg) no-repeat center center;
  }

#FxFocusButton[value="0"] {
  background: url(skin:/palemoon/buttons/btn__fx_focus.svg) no-repeat center center;
  }
  #FxFocusButton[value="1"] {
    background: url(skin:/palemoon/buttons/btn__fx_focus_active.svg) no-repeat center center;
  }

/* deck controls for decks 1-4 and samplers */
#CurposButton12[displayValue="0"], #CurposButton34[displayValue="0"] {
  background: url(skin:/palemoon/buttons/btn__beat_curpos.svg) no-repeat center center;
  }
  #CurposButton12[value="1"] {
    background: url(skin:/palemoon/buttons/btn__beat_curpos_active_12.svg) no-repeat center center;
  }
  #CurposButton34[value="1"] {
    background: url(skin:/palemoon/buttons/btn__beat_curpos_active_34.svg) no-repeat center center;
  }

  #EjectButton12[displayValue="0"], #EjectButton34[displayValue="0"] {
    background: url(skin:/palemoon/buttons/btn__eject.svg) no-repeat center center;
    }
    #EjectButton12[value="1"] {
      background: url(skin:/palemoon/buttons/btn__eject_active_12.svg) no-repeat center center;
    }
    #EjectButton34[value="1"] {
      background: url(skin:/palemoon/buttons/btn__eject_active_34.svg) no-repeat center center;
    }

  #RepeatButton12[displayValue="0"], #RepeatButton34[displayValue="0"] {
    background: url(skin:/palemoon/buttons/btn__repeat.svg) no-repeat center center;
    }
    #RepeatButton12[displayValue="1"] {
      background: url(skin:/palemoon/buttons/btn__repeat_active_12.svg) no-repeat center center;
    }
    #RepeatButton34[displayValue="1"] {
      background: url(skin:/palemoon/buttons/btn__repeat_active_34.svg) no-repeat center center;
    }

  #QuantizeButton12[displayValue="0"], #QuantizeButton34[displayValue="0"] {
    background: url(skin:/palemoon/buttons/btn__quantize.svg) no-repeat center center;
    }
    #QuantizeButton12[displayValue="1"] {
      background: url(skin:/palemoon/buttons/btn__quantize_active_12.svg) no-repeat center center;
    }
    #QuantizeButton34[displayValue="1"] {
      background: url(skin:/palemoon/buttons/btn__quantize_active_34.svg) no-repeat center center;
    }

  #SlipmodeButton12[displayValue="0"], #SlipmodeButton34[displayValue="0"] {
    background: url(skin:/palemoon/buttons/btn__slip.svg) no-repeat center center;
    }
    #SlipmodeButton12[displayValue="1"] {
      background: url(skin:/palemoon/buttons/btn__slip_active_12.svg) no-repeat center center;
    }
    #SlipmodeButton34[displayValue="1"] {
      background: url(skin:/palemoon/buttons/btn__slip_active_34.svg) no-repeat center center;
    }

  #KeylockButton12[displayValue="0"], #KeylockButton34[displayValue="0"] {
    background: url(skin:/palemoon/buttons/btn__keylock.svg) no-repeat center center;
    }
    #KeylockButton12[displayValue="1"] {
      background: url(skin:/palemoon/buttons/btn__keylock_active_12.svg) no-repeat center center;
    }
    #KeylockButton34[displayValue="1"] {
      background: url(skin:/palemoon/buttons/btn__keylock_active_34.svg) no-repeat center center;
    }

#BeatgridControlsToggle[displayValue="0"] {
  background: url(skin:/palemoon/buttons/btn__beatgrid_controls_expand.svg) no-repeat center center;
  }
  #BeatgridControlsToggle[displayValue="1"] {
    background: url(skin:/palemoon/buttons/btn__beatgrid_controls_collapse.svg) no-repeat center center;
  }

  #BeatCurposLarge[displayValue="0"] {
    background: url(skin:/palemoon/buttons/btn__beat_curpos_large.svg) no-repeat center center;
    }
    #BeatCurposLarge[pressed="true"] {
      background: url(skin:/palemoon/buttons/btn__beat_curpos_large_active.svg) no-repeat center center;
    }

  #BeatsEarlier {
    background: url(skin:/palemoon/buttons/btn__beats_earlier.svg) no-repeat center center;
    }
    #BeatsEarlier[pressed="true"] {
      background: url(skin:/palemoon/buttons/btn__beats_earlier_active.svg) no-repeat center center;
    }

  #BeatsLater {
    background: url(skin:/palemoon/buttons/btn__beats_later.svg) no-repeat center center;
    }
    #BeatsLater[pressed="true"] {
      background: url(skin:/palemoon/buttons/btn__beats_later_active.svg) no-repeat center center;
    }

  #BeatsSlower {
    background: url(skin:/palemoon/buttons/btn__beats_slower.svg) no-repeat center center;
    }
    #BeatsSlower[pressed="true"] {
      background: url(skin:/palemoon/buttons/btn__beats_slower_active.svg) no-repeat center center;
    }

  #BeatsFaster {
    background: url(skin:/palemoon/buttons/btn__beats_faster.svg) no-repeat center center;
    }
    #BeatsFaster[pressed="true"] {
      background: url(skin:/palemoon/buttons/btn__beats_faster_active.svg) no-repeat center center;
    }
  #HotcuesEarlier {
    background: url(skin:/palemoon/buttons/btn__beats_hotcues_earlier.svg) no-repeat center center;
  }
    #HotcuesEarlier[pressed="true"] {
      background: url(skin:/palemoon/buttons/btn__beats_hotcues_earlier_active.svg) no-repeat center center;
    }
  #HotcuesLater {
    background: url(skin:/palemoon/buttons/btn__beats_hotcues_later.svg) no-repeat center center;
  }
    #HotcuesLater[pressed="true"] {
      background: url(skin:/palemoon/buttons/btn__beats_hotcues_later_active.svg) no-repeat center center;
    }

#MicTalk[displayValue="0"] {
  background: url(skin:/palemoon/buttons/btn__mic_talk.svg) no-repeat center center;
  }
  #MicTalk[displayValue="1"] {
    background: url(skin:/palemoon/buttons/btn__mic_talk_active.svg) no-repeat center center;
  }

#AuxPlay[displayValue="0"] {
  background: url(skin:/palemoon/buttons/btn__aux_play.svg) no-repeat center center;
  }
  #AuxPlay[displayValue="1"] {
    background: url(skin:/palemoon/buttons/btn__aux_play_active.svg) no-repeat center center;
  }

#MicAuxAdd {
  background: url(skin:/palemoon/buttons/btn__plus_flat.svg) no-repeat center center;
}

#MicDucking[value="0"] {
  background: url(skin:/palemoon/buttons/btn__mic_duck_off.svg) no-repeat center center;
  }
  #MicDucking[value="1"] {
    background: url(skin:/palemoon/buttons/btn__mic_duck_auto.svg) no-repeat center center;
  }
  #MicDucking[value="2"] {
    background: url(skin:/palemoon/buttons/btn__mic_duck_manual.svg) no-repeat center center;
  }

#RecDot[highlight="0"] {
  background: url(skin:/palemoon/buttons/btn__rec_dot.svg) no-repeat center center;
  }
  #RecDot[highlight="1"], #RecDot[highlight="2"] {
    background: url(skin:/palemoon/buttons/btn__rec_dot_active.svg) no-repeat center center;
  }

#BroadcastButton[displayValue="0"] {
  /* for some reason the alignment isn't rescpected, so the icons
    have to be sized like available area (button size - margin) */
  background: url(skin:/palemoon/buttons/btn__broadcast_off.svg) no-repeat left top;
  }
  #BroadcastButton[displayValue="1"],
  #BroadcastButton[displayValue="2"],
  #BroadcastButton[displayValue="3"] {
    background: url(skin:/palemoon/buttons/btn__broadcast_on.svg) no-repeat left top;
  }

#SkinSettingsToggle[displayValue="0"] {
  background: url(skin:/palemoon/buttons/btn__settings_off.svg) no-repeat left top;
  }
  #SkinSettingsToggle[displayValue="1"] {
    background: url(skin:/palemoon/buttons/btn__settings_on.svg) no-repeat left top;
  }

#ToolbarLogo {
  background: url(skin:/palemoon/style/mixxx_logo_small.svg) no-repeat center center;
}

WSearchLineEdit QToolButton:!focus {
  background: url(skin:/palemoon/buttons/btn__lib_clear_search.svg);
  }
  WSearchLineEdit QToolButton:focus {
    background: url(skin:/palemoon/buttons/btn__lib_clear_search_focus.svg);
  }

/* AutoDJ button icons */
QPushButton#pushButtonAutoDJ:!checked {
  background: url(skin:/palemoon/buttons/btn__autodj_enable_off.svg) no-repeat center center;
  }
  QPushButton#pushButtonAutoDJ:checked {
    background: url(skin:/palemoon/buttons/btn__autodj_enable_on.svg) no-repeat center center;
  }

QPushButton#pushButtonFadeNow:!enabled {
  background: url(skin:/palemoon/buttons/btn__autodj_fade_disabled.svg) no-repeat center center;
  }
  QPushButton#pushButtonFadeNow:enabled {
    background: url(skin:/palemoon/buttons/btn__autodj_fade.svg) no-repeat center center;
  }

QPushButton#pushButtonSkipNext:!enabled {
  background: url(skin:/palemoon/buttons/btn__autodj_skip_disabled.svg) no-repeat center center;
  }
  QPushButton#pushButtonSkipNext:enabled {
    background: url(skin:/palemoon/buttons/btn__autodj_skip.svg) no-repeat center center;
  }

QPushButton#pushButtonShuffle:enabled {
  background: url(skin:/palemoon/buttons/btn__autodj_shuffle.svg) no-repeat center center;
}

QPushButton#pushButtonAddRandom:enabled {
  background: url(skin:/palemoon/buttons/btn__autodj_addrandom.svg) no-repeat center center;
}

QPushButton#pushButtonRepeatPlaylist:!checked {
  background: url(skin:/palemoon/buttons/btn__autodj_repeat_playlist_off.svg) no-repeat center center;
  }
  QPushButton#pushButtonRepeatPlaylist:checked {
    background: url(skin:/palemoon/buttons/btn__autodj_repeat_playlist_on.svg) no-repeat center center;
  }
/* AutoDJ button icons */

/* widgets in cue popup menu */
WCueMenuPopup #CueDeleteButton {
  qproperty-icon: url(skin:/palemoon/buttons/btn__delete.svg);
  width: 24px;
  height: 42px;
  /* make the icon slightly larger than default 16px */
  qproperty-iconSize: 20px;
}

WCueMenuPopup #CueDeleteButton:pressed {
  background-color: #b24c12;
  outline: none;
  /* not applied: */
  qproperty-icon: url(skin:/palemoon/buttons/btn__delete_active.svg);
}
WCueMenuPopup #CueLabelEdit {
  /*border: 1px solid #c2b3a5;*/
  border-radius: 0px;
  background-color: #000;
  selection-color: #000;
  selection-background-color: #ccc;
  padding: 2px;
}

/* Color picker in WCueMenuPopup and WTrackMenu (library and decks) */
WColorPicker QPushButton {
}
WColorPicker QPushButton[checked="false"] {
  outline: none;
  border-width: 2px 2px 2px 2px;
  border-image: url(skin:/palemoon/buttons/btn_colorpicker.svg) 2 2 2 2;
  margin: 0px;
  padding: 0px;
}
WColorPicker QPushButton[checked="true"] {
  outline: none;
  border-width: 2px 2px 2px 2px;
  border-image: url(skin:/palemoon/buttons/btn_colorpicker_active.svg) 2 2 2 2;
  margin: 0px;
  padding: 0px;
  /* This property behaves really strange:
  * set to 20px it's 2px too tall
  * set to 18px it's 2px too small
  qproperty-iconSize: 20px;*/
}

/************** Button icons **************************************************/

/************** button background colors **************************************/

/* top-level buttons in transport, fx, micaux and others */
#DeckRow_5_LoopCuesTransport WPushButton[displayValue="0"],
#PlayCueMini WPushButton[displayValue="0"],
WPushButton#PlayIndicator[displayValue="0"],
WPushButton#CueDeck[displayValue="0"],
#SamplerPlayBox WPushButton#PreviewIndicator,
WPushButton#LoopActivate[displayValue="0"],
#KeyControls WPushButton[displayValue="0"],
#EQKillButtonBox WPushButton[displayValue="0"],
WPushButton#QuickEffectButton[displayValue="0"],
WPushButton#FxToggleButton[displayValue="0"],
#MicAuxUnit WPushButton[displayValue="0"],
#MicDuckingContainer WPushButton[displayValue="0"],
WBeatSpinBox,
WBeatSpinBox::up-button,
WBeatSpinBox::down-button {
  background-color: #121213;
  }
  /* dim buttons in top-level containers */
  #LoopControls WPushButton[displayValue="0"],
  #BeatjumpControls WPushButton[displayValue="0"],
  WPushButton#SyncDeck[value="0"],
  WBeatSpinBox::up-button,
  WBeatSpinBox::down-button,
  WPushButton#LoopActivate[displayValue="0"], /* in compact deck */
  WPushButton#FxParameterButton[displayValue="0"],
  #LibraryContainer QHeaderView,
  #LibraryContainer QHeaderView::section {
    background-color: #171719;
  }
  /* even buttons in 2nd level containers */
  #FxAssignButtons WPushButton[displayValue="0"],
  #VinylControls WPushButton[displayValue="0"],
  #KeyControls WPushButton[displayValue="0"],
  WPushButton#VinylModeButton[displayValue="1"],
  WPushButton#VinylModeButton[displayValue="2"],
  WPushButton#HotcueButton[displayValue="0"],
  WPushButton#SpecialCueButton[displayValue="0"],
  #RateControls WPushButton[displayValue="0"],
  WPushButton#PflButton[displayValue="0"],
  WPushButton#MixModeButton[displayValue="0"],
  WPushButton#MixModeButton[displayValue="1"],
  WEffectSelector,
  #fadeModeCombobox,
  #SamplerContainer WPushButton#SyncSampler[displayValue="0"],
  #SamplerContainer WPushButton#PflButton[displayValue="0"],
  #MicAuxUnit WPushButton#PflButton[displayValue="0"],
  WPushButton#MicAuxAdd {
    background-color: #1e1e20;
  }
  /* brigth buttons in dimmed containers
  #BeatgridControls WPushButton[displayValue="0"], */
  #CueDeleteButton,
  #SplitCue[displayValue="0"],
  #PlayPreview[displayValue="0"],
  /* library controls */
  #spinBoxTransition::up-button,
  #spinBoxTransition::down-button,
  QPushButton#pushButtonAutoDJ:enabled:!checked,
  #LibraryFeatureControls QPushButton:enabled {
    background-color: #222;
  }
  /* dark buttons in toolbar */
  #ToolBar WPushButton[displayValue="0"],
  #MixerMasterHeadphone #FxAssignButtons WPushButton[displayValue="0"] {
    background-color: #151517;
  }

/* Orange for 'active' status */
WPushButton#PlayDeck[displayValue="1"],
WPushButton#PlayDeckMini[displayValue="1"],
WPushButton#PlaySampler[displayValue="1"],
WPushButton#PlayPreview[displayValue="1"],
WPushButton#PlayIndicator[displayValue="1"],
/* TODO ronso0 Restore once fixed lib linKIconThemes (vers. <..80) is in *ubuntu main repos */
/*#LibraryPreviewButton:checked,*/
#CueDeck[displayValue="1"],
WPushButton#Reverse[pressed="true"],
#LoopActivate[value="1"],
#Reloop[value="1"],
#SyncSampler[displayValue="1"],
#MicTalk[value="1"], #AuxPlay[value="1"],
#MicDucking[value="1"],
#MicDucking[value="2"],
#VinylButton[displayValue="1"],
#PassthroughButton[displayValue="1"],
QPushButton#pushButtonAutoDJ:checked,
QPushButton#pushButtonAnalyze:checked {
  background-color: #b24c12;
  }
  /* Orange border for Play buttons when previewing from
    Cue or Hotcue */
  WPushButton#PreviewIndicator[value="1"] {
    border: 3px solid #b24c12;
    /* work around round borders being painted outside the actual border area */
    border-radius: 0px;
  }
/* dim orange for momentary controls */
#KeyControls WPushButton[pressed="true"],
#SyncDeck[value="1"],
WPushButton#LoopIn[pressed="true"],
WPushButton#LoopOut[pressed="true"],
#BeatjumpControls WPushButton[value="1"],
#RateControls WPushButton[value="1"],
#BeatgridControls WPushButton[pressed="true"],
/* #CueDeleteButton[pressed="true"], */
#LibraryFeatureControls QPushButton:pressed {
  background-color: #7d350d;
  }
  #BpmTap[pressed="true"] {
   border: 1px solid #7d350d;
  }

/* Red */
#EQKillButtonBox WPushButton[displayValue="1"],
QPushButton#pushButtonRecording:checked,
#RecFeedback[displayValue="2"] {
  background-color: #a80000;
}

/* Green for Fx toggles, QuickEffect + Fx12 */
#FxUnit1 #FxToggleButton[displayValue="1"],
#FxUnit2 #FxToggleButton[displayValue="1"],
#BroadcastButton[displayValue="2"] {
  background-color: #438225;
  }
  /* Dim green for assign buttons Fx12 */
  WPushButton#QuickEffectButton[displayValue="1"],
  #FxAssignButton1[displayValue="1"],
  #FxAssignButton2[displayValue="1"] {
    background-color: #236b00;
  }
/* Blue for Fx buttons 3/4 */
#FxUnit3 #FxToggleButton[displayValue="1"],
#FxUnit4 #FxToggleButton[displayValue="1"],
WBeatSpinBox::up-button:pressed,
WBeatSpinBox::down-button:pressed,
#spinBoxTransition::up-button:pressed,
#spinBoxTransition::down-button:pressed {
  background-color: #257b82;
  }
  /* Dim blue for assign buttons Fx34 */
  #FxAssignButton3[displayValue="1"],
  #FxAssignButton4[displayValue="1"] {
    background-color: #146674;
  }

WPushButton#FxSuperLinkButton[value="0"],
WPushButton#FxSuperLinkInvertButton[displayValue="0"] {
  background-color: #333;
  }
  #FxSuperLinkInvertButton[displayValue="1"] {
    background-color: #9C0900;
    }

/* Green for Fx1 / Fx2 */
#FxUnit1 #FxSuperLinkButton[value="1"],
#FxUnit2 #FxSuperLinkButton[value="1"] {
  background-color: #236b00;
  }
#FxUnit1 #FxSuperLinkButton[value="2"],
#FxUnit2 #FxSuperLinkButton[value="2"] {
/* a simple way to achieve a partitioning in thirds  */
  background-color: qlineargradient(x1: 0, y1: 0, x2: 1, y2: 0,
    stop: 0 #236b00,
    stop: 0.33 #236b00,
    stop: 0.34 #333,
    stop: 1 #333);
  }
#FxUnit1 #FxSuperLinkButton[value="3"],
#FxUnit2 #FxSuperLinkButton[value="3"] {
  background-color: qlineargradient(x1: 0, y1: 0, x2: 1, y2: 0,
    stop: 0 #333,
    stop: 0.66 #333,
    stop: 0.67 #236b00,
    stop: 1 #236b00);
  }
#FxUnit1 #FxSuperLinkButton[value="4"],
#FxUnit2 #FxSuperLinkButton[value="4"] {
  background-color: qlineargradient(x1: 0, y1: 0, x2: 1, y2: 0,
    stop: 0 #236b00,
    stop: 0.330000 #236b00,
    stop: 0.340000 #333,
    stop: 0.660000 #333,
    stop: 0.670000 #236b00,
    stop: 1 #236b00);
  }

/* Blue for Fx3 / Fx4 */
#FxUnit3 #FxSuperLinkButton[value="1"],
#FxUnit4 #FxSuperLinkButton[value="1"] {
  background-color: #146674;
  }
#FxUnit3 #FxSuperLinkButton[value="2"],
#FxUnit4 #FxSuperLinkButton[value="2"] {  /*
  a simple way to achieve a partitioning in thirds  */
  background-color: qlineargradient(x1: 0, y1: 0, x2: 1, y2: 0,
    stop: 0 #146674,
    stop: 0.33 #146674,
    stop: 0.34 #333,
    stop: 1 #333);
  }
#FxUnit3 #FxSuperLinkButton[value="3"],
#FxUnit4 #FxSuperLinkButton[value="3"] {
  background-color: qlineargradient(x1: 0, y1: 0, x2: 1, y2: 0,
    stop: 0 #333,
    stop: 0.66 #333,
    stop: 0.67 #146674,
    stop: 1 #146674);
  }
#FxUnit3 #FxSuperLinkButton[value="4"],
#FxUnit4 #FxSuperLinkButton[value="4"] {
  background-color: qlineargradient(x1: 0, y1: 0, x2: 1, y2: 0,
    stop: 0 #146674,
    stop: 0.330000 #146674,
    stop: 0.340000 #333,
    stop: 0.660000 #333,
    stop: 0.670000 #146674,
    stop: 1 #146674);
  }

/* Yellow */
#RecFeedback[displayValue="1"],     /* initialize recording */
#BroadcastButton[displayValue="1"]  /* connecting */ {
  background-color: #d09300;
}

<<<<<<< HEAD
QPushButton#pushButtonAddRandomTrack:enabled {
  image: url(skin:/palemoon/buttons/btn__autodj_addrandom.svg) no-repeat center center;
=======
WPushButton#SpecialCueButton[value="1"] {
  background-color: #395579;
>>>>>>> fb65fd9a
}

/* pink */
#BroadcastButton[displayValue="3"], /* failure */
#RecFeedback[displayValue="3"] {
  background-color: #f856e7;
}

/* Grey for GUI toggles */
#GuiToggleButton[displayValue="1"],
#SkinSettingsToggle[displayValue="1"] {
  background-color: #777;
}

/* Grey */
#VinylCueButton[displayValue="1"],
#VinylCueButton[displayValue="2"],
#PflButton[value="1"],
#FxParameterButton[displayValue="1"],
QPushButton#pushButtonRepeatPlaylist:checked {
  background-color: #666;
}

/* Darker grey */
#SplitCue[value="1"] {
  background-color: #555;
}

/* Special flat/invisible buttons */
#BeatgridControlsToggle,
WPushButton#PlayDeck[displayValue="0"],
WPushButton#PlayDeckMini[displayValue="0"],
WPushButton#PlaySampler[displayValue="0"],
#DeckRow_5_LoopCuesTransport WPushButton#PreviewIndicator,
#PlayCueMini WPushButton#PreviewIndicator,
WPushButton#FxFocusButton[displayValue="0"],
#SamplerSettings WPushButton[displayValue="0"],
#SamplerSettingsMini WPushButton[displayValue="0"],
WPushButton#FxExpand[displayValue="0"],
WPushButton#SamplerExpand[displayValue="0"],
WPushButton#CrossfaderButton[displayValue="0"],
WPushButton#CrossfaderButton[displayValue="1"],
WPushButton#RecButton[displayValue="0"],
WPushButton#RecButton[displayValue="1"],
#RecDot {
  background-color: transparent;
}


/************** Button styles *************************************************/



/************** Library *********************************************/
#LibrarySingleton {
  /* This doesn't work as expected:
  it appears LibrarySingleton is displayed twice (nested in itself),
  so padding/margin would double.
  Placed a plain spacer in library.xml which works reliably
  padding-top: 5px;*/
}

#SkinContainer {
  background-color: #080808;
}
#LibraryContainer QTableView,
#LibraryContainer QTextBrowser,
#LibraryContainer QTreeView,
#SkinSettings,
WSearchLineEdit,
WLibrary QLineEdit,
#spinBoxTransition,
#LibraryBPMSpinBox {
  background-color: #0f0f0f;
}

#LibraryContainer QTableView,
#LibraryContainer QTextBrowser,
#LibraryContainer QTreeView {
  alternate-background-color: #0a0a0a;
/* In selected library rows this sets the color of
  * shapes in star rating delegate
  * focus border of Cover Art and Color delegates
   > See src/library/coverartdelegate.cpp: "option.palette.highlightedText().color();" */
  selection-color: #fff;
  /* background of Color delegate in selected row */
  selection-background-color: #2c454f;
}
/* Selected rows in Tree and Tracks table */
#LibraryContainer QTreeView::item:selected,
#LibraryContainer QTableView::item:selected,
#LibraryBPMButton::item:selected {
  color: #fff;
  background-color: #2c454f;
}
#LibraryContainer QTreeView,
#LibraryContainer QTreeView::item:focus {
  outline: none;
}

#LibraryContainer QTableView:focus,
#LibraryContainer QTreeView:focus,
#LibraryContainer QTextBrowser:focus {
  border: 1px solid #257b82;
}

#LibraryContainer QTreeView {
  show-decoration-selected: 0;
}

/* Use the native focus decoration */
/* This is for all cells including Played and Location */
#LibraryContainer QTableView,
/* This is for the BPM cell */
#LibraryContainer QTableView QCheckBox:focus {
  outline: 1px solid #fff;
}
/* This uses a custom qproperty to set the focus border
  for Color and Cover Art cells, 1px solid, sharp corners.
  See src/library/tableitemdelegate.cpp */
WTrackTableView {
  qproperty-focusBorderColor: #fff;
}

/* This is the only way to select the 'Played' checkbox.
  Note that this also selects the BPM lock. */
WLibrary QTableView::indicator {
  /* border is added to configured size */
  border: 1px solid transparent;
  margin: 0px;
  padding: 0px;
  }
  WLibrary QTableView::indicator:unchecked {
    border: 1px solid rgba(151,151,151,128);
  }

/* Table cell in edit mode */
WLibrary QLineEdit,
#LibraryBPMSpinBox {
  color: #ddd;
  selection-color: #000;
  selection-background-color: #ccc;
  border: 1px solid #2c454f;
}

/* Entire BPM cell */
/* Lock icon at the left */
#LibraryBPMButton::indicator:checked {
  image: url(skin:/palemoon/buttons/btn__lib_bpm_locked_blue.svg);
  }
#LibraryBPMButton::indicator:unchecked {
  image: url(skin:/palemoon/buttons/btn__lib_bpm_unlocked_grey.svg);
  }
/* BPM value */
#LibraryBPMButton::item {}
/* BPM spinbox in edit mode */
#LibraryBPMSpinBox {
  border-width: 1px 2px 1px 0px;
  }
  /* When activated, the left border of the spinbox shows an
    artefact of the inactive BPM value. A small margin eliminates that.*/
  #LibraryBPMSpinBox::up-button,
  #LibraryBPMSpinBox::down-button {
    margin-right: 2px;
    }
    #LibraryBPMSpinBox::up-button {
      image: url(skin:/palemoon/buttons/btn__lib_spinbox_up.svg) no-repeat center center;
      }
    #LibraryBPMSpinBox::down-button {
      image: url(skin:/palemoon/buttons/btn__lib_spinbox_down.svg) no-repeat center center;
      }

/* Button in library "Preview" column */
#LibraryPreviewButton {
  margin: 0px;
  padding: 3px;
  border-radius: 2px;
  border: 1px solid transparent;
  }
  #LibraryPreviewButton:!checked {
    /* TODO ronso0 Restore once fixed lib linKIconThemes (vers. <..80) is in *ubuntu main repos */
    /*image: url(skin:/palemoon/buttons/btn__lib_preview_play.svg);*/
    }
  #LibraryPreviewButton:checked {
    /*image: url(skin:/palemoon/buttons/btn__lib_preview_pause.svg);*/
    border:  1px solid #b24c12;
    background-color: #000;
    }


/*********** table header styles *********************************/

#LibraryContainer QHeaderView {
  }
  #LibraryContainer QHeaderView::section {
    padding: 2px 1px 0px 3px;
    }
    #LibraryContainer QHeaderView::up-arrow {
      background: url(skin:/palemoon/buttons/btn__lib_sort_up.svg) no-repeat center center;
    }
    #LibraryContainer QHeaderView::down-arrow {
      background: url(skin:/palemoon/buttons/btn__lib_sort_down.svg) no-repeat center center;
    }
    #LibraryContainer QHeaderView::up-arrow,
    #LibraryContainer QHeaderView::down-arrow {
      /* color should match that of QHeaderView::section,
        with a little transparency added to not cut off the header label.
        Hex >  2^8 = */
      background-color: rgba(23,23,25,190);
      /* add margin to not overlap the ::section border-image */
      margin: 1px 2px 1px 0px;
      }




/*********** scrollbars *********************************/
#LibraryContainer QScrollBar,
WEffectSelector QAbstractScrollArea QScrollBar {
  border: 0px solid #585858;
  background: #000;
  border-radius: 2px;
  padding: 1px;
  color: #999;
  }
  #LibraryContainer QScrollBar:horizontal,
  WEffectSelector QAbstractScrollArea QScrollBar:horizontal {
    min-width: 12px;
    height: 15px;
    border-top-left-radius: 0px;
    border-top-right-radius: 0px;
    background-color: #000;
  }
  #LibraryContainer QScrollBar:vertical,
  WEffectSelector QAbstractScrollArea QScrollBar:vertical {
    min-height: 12px;
    width: 15px;
    border-top-left-radius: 0px;
    border-bottom-left-radius: 0px;
    color: #b3b3b3;
    background-color: #000;
  }
  #LibraryContainer QScrollBar:vertical {
    border-top: 1px solid #212123;
  }
  /* catch scroll bar of focused treeview like this:
  #LibraryContainer QTreeView:focus QScrollBar:vertical {
  }*/
  #LibraryContainer QScrollBar::handle:horizontal,
  WEffectSelector QAbstractScrollArea QScrollBar::handle:horizontal {
    min-width: 25px;
  }
  #LibraryContainer QScrollBar::handle:vertical,
  WEffectSelector QAbstractScrollArea QScrollBar::handle:vertical {
    min-height: 25px;
  }

/* "add-page" and "sub-page" are the gutter of the scrollbar */
#LibraryContainer QScrollBar::add-page,
#LibraryContainer QScrollBar::sub-page,
WEffectSelector QAbstractScrollArea QScrollBar::add-page,
WEffectSelector QAbstractScrollArea QScrollBar::sub-page {
  min-width: 15px;
  min-height: 15px;
  background-color: #000;
  border-radius: 2px;
}
/* Turn off buttons */
#LibraryContainer QScrollBar::add-line,
#LibraryContainer QScrollBar::sub-line,
WEffectSelector QAbstractScrollArea QScrollBar::add-line,
WEffectSelector QAbstractScrollArea QScrollBar::sub-line {
  width: 0px;
  height: 0px;
  border: 0px;
}

/* Corner in between two scrollbars */
#LibraryContainer QAbstractScrollArea::corner,
WEffectSelector QAbstractScrollArea QScrollBar::corner {
  background-color: #1e1e1e;
}
/*********** scrollbars *********************************/


/*********** library search bar *********************************/
WSearchLineEdit {
  padding: 2px;
  selection-color: #000;
  selection-background-color: #ccc;
  }
  WSearchLineEdit:focus {
    padding: 1px;
    border: 2px solid #257b82;
    border-radius: 0px;
  }
  /* Dunno when this is true */
  WSearchLineEdit[active="false"] {
    color: #999;
  }
  WSearchLineEdit:disabled {
    background-color: #161617;
    color: #161617;
  }

/************ splitters ***********************/
/* HorizontalSplitter (the splitter itself is horizontal)
  splits
  - Waveforms / Decks/FX/etc
  - Library sidebar / Lib Coverart */
#WaveformSplitter,
#SidebarCoverSplitter {
  padding: 0px;
  margin: 0px;
  }
  #WaveformSplitter::handle,
  #SidebarCoverSplitter::handle {
      image: url(skin:/palemoon/style/splitter_handle_horizontal.svg);
      height: 9px;
    }
    #WaveformSplitter::handle:pressed,
    #SidebarCoverSplitter::handle:pressed
    /* doesn't catch hover state:
    #HorizontalSplitter::handle:hover,
    #HorizontalSplitter::handle[hover="true"] */ {
      image: url(skin:/palemoon/style/splitter_handle_horizontal_pressed.svg);
    }

/* VerticalSplitter (the splitter itself is vertical)
  splits
  * Library sidebar / Tracks table */
#LibrarySplitter {
  padding: 0px;
  margin: 0px;
  }
  #LibrarySplitter::handle {
    image: url(skin:/palemoon/style/splitter_handle_vertical.svg);
    padding: 0px;
    margin: 1px 0px 0px 0px;
    /* 'height' works although it's actually the width of the handle */
    height: 6px;
  }
  #LibrarySplitter::handle:pressed,
  #LibrarySplitter::handle:hover {
    image: url(skin:/palemoon/style/splitter_handle_vertical_pressed.png);
  }
/************ splitters ***********************/


/* Extra declaration for QRadioButton otherwise it shows up with wrong colors in
   Linux with Gnome */
WLibrary QLabel, WLibrary QRadioButton {
  background: transparent;
}

WLibrary QRadioButton::indicator:checked {
  background: url(skin:/palemoon/buttons/btn__lib_radio_button_on_blue.svg) center center;
}

WLibrary QRadioButton::indicator:unchecked {
  background: url(skin:/palemoon/buttons/btn__lib_radio_button_off.svg) center center;
}

/* Library feature pushbuttons
  Don't use 'WLibrary QPushButton' here, as this would apply padding
  to the Preview & BPM lock buttons as well.
  Define the buttons fore every Library feature instead. */
#LibraryFeatureControls QPushButton {
  margin: 0px 6px 3px 0px;
  }
/* add margin to compensate for frameless library table */
#LibraryFeatureControls QPushButton,
/* #fadeModeCombobox set below */
#spinBoxTransition {
  margin-top: 4px;
  }
  #LibraryFeatureControls QRadioButton {
    /* bottom margin! */
    margin: 6px 3px 4px 3px;
  }
  QLabel#labelProgress, /* Analysis progress */
  QLabel#labelSelectionInfo /* AutoDJ track selection info */ {
    margin: 4px 5px 5px 1px;
  }

#LibraryContainer QTreeView {
  show-decoration-selected: 0;
}
/* triangle for closed/opened branches in treeview */
/* closed */
#LibraryContainer QTreeView::branch:closed:has-children:!has-siblings:!selected,
#LibraryContainer QTreeView::branch:closed:has-children:has-siblings:!selected {
/* Suppresses that selected sidebar items branch indicator shows wrong color when
    out of focus ; lp:880588 */
  border-image: none;
  image: url(skin:/palemoon/style/library_branch_closed_grey.png);
  }
  /* closed, selected */
  #LibraryContainer QTreeView::branch:closed:has-children:!has-siblings:selected,
  #LibraryContainer QTreeView::branch:closed:has-children:has-siblings:selected {
    border-image: none;
    image: url(skin:/palemoon/style/library_branch_closed_selected_white.png);
    background-color: #2c454f;
  }
/* open */
#LibraryContainer QTreeView::branch:open:has-children:!has-siblings,
#LibraryContainer QTreeView::branch:open:has-children:has-siblings {
  border-image: none;
  image: url(skin:/palemoon/style/library_branch_open_grey.png);
  }
  /* open, selected */
  #LibraryContainer QTreeView::branch:open:has-children:!has-siblings:selected,
  #LibraryContainer QTreeView::branch:open:has-children:has-siblings:selected {
    border-image: none;
    image: url(skin:/palemoon/style/library_branch_open_selected_white.png);
    background-color: #2c454f;
    }
  /* space left of selected child item */
  #LibraryContainer QTreeView::branch:closed:!has-children:!has-siblings:selected,
  #LibraryContainer QTreeView::branch:closed:!has-children:has-siblings:selected,
  #LibraryContainer QTreeView::branch:open:!has-children:!has-siblings:selected,
  #LibraryContainer QTreeView::branch:open:!has-children:has-siblings:selected {
    border-image: none;
    background-color: #0f0f0f;
  }
/************** Library *******************************************************/



/************** common styles for WEffectSelector ******************************
*************** QSpinBox, QMenu, QToolTip *************************************/
QToolTip,
WLibrarySidebar QMenu,
WLibrary QHeaderView QMenu,
QTextBrowser QMenu,
WTrackMenu,
WTrackMenu QMenu,
QLineEdit QMenu,
WCueMenuPopup,
WCoverArtMenu,
WEffectSelector QAbstractScrollArea,
#fadeModeCombobox QAbstractScrollArea {
  padding: 3px;
  border: 1px solid #333;
  border-radius: 1px;
}
#MainMenu QMenu {
  padding: 0.08em;
  border: 1px solid #333;
  border-radius: 1px;
}

QToolTip,
#MainMenu,
#MainMenu::item,
#MainMenu QMenu,
#MainMenu QMenu::item,
#MainMenu QMenu QCheckBox,
WLibrarySidebar QMenu,
WLibrarySidebar QMenu::item,
WLibrary QHeaderView QMenu,
WLibrary QHeaderView QMenu::item,
QTextBrowser QMenu,
QTextBrowser QMenu::item,
WTrackMenu,
WTrackMenu::item,
WTrackMenu QMenu,
WTrackMenu QMenu::item,
WTrackMenu QMenu QCheckBox,
QLineEdit QMenu,
QLineEdit QMenu::item,
WCoverArtMenu,
WCoverArtMenu::item,
WCueMenuPopup,
WCueMenuPopup QLabel,
WEffectSelector QAbstractScrollArea,
WEffectSelector::item,
#fadeModeCombobox QAbstractScrollArea,
#fadeModeCombobox::item {
  background-color: #151517;
}
/* hovered items */
#MainMenu::item:selected,
#MainMenu QMenu::item:selected,
#MainMenu QMenu::item:focus,
#MainMenu QMenu::item:hover,
#MainMenu QMenu::indicator:checked:selected,
/* ::indicator:!checked won't work. use 'unchecked' */
#MainMenu QMenu::indicator:unchecked:selected,
WLibrarySidebar QMenu::item:selected,
WLibrary QHeaderView QMenu::item:selected,
WTrackMenu::item:selected,
WTrackMenu QMenu::item:selected,
WTrackMenu QMenu QCheckBox:selected,
WTrackMenu QMenu QCheckBox:focus,
WTrackMenu QMenu QCheckBox:hover,
QLineEdit QMenu::item:selected,
WCoverArtMenu::item:selected,
#fadeModeCombobox::item:selected,
WEffectSelector::item:selected,
#SkinSettingsButton[hover="true"],
#SkinSettingsNumToggle[hover="true"],
#SkinSettingsNumToggleHeader[hover="true"],
#SkinSettingsMixerToggle[hover="true"],
#SkinSettingsLabelButton[hover="true"] {
  background-color: #2c454f;
  border-radius: 1px;
  color: #fff;
  /* remove OS focus indicator */
  outline: none;
  }
  /* hover over checked effect */
  WEffectSelector::item:checked:selected,
  WSearchLineEdit::item:checked:selected,
  #fadeModeCombobox::item:checked:selected {
    background-color: #2f2f2f;
    color: #fff;
  }
  /* remove OS focus indicator from some buttons */
  WLibrary QCheckBox:focus,
  #LibraryBPMButton::item:selected,
  WCueMenuPopup QPushButton:focus {
    outline: none;
  }
/* disabled items */
#MainMenu QMenu::item:disabled,
#MainMenu QMenu QCheckBox:disabled,
WTrackMenu::item:disabled,
WTrackMenu QMenu::item:disabled,
WTrackMenu QMenu QCheckBox:disabled,
QLineEdit QMenu::item:disabled {
  color: #494949;
}

  #MainMenu QMenu::separator,
  #LibraryContainer QMenu::separator,
  WTrackMenu::separator,
  WTrackMenu QMenu::separator,
  QLineEdit QMenu::separator,
  #SkinSettingsSeparator {
    border-top: 1px solid #000;
    border-bottom: 1px solid #222;
  }

  #MainMenu QMenu::right-arrow,
  WTrackMenu::right-arrow,
  WTrackMenu QMenu::right-arrow {
    image: url(skin:/palemoon/style/menu_arrow_ivory.svg);
    }
  #MainMenu QMenu::right-arrow:selected,
  WTrackMenu::right-arrow:selected,
  WTrackMenu QMenu::right-arrow:selected {
    image: url(skin:/palemoon/style/menu_arrow_white.svg);
  }

  #MainMenu QMenu::indicator:checked,
  #MainMenu QMenu::indicator:checked:selected {
    image: url(skin:/palemoon/buttons/btn__menu_checkbox_checked.svg);
    }
    #MainMenu QMenu::indicator:unchecked,
    #MainMenu QMenu::indicator:unchecked:selected {
      image: url(skin:/palemoon/buttons/btn__menu_checkbox.svg);
    }

  WLibrarySidebar QMenu::indicator:checked,
  WLibrary QHeaderView QMenu::indicator:checked,
  WLibrary QTableView::indicator:checked,
  WTrackMenu QMenu QCheckBox::indicator:checked,
  WEffectSelector::indicator:checked,
  #fadeModeCombobox::indicator:checked {
    image: url(skin:/palemoon/buttons/btn__lib_checkmark_blue.svg);
  }
  WEffectSelector::indicator:checked,
  #fadeModeCombobox::indicator:checked {
    image: url(skin:/palemoon/buttons/btn__effect_selected.svg);
    width: 13px;
    height: 13px;
    margin-left: 4px;
  }
  /* disabled menu item and checkbox */
  WTrackMenu QMenu QCheckBox::indicator:disabled:unchecked,
  WTrackMenu QMenu QCheckBox::indicator:disabled:checked,
  WTrackMenu QMenu QCheckBox::indicator:indeterminate {
    background-color: #222;
  }
  WTrackMenu QMenu QCheckBox::indicator:disabled:checked {
    image: url(skin:/palemoon/buttons/btn__lib_checkmark_grey.svg);
  }
  WTrackMenu QMenu QCheckBox::indicator:indeterminate {
    image: url(skin:/palemoon/buttons/btn__lib_checkmark_indeterminate_blue.svg);
  }
  WTrackMenu QMenu QCheckBox::indicator:disabled:indeterminate {
    image: url(skin:/palemoon/buttons/btn__lib_checkmark_indeterminate_grey.svg);
  }
  WTrackMenu QMenu QCheckBox::indicator:disabled:checked,
  WTrackMenu QMenu QCheckBox::indicator:disabled:unchecked {
    border: 1px solid #222;
  }

/* explicitly remove icons from unchecked items otherwise
  selected, unchecked items would have a checkmark */
WLibrarySidebar QMenu::indicator:unchecked,
WLibrarySidebar QMenu::indicator:unchecked:selected,
WLibrary QHeaderView QMenu::indicator:unchecked,
WLibrary QHeaderView QMenu::indicator:unchecked:selected,
WLibrary QTableView::indicator:unchecked,
WLibrary QTableView::indicator:unchecked:selected,
WEffectSelector::indicator:unchecked,
WEffectSelector::indicator:unchecked:selected,
#fadeModeCombobox::indicator:unchecked,
#fadeModeCombobox::indicator:unchecked:selected {
  image: none;
}
/************** common styles for WEffectSelector ******************************
*************** QSpinBox, QMenu, QToolTip *************************************/<|MERGE_RESOLUTION|>--- conflicted
+++ resolved
@@ -1591,21 +1591,9 @@
 #Hotcue1 WPushButton[displayValue="0"] {
   background: url(skin:/palemoon/buttons/btn__1.svg) no-repeat center center;
   }
-<<<<<<< HEAD
   #Hotcue1 WPushButton[displayValue="1"][dark="false"],
   #Hotcue1 WPushButton[displayValue="2"][dark="false"] {
-    image: url(skin:/palemoon/buttons/btn__1_active.svg) no-repeat center center;
-  }
-  #Hotcue1 WPushButton[displayValue="1"][dark="true"],
-  #Hotcue1 WPushButton[displayValue="2"][dark="true"] {
-    image: url(skin:/palemoon/buttons/btn__1_active_dark.svg) no-repeat center center;
-=======
-  #Hotcue1 WPushButton[displayValue="1"][dark="false"] {
-    background: url(skin:/palemoon/buttons/btn__1_active.svg) no-repeat center center;
-  }
-  #Hotcue1 WPushButton[displayValue="1"][dark="true"] {
     background: url(skin:/palemoon/buttons/btn__1_active_dark.svg) no-repeat center center;
->>>>>>> fb65fd9a
   }
   #Hotcue1 WPushButton[type="loop"][displayValue="1"][dark="false"],
   #Hotcue1 WPushButton[type="loop"][displayValue="2"][dark="false"],
@@ -1617,21 +1605,13 @@
 #Hotcue2 WPushButton[displayValue="0"] {
   background: url(skin:/palemoon/buttons/btn__2.svg) no-repeat center center;
   }
-<<<<<<< HEAD
   #Hotcue2 WPushButton[displayValue="1"],
   #Hotcue2 WPushButton[displayValue="2"] {
-    image: url(skin:/palemoon/buttons/btn__2_active.svg) no-repeat center center;
+    background: url(skin:/palemoon/buttons/btn__2_active.svg) no-repeat center center;
   }
   #Hotcue2 WPushButton[displayValue="1"][dark="true"],
   #Hotcue2 WPushButton[displayValue="2"][dark="true"] {
-    image: url(skin:/palemoon/buttons/btn__2_active_dark.svg) no-repeat center center;
-=======
-  #Hotcue2 WPushButton[displayValue="1"] {
-    background: url(skin:/palemoon/buttons/btn__2_active.svg) no-repeat center center;
-  }
-  #Hotcue2 WPushButton[displayValue="1"][dark="true"] {
     background: url(skin:/palemoon/buttons/btn__2_active_dark.svg) no-repeat center center;
->>>>>>> fb65fd9a
   }
   #Hotcue2 WPushButton[type="loop"][displayValue="1"][dark="false"],
   #Hotcue2 WPushButton[type="loop"][displayValue="2"][dark="false"],
@@ -1643,21 +1623,13 @@
 #Hotcue3 WPushButton[displayValue="0"] {
   background: url(skin:/palemoon/buttons/btn__3.svg) no-repeat center center;
   }
-<<<<<<< HEAD
   #Hotcue3 WPushButton[displayValue="1"],
   #Hotcue3 WPushButton[displayValue="2"] {
-    image: url(skin:/palemoon/buttons/btn__3_active.svg) no-repeat center center;
+    background: url(skin:/palemoon/buttons/btn__3_active.svg) no-repeat center center;
   }
   #Hotcue3 WPushButton[displayValue="1"][dark="true"],
   #Hotcue3 WPushButton[displayValue="2"][dark="true"] {
-    image: url(skin:/palemoon/buttons/btn__3_active_dark.svg) no-repeat center center;
-=======
-  #Hotcue3 WPushButton[displayValue="1"] {
-    background: url(skin:/palemoon/buttons/btn__3_active.svg) no-repeat center center;
-  }
-  #Hotcue3 WPushButton[displayValue="1"][dark="true"] {
     background: url(skin:/palemoon/buttons/btn__3_active_dark.svg) no-repeat center center;
->>>>>>> fb65fd9a
   }
   #Hotcue3 WPushButton[type="loop"][displayValue="1"][dark="false"],
   #Hotcue3 WPushButton[type="loop"][displayValue="2"][dark="false"],
@@ -1669,21 +1641,13 @@
 #Hotcue4 WPushButton[displayValue="0"] {
   background: url(skin:/palemoon/buttons/btn__4.svg) no-repeat center center;
   }
-<<<<<<< HEAD
   #Hotcue4 WPushButton[displayValue="1"],
   #Hotcue4 WPushButton[displayValue="2"] {
-    image: url(skin:/palemoon/buttons/btn__4_active.svg) no-repeat center center;
+    background: url(skin:/palemoon/buttons/btn__4_active.svg) no-repeat center center;
   }
   #Hotcue4 WPushButton[displayValue="1"][dark="true"],
   #Hotcue4 WPushButton[displayValue="2"][dark="true"] {
-    image: url(skin:/palemoon/buttons/btn__4_active_dark.svg) no-repeat center center;
-=======
-  #Hotcue4 WPushButton[displayValue="1"] {
-    background: url(skin:/palemoon/buttons/btn__4_active.svg) no-repeat center center;
-  }
-  #Hotcue4 WPushButton[displayValue="1"][dark="true"] {
     background: url(skin:/palemoon/buttons/btn__4_active_dark.svg) no-repeat center center;
->>>>>>> fb65fd9a
   }
   #Hotcue4 WPushButton[type="loop"][displayValue="1"][dark="false"],
   #Hotcue4 WPushButton[type="loop"][displayValue="2"][dark="false"],
@@ -1695,21 +1659,13 @@
 #Hotcue5 WPushButton[displayValue="0"] {
   background: url(skin:/palemoon/buttons/btn__5.svg) no-repeat center center;
   }
-<<<<<<< HEAD
   #Hotcue5 WPushButton[displayValue="1"],
   #Hotcue5 WPushButton[displayValue="2"] {
-    image: url(skin:/palemoon/buttons/btn__5_active.svg) no-repeat center center;
+    background: url(skin:/palemoon/buttons/btn__5_active.svg) no-repeat center center;
   }
   #Hotcue5 WPushButton[displayValue="1"][dark="true"],
   #Hotcue5 WPushButton[displayValue="2"][dark="true"] {
-    image: url(skin:/palemoon/buttons/btn__5_active_dark.svg) no-repeat center center;
-=======
-  #Hotcue5 WPushButton[displayValue="1"] {
-    background: url(skin:/palemoon/buttons/btn__5_active.svg) no-repeat center center;
-  }
-  #Hotcue5 WPushButton[displayValue="1"][dark="true"] {
     background: url(skin:/palemoon/buttons/btn__5_active_dark.svg) no-repeat center center;
->>>>>>> fb65fd9a
   }
   #Hotcue5 WPushButton[type="loop"][displayValue="1"][dark="false"],
   #Hotcue5 WPushButton[type="loop"][displayValue="2"][dark="false"],
@@ -1721,21 +1677,13 @@
 #Hotcue6 WPushButton[displayValue="0"] {
   background: url(skin:/palemoon/buttons/btn__6.svg) no-repeat center center;
   }
-<<<<<<< HEAD
   #Hotcue6 WPushButton[displayValue="1"],
   #Hotcue6 WPushButton[displayValue="2"] {
-    image: url(skin:/palemoon/buttons/btn__6_active.svg) no-repeat center center;
+    background: url(skin:/palemoon/buttons/btn__6_active.svg) no-repeat center center;
   }
   #Hotcue6 WPushButton[displayValue="1"][dark="true"],
   #Hotcue6 WPushButton[displayValue="2"][dark="true"] {
-    image: url(skin:/palemoon/buttons/btn__6_active_dark.svg) no-repeat center center;
-=======
-  #Hotcue6 WPushButton[displayValue="1"] {
-    background: url(skin:/palemoon/buttons/btn__6_active.svg) no-repeat center center;
-  }
-  #Hotcue6 WPushButton[displayValue="1"][dark="true"] {
     background: url(skin:/palemoon/buttons/btn__6_active_dark.svg) no-repeat center center;
->>>>>>> fb65fd9a
   }
   #Hotcue6 WPushButton[type="loop"][displayValue="1"][dark="false"],
   #Hotcue6 WPushButton[type="loop"][displayValue="2"][dark="false"],
@@ -1747,21 +1695,13 @@
 #Hotcue7 WPushButton[displayValue="0"] {
   background: url(skin:/palemoon/buttons/btn__7.svg) no-repeat center center;
   }
-<<<<<<< HEAD
   #Hotcue7 WPushButton[displayValue="1"],
   #Hotcue7 WPushButton[displayValue="2"] {
-    image: url(skin:/palemoon/buttons/btn__7_active.svg) no-repeat center center;
+    background: url(skin:/palemoon/buttons/btn__7_active.svg) no-repeat center center;
   }
   #Hotcue7 WPushButton[displayValue="1"][dark="true"],
   #Hotcue7 WPushButton[displayValue="2"][dark="true"] {
-    image: url(skin:/palemoon/buttons/btn__7_active_dark.svg) no-repeat center center;
-=======
-  #Hotcue7 WPushButton[displayValue="1"] {
-    background: url(skin:/palemoon/buttons/btn__7_active.svg) no-repeat center center;
-  }
-  #Hotcue7 WPushButton[displayValue="1"][dark="true"] {
     background: url(skin:/palemoon/buttons/btn__7_active_dark.svg) no-repeat center center;
->>>>>>> fb65fd9a
   }
   #Hotcue7 WPushButton[type="loop"][displayValue="1"][dark="false"],
   #Hotcue7 WPushButton[type="loop"][displayValue="2"][dark="false"],
@@ -1773,21 +1713,13 @@
 #Hotcue8 WPushButton[displayValue="0"] {
   background: url(skin:/palemoon/buttons/btn__8.svg) no-repeat center center;
   }
-<<<<<<< HEAD
   #Hotcue8 WPushButton[displayValue="1"],
   #Hotcue8 WPushButton[displayValue="2"] {
-    image: url(skin:/palemoon/buttons/btn__8_active.svg) no-repeat center center;
+    background: url(skin:/palemoon/buttons/btn__8_active.svg) no-repeat center center;
   }
   #Hotcue8 WPushButton[displayValue="1"][dark="true"],
   #Hotcue8 WPushButton[displayValue="2"][dark="true"] {
-    image: url(skin:/palemoon/buttons/btn__8_active_dark.svg) no-repeat center center;
-=======
-  #Hotcue8 WPushButton[displayValue="1"] {
-    background: url(skin:/palemoon/buttons/btn__8_active.svg) no-repeat center center;
-  }
-  #Hotcue8 WPushButton[displayValue="1"][dark="true"] {
     background: url(skin:/palemoon/buttons/btn__8_active_dark.svg) no-repeat center center;
->>>>>>> fb65fd9a
   }
   #Hotcue8 WPushButton[type="loop"][displayValue="1"][dark="false"],
   #Hotcue8 WPushButton[type="loop"][displayValue="2"][dark="false"],
@@ -2225,7 +2157,7 @@
   background: url(skin:/palemoon/buttons/btn__autodj_shuffle.svg) no-repeat center center;
 }
 
-QPushButton#pushButtonAddRandom:enabled {
+QPushButton#pushButtonAddRandomTrack:enabled {
   background: url(skin:/palemoon/buttons/btn__autodj_addrandom.svg) no-repeat center center;
 }
 
@@ -2514,13 +2446,8 @@
   background-color: #d09300;
 }
 
-<<<<<<< HEAD
-QPushButton#pushButtonAddRandomTrack:enabled {
-  image: url(skin:/palemoon/buttons/btn__autodj_addrandom.svg) no-repeat center center;
-=======
 WPushButton#SpecialCueButton[value="1"] {
   background-color: #395579;
->>>>>>> fb65fd9a
 }
 
 /* pink */
