--- conflicted
+++ resolved
@@ -3074,15 +3074,7 @@
       image: url(skins:LateNight/palemoon/buttons/btn__menu_checkbox.svg);
     }
 
-<<<<<<< HEAD
-=======
-  /* This is the only way to select the 'Played' checkbox.
-    Note that this also selects the BPM lock, so style that afterwards. */
-  WTrackTableView::indicator:unchecked {
-    image: url(skins:LateNight/palemoon/buttons/btn__lib_checkbox.svg);
-  }
->>>>>>> 8a930096
-  WLibrarySidebar QMenu::indicator:checked,
+    WLibrarySidebar QMenu::indicator:checked,
   WTrackTableViewHeader QMenu::indicator:checked,
   #LibraryPlayedCheckbox::indicator:checked,
   WTrackMenu QMenu QCheckBox::indicator:checked,
