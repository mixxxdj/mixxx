/* Shade */
#Mixxx {
  background-color: #191919;
  background-repeat:no-repeat;
  background-attachment:fixed;
  background-position:center top;
}

#Deck WPushButton {
  font-family: "Open Sans";
  font-size: 14px;
}

#DeckRowSmall {
  padding: 3px 3px 2px 3px;
}

#DeckSmall {
  padding: 5px 0px;
}

WOverview {
  font-family: "Ubuntu";
}

WBeatSpinBox,
/* For some mysterious reason #DlgAutoDJ QSpinBox
wouldn't style the respective spinbox in Shade (anymore),
that's why we do it in another way here */
#spinBoxTransition {
  font: 13px;
  padding: 0px;
}
WBeatSpinBox {
  border: 1px solid #060613;
}
#spinBoxTransition {
/* omitting the border definition miraculously makes the spinbox grow */
/* 0px border OTOH makes the spinbox shrink disproportionately
  border: 0px; */
  margin: 0px 0px 2px 1px;
}
#spinBoxTransition,
WLibrary QPushButton {
  border: 1px solid #99A0A4;
  }
/*
QSpinBox:editable {
  font-size: 13px;
  background: transparent;
  color: #ACACAC; }
QSpinBox { min-height: 20px; max-height: 20px;min-width: 40px; max-width: 40px;}*/

WBeatSpinBox::up-button, 
#spinBoxTransition::up-button {
  height: 9px;
  border-left: 1px solid #060613;
  image: url(skin:/btn/btn_spin_up.png) no-repeat;
}

WBeatSpinBox::down-button,
#spinBoxTransition::down-button {
  height: 9px;
  border-left: 1px solid #060613;
  image: url(skin:/btn/btn_spin_down.png) no-repeat;
}

<<<<<<< HEAD



WEffectSelector QAbstractItemView,
QToolTip,
QMenu {
  padding: 2px;
  font: 13px;
}
WEffectSelector QAbstractItemView {
  min-width: 140px;
}
/* common colors for WEffectSelector, QMenu, QToolTip */
WEffectSelector,
WEffectSelector QAbstractItemView,
WEffectSelector::down-arrow,
WEffectSelector::indicator:!checked,
QToolTip,
QMenu,
QMenu::item,
QMenu QCheckBox,
WBeatSpinBox,
#spinBoxTransition,
WLibrary QPushButton:enabled {
  font: 13px;
=======
#fadeModeCombobox,
WEffectSelector {
>>>>>>> 883ead38
  color: #060613;
  background-color: #aab2b7;
  }
WLibrary QPushButton:!enabled {
  font: 13px;}
WEffectSelector,
WEffectSelector QAbstractItemView,
WEffectSelector::down-arrow,
QToolTip,
QMenu {
  border-width: 1px;
  border-style: solid;
  border-color: #060613;
  }
  /* hovered items */
  WEffectSelector::item:selected,
  QMenu::item:selected,
  QMenu QCheckBox:selected,
  QMenu QCheckBox:focus,  /* selected by keyboard */
  QMenu QCheckBox:hover  /* mouse hover */ {
    background-color: lightgray;
    color: #000;
    /* remove OS focus indicator */
    outline: none;
  }
  /* hover over checked effect */
  WEffectSelector::item:checked:selected {
    background-color: #8699b8;
    }
  /* checked effect and menu checkbox */
  WEffectSelector::indicator:checked,
  QMenu QCheckBox::indicator:checked {
    border-color: #1a2025;
    background-color: #cf0a57;
    image: url(skin:/btn/btn_lib_checkmark_black.svg);
    }
  /* unchecked menu checkbox */
  QMenu QCheckBox::indicator:!checked {
    border-color: #1a2025;
    background-color: #7e868b;
    /* remove OS focus indicator */
    outline: none;
    }
  /* disabled menu checkbox */
  QMenu::item:!enabled,
  QMenu QCheckBox:!enabled {
    color: #666;
    }
  QMenu QCheckBox::indicator:!enabled {
    border-color: #767d82;
    background-color: #7e868b;
    }
  QMenu QCheckBox::indicator:!enabled:checked {
    image: url(skin:/btn/btn_lib_checkmark_grey.svg);
    }
  QCheckBox::indicator:indeterminate {
    background-color: #cf0a57;
    }
  QCheckBox::indicator:indeterminate,
  QCheckBox::indicator:indeterminate:!enabled {
    image: url(skin:/btn/btn_lib_checkmark_dark_grey.svg);
    }
/* common colors for WEffectSelector, QMenu, QToolTip */


WEffectSelector {
  /* Fixes the white bars on the top/bottom of the popup on Mac OS X */
  margin-top: 0px;
<<<<<<< HEAD
  margin-bottom: 0px;
  padding-left: 3px;
  }
  WEffectSelector::item {
    height: 22px;
  }
  WEffectSelector::drop-down {
    height: 18px;
    border: 0px;
  }
  WEffectSelector::down-arrow {
    height: 18px;
    border-width: 0px 0px 0px 1px;
    margin: 0px;
    image: url(skin:/btn/btn_spin_down.png) no-repeat;
    }
  WEffectSelector::indicator:checked {
    border-width: 1px;
    border-style: solid;
    /* checkbox container is 28 x 22px;
      use margin + border to create a square checkbox sized like kill buttons */ 
    margin: 3px 5px 2px 5px;
  }
  WEffectSelector::checked /* selected item */,
  WEffectSelector::indicator /* checkbox, tick mark */,
  WEffectSelector::drop-down,
  WEffectSelector::indicator:!checked,
  QMenu::item,
  QMenu QCheckBox {
    padding: 0px;
    margin: 0px;
    image: none;
    outline: none;
    border: 0px solid transparent;
    }


QMenu::item {
  padding: 4px 13px 4px 20px;
  }
  QMenu::separator {
    height: 0px;
    border-top: 1px solid #71777a;
    margin: 4px;
  }
  QMenu QCheckBox {
    padding: 2px 10px 2px 3px;
  }
  QMenu QCheckBox::indicator {
    width: 13px;
    height: 13px;
    border-width: 1px;
    border-style: solid;    
  }
  QMenu::right-arrow {
    width: 10px;
    height: 10px;
    image: url(skin:/style/menu_arrow.svg);
  }

  QHeaderView QMenu::indicator {
    width: 10px;
    height: 10px;
    margin-left: 2px;
    border: none;
    background: none;
    }
    QHeaderView QMenu::indicator:checked {
      image: url(skin:/btn/btn_lib_checkmark_black.svg);
    }



=======
  padding-left: 3px;
  font: 13px;
}
WEffectSelector {
  border: 1px solid #060613;
  margin-bottom: 0px;
}
#fadeModeCombobox {
  height: 18px;
  border: 1px solid #99A0A4;
  margin: 0px 0px 2px 1px;
}

#fadeModeCombobox::drop-down,
WEffectSelector::drop-down {
  /* This causes the Qt theme's widget style to magically not apply. Go figure. */
  border: 0;
}

#fadeModeCombobox::down-arrow,
WEffectSelector::down-arrow {
  height: 20px;
  border-style: solid;
  border-color: #060613;
  border-width: 0px 0px 0px 1px;
  image: url(skin:/btn/btn_spin_down.png) no-repeat;
}

WEffectSelector QAbstractItemView,
#fadeModeCombobox QAbstractScrollArea {
  color: #060613;
  background-color: #aab2b7;
  border: 2px solid #060613;
  selection-background-color: lightgray;
}

WEffectSelector::item:selected,
#fadeModeCombobox::item:selected {
  background-color: lightgray;
}

WEffectSelector::checked,
#fadeModeCombobox::checked {
  color: #EC4522;
}
>>>>>>> 883ead38

#EffectSelectorGroup[highlight="1"] {
  border: 1px solid #52f864;
  margin: 0px 0px 0px 0px;
}
#EffectSelectorGroup[highlight="0"] {
  border: 0px solid #52f864;
  margin: 0px 0px 0px 0px;
}

#EffectUnit {
  qproperty-layoutAlignment:AlignTop;
}



/*################################################################
######  Library styling is hard  ################################
################### most of it was LateNight & Deere & Tango ###
############ added styling for AutoDJ & Recording etc ###### */

QTableView,
QTextBrowser,
QTreeView {
  border: 1px solid #585858;
  font-weight: normal;
  color: #9e9e9e;
  background-color: #0f0f0f;
  alternate-background-color: #1a1a1a;
  selection-color: #e6e6e6;
  selection-background-color: #666;
}

QTableView::item:selected,
QTreeView::item:selected,
QTreeView::branch:selected,
#LibraryBPMButton::item:selected {
  border-image: none;
  background-image: none;
  color: #fff;
  background-color: #656d75;
  }

QTreeView::item:!selected {
  }

  /* Table cell in edit mode */
  WLibrary QLineEdit,
  #LibraryBPMSpinBox {
    color: #ddd;
    background-color: #0f0f0f;
    selection-color: #000;
    selection-background-color: #ccc;
  }

  WLibrary QLineEdit {
    border: 1px solid #656d75;
  }

  /* BPM lock icon in the library "BPM" column. */
  #LibraryBPMButton::indicator:checked {
    image: url(skin:/btn/btn_lib_bpm_locked.svg);
    }
    #LibraryBPMButton::indicator:unchecked {
      image: url(skin:/btn/btn_lib_bpm_unlocked.svg);
      }
  #LibraryBPMButton::item {
    color: #cfcfcf;
    }
    /* remove OS focus indicator from BPM cell */
    WLibrary QCheckBox {
      outline: none;
    }

  #LibraryBPMSpinBox {
    color: #fff;
    background-color: #0f0f0f;
    selection-color: #000;
    selection-background-color: #ddd;
    /* This combination of negative top/bottom padding & margin
    creates a 1px border around the spinbox' text area.
    Increased left/right padding/margin removes the overlap of
    text of activated spinbox and left-over text from regular
    BPM value display. */
    padding: -1px -8px -1px -4px;
    margin: -2px 0px -2px -2px;
    /* As soon as any border property is set, the up/down buttons
    lose their style & icons
    border: 0px;
    border-radius: 2px; */
  }

  #LibraryTimesPlayed::item {
    color: #cfcfcf;
    }

  /* Button in library "Preview" column */
  #LibraryPreviewButton {
    background: transparent;
    margin: 0px;
    padding: 0px;
    border: 1px solid transparent;
  }
  #LibraryPreviewButton:!checked{
    image: url(skin:/btn/btn_lib_preview_play.svg);
  }
  #LibraryPreviewButton:!checked:hover {
    border: 1px solid #666;
    background: #0f0f0f;
  }
  #LibraryPreviewButton:checked {
    image: url(skin:/btn/btn_lib_preview_pause.svg);
    background-color: #0f0f0f;
    border: 1px solid #444;
  }
  #LibraryPreviewButton:checked:hover {
    border: 1px solid #666;
  }


  /* checkbox in library "Played" column */
  QTableView::indicator {
    width: 10px;
    height: 10px;
    margin: 0px;
    padding: 0px;
    color: #cfcfcf;
    border: 1px solid transparent;
    }
    QTableView::indicator:checked {
      image: url(skin:/btn/btn_lib_checkmark.svg) no-repeat center center;
      color: #cfcfcf;
      border: 1px solid #ff6600;
      }
    QTableView::indicator:unchecked {
      background: none;
      color: #cfcfcf;
      border: 1px solid rgba(151,151,151,128);
      }

/* library search text box */
WSearchLineEdit {
  padding: 2px;
  margin-top: 2px;
  border: 1px solid #656565;
  font-size: 13px;
  font-family: "Open Sans";
  background: #0f0f0f;
  color: #cfcfcf;
  selection-background-color: #d2d2d2;
  selection-color: #0f0f0f;
  margin-bottom: 5px;
  }
  WSearchLineEdit:focus {
    border: 2px solid #ff6600;
    color: #eeeeee;
    padding: 2px;
  }
  /* Clear button */
  WSearchLineEdit QToolButton {
    /* C++ code adds 3px in each dimension.
       height of search box inside the border: 22px
       make the button use the available height */
    height: 19px;
    width: 19px;
    margin-bottom: 2px;
    }
    WSearchLineEdit QToolButton:!focus {
      image: url(skin:/btn/btn_lib_clear_search.svg);
    }
    WSearchLineEdit QToolButton:focus {
      image: url(skin:/btn/btn_lib_clear_search_focus.svg);
    }


QTreeView {
  min-height: 90px;
  min-width: 90px;
  show-decoration-selected: 0;
  /* Don't define top margin here, it won't shift ScrollBar.
  Defined by SearchBox	*/
  margin: 0px;
  }
  QTreeView:focus,
  QTableView:focus { /*
    New Library navigation COs only work if TreeView or TableView have focus.
    Clicking on buttons, sliders and visuals elsewhere removes focus from Library.
    In conjunction with [Library],MoveFocusBackward/..Forward, this helps a lot. */
    border-color: #ff6600;
  }

/*  Closed branch of tree 	*/
QTreeView::branch:has-children:!has-siblings:closed,
QTreeView::branch:closed:has-children:has-siblings {
  image: url(skin:/style/style_branch_closed.png);
  }
  QTreeView::branch:has-children:!has-siblings:closed:selected,
  QTreeView::branch:closed:has-children:has-siblings:selected {
    image: url(skin:/style/style_branch_closed_selected.png);
  }

/*  Open branch of tree 	*/
QTreeView::branch:open:has-children:!has-siblings,
QTreeView::branch:open:has-children:has-siblings {
  image: url(skin:/style/style_branch_open.png);
  }
  QTreeView::branch:open:has-children:!has-siblings:selected,
  QTreeView::branch:open:has-children:has-siblings:selected {
    border-image: none;
    image: url(skin:/style/style_branch_open_selected.png);
  }
  /* space left of selected child item */
  QTreeView::branch:!has-children:!has-siblings:closed:selected,
  QTreeView::branch:closed:!has-children:has-siblings:selected,
  QTreeView::branch:open:!has-children:!has-siblings:selected,
  QTreeView::branch:open:!has-children:has-siblings:selected {
    border-image: none;
    background-color: #0f0f0f;
  }


QHeaderView,
QHeaderView::section,
QScrollBar:horizontal,
QScrollBar:vertical {
  background-color: #626f87;
}
QHeaderView {
  /* Note(ronso0)
  This previously interferred with skin scaling:
  font-size: 13px/13px;
  This doesnt't scale when usinf QT_SCALE_FACTOR manually:
  font-size: 10pt;	*/
  font-size: 13px/13px;
  font-weight: bold;
  color: #000;
  border-radius: 0px;
  border-bottom: 1px solid #0f0f0f;
}
/*	Library header 'buttons'	*/
QHeaderView::section {
  padding: 2px 1px 2px 2px;
  /*	set right border so that first column header
  on the left doesn't have double border on the left	*/
  border-right: 1px solid #0f0f0f;
  background-color: #626f87;
  border-radius: 0px;
}

QHeaderView::up-arrow,
QHeaderView::down-arrow {
  width: 12px;
  padding-right: 2px;
  margin-right: 1px;
  background-color: rgba(98,111,135,255);
  }
  QHeaderView::up-arrow {
    image: url(skin:/btn/btn_lib_sort_up_black.png)
  }
  QHeaderView::down-arrow {
    image: url(skin:/btn/btn_lib_sort_down_black.png)
  }

/* Scroll bars */
QScrollBar:horizontal {
  min-width: 40px;
  height: 18px;
  padding: 0px;
}
QScrollBar:vertical {
  min-height: 40px;
  width: 18px;
  padding: 0px;
}
/* "add-page" and "sub-page" are the gutter of the scrollbar */
QScrollBar::add-page,
QScrollBar::sub-page {
  min-width: 14px;
  min-height: 14px;
  background-color: #191919;
}
QScrollBar::handle:vertical,
QScrollBar::handle:horizontal {
  background: #626f87;
  border: 1px solid #1e1e1e;
  border-radius: 1px;
}
QScrollBar::handle:horizontal {
  min-width: 40px;
}
QScrollBar::handle:vertical {
  min-height: 40px;
}
/* Turn off scroll buttons */
QScrollBar::add-line:horizontal,
QScrollBar::add-line:vertical {
  width: 0px;
  height: 0px;
}
QScrollBar::sub-line:horizontal,
QScrollBar::sub-line:vertical {
  width: 0px;
  height: 0px;
}

/* Corner in between two scrollbars */
QAbstractScrollArea::corner {
  background-color: #0f0f0f;
  border-top: 1px solid #585858;
  border-left: 1px solid #585858;
  border-bottom: none;
  border-right: none;
}

/* Styling a QSpinbox is complex and it took ages to figure out how to remove the surrounding frame and make the background transparent without affecting the subcontrols (up/down-buttons).
You could easily style a subcontrol like in the QT-Docs, but if you want to have the OS-native subcontrols, this is the only way i found ( there are probably others ).
In our case make sure that the "frame"-property in the corresponding dlgautodj.ui file is set to "false"
The general rule when it comes to stylesheets is always to remember that if you style part of a widget, then you usually have to style all of it.
*/
/* transition time in Auto DJ tab*/
QSpinBox:editable,
/* or addressed directly */
#spinBoxTransition {
  height: 18px;
  border: 1px solid #99A0A4;
  background-color: #99a0a4;
  margin-left: 3px;
}

/* Cover Art*/
WCoverArt {
  font: 11px/15px sans-serif;
  font-family: "Open Sans";
  background: transparent;
  color: #ACACAC;
}

/* splitter between treeview and library*/
QSplitter::handle { image: url(skin:/style/style_handle_unchecked.png); background: none; }
QSplitter::handle:pressed { image: url(skin:/style/style_handle_checked.png); background: none; }
QSplitter::handle:horizontal { width: 6px; }
QSplitter::handle:vertical { height: 6px;}

QPushButton {
  font-size: 10px;
  font-family: "Open Sans";}
/* Extra declaration for QRadionButton otherwise it shows up with wrong colors in Linux with Gnome */
QLabel, QRadioButton {
  font-size: 13px;
  background: transparent;
  color: #C1C1C1;}


WLibrary { margin: 2px 3px 0px 0px; }

WLibrary QRadioButton {
  margin: 0px 3px 3px 3px;
}
/* Center QLabels */
WLibrary QLabel { margin: 0px 3px 3px 0px; }

WLibrary QRadioButton::indicator:checked {
  image: url(skin:/btn/btn_lib_radio_button_on.svg) center center;
}

WLibrary QRadioButton::indicator:unchecked {
  image: url(skin:/btn/btn_lib_radio_button_off.svg) center center;
}

WLibrary QPushButton {
  text-align: center;
  font-size: 9pt;
  font-weight: normal;
  /* Note(ronso0)
  Interferes with skin scaling, system font size respectively
  font-size: 14px/14px;
  Setting height/width here will prevent the buttons being scaled properly
  min-height: 22px;
  max-height: 22px;
  height: 22px;	*/
  color: #0f0f0f;
  margin: 1px 2px 3px 1px;
  padding: 1px 3px 0px 3px;
  background-position: center;
  border: 1px solid #99A0A4;
  }
  #DlgAutoDJ > QPushButton {
    padding: 0px;
    width: 32px;
    height: 18px;
    }
    QPushButton#pushButtonAutoDJ {
      width: 40px;
    } 
  
  WLibrary QPushButton:!enabled {
    background-color: #72777A;
    border: 1px solid #72777A;
    }
  WLibrary QPushButton:unchecked {
    color: #888;
    background-color: #444;
    }
  WLibrary QPushButton:checked {
    color: #000;
    background-color: #F90562;
    }
  WLibrary QPushButton:focus,
  #fadeModeCombobox:focus,
  #spinBoxTransition:focus {
    outline: none;
    border-color: #fff; 
  }
  /* Hover highlight for action buttons	*/
  QPushButton#pushButtonAutoDJ:hover,
  QPushButton#pushButtonRecording:hover,
  QPushButton#pushButtonAnalyze:hover {
    border: 1px solid #F90562;
  }
  /* Space in between 'Recording'	button and recording label */
  QPushButton#pushButtonRecording {
    margin: 1px 6px 3px 1px;
  }
  /* Push 'Select All' button and away from radio buttons	*/
  QPushButton#pushButtonSelectAll {
    margin: 1px 2px 3px 10px;
  }
/* AutoDJ button icons */
QPushButton#pushButtonAutoDJ {
  image: url(skin:/btn/btn_autodj_enable.svg) no-repeat center center;
}
QPushButton#pushButtonFadeNow:!enabled {
  image: url(skin:/btn/btn_autodj_fade_disabled.svg) no-repeat center center;
  }
  QPushButton#pushButtonFadeNow:enabled {
    image: url(skin:/btn/btn_autodj_fade.svg) no-repeat center center;
  }
QPushButton#pushButtonSkipNext:!enabled {
  image: url(skin:/btn/btn_autodj_skip_disabled.svg) no-repeat center center;
  }
  QPushButton#pushButtonSkipNext:enabled {
    image: url(skin:/btn/btn_autodj_skip.svg) no-repeat center center;
  }
QPushButton#pushButtonShuffle {
  image: url(skin:/btn/btn_autodj_shuffle.svg) no-repeat center center;
}
QPushButton#pushButtonAddRandom {
  image: url(skin:/btn/btn_autodj_addrandom.svg) no-repeat center center;
}
QPushButton#pushButtonRepeatPlaylist {
  image: url(skin:/btn/btn_autodj_repeat_playlist.svg) no-repeat center center;
}
/* AutoDJ button icons */

/* Hotcue Color: No Color */
#HotcueButton[highlight="0"] {
    background-color: #fd0564;
}

/* Hotcue Color: Red */
#HotcueButton[highlight="1"] {
    background-color: #c50a08;
}

/* Hotcue Color: Green */
#HotcueButton[highlight="2"] {
    background-color: #32be44;
}

/* Hotcue Color: Blue */
#HotcueButton[highlight="3"] {
    background-color: #0044ff;
}

/* Hotcue Color: Yellow */
#HotcueButton[highlight="4"] {
    background-color: #f8d200;
}

/* Hotcue Color: Celeste */
#HotcueButton[highlight="5"] {
    background-color: #42d4f4;
}

/* Hotcue Color: Purple */
#HotcueButton[highlight="6"] {
    background-color: #af00cc;
}

/* Hotcue Color: Pink */
#HotcueButton[highlight="7"] {
    background-color: #fca6d7;
}

/* Hotcue Color: White */
#HotcueButton[highlight="8"] {
    background-color: #f2f2ff;
}




<|MERGE_RESOLUTION|>--- conflicted
+++ resolved
@@ -30,16 +30,18 @@
 #spinBoxTransition {
   font: 13px;
   padding: 0px;
-}
-WBeatSpinBox {
-  border: 1px solid #060613;
-}
-#spinBoxTransition {
-/* omitting the border definition miraculously makes the spinbox grow */
-/* 0px border OTOH makes the spinbox shrink disproportionately
-  border: 0px; */
-  margin: 0px 0px 2px 1px;
-}
+  selection-color: #eee;
+  selection-background-color: #060613;
+  }
+  WBeatSpinBox {
+    border: 1px solid #060613;
+  }
+  #spinBoxTransition {
+  /* omitting the border definition miraculously makes the spinbox grow */
+  /* 0px border OTOH makes the spinbox shrink disproportionately
+    border: 0px; */
+    margin: 0px 0px 2px 1px;
+  }
 #spinBoxTransition,
 WLibrary QPushButton {
   border: 1px solid #99A0A4;
@@ -65,128 +67,84 @@
   image: url(skin:/btn/btn_spin_down.png) no-repeat;
 }
 
-<<<<<<< HEAD
-
-
-
+/* common colors for WEffectSelector, QMenu, QToolTip */
 WEffectSelector QAbstractItemView,
+#fadeModeCombobox QAbstractScrollArea,
 QToolTip,
 QMenu {
   padding: 2px;
   font: 13px;
-}
-WEffectSelector QAbstractItemView {
-  min-width: 140px;
-}
-/* common colors for WEffectSelector, QMenu, QToolTip */
+  }
+QColorMenu {
+  padding-left: 10px;
+}
+WEffectSelector QAbstractItemView,
+#fadeModeCombobox QAbstractScrollArea {
+  min-width: 160px;
+  }
 WEffectSelector,
 WEffectSelector QAbstractItemView,
 WEffectSelector::down-arrow,
 WEffectSelector::indicator:!checked,
+#fadeModeCombobox,
+#fadeModeCombobox QAbstractItemView,
+#fadeModeCombobox::down-arrow,
+#fadeModeCombobox::indicator:!checked,
 QToolTip,
 QMenu,
 QMenu::item,
 QMenu QCheckBox,
 WBeatSpinBox,
-#spinBoxTransition,
+#spinBoxTransition {
+  font: 13px;
+  color: #060613;
+  background-color: #aab2b7;
+  }
 WLibrary QPushButton:enabled {
   font: 13px;
-=======
-#fadeModeCombobox,
-WEffectSelector {
->>>>>>> 883ead38
-  color: #060613;
-  background-color: #aab2b7;
-  }
-WLibrary QPushButton:!enabled {
-  font: 13px;}
+  }
 WEffectSelector,
 WEffectSelector QAbstractItemView,
 WEffectSelector::down-arrow,
+#fadeModeCombobox QAbstractScrollArea,
+#fadeModeCombobox,
+#fadeModeCombobox::down-arrow,
 QToolTip,
 QMenu {
   border-width: 1px;
   border-style: solid;
   border-color: #060613;
   }
-  /* hovered items */
-  WEffectSelector::item:selected,
-  QMenu::item:selected,
-  QMenu QCheckBox:selected,
-  QMenu QCheckBox:focus,  /* selected by keyboard */
-  QMenu QCheckBox:hover  /* mouse hover */ {
-    background-color: lightgray;
-    color: #000;
-    /* remove OS focus indicator */
-    outline: none;
-  }
-  /* hover over checked effect */
-  WEffectSelector::item:checked:selected {
-    background-color: #8699b8;
-    }
-  /* checked effect and menu checkbox */
-  WEffectSelector::indicator:checked,
-  QMenu QCheckBox::indicator:checked {
-    border-color: #1a2025;
-    background-color: #cf0a57;
-    image: url(skin:/btn/btn_lib_checkmark_black.svg);
-    }
-  /* unchecked menu checkbox */
-  QMenu QCheckBox::indicator:!checked {
-    border-color: #1a2025;
-    background-color: #7e868b;
-    /* remove OS focus indicator */
-    outline: none;
-    }
-  /* disabled menu checkbox */
-  QMenu::item:!enabled,
-  QMenu QCheckBox:!enabled {
-    color: #666;
-    }
-  QMenu QCheckBox::indicator:!enabled {
-    border-color: #767d82;
-    background-color: #7e868b;
-    }
-  QMenu QCheckBox::indicator:!enabled:checked {
-    image: url(skin:/btn/btn_lib_checkmark_grey.svg);
-    }
-  QCheckBox::indicator:indeterminate {
-    background-color: #cf0a57;
-    }
-  QCheckBox::indicator:indeterminate,
-  QCheckBox::indicator:indeterminate:!enabled {
-    image: url(skin:/btn/btn_lib_checkmark_dark_grey.svg);
-    }
-/* common colors for WEffectSelector, QMenu, QToolTip */
-
-
-WEffectSelector {
-  /* Fixes the white bars on the top/bottom of the popup on Mac OS X */
-  margin-top: 0px;
-<<<<<<< HEAD
-  margin-bottom: 0px;
-  padding-left: 3px;
-  }
-  WEffectSelector::item {
-    height: 22px;
-  }
-  WEffectSelector::drop-down {
-    height: 18px;
+  WEffectSelector,
+  #fadeModeCombobox {
+    padding-left: 3px;
+    }
+    WEffectSelector {
+      margin-top: 0px;
+      margin-bottom: 0px;
+      }
+    #fadeModeCombobox {
+      margin: 0px 0px 2px 1px;
+      height: 20px;
+    }
+  WEffectSelector::drop-down,
+  #fadeModeCombobox::drop-down {
     border: 0px;
-  }
-  WEffectSelector::down-arrow {
-    height: 18px;
-    border-width: 0px 0px 0px 1px;
-    margin: 0px;
-    image: url(skin:/btn/btn_spin_down.png) no-repeat;
-    }
-  WEffectSelector::indicator:checked {
-    border-width: 1px;
-    border-style: solid;
-    /* checkbox container is 28 x 22px;
-      use margin + border to create a square checkbox sized like kill buttons */ 
-    margin: 3px 5px 2px 5px;
-  }
+    }
+    WEffectSelector::drop-down,
+    WEffectSelector::down-arrow {
+      height: 18px;
+    }
+    #fadeModeCombobox::drop-down,
+    #fadeModeCombobox::down-arrow {
+      height: 20px;
+    }
+    WEffectSelector::down-arrow,
+    #fadeModeCombobox::down-arrow {
+      border-width: 0px 0px 0px 1px;
+      margin: 0px;
+      image: url(skin:/btn/btn_spin_down.png) no-repeat;
+    }
   WEffectSelector::checked /* selected item */,
   WEffectSelector::indicator /* checkbox, tick mark */,
   WEffectSelector::drop-down,
@@ -199,10 +157,79 @@
     outline: none;
     border: 0px solid transparent;
     }
+  WEffectSelector::indicator:checked,
+  #fadeModeCombobox::indicator:checked {
+    border-width: 1px;
+    border-style: solid;
+    /* checkbox container is 28 x 22px;
+      use margin + border to create a square checkbox sized like kill buttons */ 
+    margin: 3px 5px 2px 5px;
+  }
+  /* hovered items */
+  WEffectSelector::item:selected,
+  #fadeModeCombobox::item:selected,
+  QMenu::item:selected,
+  QMenu QCheckBox:selected,
+  QMenu QCheckBox:focus,  /* selected by keyboard */
+  QMenu QCheckBox:hover  /* mouse hover */ {
+    background-color: lightgray;
+    color: #000;
+    /* remove OS focus indicator */
+    outline: none;
+  }
+  /* hover over checked effect */
+  WEffectSelector::item:checked:selected,
+  #fadeModeCombobox::item:checked:selected {
+    background-color: #8699b8;
+    }
+  /* checked effect and menu checkbox */
+  WEffectSelector::indicator:checked,
+  #fadeModeCombobox::indicator:checked,
+  QMenu QCheckBox::indicator:checked {
+    border-color: #1a2025;
+    background-color: #f90562;
+    image: url(skin:/btn/btn_lib_checkmark_black.svg);
+    }
+  /* unchecked menu checkbox */
+  QMenu QCheckBox::indicator:!checked {
+    border-color: #1a2025;
+    background-color: #7e868b;
+    /* remove OS focus indicator */
+    outline: none;
+    }
+  /* disabled menu checkbox */
+  QMenu::item:!enabled,
+  QMenu QCheckBox:!enabled {
+    color: #666;
+    }
+  QMenu QCheckBox::indicator:!enabled {
+    border-color: #767d82;
+    background-color: #7e868b;
+    }
+  QMenu QCheckBox::indicator:!enabled:checked {
+    image: url(skin:/btn/btn_lib_checkmark_grey.svg);
+    }
+  QCheckBox::indicator:indeterminate {
+    background-color: #cf0a57;
+    }
+  QCheckBox::indicator:indeterminate,
+  QCheckBox::indicator:indeterminate:!enabled {
+    image: url(skin:/btn/btn_lib_checkmark_dark_grey.svg);
+    }
+/* common colors for WEffectSelector, QMenu, QToolTip */
+
 
 
 QMenu::item {
-  padding: 4px 13px 4px 20px;
+/* right padding creates a margin to the menu expand arrow,
+  left padding should be bigger than menu icon width + menu icon
+  margin */
+  padding: 4px 13px 4px 24px;
+  }
+  /* icons in editline menu (searchbox, editable track properties)
+    and color squares in cue color menu */ 
+  QMenu::icon {
+    margin: 0px 4px 0px 2px;
   }
   QMenu::separator {
     height: 0px;
@@ -216,7 +243,7 @@
     width: 13px;
     height: 13px;
     border-width: 1px;
-    border-style: solid;    
+    border-style: solid;
   }
   QMenu::right-arrow {
     width: 10px;
@@ -234,56 +261,6 @@
     QHeaderView QMenu::indicator:checked {
       image: url(skin:/btn/btn_lib_checkmark_black.svg);
     }
-
-
-
-=======
-  padding-left: 3px;
-  font: 13px;
-}
-WEffectSelector {
-  border: 1px solid #060613;
-  margin-bottom: 0px;
-}
-#fadeModeCombobox {
-  height: 18px;
-  border: 1px solid #99A0A4;
-  margin: 0px 0px 2px 1px;
-}
-
-#fadeModeCombobox::drop-down,
-WEffectSelector::drop-down {
-  /* This causes the Qt theme's widget style to magically not apply. Go figure. */
-  border: 0;
-}
-
-#fadeModeCombobox::down-arrow,
-WEffectSelector::down-arrow {
-  height: 20px;
-  border-style: solid;
-  border-color: #060613;
-  border-width: 0px 0px 0px 1px;
-  image: url(skin:/btn/btn_spin_down.png) no-repeat;
-}
-
-WEffectSelector QAbstractItemView,
-#fadeModeCombobox QAbstractScrollArea {
-  color: #060613;
-  background-color: #aab2b7;
-  border: 2px solid #060613;
-  selection-background-color: lightgray;
-}
-
-WEffectSelector::item:selected,
-#fadeModeCombobox::item:selected {
-  background-color: lightgray;
-}
-
-WEffectSelector::checked,
-#fadeModeCombobox::checked {
-  color: #EC4522;
-}
->>>>>>> 883ead38
 
 #EffectSelectorGroup[highlight="1"] {
   border: 1px solid #52f864;
@@ -781,8 +758,4 @@
 /* Hotcue Color: White */
 #HotcueButton[highlight="8"] {
     background-color: #f2f2ff;
-}
-
-
-
-
+}