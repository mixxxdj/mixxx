#Mixxx {
    background-color: #191919;
    background-repeat:no-repeat;
	background-attachment:fixed;
	background-position:center top;  
}

WBeatSpinBox {
	color: #060613;
	background-color: #aab2b7;
	border: 1px solid #060613;
	padding: 0px;
	font: 13px;
}

WBeatSpinBox::up-button{
	height: 9px;
	border-style: solid;
	border-color: #060613;
	border-width: 0px 0px 0px 1px;
	image: url(skin:/btn_spin_up.png) no-repeat;
}

WBeatSpinBox::down-button {
	height: 9px;										
	border-style: solid;
	border-color: #060613;
	border-width: 0px 0px 0px 1px;
	image: url(skin:/btn_spin_down.png) no-repeat;
}

WEffectSelector {
	color: #060613;
	background-color: #aab2b7;
	/* Fixes the white bars on the top/bottom of the popup on Mac OS X */
	margin-top: 0px;
	margin-bottom: 0px;
	border: 1px solid #060613;
	padding-left: 3px;
	font: 13px;
}

WEffectSelector::drop-down {
	/* This causes the Qt theme's widget style to magically not apply. Go figure. */
	border: 0;
}

WEffectSelector::down-arrow {
	height: 20px;
	border-style: solid;
	border-color: #060613;
	border-width: 0px 0px 0px 1px;
	image: url(skin:/btn_spin_down.png) no-repeat;
}

WEffectSelector QAbstractItemView {
	color: #060613;
	background-color: #aab2b7;
	border: 2px solid #060613;
	selection-background-color: lightgray;
<<<<<<< HEAD
	font: 13px;
	/* hack around text getting cut off with scaled checkbox on macOS with Retina screens */
	margin: 0px 0px 0px -4px; /* no matter if padding or margin, the left border is gone */
=======
>>>>>>> d3856962
}

WEffectSelector::item:selected
{
<<<<<<< HEAD
	border: 0px;         /* puts tick mark behind item text */
	padding-left: 14px;  /* move text right to make room for tick mark */
	font: 13px;
	height: 17px; 
=======
	background-color: lightgray;
>>>>>>> d3856962
}

WEffectSelector::checked
{
	color: #EC4522;
}

#EffectSelectorGroup[highlight="1"]{ 
	border: 1px solid #52f864;  
	margin: 0px 0px 0px 0px;
} 
#EffectSelectorGroup[highlight="0"]{ 
	border: 0px solid #52f864;  
	margin: 0px 0px 0px 0px;
}

#EffectUnit { 
	qproperty-layoutAlignment:AlignTop;
}

QTableView, QTextBrowser, QTreeView {
  border: 1px solid #656565;
  background: transparent; color: #ACACAC;
  /* we use  "background: transparent" as workaround, else "alternate-background-color" wont work, QT 4.7.x bug?*/
  alternate-background-color: qlineargradient(spread:pad, x1:0, y1:0, x2:0, y2:1, stop:0 rgba(43, 43, 43, 255), stop:0.049 rgba(43, 43, 43, 255), stop:0.050 rgba(43, 43, 43, 100), stop:0.949 rgba(43, 43, 43, 100), stop:0.95 rgba(43, 43, 43, 255), stop:1 rgba(43, 43, 43, 255));}

QTableView:focus, QTreeView:focus {
  border: 1px solid #FF6600;
}
/* checkbox in library "Played" column */
QTableView::indicator { width: 12px; height: 12px;}
QTableView::indicator:checked { background: url(skin:/style/style_checkbox_checked.png);}
QTableView::indicator:unchecked { background: url(skin:/style/style_checkbox_unchecked.png);}

/*  BPM lock icon in the library "BPM" column. */
#LibraryBPMButton::indicator:checked { image: url(:/images/library/ic_library_checked.png); }
#LibraryBPMButton::indicator:unchecked { image: url(:/images/library/ic_library_unchecked.png); }

/* Button in library "Preview" column */
QPushButton#LibraryPreviewButton { width: 23px; height: 12px; background: transparent; border: 0; }
QPushButton#LibraryPreviewButton:!checked{ image: url(skin:/style/style_library_preview_play.png); }
QPushButton#LibraryPreviewButton:checked{ image: url(skin:/style/style_library_preview_pause.png); }

QPushButton#LibraryBPMButton {background: transparent; border: 0;}
QPushButton#LibraryBPMButton::checked {image: url(:/images/library/ic_library_checked.png);}
QPushButton#LibraryBPMButton::!checked {image: url(:/images/library/ic_library_unchecked.png);}

QHeaderView { font-size: 10pt; }

/* Styling a QSpinbox is complex and it took ages to figure out how to remove the surrounding frame and make the background transparent without affecting the subcontrols (up/down-buttons).
You could easily style a subcontrol like in the QT-Docs, but if you want to have the OS-native subcontrols, this is the only way i found ( there are probably others ).
In our case make sure that the "frame"-property in the corresponding dlgautodj.ui file is set to "false"
The general rule when it comes to stylesheets is always to remember that if you style part of a widget, then you usually have to style all of it.
*/
/* transition time in Auto DJ tab*/
QSpinBox:editable {
  font-size: 10pt;
  background: transparent;
  color: #ACACAC; }
QSpinBox { min-height: 20px; max-height: 20px;min-width: 40px; max-width: 40px;}

/* library search bar*/
WSearchLineEdit {
  margin: 2px 0px 3px 3px;
  padding: 2px;
  border: 1px solid #656565;
  font-size: 10pt;
  font-family: "Open Sans";
  background: transparent;
  color: #ACACAC;
}
WSearchLineEdit:focus {
  padding: 2px;
  border: 2px solid #FF6600;
  font-size: 10pt;
  font-family: "Open Sans";
  background: rgba(255, 102, 0,50);
  color: #D6D6D6;}

/* Cover Art*/
WCoverArt {
  font: 11px/15px sans-serif;
  font-family: "Open Sans";
  background: transparent;
  color: #ACACAC;
}

/* splitter between treeview and library*/
QSplitter::handle { image: url(skin:/style/style_handle_unchecked.png); background: none; }
QSplitter::handle:pressed { image: url(skin:/style/style_handle_checked.png); background: none; }
QSplitter::handle:horizontal { width: 6px; }
QSplitter::handle:vertical { height: 6px;}

QPushButton { font-size: 10pt;
  font-family: "Open Sans";}
/* Extra declaration for QRadionButton otherwise it shows up with wrong colors in Linux with Gnome */
QLabel, QRadioButton {
  font-size: 10pt;
  background: transparent;
  color: #C1C1C1;}

WLibrary { margin: 2px 3px 0px 0px; }

/* Additional space for QRadionButtons and QLabels*/
WLibrary QRadioButton, WLibrary QLabel { margin: 9px 3px 6px 3px; }

/* Additional space for the first QRadionButton in the row*/
WLibrary QRadioButton#radioButtonRecentlyAdded { margin: 9px 3px 6px 12px; }

/* Additional space for the QPushButtons*/
#DlgMissing > QPushButton,
#DlgHidden > QPushButton,
#DlgAutoDJ > QPushButton,
#DlgRecording > QPushButton,
#DlgAnalysis > QPushButton {
  margin: 9px 3px 6px 3px;
  padding: 3px 8px;
  min-width: 65px;
}

/* Additional space for the first QPushButton in the row*/
#DlgMissing > QPushButton#btnPurge,
#DlgHidden > QPushButton#btnUnhide,
#DlgAutoDJ > QPushButton#pushButtonAutoDJ,
#DlgRecording > QPushButton#pushButtonRecording,
#DlgAnalysis > QPushButton#pushButtonAnalyze { margin: 9px 12px 6px 3px; }

/* Additional space for the last QPushButton in the row*/
#DlgAutoDJ > QPushButton#pushButtonShuffle { margin: 9px 3px 6px 12px; }

/* Spacing between treeview and searchbar*/
QTreeView { margin: 2px 0px 0px 3px; }

/* triangle for closed/opened branches in treeview*/
QTreeView { show-decoration-selected: 0;} /*  Suppresses that selected sidebar items branch indicator shows wrong color when out of focus ; lp:880588*/
QTreeView::branch:has-children:!has-siblings:closed,
QTreeView::branch:closed:has-children:has-siblings { border-image: none; image: url(skin:/style/style_branch_closed.png);}
QTreeView::branch:open:has-children:!has-siblings,
QTreeView::branch:open:has-children:has-siblings { border-image: none; image: url(skin:/style/style_branch_open.png);}


<|MERGE_RESOLUTION|>--- conflicted
+++ resolved
@@ -58,24 +58,11 @@
 	background-color: #aab2b7;
 	border: 2px solid #060613;
 	selection-background-color: lightgray;
-<<<<<<< HEAD
-	font: 13px;
-	/* hack around text getting cut off with scaled checkbox on macOS with Retina screens */
-	margin: 0px 0px 0px -4px; /* no matter if padding or margin, the left border is gone */
-=======
->>>>>>> d3856962
 }
 
 WEffectSelector::item:selected
 {
-<<<<<<< HEAD
-	border: 0px;         /* puts tick mark behind item text */
-	padding-left: 14px;  /* move text right to make room for tick mark */
-	font: 13px;
-	height: 17px; 
-=======
 	background-color: lightgray;
->>>>>>> d3856962
 }
 
 WEffectSelector::checked
