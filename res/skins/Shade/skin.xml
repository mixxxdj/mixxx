--- conflicted
+++ resolved
@@ -617,11 +617,9 @@
                                                     </Children>
                                                 </WidgetGroup>
 
-<<<<<<< HEAD
                                             <!-- Preview Deck Column 2-->
                                                 <WidgetGroup>
                                                     <MinimumSize>20,62</MinimumSize>
-
                                                     <Children>
                                                     <!--
                                                     **********************************************
@@ -633,22 +631,6 @@
                                                         <Style></Style>
                                                         <PathStatusLight>btn_clipping_previewdeck_over.png</PathStatusLight>
                                                         <PathBack>btn_clipping_previewdeck.png</PathBack>
-=======
-											<!-- Preview Deck Column 2-->
-												<WidgetGroup>
-													<MinimumSize>20,62</MinimumSize>
-													<Children>
-													<!--
-													**********************************************
-													Visual- Volume peak indicator
-													**********************************************
-													-->
-													<StatusLight>
-														<TooltipId>preview_PeakIndicator</TooltipId>
-														<Style></Style>
-														<PathStatusLight>btn_clipping_previewdeck_over.png</PathStatusLight>
-														<PathBack>btn_clipping_previewdeck.png</PathBack>
->>>>>>> c7fa9cf3
 														<Pos>0,3</Pos>
                                                         <Connection>
                                                             <ConfigKey>[PreviewDeck1],PeakIndicator</ConfigKey>
@@ -676,7 +658,6 @@
                                                         </Connection>
                                                     </VuMeter>
 
-<<<<<<< HEAD
                                                     <!--
                                                     **********************************************
                                                     Slider- Channel Volume
@@ -738,6 +719,7 @@
                                 </WidgetGroup>
                                 <WidgetGroup>
                                     <Layout>vertical</Layout>
+									<SizePolicy>me,me</SizePolicy>
                                     <Children>
                                         <LibraryBreadCrumb>
                                             <Id>1</Id>
@@ -757,70 +739,4 @@
             </Children>
         </WidgetGroup>
     </Children>
-=======
-													<!--
-													**********************************************
-													Slider- Channel Volume
-													**********************************************
-													-->
-													<SliderComposed>
-														<TooltipId>pregain</TooltipId>
-														<Style></Style>
-														<Handle>knob_volume_previewdeck.png</Handle>
-														<Slider>slider_volume_previewdeck.png</Slider>
-														<Pos>10,2</Pos>
-														<Horizontal>false</Horizontal>
-														<Connection>
-															<ConfigKey>[PreviewDeck1],pregain</ConfigKey>
-															<EmitOnDownPress>false</EmitOnDownPress>
-														</Connection>
-													</SliderComposed>
-													</Children>
-												</WidgetGroup>
-											</Children>
-											<Connection>
-												<ConfigKey>[PreviewDeck],show_previewdeck</ConfigKey>
-												<BindProperty>visible</BindProperty>
-											</Connection>
-										</WidgetGroup>
-										<!--Search Input Field-->
-										<SearchBox></SearchBox>
-										<!--Library Tree View-->
-						 				<Splitter>
-											<Size>e,me</Size>
-											<Style></Style>
-											<SplitSizes>1,e</SplitSizes>
-                                            <Collapsible>0,0</Collapsible>
-											<Children>
-												<LibrarySidebar></LibrarySidebar>
-												<!--Cover Art-->
-												<CoverArt>
-													<MinimumSize>16,16</MinimumSize>
-													<SizePolicy>me,me</SizePolicy>
-													<Connection>
-														<ConfigKey>[Library],show_coverart</ConfigKey>
-														<BindProperty>visible</BindProperty>
-													</Connection>
-												</CoverArt>
-											</Children>
-										</Splitter>
-									</Children>
-								</WidgetGroup>
-								<WidgetGroup>
-									<!-- Library Table-->
-									<Style>QGroupBox {}</Style>
-									<Layout>vertical</Layout>
-									<SizePolicy>me,me</SizePolicy>
-									<Children>
-										<Library></Library>
-									</Children>
-								</WidgetGroup>
-							</Children>
-						</Splitter>
-					</Children>
-				</WidgetGroup>
-			</Children>
-		</WidgetGroup>
-	</Children>
->>>>>>> c7fa9cf3
 </skin>