--- conflicted
+++ resolved
@@ -441,17 +441,10 @@
 it	Tempo Tap
 zh*	Soft Clipping
 zh*	Hard Clipping
-<<<<<<< HEAD
 es,es_419,es_AR,es_CO,es_ES,es_MX	No
-nl,sq_AL,es,es_419,es_AR,es_CO,es_ES,es_MX	VID:
+es*,nl,sq_AL,pl	VID:
 nl	Product ID
-nl,sq_AL,es,es_419,es_AR,es_CO,es_ES,es_MX	PID:
-=======
-es*	No
-nl,sq_AL,es*,pl	VID:
-nl	Product ID
-nl,sq_AL,es*,pl	PID:
->>>>>>> 787d806f
+es*,nl,sq_AL,pl	PID:
 nl	Lossy
 nl	Lossless
 nl	Top
@@ -466,14 +459,10 @@
 fr	Ctrl+Shift+F
 it	Mixxx %1.%2 Development Team
 it	Okay
-<<<<<<< HEAD
 sv	Decay
 sv	Kill Low
 sv	Kill Mid
 sv	Kill High
 tr	Mount
 vi	Samplerate
-=======
-vi	Samplerate
-fr	Stem
->>>>>>> 787d806f
+fr	Stem