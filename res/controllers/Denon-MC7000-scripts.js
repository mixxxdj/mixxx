/*
 * Denon DJ MC7000 DJ controller script for Mixxx 2.3.1
 *
 * Started in Dec. 2019 by OsZ
 *
 * This program is free software; you can redistribute it and/or
 * modify it under the terms of the GNU General Public License
 * as published by the Free Software Foundation; either version 2
 * of the License, or (at your option) any later version.
 *
 * This program is distributed in the hope that it will be useful,
 * but WITHOUT ANY WARRANTY; without even the implied warranty of
 * MERCHANTABILITY or FITNESS FOR A PARTICULAR PURPOSE.  See the
 * GNU General Public License for more details.
 *
 * You should have received a copy of the GNU General Public License
 * along with this program; if not, write to the Free Software
 * Foundation, Inc., 51 Franklin Street, Fifth Floor, Boston, MA  02110-1301, USA.
 *
 * Before using the mapping please make sure your MC7000 controller works for
 * your operating system. For Windows you need driver software by Denon, Mac users
 * should be lucky as it shall work out-of-the-box. Linux users need to know that
 * the MC7000 internal audio interface is not available out-of-the-box for
 * older Linux Kernels. You should upgrade your Kernel to minimum versions
 * LTS: 4.19.105 or 5.4.21, stable branch 5.5.5 or current 5.6 (2020-Feb-19).
 * Newer Kernels will provide native audio support for this controller.
 */

var MC7000 = {};

/*///////////////////////////////////
//      USER VARIABLES BEGIN       //
///////////////////////////////////*/

// switch on experimental features
// experimental features are:
// 1) Beat LED in Slicer mode (counts every 8 beats AFTER the CUE point)
//    only works for CONSTANT TEMPO tracks
//    needs beat grid and CUE point set
MC7000.experimental = false;

// Wanna have Needle Search active while playing a track ?
// In any case Needle Search is available holding "SHIFT" down.
// can be true or false
MC7000.needleSearchPlay = false;

// select if the previous sampler shall stop before a new sampler starts
// true: a running sampler will stop before the new sampler starts
// false: all triggered samplers will play simultaneously
MC7000.prevSamplerStop = true;

// Quantity of Samplers used in mixxx possible values 16 and 32
// To use 32 samplers instead of 16 you can set the user variable
// MC7000.SamplerQty to 32. Deck 1 will trigger sampler 1 to 8,
// Deck 2 will trigger sampler 9 to 16, Deck 3 will trigger
// sampler 17 to 24 and Deck 4 will trigger sampler 25 to 32.
// Please note that your Mixxx skin needs to support more than 16 samplers.
MC7000.SamplerQty = 16;

// Set Vinyl Mode on ("true") or off ("false") when MIXXX starts.
// This sets the Jog Wheel touch detection / Vinyl Mode
// and the Jog LEDs ("VINYL" on = spinny, "VINYL" off = track position).
MC7000.VinylModeOn = true;

// Possible pitchfader rate ranges given in percent.
// can be cycled through by the RANGE buttons.
// All default values are the same as selectable in Mixxx Preferences
MC7000.rateRanges = [
    4/100,
    6/100,
    8/100,
    10/100,
    16/100,
    24/100,
    50/100,
    90/100,
];

// Platter Ring LED mode
// Mode 0 = Single "off" LED chase (all others "on")
// Mode 1 = Single "on" LED chase (all others "off")
// use "SHIFT" + "DECK #" to toggle between both modes
MC7000.modeSingleLED = 1;

// Scratch algorithm parameters
MC7000.scratchParams = {
    recordSpeed: 33 + 1/3,
    alpha: (1.0/10),
    beta: (1.0/10)/32
};

// Sensitivity factor of the jog wheel (also depends on audio latency)
// 0.5 for half, 2 for double sensitivity - Recommendation:
// set to 0.5 with audio buffer set to 50ms
// set to 1 with audio buffer set to 25ms
// set to 3 with audio buffer set to 5ms
MC7000.jogSensitivity = 1;


/*/////////////////////////////////
//      USER VARIABLES END       //
/////////////////////////////////*/


/* OTHER VARIABLES - DON'T TOUCH UNLESS YOU KNOW WHAT YOU'RE DOING */

// Resolution of the jog wheel, set so the spinny
// Jog LED to match exactly the movement of the Jog Wheel
// The physical resolution seems to be around 1100
MC7000.jogWheelTicksPerRevolution = 894;

// must be "true" for Needle Search to be active
MC7000.needleSearchTouched = [true, true, true, true];

// initial value for VINYL mode per Deck (see above for user input)
MC7000.isVinylMode = [MC7000.VinylModeOn, MC7000.VinylModeOn, MC7000.VinylModeOn, MC7000.VinylModeOn];

// initialize the "spinnbackFactor" function for Spinback
MC7000.spinbackFactor = [];
// initialize the "brakeSoftstartFactor" function for Brake and Softstart
MC7000.brakeSoftstartFactor = [];

//Set Shift button state to false as default
MC7000.shift = [false, false, false, false];

// For each side whether the top or bottom deck is active.
MC7000.topDeckActive = [true, true];

// initialize the PAD Mode to Hot Cue when starting
MC7000.PADMode = ["Cue", "Cue", "Cue", "Cue"];

// PAD Mode 'Beatloop Roll' sizes
MC7000.beatLoopRoll = [1 / 16, 1 / 8, 1 / 4, 1 / 2, 1, 2, 4, 8];

// PAD Mode - 'Fixed Loop' sizes
MC7000.fixedLoop = [1, 2, 4, 8, 16, 32, 64, 128];

// PAD Mode - 'Beatjump' sizes
MC7000.beatJump = [1, 2, 4, 8, 16, 32, 64, 128];

// PAD Mode - "pitch" values
MC7000.halftoneToPadMap = [[4, 5, 6, 7, 0, 1, 2, 3], [4, 5, 6, 7, 0, 1, 2, 3], [4, 5, 6, 7, 0, 1, 2, 3], [4, 5, 6, 7, 0, 1, 2, 3]];

// Define the MIDI signal for red LED at VU Meters
MC7000.VuMeterLEDPeakValue = 0x76;

// initialize variables to compare LED status for VU, Jog and PAD LEDs
MC7000.prevVuLevel = [0, 0, 0, 0];
MC7000.prevJogLED = [0, 0, 0, 0];
MC7000.prevPadLED = [0, 0, 0, 0];

// Param Buttons for Pitch Play
MC7000.paramButton = [0, 0, 0, 0];

/*
Color Codes:
Colors are encoded using the following schema: Take the individual components of the color (R, G, B). Then use
the two most significant bits of that color (rr, gg, bb) and pack that into a 7-byte integer using the following schema `0b0rrggbb`. Then add 1 before sending to the controller.
*/

/*
button colors not set yet
slicer loop blue
flip red
*/

// PAD Mode Colors
MC7000.padColor = {
    "alloff": 0x01,         // switch off completely
    // Hot Cue
    "hotcueon": 0x04,       // blue Hot Cue active
    "hotcueoff": 0x02,      // dark blue Hot Cue inactive
    // Cue Loop
    "cueloopon": 0x19,      // green Cueloop colour for activated cue point
    "cueloopoff": 0x1A,     // dark green Cueloop colour inactive
    // Roll
    "rollon": 0x20,         // cyan BeatloopRoll active colour
    "rolloff": 0x06,        // dark cyan BeatloopRoll off colour
    // Saved Loop
    "fixedloopon": 0x3D,    // yellow Saved Loop active
    "fixedloopoff": 0x15,   // dark yellow Saved Loop active
    // Slicer
    "sliceron": 0x11,       // dark red activated Slicer
    "slicerJumpFwd": 0x31,  // red Sliver forward jump
    "slicerJumpBack": 0x31, // red Sliver backward jump
    // Sampler
    "samplerloaded": 0x38,  // pink Sampler loaded colour
    "samplerplay": 0x09,    // middle green Sampler playing
    "sampleroff": 0x12,     // dark pink Sampler standard colour
    // Velocity Sampler
    "velsamploaded": 0x24,  // purple VelocitySampler loaded colour
    "velsampplay": 0x0A,    // light green VelocitySampler playing
    "velsampoff": 0x13,     // dark purple VelocitySampler standard colour
    // Pitch Play
    "pitchon": 0x0D,        // green for Pitch Play on
    "pitchoff": 0x05        // dark green for Pitch Play off
};

/* DECK INITIALIZATION */
MC7000.init = function() {

<<<<<<< HEAD
    let i;

=======
>>>>>>> 620242d8
    // obtain all knob and slider positions
    const ControllerStatusSysex = [0xF0, 0x00, 0x20, 0x7F, 0x03, 0x01, 0xF7];
    midi.sendSysexMsg(ControllerStatusSysex, ControllerStatusSysex.length);

    // VU meters
    engine.makeUnbufferedConnection("[Channel1]", "VuMeter", MC7000.VuMeter);
    engine.makeUnbufferedConnection("[Channel2]", "VuMeter", MC7000.VuMeter);
    engine.makeUnbufferedConnection("[Channel3]", "VuMeter", MC7000.VuMeter);
    engine.makeUnbufferedConnection("[Channel4]", "VuMeter", MC7000.VuMeter);

    // Switch to active decks
    midi.sendShortMsg(MC7000.topDeckActive[0] ? 0x90 : 0x92, 0x08, 0x7F);
    midi.sendShortMsg(MC7000.topDeckActive[1] ? 0x91 : 0x93, 0x08, 0x7F);

    // Platter Ring LED mode
    midi.sendShortMsg(0x90, 0x64, MC7000.modeSingleLED);
    midi.sendShortMsg(0x91, 0x64, MC7000.modeSingleLED);
    midi.sendShortMsg(0x92, 0x64, MC7000.modeSingleLED);
    midi.sendShortMsg(0x93, 0x64, MC7000.modeSingleLED);

    // Track Position LEDs for Jog Wheel and Slicer
    engine.makeConnection("[Channel1]", "playposition", MC7000.TrackPositionLEDs);
    engine.makeConnection("[Channel2]", "playposition", MC7000.TrackPositionLEDs);
    engine.makeConnection("[Channel3]", "playposition", MC7000.TrackPositionLEDs);
    engine.makeConnection("[Channel4]", "playposition", MC7000.TrackPositionLEDs);

    // Vinyl mode LEDs
    midi.sendShortMsg(0x90, 0x07, MC7000.isVinylMode ? 0x7F: 0x01);
    midi.sendShortMsg(0x91, 0x07, MC7000.isVinylMode ? 0x7F: 0x01);
    midi.sendShortMsg(0x92, 0x07, MC7000.isVinylMode ? 0x7F: 0x01);
    midi.sendShortMsg(0x93, 0x07, MC7000.isVinylMode ? 0x7F: 0x01);

    for (var chanIdx = 1; chanIdx <= 4; chanIdx++) {
        // HotCue Mode LEDs
        for (var cueIdx = 1; cueIdx <= 8; cueIdx++) {
            engine.makeConnection("[Channel"+chanIdx+"]", "hotcue_"+cueIdx+"_enabled", MC7000.HotCueLED);
        }
        // Pitch LEDs
        for (var pitchIdx = 1; pitchIdx <= 8; pitchIdx++) {
            engine.makeConnection("[Channel"+chanIdx+"]", "hotcue_"+pitchIdx+"_enabled", MC7000.PitchLED);
        }
    }
    // Sampler Mode LEDs and Velocity Sampler Mode LEDs
    for (var samplerIdx = 1; samplerIdx <= MC7000.SamplerQty; samplerIdx++) {
        engine.makeConnection("[Sampler"+samplerIdx+"]", "track_loaded", MC7000.SamplerLED);
        engine.makeConnection("[Sampler"+samplerIdx+"]", "play", MC7000.SamplerLED);
        engine.makeConnection("[Sampler"+samplerIdx+"]", "track_loaded", MC7000.VelSampLED);
        engine.makeConnection("[Sampler"+samplerIdx+"]", "play", MC7000.VelSampLED);
    }
    // send Softtakeover delayed to avoid conflicts with ControllerStatusSysex
    engine.beginTimer(2000, function() {
        // Softtakeover for Pitch Faders only
        for (var chanIdx = 1; chanIdx <= 4; chanIdx++) {
            engine.softTakeover("[Channel" + chanIdx + "]", "rate", true);
        }
    }, true);
};

// Sampler Volume Control
MC7000.samplerLevel = function(channel, control, value) {
    // check if the Sampler Volume is at Zero and if so hide the sampler bank
    if (value > 0) {
        engine.setValue("[Samplers]", "show_samplers", true);
    } else {
        engine.setValue("[Samplers]", "show_samplers", false);
    }
<<<<<<< HEAD
    //control the 8 sampler volumes with the one knob on the mixer
    for (let i = 1; i <= 8; i++) {
        engine.setValue("[Sampler"+i+"]", "pregain", script.absoluteNonLin(value, 0, 1.0, 4.0));
=======
    //control the sampler volumes with the one knob on the mixer
    for (var i = 1; i <= MC7000.SamplerQty; i++) {
        engine.setValue("[Sampler"+i+"]", "volume", script.absoluteLin(value, 0, 1.0, 4.0));
>>>>>>> 620242d8
    }
};

// PAD Mode Hot Cue
MC7000.padModeCue = function(channel, control, value, status, group) {
<<<<<<< HEAD
    const deckNumber = script.deckFromGroup(group);
    const deckOffset = deckNumber - 1;
=======
    var deckNumber = script.deckFromGroup(group);
    var deckIndex = deckNumber - 1;
>>>>>>> 620242d8
    if (value === 0x00) {
        return; // don't respond to note off messages
    }
    MC7000.PADMode[deckIndex] = "Cue";
    // change PAD color when switching to Hot Cue Mode
<<<<<<< HEAD
    for (let i = 1; i <= 8; i++) {
        if (engine.getValue(group, "hotcue_" + i + "_enabled", true)) {
            midi.sendShortMsg(0x94 + deckOffset, 0x14 + i - 1, MC7000.padColor.hotcueon);
        } else {
            midi.sendShortMsg(0x94 + deckOffset, 0x14 + i - 1, MC7000.padColor.hotcueoff);
        }
=======
    for (var cueIdx = 1; cueIdx <= 8; cueIdx++) {
        var hotcueEnabled = engine.getValue(group, "hotcue_" + cueIdx + "_enabled", true);
        midi.sendShortMsg(0x94 + deckIndex, 0x14 + cueIdx - 1, hotcueEnabled ? MC7000.padColor.hotcueon : MC7000.padColor.hotcueoff);
>>>>>>> 620242d8
    }
};

// PAD Mode Cue Loop
MC7000.padModeCueLoop = function(channel, control, value, status, group) {
<<<<<<< HEAD
    const deckNumber = script.deckFromGroup(group);
    const deckOffset = deckNumber - 1;
=======
    var deckNumber = script.deckFromGroup(group);
    var deckIndex = deckNumber - 1;
>>>>>>> 620242d8
    if (value === 0x00) {
        return; // don't respond to note off messages
    }
    MC7000.PADMode[deckIndex] = "CueLoop";
    // switch off PAD illumination
<<<<<<< HEAD
    for (let i = 0; i < 8; i++) {
        midi.sendShortMsg(0x94 + deckOffset, 0x14 + i, MC7000.padColor.alloff);
    }
=======
    MC7000.setAllPadColor(deckIndex, MC7000.padColor.alloff);
>>>>>>> 620242d8
};

// PAD Mode Flip
MC7000.padModeFlip = function(channel, control, value, status, group) {
<<<<<<< HEAD
    const deckNumber = script.deckFromGroup(group);
    const deckOffset = deckNumber - 1;
=======
    var deckNumber = script.deckFromGroup(group);
    var deckIndex = deckNumber - 1;
>>>>>>> 620242d8
    if (value === 0x00) {
        return; // don't respond to note off messages
    }
    MC7000.PADMode[deckIndex] = "Flip";
    // switch off PAD illumination
<<<<<<< HEAD
    for (let i = 0; i < 8; i++) {
        midi.sendShortMsg(0x94 + deckOffset, 0x1C + i, MC7000.padColor.alloff);
    }
=======
    MC7000.setAllPadColor(deckIndex, MC7000.padColor.alloff);
>>>>>>> 620242d8
};

// PAD Mode Roll
MC7000.padModeRoll = function(channel, control, value, status, group) {
<<<<<<< HEAD
    const deckNumber = script.deckFromGroup(group);
    const deckOffset = deckNumber - 1;
=======
    var deckNumber = script.deckFromGroup(group);
    var deckIndex = deckNumber - 1;
>>>>>>> 620242d8
    if (value === 0x00) {
        return; // don't respond to note off messages
    }
    MC7000.PADMode[deckIndex] = "Roll";
    // change PAD color when switching to Roll Mode
<<<<<<< HEAD
    for (let i = 0; i < 8; i++) {
        midi.sendShortMsg(0x94 + deckOffset, 0x14 + i, MC7000.padColor.rolloff);
    }
=======
    MC7000.setAllPadColor(deckIndex, MC7000.padColor.rolloff);
>>>>>>> 620242d8
};

// PAD Mode Saved Loop
MC7000.padModeSavedLoop = function(channel, control, value, status, group) {
<<<<<<< HEAD
    const deckNumber = script.deckFromGroup(group);
    const deckOffset = deckNumber - 1;
=======
    var deckNumber = script.deckFromGroup(group);
    var deckIndex = deckNumber - 1;
>>>>>>> 620242d8
    if (value === 0x00) {
        return; // don't respond to note off messages
    }
    MC7000.PADMode[deckIndex] = "SavedLoop";
    // change PAD color when switching to Saved Loop Mode
<<<<<<< HEAD
    for (let i = 0; i < 8; i++) {
        const activeLED = engine.getValue(group, "beatloop_" + MC7000.fixedLoop[i] + "_enabled") ? MC7000.padColor.fixedloopon : MC7000.padColor.fixedloopoff;
        midi.sendShortMsg(0x94 + deckOffset, 0x14 + i, activeLED);
=======
    for (var savedLoopIdx = 0; savedLoopIdx < 8; savedLoopIdx++) {
        var activeLED = engine.getValue(group, "beatloop_" + MC7000.fixedLoop[savedLoopIdx] + "_enabled") ? MC7000.padColor.fixedloopon : MC7000.padColor.fixedloopoff;
        midi.sendShortMsg(0x94 + deckIndex, 0x14 + savedLoopIdx, activeLED);
>>>>>>> 620242d8
    }
};

// PAD Mode Slicer
MC7000.padModeSlicer = function(channel, control, value, status, group) {
<<<<<<< HEAD
    const deckNumber = script.deckFromGroup(group);
    const deckOffset = deckNumber - 1;
=======
    var deckNumber = script.deckFromGroup(group);
    var deckIndex = deckNumber - 1;
>>>>>>> 620242d8
    if (value === 0x00) {
        return; // don't respond to note off messages
    }
    MC7000.PADMode[deckIndex] = "Slicer";
    // change PAD color when switching to Slicer Mode
<<<<<<< HEAD
    for (let i = 0; i < 8; i++) {
        midi.sendShortMsg(0x94 + deckOffset, 0x14 + i, MC7000.padColor.sliceron);
    }
=======
    MC7000.setAllPadColor(deckIndex, MC7000.padColor.sliceron);
>>>>>>> 620242d8
};

// PAD Mode Slicer Loop
MC7000.padModeSlicerLoop = function(channel, control, value, status, group) {
<<<<<<< HEAD
    const deckNumber = script.deckFromGroup(group);
    const deckOffset = deckNumber - 1;
=======
    var deckNumber = script.deckFromGroup(group);
    var deckIndex = deckNumber - 1;
>>>>>>> 620242d8
    if (value === 0x00) {
        return; // don't respond to note off messages
    }
    MC7000.PADMode[deckIndex] = "SlicerLoop";
    // switch off PAD illumination
<<<<<<< HEAD
    for (let i = 0; i < 8; i++) {
        midi.sendShortMsg(0x94 + deckOffset, 0x14 + i, MC7000.padColor.alloff);
    }
=======
    MC7000.setAllPadColor(deckIndex, MC7000.padColor.alloff);
>>>>>>> 620242d8
};

// PAD Mode Sampler
MC7000.padModeSampler = function(channel, control, value, status, group) {
<<<<<<< HEAD
    const deckNumber = script.deckFromGroup(group);
    const deckOffset = deckNumber - 1;
=======
    var deckNumber = script.deckFromGroup(group);
    var deckIndex = deckNumber - 1;
>>>>>>> 620242d8
    if (value === 0x00) {
        return; // don't respond to note off messages
    }
    MC7000.PADMode[deckIndex] = "Sampler";
    // change PAD color when switching to Sampler Mode
<<<<<<< HEAD
    for (let i = 1; i <= 8; i++) {
        if (engine.getValue("[Sampler" + i + "]", "play")) {
            midi.sendShortMsg(0x94 + deckOffset, 0x14 + i - 1, MC7000.padColor.samplerplay);
        } else if (engine.getValue("[Sampler" + i + "]", "track_loaded") === 0) {
            midi.sendShortMsg(0x94 + deckOffset, 0x14 + i - 1, MC7000.padColor.sampleroff);
        } else if (engine.getValue("[Sampler" + i + "]", "track_loaded") === 1 && engine.getValue("[Sampler" + i + "]", "play") === 0) {
            midi.sendShortMsg(0x94 + deckOffset, 0x14 + i - 1, MC7000.padColor.samplerloaded);
        }
    }
=======
    MC7000.SamplerLED();
>>>>>>> 620242d8
};

// PAD Mode Velocity Sampler
MC7000.padModeVelSamp = function(channel, control, value, status, group) {
<<<<<<< HEAD
    const deckNumber = script.deckFromGroup(group);
    const deckOffset = deckNumber - 1;
    if (value === 0x00) {
        return; // don't respond to note off messages
    }
    MC7000.PADModeCue[deckOffset] = false;
    MC7000.PADModeCueLoop[deckOffset] = false;
    MC7000.PADModeFlip[deckOffset] = false;
    MC7000.PADModeRoll[deckOffset] = false;
    MC7000.PADModeSavedLoop[deckOffset] = false;
    MC7000.PADModeSlicer[deckOffset] = false;
    MC7000.PADModeSlicerLoop[deckOffset] = false;
    MC7000.PADModeSampler[deckOffset] = false;
    MC7000.PADModeVelSamp[deckOffset] = true;
    MC7000.PADModePitch[deckOffset] = false;

    // switch off PAD illumination
    for (let i = 0; i < 8; i++) {
        midi.sendShortMsg(0x94 + deckOffset, 0x14 + i, MC7000.padColor.alloff);
    }
=======
    var deckNumber = script.deckFromGroup(group);
    var deckIndex = deckNumber - 1;
    if (value === 0x00) {
        return; // don't respond to note off messages
    }
    MC7000.PADMode[deckIndex] = "VelSamp";
    // change PAD color when switching to Velocity Sampler Mode
    MC7000.VelSampLED();
>>>>>>> 620242d8
};

// PAD Mode Pitch
MC7000.HotcueSelectedGroup = [0, 0, 0, 0];
MC7000.padModePitch = function(channel, control, value, status, group) {
<<<<<<< HEAD
    const deckNumber = script.deckFromGroup(group);
    const deckOffset = deckNumber - 1;
    if (value === 0x00) {
        return; // don't respond to note off messages
    }
    MC7000.PADModeCue[deckOffset] = false;
    MC7000.PADModeCueLoop[deckOffset] = false;
    MC7000.PADModeFlip[deckOffset] = false;
    MC7000.PADModeRoll[deckOffset] = false;
    MC7000.PADModeSavedLoop[deckOffset] = false;
    MC7000.PADModeSlicer[deckOffset] = true;
    MC7000.PADModeSlicerLoop[deckOffset] = false;
    MC7000.PADModeSampler[deckOffset] = false;
    MC7000.PADModeVelSamp[deckOffset] = false;
    MC7000.PADModePitch[deckOffset] = true;

    // switch off PAD illumination
    for (let i = 0; i < 8; i++) {
        midi.sendShortMsg(0x94 + deckOffset, 0x14 + i, MC7000.padColor.alloff);
        midi.sendShortMsg(0x94 + deckOffset, 0x1C + i, MC7000.padColor.alloff);
=======
    var deckNumber = script.deckFromGroup(group);
    var deckIndex = deckNumber - 1;
    if (value === 0x00) {
        return; // don't respond to note off messages
    }
    MC7000.PADMode[deckIndex] = "Pitch";
    MC7000.halftoneToPadMap[deckIndex] = [4, 5, 6, 7, 0, 1, 2, 3];
    // switch on initial PAD illumination = hotcue for pitch or if
    // MC7000.HotcueSelectedGroup selected = pad mode pitchoff color
    for (var pitchIdx = 1; pitchIdx <= 8; pitchIdx++) {
        if (MC7000.HotcueSelectedGroup[deckIndex] !== 0) {
            midi.sendShortMsg(0x94 + deckIndex, 0x14 + pitchIdx - 1, MC7000.padColor.pitchoff);
        } else {
            var hotcueEnabled = engine.getValue(group, "hotcue_" + pitchIdx + "_enabled", true);
            midi.sendShortMsg(0x94 + deckIndex, 0x14 + pitchIdx - 1, hotcueEnabled ? MC7000.padColor.hotcueon : MC7000.padColor.hotcueoff);
        }
>>>>>>> 620242d8
    }
};


// PAD buttons
MC7000.PadButtons = function(channel, control, value, status, group) {
<<<<<<< HEAD
    const deckNumber = script.deckFromGroup(group);
    const deckOffset = deckNumber - 1;
    let i, j;
=======
    var deckNumber = script.deckFromGroup(group);
    var deckIndex = deckNumber - 1;
    var i, j;
>>>>>>> 620242d8

    // The following modes are currently unhandled and could be
    // added as if-branches in the future:

    // - MC7000.PADModeCueLoop
    // - MC7000.PADModeFlip
    // - MC7000.PADModeSlicerLoop

    // activate and clear Hot Cues
    if (MC7000.PADMode[deckIndex] === "Cue" && engine.getValue(group, "track_loaded") === 1) {
        for (var cueIdx = 1; cueIdx <= 8; cueIdx++) {
            if (control === 0x14 + cueIdx - 1 && value === 0x7F) {
                engine.setValue(group, "hotcue_" + cueIdx + "_activate", true);
            } else if (control === 0x14 + cueIdx - 1 && value === 0x00) {
                engine.setValue(group, "hotcue_" + cueIdx + "_activate", false);
                if (engine.getValue(group, "slip_enabled")) {
                    engine.setValue(group, "slip_enabled", false);
                    engine.beginTimer(50, function() {
                        engine.setValue(group, "slip_enabled", true);
                    }, true);
                }
            } else if (control === 0x1C + cueIdx - 1 && value === 0x7F) {
                engine.setValue(group, "hotcue_" + cueIdx + "_clear", true);
                midi.sendShortMsg(0x94 + deckIndex, 0x1C + cueIdx - 1, MC7000.padColor.hotcueoff);
            }
        }
    } else if (MC7000.PADMode[deckIndex] === "Roll") {
        // TODO(all): check for actual beatloop_size and apply back after a PAD Roll
        i = control - 0x14;
        if (control === 0x14 + i && value > 0x00) {
            engine.setValue(group, "beatlooproll_" + MC7000.beatLoopRoll[i] + "_activate", true);
            midi.sendShortMsg(0x94 + deckIndex, 0x14 + i, MC7000.padColor.rollon);
        } else if (control === 0x14 + i && value === 0x00) {
            engine.setValue(group, "beatlooproll_activate", false);
            midi.sendShortMsg(0x94 + deckIndex, 0x14 + i, MC7000.padColor.rolloff);
        }
    } else if (MC7000.PADMode[deckIndex] === "SavedLoop") {
        if (value === 0x00) {
            return; // don't respond to note off messages
        }
        i = control - 0x14;
        engine.setValue(group, "beatloop_" + MC7000.fixedLoop[i] + "_toggle", true);
<<<<<<< HEAD
        for (j =0; j < 8; j++) {
            const activeLED = engine.getValue(group, "beatloop_" + MC7000.fixedLoop[j] + "_enabled") ? MC7000.padColor.fixedloopon : MC7000.padColor.fixedloopoff;
            midi.sendShortMsg(0x94 + deckOffset, 0x14 + j, activeLED);
=======
        for (var loopIdx = 0; loopIdx < 8; loopIdx++) {
            var activeLED = engine.getValue(group, "beatloop_" + MC7000.fixedLoop[loopIdx] + "_enabled") ? MC7000.padColor.fixedloopon : MC7000.padColor.fixedloopoff;
            midi.sendShortMsg(0x94 + deckIndex, 0x14 + loopIdx, activeLED);
>>>>>>> 620242d8
        }
    } else if (MC7000.PADMode[deckIndex] === "Slicer") {
        if (value > 0) {
            i = control - 0x14; // unshifted button
            j = control - 0x1C; // shifted button
            // forward buttons (PAD buttons upper row)
            if (control >= 0x14 && control <= 0x17) {
                engine.setValue(group, "beatjump_" + MC7000.beatJump[i] + "_forward", true);
                midi.sendShortMsg(0x94 + deckIndex, control, MC7000.padColor.slicerJumpFwd);
            // backward buttons (PAD buttons lower row)
            } else if (control >= 0x18 && control <= 0x1B) {
                engine.setValue(group, "beatjump_" + MC7000.beatJump[i - 4] + "_backward", true);
                midi.sendShortMsg(0x94 + deckIndex, control, MC7000.padColor.slicerJumpBack);
            // forward buttons (PAD buttons upper row - shifted controls)
            } else if (control >= 0x1C && control <= 0x1F) {
                engine.setValue(group, "beatjump_" + MC7000.beatJump[j + 4] + "_forward", true);
                midi.sendShortMsg(0x94 + deckIndex, control, MC7000.padColor.slicerJumpFwd);
            // backward buttons (PAD buttons lower row - shifted controls)
            } else if (control >= 0x20 && control <= 0x23) {
                engine.setValue(group, "beatjump_" + MC7000.beatJump[j] + "_backward", true);
                midi.sendShortMsg(0x94 + deckIndex, control, MC7000.padColor.slicerJumpBack);
            }
        } else {
            midi.sendShortMsg(0x94 + deckIndex, control, MC7000.padColor.sliceron);
        }
    } else if (MC7000.PADMode[deckIndex] === "Sampler") {
        var samplerOffset = 0;
        var samplerOffsetStop = 0;
        var deckOffset = 0;
        for (var samplerIdx = 1; samplerIdx <= 8; samplerIdx++) {
            if (MC7000.SamplerQty === 16) {
                deckOffset = (deckIndex % 2) * 8;
            } else if (MC7000.SamplerQty === 32) {
                deckOffset = deckIndex * 8;
            }
            samplerOffset = deckOffset + samplerIdx;
            if (control === 0x14 + samplerIdx - 1 && value >= 0x01) {
                if (engine.getValue("[Sampler" + samplerOffset + "]", "track_loaded") === 0) {
                    engine.setValue("[Sampler" + samplerOffset + "]", "LoadSelectedTrack", 1);
                } else if (engine.getValue("[Sampler" + samplerOffset + "]", "track_loaded") === 1) {
                    if (MC7000.prevSamplerStop) {
                        // stop playing all other samplers on this deck
                        for (var samplerStopIdx = 1; samplerStopIdx <= 8; samplerStopIdx++) {
                            samplerOffsetStop = deckOffset + samplerStopIdx;
                            if (engine.getValue("[Sampler" + samplerOffsetStop + "]", "play") === 1) {  // if sampler is playing then stop it
                                engine.setValue("[Sampler" + samplerOffsetStop + "]", "cue_gotoandstop", 1);
                            }
                        }
                    }
                    // ... before the actual sampler to play gets started
                    engine.setValue("[Sampler" + samplerOffset + "]", "pregain", 1);
                    engine.setValue("[Sampler" + samplerOffset + "]", "cue_gotoandplay", 1);
                }
            } else if (control === 0x1C + samplerIdx - 1 && value >= 0x01) { //shifted button deactivates playing sampler or ejects sampler
                if (engine.getValue("[Sampler" + samplerOffset + "]", "play") === 1) {
                    engine.setValue("[Sampler" + samplerOffset + "]", "cue_gotoandstop", 1);
                } else {
                    engine.setValue("[Sampler" + samplerOffset + "]", "eject", 1);
                    engine.setValue("[Sampler" + samplerOffset + "]", "eject", 0);
                }
            }
            MC7000.SamplerLED();
        }
    } else if (MC7000.PADMode[deckIndex] === "VelSamp") {
        samplerOffset = 0;
        samplerOffsetStop = 0;
        deckOffset = 0;
        for (var velSampIdx = 1; velSampIdx <= 8; velSampIdx++) {
            if (MC7000.SamplerQty === 16) {
                deckOffset = (deckIndex % 2) * 8;
            } else if (MC7000.SamplerQty === 32) {
                deckOffset = deckIndex * 8;
            }
            samplerOffset = deckOffset + velSampIdx;
            if (control === 0x14 + velSampIdx - 1 && value >= 0x01) { // if padbutton for sampler VelSampIdx pressed
                if (engine.getValue("[Sampler" + samplerOffset + "]", "track_loaded") === 0) {  // if sampler is not loaded, load sampler and set color to loaded
                    engine.setValue("[Sampler" + samplerOffset + "]", "LoadSelectedTrack", 1);
                } else if (engine.getValue("[Sampler" + samplerOffset + "]", "track_loaded") === 1) {
                    if (MC7000.prevSamplerStop) {
                        // stop playing all other samplers on this deck
                        for (samplerStopIdx = 1; samplerStopIdx <= 8; samplerStopIdx++) {
                            samplerOffsetStop = deckOffset + samplerStopIdx;
                            if (engine.getValue("[Sampler" + samplerOffsetStop + "]", "play") === 1) {  // if sampler is playing then stop it
                                engine.setValue("[Sampler" + samplerOffsetStop + "]", "cue_gotoandstop", 1);
                            }
                        }
                    }
                    // ... before the actual sampler to play gets started
                    engine.setValue("[Sampler" + samplerOffset + "]", "pregain", script.absoluteNonLin(value, 0, 1.0, 4.0));
                    engine.setValue("[Sampler" + samplerOffset + "]", "cue_gotoandplay", 1);
                }
            } else if (control === 0x1C + velSampIdx - 1 && value >= 0x01) { //shifted button deactivates playing sampler or ejects sampler
                engine.setValue("[Sampler" + samplerOffset + "]", "pregain", 1);
                if (engine.getValue("[Sampler" + samplerOffset + "]", "play") === 1) {
                    engine.setValue("[Sampler" + samplerOffset + "]", "cue_gotoandstop", 1);
                } else {
                    engine.setValue("[Sampler" + samplerOffset + "]", "eject", 1);
                    engine.setValue("[Sampler" + samplerOffset + "]", "eject", 0);
                }
            }
            MC7000.VelSampLED();
        }
    } else if (MC7000.PADMode[deckIndex] === "Pitch") {  // TODO play and cue dependency to play and cue button
        if (engine.getValue(group, "track_loaded") === 1) {
            for (var pitchIdx = 1; pitchIdx <= 8; pitchIdx++) {
                // intermediate variables
                var isButtonPressed = (value === 0x7F);
                var isButtonReleased = (value === 0x00);
                var isControlAddress = (control === 0x14 + pitchIdx - 1);
                var isControlAddressShift = (control === 0x1C + pitchIdx - 1);
                var hotcueEnabled = engine.getValue(group, "hotcue_" + pitchIdx + "_enabled"), HotcueSelectedOnDeck = MC7000.HotcueSelectedGroup[deckIndex];
                if (isButtonPressed && isControlAddress) {
                    if (!HotcueSelectedOnDeck) {
                        MC7000.setAllPadColor(deckIndex, MC7000.padColor.pitchoff);
                        MC7000.HotcueSelectedGroup[deckIndex] = pitchIdx; // store which hotcue should be used for pitch
                        if (!hotcueEnabled) { //hotcue select if none available
                            engine.setValue(group, "hotcue_" + pitchIdx + "_activate", true); // set hotcue if not set before
                        }
                    } else { // hotcue selected and button pressed // TODO: play if play, stop if cue
                        engine.setValue(group, "hotcue_" + MC7000.HotcueSelectedGroup[deckIndex] + "_gotoandstop", true); // stop
                        MC7000.setAllPadColor(deckIndex, MC7000.padColor.pitchoff);
                        engine.setValue(group, "pitch", MC7000.halftoneToPadMap[deckIndex][pitchIdx - 1]);
                        engine.setValue(group, "hotcue_" + MC7000.HotcueSelectedGroup[deckIndex] + "_gotoandplay", true);
                        midi.sendShortMsg(0x94 + deckIndex, 0x14 + pitchIdx - 1, MC7000.padColor.pitchon); // if pitch is pressed switch to pitch on color
                        midi.sendShortMsg(0x94 + deckIndex, 0x1C + pitchIdx - 1, MC7000.padColor.pitchon); // keep color when shift is pressed
                    }
                } else if (isButtonReleased && isControlAddress) { // button release change color and stop play
                    // engine.setValue(group, "hotcue_" + MC7000.HotcueSelectedGroup[deckIndex] + "_gotoandstop", true); // stop  //TODO if for setting continue to play or stop on button release
                    // midi.sendShortMsg(0x94 + deckIndex, 0x14 + pitchIdx - 1, MC7000.padColor.pitchoff); // switch to pitch off color
                    if (engine.getValue(group, "slip_enabled")) {
                        engine.setValue(group, "slip_enabled", false);
                        engine.beginTimer(50, function() {
                            engine.setValue(group, "slip_enabled", true);
                        }, true);
                    }
                } else if (isButtonPressed && isControlAddressShift) { //shifted buttons deselect hotcue for pitch
                    engine.setValue(group, "pitch", 0);
                    MC7000.HotcueSelectedGroup[deckIndex] = 0;
                    for (var padIdx = 1; padIdx <= 8; padIdx++) {
                        hotcueEnabled = engine.getValue(group, "hotcue_" + padIdx + "_enabled", true);
                        midi.sendShortMsg(0x94 + deckIndex, 0x14 + padIdx - 1, hotcueEnabled ? MC7000.padColor.hotcueon : MC7000.padColor.hotcueoff);
                        midi.sendShortMsg(0x94 + deckIndex, 0x1C + padIdx - 1, hotcueEnabled ? MC7000.padColor.hotcueon : MC7000.padColor.hotcueoff); // keep color when shift is pressed
                    }
                }
            }
        }
    }
};

// Set single LED color for future implementation
//MC7000.setSinglePadColor = function(deckIdx, padIdx, colorValue) {
//    switch 1 buttons to selected color, also when shift is pressed
//    midi.sendShortMsg(0x94 + deckIdx, 0x14 + padIdx, colorValue);
//    midi.sendShortMsg(0x94 + deckIdx, 0x1C + padIdx, colorValue); // keep color when shift is pressed
//};

MC7000.setAllPadColor = function(deckIndex, colorValue) {
    for (var padIdx = 0; padIdx < 8; padIdx++) {
        // switch 8 buttons to selected color
        midi.sendShortMsg(0x94 + deckIndex, 0x14 + padIdx, colorValue);
        midi.sendShortMsg(0x94 + deckIndex, 0x1C + padIdx, colorValue); // keep color when shift is pressed
    }
};

// Shift Button
MC7000.shiftButton = function(channel, control, value, status, group) {
<<<<<<< HEAD
    const deckOffset = script.deckFromGroup(group) - 1;
    MC7000.shift[deckOffset] = value > 0;
    midi.sendShortMsg(0x90 + deckOffset, 0x32,
        MC7000.shift[deckOffset] ? 0x7F : 0x01);
=======
    var deckIndex = script.deckFromGroup(group) - 1;
    MC7000.shift[deckIndex] = value > 0;
    midi.sendShortMsg(0x90 + deckIndex, 0x32,
        MC7000.shift[deckIndex] ? 0x7F : 0x01);
>>>>>>> 620242d8
};

// Toggle Vinyl Mode
MC7000.vinylModeToggle = function(channel, control, value, status, group) {
    if (value === 0x00) {
        return; // don't respond to note off messages
    }
<<<<<<< HEAD
    const deckOffset = script.deckFromGroup(group) - 1;
    MC7000.isVinylMode[deckOffset] = !MC7000.isVinylMode[deckOffset];
    midi.sendShortMsg(0x90 + deckOffset, 0x07,
        MC7000.isVinylMode[deckOffset] ? 0x7F : 0x01);
=======
    var deckIndex = script.deckFromGroup(group) - 1;
    MC7000.isVinylMode[deckIndex] = !MC7000.isVinylMode[deckIndex];
    midi.sendShortMsg(0x90 + deckIndex, 0x07,
        MC7000.isVinylMode[deckIndex] ? 0x7F : 0x01);
>>>>>>> 620242d8
};

// Use select button to load and eject track from deck
MC7000.loadLongPress = false;
MC7000.loadTimer = 0;

MC7000.loadAssertLongPress = function() {
    MC7000.loadLongPress = true;
    MC7000.loadTimer = 0;
};

MC7000.loadDown = function() {
    MC7000.loadLongPress = false;
    MC7000.loadTimer = engine.beginTimer(500, MC7000.loadAssertLongPress, true);
};

MC7000.loadUp = function(group) {
    if (MC7000.loadTimer !== 0) {
        engine.stopTimer(MC7000.loadTimer);
        MC7000.loadTimer = 0;
    }
    if (MC7000.loadLongPress) {
        script.triggerControl(group, "eject", 100);
    } else {
        script.triggerControl(group, "LoadSelectedTrack", 100);
    }
};

MC7000.loadButton = function(channel, control, value, status, group) {
    //LOAD hold <500ms: load track, >500ms: eject
    if (value === 0x7F) {
        MC7000.loadDown();
    } else {
        MC7000.loadUp(group);
    }
};

// The button that enables/disables scratching
MC7000.wheelTouch = function(channel, control, value, status, group) {
<<<<<<< HEAD
    const deckNumber = script.deckFromGroup(group);
    const deckOffset = deckNumber - 1;
    const libraryMaximized = engine.getValue("[Master]", "maximize_library") > 0;
    if (MC7000.isVinylMode[deckOffset] && !libraryMaximized) {
=======
    var deckNumber = script.deckFromGroup(group);
    var deckIndex = deckNumber - 1;
    var libraryMaximized = engine.getValue("[Master]", "maximize_library") > 0;
    if (MC7000.isVinylMode[deckIndex] && !libraryMaximized) {
>>>>>>> 620242d8
        if (value === 0x7F) {
            engine.scratchEnable(deckNumber, MC7000.jogWheelTicksPerRevolution,
                MC7000.scratchParams.recordSpeed,
                MC7000.scratchParams.alpha,
                MC7000.scratchParams.beta);
        } else {
            if (engine.getValue(group, "slip_enabled")) {
                engine.scratchDisable(deckNumber, false); // stops scratching immediately
                engine.setValue(group, "slip_enabled", false);
                engine.beginTimer(50, function() {
                    engine.setValue(group, "slip_enabled", true);
                }, true);
            } else {
                engine.scratchDisable(deckNumber); // continues scratching e.g. for backspin
            }
        }
    }
};

// The wheel that actually controls the scratching
MC7000.wheelTurn = function(channel, control, value, status, group) {
    // TODO(all): check for latency and use it to normalize the jog factor so
    // jog won't be depending on audio latency anymore.

    // A: For a control that centers on 0:
<<<<<<< HEAD
    const numTicks = (value < 0x64) ? value : (value - 128);
    const adjustedSpeed = numTicks * MC7000.jogSensitivity / 10;
    const deckNumber = script.deckFromGroup(group);
    const deckOffset = deckNumber - 1;
    const libraryMaximized = engine.getValue("[Master]", "maximize_library");
=======
    var numTicks = (value < 0x64) ? value : (value - 128);
    var adjustedSpeed = numTicks * MC7000.jogSensitivity / 10;
    var deckNumber = script.deckFromGroup(group);
    var deckIndex = deckNumber - 1;
    var libraryMaximized = engine.getValue("[Master]", "maximize_library");
>>>>>>> 620242d8
    if (libraryMaximized === 1 && numTicks > 0) {
        engine.setValue("[Library]", "MoveDown", 1);
    } else if (libraryMaximized === 1 && numTicks < 0) {
        engine.setValue("[Library]", "MoveUp", 1);
    } else if (engine.isScratching(deckNumber)) {
    // Scratch!
        engine.scratchTick(deckNumber, numTicks * MC7000.jogSensitivity);
    } else {
        if (MC7000.shift[deckIndex]) {
            // While Shift Button pressed -> Search through track
            const jogSearch = 100 * adjustedSpeed; // moves 100 times faster than normal jog
            engine.setValue(group, "jog", jogSearch);
        } else {
            // While Shift Button released -> Pitch Bend
            engine.setValue(group, "jog", adjustedSpeed);
        }
    }
};

// Needle Search Touch detection
MC7000.needleSearchTouch = function(channel, control, value, status, group) {
<<<<<<< HEAD
    const deckOffset = script.deckFromGroup(group) - 1;
=======
    var deckIndex = script.deckFromGroup(group) - 1;
>>>>>>> 620242d8
    if (engine.getValue(group, "play")) {
        MC7000.needleSearchTouched[deckIndex] = MC7000.needleSearchPlay && (!!value);
    } else {
        MC7000.needleSearchTouched[deckIndex] = !!value;
    }
};

// Needle Search Touch while "SHIFT" button is pressed
MC7000.needleSearchTouchShift = function(channel, control, value, status,
    group) {
<<<<<<< HEAD
    const deckOffset = script.deckFromGroup(group) - 1;
    MC7000.needleSearchTouched[deckOffset] = !!value;
=======
    var deckIndex = script.deckFromGroup(group) - 1;
    MC7000.needleSearchTouched[deckIndex] = !!value;
>>>>>>> 620242d8
};

// Needle Search Position detection (MSB)
MC7000.needleSearchMSB = function(channel, control, value) {
    MC7000.needleDropMSB = value; // just defining rough position
};

// Needle Search Position detection (MSB + LSB)
MC7000.needleSearchStripPosition = function(channel, control, value, status,
    group) {
<<<<<<< HEAD
    const deckOffset = script.deckFromGroup(group) - 1;
    if (MC7000.needleSearchTouched[deckOffset]) {
        const fullValue = (MC7000.needleDropMSB << 7) + value; // move MSB 7 binary digits to the left and add LSB
        const position = (fullValue / 0x3FFF); // divide by all possible positions to get relative between 0 - 1
=======
    var deckIndex = script.deckFromGroup(group) - 1;
    if (MC7000.needleSearchTouched[deckIndex]) {
        var fullValue = (MC7000.needleDropMSB << 7) + value; // move MSB 7 binary digits to the left and add LSB
        var position = (fullValue / 0x3FFF); // divide by all possible positions to get relative between 0 - 1
>>>>>>> 620242d8
        engine.setParameter(group, "playposition", position);
    }
};

// Pitch Fader (MSB)
MC7000.pitchFaderMSB = function(channel, control, value) {
    MC7000.pitchMSB = value; // just defining rough position
};

// Pitch Fader Position (MSB + LSB)
MC7000.pitchFaderPosition = function(channel, control, value, status, group) {
    const fullValue = (MC7000.pitchMSB << 7) + value;
    const position = 1 - (fullValue / 0x3FFF); // 1 - () to turn around the direction
    engine.setParameter(group, "rate", position);
};

// Next Rate range toggle
MC7000.nextRateRange = function(midichan, control, value, status, group) {
    if (value === 0) {
        return; // don't respond to note off messages
    }
    const currRateRange = engine.getValue(group, "rateRange");
    engine.setValue(group, "rateRange", MC7000.getNextRateRange(currRateRange));
};

MC7000.getNextRateRange = function(currRateRange) {
    for (let i = 0; i < MC7000.rateRanges.length; i++) {
        if (MC7000.rateRanges[i] > currRateRange) {
            return MC7000.rateRanges[i];
        }
    }
    return MC7000.rateRanges[0];
};

// Previous Rate range toggle
MC7000.prevRateRange = function(midichan, control, value, status, group) {
    if (value === 0) {
        return; // don't respond to note off messages
    }
    const currRateRange = engine.getValue(group, "rateRange");
    engine.setValue(group, "rateRange", MC7000.getPrevRateRange(currRateRange));
};

MC7000.getPrevRateRange = function(currRateRange) {
    for (let i = MC7000.rateRanges.length; i >= 0; i--) {
        if (MC7000.rateRanges[i] < currRateRange) {
            return MC7000.rateRanges[i];
        }
    }
    return MC7000.rateRanges[MC7000.rateRanges.length - 1];
};

// Key & Waveform zoom Select
MC7000.keySelect = function(midichan, control, value, status, group) {
<<<<<<< HEAD
    const deckOffset = script.deckFromGroup(group) - 1;
=======
    var deckIndex = script.deckFromGroup(group) - 1;
>>>>>>> 620242d8
    // While Shift Button is pressed: Waveform Zoom
    if (MC7000.shift[deckIndex]) {
        if (value === 0x7F) {
            script.triggerControl(group, "waveform_zoom_up", 100);
        } else {
            script.triggerControl(group, "waveform_zoom_down", 100);
        }
    // While Shift Button is released: Key Select
    } else {
        if (value === 0x7F) {
            script.triggerControl(group, "pitch_down", 100);
        } else {
            script.triggerControl(group, "pitch_up", 100);
        }
    }
};

// Key & Waveform zoom Reset
MC7000.keyReset = function(channel, control, value, status, group) {
<<<<<<< HEAD
    const deckOffset = script.deckFromGroup(group) - 1;
=======
    var deckIndex = script.deckFromGroup(group) - 1;
>>>>>>> 620242d8
    if (value === 0x00) {
        return;
    }
    // While Shift Button is pressed: Waveform Zoom Reset
    if (MC7000.shift[deckIndex]) {
        script.triggerControl(group, "waveform_zoom_set_default", 100);
    // While Shift Button is released: Key Reset
    } else {
        script.triggerControl(group, "reset_key", 100);
    }
};

// Assign Channel to Crossfader
MC7000.crossfaderAssign = function(channel, control, value, status, group) {
    if (value === 0x00) {
        engine.setValue(group, "orientation", 1); // Centre position
    } else if (value === 0x01) {
        engine.setValue(group, "orientation", 0); // Right position
    } else if (value === 0x02) {
        engine.setValue(group, "orientation", 2); // Left position
    }
};

// Assign Spinback length to STOP TIME knob
MC7000.stopTime = function(channel, control, value, status, group) {
<<<<<<< HEAD
    const deckOffset = script.deckFromGroup(group) - 1;
    // "factor" for engine.brake()
=======
    var deckIndex = script.deckFromGroup(group) - 1;
    // "factor" for engine.brake() and engine.softStart()
>>>>>>> 620242d8
    // this formula produces factors between 31 (min STOP TIME for ca 7 sec back
    // in track) and 1 (max STOP TIME for ca 18.0 sec back in track)
    MC7000.spinbackFactor[deckIndex] = (1.1 - (value / 127)) * 30 - 2;
    MC7000.brakeSoftstartFactor[deckIndex] = (127.69 - value);
};

MC7000.lastpress = [0, 0, 0, 0];
MC7000.play = function(channel, control, value, status, group) {
    if (value === 0x00) {
        return; // don't respond to note off messages
    }
    var deckNumber = script.deckFromGroup(group);
    var deckIndex = deckNumber - 1;
    // set a variable to toggle between play and pause, based on current play status
    var playToggle = engine.getValue(group, "play");
    if (MC7000.spinbackFactor[deckIndex] === 31) { // factor 31 means stop time knob is at zero position
        engine.setValue(group, "play", !playToggle);
        MC7000.lastpress[deckIndex] = 0;
    } else {
        if (playToggle) {
            if (!MC7000.lastpress[deckIndex]) {
                engine.brake(deckNumber, true, MC7000.brakeSoftstartFactor[deckIndex]);
                MC7000.lastpress[deckIndex] = 1;
            } else {
                engine.softStart(deckNumber, true, MC7000.brakeSoftstartFactor[deckIndex]);
                MC7000.lastpress[deckIndex] = 0;
            }
        } else {
            engine.softStart(deckNumber, true, MC7000.brakeSoftstartFactor[deckIndex]);
            MC7000.lastpress[deckIndex] = 0;
        }
    }
};

// Use SHIFT + CENSOR button as Spinback with STOP TIME adjusted length
MC7000.reverse = function(channel, control, value, status, group) {
<<<<<<< HEAD
    const deckNumber = script.deckFromGroup(group);
    const deckOffset = deckNumber - 1;
=======
    var deckNumber = script.deckFromGroup(group);
    var deckIndex = deckNumber - 1;
>>>>>>> 620242d8
    if (value > 0) {
        // while the button is pressed spin back
        // start at a rate of -10 and decrease by "MC7000.spinbackFactor"
        engine.brake(deckNumber, true, MC7000.spinbackFactor[deckIndex], -10);
    } else {
        if (engine.getValue(group, "slip_enabled")) {
            engine.brake(deckNumber, false); // disable brake effect
            engine.setValue(group, "play", 1);
            engine.setValue(group, "slip_enabled", false);
            engine.beginTimer(50, function() {
                engine.setValue(group, "slip_enabled", true);
            }, true);
        } else {
            engine.softStart(deckNumber, true, MC7000.spinbackFactor[deckIndex]);
        }
    }
};

// Use of Reverse w/ and w/o Slip mode
MC7000.censor = function(channel, control, value, status, group) {
    if (engine.getValue(group, "slip_enabled")) {
        // This would be the "normal" CENSOR function"
        if (value > 0) {
            engine.setValue(group, "reverseroll", 1);
        } else {
            engine.setValue(group, "reverseroll", 0);
        }
        engine.beginTimer(50, function() {
            engine.setValue(group, "slip_enabled", true);
        }, true);
    } else {
        // reverse play while button pressed
        if (value > 0) {
            engine.setValue(group, "reverse", 1);
        } else {
            engine.setValue(group, "reverse", 0);
        }
    }
};
// Param Button for Pitch Play to decrease pitch, or decrease star rating otherwise
MC7000.StarsDown = function(channel, control, value, status, group) {
    var deckNumber = script.deckFromGroup(group);
    var deckIndex = deckNumber - 1;
    if (value >= 0x00) {
        if (MC7000.PADMode[deckIndex] === "Pitch") {
            for (var padIdx = 0; padIdx < 8; padIdx++) {
                MC7000.halftoneToPadMap[deckIndex][padIdx] = MC7000.halftoneToPadMap[deckIndex][padIdx] - 8; // pitch down
            }
        } else {
            engine.setValue(group, "stars_down", true); // stars down
        }
    }
};
// Param Button for Pitch Play to increase pitch, or increase star rating otherwise
MC7000.StarsUp = function(channel, control, value, status, group) {
    var deckNumber = script.deckFromGroup(group);
    var deckIndex = deckNumber - 1;
    if (value >= 0x00) {
        if (MC7000.PADMode[deckIndex] === "Pitch") {
            for (var padIdx = 0; padIdx < 8; padIdx++) {
                MC7000.halftoneToPadMap[deckIndex][padIdx] = MC7000.halftoneToPadMap[deckIndex][padIdx] + 8; // pitch up
            }
        } else {
            engine.setValue(group, "stars_up", true); // stars up
        }
    }
};

// Set Crossfader Curve
MC7000.crossFaderCurve = function(control, value) {
    script.crossfaderCurve(value);
};

// Update state on deck changes
MC7000.switchDeck = function(channel, control, value, status) {
<<<<<<< HEAD
    const deckOffset = status - 0x90;
    const isTopDeck = deckOffset < 2;
    const side = deckOffset % 2;
    const previousDeckOffset = (deckOffset + 2) % 4;
=======
    var deckIndex = status - 0x90;
    var isTopDeck = deckIndex < 2;
    var side = deckIndex % 2;
    var previousdeckIndex = (deckIndex + 2) % 4;
>>>>>>> 620242d8

    // We need to 'transfer' the shift state when switching decks,
    // otherwise it will get stuck and result in an 'inverted'
    // shift after switching back to the deck.
    // Since the controller switches immediately upon pressing down,
    // we only do this when value is high.

    if (value === 0x7F && MC7000.topDeckActive[side] !== isTopDeck) {
        MC7000.topDeckActive[side] = isTopDeck;
        MC7000.shift[deckIndex] = MC7000.shift[previousdeckIndex];
        MC7000.shift[previousdeckIndex] = false;
    }
};

// Set FX wet/dry value
MC7000.fxWetDry = function(channel, control, value, status, group) {
    const numTicks = (value < 0x64) ? value : (value - 128);
    const newVal = engine.getValue(group, "mix") + numTicks/64*2;
    engine.setValue(group, "mix", Math.max(0, Math.min(1, newVal)));
};

// Sort the library for Artist, Title, BPM and Key
MC7000.sortLibrary = function(channel, control, value) {
    if (value === 0) {
        return;
    }
    let sortColumn;
    switch (control) {
    case 0x12:  // TITLE
        sortColumn = 2;
        break;
    case 0x13:  // BPM
        sortColumn = 15;
        break;
    case 0x14:  // ARTIST
        sortColumn = 1;
        break;
    case 0x20:  // KEY
        sortColumn = 20;
        break;
    }
    engine.setValue("[Library]", "sort_column_toggle", sortColumn);
};

/* LEDs for VuMeter */
// VuMeters only for Channel 1-4 / Master is on Hardware
MC7000.VuMeter = function(value, group) {
<<<<<<< HEAD
    const deckOffset = script.deckFromGroup(group) - 1;
=======
    var deckIndex = script.deckFromGroup(group) - 1;
>>>>>>> 620242d8
    // sends either PeakIndicator or scales value (0..1) to (0..117) while truncating to each LED
    const vuLevelOutValue = engine.getValue(group, "PeakIndicator") ? MC7000.VuMeterLEDPeakValue : Math.floor(Math.pow(value, 2.5) * 9) * 13;
    // only send Midi signal when LED value has changed
    if (MC7000.prevVuLevel[deckIndex] !== vuLevelOutValue) {
        midi.sendShortMsg(0xB0 + deckIndex, 0x1F, vuLevelOutValue);
        MC7000.prevVuLevel[deckIndex] = vuLevelOutValue;
    }
};

// Spinning Platter LEDs & Slicer Loop PAD LEDs as beat counter
// pulled together for the calculation to be done only once and then
// send LED signals to Jog or PAD LEDs when needed.
MC7000.TrackPositionLEDs = function(value, group) {
    // do nothing before track starts
    if (value === 0) {
        return;
    }
    // lets define some variables first
<<<<<<< HEAD
    const deckNumber = script.deckFromGroup(group);
    const deckOffset = deckNumber - 1;
    const trackDuration = engine.getValue(group, "duration"); // in seconds
    const beatLength = engine.getValue(group, "file_bpm") / 60; // in Beats Per Seconds
    const cuePosition = engine.getValue(group, "cue_point") / engine.getValue(group, "track_samplerate") / 2; // in seconds
    const playPosition = value * trackDuration; // in seconds
    const jogLEDPosition = playPosition / 60 * MC7000.scratchParams.recordSpeed;
    const jogLEDNumber = 48; // LED ring contains 48 segments each triggered by the next even Midi value
    // check for Vinyl Mode and decide to spin the Jog LED or show play position
    const activeJogLED = MC7000.isVinylMode[deckOffset] ? Math.round(jogLEDPosition * jogLEDNumber) % jogLEDNumber : Math.round(value * jogLEDNumber);
    // count the beats (1 to 8) after the CUE point
    const beatCountLED = (Math.floor((playPosition - cuePosition) * beatLength) % 8); //calculate PAD LED position

=======
    var deckNumber = script.deckFromGroup(group);
    var deckIndex = deckNumber - 1;
    var trackDuration = engine.getValue(group, "duration"); // in seconds
    var beatLength = engine.getValue(group, "file_bpm") / 60; // in Beats Per Seconds
    var cuePosition = engine.getValue(group, "cue_point") / engine.getValue(group, "track_samplerate") / 2; // in seconds
    var playPosition = value * trackDuration; // in seconds
    var jogLEDPosition = playPosition / 60 * MC7000.scratchParams.recordSpeed;
    var jogLEDNumber = 48; // LED ring contains 48 segments each triggered by the next even Midi value
    // check for Vinyl Mode and decide to spin the Jog LED or show play position
    var activeJogLED = MC7000.isVinylMode[deckIndex] ? Math.round(jogLEDPosition * jogLEDNumber) % jogLEDNumber : Math.round(value * jogLEDNumber);
    // count the beats (1 to 8) after the CUE point
    var beatCountLED = (Math.floor((playPosition - cuePosition) * beatLength) % 8); //calculate PAD LED position
>>>>>>> 620242d8
    // TODO(all): check for playposition < (trackduration - warning length) for sending position signals
    // check if a Jog LED has changed and if so then send the signal to the next Jog LED
    if (MC7000.prevJogLED[deckIndex] !== activeJogLED) {
        midi.sendShortMsg(0x90 + deckIndex, 0x06, activeJogLED * 2); // only each 2nd midi signal triggers the next LED
        MC7000.prevJogLED[deckIndex] = activeJogLED;
    }
    // TODO(all): else blink the platter LEDs
    // check if Slicer mode is active and illuminate PAD LEDs counting with the beat while playing
    if (!MC7000.experimental) {
        return;
    }
    if (MC7000.PADModeSlicer[deckIndex]) {
        // only send new LED status when beatCountLED really changes
        if (MC7000.prevPadLED[deckIndex] !== beatCountLED) {
            // first set all LEDs to default color incl shifted
<<<<<<< HEAD
            for (let i = 0; i < 16; i++) {
                midi.sendShortMsg(0x94 + deckOffset, 0x14 + i, MC7000.padColor.sliceron);
=======
            for (var slicerIdx = 0; slicerIdx < 16; slicerIdx++) {
                midi.sendShortMsg(0x94 + deckIndex, 0x14 + slicerIdx, MC7000.padColor.sliceron);
>>>>>>> 620242d8
            }
            // now chose which PAD LED to turn on (+8 means shifted PAD LEDs)
            if (beatCountLED === 0) {
                midi.sendShortMsg(0x94 + deckIndex, 0x14, MC7000.padColor.slicerJumpFwd);
                midi.sendShortMsg(0x94 + deckIndex, 0x14 + 8, MC7000.padColor.slicerJumpFwd);
            } else if (beatCountLED === 7) {
                midi.sendShortMsg(0x94 + deckIndex, 0x1B, MC7000.padColor.slicerJumpFwd);
                midi.sendShortMsg(0x94 + deckIndex, 0x1B + 8, MC7000.padColor.slicerJumpFwd);
            } else if (beatCountLED > 0 && beatCountLED < 7) {
                midi.sendShortMsg(0x94 + deckIndex, 0x14 + beatCountLED, MC7000.padColor.slicerJumpFwd);
                midi.sendShortMsg(0x94 + deckIndex, 0x14 + 8 + beatCountLED, MC7000.padColor.slicerJumpFwd);
            }
        }
        MC7000.prevPadLED[deckIndex] = beatCountLED;
    }
};

// initial HotCue LED when loading a track with already existing hotcues
MC7000.HotCueLED = function(value, group) {
<<<<<<< HEAD
    const deckNumber = script.deckFromGroup(group);
    const deckOffset = deckNumber - 1;
    if (MC7000.PADModeCue[deckOffset]) {
        for (let i = 1; i <= 8; i++) {
=======
    var deckNumber = script.deckFromGroup(group);
    var deckIndex = deckNumber - 1;
    if (MC7000.PADMode[deckIndex] === "Cue") {
        for (var padIdx = 1; padIdx <= 8; padIdx++) {
>>>>>>> 620242d8
            if (value === 1) {
                if (engine.getValue(group, "hotcue_"+padIdx+"_enabled") === 1) {
                    midi.sendShortMsg(0x94 + deckIndex, 0x14 + padIdx - 1, MC7000.padColor.hotcueon);
                    midi.sendShortMsg(0x94 + deckIndex, 0x1C + padIdx - 1, MC7000.padColor.hotcueon);
                }
            } else {
                if (engine.getValue(group, "hotcue_"+padIdx+"_enabled") === 0) {
                    midi.sendShortMsg(0x94 + deckIndex, 0x14 + padIdx - 1, MC7000.padColor.hotcueoff);
                    midi.sendShortMsg(0x94 + deckIndex, 0x1C + padIdx - 1, MC7000.padColor.hotcueoff);
                }
            }
        }
    }
};

// Sampler LED
MC7000.SamplerLED = function() {
<<<<<<< HEAD
    for (let j = 1; j <= 4; j++) {
        for (let i = 1; i <= 8; i++) {
            if (MC7000.PADModeSampler[j]) {
                if (engine.getValue("[Sampler"+i+"]", "track_loaded") === 1) {
                    if (engine.getValue("[Sampler"+i+"]", "play") === 0) {
                        midi.sendShortMsg(0x94 + j - 1, 0x14 + i - 1, MC7000.padColor.samplerloaded);
=======
    for (var deckIdx = 0; deckIdx < 4; deckIdx++) {
        for (var samplerIdx = 1; samplerIdx <= 8; samplerIdx++) {
            var sampNo = 0;
            if (MC7000.PADMode[deckIdx] === "Sampler") {
                if (MC7000.SamplerQty === 16) {
                    // use sampler 1-16 for deck 1 and deck 2 and sampler 1-16 for deck 3 and 4
                    sampNo = (deckIdx % 2) * 8 + samplerIdx;
                } else if (MC7000.SamplerQty === 32) {
                    // use sampler 1 - sampler 32 for deck 1 - 4
                    sampNo = deckIdx * 8 + samplerIdx;
                }
                if (engine.getValue("[Sampler"+sampNo+"]", "track_loaded") === 1) {
                    var samplerIsNotPlaying = engine.getValue("[Sampler"+sampNo+"]", "play") === 0;
                    if (samplerIsNotPlaying) {
                        midi.sendShortMsg(0x94 + deckIdx, 0x14 + samplerIdx - 1, MC7000.padColor.samplerloaded); // set pad color without shift pressed
                        midi.sendShortMsg(0x94 + deckIdx, 0x1C + samplerIdx - 1, MC7000.padColor.samplerloaded); // shift pressed sets the same color
                    } else {
                        midi.sendShortMsg(0x94 + deckIdx, 0x14 + samplerIdx - 1, MC7000.padColor.samplerplay);
                    }
                } else if (engine.getValue("[Sampler"+sampNo+"]", "track_loaded") === 0) {
                    midi.sendShortMsg(0x94 + deckIdx, 0x14 + samplerIdx - 1, MC7000.padColor.sampleroff); // set pad color without shift pressed
                    midi.sendShortMsg(0x94 + deckIdx, 0x1C + samplerIdx - 1, MC7000.padColor.sampleroff); // shift pressed sets the same color
                }
            }
        }
    }
};

// Velocity Sampler LED
MC7000.VelSampLED = function() {
    for (var deckIdx = 0; deckIdx < 4; deckIdx++) {
        for (var velSampIdx = 1; velSampIdx <= 8; velSampIdx++) {
            var sampNo = 0;
            if (MC7000.PADMode[deckIdx] === "VelSamp") {
                if (MC7000.SamplerQty === 16) {
                    // use sampler 1-16 for deck 1 and deck 2 and sampler 1-16 for deck 3 and 4
                    sampNo = (deckIdx % 2) * 8 + velSampIdx;
                } else if (MC7000.SamplerQty === 32) {
                    // use sampler 1 - sampler 32 for deck 1 - 4
                    sampNo = deckIdx * 8 + velSampIdx;
                }
                if (engine.getValue("[Sampler"+sampNo+"]", "track_loaded") === 1) {
                    var samplerIsNotPlaying = engine.getValue("[Sampler"+sampNo+"]", "play") === 0;
                    if (samplerIsNotPlaying) {
                        midi.sendShortMsg(0x94 + deckIdx, 0x14 + velSampIdx - 1, MC7000.padColor.velsamploaded); // set pad color without shift pressed
                        midi.sendShortMsg(0x94 + deckIdx, 0x1C + velSampIdx - 1, MC7000.padColor.velsamploaded); // shift pressed sets the same color
                        engine.setValue("[Sampler"+sampNo+"]", "pregain", 1);
>>>>>>> 620242d8
                    } else {
                        midi.sendShortMsg(0x94 + deckIdx, 0x14 + velSampIdx - 1, MC7000.padColor.velsampplay);
                    }
                } else if (engine.getValue("[Sampler"+sampNo+"]", "track_loaded") === 0) {
                    midi.sendShortMsg(0x94 + deckIdx, 0x14 + velSampIdx - 1, MC7000.padColor.velsampoff); // set pad color without shift pressed
                    midi.sendShortMsg(0x94 + deckIdx, 0x1C + velSampIdx - 1, MC7000.padColor.velsampoff); // shift pressed sets the same color
                }
            }
        }
    }
};

// Pitch LED when loading a track with already existing hotcues for pitch
MC7000.PitchLED = function(value, group) {
    var deckNumber = script.deckFromGroup(group);
    var deckIndex = deckNumber - 1;
    if (MC7000.PADMode[deckIndex] === "Pitch") {
        for (var pitchIdx = 0; pitchIdx < 8; pitchIdx++) {
            if (engine.getValue("[Channel"+deckNumber+"]", "play") === 0) { // stopped
                if (MC7000.HotcueSelectedGroup[deckIndex] !== 0) { // hotcue selected
                    midi.sendShortMsg(0x94 + deckIndex, 0x14 + pitchIdx, MC7000.padColor.pitchoff);
                } else {
                    var hotcueEnabled = engine.getValue(group, "hotcue_" + pitchIdx + 1 + "_enabled", true);
                    midi.sendShortMsg(0x94 + deckIndex, 0x14 + pitchIdx, hotcueEnabled ? MC7000.padColor.hotcueon : MC7000.padColor.hotcueoff);
                }
            } else {
                midi.sendShortMsg(0x94 + deckIndex, 0x14 + pitchIdx, MC7000.padColor.pitchon);
            }
        }
    }
};



/* CONTROLLER SHUTDOWN */
MC7000.shutdown = function() {
    // Need to switch off LEDs one by one,
    // otherwise the controller cannot handle the signal traffic

    // Switch off Transport section LEDs
    for (var i = 0; i <= 3; i++) {
        midi.sendShortMsg(0x90 + i, 0x00, 0x01);
        midi.sendShortMsg(0x90 + i, 0x01, 0x01);
        midi.sendShortMsg(0x90 + i, 0x02, 0x01);
        midi.sendShortMsg(0x90 + i, 0x03, 0x01);
        midi.sendShortMsg(0x90 + i, 0x04, 0x01);
        midi.sendShortMsg(0x90 + i, 0x05, 0x01);
    }
    // Switch off Loop Section LEDs
    for (i = 0; i <= 3; i++) {
        midi.sendShortMsg(0x94 + i, 0x32, 0x01);
        midi.sendShortMsg(0x94 + i, 0x33, 0x01);
        midi.sendShortMsg(0x94 + i, 0x34, 0x01);
        midi.sendShortMsg(0x94 + i, 0x35, 0x01);
        midi.sendShortMsg(0x94 + i, 0x38, 0x01);
        midi.sendShortMsg(0x94 + i, 0x39, 0x01);
        // switch PAD Mode to CUE LED
        midi.sendShortMsg(0x94 + i, 0x00, 0x04);
    }
    // Switch all PAD LEDs to HotCue mode
    for (i = 0x14; i <= 0x1B; i++) {
        midi.sendShortMsg(0x94, i, 0x02);
        midi.sendShortMsg(0x95, i, 0x02);
        midi.sendShortMsg(0x96, i, 0x02);
        midi.sendShortMsg(0x97, i, 0x02);
    }
    // Switch off Channel Cue, VINYL, SLIP, KEY LOCK LEDs
    for (i = 0; i <= 3; i++) {
        midi.sendShortMsg(0x90 + i, 0x07, 0x01);
        midi.sendShortMsg(0x90 + i, 0x0F, 0x01);
        midi.sendShortMsg(0x90 + i, 0x0D, 0x01);
        midi.sendShortMsg(0x90 + i, 0x1B, 0x01);
    }
    // Switch off FX Section LEDs
    for (i = 0; i <= 1; i++) {
        midi.sendShortMsg(0x98 + i, 0x00, 0x01);
        midi.sendShortMsg(0x98 + i, 0x01, 0x01);
        midi.sendShortMsg(0x98 + i, 0x02, 0x01);
        midi.sendShortMsg(0x98 + i, 0x04, 0x01);
        midi.sendShortMsg(0x98 + i, 0x0A, 0x01);
        midi.sendShortMsg(0x98 + i, 0x05, 0x01);
        midi.sendShortMsg(0x98 + i, 0x06, 0x01);
        midi.sendShortMsg(0x98 + i, 0x07, 0x01);
        midi.sendShortMsg(0x98 + i, 0x08, 0x01);
    }
    // Reset Level Meters and JogLED
    for (i = 0; i <= 3; i++) {
        // Switch off Level Meters
        midi.sendShortMsg(0xB0 + i, 0x1F, 0x00);
        // Platter Ring: Reset JogLED to Zero position
        midi.sendShortMsg(0x90 + i, 0x06, 0x00);
        // Platter Ring: Switch all LEDs on
        midi.sendShortMsg(0x90 + i, 0x64, 0x00);
    }
};<|MERGE_RESOLUTION|>--- conflicted
+++ resolved
@@ -199,11 +199,6 @@
 /* DECK INITIALIZATION */
 MC7000.init = function() {
 
-<<<<<<< HEAD
-    let i;
-
-=======
->>>>>>> 620242d8
     // obtain all knob and slider positions
     const ControllerStatusSysex = [0xF0, 0x00, 0x20, 0x7F, 0x03, 0x01, 0xF7];
     midi.sendSysexMsg(ControllerStatusSysex, ControllerStatusSysex.length);
@@ -236,18 +231,18 @@
     midi.sendShortMsg(0x92, 0x07, MC7000.isVinylMode ? 0x7F: 0x01);
     midi.sendShortMsg(0x93, 0x07, MC7000.isVinylMode ? 0x7F: 0x01);
 
-    for (var chanIdx = 1; chanIdx <= 4; chanIdx++) {
+    for (let chanIdx = 1; chanIdx <= 4; chanIdx++) {
         // HotCue Mode LEDs
-        for (var cueIdx = 1; cueIdx <= 8; cueIdx++) {
+        for (let cueIdx = 1; cueIdx <= 8; cueIdx++) {
             engine.makeConnection("[Channel"+chanIdx+"]", "hotcue_"+cueIdx+"_enabled", MC7000.HotCueLED);
         }
         // Pitch LEDs
-        for (var pitchIdx = 1; pitchIdx <= 8; pitchIdx++) {
+        for (let pitchIdx = 1; pitchIdx <= 8; pitchIdx++) {
             engine.makeConnection("[Channel"+chanIdx+"]", "hotcue_"+pitchIdx+"_enabled", MC7000.PitchLED);
         }
     }
     // Sampler Mode LEDs and Velocity Sampler Mode LEDs
-    for (var samplerIdx = 1; samplerIdx <= MC7000.SamplerQty; samplerIdx++) {
+    for (let samplerIdx = 1; samplerIdx <= MC7000.SamplerQty; samplerIdx++) {
         engine.makeConnection("[Sampler"+samplerIdx+"]", "track_loaded", MC7000.SamplerLED);
         engine.makeConnection("[Sampler"+samplerIdx+"]", "play", MC7000.SamplerLED);
         engine.makeConnection("[Sampler"+samplerIdx+"]", "track_loaded", MC7000.VelSampLED);
@@ -256,7 +251,7 @@
     // send Softtakeover delayed to avoid conflicts with ControllerStatusSysex
     engine.beginTimer(2000, function() {
         // Softtakeover for Pitch Faders only
-        for (var chanIdx = 1; chanIdx <= 4; chanIdx++) {
+        for (let chanIdx = 1; chanIdx <= 4; chanIdx++) {
             engine.softTakeover("[Channel" + chanIdx + "]", "rate", true);
         }
     }, true);
@@ -270,279 +265,131 @@
     } else {
         engine.setValue("[Samplers]", "show_samplers", false);
     }
-<<<<<<< HEAD
-    //control the 8 sampler volumes with the one knob on the mixer
-    for (let i = 1; i <= 8; i++) {
-        engine.setValue("[Sampler"+i+"]", "pregain", script.absoluteNonLin(value, 0, 1.0, 4.0));
-=======
     //control the sampler volumes with the one knob on the mixer
-    for (var i = 1; i <= MC7000.SamplerQty; i++) {
+    for (let i = 1; i <= MC7000.SamplerQty; i++) {
         engine.setValue("[Sampler"+i+"]", "volume", script.absoluteLin(value, 0, 1.0, 4.0));
->>>>>>> 620242d8
     }
 };
 
 // PAD Mode Hot Cue
 MC7000.padModeCue = function(channel, control, value, status, group) {
-<<<<<<< HEAD
-    const deckNumber = script.deckFromGroup(group);
-    const deckOffset = deckNumber - 1;
-=======
-    var deckNumber = script.deckFromGroup(group);
-    var deckIndex = deckNumber - 1;
->>>>>>> 620242d8
+    const deckNumber = script.deckFromGroup(group);
+    const deckIndex = deckNumber - 1;
     if (value === 0x00) {
         return; // don't respond to note off messages
     }
     MC7000.PADMode[deckIndex] = "Cue";
     // change PAD color when switching to Hot Cue Mode
-<<<<<<< HEAD
-    for (let i = 1; i <= 8; i++) {
-        if (engine.getValue(group, "hotcue_" + i + "_enabled", true)) {
-            midi.sendShortMsg(0x94 + deckOffset, 0x14 + i - 1, MC7000.padColor.hotcueon);
-        } else {
-            midi.sendShortMsg(0x94 + deckOffset, 0x14 + i - 1, MC7000.padColor.hotcueoff);
-        }
-=======
-    for (var cueIdx = 1; cueIdx <= 8; cueIdx++) {
-        var hotcueEnabled = engine.getValue(group, "hotcue_" + cueIdx + "_enabled", true);
+    for (let cueIdx = 1; cueIdx <= 8; cueIdx++) {
+        const hotcueEnabled = engine.getValue(group, "hotcue_" + cueIdx + "_enabled", true);
         midi.sendShortMsg(0x94 + deckIndex, 0x14 + cueIdx - 1, hotcueEnabled ? MC7000.padColor.hotcueon : MC7000.padColor.hotcueoff);
->>>>>>> 620242d8
     }
 };
 
 // PAD Mode Cue Loop
 MC7000.padModeCueLoop = function(channel, control, value, status, group) {
-<<<<<<< HEAD
-    const deckNumber = script.deckFromGroup(group);
-    const deckOffset = deckNumber - 1;
-=======
-    var deckNumber = script.deckFromGroup(group);
-    var deckIndex = deckNumber - 1;
->>>>>>> 620242d8
+    const deckNumber = script.deckFromGroup(group);
+    const deckIndex = deckNumber - 1;
     if (value === 0x00) {
         return; // don't respond to note off messages
     }
     MC7000.PADMode[deckIndex] = "CueLoop";
     // switch off PAD illumination
-<<<<<<< HEAD
-    for (let i = 0; i < 8; i++) {
-        midi.sendShortMsg(0x94 + deckOffset, 0x14 + i, MC7000.padColor.alloff);
-    }
-=======
     MC7000.setAllPadColor(deckIndex, MC7000.padColor.alloff);
->>>>>>> 620242d8
 };
 
 // PAD Mode Flip
 MC7000.padModeFlip = function(channel, control, value, status, group) {
-<<<<<<< HEAD
-    const deckNumber = script.deckFromGroup(group);
-    const deckOffset = deckNumber - 1;
-=======
-    var deckNumber = script.deckFromGroup(group);
-    var deckIndex = deckNumber - 1;
->>>>>>> 620242d8
+    const deckNumber = script.deckFromGroup(group);
+    const deckIndex = deckNumber - 1;
     if (value === 0x00) {
         return; // don't respond to note off messages
     }
     MC7000.PADMode[deckIndex] = "Flip";
     // switch off PAD illumination
-<<<<<<< HEAD
-    for (let i = 0; i < 8; i++) {
-        midi.sendShortMsg(0x94 + deckOffset, 0x1C + i, MC7000.padColor.alloff);
-    }
-=======
     MC7000.setAllPadColor(deckIndex, MC7000.padColor.alloff);
->>>>>>> 620242d8
 };
 
 // PAD Mode Roll
 MC7000.padModeRoll = function(channel, control, value, status, group) {
-<<<<<<< HEAD
-    const deckNumber = script.deckFromGroup(group);
-    const deckOffset = deckNumber - 1;
-=======
-    var deckNumber = script.deckFromGroup(group);
-    var deckIndex = deckNumber - 1;
->>>>>>> 620242d8
+    const deckNumber = script.deckFromGroup(group);
+    const deckIndex = deckNumber - 1;
     if (value === 0x00) {
         return; // don't respond to note off messages
     }
     MC7000.PADMode[deckIndex] = "Roll";
     // change PAD color when switching to Roll Mode
-<<<<<<< HEAD
-    for (let i = 0; i < 8; i++) {
-        midi.sendShortMsg(0x94 + deckOffset, 0x14 + i, MC7000.padColor.rolloff);
-    }
-=======
     MC7000.setAllPadColor(deckIndex, MC7000.padColor.rolloff);
->>>>>>> 620242d8
 };
 
 // PAD Mode Saved Loop
 MC7000.padModeSavedLoop = function(channel, control, value, status, group) {
-<<<<<<< HEAD
-    const deckNumber = script.deckFromGroup(group);
-    const deckOffset = deckNumber - 1;
-=======
-    var deckNumber = script.deckFromGroup(group);
-    var deckIndex = deckNumber - 1;
->>>>>>> 620242d8
+    const deckNumber = script.deckFromGroup(group);
+    const deckIndex = deckNumber - 1;
     if (value === 0x00) {
         return; // don't respond to note off messages
     }
     MC7000.PADMode[deckIndex] = "SavedLoop";
     // change PAD color when switching to Saved Loop Mode
-<<<<<<< HEAD
-    for (let i = 0; i < 8; i++) {
-        const activeLED = engine.getValue(group, "beatloop_" + MC7000.fixedLoop[i] + "_enabled") ? MC7000.padColor.fixedloopon : MC7000.padColor.fixedloopoff;
-        midi.sendShortMsg(0x94 + deckOffset, 0x14 + i, activeLED);
-=======
-    for (var savedLoopIdx = 0; savedLoopIdx < 8; savedLoopIdx++) {
-        var activeLED = engine.getValue(group, "beatloop_" + MC7000.fixedLoop[savedLoopIdx] + "_enabled") ? MC7000.padColor.fixedloopon : MC7000.padColor.fixedloopoff;
+    for (let savedLoopIdx = 0; savedLoopIdx < 8; savedLoopIdx++) {
+        const activeLED = engine.getValue(group, "beatloop_" + MC7000.fixedLoop[savedLoopIdx] + "_enabled") ? MC7000.padColor.fixedloopon : MC7000.padColor.fixedloopoff;
         midi.sendShortMsg(0x94 + deckIndex, 0x14 + savedLoopIdx, activeLED);
->>>>>>> 620242d8
     }
 };
 
 // PAD Mode Slicer
 MC7000.padModeSlicer = function(channel, control, value, status, group) {
-<<<<<<< HEAD
-    const deckNumber = script.deckFromGroup(group);
-    const deckOffset = deckNumber - 1;
-=======
-    var deckNumber = script.deckFromGroup(group);
-    var deckIndex = deckNumber - 1;
->>>>>>> 620242d8
+    const deckNumber = script.deckFromGroup(group);
+    const deckIndex = deckNumber - 1;
     if (value === 0x00) {
         return; // don't respond to note off messages
     }
     MC7000.PADMode[deckIndex] = "Slicer";
     // change PAD color when switching to Slicer Mode
-<<<<<<< HEAD
-    for (let i = 0; i < 8; i++) {
-        midi.sendShortMsg(0x94 + deckOffset, 0x14 + i, MC7000.padColor.sliceron);
-    }
-=======
     MC7000.setAllPadColor(deckIndex, MC7000.padColor.sliceron);
->>>>>>> 620242d8
 };
 
 // PAD Mode Slicer Loop
 MC7000.padModeSlicerLoop = function(channel, control, value, status, group) {
-<<<<<<< HEAD
-    const deckNumber = script.deckFromGroup(group);
-    const deckOffset = deckNumber - 1;
-=======
-    var deckNumber = script.deckFromGroup(group);
-    var deckIndex = deckNumber - 1;
->>>>>>> 620242d8
+    const deckNumber = script.deckFromGroup(group);
+    const deckIndex = deckNumber - 1;
     if (value === 0x00) {
         return; // don't respond to note off messages
     }
     MC7000.PADMode[deckIndex] = "SlicerLoop";
     // switch off PAD illumination
-<<<<<<< HEAD
-    for (let i = 0; i < 8; i++) {
-        midi.sendShortMsg(0x94 + deckOffset, 0x14 + i, MC7000.padColor.alloff);
-    }
-=======
     MC7000.setAllPadColor(deckIndex, MC7000.padColor.alloff);
->>>>>>> 620242d8
 };
 
 // PAD Mode Sampler
 MC7000.padModeSampler = function(channel, control, value, status, group) {
-<<<<<<< HEAD
-    const deckNumber = script.deckFromGroup(group);
-    const deckOffset = deckNumber - 1;
-=======
-    var deckNumber = script.deckFromGroup(group);
-    var deckIndex = deckNumber - 1;
->>>>>>> 620242d8
+    const deckNumber = script.deckFromGroup(group);
+    const deckIndex = deckNumber - 1;
     if (value === 0x00) {
         return; // don't respond to note off messages
     }
     MC7000.PADMode[deckIndex] = "Sampler";
     // change PAD color when switching to Sampler Mode
-<<<<<<< HEAD
-    for (let i = 1; i <= 8; i++) {
-        if (engine.getValue("[Sampler" + i + "]", "play")) {
-            midi.sendShortMsg(0x94 + deckOffset, 0x14 + i - 1, MC7000.padColor.samplerplay);
-        } else if (engine.getValue("[Sampler" + i + "]", "track_loaded") === 0) {
-            midi.sendShortMsg(0x94 + deckOffset, 0x14 + i - 1, MC7000.padColor.sampleroff);
-        } else if (engine.getValue("[Sampler" + i + "]", "track_loaded") === 1 && engine.getValue("[Sampler" + i + "]", "play") === 0) {
-            midi.sendShortMsg(0x94 + deckOffset, 0x14 + i - 1, MC7000.padColor.samplerloaded);
-        }
-    }
-=======
     MC7000.SamplerLED();
->>>>>>> 620242d8
 };
 
 // PAD Mode Velocity Sampler
 MC7000.padModeVelSamp = function(channel, control, value, status, group) {
-<<<<<<< HEAD
-    const deckNumber = script.deckFromGroup(group);
-    const deckOffset = deckNumber - 1;
-    if (value === 0x00) {
-        return; // don't respond to note off messages
-    }
-    MC7000.PADModeCue[deckOffset] = false;
-    MC7000.PADModeCueLoop[deckOffset] = false;
-    MC7000.PADModeFlip[deckOffset] = false;
-    MC7000.PADModeRoll[deckOffset] = false;
-    MC7000.PADModeSavedLoop[deckOffset] = false;
-    MC7000.PADModeSlicer[deckOffset] = false;
-    MC7000.PADModeSlicerLoop[deckOffset] = false;
-    MC7000.PADModeSampler[deckOffset] = false;
-    MC7000.PADModeVelSamp[deckOffset] = true;
-    MC7000.PADModePitch[deckOffset] = false;
-
-    // switch off PAD illumination
-    for (let i = 0; i < 8; i++) {
-        midi.sendShortMsg(0x94 + deckOffset, 0x14 + i, MC7000.padColor.alloff);
-    }
-=======
-    var deckNumber = script.deckFromGroup(group);
-    var deckIndex = deckNumber - 1;
+    const deckNumber = script.deckFromGroup(group);
+    const deckIndex = deckNumber - 1;
     if (value === 0x00) {
         return; // don't respond to note off messages
     }
     MC7000.PADMode[deckIndex] = "VelSamp";
     // change PAD color when switching to Velocity Sampler Mode
     MC7000.VelSampLED();
->>>>>>> 620242d8
 };
 
 // PAD Mode Pitch
 MC7000.HotcueSelectedGroup = [0, 0, 0, 0];
 MC7000.padModePitch = function(channel, control, value, status, group) {
-<<<<<<< HEAD
-    const deckNumber = script.deckFromGroup(group);
-    const deckOffset = deckNumber - 1;
-    if (value === 0x00) {
-        return; // don't respond to note off messages
-    }
-    MC7000.PADModeCue[deckOffset] = false;
-    MC7000.PADModeCueLoop[deckOffset] = false;
-    MC7000.PADModeFlip[deckOffset] = false;
-    MC7000.PADModeRoll[deckOffset] = false;
-    MC7000.PADModeSavedLoop[deckOffset] = false;
-    MC7000.PADModeSlicer[deckOffset] = true;
-    MC7000.PADModeSlicerLoop[deckOffset] = false;
-    MC7000.PADModeSampler[deckOffset] = false;
-    MC7000.PADModeVelSamp[deckOffset] = false;
-    MC7000.PADModePitch[deckOffset] = true;
-
-    // switch off PAD illumination
-    for (let i = 0; i < 8; i++) {
-        midi.sendShortMsg(0x94 + deckOffset, 0x14 + i, MC7000.padColor.alloff);
-        midi.sendShortMsg(0x94 + deckOffset, 0x1C + i, MC7000.padColor.alloff);
-=======
-    var deckNumber = script.deckFromGroup(group);
-    var deckIndex = deckNumber - 1;
+    const deckNumber = script.deckFromGroup(group);
+    const deckIndex = deckNumber - 1;
     if (value === 0x00) {
         return; // don't respond to note off messages
     }
@@ -550,29 +397,22 @@
     MC7000.halftoneToPadMap[deckIndex] = [4, 5, 6, 7, 0, 1, 2, 3];
     // switch on initial PAD illumination = hotcue for pitch or if
     // MC7000.HotcueSelectedGroup selected = pad mode pitchoff color
-    for (var pitchIdx = 1; pitchIdx <= 8; pitchIdx++) {
+    for (let pitchIdx = 1; pitchIdx <= 8; pitchIdx++) {
         if (MC7000.HotcueSelectedGroup[deckIndex] !== 0) {
             midi.sendShortMsg(0x94 + deckIndex, 0x14 + pitchIdx - 1, MC7000.padColor.pitchoff);
         } else {
-            var hotcueEnabled = engine.getValue(group, "hotcue_" + pitchIdx + "_enabled", true);
+            const hotcueEnabled = engine.getValue(group, "hotcue_" + pitchIdx + "_enabled", true);
             midi.sendShortMsg(0x94 + deckIndex, 0x14 + pitchIdx - 1, hotcueEnabled ? MC7000.padColor.hotcueon : MC7000.padColor.hotcueoff);
         }
->>>>>>> 620242d8
     }
 };
 
 
 // PAD buttons
 MC7000.PadButtons = function(channel, control, value, status, group) {
-<<<<<<< HEAD
-    const deckNumber = script.deckFromGroup(group);
-    const deckOffset = deckNumber - 1;
+    const deckNumber = script.deckFromGroup(group);
+    const deckIndex = deckNumber - 1;
     let i, j;
-=======
-    var deckNumber = script.deckFromGroup(group);
-    var deckIndex = deckNumber - 1;
-    var i, j;
->>>>>>> 620242d8
 
     // The following modes are currently unhandled and could be
     // added as if-branches in the future:
@@ -583,7 +423,7 @@
 
     // activate and clear Hot Cues
     if (MC7000.PADMode[deckIndex] === "Cue" && engine.getValue(group, "track_loaded") === 1) {
-        for (var cueIdx = 1; cueIdx <= 8; cueIdx++) {
+        for (let cueIdx = 1; cueIdx <= 8; cueIdx++) {
             if (control === 0x14 + cueIdx - 1 && value === 0x7F) {
                 engine.setValue(group, "hotcue_" + cueIdx + "_activate", true);
             } else if (control === 0x14 + cueIdx - 1 && value === 0x00) {
@@ -615,15 +455,9 @@
         }
         i = control - 0x14;
         engine.setValue(group, "beatloop_" + MC7000.fixedLoop[i] + "_toggle", true);
-<<<<<<< HEAD
-        for (j =0; j < 8; j++) {
-            const activeLED = engine.getValue(group, "beatloop_" + MC7000.fixedLoop[j] + "_enabled") ? MC7000.padColor.fixedloopon : MC7000.padColor.fixedloopoff;
-            midi.sendShortMsg(0x94 + deckOffset, 0x14 + j, activeLED);
-=======
-        for (var loopIdx = 0; loopIdx < 8; loopIdx++) {
-            var activeLED = engine.getValue(group, "beatloop_" + MC7000.fixedLoop[loopIdx] + "_enabled") ? MC7000.padColor.fixedloopon : MC7000.padColor.fixedloopoff;
+        for (let loopIdx = 0; loopIdx < 8; loopIdx++) {
+            const activeLED = engine.getValue(group, "beatloop_" + MC7000.fixedLoop[loopIdx] + "_enabled") ? MC7000.padColor.fixedloopon : MC7000.padColor.fixedloopoff;
             midi.sendShortMsg(0x94 + deckIndex, 0x14 + loopIdx, activeLED);
->>>>>>> 620242d8
         }
     } else if (MC7000.PADMode[deckIndex] === "Slicer") {
         if (value > 0) {
@@ -650,10 +484,10 @@
             midi.sendShortMsg(0x94 + deckIndex, control, MC7000.padColor.sliceron);
         }
     } else if (MC7000.PADMode[deckIndex] === "Sampler") {
-        var samplerOffset = 0;
-        var samplerOffsetStop = 0;
-        var deckOffset = 0;
-        for (var samplerIdx = 1; samplerIdx <= 8; samplerIdx++) {
+        let samplerOffset = 0;
+        let samplerOffsetStop = 0;
+        let deckOffset = 0;
+        for (let samplerIdx = 1; samplerIdx <= 8; samplerIdx++) {
             if (MC7000.SamplerQty === 16) {
                 deckOffset = (deckIndex % 2) * 8;
             } else if (MC7000.SamplerQty === 32) {
@@ -666,7 +500,7 @@
                 } else if (engine.getValue("[Sampler" + samplerOffset + "]", "track_loaded") === 1) {
                     if (MC7000.prevSamplerStop) {
                         // stop playing all other samplers on this deck
-                        for (var samplerStopIdx = 1; samplerStopIdx <= 8; samplerStopIdx++) {
+                        for (let samplerStopIdx = 1; samplerStopIdx <= 8; samplerStopIdx++) {
                             samplerOffsetStop = deckOffset + samplerStopIdx;
                             if (engine.getValue("[Sampler" + samplerOffsetStop + "]", "play") === 1) {  // if sampler is playing then stop it
                                 engine.setValue("[Sampler" + samplerOffsetStop + "]", "cue_gotoandstop", 1);
@@ -688,10 +522,10 @@
             MC7000.SamplerLED();
         }
     } else if (MC7000.PADMode[deckIndex] === "VelSamp") {
-        samplerOffset = 0;
-        samplerOffsetStop = 0;
-        deckOffset = 0;
-        for (var velSampIdx = 1; velSampIdx <= 8; velSampIdx++) {
+        let samplerOffset = 0;
+        let samplerOffsetStop = 0;
+        let deckOffset = 0;
+        for (let velSampIdx = 1; velSampIdx <= 8; velSampIdx++) {
             if (MC7000.SamplerQty === 16) {
                 deckOffset = (deckIndex % 2) * 8;
             } else if (MC7000.SamplerQty === 32) {
@@ -704,7 +538,7 @@
                 } else if (engine.getValue("[Sampler" + samplerOffset + "]", "track_loaded") === 1) {
                     if (MC7000.prevSamplerStop) {
                         // stop playing all other samplers on this deck
-                        for (samplerStopIdx = 1; samplerStopIdx <= 8; samplerStopIdx++) {
+                        for (let samplerStopIdx = 1; samplerStopIdx <= 8; samplerStopIdx++) {
                             samplerOffsetStop = deckOffset + samplerStopIdx;
                             if (engine.getValue("[Sampler" + samplerOffsetStop + "]", "play") === 1) {  // if sampler is playing then stop it
                                 engine.setValue("[Sampler" + samplerOffsetStop + "]", "cue_gotoandstop", 1);
@@ -728,13 +562,13 @@
         }
     } else if (MC7000.PADMode[deckIndex] === "Pitch") {  // TODO play and cue dependency to play and cue button
         if (engine.getValue(group, "track_loaded") === 1) {
-            for (var pitchIdx = 1; pitchIdx <= 8; pitchIdx++) {
+            for (let pitchIdx = 1; pitchIdx <= 8; pitchIdx++) {
                 // intermediate variables
-                var isButtonPressed = (value === 0x7F);
-                var isButtonReleased = (value === 0x00);
-                var isControlAddress = (control === 0x14 + pitchIdx - 1);
-                var isControlAddressShift = (control === 0x1C + pitchIdx - 1);
-                var hotcueEnabled = engine.getValue(group, "hotcue_" + pitchIdx + "_enabled"), HotcueSelectedOnDeck = MC7000.HotcueSelectedGroup[deckIndex];
+                const isButtonPressed = (value === 0x7F);
+                const isButtonReleased = (value === 0x00);
+                const isControlAddress = (control === 0x14 + pitchIdx - 1);
+                const isControlAddressShift = (control === 0x1C + pitchIdx - 1);
+                const hotcueEnabled = engine.getValue(group, "hotcue_" + pitchIdx + "_enabled"), HotcueSelectedOnDeck = MC7000.HotcueSelectedGroup[deckIndex];
                 if (isButtonPressed && isControlAddress) {
                     if (!HotcueSelectedOnDeck) {
                         MC7000.setAllPadColor(deckIndex, MC7000.padColor.pitchoff);
@@ -762,10 +596,10 @@
                 } else if (isButtonPressed && isControlAddressShift) { //shifted buttons deselect hotcue for pitch
                     engine.setValue(group, "pitch", 0);
                     MC7000.HotcueSelectedGroup[deckIndex] = 0;
-                    for (var padIdx = 1; padIdx <= 8; padIdx++) {
-                        hotcueEnabled = engine.getValue(group, "hotcue_" + padIdx + "_enabled", true);
-                        midi.sendShortMsg(0x94 + deckIndex, 0x14 + padIdx - 1, hotcueEnabled ? MC7000.padColor.hotcueon : MC7000.padColor.hotcueoff);
-                        midi.sendShortMsg(0x94 + deckIndex, 0x1C + padIdx - 1, hotcueEnabled ? MC7000.padColor.hotcueon : MC7000.padColor.hotcueoff); // keep color when shift is pressed
+                    for (let padIdx = 1; padIdx <= 8; padIdx++) {
+                        const padHotcueEnabled = engine.getValue(group, "hotcue_" + padIdx + "_enabled", true);
+                        midi.sendShortMsg(0x94 + deckIndex, 0x14 + padIdx - 1, padHotcueEnabled ? MC7000.padColor.hotcueon : MC7000.padColor.hotcueoff);
+                        midi.sendShortMsg(0x94 + deckIndex, 0x1C + padIdx - 1, padHotcueEnabled ? MC7000.padColor.hotcueon : MC7000.padColor.hotcueoff); // keep color when shift is pressed
                     }
                 }
             }
@@ -781,7 +615,7 @@
 //};
 
 MC7000.setAllPadColor = function(deckIndex, colorValue) {
-    for (var padIdx = 0; padIdx < 8; padIdx++) {
+    for (let padIdx = 0; padIdx < 8; padIdx++) {
         // switch 8 buttons to selected color
         midi.sendShortMsg(0x94 + deckIndex, 0x14 + padIdx, colorValue);
         midi.sendShortMsg(0x94 + deckIndex, 0x1C + padIdx, colorValue); // keep color when shift is pressed
@@ -790,17 +624,10 @@
 
 // Shift Button
 MC7000.shiftButton = function(channel, control, value, status, group) {
-<<<<<<< HEAD
-    const deckOffset = script.deckFromGroup(group) - 1;
-    MC7000.shift[deckOffset] = value > 0;
-    midi.sendShortMsg(0x90 + deckOffset, 0x32,
-        MC7000.shift[deckOffset] ? 0x7F : 0x01);
-=======
-    var deckIndex = script.deckFromGroup(group) - 1;
+    const deckIndex = script.deckFromGroup(group) - 1;
     MC7000.shift[deckIndex] = value > 0;
     midi.sendShortMsg(0x90 + deckIndex, 0x32,
         MC7000.shift[deckIndex] ? 0x7F : 0x01);
->>>>>>> 620242d8
 };
 
 // Toggle Vinyl Mode
@@ -808,17 +635,10 @@
     if (value === 0x00) {
         return; // don't respond to note off messages
     }
-<<<<<<< HEAD
-    const deckOffset = script.deckFromGroup(group) - 1;
-    MC7000.isVinylMode[deckOffset] = !MC7000.isVinylMode[deckOffset];
-    midi.sendShortMsg(0x90 + deckOffset, 0x07,
-        MC7000.isVinylMode[deckOffset] ? 0x7F : 0x01);
-=======
-    var deckIndex = script.deckFromGroup(group) - 1;
+    const deckIndex = script.deckFromGroup(group) - 1;
     MC7000.isVinylMode[deckIndex] = !MC7000.isVinylMode[deckIndex];
     midi.sendShortMsg(0x90 + deckIndex, 0x07,
         MC7000.isVinylMode[deckIndex] ? 0x7F : 0x01);
->>>>>>> 620242d8
 };
 
 // Use select button to load and eject track from deck
@@ -858,17 +678,10 @@
 
 // The button that enables/disables scratching
 MC7000.wheelTouch = function(channel, control, value, status, group) {
-<<<<<<< HEAD
-    const deckNumber = script.deckFromGroup(group);
-    const deckOffset = deckNumber - 1;
+    const deckNumber = script.deckFromGroup(group);
+    const deckIndex = deckNumber - 1;
     const libraryMaximized = engine.getValue("[Master]", "maximize_library") > 0;
-    if (MC7000.isVinylMode[deckOffset] && !libraryMaximized) {
-=======
-    var deckNumber = script.deckFromGroup(group);
-    var deckIndex = deckNumber - 1;
-    var libraryMaximized = engine.getValue("[Master]", "maximize_library") > 0;
     if (MC7000.isVinylMode[deckIndex] && !libraryMaximized) {
->>>>>>> 620242d8
         if (value === 0x7F) {
             engine.scratchEnable(deckNumber, MC7000.jogWheelTicksPerRevolution,
                 MC7000.scratchParams.recordSpeed,
@@ -894,19 +707,11 @@
     // jog won't be depending on audio latency anymore.
 
     // A: For a control that centers on 0:
-<<<<<<< HEAD
     const numTicks = (value < 0x64) ? value : (value - 128);
     const adjustedSpeed = numTicks * MC7000.jogSensitivity / 10;
     const deckNumber = script.deckFromGroup(group);
-    const deckOffset = deckNumber - 1;
+    const deckIndex = deckNumber - 1;
     const libraryMaximized = engine.getValue("[Master]", "maximize_library");
-=======
-    var numTicks = (value < 0x64) ? value : (value - 128);
-    var adjustedSpeed = numTicks * MC7000.jogSensitivity / 10;
-    var deckNumber = script.deckFromGroup(group);
-    var deckIndex = deckNumber - 1;
-    var libraryMaximized = engine.getValue("[Master]", "maximize_library");
->>>>>>> 620242d8
     if (libraryMaximized === 1 && numTicks > 0) {
         engine.setValue("[Library]", "MoveDown", 1);
     } else if (libraryMaximized === 1 && numTicks < 0) {
@@ -928,11 +733,7 @@
 
 // Needle Search Touch detection
 MC7000.needleSearchTouch = function(channel, control, value, status, group) {
-<<<<<<< HEAD
-    const deckOffset = script.deckFromGroup(group) - 1;
-=======
-    var deckIndex = script.deckFromGroup(group) - 1;
->>>>>>> 620242d8
+    const deckIndex = script.deckFromGroup(group) - 1;
     if (engine.getValue(group, "play")) {
         MC7000.needleSearchTouched[deckIndex] = MC7000.needleSearchPlay && (!!value);
     } else {
@@ -943,13 +744,8 @@
 // Needle Search Touch while "SHIFT" button is pressed
 MC7000.needleSearchTouchShift = function(channel, control, value, status,
     group) {
-<<<<<<< HEAD
-    const deckOffset = script.deckFromGroup(group) - 1;
-    MC7000.needleSearchTouched[deckOffset] = !!value;
-=======
-    var deckIndex = script.deckFromGroup(group) - 1;
+    const deckIndex = script.deckFromGroup(group) - 1;
     MC7000.needleSearchTouched[deckIndex] = !!value;
->>>>>>> 620242d8
 };
 
 // Needle Search Position detection (MSB)
@@ -960,17 +756,10 @@
 // Needle Search Position detection (MSB + LSB)
 MC7000.needleSearchStripPosition = function(channel, control, value, status,
     group) {
-<<<<<<< HEAD
-    const deckOffset = script.deckFromGroup(group) - 1;
-    if (MC7000.needleSearchTouched[deckOffset]) {
+    const deckIndex = script.deckFromGroup(group) - 1;
+    if (MC7000.needleSearchTouched[deckIndex]) {
         const fullValue = (MC7000.needleDropMSB << 7) + value; // move MSB 7 binary digits to the left and add LSB
         const position = (fullValue / 0x3FFF); // divide by all possible positions to get relative between 0 - 1
-=======
-    var deckIndex = script.deckFromGroup(group) - 1;
-    if (MC7000.needleSearchTouched[deckIndex]) {
-        var fullValue = (MC7000.needleDropMSB << 7) + value; // move MSB 7 binary digits to the left and add LSB
-        var position = (fullValue / 0x3FFF); // divide by all possible positions to get relative between 0 - 1
->>>>>>> 620242d8
         engine.setParameter(group, "playposition", position);
     }
 };
@@ -1025,11 +814,7 @@
 
 // Key & Waveform zoom Select
 MC7000.keySelect = function(midichan, control, value, status, group) {
-<<<<<<< HEAD
-    const deckOffset = script.deckFromGroup(group) - 1;
-=======
-    var deckIndex = script.deckFromGroup(group) - 1;
->>>>>>> 620242d8
+    const deckIndex = script.deckFromGroup(group) - 1;
     // While Shift Button is pressed: Waveform Zoom
     if (MC7000.shift[deckIndex]) {
         if (value === 0x7F) {
@@ -1049,11 +834,7 @@
 
 // Key & Waveform zoom Reset
 MC7000.keyReset = function(channel, control, value, status, group) {
-<<<<<<< HEAD
-    const deckOffset = script.deckFromGroup(group) - 1;
-=======
-    var deckIndex = script.deckFromGroup(group) - 1;
->>>>>>> 620242d8
+    const deckIndex = script.deckFromGroup(group) - 1;
     if (value === 0x00) {
         return;
     }
@@ -1079,13 +860,8 @@
 
 // Assign Spinback length to STOP TIME knob
 MC7000.stopTime = function(channel, control, value, status, group) {
-<<<<<<< HEAD
-    const deckOffset = script.deckFromGroup(group) - 1;
-    // "factor" for engine.brake()
-=======
-    var deckIndex = script.deckFromGroup(group) - 1;
+    const deckIndex = script.deckFromGroup(group) - 1;
     // "factor" for engine.brake() and engine.softStart()
->>>>>>> 620242d8
     // this formula produces factors between 31 (min STOP TIME for ca 7 sec back
     // in track) and 1 (max STOP TIME for ca 18.0 sec back in track)
     MC7000.spinbackFactor[deckIndex] = (1.1 - (value / 127)) * 30 - 2;
@@ -1097,10 +873,10 @@
     if (value === 0x00) {
         return; // don't respond to note off messages
     }
-    var deckNumber = script.deckFromGroup(group);
-    var deckIndex = deckNumber - 1;
+    const deckNumber = script.deckFromGroup(group);
+    const deckIndex = deckNumber - 1;
     // set a variable to toggle between play and pause, based on current play status
-    var playToggle = engine.getValue(group, "play");
+    const playToggle = engine.getValue(group, "play");
     if (MC7000.spinbackFactor[deckIndex] === 31) { // factor 31 means stop time knob is at zero position
         engine.setValue(group, "play", !playToggle);
         MC7000.lastpress[deckIndex] = 0;
@@ -1122,13 +898,8 @@
 
 // Use SHIFT + CENSOR button as Spinback with STOP TIME adjusted length
 MC7000.reverse = function(channel, control, value, status, group) {
-<<<<<<< HEAD
-    const deckNumber = script.deckFromGroup(group);
-    const deckOffset = deckNumber - 1;
-=======
-    var deckNumber = script.deckFromGroup(group);
-    var deckIndex = deckNumber - 1;
->>>>>>> 620242d8
+    const deckNumber = script.deckFromGroup(group);
+    const deckIndex = deckNumber - 1;
     if (value > 0) {
         // while the button is pressed spin back
         // start at a rate of -10 and decrease by "MC7000.spinbackFactor"
@@ -1170,11 +941,11 @@
 };
 // Param Button for Pitch Play to decrease pitch, or decrease star rating otherwise
 MC7000.StarsDown = function(channel, control, value, status, group) {
-    var deckNumber = script.deckFromGroup(group);
-    var deckIndex = deckNumber - 1;
+    const deckNumber = script.deckFromGroup(group);
+    const deckIndex = deckNumber - 1;
     if (value >= 0x00) {
         if (MC7000.PADMode[deckIndex] === "Pitch") {
-            for (var padIdx = 0; padIdx < 8; padIdx++) {
+            for (let padIdx = 0; padIdx < 8; padIdx++) {
                 MC7000.halftoneToPadMap[deckIndex][padIdx] = MC7000.halftoneToPadMap[deckIndex][padIdx] - 8; // pitch down
             }
         } else {
@@ -1184,11 +955,11 @@
 };
 // Param Button for Pitch Play to increase pitch, or increase star rating otherwise
 MC7000.StarsUp = function(channel, control, value, status, group) {
-    var deckNumber = script.deckFromGroup(group);
-    var deckIndex = deckNumber - 1;
+    const deckNumber = script.deckFromGroup(group);
+    const deckIndex = deckNumber - 1;
     if (value >= 0x00) {
         if (MC7000.PADMode[deckIndex] === "Pitch") {
-            for (var padIdx = 0; padIdx < 8; padIdx++) {
+            for (let padIdx = 0; padIdx < 8; padIdx++) {
                 MC7000.halftoneToPadMap[deckIndex][padIdx] = MC7000.halftoneToPadMap[deckIndex][padIdx] + 8; // pitch up
             }
         } else {
@@ -1204,17 +975,10 @@
 
 // Update state on deck changes
 MC7000.switchDeck = function(channel, control, value, status) {
-<<<<<<< HEAD
-    const deckOffset = status - 0x90;
-    const isTopDeck = deckOffset < 2;
-    const side = deckOffset % 2;
-    const previousDeckOffset = (deckOffset + 2) % 4;
-=======
-    var deckIndex = status - 0x90;
-    var isTopDeck = deckIndex < 2;
-    var side = deckIndex % 2;
-    var previousdeckIndex = (deckIndex + 2) % 4;
->>>>>>> 620242d8
+    const deckIndex = status - 0x90;
+    const isTopDeck = deckIndex < 2;
+    const side = deckIndex % 2;
+    const previousdeckIndex = (deckIndex + 2) % 4;
 
     // We need to 'transfer' the shift state when switching decks,
     // otherwise it will get stuck and result in an 'inverted'
@@ -1262,11 +1026,7 @@
 /* LEDs for VuMeter */
 // VuMeters only for Channel 1-4 / Master is on Hardware
 MC7000.VuMeter = function(value, group) {
-<<<<<<< HEAD
-    const deckOffset = script.deckFromGroup(group) - 1;
-=======
-    var deckIndex = script.deckFromGroup(group) - 1;
->>>>>>> 620242d8
+    const deckIndex = script.deckFromGroup(group) - 1;
     // sends either PeakIndicator or scales value (0..1) to (0..117) while truncating to each LED
     const vuLevelOutValue = engine.getValue(group, "PeakIndicator") ? MC7000.VuMeterLEDPeakValue : Math.floor(Math.pow(value, 2.5) * 9) * 13;
     // only send Midi signal when LED value has changed
@@ -1285,9 +1045,8 @@
         return;
     }
     // lets define some variables first
-<<<<<<< HEAD
-    const deckNumber = script.deckFromGroup(group);
-    const deckOffset = deckNumber - 1;
+    const deckNumber = script.deckFromGroup(group);
+    const deckIndex = deckNumber - 1;
     const trackDuration = engine.getValue(group, "duration"); // in seconds
     const beatLength = engine.getValue(group, "file_bpm") / 60; // in Beats Per Seconds
     const cuePosition = engine.getValue(group, "cue_point") / engine.getValue(group, "track_samplerate") / 2; // in seconds
@@ -1295,24 +1054,9 @@
     const jogLEDPosition = playPosition / 60 * MC7000.scratchParams.recordSpeed;
     const jogLEDNumber = 48; // LED ring contains 48 segments each triggered by the next even Midi value
     // check for Vinyl Mode and decide to spin the Jog LED or show play position
-    const activeJogLED = MC7000.isVinylMode[deckOffset] ? Math.round(jogLEDPosition * jogLEDNumber) % jogLEDNumber : Math.round(value * jogLEDNumber);
+    const activeJogLED = MC7000.isVinylMode[deckIndex] ? Math.round(jogLEDPosition * jogLEDNumber) % jogLEDNumber : Math.round(value * jogLEDNumber);
     // count the beats (1 to 8) after the CUE point
     const beatCountLED = (Math.floor((playPosition - cuePosition) * beatLength) % 8); //calculate PAD LED position
-
-=======
-    var deckNumber = script.deckFromGroup(group);
-    var deckIndex = deckNumber - 1;
-    var trackDuration = engine.getValue(group, "duration"); // in seconds
-    var beatLength = engine.getValue(group, "file_bpm") / 60; // in Beats Per Seconds
-    var cuePosition = engine.getValue(group, "cue_point") / engine.getValue(group, "track_samplerate") / 2; // in seconds
-    var playPosition = value * trackDuration; // in seconds
-    var jogLEDPosition = playPosition / 60 * MC7000.scratchParams.recordSpeed;
-    var jogLEDNumber = 48; // LED ring contains 48 segments each triggered by the next even Midi value
-    // check for Vinyl Mode and decide to spin the Jog LED or show play position
-    var activeJogLED = MC7000.isVinylMode[deckIndex] ? Math.round(jogLEDPosition * jogLEDNumber) % jogLEDNumber : Math.round(value * jogLEDNumber);
-    // count the beats (1 to 8) after the CUE point
-    var beatCountLED = (Math.floor((playPosition - cuePosition) * beatLength) % 8); //calculate PAD LED position
->>>>>>> 620242d8
     // TODO(all): check for playposition < (trackduration - warning length) for sending position signals
     // check if a Jog LED has changed and if so then send the signal to the next Jog LED
     if (MC7000.prevJogLED[deckIndex] !== activeJogLED) {
@@ -1328,13 +1072,8 @@
         // only send new LED status when beatCountLED really changes
         if (MC7000.prevPadLED[deckIndex] !== beatCountLED) {
             // first set all LEDs to default color incl shifted
-<<<<<<< HEAD
-            for (let i = 0; i < 16; i++) {
-                midi.sendShortMsg(0x94 + deckOffset, 0x14 + i, MC7000.padColor.sliceron);
-=======
-            for (var slicerIdx = 0; slicerIdx < 16; slicerIdx++) {
+            for (let slicerIdx = 0; slicerIdx < 16; slicerIdx++) {
                 midi.sendShortMsg(0x94 + deckIndex, 0x14 + slicerIdx, MC7000.padColor.sliceron);
->>>>>>> 620242d8
             }
             // now chose which PAD LED to turn on (+8 means shifted PAD LEDs)
             if (beatCountLED === 0) {
@@ -1354,17 +1093,10 @@
 
 // initial HotCue LED when loading a track with already existing hotcues
 MC7000.HotCueLED = function(value, group) {
-<<<<<<< HEAD
-    const deckNumber = script.deckFromGroup(group);
-    const deckOffset = deckNumber - 1;
-    if (MC7000.PADModeCue[deckOffset]) {
-        for (let i = 1; i <= 8; i++) {
-=======
-    var deckNumber = script.deckFromGroup(group);
-    var deckIndex = deckNumber - 1;
+    const deckNumber = script.deckFromGroup(group);
+    const deckIndex = deckNumber - 1;
     if (MC7000.PADMode[deckIndex] === "Cue") {
-        for (var padIdx = 1; padIdx <= 8; padIdx++) {
->>>>>>> 620242d8
+        for (let padIdx = 1; padIdx <= 8; padIdx++) {
             if (value === 1) {
                 if (engine.getValue(group, "hotcue_"+padIdx+"_enabled") === 1) {
                     midi.sendShortMsg(0x94 + deckIndex, 0x14 + padIdx - 1, MC7000.padColor.hotcueon);
@@ -1382,17 +1114,9 @@
 
 // Sampler LED
 MC7000.SamplerLED = function() {
-<<<<<<< HEAD
-    for (let j = 1; j <= 4; j++) {
-        for (let i = 1; i <= 8; i++) {
-            if (MC7000.PADModeSampler[j]) {
-                if (engine.getValue("[Sampler"+i+"]", "track_loaded") === 1) {
-                    if (engine.getValue("[Sampler"+i+"]", "play") === 0) {
-                        midi.sendShortMsg(0x94 + j - 1, 0x14 + i - 1, MC7000.padColor.samplerloaded);
-=======
-    for (var deckIdx = 0; deckIdx < 4; deckIdx++) {
-        for (var samplerIdx = 1; samplerIdx <= 8; samplerIdx++) {
-            var sampNo = 0;
+    for (let deckIdx = 0; deckIdx < 4; deckIdx++) {
+        for (let samplerIdx = 1; samplerIdx <= 8; samplerIdx++) {
+            let sampNo = 0;
             if (MC7000.PADMode[deckIdx] === "Sampler") {
                 if (MC7000.SamplerQty === 16) {
                     // use sampler 1-16 for deck 1 and deck 2 and sampler 1-16 for deck 3 and 4
@@ -1402,7 +1126,7 @@
                     sampNo = deckIdx * 8 + samplerIdx;
                 }
                 if (engine.getValue("[Sampler"+sampNo+"]", "track_loaded") === 1) {
-                    var samplerIsNotPlaying = engine.getValue("[Sampler"+sampNo+"]", "play") === 0;
+                    const samplerIsNotPlaying = engine.getValue("[Sampler"+sampNo+"]", "play") === 0;
                     if (samplerIsNotPlaying) {
                         midi.sendShortMsg(0x94 + deckIdx, 0x14 + samplerIdx - 1, MC7000.padColor.samplerloaded); // set pad color without shift pressed
                         midi.sendShortMsg(0x94 + deckIdx, 0x1C + samplerIdx - 1, MC7000.padColor.samplerloaded); // shift pressed sets the same color
@@ -1420,9 +1144,9 @@
 
 // Velocity Sampler LED
 MC7000.VelSampLED = function() {
-    for (var deckIdx = 0; deckIdx < 4; deckIdx++) {
-        for (var velSampIdx = 1; velSampIdx <= 8; velSampIdx++) {
-            var sampNo = 0;
+    for (let deckIdx = 0; deckIdx < 4; deckIdx++) {
+        for (let velSampIdx = 1; velSampIdx <= 8; velSampIdx++) {
+            let sampNo = 0;
             if (MC7000.PADMode[deckIdx] === "VelSamp") {
                 if (MC7000.SamplerQty === 16) {
                     // use sampler 1-16 for deck 1 and deck 2 and sampler 1-16 for deck 3 and 4
@@ -1432,12 +1156,11 @@
                     sampNo = deckIdx * 8 + velSampIdx;
                 }
                 if (engine.getValue("[Sampler"+sampNo+"]", "track_loaded") === 1) {
-                    var samplerIsNotPlaying = engine.getValue("[Sampler"+sampNo+"]", "play") === 0;
+                    const samplerIsNotPlaying = engine.getValue("[Sampler"+sampNo+"]", "play") === 0;
                     if (samplerIsNotPlaying) {
                         midi.sendShortMsg(0x94 + deckIdx, 0x14 + velSampIdx - 1, MC7000.padColor.velsamploaded); // set pad color without shift pressed
                         midi.sendShortMsg(0x94 + deckIdx, 0x1C + velSampIdx - 1, MC7000.padColor.velsamploaded); // shift pressed sets the same color
                         engine.setValue("[Sampler"+sampNo+"]", "pregain", 1);
->>>>>>> 620242d8
                     } else {
                         midi.sendShortMsg(0x94 + deckIdx, 0x14 + velSampIdx - 1, MC7000.padColor.velsampplay);
                     }
@@ -1452,15 +1175,15 @@
 
 // Pitch LED when loading a track with already existing hotcues for pitch
 MC7000.PitchLED = function(value, group) {
-    var deckNumber = script.deckFromGroup(group);
-    var deckIndex = deckNumber - 1;
+    const deckNumber = script.deckFromGroup(group);
+    const deckIndex = deckNumber - 1;
     if (MC7000.PADMode[deckIndex] === "Pitch") {
-        for (var pitchIdx = 0; pitchIdx < 8; pitchIdx++) {
+        for (let pitchIdx = 0; pitchIdx < 8; pitchIdx++) {
             if (engine.getValue("[Channel"+deckNumber+"]", "play") === 0) { // stopped
                 if (MC7000.HotcueSelectedGroup[deckIndex] !== 0) { // hotcue selected
                     midi.sendShortMsg(0x94 + deckIndex, 0x14 + pitchIdx, MC7000.padColor.pitchoff);
                 } else {
-                    var hotcueEnabled = engine.getValue(group, "hotcue_" + pitchIdx + 1 + "_enabled", true);
+                    const hotcueEnabled = engine.getValue(group, "hotcue_" + pitchIdx + 1 + "_enabled", true);
                     midi.sendShortMsg(0x94 + deckIndex, 0x14 + pitchIdx, hotcueEnabled ? MC7000.padColor.hotcueon : MC7000.padColor.hotcueoff);
                 }
             } else {
@@ -1478,7 +1201,7 @@
     // otherwise the controller cannot handle the signal traffic
 
     // Switch off Transport section LEDs
-    for (var i = 0; i <= 3; i++) {
+    for (let i = 0; i <= 3; i++) {
         midi.sendShortMsg(0x90 + i, 0x00, 0x01);
         midi.sendShortMsg(0x90 + i, 0x01, 0x01);
         midi.sendShortMsg(0x90 + i, 0x02, 0x01);
@@ -1487,7 +1210,7 @@
         midi.sendShortMsg(0x90 + i, 0x05, 0x01);
     }
     // Switch off Loop Section LEDs
-    for (i = 0; i <= 3; i++) {
+    for (let i = 0; i <= 3; i++) {
         midi.sendShortMsg(0x94 + i, 0x32, 0x01);
         midi.sendShortMsg(0x94 + i, 0x33, 0x01);
         midi.sendShortMsg(0x94 + i, 0x34, 0x01);
@@ -1498,21 +1221,21 @@
         midi.sendShortMsg(0x94 + i, 0x00, 0x04);
     }
     // Switch all PAD LEDs to HotCue mode
-    for (i = 0x14; i <= 0x1B; i++) {
+    for (let i = 0x14; i <= 0x1B; i++) {
         midi.sendShortMsg(0x94, i, 0x02);
         midi.sendShortMsg(0x95, i, 0x02);
         midi.sendShortMsg(0x96, i, 0x02);
         midi.sendShortMsg(0x97, i, 0x02);
     }
     // Switch off Channel Cue, VINYL, SLIP, KEY LOCK LEDs
-    for (i = 0; i <= 3; i++) {
+    for (let i = 0; i <= 3; i++) {
         midi.sendShortMsg(0x90 + i, 0x07, 0x01);
         midi.sendShortMsg(0x90 + i, 0x0F, 0x01);
         midi.sendShortMsg(0x90 + i, 0x0D, 0x01);
         midi.sendShortMsg(0x90 + i, 0x1B, 0x01);
     }
     // Switch off FX Section LEDs
-    for (i = 0; i <= 1; i++) {
+    for (let i = 0; i <= 1; i++) {
         midi.sendShortMsg(0x98 + i, 0x00, 0x01);
         midi.sendShortMsg(0x98 + i, 0x01, 0x01);
         midi.sendShortMsg(0x98 + i, 0x02, 0x01);
@@ -1524,7 +1247,7 @@
         midi.sendShortMsg(0x98 + i, 0x08, 0x01);
     }
     // Reset Level Meters and JogLED
-    for (i = 0; i <= 3; i++) {
+    for (let i = 0; i <= 3; i++) {
         // Switch off Level Meters
         midi.sendShortMsg(0xB0 + i, 0x1F, 0x00);
         // Platter Ring: Reset JogLED to Zero position
