/*
 * Denon DJ MC7000 DJ controller script for Mixxx 2.3.1
 *
 * Started in Dec. 2019 by OsZ
 *
 * This program is free software; you can redistribute it and/or
 * modify it under the terms of the GNU General Public License
 * as published by the Free Software Foundation; either version 2
 * of the License, or (at your option) any later version.
 *
 * This program is distributed in the hope that it will be useful,
 * but WITHOUT ANY WARRANTY; without even the implied warranty of
 * MERCHANTABILITY or FITNESS FOR A PARTICULAR PURPOSE.  See the
 * GNU General Public License for more details.
 *
 * You should have received a copy of the GNU General Public License
 * along with this program; if not, write to the Free Software
 * Foundation, Inc., 51 Franklin Street, Fifth Floor, Boston, MA  02110-1301, USA.
 *
 * Before using the mapping please make sure your MC7000 controller works for
 * your operating system. For Windows you need driver software by Denon, Mac users
 * should be lucky as it shall work out-of-the-box. Linux users need to know that
 * the MC7000 internal audio interface is not available out-of-the-box for
 * older Linux Kernels. You should upgrade your Kernel to minimum versions
 * LTS: 4.19.105 or 5.4.21, stable branch 5.5.5 or current 5.6 (2020-Feb-19).
 * Newer Kernels will provide native audio support for this controller.
 */


var MC7000 = {};

/*///////////////////////////////////
//      USER VARIABLES BEGIN       //
///////////////////////////////////*/

// switch on experimental features
// experimental features are:
// 1) Beat LED in Slicer mode (counts every 8 beats AFTER the CUE point)
//    only works for CONSTANT TEMPO tracks
//    needs beat grid and CUE point set
MC7000.experimental = false;

// Wanna have Needle Search active while playing a track ?
// In any case Needle Search is available holding "SHIFT" down.
// can be true or false
MC7000.needleSearchPlay = false;

// select if the previous sampler shall stop before a new sampler starts
// true: a running sampler will stop before the new sampler starts
// false: all triggered samplers will play simultaneously
MC7000.prevSamplerStop = true;

// Set Vinyl Mode on ("true") or off ("false") when MIXXX starts.
// This sets the Jog Wheel touch detection / Vinyl Mode
// and the Jog LEDs ("VINYL" on = spinny, "VINYL" off = track position).
MC7000.VinylModeOn = true;

// Possible pitchfader rate ranges given in percent.
// can be cycled through by the RANGE buttons.
// All default values are the same as selectable in Mixxx Preferences
MC7000.rateRanges = [
    4/100,
    6/100,
    8/100,
    10/100,
    16/100,
    24/100,
    50/100,
    90/100,
];

// Platter Ring LED mode
// Mode 0 = Single "off" LED chase (all others "on")
// Mode 1 = Single "on" LED chase (all others "off")
// use "SHIFT" + "DECK #" to toggle between both modes
MC7000.modeSingleLED = 1;

// Scratch algorithm parameters
MC7000.scratchParams = {
    recordSpeed: 33 + 1/3,
    alpha: (1.0/10),
    beta: (1.0/10)/32
};

// Sensitivity factor of the jog wheel (also depends on audio latency)
// 0.5 for half, 2 for double sensitivity - Recommendation:
// set to 0.5 with audio buffer set to 50ms
// set to 1 with audio buffer set to 25ms
// set to 3 with audio buffer set to 5ms
MC7000.jogSensitivity = 1;

/*/////////////////////////////////
//      USER VARIABLES END       //
/////////////////////////////////*/


/* OTHER VARIABLES - DON'T TOUCH UNLESS YOU KNOW WHAT YOU'RE DOING */

// Resolution of the jog wheel, set so the spinny
// Jog LED to match exactly the movement of the Jog Wheel
// The physical resolution seems to be around 1100
MC7000.jogWheelTicksPerRevolution = 894;

// must be "true" for Needle Search to be active
MC7000.needleSearchTouched = [true, true, true, true];

// initial value for VINYL mode per Deck (see above for user input)
MC7000.isVinylMode = [MC7000.VinylModeOn, MC7000.VinylModeOn, MC7000.VinylModeOn, MC7000.VinylModeOn];

// initialize the "factor" function for Spinback
MC7000.factor = [];
// initialize the "factor2" function for Brake and Softstart
MC7000.factor2 = [];

//Set Shift button state to false as default
MC7000.shift = [false, false, false, false];

// For each side whether the top or bottom deck is active.
MC7000.topDeckActive = [true, true];

// initialize the PAD Mode to Hot Cue and all others off when starting
MC7000.PADModeCue = [true, true, true, true];
MC7000.PADModeCueLoop = [false, false, false, false];
MC7000.PADModeFlip = [false, false, false, false];
MC7000.PADModeRoll = [false, false, false, false];
MC7000.PADModeSavedLoop = [false, false, false, false];
MC7000.PADModeSlicer = [false, false, false, false];
MC7000.PADModeSlicerLoop = [false, false, false, false];
MC7000.PADModeSampler = [false, false, false, false];
MC7000.PADModeVelSamp = [false, false, false, false];
MC7000.PADModePitch = [false, false, false, false];

// PAD Mode 'Beatloop Roll' sizes
MC7000.beatLoopRoll = [1 / 16, 1 / 8, 1 / 4, 1 / 2, 1, 2, 4, 8];

// PAD Mode - 'Fixed Loop' sizes
MC7000.fixedLoop = [1, 2, 4, 8, 16, 32, 64, 128];

// PAD Mode - 'Beatjump' sizes
MC7000.beatJump = [1, 2, 4, 8, 16, 32, 64, 128];

// PAD Mode - "pitch" values
MC7000.halftoneToPadMap = [[4, 5, 6, 7, 0, 1, 2, 3], [4, 5, 6, 7, 0, 1, 2, 3], [4, 5, 6, 7, 0, 1, 2, 3], [4, 5, 6, 7, 0, 1, 2, 3]];

// Define the MIDI signal for red LED at VU Meters
MC7000.VuMeterLEDPeakValue = 0x76;

// initialize variables to compare LED status for VU, Jog and PAD LEDs
MC7000.prevVuLevel = [0, 0, 0, 0];
MC7000.prevJogLED = [0, 0, 0, 0];
MC7000.prevPadLED = [0, 0, 0, 0];

// Quantity of Samplers used in mixxx possible values 16 and 32
MC7000.SamplerQty = 32;

// Param Buttons for Pitch Play
MC7000.paramButton = [0, 0, 0, 0];

/*
color codes:
colors are encoded using the following schema: Take the individual components of the color (R, G, B). Then use
the two most significant bits of that color (rr, gg, bb) and pack that into a 7-byte integer using the following schema `0b0rrggbb`. Then add 1 before sending to the controller.
*/

/*
button colors not set yet
slicer loop blue
flip red
*/

// PAD Mode Colors
MC7000.padColor = {
    "alloff": 0x01,         // switch off completely
    // Hot Cue
    "hotcueon": 0x04,       // blue Hot Cue active
    "hotcueoff": 0x02,      // dark blue Hot Cue inactive
    // Cue Loop
    "cueloopon": 0x19,      // green Cueloop colour for activated cue point
    "cueloopoff": 0x1A,     // dark green Cueloop colour inactive
    // Roll
    "rollon": 0x20,         // cyan BeatloopRoll active colour
    "rolloff": 0x06,        // dark cyan BeatloopRoll off colour
    // Saved Loop
    "fixedloopon": 0x3D,    // yellow Saved Loop active
    "fixedloopoff": 0x15,   // dark yellow Saved Loop active
    // Slicer
    "sliceron": 0x11,       // dark red activated Slicer
    "slicerJumpFwd": 0x31,  // red Sliver forward jump
    "slicerJumpBack": 0x31, // red Sliver backward jump
    // Sampler
    "samplerloaded": 0x38,  // pink Sampler loaded colour
    "samplerplay": 0x09,    // middle green Sampler playing
    "sampleroff": 0x12,     // dark pink Sampler standard colour
    // Velocity Sampler
    "velsamploaded": 0x24,  // purple VelocitySampler loaded colour
    "velsampplay": 0x0A,    // light green VelocitySampler playing
    "velsampoff": 0x13,     // dark purple VelocitySampler standard colour
    // Pitch Play
    "pitchon": 0x0D,        // green for Pitch Play on
    "pitchoff": 0x05        // dark green for Pitch Play off
};

/* DECK INITIALIZATION */
MC7000.init = function() {

    var i;

    // obtain all knob and slider positions
    var ControllerStatusSysex = [0xF0, 0x00, 0x20, 0x7F, 0x03, 0x01, 0xF7];
    midi.sendSysexMsg(ControllerStatusSysex, ControllerStatusSysex.length);

    // VU meters
    engine.makeConnection("[Channel1]", "VuMeter", MC7000.VuMeter);
    engine.makeConnection("[Channel2]", "VuMeter", MC7000.VuMeter);
    engine.makeConnection("[Channel3]", "VuMeter", MC7000.VuMeter);
    engine.makeConnection("[Channel4]", "VuMeter", MC7000.VuMeter);

    // Switch to active decks
    midi.sendShortMsg(MC7000.topDeckActive[0] ? 0x90 : 0x92, 0x08, 0x7F);
    midi.sendShortMsg(MC7000.topDeckActive[1] ? 0x91 : 0x93, 0x08, 0x7F);

    // Platter Ring LED mode
    midi.sendShortMsg(0x90, 0x64, MC7000.modeSingleLED);
    midi.sendShortMsg(0x91, 0x64, MC7000.modeSingleLED);
    midi.sendShortMsg(0x92, 0x64, MC7000.modeSingleLED);
    midi.sendShortMsg(0x93, 0x64, MC7000.modeSingleLED);

    // Track Position LEDs for Jog Wheel and Slicer
    engine.makeConnection("[Channel1]", "playposition", MC7000.TrackPositionLEDs);
    engine.makeConnection("[Channel2]", "playposition", MC7000.TrackPositionLEDs);
    engine.makeConnection("[Channel3]", "playposition", MC7000.TrackPositionLEDs);
    engine.makeConnection("[Channel4]", "playposition", MC7000.TrackPositionLEDs);

    // Vinyl mode LEDs
    midi.sendShortMsg(0x90, 0x07, MC7000.isVinylMode ? 0x7F: 0x01);
    midi.sendShortMsg(0x91, 0x07, MC7000.isVinylMode ? 0x7F: 0x01);
    midi.sendShortMsg(0x92, 0x07, MC7000.isVinylMode ? 0x7F: 0x01);
    midi.sendShortMsg(0x93, 0x07, MC7000.isVinylMode ? 0x7F: 0x01);

    // HotCue Mode LEDs
    for (i = 1; i <= 8; i++) {
        engine.makeConnection("[Channel1]", "hotcue_"+i+"_enabled", MC7000.HotCueLED);
        engine.makeConnection("[Channel2]", "hotcue_"+i+"_enabled", MC7000.HotCueLED);
        engine.makeConnection("[Channel3]", "hotcue_"+i+"_enabled", MC7000.HotCueLED);
        engine.makeConnection("[Channel4]", "hotcue_"+i+"_enabled", MC7000.HotCueLED);
    }
    // Sampler Mode LEDs
    for (i = 1; i <= MC7000.SamplerQty; i++) {
        engine.makeConnection("[Sampler"+i+"]", "track_loaded", MC7000.SamplerLED);
        engine.makeConnection("[Sampler"+i+"]", "play", MC7000.SamplerLED);
    }
    // Sampler and Velocity Sampler Mode LEDs
    for (i = 1; i <= MC7000.SamplerQty; i++) {
        engine.makeConnection("[Sampler"+i+"]", "track_loaded", MC7000.VelSampLED);
        engine.makeConnection("[Sampler"+i+"]", "play", MC7000.VelSampLED);
    }
    //Pitch LEDs
    for (i = 1; i <= 8; i++) {
        engine.makeConnection("[Channel1]", "hotcue_"+i+"_enabled", MC7000.PitchLED);
        engine.makeConnection("[Channel2]", "hotcue_"+i+"_enabled", MC7000.PitchLED);
        engine.makeConnection("[Channel3]", "hotcue_"+i+"_enabled", MC7000.PitchLED);
        engine.makeConnection("[Channel4]", "hotcue_"+i+"_enabled", MC7000.PitchLED);
    }
    // send Softtakeover delayed to avoid conflicts with ControllerStatusSysex
    engine.beginTimer(2000, function() {
        // Softtakeover for Pitch Faders only
        for (i = 1; i <= 4; i++) {
            engine.softTakeover("[Channel" + i + "]", "rate", true);
        }
    }, true);
};

// Sampler Volume Control
MC7000.samplerLevel = function(channel, control, value) {
    // check if the Sampler Volume is at Zero and if so hide the sampler bank
    if (value > 0) {
        engine.setValue("[Samplers]", "show_samplers", true);
    } else {
        engine.setValue("[Samplers]", "show_samplers", false);
    }
    //control the sampler volumes with the one knob on the mixer
    for (var i = 1; i <= MC7000.SamplerQty; i++) {
        engine.setValue("[Sampler"+i+"]", "volume", script.absoluteLin(value, 0, 1.0, 4.0));
    }
};

// PAD Mode Hot Cue
MC7000.padModeCue = function(channel, control, value, status, group) {
    var deckNumber = script.deckFromGroup(group);
    var deckOffset = deckNumber - 1;
    if (value === 0x00) {
        return; // don't respond to note off messages
    }
    MC7000.PADModeCue[deckOffset] = true;
    MC7000.PADModeCueLoop[deckOffset] = false;
    MC7000.PADModeFlip[deckOffset] = false;
    MC7000.PADModeRoll[deckOffset] = false;
    MC7000.PADModeSavedLoop[deckOffset] = false;
    MC7000.PADModeSlicer[deckOffset] = false;
    MC7000.PADModeSlicerLoop[deckOffset] = false;
    MC7000.PADModeSampler[deckOffset] = false;
    MC7000.PADModeVelSamp[deckOffset] = false;
    MC7000.PADModePitch[deckOffset] = false;
<<<<<<< HEAD
=======

>>>>>>> 0abbb8b4
    // change PAD color when switching to Hot Cue Mode
    for (var i = 1; i <= 8; i++) {
        var hotcueEnabled = engine.getValue(group, "hotcue_" + i + "_enabled", true);
        midi.sendShortMsg(0x94 + deckOffset, 0x14 + i - 1, hotcueEnabled ? MC7000.padColor.hotcueon : MC7000.padColor.hotcueoff);
    }
};

// PAD Mode Cue Loop
MC7000.padModeCueLoop = function(channel, control, value, status, group) {
    var deckNumber = script.deckFromGroup(group);
    var deckOffset = deckNumber - 1;
    if (value === 0x00) {
        return; // don't respond to note off messages
    }
    MC7000.PADModeCue[deckOffset] = false;
    MC7000.PADModeCueLoop[deckOffset] = true;
    MC7000.PADModeFlip[deckOffset] = false;
    MC7000.PADModeRoll[deckOffset] = false;
    MC7000.PADModeSavedLoop[deckOffset] = false;
    MC7000.PADModeSlicer[deckOffset] = false;
    MC7000.PADModeSlicerLoop[deckOffset] = false;
    MC7000.PADModeSampler[deckOffset] = false;
    MC7000.PADModeVelSamp[deckOffset] = false;
    MC7000.PADModePitch[deckOffset] = false;
<<<<<<< HEAD
=======

>>>>>>> 0abbb8b4
    // switch off PAD illumination
    MC7000.setPadColor(deckOffset, MC7000.padColor.alloff);
};

// PAD Mode Flip
MC7000.padModeFlip = function(channel, control, value, status, group) {
    var deckNumber = script.deckFromGroup(group);
    var deckOffset = deckNumber - 1;
    if (value === 0x00) {
        return; // don't respond to note off messages
    }
    MC7000.PADModeCue[deckOffset] = false;
    MC7000.PADModeCueLoop[deckOffset] = false;
    MC7000.PADModeFlip[deckOffset] = true;
    MC7000.PADModeRoll[deckOffset] = false;
    MC7000.PADModeSavedLoop[deckOffset] = false;
    MC7000.PADModeSlicer[deckOffset] = false;
    MC7000.PADModeSlicerLoop[deckOffset] = false;
    MC7000.PADModeSampler[deckOffset] = false;
    MC7000.PADModeVelSamp[deckOffset] = false;
    MC7000.PADModePitch[deckOffset] = false;
<<<<<<< HEAD
=======

>>>>>>> 0abbb8b4
    // switch off PAD illumination
    MC7000.setPadColor(deckOffset, MC7000.padColor.alloff);
};

// PAD Mode Roll
MC7000.padModeRoll = function(channel, control, value, status, group) {
    var deckNumber = script.deckFromGroup(group);
    var deckOffset = deckNumber - 1;
    if (value === 0x00) {
        return; // don't respond to note off messages
    }
    MC7000.PADModeCue[deckOffset] = false;
    MC7000.PADModeCueLoop[deckOffset] = false;
    MC7000.PADModeFlip[deckOffset] = false;
    MC7000.PADModeRoll[deckOffset] = true;
    MC7000.PADModeSavedLoop[deckOffset] = false;
    MC7000.PADModeSlicer[deckOffset] = false;
    MC7000.PADModeSlicerLoop[deckOffset] = false;
    MC7000.PADModeSampler[deckOffset] = false;
    MC7000.PADModeVelSamp[deckOffset] = false;
    MC7000.PADModePitch[deckOffset] = false;
<<<<<<< HEAD
=======

>>>>>>> 0abbb8b4
    // change PAD color when switching to Roll Mode
    MC7000.setPadColor(deckOffset, MC7000.padColor.rolloff);
};

// PAD Mode Saved Loop
MC7000.padModeSavedLoop = function(channel, control, value, status, group) {
    var deckNumber = script.deckFromGroup(group);
    var deckOffset = deckNumber - 1;
    if (value === 0x00) {
        return; // don't respond to note off messages
    }
    MC7000.PADModeCue[deckOffset] = false;
    MC7000.PADModeCueLoop[deckOffset] = false;
    MC7000.PADModeFlip[deckOffset] = false;
    MC7000.PADModeRoll[deckOffset] = false;
    MC7000.PADModeSavedLoop[deckOffset] = true;
    MC7000.PADModeSlicer[deckOffset] = false;
    MC7000.PADModeSlicerLoop[deckOffset] = false;
    MC7000.PADModeSampler[deckOffset] = false;
    MC7000.PADModeVelSamp[deckOffset] = false;
    MC7000.PADModePitch[deckOffset] = false;
<<<<<<< HEAD
=======

>>>>>>> 0abbb8b4
    // change PAD color when switching to Saved Loop Mode
    for (var i = 0; i < 8; i++) {
        var activeLED = engine.getValue(group, "beatloop_" + MC7000.fixedLoop[i] + "_enabled") ? MC7000.padColor.fixedloopon : MC7000.padColor.fixedloopoff;
        midi.sendShortMsg(0x94 + deckOffset, 0x14 + i, activeLED);
    }
};

// PAD Mode Slicer
MC7000.padModeSlicer = function(channel, control, value, status, group) {
    var deckNumber = script.deckFromGroup(group);
    var deckOffset = deckNumber - 1;
    if (value === 0x00) {
        return; // don't respond to note off messages
    }
    MC7000.PADModeCue[deckOffset] = false;
    MC7000.PADModeCueLoop[deckOffset] = false;
    MC7000.PADModeFlip[deckOffset] = false;
    MC7000.PADModeRoll[deckOffset] = false;
    MC7000.PADModeSavedLoop[deckOffset] = false;
    MC7000.PADModeSlicer[deckOffset] = true;
    MC7000.PADModeSlicerLoop[deckOffset] = false;
    MC7000.PADModeSampler[deckOffset] = false;
    MC7000.PADModeVelSamp[deckOffset] = false;
    MC7000.PADModePitch[deckOffset] = false;
<<<<<<< HEAD
=======

>>>>>>> 0abbb8b4
    // change PAD color when switching to Slicer Mode
    MC7000.setPadColor(deckOffset, MC7000.padColor.sliceron);
};

// PAD Mode Slicer Loop
MC7000.padModeSlicerLoop = function(channel, control, value, status, group) {
    var deckNumber = script.deckFromGroup(group);
    var deckOffset = deckNumber - 1;
    if (value === 0x00) {
        return; // don't respond to note off messages
    }
    MC7000.PADModeCue[deckOffset] = false;
    MC7000.PADModeCueLoop[deckOffset] = false;
    MC7000.PADModeFlip[deckOffset] = false;
    MC7000.PADModeRoll[deckOffset] = false;
    MC7000.PADModeSavedLoop[deckOffset] = false;
    MC7000.PADModeSlicer[deckOffset] = false;
    MC7000.PADModeSlicerLoop[deckOffset] = true;
    MC7000.PADModeSampler[deckOffset] = false;
    MC7000.PADModeVelSamp[deckOffset] = false;
    MC7000.PADModePitch[deckOffset] = false;
<<<<<<< HEAD
=======

>>>>>>> 0abbb8b4
    // switch off PAD illumination
    MC7000.setPadColor(deckOffset, MC7000.padColor.alloff);
};

// PAD Mode Sampler
MC7000.padModeSampler = function(channel, control, value, status, group) {
    var deckNumber = script.deckFromGroup(group);
    var deckOffset = deckNumber - 1;
    if (value === 0x00) {
        return; // don't respond to note off messages
    }
    MC7000.PADModeCue[deckOffset] = false;
    MC7000.PADModeCueLoop[deckOffset] = false;
    MC7000.PADModeFlip[deckOffset] = false;
    MC7000.PADModeRoll[deckOffset] = false;
    MC7000.PADModeSavedLoop[deckOffset] = false;
    MC7000.PADModeSlicer[deckOffset] = false;
    MC7000.PADModeSlicerLoop[deckOffset] = false;
    MC7000.PADModeSampler[deckOffset] = true;
    MC7000.PADModeVelSamp[deckOffset] = false;
    MC7000.PADModePitch[deckOffset] = false;
<<<<<<< HEAD
=======

>>>>>>> 0abbb8b4
    // change PAD color when switching to Sampler Mode
    var samplersShouldWrap = MC7000.SamplerQty === 16 && deckOffset >= 2;
    var samplerUnitOffset = (samplersShouldWrap ? deckOffset % 2 : deckOffset) * 8;
    for (var i = 1; i <= 8; i++) {
        var samplerOffset = samplerUnitOffset + i;
        if (engine.getValue("[Sampler" + samplerOffset + "]", "play")) {
            midi.sendShortMsg(0x94 + deckOffset, 0x14 + i - 1, MC7000.padColor.samplerplay);
        } else if (engine.getValue("[Sampler" + samplerOffset + "]", "track_loaded") === 0) {
            midi.sendShortMsg(0x94 + deckOffset, 0x14 + i - 1, MC7000.padColor.sampleroff);
        } else if (engine.getValue("[Sampler" + samplerOffset + "]", "track_loaded") === 1) {
            midi.sendShortMsg(0x94 + deckOffset, 0x14 + i - 1, MC7000.padColor.samplerloaded);
        }
    }
};

// PAD Mode Velocity Sampler
MC7000.padModeVelSamp = function(channel, control, value, status, group) {
    var deckNumber = script.deckFromGroup(group);
    var deckOffset = deckNumber - 1;
    if (value === 0x00) {
        return; // don't respond to note off messages
    }
    MC7000.PADModeCue[deckOffset] = false;
    MC7000.PADModeCueLoop[deckOffset] = false;
    MC7000.PADModeFlip[deckOffset] = false;
    MC7000.PADModeRoll[deckOffset] = false;
    MC7000.PADModeSavedLoop[deckOffset] = false;
    MC7000.PADModeSlicer[deckOffset] = false;
    MC7000.PADModeSlicerLoop[deckOffset] = false;
    MC7000.PADModeSampler[deckOffset] = false;
    MC7000.PADModeVelSamp[deckOffset] = true;
    MC7000.PADModePitch[deckOffset] = false;
<<<<<<< HEAD
    // change PAD color when switching to Velocity Sampler Mode
    var samplersShouldWrap = MC7000.SamplerQty === 16 && deckOffset >= 2;
    var samplerUnitOffset = (samplersShouldWrap ? deckOffset % 2 : deckOffset) * 8;
    for (var i = 1; i <= 8; i++) {
        var samplerOffset = samplerUnitOffset + i;
        if (engine.getValue("[Sampler" + samplerOffset+ "]", "play")) {
            midi.sendShortMsg(0x94 + deckOffset, 0x14 + i - 1, MC7000.padColor.velsampplay);
        } else if (engine.getValue("[Sampler" + samplerOffset+ "]", "track_loaded") === 0) {
            midi.sendShortMsg(0x94 + deckOffset, 0x14 + i - 1, MC7000.padColor.velsampoff);
        } else if (engine.getValue("[Sampler" + samplerOffset+ "]", "track_loaded") === 1) {
            midi.sendShortMsg(0x94 + deckOffset, 0x14 + i - 1, MC7000.padColor.velsamploaded);
        }
=======

    // switch off PAD illumination
    for (var i = 0; i < 8; i++) {
        midi.sendShortMsg(0x94 + deckOffset, 0x14 + i, MC7000.padColor.alloff);
>>>>>>> 0abbb8b4
    }
};

// PAD Mode Pitch
MC7000.HotcueSelectedGroup = [0, 0, 0, 0];
MC7000.padModePitch = function(channel, control, value, status, group) {
    var deckNumber = script.deckFromGroup(group);
    var deckOffset = deckNumber - 1;
    if (value === 0x00) {
        return; // don't respond to note off messages
    }
<<<<<<< HEAD
    MC7000.halftoneToPadMap[deckOffset] = [4, 5, 6, 7, 0, 1, 2, 3];

=======
>>>>>>> 0abbb8b4
    MC7000.PADModeCue[deckOffset] = false;
    MC7000.PADModeCueLoop[deckOffset] = false;
    MC7000.PADModeFlip[deckOffset] = false;
    MC7000.PADModeRoll[deckOffset] = false;
    MC7000.PADModeSavedLoop[deckOffset] = false;
<<<<<<< HEAD
    MC7000.PADModeSlicer[deckOffset] = false;
=======
    MC7000.PADModeSlicer[deckOffset] = true;
>>>>>>> 0abbb8b4
    MC7000.PADModeSlicerLoop[deckOffset] = false;
    MC7000.PADModeSampler[deckOffset] = false;
    MC7000.PADModeVelSamp[deckOffset] = false;
    MC7000.PADModePitch[deckOffset] = true;

<<<<<<< HEAD
    // switch on initial PAD illumination = hotcue for pitch or if
    // MC7000.HotcueSelectedGroup selected = pad mode pitchoff color
    for (var i = 1; i <= 8; i++) {
        if (MC7000.HotcueSelectedGroup[deckOffset] !== 0) {
            midi.sendShortMsg(0x94 + deckOffset, 0x14 + i - 1, MC7000.padColor.pitchoff);
        } else {
            var hotcueEnabled = engine.getValue(group, "hotcue_" + i + "_enabled", true);
            midi.sendShortMsg(0x94 + deckOffset, 0x14 + i - 1, hotcueEnabled ? MC7000.padColor.hotcueon : MC7000.padColor.hotcueoff);
        }
=======
    // switch off PAD illumination
    for (var i = 0; i < 8; i++) {
        midi.sendShortMsg(0x94 + deckOffset, 0x14 + i, MC7000.padColor.alloff);
        midi.sendShortMsg(0x94 + deckOffset, 0x1C + i, MC7000.padColor.alloff);
>>>>>>> 0abbb8b4
    }
};


// PAD buttons
MC7000.PadButtons = function(channel, control, value, status, group) {
    var deckNumber = script.deckFromGroup(group);
    var deckOffset = deckNumber - 1;
    var i, j, z;

    // The following modes are currently unhandled and could be
    // added as if-branches in the future:

    // - MC7000.PADModeCueLoop
    // - MC7000.PADModeFlip
    // - MC7000.PADModeSlicerLoop

    // activate and clear Hot Cues
    if (MC7000.PADModeCue[deckOffset] && engine.getValue(group, "track_loaded") === 1) {
        for (i = 1; i <= 8; i++) {
            if (control === 0x14 + i - 1 && value === 0x7F) {
                engine.setValue(group, "hotcue_" + i + "_activate", true);
            } else if (control === 0x14 + i - 1 && value === 0x00) {
                engine.setValue(group, "hotcue_" + i + "_activate", false);
                if (engine.getValue(group, "slip_enabled")) {
                    engine.setValue(group, "slip_enabled", false);
                    engine.beginTimer(50, function() {
                        engine.setValue(group, "slip_enabled", true);
                    }, true);
                }
            } else if (control === 0x1C + i - 1 && value === 0x7F) {
                engine.setValue(group, "hotcue_" + i + "_clear", true);
                midi.sendShortMsg(0x94 + deckOffset, 0x1C + i - 1, MC7000.padColor.hotcueoff);
            }
        }
    } else if (MC7000.PADModeRoll[deckOffset]) {
        // TODO(all): check for actual beatloop_size and apply back after a PAD Roll
        i = control - 0x14;
        if (control === 0x14 + i && value > 0x00) {
            engine.setValue(group, "beatlooproll_" + MC7000.beatLoopRoll[i] + "_activate", true);
            midi.sendShortMsg(0x94 + deckOffset, 0x14 + i, MC7000.padColor.rollon);
        } else if (control === 0x14 + i && value === 0x00) {
            engine.setValue(group, "beatlooproll_activate", false);
            midi.sendShortMsg(0x94 + deckOffset, 0x14 + i, MC7000.padColor.rolloff);
        }
    } else if (MC7000.PADModeSavedLoop[deckOffset]) {
        if (value === 0x00) {
            return; // don't respond to note off messages
        }
        i = control - 0x14;
        engine.setValue(group, "beatloop_" + MC7000.fixedLoop[i] + "_toggle", true);
        for (j = 0; j < 8; j++) {
            var activeLED = engine.getValue(group, "beatloop_" + MC7000.fixedLoop[j] + "_enabled") ? MC7000.padColor.fixedloopon : MC7000.padColor.fixedloopoff;
            midi.sendShortMsg(0x94 + deckOffset, 0x14 + j, activeLED);
        }
    } else if (MC7000.PADModeSlicer[deckOffset]) {
        if (value > 0) {
            i = control - 0x14; // unshifted button
            j = control - 0x1C; // shifted button
            // forward buttons (PAD buttons upper row)
            if (control >= 0x14 && control <= 0x17) {
                engine.setValue(group, "beatjump_" + MC7000.beatJump[i] + "_forward", true);
                midi.sendShortMsg(0x94 + deckOffset, control, MC7000.padColor.slicerJumpFwd);
            // backward buttons (PAD buttons lower row)
            } else if (control >= 0x18 && control <= 0x1B) {
                engine.setValue(group, "beatjump_" + MC7000.beatJump[i - 4] + "_backward", true);
                midi.sendShortMsg(0x94 + deckOffset, control, MC7000.padColor.slicerJumpBack);
            // forward buttons (PAD buttons upper row - shifted controls)
            } else if (control >= 0x1C && control <= 0x1F) {
                engine.setValue(group, "beatjump_" + MC7000.beatJump[j + 4] + "_forward", true);
                midi.sendShortMsg(0x94 + deckOffset, control, MC7000.padColor.slicerJumpFwd);
            // backward buttons (PAD buttons lower row - shifted controls)
            } else if (control >= 0x20 && control <= 0x23) {
                engine.setValue(group, "beatjump_" + MC7000.beatJump[j] + "_backward", true);
                midi.sendShortMsg(0x94 + deckOffset, control, MC7000.padColor.slicerJumpBack);
            }
        } else {
            midi.sendShortMsg(0x94 + deckOffset, control, MC7000.padColor.sliceron);
        }
    } else if (MC7000.PADModeSampler[deckOffset]) {
<<<<<<< HEAD
        var samplerOffset = 0;
        var samplerOffsetJ = 0;
=======
>>>>>>> 0abbb8b4
        for (i = 1; i <= 8; i++) {
            if (MC7000.SamplerQty === 16) {
                if (deckOffset >= 2) {
                    deckOffset = deckOffset - 2;
                }
            }
            samplerOffset = deckOffset * 8 + i;
            if (control === 0x14 + i - 1 && value >= 0x01) {
                if (engine.getValue("[Sampler" + samplerOffset + "]", "track_loaded") === 0) {
                    engine.setValue("[Sampler" + samplerOffset + "]", "LoadSelectedTrack", 1);
                    midi.sendShortMsg(0x94 + deckOffset, 0x14 + i - 1, MC7000.padColor.samplerloaded);
                } else if (engine.getValue("[Sampler" + samplerOffset + "]", "track_loaded") === 1) {
                    if (MC7000.prevSamplerStop) {
                        // stop playing all other samplers on this deck
                        for (j = 1; j <= 8; j++) {
                            samplerOffsetJ = deckOffset * 8 + j;
                            if (engine.getValue("[Sampler" + samplerOffsetJ + "]", "play") === 1) {  // if sampler is playing then stop it
                                engine.setValue("[Sampler" + samplerOffsetJ + "]", "cue_gotoandstop", 1);
                                midi.sendShortMsg(0x94 + deckOffset, 0x14 + j - 1, MC7000.padColor.samplerloaded);
                            }
                        }
                    }
                    // ... before the actual sampler to play gets started
                    engine.setValue("[Sampler" + samplerOffset + "]", "pregain", 1);
                    engine.setValue("[Sampler" + samplerOffset + "]", "cue_gotoandplay", 1);
                    midi.sendShortMsg(0x94 + deckOffset, 0x14 + i - 1, MC7000.padColor.samplerplay);
                }
            } else if (control === 0x1C + i - 1 && value >= 0x01) { //shifted button deactivates playing sampler or ejects sampler
                if (MC7000.SamplerQty === 16) {
                    if ((deckOffset) >= 2) {
                        deckOffset = deckOffset + 2;
                    }
                }
                if (engine.getValue("[Sampler" + samplerOffset + "]", "play") === 1) {
                    engine.setValue("[Sampler" + samplerOffset + "]", "cue_gotoandstop", 1);
                    midi.sendShortMsg(0x94 + deckOffset, 0x1C + i - 1, MC7000.padColor.samplerloaded);
                } else {
                    engine.setValue("[Sampler" + samplerOffset + "]", "eject", 1);
                    midi.sendShortMsg(0x94 + deckOffset, 0x1C + i - 1, MC7000.padColor.sampleroff);
                    engine.setValue("[Sampler" + samplerOffset + "]", "eject", 0);
                }
            }
        }
    } else if (MC7000.PADModeVelSamp[deckOffset]) {
        samplerOffset = 0;
        samplerOffsetJ = 0;
        for (i = 1; i <= 8; i++) {
            if (MC7000.SamplerQty === 16) {
                if (deckOffset >= 2) {
                    deckOffset = deckOffset - 2;
                }
            }
            samplerOffset = deckOffset * 8 + i;
            if (control === 0x14 + i - 1 && value >= 0x01) {
                if (engine.getValue("[Sampler" + samplerOffset + "]", "track_loaded") === 0) {  // if sampler is not loaded, load sampler and set color to loaded
                    engine.setValue("[Sampler" + samplerOffset + "]", "LoadSelectedTrack", 1);
                    midi.sendShortMsg(0x94 + deckOffset, 0x14 + i - 1, MC7000.padColor.velsamploaded);
                } else if (engine.getValue("[Sampler" + samplerOffset + "]", "track_loaded") === 1) {
                    if (MC7000.prevSamplerStop) {
                        // stop playing all other samplers on this deck
                        for (j = 1; j <= 8; j++) {
                            samplerOffsetJ = deckOffset * 8 + j;
                            if (engine.getValue("[Sampler" + samplerOffsetJ + "]", "play") === 1) {  // if sampler is playing then stop it
                                engine.setValue("[Sampler" + samplerOffsetJ + "]", "cue_gotoandstop", 1);
                                midi.sendShortMsg(0x94 + deckOffset, 0x14 + j - 1, MC7000.padColor.velsamploaded);
                            }
                        }
                    }
                    // ... before the actual sampler to play gets started
                    engine.setValue("[Sampler" + samplerOffset + "]", "pregain", script.absoluteNonLin(value, 0, 1.0, 4.0));
                    engine.setValue("[Sampler" + samplerOffset + "]", "cue_gotoandplay", 1);
                    midi.sendShortMsg(0x94 + deckOffset, 0x14 + i - 1, MC7000.padColor.velsampplay);
                }
            } else if (control === 0x1C + i - 1 && value >= 0x01) { //shifted button deactivates playing sampler or ejects sampler
                engine.setValue("[Sampler" + samplerOffset + "]", "pregain", 1);
                if (MC7000.SamplerQty === 16) {
                    if ((deckOffset)  >= 2) {
                        deckOffset = deckOffset + 2;
                    }
                }
                if (engine.getValue("[Sampler" + samplerOffset + "]", "play") === 1) {
                    engine.setValue("[Sampler" + samplerOffset + "]", "cue_gotoandstop", 1);
                    midi.sendShortMsg(0x94 + deckOffset, 0x1C + i - 1, MC7000.padColor.velsamploaded);
                } else {
                    engine.setValue("[Sampler" + samplerOffset + "]", "eject", 1);
                    midi.sendShortMsg(0x94 + deckOffset, 0x1C + i - 1, MC7000.padColor.velsampoff);
                    engine.setValue("[Sampler" + samplerOffset + "]", "eject", 0);
                }
            }
        }
    } else if (MC7000.PADModePitch[deckOffset]) {  // TODO TODO play and cue dependency to play and cue button
        if (engine.getValue(group, "track_loaded") === 1) {
            for (i = 1; i <= 8; i++) {
                // intermediate variables
                var isButtonPressed = (value === 0x7F);
                var isButtonReleased = (value === 0x00);
                var isControlAddress = (control === 0x14 + i -1);
                var isControlAddressShift = (control === 0x1C + i -1);
                var hotcueEnabled = engine.getValue(group, "hotcue_" + i + "_enabled"), HotcueSelectedOnDeck = MC7000.HotcueSelectedGroup[deckOffset];
                if (isButtonPressed && isControlAddress) {
                    if (!HotcueSelectedOnDeck) {
                        MC7000.setPadColor(deckOffset, MC7000.padColor.pitchoff);
                        MC7000.HotcueSelectedGroup[deckOffset] = i; // store which hotcue should be used for pitch
                        if (!hotcueEnabled) { //hotcue select if none available
                            engine.setValue(group, "hotcue_" + i + "_activate", true); // set hotcue if not set before
                        }
                    } else { // hotcue selected and button pressed // TODO: play if play, stop if cue
                        engine.setValue(group, "hotcue_" + MC7000.HotcueSelectedGroup[deckOffset] + "_gotoandstop", true); // stop
                        MC7000.setPadColor(deckOffset, MC7000.padColor.pitchoff);
                        engine.setValue(group, "pitch", MC7000.halftoneToPadMap[deckOffset][i-1]);
                        engine.setValue(group, "hotcue_" + MC7000.HotcueSelectedGroup[deckOffset] + "_gotoandplay", true);
                        midi.sendShortMsg(0x94 + deckOffset, 0x14 + i - 1, MC7000.padColor.pitchon); // if pitch is pressed switch to pitch on color
                        midi.sendShortMsg(0x94 + deckOffset, 0x1C + i - 1, MC7000.padColor.pitchon); // keep color when shift is pressed
                    }
                } else if (isButtonReleased && isControlAddress) { // button release change color and stop play
                    // engine.setValue(group, "hotcue_" + MC7000.HotcueSelectedGroup[deckOffset] + "_gotoandstop", true); // stop  //TODO if for setting continue to play or stop on button release
                    // midi.sendShortMsg(0x94 + deckOffset, 0x14 + i - 1, MC7000.padColor.pitchoff); // switch to pitch off color
                    if (engine.getValue(group, "slip_enabled")) {
                        engine.setValue(group, "slip_enabled", false);
                        engine.beginTimer(50, function() {
                            engine.setValue(group, "slip_enabled", true);
                        }, true);
                    }
                } else if (isButtonPressed && isControlAddressShift) { //shifted buttons deselect hotcue for pitch
                    engine.setValue(group, "pitch", 0);
                    MC7000.HotcueSelectedGroup[deckOffset] = 0;
                    for (z = 1; z <= 8; z++) {
                        hotcueEnabled = engine.getValue(group, "hotcue_" + z + "_enabled", true);
                        midi.sendShortMsg(0x94 + deckOffset, 0x14 + z - 1, hotcueEnabled ? MC7000.padColor.hotcueon : MC7000.padColor.hotcueoff);
                        midi.sendShortMsg(0x94 + deckOffset, 0x1C + z - 1, hotcueEnabled ? MC7000.padColor.hotcueon : MC7000.padColor.hotcueoff); // keep color when shift is pressed
                    }
                }
            }
        }
    }
};


MC7000.setPadColor = function(deckOffset, colorValue) {
    for (var z = 0; z < 8; z++) {
        // switch 8 buttons to selected color
        midi.sendShortMsg(0x94 + deckOffset, 0x14 + z, colorValue);
        midi.sendShortMsg(0x94 + deckOffset, 0x1C + z, colorValue); // keep color when shift is pressed
    }
};

// Shift Button
MC7000.shiftButton = function(channel, control, value, status, group) {
    var deckOffset = script.deckFromGroup(group) - 1;
    MC7000.shift[deckOffset] = value > 0;
    midi.sendShortMsg(0x90 + deckOffset, 0x32,
        MC7000.shift[deckOffset] ? 0x7F : 0x01);
};

// Toggle Vinyl Mode
MC7000.vinylModeToggle = function(channel, control, value, status, group) {
    if (value === 0x00) {
        return; // don't respond to note off messages
    }
    var deckOffset = script.deckFromGroup(group) - 1;
    MC7000.isVinylMode[deckOffset] = !MC7000.isVinylMode[deckOffset];
    midi.sendShortMsg(0x90 + deckOffset, 0x07,
        MC7000.isVinylMode[deckOffset] ? 0x7F : 0x01);
};

// Use select button to load and eject track from deck
MC7000.loadLongPress = false;
MC7000.loadTimer = 0;

MC7000.loadAssertLongPress = function() {
    MC7000.loadLongPress = true;
    MC7000.loadTimer = 0;
};

MC7000.loadDown = function() {
    MC7000.loadLongPress = false;
    MC7000.loadTimer = engine.beginTimer(500, MC7000.loadAssertLongPress, true);
};

MC7000.loadUp = function(group) {
    if (MC7000.loadTimer !== 0) {
        engine.stopTimer(MC7000.loadTimer);
        MC7000.loadTimer = 0;
    }
    if (MC7000.loadLongPress) {
        script.triggerControl(group, "eject", 100);
    } else {
        script.triggerControl(group, "LoadSelectedTrack", 100);
    }
};

MC7000.loadButton = function(channel, control, value, status, group) {
    //LOAD hold <500ms: load track, >500ms: eject
    if (value === 0x7F) {
        MC7000.loadDown();
    } else {
        MC7000.loadUp(group);
    }
};

// The button that enables/disables scratching
MC7000.wheelTouch = function(channel, control, value, status, group) {
    var deckNumber = script.deckFromGroup(group);
    var deckOffset = deckNumber - 1;
    var libraryMaximized = engine.getValue("[Master]", "maximize_library") > 0;
    if (MC7000.isVinylMode[deckOffset] && !libraryMaximized) {
        if (value === 0x7F) {
            engine.scratchEnable(deckNumber, MC7000.jogWheelTicksPerRevolution,
                MC7000.scratchParams.recordSpeed,
                MC7000.scratchParams.alpha,
                MC7000.scratchParams.beta);
        } else {
            if (engine.getValue(group, "slip_enabled")) {
                engine.scratchDisable(deckNumber, false); // stops scratching immediately
                engine.setValue(group, "slip_enabled", false);
                engine.beginTimer(50, function() {
                    engine.setValue(group, "slip_enabled", true);
                }, true);
            } else {
                engine.scratchDisable(deckNumber); // continues scratching e.g. for backspin
            }
        }
    }
};

// The wheel that actually controls the scratching
MC7000.wheelTurn = function(channel, control, value, status, group) {
    // TODO(all): check for latency and use it to normalize the jog factor so
    // jog won't be depending on audio latency anymore.

    // A: For a control that centers on 0:
    var numTicks = (value < 0x64) ? value : (value - 128);
    var adjustedSpeed = numTicks * MC7000.jogSensitivity / 10;
    var deckNumber = script.deckFromGroup(group);
    var deckOffset = deckNumber - 1;
    var libraryMaximized = engine.getValue("[Master]", "maximize_library");
    if (libraryMaximized === 1 && numTicks > 0) {
        engine.setValue("[Library]", "MoveDown", 1);
    } else if (libraryMaximized === 1 && numTicks < 0) {
        engine.setValue("[Library]", "MoveUp", 1);
    } else if (engine.isScratching(deckNumber)) {
    // Scratch!
        engine.scratchTick(deckNumber, numTicks * MC7000.jogSensitivity);
    } else {
        if (MC7000.shift[deckOffset]) {
            // While Shift Button pressed -> Search through track
            var jogSearch = 100 * adjustedSpeed; // moves 100 times faster than normal jog
            engine.setValue(group, "jog", jogSearch);
        } else {
            // While Shift Button released -> Pitch Bend
            engine.setValue(group, "jog", adjustedSpeed);
        }
    }
};

// Needle Search Touch detection
MC7000.needleSearchTouch = function(channel, control, value, status, group) {
    var deckOffset = script.deckFromGroup(group) - 1;
    if (engine.getValue(group, "play")) {
        MC7000.needleSearchTouched[deckOffset] = MC7000.needleSearchPlay && (!!value);
    } else {
        MC7000.needleSearchTouched[deckOffset] = !!value;
    }
};

// Needle Search Touch while "SHIFT" button is pressed
MC7000.needleSearchTouchShift = function(channel, control, value, status,
    group) {
    var deckOffset = script.deckFromGroup(group) - 1;
    MC7000.needleSearchTouched[deckOffset] = !!value;
};

// Needle Search Position detection (MSB)
MC7000.needleSearchMSB = function(channel, control, value) {
    MC7000.needleDropMSB = value; // just defining rough position
};

// Needle Search Position detection (MSB + LSB)
MC7000.needleSearchStripPosition = function(channel, control, value, status,
    group) {
    var deckOffset = script.deckFromGroup(group) - 1;
    if (MC7000.needleSearchTouched[deckOffset]) {
        var fullValue = (MC7000.needleDropMSB << 7) + value; // move MSB 7 binary digits to the left and add LSB
        var position = (fullValue / 0x3FFF); // divide by all possible positions to get relative between 0 - 1
        engine.setParameter(group, "playposition", position);
    }
};

// Pitch Fader (MSB)
MC7000.pitchFaderMSB = function(channel, control, value) {
    MC7000.pitchMSB = value; // just defining rough position
};

// Pitch Fader Position (MSB + LSB)
MC7000.pitchFaderPosition = function(channel, control, value, status, group) {
    var fullValue = (MC7000.pitchMSB << 7) + value;
    var position = 1 - (fullValue / 0x3FFF); // 1 - () to turn around the direction
    engine.setParameter(group, "rate", position);
};

// Next Rate range toggle
MC7000.nextRateRange = function(midichan, control, value, status, group) {
    if (value === 0) {
        return; // don't respond to note off messages
    }
    var currRateRange = engine.getValue(group, "rateRange");
    engine.setValue(group, "rateRange", MC7000.getNextRateRange(currRateRange));
};

MC7000.getNextRateRange = function(currRateRange) {
    for (var i = 0; i < MC7000.rateRanges.length; i++) {
        if (MC7000.rateRanges[i] > currRateRange) {
            return MC7000.rateRanges[i];
        }
    }
    return MC7000.rateRanges[0];
};

// Previous Rate range toggle
MC7000.prevRateRange = function(midichan, control, value, status, group) {
    if (value === 0) {
        return; // don't respond to note off messages
    }
    var currRateRange = engine.getValue(group, "rateRange");
    engine.setValue(group, "rateRange", MC7000.getPrevRateRange(currRateRange));
};

MC7000.getPrevRateRange = function(currRateRange) {
    for (var i = MC7000.rateRanges.length; i >= 0; i--) {
        if (MC7000.rateRanges[i] < currRateRange) {
            return MC7000.rateRanges[i];
        }
    }
    return MC7000.rateRanges[MC7000.rateRanges.length - 1];
};

// Key & Waveform zoom Select
MC7000.keySelect = function(midichan, control, value, status, group) {
    var deckOffset = script.deckFromGroup(group) - 1;
    // While Shift Button is pressed: Waveform Zoom
    if (MC7000.shift[deckOffset]) {
        if (value === 0x7F) {
            script.triggerControl(group, "waveform_zoom_up", 100);
        } else {
            script.triggerControl(group, "waveform_zoom_down", 100);
        }
    // While Shift Button is released: Key Select
    } else {
        if (value === 0x7F) {
            script.triggerControl(group, "pitch_down", 100);
        } else {
            script.triggerControl(group, "pitch_up", 100);
        }
    }
};

// Key & Waveform zoom Reset
MC7000.keyReset = function(channel, control, value, status, group) {
    var deckOffset = script.deckFromGroup(group) - 1;
    if (value === 0x00) {
        return;
    }
    // While Shift Button is pressed: Waveform Zoom Reset
    if (MC7000.shift[deckOffset]) {
        script.triggerControl(group, "waveform_zoom_set_default", 100);
    // While Shift Button is released: Key Reset
    } else {
        script.triggerControl(group, "reset_key", 100);
    }
};

// Assign Channel to Crossfader
MC7000.crossfaderAssign = function(channel, control, value, status, group) {
    if (value === 0x00) {
        engine.setValue(group, "orientation", 1); // Centre position
    } else if (value === 0x01) {
        engine.setValue(group, "orientation", 0); // Right position
    } else if (value === 0x02) {
        engine.setValue(group, "orientation", 2); // Left position
    }
};

// Assign Spinback length to STOP TIME knob
MC7000.stopTime = function(channel, control, value, status, group) {
    var deckOffset = script.deckFromGroup(group) - 1;
<<<<<<< HEAD
    // "factor" for engine.brake() and engine.softStart()
    // this formula produces factors between 31 (min STOP TIME for ca 7 sec back
    // in track) and 1 (max STOP TIME for ca 18.0 sec back in track)
    MC7000.factor[deckOffset] = (1.1 - (value / 127)) * 30 - 2;
    MC7000.factor2[deckOffset] = (127.69 - value);
};

MC7000.lastpress = [0, 0, 0, 0];
MC7000.play = function(channel, control, value, status, group) {
    if (value === 0x00) {
        return; // don't respond to note off messages
    }
    var deckNumber = script.deckFromGroup(group);
    var deckOffset = deckNumber - 1;
    // set a variable to toggle between play and pause, based on current play status
    var playToggle = engine.getValue(group, "play");
    if (MC7000.factor[deckOffset] === 31) { // factor 31 means stop time knob is at zero position
        engine.setValue(group, "play", !playToggle);
        MC7000.lastpress[deckOffset] = 0;
    } else {
        if (playToggle) {
            if (!MC7000.lastpress[deckOffset]) {
                engine.brake(deckNumber, true, MC7000.factor2[deckOffset]);
                MC7000.lastpress[deckOffset] = 1;
            } else {
                engine.softStart(deckNumber, true, MC7000.factor2[deckOffset]);
                MC7000.lastpress[deckOffset] = 0;
            }
        } else {
            engine.softStart(deckNumber, true, MC7000.factor2[deckOffset]);
            MC7000.lastpress[deckOffset] = 0;
        }
    }
=======
    // "factor" for engine.brake()
    // this formula produces factors between 31 (min STOP TIME for ca 7 sec back
    // in track) and 1 (max STOP TIME for ca 18.0 sec back in track)
    MC7000.factor[deckOffset] = (1.1 - (value / 127)) * 30 - 2;
>>>>>>> 0abbb8b4
};

// Use SHIFT + CENSOR button as Spinback with STOP TIME adjusted length
MC7000.reverse = function(channel, control, value, status, group) {
    var deckNumber = script.deckFromGroup(group);
    var deckOffset = deckNumber - 1;
    if (value > 0) {
        // while the button is pressed spin back
        // start at a rate of -10 and decrease by "MC7000.factor"
        engine.brake(deckNumber, true, MC7000.factor[deckOffset], -10);
    } else {
        if (engine.getValue(group, "slip_enabled")) {
            engine.brake(deckNumber, false); // disable brake effect
            engine.setValue(group, "play", 1);
            engine.setValue(group, "slip_enabled", false);
            engine.beginTimer(50, function() {
                engine.setValue(group, "slip_enabled", true);
            }, true);
        } else {
            engine.softStart(deckNumber, true, MC7000.factor[deckOffset]);
        }
    }
};

// Use of Reverse w/ and w/o Slip mode
MC7000.censor = function(channel, control, value, status, group) {
    if (engine.getValue(group, "slip_enabled")) {
        // This would be the "normal" CENSOR function"
        if (value > 0) {
            engine.setValue(group, "reverseroll", 1);
        } else {
            engine.setValue(group, "reverseroll", 0);
        }
        engine.beginTimer(50, function() {
            engine.setValue(group, "slip_enabled", true);
        }, true);
    } else {
        // reverse play while button pressed
        if (value > 0) {
            engine.setValue(group, "reverse", 1);
        } else {
            engine.setValue(group, "reverse", 0);
        }
    }
};

// Param Button for Pitch Play to increase or decrease pitch, Star rating otherwise
MC7000.StarsDown = function(channel, control, value, status, group) {
    var deckNumber = script.deckFromGroup(group);
    var deckOffset = deckNumber - 1;
    if (value === 0x00) {
        //return; // don't respond to note off messages
    } else {
        if (MC7000.PADModePitch[deckOffset]) {
            for (var i = 0; i < 8; i++) {
                MC7000.halftoneToPadMap[deckOffset][i] = MC7000.halftoneToPadMap[deckOffset][i] - 8; // pitch down
            }
        } else {
            engine.setValue(group, "stars_down", true); // stars down
        }
    }
};

MC7000.StarsUp = function(channel, control, value, status, group) {
    var deckNumber = script.deckFromGroup(group);
    var deckOffset = deckNumber - 1;
    if (value === 0x00) {
        //return; // don't respond to note off messages
    } else {
        if (MC7000.PADModePitch[deckOffset]) {
            for (var i = 0; i < 8; i++) {
                MC7000.halftoneToPadMap[deckOffset][i] = MC7000.halftoneToPadMap[deckOffset][i] + 8; // pitch up
            }
        } else {
            engine.setValue(group, "stars_up", true); // stars up
        }
    }
};

// Set Crossfader Curve
MC7000.crossFaderCurve = function(control, value) {
    script.crossfaderCurve(value);
};

// Update state on deck changes
MC7000.switchDeck = function(channel, control, value, status) {
    var deckOffset = status - 0x90;
    var isTopDeck = deckOffset < 2;
    var side = deckOffset % 2;
    var previousDeckOffset = (deckOffset + 2) % 4;

    // We need to 'transfer' the shift state when switching decks,
    // otherwise it will get stuck and result in an 'inverted'
    // shift after switching back to the deck.
    // Since the controller switches immediately upon pressing down,
    // we only do this when value is high.

    if (value === 0x7F && MC7000.topDeckActive[side] !== isTopDeck) {
        MC7000.topDeckActive[side] = isTopDeck;
        MC7000.shift[deckOffset] = MC7000.shift[previousDeckOffset];
        MC7000.shift[previousDeckOffset] = false;
    }
};

// Set FX wet/dry value
MC7000.fxWetDry = function(channel, control, value, status, group) {
    var numTicks = (value < 0x64) ? value : (value - 128);
    var newVal = engine.getValue(group, "mix") + numTicks/64*2;
    engine.setValue(group, "mix", Math.max(0, Math.min(1, newVal)));
};

// Sort the library for Artist, Title, BPM and Key
MC7000.sortLibrary = function(channel, control, value) {
    if (value === 0) {
        return;
    }
    var sortColumn;
    switch (control) {
    case 0x12:  // TITLE
        sortColumn = 2;
        break;
    case 0x13:  // BPM
        sortColumn = 15;
        break;
    case 0x14:  // ARTIST
        sortColumn = 1;
        break;
    case 0x20:  // KEY
        sortColumn = 20;
        break;
    }
    engine.setValue("[Library]", "sort_column_toggle", sortColumn);
};

/* LEDs for VuMeter */
// VuMeters only for Channel 1-4 / Master is on Hardware
MC7000.VuMeter = function(value, group) {
    var deckOffset = script.deckFromGroup(group) - 1;
    // sends either PeakIndicator or scales value (0..1) to (0..117) while truncating to each LED
    var vuLevelOutValue = engine.getValue(group, "PeakIndicator") ? MC7000.VuMeterLEDPeakValue : Math.floor(Math.pow(value, 2.5) * 9) * 13;
    // only send Midi signal when LED value has changed
    if (MC7000.prevVuLevel[deckOffset] !== vuLevelOutValue) {
        midi.sendShortMsg(0xB0 + deckOffset, 0x1F, vuLevelOutValue);
        MC7000.prevVuLevel[deckOffset] = vuLevelOutValue;
    }
};

// Spinning Platter LEDs & Slicer Loop PAD LEDs as beat counter
// pulled together for the calculation to be done only once and then
// send LED signals to Jog or PAD LEDs when needed.
MC7000.TrackPositionLEDs = function(value, group) {
    // do nothing before track starts
    if (value === 0) {
        return;
    }
    // lets define some variables first
    var deckNumber = script.deckFromGroup(group);
    var deckOffset = deckNumber - 1;
    var trackDuration = engine.getValue(group, "duration"); // in seconds
    var beatLength = engine.getValue(group, "file_bpm") / 60; // in Beats Per Seconds
    var cuePosition = engine.getValue(group, "cue_point") / engine.getValue(group, "track_samplerate") / 2; // in seconds
    var playPosition = value * trackDuration; // in seconds
    var jogLEDPosition = playPosition / 60 * MC7000.scratchParams.recordSpeed;
    var jogLEDNumber = 48; // LED ring contains 48 segments each triggered by the next even Midi value
    // check for Vinyl Mode and decide to spin the Jog LED or show play position
    var activeJogLED = MC7000.isVinylMode[deckOffset] ? Math.round(jogLEDPosition * jogLEDNumber) % jogLEDNumber : Math.round(value * jogLEDNumber);
    // count the beats (1 to 8) after the CUE point
    var beatCountLED = (Math.floor((playPosition - cuePosition) * beatLength) % 8); //calculate PAD LED position
    // TODO(all): check for playposition < (trackduration - warning length) for sending position signals
    // check if a Jog LED has changed and if so then send the signal to the next Jog LED
    if (MC7000.prevJogLED[deckOffset] !== activeJogLED) {
        midi.sendShortMsg(0x90 + deckOffset, 0x06, activeJogLED * 2); // only each 2nd midi signal triggers the next LED
        MC7000.prevJogLED[deckOffset] = activeJogLED;
    }
    // TODO(all): else blink the platter LEDs
    // check if Slicer mode is active and illuminate PAD LEDs counting with the beat while playing
    if (!MC7000.experimental) {
        return;
    }
    if (MC7000.PADModeSlicer[deckOffset]) {
        // only send new LED status when beatCountLED really changes
        if (MC7000.prevPadLED[deckOffset] !== beatCountLED) {
            // first set all LEDs to default color incl shifted
            for (var i = 0; i < 16; i++) {
                midi.sendShortMsg(0x94 + deckOffset, 0x14 + i, MC7000.padColor.sliceron);
            }
            // now chose which PAD LED to turn on (+8 means shifted PAD LEDs)
            if (beatCountLED === 0) {
                midi.sendShortMsg(0x94 + deckOffset, 0x14, MC7000.padColor.slicerJumpFwd);
                midi.sendShortMsg(0x94 + deckOffset, 0x14 + 8, MC7000.padColor.slicerJumpFwd);
            } else if (beatCountLED === 7) {
                midi.sendShortMsg(0x94 + deckOffset, 0x1B, MC7000.padColor.slicerJumpFwd);
                midi.sendShortMsg(0x94 + deckOffset, 0x1B + 8, MC7000.padColor.slicerJumpFwd);
            } else if (beatCountLED > 0 && beatCountLED < 7) {
                midi.sendShortMsg(0x94 + deckOffset, 0x14 + beatCountLED, MC7000.padColor.slicerJumpFwd);
                midi.sendShortMsg(0x94 + deckOffset, 0x14 + 8 + beatCountLED, MC7000.padColor.slicerJumpFwd);
            }
        }
        MC7000.prevPadLED[deckOffset] = beatCountLED;
    }
};

// initial HotCue LED when loading a track with already existing hotcues
MC7000.HotCueLED = function(value, group) {
    var deckNumber = script.deckFromGroup(group);
    var deckOffset = deckNumber - 1;
    if (MC7000.PADModeCue[deckOffset]) {
        for (var i = 1; i <= 8; i++) {
            if (value === 1) {
                if (engine.getValue(group, "hotcue_"+i+"_enabled") === 1) {
                    midi.sendShortMsg(0x94 + deckOffset, 0x14 + i - 1, MC7000.padColor.hotcueon);
                    midi.sendShortMsg(0x94 + deckOffset, 0x1C + i - 1, MC7000.padColor.hotcueon);
                }
            } else {
                if (engine.getValue(group, "hotcue_"+i+"_enabled") === 0) {
                    midi.sendShortMsg(0x94 + deckOffset, 0x14 + i - 1, MC7000.padColor.hotcueoff);
                    midi.sendShortMsg(0x94 + deckOffset, 0x1C + i - 1, MC7000.padColor.hotcueoff);
                }
            }
        }
    }
};

// Sampler LED
MC7000.SamplerLED = function() {
    for (var j = 0; j < 4; j++) {
        for (var i = 0; i < 8; i++) {
            var sampNo = 0;
            if (MC7000.PADModeSampler[j]) {
                if (MC7000.SamplerQty === 16) {
                    (j >= 2) ? sampNo = (j - 2) * 8 + i + 1 : sampNo = j * 8 + i + 1;
                } else if (MC7000.SamplerQty === 32) {
                    sampNo = j * 8 + i + 1;
                }
                if (engine.getValue("[Sampler"+sampNo+"]", "track_loaded") === 1) {
                    (engine.getValue("[Sampler"+sampNo+"]", "play") === 0) ? midi.sendShortMsg(0x94 + j, 0x14 + i, MC7000.padColor.samplerloaded) : midi.sendShortMsg(0x94 + j, 0x14 + i, MC7000.padColor.samplerplay);
                } else if (engine.getValue("[Sampler"+sampNo+"]", "track_loaded") === 0) {
                    midi.sendShortMsg(0x94 + j, 0x14 + i, MC7000.padColor.sampleroff);
                }
            }
        }
    }
};

// Velocity Sampler LED
MC7000.VelSampLED = function() {
    for (var j = 0; j < 4; j++) {
        for (var i = 0; i < 8; i++) {
            var sampNo = 0;
            if (MC7000.PADModeVelSamp[j]) {
                if (MC7000.SamplerQty === 16) {
                    (j >= 2) ? sampNo = (j - 2) * 8 + i + 1: sampNo = j * 8 + i + 1;
                } else {
                    sampNo = j * 8 + i + 1;
                }
                if (engine.getValue("[Sampler"+sampNo+"]", "track_loaded") === 1) {
                    var samplerIsNotPlaying = engine.getValue("[Sampler"+sampNo+"]", "play") === 0;
                    if (samplerIsNotPlaying) {
                        midi.sendShortMsg(0x94 + j, 0x14 + i, MC7000.padColor.velsamploaded); engine.setValue("[Sampler"+sampNo+"]", "pregain", 1);
                    } else {
                        midi.sendShortMsg(0x94 + j, 0x14 + i - 1, MC7000.padColor.velsampplay);
                    }
                } else if (engine.getValue("[Sampler"+sampNo+"]", "track_loaded") === 0) {
                    midi.sendShortMsg(0x94 + j, 0x14 + i, MC7000.padColor.velsampoff);
                }
            }
        }
    }
};

// Pitch LED when loading a track with already existing hotcues for pitch
MC7000.PitchLED = function(value, group) {
    var deckNumber = script.deckFromGroup(group);
    var deckOffset = deckNumber - 1;
    if (MC7000.PADModePitch[deckOffset]) {
        for (var i = 0; i < 8; i++) {
            if (engine.getValue("[Channel"+deckNumber+"]", "play") === 0) { // stopped
                if (MC7000.HotcueSelectedGroup[deckOffset] !== 0) { // hotcue selected
                    midi.sendShortMsg(0x94 + deckOffset, 0x14 + i, MC7000.padColor.pitchoff);
                } else {
                    var hotcueEnabled = engine.getValue(group, "hotcue_" + i + 1 + "_enabled", true);
                    midi.sendShortMsg(0x94 + deckOffset, 0x14 + i, hotcueEnabled ? MC7000.padColor.hotcueon : MC7000.padColor.hotcueoff);
                }
            } else {
                midi.sendShortMsg(0x94 + deckOffset, 0x14 + i, MC7000.padColor.pitchon);
            }
        }
    }
};



/* CONTROLLER SHUTDOWN */
MC7000.shutdown = function() {
    var i;
    // Need to switch off LEDs one by one,
    // otherwise the controller cannot handle the signal traffic

    // Switch off Transport section LEDs
    for (i = 0; i <= 3; i++) {
        midi.sendShortMsg(0x90 + i, 0x00, 0x01);
        midi.sendShortMsg(0x90 + i, 0x01, 0x01);
        midi.sendShortMsg(0x90 + i, 0x02, 0x01);
        midi.sendShortMsg(0x90 + i, 0x03, 0x01);
        midi.sendShortMsg(0x90 + i, 0x04, 0x01);
        midi.sendShortMsg(0x90 + i, 0x05, 0x01);
    }
    // Switch off Loop Section LEDs
    for (i = 0; i <= 3; i++) {
        midi.sendShortMsg(0x94 + i, 0x32, 0x01);
        midi.sendShortMsg(0x94 + i, 0x33, 0x01);
        midi.sendShortMsg(0x94 + i, 0x34, 0x01);
        midi.sendShortMsg(0x94 + i, 0x35, 0x01);
        midi.sendShortMsg(0x94 + i, 0x38, 0x01);
        midi.sendShortMsg(0x94 + i, 0x39, 0x01);
        // switch PAD Mode to CUE LED
        midi.sendShortMsg(0x94 + i, 0x00, 0x04);
    }
    // Switch all PAD LEDs to HotCue mode
    for (i = 0x14; i <= 0x1B; i++) {
        midi.sendShortMsg(0x94, i, 0x02);
        midi.sendShortMsg(0x95, i, 0x02);
        midi.sendShortMsg(0x96, i, 0x02);
        midi.sendShortMsg(0x97, i, 0x02);
    }
    // Switch off Channel Cue, VINYL, SLIP, KEY LOCK LEDs
    for (i = 0; i <= 3; i++) {
        midi.sendShortMsg(0x90 + i, 0x07, 0x01);
        midi.sendShortMsg(0x90 + i, 0x0F, 0x01);
        midi.sendShortMsg(0x90 + i, 0x0D, 0x01);
        midi.sendShortMsg(0x90 + i, 0x1B, 0x01);
    }
    // Switch off FX Section LEDs
    for (i = 0; i <= 1; i++) {
        midi.sendShortMsg(0x98 + i, 0x00, 0x01);
        midi.sendShortMsg(0x98 + i, 0x01, 0x01);
        midi.sendShortMsg(0x98 + i, 0x02, 0x01);
        midi.sendShortMsg(0x98 + i, 0x04, 0x01);
        midi.sendShortMsg(0x98 + i, 0x0A, 0x01);
        midi.sendShortMsg(0x98 + i, 0x05, 0x01);
        midi.sendShortMsg(0x98 + i, 0x06, 0x01);
        midi.sendShortMsg(0x98 + i, 0x07, 0x01);
        midi.sendShortMsg(0x98 + i, 0x08, 0x01);
    }
    // Reset Level Meters and JogLED
    for (i = 0; i <= 3; i++) {
        // Switch off Level Meters
        midi.sendShortMsg(0xB0 + i, 0x1F, 0x00);
        // Platter Ring: Reset JogLED to Zero position
        midi.sendShortMsg(0x90 + i, 0x06, 0x00);
        // Platter Ring: Switch all LEDs on
        midi.sendShortMsg(0x90 + i, 0x64, 0x00);
    }
};<|MERGE_RESOLUTION|>--- conflicted
+++ resolved
@@ -25,7 +25,6 @@
  * LTS: 4.19.105 or 5.4.21, stable branch 5.5.5 or current 5.6 (2020-Feb-19).
  * Newer Kernels will provide native audio support for this controller.
  */
-
 
 var MC7000 = {};
 
@@ -301,10 +300,6 @@
     MC7000.PADModeSampler[deckOffset] = false;
     MC7000.PADModeVelSamp[deckOffset] = false;
     MC7000.PADModePitch[deckOffset] = false;
-<<<<<<< HEAD
-=======
-
->>>>>>> 0abbb8b4
     // change PAD color when switching to Hot Cue Mode
     for (var i = 1; i <= 8; i++) {
         var hotcueEnabled = engine.getValue(group, "hotcue_" + i + "_enabled", true);
@@ -329,10 +324,6 @@
     MC7000.PADModeSampler[deckOffset] = false;
     MC7000.PADModeVelSamp[deckOffset] = false;
     MC7000.PADModePitch[deckOffset] = false;
-<<<<<<< HEAD
-=======
-
->>>>>>> 0abbb8b4
     // switch off PAD illumination
     MC7000.setPadColor(deckOffset, MC7000.padColor.alloff);
 };
@@ -354,10 +345,6 @@
     MC7000.PADModeSampler[deckOffset] = false;
     MC7000.PADModeVelSamp[deckOffset] = false;
     MC7000.PADModePitch[deckOffset] = false;
-<<<<<<< HEAD
-=======
-
->>>>>>> 0abbb8b4
     // switch off PAD illumination
     MC7000.setPadColor(deckOffset, MC7000.padColor.alloff);
 };
@@ -379,10 +366,6 @@
     MC7000.PADModeSampler[deckOffset] = false;
     MC7000.PADModeVelSamp[deckOffset] = false;
     MC7000.PADModePitch[deckOffset] = false;
-<<<<<<< HEAD
-=======
-
->>>>>>> 0abbb8b4
     // change PAD color when switching to Roll Mode
     MC7000.setPadColor(deckOffset, MC7000.padColor.rolloff);
 };
@@ -404,10 +387,6 @@
     MC7000.PADModeSampler[deckOffset] = false;
     MC7000.PADModeVelSamp[deckOffset] = false;
     MC7000.PADModePitch[deckOffset] = false;
-<<<<<<< HEAD
-=======
-
->>>>>>> 0abbb8b4
     // change PAD color when switching to Saved Loop Mode
     for (var i = 0; i < 8; i++) {
         var activeLED = engine.getValue(group, "beatloop_" + MC7000.fixedLoop[i] + "_enabled") ? MC7000.padColor.fixedloopon : MC7000.padColor.fixedloopoff;
@@ -432,10 +411,6 @@
     MC7000.PADModeSampler[deckOffset] = false;
     MC7000.PADModeVelSamp[deckOffset] = false;
     MC7000.PADModePitch[deckOffset] = false;
-<<<<<<< HEAD
-=======
-
->>>>>>> 0abbb8b4
     // change PAD color when switching to Slicer Mode
     MC7000.setPadColor(deckOffset, MC7000.padColor.sliceron);
 };
@@ -457,10 +432,6 @@
     MC7000.PADModeSampler[deckOffset] = false;
     MC7000.PADModeVelSamp[deckOffset] = false;
     MC7000.PADModePitch[deckOffset] = false;
-<<<<<<< HEAD
-=======
-
->>>>>>> 0abbb8b4
     // switch off PAD illumination
     MC7000.setPadColor(deckOffset, MC7000.padColor.alloff);
 };
@@ -482,10 +453,6 @@
     MC7000.PADModeSampler[deckOffset] = true;
     MC7000.PADModeVelSamp[deckOffset] = false;
     MC7000.PADModePitch[deckOffset] = false;
-<<<<<<< HEAD
-=======
-
->>>>>>> 0abbb8b4
     // change PAD color when switching to Sampler Mode
     var samplersShouldWrap = MC7000.SamplerQty === 16 && deckOffset >= 2;
     var samplerUnitOffset = (samplersShouldWrap ? deckOffset % 2 : deckOffset) * 8;
@@ -518,7 +485,6 @@
     MC7000.PADModeSampler[deckOffset] = false;
     MC7000.PADModeVelSamp[deckOffset] = true;
     MC7000.PADModePitch[deckOffset] = false;
-<<<<<<< HEAD
     // change PAD color when switching to Velocity Sampler Mode
     var samplersShouldWrap = MC7000.SamplerQty === 16 && deckOffset >= 2;
     var samplerUnitOffset = (samplersShouldWrap ? deckOffset % 2 : deckOffset) * 8;
@@ -531,12 +497,6 @@
         } else if (engine.getValue("[Sampler" + samplerOffset+ "]", "track_loaded") === 1) {
             midi.sendShortMsg(0x94 + deckOffset, 0x14 + i - 1, MC7000.padColor.velsamploaded);
         }
-=======
-
-    // switch off PAD illumination
-    for (var i = 0; i < 8; i++) {
-        midi.sendShortMsg(0x94 + deckOffset, 0x14 + i, MC7000.padColor.alloff);
->>>>>>> 0abbb8b4
     }
 };
 
@@ -548,27 +508,19 @@
     if (value === 0x00) {
         return; // don't respond to note off messages
     }
-<<<<<<< HEAD
     MC7000.halftoneToPadMap[deckOffset] = [4, 5, 6, 7, 0, 1, 2, 3];
 
-=======
->>>>>>> 0abbb8b4
     MC7000.PADModeCue[deckOffset] = false;
     MC7000.PADModeCueLoop[deckOffset] = false;
     MC7000.PADModeFlip[deckOffset] = false;
     MC7000.PADModeRoll[deckOffset] = false;
     MC7000.PADModeSavedLoop[deckOffset] = false;
-<<<<<<< HEAD
     MC7000.PADModeSlicer[deckOffset] = false;
-=======
-    MC7000.PADModeSlicer[deckOffset] = true;
->>>>>>> 0abbb8b4
     MC7000.PADModeSlicerLoop[deckOffset] = false;
     MC7000.PADModeSampler[deckOffset] = false;
     MC7000.PADModeVelSamp[deckOffset] = false;
     MC7000.PADModePitch[deckOffset] = true;
 
-<<<<<<< HEAD
     // switch on initial PAD illumination = hotcue for pitch or if
     // MC7000.HotcueSelectedGroup selected = pad mode pitchoff color
     for (var i = 1; i <= 8; i++) {
@@ -578,12 +530,6 @@
             var hotcueEnabled = engine.getValue(group, "hotcue_" + i + "_enabled", true);
             midi.sendShortMsg(0x94 + deckOffset, 0x14 + i - 1, hotcueEnabled ? MC7000.padColor.hotcueon : MC7000.padColor.hotcueoff);
         }
-=======
-    // switch off PAD illumination
-    for (var i = 0; i < 8; i++) {
-        midi.sendShortMsg(0x94 + deckOffset, 0x14 + i, MC7000.padColor.alloff);
-        midi.sendShortMsg(0x94 + deckOffset, 0x1C + i, MC7000.padColor.alloff);
->>>>>>> 0abbb8b4
     }
 };
 
@@ -664,11 +610,8 @@
             midi.sendShortMsg(0x94 + deckOffset, control, MC7000.padColor.sliceron);
         }
     } else if (MC7000.PADModeSampler[deckOffset]) {
-<<<<<<< HEAD
         var samplerOffset = 0;
         var samplerOffsetJ = 0;
-=======
->>>>>>> 0abbb8b4
         for (i = 1; i <= 8; i++) {
             if (MC7000.SamplerQty === 16) {
                 if (deckOffset >= 2) {
@@ -1054,7 +997,6 @@
 // Assign Spinback length to STOP TIME knob
 MC7000.stopTime = function(channel, control, value, status, group) {
     var deckOffset = script.deckFromGroup(group) - 1;
-<<<<<<< HEAD
     // "factor" for engine.brake() and engine.softStart()
     // this formula produces factors between 31 (min STOP TIME for ca 7 sec back
     // in track) and 1 (max STOP TIME for ca 18.0 sec back in track)
@@ -1088,12 +1030,6 @@
             MC7000.lastpress[deckOffset] = 0;
         }
     }
-=======
-    // "factor" for engine.brake()
-    // this formula produces factors between 31 (min STOP TIME for ca 7 sec back
-    // in track) and 1 (max STOP TIME for ca 18.0 sec back in track)
-    MC7000.factor[deckOffset] = (1.1 - (value / 127)) * 30 - 2;
->>>>>>> 0abbb8b4
 };
 
 // Use SHIFT + CENSOR button as Spinback with STOP TIME adjusted length
@@ -1388,12 +1324,11 @@
 
 /* CONTROLLER SHUTDOWN */
 MC7000.shutdown = function() {
-    var i;
     // Need to switch off LEDs one by one,
     // otherwise the controller cannot handle the signal traffic
 
     // Switch off Transport section LEDs
-    for (i = 0; i <= 3; i++) {
+    for (var i = 0; i <= 3; i++) {
         midi.sendShortMsg(0x90 + i, 0x00, 0x01);
         midi.sendShortMsg(0x90 + i, 0x01, 0x01);
         midi.sendShortMsg(0x90 + i, 0x02, 0x01);
