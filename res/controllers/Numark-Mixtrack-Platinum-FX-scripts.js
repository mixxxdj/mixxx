--- conflicted
+++ resolved
@@ -1,13 +1,6 @@
 // eslint-disable-next-line no-var
 var MixtrackPlatinumFX = {};
-<<<<<<< HEAD
-//1
-//2
-//3
-=======
-
-// FX
->>>>>>> 3f865d20
+
 // FX toggles
 MixtrackPlatinumFX.toggleFXControlEnable = true;
 MixtrackPlatinumFX.toggleFXControlSuper = false;
