--- conflicted
+++ resolved
@@ -1212,13 +1212,8 @@
             if (engine.getValue(group, "slip_enabled")) {
                 engine.setValue(group, "slip_enabled", false);
 
-<<<<<<< HEAD
-                engine.beginTimer(250, function() {
+                engine.beginTimer(250, () => {
                     engine.setValue(group, "slip_enabled", true);
-=======
-                engine.beginTimer(250, () => {
-                    engine.setValue(group, "slipEnabled", true);
->>>>>>> 0238dc21
                 }, true);
             }
         }
