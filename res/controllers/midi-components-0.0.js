--- conflicted
+++ resolved
@@ -177,12 +177,9 @@
         // in any Buttons that act differently with short and long presses
         // to keep the timeouts uniform.
         longPressTimeout: 275,
-<<<<<<< HEAD
         triggerOnRelease: false,
-=======
         isLongPressed: false,
         longPressTimer: NO_TIMER,
->>>>>>> 23a9c9a0
         isPress: function(channel, control, value, _status) {
             return value > 0;
         },
