<?xml version='1.0' encoding='utf-8'?>
<MixxxControllerPreset mixxxVersion="2.4.0" schemaVersion="1">
     <info>
        <name>Traktor Kontrol S4 MK3</name>
        <author>Be, A. Colombier</author>
        <description>HID Mapping for Traktor Kontrol S4 MK3</description>
        <manual>native_instruments_traktor_kontrol_s4_mk3</manual>
        <devices>
            <product protocol="hid" vendor_id="0x17cc" product_id="0x1720" usage_page="0xff01" usage="0x0" interface_number="0x3" />
        </devices>
    </info>
    <settings>
        <group label="Deck Lighting">
            <row orientation="vertical">
                <option
                    variable="deckA"
                    type="enum"
                    label="Deck A">
                    <value label="Aqua">aqua</value>
                    <value label="Azalea">azalea</value>
                    <value label="Blue">blue</value>
                    <value label="Celeste">celeste</value>
                    <value label="Fuscia">fuscia</value>
                    <value label="Green">green</value>
                    <value label="Lime">lime</value>
                    <value label="Orange">orange</value>
                    <value label="Purple">purple</value>
                    <value label="Red" default="true">red</value>
                    <value label="Salmon">salmon</value>
                    <value label="Sky">sky</value>
                    <value label="White">white</value>
                    <value label="Yellow">yellow</value>
                </option>
                <option
                    variable="deckB"
                    type="enum"
                    label="Deck B">
                    <value label="Aqua">aqua</value>
                    <value label="Azalea">azalea</value>
                    <value label="Blue" default="true">blue</value>
                    <value label="Celeste">celeste</value>
                    <value label="Fuscia">fuscia</value>
                    <value label="Green">green</value>
                    <value label="Lime">lime</value>
                    <value label="Orange">orange</value>
                    <value label="Purple">purple</value>
                    <value label="Red">red</value>
                    <value label="Salmon">salmon</value>
                    <value label="Sky">sky</value>
                    <value label="White">white</value>
                    <value label="Yellow">yellow</value>
                </option>
                <option
                    variable="deckC"
                    type="enum"
                    label="Deck C">
                    <value label="Aqua">aqua</value>
                    <value label="Azalea">azalea</value>
                    <value label="Blue">blue</value>
                    <value label="Celeste">celeste</value>
                    <value label="Fuscia">fuscia</value>
                    <value label="Green">green</value>
                    <value label="Lime">lime</value>
                    <value label="Orange">orange</value>
                    <value label="Purple">purple</value>
                    <value label="Red">red</value>
                    <value label="Salmon">salmon</value>
                    <value label="Sky">sky</value>
                    <value label="White">white</value>
                    <value label="Yellow" default="true">yellow</value>
                </option>
                <option
                    variable="deckD"
                    type="enum"
                    label="Deck D">
                    <value label="Aqua">aqua</value>
                    <value label="Azalea">azalea</value>
                    <value label="Blue">blue</value>
                    <value label="Celeste">celeste</value>
                    <value label="Fuscia">fuscia</value>
                    <value label="Green">green</value>
                    <value label="Lime">lime</value>
                    <value label="Orange">orange</value>
                    <value label="Purple" default="true">purple</value>
                    <value label="Red">red</value>
                    <value label="Salmon">salmon</value>
                    <value label="Sky">sky</value>
                    <value label="White">white</value>
                    <value label="Yellow">yellow</value>
                </option>
            </row>
            <option
                variable="inactiveLightsAlwaysBacklit"
                type="boolean"
                default="true"
                label="Keep one-color LED dimmed instead of off when inactive">
                <description>
                    This will consistently ensure that every button is backlit, which can be helpful in low-light environments, but it might alter the primary color scheme of the deck.
                </description>
            </option>
            <option
                variable="gridButtonBlinkOverBeat"
                type="boolean"
                default="false"
                label="Make the :hwbtn:`GRID` button blink over the beat">
                <description>
                    This will make the :hwbtn:`GRID` button blink when the track is going over a detected beat. This can help adjusting the beat grid or BPM.
                </description>
            </option>
            <option
                variable="deckSelectAlwaysBacklit"
                type="boolean"
                default="true"
                label="Keep both deck select buttons backlit">
                <description>
                    Keep both deck select buttons backlit and do not fully turn off the inactive deck button. If enabled, will keep the unselected deck dimmed, otherwise it will fully turn it off.
                </description>
            </option>
            <option
                variable="wheelLedBlinkOnTrackEnd"
                type="boolean"
                default="true"
                label="Wheel LED blinking when reaching the end of the track">
                <description>
                    The wheel LED will blink when reaching the end of the track, as per the settings defined under "Waveforms" > "End of Track Warning".
                </description>
            </option>
            <option
                variable="tempoFaderSoftTakeoverColorLow"
                type="enum"
                label="Tempo fader low soft takeover color">
                <value label="Aqua">aqua</value>
                <value label="Azalea">azalea</value>
                <value label="Blue">blue</value>
                <value label="Celeste">celeste</value>
                <value label="Fuscia">fuscia</value>
                <value label="Green">green</value>
                <value label="Lime">lime</value>
                <value label="Orange">orange</value>
                <value label="Purple">purple</value>
                <value label="Red">red</value>
                <value label="Salmon">salmon</value>
                <value label="Sky">sky</value>
                <value label="White" default="true">white</value>
                <value label="Yellow">yellow</value>
                <description>
                    This color defines how the LED next to the tempo fader will be lit when the actual BPM is higher than the fader value.
                </description>
            </option>
            <option
                variable="tempoFaderSoftTakeoverColorHigh"
                type="enum"
                label="Tempo fader high soft takeover color">
                <value label="Aqua">aqua</value>
                <value label="Azalea">azalea</value>
                <value label="Blue">blue</value>
                <value label="Celeste">celeste</value>
                <value label="Fuscia">fuscia</value>
                <value label="Green" default="true">green</value>
                <value label="Lime">lime</value>
                <value label="Orange">orange</value>
                <value label="Purple">purple</value>
                <value label="Red">red</value>
                <value label="Salmon">salmon</value>
                <value label="Sky">sky</value>
                <value label="White">white</value>
                <value label="Yellow">yellow</value>
                <description>
                    This color defines how the LED next to the tempo fader will be lit when the actual BPM is lower than the fader value.
                </description>
            </option>
        </group>
<<<<<<< HEAD
=======

        <group label="Tempo Fader">
            <option
                variable="tempoCenterRangeMm"
                type="real"
                min="0.3"
                max="5.0"
                default="1.0"
                label="Center Snap Region in Millimeter">
                <description>
                    Defines the center range in mm where the rate snaps to 0.
                </description>
            </option>
            <option
                variable="tempoCenterOffsetMm"
                type="real"
                min="-3.0"
                max="3.0"
                default="0.0"
                label="Center Snap Offset in Millimeter">
                <description>
                    Shifts the center range in case it doesn't match the center marker.
                </description>
            </option>
        </group>

>>>>>>> aae018e1
        <group label="Alternative Mapping">
            <option
                variable="useKeylockOnMaster"
                type="boolean"
                default="false"
                label="Keylock on :hwbtn:`SHIFT`+:hwbtn:`MASTER` instead of :hwbtn:`SHIFT`+:hwbtn:`SYNC`">
                <description>
                    This setting toggles the keylock on push instead of release, as there is a long-press action on :hwbtn:`SHIFT`+:hwbtn:`SYNC` (copy key).
                </description>
            </option>
            <option
                variable="useBeatloopRollInsteadOfSampler"
                type="boolean"
                default="false"
                label="Use the Sampler tab as a Beatloop Roll tab instead">
                <description>
                    This option is useful if you don't use samplers and would like to access a set of predefined beatloop rolls. Beat size can be customized individually.
                </description>
            </option>
            <option
                variable="defaultPadLayout"
                type="enum"
                label="Default Pad Layout">
                <value label="Intro/Outro + 4 hotcues" default="true">default</value>
                <value label="Hotcues">hotcue</value>
                <value label="Sampler or beatloop">samplerBeatloop</value>
                <value label="Keyboard">keyboard</value>
                <description>
                    Define the default layout used for the pads.
                </description>
            </option>
        </group>

        <group label="Mixer">
            <option
                variable="mixerControlsMicAuxOnShift"
                type="boolean"
                default="true"
                label="Shift to mix microphones or auxiliary lines">
                <description>
                    When shifting decks, the mixer controls microphones or auxiliary lines. If both a microphone and an auxiliary are configured on the same channel, the mixer will prioritize controlling the auxiliary.
                </description>
            </option>
            <option
                variable="softwareMixerMain"
                type="boolean"
                default="false"
                label="Main gain is handled by the Mixxx built-in mixer">
                <description>
                    When enabled, the master potentiometer on top right column of the mixer will drive both the main gain of the Mixxx internal mixer as well as the hardware built-in mixer in the device. This is useful if you aren't relying on the hardware output, but could result in undesired clipping if enabled when using the hardware audio outputs.
                </description>
            </option>
            <option
                variable="softwareMixerBooth"
                type="boolean"
                default="false"
                label="Booth gain is handled by the Mixxx built-in mixer">
                <description>
                    When enabled, the booth potentiometer on right column of the mixer will drive both the booth gain of the Mixxx internal mixer as well as the hardware built-in mixer in the device. This is useful if you aren't relying on the hardware output, but could result in undesired clipping if enabled when using the hardware audio outputs.
                </description>
            </option>
            <option
                variable="softwareMixerHeadphone"
                type="boolean"
                default="false"
                label="Headphone gain and cue mix is handled by the Mixxx built-in mixer">
                <description>
                    When enabled, the headphone volume and cue potentiometers on bottom right column of the mixer will drive both the headphone controls of the Mixxx internal mixer as well as the hardware built-in mixer in the device. This is useful if you aren't relying on the hardware output, but could create undesirable clipping if enabled when using the hardware audio outputs.
                </description>
            </option>
        </group>

        <group label="Beatloop Roll Size (Only if Enabled Instead of the Sampler Tab)">
            <row orientation="vertical">
                <option
                    variable="beatLoopRollsSize1"
                    type="enum"
                    label="First Pad">
                    <value label="1/32">0.03125</value>
                    <value label="1/16" default="true">0.0625</value>
                    <value label="1/8">0.125</value>
                    <value label="1/4">0.25</value>
                    <value label="1/2">0.5</value>
                    <value label="1">1</value>
                    <value label="2">2</value>
                    <value label="4">4</value>
                    <value label="8">8</value>
                    <value label="Halve beatloop size">half</value>
                    <value label="Double beatloop size">double</value>
                    <description>The top left or pad button.</description>
                </option>
                <option
                    variable="beatLoopRollsSize2"
                    type="enum"
                    label="Second Pad">
                    <value label="1/32">0.03125</value>
                    <value label="1/16">0.0625</value>
                    <value label="1/8" default="true">0.125</value>
                    <value label="1/4">0.25</value>
                    <value label="1/2">0.5</value>
                    <value label="1">1</value>
                    <value label="2">2</value>
                    <value label="4">4</value>
                    <value label="8">8</value>
                    <value label="Halve beatloop size">half</value>
                    <value label="Double beatloop size">double</value>
                    <description>The top left second pad button.</description>
                </option>
                <option
                    variable="beatLoopRollsSize3"
                    type="enum"
                    label="Third Pad">
                    <value label="1/32">0.03125</value>
                    <value label="1/16">0.0625</value>
                    <value label="1/8">0.125</value>
                    <value label="1/4" default="true">0.25</value>
                    <value label="1/2">0.5</value>
                    <value label="1">1</value>
                    <value label="2">2</value>
                    <value label="4">4</value>
                    <value label="8">8</value>
                    <value label="Halve beatloop size">half</value>
                    <value label="Double beatloop size">double</value>
                    <description>The top right second pad button.</description>
                </option>
                <option
                    variable="beatLoopRollsSize4"
                    type="enum"
                    label="Fourth Pad">
                    <value label="1/32">0.03125</value>
                    <value label="1/16">0.0625</value>
                    <value label="1/8">0.125</value>
                    <value label="1/4">0.25</value>
                    <value label="1/2" default="true">0.5</value>
                    <value label="1">1</value>
                    <value label="2">2</value>
                    <value label="4">4</value>
                    <value label="8">8</value>
                    <value label="Halve beatloop size">half</value>
                    <value label="Double beatloop size">double</value>
                    <description>The top right pad button.</description>
                </option>
            </row>
            <row orientation="vertical">
                <option
                    variable="beatLoopRollsSize5"
                    type="enum"
                    label="Fifth Pad">
                    <value label="1/32">0.03125</value>
                    <value label="1/16">0.0625</value>
                    <value label="1/8">0.125</value>
                    <value label="1/4">0.25</value>
                    <value label="1/2">0.5</value>
                    <value label="1" default="true">1</value>
                    <value label="2">2</value>
                    <value label="4">4</value>
                    <value label="8">8</value>
                    <value label="Halve beatloop size">half</value>
                    <value label="Double beatloop size">double</value>
                    <description>The bottom left pad button.</description>
                </option>
                <option
                    variable="beatLoopRollsSize6"
                    type="enum"
                    label="Sixth Pad">
                    <value label="1/32">0.03125</value>
                    <value label="1/16">0.0625</value>
                    <value label="1/8">0.125</value>
                    <value label="1/4">0.25</value>
                    <value label="1/2">0.5</value>
                    <value label="1">1</value>
                    <value label="2" default="true">2</value>
                    <value label="4">4</value>
                    <value label="8">8</value>
                    <value label="Halve beatloop size">half</value>
                    <value label="Double beatloop size">double</value>
                    <description>The bottom left second pad button.</description>
                </option>
                <option
                    variable="beatLoopRollsSize7"
                    type="enum"
                    label="Seventh Pad">
                    <value label="1/32">0.03125</value>
                    <value label="1/16">0.0625</value>
                    <value label="1/8">0.125</value>
                    <value label="1/4">0.25</value>
                    <value label="1/2">0.5</value>
                    <value label="1">1</value>
                    <value label="2">2</value>
                    <value label="4" >4</value>
                    <value label="8">8</value>
                    <value label="Halve beatloop size" default="true">half</value>
                    <value label="Double beatloop size">double</value>
                    <description>The bottom right second pad button.</description>
                </option>
                <option
                    variable="beatLoopRollsSize8"
                    type="enum"
                    label="Eighth Pad">
                    <value label="1/32">0.03125</value>
                    <value label="1/16">0.0625</value>
                    <value label="1/8">0.125</value>
                    <value label="1/4">0.25</value>
                    <value label="1/2">0.5</value>
                    <value label="1">1</value>
                    <value label="2">2</value>
                    <value label="4">4</value>
                    <value label="8">8</value>
                    <value label="Halve beatloop size">half</value>
                    <value label="Double beatloop size" default="true">double</value>
                    <description>The bottom right pad button.</description>
                </option>
            </row>
        </group>

        <group label="Library">
            <row orientation="vertical">
                <option
                    variable="librarySortableColumns1Value"
                    type="enum"
                    label="First column">
                    <value label="Artist" default="true">1</value>
                    <value label="Title">2</value>
                    <value label="Album">3</value>
                    <value label="Album Artist">4</value>
                    <value label="Year">5</value>
                    <value label="Genre">6</value>
                    <value label="Composer">7</value>
                    <value label="Grouping">8</value>
                    <value label="Track Number">9</value>
                    <value label="File Type">10</value>
                    <value label="Native Location">11</value>
                    <value label="Comment">12</value>
                    <value label="Duration">13</value>
                    <value label="Bitrate">14</value>
                    <value label="BPM">15</value>
                    <value label="Replay Gain">16</value>
                    <value label="Datetime Added">17</value>
                    <value label="Times Played">18</value>
                    <value label="Rating">19</value>
                    <value label="Key">20</value>
                    <description>First column when iterating over sortable library columns using :hwbtn:`VIEW`+Library Encoder press</description>
                </option>
                <option
                    variable="librarySortableColumns2Value"
                    type="enum"
                    label="Second column">
                    <value label="---">0</value>
                    <value label="Artist">1</value>
                    <value label="Title" default="true">2</value>
                    <value label="Album">3</value>
                    <value label="Album Artist">4</value>
                    <value label="Year">5</value>
                    <value label="Genre">6</value>
                    <value label="Composer">7</value>
                    <value label="Grouping">8</value>
                    <value label="Track Number">9</value>
                    <value label="File Type">10</value>
                    <value label="Native Location">11</value>
                    <value label="Comment">12</value>
                    <value label="Duration">13</value>
                    <value label="Bitrate">14</value>
                    <value label="BPM">15</value>
                    <value label="Replay Gain">16</value>
                    <value label="Datetime Added">17</value>
                    <value label="Times Played">18</value>
                    <value label="Rating">19</value>
                    <value label="Key">20</value>
                    <description>Second column when iterating over sortable library columns using :hwbtn:`VIEW`+Library Encoder press</description>
                </option>
                <option
                    variable="librarySortableColumns3Value"
                    type="enum"
                    label="Third column">
                    <value label="---">0</value>
                    <value label="Artist">1</value>
                    <value label="Title">2</value>
                    <value label="Album">3</value>
                    <value label="Album Artist">4</value>
                    <value label="Year">5</value>
                    <value label="Genre">6</value>
                    <value label="Composer">7</value>
                    <value label="Grouping">8</value>
                    <value label="Track Number">9</value>
                    <value label="File Type">10</value>
                    <value label="Native Location">11</value>
                    <value label="Comment">12</value>
                    <value label="Duration">13</value>
                    <value label="Bitrate">14</value>
                    <value label="BPM" default="true">15</value>
                    <value label="Replay Gain">16</value>
                    <value label="Datetime Added">17</value>
                    <value label="Times Played">18</value>
                    <value label="Rating">19</value>
                    <value label="Key">20</value>
                    <description>Third column when iterating over sortable library columns using :hwbtn:`VIEW`+Library Encoder press</description>
                </option>
                <option
                    variable="librarySortableColumns4Value"
                    type="enum"
                    label="Fourth column">
                    <value label="---" default="true">0</value>
                    <value label="Artist">1</value>
                    <value label="Title">2</value>
                    <value label="Album">3</value>
                    <value label="Album Artist">4</value>
                    <value label="Year">5</value>
                    <value label="Genre">6</value>
                    <value label="Composer">7</value>
                    <value label="Grouping">8</value>
                    <value label="Track Number">9</value>
                    <value label="File Type">10</value>
                    <value label="Native Location">11</value>
                    <value label="Comment">12</value>
                    <value label="Duration">13</value>
                    <value label="Bitrate">14</value>
                    <value label="BPM">15</value>
                    <value label="Replay Gain">16</value>
                    <value label="Datetime Added">17</value>
                    <value label="Times Played">18</value>
                    <value label="Rating">19</value>
                    <value label="Key" default="true">20</value>
                    <description>Fourth column when iterating over sortable library columns using :hwbtn:`VIEW`+Library Encoder press</description>
                </option>
                <option
                    variable="librarySortableColumns5Value"
                    type="enum"
                    label="Fifth column">
                    <value label="---" default="true">0</value>
                    <value label="Artist">1</value>
                    <value label="Title">2</value>
                    <value label="Album">3</value>
                    <value label="Album Artist">4</value>
                    <value label="Year">5</value>
                    <value label="Genre">6</value>
                    <value label="Composer">7</value>
                    <value label="Grouping">8</value>
                    <value label="Track Number">9</value>
                    <value label="File Type">10</value>
                    <value label="Native Location">11</value>
                    <value label="Comment">12</value>
                    <value label="Duration">13</value>
                    <value label="Bitrate">14</value>
                    <value label="BPM">15</value>
                    <value label="Replay Gain">16</value>
                    <value label="Datetime Added">17</value>
                    <value label="Times Played">18</value>
                    <value label="Rating">19</value>
                    <value label="Key">20</value>
                    <description>Fifth column when iterating over sortable library columns using :hwbtn:`VIEW`+Library Encoder press</description>
                </option>
                <option
                    variable="librarySortableColumns6Value"
                    type="enum"
                    label="Sixth column">
                    <value label="---" default="true">0</value>
                    <value label="Artist">1</value>
                    <value label="Title">2</value>
                    <value label="Album">3</value>
                    <value label="Album Artist">4</value>
                    <value label="Year">5</value>
                    <value label="Genre">6</value>
                    <value label="Composer">7</value>
                    <value label="Grouping">8</value>
                    <value label="Track Number">9</value>
                    <value label="File Type">10</value>
                    <value label="Native Location">11</value>
                    <value label="Comment">12</value>
                    <value label="Duration">13</value>
                    <value label="Bitrate">14</value>
                    <value label="BPM">15</value>
                    <value label="Replay Gain">16</value>
                    <value label="Datetime Added">17</value>
                    <value label="Times Played">18</value>
                    <value label="Rating">19</value>
                    <value label="Key">20</value>
                    <description>Sixth column when iterating over sortable library columns using :hwbtn:`VIEW`+Library Encoder press</description>
                </option>
            </row>
        </group>

        <group label="Jog wheel">
            <option
                variable="loopWheelMoveFactor"
                type="integer"
                min="20"
                max="500"
                step="2"
                default="50"
                label="Jogwheel sensitivity in loop mode" />
            <description>
                Define the sensitivity factor when the jogwheel is used to move the in and out point of a loop using the Loop Mode.
            </description>
            <row>
                <option
                    variable="loopEncoderMoveFactor"
                    type="integer"
                    min="100"
                    max="2500"
                    step="20"
                    default="500"
                    label="Loop encoder sensitivity in loop mode">
                    <description>
                        Define the sensitivity of the loop encoder when moving loop position in the Loop Mode.
                    </description>
                </option>
                <option
                    variable="loopEncoderShiftMoveFactor"
                    type="integer"
                    min="500"
                    max="12500"
                    step="20"
                    default="2500"
                    label="Loop encoder sensitivity in loop mode (shift)">
                    <description>
                        Define the sensitivity of shift+loop encoder when moving loop position in the Loop Mode.
                    </description>
                </option>

            </row>
            <option
                variable="baseRevolutionsPerMinute"
                type="enum"
                label="Turntable speed">
                <value label="33.3 RPM" default="true">33</value>
                <value label="45 RPM">45.0</value>
                <description>Define how fast the jogwheel rotates at the default play rate. This will impact scratch sensitivity, motor speed and ring LED pace.</description>
            </option>
        </group>

        <group label="Haptic drive feature (BETA)">
            <option
                variable="useMotors"
                type="boolean"
                default="false"
                label="Allow Mixxx to interact with jog wheel motors (BETA)">
                <description>
                    This will defines whether or not Mixxx is allowed to interact with the motors. &lt;br /&gt;&lt;b&gt;WARNING&lt;/b&gt;: while interacting with motors should be harmless for your device, it could cause excess wear and tear.
                </description>
            </option>

            <option
                variable="cueHapticFeedback"
                type="boolean"
                default="true"
                label="Emit haptic feedback when the platter goes over the main cue">
                <description>
                    This will emit a haptic feedback on the platter while scratching over the main cue point.
                </description>
            </option>

            <row>
                <option
                    variable="tightnessFactor"
                    type="real"
                    precision="2"
                    min="0.05"
                    max="0.95"
                    step="0.05"
                    default="0.5"
                    label="Jogwheel tension">
                    <description>
                        Jogwheel resistance. It is a similar setting that the Grid+Wheel in Tracktor. 0 is very tight, 1 is very loose.
                        &lt;br /&gt;&lt;b&gt;WARNING&lt;/b&gt;: A loose value can sometimes lead to unintended motion!
                    </description>
                </option>

                <option
                    variable="turnTableNudgeSensitivity"
                    type="real"
                    precision="2"
                    min="0.01"
                    max="1.00"
                    step="0.01"
                    default="0.1"
                    label="Motorized Nudge Sensitivity">
                    <description>
                        Adjust the degree to which pushing/dragging the crown affects playrate.
                    </description>
                </option>

                <option
                    variable="maxWheelForce"
                    type="integer"
                    min="8000"
                    max="60000"
                    step="500"
                    default="25000"
                    label="Jogwheel torque">
                    <description>
                        This setting defines how much torque can Mixxx use on the motor.
                    </description>
                </option>

                <option
                    variable="proportionalGain"
                    type="integer"
                    min="1"
                    max="100000"
                    step="500"
                    default="80000"
                    label="(testing) P-CONTROLLER GAIN">
                    <description>
                        How strongly the velocity error translates into motor output
                    </description>
                </option>

                <option
                    variable="integrativeGain"
                    type="integer"
                    min="0"
                    max="10000"
                    step="10"
                    default="1000"
                    label="(testing) I-CONTROLLER GAIN">
                    <description>
                        How strongly the integrative error affects motor output
                    </description>
                </option>

                <option
                    variable="derivativeGain"
                    type="integer"
                    min="0"
                    max="100000"
                    step="10"
                    default="50000"
                    label="(testing) D-CONTROLLER GAIN">
                    <description>
                        How strongly the error delta affects motor output
                    </description>
                </option>

                <option
                    variable="slipFrictionForce"
                    type="integer"
                    min="0"
                    max="20000"
                    step="100"
                    default="6000"
                    label="(testing) SLIP FRICTION FORCE">
                    <description>
                        How strongly the TT resists scratching
                    </description>
                </option>
            </row>
        </group>
    </settings>
    <controller id="Traktor">
        <scriptfiles>
            <file filename="Traktor-Kontrol-S4-MK3.js" functionprefix="TraktorS4MK3"/>
        </scriptfiles>
    </controller>
</MixxxControllerPreset><|MERGE_RESOLUTION|>--- conflicted
+++ resolved
@@ -170,8 +170,6 @@
                 </description>
             </option>
         </group>
-<<<<<<< HEAD
-=======
 
         <group label="Tempo Fader">
             <option
@@ -198,7 +196,6 @@
             </option>
         </group>
 
->>>>>>> aae018e1
         <group label="Alternative Mapping">
             <option
                 variable="useKeylockOnMaster"
