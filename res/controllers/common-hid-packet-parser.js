--- conflicted
+++ resolved
@@ -650,13 +650,8 @@
                     field.delta = value - field.value;
                 }
                 if (field.mindelta == undefined || change > field.mindelta) {
-<<<<<<< HEAD
-                    field_changes[field.name] = field;
+                    field_changes[field.id] = field;
                     field.value = value;
-=======
-                    field_changes[field.id] = field
-                    field.value = value
->>>>>>> 0cf2ee06
                 }
             }
         }
