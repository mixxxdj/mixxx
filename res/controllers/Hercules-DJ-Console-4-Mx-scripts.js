/////////////////////////////////////////////////////////////////////
//=====================================================
//_#_ Hercules DJ Console 4-Mx scripts by josepma. _##_
//_##________ Based partially on the Mk4 script ___###_
//=====================================================
// Author: josepma@gmail.com
//
// Version 2015-12-12: 
//        Initial version. 4 decks, jog wheel and scratch, autodj, navigation and effects.
// Version 2015-12-19: 
//        Improvements from https://github.com/mixxxdj/mixxx/pull/810
//        Beat flashing can be configurd on pitch reset led, jog led, sync button or disabled completely.
//        Option to switch automatically to scratch crossfader curve on scratch mode.
//        Soft takeover for pitch, volume faders, eq knobs and gain.
//        Use the 14bit range automatically (8bit actually) for the pitch slider if the controller is configured to use it.
//        Changed stop button to be cue_gotoandstop.
//        Removed midi channel configuration. It also required modifying the mapping, so it didn't really work.
//        Automatically setup some internal values, like 4 decks mode
//        Support speed sensor on jog wheel and Fx knob. They need to be moved really fast, so it's rarely useful.
// Version 2016-09-26
//        Beatgrid editing mode enabled with shift+sync. Allows to correct the beatgrid from the controller. 
//          (For when you're in the middle of a mix and something is not properly aligned)
//        Brake effect (power unplug) with shift+stop, backward playing moved to shift+play and forward and rewind by beats.
//        Keylock, quantize and master sync (shift pitch scale up, shift pitch scale down and sync pressed for 400ms respectively).
//        Improvements and fixes on sync button and navigation.
//        Corrections in soft takeover, and initialization of control values from their physical positions on Mixxx startup.
//        Audio vu meters on the kill/source buttons that switches between master and decks on pfl. Can be switched 
//          off on userSettings. If kill or source buttons are activated, the vu on that channel is deactivated.
//        Reimplemented the actions for Fx buttons. It now allows to have personalized mappings, and comes already with three:
//          Manual/VirtualDJ setup, Mixxx 2.0 setup and a new setup that adds more functionality, like playing 4 samplers.
//        New loop edit mode. It allows for a random length loop as well as more beatloop sizes. It is also possible to modify
//          a loop size with the fx knob. See the updated wiki for a detailed explanation.
//        The FX "super" knob can be controlled from the controller now. Maintain the fx button pressed and move the knob.
//        Pressing either of the pitch scale buttons (musical key action) together with moving the fx knob can be used to control the key
// Version 2016-11-06
//        Preview deck control. Press shift+PFL (headphones) on any deck, and the controls will be sent
//          to the preview deck instead. The button flashes to indicate this state.
//          Press PFL (with or without shift) to go back to usual deck controls.
//          What works: Load track, stop, cue, play, forward, rewind, jog wheel, Gain and fx buttons, like hotcues.
//          The preview deck is not a fully featured deck, so no pitch, sync or EQ.
//        Removed the deckButtonMode option. The user can always set that from the DJHerculesMix series TrayAgent.
// Version 2017-01-21
//        Round of fixes on several controls related to preview deck and effects.
//        Added permanent rate change action to pitch buttons when used with shift. (For those cases where
//          the defined range of the slider is not enough)
// Version 2017-12-16
//        Some changes for Mixxx 2.1
//        Single JogWheel mode hack (One of my jog wheels got broken.. this is a workaround).
// Usage:
// ------
// Check the dedicated controller wiki page at: 
//    http://mixxx.org/wiki/doku.php/hercules_dj_console_4-mx
//
// Variables on Hercules4Mx.userSettings can be modified by users to suit their preferences.
/////////////////////////////////////////////////////////////////////
var Hercules4Mx = function() {};

// The 4 possible values for the beatFlashLed option below.
Hercules4Mx.Leds = {
    "none": 0,
    "syncLed": 0x11,
    "pitchResetLed": 0x15,
    "JogLed": 0x1A
};
// --- Personal preferences configuration ---
Hercules4Mx.userSettings = {
    // Indicates if the Headphone/Master mix should automatically be set to master when none of the headphone cue buttons are activated.
    'autoHeadMix': false,
    // Enable automatically the headphone cue select (PFL) of the deck when a song is loaded. (Like in virtual-dj)
    'autoHeadcueOnLoad': true,
    // Flashing at the rythm of the beat on the led. Use the Leds map above.
    // Note: if using sync button, then the button will not show sync master state.
    'beatFlashLed': Hercules4Mx.Leds.none,
    // Simulate vuMeters using the kill and source buttons. If enabled, shows master vus, or deck vu depending if prefader listen button is enabled or not.
    'useVuMeters': true,
    // KeyRepeat speed for navigating up/down, in milliseconds. 100 is a good value. Lower values make it scroll faster.
    'naviScrollSpeed': 100,
    // The controller has two modes to report the crossfader position. The default/beatmix curve, and the scratch curve.
    // The default curve reports the real position of the control. The scratch curve just crossfades on the edges.
    // Setting this setting to true, the curve will change to scratch curve when the scratch mode is on (scratch button).
    // Setting it to false will not change it, so it will use the setting configured in the DJHercules Tray-icon configuration.
    'crossfaderScratchCurve': false,
    // _Scratching_ Playback speed of the virtual vinyl that is being scratched. 45.00 and 33.33 are the common speeeds. (Lower number equals faster scratch)
    'vinylSpeed': 45,
    // _Scratching_ You should configure this setting to the same value than in the DJHercules tray icon configuration. (Normal means 1/1).
    // If crossfaderScratchCurve is true, or the setting is changed while Mixxx is active, this value will be detected automatically.
    'sensitivity': 1 / 1,
    // _Scratching_ alpha value for the filter (start with 1/8 (0.125) and tune from there)
    'alpha': 1 / 8,
    // _Scratching_ beta value for the filter (start with alpha/32 and tune from there)
    'beta': (1 / 8) / 32,
    // This indicates which mapping for the FX buttons should Mixxx use.
    // The possible values are:
    // original : As they are in the Hercules Manual and the default setup in Virtual DJ 7 LE.
    // mixxx20 : As they were initially defined with the release of Mixxx 2.0
    // mixxx21 : AS they were defined with the release of Mixxx 2.1
    // With a little caution, you can modify them at the bottom of this file
    'FXbuttonsSetup': 'mixxx21',
    // This allows to use the left jog wheel in place of the right jog wheel when pressing the right jog wheel.
    // I implemented this to overcome the failure of the right jog wheel on my controller.
<<<<<<< HEAD
    'useSingleJogWheelHack': false
=======
    'useSingleJogWeelHack': false
>>>>>>> cef4254f
};

//
// End of User configurable options
//
////////////////////////////////////////////////////////////////////////
// JSHint configuration                                               //
////////////////////////////////////////////////////////////////////////
/* global engine                                                      */
/* global script                                                      */
/* global print                                                       */
/* global midi                                                        */
////////////////////////////////////////////////////////////////////////
// --- Internal variables ----
Hercules4Mx.debuglog = false;
Hercules4Mx.swapJogWheel = false;
Hercules4Mx.rightJogWheelGroup = "[Channel2]";

Hercules4Mx.navigationStatus = {
    //Navigation direction 1 up, -1 down, 0 do not move
    'direction': 0,
    //Indicator that the up or down buttons are pressed. Separated from direction to avoid a race condition with jogwheel.
    'enabled': false,
    //Indicates if navigating in the sidebar, or in the library
    'sidebar': false,
    //Holds the timeout event id that does the key-repeat action for moving up or down holding only the key.
    'timeoutId': null,
    //Indicates if it is the first execution of the timer for this timer instance. We use this to have a longer start time when pressing the button than for keyrepeat.
    'isSingleShotTimer': false
};

Hercules4Mx.forwardRewindStatus = {
    //Navigation direction 1 forward, -1 backward, 0 do not move
    'direction': 0,
    //The group name for the deck of which the forward and rewind buttons have been pressed.
    'group': null,
    //Holds the timeout event id that starts the forward/backward seeking.
    'timeoutId': null
};

Hercules4Mx.syncEnabledStatus = {
    //Holds the timeout event id that starts the forward/backward seeking.
    'timeoutId': null,
    //Indicates if the timeout has been reached
    'triggered': 0
};

Hercules4Mx.editModes = {
    // Edit mode disabled
    'disabled': -1,
    // Beatgrid edit mode
    'beatgrid': 0,
    // Effect edit mode (currently unimplemented)
    'effects': 1,
    // Loop edit mode
    'loop': 2,
    // Effect knob moving mode
    'effectknob': 3,
    // Loop sizing mode
    'loopsizing': 4,
    // musical key change mode
    'pitchkeychanging': 5
};
Hercules4Mx.editModeStatus = {
    // The selected edit mode
    'mode': Hercules4Mx.editModes.disabled,
    // The selected effect or deck
    'effect': -1,
    // If the edit mode was used. (this is similar to the shiftstatus.used)
    'used': false
};
Hercules4Mx.shiftStatus = {
    //The shift button is currently pressed (hold down)
    'pressed': false,
    //Some action has been triggered that has used the shift status
    'used': false,
    //The brake action has been triggered (this is used so that the shift button can be released)
    'braking': false,
    //The brake action has been triggered (this is used so that the shift button can be released)
    'reversing': false
};
Hercules4Mx.VuMeterL = {
    // This is used internally to know that this is VuMeterR
    'initchan': 1,
    //top led (originally thought to be the clip indicator, but it is now the -3dB and clip is shown by flickering)
    'clip': 0x16,
    //vu leds
    'vu3': 0x17,
    'vu2': 0x18,
    'vu1': 0x19,
    // Which source to use for this vumeter. [Disabled] for no source
    'source': '[Master]',
    // Midichan of this vumeter. This is needed when switching the Decks (A/C, B/D)
    'midichan': 0x90,
    // Last value evaluated. This allows to quantize the value and reduce the amount of messages sent.
    'lastvalue': 0
};
Hercules4Mx.VuMeterR = {
    // This is used internally to know that this is VuMeterR
    'initchan': 2,
    //top led (originally thought to be the clip indicator, but it is now the -3dB and clip is shown by flickering)
    'clip': 0x36,
    //vu leds
    'vu3': 0x37,
    'vu2': 0x38,
    'vu1': 0x39,
    // Which source to use for this vumeter. [Disabled] for no source
    'source': '[Master]',
    // Midichan of this vumeter. This is needed when switching the Decks (A/C, B/D)
    'midichan': 0x90,
    // Last value evaluated. This allows to quantize the value and reduce the amount of messages sent.
    'lastvalue': 0
};
Hercules4Mx.previewOnDeck = {
    '[Channel1]':false,
    '[Channel2]':false,
    '[Channel3]':false,
    '[Channel4]':false
};
// Amount of time in milliseconds to hold a button to trigger some actions.
Hercules4Mx.KeyHoldTime = 500;
// Scratch mode is on (it means that it will obey the jog pressure)
Hercules4Mx.scratchEnabled = false;
// Value of the headmix previous to change it automatically on song load, if the setting is enabled.
Hercules4Mx.previousHeadMix = 0;
//Id of the autodj fading timer.
Hercules4Mx.autoDJfadingId = null;
//Assume 14bit mode is disabled by default, and enable it on the first lsb detected.
Hercules4Mx.pitch14bitMode = false;
//Array for the MSB bits of pitch change
Hercules4Mx.pitchMsbValue = [0x40, 0x40, 0x40, 0x40];
//Default action for the action map.
Hercules4Mx.noActionButtonMap = {
    //Action to do when pressed
    'buttonPressAction': null, //This needs to be setup at the end, once the function is defined
    //Action to do when released
    'buttonReleaseAction': null,
    //Additional information, if needed
    'extraParameter': null,
    //If this button has a led, this can be used to connect it.
    'ledToConnect': null
};
//Array of button mappings. It is filled from the presets at the end of this file.
Hercules4Mx.buttonMappings = [Hercules4Mx.noActionButtonMap];
//which are the beat loop buttons?
Hercules4Mx.beatLoopEditButtons = [];
//which is the button position of the loop present led?
Hercules4Mx.beatLoopReloopPos = -1;
//which is the button position of the loop enabled led?
Hercules4Mx.LoopEnabledPos = -1;
//At which button index are the sampler leds?
Hercules4Mx.samplerLedIdx = [];
//At which button index are the audio effect leds?
Hercules4Mx.FxLedIdx = [];

// The Hercules Tray Icon configuration allows to configure a different midi channel for the
// controller. You will need to change all the status codes in the xml mapping and these three
// variables if you use any other than the default of midi channels 1-2.
Hercules4Mx.NOnC1 = 0x90;
Hercules4Mx.NOnC2 = 0x91;
Hercules4Mx.CC = 0xB0;

///////////////////////////////////////////////////////////////////
// --- Initialization and shutdown ----
Hercules4Mx.init = function(id, debugging) {
    Hercules4Mx.debuglog = debugging;
    //ensure all leds are in their default state
    Hercules4Mx.allLedsOff();
    //Activate Files led.
    midi.sendShortMsg(Hercules4Mx.NOnC1, 0x3E, 0x7F);

    var i;
    //Shift and deck buttons set to default
    for (i = 0x72; i <= 0x77; i++) {
        midi.sendShortMsg(Hercules4Mx.CC, i, 0x00);
    }
    // If the crossfader on scratch setting is on, set the value to normal curve by default.
    if (Hercules4Mx.userSettings.crossfaderScratchCurve) {
        midi.sendShortMsg(Hercules4Mx.CC, 0x7E, 0x00);
    }

    // Tell the controller to report all current values to Mixxx (update_all_controls message)
    // Concretely it reports crossfader, master volume, master headmix, and EQ knobs, gain, pitch slider and vol fader of each channel.
    midi.sendShortMsg(Hercules4Mx.CC, 0x7F, 0x7F);

    //---Other possible actions. These all can be done from the DJ Console configuration application (DJHerculesMix series trayAgent)
    // jog wheel movement sensitivity divisor (i.e. 1/x).
    // midi.sendShortMsg(Hercules4Mx.CC, 0x79, sens); sens = 0 most sensitive, 0x7F least sensitive. 0x1 normal, 0x2 1/2, 0x4 1/4, and so on.
    //
    // ignore jog wheel movement: (codes from 0x7A to 0x7D, one for each deck).
    // midi.sendShortMsg(Hercules4Mx.CC, 0x7A, enable); enable = 0 obey movement, enable = 0x7F ignore movement
    //
    // Deck button mode. Configure how the controller will respond to the actions of the buttons "Deck C" or "Deck D".
    // Deck button mode: deckmode=0 2 Decks only, deckmode=1 2 Decks with deck switch button command, deckmode=2 4 decks.
    // midi.sendShortMsg(Hercules4Mx.CC, 0x78, deckmode);

    // Connect several signals to javascript events, like song load, pre-fader-listen, loops or effects
    engine.connectControl("[AutoDJ]", "enabled", "Hercules4Mx.onAutoDJ");
    engine.connectControl("[AutoDJ]", "fade_now", "Hercules4Mx.onAutoDJFade");
    engine.trigger("[AutoDJ]", "enabled");
    for (i = 1; i <= 4; i++) {
        engine.connectControl("[Channel" + i + "]", "pfl", "Hercules4Mx.onPreFaderListen");
        engine.connectControl("[Channel" + i + "]", "loop_enabled", "Hercules4Mx.onLoopStateChange");
        engine.connectControl("[Channel" + i + "]", "loop_start_position", "Hercules4Mx.onLoopStateChange");
        engine.connectControl("[Channel" + i + "]", "loop_end_position", "Hercules4Mx.onLoopStateChange");
        engine.trigger("[Channel" + i + "]", "pfl");
    }
    if (Hercules4Mx.userSettings.autoHeadcueOnLoad) {
        for (i = 1; i <= 4; i++) {
            engine.connectControl("[Channel" + i + "]", "LoadSelectedTrack", "Hercules4Mx.onSongLoaded");
        }
    }
    if (Hercules4Mx.userSettings.beatFlashLed !== Hercules4Mx.Leds.syncLed) {
        //Set sync master led indicator
        for (i = 1; i <= 4; i++) {
            engine.connectControl("[Channel" + i + "]", "sync_enabled", "Hercules4Mx.onSyncLed");
            engine.trigger("[Channel" + i + "]", "sync_enabled");
        }
    }
    if (Hercules4Mx.userSettings.beatFlashLed !== Hercules4Mx.Leds.none) {
        //Setup beat flashing led
        for (i = 1; i <= 4; i++) {
            engine.connectControl("[Channel" + i + "]", "beat_active", "Hercules4Mx.onBeatFlash");
        }
    }
    if (Hercules4Mx.userSettings.useVuMeters) {
        engine.connectControl("[Master]", "VuMeterL", "Hercules4Mx.onVuMeterMasterL");
        engine.connectControl("[Master]", "VuMeterR", "Hercules4Mx.onVuMeterMasterR");
        for (i = 1; i <= 4; i++) {
            engine.connectControl("[Channel" + i + "]", "VuMeter", "Hercules4Mx.onVuMeterDeck" + i);
            engine.connectControl("[Channel" + i + "]", "passthrough", "Hercules4Mx.onKillOrSourceChange" + i);
            engine.connectControl("[EqualizerRack1_[Channel" + i + "]_Effect1]", "button_parameter3", "Hercules4Mx.onKillOrSourceChange" + i);
            engine.connectControl("[EqualizerRack1_[Channel" + i + "]_Effect1]", "button_parameter2", "Hercules4Mx.onKillOrSourceChange" + i);
            engine.connectControl("[EqualizerRack1_[Channel" + i + "]_Effect1]", "button_parameter1", "Hercules4Mx.onKillOrSourceChange" + i);
        }
    }
    if (Hercules4Mx.userSettings.FXbuttonsSetup === "original") {
        Hercules4Mx.setupFXButtonsLikeManual();
    } else if (Hercules4Mx.userSettings.FXbuttonsSetup === "mixxx20") {
        Hercules4Mx.setupFXButtonsCustomMixx20();
    } else /* if (Hercules4Mx.userSettings.FXbuttonsSetup === "mixxx21" ) */ {
        Hercules4Mx.setupFXButtonsCustomMixx21();
    }

    engine.beginTimer(3000, "Hercules4Mx.doDelayedSetup", true);
};
//timer-called (delayed) setup.
Hercules4Mx.doDelayedSetup = function() {
    var i;
    // Activate soft takeover for the relevant controls. 
    // Important: Previous to 2.1, engine.softTakeover only works when scripted with setValue!!
    for (i = 1; i <= 4; i++) {
        engine.softTakeover("[Channel" + i + "]", "rate", true);
        engine.softTakeover("[Channel" + i + "]", "volume", true);
        engine.softTakeover("[Channel" + i + "]", "pregain", true);
        engine.softTakeover("[EqualizerRack1_[Channel" + i + "]_Effect1]", "parameter3", true);
        engine.softTakeover("[EqualizerRack1_[Channel" + i + "]_Effect1]", "parameter2", true);
        engine.softTakeover("[EqualizerRack1_[Channel" + i + "]_Effect1]", "parameter1", true);
    }
    engine.softTakeover("[Master]", "crossfader", true);
};

Hercules4Mx.shutdown = function() {
    if (Hercules4Mx.navigationStatus.timeoutId !== null) {
        engine.stopTimer(Hercules4Mx.navigationStatus.timeoutId);
    }
    if (Hercules4Mx.forwardRewindStatus.timeoutId !== null) {
        engine.stopTimer(Hercules4Mx.forwardRewindStatus.timeoutId);
    }
    if (Hercules4Mx.syncEnabledStatus.timeoutId !== null) {
        engine.stopTimer(Hercules4Mx.syncEnabledStatus.timeoutId);
    }
    if (Hercules4Mx.autoDJfadingId !== null) {
        engine.stopTimer(Hercules4Mx.autoDJfadingId);
    }
    // If the crossfader on scratch setting is on, set the value to normal curve on exit.
    if (Hercules4Mx.userSettings.crossfaderScratchCurve) {
        midi.sendShortMsg(Hercules4Mx.CC, 0x7E, 0x00);
    }
    //Cleanup leds before exiting.
    Hercules4Mx.allLedsOff();
};

//Set all leds to off
Hercules4Mx.allLedsOff = function() {
    if (Hercules4Mx.debuglog) {
        engine.log("Hercules4Mx.allLedsOff: switching leds off");
    }
    // Switch off all LEDs
    // +0x20 -> the other deck
    // +0x40 -> blinking.
    // NOnC2 : Decks C/D
    var i;
    for (i = 0x3C; i <= 0x3F; i++) { //auto, scratch, files, folders
        midi.sendShortMsg(Hercules4Mx.NOnC1, i, 0x00);
        midi.sendShortMsg(Hercules4Mx.NOnC1, i + 0x40, 0x00);
    }
    for (i = 0xD; i <= 0x11; i++) { // cue, play, PFL (cuesel),stop, sync
        midi.sendShortMsg(Hercules4Mx.NOnC1, i, 0x00);
        midi.sendShortMsg(Hercules4Mx.NOnC1, i + 0x20, 0x00);
    }
    for (i = 0x15; i <= 0x1A; i++) { //pitch led, source, kill,jog touch
        midi.sendShortMsg(Hercules4Mx.NOnC1, i, 0x00);
        midi.sendShortMsg(Hercules4Mx.NOnC1, i + 0x20, 0x00);
    }
    for (i = 0x1; i <= 0xC; i++) { // Fx
        midi.sendShortMsg(Hercules4Mx.NOnC1, i, 0x00);
        midi.sendShortMsg(Hercules4Mx.NOnC1, i + 0x20, 0x00);
    }
    // I've put these on a separate loop so that there are more chances for decks A/B leds to light off when shutdown,
    // since there is a strange problem where not all messages are delivered.
    for (i = 0x1; i <= 0x11; i++) { // Fx, cue, play, PFL (cuesel),stop, sync
        midi.sendShortMsg(Hercules4Mx.NOnC1, i + 0x40, 0x00);
        midi.sendShortMsg(Hercules4Mx.NOnC1, i + 0x60, 0x00);
        midi.sendShortMsg(Hercules4Mx.NOnC2, i, 0x00);
        midi.sendShortMsg(Hercules4Mx.NOnC2, i + 0x20, 0x00);
        midi.sendShortMsg(Hercules4Mx.NOnC2, i + 0x40, 0x00);
        midi.sendShortMsg(Hercules4Mx.NOnC2, i + 0x60, 0x00);
    }
    for (i = 0x15; i <= 0x1A; i++) { //pitch led, source, kill,jog touch
        midi.sendShortMsg(Hercules4Mx.NOnC1, i + 0x40, 0x00);
        midi.sendShortMsg(Hercules4Mx.NOnC1, i + 0x60, 0x00);
        midi.sendShortMsg(Hercules4Mx.NOnC2, i, 0x00);
        midi.sendShortMsg(Hercules4Mx.NOnC2, i + 0x20, 0x00);
        midi.sendShortMsg(Hercules4Mx.NOnC2, i + 0x40, 0x00);
        midi.sendShortMsg(Hercules4Mx.NOnC2, i + 0x60, 0x00);
    }
};

///////////////////////////////////////////////////////////////////
// --- Events ----

// The jog wheel sensitivity setting has changed. This is reported in two scenarios:
// when the setting is changed in the tray icon, and when the crossfader curve is changed to beatmix.
Hercules4Mx.sensitivityChanged = function(value, group, control, status, group) {
    Hercules4Mx.userSettings.sensitivity = 1 / value;
};

//Action to do when a song is loaded in a deck. virtualDJ automatically enables the headphone cue (PFL)
Hercules4Mx.onSongLoaded = function(value, group, control) {
    var i;
    if (engine.getParameter("[AutoDJ]", "enabled") === 0) {
        //If we are not in autodj mode
        var deck = script.deckFromGroup(group);
        for (i = 1; i <= 4; i++) {
            //Change headphone cue (pfl) to the deck on which the song loaded.
            engine.setParameter("[Channel" + i + "]", "pfl", (deck === i) ? 1 : 0);
        }

        var currentHeadMix = engine.getParameter("[Master]", "headMix");
        if (currentHeadMix == 1) {
            //Change the headmix if it was to full Mix.
            engine.setParameter("[Master]", "headMix", Hercules4Mx.previousHeadMix);
        }
    }
};
//This is used in conjunction with the keypad button mapping. Allows to refresh the leds.
Hercules4Mx.onEnableLed = function(value, group, control) {
    var deck = script.deckFromGroup(group);
    var messageto = (deck === 1 || deck === 2) ? Hercules4Mx.NOnC1 : Hercules4Mx.NOnC2;
    var offset = (deck === 1 || deck === 3) ? 0x00 : 0x20;
    for (var i = 0; i < 12; i++) {
        var led = Hercules4Mx.buttonMappings[i].ledToConnect;
        if (led !== null && led === control) {
            midi.sendShortMsg(messageto, i + 1 + offset, value);
        }
    }
};

//A change in the loop position or loop state has happened.
Hercules4Mx.onLoopStateChange = function(value, group, control) {
    if (Hercules4Mx.debuglog) {
        engine.log("Hercules4Mx.onLoopStateChange: value, group, control: " + value + ", " + group + ", " + control);
    }
    var deck = script.deckFromGroup(group);
    var messageto = (deck === 1 || deck === 2) ? Hercules4Mx.NOnC1 : Hercules4Mx.NOnC2;
    var offset = (deck === 1 || deck === 3) ? 0x00 : 0x20;
    var chandeck = "[Channel" + deck + "]";
    var loopenabled = parseInt(engine.getParameter(chandeck, "loop_enabled"));
    var beatenabled = 0;
    if (loopenabled !== 0) {
        for (var i = 0; i < 12; i++) {
            var led = Hercules4Mx.buttonMappings[i].ledToConnect;
            if (led !== null && led.indexOf("beatloop") !== -1) {
                beatenabled = beatenabled + parseInt(engine.getParameter(chandeck, led));
            }
        }
    }
    var newval;
    if (Hercules4Mx.LoopEnabledPos !== -1) {
        newval = (loopenabled > 0 && beatenabled === 0) ? 0x7F : 0;
        midi.sendShortMsg(messageto, Hercules4Mx.LoopEnabledPos + offset, newval);
    }
    if (Hercules4Mx.beatLoopReloopPos !== -1) {
        newval = (parseInt(engine.getParameter(chandeck, "loop_start_position")) > -1) ? 0x7F : 0;
        midi.sendShortMsg(messageto, Hercules4Mx.beatLoopReloopPos + offset, newval);
    }
};
//A change in an effect channel status has happened
Hercules4Mx.onEffectStateChange = function(value, group, control) {
<<<<<<< HEAD
=======
    /* old 2.0 behaviour
    var fxidx = parseInt(group.slice(-2).substr(0, 1)); // "[EffectRack1_EffectUnit1]"
    */
>>>>>>> cef4254f
    var fxidx = parseInt(group.slice(-2).substr(0, 1)); // "[EffectRack1_EffectUnit1_Effect1]"
    if (fxidx > 0 && fxidx <= Hercules4Mx.FxLedIdx.length) {
        var newval = (value > 0) ? 0x7F : 0x0;
        /* old 2.0 behaviour
        var deck = parseInt(control.slice(-9).substr(0, 1)); // "group_[Channel1]_enable"
        */
        var deck = parseInt(group.slice(-10).substr(0, 1));
        var messageto = (deck === 1 || deck === 2) ? Hercules4Mx.NOnC1 : Hercules4Mx.NOnC2;
        var offset = (deck === 1 || deck === 3) ? 0x00 : 0x20;
        midi.sendShortMsg(messageto, Hercules4Mx.FxLedIdx[fxidx - 1] + offset, newval);
    }
};
//A change in a sampler playback state has happened
Hercules4Mx.onSamplerStateChange = function(value, group, control) {
    //This slice only works for up to 9 samplers. Since we only support 4 buttons, that's enough.
    var sampleidx = parseInt(group.slice(-2).substr(0, 1));
    if (sampleidx > 0 && sampleidx <= Hercules4Mx.samplerLedIdx.length) {
        var newval = (value > 0) ? 0x7F : 0x0;
        midi.sendShortMsg(Hercules4Mx.NOnC1, Hercules4Mx.samplerLedIdx[sampleidx - 1], newval);
        midi.sendShortMsg(Hercules4Mx.NOnC2, Hercules4Mx.samplerLedIdx[sampleidx - 1], newval);
    }
};
// Controls the action to do when the headphone cue (pre-fader-listen) buttons are pressed.
Hercules4Mx.onPreFaderListen = function(value, group, control) {
    if (Hercules4Mx.userSettings.autoHeadMix) {
        // If automatic head mix to master is enabled, check what to do.
        var pfl1 = engine.getParameter("[Channel1]", "pfl");
        var pfl2 = engine.getParameter("[Channel2]", "pfl");
        var pfl3 = engine.getParameter("[Channel3]", "pfl");
        var pfl4 = engine.getParameter("[Channel4]", "pfl");
        var currentHeadMix = engine.getParameter("[Master]", "headMix");

        if (pfl1 === 0 && pfl2 === 0 && pfl3 === 0 && pfl4 === 0) {
            // If they are all disabled after switching, move headmix to master.
            Hercules4Mx.previousHeadMix = currentHeadMix;
            engine.setParameter("[Master]", "headMix", 1);
        } else if (currentHeadMix == 1) {
            // If at least one is enabled and headmix is set to master, restore previous headmix.
            engine.setParameter("[Master]", "headMix", Hercules4Mx.previousHeadMix);
        }
    }
    if (Hercules4Mx.userSettings.useVuMeters) {
        var deck = script.deckFromGroup(group);
        if (deck === 1 || deck === 3) {
            Hercules4Mx.updateVumeterSourceAction(Hercules4Mx.VuMeterL, deck);
        } else {
            Hercules4Mx.updateVumeterSourceAction(Hercules4Mx.VuMeterR, deck);
        }
    }
};

//AutoDJ is activated or deactivated.
Hercules4Mx.onAutoDJ = function(value, group, control) {
    midi.sendShortMsg(Hercules4Mx.NOnC1, 0x3C, (value) ? 0x7F : 0x00);
};

// AutoDJ fade to next is pressed. (seems it isn't called when the fading is triggered 
// automatically by AutoDJ compared to pressing the button in Mixxx/controller)
Hercules4Mx.onAutoDJFade = function(value, group, control) {
    //Flashing led to indicate fading
    midi.sendShortMsg(Hercules4Mx.NOnC1, 0x7C, 0x7F);
    if (Hercules4Mx.autoDJfadingId !== null) {
        //Ensure the timer is off.
        //This is a safety measure in case the button is pressed again within the 5 second delay.
        engine.stopTimer(Hercules4Mx.autoDJfadingId);
        Hercules4Mx.autoDJfadingId = null;
    }
    //After 5 seconds, restore non-flashing led. It would be perfect if autoDJFade was triggered also
    //when the fading ends, but right now it seems this is not possible. Also, it doesn't seem to be
    //an option to get the duration of the fading, that's why i simply put there 5 seconds.
    Hercules4Mx.autoDJfadingId = engine.beginTimer(5000, "Hercules4Mx.doEndAutoDJFadeOffAction", true);
};
Hercules4Mx.doEndAutoDJFadeOffAction = function() {
    midi.sendShortMsg(Hercules4Mx.NOnC1, 0x7C, 0x00);
};

//Beat flashing changed state
Hercules4Mx.onBeatFlash = function(value, group, control) {
    var deck = script.deckFromGroup(group);
    var val = (value) ? 0x7F : 0x00;
    var led = Hercules4Mx.userSettings.beatFlashLed;
    switch (deck) {
        case 1:
            midi.sendShortMsg(Hercules4Mx.NOnC1, led, val);
            break;
        case 2:
            midi.sendShortMsg(Hercules4Mx.NOnC1, led + 0x20, val);
            break;
        case 3:
            midi.sendShortMsg(Hercules4Mx.NOnC2, led, val);
            break;
        case 4:
            midi.sendShortMsg(Hercules4Mx.NOnC2, led + 0x20, val);
            break;
    }
};
// Deck's Sync led changed state
Hercules4Mx.onSyncLed = function(value, group, control) {
    var deck = script.deckFromGroup(group);
    if (Hercules4Mx.editModeStatus.mode === Hercules4Mx.editModes.beatgrid) {
        //beatgrid mode is activated for all decks (i.e. it is not needed to activate and deactivate one by one)
        switch (deck) {
            case 1:
                midi.sendShortMsg(Hercules4Mx.NOnC1, 0x51, 1);
                break;
            case 2:
                midi.sendShortMsg(Hercules4Mx.NOnC1, 0x71, 1);
                break;
            case 3:
                midi.sendShortMsg(Hercules4Mx.NOnC2, 0x51, 1);
                break;
            case 4:
                midi.sendShortMsg(Hercules4Mx.NOnC2, 0x71, 1);
                break;
        }
    } else {
        var val = (value) ? 0x7F : 0x00;
        switch (deck) {
            case 1:
                midi.sendShortMsg(Hercules4Mx.NOnC1, 0x11, val);
                midi.sendShortMsg(Hercules4Mx.NOnC1, 0x51, 0);
                break;
            case 2:
                midi.sendShortMsg(Hercules4Mx.NOnC1, 0x31, val);
                midi.sendShortMsg(Hercules4Mx.NOnC1, 0x71, 0);
                break;
            case 3:
                midi.sendShortMsg(Hercules4Mx.NOnC2, 0x11, val);
                midi.sendShortMsg(Hercules4Mx.NOnC2, 0x51, 0);
                break;
            case 4:
                midi.sendShortMsg(Hercules4Mx.NOnC2, 0x31, val);
                midi.sendShortMsg(Hercules4Mx.NOnC2, 0x71, 0);
                break;
        }
    }
};

// only feed the correct levels to each channel of the vumeter
Hercules4Mx.onVuMeterMasterL = function(value) {
    if (Hercules4Mx.VuMeterL.source === '[Master]') {
        Hercules4Mx.updateVumeterEvent(Hercules4Mx.VuMeterL, value);
    }
};
Hercules4Mx.onVuMeterMasterR = function(value) {
    if (Hercules4Mx.VuMeterR.source === '[Master]') {
        Hercules4Mx.updateVumeterEvent(Hercules4Mx.VuMeterR, value);
    }
};
Hercules4Mx.onVuMeterDeck1 = function(value) {
    if (Hercules4Mx.VuMeterL.source === '[Channel1]') {
        Hercules4Mx.updateVumeterEvent(Hercules4Mx.VuMeterL, value);
    }
};
Hercules4Mx.onVuMeterDeck2 = function(value) {
    if (Hercules4Mx.VuMeterR.source === '[Channel2]') {
        Hercules4Mx.updateVumeterEvent(Hercules4Mx.VuMeterR, value);
    }
};
Hercules4Mx.onVuMeterDeck3 = function(value) {
    if (Hercules4Mx.VuMeterL.source === '[Channel3]') {
        Hercules4Mx.updateVumeterEvent(Hercules4Mx.VuMeterL, value);
    }
};
Hercules4Mx.onVuMeterDeck4 = function(value) {
    if (Hercules4Mx.VuMeterR.source === '[Channel4]') {
        Hercules4Mx.updateVumeterEvent(Hercules4Mx.VuMeterR, value);
    }
};
// update a vumeter channel
Hercules4Mx.updateVumeterEvent = function(vumeter, value) {
    var newval = parseInt(value * 0x80);
    if (vumeter.lastvalue !== newval) {
        vumeter.lastvalue = newval;
        if (engine.getValue(vumeter.source, "PeakIndicator") > 0) {
            // IF it clips, we put the top led on and the rest off, which gives a "flash" effect.
            midi.sendShortMsg(vumeter.midichan, vumeter.clip, 0x7F);
            newval = 0;
        }
        midi.sendShortMsg(vumeter.midichan, vumeter.clip, newval > 0x70 ? 0x7F : 0x00);
        midi.sendShortMsg(vumeter.midichan, vumeter.vu3, newval > 0x60 ? 0x7F : 0x00);
        midi.sendShortMsg(vumeter.midichan, vumeter.vu2, newval > 0x45 ? 0x7F : 0x00);
        midi.sendShortMsg(vumeter.midichan, vumeter.vu1, newval > 0x15 ? 0x7F : 0x00);
    }
};

// Duplicating for each deck because script.deckFromGroup does not work for equalizer controls.
Hercules4Mx.onKillOrSourceChange1 = function(value, group, control) {
    Hercules4Mx.updateVumeterSourceAction(Hercules4Mx.VuMeterL, 1);
};
Hercules4Mx.onKillOrSourceChange2 = function(value, group, control) {
    Hercules4Mx.updateVumeterSourceAction(Hercules4Mx.VuMeterR, 2);
};
Hercules4Mx.onKillOrSourceChange3 = function(value, group, control) {
    Hercules4Mx.updateVumeterSourceAction(Hercules4Mx.VuMeterL, 3);
};
Hercules4Mx.onKillOrSourceChange4 = function(value, group, control) {
    Hercules4Mx.updateVumeterSourceAction(Hercules4Mx.VuMeterR, 4);
};


///////////////////////////////////////////////////////////////////
// --- Actions ----
//Any of the shift buttons for effects has been pressed. This button simply changes
//the controller internal state, but we can use it for other reasons while the user maintains it pressed.
Hercules4Mx.pressEffectShift = function(midichan, control, value, status, group) {
    // I don't diferentiate between decks. I don't expect two shift buttons being pressed at the same time.
    Hercules4Mx.shiftStatus.pressed = (value) ? true : false;
};
//Indicator of the shift effect state change. This happens always after shift is released
//We control if we let it change or not
Hercules4Mx.stateEffectShift = function(midichan, control, value, status, group) {
    if (Hercules4Mx.shiftStatus.used) {
        //If shift state was changed because of the alternate shift usage, restore its state.
        Hercules4Mx.shiftStatus.used = false;
        var deck = script.deckFromGroup(group) - 1;
        midi.sendShortMsg(Hercules4Mx.CC, 0x72 + deck, !value);
    }
};

//Auto DJ button is pressed. Two functions: enable autoDJ, and Fade to next track.
//The virtualDJ function is to do a fade to next in interactive mode (Mixxx fade to next requires autoDJ)
//The would then be determined by the beats per minute.
Hercules4Mx.autoDJButton = function(midichan, control, value, status, group) {
    if (value) {
        if (engine.getParameter("[AutoDJ]", "enabled") === 0) {
            //If not enable, enable autoDJ
            engine.setParameter("[AutoDJ]", "enabled", 1);
        } else {
            //If already in autodj, do a crossfade to next track
            engine.setParameter("[AutoDJ]", "fade_now", 1);
        }
    }
};

//Cue button is pressed in a deck.
Hercules4Mx.cueButton = function(midichan, control, value, status, groupInitial) {
    var group = (Hercules4Mx.previewOnDeck[groupInitial] === true) ? '[PreviewDeck1]' : groupInitial;
    engine.setParameter(group, "cue_default", (value > 0) ? 1: 0);
};

//Stop button is pressed in a deck.
Hercules4Mx.stopButton = function(midichan, control, value, status, groupInitial) {
    var group = (Hercules4Mx.previewOnDeck[groupInitial] === true) ? '[PreviewDeck1]' : groupInitial;
    if (Hercules4Mx.shiftStatus.pressed || Hercules4Mx.shiftStatus.braking) { //Shifting: Do brake effect.
        var deck = script.deckFromGroup(group);
        engine.brake(deck, value ? true : false);
        Hercules4Mx.shiftStatus.braking = value ? true : false;
        //Tell shift button not to change state.
        Hercules4Mx.shiftStatus.used = true;
    } else if (value) { //Not shifting and pressed
        engine.setParameter(group, "cue_gotoandstop", 1);

        var stop1 = engine.getParameter("[Channel1]", "stop");
        var stop2 = engine.getParameter("[Channel2]", "stop");
        var autodj = engine.getParameter("[AutoDJ]", "enabled");
        //Note: autodj only acts on decks 1 and 2, so not checking decks 3 and 4.
        if (stop1 && stop2 && autodj) {
            //If autoDJ enabled and all decks are stopped. disable autoDJ.
            engine.setParameter("[AutoDJ]", "enabled", 0);
        }
    }
};

//Play button is pressed in a deck.
Hercules4Mx.playButton = function(midichan, control, value, status, groupInitial) {
    var group = (Hercules4Mx.previewOnDeck[groupInitial] === true) ? '[PreviewDeck1]' : groupInitial;
   
    if (Hercules4Mx.shiftStatus.pressed || Hercules4Mx.shiftStatus.reversing) { //Shifting: Do backward playback effect.
        if (engine.getValue(group, "slip_enabled") !== 0) {
            engine.setValue(group, "reverseroll", (value) ? 1 : 0);
        } else {
            engine.setValue(group, "reverse", (value) ? 1 : 0);
        }
        Hercules4Mx.shiftStatus.reversing = value ? true : false;
        //Tell shift button not to change state.
        Hercules4Mx.shiftStatus.used = true;
    } else if (value) { //Not shifting and pressed
        engine.setParameter(group, "play", !engine.getParameter(group, "play"));
    }
};
// Forward button is pressed in a deck.
Hercules4Mx.forwardButton = function(midichan, control, value, status, groupInitial) {
    var group = (Hercules4Mx.previewOnDeck[groupInitial] === true) ? '[PreviewDeck1]' : groupInitial;
    
    if (Hercules4Mx.shiftStatus.pressed) { //Shifting: Jump 1 beat forward.
        if (value) {
            engine.setValue(group, "beatjump_1_forward", 1);
        }
        //Tell shift button not to change state.
        Hercules4Mx.shiftStatus.used = true;
    } else {
        //Jump 4 beats and enable Timer: if timer elapsed do "fwd"
        if (value) {
            engine.setValue(group, "beatjump_4_forward", 1);
            if (Hercules4Mx.forwardRewindStatus.timeoutId !== null) {
                //Safety measure, ensure timer is off
                engine.stopTimer(Hercules4Mx.forwardRewindStatus.timeoutId);
            }
            Hercules4Mx.forwardRewindStatus.direction = 1;
            Hercules4Mx.forwardRewindStatus.group = group;
            Hercules4Mx.forwardRewindStatus.timeoutId = engine.beginTimer(Hercules4Mx.KeyHoldTime, Hercules4Mx.doForwardRewindAction, true);
        } else {
            engine.stopTimer(Hercules4Mx.forwardRewindStatus.timeoutId);
            Hercules4Mx.forwardRewindStatus.timeoutId = null;
            engine.setParameter(group, "fwd", 0);
        }
    }
};

// rewind button is pressed in a deck.
Hercules4Mx.rewindButton = function(midichan, control, value, status, groupInitial) {
    var group = (Hercules4Mx.previewOnDeck[groupInitial] === true) ? '[PreviewDeck1]' : groupInitial;
    if (Hercules4Mx.shiftStatus.pressed) { //Shifting: Jump 1 beat backwards.
        if (value) {
            engine.setValue(group, "beatjump_1_backward", 1);
        }
        //Tell shift button not to change state.
        Hercules4Mx.shiftStatus.used = true;
    } else {
        //Jump 4 beats and enable Timer: if timer elapsed do "back"
        if (value) {
            engine.setValue(group, "beatjump_4_backward", 1);
            if (Hercules4Mx.forwardRewindStatus.timeoutId !== null) {
                //Safety measure, ensure timer is off
                engine.stopTimer(Hercules4Mx.forwardRewindStatus.timeoutId);
            }
            Hercules4Mx.forwardRewindStatus.direction = -1;
            Hercules4Mx.forwardRewindStatus.group = group;
            Hercules4Mx.forwardRewindStatus.timeoutId = engine.beginTimer(Hercules4Mx.KeyHoldTime, Hercules4Mx.doForwardRewindAction, true);
        } else {
            engine.stopTimer(Hercules4Mx.forwardRewindStatus.timeoutId);
            Hercules4Mx.forwardRewindStatus.timeoutId = null;
            engine.setParameter(group, "back", 0);
        }
    }
};
//Internal timer-called forward and rewind action.
Hercules4Mx.doForwardRewindAction = function() {
    if (Hercules4Mx.forwardRewindStatus.direction === 1) {
        engine.setParameter(Hercules4Mx.forwardRewindStatus.group, "fwd", "1");
    } else if (Hercules4Mx.forwardRewindStatus.direction === -1) {
        engine.setParameter(Hercules4Mx.forwardRewindStatus.group, "back", "1");
    }
};

// pitch scale minus button is pressed in a deck.
Hercules4Mx.pScaleDownButton = function(midichan, control, value, status, group) {
    //preview deck has no rate control
    if (Hercules4Mx.previewOnDeck[group] === false) {
        if (Hercules4Mx.editModeStatus.mode === Hercules4Mx.editModes.beatgrid) { //Edit mode. Move the beatgrid to the left.
            engine.setParameter(group, "beats_translate_earlier", value);
        } else if (Hercules4Mx.shiftStatus.pressed && value) { // Shift mode: enable/disable keylock
            engine.setParameter(group, "keylock", !engine.getParameter(group, "keylock"));
            //Tell shift button not to change state.
            Hercules4Mx.shiftStatus.used = true;
        } else if (value) {
            engine.setParameter(group, "pitch_adjust_down_small", value);
            if (Hercules4Mx.editModeStatus.mode !== Hercules4Mx.editModes.disabled) {
                Hercules4Mx.deactivateEditModeAction();
            }
            Hercules4Mx.activateEditModeAction(Hercules4Mx.editModes.pitchkeychanging, '');
            Hercules4Mx.editModeStatus.used = false;
        } else {
            Hercules4Mx.deactivateEditModeAction();
        }
    }
};

// pitch scale plus button is pressed in a deck.
Hercules4Mx.pScaleUpButton = function(midichan, control, value, status, group) {
    //preview deck has no rate control
    if (Hercules4Mx.previewOnDeck[group] === false) {
        if (Hercules4Mx.editModeStatus.mode === Hercules4Mx.editModes.beatgrid) { //Edit mode. Move the beatgrid to the right.
            engine.setParameter(group, "beats_translate_later", value);
        } else if (Hercules4Mx.shiftStatus.pressed && value) { // Shift mode: enable/disable quantize
            engine.setParameter(group, "quantize", !engine.getParameter(group, "quantize"));
            //Tell shift button not to change state.
            Hercules4Mx.shiftStatus.used = true;
        } else if (value) {
            engine.setParameter(group, "pitch_adjust_up_small", value);
            if (Hercules4Mx.editModeStatus.mode !== Hercules4Mx.editModes.disabled) {
                Hercules4Mx.deactivateEditModeAction();
            }
            Hercules4Mx.activateEditModeAction(Hercules4Mx.editModes.pitchkeychanging, '');
            Hercules4Mx.editModeStatus.used = false;
        } else {
            Hercules4Mx.deactivateEditModeAction();
        }
    }
};

// pitch bend minus button is pressed in a deck.
Hercules4Mx.pBendDownButton = function(midichan, control, value, status, group) {
    //preview deck has no rate control
    if (Hercules4Mx.previewOnDeck[group] === false) {
        if (Hercules4Mx.shiftStatus.pressed) { //Shifting: change rate permanently.
            if (value) {
                engine.setValue(group, "rate_perm_down", 1);
                engine.setValue(group, "rate_perm_down", 0);
            }
            //Tell shift button not to change state.
            Hercules4Mx.shiftStatus.used = true;
        } else {
            if (Hercules4Mx.editModeStatus.mode === Hercules4Mx.editModes.beatgrid) { //Edit mode. Reduce the BPM.
                engine.setParameter(group, "beats_adjust_slower", value);
            } else { //Normal mode: pitch bend down (change the rate down temporarily)
                engine.setParameter(group, "rate_temp_down", value);
            }
        }
    }
};
// pitch bend plus button is pressed in a deck.
Hercules4Mx.pBendUpButton = function(midichan, control, value, status, group) {
    //preview deck has no rate control
    if (Hercules4Mx.previewOnDeck[group] === false) {
        if (Hercules4Mx.shiftStatus.pressed) { //Shifting: Jump 1 beat forward.
            if (value) {
                engine.setValue(group, "rate_perm_up", 1);
                engine.setValue(group, "rate_perm_up", 0);
            }
            //Tell shift button not to change state.
            Hercules4Mx.shiftStatus.used = true;
        } else {
            if (Hercules4Mx.editModeStatus.mode === Hercules4Mx.editModes.beatgrid) { //Edit mode. Increase the BPM
                engine.setParameter(group, "beats_adjust_faster", value);
            } else { //Normal mode: pitch bend up (change the rate up temporarily)
                engine.setParameter(group, "rate_temp_up", value);
            }
        }
    }
};
// Sync button is pressed in a deck.
Hercules4Mx.syncButton = function(midichan, control, value, status, group) {
    //preview deck has no rate control
    if (Hercules4Mx.previewOnDeck[group] === true) {
        return;
    }
    if (Hercules4Mx.shiftStatus.pressed) { //Shifting: Enable beatgrid editing mode.
        if (value) {
            if (Hercules4Mx.editModeStatus.mode === Hercules4Mx.editModes.beatgrid) {
                Hercules4Mx.deactivateEditModeAction();
            } else if (Hercules4Mx.editModeStatus.mode !== Hercules4Mx.editModes.disabled) {
                Hercules4Mx.deactivateEditModeAction();
                Hercules4Mx.activateEditModeAction(Hercules4Mx.editModes.beatgrid, -1);
            } else {
                Hercules4Mx.activateEditModeAction(Hercules4Mx.editModes.beatgrid, -1);
            }
            //Tell shift button not to change state.
            Hercules4Mx.shiftStatus.used = true;
        }
    } else if (Hercules4Mx.editModeStatus.mode === Hercules4Mx.editModes.beatgrid) { //Edit mode. Align the beatgrid to cursor or to other deck
        if (value) {
            if (engine.getParameter(group, "play") === 1) {
                engine.setParameter(group, "beats_translate_match_alignment", 1);
                engine.setParameter(group, "beats_translate_match_alignment", 0);
            } else {
                engine.setParameter(group, "beats_translate_curpos", 1);
                engine.setParameter(group, "beats_translate_curpos", 0);
            }
        }
    } else {
        if (value) {
            // sync_enabled acts as a switch so we set the opposite of the value that it has.
            var newval;
            if (engine.getValue(group, "sync_enabled") > 0) {
                newval = 0;
            } else {
                newval = 1;
            }
            engine.setValue(group, "sync_enabled", newval);
            if (newval === 1) {
                // if it has been enabled by the above step, start the timer to see if we maintain the value or not when releasing the button.
                if (Hercules4Mx.syncEnabledStatus.timeoutId !== null) {
                    //Safety measure, ensure timer is off
                    engine.stopTimer(Hercules4Mx.syncEnabledStatus.timeoutId);
                }
                //If pressed for 400 ms, activate master sync (sync_enabled), like it happens in the UI.
                Hercules4Mx.syncEnabledStatus.triggered = 0;
                Hercules4Mx.syncEnabledStatus.timeoutId = engine.beginTimer(Hercules4Mx.KeyHoldTime, Hercules4Mx.doSyncHoldAction, true);
            }
        } else {
            if (Hercules4Mx.syncEnabledStatus.timeoutId !== null) {
                if (Hercules4Mx.syncEnabledStatus.triggered === 0 && engine.getValue(group, "sync_enabled") === 1) {
                    // only if the timer has not triggered, disable it
                    engine.stopTimer(Hercules4Mx.syncEnabledStatus.timeoutId);
                    engine.setValue(group, "sync_enabled", 0);
                }
                Hercules4Mx.syncEnabledStatus.timeoutId = null;
            }
        }
    }
};
//Enter into/Exit the edit mode, which changes the functionality of several buttons to edit the beatgrid
Hercules4Mx.activateEditModeAction = function(editMode, effect) {
    if (editMode === Hercules4Mx.editModes.loop) {
        var offset = (effect === 2 || effect === 4) ? 0x20 : 0x0;
        var cccode = (effect > 2) ? Hercules4Mx.NOnC2 : Hercules4Mx.NOnC1;
        midi.sendShortMsg(cccode, 0x41 + offset, 0x7F);
        midi.sendShortMsg(cccode, 0x42 + offset, 0x7F);
        midi.sendShortMsg(cccode, 0x43 + offset, 0x7F);
        midi.sendShortMsg(cccode, 0x44 + offset, 0x7F);
        midi.sendShortMsg(cccode, 0x45 + offset, 0x7F);
        midi.sendShortMsg(cccode, 0x46 + offset, 0x7F);
    } else {
        //Activate blinking led
        for (var i = 1; i <= 4; i++) {
            var midicode = (i > 2) ? Hercules4Mx.NOnC2 : Hercules4Mx.NOnC1;
            var side = (i === 2 || i === 4) ? 0x20 : 0x0;
            //Todo: convert effect led changes to trigger
            switch (editMode) {
                case Hercules4Mx.editModes.beatgrid:
                    engine.trigger("[Channel" + i + "]", "sync_enabled");
                    break;
                case Hercules4Mx.editModes.effects:
                    midi.sendShortMsg(midicode, 0x40 + side + effect, 1);
                    break;
            }
        }
    }
    Hercules4Mx.editModeStatus.mode = editMode;
    Hercules4Mx.editModeStatus.effect = effect;
};
Hercules4Mx.deactivateEditModeAction = function() {
    var effect;
    if (Hercules4Mx.editModeStatus.mode === Hercules4Mx.editModes.loop) {
        effect = Hercules4Mx.editModeStatus.effect;
        var offset = (effect === 2 || effect === 4) ? 0x20 : 0x0;
        var cccode = (effect > 2) ? Hercules4Mx.NOnC2 : Hercules4Mx.NOnC1;
        midi.sendShortMsg(cccode, 0x41 + offset, 0x0);
        midi.sendShortMsg(cccode, 0x42 + offset, 0x0);
        midi.sendShortMsg(cccode, 0x43 + offset, 0x0);
        midi.sendShortMsg(cccode, 0x44 + offset, 0x0);
        midi.sendShortMsg(cccode, 0x45 + offset, 0x0);
        midi.sendShortMsg(cccode, 0x46 + offset, 0x0);
    } else {
        effect = Hercules4Mx.editModeStatus.effect;
        //Deactivate blinking led
        for (var i = 1; i <= 4; i++) {
            var midicode = (i > 2) ? Hercules4Mx.NOnC2 : Hercules4Mx.NOnC1;
            var side = (i === 2 || i === 4) ? 0x20 : 0x0;
            //Todo: convert effect led changes to trigger
            switch (Hercules4Mx.editModeStatus.mode) {
                case Hercules4Mx.editModes.beatgrid:
                    engine.trigger("[Channel" + i + "]", "sync_enabled");
                    break;
                case Hercules4Mx.editModes.effects:
                    midi.sendShortMsg(midicode, 0x40 + side + effect, 0);
                    break;
            }
        }
    }
    Hercules4Mx.editModeStatus.mode = Hercules4Mx.editModes.disabled;
    Hercules4Mx.editModeStatus.effect = -1;
};
//Internal timer called sync
Hercules4Mx.doSyncHoldAction = function() {
    Hercules4Mx.syncEnabledStatus.triggered = 1;
};

//Advanced navigation mode. 
Hercules4Mx.navigationFiles = function(midichan, control, value, status, group) {
    if (value) {
        if (Hercules4Mx.navigationStatus.sidebar === false &&
            engine.getParameter("[AutoDJ]", "enabled") === 1) {
            // if autoDJ enabled and we are already at "files", skip next file
            engine.setParameter("[AutoDJ]", "skip_next", 1);
        } else {
            Hercules4Mx.navigationStatus.sidebar = false;
            midi.sendShortMsg(Hercules4Mx.NOnC1, 0x3E, 0x7F);
            midi.sendShortMsg(Hercules4Mx.NOnC1, 0x3F, 0x00);
            //When changing from another library folder, the cursor is not set on the list
            //This forces it to be set and shouldn't affect if it hasn't changed.
            engine.setParameter("[Playlist]", "SelectNextTrack", "1");
            engine.setParameter("[Playlist]", "SelectPrevTrack", "1");
        }
    }
};
Hercules4Mx.navigationFolders = function(midichan, control, value, status, group) {
    if (value) {
        if (Hercules4Mx.navigationStatus.sidebar) {
            //if we are already on sidebar, open/close group
            engine.setParameter('[Playlist]', 'ToggleSelectedSidebarItem', 1);
        }
        Hercules4Mx.navigationStatus.sidebar = true;
        midi.sendShortMsg(Hercules4Mx.NOnC1, 0x3E, 0x00);
        midi.sendShortMsg(Hercules4Mx.NOnC1, 0x3F, 0x7F);
    }
};
Hercules4Mx.navigation = function(midichan, control, value, status, group) {
    if (value) {
        if (control === 0x40) {
            //UP
            Hercules4Mx.navigationStatus.direction = -1;
        } else /*if (control === 0x41)*/ {
            //DOWN
            Hercules4Mx.navigationStatus.direction = 1;
        }
        if (Hercules4Mx.navigationStatus.timeoutId !== null) {
            //Safety measure.
            engine.stopTimer(Hercules4Mx.navigationStatus.timeoutId);
            Hercules4Mx.navigationStatus.timeoutId = null;
        }
        Hercules4Mx.navigationStatus.enabled = true;
        Hercules4Mx.navigationStatus.isSingleShotTimer = false;
        Hercules4Mx.doNavigateAction();
        //Enable key-repeat mode. Cursor will continue moving until button is released.
        Hercules4Mx.navigationStatus.isSingleShotTimer = true;
        Hercules4Mx.navigationStatus.timeoutId = engine.beginTimer(Hercules4Mx.KeyHoldTime, Hercules4Mx.doNavigateAction, true);
    } else {
        //On key release disable navigation mode and stop key-repeat.
        Hercules4Mx.navigationStatus.direction = 0;
        Hercules4Mx.navigationStatus.enabled = false;
        if (Hercules4Mx.navigationStatus.timeoutId !== null) {
            engine.stopTimer(Hercules4Mx.navigationStatus.timeoutId);
            Hercules4Mx.navigationStatus.timeoutId = null;
        }
    }
};
// Internal timer-called navigate action.
Hercules4Mx.doNavigateAction = function() {
    if (Hercules4Mx.navigationStatus.isSingleShotTimer) {
        //Start the key-repeat timer.
        Hercules4Mx.navigationStatus.timeoutId = engine.beginTimer(Hercules4Mx.userSettings.naviScrollSpeed, Hercules4Mx.doNavigateAction);
        Hercules4Mx.navigationStatus.isSingleShotTimer = false;
    }
    if (Hercules4Mx.navigationStatus.sidebar === false) {
        if (Hercules4Mx.navigationStatus.direction === 1) {
            engine.setParameter("[Playlist]", "SelectNextTrack", "1");
        } else {
            engine.setParameter("[Playlist]", "SelectPrevTrack", "1");
        }
    } else {
        if (Hercules4Mx.navigationStatus.direction === 1) {
            engine.setParameter("[Playlist]", "SelectNextPlaylist", "1");
        } else {
            engine.setParameter("[Playlist]", "SelectPrevPlaylist", "1");
        }
    }
};

Hercules4Mx.LoadSelectedTrack = function(midichan, control, value, status, groupInitial) {
    if (value > 0) {
        var group = (Hercules4Mx.previewOnDeck[groupInitial] === true) ? '[PreviewDeck1]' : groupInitial;
        engine.setValue(group, "LoadSelectedTrack", 1);
        engine.setValue(group, "LoadSelectedTrack", 0);
    }
};

// The effect knob has been moved.
Hercules4Mx.effectKnob = function(midichan, control, value, status, group) {
    //group is: [QuickEffectRack1_[Channel1]]
    var fxGroup;
    //It has a speed sensor, but you have to move it really fast for it to send something different.
    var direction = (value < 0x40) ? value : value - 0x80;
    //The effect knob granularity is very coarse, so we compensate it here so that it behaves like an analog one.
    var step = 1 / 32;
    if (Hercules4Mx.shiftStatus.pressed) {
        //If pressing shift, let's move it slowly.
        step = 1 / 127;
        //Tell shift button not to change state.
        Hercules4Mx.shiftStatus.used = true;
    }
    if (Hercules4Mx.editModeStatus.mode === Hercules4Mx.editModes.loopsizing) {
        fxGroup = "[Channel" + group.slice(-3).substr(0, 1) + "]";
        var action = (direction > 0) ? "loop_double" : "loop_halve";
        engine.setValue(fxGroup, action, 1);
        //"Releasing" the button.
        engine.setValue(fxGroup, action, 0);
        Hercules4Mx.editModeStatus.used = true;
    } else if (Hercules4Mx.editModeStatus.mode === Hercules4Mx.editModes.loop) {
        fxGroup = "[Channel" + group.slice(-3).substr(0, 1) + "]";
        engine.setValue(fxGroup, "loop_move", direction);
        Hercules4Mx.editModeStatus.used = true;
    } else if (Hercules4Mx.editModeStatus.mode === Hercules4Mx.editModes.effectknob) {
<<<<<<< HEAD
=======
        /* Old 2.0 effects method
        fxGroup = "[EffectRack1_EffectUnit" + Hercules4Mx.editModeStatus.effect + "]";
        engine.setParameter(fxGroup, "super1", engine.getParameter(fxGroup, "super1") + step * direction);
        */
>>>>>>> cef4254f
        fxGroup = "[EffectRack1_EffectUnit" + group.slice(-3).substr(0, 1) + "_Effect" + Hercules4Mx.editModeStatus.effect + "]";
        engine.setParameter(fxGroup, "meta", engine.getParameter(fxGroup, "meta") + step * direction);
        Hercules4Mx.editModeStatus.used = true;
    } else if (Hercules4Mx.editModeStatus.mode === Hercules4Mx.editModes.beatgrid) {
        var Fxgroup = "[Channel" + group.slice(-3).substr(0, 1) + "]";
        if (direction < 0) {
            engine.setParameter(Fxgroup, "beats_translate_earlier", direction * -1);
        } else {
            engine.setParameter(Fxgroup, "beats_translate_later", direction);
        }
    } else if (Hercules4Mx.editModeStatus.mode === Hercules4Mx.editModes.pitchkeychanging) {
        fxGroup = "[Channel" + group.slice(-3).substr(0, 1) + "]";
        if (direction > 0 ) {
            engine.setParameter(fxGroup, "pitch_adjust_up_small", 1);
            engine.setParameter(fxGroup, "pitch_adjust_up_small", 0);
        } else {
            engine.setParameter(fxGroup, "pitch_adjust_down_small", 1);
            engine.setParameter(fxGroup, "pitch_adjust_down_small", 0);
        }
    } else {
        var val =  engine.getParameter(group, "super1") + step * direction;
        if ( Hercules4Mx.shiftStatus.used === false) {
            //Let's round it properly.
            if (direction > 0 && val > 0.5 && val - step < 0.5) {
                val = 0.5;
            }
            else if (direction < 0 && val < 0.5 && val + step > 0.5) {
                val = 0.5;
            }
        }
        engine.setParameter(group, "super1", val);
    }
};
//This is used in conjunction with the keypad button mapping. It's the default "no-operation" action.
Hercules4Mx.FxActionNoOp = function(group, fxbutton, value, extraparam) {
    if (Hercules4Mx.debuglog) {
        engine.log("entering Hercules4Mx.FxActionNoOp");
    }
};
//This is used in conjunction with the keypad button mapping. A keypad button has been pushed
Hercules4Mx.buttonPush = function(group, fxbutton, value, extraparam) {
    if (Hercules4Mx.debuglog) {
        engine.log("entering Hercules4Mx.buttonPush");
    }
    engine.setValue(group, extraparam, value);
};
//This is used in conjunction with the keypad button mapping. A keypad button for an audio effect has been pushed
Hercules4Mx.FxSwitchDown = function(group, fxbutton, value, extraparam) {
    if (Hercules4Mx.debuglog) {
        engine.log("entering Hercules4Mx.FxSwitchDown");
    }
    if (Hercules4Mx.editModeStatus.mode !== Hercules4Mx.editModes.disabled) {
        Hercules4Mx.deactivateEditModeAction();
    }
    Hercules4Mx.activateEditModeAction(Hercules4Mx.editModes.effectknob, extraparam);
    Hercules4Mx.editModeStatus.used = false;
};
//This is used in conjunction with the keypad button mapping. A keypad button for an audio effect has been released
Hercules4Mx.FxSwitchUp = function(group, fxbutton, value, extraparam) {
    if (Hercules4Mx.debuglog) {
        engine.log("entering Hercules4Mx.FxSwitchUp");
    }
    if (Hercules4Mx.editModeStatus.used === false) {
        var deck = script.deckFromGroup(group);
<<<<<<< HEAD
=======
        /*Old 2.0 effects method
        var state = engine.getParameter("[EffectRack1_EffectUnit" + extraparam + "]", "group_[Channel" + deck + "]_enable");
        engine.setParameter("[EffectRack1_EffectUnit" + extraparam + "]", "group_[Channel" + deck + "]_enable", !state);
        */
>>>>>>> cef4254f
        var state = engine.getParameter("[EffectRack1_EffectUnit" + deck + "_Effect" + extraparam + "]", "enabled");
        engine.setParameter("[EffectRack1_EffectUnit" + deck + "_Effect" + extraparam + "]", "enabled", !state);
    }
    Hercules4Mx.deactivateEditModeAction();
};
//This is used in conjunction with the keypad button mapping. A keypad button for an audio effect has been released
Hercules4Mx.FxSamplerPush = function(group, fxbutton, value, extraparam) {
    if (Hercules4Mx.debuglog) {
        engine.log("entering Hercules4Mx.FxSamplerPush");
    }
    var deck = script.deckFromGroup(group);
    //Since the sampler does not depend on the deck, buttons on deck
    // A/C are for samples 1/2 and buttons on deck B/D are for samples 3/4.
    var newgroup;
    if (deck === 1 || deck === 3) {
        newgroup = "[Sampler" + extraparam + "]";
    }
    if (deck === 2 || deck === 4) {
        newgroup = "[Sampler" + (2 + parseInt(extraparam)) + "]";
    }
    if (engine.getValue(newgroup, "play")) {
        engine.setValue(newgroup, "start_stop", 1);
    } else {
        engine.setValue(newgroup, "start_play", 1);
    }
};
/*
 button 1: loop start and loop editing functionality -> 
        loop enabled and is not one of the two preconfigured: button led is on
        click: sets loop start (all 6 buttons start blinking). 
            If loop was already enabled, moves the start to the current position but does not disable the playing loop
        click again on button 1: forget start pos (discard loop) (stops blinking and no led is on).
        click on button 2: set loop end and enable looping (stops blinking and sets led on buttons 1 and 2 to on).
        click on any of the other 4 buttons: set loop to 2, 8, 16, 32 beats (user configurable)(stops blinking and sets led on button 1 to on).
        click with shift pressed:  Same as clic, but this will be a rolling loop
        click when a loop is present and active: release loop
        button held down while loop is active and move knob: double or halve the loop. 
        If the knob is moved while the loop edit mode is active, then move the loop forward or backward.

 button 2: loop end, reloop functionality ->
        loop present: button led is on.
        click without a loop present: nothing
        click with a loop present but not active: activate the loop (reloop)
        click with shift pressed with a loop present but not active: Same as clic, but this will be a rolling loop
        click when a loop is present and active: release loop
        click when loop editing has been enabled(see button 1): set loop end and enable looping.

 buttons 3 and 4: predefined beat loops  -> (user configurable which two. by default 1 and 4 beats)
        click when this beatloop is not active: set a loop with specified beats and enable it. (button led is set to on).
        click when this beatloop is active: release loop.
        click with shift pressed:  Same as clic, but this will be a rolling loop

 buttons 3 to 6: additional beat loops ->
        click when loop editing has been enabled (see button 1): set beatloop of defined size and enable looping.

*/
Hercules4Mx.LoopEditPress = function(group, fxbutton, value, extraparam) {
    if (Hercules4Mx.debuglog) {
        engine.log("entering Hercules4Mx.LoopEditPress");
    }
    if (Hercules4Mx.editModeStatus.mode !== Hercules4Mx.editModes.disabled) {
        Hercules4Mx.deactivateEditModeAction();
    }
    Hercules4Mx.activateEditModeAction(Hercules4Mx.editModes.loopsizing, '');
    Hercules4Mx.editModeStatus.used = false;
};
Hercules4Mx.LoopEditRelease = function(group, fxbutton, value, extraparam) {
    if (Hercules4Mx.debuglog) {
        engine.log("entering Hercules4Mx.LoopEditRelease");
    }
    if (Hercules4Mx.editModeStatus.used === false) {
        var deck = script.deckFromGroup(group);
        if (engine.getValue(group, "loop_enabled") === 0) {
            if (Hercules4Mx.editModeStatus.mode !== Hercules4Mx.editModes.disabled) {
                Hercules4Mx.deactivateEditModeAction();
            }
            Hercules4Mx.activateEditModeAction(Hercules4Mx.editModes.loop, deck);
            var splitted = extraparam.split(";");
            if (splitted[0] === "roll") {
                engine.setValue(group, "slip_enabled", 1);
            } else {
                engine.setValue(group, "slip_enabled", 0);
            }
            engine.setValue(group, "loop_in", 1);
            //"Releasing" the button.
            engine.setValue(group, "loop_in", 0);
        } else {
            engine.setValue(group, "reloop_exit", 1);
        }
    } else {
        Hercules4Mx.deactivateEditModeAction();
    }
};
Hercules4Mx.LoopEditComplete = function(group, button) {
    if (Hercules4Mx.debuglog) {
        engine.log("Hercules4Mx.LoopEditComplete");
    }
    switch (button) {
        case 1:
            engine.setValue(group, "slip_enabled", 0);
            break;
        case 2:
            {
                engine.setValue(group, "loop_out", 1);
                //"Releasing" the button.
                engine.setValue(group, "loop_out", 0);
                break;
            }
        case 3:
            engine.setValue(group, Hercules4Mx.beatLoopEditButtons[0], 1);
            break;
        case 4:
            engine.setValue(group, Hercules4Mx.beatLoopEditButtons[1], 1);
            break;
        case 5:
            engine.setValue(group, Hercules4Mx.beatLoopEditButtons[2], 1);
            break;
        case 6:
            engine.setValue(group, Hercules4Mx.beatLoopEditButtons[3], 1);
            break;
    }
};
Hercules4Mx.LoopButtonPush = function(group, fxbutton, value, extraparam) {
    if (Hercules4Mx.debuglog) {
        engine.log("Hercules4Mx.LoopButtonPush");
    }
    var splitted = extraparam.split(";");
    if (splitted[0] === "roll" && splitted.length === 2) {
        if (engine.getValue(group, "loop_enabled") === 0 && value > 0) {
            engine.setValue(group, "slip_enabled", 1);
        }
        Hercules4Mx.buttonPush(group, fxbutton, value, splitted[1]);
    } else if (splitted.length === 1) {
        engine.setValue(group, "slip_enabled", 0);
        Hercules4Mx.buttonPush(group, fxbutton, value, extraparam);
    }
};

// Any of the FX buttons has been pressed
// There are 6 physical buttons present per deck, and also a "shift" button used by the controller 
// itself to switch between messages 1 to 6 and messages 7 to 12, depending if it is enabled or not.
// Since the shift button also sends a message when it is pressed and when it is released,
// I've been able to setup up to 24 different actions per deck.
// I call these additional 12 messages the "shift-pressed" mode.
// Some buttons have default actions if the button is maintained pressed (like play a hotcue), and others
// have additional functionality (like editing the loop length , or using the effect superknob)
Hercules4Mx.FXButton = function(midichan, control, value, status, groupInitial) {
    var group = (Hercules4Mx.previewOnDeck[groupInitial] === true) ? '[PreviewDeck1]' : groupInitial;
    var fxbutton = (control > 0x20) ? control - 0x20 : control;
    if (Hercules4Mx.shiftStatus.pressed) {
        //Tell shift not to change state.
        Hercules4Mx.shiftStatus.used = true;
        fxbutton = fxbutton + 0x0C;
    }
    // the array is zero based.
    var mapping = Hercules4Mx.buttonMappings[fxbutton - 1];
    var deck = script.deckFromGroup(group);
    if (Hercules4Mx.editModeStatus.mode === Hercules4Mx.editModes.loop &&
        Hercules4Mx.editModeStatus.effect === deck) {
        if (value) {
            //truncate the button pressed to the 6 physical positions.
            Hercules4Mx.LoopEditComplete(group, ((fxbutton - 1) % 6) + 1);
        } else {
            Hercules4Mx.deactivateEditModeAction();
        }
    } else if (value) {
        if (Hercules4Mx.debuglog === true) {
            engine.log(JSON.stringify(mapping));
            engine.log(JSON.stringify(Hercules4Mx.noActionButtonMap));
        }
        mapping.buttonPressAction(group, fxbutton, 1, mapping.extraParameter);
    } else if (mapping.buttonReleaseAction !== null) {
        mapping.buttonReleaseAction(group, fxbutton, 0, mapping.extraParameter);
    }
};

//Jog wheel moved without pressure (for seeking, speeding or slowing down, or navigating)
Hercules4Mx.jogWheel = function(midichan, control, value, status, groupInitial) {
    //It has a speed sensor, but you have to move it really fast for it to send something different.
    var direction = (value < 0x40) ? value : value - 0x80;
    if (Hercules4Mx.navigationStatus.enabled) {
        if (Hercules4Mx.navigationStatus.timeoutId !== null) {
            //Stop key-repeat mode. From now on, obey only jog movement until button is released.
            engine.stopTimer(Hercules4Mx.navigationStatus.timeoutId);
            Hercules4Mx.navigationStatus.timeoutId = null;
        }
        Hercules4Mx.navigationStatus.direction = direction;
        Hercules4Mx.doNavigateAction();
    } else {
        var group = (Hercules4Mx.previewOnDeck[groupInitial]) ? '[PreviewDeck1]' : groupInitial;
<<<<<<< HEAD
        if (Hercules4Mx.userSettings.useSingleJogWheelHack === true 
=======
        if (Hercules4Mx.userSettings.useSingleJogWeelHack === true 
>>>>>>> cef4254f
                && Hercules4Mx.swapJogWheel === true) {
            group = Hercules4Mx.rightJogWheelGroup;
        }
        engine.setValue(group, "jog", direction + engine.getValue(group, "jog"));
    }
};

// The "scratch" button is used to enable or disable scratching on the jog wheels.
// Concretely, it tells if it has to ignore or not the pressure sensor in the jog wheel.
Hercules4Mx.scratchButton = function(midichan, control, value, status, group) {
    if (value) {
        if (Hercules4Mx.scratchEnabled) {
            Hercules4Mx.scratchEnabled = false;
            midi.sendShortMsg(Hercules4Mx.NOnC1, 0x3D, 0x00);
            if (Hercules4Mx.userSettings.crossfaderScratchCurve) {
                midi.sendShortMsg(Hercules4Mx.CC, 0x7E, 0x00);
            }
        } else {
            Hercules4Mx.scratchEnabled = true;
            midi.sendShortMsg(Hercules4Mx.NOnC1, 0x3D, 0x7F);
            if (Hercules4Mx.userSettings.crossfaderScratchCurve) {
                midi.sendShortMsg(Hercules4Mx.CC, 0x7E, 0x7F);
            }
        }
    }
};
// The pressure action over the jog wheel
Hercules4Mx.wheelTouch = function(midichan, control, value, status, groupInitial) {
    //Scratching does not work with the previewdeck.
    if (Hercules4Mx.previewOnDeck[groupInitial] === false) {
        var group = (Hercules4Mx.previewOnDeck[groupInitial]) ? '[PreviewDeck1]' : groupInitial;
        if (Hercules4Mx.scratchEnabled && value) {
            // If button down
            engine.scratchEnable(script.deckFromGroup(group),
                256 * Hercules4Mx.userSettings.sensitivity,
                Hercules4Mx.userSettings.vinylSpeed,
                Hercules4Mx.userSettings.alpha,
                Hercules4Mx.userSettings.beta);
        } else {
            // If button up
            engine.scratchDisable(script.deckFromGroup(group));
        }
        Hercules4Mx.swapJogWheel = (value > 0);
    }
};
//Jog wheel used with pressure (for scratching)
Hercules4Mx.scratchWheel = function(midichan, control, value, status, groupInitial) {
    if (Hercules4Mx.navigationStatus.enabled ||
        !engine.isScratching(script.deckFromGroup(groupInitial))) {
        //If navigating, or not in scratch mode, do jogWheel
        Hercules4Mx.jogWheel(midichan, control, value, status, groupInitial);
    } else {
        //It has a speed sensor, but you have to move it really fast for it to send something different.
        var direction = (value < 0x40) ? value : value - 0x80;
        var group = (Hercules4Mx.previewOnDeck[groupInitial]) ? '[PreviewDeck1]' : groupInitial;
        engine.scratchTick(script.deckFromGroup(group), direction);
    }
};

// Pitch slider rate change, MSB (Most significant bits in 14bit mode, or directly the value in 7bit)
Hercules4Mx.deckRateMsb = function(midichan, control, value, status, group) {
    //preview deck has no rate control
    if (Hercules4Mx.previewOnDeck[group] === false) {
        var deck = script.deckFromGroup(group);
        //Calculating this always, or else the first time will not work
        //(which is precisely when the controller reports the initial positions)
        Hercules4Mx.pitchMsbValue[deck - 1] = value;
        if (Hercules4Mx.pitch14bitMode === false) {
            engine.setValue(group, "rate", script.midiPitch(0,value, 0xE0));
        }
    }
};
// Pitch slider rate change, LSB (Least significant bits in 14bit mode, not called in 7bit)
Hercules4Mx.deckRateLsb = function(midichan, control, value, status, group) {
    //preview deck has no rate control
    if (Hercules4Mx.previewOnDeck[group] === false) {
        var deck = script.deckFromGroup(group);
        var msbval = Hercules4Mx.pitchMsbValue[deck - 1];
        Hercules4Mx.pitch14bitMode = true;
        engine.setValue(group, "rate", script.midiPitch(value,msbval,0xE0));
    }
};

Hercules4Mx.deckGain = function(midichan, control, value, status, groupInitial) {
    var group = (Hercules4Mx.previewOnDeck[groupInitial] === true) ? '[PreviewDeck1]' : groupInitial;
    engine.setParameter(group, "pregain", script.absoluteLin(value,0,1));
};
Hercules4Mx.deckTreble = function(midichan, control, value, status, group) {
    //[EqualizerRack1_[Channel1]_Effect1]
    var groupChannel = "[Channel" + group.slice(-11).substr(0,1) + "]";
    if (Hercules4Mx.previewOnDeck[groupChannel] === false) {
        engine.setParameter(group, "parameter3", script.absoluteLin(value,0,1));
    }
};
Hercules4Mx.deckMids = function(midichan, control, value, status, group) {
    //[EqualizerRack1_[Channel1]_Effect1]
    var groupChannel = "[Channel" + group.slice(-11).substr(0,1) + "]";
    if (Hercules4Mx.previewOnDeck[groupChannel] === false) {
        engine.setParameter(group, "parameter2", script.absoluteLin(value,0,1));
    }
};
Hercules4Mx.deckBass = function(midichan, control, value, status, group) {
    //[EqualizerRack1_[Channel1]_Effect1]
    var groupChannel = "[Channel" + group.slice(-11).substr(0,1) + "]";
    if (Hercules4Mx.previewOnDeck[groupChannel] === false) {
        engine.setParameter(group, "parameter1", script.absoluteLin(value,0,1));
    }
};
Hercules4Mx.deckVolume = function(midichan, control, value, status, group) {
    if (Hercules4Mx.previewOnDeck[group] === false) {
        engine.setParameter(group, "volume", script.absoluteLin(value,0,1));
<<<<<<< HEAD
=======
    }
};
// function to scale fader volume linearly in dB until the second-to-last line, and
// do the rest linearly. 0dBFs -6dbFs, -12dbFs,-18dbFs, -inf). Just like what the UI does.
// It was needed when using engine.setValue() for "volume".
Hercules4Mx.faderToVolume = function (value) {
    var lowerval = 32; //(1/4th of 127)
    var lowerdb = 0.125; //(1/4th of 1)
    if (value < lowerval) {
        return value*lowerdb/lowerval;
    } else {
        var dbs = -(127-value)*6/32;
        return Math.pow(10.0,dbs/20.0);
>>>>>>> cef4254f
    }
};

Hercules4Mx.crossfader = function(midichan, control, value, status, group) {
    engine.setParameter(group, "crossfader", script.absoluteLin(value,0,1));
};

Hercules4Mx.deckheadphones = function(midichan, control, value, status, group) {
     if (value > 0) {
        var deck = script.deckFromGroup(group);
        var messageto = (deck === 1 || deck === 2) ? Hercules4Mx.NOnC1 : Hercules4Mx.NOnC2;
        var offset = (deck === 1 || deck === 3) ? 0x00 : 0x20;
        if (Hercules4Mx.previewOnDeck[group]) {
            //No need to press shift to deactivate.
            if (Hercules4Mx.shiftStatus.pressed) {
                Hercules4Mx.shiftStatus.used = true;
            }
            Hercules4Mx.previewOnDeck[group] = false;
            midi.sendShortMsg(messageto, 0x4F+offset, 0x00);
        } else {
            if (Hercules4Mx.shiftStatus.pressed) {
                Hercules4Mx.shiftStatus.used = true;
                Hercules4Mx.previewOnDeck[group] = true;
                midi.sendShortMsg(messageto, 0x4F+offset, 0x7F);
            } else {
                engine.setParameter(group, "pfl", (engine.getParameter(group, "pfl") > 0) ? 0 : 1);
            }
        }
    }
};
// Deck C/D have been pressed.
Hercules4Mx.deckCStateChange = function(midichan, control, value, status, group) {
    Hercules4Mx.VuMeterL.midichan = (value > 0) ? 0x91 : 0x90;
    Hercules4Mx.updateVumeterSourceAction(Hercules4Mx.VuMeterL, (value > 0) ? 3 : 1);
};
Hercules4Mx.deckDStateChange = function(midichan, control, value, status, group) {
    Hercules4Mx.VuMeterR.midichan = (value > 0) ? 0x91 : 0x90;
    Hercules4Mx.updateVumeterSourceAction(Hercules4Mx.VuMeterR, (value > 0) ? 4 : 2);
    Hercules4Mx.rightJogWheelGroup = (value > 0) ? "[Channel4]" : "[Channel2]";
};

// Internal select what data is sent to the vumeter
Hercules4Mx.updateVumeterSourceAction = function(vumeter, deck) {
    var returnarray;
    if (vumeter.midichan === 0x90) {
        returnarray = Hercules4Mx.getNewDestinationChannel(vumeter.initchan);
    } else /*if (vumeter.midichan === 0x91)*/ {
        returnarray = Hercules4Mx.getNewDestinationChannel(vumeter.initchan + 2);
    }
    vumeter.source = returnarray[0];
    if (vumeter.source === "[Disabled]") {
        //If disabled, we have to ensure the kill leds are properly shown.
        midi.sendShortMsg(vumeter.midichan, vumeter.clip, returnarray[2] > 0 ? 0x7F : 0x00);
        midi.sendShortMsg(vumeter.midichan, vumeter.vu3, returnarray[3] > 0 ? 0x7F : 0x00);
        midi.sendShortMsg(vumeter.midichan, vumeter.vu2, returnarray[4] > 0 ? 0x7F : 0x00);
        midi.sendShortMsg(vumeter.midichan, vumeter.vu1, returnarray[5] > 0 ? 0x7F : 0x00);
    } else {
        //Forcing a refresh, because if the vumeter is at 0, Mixxx doesn't send the event.
        vumeter.lastvalue = 0xFF;
        Hercules4Mx.updateVumeterEvent(vumeter, 0);
    }
};
//Internal function that returns what the vumeter should show for this deck
Hercules4Mx.getNewDestinationChannel = function(chan) {
    var pfl = engine.getParameter("[Channel" + chan + "]", "pfl");
    var source = engine.getParameter("[Channel" + chan + "]", "passthrough");
    var treble = engine.getParameter("[EqualizerRack1_[Channel" + chan + "]_Effect1]", "button_parameter3");
    var mids = engine.getParameter("[EqualizerRack1_[Channel" + chan + "]_Effect1]", "button_parameter2");
    var bass = engine.getParameter("[EqualizerRack1_[Channel" + chan + "]_Effect1]", "button_parameter1");
    var returnarray = ["", pfl, source, treble, mids, bass];
    if (bass > 0 || mids > 0 || treble > 0 || source > 0) {
        returnarray[0] = "[Disabled]";
    } else if (pfl > 0) {
        returnarray[0] = "[Channel" + chan + "]";
    } else {
        returnarray[0] = "[Master]";
    }
    return returnarray;
};

//////////////////////////////////////////
// FX button presets configuration.
Hercules4Mx.reinitButtonsMap = function() {
    Hercules4Mx.buttonMappings = Hercules4Mx.buttonMappings.slice(Hercules4Mx.buttonMappings.length);
    //This is setup here because the function is undefined when the map is defined.
<<<<<<< HEAD
    Hercules4Mx.noActionButtonMap.buttonPressAction = Hercules4Mx.FxActionNoOp;
=======
    Hercules4Mx.noActionButtonMap.buttonPressAction=Hercules4Mx.FxActionNoOp;
>>>>>>> cef4254f
};
Hercules4Mx.mapNewButton = function(pushAction, releaseAction, extraParameter, signalLed) {
    var i;
    var mapping = {};
    mapping.buttonPressAction = pushAction;
    mapping.buttonReleaseAction = releaseAction;
    mapping.extraParameter = extraParameter;
    mapping.ledToConnect = signalLed;
    Hercules4Mx.buttonMappings.push(mapping);
    if (Hercules4Mx.buttonMappings.length <= 12) { // The "shift" buttons do not have a differentiated led.
        if (extraParameter === "reloop_exit") {
            Hercules4Mx.beatLoopReloopPos = Hercules4Mx.buttonMappings.length;
        }
        if (pushAction === Hercules4Mx.LoopEditPress) {
            Hercules4Mx.LoopEnabledPos = Hercules4Mx.buttonMappings.length;
        }
        if (signalLed !== null) {
            for (i = 1; i <= 4; i++) {
                engine.connectControl("[Channel" + i + "]", signalLed, "Hercules4Mx.onEnableLed");
                engine.trigger("[Channel" + i + "]", signalLed);
            }
        }
        if (pushAction === Hercules4Mx.FxSamplerPush) {
            var curlen = Hercules4Mx.buttonMappings.length;
            Hercules4Mx.samplerLedIdx.push(curlen);

            engine.connectControl("[Sampler" + extraParameter + "]", "play_indicator", "Hercules4Mx.onSamplerStateChange");
            engine.trigger("[Sampler" + extraParameter + "]", "play_indicator");
        }
        if (pushAction === Hercules4Mx.FxSwitchDown) {
            Hercules4Mx.FxLedIdx.push(Hercules4Mx.buttonMappings.length);
            for (i = 1; i <= 4; i++) {
<<<<<<< HEAD
=======
                /* Old 2.0 effects method
                engine.connectControl("[EffectRack1_EffectUnit" + extraParameter + "]", "group_[Channel" + i + "]_enable", "Hercules4Mx.onEffectStateChange");
                engine.trigger("[EffectRack1_EffectUnit" + extraParameter + "]", "group_[Channel" + i + "]_enable");
                */
>>>>>>> cef4254f
                engine.connectControl("[EffectRack1_EffectUnit" + i + "_Effect" + extraParameter + "]", "enabled", "Hercules4Mx.onEffectStateChange");
                engine.trigger("[EffectRack1_EffectUnit" + i + "_Effect" + extraParameter + "]", "enabled");
            }
        }
    }
};
// This is used when not all buttons have been mapped. To avoid filling the rest manually with the noop action, this is called to do it automatically.
Hercules4Mx.completeButtonsMap = function() {
    while (Hercules4Mx.buttonMappings.length < 24) {
        Hercules4Mx.buttonMappings.push(Hercules4Mx.noActionButtonMap);
    }
    if (Hercules4Mx.LoopEnabledPos !== -1 || Hercules4Mx.beatLoopReloopPos !== -1) {
        for (var i = 1; i <= 4; i++) {
            engine.trigger("[Channel" + i + "]", "loop_enabled");
        }
    }
    var newArrayIdx = Hercules4Mx.samplerLedIdx.slice();
    // Complete the sampler mapping. This allows to duplicate the number of samplers, since Deck 1 and Deck 2 effect buttons
    // activate different samplers instead of the same ones.
    for (var i = 0; i < newArrayIdx.length; i++) {
        Hercules4Mx.samplerLedIdx.push(0x20 + newArrayIdx[i]);
        var extraParameter = Hercules4Mx.buttonMappings[newArrayIdx[i] -1].extraParameter;
        engine.connectControl("[Sampler" + (newArrayIdx.length + parseInt(extraParameter)) + "]", "play_indicator", "Hercules4Mx.onSamplerStateChange");
        engine.trigger("[Sampler" + (newArrayIdx.length + parseInt(extraParameter)) + "]", "play_indicator");
    }
};

//Mappings of the buttons as described in the DJ Console Manual for Virtual DJ 7 LE.
Hercules4Mx.setupFXButtonsLikeManual = function() {
    Hercules4Mx.reinitButtonsMap();
    Hercules4Mx.mapNewButton(Hercules4Mx.LoopEditPress, Hercules4Mx.LoopEditRelease, null, null);
    Hercules4Mx.mapNewButton(Hercules4Mx.ButtonPush, null, "reloop_exit", null);
    Hercules4Mx.mapNewButton(Hercules4Mx.buttonPush, Hercules4Mx.buttonPush, "hotcue_1_activate", "hotcue_1_enabled");
    Hercules4Mx.mapNewButton(Hercules4Mx.buttonPush, Hercules4Mx.buttonPush, "hotcue_2_activate", "hotcue_2_enabled");
    Hercules4Mx.mapNewButton(Hercules4Mx.buttonPush, Hercules4Mx.buttonPush, "hotcue_3_activate", "hotcue_3_enabled");
    Hercules4Mx.mapNewButton(Hercules4Mx.buttonPush, Hercules4Mx.buttonPush, "hotcue_4_activate", "hotcue_4_enabled");
    //In VirtualDJ there is a recorder, which is not an option in Mixxx. So we simply play the samplers.
    //Note: the implementation doubles the number of samples: Buttons on left deck use the value here, and buttons on right deck use "2 + value".
    Hercules4Mx.mapNewButton(Hercules4Mx.FxSamplerPush, null, "1", null);
    Hercules4Mx.mapNewButton(Hercules4Mx.FxSamplerPush, null, "2", null);
    Hercules4Mx.mapNewButton(Hercules4Mx.FxSwitchDown, Hercules4Mx.FxSwitchUp, "1", null);
    Hercules4Mx.mapNewButton(Hercules4Mx.FxSwitchDown, Hercules4Mx.FxSwitchUp, "2", null);
    Hercules4Mx.mapNewButton(Hercules4Mx.FxSwitchDown, Hercules4Mx.FxSwitchUp, "3", null);
    Hercules4Mx.mapNewButton(Hercules4Mx.FxSwitchDown, Hercules4Mx.FxSwitchUp, "4", null);
    //Shift-pressed actions. These do not exist on the original mapping, but having the hotcue clear options here is useful.
    Hercules4Mx.mapNewButton(Hercules4Mx.FxActionNoOp, null, null, null);
    Hercules4Mx.mapNewButton(Hercules4Mx.FxActionNoOp, null, null, null);
    Hercules4Mx.mapNewButton(Hercules4Mx.buttonPush, null, "hotcue_1_clear", null, null);
    Hercules4Mx.mapNewButton(Hercules4Mx.buttonPush, null, "hotcue_2_clear", null, null);
    Hercules4Mx.mapNewButton(Hercules4Mx.buttonPush, null, "hotcue_3_clear", null, null);
    Hercules4Mx.mapNewButton(Hercules4Mx.buttonPush, null, "hotcue_4_clear", null, null);

    Hercules4Mx.completeButtonsMap();
    // It is possible to configure the loop sizes of the buttons 3 to 6 when the loop editing mode has been activated.
    // (activated by the "LoopEditPress" action, which is button 1 on original and mixxx21 mappings).
    Hercules4Mx.beatLoopEditButtons.push("beatloop_1_toggle"); // loop edit mode, button 3
    Hercules4Mx.beatLoopEditButtons.push("beatloop_4_toggle"); // loop edit mode, button 4
    Hercules4Mx.beatLoopEditButtons.push("beatloop_8_toggle"); // loop edit mode, button 5
    Hercules4Mx.beatLoopEditButtons.push("beatloop_16_toggle"); // loop edit mode, button 6
};

//Custom mapping adapted to the features of Mixxx. Version 2015-12-19 as published in 2.0.
Hercules4Mx.setupFXButtonsCustomMixx20 = function() {
    var beatloop1 = "beatloop_0.5";
    var beatloop2 = "beatloop_1";
    var beatloop3 = "beatloop_2";
    var beatloop4 = "beatloop_4";
    Hercules4Mx.reinitButtonsMap();
    //Direct actions
    Hercules4Mx.mapNewButton(Hercules4Mx.buttonPush, null, beatloop1 + "_toggle", beatloop1 + "_enabled");
    Hercules4Mx.mapNewButton(Hercules4Mx.buttonPush, null, beatloop2 + "_toggle", beatloop2 + "_enabled");
    Hercules4Mx.mapNewButton(Hercules4Mx.buttonPush, null, beatloop3 + "_toggle", beatloop3 + "_enabled");
    Hercules4Mx.mapNewButton(Hercules4Mx.buttonPush, null, beatloop4 + "_toggle", beatloop4 + "_enabled");
    Hercules4Mx.mapNewButton(Hercules4Mx.buttonPush, Hercules4Mx.buttonPush, "reverse", "reverse");
    Hercules4Mx.mapNewButton(Hercules4Mx.buttonPush, Hercules4Mx.buttonPush, "reverseroll", "reverseroll");
    Hercules4Mx.mapNewButton(Hercules4Mx.buttonPush, Hercules4Mx.buttonPush, "hotcue_1_activate", "hotcue_1_enabled");
    Hercules4Mx.mapNewButton(Hercules4Mx.buttonPush, Hercules4Mx.buttonPush, "hotcue_2_activate", "hotcue_2_enabled");
    Hercules4Mx.mapNewButton(Hercules4Mx.buttonPush, Hercules4Mx.buttonPush, "hotcue_3_activate", "hotcue_3_enabled");
    Hercules4Mx.mapNewButton(Hercules4Mx.buttonPush, Hercules4Mx.buttonPush, "hotcue_4_activate", "hotcue_4_enabled");
    Hercules4Mx.mapNewButton(Hercules4Mx.FxSwitchDown, Hercules4Mx.FxSwitchUp, "1", null);
    Hercules4Mx.mapNewButton(Hercules4Mx.FxSwitchDown, Hercules4Mx.FxSwitchUp, "2", null);
    //Shift-pressed actions
    Hercules4Mx.mapNewButton(Hercules4Mx.buttonPush, null, "beatloop_0.125_toggle", null);
    Hercules4Mx.mapNewButton(Hercules4Mx.buttonPush, null, "beatloop_0.25_toggle", null);
    Hercules4Mx.mapNewButton(Hercules4Mx.buttonPush, null, "reloop_exit", null);
    Hercules4Mx.mapNewButton(Hercules4Mx.buttonPush, null, "reloop_exit", null);
    Hercules4Mx.mapNewButton(Hercules4Mx.FxActionNoOp, null, null, null);
    Hercules4Mx.mapNewButton(Hercules4Mx.FxActionNoOp, null, null, null);
    Hercules4Mx.mapNewButton(Hercules4Mx.buttonPush, null, "hotcue_1_clear", null);
    Hercules4Mx.mapNewButton(Hercules4Mx.buttonPush, null, "hotcue_2_clear", null);
    Hercules4Mx.mapNewButton(Hercules4Mx.buttonPush, null, "hotcue_3_clear", null);
    Hercules4Mx.mapNewButton(Hercules4Mx.buttonPush, null, "hotcue_4_clear", null);
    Hercules4Mx.completeButtonsMap();
};

//Custom mapping adapted to the features of Mixxx. Version 2016-08-xx for publishing in 2.1.
Hercules4Mx.setupFXButtonsCustomMixx21 = function() {
    var beatloop1 = "4";
    var beatloop2 = "16";
    Hercules4Mx.reinitButtonsMap();
    //Direct actions
    Hercules4Mx.mapNewButton(Hercules4Mx.LoopEditPress, Hercules4Mx.LoopEditRelease, "", null);
    Hercules4Mx.mapNewButton(Hercules4Mx.LoopButtonPush, null, "reloop_exit", null);
    Hercules4Mx.mapNewButton(Hercules4Mx.LoopButtonPush, null, "beatloop_" + beatloop1 + "_toggle", "beatloop_" + beatloop1 + "_enabled");
    Hercules4Mx.mapNewButton(Hercules4Mx.LoopButtonPush, null, "beatloop_" + beatloop2 + "_toggle", "beatloop_" + beatloop2 + "_enabled");
    //Note: the implementation doubles the number of samples: Buttons on left deck use the value here, and buttons on right deck use "2 + value".
    Hercules4Mx.mapNewButton(Hercules4Mx.FxSamplerPush, null, "1", null);
    Hercules4Mx.mapNewButton(Hercules4Mx.FxSamplerPush, null, "2", null);
    Hercules4Mx.mapNewButton(Hercules4Mx.buttonPush, Hercules4Mx.buttonPush, "hotcue_1_activate", "hotcue_1_enabled");
    Hercules4Mx.mapNewButton(Hercules4Mx.buttonPush, Hercules4Mx.buttonPush, "hotcue_2_activate", "hotcue_2_enabled");
    Hercules4Mx.mapNewButton(Hercules4Mx.buttonPush, Hercules4Mx.buttonPush, "hotcue_3_activate", "hotcue_3_enabled");
    Hercules4Mx.mapNewButton(Hercules4Mx.buttonPush, Hercules4Mx.buttonPush, "hotcue_4_activate", "hotcue_4_enabled");
    Hercules4Mx.mapNewButton(Hercules4Mx.FxSwitchDown, Hercules4Mx.FxSwitchUp, "1", null);
    Hercules4Mx.mapNewButton(Hercules4Mx.FxSwitchDown, Hercules4Mx.FxSwitchUp, "2", null);
    //Shift-pressed actions
    Hercules4Mx.mapNewButton(Hercules4Mx.LoopEditPress, Hercules4Mx.LoopEditRelease, "roll", null);
    Hercules4Mx.mapNewButton(Hercules4Mx.LoopButtonPush, null, "roll;reloop_exit", null);
    Hercules4Mx.mapNewButton(Hercules4Mx.LoopButtonPush, null, "roll;beatloop_" + beatloop1 + "_toggle", null);
    Hercules4Mx.mapNewButton(Hercules4Mx.LoopButtonPush, null, "roll;beatloop_" + beatloop2 + "_toggle", null);
    Hercules4Mx.mapNewButton(Hercules4Mx.FxActionNoOp, null, null, null);
    Hercules4Mx.mapNewButton(Hercules4Mx.FxActionNoOp, null, null, null);
    Hercules4Mx.mapNewButton(Hercules4Mx.buttonPush, null, "hotcue_1_clear", null);
    Hercules4Mx.mapNewButton(Hercules4Mx.buttonPush, null, "hotcue_2_clear", null);
    Hercules4Mx.mapNewButton(Hercules4Mx.buttonPush, null, "hotcue_3_clear", null);
    Hercules4Mx.mapNewButton(Hercules4Mx.buttonPush, null, "hotcue_4_clear", null);
    Hercules4Mx.completeButtonsMap();
    // It is possible to configure the loop sizes of the buttons 3 to 6 when the loop editing mode has been activated.
    // (activated by the "LoopEditPress" action, which is button 1 on original and mixxx21 mappings).
    Hercules4Mx.beatLoopEditButtons.push("beatloop_1_toggle"); // loop edit mode, button 3
    Hercules4Mx.beatLoopEditButtons.push("beatloop_2_toggle"); // loop edit mode, button 4
    Hercules4Mx.beatLoopEditButtons.push("beatloop_8_toggle"); // loop edit mode, button 5
    Hercules4Mx.beatLoopEditButtons.push("beatloop_32_toggle"); // loop edit mode, button 6
};
<|MERGE_RESOLUTION|>--- conflicted
+++ resolved
@@ -1,1848 +1,1790 @@
-/////////////////////////////////////////////////////////////////////
-//=====================================================
-//_#_ Hercules DJ Console 4-Mx scripts by josepma. _##_
-//_##________ Based partially on the Mk4 script ___###_
-//=====================================================
-// Author: josepma@gmail.com
-//
-// Version 2015-12-12: 
-//        Initial version. 4 decks, jog wheel and scratch, autodj, navigation and effects.
-// Version 2015-12-19: 
-//        Improvements from https://github.com/mixxxdj/mixxx/pull/810
-//        Beat flashing can be configurd on pitch reset led, jog led, sync button or disabled completely.
-//        Option to switch automatically to scratch crossfader curve on scratch mode.
-//        Soft takeover for pitch, volume faders, eq knobs and gain.
-//        Use the 14bit range automatically (8bit actually) for the pitch slider if the controller is configured to use it.
-//        Changed stop button to be cue_gotoandstop.
-//        Removed midi channel configuration. It also required modifying the mapping, so it didn't really work.
-//        Automatically setup some internal values, like 4 decks mode
-//        Support speed sensor on jog wheel and Fx knob. They need to be moved really fast, so it's rarely useful.
-// Version 2016-09-26
-//        Beatgrid editing mode enabled with shift+sync. Allows to correct the beatgrid from the controller. 
-//          (For when you're in the middle of a mix and something is not properly aligned)
-//        Brake effect (power unplug) with shift+stop, backward playing moved to shift+play and forward and rewind by beats.
-//        Keylock, quantize and master sync (shift pitch scale up, shift pitch scale down and sync pressed for 400ms respectively).
-//        Improvements and fixes on sync button and navigation.
-//        Corrections in soft takeover, and initialization of control values from their physical positions on Mixxx startup.
-//        Audio vu meters on the kill/source buttons that switches between master and decks on pfl. Can be switched 
-//          off on userSettings. If kill or source buttons are activated, the vu on that channel is deactivated.
-//        Reimplemented the actions for Fx buttons. It now allows to have personalized mappings, and comes already with three:
-//          Manual/VirtualDJ setup, Mixxx 2.0 setup and a new setup that adds more functionality, like playing 4 samplers.
-//        New loop edit mode. It allows for a random length loop as well as more beatloop sizes. It is also possible to modify
-//          a loop size with the fx knob. See the updated wiki for a detailed explanation.
-//        The FX "super" knob can be controlled from the controller now. Maintain the fx button pressed and move the knob.
-//        Pressing either of the pitch scale buttons (musical key action) together with moving the fx knob can be used to control the key
-// Version 2016-11-06
-//        Preview deck control. Press shift+PFL (headphones) on any deck, and the controls will be sent
-//          to the preview deck instead. The button flashes to indicate this state.
-//          Press PFL (with or without shift) to go back to usual deck controls.
-//          What works: Load track, stop, cue, play, forward, rewind, jog wheel, Gain and fx buttons, like hotcues.
-//          The preview deck is not a fully featured deck, so no pitch, sync or EQ.
-//        Removed the deckButtonMode option. The user can always set that from the DJHerculesMix series TrayAgent.
-// Version 2017-01-21
-//        Round of fixes on several controls related to preview deck and effects.
-//        Added permanent rate change action to pitch buttons when used with shift. (For those cases where
-//          the defined range of the slider is not enough)
-// Version 2017-12-16
-//        Some changes for Mixxx 2.1
-//        Single JogWheel mode hack (One of my jog wheels got broken.. this is a workaround).
-// Usage:
-// ------
-// Check the dedicated controller wiki page at: 
-//    http://mixxx.org/wiki/doku.php/hercules_dj_console_4-mx
-//
-// Variables on Hercules4Mx.userSettings can be modified by users to suit their preferences.
-/////////////////////////////////////////////////////////////////////
-var Hercules4Mx = function() {};
-
-// The 4 possible values for the beatFlashLed option below.
-Hercules4Mx.Leds = {
-    "none": 0,
-    "syncLed": 0x11,
-    "pitchResetLed": 0x15,
-    "JogLed": 0x1A
-};
-// --- Personal preferences configuration ---
-Hercules4Mx.userSettings = {
-    // Indicates if the Headphone/Master mix should automatically be set to master when none of the headphone cue buttons are activated.
-    'autoHeadMix': false,
-    // Enable automatically the headphone cue select (PFL) of the deck when a song is loaded. (Like in virtual-dj)
-    'autoHeadcueOnLoad': true,
-    // Flashing at the rythm of the beat on the led. Use the Leds map above.
-    // Note: if using sync button, then the button will not show sync master state.
-    'beatFlashLed': Hercules4Mx.Leds.none,
-    // Simulate vuMeters using the kill and source buttons. If enabled, shows master vus, or deck vu depending if prefader listen button is enabled or not.
-    'useVuMeters': true,
-    // KeyRepeat speed for navigating up/down, in milliseconds. 100 is a good value. Lower values make it scroll faster.
-    'naviScrollSpeed': 100,
-    // The controller has two modes to report the crossfader position. The default/beatmix curve, and the scratch curve.
-    // The default curve reports the real position of the control. The scratch curve just crossfades on the edges.
-    // Setting this setting to true, the curve will change to scratch curve when the scratch mode is on (scratch button).
-    // Setting it to false will not change it, so it will use the setting configured in the DJHercules Tray-icon configuration.
-    'crossfaderScratchCurve': false,
-    // _Scratching_ Playback speed of the virtual vinyl that is being scratched. 45.00 and 33.33 are the common speeeds. (Lower number equals faster scratch)
-    'vinylSpeed': 45,
-    // _Scratching_ You should configure this setting to the same value than in the DJHercules tray icon configuration. (Normal means 1/1).
-    // If crossfaderScratchCurve is true, or the setting is changed while Mixxx is active, this value will be detected automatically.
-    'sensitivity': 1 / 1,
-    // _Scratching_ alpha value for the filter (start with 1/8 (0.125) and tune from there)
-    'alpha': 1 / 8,
-    // _Scratching_ beta value for the filter (start with alpha/32 and tune from there)
-    'beta': (1 / 8) / 32,
-    // This indicates which mapping for the FX buttons should Mixxx use.
-    // The possible values are:
-    // original : As they are in the Hercules Manual and the default setup in Virtual DJ 7 LE.
-    // mixxx20 : As they were initially defined with the release of Mixxx 2.0
-    // mixxx21 : AS they were defined with the release of Mixxx 2.1
-    // With a little caution, you can modify them at the bottom of this file
-    'FXbuttonsSetup': 'mixxx21',
-    // This allows to use the left jog wheel in place of the right jog wheel when pressing the right jog wheel.
-    // I implemented this to overcome the failure of the right jog wheel on my controller.
-<<<<<<< HEAD
-    'useSingleJogWheelHack': false
-=======
-    'useSingleJogWeelHack': false
->>>>>>> cef4254f
-};
-
-//
-// End of User configurable options
-//
-////////////////////////////////////////////////////////////////////////
-// JSHint configuration                                               //
-////////////////////////////////////////////////////////////////////////
-/* global engine                                                      */
-/* global script                                                      */
-/* global print                                                       */
-/* global midi                                                        */
-////////////////////////////////////////////////////////////////////////
-// --- Internal variables ----
-Hercules4Mx.debuglog = false;
-Hercules4Mx.swapJogWheel = false;
-Hercules4Mx.rightJogWheelGroup = "[Channel2]";
-
-Hercules4Mx.navigationStatus = {
-    //Navigation direction 1 up, -1 down, 0 do not move
-    'direction': 0,
-    //Indicator that the up or down buttons are pressed. Separated from direction to avoid a race condition with jogwheel.
-    'enabled': false,
-    //Indicates if navigating in the sidebar, or in the library
-    'sidebar': false,
-    //Holds the timeout event id that does the key-repeat action for moving up or down holding only the key.
-    'timeoutId': null,
-    //Indicates if it is the first execution of the timer for this timer instance. We use this to have a longer start time when pressing the button than for keyrepeat.
-    'isSingleShotTimer': false
-};
-
-Hercules4Mx.forwardRewindStatus = {
-    //Navigation direction 1 forward, -1 backward, 0 do not move
-    'direction': 0,
-    //The group name for the deck of which the forward and rewind buttons have been pressed.
-    'group': null,
-    //Holds the timeout event id that starts the forward/backward seeking.
-    'timeoutId': null
-};
-
-Hercules4Mx.syncEnabledStatus = {
-    //Holds the timeout event id that starts the forward/backward seeking.
-    'timeoutId': null,
-    //Indicates if the timeout has been reached
-    'triggered': 0
-};
-
-Hercules4Mx.editModes = {
-    // Edit mode disabled
-    'disabled': -1,
-    // Beatgrid edit mode
-    'beatgrid': 0,
-    // Effect edit mode (currently unimplemented)
-    'effects': 1,
-    // Loop edit mode
-    'loop': 2,
-    // Effect knob moving mode
-    'effectknob': 3,
-    // Loop sizing mode
-    'loopsizing': 4,
-    // musical key change mode
-    'pitchkeychanging': 5
-};
-Hercules4Mx.editModeStatus = {
-    // The selected edit mode
-    'mode': Hercules4Mx.editModes.disabled,
-    // The selected effect or deck
-    'effect': -1,
-    // If the edit mode was used. (this is similar to the shiftstatus.used)
-    'used': false
-};
-Hercules4Mx.shiftStatus = {
-    //The shift button is currently pressed (hold down)
-    'pressed': false,
-    //Some action has been triggered that has used the shift status
-    'used': false,
-    //The brake action has been triggered (this is used so that the shift button can be released)
-    'braking': false,
-    //The brake action has been triggered (this is used so that the shift button can be released)
-    'reversing': false
-};
-Hercules4Mx.VuMeterL = {
-    // This is used internally to know that this is VuMeterR
-    'initchan': 1,
-    //top led (originally thought to be the clip indicator, but it is now the -3dB and clip is shown by flickering)
-    'clip': 0x16,
-    //vu leds
-    'vu3': 0x17,
-    'vu2': 0x18,
-    'vu1': 0x19,
-    // Which source to use for this vumeter. [Disabled] for no source
-    'source': '[Master]',
-    // Midichan of this vumeter. This is needed when switching the Decks (A/C, B/D)
-    'midichan': 0x90,
-    // Last value evaluated. This allows to quantize the value and reduce the amount of messages sent.
-    'lastvalue': 0
-};
-Hercules4Mx.VuMeterR = {
-    // This is used internally to know that this is VuMeterR
-    'initchan': 2,
-    //top led (originally thought to be the clip indicator, but it is now the -3dB and clip is shown by flickering)
-    'clip': 0x36,
-    //vu leds
-    'vu3': 0x37,
-    'vu2': 0x38,
-    'vu1': 0x39,
-    // Which source to use for this vumeter. [Disabled] for no source
-    'source': '[Master]',
-    // Midichan of this vumeter. This is needed when switching the Decks (A/C, B/D)
-    'midichan': 0x90,
-    // Last value evaluated. This allows to quantize the value and reduce the amount of messages sent.
-    'lastvalue': 0
-};
-Hercules4Mx.previewOnDeck = {
-    '[Channel1]':false,
-    '[Channel2]':false,
-    '[Channel3]':false,
-    '[Channel4]':false
-};
-// Amount of time in milliseconds to hold a button to trigger some actions.
-Hercules4Mx.KeyHoldTime = 500;
-// Scratch mode is on (it means that it will obey the jog pressure)
-Hercules4Mx.scratchEnabled = false;
-// Value of the headmix previous to change it automatically on song load, if the setting is enabled.
-Hercules4Mx.previousHeadMix = 0;
-//Id of the autodj fading timer.
-Hercules4Mx.autoDJfadingId = null;
-//Assume 14bit mode is disabled by default, and enable it on the first lsb detected.
-Hercules4Mx.pitch14bitMode = false;
-//Array for the MSB bits of pitch change
-Hercules4Mx.pitchMsbValue = [0x40, 0x40, 0x40, 0x40];
-//Default action for the action map.
-Hercules4Mx.noActionButtonMap = {
-    //Action to do when pressed
-    'buttonPressAction': null, //This needs to be setup at the end, once the function is defined
-    //Action to do when released
-    'buttonReleaseAction': null,
-    //Additional information, if needed
-    'extraParameter': null,
-    //If this button has a led, this can be used to connect it.
-    'ledToConnect': null
-};
-//Array of button mappings. It is filled from the presets at the end of this file.
-Hercules4Mx.buttonMappings = [Hercules4Mx.noActionButtonMap];
-//which are the beat loop buttons?
-Hercules4Mx.beatLoopEditButtons = [];
-//which is the button position of the loop present led?
-Hercules4Mx.beatLoopReloopPos = -1;
-//which is the button position of the loop enabled led?
-Hercules4Mx.LoopEnabledPos = -1;
-//At which button index are the sampler leds?
-Hercules4Mx.samplerLedIdx = [];
-//At which button index are the audio effect leds?
-Hercules4Mx.FxLedIdx = [];
-
-// The Hercules Tray Icon configuration allows to configure a different midi channel for the
-// controller. You will need to change all the status codes in the xml mapping and these three
-// variables if you use any other than the default of midi channels 1-2.
-Hercules4Mx.NOnC1 = 0x90;
-Hercules4Mx.NOnC2 = 0x91;
-Hercules4Mx.CC = 0xB0;
-
-///////////////////////////////////////////////////////////////////
-// --- Initialization and shutdown ----
-Hercules4Mx.init = function(id, debugging) {
-    Hercules4Mx.debuglog = debugging;
-    //ensure all leds are in their default state
-    Hercules4Mx.allLedsOff();
-    //Activate Files led.
-    midi.sendShortMsg(Hercules4Mx.NOnC1, 0x3E, 0x7F);
-
-    var i;
-    //Shift and deck buttons set to default
-    for (i = 0x72; i <= 0x77; i++) {
-        midi.sendShortMsg(Hercules4Mx.CC, i, 0x00);
-    }
-    // If the crossfader on scratch setting is on, set the value to normal curve by default.
-    if (Hercules4Mx.userSettings.crossfaderScratchCurve) {
-        midi.sendShortMsg(Hercules4Mx.CC, 0x7E, 0x00);
-    }
-
-    // Tell the controller to report all current values to Mixxx (update_all_controls message)
-    // Concretely it reports crossfader, master volume, master headmix, and EQ knobs, gain, pitch slider and vol fader of each channel.
-    midi.sendShortMsg(Hercules4Mx.CC, 0x7F, 0x7F);
-
-    //---Other possible actions. These all can be done from the DJ Console configuration application (DJHerculesMix series trayAgent)
-    // jog wheel movement sensitivity divisor (i.e. 1/x).
-    // midi.sendShortMsg(Hercules4Mx.CC, 0x79, sens); sens = 0 most sensitive, 0x7F least sensitive. 0x1 normal, 0x2 1/2, 0x4 1/4, and so on.
-    //
-    // ignore jog wheel movement: (codes from 0x7A to 0x7D, one for each deck).
-    // midi.sendShortMsg(Hercules4Mx.CC, 0x7A, enable); enable = 0 obey movement, enable = 0x7F ignore movement
-    //
-    // Deck button mode. Configure how the controller will respond to the actions of the buttons "Deck C" or "Deck D".
-    // Deck button mode: deckmode=0 2 Decks only, deckmode=1 2 Decks with deck switch button command, deckmode=2 4 decks.
-    // midi.sendShortMsg(Hercules4Mx.CC, 0x78, deckmode);
-
-    // Connect several signals to javascript events, like song load, pre-fader-listen, loops or effects
-    engine.connectControl("[AutoDJ]", "enabled", "Hercules4Mx.onAutoDJ");
-    engine.connectControl("[AutoDJ]", "fade_now", "Hercules4Mx.onAutoDJFade");
-    engine.trigger("[AutoDJ]", "enabled");
-    for (i = 1; i <= 4; i++) {
-        engine.connectControl("[Channel" + i + "]", "pfl", "Hercules4Mx.onPreFaderListen");
-        engine.connectControl("[Channel" + i + "]", "loop_enabled", "Hercules4Mx.onLoopStateChange");
-        engine.connectControl("[Channel" + i + "]", "loop_start_position", "Hercules4Mx.onLoopStateChange");
-        engine.connectControl("[Channel" + i + "]", "loop_end_position", "Hercules4Mx.onLoopStateChange");
-        engine.trigger("[Channel" + i + "]", "pfl");
-    }
-    if (Hercules4Mx.userSettings.autoHeadcueOnLoad) {
-        for (i = 1; i <= 4; i++) {
-            engine.connectControl("[Channel" + i + "]", "LoadSelectedTrack", "Hercules4Mx.onSongLoaded");
-        }
-    }
-    if (Hercules4Mx.userSettings.beatFlashLed !== Hercules4Mx.Leds.syncLed) {
-        //Set sync master led indicator
-        for (i = 1; i <= 4; i++) {
-            engine.connectControl("[Channel" + i + "]", "sync_enabled", "Hercules4Mx.onSyncLed");
-            engine.trigger("[Channel" + i + "]", "sync_enabled");
-        }
-    }
-    if (Hercules4Mx.userSettings.beatFlashLed !== Hercules4Mx.Leds.none) {
-        //Setup beat flashing led
-        for (i = 1; i <= 4; i++) {
-            engine.connectControl("[Channel" + i + "]", "beat_active", "Hercules4Mx.onBeatFlash");
-        }
-    }
-    if (Hercules4Mx.userSettings.useVuMeters) {
-        engine.connectControl("[Master]", "VuMeterL", "Hercules4Mx.onVuMeterMasterL");
-        engine.connectControl("[Master]", "VuMeterR", "Hercules4Mx.onVuMeterMasterR");
-        for (i = 1; i <= 4; i++) {
-            engine.connectControl("[Channel" + i + "]", "VuMeter", "Hercules4Mx.onVuMeterDeck" + i);
-            engine.connectControl("[Channel" + i + "]", "passthrough", "Hercules4Mx.onKillOrSourceChange" + i);
-            engine.connectControl("[EqualizerRack1_[Channel" + i + "]_Effect1]", "button_parameter3", "Hercules4Mx.onKillOrSourceChange" + i);
-            engine.connectControl("[EqualizerRack1_[Channel" + i + "]_Effect1]", "button_parameter2", "Hercules4Mx.onKillOrSourceChange" + i);
-            engine.connectControl("[EqualizerRack1_[Channel" + i + "]_Effect1]", "button_parameter1", "Hercules4Mx.onKillOrSourceChange" + i);
-        }
-    }
-    if (Hercules4Mx.userSettings.FXbuttonsSetup === "original") {
-        Hercules4Mx.setupFXButtonsLikeManual();
-    } else if (Hercules4Mx.userSettings.FXbuttonsSetup === "mixxx20") {
-        Hercules4Mx.setupFXButtonsCustomMixx20();
-    } else /* if (Hercules4Mx.userSettings.FXbuttonsSetup === "mixxx21" ) */ {
-        Hercules4Mx.setupFXButtonsCustomMixx21();
-    }
-
-    engine.beginTimer(3000, "Hercules4Mx.doDelayedSetup", true);
-};
-//timer-called (delayed) setup.
-Hercules4Mx.doDelayedSetup = function() {
-    var i;
-    // Activate soft takeover for the relevant controls. 
-    // Important: Previous to 2.1, engine.softTakeover only works when scripted with setValue!!
-    for (i = 1; i <= 4; i++) {
-        engine.softTakeover("[Channel" + i + "]", "rate", true);
-        engine.softTakeover("[Channel" + i + "]", "volume", true);
-        engine.softTakeover("[Channel" + i + "]", "pregain", true);
-        engine.softTakeover("[EqualizerRack1_[Channel" + i + "]_Effect1]", "parameter3", true);
-        engine.softTakeover("[EqualizerRack1_[Channel" + i + "]_Effect1]", "parameter2", true);
-        engine.softTakeover("[EqualizerRack1_[Channel" + i + "]_Effect1]", "parameter1", true);
-    }
-    engine.softTakeover("[Master]", "crossfader", true);
-};
-
-Hercules4Mx.shutdown = function() {
-    if (Hercules4Mx.navigationStatus.timeoutId !== null) {
-        engine.stopTimer(Hercules4Mx.navigationStatus.timeoutId);
-    }
-    if (Hercules4Mx.forwardRewindStatus.timeoutId !== null) {
-        engine.stopTimer(Hercules4Mx.forwardRewindStatus.timeoutId);
-    }
-    if (Hercules4Mx.syncEnabledStatus.timeoutId !== null) {
-        engine.stopTimer(Hercules4Mx.syncEnabledStatus.timeoutId);
-    }
-    if (Hercules4Mx.autoDJfadingId !== null) {
-        engine.stopTimer(Hercules4Mx.autoDJfadingId);
-    }
-    // If the crossfader on scratch setting is on, set the value to normal curve on exit.
-    if (Hercules4Mx.userSettings.crossfaderScratchCurve) {
-        midi.sendShortMsg(Hercules4Mx.CC, 0x7E, 0x00);
-    }
-    //Cleanup leds before exiting.
-    Hercules4Mx.allLedsOff();
-};
-
-//Set all leds to off
-Hercules4Mx.allLedsOff = function() {
-    if (Hercules4Mx.debuglog) {
-        engine.log("Hercules4Mx.allLedsOff: switching leds off");
-    }
-    // Switch off all LEDs
-    // +0x20 -> the other deck
-    // +0x40 -> blinking.
-    // NOnC2 : Decks C/D
-    var i;
-    for (i = 0x3C; i <= 0x3F; i++) { //auto, scratch, files, folders
-        midi.sendShortMsg(Hercules4Mx.NOnC1, i, 0x00);
-        midi.sendShortMsg(Hercules4Mx.NOnC1, i + 0x40, 0x00);
-    }
-    for (i = 0xD; i <= 0x11; i++) { // cue, play, PFL (cuesel),stop, sync
-        midi.sendShortMsg(Hercules4Mx.NOnC1, i, 0x00);
-        midi.sendShortMsg(Hercules4Mx.NOnC1, i + 0x20, 0x00);
-    }
-    for (i = 0x15; i <= 0x1A; i++) { //pitch led, source, kill,jog touch
-        midi.sendShortMsg(Hercules4Mx.NOnC1, i, 0x00);
-        midi.sendShortMsg(Hercules4Mx.NOnC1, i + 0x20, 0x00);
-    }
-    for (i = 0x1; i <= 0xC; i++) { // Fx
-        midi.sendShortMsg(Hercules4Mx.NOnC1, i, 0x00);
-        midi.sendShortMsg(Hercules4Mx.NOnC1, i + 0x20, 0x00);
-    }
-    // I've put these on a separate loop so that there are more chances for decks A/B leds to light off when shutdown,
-    // since there is a strange problem where not all messages are delivered.
-    for (i = 0x1; i <= 0x11; i++) { // Fx, cue, play, PFL (cuesel),stop, sync
-        midi.sendShortMsg(Hercules4Mx.NOnC1, i + 0x40, 0x00);
-        midi.sendShortMsg(Hercules4Mx.NOnC1, i + 0x60, 0x00);
-        midi.sendShortMsg(Hercules4Mx.NOnC2, i, 0x00);
-        midi.sendShortMsg(Hercules4Mx.NOnC2, i + 0x20, 0x00);
-        midi.sendShortMsg(Hercules4Mx.NOnC2, i + 0x40, 0x00);
-        midi.sendShortMsg(Hercules4Mx.NOnC2, i + 0x60, 0x00);
-    }
-    for (i = 0x15; i <= 0x1A; i++) { //pitch led, source, kill,jog touch
-        midi.sendShortMsg(Hercules4Mx.NOnC1, i + 0x40, 0x00);
-        midi.sendShortMsg(Hercules4Mx.NOnC1, i + 0x60, 0x00);
-        midi.sendShortMsg(Hercules4Mx.NOnC2, i, 0x00);
-        midi.sendShortMsg(Hercules4Mx.NOnC2, i + 0x20, 0x00);
-        midi.sendShortMsg(Hercules4Mx.NOnC2, i + 0x40, 0x00);
-        midi.sendShortMsg(Hercules4Mx.NOnC2, i + 0x60, 0x00);
-    }
-};
-
-///////////////////////////////////////////////////////////////////
-// --- Events ----
-
-// The jog wheel sensitivity setting has changed. This is reported in two scenarios:
-// when the setting is changed in the tray icon, and when the crossfader curve is changed to beatmix.
-Hercules4Mx.sensitivityChanged = function(value, group, control, status, group) {
-    Hercules4Mx.userSettings.sensitivity = 1 / value;
-};
-
-//Action to do when a song is loaded in a deck. virtualDJ automatically enables the headphone cue (PFL)
-Hercules4Mx.onSongLoaded = function(value, group, control) {
-    var i;
-    if (engine.getParameter("[AutoDJ]", "enabled") === 0) {
-        //If we are not in autodj mode
-        var deck = script.deckFromGroup(group);
-        for (i = 1; i <= 4; i++) {
-            //Change headphone cue (pfl) to the deck on which the song loaded.
-            engine.setParameter("[Channel" + i + "]", "pfl", (deck === i) ? 1 : 0);
-        }
-
-        var currentHeadMix = engine.getParameter("[Master]", "headMix");
-        if (currentHeadMix == 1) {
-            //Change the headmix if it was to full Mix.
-            engine.setParameter("[Master]", "headMix", Hercules4Mx.previousHeadMix);
-        }
-    }
-};
-//This is used in conjunction with the keypad button mapping. Allows to refresh the leds.
-Hercules4Mx.onEnableLed = function(value, group, control) {
-    var deck = script.deckFromGroup(group);
-    var messageto = (deck === 1 || deck === 2) ? Hercules4Mx.NOnC1 : Hercules4Mx.NOnC2;
-    var offset = (deck === 1 || deck === 3) ? 0x00 : 0x20;
-    for (var i = 0; i < 12; i++) {
-        var led = Hercules4Mx.buttonMappings[i].ledToConnect;
-        if (led !== null && led === control) {
-            midi.sendShortMsg(messageto, i + 1 + offset, value);
-        }
-    }
-};
-
-//A change in the loop position or loop state has happened.
-Hercules4Mx.onLoopStateChange = function(value, group, control) {
-    if (Hercules4Mx.debuglog) {
-        engine.log("Hercules4Mx.onLoopStateChange: value, group, control: " + value + ", " + group + ", " + control);
-    }
-    var deck = script.deckFromGroup(group);
-    var messageto = (deck === 1 || deck === 2) ? Hercules4Mx.NOnC1 : Hercules4Mx.NOnC2;
-    var offset = (deck === 1 || deck === 3) ? 0x00 : 0x20;
-    var chandeck = "[Channel" + deck + "]";
-    var loopenabled = parseInt(engine.getParameter(chandeck, "loop_enabled"));
-    var beatenabled = 0;
-    if (loopenabled !== 0) {
-        for (var i = 0; i < 12; i++) {
-            var led = Hercules4Mx.buttonMappings[i].ledToConnect;
-            if (led !== null && led.indexOf("beatloop") !== -1) {
-                beatenabled = beatenabled + parseInt(engine.getParameter(chandeck, led));
-            }
-        }
-    }
-    var newval;
-    if (Hercules4Mx.LoopEnabledPos !== -1) {
-        newval = (loopenabled > 0 && beatenabled === 0) ? 0x7F : 0;
-        midi.sendShortMsg(messageto, Hercules4Mx.LoopEnabledPos + offset, newval);
-    }
-    if (Hercules4Mx.beatLoopReloopPos !== -1) {
-        newval = (parseInt(engine.getParameter(chandeck, "loop_start_position")) > -1) ? 0x7F : 0;
-        midi.sendShortMsg(messageto, Hercules4Mx.beatLoopReloopPos + offset, newval);
-    }
-};
-//A change in an effect channel status has happened
-Hercules4Mx.onEffectStateChange = function(value, group, control) {
-<<<<<<< HEAD
-=======
-    /* old 2.0 behaviour
-    var fxidx = parseInt(group.slice(-2).substr(0, 1)); // "[EffectRack1_EffectUnit1]"
-    */
->>>>>>> cef4254f
-    var fxidx = parseInt(group.slice(-2).substr(0, 1)); // "[EffectRack1_EffectUnit1_Effect1]"
-    if (fxidx > 0 && fxidx <= Hercules4Mx.FxLedIdx.length) {
-        var newval = (value > 0) ? 0x7F : 0x0;
-        /* old 2.0 behaviour
-        var deck = parseInt(control.slice(-9).substr(0, 1)); // "group_[Channel1]_enable"
-        */
-        var deck = parseInt(group.slice(-10).substr(0, 1));
-        var messageto = (deck === 1 || deck === 2) ? Hercules4Mx.NOnC1 : Hercules4Mx.NOnC2;
-        var offset = (deck === 1 || deck === 3) ? 0x00 : 0x20;
-        midi.sendShortMsg(messageto, Hercules4Mx.FxLedIdx[fxidx - 1] + offset, newval);
-    }
-};
-//A change in a sampler playback state has happened
-Hercules4Mx.onSamplerStateChange = function(value, group, control) {
-    //This slice only works for up to 9 samplers. Since we only support 4 buttons, that's enough.
-    var sampleidx = parseInt(group.slice(-2).substr(0, 1));
-    if (sampleidx > 0 && sampleidx <= Hercules4Mx.samplerLedIdx.length) {
-        var newval = (value > 0) ? 0x7F : 0x0;
-        midi.sendShortMsg(Hercules4Mx.NOnC1, Hercules4Mx.samplerLedIdx[sampleidx - 1], newval);
-        midi.sendShortMsg(Hercules4Mx.NOnC2, Hercules4Mx.samplerLedIdx[sampleidx - 1], newval);
-    }
-};
-// Controls the action to do when the headphone cue (pre-fader-listen) buttons are pressed.
-Hercules4Mx.onPreFaderListen = function(value, group, control) {
-    if (Hercules4Mx.userSettings.autoHeadMix) {
-        // If automatic head mix to master is enabled, check what to do.
-        var pfl1 = engine.getParameter("[Channel1]", "pfl");
-        var pfl2 = engine.getParameter("[Channel2]", "pfl");
-        var pfl3 = engine.getParameter("[Channel3]", "pfl");
-        var pfl4 = engine.getParameter("[Channel4]", "pfl");
-        var currentHeadMix = engine.getParameter("[Master]", "headMix");
-
-        if (pfl1 === 0 && pfl2 === 0 && pfl3 === 0 && pfl4 === 0) {
-            // If they are all disabled after switching, move headmix to master.
-            Hercules4Mx.previousHeadMix = currentHeadMix;
-            engine.setParameter("[Master]", "headMix", 1);
-        } else if (currentHeadMix == 1) {
-            // If at least one is enabled and headmix is set to master, restore previous headmix.
-            engine.setParameter("[Master]", "headMix", Hercules4Mx.previousHeadMix);
-        }
-    }
-    if (Hercules4Mx.userSettings.useVuMeters) {
-        var deck = script.deckFromGroup(group);
-        if (deck === 1 || deck === 3) {
-            Hercules4Mx.updateVumeterSourceAction(Hercules4Mx.VuMeterL, deck);
-        } else {
-            Hercules4Mx.updateVumeterSourceAction(Hercules4Mx.VuMeterR, deck);
-        }
-    }
-};
-
-//AutoDJ is activated or deactivated.
-Hercules4Mx.onAutoDJ = function(value, group, control) {
-    midi.sendShortMsg(Hercules4Mx.NOnC1, 0x3C, (value) ? 0x7F : 0x00);
-};
-
-// AutoDJ fade to next is pressed. (seems it isn't called when the fading is triggered 
-// automatically by AutoDJ compared to pressing the button in Mixxx/controller)
-Hercules4Mx.onAutoDJFade = function(value, group, control) {
-    //Flashing led to indicate fading
-    midi.sendShortMsg(Hercules4Mx.NOnC1, 0x7C, 0x7F);
-    if (Hercules4Mx.autoDJfadingId !== null) {
-        //Ensure the timer is off.
-        //This is a safety measure in case the button is pressed again within the 5 second delay.
-        engine.stopTimer(Hercules4Mx.autoDJfadingId);
-        Hercules4Mx.autoDJfadingId = null;
-    }
-    //After 5 seconds, restore non-flashing led. It would be perfect if autoDJFade was triggered also
-    //when the fading ends, but right now it seems this is not possible. Also, it doesn't seem to be
-    //an option to get the duration of the fading, that's why i simply put there 5 seconds.
-    Hercules4Mx.autoDJfadingId = engine.beginTimer(5000, "Hercules4Mx.doEndAutoDJFadeOffAction", true);
-};
-Hercules4Mx.doEndAutoDJFadeOffAction = function() {
-    midi.sendShortMsg(Hercules4Mx.NOnC1, 0x7C, 0x00);
-};
-
-//Beat flashing changed state
-Hercules4Mx.onBeatFlash = function(value, group, control) {
-    var deck = script.deckFromGroup(group);
-    var val = (value) ? 0x7F : 0x00;
-    var led = Hercules4Mx.userSettings.beatFlashLed;
-    switch (deck) {
-        case 1:
-            midi.sendShortMsg(Hercules4Mx.NOnC1, led, val);
-            break;
-        case 2:
-            midi.sendShortMsg(Hercules4Mx.NOnC1, led + 0x20, val);
-            break;
-        case 3:
-            midi.sendShortMsg(Hercules4Mx.NOnC2, led, val);
-            break;
-        case 4:
-            midi.sendShortMsg(Hercules4Mx.NOnC2, led + 0x20, val);
-            break;
-    }
-};
-// Deck's Sync led changed state
-Hercules4Mx.onSyncLed = function(value, group, control) {
-    var deck = script.deckFromGroup(group);
-    if (Hercules4Mx.editModeStatus.mode === Hercules4Mx.editModes.beatgrid) {
-        //beatgrid mode is activated for all decks (i.e. it is not needed to activate and deactivate one by one)
-        switch (deck) {
-            case 1:
-                midi.sendShortMsg(Hercules4Mx.NOnC1, 0x51, 1);
-                break;
-            case 2:
-                midi.sendShortMsg(Hercules4Mx.NOnC1, 0x71, 1);
-                break;
-            case 3:
-                midi.sendShortMsg(Hercules4Mx.NOnC2, 0x51, 1);
-                break;
-            case 4:
-                midi.sendShortMsg(Hercules4Mx.NOnC2, 0x71, 1);
-                break;
-        }
-    } else {
-        var val = (value) ? 0x7F : 0x00;
-        switch (deck) {
-            case 1:
-                midi.sendShortMsg(Hercules4Mx.NOnC1, 0x11, val);
-                midi.sendShortMsg(Hercules4Mx.NOnC1, 0x51, 0);
-                break;
-            case 2:
-                midi.sendShortMsg(Hercules4Mx.NOnC1, 0x31, val);
-                midi.sendShortMsg(Hercules4Mx.NOnC1, 0x71, 0);
-                break;
-            case 3:
-                midi.sendShortMsg(Hercules4Mx.NOnC2, 0x11, val);
-                midi.sendShortMsg(Hercules4Mx.NOnC2, 0x51, 0);
-                break;
-            case 4:
-                midi.sendShortMsg(Hercules4Mx.NOnC2, 0x31, val);
-                midi.sendShortMsg(Hercules4Mx.NOnC2, 0x71, 0);
-                break;
-        }
-    }
-};
-
-// only feed the correct levels to each channel of the vumeter
-Hercules4Mx.onVuMeterMasterL = function(value) {
-    if (Hercules4Mx.VuMeterL.source === '[Master]') {
-        Hercules4Mx.updateVumeterEvent(Hercules4Mx.VuMeterL, value);
-    }
-};
-Hercules4Mx.onVuMeterMasterR = function(value) {
-    if (Hercules4Mx.VuMeterR.source === '[Master]') {
-        Hercules4Mx.updateVumeterEvent(Hercules4Mx.VuMeterR, value);
-    }
-};
-Hercules4Mx.onVuMeterDeck1 = function(value) {
-    if (Hercules4Mx.VuMeterL.source === '[Channel1]') {
-        Hercules4Mx.updateVumeterEvent(Hercules4Mx.VuMeterL, value);
-    }
-};
-Hercules4Mx.onVuMeterDeck2 = function(value) {
-    if (Hercules4Mx.VuMeterR.source === '[Channel2]') {
-        Hercules4Mx.updateVumeterEvent(Hercules4Mx.VuMeterR, value);
-    }
-};
-Hercules4Mx.onVuMeterDeck3 = function(value) {
-    if (Hercules4Mx.VuMeterL.source === '[Channel3]') {
-        Hercules4Mx.updateVumeterEvent(Hercules4Mx.VuMeterL, value);
-    }
-};
-Hercules4Mx.onVuMeterDeck4 = function(value) {
-    if (Hercules4Mx.VuMeterR.source === '[Channel4]') {
-        Hercules4Mx.updateVumeterEvent(Hercules4Mx.VuMeterR, value);
-    }
-};
-// update a vumeter channel
-Hercules4Mx.updateVumeterEvent = function(vumeter, value) {
-    var newval = parseInt(value * 0x80);
-    if (vumeter.lastvalue !== newval) {
-        vumeter.lastvalue = newval;
-        if (engine.getValue(vumeter.source, "PeakIndicator") > 0) {
-            // IF it clips, we put the top led on and the rest off, which gives a "flash" effect.
-            midi.sendShortMsg(vumeter.midichan, vumeter.clip, 0x7F);
-            newval = 0;
-        }
-        midi.sendShortMsg(vumeter.midichan, vumeter.clip, newval > 0x70 ? 0x7F : 0x00);
-        midi.sendShortMsg(vumeter.midichan, vumeter.vu3, newval > 0x60 ? 0x7F : 0x00);
-        midi.sendShortMsg(vumeter.midichan, vumeter.vu2, newval > 0x45 ? 0x7F : 0x00);
-        midi.sendShortMsg(vumeter.midichan, vumeter.vu1, newval > 0x15 ? 0x7F : 0x00);
-    }
-};
-
-// Duplicating for each deck because script.deckFromGroup does not work for equalizer controls.
-Hercules4Mx.onKillOrSourceChange1 = function(value, group, control) {
-    Hercules4Mx.updateVumeterSourceAction(Hercules4Mx.VuMeterL, 1);
-};
-Hercules4Mx.onKillOrSourceChange2 = function(value, group, control) {
-    Hercules4Mx.updateVumeterSourceAction(Hercules4Mx.VuMeterR, 2);
-};
-Hercules4Mx.onKillOrSourceChange3 = function(value, group, control) {
-    Hercules4Mx.updateVumeterSourceAction(Hercules4Mx.VuMeterL, 3);
-};
-Hercules4Mx.onKillOrSourceChange4 = function(value, group, control) {
-    Hercules4Mx.updateVumeterSourceAction(Hercules4Mx.VuMeterR, 4);
-};
-
-
-///////////////////////////////////////////////////////////////////
-// --- Actions ----
-//Any of the shift buttons for effects has been pressed. This button simply changes
-//the controller internal state, but we can use it for other reasons while the user maintains it pressed.
-Hercules4Mx.pressEffectShift = function(midichan, control, value, status, group) {
-    // I don't diferentiate between decks. I don't expect two shift buttons being pressed at the same time.
-    Hercules4Mx.shiftStatus.pressed = (value) ? true : false;
-};
-//Indicator of the shift effect state change. This happens always after shift is released
-//We control if we let it change or not
-Hercules4Mx.stateEffectShift = function(midichan, control, value, status, group) {
-    if (Hercules4Mx.shiftStatus.used) {
-        //If shift state was changed because of the alternate shift usage, restore its state.
-        Hercules4Mx.shiftStatus.used = false;
-        var deck = script.deckFromGroup(group) - 1;
-        midi.sendShortMsg(Hercules4Mx.CC, 0x72 + deck, !value);
-    }
-};
-
-//Auto DJ button is pressed. Two functions: enable autoDJ, and Fade to next track.
-//The virtualDJ function is to do a fade to next in interactive mode (Mixxx fade to next requires autoDJ)
-//The would then be determined by the beats per minute.
-Hercules4Mx.autoDJButton = function(midichan, control, value, status, group) {
-    if (value) {
-        if (engine.getParameter("[AutoDJ]", "enabled") === 0) {
-            //If not enable, enable autoDJ
-            engine.setParameter("[AutoDJ]", "enabled", 1);
-        } else {
-            //If already in autodj, do a crossfade to next track
-            engine.setParameter("[AutoDJ]", "fade_now", 1);
-        }
-    }
-};
-
-//Cue button is pressed in a deck.
-Hercules4Mx.cueButton = function(midichan, control, value, status, groupInitial) {
-    var group = (Hercules4Mx.previewOnDeck[groupInitial] === true) ? '[PreviewDeck1]' : groupInitial;
-    engine.setParameter(group, "cue_default", (value > 0) ? 1: 0);
-};
-
-//Stop button is pressed in a deck.
-Hercules4Mx.stopButton = function(midichan, control, value, status, groupInitial) {
-    var group = (Hercules4Mx.previewOnDeck[groupInitial] === true) ? '[PreviewDeck1]' : groupInitial;
-    if (Hercules4Mx.shiftStatus.pressed || Hercules4Mx.shiftStatus.braking) { //Shifting: Do brake effect.
-        var deck = script.deckFromGroup(group);
-        engine.brake(deck, value ? true : false);
-        Hercules4Mx.shiftStatus.braking = value ? true : false;
-        //Tell shift button not to change state.
-        Hercules4Mx.shiftStatus.used = true;
-    } else if (value) { //Not shifting and pressed
-        engine.setParameter(group, "cue_gotoandstop", 1);
-
-        var stop1 = engine.getParameter("[Channel1]", "stop");
-        var stop2 = engine.getParameter("[Channel2]", "stop");
-        var autodj = engine.getParameter("[AutoDJ]", "enabled");
-        //Note: autodj only acts on decks 1 and 2, so not checking decks 3 and 4.
-        if (stop1 && stop2 && autodj) {
-            //If autoDJ enabled and all decks are stopped. disable autoDJ.
-            engine.setParameter("[AutoDJ]", "enabled", 0);
-        }
-    }
-};
-
-//Play button is pressed in a deck.
-Hercules4Mx.playButton = function(midichan, control, value, status, groupInitial) {
-    var group = (Hercules4Mx.previewOnDeck[groupInitial] === true) ? '[PreviewDeck1]' : groupInitial;
-   
-    if (Hercules4Mx.shiftStatus.pressed || Hercules4Mx.shiftStatus.reversing) { //Shifting: Do backward playback effect.
-        if (engine.getValue(group, "slip_enabled") !== 0) {
-            engine.setValue(group, "reverseroll", (value) ? 1 : 0);
-        } else {
-            engine.setValue(group, "reverse", (value) ? 1 : 0);
-        }
-        Hercules4Mx.shiftStatus.reversing = value ? true : false;
-        //Tell shift button not to change state.
-        Hercules4Mx.shiftStatus.used = true;
-    } else if (value) { //Not shifting and pressed
-        engine.setParameter(group, "play", !engine.getParameter(group, "play"));
-    }
-};
-// Forward button is pressed in a deck.
-Hercules4Mx.forwardButton = function(midichan, control, value, status, groupInitial) {
-    var group = (Hercules4Mx.previewOnDeck[groupInitial] === true) ? '[PreviewDeck1]' : groupInitial;
-    
-    if (Hercules4Mx.shiftStatus.pressed) { //Shifting: Jump 1 beat forward.
-        if (value) {
-            engine.setValue(group, "beatjump_1_forward", 1);
-        }
-        //Tell shift button not to change state.
-        Hercules4Mx.shiftStatus.used = true;
-    } else {
-        //Jump 4 beats and enable Timer: if timer elapsed do "fwd"
-        if (value) {
-            engine.setValue(group, "beatjump_4_forward", 1);
-            if (Hercules4Mx.forwardRewindStatus.timeoutId !== null) {
-                //Safety measure, ensure timer is off
-                engine.stopTimer(Hercules4Mx.forwardRewindStatus.timeoutId);
-            }
-            Hercules4Mx.forwardRewindStatus.direction = 1;
-            Hercules4Mx.forwardRewindStatus.group = group;
-            Hercules4Mx.forwardRewindStatus.timeoutId = engine.beginTimer(Hercules4Mx.KeyHoldTime, Hercules4Mx.doForwardRewindAction, true);
-        } else {
-            engine.stopTimer(Hercules4Mx.forwardRewindStatus.timeoutId);
-            Hercules4Mx.forwardRewindStatus.timeoutId = null;
-            engine.setParameter(group, "fwd", 0);
-        }
-    }
-};
-
-// rewind button is pressed in a deck.
-Hercules4Mx.rewindButton = function(midichan, control, value, status, groupInitial) {
-    var group = (Hercules4Mx.previewOnDeck[groupInitial] === true) ? '[PreviewDeck1]' : groupInitial;
-    if (Hercules4Mx.shiftStatus.pressed) { //Shifting: Jump 1 beat backwards.
-        if (value) {
-            engine.setValue(group, "beatjump_1_backward", 1);
-        }
-        //Tell shift button not to change state.
-        Hercules4Mx.shiftStatus.used = true;
-    } else {
-        //Jump 4 beats and enable Timer: if timer elapsed do "back"
-        if (value) {
-            engine.setValue(group, "beatjump_4_backward", 1);
-            if (Hercules4Mx.forwardRewindStatus.timeoutId !== null) {
-                //Safety measure, ensure timer is off
-                engine.stopTimer(Hercules4Mx.forwardRewindStatus.timeoutId);
-            }
-            Hercules4Mx.forwardRewindStatus.direction = -1;
-            Hercules4Mx.forwardRewindStatus.group = group;
-            Hercules4Mx.forwardRewindStatus.timeoutId = engine.beginTimer(Hercules4Mx.KeyHoldTime, Hercules4Mx.doForwardRewindAction, true);
-        } else {
-            engine.stopTimer(Hercules4Mx.forwardRewindStatus.timeoutId);
-            Hercules4Mx.forwardRewindStatus.timeoutId = null;
-            engine.setParameter(group, "back", 0);
-        }
-    }
-};
-//Internal timer-called forward and rewind action.
-Hercules4Mx.doForwardRewindAction = function() {
-    if (Hercules4Mx.forwardRewindStatus.direction === 1) {
-        engine.setParameter(Hercules4Mx.forwardRewindStatus.group, "fwd", "1");
-    } else if (Hercules4Mx.forwardRewindStatus.direction === -1) {
-        engine.setParameter(Hercules4Mx.forwardRewindStatus.group, "back", "1");
-    }
-};
-
-// pitch scale minus button is pressed in a deck.
-Hercules4Mx.pScaleDownButton = function(midichan, control, value, status, group) {
-    //preview deck has no rate control
-    if (Hercules4Mx.previewOnDeck[group] === false) {
-        if (Hercules4Mx.editModeStatus.mode === Hercules4Mx.editModes.beatgrid) { //Edit mode. Move the beatgrid to the left.
-            engine.setParameter(group, "beats_translate_earlier", value);
-        } else if (Hercules4Mx.shiftStatus.pressed && value) { // Shift mode: enable/disable keylock
-            engine.setParameter(group, "keylock", !engine.getParameter(group, "keylock"));
-            //Tell shift button not to change state.
-            Hercules4Mx.shiftStatus.used = true;
-        } else if (value) {
-            engine.setParameter(group, "pitch_adjust_down_small", value);
-            if (Hercules4Mx.editModeStatus.mode !== Hercules4Mx.editModes.disabled) {
-                Hercules4Mx.deactivateEditModeAction();
-            }
-            Hercules4Mx.activateEditModeAction(Hercules4Mx.editModes.pitchkeychanging, '');
-            Hercules4Mx.editModeStatus.used = false;
-        } else {
-            Hercules4Mx.deactivateEditModeAction();
-        }
-    }
-};
-
-// pitch scale plus button is pressed in a deck.
-Hercules4Mx.pScaleUpButton = function(midichan, control, value, status, group) {
-    //preview deck has no rate control
-    if (Hercules4Mx.previewOnDeck[group] === false) {
-        if (Hercules4Mx.editModeStatus.mode === Hercules4Mx.editModes.beatgrid) { //Edit mode. Move the beatgrid to the right.
-            engine.setParameter(group, "beats_translate_later", value);
-        } else if (Hercules4Mx.shiftStatus.pressed && value) { // Shift mode: enable/disable quantize
-            engine.setParameter(group, "quantize", !engine.getParameter(group, "quantize"));
-            //Tell shift button not to change state.
-            Hercules4Mx.shiftStatus.used = true;
-        } else if (value) {
-            engine.setParameter(group, "pitch_adjust_up_small", value);
-            if (Hercules4Mx.editModeStatus.mode !== Hercules4Mx.editModes.disabled) {
-                Hercules4Mx.deactivateEditModeAction();
-            }
-            Hercules4Mx.activateEditModeAction(Hercules4Mx.editModes.pitchkeychanging, '');
-            Hercules4Mx.editModeStatus.used = false;
-        } else {
-            Hercules4Mx.deactivateEditModeAction();
-        }
-    }
-};
-
-// pitch bend minus button is pressed in a deck.
-Hercules4Mx.pBendDownButton = function(midichan, control, value, status, group) {
-    //preview deck has no rate control
-    if (Hercules4Mx.previewOnDeck[group] === false) {
-        if (Hercules4Mx.shiftStatus.pressed) { //Shifting: change rate permanently.
-            if (value) {
-                engine.setValue(group, "rate_perm_down", 1);
-                engine.setValue(group, "rate_perm_down", 0);
-            }
-            //Tell shift button not to change state.
-            Hercules4Mx.shiftStatus.used = true;
-        } else {
-            if (Hercules4Mx.editModeStatus.mode === Hercules4Mx.editModes.beatgrid) { //Edit mode. Reduce the BPM.
-                engine.setParameter(group, "beats_adjust_slower", value);
-            } else { //Normal mode: pitch bend down (change the rate down temporarily)
-                engine.setParameter(group, "rate_temp_down", value);
-            }
-        }
-    }
-};
-// pitch bend plus button is pressed in a deck.
-Hercules4Mx.pBendUpButton = function(midichan, control, value, status, group) {
-    //preview deck has no rate control
-    if (Hercules4Mx.previewOnDeck[group] === false) {
-        if (Hercules4Mx.shiftStatus.pressed) { //Shifting: Jump 1 beat forward.
-            if (value) {
-                engine.setValue(group, "rate_perm_up", 1);
-                engine.setValue(group, "rate_perm_up", 0);
-            }
-            //Tell shift button not to change state.
-            Hercules4Mx.shiftStatus.used = true;
-        } else {
-            if (Hercules4Mx.editModeStatus.mode === Hercules4Mx.editModes.beatgrid) { //Edit mode. Increase the BPM
-                engine.setParameter(group, "beats_adjust_faster", value);
-            } else { //Normal mode: pitch bend up (change the rate up temporarily)
-                engine.setParameter(group, "rate_temp_up", value);
-            }
-        }
-    }
-};
-// Sync button is pressed in a deck.
-Hercules4Mx.syncButton = function(midichan, control, value, status, group) {
-    //preview deck has no rate control
-    if (Hercules4Mx.previewOnDeck[group] === true) {
-        return;
-    }
-    if (Hercules4Mx.shiftStatus.pressed) { //Shifting: Enable beatgrid editing mode.
-        if (value) {
-            if (Hercules4Mx.editModeStatus.mode === Hercules4Mx.editModes.beatgrid) {
-                Hercules4Mx.deactivateEditModeAction();
-            } else if (Hercules4Mx.editModeStatus.mode !== Hercules4Mx.editModes.disabled) {
-                Hercules4Mx.deactivateEditModeAction();
-                Hercules4Mx.activateEditModeAction(Hercules4Mx.editModes.beatgrid, -1);
-            } else {
-                Hercules4Mx.activateEditModeAction(Hercules4Mx.editModes.beatgrid, -1);
-            }
-            //Tell shift button not to change state.
-            Hercules4Mx.shiftStatus.used = true;
-        }
-    } else if (Hercules4Mx.editModeStatus.mode === Hercules4Mx.editModes.beatgrid) { //Edit mode. Align the beatgrid to cursor or to other deck
-        if (value) {
-            if (engine.getParameter(group, "play") === 1) {
-                engine.setParameter(group, "beats_translate_match_alignment", 1);
-                engine.setParameter(group, "beats_translate_match_alignment", 0);
-            } else {
-                engine.setParameter(group, "beats_translate_curpos", 1);
-                engine.setParameter(group, "beats_translate_curpos", 0);
-            }
-        }
-    } else {
-        if (value) {
-            // sync_enabled acts as a switch so we set the opposite of the value that it has.
-            var newval;
-            if (engine.getValue(group, "sync_enabled") > 0) {
-                newval = 0;
-            } else {
-                newval = 1;
-            }
-            engine.setValue(group, "sync_enabled", newval);
-            if (newval === 1) {
-                // if it has been enabled by the above step, start the timer to see if we maintain the value or not when releasing the button.
-                if (Hercules4Mx.syncEnabledStatus.timeoutId !== null) {
-                    //Safety measure, ensure timer is off
-                    engine.stopTimer(Hercules4Mx.syncEnabledStatus.timeoutId);
-                }
-                //If pressed for 400 ms, activate master sync (sync_enabled), like it happens in the UI.
-                Hercules4Mx.syncEnabledStatus.triggered = 0;
-                Hercules4Mx.syncEnabledStatus.timeoutId = engine.beginTimer(Hercules4Mx.KeyHoldTime, Hercules4Mx.doSyncHoldAction, true);
-            }
-        } else {
-            if (Hercules4Mx.syncEnabledStatus.timeoutId !== null) {
-                if (Hercules4Mx.syncEnabledStatus.triggered === 0 && engine.getValue(group, "sync_enabled") === 1) {
-                    // only if the timer has not triggered, disable it
-                    engine.stopTimer(Hercules4Mx.syncEnabledStatus.timeoutId);
-                    engine.setValue(group, "sync_enabled", 0);
-                }
-                Hercules4Mx.syncEnabledStatus.timeoutId = null;
-            }
-        }
-    }
-};
-//Enter into/Exit the edit mode, which changes the functionality of several buttons to edit the beatgrid
-Hercules4Mx.activateEditModeAction = function(editMode, effect) {
-    if (editMode === Hercules4Mx.editModes.loop) {
-        var offset = (effect === 2 || effect === 4) ? 0x20 : 0x0;
-        var cccode = (effect > 2) ? Hercules4Mx.NOnC2 : Hercules4Mx.NOnC1;
-        midi.sendShortMsg(cccode, 0x41 + offset, 0x7F);
-        midi.sendShortMsg(cccode, 0x42 + offset, 0x7F);
-        midi.sendShortMsg(cccode, 0x43 + offset, 0x7F);
-        midi.sendShortMsg(cccode, 0x44 + offset, 0x7F);
-        midi.sendShortMsg(cccode, 0x45 + offset, 0x7F);
-        midi.sendShortMsg(cccode, 0x46 + offset, 0x7F);
-    } else {
-        //Activate blinking led
-        for (var i = 1; i <= 4; i++) {
-            var midicode = (i > 2) ? Hercules4Mx.NOnC2 : Hercules4Mx.NOnC1;
-            var side = (i === 2 || i === 4) ? 0x20 : 0x0;
-            //Todo: convert effect led changes to trigger
-            switch (editMode) {
-                case Hercules4Mx.editModes.beatgrid:
-                    engine.trigger("[Channel" + i + "]", "sync_enabled");
-                    break;
-                case Hercules4Mx.editModes.effects:
-                    midi.sendShortMsg(midicode, 0x40 + side + effect, 1);
-                    break;
-            }
-        }
-    }
-    Hercules4Mx.editModeStatus.mode = editMode;
-    Hercules4Mx.editModeStatus.effect = effect;
-};
-Hercules4Mx.deactivateEditModeAction = function() {
-    var effect;
-    if (Hercules4Mx.editModeStatus.mode === Hercules4Mx.editModes.loop) {
-        effect = Hercules4Mx.editModeStatus.effect;
-        var offset = (effect === 2 || effect === 4) ? 0x20 : 0x0;
-        var cccode = (effect > 2) ? Hercules4Mx.NOnC2 : Hercules4Mx.NOnC1;
-        midi.sendShortMsg(cccode, 0x41 + offset, 0x0);
-        midi.sendShortMsg(cccode, 0x42 + offset, 0x0);
-        midi.sendShortMsg(cccode, 0x43 + offset, 0x0);
-        midi.sendShortMsg(cccode, 0x44 + offset, 0x0);
-        midi.sendShortMsg(cccode, 0x45 + offset, 0x0);
-        midi.sendShortMsg(cccode, 0x46 + offset, 0x0);
-    } else {
-        effect = Hercules4Mx.editModeStatus.effect;
-        //Deactivate blinking led
-        for (var i = 1; i <= 4; i++) {
-            var midicode = (i > 2) ? Hercules4Mx.NOnC2 : Hercules4Mx.NOnC1;
-            var side = (i === 2 || i === 4) ? 0x20 : 0x0;
-            //Todo: convert effect led changes to trigger
-            switch (Hercules4Mx.editModeStatus.mode) {
-                case Hercules4Mx.editModes.beatgrid:
-                    engine.trigger("[Channel" + i + "]", "sync_enabled");
-                    break;
-                case Hercules4Mx.editModes.effects:
-                    midi.sendShortMsg(midicode, 0x40 + side + effect, 0);
-                    break;
-            }
-        }
-    }
-    Hercules4Mx.editModeStatus.mode = Hercules4Mx.editModes.disabled;
-    Hercules4Mx.editModeStatus.effect = -1;
-};
-//Internal timer called sync
-Hercules4Mx.doSyncHoldAction = function() {
-    Hercules4Mx.syncEnabledStatus.triggered = 1;
-};
-
-//Advanced navigation mode. 
-Hercules4Mx.navigationFiles = function(midichan, control, value, status, group) {
-    if (value) {
-        if (Hercules4Mx.navigationStatus.sidebar === false &&
-            engine.getParameter("[AutoDJ]", "enabled") === 1) {
-            // if autoDJ enabled and we are already at "files", skip next file
-            engine.setParameter("[AutoDJ]", "skip_next", 1);
-        } else {
-            Hercules4Mx.navigationStatus.sidebar = false;
-            midi.sendShortMsg(Hercules4Mx.NOnC1, 0x3E, 0x7F);
-            midi.sendShortMsg(Hercules4Mx.NOnC1, 0x3F, 0x00);
-            //When changing from another library folder, the cursor is not set on the list
-            //This forces it to be set and shouldn't affect if it hasn't changed.
-            engine.setParameter("[Playlist]", "SelectNextTrack", "1");
-            engine.setParameter("[Playlist]", "SelectPrevTrack", "1");
-        }
-    }
-};
-Hercules4Mx.navigationFolders = function(midichan, control, value, status, group) {
-    if (value) {
-        if (Hercules4Mx.navigationStatus.sidebar) {
-            //if we are already on sidebar, open/close group
-            engine.setParameter('[Playlist]', 'ToggleSelectedSidebarItem', 1);
-        }
-        Hercules4Mx.navigationStatus.sidebar = true;
-        midi.sendShortMsg(Hercules4Mx.NOnC1, 0x3E, 0x00);
-        midi.sendShortMsg(Hercules4Mx.NOnC1, 0x3F, 0x7F);
-    }
-};
-Hercules4Mx.navigation = function(midichan, control, value, status, group) {
-    if (value) {
-        if (control === 0x40) {
-            //UP
-            Hercules4Mx.navigationStatus.direction = -1;
-        } else /*if (control === 0x41)*/ {
-            //DOWN
-            Hercules4Mx.navigationStatus.direction = 1;
-        }
-        if (Hercules4Mx.navigationStatus.timeoutId !== null) {
-            //Safety measure.
-            engine.stopTimer(Hercules4Mx.navigationStatus.timeoutId);
-            Hercules4Mx.navigationStatus.timeoutId = null;
-        }
-        Hercules4Mx.navigationStatus.enabled = true;
-        Hercules4Mx.navigationStatus.isSingleShotTimer = false;
-        Hercules4Mx.doNavigateAction();
-        //Enable key-repeat mode. Cursor will continue moving until button is released.
-        Hercules4Mx.navigationStatus.isSingleShotTimer = true;
-        Hercules4Mx.navigationStatus.timeoutId = engine.beginTimer(Hercules4Mx.KeyHoldTime, Hercules4Mx.doNavigateAction, true);
-    } else {
-        //On key release disable navigation mode and stop key-repeat.
-        Hercules4Mx.navigationStatus.direction = 0;
-        Hercules4Mx.navigationStatus.enabled = false;
-        if (Hercules4Mx.navigationStatus.timeoutId !== null) {
-            engine.stopTimer(Hercules4Mx.navigationStatus.timeoutId);
-            Hercules4Mx.navigationStatus.timeoutId = null;
-        }
-    }
-};
-// Internal timer-called navigate action.
-Hercules4Mx.doNavigateAction = function() {
-    if (Hercules4Mx.navigationStatus.isSingleShotTimer) {
-        //Start the key-repeat timer.
-        Hercules4Mx.navigationStatus.timeoutId = engine.beginTimer(Hercules4Mx.userSettings.naviScrollSpeed, Hercules4Mx.doNavigateAction);
-        Hercules4Mx.navigationStatus.isSingleShotTimer = false;
-    }
-    if (Hercules4Mx.navigationStatus.sidebar === false) {
-        if (Hercules4Mx.navigationStatus.direction === 1) {
-            engine.setParameter("[Playlist]", "SelectNextTrack", "1");
-        } else {
-            engine.setParameter("[Playlist]", "SelectPrevTrack", "1");
-        }
-    } else {
-        if (Hercules4Mx.navigationStatus.direction === 1) {
-            engine.setParameter("[Playlist]", "SelectNextPlaylist", "1");
-        } else {
-            engine.setParameter("[Playlist]", "SelectPrevPlaylist", "1");
-        }
-    }
-};
-
-Hercules4Mx.LoadSelectedTrack = function(midichan, control, value, status, groupInitial) {
-    if (value > 0) {
-        var group = (Hercules4Mx.previewOnDeck[groupInitial] === true) ? '[PreviewDeck1]' : groupInitial;
-        engine.setValue(group, "LoadSelectedTrack", 1);
-        engine.setValue(group, "LoadSelectedTrack", 0);
-    }
-};
-
-// The effect knob has been moved.
-Hercules4Mx.effectKnob = function(midichan, control, value, status, group) {
-    //group is: [QuickEffectRack1_[Channel1]]
-    var fxGroup;
-    //It has a speed sensor, but you have to move it really fast for it to send something different.
-    var direction = (value < 0x40) ? value : value - 0x80;
-    //The effect knob granularity is very coarse, so we compensate it here so that it behaves like an analog one.
-    var step = 1 / 32;
-    if (Hercules4Mx.shiftStatus.pressed) {
-        //If pressing shift, let's move it slowly.
-        step = 1 / 127;
-        //Tell shift button not to change state.
-        Hercules4Mx.shiftStatus.used = true;
-    }
-    if (Hercules4Mx.editModeStatus.mode === Hercules4Mx.editModes.loopsizing) {
-        fxGroup = "[Channel" + group.slice(-3).substr(0, 1) + "]";
-        var action = (direction > 0) ? "loop_double" : "loop_halve";
-        engine.setValue(fxGroup, action, 1);
-        //"Releasing" the button.
-        engine.setValue(fxGroup, action, 0);
-        Hercules4Mx.editModeStatus.used = true;
-    } else if (Hercules4Mx.editModeStatus.mode === Hercules4Mx.editModes.loop) {
-        fxGroup = "[Channel" + group.slice(-3).substr(0, 1) + "]";
-        engine.setValue(fxGroup, "loop_move", direction);
-        Hercules4Mx.editModeStatus.used = true;
-    } else if (Hercules4Mx.editModeStatus.mode === Hercules4Mx.editModes.effectknob) {
-<<<<<<< HEAD
-=======
-        /* Old 2.0 effects method
-        fxGroup = "[EffectRack1_EffectUnit" + Hercules4Mx.editModeStatus.effect + "]";
-        engine.setParameter(fxGroup, "super1", engine.getParameter(fxGroup, "super1") + step * direction);
-        */
->>>>>>> cef4254f
-        fxGroup = "[EffectRack1_EffectUnit" + group.slice(-3).substr(0, 1) + "_Effect" + Hercules4Mx.editModeStatus.effect + "]";
-        engine.setParameter(fxGroup, "meta", engine.getParameter(fxGroup, "meta") + step * direction);
-        Hercules4Mx.editModeStatus.used = true;
-    } else if (Hercules4Mx.editModeStatus.mode === Hercules4Mx.editModes.beatgrid) {
-        var Fxgroup = "[Channel" + group.slice(-3).substr(0, 1) + "]";
-        if (direction < 0) {
-            engine.setParameter(Fxgroup, "beats_translate_earlier", direction * -1);
-        } else {
-            engine.setParameter(Fxgroup, "beats_translate_later", direction);
-        }
-    } else if (Hercules4Mx.editModeStatus.mode === Hercules4Mx.editModes.pitchkeychanging) {
-        fxGroup = "[Channel" + group.slice(-3).substr(0, 1) + "]";
-        if (direction > 0 ) {
-            engine.setParameter(fxGroup, "pitch_adjust_up_small", 1);
-            engine.setParameter(fxGroup, "pitch_adjust_up_small", 0);
-        } else {
-            engine.setParameter(fxGroup, "pitch_adjust_down_small", 1);
-            engine.setParameter(fxGroup, "pitch_adjust_down_small", 0);
-        }
-    } else {
-        var val =  engine.getParameter(group, "super1") + step * direction;
-        if ( Hercules4Mx.shiftStatus.used === false) {
-            //Let's round it properly.
-            if (direction > 0 && val > 0.5 && val - step < 0.5) {
-                val = 0.5;
-            }
-            else if (direction < 0 && val < 0.5 && val + step > 0.5) {
-                val = 0.5;
-            }
-        }
-        engine.setParameter(group, "super1", val);
-    }
-};
-//This is used in conjunction with the keypad button mapping. It's the default "no-operation" action.
-Hercules4Mx.FxActionNoOp = function(group, fxbutton, value, extraparam) {
-    if (Hercules4Mx.debuglog) {
-        engine.log("entering Hercules4Mx.FxActionNoOp");
-    }
-};
-//This is used in conjunction with the keypad button mapping. A keypad button has been pushed
-Hercules4Mx.buttonPush = function(group, fxbutton, value, extraparam) {
-    if (Hercules4Mx.debuglog) {
-        engine.log("entering Hercules4Mx.buttonPush");
-    }
-    engine.setValue(group, extraparam, value);
-};
-//This is used in conjunction with the keypad button mapping. A keypad button for an audio effect has been pushed
-Hercules4Mx.FxSwitchDown = function(group, fxbutton, value, extraparam) {
-    if (Hercules4Mx.debuglog) {
-        engine.log("entering Hercules4Mx.FxSwitchDown");
-    }
-    if (Hercules4Mx.editModeStatus.mode !== Hercules4Mx.editModes.disabled) {
-        Hercules4Mx.deactivateEditModeAction();
-    }
-    Hercules4Mx.activateEditModeAction(Hercules4Mx.editModes.effectknob, extraparam);
-    Hercules4Mx.editModeStatus.used = false;
-};
-//This is used in conjunction with the keypad button mapping. A keypad button for an audio effect has been released
-Hercules4Mx.FxSwitchUp = function(group, fxbutton, value, extraparam) {
-    if (Hercules4Mx.debuglog) {
-        engine.log("entering Hercules4Mx.FxSwitchUp");
-    }
-    if (Hercules4Mx.editModeStatus.used === false) {
-        var deck = script.deckFromGroup(group);
-<<<<<<< HEAD
-=======
-        /*Old 2.0 effects method
-        var state = engine.getParameter("[EffectRack1_EffectUnit" + extraparam + "]", "group_[Channel" + deck + "]_enable");
-        engine.setParameter("[EffectRack1_EffectUnit" + extraparam + "]", "group_[Channel" + deck + "]_enable", !state);
-        */
->>>>>>> cef4254f
-        var state = engine.getParameter("[EffectRack1_EffectUnit" + deck + "_Effect" + extraparam + "]", "enabled");
-        engine.setParameter("[EffectRack1_EffectUnit" + deck + "_Effect" + extraparam + "]", "enabled", !state);
-    }
-    Hercules4Mx.deactivateEditModeAction();
-};
-//This is used in conjunction with the keypad button mapping. A keypad button for an audio effect has been released
-Hercules4Mx.FxSamplerPush = function(group, fxbutton, value, extraparam) {
-    if (Hercules4Mx.debuglog) {
-        engine.log("entering Hercules4Mx.FxSamplerPush");
-    }
-    var deck = script.deckFromGroup(group);
-    //Since the sampler does not depend on the deck, buttons on deck
-    // A/C are for samples 1/2 and buttons on deck B/D are for samples 3/4.
-    var newgroup;
-    if (deck === 1 || deck === 3) {
-        newgroup = "[Sampler" + extraparam + "]";
-    }
-    if (deck === 2 || deck === 4) {
-        newgroup = "[Sampler" + (2 + parseInt(extraparam)) + "]";
-    }
-    if (engine.getValue(newgroup, "play")) {
-        engine.setValue(newgroup, "start_stop", 1);
-    } else {
-        engine.setValue(newgroup, "start_play", 1);
-    }
-};
-/*
- button 1: loop start and loop editing functionality -> 
-        loop enabled and is not one of the two preconfigured: button led is on
-        click: sets loop start (all 6 buttons start blinking). 
-            If loop was already enabled, moves the start to the current position but does not disable the playing loop
-        click again on button 1: forget start pos (discard loop) (stops blinking and no led is on).
-        click on button 2: set loop end and enable looping (stops blinking and sets led on buttons 1 and 2 to on).
-        click on any of the other 4 buttons: set loop to 2, 8, 16, 32 beats (user configurable)(stops blinking and sets led on button 1 to on).
-        click with shift pressed:  Same as clic, but this will be a rolling loop
-        click when a loop is present and active: release loop
-        button held down while loop is active and move knob: double or halve the loop. 
-        If the knob is moved while the loop edit mode is active, then move the loop forward or backward.
-
- button 2: loop end, reloop functionality ->
-        loop present: button led is on.
-        click without a loop present: nothing
-        click with a loop present but not active: activate the loop (reloop)
-        click with shift pressed with a loop present but not active: Same as clic, but this will be a rolling loop
-        click when a loop is present and active: release loop
-        click when loop editing has been enabled(see button 1): set loop end and enable looping.
-
- buttons 3 and 4: predefined beat loops  -> (user configurable which two. by default 1 and 4 beats)
-        click when this beatloop is not active: set a loop with specified beats and enable it. (button led is set to on).
-        click when this beatloop is active: release loop.
-        click with shift pressed:  Same as clic, but this will be a rolling loop
-
- buttons 3 to 6: additional beat loops ->
-        click when loop editing has been enabled (see button 1): set beatloop of defined size and enable looping.
-
-*/
-Hercules4Mx.LoopEditPress = function(group, fxbutton, value, extraparam) {
-    if (Hercules4Mx.debuglog) {
-        engine.log("entering Hercules4Mx.LoopEditPress");
-    }
-    if (Hercules4Mx.editModeStatus.mode !== Hercules4Mx.editModes.disabled) {
-        Hercules4Mx.deactivateEditModeAction();
-    }
-    Hercules4Mx.activateEditModeAction(Hercules4Mx.editModes.loopsizing, '');
-    Hercules4Mx.editModeStatus.used = false;
-};
-Hercules4Mx.LoopEditRelease = function(group, fxbutton, value, extraparam) {
-    if (Hercules4Mx.debuglog) {
-        engine.log("entering Hercules4Mx.LoopEditRelease");
-    }
-    if (Hercules4Mx.editModeStatus.used === false) {
-        var deck = script.deckFromGroup(group);
-        if (engine.getValue(group, "loop_enabled") === 0) {
-            if (Hercules4Mx.editModeStatus.mode !== Hercules4Mx.editModes.disabled) {
-                Hercules4Mx.deactivateEditModeAction();
-            }
-            Hercules4Mx.activateEditModeAction(Hercules4Mx.editModes.loop, deck);
-            var splitted = extraparam.split(";");
-            if (splitted[0] === "roll") {
-                engine.setValue(group, "slip_enabled", 1);
-            } else {
-                engine.setValue(group, "slip_enabled", 0);
-            }
-            engine.setValue(group, "loop_in", 1);
-            //"Releasing" the button.
-            engine.setValue(group, "loop_in", 0);
-        } else {
-            engine.setValue(group, "reloop_exit", 1);
-        }
-    } else {
-        Hercules4Mx.deactivateEditModeAction();
-    }
-};
-Hercules4Mx.LoopEditComplete = function(group, button) {
-    if (Hercules4Mx.debuglog) {
-        engine.log("Hercules4Mx.LoopEditComplete");
-    }
-    switch (button) {
-        case 1:
-            engine.setValue(group, "slip_enabled", 0);
-            break;
-        case 2:
-            {
-                engine.setValue(group, "loop_out", 1);
-                //"Releasing" the button.
-                engine.setValue(group, "loop_out", 0);
-                break;
-            }
-        case 3:
-            engine.setValue(group, Hercules4Mx.beatLoopEditButtons[0], 1);
-            break;
-        case 4:
-            engine.setValue(group, Hercules4Mx.beatLoopEditButtons[1], 1);
-            break;
-        case 5:
-            engine.setValue(group, Hercules4Mx.beatLoopEditButtons[2], 1);
-            break;
-        case 6:
-            engine.setValue(group, Hercules4Mx.beatLoopEditButtons[3], 1);
-            break;
-    }
-};
-Hercules4Mx.LoopButtonPush = function(group, fxbutton, value, extraparam) {
-    if (Hercules4Mx.debuglog) {
-        engine.log("Hercules4Mx.LoopButtonPush");
-    }
-    var splitted = extraparam.split(";");
-    if (splitted[0] === "roll" && splitted.length === 2) {
-        if (engine.getValue(group, "loop_enabled") === 0 && value > 0) {
-            engine.setValue(group, "slip_enabled", 1);
-        }
-        Hercules4Mx.buttonPush(group, fxbutton, value, splitted[1]);
-    } else if (splitted.length === 1) {
-        engine.setValue(group, "slip_enabled", 0);
-        Hercules4Mx.buttonPush(group, fxbutton, value, extraparam);
-    }
-};
-
-// Any of the FX buttons has been pressed
-// There are 6 physical buttons present per deck, and also a "shift" button used by the controller 
-// itself to switch between messages 1 to 6 and messages 7 to 12, depending if it is enabled or not.
-// Since the shift button also sends a message when it is pressed and when it is released,
-// I've been able to setup up to 24 different actions per deck.
-// I call these additional 12 messages the "shift-pressed" mode.
-// Some buttons have default actions if the button is maintained pressed (like play a hotcue), and others
-// have additional functionality (like editing the loop length , or using the effect superknob)
-Hercules4Mx.FXButton = function(midichan, control, value, status, groupInitial) {
-    var group = (Hercules4Mx.previewOnDeck[groupInitial] === true) ? '[PreviewDeck1]' : groupInitial;
-    var fxbutton = (control > 0x20) ? control - 0x20 : control;
-    if (Hercules4Mx.shiftStatus.pressed) {
-        //Tell shift not to change state.
-        Hercules4Mx.shiftStatus.used = true;
-        fxbutton = fxbutton + 0x0C;
-    }
-    // the array is zero based.
-    var mapping = Hercules4Mx.buttonMappings[fxbutton - 1];
-    var deck = script.deckFromGroup(group);
-    if (Hercules4Mx.editModeStatus.mode === Hercules4Mx.editModes.loop &&
-        Hercules4Mx.editModeStatus.effect === deck) {
-        if (value) {
-            //truncate the button pressed to the 6 physical positions.
-            Hercules4Mx.LoopEditComplete(group, ((fxbutton - 1) % 6) + 1);
-        } else {
-            Hercules4Mx.deactivateEditModeAction();
-        }
-    } else if (value) {
-        if (Hercules4Mx.debuglog === true) {
-            engine.log(JSON.stringify(mapping));
-            engine.log(JSON.stringify(Hercules4Mx.noActionButtonMap));
-        }
-        mapping.buttonPressAction(group, fxbutton, 1, mapping.extraParameter);
-    } else if (mapping.buttonReleaseAction !== null) {
-        mapping.buttonReleaseAction(group, fxbutton, 0, mapping.extraParameter);
-    }
-};
-
-//Jog wheel moved without pressure (for seeking, speeding or slowing down, or navigating)
-Hercules4Mx.jogWheel = function(midichan, control, value, status, groupInitial) {
-    //It has a speed sensor, but you have to move it really fast for it to send something different.
-    var direction = (value < 0x40) ? value : value - 0x80;
-    if (Hercules4Mx.navigationStatus.enabled) {
-        if (Hercules4Mx.navigationStatus.timeoutId !== null) {
-            //Stop key-repeat mode. From now on, obey only jog movement until button is released.
-            engine.stopTimer(Hercules4Mx.navigationStatus.timeoutId);
-            Hercules4Mx.navigationStatus.timeoutId = null;
-        }
-        Hercules4Mx.navigationStatus.direction = direction;
-        Hercules4Mx.doNavigateAction();
-    } else {
-        var group = (Hercules4Mx.previewOnDeck[groupInitial]) ? '[PreviewDeck1]' : groupInitial;
-<<<<<<< HEAD
-        if (Hercules4Mx.userSettings.useSingleJogWheelHack === true 
-=======
-        if (Hercules4Mx.userSettings.useSingleJogWeelHack === true 
->>>>>>> cef4254f
-                && Hercules4Mx.swapJogWheel === true) {
-            group = Hercules4Mx.rightJogWheelGroup;
-        }
-        engine.setValue(group, "jog", direction + engine.getValue(group, "jog"));
-    }
-};
-
-// The "scratch" button is used to enable or disable scratching on the jog wheels.
-// Concretely, it tells if it has to ignore or not the pressure sensor in the jog wheel.
-Hercules4Mx.scratchButton = function(midichan, control, value, status, group) {
-    if (value) {
-        if (Hercules4Mx.scratchEnabled) {
-            Hercules4Mx.scratchEnabled = false;
-            midi.sendShortMsg(Hercules4Mx.NOnC1, 0x3D, 0x00);
-            if (Hercules4Mx.userSettings.crossfaderScratchCurve) {
-                midi.sendShortMsg(Hercules4Mx.CC, 0x7E, 0x00);
-            }
-        } else {
-            Hercules4Mx.scratchEnabled = true;
-            midi.sendShortMsg(Hercules4Mx.NOnC1, 0x3D, 0x7F);
-            if (Hercules4Mx.userSettings.crossfaderScratchCurve) {
-                midi.sendShortMsg(Hercules4Mx.CC, 0x7E, 0x7F);
-            }
-        }
-    }
-};
-// The pressure action over the jog wheel
-Hercules4Mx.wheelTouch = function(midichan, control, value, status, groupInitial) {
-    //Scratching does not work with the previewdeck.
-    if (Hercules4Mx.previewOnDeck[groupInitial] === false) {
-        var group = (Hercules4Mx.previewOnDeck[groupInitial]) ? '[PreviewDeck1]' : groupInitial;
-        if (Hercules4Mx.scratchEnabled && value) {
-            // If button down
-            engine.scratchEnable(script.deckFromGroup(group),
-                256 * Hercules4Mx.userSettings.sensitivity,
-                Hercules4Mx.userSettings.vinylSpeed,
-                Hercules4Mx.userSettings.alpha,
-                Hercules4Mx.userSettings.beta);
-        } else {
-            // If button up
-            engine.scratchDisable(script.deckFromGroup(group));
-        }
-        Hercules4Mx.swapJogWheel = (value > 0);
-    }
-};
-//Jog wheel used with pressure (for scratching)
-Hercules4Mx.scratchWheel = function(midichan, control, value, status, groupInitial) {
-    if (Hercules4Mx.navigationStatus.enabled ||
-        !engine.isScratching(script.deckFromGroup(groupInitial))) {
-        //If navigating, or not in scratch mode, do jogWheel
-        Hercules4Mx.jogWheel(midichan, control, value, status, groupInitial);
-    } else {
-        //It has a speed sensor, but you have to move it really fast for it to send something different.
-        var direction = (value < 0x40) ? value : value - 0x80;
-        var group = (Hercules4Mx.previewOnDeck[groupInitial]) ? '[PreviewDeck1]' : groupInitial;
-        engine.scratchTick(script.deckFromGroup(group), direction);
-    }
-};
-
-// Pitch slider rate change, MSB (Most significant bits in 14bit mode, or directly the value in 7bit)
-Hercules4Mx.deckRateMsb = function(midichan, control, value, status, group) {
-    //preview deck has no rate control
-    if (Hercules4Mx.previewOnDeck[group] === false) {
-        var deck = script.deckFromGroup(group);
-        //Calculating this always, or else the first time will not work
-        //(which is precisely when the controller reports the initial positions)
-        Hercules4Mx.pitchMsbValue[deck - 1] = value;
-        if (Hercules4Mx.pitch14bitMode === false) {
-            engine.setValue(group, "rate", script.midiPitch(0,value, 0xE0));
-        }
-    }
-};
-// Pitch slider rate change, LSB (Least significant bits in 14bit mode, not called in 7bit)
-Hercules4Mx.deckRateLsb = function(midichan, control, value, status, group) {
-    //preview deck has no rate control
-    if (Hercules4Mx.previewOnDeck[group] === false) {
-        var deck = script.deckFromGroup(group);
-        var msbval = Hercules4Mx.pitchMsbValue[deck - 1];
-        Hercules4Mx.pitch14bitMode = true;
-        engine.setValue(group, "rate", script.midiPitch(value,msbval,0xE0));
-    }
-};
-
-Hercules4Mx.deckGain = function(midichan, control, value, status, groupInitial) {
-    var group = (Hercules4Mx.previewOnDeck[groupInitial] === true) ? '[PreviewDeck1]' : groupInitial;
-    engine.setParameter(group, "pregain", script.absoluteLin(value,0,1));
-};
-Hercules4Mx.deckTreble = function(midichan, control, value, status, group) {
-    //[EqualizerRack1_[Channel1]_Effect1]
-    var groupChannel = "[Channel" + group.slice(-11).substr(0,1) + "]";
-    if (Hercules4Mx.previewOnDeck[groupChannel] === false) {
-        engine.setParameter(group, "parameter3", script.absoluteLin(value,0,1));
-    }
-};
-Hercules4Mx.deckMids = function(midichan, control, value, status, group) {
-    //[EqualizerRack1_[Channel1]_Effect1]
-    var groupChannel = "[Channel" + group.slice(-11).substr(0,1) + "]";
-    if (Hercules4Mx.previewOnDeck[groupChannel] === false) {
-        engine.setParameter(group, "parameter2", script.absoluteLin(value,0,1));
-    }
-};
-Hercules4Mx.deckBass = function(midichan, control, value, status, group) {
-    //[EqualizerRack1_[Channel1]_Effect1]
-    var groupChannel = "[Channel" + group.slice(-11).substr(0,1) + "]";
-    if (Hercules4Mx.previewOnDeck[groupChannel] === false) {
-        engine.setParameter(group, "parameter1", script.absoluteLin(value,0,1));
-    }
-};
-Hercules4Mx.deckVolume = function(midichan, control, value, status, group) {
-    if (Hercules4Mx.previewOnDeck[group] === false) {
-        engine.setParameter(group, "volume", script.absoluteLin(value,0,1));
-<<<<<<< HEAD
-=======
-    }
-};
-// function to scale fader volume linearly in dB until the second-to-last line, and
-// do the rest linearly. 0dBFs -6dbFs, -12dbFs,-18dbFs, -inf). Just like what the UI does.
-// It was needed when using engine.setValue() for "volume".
-Hercules4Mx.faderToVolume = function (value) {
-    var lowerval = 32; //(1/4th of 127)
-    var lowerdb = 0.125; //(1/4th of 1)
-    if (value < lowerval) {
-        return value*lowerdb/lowerval;
-    } else {
-        var dbs = -(127-value)*6/32;
-        return Math.pow(10.0,dbs/20.0);
->>>>>>> cef4254f
-    }
-};
-
-Hercules4Mx.crossfader = function(midichan, control, value, status, group) {
-    engine.setParameter(group, "crossfader", script.absoluteLin(value,0,1));
-};
-
-Hercules4Mx.deckheadphones = function(midichan, control, value, status, group) {
-     if (value > 0) {
-        var deck = script.deckFromGroup(group);
-        var messageto = (deck === 1 || deck === 2) ? Hercules4Mx.NOnC1 : Hercules4Mx.NOnC2;
-        var offset = (deck === 1 || deck === 3) ? 0x00 : 0x20;
-        if (Hercules4Mx.previewOnDeck[group]) {
-            //No need to press shift to deactivate.
-            if (Hercules4Mx.shiftStatus.pressed) {
-                Hercules4Mx.shiftStatus.used = true;
-            }
-            Hercules4Mx.previewOnDeck[group] = false;
-            midi.sendShortMsg(messageto, 0x4F+offset, 0x00);
-        } else {
-            if (Hercules4Mx.shiftStatus.pressed) {
-                Hercules4Mx.shiftStatus.used = true;
-                Hercules4Mx.previewOnDeck[group] = true;
-                midi.sendShortMsg(messageto, 0x4F+offset, 0x7F);
-            } else {
-                engine.setParameter(group, "pfl", (engine.getParameter(group, "pfl") > 0) ? 0 : 1);
-            }
-        }
-    }
-};
-// Deck C/D have been pressed.
-Hercules4Mx.deckCStateChange = function(midichan, control, value, status, group) {
-    Hercules4Mx.VuMeterL.midichan = (value > 0) ? 0x91 : 0x90;
-    Hercules4Mx.updateVumeterSourceAction(Hercules4Mx.VuMeterL, (value > 0) ? 3 : 1);
-};
-Hercules4Mx.deckDStateChange = function(midichan, control, value, status, group) {
-    Hercules4Mx.VuMeterR.midichan = (value > 0) ? 0x91 : 0x90;
-    Hercules4Mx.updateVumeterSourceAction(Hercules4Mx.VuMeterR, (value > 0) ? 4 : 2);
-    Hercules4Mx.rightJogWheelGroup = (value > 0) ? "[Channel4]" : "[Channel2]";
-};
-
-// Internal select what data is sent to the vumeter
-Hercules4Mx.updateVumeterSourceAction = function(vumeter, deck) {
-    var returnarray;
-    if (vumeter.midichan === 0x90) {
-        returnarray = Hercules4Mx.getNewDestinationChannel(vumeter.initchan);
-    } else /*if (vumeter.midichan === 0x91)*/ {
-        returnarray = Hercules4Mx.getNewDestinationChannel(vumeter.initchan + 2);
-    }
-    vumeter.source = returnarray[0];
-    if (vumeter.source === "[Disabled]") {
-        //If disabled, we have to ensure the kill leds are properly shown.
-        midi.sendShortMsg(vumeter.midichan, vumeter.clip, returnarray[2] > 0 ? 0x7F : 0x00);
-        midi.sendShortMsg(vumeter.midichan, vumeter.vu3, returnarray[3] > 0 ? 0x7F : 0x00);
-        midi.sendShortMsg(vumeter.midichan, vumeter.vu2, returnarray[4] > 0 ? 0x7F : 0x00);
-        midi.sendShortMsg(vumeter.midichan, vumeter.vu1, returnarray[5] > 0 ? 0x7F : 0x00);
-    } else {
-        //Forcing a refresh, because if the vumeter is at 0, Mixxx doesn't send the event.
-        vumeter.lastvalue = 0xFF;
-        Hercules4Mx.updateVumeterEvent(vumeter, 0);
-    }
-};
-//Internal function that returns what the vumeter should show for this deck
-Hercules4Mx.getNewDestinationChannel = function(chan) {
-    var pfl = engine.getParameter("[Channel" + chan + "]", "pfl");
-    var source = engine.getParameter("[Channel" + chan + "]", "passthrough");
-    var treble = engine.getParameter("[EqualizerRack1_[Channel" + chan + "]_Effect1]", "button_parameter3");
-    var mids = engine.getParameter("[EqualizerRack1_[Channel" + chan + "]_Effect1]", "button_parameter2");
-    var bass = engine.getParameter("[EqualizerRack1_[Channel" + chan + "]_Effect1]", "button_parameter1");
-    var returnarray = ["", pfl, source, treble, mids, bass];
-    if (bass > 0 || mids > 0 || treble > 0 || source > 0) {
-        returnarray[0] = "[Disabled]";
-    } else if (pfl > 0) {
-        returnarray[0] = "[Channel" + chan + "]";
-    } else {
-        returnarray[0] = "[Master]";
-    }
-    return returnarray;
-};
-
-//////////////////////////////////////////
-// FX button presets configuration.
-Hercules4Mx.reinitButtonsMap = function() {
-    Hercules4Mx.buttonMappings = Hercules4Mx.buttonMappings.slice(Hercules4Mx.buttonMappings.length);
-    //This is setup here because the function is undefined when the map is defined.
-<<<<<<< HEAD
-    Hercules4Mx.noActionButtonMap.buttonPressAction = Hercules4Mx.FxActionNoOp;
-=======
-    Hercules4Mx.noActionButtonMap.buttonPressAction=Hercules4Mx.FxActionNoOp;
->>>>>>> cef4254f
-};
-Hercules4Mx.mapNewButton = function(pushAction, releaseAction, extraParameter, signalLed) {
-    var i;
-    var mapping = {};
-    mapping.buttonPressAction = pushAction;
-    mapping.buttonReleaseAction = releaseAction;
-    mapping.extraParameter = extraParameter;
-    mapping.ledToConnect = signalLed;
-    Hercules4Mx.buttonMappings.push(mapping);
-    if (Hercules4Mx.buttonMappings.length <= 12) { // The "shift" buttons do not have a differentiated led.
-        if (extraParameter === "reloop_exit") {
-            Hercules4Mx.beatLoopReloopPos = Hercules4Mx.buttonMappings.length;
-        }
-        if (pushAction === Hercules4Mx.LoopEditPress) {
-            Hercules4Mx.LoopEnabledPos = Hercules4Mx.buttonMappings.length;
-        }
-        if (signalLed !== null) {
-            for (i = 1; i <= 4; i++) {
-                engine.connectControl("[Channel" + i + "]", signalLed, "Hercules4Mx.onEnableLed");
-                engine.trigger("[Channel" + i + "]", signalLed);
-            }
-        }
-        if (pushAction === Hercules4Mx.FxSamplerPush) {
-            var curlen = Hercules4Mx.buttonMappings.length;
-            Hercules4Mx.samplerLedIdx.push(curlen);
-
-            engine.connectControl("[Sampler" + extraParameter + "]", "play_indicator", "Hercules4Mx.onSamplerStateChange");
-            engine.trigger("[Sampler" + extraParameter + "]", "play_indicator");
-        }
-        if (pushAction === Hercules4Mx.FxSwitchDown) {
-            Hercules4Mx.FxLedIdx.push(Hercules4Mx.buttonMappings.length);
-            for (i = 1; i <= 4; i++) {
-<<<<<<< HEAD
-=======
-                /* Old 2.0 effects method
-                engine.connectControl("[EffectRack1_EffectUnit" + extraParameter + "]", "group_[Channel" + i + "]_enable", "Hercules4Mx.onEffectStateChange");
-                engine.trigger("[EffectRack1_EffectUnit" + extraParameter + "]", "group_[Channel" + i + "]_enable");
-                */
->>>>>>> cef4254f
-                engine.connectControl("[EffectRack1_EffectUnit" + i + "_Effect" + extraParameter + "]", "enabled", "Hercules4Mx.onEffectStateChange");
-                engine.trigger("[EffectRack1_EffectUnit" + i + "_Effect" + extraParameter + "]", "enabled");
-            }
-        }
-    }
-};
-// This is used when not all buttons have been mapped. To avoid filling the rest manually with the noop action, this is called to do it automatically.
-Hercules4Mx.completeButtonsMap = function() {
-    while (Hercules4Mx.buttonMappings.length < 24) {
-        Hercules4Mx.buttonMappings.push(Hercules4Mx.noActionButtonMap);
-    }
-    if (Hercules4Mx.LoopEnabledPos !== -1 || Hercules4Mx.beatLoopReloopPos !== -1) {
-        for (var i = 1; i <= 4; i++) {
-            engine.trigger("[Channel" + i + "]", "loop_enabled");
-        }
-    }
-    var newArrayIdx = Hercules4Mx.samplerLedIdx.slice();
-    // Complete the sampler mapping. This allows to duplicate the number of samplers, since Deck 1 and Deck 2 effect buttons
-    // activate different samplers instead of the same ones.
-    for (var i = 0; i < newArrayIdx.length; i++) {
-        Hercules4Mx.samplerLedIdx.push(0x20 + newArrayIdx[i]);
-        var extraParameter = Hercules4Mx.buttonMappings[newArrayIdx[i] -1].extraParameter;
-        engine.connectControl("[Sampler" + (newArrayIdx.length + parseInt(extraParameter)) + "]", "play_indicator", "Hercules4Mx.onSamplerStateChange");
-        engine.trigger("[Sampler" + (newArrayIdx.length + parseInt(extraParameter)) + "]", "play_indicator");
-    }
-};
-
-//Mappings of the buttons as described in the DJ Console Manual for Virtual DJ 7 LE.
-Hercules4Mx.setupFXButtonsLikeManual = function() {
-    Hercules4Mx.reinitButtonsMap();
-    Hercules4Mx.mapNewButton(Hercules4Mx.LoopEditPress, Hercules4Mx.LoopEditRelease, null, null);
-    Hercules4Mx.mapNewButton(Hercules4Mx.ButtonPush, null, "reloop_exit", null);
-    Hercules4Mx.mapNewButton(Hercules4Mx.buttonPush, Hercules4Mx.buttonPush, "hotcue_1_activate", "hotcue_1_enabled");
-    Hercules4Mx.mapNewButton(Hercules4Mx.buttonPush, Hercules4Mx.buttonPush, "hotcue_2_activate", "hotcue_2_enabled");
-    Hercules4Mx.mapNewButton(Hercules4Mx.buttonPush, Hercules4Mx.buttonPush, "hotcue_3_activate", "hotcue_3_enabled");
-    Hercules4Mx.mapNewButton(Hercules4Mx.buttonPush, Hercules4Mx.buttonPush, "hotcue_4_activate", "hotcue_4_enabled");
-    //In VirtualDJ there is a recorder, which is not an option in Mixxx. So we simply play the samplers.
-    //Note: the implementation doubles the number of samples: Buttons on left deck use the value here, and buttons on right deck use "2 + value".
-    Hercules4Mx.mapNewButton(Hercules4Mx.FxSamplerPush, null, "1", null);
-    Hercules4Mx.mapNewButton(Hercules4Mx.FxSamplerPush, null, "2", null);
-    Hercules4Mx.mapNewButton(Hercules4Mx.FxSwitchDown, Hercules4Mx.FxSwitchUp, "1", null);
-    Hercules4Mx.mapNewButton(Hercules4Mx.FxSwitchDown, Hercules4Mx.FxSwitchUp, "2", null);
-    Hercules4Mx.mapNewButton(Hercules4Mx.FxSwitchDown, Hercules4Mx.FxSwitchUp, "3", null);
-    Hercules4Mx.mapNewButton(Hercules4Mx.FxSwitchDown, Hercules4Mx.FxSwitchUp, "4", null);
-    //Shift-pressed actions. These do not exist on the original mapping, but having the hotcue clear options here is useful.
-    Hercules4Mx.mapNewButton(Hercules4Mx.FxActionNoOp, null, null, null);
-    Hercules4Mx.mapNewButton(Hercules4Mx.FxActionNoOp, null, null, null);
-    Hercules4Mx.mapNewButton(Hercules4Mx.buttonPush, null, "hotcue_1_clear", null, null);
-    Hercules4Mx.mapNewButton(Hercules4Mx.buttonPush, null, "hotcue_2_clear", null, null);
-    Hercules4Mx.mapNewButton(Hercules4Mx.buttonPush, null, "hotcue_3_clear", null, null);
-    Hercules4Mx.mapNewButton(Hercules4Mx.buttonPush, null, "hotcue_4_clear", null, null);
-
-    Hercules4Mx.completeButtonsMap();
-    // It is possible to configure the loop sizes of the buttons 3 to 6 when the loop editing mode has been activated.
-    // (activated by the "LoopEditPress" action, which is button 1 on original and mixxx21 mappings).
-    Hercules4Mx.beatLoopEditButtons.push("beatloop_1_toggle"); // loop edit mode, button 3
-    Hercules4Mx.beatLoopEditButtons.push("beatloop_4_toggle"); // loop edit mode, button 4
-    Hercules4Mx.beatLoopEditButtons.push("beatloop_8_toggle"); // loop edit mode, button 5
-    Hercules4Mx.beatLoopEditButtons.push("beatloop_16_toggle"); // loop edit mode, button 6
-};
-
-//Custom mapping adapted to the features of Mixxx. Version 2015-12-19 as published in 2.0.
-Hercules4Mx.setupFXButtonsCustomMixx20 = function() {
-    var beatloop1 = "beatloop_0.5";
-    var beatloop2 = "beatloop_1";
-    var beatloop3 = "beatloop_2";
-    var beatloop4 = "beatloop_4";
-    Hercules4Mx.reinitButtonsMap();
-    //Direct actions
-    Hercules4Mx.mapNewButton(Hercules4Mx.buttonPush, null, beatloop1 + "_toggle", beatloop1 + "_enabled");
-    Hercules4Mx.mapNewButton(Hercules4Mx.buttonPush, null, beatloop2 + "_toggle", beatloop2 + "_enabled");
-    Hercules4Mx.mapNewButton(Hercules4Mx.buttonPush, null, beatloop3 + "_toggle", beatloop3 + "_enabled");
-    Hercules4Mx.mapNewButton(Hercules4Mx.buttonPush, null, beatloop4 + "_toggle", beatloop4 + "_enabled");
-    Hercules4Mx.mapNewButton(Hercules4Mx.buttonPush, Hercules4Mx.buttonPush, "reverse", "reverse");
-    Hercules4Mx.mapNewButton(Hercules4Mx.buttonPush, Hercules4Mx.buttonPush, "reverseroll", "reverseroll");
-    Hercules4Mx.mapNewButton(Hercules4Mx.buttonPush, Hercules4Mx.buttonPush, "hotcue_1_activate", "hotcue_1_enabled");
-    Hercules4Mx.mapNewButton(Hercules4Mx.buttonPush, Hercules4Mx.buttonPush, "hotcue_2_activate", "hotcue_2_enabled");
-    Hercules4Mx.mapNewButton(Hercules4Mx.buttonPush, Hercules4Mx.buttonPush, "hotcue_3_activate", "hotcue_3_enabled");
-    Hercules4Mx.mapNewButton(Hercules4Mx.buttonPush, Hercules4Mx.buttonPush, "hotcue_4_activate", "hotcue_4_enabled");
-    Hercules4Mx.mapNewButton(Hercules4Mx.FxSwitchDown, Hercules4Mx.FxSwitchUp, "1", null);
-    Hercules4Mx.mapNewButton(Hercules4Mx.FxSwitchDown, Hercules4Mx.FxSwitchUp, "2", null);
-    //Shift-pressed actions
-    Hercules4Mx.mapNewButton(Hercules4Mx.buttonPush, null, "beatloop_0.125_toggle", null);
-    Hercules4Mx.mapNewButton(Hercules4Mx.buttonPush, null, "beatloop_0.25_toggle", null);
-    Hercules4Mx.mapNewButton(Hercules4Mx.buttonPush, null, "reloop_exit", null);
-    Hercules4Mx.mapNewButton(Hercules4Mx.buttonPush, null, "reloop_exit", null);
-    Hercules4Mx.mapNewButton(Hercules4Mx.FxActionNoOp, null, null, null);
-    Hercules4Mx.mapNewButton(Hercules4Mx.FxActionNoOp, null, null, null);
-    Hercules4Mx.mapNewButton(Hercules4Mx.buttonPush, null, "hotcue_1_clear", null);
-    Hercules4Mx.mapNewButton(Hercules4Mx.buttonPush, null, "hotcue_2_clear", null);
-    Hercules4Mx.mapNewButton(Hercules4Mx.buttonPush, null, "hotcue_3_clear", null);
-    Hercules4Mx.mapNewButton(Hercules4Mx.buttonPush, null, "hotcue_4_clear", null);
-    Hercules4Mx.completeButtonsMap();
-};
-
-//Custom mapping adapted to the features of Mixxx. Version 2016-08-xx for publishing in 2.1.
-Hercules4Mx.setupFXButtonsCustomMixx21 = function() {
-    var beatloop1 = "4";
-    var beatloop2 = "16";
-    Hercules4Mx.reinitButtonsMap();
-    //Direct actions
-    Hercules4Mx.mapNewButton(Hercules4Mx.LoopEditPress, Hercules4Mx.LoopEditRelease, "", null);
-    Hercules4Mx.mapNewButton(Hercules4Mx.LoopButtonPush, null, "reloop_exit", null);
-    Hercules4Mx.mapNewButton(Hercules4Mx.LoopButtonPush, null, "beatloop_" + beatloop1 + "_toggle", "beatloop_" + beatloop1 + "_enabled");
-    Hercules4Mx.mapNewButton(Hercules4Mx.LoopButtonPush, null, "beatloop_" + beatloop2 + "_toggle", "beatloop_" + beatloop2 + "_enabled");
-    //Note: the implementation doubles the number of samples: Buttons on left deck use the value here, and buttons on right deck use "2 + value".
-    Hercules4Mx.mapNewButton(Hercules4Mx.FxSamplerPush, null, "1", null);
-    Hercules4Mx.mapNewButton(Hercules4Mx.FxSamplerPush, null, "2", null);
-    Hercules4Mx.mapNewButton(Hercules4Mx.buttonPush, Hercules4Mx.buttonPush, "hotcue_1_activate", "hotcue_1_enabled");
-    Hercules4Mx.mapNewButton(Hercules4Mx.buttonPush, Hercules4Mx.buttonPush, "hotcue_2_activate", "hotcue_2_enabled");
-    Hercules4Mx.mapNewButton(Hercules4Mx.buttonPush, Hercules4Mx.buttonPush, "hotcue_3_activate", "hotcue_3_enabled");
-    Hercules4Mx.mapNewButton(Hercules4Mx.buttonPush, Hercules4Mx.buttonPush, "hotcue_4_activate", "hotcue_4_enabled");
-    Hercules4Mx.mapNewButton(Hercules4Mx.FxSwitchDown, Hercules4Mx.FxSwitchUp, "1", null);
-    Hercules4Mx.mapNewButton(Hercules4Mx.FxSwitchDown, Hercules4Mx.FxSwitchUp, "2", null);
-    //Shift-pressed actions
-    Hercules4Mx.mapNewButton(Hercules4Mx.LoopEditPress, Hercules4Mx.LoopEditRelease, "roll", null);
-    Hercules4Mx.mapNewButton(Hercules4Mx.LoopButtonPush, null, "roll;reloop_exit", null);
-    Hercules4Mx.mapNewButton(Hercules4Mx.LoopButtonPush, null, "roll;beatloop_" + beatloop1 + "_toggle", null);
-    Hercules4Mx.mapNewButton(Hercules4Mx.LoopButtonPush, null, "roll;beatloop_" + beatloop2 + "_toggle", null);
-    Hercules4Mx.mapNewButton(Hercules4Mx.FxActionNoOp, null, null, null);
-    Hercules4Mx.mapNewButton(Hercules4Mx.FxActionNoOp, null, null, null);
-    Hercules4Mx.mapNewButton(Hercules4Mx.buttonPush, null, "hotcue_1_clear", null);
-    Hercules4Mx.mapNewButton(Hercules4Mx.buttonPush, null, "hotcue_2_clear", null);
-    Hercules4Mx.mapNewButton(Hercules4Mx.buttonPush, null, "hotcue_3_clear", null);
-    Hercules4Mx.mapNewButton(Hercules4Mx.buttonPush, null, "hotcue_4_clear", null);
-    Hercules4Mx.completeButtonsMap();
-    // It is possible to configure the loop sizes of the buttons 3 to 6 when the loop editing mode has been activated.
-    // (activated by the "LoopEditPress" action, which is button 1 on original and mixxx21 mappings).
-    Hercules4Mx.beatLoopEditButtons.push("beatloop_1_toggle"); // loop edit mode, button 3
-    Hercules4Mx.beatLoopEditButtons.push("beatloop_2_toggle"); // loop edit mode, button 4
-    Hercules4Mx.beatLoopEditButtons.push("beatloop_8_toggle"); // loop edit mode, button 5
-    Hercules4Mx.beatLoopEditButtons.push("beatloop_32_toggle"); // loop edit mode, button 6
-};
+/////////////////////////////////////////////////////////////////////
+//=====================================================
+//_#_ Hercules DJ Console 4-Mx scripts by josepma. _##_
+//_##________ Based partially on the Mk4 script ___###_
+//=====================================================
+// Author: josepma@gmail.com
+//
+// Version 2015-12-12: 
+//        Initial version. 4 decks, jog wheel and scratch, autodj, navigation and effects.
+// Version 2015-12-19: 
+//        Improvements from https://github.com/mixxxdj/mixxx/pull/810
+//        Beat flashing can be configurd on pitch reset led, jog led, sync button or disabled completely.
+//        Option to switch automatically to scratch crossfader curve on scratch mode.
+//        Soft takeover for pitch, volume faders, eq knobs and gain.
+//        Use the 14bit range automatically (8bit actually) for the pitch slider if the controller is configured to use it.
+//        Changed stop button to be cue_gotoandstop.
+//        Removed midi channel configuration. It also required modifying the mapping, so it didn't really work.
+//        Automatically setup some internal values, like 4 decks mode
+//        Support speed sensor on jog wheel and Fx knob. They need to be moved really fast, so it's rarely useful.
+// Version 2016-09-26
+//        Beatgrid editing mode enabled with shift+sync. Allows to correct the beatgrid from the controller. 
+//          (For when you're in the middle of a mix and something is not properly aligned)
+//        Brake effect (power unplug) with shift+stop, backward playing moved to shift+play and forward and rewind by beats.
+//        Keylock, quantize and master sync (shift pitch scale up, shift pitch scale down and sync pressed for 400ms respectively).
+//        Improvements and fixes on sync button and navigation.
+//        Corrections in soft takeover, and initialization of control values from their physical positions on Mixxx startup.
+//        Audio vu meters on the kill/source buttons that switches between master and decks on pfl. Can be switched 
+//          off on userSettings. If kill or source buttons are activated, the vu on that channel is deactivated.
+//        Reimplemented the actions for Fx buttons. It now allows to have personalized mappings, and comes already with three:
+//          Manual/VirtualDJ setup, Mixxx 2.0 setup and a new setup that adds more functionality, like playing 4 samplers.
+//        New loop edit mode. It allows for a random length loop as well as more beatloop sizes. It is also possible to modify
+//          a loop size with the fx knob. See the updated wiki for a detailed explanation.
+//        The FX "super" knob can be controlled from the controller now. Maintain the fx button pressed and move the knob.
+//        Pressing either of the pitch scale buttons (musical key action) together with moving the fx knob can be used to control the key
+// Version 2016-11-06
+//        Preview deck control. Press shift+PFL (headphones) on any deck, and the controls will be sent
+//          to the preview deck instead. The button flashes to indicate this state.
+//          Press PFL (with or without shift) to go back to usual deck controls.
+//          What works: Load track, stop, cue, play, forward, rewind, jog wheel, Gain and fx buttons, like hotcues.
+//          The preview deck is not a fully featured deck, so no pitch, sync or EQ.
+//        Removed the deckButtonMode option. The user can always set that from the DJHerculesMix series TrayAgent.
+// Version 2017-01-21
+//        Round of fixes on several controls related to preview deck and effects.
+//        Added permanent rate change action to pitch buttons when used with shift. (For those cases where
+//          the defined range of the slider is not enough)
+// Version 2017-12-16
+//        Some changes for Mixxx 2.1
+//        Single JogWheel mode hack (One of my jog wheels got broken.. this is a workaround).
+// Usage:
+// ------
+// Check the dedicated controller wiki page at: 
+//    http://mixxx.org/wiki/doku.php/hercules_dj_console_4-mx
+//
+// Variables on Hercules4Mx.userSettings can be modified by users to suit their preferences.
+/////////////////////////////////////////////////////////////////////
+var Hercules4Mx = function() {};
+
+// The 4 possible values for the beatFlashLed option below.
+Hercules4Mx.Leds = {
+    "none": 0,
+    "syncLed": 0x11,
+    "pitchResetLed": 0x15,
+    "JogLed": 0x1A
+};
+// --- Personal preferences configuration ---
+Hercules4Mx.userSettings = {
+    // Indicates if the Headphone/Master mix should automatically be set to master when none of the headphone cue buttons are activated.
+    'autoHeadMix': false,
+    // Enable automatically the headphone cue select (PFL) of the deck when a song is loaded. (Like in virtual-dj)
+    'autoHeadcueOnLoad': true,
+    // Flashing at the rythm of the beat on the led. Use the Leds map above.
+    // Note: if using sync button, then the button will not show sync master state.
+    'beatFlashLed': Hercules4Mx.Leds.none,
+    // Simulate vuMeters using the kill and source buttons. If enabled, shows master vus, or deck vu depending if prefader listen button is enabled or not.
+    'useVuMeters': true,
+    // KeyRepeat speed for navigating up/down, in milliseconds. 100 is a good value. Lower values make it scroll faster.
+    'naviScrollSpeed': 100,
+    // The controller has two modes to report the crossfader position. The default/beatmix curve, and the scratch curve.
+    // The default curve reports the real position of the control. The scratch curve just crossfades on the edges.
+    // Setting this setting to true, the curve will change to scratch curve when the scratch mode is on (scratch button).
+    // Setting it to false will not change it, so it will use the setting configured in the DJHercules Tray-icon configuration.
+    'crossfaderScratchCurve': false,
+    // _Scratching_ Playback speed of the virtual vinyl that is being scratched. 45.00 and 33.33 are the common speeeds. (Lower number equals faster scratch)
+    'vinylSpeed': 45,
+    // _Scratching_ You should configure this setting to the same value than in the DJHercules tray icon configuration. (Normal means 1/1).
+    // If crossfaderScratchCurve is true, or the setting is changed while Mixxx is active, this value will be detected automatically.
+    'sensitivity': 1 / 1,
+    // _Scratching_ alpha value for the filter (start with 1/8 (0.125) and tune from there)
+    'alpha': 1 / 8,
+    // _Scratching_ beta value for the filter (start with alpha/32 and tune from there)
+    'beta': (1 / 8) / 32,
+    // This indicates which mapping for the FX buttons should Mixxx use.
+    // The possible values are:
+    // original : As they are in the Hercules Manual and the default setup in Virtual DJ 7 LE.
+    // mixxx20 : As they were initially defined with the release of Mixxx 2.0
+    // mixxx21 : AS they were defined with the release of Mixxx 2.1
+    // With a little caution, you can modify them at the bottom of this file
+    'FXbuttonsSetup': 'mixxx21',
+    // This allows to use the left jog wheel in place of the right jog wheel when pressing the right jog wheel.
+    // I implemented this to overcome the failure of the right jog wheel on my controller.
+    'useSingleJogWheelHack': false
+};
+
+//
+// End of User configurable options
+//
+////////////////////////////////////////////////////////////////////////
+// JSHint configuration                                               //
+////////////////////////////////////////////////////////////////////////
+/* global engine                                                      */
+/* global script                                                      */
+/* global print                                                       */
+/* global midi                                                        */
+////////////////////////////////////////////////////////////////////////
+// --- Internal variables ----
+Hercules4Mx.debuglog = false;
+Hercules4Mx.swapJogWheel = false;
+Hercules4Mx.rightJogWheelGroup = "[Channel2]";
+
+Hercules4Mx.navigationStatus = {
+    //Navigation direction 1 up, -1 down, 0 do not move
+    'direction': 0,
+    //Indicator that the up or down buttons are pressed. Separated from direction to avoid a race condition with jogwheel.
+    'enabled': false,
+    //Indicates if navigating in the sidebar, or in the library
+    'sidebar': false,
+    //Holds the timeout event id that does the key-repeat action for moving up or down holding only the key.
+    'timeoutId': null,
+    //Indicates if it is the first execution of the timer for this timer instance. We use this to have a longer start time when pressing the button than for keyrepeat.
+    'isSingleShotTimer': false
+};
+
+Hercules4Mx.forwardRewindStatus = {
+    //Navigation direction 1 forward, -1 backward, 0 do not move
+    'direction': 0,
+    //The group name for the deck of which the forward and rewind buttons have been pressed.
+    'group': null,
+    //Holds the timeout event id that starts the forward/backward seeking.
+    'timeoutId': null
+};
+
+Hercules4Mx.syncEnabledStatus = {
+    //Holds the timeout event id that starts the forward/backward seeking.
+    'timeoutId': null,
+    //Indicates if the timeout has been reached
+    'triggered': 0
+};
+
+Hercules4Mx.editModes = {
+    // Edit mode disabled
+    'disabled': -1,
+    // Beatgrid edit mode
+    'beatgrid': 0,
+    // Effect edit mode (currently unimplemented)
+    'effects': 1,
+    // Loop edit mode
+    'loop': 2,
+    // Effect knob moving mode
+    'effectknob': 3,
+    // Loop sizing mode
+    'loopsizing': 4,
+    // musical key change mode
+    'pitchkeychanging': 5
+};
+Hercules4Mx.editModeStatus = {
+    // The selected edit mode
+    'mode': Hercules4Mx.editModes.disabled,
+    // The selected effect or deck
+    'effect': -1,
+    // If the edit mode was used. (this is similar to the shiftstatus.used)
+    'used': false
+};
+Hercules4Mx.shiftStatus = {
+    //The shift button is currently pressed (hold down)
+    'pressed': false,
+    //Some action has been triggered that has used the shift status
+    'used': false,
+    //The brake action has been triggered (this is used so that the shift button can be released)
+    'braking': false,
+    //The brake action has been triggered (this is used so that the shift button can be released)
+    'reversing': false
+};
+Hercules4Mx.VuMeterL = {
+    // This is used internally to know that this is VuMeterR
+    'initchan': 1,
+    //top led (originally thought to be the clip indicator, but it is now the -3dB and clip is shown by flickering)
+    'clip': 0x16,
+    //vu leds
+    'vu3': 0x17,
+    'vu2': 0x18,
+    'vu1': 0x19,
+    // Which source to use for this vumeter. [Disabled] for no source
+    'source': '[Master]',
+    // Midichan of this vumeter. This is needed when switching the Decks (A/C, B/D)
+    'midichan': 0x90,
+    // Last value evaluated. This allows to quantize the value and reduce the amount of messages sent.
+    'lastvalue': 0
+};
+Hercules4Mx.VuMeterR = {
+    // This is used internally to know that this is VuMeterR
+    'initchan': 2,
+    //top led (originally thought to be the clip indicator, but it is now the -3dB and clip is shown by flickering)
+    'clip': 0x36,
+    //vu leds
+    'vu3': 0x37,
+    'vu2': 0x38,
+    'vu1': 0x39,
+    // Which source to use for this vumeter. [Disabled] for no source
+    'source': '[Master]',
+    // Midichan of this vumeter. This is needed when switching the Decks (A/C, B/D)
+    'midichan': 0x90,
+    // Last value evaluated. This allows to quantize the value and reduce the amount of messages sent.
+    'lastvalue': 0
+};
+Hercules4Mx.previewOnDeck = {
+    '[Channel1]':false,
+    '[Channel2]':false,
+    '[Channel3]':false,
+    '[Channel4]':false
+};
+// Amount of time in milliseconds to hold a button to trigger some actions.
+Hercules4Mx.KeyHoldTime = 500;
+// Scratch mode is on (it means that it will obey the jog pressure)
+Hercules4Mx.scratchEnabled = false;
+// Value of the headmix previous to change it automatically on song load, if the setting is enabled.
+Hercules4Mx.previousHeadMix = 0;
+//Id of the autodj fading timer.
+Hercules4Mx.autoDJfadingId = null;
+//Assume 14bit mode is disabled by default, and enable it on the first lsb detected.
+Hercules4Mx.pitch14bitMode = false;
+//Array for the MSB bits of pitch change
+Hercules4Mx.pitchMsbValue = [0x40, 0x40, 0x40, 0x40];
+//Default action for the action map.
+Hercules4Mx.noActionButtonMap = {
+    //Action to do when pressed
+    'buttonPressAction': null, //This needs to be setup at the end, once the function is defined
+    //Action to do when released
+    'buttonReleaseAction': null,
+    //Additional information, if needed
+    'extraParameter': null,
+    //If this button has a led, this can be used to connect it.
+    'ledToConnect': null
+};
+//Array of button mappings. It is filled from the presets at the end of this file.
+Hercules4Mx.buttonMappings = [Hercules4Mx.noActionButtonMap];
+//which are the beat loop buttons?
+Hercules4Mx.beatLoopEditButtons = [];
+//which is the button position of the loop present led?
+Hercules4Mx.beatLoopReloopPos = -1;
+//which is the button position of the loop enabled led?
+Hercules4Mx.LoopEnabledPos = -1;
+//At which button index are the sampler leds?
+Hercules4Mx.samplerLedIdx = [];
+//At which button index are the audio effect leds?
+Hercules4Mx.FxLedIdx = [];
+
+// The Hercules Tray Icon configuration allows to configure a different midi channel for the
+// controller. You will need to change all the status codes in the xml mapping and these three
+// variables if you use any other than the default of midi channels 1-2.
+Hercules4Mx.NOnC1 = 0x90;
+Hercules4Mx.NOnC2 = 0x91;
+Hercules4Mx.CC = 0xB0;
+
+///////////////////////////////////////////////////////////////////
+// --- Initialization and shutdown ----
+Hercules4Mx.init = function(id, debugging) {
+    Hercules4Mx.debuglog = debugging;
+    //ensure all leds are in their default state
+    Hercules4Mx.allLedsOff();
+    //Activate Files led.
+    midi.sendShortMsg(Hercules4Mx.NOnC1, 0x3E, 0x7F);
+
+    var i;
+    //Shift and deck buttons set to default
+    for (i = 0x72; i <= 0x77; i++) {
+        midi.sendShortMsg(Hercules4Mx.CC, i, 0x00);
+    }
+    // If the crossfader on scratch setting is on, set the value to normal curve by default.
+    if (Hercules4Mx.userSettings.crossfaderScratchCurve) {
+        midi.sendShortMsg(Hercules4Mx.CC, 0x7E, 0x00);
+    }
+
+    // Tell the controller to report all current values to Mixxx (update_all_controls message)
+    // Concretely it reports crossfader, master volume, master headmix, and EQ knobs, gain, pitch slider and vol fader of each channel.
+    midi.sendShortMsg(Hercules4Mx.CC, 0x7F, 0x7F);
+
+    //---Other possible actions. These all can be done from the DJ Console configuration application (DJHerculesMix series trayAgent)
+    // jog wheel movement sensitivity divisor (i.e. 1/x).
+    // midi.sendShortMsg(Hercules4Mx.CC, 0x79, sens); sens = 0 most sensitive, 0x7F least sensitive. 0x1 normal, 0x2 1/2, 0x4 1/4, and so on.
+    //
+    // ignore jog wheel movement: (codes from 0x7A to 0x7D, one for each deck).
+    // midi.sendShortMsg(Hercules4Mx.CC, 0x7A, enable); enable = 0 obey movement, enable = 0x7F ignore movement
+    //
+    // Deck button mode. Configure how the controller will respond to the actions of the buttons "Deck C" or "Deck D".
+    // Deck button mode: deckmode=0 2 Decks only, deckmode=1 2 Decks with deck switch button command, deckmode=2 4 decks.
+    // midi.sendShortMsg(Hercules4Mx.CC, 0x78, deckmode);
+
+    // Connect several signals to javascript events, like song load, pre-fader-listen, loops or effects
+    engine.connectControl("[AutoDJ]", "enabled", "Hercules4Mx.onAutoDJ");
+    engine.connectControl("[AutoDJ]", "fade_now", "Hercules4Mx.onAutoDJFade");
+    engine.trigger("[AutoDJ]", "enabled");
+    for (i = 1; i <= 4; i++) {
+        engine.connectControl("[Channel" + i + "]", "pfl", "Hercules4Mx.onPreFaderListen");
+        engine.connectControl("[Channel" + i + "]", "loop_enabled", "Hercules4Mx.onLoopStateChange");
+        engine.connectControl("[Channel" + i + "]", "loop_start_position", "Hercules4Mx.onLoopStateChange");
+        engine.connectControl("[Channel" + i + "]", "loop_end_position", "Hercules4Mx.onLoopStateChange");
+        engine.trigger("[Channel" + i + "]", "pfl");
+    }
+    if (Hercules4Mx.userSettings.autoHeadcueOnLoad) {
+        for (i = 1; i <= 4; i++) {
+            engine.connectControl("[Channel" + i + "]", "LoadSelectedTrack", "Hercules4Mx.onSongLoaded");
+        }
+    }
+    if (Hercules4Mx.userSettings.beatFlashLed !== Hercules4Mx.Leds.syncLed) {
+        //Set sync master led indicator
+        for (i = 1; i <= 4; i++) {
+            engine.connectControl("[Channel" + i + "]", "sync_enabled", "Hercules4Mx.onSyncLed");
+            engine.trigger("[Channel" + i + "]", "sync_enabled");
+        }
+    }
+    if (Hercules4Mx.userSettings.beatFlashLed !== Hercules4Mx.Leds.none) {
+        //Setup beat flashing led
+        for (i = 1; i <= 4; i++) {
+            engine.connectControl("[Channel" + i + "]", "beat_active", "Hercules4Mx.onBeatFlash");
+        }
+    }
+    if (Hercules4Mx.userSettings.useVuMeters) {
+        engine.connectControl("[Master]", "VuMeterL", "Hercules4Mx.onVuMeterMasterL");
+        engine.connectControl("[Master]", "VuMeterR", "Hercules4Mx.onVuMeterMasterR");
+        for (i = 1; i <= 4; i++) {
+            engine.connectControl("[Channel" + i + "]", "VuMeter", "Hercules4Mx.onVuMeterDeck" + i);
+            engine.connectControl("[Channel" + i + "]", "passthrough", "Hercules4Mx.onKillOrSourceChange" + i);
+            engine.connectControl("[EqualizerRack1_[Channel" + i + "]_Effect1]", "button_parameter3", "Hercules4Mx.onKillOrSourceChange" + i);
+            engine.connectControl("[EqualizerRack1_[Channel" + i + "]_Effect1]", "button_parameter2", "Hercules4Mx.onKillOrSourceChange" + i);
+            engine.connectControl("[EqualizerRack1_[Channel" + i + "]_Effect1]", "button_parameter1", "Hercules4Mx.onKillOrSourceChange" + i);
+        }
+    }
+    if (Hercules4Mx.userSettings.FXbuttonsSetup === "original") {
+        Hercules4Mx.setupFXButtonsLikeManual();
+    } else if (Hercules4Mx.userSettings.FXbuttonsSetup === "mixxx20") {
+        Hercules4Mx.setupFXButtonsCustomMixx20();
+    } else /* if (Hercules4Mx.userSettings.FXbuttonsSetup === "mixxx21" ) */ {
+        Hercules4Mx.setupFXButtonsCustomMixx21();
+    }
+
+    engine.beginTimer(3000, "Hercules4Mx.doDelayedSetup", true);
+};
+//timer-called (delayed) setup.
+Hercules4Mx.doDelayedSetup = function() {
+    var i;
+    // Activate soft takeover for the relevant controls. 
+    // Important: Previous to 2.1, engine.softTakeover only works when scripted with setValue!!
+    for (i = 1; i <= 4; i++) {
+        engine.softTakeover("[Channel" + i + "]", "rate", true);
+        engine.softTakeover("[Channel" + i + "]", "volume", true);
+        engine.softTakeover("[Channel" + i + "]", "pregain", true);
+        engine.softTakeover("[EqualizerRack1_[Channel" + i + "]_Effect1]", "parameter3", true);
+        engine.softTakeover("[EqualizerRack1_[Channel" + i + "]_Effect1]", "parameter2", true);
+        engine.softTakeover("[EqualizerRack1_[Channel" + i + "]_Effect1]", "parameter1", true);
+    }
+    engine.softTakeover("[Master]", "crossfader", true);
+};
+
+Hercules4Mx.shutdown = function() {
+    if (Hercules4Mx.navigationStatus.timeoutId !== null) {
+        engine.stopTimer(Hercules4Mx.navigationStatus.timeoutId);
+    }
+    if (Hercules4Mx.forwardRewindStatus.timeoutId !== null) {
+        engine.stopTimer(Hercules4Mx.forwardRewindStatus.timeoutId);
+    }
+    if (Hercules4Mx.syncEnabledStatus.timeoutId !== null) {
+        engine.stopTimer(Hercules4Mx.syncEnabledStatus.timeoutId);
+    }
+    if (Hercules4Mx.autoDJfadingId !== null) {
+        engine.stopTimer(Hercules4Mx.autoDJfadingId);
+    }
+    // If the crossfader on scratch setting is on, set the value to normal curve on exit.
+    if (Hercules4Mx.userSettings.crossfaderScratchCurve) {
+        midi.sendShortMsg(Hercules4Mx.CC, 0x7E, 0x00);
+    }
+    //Cleanup leds before exiting.
+    Hercules4Mx.allLedsOff();
+};
+
+//Set all leds to off
+Hercules4Mx.allLedsOff = function() {
+    if (Hercules4Mx.debuglog) {
+        engine.log("Hercules4Mx.allLedsOff: switching leds off");
+    }
+    // Switch off all LEDs
+    // +0x20 -> the other deck
+    // +0x40 -> blinking.
+    // NOnC2 : Decks C/D
+    var i;
+    for (i = 0x3C; i <= 0x3F; i++) { //auto, scratch, files, folders
+        midi.sendShortMsg(Hercules4Mx.NOnC1, i, 0x00);
+        midi.sendShortMsg(Hercules4Mx.NOnC1, i + 0x40, 0x00);
+    }
+    for (i = 0xD; i <= 0x11; i++) { // cue, play, PFL (cuesel),stop, sync
+        midi.sendShortMsg(Hercules4Mx.NOnC1, i, 0x00);
+        midi.sendShortMsg(Hercules4Mx.NOnC1, i + 0x20, 0x00);
+    }
+    for (i = 0x15; i <= 0x1A; i++) { //pitch led, source, kill,jog touch
+        midi.sendShortMsg(Hercules4Mx.NOnC1, i, 0x00);
+        midi.sendShortMsg(Hercules4Mx.NOnC1, i + 0x20, 0x00);
+    }
+    for (i = 0x1; i <= 0xC; i++) { // Fx
+        midi.sendShortMsg(Hercules4Mx.NOnC1, i, 0x00);
+        midi.sendShortMsg(Hercules4Mx.NOnC1, i + 0x20, 0x00);
+    }
+    // I've put these on a separate loop so that there are more chances for decks A/B leds to light off when shutdown,
+    // since there is a strange problem where not all messages are delivered.
+    for (i = 0x1; i <= 0x11; i++) { // Fx, cue, play, PFL (cuesel),stop, sync
+        midi.sendShortMsg(Hercules4Mx.NOnC1, i + 0x40, 0x00);
+        midi.sendShortMsg(Hercules4Mx.NOnC1, i + 0x60, 0x00);
+        midi.sendShortMsg(Hercules4Mx.NOnC2, i, 0x00);
+        midi.sendShortMsg(Hercules4Mx.NOnC2, i + 0x20, 0x00);
+        midi.sendShortMsg(Hercules4Mx.NOnC2, i + 0x40, 0x00);
+        midi.sendShortMsg(Hercules4Mx.NOnC2, i + 0x60, 0x00);
+    }
+    for (i = 0x15; i <= 0x1A; i++) { //pitch led, source, kill,jog touch
+        midi.sendShortMsg(Hercules4Mx.NOnC1, i + 0x40, 0x00);
+        midi.sendShortMsg(Hercules4Mx.NOnC1, i + 0x60, 0x00);
+        midi.sendShortMsg(Hercules4Mx.NOnC2, i, 0x00);
+        midi.sendShortMsg(Hercules4Mx.NOnC2, i + 0x20, 0x00);
+        midi.sendShortMsg(Hercules4Mx.NOnC2, i + 0x40, 0x00);
+        midi.sendShortMsg(Hercules4Mx.NOnC2, i + 0x60, 0x00);
+    }
+};
+
+///////////////////////////////////////////////////////////////////
+// --- Events ----
+
+// The jog wheel sensitivity setting has changed. This is reported in two scenarios:
+// when the setting is changed in the tray icon, and when the crossfader curve is changed to beatmix.
+Hercules4Mx.sensitivityChanged = function(value, group, control, status, group) {
+    Hercules4Mx.userSettings.sensitivity = 1 / value;
+};
+
+//Action to do when a song is loaded in a deck. virtualDJ automatically enables the headphone cue (PFL)
+Hercules4Mx.onSongLoaded = function(value, group, control) {
+    var i;
+    if (engine.getParameter("[AutoDJ]", "enabled") === 0) {
+        //If we are not in autodj mode
+        var deck = script.deckFromGroup(group);
+        for (i = 1; i <= 4; i++) {
+            //Change headphone cue (pfl) to the deck on which the song loaded.
+            engine.setParameter("[Channel" + i + "]", "pfl", (deck === i) ? 1 : 0);
+        }
+
+        var currentHeadMix = engine.getParameter("[Master]", "headMix");
+        if (currentHeadMix == 1) {
+            //Change the headmix if it was to full Mix.
+            engine.setParameter("[Master]", "headMix", Hercules4Mx.previousHeadMix);
+        }
+    }
+};
+//This is used in conjunction with the keypad button mapping. Allows to refresh the leds.
+Hercules4Mx.onEnableLed = function(value, group, control) {
+    var deck = script.deckFromGroup(group);
+    var messageto = (deck === 1 || deck === 2) ? Hercules4Mx.NOnC1 : Hercules4Mx.NOnC2;
+    var offset = (deck === 1 || deck === 3) ? 0x00 : 0x20;
+    for (var i = 0; i < 12; i++) {
+        var led = Hercules4Mx.buttonMappings[i].ledToConnect;
+        if (led !== null && led === control) {
+            midi.sendShortMsg(messageto, i + 1 + offset, value);
+        }
+    }
+};
+
+//A change in the loop position or loop state has happened.
+Hercules4Mx.onLoopStateChange = function(value, group, control) {
+    if (Hercules4Mx.debuglog) {
+        engine.log("Hercules4Mx.onLoopStateChange: value, group, control: " + value + ", " + group + ", " + control);
+    }
+    var deck = script.deckFromGroup(group);
+    var messageto = (deck === 1 || deck === 2) ? Hercules4Mx.NOnC1 : Hercules4Mx.NOnC2;
+    var offset = (deck === 1 || deck === 3) ? 0x00 : 0x20;
+    var chandeck = "[Channel" + deck + "]";
+    var loopenabled = parseInt(engine.getParameter(chandeck, "loop_enabled"));
+    var beatenabled = 0;
+    if (loopenabled !== 0) {
+        for (var i = 0; i < 12; i++) {
+            var led = Hercules4Mx.buttonMappings[i].ledToConnect;
+            if (led !== null && led.indexOf("beatloop") !== -1) {
+                beatenabled = beatenabled + parseInt(engine.getParameter(chandeck, led));
+            }
+        }
+    }
+    var newval;
+    if (Hercules4Mx.LoopEnabledPos !== -1) {
+        newval = (loopenabled > 0 && beatenabled === 0) ? 0x7F : 0;
+        midi.sendShortMsg(messageto, Hercules4Mx.LoopEnabledPos + offset, newval);
+    }
+    if (Hercules4Mx.beatLoopReloopPos !== -1) {
+        newval = (parseInt(engine.getParameter(chandeck, "loop_start_position")) > -1) ? 0x7F : 0;
+        midi.sendShortMsg(messageto, Hercules4Mx.beatLoopReloopPos + offset, newval);
+    }
+};
+//A change in an effect channel status has happened
+Hercules4Mx.onEffectStateChange = function(value, group, control) {
+    var fxidx = parseInt(group.slice(-2).substr(0, 1)); // "[EffectRack1_EffectUnit1_Effect1]"
+    if (fxidx > 0 && fxidx <= Hercules4Mx.FxLedIdx.length) {
+        var newval = (value > 0) ? 0x7F : 0x0;
+        var deck = parseInt(group.slice(-10).substr(0, 1));
+        var messageto = (deck === 1 || deck === 2) ? Hercules4Mx.NOnC1 : Hercules4Mx.NOnC2;
+        var offset = (deck === 1 || deck === 3) ? 0x00 : 0x20;
+        midi.sendShortMsg(messageto, Hercules4Mx.FxLedIdx[fxidx - 1] + offset, newval);
+    }
+};
+//A change in a sampler playback state has happened
+Hercules4Mx.onSamplerStateChange = function(value, group, control) {
+    //This slice only works for up to 9 samplers. Since we only support 4 buttons, that's enough.
+    var sampleidx = parseInt(group.slice(-2).substr(0, 1));
+    if (sampleidx > 0 && sampleidx <= Hercules4Mx.samplerLedIdx.length) {
+        var newval = (value > 0) ? 0x7F : 0x0;
+        midi.sendShortMsg(Hercules4Mx.NOnC1, Hercules4Mx.samplerLedIdx[sampleidx - 1], newval);
+        midi.sendShortMsg(Hercules4Mx.NOnC2, Hercules4Mx.samplerLedIdx[sampleidx - 1], newval);
+    }
+};
+// Controls the action to do when the headphone cue (pre-fader-listen) buttons are pressed.
+Hercules4Mx.onPreFaderListen = function(value, group, control) {
+    if (Hercules4Mx.userSettings.autoHeadMix) {
+        // If automatic head mix to master is enabled, check what to do.
+        var pfl1 = engine.getParameter("[Channel1]", "pfl");
+        var pfl2 = engine.getParameter("[Channel2]", "pfl");
+        var pfl3 = engine.getParameter("[Channel3]", "pfl");
+        var pfl4 = engine.getParameter("[Channel4]", "pfl");
+        var currentHeadMix = engine.getParameter("[Master]", "headMix");
+
+        if (pfl1 === 0 && pfl2 === 0 && pfl3 === 0 && pfl4 === 0) {
+            // If they are all disabled after switching, move headmix to master.
+            Hercules4Mx.previousHeadMix = currentHeadMix;
+            engine.setParameter("[Master]", "headMix", 1);
+        } else if (currentHeadMix == 1) {
+            // If at least one is enabled and headmix is set to master, restore previous headmix.
+            engine.setParameter("[Master]", "headMix", Hercules4Mx.previousHeadMix);
+        }
+    }
+    if (Hercules4Mx.userSettings.useVuMeters) {
+        var deck = script.deckFromGroup(group);
+        if (deck === 1 || deck === 3) {
+            Hercules4Mx.updateVumeterSourceAction(Hercules4Mx.VuMeterL, deck);
+        } else {
+            Hercules4Mx.updateVumeterSourceAction(Hercules4Mx.VuMeterR, deck);
+        }
+    }
+};
+
+//AutoDJ is activated or deactivated.
+Hercules4Mx.onAutoDJ = function(value, group, control) {
+    midi.sendShortMsg(Hercules4Mx.NOnC1, 0x3C, (value) ? 0x7F : 0x00);
+};
+
+// AutoDJ fade to next is pressed. (seems it isn't called when the fading is triggered 
+// automatically by AutoDJ compared to pressing the button in Mixxx/controller)
+Hercules4Mx.onAutoDJFade = function(value, group, control) {
+    //Flashing led to indicate fading
+    midi.sendShortMsg(Hercules4Mx.NOnC1, 0x7C, 0x7F);
+    if (Hercules4Mx.autoDJfadingId !== null) {
+        //Ensure the timer is off.
+        //This is a safety measure in case the button is pressed again within the 5 second delay.
+        engine.stopTimer(Hercules4Mx.autoDJfadingId);
+        Hercules4Mx.autoDJfadingId = null;
+    }
+    //After 5 seconds, restore non-flashing led. It would be perfect if autoDJFade was triggered also
+    //when the fading ends, but right now it seems this is not possible. Also, it doesn't seem to be
+    //an option to get the duration of the fading, that's why i simply put there 5 seconds.
+    Hercules4Mx.autoDJfadingId = engine.beginTimer(5000, "Hercules4Mx.doEndAutoDJFadeOffAction", true);
+};
+Hercules4Mx.doEndAutoDJFadeOffAction = function() {
+    midi.sendShortMsg(Hercules4Mx.NOnC1, 0x7C, 0x00);
+};
+
+//Beat flashing changed state
+Hercules4Mx.onBeatFlash = function(value, group, control) {
+    var deck = script.deckFromGroup(group);
+    var val = (value) ? 0x7F : 0x00;
+    var led = Hercules4Mx.userSettings.beatFlashLed;
+    switch (deck) {
+        case 1:
+            midi.sendShortMsg(Hercules4Mx.NOnC1, led, val);
+            break;
+        case 2:
+            midi.sendShortMsg(Hercules4Mx.NOnC1, led + 0x20, val);
+            break;
+        case 3:
+            midi.sendShortMsg(Hercules4Mx.NOnC2, led, val);
+            break;
+        case 4:
+            midi.sendShortMsg(Hercules4Mx.NOnC2, led + 0x20, val);
+            break;
+    }
+};
+// Deck's Sync led changed state
+Hercules4Mx.onSyncLed = function(value, group, control) {
+    var deck = script.deckFromGroup(group);
+    if (Hercules4Mx.editModeStatus.mode === Hercules4Mx.editModes.beatgrid) {
+        //beatgrid mode is activated for all decks (i.e. it is not needed to activate and deactivate one by one)
+        switch (deck) {
+            case 1:
+                midi.sendShortMsg(Hercules4Mx.NOnC1, 0x51, 1);
+                break;
+            case 2:
+                midi.sendShortMsg(Hercules4Mx.NOnC1, 0x71, 1);
+                break;
+            case 3:
+                midi.sendShortMsg(Hercules4Mx.NOnC2, 0x51, 1);
+                break;
+            case 4:
+                midi.sendShortMsg(Hercules4Mx.NOnC2, 0x71, 1);
+                break;
+        }
+    } else {
+        var val = (value) ? 0x7F : 0x00;
+        switch (deck) {
+            case 1:
+                midi.sendShortMsg(Hercules4Mx.NOnC1, 0x11, val);
+                midi.sendShortMsg(Hercules4Mx.NOnC1, 0x51, 0);
+                break;
+            case 2:
+                midi.sendShortMsg(Hercules4Mx.NOnC1, 0x31, val);
+                midi.sendShortMsg(Hercules4Mx.NOnC1, 0x71, 0);
+                break;
+            case 3:
+                midi.sendShortMsg(Hercules4Mx.NOnC2, 0x11, val);
+                midi.sendShortMsg(Hercules4Mx.NOnC2, 0x51, 0);
+                break;
+            case 4:
+                midi.sendShortMsg(Hercules4Mx.NOnC2, 0x31, val);
+                midi.sendShortMsg(Hercules4Mx.NOnC2, 0x71, 0);
+                break;
+        }
+    }
+};
+
+// only feed the correct levels to each channel of the vumeter
+Hercules4Mx.onVuMeterMasterL = function(value) {
+    if (Hercules4Mx.VuMeterL.source === '[Master]') {
+        Hercules4Mx.updateVumeterEvent(Hercules4Mx.VuMeterL, value);
+    }
+};
+Hercules4Mx.onVuMeterMasterR = function(value) {
+    if (Hercules4Mx.VuMeterR.source === '[Master]') {
+        Hercules4Mx.updateVumeterEvent(Hercules4Mx.VuMeterR, value);
+    }
+};
+Hercules4Mx.onVuMeterDeck1 = function(value) {
+    if (Hercules4Mx.VuMeterL.source === '[Channel1]') {
+        Hercules4Mx.updateVumeterEvent(Hercules4Mx.VuMeterL, value);
+    }
+};
+Hercules4Mx.onVuMeterDeck2 = function(value) {
+    if (Hercules4Mx.VuMeterR.source === '[Channel2]') {
+        Hercules4Mx.updateVumeterEvent(Hercules4Mx.VuMeterR, value);
+    }
+};
+Hercules4Mx.onVuMeterDeck3 = function(value) {
+    if (Hercules4Mx.VuMeterL.source === '[Channel3]') {
+        Hercules4Mx.updateVumeterEvent(Hercules4Mx.VuMeterL, value);
+    }
+};
+Hercules4Mx.onVuMeterDeck4 = function(value) {
+    if (Hercules4Mx.VuMeterR.source === '[Channel4]') {
+        Hercules4Mx.updateVumeterEvent(Hercules4Mx.VuMeterR, value);
+    }
+};
+// update a vumeter channel
+Hercules4Mx.updateVumeterEvent = function(vumeter, value) {
+    var newval = parseInt(value * 0x80);
+    if (vumeter.lastvalue !== newval) {
+        vumeter.lastvalue = newval;
+        if (engine.getValue(vumeter.source, "PeakIndicator") > 0) {
+            // IF it clips, we put the top led on and the rest off, which gives a "flash" effect.
+            midi.sendShortMsg(vumeter.midichan, vumeter.clip, 0x7F);
+            newval = 0;
+        }
+        midi.sendShortMsg(vumeter.midichan, vumeter.clip, newval > 0x70 ? 0x7F : 0x00);
+        midi.sendShortMsg(vumeter.midichan, vumeter.vu3, newval > 0x60 ? 0x7F : 0x00);
+        midi.sendShortMsg(vumeter.midichan, vumeter.vu2, newval > 0x45 ? 0x7F : 0x00);
+        midi.sendShortMsg(vumeter.midichan, vumeter.vu1, newval > 0x15 ? 0x7F : 0x00);
+    }
+};
+
+// Duplicating for each deck because script.deckFromGroup does not work for equalizer controls.
+Hercules4Mx.onKillOrSourceChange1 = function(value, group, control) {
+    Hercules4Mx.updateVumeterSourceAction(Hercules4Mx.VuMeterL, 1);
+};
+Hercules4Mx.onKillOrSourceChange2 = function(value, group, control) {
+    Hercules4Mx.updateVumeterSourceAction(Hercules4Mx.VuMeterR, 2);
+};
+Hercules4Mx.onKillOrSourceChange3 = function(value, group, control) {
+    Hercules4Mx.updateVumeterSourceAction(Hercules4Mx.VuMeterL, 3);
+};
+Hercules4Mx.onKillOrSourceChange4 = function(value, group, control) {
+    Hercules4Mx.updateVumeterSourceAction(Hercules4Mx.VuMeterR, 4);
+};
+
+
+///////////////////////////////////////////////////////////////////
+// --- Actions ----
+//Any of the shift buttons for effects has been pressed. This button simply changes
+//the controller internal state, but we can use it for other reasons while the user maintains it pressed.
+Hercules4Mx.pressEffectShift = function(midichan, control, value, status, group) {
+    // I don't diferentiate between decks. I don't expect two shift buttons being pressed at the same time.
+    Hercules4Mx.shiftStatus.pressed = (value) ? true : false;
+};
+//Indicator of the shift effect state change. This happens always after shift is released
+//We control if we let it change or not
+Hercules4Mx.stateEffectShift = function(midichan, control, value, status, group) {
+    if (Hercules4Mx.shiftStatus.used) {
+        //If shift state was changed because of the alternate shift usage, restore its state.
+        Hercules4Mx.shiftStatus.used = false;
+        var deck = script.deckFromGroup(group) - 1;
+        midi.sendShortMsg(Hercules4Mx.CC, 0x72 + deck, !value);
+    }
+};
+
+//Auto DJ button is pressed. Two functions: enable autoDJ, and Fade to next track.
+//The virtualDJ function is to do a fade to next in interactive mode (Mixxx fade to next requires autoDJ)
+//The would then be determined by the beats per minute.
+Hercules4Mx.autoDJButton = function(midichan, control, value, status, group) {
+    if (value) {
+        if (engine.getParameter("[AutoDJ]", "enabled") === 0) {
+            //If not enable, enable autoDJ
+            engine.setParameter("[AutoDJ]", "enabled", 1);
+        } else {
+            //If already in autodj, do a crossfade to next track
+            engine.setParameter("[AutoDJ]", "fade_now", 1);
+        }
+    }
+};
+
+//Cue button is pressed in a deck.
+Hercules4Mx.cueButton = function(midichan, control, value, status, groupInitial) {
+    var group = (Hercules4Mx.previewOnDeck[groupInitial] === true) ? '[PreviewDeck1]' : groupInitial;
+    engine.setParameter(group, "cue_default", (value > 0) ? 1: 0);
+};
+
+//Stop button is pressed in a deck.
+Hercules4Mx.stopButton = function(midichan, control, value, status, groupInitial) {
+    var group = (Hercules4Mx.previewOnDeck[groupInitial] === true) ? '[PreviewDeck1]' : groupInitial;
+    if (Hercules4Mx.shiftStatus.pressed || Hercules4Mx.shiftStatus.braking) { //Shifting: Do brake effect.
+        var deck = script.deckFromGroup(group);
+        engine.brake(deck, value ? true : false);
+        Hercules4Mx.shiftStatus.braking = value ? true : false;
+        //Tell shift button not to change state.
+        Hercules4Mx.shiftStatus.used = true;
+    } else if (value) { //Not shifting and pressed
+        engine.setParameter(group, "cue_gotoandstop", 1);
+
+        var stop1 = engine.getParameter("[Channel1]", "stop");
+        var stop2 = engine.getParameter("[Channel2]", "stop");
+        var autodj = engine.getParameter("[AutoDJ]", "enabled");
+        //Note: autodj only acts on decks 1 and 2, so not checking decks 3 and 4.
+        if (stop1 && stop2 && autodj) {
+            //If autoDJ enabled and all decks are stopped. disable autoDJ.
+            engine.setParameter("[AutoDJ]", "enabled", 0);
+        }
+    }
+};
+
+//Play button is pressed in a deck.
+Hercules4Mx.playButton = function(midichan, control, value, status, groupInitial) {
+    var group = (Hercules4Mx.previewOnDeck[groupInitial] === true) ? '[PreviewDeck1]' : groupInitial;
+   
+    if (Hercules4Mx.shiftStatus.pressed || Hercules4Mx.shiftStatus.reversing) { //Shifting: Do backward playback effect.
+        if (engine.getValue(group, "slip_enabled") !== 0) {
+            engine.setValue(group, "reverseroll", (value) ? 1 : 0);
+        } else {
+            engine.setValue(group, "reverse", (value) ? 1 : 0);
+        }
+        Hercules4Mx.shiftStatus.reversing = value ? true : false;
+        //Tell shift button not to change state.
+        Hercules4Mx.shiftStatus.used = true;
+    } else if (value) { //Not shifting and pressed
+        engine.setParameter(group, "play", !engine.getParameter(group, "play"));
+    }
+};
+// Forward button is pressed in a deck.
+Hercules4Mx.forwardButton = function(midichan, control, value, status, groupInitial) {
+    var group = (Hercules4Mx.previewOnDeck[groupInitial] === true) ? '[PreviewDeck1]' : groupInitial;
+    
+    if (Hercules4Mx.shiftStatus.pressed) { //Shifting: Jump 1 beat forward.
+        if (value) {
+            engine.setValue(group, "beatjump_1_forward", 1);
+        }
+        //Tell shift button not to change state.
+        Hercules4Mx.shiftStatus.used = true;
+    } else {
+        //Jump 4 beats and enable Timer: if timer elapsed do "fwd"
+        if (value) {
+            engine.setValue(group, "beatjump_4_forward", 1);
+            if (Hercules4Mx.forwardRewindStatus.timeoutId !== null) {
+                //Safety measure, ensure timer is off
+                engine.stopTimer(Hercules4Mx.forwardRewindStatus.timeoutId);
+            }
+            Hercules4Mx.forwardRewindStatus.direction = 1;
+            Hercules4Mx.forwardRewindStatus.group = group;
+            Hercules4Mx.forwardRewindStatus.timeoutId = engine.beginTimer(Hercules4Mx.KeyHoldTime, Hercules4Mx.doForwardRewindAction, true);
+        } else {
+            engine.stopTimer(Hercules4Mx.forwardRewindStatus.timeoutId);
+            Hercules4Mx.forwardRewindStatus.timeoutId = null;
+            engine.setParameter(group, "fwd", 0);
+        }
+    }
+};
+
+// rewind button is pressed in a deck.
+Hercules4Mx.rewindButton = function(midichan, control, value, status, groupInitial) {
+    var group = (Hercules4Mx.previewOnDeck[groupInitial] === true) ? '[PreviewDeck1]' : groupInitial;
+    if (Hercules4Mx.shiftStatus.pressed) { //Shifting: Jump 1 beat backwards.
+        if (value) {
+            engine.setValue(group, "beatjump_1_backward", 1);
+        }
+        //Tell shift button not to change state.
+        Hercules4Mx.shiftStatus.used = true;
+    } else {
+        //Jump 4 beats and enable Timer: if timer elapsed do "back"
+        if (value) {
+            engine.setValue(group, "beatjump_4_backward", 1);
+            if (Hercules4Mx.forwardRewindStatus.timeoutId !== null) {
+                //Safety measure, ensure timer is off
+                engine.stopTimer(Hercules4Mx.forwardRewindStatus.timeoutId);
+            }
+            Hercules4Mx.forwardRewindStatus.direction = -1;
+            Hercules4Mx.forwardRewindStatus.group = group;
+            Hercules4Mx.forwardRewindStatus.timeoutId = engine.beginTimer(Hercules4Mx.KeyHoldTime, Hercules4Mx.doForwardRewindAction, true);
+        } else {
+            engine.stopTimer(Hercules4Mx.forwardRewindStatus.timeoutId);
+            Hercules4Mx.forwardRewindStatus.timeoutId = null;
+            engine.setParameter(group, "back", 0);
+        }
+    }
+};
+//Internal timer-called forward and rewind action.
+Hercules4Mx.doForwardRewindAction = function() {
+    if (Hercules4Mx.forwardRewindStatus.direction === 1) {
+        engine.setParameter(Hercules4Mx.forwardRewindStatus.group, "fwd", "1");
+    } else if (Hercules4Mx.forwardRewindStatus.direction === -1) {
+        engine.setParameter(Hercules4Mx.forwardRewindStatus.group, "back", "1");
+    }
+};
+
+// pitch scale minus button is pressed in a deck.
+Hercules4Mx.pScaleDownButton = function(midichan, control, value, status, group) {
+    //preview deck has no rate control
+    if (Hercules4Mx.previewOnDeck[group] === false) {
+        if (Hercules4Mx.editModeStatus.mode === Hercules4Mx.editModes.beatgrid) { //Edit mode. Move the beatgrid to the left.
+            engine.setParameter(group, "beats_translate_earlier", value);
+        } else if (Hercules4Mx.shiftStatus.pressed && value) { // Shift mode: enable/disable keylock
+            engine.setParameter(group, "keylock", !engine.getParameter(group, "keylock"));
+            //Tell shift button not to change state.
+            Hercules4Mx.shiftStatus.used = true;
+        } else if (value) {
+            engine.setParameter(group, "pitch_adjust_down_small", value);
+            if (Hercules4Mx.editModeStatus.mode !== Hercules4Mx.editModes.disabled) {
+                Hercules4Mx.deactivateEditModeAction();
+            }
+            Hercules4Mx.activateEditModeAction(Hercules4Mx.editModes.pitchkeychanging, '');
+            Hercules4Mx.editModeStatus.used = false;
+        } else {
+            Hercules4Mx.deactivateEditModeAction();
+        }
+    }
+};
+
+// pitch scale plus button is pressed in a deck.
+Hercules4Mx.pScaleUpButton = function(midichan, control, value, status, group) {
+    //preview deck has no rate control
+    if (Hercules4Mx.previewOnDeck[group] === false) {
+        if (Hercules4Mx.editModeStatus.mode === Hercules4Mx.editModes.beatgrid) { //Edit mode. Move the beatgrid to the right.
+            engine.setParameter(group, "beats_translate_later", value);
+        } else if (Hercules4Mx.shiftStatus.pressed && value) { // Shift mode: enable/disable quantize
+            engine.setParameter(group, "quantize", !engine.getParameter(group, "quantize"));
+            //Tell shift button not to change state.
+            Hercules4Mx.shiftStatus.used = true;
+        } else if (value) {
+            engine.setParameter(group, "pitch_adjust_up_small", value);
+            if (Hercules4Mx.editModeStatus.mode !== Hercules4Mx.editModes.disabled) {
+                Hercules4Mx.deactivateEditModeAction();
+            }
+            Hercules4Mx.activateEditModeAction(Hercules4Mx.editModes.pitchkeychanging, '');
+            Hercules4Mx.editModeStatus.used = false;
+        } else {
+            Hercules4Mx.deactivateEditModeAction();
+        }
+    }
+};
+
+// pitch bend minus button is pressed in a deck.
+Hercules4Mx.pBendDownButton = function(midichan, control, value, status, group) {
+    //preview deck has no rate control
+    if (Hercules4Mx.previewOnDeck[group] === false) {
+        if (Hercules4Mx.shiftStatus.pressed) { //Shifting: change rate permanently.
+            if (value) {
+                engine.setValue(group, "rate_perm_down", 1);
+                engine.setValue(group, "rate_perm_down", 0);
+            }
+            //Tell shift button not to change state.
+            Hercules4Mx.shiftStatus.used = true;
+        } else {
+            if (Hercules4Mx.editModeStatus.mode === Hercules4Mx.editModes.beatgrid) { //Edit mode. Reduce the BPM.
+                engine.setParameter(group, "beats_adjust_slower", value);
+            } else { //Normal mode: pitch bend down (change the rate down temporarily)
+                engine.setParameter(group, "rate_temp_down", value);
+            }
+        }
+    }
+};
+// pitch bend plus button is pressed in a deck.
+Hercules4Mx.pBendUpButton = function(midichan, control, value, status, group) {
+    //preview deck has no rate control
+    if (Hercules4Mx.previewOnDeck[group] === false) {
+        if (Hercules4Mx.shiftStatus.pressed) { //Shifting: Jump 1 beat forward.
+            if (value) {
+                engine.setValue(group, "rate_perm_up", 1);
+                engine.setValue(group, "rate_perm_up", 0);
+            }
+            //Tell shift button not to change state.
+            Hercules4Mx.shiftStatus.used = true;
+        } else {
+            if (Hercules4Mx.editModeStatus.mode === Hercules4Mx.editModes.beatgrid) { //Edit mode. Increase the BPM
+                engine.setParameter(group, "beats_adjust_faster", value);
+            } else { //Normal mode: pitch bend up (change the rate up temporarily)
+                engine.setParameter(group, "rate_temp_up", value);
+            }
+        }
+    }
+};
+// Sync button is pressed in a deck.
+Hercules4Mx.syncButton = function(midichan, control, value, status, group) {
+    //preview deck has no rate control
+    if (Hercules4Mx.previewOnDeck[group] === true) {
+        return;
+    }
+    if (Hercules4Mx.shiftStatus.pressed) { //Shifting: Enable beatgrid editing mode.
+        if (value) {
+            if (Hercules4Mx.editModeStatus.mode === Hercules4Mx.editModes.beatgrid) {
+                Hercules4Mx.deactivateEditModeAction();
+            } else if (Hercules4Mx.editModeStatus.mode !== Hercules4Mx.editModes.disabled) {
+                Hercules4Mx.deactivateEditModeAction();
+                Hercules4Mx.activateEditModeAction(Hercules4Mx.editModes.beatgrid, -1);
+            } else {
+                Hercules4Mx.activateEditModeAction(Hercules4Mx.editModes.beatgrid, -1);
+            }
+            //Tell shift button not to change state.
+            Hercules4Mx.shiftStatus.used = true;
+        }
+    } else if (Hercules4Mx.editModeStatus.mode === Hercules4Mx.editModes.beatgrid) { //Edit mode. Align the beatgrid to cursor or to other deck
+        if (value) {
+            if (engine.getParameter(group, "play") === 1) {
+                engine.setParameter(group, "beats_translate_match_alignment", 1);
+                engine.setParameter(group, "beats_translate_match_alignment", 0);
+            } else {
+                engine.setParameter(group, "beats_translate_curpos", 1);
+                engine.setParameter(group, "beats_translate_curpos", 0);
+            }
+        }
+    } else {
+        if (value) {
+            // sync_enabled acts as a switch so we set the opposite of the value that it has.
+            var newval;
+            if (engine.getValue(group, "sync_enabled") > 0) {
+                newval = 0;
+            } else {
+                newval = 1;
+            }
+            engine.setValue(group, "sync_enabled", newval);
+            if (newval === 1) {
+                // if it has been enabled by the above step, start the timer to see if we maintain the value or not when releasing the button.
+                if (Hercules4Mx.syncEnabledStatus.timeoutId !== null) {
+                    //Safety measure, ensure timer is off
+                    engine.stopTimer(Hercules4Mx.syncEnabledStatus.timeoutId);
+                }
+                //If pressed for 400 ms, activate master sync (sync_enabled), like it happens in the UI.
+                Hercules4Mx.syncEnabledStatus.triggered = 0;
+                Hercules4Mx.syncEnabledStatus.timeoutId = engine.beginTimer(Hercules4Mx.KeyHoldTime, Hercules4Mx.doSyncHoldAction, true);
+            }
+        } else {
+            if (Hercules4Mx.syncEnabledStatus.timeoutId !== null) {
+                if (Hercules4Mx.syncEnabledStatus.triggered === 0 && engine.getValue(group, "sync_enabled") === 1) {
+                    // only if the timer has not triggered, disable it
+                    engine.stopTimer(Hercules4Mx.syncEnabledStatus.timeoutId);
+                    engine.setValue(group, "sync_enabled", 0);
+                }
+                Hercules4Mx.syncEnabledStatus.timeoutId = null;
+            }
+        }
+    }
+};
+//Enter into/Exit the edit mode, which changes the functionality of several buttons to edit the beatgrid
+Hercules4Mx.activateEditModeAction = function(editMode, effect) {
+    if (editMode === Hercules4Mx.editModes.loop) {
+        var offset = (effect === 2 || effect === 4) ? 0x20 : 0x0;
+        var cccode = (effect > 2) ? Hercules4Mx.NOnC2 : Hercules4Mx.NOnC1;
+        midi.sendShortMsg(cccode, 0x41 + offset, 0x7F);
+        midi.sendShortMsg(cccode, 0x42 + offset, 0x7F);
+        midi.sendShortMsg(cccode, 0x43 + offset, 0x7F);
+        midi.sendShortMsg(cccode, 0x44 + offset, 0x7F);
+        midi.sendShortMsg(cccode, 0x45 + offset, 0x7F);
+        midi.sendShortMsg(cccode, 0x46 + offset, 0x7F);
+    } else {
+        //Activate blinking led
+        for (var i = 1; i <= 4; i++) {
+            var midicode = (i > 2) ? Hercules4Mx.NOnC2 : Hercules4Mx.NOnC1;
+            var side = (i === 2 || i === 4) ? 0x20 : 0x0;
+            //Todo: convert effect led changes to trigger
+            switch (editMode) {
+                case Hercules4Mx.editModes.beatgrid:
+                    engine.trigger("[Channel" + i + "]", "sync_enabled");
+                    break;
+                case Hercules4Mx.editModes.effects:
+                    midi.sendShortMsg(midicode, 0x40 + side + effect, 1);
+                    break;
+            }
+        }
+    }
+    Hercules4Mx.editModeStatus.mode = editMode;
+    Hercules4Mx.editModeStatus.effect = effect;
+};
+Hercules4Mx.deactivateEditModeAction = function() {
+    var effect;
+    if (Hercules4Mx.editModeStatus.mode === Hercules4Mx.editModes.loop) {
+        effect = Hercules4Mx.editModeStatus.effect;
+        var offset = (effect === 2 || effect === 4) ? 0x20 : 0x0;
+        var cccode = (effect > 2) ? Hercules4Mx.NOnC2 : Hercules4Mx.NOnC1;
+        midi.sendShortMsg(cccode, 0x41 + offset, 0x0);
+        midi.sendShortMsg(cccode, 0x42 + offset, 0x0);
+        midi.sendShortMsg(cccode, 0x43 + offset, 0x0);
+        midi.sendShortMsg(cccode, 0x44 + offset, 0x0);
+        midi.sendShortMsg(cccode, 0x45 + offset, 0x0);
+        midi.sendShortMsg(cccode, 0x46 + offset, 0x0);
+    } else {
+        effect = Hercules4Mx.editModeStatus.effect;
+        //Deactivate blinking led
+        for (var i = 1; i <= 4; i++) {
+            var midicode = (i > 2) ? Hercules4Mx.NOnC2 : Hercules4Mx.NOnC1;
+            var side = (i === 2 || i === 4) ? 0x20 : 0x0;
+            //Todo: convert effect led changes to trigger
+            switch (Hercules4Mx.editModeStatus.mode) {
+                case Hercules4Mx.editModes.beatgrid:
+                    engine.trigger("[Channel" + i + "]", "sync_enabled");
+                    break;
+                case Hercules4Mx.editModes.effects:
+                    midi.sendShortMsg(midicode, 0x40 + side + effect, 0);
+                    break;
+            }
+        }
+    }
+    Hercules4Mx.editModeStatus.mode = Hercules4Mx.editModes.disabled;
+    Hercules4Mx.editModeStatus.effect = -1;
+};
+//Internal timer called sync
+Hercules4Mx.doSyncHoldAction = function() {
+    Hercules4Mx.syncEnabledStatus.triggered = 1;
+};
+
+//Advanced navigation mode. 
+Hercules4Mx.navigationFiles = function(midichan, control, value, status, group) {
+    if (value) {
+        if (Hercules4Mx.navigationStatus.sidebar === false &&
+            engine.getParameter("[AutoDJ]", "enabled") === 1) {
+            // if autoDJ enabled and we are already at "files", skip next file
+            engine.setParameter("[AutoDJ]", "skip_next", 1);
+        } else {
+            Hercules4Mx.navigationStatus.sidebar = false;
+            midi.sendShortMsg(Hercules4Mx.NOnC1, 0x3E, 0x7F);
+            midi.sendShortMsg(Hercules4Mx.NOnC1, 0x3F, 0x00);
+            //When changing from another library folder, the cursor is not set on the list
+            //This forces it to be set and shouldn't affect if it hasn't changed.
+            engine.setParameter("[Playlist]", "SelectNextTrack", "1");
+            engine.setParameter("[Playlist]", "SelectPrevTrack", "1");
+        }
+    }
+};
+Hercules4Mx.navigationFolders = function(midichan, control, value, status, group) {
+    if (value) {
+        if (Hercules4Mx.navigationStatus.sidebar) {
+            //if we are already on sidebar, open/close group
+            engine.setParameter('[Playlist]', 'ToggleSelectedSidebarItem', 1);
+        }
+        Hercules4Mx.navigationStatus.sidebar = true;
+        midi.sendShortMsg(Hercules4Mx.NOnC1, 0x3E, 0x00);
+        midi.sendShortMsg(Hercules4Mx.NOnC1, 0x3F, 0x7F);
+    }
+};
+Hercules4Mx.navigation = function(midichan, control, value, status, group) {
+    if (value) {
+        if (control === 0x40) {
+            //UP
+            Hercules4Mx.navigationStatus.direction = -1;
+        } else /*if (control === 0x41)*/ {
+            //DOWN
+            Hercules4Mx.navigationStatus.direction = 1;
+        }
+        if (Hercules4Mx.navigationStatus.timeoutId !== null) {
+            //Safety measure.
+            engine.stopTimer(Hercules4Mx.navigationStatus.timeoutId);
+            Hercules4Mx.navigationStatus.timeoutId = null;
+        }
+        Hercules4Mx.navigationStatus.enabled = true;
+        Hercules4Mx.navigationStatus.isSingleShotTimer = false;
+        Hercules4Mx.doNavigateAction();
+        //Enable key-repeat mode. Cursor will continue moving until button is released.
+        Hercules4Mx.navigationStatus.isSingleShotTimer = true;
+        Hercules4Mx.navigationStatus.timeoutId = engine.beginTimer(Hercules4Mx.KeyHoldTime, Hercules4Mx.doNavigateAction, true);
+    } else {
+        //On key release disable navigation mode and stop key-repeat.
+        Hercules4Mx.navigationStatus.direction = 0;
+        Hercules4Mx.navigationStatus.enabled = false;
+        if (Hercules4Mx.navigationStatus.timeoutId !== null) {
+            engine.stopTimer(Hercules4Mx.navigationStatus.timeoutId);
+            Hercules4Mx.navigationStatus.timeoutId = null;
+        }
+    }
+};
+// Internal timer-called navigate action.
+Hercules4Mx.doNavigateAction = function() {
+    if (Hercules4Mx.navigationStatus.isSingleShotTimer) {
+        //Start the key-repeat timer.
+        Hercules4Mx.navigationStatus.timeoutId = engine.beginTimer(Hercules4Mx.userSettings.naviScrollSpeed, Hercules4Mx.doNavigateAction);
+        Hercules4Mx.navigationStatus.isSingleShotTimer = false;
+    }
+    if (Hercules4Mx.navigationStatus.sidebar === false) {
+        if (Hercules4Mx.navigationStatus.direction === 1) {
+            engine.setParameter("[Playlist]", "SelectNextTrack", "1");
+        } else {
+            engine.setParameter("[Playlist]", "SelectPrevTrack", "1");
+        }
+    } else {
+        if (Hercules4Mx.navigationStatus.direction === 1) {
+            engine.setParameter("[Playlist]", "SelectNextPlaylist", "1");
+        } else {
+            engine.setParameter("[Playlist]", "SelectPrevPlaylist", "1");
+        }
+    }
+};
+
+Hercules4Mx.LoadSelectedTrack = function(midichan, control, value, status, groupInitial) {
+    if (value > 0) {
+        var group = (Hercules4Mx.previewOnDeck[groupInitial] === true) ? '[PreviewDeck1]' : groupInitial;
+        engine.setValue(group, "LoadSelectedTrack", 1);
+        engine.setValue(group, "LoadSelectedTrack", 0);
+    }
+};
+
+// The effect knob has been moved.
+Hercules4Mx.effectKnob = function(midichan, control, value, status, group) {
+    //group is: [QuickEffectRack1_[Channel1]]
+    var fxGroup;
+    //It has a speed sensor, but you have to move it really fast for it to send something different.
+    var direction = (value < 0x40) ? value : value - 0x80;
+    //The effect knob granularity is very coarse, so we compensate it here so that it behaves like an analog one.
+    var step = 1 / 32;
+    if (Hercules4Mx.shiftStatus.pressed) {
+        //If pressing shift, let's move it slowly.
+        step = 1 / 127;
+        //Tell shift button not to change state.
+        Hercules4Mx.shiftStatus.used = true;
+    }
+    if (Hercules4Mx.editModeStatus.mode === Hercules4Mx.editModes.loopsizing) {
+        fxGroup = "[Channel" + group.slice(-3).substr(0, 1) + "]";
+        var action = (direction > 0) ? "loop_double" : "loop_halve";
+        engine.setValue(fxGroup, action, 1);
+        //"Releasing" the button.
+        engine.setValue(fxGroup, action, 0);
+        Hercules4Mx.editModeStatus.used = true;
+    } else if (Hercules4Mx.editModeStatus.mode === Hercules4Mx.editModes.loop) {
+        fxGroup = "[Channel" + group.slice(-3).substr(0, 1) + "]";
+        engine.setValue(fxGroup, "loop_move", direction);
+        Hercules4Mx.editModeStatus.used = true;
+    } else if (Hercules4Mx.editModeStatus.mode === Hercules4Mx.editModes.effectknob) {
+        fxGroup = "[EffectRack1_EffectUnit" + group.slice(-3).substr(0, 1) + "_Effect" + Hercules4Mx.editModeStatus.effect + "]";
+        engine.setParameter(fxGroup, "meta", engine.getParameter(fxGroup, "meta") + step * direction);
+        Hercules4Mx.editModeStatus.used = true;
+    } else if (Hercules4Mx.editModeStatus.mode === Hercules4Mx.editModes.beatgrid) {
+        var Fxgroup = "[Channel" + group.slice(-3).substr(0, 1) + "]";
+        if (direction < 0) {
+            engine.setParameter(Fxgroup, "beats_translate_earlier", direction * -1);
+        } else {
+            engine.setParameter(Fxgroup, "beats_translate_later", direction);
+        }
+    } else if (Hercules4Mx.editModeStatus.mode === Hercules4Mx.editModes.pitchkeychanging) {
+        fxGroup = "[Channel" + group.slice(-3).substr(0, 1) + "]";
+        if (direction > 0 ) {
+            engine.setParameter(fxGroup, "pitch_adjust_up_small", 1);
+            engine.setParameter(fxGroup, "pitch_adjust_up_small", 0);
+        } else {
+            engine.setParameter(fxGroup, "pitch_adjust_down_small", 1);
+            engine.setParameter(fxGroup, "pitch_adjust_down_small", 0);
+        }
+    } else {
+        var val =  engine.getParameter(group, "super1") + step * direction;
+        if ( Hercules4Mx.shiftStatus.used === false) {
+            //Let's round it properly.
+            if (direction > 0 && val > 0.5 && val - step < 0.5) {
+                val = 0.5;
+            }
+            else if (direction < 0 && val < 0.5 && val + step > 0.5) {
+                val = 0.5;
+            }
+        }
+        engine.setParameter(group, "super1", val);
+    }
+};
+//This is used in conjunction with the keypad button mapping. It's the default "no-operation" action.
+Hercules4Mx.FxActionNoOp = function(group, fxbutton, value, extraparam) {
+    if (Hercules4Mx.debuglog) {
+        engine.log("entering Hercules4Mx.FxActionNoOp");
+    }
+};
+//This is used in conjunction with the keypad button mapping. A keypad button has been pushed
+Hercules4Mx.buttonPush = function(group, fxbutton, value, extraparam) {
+    if (Hercules4Mx.debuglog) {
+        engine.log("entering Hercules4Mx.buttonPush");
+    }
+    engine.setValue(group, extraparam, value);
+};
+//This is used in conjunction with the keypad button mapping. A keypad button for an audio effect has been pushed
+Hercules4Mx.FxSwitchDown = function(group, fxbutton, value, extraparam) {
+    if (Hercules4Mx.debuglog) {
+        engine.log("entering Hercules4Mx.FxSwitchDown");
+    }
+    if (Hercules4Mx.editModeStatus.mode !== Hercules4Mx.editModes.disabled) {
+        Hercules4Mx.deactivateEditModeAction();
+    }
+    Hercules4Mx.activateEditModeAction(Hercules4Mx.editModes.effectknob, extraparam);
+    Hercules4Mx.editModeStatus.used = false;
+};
+//This is used in conjunction with the keypad button mapping. A keypad button for an audio effect has been released
+Hercules4Mx.FxSwitchUp = function(group, fxbutton, value, extraparam) {
+    if (Hercules4Mx.debuglog) {
+        engine.log("entering Hercules4Mx.FxSwitchUp");
+    }
+    if (Hercules4Mx.editModeStatus.used === false) {
+        var deck = script.deckFromGroup(group);
+        var state = engine.getParameter("[EffectRack1_EffectUnit" + deck + "_Effect" + extraparam + "]", "enabled");
+        engine.setParameter("[EffectRack1_EffectUnit" + deck + "_Effect" + extraparam + "]", "enabled", !state);
+    }
+    Hercules4Mx.deactivateEditModeAction();
+};
+//This is used in conjunction with the keypad button mapping. A keypad button for an audio effect has been released
+Hercules4Mx.FxSamplerPush = function(group, fxbutton, value, extraparam) {
+    if (Hercules4Mx.debuglog) {
+        engine.log("entering Hercules4Mx.FxSamplerPush");
+    }
+    var deck = script.deckFromGroup(group);
+    //Since the sampler does not depend on the deck, buttons on deck
+    // A/C are for samples 1/2 and buttons on deck B/D are for samples 3/4.
+    var newgroup;
+    if (deck === 1 || deck === 3) {
+        newgroup = "[Sampler" + extraparam + "]";
+    }
+    if (deck === 2 || deck === 4) {
+        newgroup = "[Sampler" + (2 + parseInt(extraparam)) + "]";
+    }
+    if (engine.getValue(newgroup, "play")) {
+        engine.setValue(newgroup, "start_stop", 1);
+    } else {
+        engine.setValue(newgroup, "start_play", 1);
+    }
+};
+/*
+ button 1: loop start and loop editing functionality -> 
+        loop enabled and is not one of the two preconfigured: button led is on
+        click: sets loop start (all 6 buttons start blinking). 
+            If loop was already enabled, moves the start to the current position but does not disable the playing loop
+        click again on button 1: forget start pos (discard loop) (stops blinking and no led is on).
+        click on button 2: set loop end and enable looping (stops blinking and sets led on buttons 1 and 2 to on).
+        click on any of the other 4 buttons: set loop to 2, 8, 16, 32 beats (user configurable)(stops blinking and sets led on button 1 to on).
+        click with shift pressed:  Same as clic, but this will be a rolling loop
+        click when a loop is present and active: release loop
+        button held down while loop is active and move knob: double or halve the loop. 
+        If the knob is moved while the loop edit mode is active, then move the loop forward or backward.
+
+ button 2: loop end, reloop functionality ->
+        loop present: button led is on.
+        click without a loop present: nothing
+        click with a loop present but not active: activate the loop (reloop)
+        click with shift pressed with a loop present but not active: Same as clic, but this will be a rolling loop
+        click when a loop is present and active: release loop
+        click when loop editing has been enabled(see button 1): set loop end and enable looping.
+
+ buttons 3 and 4: predefined beat loops  -> (user configurable which two. by default 1 and 4 beats)
+        click when this beatloop is not active: set a loop with specified beats and enable it. (button led is set to on).
+        click when this beatloop is active: release loop.
+        click with shift pressed:  Same as clic, but this will be a rolling loop
+
+ buttons 3 to 6: additional beat loops ->
+        click when loop editing has been enabled (see button 1): set beatloop of defined size and enable looping.
+
+*/
+Hercules4Mx.LoopEditPress = function(group, fxbutton, value, extraparam) {
+    if (Hercules4Mx.debuglog) {
+        engine.log("entering Hercules4Mx.LoopEditPress");
+    }
+    if (Hercules4Mx.editModeStatus.mode !== Hercules4Mx.editModes.disabled) {
+        Hercules4Mx.deactivateEditModeAction();
+    }
+    Hercules4Mx.activateEditModeAction(Hercules4Mx.editModes.loopsizing, '');
+    Hercules4Mx.editModeStatus.used = false;
+};
+Hercules4Mx.LoopEditRelease = function(group, fxbutton, value, extraparam) {
+    if (Hercules4Mx.debuglog) {
+        engine.log("entering Hercules4Mx.LoopEditRelease");
+    }
+    if (Hercules4Mx.editModeStatus.used === false) {
+        var deck = script.deckFromGroup(group);
+        if (engine.getValue(group, "loop_enabled") === 0) {
+            if (Hercules4Mx.editModeStatus.mode !== Hercules4Mx.editModes.disabled) {
+                Hercules4Mx.deactivateEditModeAction();
+            }
+            Hercules4Mx.activateEditModeAction(Hercules4Mx.editModes.loop, deck);
+            var splitted = extraparam.split(";");
+            if (splitted[0] === "roll") {
+                engine.setValue(group, "slip_enabled", 1);
+            } else {
+                engine.setValue(group, "slip_enabled", 0);
+            }
+            engine.setValue(group, "loop_in", 1);
+            //"Releasing" the button.
+            engine.setValue(group, "loop_in", 0);
+        } else {
+            engine.setValue(group, "reloop_exit", 1);
+        }
+    } else {
+        Hercules4Mx.deactivateEditModeAction();
+    }
+};
+Hercules4Mx.LoopEditComplete = function(group, button) {
+    if (Hercules4Mx.debuglog) {
+        engine.log("Hercules4Mx.LoopEditComplete");
+    }
+    switch (button) {
+        case 1:
+            engine.setValue(group, "slip_enabled", 0);
+            break;
+        case 2:
+            {
+                engine.setValue(group, "loop_out", 1);
+                //"Releasing" the button.
+                engine.setValue(group, "loop_out", 0);
+                break;
+            }
+        case 3:
+            engine.setValue(group, Hercules4Mx.beatLoopEditButtons[0], 1);
+            break;
+        case 4:
+            engine.setValue(group, Hercules4Mx.beatLoopEditButtons[1], 1);
+            break;
+        case 5:
+            engine.setValue(group, Hercules4Mx.beatLoopEditButtons[2], 1);
+            break;
+        case 6:
+            engine.setValue(group, Hercules4Mx.beatLoopEditButtons[3], 1);
+            break;
+    }
+};
+Hercules4Mx.LoopButtonPush = function(group, fxbutton, value, extraparam) {
+    if (Hercules4Mx.debuglog) {
+        engine.log("Hercules4Mx.LoopButtonPush");
+    }
+    var splitted = extraparam.split(";");
+    if (splitted[0] === "roll" && splitted.length === 2) {
+        if (engine.getValue(group, "loop_enabled") === 0 && value > 0) {
+            engine.setValue(group, "slip_enabled", 1);
+        }
+        Hercules4Mx.buttonPush(group, fxbutton, value, splitted[1]);
+    } else if (splitted.length === 1) {
+        engine.setValue(group, "slip_enabled", 0);
+        Hercules4Mx.buttonPush(group, fxbutton, value, extraparam);
+    }
+};
+
+// Any of the FX buttons has been pressed
+// There are 6 physical buttons present per deck, and also a "shift" button used by the controller 
+// itself to switch between messages 1 to 6 and messages 7 to 12, depending if it is enabled or not.
+// Since the shift button also sends a message when it is pressed and when it is released,
+// I've been able to setup up to 24 different actions per deck.
+// I call these additional 12 messages the "shift-pressed" mode.
+// Some buttons have default actions if the button is maintained pressed (like play a hotcue), and others
+// have additional functionality (like editing the loop length , or using the effect superknob)
+Hercules4Mx.FXButton = function(midichan, control, value, status, groupInitial) {
+    var group = (Hercules4Mx.previewOnDeck[groupInitial] === true) ? '[PreviewDeck1]' : groupInitial;
+    var fxbutton = (control > 0x20) ? control - 0x20 : control;
+    if (Hercules4Mx.shiftStatus.pressed) {
+        //Tell shift not to change state.
+        Hercules4Mx.shiftStatus.used = true;
+        fxbutton = fxbutton + 0x0C;
+    }
+    // the array is zero based.
+    var mapping = Hercules4Mx.buttonMappings[fxbutton - 1];
+    var deck = script.deckFromGroup(group);
+    if (Hercules4Mx.editModeStatus.mode === Hercules4Mx.editModes.loop &&
+        Hercules4Mx.editModeStatus.effect === deck) {
+        if (value) {
+            //truncate the button pressed to the 6 physical positions.
+            Hercules4Mx.LoopEditComplete(group, ((fxbutton - 1) % 6) + 1);
+        } else {
+            Hercules4Mx.deactivateEditModeAction();
+        }
+    } else if (value) {
+        if (Hercules4Mx.debuglog === true) {
+            engine.log(JSON.stringify(mapping));
+            engine.log(JSON.stringify(Hercules4Mx.noActionButtonMap));
+        }
+        mapping.buttonPressAction(group, fxbutton, 1, mapping.extraParameter);
+    } else if (mapping.buttonReleaseAction !== null) {
+        mapping.buttonReleaseAction(group, fxbutton, 0, mapping.extraParameter);
+    }
+};
+
+//Jog wheel moved without pressure (for seeking, speeding or slowing down, or navigating)
+Hercules4Mx.jogWheel = function(midichan, control, value, status, groupInitial) {
+    //It has a speed sensor, but you have to move it really fast for it to send something different.
+    var direction = (value < 0x40) ? value : value - 0x80;
+    if (Hercules4Mx.navigationStatus.enabled) {
+        if (Hercules4Mx.navigationStatus.timeoutId !== null) {
+            //Stop key-repeat mode. From now on, obey only jog movement until button is released.
+            engine.stopTimer(Hercules4Mx.navigationStatus.timeoutId);
+            Hercules4Mx.navigationStatus.timeoutId = null;
+        }
+        Hercules4Mx.navigationStatus.direction = direction;
+        Hercules4Mx.doNavigateAction();
+    } else {
+        var group = (Hercules4Mx.previewOnDeck[groupInitial]) ? '[PreviewDeck1]' : groupInitial;
+        if (Hercules4Mx.userSettings.useSingleJogWheelHack === true 
+                && Hercules4Mx.swapJogWheel === true) {
+            group = Hercules4Mx.rightJogWheelGroup;
+        }
+        engine.setValue(group, "jog", direction + engine.getValue(group, "jog"));
+    }
+};
+
+// The "scratch" button is used to enable or disable scratching on the jog wheels.
+// Concretely, it tells if it has to ignore or not the pressure sensor in the jog wheel.
+Hercules4Mx.scratchButton = function(midichan, control, value, status, group) {
+    if (value) {
+        if (Hercules4Mx.scratchEnabled) {
+            Hercules4Mx.scratchEnabled = false;
+            midi.sendShortMsg(Hercules4Mx.NOnC1, 0x3D, 0x00);
+            if (Hercules4Mx.userSettings.crossfaderScratchCurve) {
+                midi.sendShortMsg(Hercules4Mx.CC, 0x7E, 0x00);
+            }
+        } else {
+            Hercules4Mx.scratchEnabled = true;
+            midi.sendShortMsg(Hercules4Mx.NOnC1, 0x3D, 0x7F);
+            if (Hercules4Mx.userSettings.crossfaderScratchCurve) {
+                midi.sendShortMsg(Hercules4Mx.CC, 0x7E, 0x7F);
+            }
+        }
+    }
+};
+// The pressure action over the jog wheel
+Hercules4Mx.wheelTouch = function(midichan, control, value, status, groupInitial) {
+    //Scratching does not work with the previewdeck.
+    if (Hercules4Mx.previewOnDeck[groupInitial] === false) {
+        var group = (Hercules4Mx.previewOnDeck[groupInitial]) ? '[PreviewDeck1]' : groupInitial;
+        if (Hercules4Mx.scratchEnabled && value) {
+            // If button down
+            engine.scratchEnable(script.deckFromGroup(group),
+                256 * Hercules4Mx.userSettings.sensitivity,
+                Hercules4Mx.userSettings.vinylSpeed,
+                Hercules4Mx.userSettings.alpha,
+                Hercules4Mx.userSettings.beta);
+        } else {
+            // If button up
+            engine.scratchDisable(script.deckFromGroup(group));
+        }
+        Hercules4Mx.swapJogWheel = (value > 0);
+    }
+};
+//Jog wheel used with pressure (for scratching)
+Hercules4Mx.scratchWheel = function(midichan, control, value, status, groupInitial) {
+    if (Hercules4Mx.navigationStatus.enabled ||
+        !engine.isScratching(script.deckFromGroup(groupInitial))) {
+        //If navigating, or not in scratch mode, do jogWheel
+        Hercules4Mx.jogWheel(midichan, control, value, status, groupInitial);
+    } else {
+        //It has a speed sensor, but you have to move it really fast for it to send something different.
+        var direction = (value < 0x40) ? value : value - 0x80;
+        var group = (Hercules4Mx.previewOnDeck[groupInitial]) ? '[PreviewDeck1]' : groupInitial;
+        engine.scratchTick(script.deckFromGroup(group), direction);
+    }
+};
+
+// Pitch slider rate change, MSB (Most significant bits in 14bit mode, or directly the value in 7bit)
+Hercules4Mx.deckRateMsb = function(midichan, control, value, status, group) {
+    //preview deck has no rate control
+    if (Hercules4Mx.previewOnDeck[group] === false) {
+        var deck = script.deckFromGroup(group);
+        //Calculating this always, or else the first time will not work
+        //(which is precisely when the controller reports the initial positions)
+        Hercules4Mx.pitchMsbValue[deck - 1] = value;
+        if (Hercules4Mx.pitch14bitMode === false) {
+            engine.setValue(group, "rate", script.midiPitch(0,value, 0xE0));
+        }
+    }
+};
+// Pitch slider rate change, LSB (Least significant bits in 14bit mode, not called in 7bit)
+Hercules4Mx.deckRateLsb = function(midichan, control, value, status, group) {
+    //preview deck has no rate control
+    if (Hercules4Mx.previewOnDeck[group] === false) {
+        var deck = script.deckFromGroup(group);
+        var msbval = Hercules4Mx.pitchMsbValue[deck - 1];
+        Hercules4Mx.pitch14bitMode = true;
+        engine.setValue(group, "rate", script.midiPitch(value,msbval,0xE0));
+    }
+};
+
+Hercules4Mx.deckGain = function(midichan, control, value, status, groupInitial) {
+    var group = (Hercules4Mx.previewOnDeck[groupInitial] === true) ? '[PreviewDeck1]' : groupInitial;
+    engine.setParameter(group, "pregain", script.absoluteLin(value,0,1));
+};
+Hercules4Mx.deckTreble = function(midichan, control, value, status, group) {
+    //[EqualizerRack1_[Channel1]_Effect1]
+    var groupChannel = "[Channel" + group.slice(-11).substr(0,1) + "]";
+    if (Hercules4Mx.previewOnDeck[groupChannel] === false) {
+        engine.setParameter(group, "parameter3", script.absoluteLin(value,0,1));
+    }
+};
+Hercules4Mx.deckMids = function(midichan, control, value, status, group) {
+    //[EqualizerRack1_[Channel1]_Effect1]
+    var groupChannel = "[Channel" + group.slice(-11).substr(0,1) + "]";
+    if (Hercules4Mx.previewOnDeck[groupChannel] === false) {
+        engine.setParameter(group, "parameter2", script.absoluteLin(value,0,1));
+    }
+};
+Hercules4Mx.deckBass = function(midichan, control, value, status, group) {
+    //[EqualizerRack1_[Channel1]_Effect1]
+    var groupChannel = "[Channel" + group.slice(-11).substr(0,1) + "]";
+    if (Hercules4Mx.previewOnDeck[groupChannel] === false) {
+        engine.setParameter(group, "parameter1", script.absoluteLin(value,0,1));
+    }
+};
+Hercules4Mx.deckVolume = function(midichan, control, value, status, group) {
+    if (Hercules4Mx.previewOnDeck[group] === false) {
+        engine.setParameter(group, "volume", script.absoluteLin(value,0,1));
+    }
+};
+
+Hercules4Mx.crossfader = function(midichan, control, value, status, group) {
+    engine.setParameter(group, "crossfader", script.absoluteLin(value,0,1));
+};
+
+Hercules4Mx.deckheadphones = function(midichan, control, value, status, group) {
+     if (value > 0) {
+        var deck = script.deckFromGroup(group);
+        var messageto = (deck === 1 || deck === 2) ? Hercules4Mx.NOnC1 : Hercules4Mx.NOnC2;
+        var offset = (deck === 1 || deck === 3) ? 0x00 : 0x20;
+        if (Hercules4Mx.previewOnDeck[group]) {
+            //No need to press shift to deactivate.
+            if (Hercules4Mx.shiftStatus.pressed) {
+                Hercules4Mx.shiftStatus.used = true;
+            }
+            Hercules4Mx.previewOnDeck[group] = false;
+            midi.sendShortMsg(messageto, 0x4F+offset, 0x00);
+        } else {
+            if (Hercules4Mx.shiftStatus.pressed) {
+                Hercules4Mx.shiftStatus.used = true;
+                Hercules4Mx.previewOnDeck[group] = true;
+                midi.sendShortMsg(messageto, 0x4F+offset, 0x7F);
+            } else {
+                engine.setParameter(group, "pfl", (engine.getParameter(group, "pfl") > 0) ? 0 : 1);
+            }
+        }
+    }
+};
+// Deck C/D have been pressed.
+Hercules4Mx.deckCStateChange = function(midichan, control, value, status, group) {
+    Hercules4Mx.VuMeterL.midichan = (value > 0) ? 0x91 : 0x90;
+    Hercules4Mx.updateVumeterSourceAction(Hercules4Mx.VuMeterL, (value > 0) ? 3 : 1);
+};
+Hercules4Mx.deckDStateChange = function(midichan, control, value, status, group) {
+    Hercules4Mx.VuMeterR.midichan = (value > 0) ? 0x91 : 0x90;
+    Hercules4Mx.updateVumeterSourceAction(Hercules4Mx.VuMeterR, (value > 0) ? 4 : 2);
+    Hercules4Mx.rightJogWheelGroup = (value > 0) ? "[Channel4]" : "[Channel2]";
+};
+
+// Internal select what data is sent to the vumeter
+Hercules4Mx.updateVumeterSourceAction = function(vumeter, deck) {
+    var returnarray;
+    if (vumeter.midichan === 0x90) {
+        returnarray = Hercules4Mx.getNewDestinationChannel(vumeter.initchan);
+    } else /*if (vumeter.midichan === 0x91)*/ {
+        returnarray = Hercules4Mx.getNewDestinationChannel(vumeter.initchan + 2);
+    }
+    vumeter.source = returnarray[0];
+    if (vumeter.source === "[Disabled]") {
+        //If disabled, we have to ensure the kill leds are properly shown.
+        midi.sendShortMsg(vumeter.midichan, vumeter.clip, returnarray[2] > 0 ? 0x7F : 0x00);
+        midi.sendShortMsg(vumeter.midichan, vumeter.vu3, returnarray[3] > 0 ? 0x7F : 0x00);
+        midi.sendShortMsg(vumeter.midichan, vumeter.vu2, returnarray[4] > 0 ? 0x7F : 0x00);
+        midi.sendShortMsg(vumeter.midichan, vumeter.vu1, returnarray[5] > 0 ? 0x7F : 0x00);
+    } else {
+        //Forcing a refresh, because if the vumeter is at 0, Mixxx doesn't send the event.
+        vumeter.lastvalue = 0xFF;
+        Hercules4Mx.updateVumeterEvent(vumeter, 0);
+    }
+};
+//Internal function that returns what the vumeter should show for this deck
+Hercules4Mx.getNewDestinationChannel = function(chan) {
+    var pfl = engine.getParameter("[Channel" + chan + "]", "pfl");
+    var source = engine.getParameter("[Channel" + chan + "]", "passthrough");
+    var treble = engine.getParameter("[EqualizerRack1_[Channel" + chan + "]_Effect1]", "button_parameter3");
+    var mids = engine.getParameter("[EqualizerRack1_[Channel" + chan + "]_Effect1]", "button_parameter2");
+    var bass = engine.getParameter("[EqualizerRack1_[Channel" + chan + "]_Effect1]", "button_parameter1");
+    var returnarray = ["", pfl, source, treble, mids, bass];
+    if (bass > 0 || mids > 0 || treble > 0 || source > 0) {
+        returnarray[0] = "[Disabled]";
+    } else if (pfl > 0) {
+        returnarray[0] = "[Channel" + chan + "]";
+    } else {
+        returnarray[0] = "[Master]";
+    }
+    return returnarray;
+};
+
+//////////////////////////////////////////
+// FX button presets configuration.
+Hercules4Mx.reinitButtonsMap = function() {
+    Hercules4Mx.buttonMappings = Hercules4Mx.buttonMappings.slice(Hercules4Mx.buttonMappings.length);
+    //This is setup here because the function is undefined when the map is defined.
+    Hercules4Mx.noActionButtonMap.buttonPressAction = Hercules4Mx.FxActionNoOp;
+};
+Hercules4Mx.mapNewButton = function(pushAction, releaseAction, extraParameter, signalLed) {
+    var i;
+    var mapping = {};
+    mapping.buttonPressAction = pushAction;
+    mapping.buttonReleaseAction = releaseAction;
+    mapping.extraParameter = extraParameter;
+    mapping.ledToConnect = signalLed;
+    Hercules4Mx.buttonMappings.push(mapping);
+    if (Hercules4Mx.buttonMappings.length <= 12) { // The "shift" buttons do not have a differentiated led.
+        if (extraParameter === "reloop_exit") {
+            Hercules4Mx.beatLoopReloopPos = Hercules4Mx.buttonMappings.length;
+        }
+        if (pushAction === Hercules4Mx.LoopEditPress) {
+            Hercules4Mx.LoopEnabledPos = Hercules4Mx.buttonMappings.length;
+        }
+        if (signalLed !== null) {
+            for (i = 1; i <= 4; i++) {
+                engine.connectControl("[Channel" + i + "]", signalLed, "Hercules4Mx.onEnableLed");
+                engine.trigger("[Channel" + i + "]", signalLed);
+            }
+        }
+        if (pushAction === Hercules4Mx.FxSamplerPush) {
+            var curlen = Hercules4Mx.buttonMappings.length;
+            Hercules4Mx.samplerLedIdx.push(curlen);
+
+            engine.connectControl("[Sampler" + extraParameter + "]", "play_indicator", "Hercules4Mx.onSamplerStateChange");
+            engine.trigger("[Sampler" + extraParameter + "]", "play_indicator");
+        }
+        if (pushAction === Hercules4Mx.FxSwitchDown) {
+            Hercules4Mx.FxLedIdx.push(Hercules4Mx.buttonMappings.length);
+            for (i = 1; i <= 4; i++) {
+                engine.connectControl("[EffectRack1_EffectUnit" + i + "_Effect" + extraParameter + "]", "enabled", "Hercules4Mx.onEffectStateChange");
+                engine.trigger("[EffectRack1_EffectUnit" + i + "_Effect" + extraParameter + "]", "enabled");
+            }
+        }
+    }
+};
+// This is used when not all buttons have been mapped. To avoid filling the rest manually with the noop action, this is called to do it automatically.
+Hercules4Mx.completeButtonsMap = function() {
+    while (Hercules4Mx.buttonMappings.length < 24) {
+        Hercules4Mx.buttonMappings.push(Hercules4Mx.noActionButtonMap);
+    }
+    if (Hercules4Mx.LoopEnabledPos !== -1 || Hercules4Mx.beatLoopReloopPos !== -1) {
+        for (var i = 1; i <= 4; i++) {
+            engine.trigger("[Channel" + i + "]", "loop_enabled");
+        }
+    }
+    var newArrayIdx = Hercules4Mx.samplerLedIdx.slice();
+    // Complete the sampler mapping. This allows to duplicate the number of samplers, since Deck 1 and Deck 2 effect buttons
+    // activate different samplers instead of the same ones.
+    for (var i = 0; i < newArrayIdx.length; i++) {
+        Hercules4Mx.samplerLedIdx.push(0x20 + newArrayIdx[i]);
+        var extraParameter = Hercules4Mx.buttonMappings[newArrayIdx[i] -1].extraParameter;
+        engine.connectControl("[Sampler" + (newArrayIdx.length + parseInt(extraParameter)) + "]", "play_indicator", "Hercules4Mx.onSamplerStateChange");
+        engine.trigger("[Sampler" + (newArrayIdx.length + parseInt(extraParameter)) + "]", "play_indicator");
+    }
+};
+
+//Mappings of the buttons as described in the DJ Console Manual for Virtual DJ 7 LE.
+Hercules4Mx.setupFXButtonsLikeManual = function() {
+    Hercules4Mx.reinitButtonsMap();
+    Hercules4Mx.mapNewButton(Hercules4Mx.LoopEditPress, Hercules4Mx.LoopEditRelease, null, null);
+    Hercules4Mx.mapNewButton(Hercules4Mx.ButtonPush, null, "reloop_exit", null);
+    Hercules4Mx.mapNewButton(Hercules4Mx.buttonPush, Hercules4Mx.buttonPush, "hotcue_1_activate", "hotcue_1_enabled");
+    Hercules4Mx.mapNewButton(Hercules4Mx.buttonPush, Hercules4Mx.buttonPush, "hotcue_2_activate", "hotcue_2_enabled");
+    Hercules4Mx.mapNewButton(Hercules4Mx.buttonPush, Hercules4Mx.buttonPush, "hotcue_3_activate", "hotcue_3_enabled");
+    Hercules4Mx.mapNewButton(Hercules4Mx.buttonPush, Hercules4Mx.buttonPush, "hotcue_4_activate", "hotcue_4_enabled");
+    //In VirtualDJ there is a recorder, which is not an option in Mixxx. So we simply play the samplers.
+    //Note: the implementation doubles the number of samples: Buttons on left deck use the value here, and buttons on right deck use "2 + value".
+    Hercules4Mx.mapNewButton(Hercules4Mx.FxSamplerPush, null, "1", null);
+    Hercules4Mx.mapNewButton(Hercules4Mx.FxSamplerPush, null, "2", null);
+    Hercules4Mx.mapNewButton(Hercules4Mx.FxSwitchDown, Hercules4Mx.FxSwitchUp, "1", null);
+    Hercules4Mx.mapNewButton(Hercules4Mx.FxSwitchDown, Hercules4Mx.FxSwitchUp, "2", null);
+    Hercules4Mx.mapNewButton(Hercules4Mx.FxSwitchDown, Hercules4Mx.FxSwitchUp, "3", null);
+    Hercules4Mx.mapNewButton(Hercules4Mx.FxSwitchDown, Hercules4Mx.FxSwitchUp, "4", null);
+    //Shift-pressed actions. These do not exist on the original mapping, but having the hotcue clear options here is useful.
+    Hercules4Mx.mapNewButton(Hercules4Mx.FxActionNoOp, null, null, null);
+    Hercules4Mx.mapNewButton(Hercules4Mx.FxActionNoOp, null, null, null);
+    Hercules4Mx.mapNewButton(Hercules4Mx.buttonPush, null, "hotcue_1_clear", null, null);
+    Hercules4Mx.mapNewButton(Hercules4Mx.buttonPush, null, "hotcue_2_clear", null, null);
+    Hercules4Mx.mapNewButton(Hercules4Mx.buttonPush, null, "hotcue_3_clear", null, null);
+    Hercules4Mx.mapNewButton(Hercules4Mx.buttonPush, null, "hotcue_4_clear", null, null);
+
+    Hercules4Mx.completeButtonsMap();
+    // It is possible to configure the loop sizes of the buttons 3 to 6 when the loop editing mode has been activated.
+    // (activated by the "LoopEditPress" action, which is button 1 on original and mixxx21 mappings).
+    Hercules4Mx.beatLoopEditButtons.push("beatloop_1_toggle"); // loop edit mode, button 3
+    Hercules4Mx.beatLoopEditButtons.push("beatloop_4_toggle"); // loop edit mode, button 4
+    Hercules4Mx.beatLoopEditButtons.push("beatloop_8_toggle"); // loop edit mode, button 5
+    Hercules4Mx.beatLoopEditButtons.push("beatloop_16_toggle"); // loop edit mode, button 6
+};
+
+//Custom mapping adapted to the features of Mixxx. Version 2015-12-19 as published in 2.0.
+Hercules4Mx.setupFXButtonsCustomMixx20 = function() {
+    var beatloop1 = "beatloop_0.5";
+    var beatloop2 = "beatloop_1";
+    var beatloop3 = "beatloop_2";
+    var beatloop4 = "beatloop_4";
+    Hercules4Mx.reinitButtonsMap();
+    //Direct actions
+    Hercules4Mx.mapNewButton(Hercules4Mx.buttonPush, null, beatloop1 + "_toggle", beatloop1 + "_enabled");
+    Hercules4Mx.mapNewButton(Hercules4Mx.buttonPush, null, beatloop2 + "_toggle", beatloop2 + "_enabled");
+    Hercules4Mx.mapNewButton(Hercules4Mx.buttonPush, null, beatloop3 + "_toggle", beatloop3 + "_enabled");
+    Hercules4Mx.mapNewButton(Hercules4Mx.buttonPush, null, beatloop4 + "_toggle", beatloop4 + "_enabled");
+    Hercules4Mx.mapNewButton(Hercules4Mx.buttonPush, Hercules4Mx.buttonPush, "reverse", "reverse");
+    Hercules4Mx.mapNewButton(Hercules4Mx.buttonPush, Hercules4Mx.buttonPush, "reverseroll", "reverseroll");
+    Hercules4Mx.mapNewButton(Hercules4Mx.buttonPush, Hercules4Mx.buttonPush, "hotcue_1_activate", "hotcue_1_enabled");
+    Hercules4Mx.mapNewButton(Hercules4Mx.buttonPush, Hercules4Mx.buttonPush, "hotcue_2_activate", "hotcue_2_enabled");
+    Hercules4Mx.mapNewButton(Hercules4Mx.buttonPush, Hercules4Mx.buttonPush, "hotcue_3_activate", "hotcue_3_enabled");
+    Hercules4Mx.mapNewButton(Hercules4Mx.buttonPush, Hercules4Mx.buttonPush, "hotcue_4_activate", "hotcue_4_enabled");
+    Hercules4Mx.mapNewButton(Hercules4Mx.FxSwitchDown, Hercules4Mx.FxSwitchUp, "1", null);
+    Hercules4Mx.mapNewButton(Hercules4Mx.FxSwitchDown, Hercules4Mx.FxSwitchUp, "2", null);
+    //Shift-pressed actions
+    Hercules4Mx.mapNewButton(Hercules4Mx.buttonPush, null, "beatloop_0.125_toggle", null);
+    Hercules4Mx.mapNewButton(Hercules4Mx.buttonPush, null, "beatloop_0.25_toggle", null);
+    Hercules4Mx.mapNewButton(Hercules4Mx.buttonPush, null, "reloop_exit", null);
+    Hercules4Mx.mapNewButton(Hercules4Mx.buttonPush, null, "reloop_exit", null);
+    Hercules4Mx.mapNewButton(Hercules4Mx.FxActionNoOp, null, null, null);
+    Hercules4Mx.mapNewButton(Hercules4Mx.FxActionNoOp, null, null, null);
+    Hercules4Mx.mapNewButton(Hercules4Mx.buttonPush, null, "hotcue_1_clear", null);
+    Hercules4Mx.mapNewButton(Hercules4Mx.buttonPush, null, "hotcue_2_clear", null);
+    Hercules4Mx.mapNewButton(Hercules4Mx.buttonPush, null, "hotcue_3_clear", null);
+    Hercules4Mx.mapNewButton(Hercules4Mx.buttonPush, null, "hotcue_4_clear", null);
+    Hercules4Mx.completeButtonsMap();
+};
+
+//Custom mapping adapted to the features of Mixxx. Version 2016-08-xx for publishing in 2.1.
+Hercules4Mx.setupFXButtonsCustomMixx21 = function() {
+    var beatloop1 = "4";
+    var beatloop2 = "16";
+    Hercules4Mx.reinitButtonsMap();
+    //Direct actions
+    Hercules4Mx.mapNewButton(Hercules4Mx.LoopEditPress, Hercules4Mx.LoopEditRelease, "", null);
+    Hercules4Mx.mapNewButton(Hercules4Mx.LoopButtonPush, null, "reloop_exit", null);
+    Hercules4Mx.mapNewButton(Hercules4Mx.LoopButtonPush, null, "beatloop_" + beatloop1 + "_toggle", "beatloop_" + beatloop1 + "_enabled");
+    Hercules4Mx.mapNewButton(Hercules4Mx.LoopButtonPush, null, "beatloop_" + beatloop2 + "_toggle", "beatloop_" + beatloop2 + "_enabled");
+    //Note: the implementation doubles the number of samples: Buttons on left deck use the value here, and buttons on right deck use "2 + value".
+    Hercules4Mx.mapNewButton(Hercules4Mx.FxSamplerPush, null, "1", null);
+    Hercules4Mx.mapNewButton(Hercules4Mx.FxSamplerPush, null, "2", null);
+    Hercules4Mx.mapNewButton(Hercules4Mx.buttonPush, Hercules4Mx.buttonPush, "hotcue_1_activate", "hotcue_1_enabled");
+    Hercules4Mx.mapNewButton(Hercules4Mx.buttonPush, Hercules4Mx.buttonPush, "hotcue_2_activate", "hotcue_2_enabled");
+    Hercules4Mx.mapNewButton(Hercules4Mx.buttonPush, Hercules4Mx.buttonPush, "hotcue_3_activate", "hotcue_3_enabled");
+    Hercules4Mx.mapNewButton(Hercules4Mx.buttonPush, Hercules4Mx.buttonPush, "hotcue_4_activate", "hotcue_4_enabled");
+    Hercules4Mx.mapNewButton(Hercules4Mx.FxSwitchDown, Hercules4Mx.FxSwitchUp, "1", null);
+    Hercules4Mx.mapNewButton(Hercules4Mx.FxSwitchDown, Hercules4Mx.FxSwitchUp, "2", null);
+    //Shift-pressed actions
+    Hercules4Mx.mapNewButton(Hercules4Mx.LoopEditPress, Hercules4Mx.LoopEditRelease, "roll", null);
+    Hercules4Mx.mapNewButton(Hercules4Mx.LoopButtonPush, null, "roll;reloop_exit", null);
+    Hercules4Mx.mapNewButton(Hercules4Mx.LoopButtonPush, null, "roll;beatloop_" + beatloop1 + "_toggle", null);
+    Hercules4Mx.mapNewButton(Hercules4Mx.LoopButtonPush, null, "roll;beatloop_" + beatloop2 + "_toggle", null);
+    Hercules4Mx.mapNewButton(Hercules4Mx.FxActionNoOp, null, null, null);
+    Hercules4Mx.mapNewButton(Hercules4Mx.FxActionNoOp, null, null, null);
+    Hercules4Mx.mapNewButton(Hercules4Mx.buttonPush, null, "hotcue_1_clear", null);
+    Hercules4Mx.mapNewButton(Hercules4Mx.buttonPush, null, "hotcue_2_clear", null);
+    Hercules4Mx.mapNewButton(Hercules4Mx.buttonPush, null, "hotcue_3_clear", null);
+    Hercules4Mx.mapNewButton(Hercules4Mx.buttonPush, null, "hotcue_4_clear", null);
+    Hercules4Mx.completeButtonsMap();
+    // It is possible to configure the loop sizes of the buttons 3 to 6 when the loop editing mode has been activated.
+    // (activated by the "LoopEditPress" action, which is button 1 on original and mixxx21 mappings).
+    Hercules4Mx.beatLoopEditButtons.push("beatloop_1_toggle"); // loop edit mode, button 3
+    Hercules4Mx.beatLoopEditButtons.push("beatloop_2_toggle"); // loop edit mode, button 4
+    Hercules4Mx.beatLoopEditButtons.push("beatloop_8_toggle"); // loop edit mode, button 5
+    Hercules4Mx.beatLoopEditButtons.push("beatloop_32_toggle"); // loop edit mode, button 6
+};