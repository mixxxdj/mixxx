--- conflicted
+++ resolved
@@ -125,11 +125,341 @@
     };
 };
 
-<<<<<<< HEAD
-=======
-/* eslint @typescript-eslint/no-empty-function: "off" */
-var script = function() {
-};
+
+
+// @ts-ignore Same identifier for class and instance needed for backward compatibility
+class script {
+    constructor() {
+        // ----------------- Common regular expressions --------------------------
+        this.samplerRegEx = /^\[Sampler(\d+)\]$/;
+        this.channelRegEx = /^\[Channel(\d+)\]$/;
+        this.eqRegEx = /^\[EqualizerRack1_(\[.*\])_Effect1\]$/;
+        this.quickEffectRegEx = /^\[QuickEffectRack1_(\[.*\])\]$/;
+        this.effectUnitRegEx = /^\[EffectRack1_EffectUnit(\d+)\]$/;
+        this.individualEffectRegEx = /^\[EffectRack1_EffectUnit(\d+)_Effect(\d+)\]$/;
+    }
+
+    // @deprecated Use script.midiDebug() instead
+    static debug(channel, control, value, status, group) {
+        console.log("Warning: script.debug() is deprecated. Use script.midiDebug() instead.");
+        script.midiDebug(channel, control, value, status, group);
+    }
+    // @deprecated Use script.midiPitch() instead
+    static pitch(LSB, MSB, status) {
+        console.log("Warning: script.pitch() is deprecated. Use script.midiPitch() instead.");
+        return script.midiPitch(LSB, MSB, status);
+    }
+    // @deprecated Use script.absoluteLin() instead
+    static absoluteSlider(group, key, value, low, high, min, max) {
+        console.log("Warning: script.absoluteSlider() is deprecated. Use engine.setValue(group, key, script.absoluteLin(...)) instead.");
+        engine.setValue(group, key, script.absoluteLin(value, low, high, min, max));
+    }
+    static midiDebug(channel, control, value, status, group) {
+        console.log("Script.midiDebug - channel: 0x" + channel.toString(16) +
+            " control: 0x" + control.toString(16) + " value: 0x" + value.toString(16) +
+            " status: 0x" + status.toString(16) + " group: " + group);
+    }
+    // Returns the deck number of a "ChannelN" or "SamplerN" group
+    static deckFromGroup(group) {
+        let deck = 0;
+        if (group.substring(2, 8) === "hannel") {
+            // Extract deck number from the group text
+            deck = group.substring(8, group.length - 1);
+        }
+        /*
+            else if (group.substring(2,8)=="ampler") {
+                // Extract sampler number from the group text
+                deck = group.substring(8,group.length-1);
+            }
+        */
+        return parseInt(deck);
+    }
+    /* -------- ------------------------------------------------------
+         script.bindConnections
+       Purpose: Binds multiple controls at once. See an example in Pioneer-DDJ-SB-scripts.js
+       Input:   The group whose controls are to be bound and an object
+                (controlstToFunctions) where the properties' names are
+                controls names and the values are the functions those
+                controls will be bound to.
+       Output:  none
+       -------- ------------------------------------------------------ */
+    static bindConnections(group, controlsToFunctions, remove) {
+        let control;
+        remove = (remove === undefined) ? false : remove;
+
+        for (control in controlsToFunctions) {
+            engine.connectControl(group, control, controlsToFunctions[control], remove);
+            if (!remove) {
+                engine.trigger(group, control);
+            }
+        }
+    }
+    /* -------- ------------------------------------------------------
+         script.toggleControl
+       Purpose: Toggles an engine value
+       Input:   Group and control names
+       Output:  none
+       -------- ------------------------------------------------------ */
+    static toggleControl(group, control) {
+        engine.setValue(group, control, !(engine.getValue(group, control)));
+    }
+    /* -------- ------------------------------------------------------
+         script.toggleControl
+       Purpose: Triggers an engine value and resets it back to 0 after a delay
+                This is helpful for mapping encoder turns to controls that are
+                represented by buttons in skins so the skin button lights up
+                briefly but does not stay lit.
+       Input:   Group and control names, delay in milliseconds (optional)
+       Output:  none
+       -------- ------------------------------------------------------ */
+    static triggerControl(group, control, delay) {
+        if (typeof delay !== "number") {
+            delay = 200;
+        }
+        engine.setValue(group, control, 1);
+        engine.beginTimer(delay, function() {
+            engine.setValue(group, control, 0);
+        }, true);
+    }
+    /* -------- ------------------------------------------------------
+         script.absoluteLin
+       Purpose: Maps an absolute linear control value to a linear Mixxx control
+                value (like Volume: 0..1)
+       Input:   Control value (e.g. a knob,) MixxxControl values for the lowest and
+                highest points, lowest knob value, highest knob value
+                (Default knob values are standard MIDI 0..127)
+       Output:  MixxxControl value corresponding to the knob position
+       -------- ------------------------------------------------------ */
+    static absoluteLin(value, low, high, min, max) {
+        if (!min) {
+            min = 0;
+        }
+        if (!max) {
+            max = 127;
+        }
+
+        if (value <= min) {
+            return low;
+        } else if (value >= max) {
+            return high;
+        } else {
+            return ((((high - low) / (max - min)) * (value - min)) + low);
+        }
+    }
+    /* -------- ------------------------------------------------------
+         script.absoluteLinInverse
+       Purpose: Maps a linear Mixxx control value (like balance: -1..1) to an absolute linear value
+                (inverse of the above function)
+       Input:   Control value (e.g. a knob,) MixxxControl values for the lowest and
+                highest points, lowest knob value, highest knob value
+                (Default knob values are standard MIDI 0..127)
+       Output:  Linear value corresponding to the knob position
+       -------- ------------------------------------------------------ */
+    static absoluteLinInverse(value, low, high, min, max) {
+        if (!min) {
+            min = 0;
+        }
+        if (!max) {
+            max = 127;
+        }
+        const result = (((value - low) * (max - min)) / (high - low)) + min;
+        if (result < min) {
+            return min;
+        } else if (result > max) {
+            return max;
+        } else {
+            return result;
+        }
+    }
+    /* -------- ------------------------------------------------------
+         script.absoluteNonLin
+       Purpose: Maps an absolute linear control value to a non-linear Mixxx control
+                value (like EQs: 0..1..4)
+       Input:   Control value (e.g. a knob,) MixxxControl values for the lowest,
+                middle, and highest points, lowest knob value, highest knob value
+                (Default knob values are standard MIDI 0..127)
+       Output:  MixxxControl value corresponding to the knob position
+       -------- ------------------------------------------------------ */
+    static absoluteNonLin(value, low, mid, high, min, max) {
+        if (!min) {
+            min = 0;
+        }
+        if (!max) {
+            max = 127;
+        }
+        const center = (max - min) / 2;
+        if (value === center || value === Math.round(center)) {
+            return mid;
+        } else if (value < center) {
+            return low + (value / (center / (mid - low)));
+        } else {
+            return mid + ((value - center) / (center / (high - mid)));
+        }
+    }
+    /* -------- ------------------------------------------------------
+         script.absoluteNonLinInverse
+     Purpose: Maps a non-linear Mixxx control to an absolute linear value (inverse of the above function).
+     Helpful for sending MIDI messages to controllers and comparing non-linear Mixxx controls to incoming MIDI values.
+     Input:  MixxxControl value; lowest, middle, and highest MixxxControl value;
+     bottom of output range, top of output range. (Default output range is standard MIDI 0..127)
+     Output: MixxxControl value scaled to output range
+     -------- ------------------------------------------------------ */
+    static absoluteNonLinInverse(value, low, mid, high, min, max) {
+        if (!min) {
+            min = 0;
+        }
+        if (!max) {
+            max = 127;
+        }
+        const center = (max - min) / 2;
+        let result;
+
+        if (value === mid) {
+            return center;
+        } else if (value < mid) {
+            result = (center / (mid - low)) * (value - low);
+        } else {
+            result = center + (center / (high - mid)) * (value - mid);
+        }
+
+        if (result < min) {
+            return min;
+        } else if (result > max) {
+            return max;
+        } else {
+            return result;
+        }
+    }
+    /* -------- ------------------------------------------------------
+         script.crossfaderCurve
+       Purpose: Adjusts the cross-fader's curve using a hardware control
+       Input:   Current value of the hardware control, min and max values for that control
+       Output:  none
+       -------- ------------------------------------------------------ */
+    static crossfaderCurve(value, min, max) {
+        if (engine.getValue("[Mixer Profile]", "xFaderMode") === 1) {
+            // Constant Power
+            engine.setValue("[Mixer Profile]", "xFaderCalibration",
+                script.absoluteLin(value, 0.5, 0.962, min, max));
+        } else {
+            // Additive
+            engine.setValue("[Mixer Profile]", "xFaderCurve",
+                script.absoluteLin(value, 1, 2, min, max));
+        }
+    }
+    /* -------- ------------------------------------------------------
+         script.posMod
+       Purpose: Computes the euclidean modulo of m % n. The result is always
+                in the range [0, m[
+       Input:   dividend `a` and divisor `m` for modulo (a % m)
+       Output:  positive remainder
+       -------- ------------------------------------------------------ */
+    static posMod(a, m) {
+        return ((a % m) + m) % m;
+    }
+    /* -------- ------------------------------------------------------
+         script.loopMove
+       Purpose: Moves the current loop by the specified number of beats (default 1/2)
+                in the specified direction (positive is forwards and is the default)
+                If the current loop length is shorter than the requested move distance,
+                it's only moved a distance equal to its length.
+       Input:   MixxxControl group, direction to move, number of beats to move
+       Output:  none
+       -------- ------------------------------------------------------ */
+    static loopMove(group, direction, numberOfBeats) {
+        if (!numberOfBeats || numberOfBeats === 0) { numberOfBeats = 0.5; }
+
+        if (direction < 0) {
+            engine.setValue(group, "loop_move", -numberOfBeats);
+        } else {
+            engine.setValue(group, "loop_move", numberOfBeats);
+        }
+    }
+    /* -------- ------------------------------------------------------
+         script.midiPitch
+       Purpose: Takes the value from a little-endian 14-bit MIDI pitch
+                wheel message and returns the value for a "rate" (pitch
+                slider) Mixxx control
+       Input:   Least significant byte, most sig. byte, MIDI status byte
+       Output:  Value for a "rate" control, or false if the input MIDI
+                message was not a Pitch message (0xE#)
+       -------- ------------------------------------------------------ */
+    // TODO: Is this still useful now that MidiController.cpp properly handles these?
+    static midiPitch(LSB, MSB, status) {
+        if ((status & 0xF0) !== 0xE0) { // Mask the upper nybble so we can check the opcode regardless of the channel
+            console.log("Script.midiPitch: Error, not a MIDI pitch (0xEn) message: " + status);
+            return false;
+        }
+        const value = (MSB << 7) | LSB; // Construct the 14-bit number
+
+        // Range is 0x0000..0x3FFF center @ 0x2000, i.e. 0..16383 center @ 8192
+        const rate = (value - 8192) / 8191;
+        //     print("Script.Pitch: MSB="+MSB+", LSB="+LSB+", value="+value+", rate="+rate);
+        return rate;
+    }
+    /* -------- ------------------------------------------------------
+         script.spinback
+       Purpose: wrapper around engine.spinback() that can be directly mapped
+                from xml for a spinback effect
+                e.g: <key>script.spinback</key>
+       Input:   channel, control, value, status, group, factor (optional), start rate (optional)
+       Output:  none
+       -------- ------------------------------------------------------ */
+    static spinback(channel, control, value, status, group, factor, rate) {
+        // if brake is called without defined factor and rate, reset to defaults
+        if (factor === undefined) {
+            factor = 1;
+        }
+        // if brake is called without defined rate, reset to default
+        if (rate === undefined) {
+            rate = -10;
+        }
+        // disable on note-off or zero value note/cc
+        engine.spinback(
+            parseInt(group.substring(8, 9)), ((status & 0xF0) !== 0x80 && value > 0),
+            factor, rate);
+    }
+    /* -------- ------------------------------------------------------
+         script.brake
+       Purpose: wrapper around engine.brake() that can be directly mapped
+                from xml for a brake effect
+                e.g: <key>script.brake</key>
+       Input:   channel, control, value, status, group, factor (optional)
+       Output:  none
+       -------- ------------------------------------------------------ */
+    static brake(channel, control, value, status, group, factor) {
+        // if brake is called without factor defined, reset to default
+        if (factor === undefined) {
+            factor = 1;
+        }
+        // disable on note-off or zero value note/cc, use default decay rate '1'
+        engine.brake(
+            parseInt(group.substring(8, 9)), ((status & 0xF0) !== 0x80 && value > 0),
+            factor);
+    }
+    /* -------- ------------------------------------------------------
+         script.softStart
+       Purpose: wrapper around engine.softStart() that can be directly mapped
+                from xml to start and accelerate a deck from zero to full rate
+                defined by pitch slider, can also interrupt engine.brake()
+                e.g: <key>script.softStart</key>
+       Input:   channel, control, value, status, group, acceleration factor (optional)
+       Output:  none
+       -------- ------------------------------------------------------ */
+    static softStart(channel, control, value, status, group, factor) {
+        // if softStart is called without factor defined, reset to default
+        if (factor === undefined) {
+            factor = 1;
+        }
+        // disable on note-off or zero value note/cc, use default increase rate '1'
+        engine.softStart(
+            parseInt(group.substring(8, 9)), ((status & 0xF0) !== 0x80 && value > 0),
+            factor);
+    }
+}
+// Add class script to the Global JavaScript object
+// @ts-ignore Same identifier for class and instance needed for backward compatibility
+this.script = script;
 
 // ----------------- Mapping constants ---------------------
 
@@ -161,366 +491,6 @@
     LAST_PLAYED: 31,
 });
 
-// DEPRECATED -- use script.midiDebug() instead
-script.debug = function(channel, control, value, status, group) {
-    print("Warning: script.debug() is deprecated. Use script.midiDebug() instead.");
-    script.midiDebug(channel, control, value, status, group);
-};
-
-// DEPRECATED -- use script.midiPitch() instead
-script.pitch = function(LSB, MSB, status) {
-    print("Warning: script.pitch() is deprecated. Use script.midiPitch() instead.");
-    return script.midiPitch(LSB, MSB, status);
-};
-
-// DEPRECATED -- use script.absoluteLin() instead
-script.absoluteSlider = function(group, key, value, low, high, min, max) {
-    print("Warning: script.absoluteSlider() is deprecated. Use engine.setValue(group, key, script.absoluteLin(...)) instead.");
-    engine.setValue(group, key, script.absoluteLin(value, low, high, min, max));
-};
-
-script.midiDebug = function(channel, control, value, status, group) {
-    print("Script.midiDebug - channel: 0x" + channel.toString(16) +
-        " control: 0x" + control.toString(16) + " value: 0x" + value.toString(16) +
-        " status: 0x" + status.toString(16) + " group: " + group);
-};
->>>>>>> ca1ba2f7
-
-// @ts-ignore Same identifier for class and instance needed for backward compatibility
-class script {
-    constructor() {
-        // ----------------- Common regular expressions --------------------------
-        this.samplerRegEx = /^\[Sampler(\d+)\]$/;
-        this.channelRegEx = /^\[Channel(\d+)\]$/;
-        this.eqRegEx = /^\[EqualizerRack1_(\[.*\])_Effect1\]$/;
-        this.quickEffectRegEx = /^\[QuickEffectRack1_(\[.*\])\]$/;
-        this.effectUnitRegEx = /^\[EffectRack1_EffectUnit(\d+)\]$/;
-        this.individualEffectRegEx = /^\[EffectRack1_EffectUnit(\d+)_Effect(\d+)\]$/;
-    }
-
-    // @deprecated Use script.midiDebug() instead
-    static debug(channel, control, value, status, group) {
-        console.log("Warning: script.debug() is deprecated. Use script.midiDebug() instead.");
-        script.midiDebug(channel, control, value, status, group);
-    }
-    // @deprecated Use script.midiPitch() instead
-    static pitch(LSB, MSB, status) {
-        console.log("Warning: script.pitch() is deprecated. Use script.midiPitch() instead.");
-        return script.midiPitch(LSB, MSB, status);
-    }
-    // @deprecated Use script.absoluteLin() instead
-    static absoluteSlider(group, key, value, low, high, min, max) {
-        console.log("Warning: script.absoluteSlider() is deprecated. Use engine.setValue(group, key, script.absoluteLin(...)) instead.");
-        engine.setValue(group, key, script.absoluteLin(value, low, high, min, max));
-    }
-    static midiDebug(channel, control, value, status, group) {
-        console.log("Script.midiDebug - channel: 0x" + channel.toString(16) +
-            " control: 0x" + control.toString(16) + " value: 0x" + value.toString(16) +
-            " status: 0x" + status.toString(16) + " group: " + group);
-    }
-    // Returns the deck number of a "ChannelN" or "SamplerN" group
-    static deckFromGroup(group) {
-        let deck = 0;
-        if (group.substring(2, 8) === "hannel") {
-            // Extract deck number from the group text
-            deck = group.substring(8, group.length - 1);
-        }
-        /*
-            else if (group.substring(2,8)=="ampler") {
-                // Extract sampler number from the group text
-                deck = group.substring(8,group.length-1);
-            }
-        */
-        return parseInt(deck);
-    }
-    /* -------- ------------------------------------------------------
-         script.bindConnections
-       Purpose: Binds multiple controls at once. See an example in Pioneer-DDJ-SB-scripts.js
-       Input:   The group whose controls are to be bound and an object
-                (controlstToFunctions) where the properties' names are
-                controls names and the values are the functions those
-                controls will be bound to.
-       Output:  none
-       -------- ------------------------------------------------------ */
-    static bindConnections(group, controlsToFunctions, remove) {
-        let control;
-        remove = (remove === undefined) ? false : remove;
-
-        for (control in controlsToFunctions) {
-            engine.connectControl(group, control, controlsToFunctions[control], remove);
-            if (!remove) {
-                engine.trigger(group, control);
-            }
-        }
-    }
-    /* -------- ------------------------------------------------------
-         script.toggleControl
-       Purpose: Toggles an engine value
-       Input:   Group and control names
-       Output:  none
-       -------- ------------------------------------------------------ */
-    static toggleControl(group, control) {
-        engine.setValue(group, control, !(engine.getValue(group, control)));
-    }
-    /* -------- ------------------------------------------------------
-         script.toggleControl
-       Purpose: Triggers an engine value and resets it back to 0 after a delay
-                This is helpful for mapping encoder turns to controls that are
-                represented by buttons in skins so the skin button lights up
-                briefly but does not stay lit.
-       Input:   Group and control names, delay in milliseconds (optional)
-       Output:  none
-       -------- ------------------------------------------------------ */
-    static triggerControl(group, control, delay) {
-        if (typeof delay !== "number") {
-            delay = 200;
-        }
-        engine.setValue(group, control, 1);
-        engine.beginTimer(delay, function() {
-            engine.setValue(group, control, 0);
-        }, true);
-    }
-    /* -------- ------------------------------------------------------
-         script.absoluteLin
-       Purpose: Maps an absolute linear control value to a linear Mixxx control
-                value (like Volume: 0..1)
-       Input:   Control value (e.g. a knob,) MixxxControl values for the lowest and
-                highest points, lowest knob value, highest knob value
-                (Default knob values are standard MIDI 0..127)
-       Output:  MixxxControl value corresponding to the knob position
-       -------- ------------------------------------------------------ */
-    static absoluteLin(value, low, high, min, max) {
-        if (!min) {
-            min = 0;
-        }
-        if (!max) {
-            max = 127;
-        }
-
-        if (value <= min) {
-            return low;
-        } else if (value >= max) {
-            return high;
-        } else {
-            return ((((high - low) / (max - min)) * (value - min)) + low);
-        }
-    }
-    /* -------- ------------------------------------------------------
-         script.absoluteLinInverse
-       Purpose: Maps a linear Mixxx control value (like balance: -1..1) to an absolute linear value
-                (inverse of the above function)
-       Input:   Control value (e.g. a knob,) MixxxControl values for the lowest and
-                highest points, lowest knob value, highest knob value
-                (Default knob values are standard MIDI 0..127)
-       Output:  Linear value corresponding to the knob position
-       -------- ------------------------------------------------------ */
-    static absoluteLinInverse(value, low, high, min, max) {
-        if (!min) {
-            min = 0;
-        }
-        if (!max) {
-            max = 127;
-        }
-        const result = (((value - low) * (max - min)) / (high - low)) + min;
-        if (result < min) {
-            return min;
-        } else if (result > max) {
-            return max;
-        } else {
-            return result;
-        }
-    }
-    /* -------- ------------------------------------------------------
-         script.absoluteNonLin
-       Purpose: Maps an absolute linear control value to a non-linear Mixxx control
-                value (like EQs: 0..1..4)
-       Input:   Control value (e.g. a knob,) MixxxControl values for the lowest,
-                middle, and highest points, lowest knob value, highest knob value
-                (Default knob values are standard MIDI 0..127)
-       Output:  MixxxControl value corresponding to the knob position
-       -------- ------------------------------------------------------ */
-    static absoluteNonLin(value, low, mid, high, min, max) {
-        if (!min) {
-            min = 0;
-        }
-        if (!max) {
-            max = 127;
-        }
-        const center = (max - min) / 2;
-        if (value === center || value === Math.round(center)) {
-            return mid;
-        } else if (value < center) {
-            return low + (value / (center / (mid - low)));
-        } else {
-            return mid + ((value - center) / (center / (high - mid)));
-        }
-    }
-    /* -------- ------------------------------------------------------
-         script.absoluteNonLinInverse
-     Purpose: Maps a non-linear Mixxx control to an absolute linear value (inverse of the above function).
-     Helpful for sending MIDI messages to controllers and comparing non-linear Mixxx controls to incoming MIDI values.
-     Input:  MixxxControl value; lowest, middle, and highest MixxxControl value;
-     bottom of output range, top of output range. (Default output range is standard MIDI 0..127)
-     Output: MixxxControl value scaled to output range
-     -------- ------------------------------------------------------ */
-    static absoluteNonLinInverse(value, low, mid, high, min, max) {
-        if (!min) {
-            min = 0;
-        }
-        if (!max) {
-            max = 127;
-        }
-        const center = (max - min) / 2;
-        let result;
-
-        if (value === mid) {
-            return center;
-        } else if (value < mid) {
-            result = (center / (mid - low)) * (value - low);
-        } else {
-            result = center + (center / (high - mid)) * (value - mid);
-        }
-
-        if (result < min) {
-            return min;
-        } else if (result > max) {
-            return max;
-        } else {
-            return result;
-        }
-    }
-    /* -------- ------------------------------------------------------
-         script.crossfaderCurve
-       Purpose: Adjusts the cross-fader's curve using a hardware control
-       Input:   Current value of the hardware control, min and max values for that control
-       Output:  none
-       -------- ------------------------------------------------------ */
-    static crossfaderCurve(value, min, max) {
-        if (engine.getValue("[Mixer Profile]", "xFaderMode") === 1) {
-            // Constant Power
-            engine.setValue("[Mixer Profile]", "xFaderCalibration",
-                script.absoluteLin(value, 0.5, 0.962, min, max));
-        } else {
-            // Additive
-            engine.setValue("[Mixer Profile]", "xFaderCurve",
-                script.absoluteLin(value, 1, 2, min, max));
-        }
-    }
-    /* -------- ------------------------------------------------------
-         script.posMod
-       Purpose: Computes the euclidean modulo of m % n. The result is always
-                in the range [0, m[
-       Input:   dividend `a` and divisor `m` for modulo (a % m)
-       Output:  positive remainder
-       -------- ------------------------------------------------------ */
-    static posMod(a, m) {
-        return ((a % m) + m) % m;
-    }
-    /* -------- ------------------------------------------------------
-         script.loopMove
-       Purpose: Moves the current loop by the specified number of beats (default 1/2)
-                in the specified direction (positive is forwards and is the default)
-                If the current loop length is shorter than the requested move distance,
-                it's only moved a distance equal to its length.
-       Input:   MixxxControl group, direction to move, number of beats to move
-       Output:  none
-       -------- ------------------------------------------------------ */
-    static loopMove(group, direction, numberOfBeats) {
-        if (!numberOfBeats || numberOfBeats === 0) { numberOfBeats = 0.5; }
-
-        if (direction < 0) {
-            engine.setValue(group, "loop_move", -numberOfBeats);
-        } else {
-            engine.setValue(group, "loop_move", numberOfBeats);
-        }
-    }
-    /* -------- ------------------------------------------------------
-         script.midiPitch
-       Purpose: Takes the value from a little-endian 14-bit MIDI pitch
-                wheel message and returns the value for a "rate" (pitch
-                slider) Mixxx control
-       Input:   Least significant byte, most sig. byte, MIDI status byte
-       Output:  Value for a "rate" control, or false if the input MIDI
-                message was not a Pitch message (0xE#)
-       -------- ------------------------------------------------------ */
-    // TODO: Is this still useful now that MidiController.cpp properly handles these?
-    static midiPitch(LSB, MSB, status) {
-        if ((status & 0xF0) !== 0xE0) { // Mask the upper nybble so we can check the opcode regardless of the channel
-            console.log("Script.midiPitch: Error, not a MIDI pitch (0xEn) message: " + status);
-            return false;
-        }
-        const value = (MSB << 7) | LSB; // Construct the 14-bit number
-
-        // Range is 0x0000..0x3FFF center @ 0x2000, i.e. 0..16383 center @ 8192
-        const rate = (value - 8192) / 8191;
-        //     print("Script.Pitch: MSB="+MSB+", LSB="+LSB+", value="+value+", rate="+rate);
-        return rate;
-    }
-    /* -------- ------------------------------------------------------
-         script.spinback
-       Purpose: wrapper around engine.spinback() that can be directly mapped
-                from xml for a spinback effect
-                e.g: <key>script.spinback</key>
-       Input:   channel, control, value, status, group, factor (optional), start rate (optional)
-       Output:  none
-       -------- ------------------------------------------------------ */
-    static spinback(channel, control, value, status, group, factor, rate) {
-        // if brake is called without defined factor and rate, reset to defaults
-        if (factor === undefined) {
-            factor = 1;
-        }
-        // if brake is called without defined rate, reset to default
-        if (rate === undefined) {
-            rate = -10;
-        }
-        // disable on note-off or zero value note/cc
-        engine.spinback(
-            parseInt(group.substring(8, 9)), ((status & 0xF0) !== 0x80 && value > 0),
-            factor, rate);
-    }
-    /* -------- ------------------------------------------------------
-         script.brake
-       Purpose: wrapper around engine.brake() that can be directly mapped
-                from xml for a brake effect
-                e.g: <key>script.brake</key>
-       Input:   channel, control, value, status, group, factor (optional)
-       Output:  none
-       -------- ------------------------------------------------------ */
-    static brake(channel, control, value, status, group, factor) {
-        // if brake is called without factor defined, reset to default
-        if (factor === undefined) {
-            factor = 1;
-        }
-        // disable on note-off or zero value note/cc, use default decay rate '1'
-        engine.brake(
-            parseInt(group.substring(8, 9)), ((status & 0xF0) !== 0x80 && value > 0),
-            factor);
-    }
-    /* -------- ------------------------------------------------------
-         script.softStart
-       Purpose: wrapper around engine.softStart() that can be directly mapped
-                from xml to start and accelerate a deck from zero to full rate
-                defined by pitch slider, can also interrupt engine.brake()
-                e.g: <key>script.softStart</key>
-       Input:   channel, control, value, status, group, acceleration factor (optional)
-       Output:  none
-       -------- ------------------------------------------------------ */
-    static softStart(channel, control, value, status, group, factor) {
-        // if softStart is called without factor defined, reset to default
-        if (factor === undefined) {
-            factor = 1;
-        }
-        // disable on note-off or zero value note/cc, use default increase rate '1'
-        engine.softStart(
-            parseInt(group.substring(8, 9)), ((status & 0xF0) !== 0x80 && value > 0),
-            factor);
-    }
-}
-// Add class script to the Global JavaScript object
-// @ts-ignore Same identifier for class and instance needed for backward compatibility
-this.script = script;
-
-
 
 // bpm - Used for tapping the desired BPM for a deck
 
@@ -576,7 +546,6 @@
 
         const group = "[Channel" + deck + "]";
 
-<<<<<<< HEAD
         // "bpm" was changed in 1.10 to reflect the *adjusted* bpm, but I presume it
         // was supposed to return the tracks bpm (which it did before the change).
         // "file_bpm" is supposed to return the set BPM of the loaded track of the
@@ -594,11 +563,6 @@
 // Add class bpm to the Global JavaScript object
 // @ts-ignore Same identifier for class and instance needed for backward compatibility
 this.bpm = bpm;
-=======
-// bpm - Used for tapping the desired BPM for a deck
-var bpm = function() {
-};
->>>>>>> ca1ba2f7
 
 
 
@@ -612,7 +576,6 @@
 
 // Controller
 
-<<<<<<< HEAD
 // @ts-ignore Same identifier for class and instance needed for backward compatibility
 class Controller {
     constructor() {
@@ -630,23 +593,6 @@
             button.handler = handler;
         }
         this.Buttons[buttonName] = button;
-=======
-var Controller = function() {
-    this.group = "[Master]";
-    this.Controls = [];
-    this.Buttons = [];
-};
-
-Controller.prototype.addButton = function(buttonName, button, eventHandler) {
-    if (eventHandler) {
-        /* eslint @typescript-eslint/no-this-alias: "off" */
-        const executionEnvironment = this;
-        const handler = function(value) {
-            button.state = value;
-            executionEnvironment[eventHandler](value);
-        };
-        button.handler = handler;
->>>>>>> ca1ba2f7
     }
     setControlValue(control, value) {
         this.Controls[control].setValue(this.group, value);
@@ -661,6 +607,7 @@
 // Button
 
 
+// @ts-ignore Same identifier for class and instance needed for backward compatibility
 class Button {
     constructor(controlId) {
         this.controlId = controlId;
