--- conflicted
+++ resolved
@@ -43,34 +43,20 @@
     return false;
 };
 
-<<<<<<< HEAD
 const stringifyObject = function(obj, maxdepth, checked, prefix) {
     if (!maxdepth) { maxdepth = 2; }
-=======
-
-var stringifyObject = function(obj, maxdepth, checked, prefix) {
-    if (!maxdepth) {
-        maxdepth = 2;
-    }
->>>>>>> e46c4989
     try {
         return JSON.stringify(obj, null, maxdepth);
     } catch (e) {
-        if (!checked) {
-            checked = [];
-        }
-        if (!prefix) {
-            prefix = "";
-        }
+        if (!checked) { checked = []; }
+        if (!prefix) { prefix = ""; }
         if (maxdepth > 0 && typeof obj === "object" && obj !== null &&
             Object.getPrototypeOf(obj) !== "" && !arrayContains(checked, obj)) {
             checked.push(obj);
             let output = "{\n";
             for (const property in obj) {
                 const value = obj[property];
-                if (typeof value === "function") {
-                    continue;
-                }
+                if (typeof value === "function") { continue; }
                 output += prefix + property + ": "
                     + stringifyObject(value, maxdepth - 1, checked, prefix + "  ")
                     + "\n";
@@ -81,20 +67,9 @@
     return obj;
 };
 
-<<<<<<< HEAD
 // eslint-disable-next-line no-unused-vars
 const printObject = function(obj, maxdepth) {
     console.log(stringifyObject(obj, maxdepth));
-=======
-
-var arrayContains = function(array, elem) {
-    for (let i = 0; i < array.length; i++) {
-        if (array[i] === elem) {
-            return true;
-        }
-    }
-    return false;
->>>>>>> e46c4989
 };
 
 // ----------------- Generic functions ---------------------
@@ -115,9 +90,7 @@
     const secs = (msecs / 1000) | 0;
     msecs %= 1000;
     msecs = Math.round(msecs * 100 / 1000);
-    if (msecs === 100) {
-        msecs = 99;
-    }
+    if (msecs === 100) { msecs = 99; }
 
     return (m < 10 ? "0" + m : m)
         + ":"
@@ -144,7 +117,6 @@
     };
 };
 
-<<<<<<< HEAD
 const script = Object.freeze({
     // ----------------- Mapping script constants ---------------------
 
@@ -184,6 +156,56 @@
         LAST_PLAYED: 31,
     }),
 
+    /**
+     * Discriminates whether an object was created using the `{}` synthax.
+     *
+     * Returns true when was an object was created using the `{}` synthax.
+     * False if the object is an instance of a class like Date or Proxy or an Array.
+     *
+     * isSimpleObject({}) // true
+     * isSimpleObject(null) // false
+     * isSimpleObject(undefined) // false
+     * isSimpleObject(new Date) // false
+     * isSimpleObject(new (class {})()) // false
+     * @param {any} obj Object to test
+     * @returns {boolean} true if obj was created using the `{}` or `new Object()` synthax, false otherwise
+     */
+    isSimpleObject: function(obj) {
+        return obj !== null && typeof obj === "object" && obj.constructor.name === "Object";
+    },
+
+
+    /**
+     * Deeply merges 2 objects (Arrays and Objects only, not Map for instance).
+     * @param target {object | Array} Object to merge source into
+     * @param source {object | Array} Object to merge into source
+     */
+    deepMerge: function(target, source) {
+        if (target === source || target === undefined || target === null || source === undefined || source === null) {
+            return;
+        }
+
+        if (Array.isArray(target) && Array.isArray(source)) {
+            const objTarget = target.reduce((acc, val, idx) => Object.assign(acc, {[idx]: val}), {});
+            const objSource = source.reduce((acc, val, idx) => Object.assign(acc, {[idx]: val}), {});
+            script.deepMerge(objTarget, objSource);
+            target.length = 0;
+            target.push(...Object.values(objTarget));
+        } else if (script.isSimpleObject(target) && script.isSimpleObject(source)) {
+            Object.keys(source).forEach(key => {
+                if (
+                    Array.isArray(target[key]) && Array.isArray(source[key]) ||
+                    script.isSimpleObject(target[key]) && script.isSimpleObject(source[key])
+                ) {
+                    script.deepMerge(target[key], source[key]);
+                } else if (source[key] !== undefined && source[key] !== null) {
+                    Object.assign(target, {[key]: source[key]});
+                }
+            });
+        }
+    },
+
+
     // @deprecated Use script.midiDebug() instead
     debug: function(channel, control, value, status, group) {
         console.log("Warning: script.debug() is deprecated. Use script.midiDebug() instead.");
@@ -214,129 +236,6 @@
         if (group.substring(2, 8) === "hannel") {
             // Extract deck number from the group text
             deck = group.substring(8, group.length - 1);
-=======
-/* eslint @typescript-eslint/no-empty-function: "off" */
-var script = function() {
-};
-
-/**
- * Discriminates whether an object was created using the `{}` synthax.
- *
- * Returns true when was an object was created using the `{}` synthax.
- * False if the object is an instance of a class like Date or Proxy or an Array.
- *
- * isSimpleObject({}) // true
- * isSimpleObject(null) // false
- * isSimpleObject(undefined) // false
- * isSimpleObject(new Date) // false
- * isSimpleObject(new (class {})()) // false
- * @param {any} obj Object to test
- * @returns {boolean} true if obj was created using the `{}` or `new Object()` synthax, false otherwise
- */
-const isSimpleObject = function(obj) {
-    return obj !== null && typeof obj === "object" && obj.constructor.name === "Object";
-};
-
-script.isSimpleObject = isSimpleObject;
-
-/**
- * Deeply merges 2 objects (Arrays and Objects only, not Map for instance).
- * @param target {object | Array} Object to merge source into
- * @param source {object | Array} Object to merge into source
- */
-const deepMerge = function(target, source) {
-    if (target === source || target === undefined || target === null || source === undefined || source === null) {
-        return;
-    }
-
-    if (Array.isArray(target) && Array.isArray(source)) {
-        const objTarget = target.reduce((acc, val, idx) => Object.assign(acc, {[idx]: val}), {});
-        const objSource = source.reduce((acc, val, idx) => Object.assign(acc, {[idx]: val}), {});
-        deepMerge(objTarget, objSource);
-        target.length = 0;
-        target.push(...Object.values(objTarget));
-    } else if (isSimpleObject(target) && isSimpleObject(source)) {
-        Object.keys(source).forEach(key => {
-            if (
-                Array.isArray(target[key]) && Array.isArray(source[key]) ||
-              isSimpleObject(target[key]) && isSimpleObject(source[key])
-            ) {
-                deepMerge(target[key], source[key]);
-            } else if (source[key] !== undefined && source[key] !== null) {
-                Object.assign(target, {[key]: source[key]});
-            }
-        });
-    }
-};
-
-script.deepMerge = deepMerge;
-
-// ----------------- Mapping constants ---------------------
-
-// Library column value, which can be used to interact with the CO for "[Library] sort_column"
-script.LIBRARY_COLUMNS = Object.freeze({
-    ARTIST: 1,
-    TITLE: 2,
-    ALBUM: 3,
-    ALBUM_ARTIST: 4,
-    YEAR: 5,
-    GENRE: 6,
-    COMPOSER: 7,
-    GROUPING: 8,
-    TRACK_NUMBER: 9,
-    FILETYPE: 10,
-    NATIVE_LOCATION: 11,
-    COMMENT: 12,
-    DURATION: 13,
-    BITRATE: 14,
-    BPM: 15,
-    REPLAY_GAIN: 16,
-    DATETIME_ADDED: 17,
-    TIMES_PLAYED: 18,
-    RATING: 19,
-    KEY: 20,
-    PREVIEW: 21,
-    COVERART: 22,
-    TRACK_COLOR: 30,
-    LAST_PLAYED: 31,
-});
-
-// DEPRECATED -- use script.midiDebug() instead
-script.debug = function(channel, control, value, status, group) {
-    print("Warning: script.debug() is deprecated. Use script.midiDebug() instead.");
-    script.midiDebug(channel, control, value, status, group);
-};
-
-// DEPRECATED -- use script.midiPitch() instead
-script.pitch = function(LSB, MSB, status) {
-    print("Warning: script.pitch() is deprecated. Use script.midiPitch() instead.");
-    return script.midiPitch(LSB, MSB, status);
-};
-
-// DEPRECATED -- use script.absoluteLin() instead
-script.absoluteSlider = function(group, key, value, low, high, min, max) {
-    print("Warning: script.absoluteSlider() is deprecated. Use engine.setValue(group, key, script.absoluteLin(...)) instead.");
-    engine.setValue(group, key, script.absoluteLin(value, low, high, min, max));
-};
-
-script.midiDebug = function(channel, control, value, status, group) {
-    print("Script.midiDebug - channel: 0x" + channel.toString(16) +
-        " control: 0x" + control.toString(16) + " value: 0x" + value.toString(16) +
-        " status: 0x" + status.toString(16) + " group: " + group);
-};
-
-// Returns the deck number of a "ChannelN" or "SamplerN" group
-script.deckFromGroup = function(group) {
-    let deck = 0;
-    if (group.substring(2, 8) === "hannel") {
-        // Extract deck number from the group text
-        deck = group.substring(8, group.length - 1);
-    }
-    /*
-        else if (group.substring(2,8)=="ampler") {
-            // Extract sampler number from the group text
-            deck = group.substring(8,group.length-1);
->>>>>>> e46c4989
         }
         /*
             else if (group.substring(2,8)=="ampler") {
@@ -411,7 +310,6 @@
         if (!max) {
             max = 127;
         }
-<<<<<<< HEAD
 
         if (value <= min) {
             return low;
@@ -491,201 +389,6 @@
         }
         const center = (max - min) / 2;
         let result;
-=======
-    }
-};
-
-/* -------- ------------------------------------------------------
-     script.toggleControl
-   Purpose: Toggles an engine value
-   Input:   Group and control names
-   Output:  none
-   -------- ------------------------------------------------------ */
-script.toggleControl = function(group, control) {
-    engine.setValue(group, control, !(engine.getValue(group, control)));
-};
-
-/* -------- ------------------------------------------------------
-     script.toggleControl
-   Purpose: Triggers an engine value and resets it back to 0 after a delay
-            This is helpful for mapping encoder turns to controls that are
-            represented by buttons in skins so the skin button lights up
-            briefly but does not stay lit.
-   Input:   Group and control names, delay in milliseconds (optional)
-   Output:  none
-   -------- ------------------------------------------------------ */
-script.triggerControl = function(group, control, delay) {
-    if (typeof delay !== "number") {
-        delay = 200;
-    }
-    engine.setValue(group, control, 1);
-    engine.beginTimer(delay, () => engine.setValue(group, control, 0), true);
-};
-
-/* -------- ------------------------------------------------------
-     script.absoluteLin
-   Purpose: Maps an absolute linear control value to a linear Mixxx control
-            value (like Volume: 0..1)
-   Input:   Control value (e.g. a knob,) MixxxControl values for the lowest and
-            highest points, lowest knob value, highest knob value
-            (Default knob values are standard MIDI 0..127)
-   Output:  MixxxControl value corresponding to the knob position
-   -------- ------------------------------------------------------ */
-script.absoluteLin = function(value, low, high, min, max) {
-    if (!min) {
-        min = 0;
-    }
-    if (!max) {
-        max = 127;
-    }
-
-    if (value <= min) {
-        return low;
-    } else if (value >= max) {
-        return high;
-    } else {
-        return ((((high - low) / (max - min)) * (value - min)) + low);
-    }
-};
-
-/* -------- ------------------------------------------------------
-     script.absoluteLinInverse
-   Purpose: Maps a linear Mixxx control value (like balance: -1..1) to an absolute linear value
-            (inverse of the above function)
-   Input:   Control value (e.g. a knob,) MixxxControl values for the lowest and
-            highest points, lowest knob value, highest knob value
-            (Default knob values are standard MIDI 0..127)
-   Output:  Linear value corresponding to the knob position
-   -------- ------------------------------------------------------ */
-script.absoluteLinInverse = function(value, low, high, min, max) {
-    if (!min) {
-        min = 0;
-    }
-    if (!max) {
-        max = 127;
-    }
-    const result = (((value - low) * (max - min)) / (high - low)) + min;
-    if (result < min) {
-        return min;
-    } else if (result > max) {
-        return max;
-    } else {
-        return result;
-    }
-};
-
-
-/* -------- ------------------------------------------------------
-     script.absoluteNonLin
-   Purpose: Maps an absolute linear control value to a non-linear Mixxx control
-            value (like EQs: 0..1..4)
-   Input:   Control value (e.g. a knob,) MixxxControl values for the lowest,
-            middle, and highest points, lowest knob value, highest knob value
-            (Default knob values are standard MIDI 0..127)
-   Output:  MixxxControl value corresponding to the knob position
-   -------- ------------------------------------------------------ */
-script.absoluteNonLin = function(value, low, mid, high, min, max) {
-    if (!min) {
-        min = 0;
-    }
-    if (!max) {
-        max = 127;
-    }
-    const center = (max - min) / 2;
-    if (value === center || value === Math.round(center)) {
-        return mid;
-    } else if (value < center) {
-        return low + (value / (center / (mid - low)));
-    } else {
-        return mid + ((value - center) / (center / (high - mid)));
-    }
-};
-
-/* -------- ------------------------------------------------------
-     script.absoluteNonLinInverse
- Purpose: Maps a non-linear Mixxx control to an absolute linear value (inverse of the above function).
- Helpful for sending MIDI messages to controllers and comparing non-linear Mixxx controls to incoming MIDI values.
- Input:  MixxxControl value; lowest, middle, and highest MixxxControl value;
- bottom of output range, top of output range. (Default output range is standard MIDI 0..127)
- Output: MixxxControl value scaled to output range
- -------- ------------------------------------------------------ */
-script.absoluteNonLinInverse = function(value, low, mid, high, min, max) {
-    if (!min) {
-        min = 0;
-    }
-    if (!max) {
-        max = 127;
-    }
-    const center = (max - min) / 2;
-    let result;
-
-    if (value === mid) {
-        return center;
-    } else if (value < mid) {
-        result = (center / (mid - low)) * (value - low);
-    } else {
-        result = center + (center / (high - mid)) * (value - mid);
-    }
-
-    if (result < min) {
-        return min;
-    } else if (result > max) {
-        return max;
-    } else {
-        return result;
-    }
-};
-
-/* -------- ------------------------------------------------------
-     script.crossfaderCurve
-   Purpose: Adjusts the cross-fader's curve using a hardware control
-   Input:   Current value of the hardware control, min and max values for that control
-   Output:  none
-   -------- ------------------------------------------------------ */
-script.crossfaderCurve = function(value, min, max) {
-    if (engine.getValue("[Mixer Profile]", "xFaderMode") === 1) {
-        // Constant Power
-        engine.setValue("[Mixer Profile]", "xFaderCalibration",
-            script.absoluteLin(value, 0.5, 0.962, min, max));
-    } else {
-        // Additive
-        engine.setValue("[Mixer Profile]", "xFaderCurve",
-            script.absoluteLin(value, 1, 2, min, max));
-    }
-};
-
-/* -------- ------------------------------------------------------
-     script.posMod
-   Purpose: Computes the euclidean modulo of m % n. The result is always
-            in the range [0, m[
-   Input:   dividend `a` and divisor `m` for modulo (a % m)
-   Output:  positive remainder
-   -------- ------------------------------------------------------ */
-script.posMod = function(a, m) {
-    return ((a % m) + m) % m;
-};
-
-/* -------- ------------------------------------------------------
-     script.loopMove
-   Purpose: Moves the current loop by the specified number of beats (default 1/2)
-            in the specified direction (positive is forwards and is the default)
-            If the current loop length is shorter than the requested move distance,
-            it's only moved a distance equal to its length.
-   Input:   MixxxControl group, direction to move, number of beats to move
-   Output:  none
-   -------- ------------------------------------------------------ */
-script.loopMove = function(group, direction, numberOfBeats) {
-    if (!numberOfBeats || numberOfBeats === 0) {
-        numberOfBeats = 0.5;
-    }
-
-    if (direction < 0) {
-        engine.setValue(group, "loop_move", -numberOfBeats);
-    } else {
-        engine.setValue(group, "loop_move", numberOfBeats);
-    }
-};
->>>>>>> e46c4989
 
         if (value === mid) {
             return center;
@@ -840,115 +543,6 @@
 
 
 // bpm - Used for tapping the desired BPM for a deck
-<<<<<<< HEAD
-=======
-var bpm = function() {
-};
-
-bpm.tapTime = 0.0;
-bpm.previousTapDelta = 0.0;
-bpm.tap = [];   // Tap sample values
-
-/* -------- ------------------------------------------------------
-        bpm.tapButton
-   Purpose: Sets the tempo of the track on a deck by tapping the desired beats,
-            useful for manually synchronizing a track to an external beat.
-            (This only works if the track's detected BPM value is correct.)
-            Call this each time the tap button is pressed.
-   Input:   Mixxx deck to adjust
-   Output:  -
-   -------- ------------------------------------------------------ */
-bpm.tapButton = function(deck) {
-    const now = new Date() / 1000; // Current time in seconds
-    const tapDelta = now - bpm.tapTime;
-    bpm.tapTime = now;
-
-    // assign tapDelta in cases where the button has not been pressed previously
-    if (bpm.tap.length < 1) {
-        bpm.previousTapDelta = tapDelta;
-    }
-    // reset if longer than two seconds between taps
-    if (tapDelta > 2.0) {
-        bpm.tap = [];
-        return;
-    }
-    // reject occurrences of accidental double or missed taps
-    // a tap is considered missed when the delta of this press is 80% longer than the previous one
-    // and a tap is considered double when the delta is shorter than 40% of the previous one.
-    // these numbers are just guesses that produced good results in practice
-    if ((tapDelta > bpm.previousTapDelta * 1.8) || (tapDelta < bpm.previousTapDelta * 0.6)) {
-        return;
-    }
-    bpm.previousTapDelta = tapDelta;
-    bpm.tap.push(60 / tapDelta);
-    // Keep the last 8 samples for averaging
-    if (bpm.tap.length > 8) {
-        bpm.tap.shift();
-    }
-    let sum = 0;
-    for (let i = 0; i < bpm.tap.length; i++) {
-        sum += bpm.tap[i];
-    }
-    const average = sum / bpm.tap.length;
-
-    const group = "[Channel" + deck + "]";
-
-    // "bpm" was changed in 1.10 to reflect the *adjusted* bpm, but I presume it
-    // was supposed to return the tracks bpm (which it did before the change).
-    // "file_bpm" is supposed to return the set BPM of the loaded track of the
-    // channel.
-    let fRateScale = average / engine.getValue(group, "file_bpm");
-
-    // Adjust the rate:
-    fRateScale = (fRateScale - 1.) / engine.getValue(group, "rateRange");
-
-    engine.setValue(
-        group, "rate",
-        fRateScale * engine.getValue(group, "rate_dir"));
-};
-
-// ----------------- Common regular expressions --------------------------
-script.samplerRegEx = /^\[Sampler(\d+)\]$/;
-script.channelRegEx = /^\[Channel(\d+)\]$/;
-script.eqRegEx = /^\[EqualizerRack1_(\[.*\])_Effect1\]$/;
-script.quickEffectRegEx = /^\[QuickEffectRack1_(\[.*\])\]$/;
-script.effectUnitRegEx = /^\[EffectRack1_EffectUnit(\d+)\]$/;
-script.individualEffectRegEx = /^\[EffectRack1_EffectUnit(\d+)_Effect(\d+)\]$/;
-
-// ----------------- Object definitions --------------------------
-
-
-var ButtonState = {"released": 0x00, "pressed": 0x7F};
-// eslint-disable-next-line no-unused-vars
-var LedState = {"off": 0x00, "on": 0x7F};
-
-// Controller
-
-var Controller = function() {
-    this.group = "[Master]";
-    this.Controls = [];
-    this.Buttons = [];
-};
-
-Controller.prototype.addButton = function(buttonName, button, eventHandler) {
-    if (eventHandler) {
-        /* eslint @typescript-eslint/no-this-alias: "off" */
-        const executionEnvironment = this;
-        const handler = function(value) {
-            button.state = value;
-            executionEnvironment[eventHandler](value);
-        };
-        button.handler = handler;
-    }
-    this.Buttons[buttonName] = button;
-};
-
-Controller.prototype.setControlValue = function(control, value) {
-    this.Controls[control].setValue(this.group, value);
-};
-
-// Button
->>>>>>> e46c4989
 
 
 // @ts-ignore Same identifier for class and instance needed for backward compatibility
@@ -978,16 +572,10 @@
         if (this.tap.length < 1) {
             this.previousTapDelta = tapDelta;
         }
-<<<<<<< HEAD
         // reset if longer than two seconds between taps
         if (tapDelta > 2.0) {
             this.tap = [];
             return;
-=======
-        if (inputValue > currentRelative - this.maxJump
-            && inputValue < currentRelative + this.maxJump) {
-            engine.setValue(group, this.mappedFunction, outputValue);
->>>>>>> e46c4989
         }
         // reject occurrences of accidental double or missed taps
         // a tap is considered missed when the delta of this press is 80% longer than the previous one
