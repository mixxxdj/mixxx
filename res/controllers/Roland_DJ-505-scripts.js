/*
 * The Roland DJ-505 controller has two basic modes:
 *
 * 1. Standalone mode
 *
 * When the DJ-505 is not connected to a computer (or no SysEx/Keep-Alive
 * messages are sent [see below]), the controller is put into standalone mode.
 *
 * In this mode, the controller's LEDs automatically react on button presses.
 * Releasing a button will switches off the button LED, so a MIDI message
 * needs to be send afterwards to switch it on again.
 * The performance pads LEDs also indicate different modes, but the colors are
 * different from the modes described in the Owner's Manual. It does not seem
 * to be possible to illuminate individual pads.
 *
 * he built-in TR-S drum machine works in standalone mode and its output level
 * is controlled by the TR/SAMPLER LEVEL knob.
 *
 *
 * 2. Serato mode
 *
 * When the DJ-505 receives a SysEx message, the controller is put in "Serato"
 * mode.  However, in order to keep the DJ-505 in this mode, it seems to be
 * necessary to regularly send a "keep-alive" MIDI message (0xBF 0x64 0x00).
 * Otherwise the device will switch back to "Standalone mode" after
 * approximately 1.5 seconds.
 *
 * In Serato mode, the all LEDs have to be illuminated by sending MIDI
 * messages: Pressing a button does not switch the LED on and releasing it does
 * not switch it off. The performance pad LEDs can all be set individually
 * (including the mode buttons).
 *
 * The TR-S output is not connected to the master out. Instead, it is connected
 * to one of input channels of the controller's audio interface. Hence, the
 * TR/SAMPLER LEVEL knob does not control the output volume of TR-S, and
 * works as a generic MIDI control instead.
 *
 *
 * Other quirks and issues of the Roland DJ-505:
 * - The controller does not send the current value of the crossfader when it
 *   receives the SysEx message. This also happens when it's used with Serato,
 *   so Mixxx tries to work around the issue by using "soft takeover" to avoid
 *   sudden volume changes when the crossfader is first used.
 * - It does not seem to be possible to toggle the LEDs of the BACK and the ADD
 *   PREPARE buttons. Again, this can be reproduced in Serato, so it looks like
 *   a firmware problem and cannot be worked around.
 *
 */

var DJ505 = {};

/////////////////
// Tweakables. //
/////////////////

DJ505.stripSearchScaling = 0.15;
DJ505.tempoRange = [0.08, 0.16, 0.5];
DJ505.autoShowFourDecks = false;
DJ505.trsGroup = "Auxiliary1";  // TR-S input


///////////
// Code. //
///////////

DJ505.init = function() {
    var i, j;

    DJ505.shiftButton = function(channel, control, value, _status, _group) {
        DJ505.deck.concat(DJ505.effectUnit, [DJ505.sampler, DJ505.browseEncoder]).forEach(
            value ? function(module) { module.shift(); } : function(module) { module.unshift(); }
        );
    };

    DJ505.deck = [];
    for (i = 0; i < 4; i++) {
        DJ505.deck[i] = new DJ505.Deck(i + 1, i);
        DJ505.deck[i].setCurrentDeck("[Channel" + (i + 1) + "]");
    }


    DJ505.leftLoadTrackButton = new components.Button({
        group: "[Channel1]",
        midi: [0x9F, 0x02],
        unshift: function() {
            this.inKey = "LoadSelectedTrack";
        },
        shift: function() {
            this.inKey = "eject";
        },
        input: function(channel, control, value, status, _group) {
            this.send(this.isPress(channel, control, value, status) ? this.on : this.off);
            components.Button.prototype.input.apply(this, arguments);
        },
    });
    DJ505.deck3Button = new DJ505.DeckToggleButton({
        midi: [0x90, 0x08],
        decks: [1, 3],
        loadTrackButton: DJ505.leftLoadTrackButton,
    });

    DJ505.rightLoadTrackButton = new components.Button({
        group: "[Channel2]",
        midi: [0x9F, 0x02],
        unshift: function() {
            this.inKey = "LoadSelectedTrack";
        },
        shift: function() {
            this.inKey = "eject";
        },
        input: function(channel, control, value, status, _group) {
            this.send(this.isPress(channel, control, value, status) ? this.on : this.off);
            components.Button.prototype.input.apply(this, arguments);
        },
    });
    DJ505.deck4Button = new DJ505.DeckToggleButton({
        midi: [0x91, 0x08],
        decks: [2, 4],
        loadTrackButton: DJ505.rightLoadTrackButton,
    });

    DJ505.sampler = new DJ505.Sampler();

    DJ505.effectUnit = [];
    for (i = 0; i <= 1; i++) {
        DJ505.effectUnit[i] = new components.EffectUnit([i + 1, i + 3]);
        DJ505.effectUnit[i].sendShifted = true;
        DJ505.effectUnit[i].shiftOffset = 0x0B;
        DJ505.effectUnit[i].shiftControl = true;
        DJ505.effectUnit[i].enableButtons[1].midi = [0x98 + i, 0x00];
        DJ505.effectUnit[i].enableButtons[2].midi = [0x98 + i, 0x01];
        DJ505.effectUnit[i].enableButtons[3].midi = [0x98 + i, 0x02];
        DJ505.effectUnit[i].effectFocusButton.midi = [0x98 + i, 0x04];
        DJ505.effectUnit[i].knobs[1].midi = [0xB8 + i, 0x00];
        DJ505.effectUnit[i].knobs[2].midi = [0xB8 + i, 0x01];
        DJ505.effectUnit[i].knobs[3].midi = [0xB8 + i, 0x02];
        DJ505.effectUnit[i].dryWetKnob.midi = [0xB8 + i, 0x03];
        DJ505.effectUnit[i].dryWetKnob.input = function(channel, control, value, _status, _group) {
            if (value === 1) {
                // 0.05 is an example. Adjust that value to whatever works well for your controller.
                this.inSetParameter(this.inGetParameter() + 0.05);
            } else if (value === 127) {
                this.inSetParameter(this.inGetParameter() - 0.05);
            }
        };
        for (j = 1; j <= 4; j++) {
            DJ505.effectUnit[i].enableOnChannelButtons.addButton("Channel" + j);
            DJ505.effectUnit[i].enableOnChannelButtons["Channel" + j].midi = [0x98 + i, 0x04 + j];
        }
        DJ505.effectUnit[i].enableOnChannelButtons.addButton(DJ505.trsGroup);
        DJ505.effectUnit[i].enableOnChannelButtons[DJ505.trsGroup].midi = [0x98 + i, 0x09];
        DJ505.effectUnit[i].enableOnChannelButtons[DJ505.trsGroup].input = function(channel, control, value, status, _group) {
            components.Button.prototype.input.apply(this, arguments);
            if (this.isPress(channel, control, value, status)) {
                var enabled = this.inGetValue();
                for (var j = 1; j <= 16; j++) {
                    engine.setValue(this.group, "group_[Sampler" + j + "]_enable", enabled);
                }
            }
        };
        DJ505.effectUnit[i].enableOnTrsButton = DJ505.effectUnit[i].enableOnChannelButtons[DJ505.trsGroup];
        DJ505.effectUnit[i].init();
    }

    engine.makeConnection("[Channel3]", "track_loaded", DJ505.autoShowDecks);
    engine.makeConnection("[Channel4]", "track_loaded", DJ505.autoShowDecks);

    if (engine.getValue("[Master]", "num_samplers") < 16) {
        engine.setValue("[Master]", "num_samplers", 16);
    }

    // Send Serato SysEx messages to request initial state and unlock pads
    midi.sendSysexMsg([0xF0, 0x00, 0x20, 0x7F, 0x00, 0xF7], 6);
    midi.sendSysexMsg([0xF0, 0x00, 0x20, 0x7F, 0x01, 0xF7], 6);

    // Send "keep-alive" message to keep controller in Serato mode
    engine.beginTimer(500, function() {
        midi.sendShortMsg(0xBF, 0x64, 0x00);
    });

    // Reset LEDs
    DJ505.deck3Button.trigger();
    DJ505.deck4Button.trigger();
    for (i = 0; i < 4; i++) {
        DJ505.deck[i].reconnectComponents();
    }
};

DJ505.autoShowDecks = function(_value, _group, _control) {
    var anyLoaded = engine.getValue("[Channel3]", "track_loaded") || engine.getValue("[Channel4]", "track_loaded");
    if (!DJ505.autoShowFourDecks) {
        return;
    }
    engine.setValue("[Master]", "show_4decks", anyLoaded);
};

DJ505.shutdown = function() {
};


DJ505.browseEncoder = new components.Encoder({
    longPressTimer: 0,
    longPressTimeout: 250,
    previewSeekEnabled: false,
    previewSeekHappened: false,
    unshift: function() {
        this.onKnobEvent = function(rotateValue) {
            if (rotateValue !== 0) {
                if (this.previewSeekEnabled) {
                    var oldPos = engine.getValue("[PreviewDeck1]", "playposition");
                    var newPos = Math.max(0, oldPos + (0.05 * rotateValue));
                    engine.setValue("[PreviewDeck1]", "playposition", newPos);
                } else {
                    engine.setValue("[Playlist]", "SelectTrackKnob", rotateValue);
                }
            }
        };
        this.onButtonEvent = function(value) {
            if (value) {
                this.isLongPressed = false;
                this.longPressTimer = engine.beginTimer(
                    this.longPressTimeout,
                    function() { this.isLongPressed = true; },
                    true
                );

                this.previewStarted = false;
                if (!engine.getValue("[PreviewDeck1]", "play")) {
                    engine.setValue("[PreviewDeck1]", "LoadSelectedTrackAndPlay", 1);
                    this.previewStarted = true;
                }
                // Track in PreviewDeck1 is playing, either the user
                // wants to stop the track or seek in it
                this.previewSeekEnabled = true;
            } else {
                if (this.longPressTimer !== 0) {
                    engine.stopTimer(this.longPressTimer);
                    this.longPressTimer = 0;
                }

                if (!this.isLongPressed && !this.previewStarted && engine.getValue("[PreviewDeck1]", "play")) {
                    script.triggerControl("[PreviewDeck1]", "stop");
                }
                this.previewSeekEnabled = false;
                this.previewStarted = false;
            }
        };
    },
    shift: function() {
        this.onKnobEvent = function(rotateValue) {
            if (rotateValue !== 0) {
                engine.setValue("[Playlist]", "SelectPlaylist", rotateValue);
            }
        };
        this.onButtonEvent = function(value) {
            if (value) {
                script.triggerControl("[Playlist]", "ToggleSelectedSidebarItem");
            }
        };
    },
    input: function(channel, control, value, status, _group) {
        switch (status) {
        case 0xBF: // Rotate.
            var rotateValue = (value === 127) ? -1 : ((value === 1) ? 1 : 0);
            this.onKnobEvent(rotateValue);
            break;
        case 0x9F: // Push.
            this.onButtonEvent(value);
        }
    }
});

DJ505.backButton = new components.Button({
    // TODO: Map the BACK button
    midi: [0x9F, 0x07],
    shiftOffset: 11,
    sendShifted: true,
    shiftControl: true,
    type: undefined,
});

DJ505.addPrepareButton = new components.Button({
    midi: [0x9F, 0x1B],
    shiftOffset: -7,
    sendShifted: true,
    shiftControl: true,
    group: "[Master]",
    key: "maximize_library",
    type: components.Button.prototype.types.toggle,
});


DJ505.sortLibrary = function(channel, control, value, _status, _group) {
    if (value === 0) {
        return;
    }

    var sortColumn;
    switch (control) {
        case 0x12:  // SONG
            sortColumn = 1;
            break;
        case 0x13:  // BPM
            sortColumn = 14;
            break;
        case 0x14:  // ARTIST
            sortColumn = 0;
            break;
        case 0x1E:  // KEY
            sortColumn = 19;
            break;
        default:
            // unknown sort column
            return;
    }
    engine.setValue("[Library]", "sort_column_toggle", sortColumn);
};

DJ505.crossfader = new components.Pot({
    midi: [0xBF, 0x08],
    group: "[Master]",
    inKey: "crossfader",
    input: function() {
        // We need a weird max. for the crossfader to make it cut cleanly.
        // However, components.js resets max. to 0x3fff when the first value is
        // received. Hence, we need to set max. here instead of within the
        // constructor.
        this.max = (0x7f<<7) + 0x70;
        components.Pot.prototype.input.apply(this, arguments);
    }
});
DJ505.crossfader.setCurve = function(channel, control, value, _status, _group) {
    // 0x00 is Picnic Bench, 0x01 is Constant Power and 0x02 is Linear
    switch (value) {
    case 0x00:  // Picnic Bench / Fast Cut
        engine.setValue("[Mixer Profile]", "xFaderMode", 0);
        engine.setValue("[Mixer Profile]", "xFaderCalibration", 0.9);
        engine.setValue("[Mixer Profile]", "xFaderCurve", 7.0);
        break;
    case 0x01:  // Constant Power
        engine.setValue("[Mixer Profile]", "xFaderMode", 1);
        engine.setValue("[Mixer Profile]", "xFaderCalibration", 0.3);
        engine.setValue("[Mixer Profile]", "xFaderCurve", 0.6);
        break;
    case 0x02: // Additive
        engine.setValue("[Mixer Profile]", "xFaderMode", 0);
        engine.setValue("[Mixer Profile]", "xFaderCalibration", 0.4);
        engine.setValue("[Mixer Profile]", "xFaderCurve", 0.9);
    }
};

DJ505.crossfader.setReverse = function(channel, control, value, _status, _group) {
    // 0x00 is ON, 0x01 is OFF
    engine.setValue("[Mixer Profile]", "xFaderReverse", (value === 0x00) ? 1 : 0);
};

DJ505.setChannelInput = function(channel, control, value, _status, _group) {
    var number = (channel === 0x00) ? 0 : 1;
    var channelgroup = "[Channel" + (number + 1) + "]";
    switch (value) {
    case 0x00:  // PC
        engine.setValue(channelgroup, "passthrough", 0);
        break;
    case 0x01:  // LINE
    case 0x02:  // PHONO
        engine.setValue(channelgroup, "passthrough", 1);
        break;
    }
};

DJ505.Deck = function(deckNumbers, offset) {
    components.Deck.call(this, deckNumbers);

    this.slipModeButton = new DJ505.SlipModeButton({
        midi: [0x90 + offset, 0xF],
        shiftOffset: -8,
        shiftControl: true,
        sendShifted: true,
    });

    engine.setValue(this.currentDeck, "rate_dir", -1);
    this.tempoFader = new components.Pot({
        group: "[Channel" + deckNumbers + "]",
        midi: [0xB0 + offset, 0x09],
        connect: function() {
            engine.softTakeover(this.group, "pitch", true);
            engine.softTakeover(this.group, "rate", true);
            components.Pot.prototype.connect.apply(this, arguments);
        },
        unshift: function() {
            this.inKey = "rate";
            this.inSetParameter = components.Pot.prototype.inSetParameter;
            engine.softTakeoverIgnoreNextValue(this.group, "pitch");
        },
        shift: function() {
            this.inKey = "pitch";
            this.inSetParameter = function(value) {
                // Scale to interval ]-7…7[; invert direction as per controller
                // labeling.
                value = 14 * value - 7;
                value *= -1;
                components.Pot.prototype.inSetValue.call(this, value);
            };
            engine.softTakeoverIgnoreNextValue(this.group, "rate");
        }
    });


    // ============================= JOG WHEELS =================================
    this.wheelTouch = function(channel, control, value, _status, _group) {
        if (value === 0x7F && !this.isShifted) {
            var alpha = 1.0/8;
            var beta = alpha/32;
            engine.scratchEnable(script.deckFromGroup(this.currentDeck), 512, 45, alpha, beta);
        } else {    // If button up
            engine.scratchDisable(script.deckFromGroup(this.currentDeck));
        }
    };

    this.wheelTurn = function(channel, control, value, _status, _group) {
        // When the jog wheel is turned in clockwise direction, value is
        // greater than 64 (= 0x40). If it's turned in counter-clockwise
        // direction, the value is smaller than 64.
        var newValue = value - 64;
        var deck = script.deckFromGroup(this.currentDeck);
        if (engine.isScratching(deck)) {
            engine.scratchTick(deck, newValue); // Scratch!
        } else if (this.isShifted) {
            var oldPos = engine.getValue(this.currentDeck, "playposition");
            // Since ‘playposition’ is normalized to unity, we need to scale by
            // song duration in order for the jog wheel to cover the same amount
            // of time given a constant turning angle.
            var duration = engine.getValue(this.currentDeck, "duration");
            var newPos = Math.max(0, oldPos + (newValue * DJ505.stripSearchScaling / duration));
            engine.setValue(this.currentDeck, "playposition", newPos); // Strip search
        } else {
            engine.setValue(this.currentDeck, "jog", newValue); // Pitch bend
        }
    };


    // ========================== LOOP SECTION ==============================

    this.loopActive = new components.Button({
        midi: [0x94 + offset, 0x32],
        inKey: "reloop_toggle",
        outKey: "loop_enabled",
    });
    this.reloopExit = new components.Button({
        midi: [0x94 + offset, 0x33],
        key: "reloop_exit",
    });
    this.loopHalve = new components.Button({
        midi: [0x94 + offset, 0x34],
        key: "loop_halve",
    });
    this.loopDouble = new components.Button({
        midi: [0x94 + offset, 0x35],
        key: "loop_double",
    });
    this.loopShiftBackward = new components.Button({
        midi: [0x94 + offset, 0x36],
        key: "beatjump_backward",
    });
    this.loopShiftForward = new components.Button({
        midi: [0x94 + offset, 0x37],
        key: "beatjump_forward",
    });
    this.loopIn = new components.Button({
        midi: [0x94 + offset, 0x38],
        key: "loop_in",
    });
    this.loopOut = new components.Button({
        midi: [0x94 + offset, 0x39],
        key: "loop_out",
    });
    this.slotSelect = new components.Button({
        midi: [0x94 + offset, 0x3B],
        key: "quantize",
        type: components.Button.prototype.types.toggle,
    });
    this.autoLoop = new components.Button({
        midi: [0x94 + offset, 0x40],
        inKey: "beatloop_activate",
        outKey: "loop_enabled",
    });


    // ========================== PERFORMANCE PADS ==============================

    this.padSection = new DJ505.PadSection(this, offset);
    this.keylock = new components.Button({
        midi: [0x90 + offset, 0x0D],
        sendShifted: true,
        shiftControl: true,
        shiftOffset: 1,
        outKey: "keylock",
        currentRangeIndex: (DJ505.tempoRange.indexOf(engine.getValue("[Channel" + deckNumbers + "]", "rateRange"))) ? DJ505.tempoRange.indexOf(engine.getValue("[Channel" + deckNumbers + "]", "rateRange")) : 0,
        unshift: function() {
            this.inKey = "keylock";
            this.input = components.Button.prototype.input;
            this.type = components.Button.prototype.types.toggle;
        },
        shift: function() {
            this.inKey = "rateRange";
            this.type = undefined;
            this.input = function(channel, control, value, status, _group) {
                if (this.isPress(channel, control, value, status)) {
                    this.currentRangeIndex++;
                    if (this.currentRangeIndex >= DJ505.tempoRange.length) {
                        this.currentRangeIndex = 0;
                    }
                    this.inSetValue(DJ505.tempoRange[this.currentRangeIndex]);
                }
            };
        },
    });

    // ============================= TRANSPORT ==================================

    this.cue = new components.CueButton({
        midi: [0x90 + offset, 0x01],
        sendShifted: true,
        shiftControl: true,
        shiftOffset: 4,
        reverseRollOnShift: false,
        input: function(channel, control, value, status, group) {
            components.CueButton.prototype.input.call(this, channel, control, value, status, group);
            if (value) {
                return;
            }
            var state = engine.getValue(group, "cue_indicator");
            if (state) {
                this.trigger();
            }
        }
    });

    this.play = new components.PlayButton({
        midi: [0x90 + offset, 0x00],
        sendShifted: true,
        shiftControl: true,
        shiftOffset: 4,
    });

    this.sync = new components.Button({
        midi: [0x90 + offset, 0x02],
        outKey: "sync_enabled",
        output: function(value, _group, _control) {
            midi.sendShortMsg(this.midi[0], value ? 0x02 : 0x03, 0x7F);
        },
        unshift: function() {
            this.input = function(channel, control, value, status, _group) {
                if (this.isPress(channel, control, value, status)) {
                    script.triggerControl(this.group, "beatsync", 1);
                    if (engine.getValue(this.group, "sync_enabled") === 0) {
                        this.longPressTimer = engine.beginTimer(this.longPressTimeout, function() {
                            engine.setValue(this.group, "sync_enabled", 1);
                            this.longPressTimer = 0;
                        }, true);
                    }
                } else {
                    if (this.longPressTimer !== 0) {
                        engine.stopTimer(this.longPressTimer);
                        this.longPressTimer = 0;
                    }
                }
            };
        },
        shift: function() {
            this.input = function(channel, control, value, _status, _group) {
                if (value) {
                    engine.setValue(this.group, "sync_enabled", 0);
                }
            };
        },
    });

    // =============================== MIXER ====================================
    this.pregain = new components.Pot({
        midi: [0xB0 + offset, 0x16],
        group: "[Channel" + deckNumbers + "]",
        inKey: "pregain",
    });

    this.eqKnob = [];
    for (var k = 1; k <= 3; k++) {
        this.eqKnob[k] = new components.Pot({
            midi: [0xB0 + offset, 0x20 - k],
            group: "[EqualizerRack1_" + this.currentDeck + "_Effect1]",
            inKey: "parameter" + k,
        });
    }

    this.filter = new components.Pot({
        midi: [0xB0 + offset, 0x1A],
        group: "[QuickEffectRack1_" + this.currentDeck + "]",
        inKey: "super1",
    });

    this.pfl = new components.Button({
        midi: [0x90 + offset, 0x1B],
        type: components.Button.prototype.types.toggle,
        inKey: "pfl",
        outKey: "pfl",
    });

    this.tapBPM = new components.Button({
        input: function(channel, control, value, status, group) {
            if (this.isPress(channel, control, value, status, group)) {
                script.triggerControl(group, "beats_translate_curpos");
                script.triggerControl(group, "bpm_tap", 1);
                this.longPressTimer = engine.beginTimer(
                    this.longPressTimeout,
                    function() {
                        script.triggerControl(group, "beats_translate_match_alignment");
                    },
                    true
                );
            } else {
                engine.stopTimer(this.longPressTimer);
            }
        }
    });

    this.volume = new components.Pot({
        midi: [0xB0 + offset, 0x1C],
        group: "[Channel" + deckNumbers + "]",
        inKey: "volume",
    });

    this.vuMeter = new components.Component({
        midi: [0xB0 + offset, 0x1F],
        group: "[Channel" + deckNumbers + "]",
        outKey: "VuMeter",
        output: function(value, group, _control) {
            // The red LEDs light up with MIDI values greater than 0x24. The
            // maximum brightness is reached at value 0x28. Red LEDs should
            // only be illuminated if the track is clipping.
            if (engine.getValue(group, "PeakIndicator") === 1) {
                value = 0x28;
            } else {
                value = Math.round(value * 0x24);
            }
            this.send(value);
        },
    });
};

DJ505.Deck.prototype = Object.create(components.Deck.prototype);


DJ505.DeckToggleButton = function(options) {
    this.secondaryDeck = false;
    components.Button.call(this, options);
};
DJ505.DeckToggleButton.prototype = Object.create(components.Button.prototype);
DJ505.DeckToggleButton.prototype.input = function(channel, control, value, status, _group) {
    if (this.isPress(channel, control, value, status)) {
        // Button was pressed
        this.longPressTimer = engine.beginTimer(
            this.longPressTimeout,
            function() { this.isLongPressed = true; },
            true
        );
        this.secondaryDeck = !this.secondaryDeck;
    } else if (this.isLongPressed) {
        // Button was released after long press
        this.isLongPressed = false;
        this.secondaryDeck = !this.secondaryDeck;
    } else {
        // Button was released after short press
        engine.stopTimer(this.longPressTimer);
        this.longPressTimer = null;
        return;
    }

    this.trigger();
};
DJ505.DeckToggleButton.prototype.trigger = function() {
    this.send(this.secondaryDeck ? this.on : this.off);
    var newGroup = "[Channel" + (this.secondaryDeck ? this.decks[1] : this.decks[0]) + "]";
    if (this.loadTrackButton.group !== newGroup) {
        this.loadTrackButton.group = newGroup;
        this.loadTrackButton.disconnect();
        this.loadTrackButton.connect();
        this.loadTrackButton.trigger();
    }
};


//////////////////////////////
// TR/Sampler.              //
//////////////////////////////

DJ505.Sampler = function() {
    // TODO: Improve phase sync (workaround: use NUDGE button for beatmatching)
    /*
     * The TR-S section behaves differently depending on whether the controller
     * is in Standalone or Serato mode:
     *
     * 1. Standalone mode
     *
     * When the controller is in standlone mode, the controller's TR-S works
     * with the SERATO SAMPLER and SYNC functionality disabled. Also, it's not
     * possible to apply FX to the TR-S output signal. The TR/SAMPLER LEVEL
     * knob can be used to adjust the volume of the output.
     *
     *
     * 2. Serato mode
     *
     * In this mode, the BPM can be set by sending MIDI clock
     * messages (0xF8). The sampler can be started by sending one MIDI
     * message per bar (0xBA 0x02 XX). The TR-S is not directly connected to
     * the master out. Instead, the sound is played on channels 7-8 so that the
     * signal can be routed through the FX section.
     *
     * The SERATO SAMPLER features 8 instruments (S1 - S8) that can be to play
     * samples from Serato's sampler banks. If the device is in Serato mode and
     * the sampler instruments are programmed using the TR-S pads, two MIDI
     * messages are sent by the DJ-505 when the sampler step is reached:
     *
     *   9F 2X YY
     *   8F 2X 00
     *
     *  X is the Sampler number, i. e. for S1 this means that X=1. YY is either
     *  0x57 (for steps 1, 5, 9, 13, 16) or 0x50 (all other steps).
     *
     * When the TR-S starts playback, the MIDI start message (0xFA) is sent by the
     * device. When the playback stops, the device sends the stop message (0xFC).
     *
     * In both modes, it is possible to set the BPM in the range 5.0 to 800.0
     * BPM by sending this MIDI message:
     *
     *   sendShortMsg(0xEA, Math.round(bpm*10) & 0x7f, (Math.round(bpm*10) >> 7) & 0x7f);
     *
     */
    components.ComponentContainer.call(this);
    this.syncDeck = -1;

    var getActiveDeck = function() {
        var deckvolume = new Array(0, 0, 0, 0);
        var volumemax = -1;
        var newdeck = -1;

        // get volume from the decks and check it for use
        for (var z = 0; z <= 3; z++) {
            if (engine.getValue("[Channel" + (z + 1) + "]", "track_loaded") > 0) {
                deckvolume[z] = engine.getValue("[Channel" + (z + 1) + "]", "volume");
                if (deckvolume[z] > volumemax) {
                    volumemax = deckvolume[z];
                    newdeck = z;
                }
            }
        }

        return newdeck;
    };

    this.syncButtonPressed = function(channel, control, value, _status, _group) {
        if (value !== 0x7f) {
            return;
        }
        var isShifted = (control === 0x55);
        if (isShifted || this.syncDeck >= 0) {
            this.syncDeck = -1;
        } else {
            var deck = getActiveDeck();
            if (deck < 0) {
                return;
            }
            var bpm = engine.getValue("[Channel" + (deck + 1) + "]", "bpm");

            // Minimum BPM is 5.0 (0xEA 0x32 0x00), maximum BPM is 800.0 (0xEA 0x40 0x3e).
            if (!(bpm >= 5 && bpm <= 800)) {
                return;
            }
            var bpmValue = Math.round(bpm*10);
            midi.sendShortMsg(0xEA, bpmValue & 0x7f, (bpmValue >> 7) & 0x7f);
            this.syncDeck = deck;
        }
    };

    this.bpmKnobTurned = function(channel, control, value, _status, _group) {
        if (this.syncDeck >= 0) {
            var bpm = ((value << 7) | control) / 10;
            engine.setValue("[Channel" + (this.syncDeck + 1) + "]", "bpm", bpm);
        }
    };

    this.startStopButtonPressed = function(channel, control, value, status, _group) {
        if (status === 0xFA) {
            this.playbackCounter = 1;
            this.playbackTimer = engine.beginTimer(500, function() {
                midi.sendShortMsg(0xBA, 0x02, this.playbackCounter);
                this.playbackCounter = (this.playbackCounter % 4) + 1;
            });
        } else if (status === 0xFC) {
            if (this.playbackTimer) {
                engine.stopTimer(this.playbackTimer);
            }
        }
    };

    this.customSamplePlayback = function(channel, control, value, status, group) {
        if (value) {
            // Volume has to be re-set because it could have been modified by
            // the Performance Pads in Velocity Sampler mode
            engine.setValue(group, "volume", engine.getValue("[" + DJ505.trsGroup + "]", "volume"));
            engine.setValue(group, "cue_gotoandplay", 1);
        }
    };

    this.levelKnob = new components.Pot({
        group: "[" + DJ505.trsGroup + "]",
        inKey: "volume",
        input: function(_channel, _control, _value, _status, _group) {
            components.Pot.prototype.input.apply(this, arguments);
            var volume = this.inGetParameter();
            for (var i = 1; i <= 16; i++) {
                engine.setValue("[Sampler" + i + "]", this.inKey, volume);
            }
        },
    });

    this.cueButton = new components.Button({
        group: "[" + DJ505.trsGroup + "]",
        key: "pfl",
        type: components.Button.prototype.types.toggle,
        midi: [0x9F, 0x1D],
        input: function(_channel, _control, _value, _status, _group) {
            components.Button.prototype.input.apply(this, arguments);
            var pfl = this.inGetValue();
            for (var i = 1; i <= 16; i++) {
                engine.setValue("[Sampler" + i + "]", this.inKey, pfl);
            }
        },
    });
};

DJ505.Sampler.prototype = Object.create(components.ComponentContainer.prototype);


////////////////////////
// Custom components. //
////////////////////////

DJ505.SlipModeButton = function(options) {
    components.Button.apply(this, arguments);
    this.doubleTapTimeout = 500;

    components.Button.call(this, options);
};
DJ505.SlipModeButton.prototype = Object.create(components.Button.prototype);
DJ505.SlipModeButton.prototype.unshift = function() {
    this.input = function(channel, control, value, _status, _group) {
        if (value) {                                                // Button press.
            this.inSetValue(true);
            return;
        }                                                   // Else: button release.

        if (!this.doubleTapped) {
            this.inSetValue(false);
        }

        this.doubleTapped = true;

        if (this.doubleTapTimer) {
            engine.stopTimer(this.doubleTapTimer);
            this.doubleTapTimer = null;
        }

        this.doubleTapTimer = engine.beginTimer(
            this.doubleTapTimeout,
            function() {
                this.doubleTapped = false;
                this.doubleTapTimer = null;
            },
            true
        );
    };
    this.inKey = "slip_enabled";
    this.outKey = "slip_enabled";
    this.type = components.Button.prototype.types.push;
    this.disconnect();
    this.connect();
    this.trigger();
};
DJ505.SlipModeButton.prototype.shift = function() {
    this.input = components.Button.prototype.input;
    this.inKey = "vinylcontrol_enabled";
    this.outKey = "vinylcontrol_enabled";
    this.type = components.Button.prototype.types.toggle;
    this.disconnect();
    this.connect();
    this.trigger();
};

DJ505.PadMode = {
    HOTCUE: 0x00,
    FLIP: 0x02,
    CUELOOP: 0x03,
    TR: 0x04,
    PATTERN: 0x05,
    TRVELOCITY: 0x06,
    ROLL: 0x08,
    SLICER: 0x09,
    SLICERLOOP: 0x0A,
    SAMPLER: 0x0B,
    VELOCITYSAMPLER: 0x0C,
    LOOP: 0x0D,
    PITCHPLAY: 0x0F,
};

DJ505.PadColor = {
    OFF: 0x00,
    RED: 0x01,
    ORANGE: 0x02,
    BLUE: 0x03,
    YELLOW: 0x04,
    APPLEGREEN: 0x05,
    MAGENTA: 0x06,
    CELESTE: 0x07,
    PURPLE: 0x08,
    APRICOT: 0x09,
    CORAL: 0x0A,
    AZURE: 0x0B,
    TURQUOISE: 0x0C,
    AQUAMARINE: 0x0D,
    GREEN: 0x0E,
    WHITE: 0x0F,
    DIM_MODIFIER: 0x10,
};

DJ505.PadColorMap = [
    DJ505.PadColor.OFF,
    DJ505.PadColor.RED,
    DJ505.PadColor.GREEN,
    DJ505.PadColor.BLUE,
    DJ505.PadColor.YELLOW,
    DJ505.PadColor.CELESTE,
    DJ505.PadColor.PURPLE,
    DJ505.PadColor.APRICOT,
    DJ505.PadColor.WHITE,
];

DJ505.PadSection = function(deck, offset) {
    // TODO: Add support for missing modes (flip, slicer, slicerloop)
    /*
     * The Performance Pad Section on the DJ-505 apparently have two basic
     * modes of operation that determines how the LEDs react to MIDI messages
     * and button presses.
     *
     * 1. Standalone mode
     *
     * The controller's performance pads allow setting various "modes" using
     * the mode buttons and the shift modifier. Pressing the mode buttons will
     * change their LED color (and makes the performance pads barely lit in
     * that color, too). However, the mode colors differ from that in the
     * Owner's manual. Also, it does not seem to be possible to actually
     * illuminate the performance pad LEDs - neither by pressing the button nor
     * by sending MIDI messages to the device.
     *
     * 2. Serato mode
     *
     * In this mode, pressing the pad mode buttons will not change their color.
     * Instead, all LEDs have to be controlled by sending MIDI messages. Unlike
     * in Standalone mode, it is also possible to illuminate the pad LEDs.
     *
     * The following table gives an overview over the different performance pad
     * modes. The values in the "Serato LED" and "Serato Mode" columns have
     * been taken from the Owner's Manual.
     *
     * Button                         MIDI control Standalone LED   Serato LED   Serato Mode
     * ------------------------------ ------------ ---------------- ------------ -----------
     * [HOT CUE]                      0x00         White            White        Hot Cue
     * [HOT CUE] (press twice)        0x02         Blue             Orange       Saved Flip
     * [SHIFT] + [HOT CUE]            0x03         Orange           Blue         Cue Loop
     * [ROLL]                         0x08         Turqoise         Light Blue   Roll
     * [ROLL] (press twice)           0x0D         Red              Green        Saved Loop
     * [SHIFT] + [ROLL]               0x09         Blue             Red          Slicer
     * [SHIFT] + [ROLL] (press twice) 0x0A         Blue             Blue         Slicer Loop
     * [TR]                           0x04         Red              Red          TR
     * [TR] (press twice)             0x06         Orange           Orange       TR Velocity
     * [SHIFT] + [TR]                 0x05         Green            Green        Pattern (Switches TR-S pattern)
     * [SAMPLER]                      0x0B         Purple           Magenta      Sampler
     * [SAMPLER] (press twice)        0x0F         Aquamarine       Green        Pitch Play
     * [SHIFT] + [SAMPLER]            0x0C         Magenta          Purple       Velocity Sampler
     *
     * The Pad and Mode Buttons support 31 different LED states:
     *
     *   MIDI value Color          MIDI value Color
     *   ---------- -----          ---------- -----
     *   0x00       Off            0x10       Off
     *   0x01       Red            0x11       Red (Dim)
     *   0x02       Orange         0x12       Orange (Dim)
     *   0x03       Blue           0x13       Blue (Dim)
     *   0x04       Yellow         0x14       Yellow (Dim)
     *   0x05       Applegreen     0x15       Applegreen (Dim)
     *   0x06       Magenta        0x16       Magenta (Dim)
     *   0x07       Celeste        0x17       Celeste (Dim)
     *   0x08       Purple         0x18       Purple (Dim)
     *   0x09       Apricot        0x19       Apricot (Dim)
     *   0x0A       Coral          0x1A       Coral (Dim)
     *   0x0B       Azure          0x1B       Azure (Dim)
     *   0x0C       Turquoise      0x1C       Turquoise (Dim)
     *   0x0D       Aquamarine     0x1D       Aquamarine (Dim)
     *   0x0E       Green          0x1E       Green (Dim)
     *   0x0F       White          0x1F       White (Dim)
     *
     * Serato DJ Pro maps its cue colors to MIDI values like this:
     *
     *   Number Default Cue  Serato Color       MIDI value Color
     *   ------ ------------ -----------------  ---------  ----------
     *        1            1 #CC0000 / #C02626  0x01       Red
     *        2              #CC4400 / #DB4E27  0x0A       Coral
     *        3            2 #CC8800 / #F8821A  0x02       Orange
     *        4            4 #CCCC00 / #FAC313  0x04       Yellow
     *        5              #88CC00 / #4EB648  0x0E       Green
     *        6              #44CC00 / #006838  0x0E       Green
     *        7            5 #00CC00 / #1FAD26  0x05       Applegreen
     *        8              #00CC44 / #8DC63F  0x0D       Aquamarine
     *        9              #00CC88 / #2B3673  0x0D       Aquamarine
     *       10            7 #00CCCC / #1DBEBD  0x0C       Turquoise
     *       11              #0088CC / #0F88CA  0x07       Celeste
     *       12              #0044CC / #16308B  0x03       Blue
     *       13            3 #0000CC / #173BA2  0x03       Blue
     *       14              #4400CC / #5C3F97  0x0B       Azure
     *       15            8 #8800CC / #6823B6  0x08       Purple
     *       16            6 #CC00CC / #CE359E  0x06       Magenta
     *       17              #CC0088 / #DC1D49  0x06       Magenta
     *       18              #CC0044 / #C71136  0x01       Red
     */
    components.ComponentContainer.call(this);
    this.modes = {
        // This need to be an object so that a recursive reconnectComponents
        // call won't influence all modes at once
        "hotcue": new DJ505.HotcueMode(deck, offset),
        "cueloop": new DJ505.CueLoopMode(deck, offset),
        "roll": new DJ505.RollMode(deck, offset),
        "sampler": new DJ505.SamplerMode(deck, offset),
        "velocitysampler": new DJ505.VelocitySamplerMode(deck, offset),
        "pitchplay": new DJ505.PitchPlayMode(deck, offset),
    };
    this.offset = offset;

    // Start in Hotcue Mode and disable other LEDs
    this.setPadMode(DJ505.PadMode.HOTCUE);
    midi.sendShortMsg(0x94 + offset, this.modes.roll.ledControl, DJ505.PadColor.OFF);
    midi.sendShortMsg(0x94 + offset, this.modes.sampler.ledControl, DJ505.PadColor.OFF);
};

DJ505.PadSection.prototype = Object.create(components.ComponentContainer.prototype);

DJ505.PadSection.prototype.controlToPadMode = function(control) {
    var mode;
    switch (control) {
    case DJ505.PadMode.HOTCUE:
        mode = this.modes.hotcue;
        break;
    // FIXME: Mixxx is currently missing support for Serato-style "flips",
    // hence this mode can only be implemented if this feature is added:
    // https://bugs.launchpad.net/mixxx/+bug/1768113
    //case DJ505.PadMode.FLIP:
    //    mode = this.modes.flip;
    //    break;
    case DJ505.PadMode.CUELOOP:
        mode = this.modes.cueloop;
        break;
    case DJ505.PadMode.TR:
    case DJ505.PadMode.PATTERN:
    case DJ505.PadMode.TRVELOCITY:
        // All of these are hardcoded in hardware
        mode = null;
        break;
    case DJ505.PadMode.ROLL:
        mode = this.modes.roll;
        break;
    // FIXME: Although it might be possible to implement Slicer Mode, it would
    // miss visual feedback: https://bugs.launchpad.net/mixxx/+bug/1828886
    //case DJ505.PadMode.SLICER:
    //    mode = this.modes.slicer;
    //    break;
    //case DJ505.PadMode.SLICERLOOP:
    //    mode = this.modes.slicerloop;
    //    break;
    case DJ505.PadMode.SAMPLER:
        mode = this.modes.sampler;
        break;
    case DJ505.PadMode.VELOCITYSAMPLER:
        mode = this.modes.velocitysampler;
        break;
    // FIXME: Loop mode can be added as soon as Saved Loops are
    // implemented: https://bugs.launchpad.net/mixxx/+bug/692926
    //case DJ505.PadMode.LOOP:
    //    mode = this.modes.loop;
    //    break;
    case DJ505.PadMode.PITCHPLAY:
        mode = this.modes.pitchplay;
        break;
    }

    return mode;
};

DJ505.PadSection.prototype.padModeButtonPressed = function(channel, control, _value, _status, _group) {
    this.setPadMode(control);
};

DJ505.PadSection.prototype.paramButtonPressed = function(channel, control, value, status, group) {
    if (!this.currentMode) {
        return;
    }
    var button;
    switch (control) {
        case 0x2A: // PARAMETER 2 -
            if (this.currentMode.param2MinusButton) {
                button = this.currentMode.param2MinusButton;
                break;
            }
            /* falls through */
        case 0x28: // PARAMETER -
            button = this.currentMode.paramMinusButton;
            break;
        case 0x2B: // PARAMETER 2 +
            if (this.currentMode.param2PlusButton) {
                button = this.currentMode.param2PlusButton;
                break;
            }
            /* falls through */
        case 0x29: // PARAMETER +
            button = this.currentMode.paramPlusButton;
            break;
    }
    if (button) {
        button.input(channel, control, value, status, group);
    }
};

DJ505.PadSection.prototype.setPadMode = function(control) {
    var newMode = this.controlToPadMode(control);

    // Exit early if the requested mode is already active or not mapped
    if (newMode === this.currentMode || newMode === undefined) {
        return;
    }

    // If we're switching away from or to a hardware-based mode (e.g. TR mode),
    // the performance pad behaviour is hardcoded in the firmware and not
    // controlled by Mixxx. These modes are represented by the value null.
    // Hence, we only need to change LEDs and (dis-)connect components if
    // this.currentMode or newMode is not null.
    if (this.currentMode) {
        // Disable the mode button LED of the currently active mode
        midi.sendShortMsg(0x94 + this.offset, this.currentMode.ledControl, 0x00);

        this.currentMode.forEachComponent(function(component) {
            component.disconnect();
        });
    }

    if (newMode) {
        // Illuminate the mode button LED of the new mode
        midi.sendShortMsg(0x94 + this.offset, newMode.ledControl, newMode.color);

        // Set the correct shift state for the new mode. For example, if the
        // user is in HOT CUE mode and wants to switch to CUE LOOP mode, you
        // need to press [SHIFT]+[HOT CUE]. Pressing [SHIFT] will make the HOT
        // CUE mode pads become shifted.
        // When you're in CUE LOOP mode and want to switch back to
        // HOT CUE mode, the user need to press HOT CUE (without holding
        // SHIFT). However, the HOT CUE mode pads are still shifted even though
        // the user is not pressing [SHIFT] because they never got the unshift
        // event (the [SHIFT] button was released in CUE LOOP mode, not in HOT
        // CUE mode).
        // Hence, it's necessary to set the correct shift state when switching
        // modes.
        if (this.isShifted) {
            newMode.shift();
        } else {
            newMode.unshift();
        }

        newMode.forEachComponent(function(component) {
            component.connect();
            component.trigger();
        });
    }
    this.currentMode = newMode;
};

DJ505.PadSection.prototype.padPressed = function(channel, control, value, status, group) {
    var i = control - ((control >= 0x1C) ? 0x1C : 0x14);
    if (this.currentMode) {
        this.currentMode.pads[i].input(channel, control, value, status, group);
    }
};

DJ505.HotcueMode = function(deck, offset) {
    components.ComponentContainer.call(this);
    this.ledControl = DJ505.PadMode.HOTCUE;
    this.color = DJ505.PadColor.WHITE;

    var hotcueColors = [this.color].concat(DJ505.PadColorMap.slice(1));
    this.pads = new components.ComponentContainer();
    for (var i = 0; i <= 7; i++) {
        this.pads[i] = new components.HotcueButton({
            midi: [0x94 + offset, 0x14 + i],
            sendShifted: true,
            shiftControl: true,
            shiftOffset: 8,
            number: i + 1,
            group: deck.currentDeck,
            on: this.color,
            off: this.color + DJ505.PadColor.DIM_MODIFIER,
            colors: hotcueColors,
            outConnect: false,
        });
    }
    this.paramMinusButton = new components.Button({
        midi: [0x94 + offset, 0x28],
        group: deck.currentDeck,
        outKey: "hotcue_focus_color_prev",
        inKey: "hotcue_focus_color_prev",
    });
    this.paramPlusButton = new components.Button({
        midi: [0x94 + offset, 0x29],
        group: deck.currentDeck,
        outKey: "hotcue_focus_color_next",
        inKey: "hotcue_focus_color_next",
    });
    this.param2MinusButton = new components.Button({
        midi: [0x94 + offset, 0x2A],
        group: deck.currentDeck,
        outKey: "beats_translate_earlier",
        inKey: "beats_translate_earlier",
    });
    this.param2PlusButton = new components.Button({
        midi: [0x94 + offset, 0x2B],
        group: deck.currentDeck,
        outKey: "beats_translate_later",
        inKey: "beats_translate_later",
    });
};
DJ505.HotcueMode.prototype = Object.create(components.ComponentContainer.prototype);

DJ505.CueLoopMode = function(deck, offset) {
    components.ComponentContainer.call(this);
    this.ledControl = DJ505.PadMode.HOTCUE;
    this.color = DJ505.PadColor.BLUE;

    var cueloopColors = [this.color].concat(DJ505.PadColorMap.slice(1));
    this.PerformancePad = function(n) {
        this.midi = [0x94 + offset, 0x14 + n];
        this.number = n + 1;
        this.outKey = "hotcue_" + this.number + "_enabled";
        this.colorIdKey = "hotcue_" + this.number + "_color_id";

        components.Button.call(this);
    };
    this.PerformancePad.prototype = new components.Button({
        sendShifted: true,
        shiftControl: true,
        shiftOffset: 8,
        group: deck.currentDeck,
        on: this.color,
        off: this.color + DJ505.PadColor.DIM_MODIFIER,
        colors: cueloopColors,
        outConnect: false,
        unshift: function() {
            this.input = function(channel, control, value, status, group) {
                if (value) {
                    var hotcueEnabled = true;
                    if (!engine.getValue(group, "hotcue_" + this.number + "_enabled")) {
                        // set a new cue point and loop
                        hotcueEnabled = false;
                        script.triggerControl(group, "hotcue_" + this.number + "_activate");
                    }
                    // jump to existing cue and loop
                    var startpos = engine.getValue(group, "hotcue_" + this.number + "_position");
                    var loopseconds = engine.getValue(group, "beatloop_size") * (1 / (engine.getValue(group, "bpm") / 60));
                    var loopsamples = loopseconds * engine.getValue(group, "track_samplerate") * 2;
                    var endpos = startpos + loopsamples;

                    // disable loop if currently enabled
                    if (engine.getValue(group, "loop_enabled")) {
                        if (hotcueEnabled &&
                                engine.getValue(group, "loop_start_position") === startpos &&
                                engine.getValue(group, "loop_end_position") === endpos) {
                            script.triggerControl(group, "loop_in_goto", 1);
                            return;
                        } else {
                            // disable active loop
                            script.triggerControl(group, "reloop_toggle", 1);
                        }
                    }

                    // set start and endpoints
                    engine.setValue(group, "loop_start_position", startpos);
                    engine.setValue(group, "loop_end_position", endpos);
                    // enable loop
                    script.triggerControl(group, "reloop_toggle", 1);
                    if (hotcueEnabled) {
                        script.triggerControl(group, "loop_in_goto", 1);
                    }
                }
            };
        },
        shift: function() {
            this.inKey = "hotcue_" + this.number + "_clear";
            this.input = components.Button.prototype.input;
        },
        output: function(value) {
            var outval = this.outValueScale(value);
            // WARNING: outputColor only handles hotcueColors
            // and there is no hotcueColor for turning the LED
            // off. So the `send()` function is responsible for turning the
            // actual LED off.
            if (this.colorIdKey !== undefined && outval !== this.off) {
                this.outputColor(engine.getValue(this.group, this.colorIdKey));
            } else {
                this.send(outval);
            }
        },
        outputColor: function(id) {
            var color = this.colors[id];
            if (color instanceof Array) {
                if (color.length !== 3) {
                    print("ERROR: invalid color array for id: " + id);
                    return;
                }
                if (this.sendRGB === undefined) {
                    print("ERROR: no function defined for sending RGB colors");
                    return;
                }
                this.sendRGB(color);
            } else if (typeof color === "number") {
                this.send(color);
            }
        },
        connect: function() {
            components.Button.prototype.connect.call(this); // call parent connect
            if (undefined !== this.group && this.colorIdKey !== undefined) {
                this.connections[1] = engine.makeConnection(this.group, this.colorIdKey, function(id) {
                    if (engine.getValue(this.group, this.outKey)) {
                        this.outputColor(id);
                    }
                });
            }
        },
    });

    this.pads = new components.ComponentContainer();
    for (var n = 0; n <= 7; n++) {
        this.pads[n] = new this.PerformancePad(n);
    }

    this.paramMinusButton = new components.Button({
        midi: [0x94 + offset, 0x28],
        group: deck.currentDeck,
        outKey: "loop_halve",
        inKey: "loop_halve",
    });
    this.paramPlusButton = new components.Button({
        midi: [0x94 + offset, 0x29],
        group: deck.currentDeck,
        outKey: "loop_double",
        inKey: "loop_double",
    });
};
DJ505.CueLoopMode.prototype = Object.create(components.ComponentContainer.prototype);

DJ505.RollMode = function(deck, offset) {
    components.ComponentContainer.call(this);
    this.ledControl = DJ505.PadMode.ROLL;
    this.color = DJ505.PadColor.CELESTE;
    this.pads = new components.ComponentContainer();
    this.loopSize = 0.03125;
    this.minSize = 0.03125;  // 1/32
    this.maxSize = 32;

    var loopSize;
    var i;
    for (i = 0; i <= 3; i++) {
        loopSize = (this.loopSize * Math.pow(2, i));
        this.pads[i] = new components.Button({
            midi: [0x94 + offset, 0x14 + i],
            sendShifted: true,
            shiftControl: true,
            shiftOffset: 8,
            group: deck.currentDeck,
            outKey: "beatloop_" + loopSize + "_enabled",
            inKey: "beatlooproll_" + loopSize + "_activate",
            outConnect: false,
            on: this.color,
            off: (loopSize === 0.25) ? DJ505.PadColor.TURQUOISE : ((loopSize === 4) ? DJ505.PadColor.AQUAMARINE : (this.color + DJ505.PadColor.DIM_MODIFIER)),
        });
    }
    this.pads[4] = new components.Button({
        midi: [0x94 + offset, 0x18],
        sendShifted: true,
        shiftControl: true,
        shiftOffset: 8,
        group: deck.currentDeck,
        key: "beatjump_backward",
        outConnect: false,
        off: DJ505.PadColor.RED,
        on: DJ505.PadColor.RED + DJ505.PadColor.DIM_MODIFIER,
    });
    this.pads[5] = new components.Button({
        midi: [0x94 + offset, 0x19],
        sendShifted: true,
        shiftControl: true,
        shiftOffset: 8,
        group: deck.currentDeck,
        outKey: "beatjump_size",
        outConnect: false,
        on: DJ505.PadColor.ORANGE,
        off: DJ505.PadColor.ORANGE + DJ505.PadColor.DIM_MODIFIER,
        mode: this,
        input: function(channel, control, value, _status, _group) {
            if (value) {
                var jumpSize = engine.getValue(this.group, "beatjump_size");
                if (jumpSize > this.mode.minSize) {
                    engine.setValue(this.group, "beatjump_size", jumpSize / 2);
                }
            }
        },
        output: function(value, _group, _control) {
            this.send((value > this.mode.minSize) ? this.on : this.off);
        },
    });
    this.pads[6] = new components.Button({
        midi: [0x94 + offset, 0x1A],
        sendShifted: true,
        shiftControl: true,
        shiftOffset: 8,
        group: deck.currentDeck,
        outKey: "beatjump_size",
        outConnect: false,
        on: DJ505.PadColor.ORANGE,
        off: DJ505.PadColor.ORANGE + DJ505.PadColor.DIM_MODIFIER,
        mode: this,
        input: function(channel, control, value, _status, _group) {
            if (value) {
                var jumpSize = engine.getValue(this.group, "beatjump_size");
                if (jumpSize < this.mode.maxSize) {
                    engine.setValue(this.group, "beatjump_size", jumpSize * 2);
                }
            }
        },
        output: function(value, _group, _control) {
            this.send((value < this.mode.maxSize) ? this.on : this.off);
        },
    });
    this.pads[7] = new components.Button({
        midi: [0x94 + offset, 0x1B],
        sendShifted: true,
        shiftControl: true,
        shiftOffset: 8,
        group: deck.currentDeck,
        key: "beatjump_forward",
        outConnect: false,
        off: DJ505.PadColor.RED,
        on: DJ505.PadColor.RED + DJ505.PadColor.DIM_MODIFIER,
    });


    this.paramMinusButton = new components.Button({
        midi: [0x94 + offset, 0x28],
        mode: this,
        input: function(channel, control, value, _status, _group) {
            if (value) {
                if (this.mode.loopSize > this.mode.minSize) {
                    this.mode.setLoopSize(this.mode.loopSize / 2);
                }
            }
            this.send(value);
        },
    });
    this.paramPlusButton = new components.Button({
        midi: [0x94 + offset, 0x29],
        mode: this,
        input: function(channel, control, value, _status, _group) {
            if (value) {
                if (this.mode.loopSize * 8 < this.mode.maxSize) {
                    this.mode.setLoopSize(this.mode.loopSize * 2);
                }
            }
            this.send(value);
        },
    });
};
DJ505.RollMode.prototype = Object.create(components.ComponentContainer.prototype);
DJ505.RollMode.prototype.setLoopSize = function(loopSize) {
    this.loopSize = loopSize;
    var padLoopSize;
    for (var i = 0; i <= 3; i++) {
        padLoopSize = (this.loopSize * Math.pow(2, i));
        this.pads[i].inKey = "beatlooproll_" + padLoopSize + "_activate";
        this.pads[i].outKey = "beatloop_" + padLoopSize + "_enabled";
        this.pads[i].off = (padLoopSize === 0.25) ? DJ505.PadColor.TURQUOISE : ((padLoopSize === 4) ? DJ505.PadColor.AQUAMARINE : (this.pads[i].color + DJ505.PadColor.DIM_MODIFIER));
    }
    this.reconnectComponents();
};

DJ505.SamplerMode = function(deck, offset) {
    components.ComponentContainer.call(this);
    this.ledControl = DJ505.PadMode.SAMPLER;
    this.color = DJ505.PadColor.MAGENTA;
    this.pads = new components.ComponentContainer();
    for (var i = 0; i <= 7; i++) {
        this.pads[i] = new components.SamplerButton({
            midi: [0x94 + offset, 0x14 + i],
            sendShifted: true,
            shiftControl: true,
            shiftOffset: 8,
            number: i + 1,
            outConnect: false,
            on: this.color,
            off: this.color + DJ505.PadColor.DIM_MODIFIER,
        });
    }
};
DJ505.SamplerMode.prototype = Object.create(components.ComponentContainer.prototype);

DJ505.VelocitySamplerMode = function(deck, offset) {
    components.ComponentContainer.call(this);
    this.ledControl = DJ505.PadMode.SAMPLER;
    this.color = DJ505.PadColor.PURPLE;
    this.pads = new components.ComponentContainer();
    for (var i = 0; i <= 7; i++) {
        this.pads[i] = new components.SamplerButton({
            midi: [0x94 + offset, 0x14 + i],
            sendShifted: true,
            shiftControl: true,
            shiftOffset: 8,
            number: i + 1,
            outConnect: false,
            on: this.color,
            off: this.color + DJ505.PadColor.DIM_MODIFIER,
            volumeByVelocity: true,
        });
    }
};
DJ505.VelocitySamplerMode.prototype = Object.create(components.ComponentContainer.prototype);

DJ505.PitchPlayMode = function(deck, offset) {
    components.ComponentContainer.call(this);

    var PitchPlayRange = {
        UP: 0,
        MID: 1,
        DOWN: 2,
    };

    this.ledControl = DJ505.PadMode.SAMPLER;
    this.color = DJ505.PadColor.GREEN;
    this.cuepoint = 1;
    this.range = PitchPlayRange.MID;
    var pitchplayColors = [this.color].concat(DJ505.PadColorMap.slice(1));

    this.PerformancePad = function(n) {
        this.midi = [0x94 + offset, 0x14 + n];
        this.number = n + 1;
        this.on = this.color + DJ505.PadColor.DIM_MODIFIER;
        this.colors = pitchplayColors;
<<<<<<< HEAD
        this.colorKey = 'hotcue_' + this.number + '_color';
=======
        this.colorIdKey = "hotcue_" + this.number + "_color_id";
>>>>>>> df57f340
        components.Button.call(this);
    };
    this.PerformancePad.prototype = new components.Button({
        sendShifted: true,
        shiftControl: true,
        shiftOffset: 8,
        group: deck.currentDeck,
        mode: this,
        outConnect: false,
        off: DJ505.PadColor.OFF,
        outputColor: function(id) {
            // For colored hotcues (shifted only)
            var color = this.colors[id];
            this.send((this.mode.cuepoint === this.number) ? color : (color + DJ505.PadColor.DIM_MODIFIER));
        },
        unshift: function() {
            this.outKey = "pitch_adjust";
            this.output = function(_value, _group, _control) {
                var color = this.mode.color + DJ505.PadColor.DIM_MODIFIER;
                if ((this.mode.range === PitchPlayRange.UP && this.number === 5) ||
                    (this.mode.range === PitchPlayRange.MID && this.number === 1) ||
                    (this.mode.range === PitchPlayRange.DOWN && this.number === 4)) {
                    color = DJ505.PadColor.WHITE;
                }
                this.send(color);
            };
            this.input = function(channel, control, value, _status, _group) {
                if (value > 0) {
                    var pitchAdjust;
                    switch (this.mode.range) {
                    case PitchPlayRange.UP:
                        pitchAdjust = this.number + ((this.number <= 4) ? 4 : -5);
                        break;
                    case PitchPlayRange.MID:
                        pitchAdjust = this.number - ((this.number <= 4) ? 1 : 9);
                        break;
                    case PitchPlayRange.DOWN:
                        pitchAdjust = this.number - ((this.number <= 4) ? 4 : 12);
                    }
                    engine.setValue(this.group, "pitch_adjust", pitchAdjust);
                    engine.setValue(this.group, "hotcue_" + this.mode.cuepoint + "_activate", value);
                }
            };
            this.connect = function() {
                components.Button.prototype.connect.call(this); // call parent connect

                if (this.connections[1] !== undefined) {
                    // Necessary, since trigger() apparently also triggers disconnected connections
                    this.connections.pop();
                }
            };
            if (this.connections[0] !== undefined) {
                this.disconnect();
                this.connect();
                this.trigger();
            }
        },
        shift: function() {
            this.outKey = "hotcue_" + this.number + "_enabled";
            this.output = function(value, _group, _control) {
                var outval = this.outValueScale(value);
                if (this.colorKey !== undefined && outval !== this.off) {
                    this.outputColor(engine.getValue(this.group, this.colorKey));
                } else {
                    this.send(DJ505.PadColor.OFF);
                }
            };
            this.input = function(channel, control, value, _status, _group) {
                if (value > 0 && this.mode.cuepoint !== this.number && engine.getValue(this.group, "hotcue_" + this.number + "_enabled")) {
                    var previousCuepoint = this.mode.cuepoint;
                    this.mode.cuepoint = this.number;
<<<<<<< HEAD
                    this.mode.pads[previous_cuepoint - 1].trigger();
                    this.outputColor(engine.getValue(this.group, this.colorKey));
=======
                    this.mode.pads[previousCuepoint - 1].trigger();
                    this.outputColor(engine.getValue(this.group, this.colorIdKey));
>>>>>>> df57f340
                }
            };
            this.connect = function() {
                components.Button.prototype.connect.call(this); // call parent connect
<<<<<<< HEAD
                if (undefined !== this.group && this.colorKey !== undefined) {
                    this.connections[1] = engine.makeConnection(this.group, this.colorKey, function (id) {
=======
                if (undefined !== this.group && this.colorIdKey !== undefined) {
                    this.connections[1] = engine.makeConnection(this.group, this.colorIdKey, function(id) {
>>>>>>> df57f340
                        if (engine.getValue(this.group, this.outKey)) {
                            this.outputColor(id);
                        }
                    });
                }
            };
            if (this.connections[0] !== undefined) {
                this.disconnect();
                this.connect();
                this.trigger();
            }
        },
    });

    this.pads = new components.ComponentContainer();
    for (var n = 0; n <= 7; n++) {
        this.pads[n] = new this.PerformancePad(n);
    }

    this.paramMinusButton = new components.Button({
        midi: [0x94 + offset, 0x28],
        mode: this,
        input: function(channel, control, value, _status, _group) {
            if (value) {
                if (this.mode.range === PitchPlayRange.UP) {
                    this.mode.range = PitchPlayRange.MID;
                } else if (this.mode.range === PitchPlayRange.MID) {
                    this.mode.range = PitchPlayRange.DOWN;
                } else {
                    this.mode.range = PitchPlayRange.UP;
                }
                this.mode.forEachComponent(function(component) {
                    component.trigger();
                });
            }
            this.send(value);
        },
    });
    this.paramPlusButton = new components.Button({
        midi: [0x94 + offset, 0x29],
        mode: this,
        input: function(channel, control, value, _status, _group) {
            if (value) {
                if (this.mode.range === PitchPlayRange.UP) {
                    this.mode.range = PitchPlayRange.DOWN;
                } else if (this.mode.range === PitchPlayRange.MID) {
                    this.mode.range = PitchPlayRange.UP;
                } else {
                    this.mode.range = PitchPlayRange.MID;
                }
                this.mode.forEachComponent(function(component) {
                    component.trigger();
                });
            }
            this.send(value);
        },
    });
};
DJ505.PitchPlayMode.prototype = Object.create(components.ComponentContainer.prototype);<|MERGE_RESOLUTION|>--- conflicted
+++ resolved
@@ -1565,11 +1565,7 @@
         this.number = n + 1;
         this.on = this.color + DJ505.PadColor.DIM_MODIFIER;
         this.colors = pitchplayColors;
-<<<<<<< HEAD
-        this.colorKey = 'hotcue_' + this.number + '_color';
-=======
-        this.colorIdKey = "hotcue_" + this.number + "_color_id";
->>>>>>> df57f340
+        this.colorKey = "hotcue_" + this.number + '_color';
         components.Button.call(this);
     };
     this.PerformancePad.prototype = new components.Button({
@@ -1641,24 +1637,14 @@
                 if (value > 0 && this.mode.cuepoint !== this.number && engine.getValue(this.group, "hotcue_" + this.number + "_enabled")) {
                     var previousCuepoint = this.mode.cuepoint;
                     this.mode.cuepoint = this.number;
-<<<<<<< HEAD
-                    this.mode.pads[previous_cuepoint - 1].trigger();
+                    this.mode.pads[previousCuepoint - 1].trigger();
                     this.outputColor(engine.getValue(this.group, this.colorKey));
-=======
-                    this.mode.pads[previousCuepoint - 1].trigger();
-                    this.outputColor(engine.getValue(this.group, this.colorIdKey));
->>>>>>> df57f340
                 }
             };
             this.connect = function() {
                 components.Button.prototype.connect.call(this); // call parent connect
-<<<<<<< HEAD
                 if (undefined !== this.group && this.colorKey !== undefined) {
                     this.connections[1] = engine.makeConnection(this.group, this.colorKey, function (id) {
-=======
-                if (undefined !== this.group && this.colorIdKey !== undefined) {
-                    this.connections[1] = engine.makeConnection(this.group, this.colorIdKey, function(id) {
->>>>>>> df57f340
                         if (engine.getValue(this.group, this.outKey)) {
                             this.outputColor(id);
                         }
