/// Created by Be <be@mixxx.org> and A. Colombier <mixxx@acolombier.dev>

/********************************************************
                LED Color Constants
 *******************************************************/
// Color codes for controller RGB LEDs
const LedColors = {
    off: 0,
    red: 4,
    carrot: 8,
    orange: 12,
    honey: 16,
    yellow: 20,
    lime: 24,
    green: 28,
    aqua: 32,
    celeste: 36,
    sky: 40,
    blue: 44,
    purple: 48,
    fuscia: 52,
    magenta: 56,
    azalea: 60,
    salmon: 64,
    white: 68,
};

// This define the sequence of color to use for pad button when in keyboard mode. This should make them look like an actual keyboard keyboard octave, except for C, which is green to help spotting it.
const KeyboardColors = [
    LedColors.green,
    LedColors.off,
    LedColors.white,
    LedColors.off,
    LedColors.white,
    LedColors.white,
    LedColors.off,
    LedColors.white,
    LedColors.off,
    LedColors.white,
    LedColors.off,
    LedColors.white,
];

// Constant used to define custom default pad layout
const DefaultPadLayoutHotcue = "hotcue";
const DefaultPadLayoutSamplerBeatloop = "samplerBeatloop";
const DefaultPadLayoutKeyboard = "keyboard";

/********************************************************
                USER CONFIGURABLE SETTINGS

 Change these settings in the Mixxx preferences
 *******************************************************/

const DeckColors = [
    LedColors[engine.getSetting("deckA")] || LedColors.red,
    LedColors[engine.getSetting("deckB")] || LedColors.blue,
    LedColors[engine.getSetting("deckC")] || LedColors.yellow,
    LedColors[engine.getSetting("deckD")] || LedColors.purple,
];

const LibrarySortableColumns = [
    engine.getSetting("librarySortableColumns1Value"),
    engine.getSetting("librarySortableColumns2Value"),
    engine.getSetting("librarySortableColumns3Value"),
    engine.getSetting("librarySortableColumns4Value"),
    engine.getSetting("librarySortableColumns5Value"),
    engine.getSetting("librarySortableColumns6Value"),
].map(c => parseInt(c)).filter(c => c); // Filter '0' column, equivalent to '---' value in the UI or disabled

const LoopWheelMoveFactor = engine.getSetting("loopWheelMoveFactor") || 50;
const LoopEncoderMoveFactor = engine.getSetting("loopEncoderMoveFactor") || 500;
const LoopEncoderShiftMoveFactor = engine.getSetting("loopEncoderShiftMoveFactor") || 2500;

const TempoFaderSoftTakeoverColorLow = LedColors[engine.getSetting("tempoFaderSoftTakeoverColorLow")] || LedColors.white;
const TempoFaderSoftTakeoverColorHigh = LedColors[engine.getSetting("tempoFaderSoftTakeoverColorHigh")] || LedColors.green;

<<<<<<< HEAD
const TempoFaderOffset_L = engine.getSetting("TempoFaderOffset_L") || 0.0;
const TempoFaderOffset_R = engine.getSetting("TempoFaderOffset_R") || 0.0;
=======
// Tempo fader center snap range
// Transform user value (mm) into upper/lower values
const TempoCenterRangeMm = engine.getSetting("tempoCenterRangeMm") || 1.0;
// In theory we have an 80 mm fader. Though, the usable range appears to be only ~77 mm.
// Value range is 0..4096, but we only get 510 steps with 8/9 ticks resolution
// and therefore need to make sure the center zone can actually be reached.
// A diff of 15 should be safe, this corresponds to .3 mm.
const TempoFaderTicksPerMm = 4096 / 77; // 53.1948..
const TempoCenterRangeTicks = TempoFaderTicksPerMm * TempoCenterRangeMm;
// Value center may be off the labeled center.
// Use this setting to compensate per device.
const TempoCenterValueOffset = engine.getSetting("tempoCenterOffsetMm") || 0.0;
const TempoCenterUpper = (4096 / 2) + (TempoCenterRangeTicks / 2) + TempoCenterValueOffset;
const TempoCenterLower = (4096 / 2) - (TempoCenterRangeTicks / 2) + TempoCenterValueOffset;
>>>>>>> aae018e1

// Define whether or not to keep LED that have only one color (reverse, flux, play, shift) dimmed if they are inactive.
// 'true' will keep them dimmed, 'false' will turn them off. Default: true
const InactiveLightsAlwaysBacklit = !!engine.getSetting("inactiveLightsAlwaysBacklit");

// Keep both deck select buttons backlit and do not fully turn off the inactive deck button.
// 'true' will keep the unselected deck dimmed, 'false' to fully turn it off. Default: true
const DeckSelectAlwaysBacklit = !!engine.getSetting("deckSelectAlwaysBacklit");

// Define whether the keylock is mapped when doing "shift+master" (on press) or "shift+sync" (on release since long push copies the key)".
// 'true' will use "sync+master", 'false' will use "shift+sync". Default: false
const UseKeylockOnMaster = !!engine.getSetting("useKeylockOnMaster");

// Define whether the grid button would blink when the playback is going over a detected beat. Can help to adjust beat grid.
// Default: false
const GridButtonBlinkOverBeat = !!engine.getSetting("gridButtonBlinkOverBeat");

// Wheel led blinking if reaching the end of track warning (default 30 seconds, can be changed in the settings, under "Waveforms" > "End of track warning").
// Default: true
const WheelLedBlinkOnTrackEnd = !!engine.getSetting("wheelLedBlinkOnTrackEnd");

// When shifting either decks, the mixer will control microphones or auxiliary lines. If there is both a mic and an configure on the same channel, the mixer will control the auxiliary.
// Default: false
const MixerControlsMixAuxOnShift = !!engine.getSetting("mixerControlsMicAuxOnShift");

// Make the sampler tab a beatlooproll tab instead
// Default: false
const UseBeatloopRollInsteadOfSampler = !!engine.getSetting("useBeatloopRollInsteadOfSampler");

// Predefined beatlooproll sizes. Note that if you use AddLoopHalveAndDoubleOnBeatloopRollTab, the first and
// last size will be ignored
const BeatLoopRolls = [
    engine.getSetting("beatLoopRollsSize1") || 1/8,
    engine.getSetting("beatLoopRollsSize2") || 1/4,
    engine.getSetting("beatLoopRollsSize3") || 1/2,
    engine.getSetting("beatLoopRollsSize4") || 1,
    engine.getSetting("beatLoopRollsSize5") || 2,
    engine.getSetting("beatLoopRollsSize6") || 4,
    engine.getSetting("beatLoopRollsSize7") || "half",
    engine.getSetting("beatLoopRollsSize8") || "double"
];


// Define the speed of the jogwheel. This will impact the speed of the LED playback indicator, the scratch, and the speed of
// the motor if enable. Recommended value are 33 + 1/3 or 45.
// Default: 33 + 1/3
const BaseRevolutionsPerMinute = engine.getSetting("baseRevolutionsPerMinute") || 100/3; // aka 33 + 1/3

// Define whether or not to use motors.
// This is a BETA feature! Please use at your own risk. Setting this off means that below settings are inactive
// Default: false
const UseMotors = !!engine.getSetting("useMotors");

// Define whether or not the jog wheel plater provide a haptic feedback when going over the cue point.
// Default: true
const CueHapticFeedback = UseMotors && !!engine.getSetting("cueHapticFeedback");

// Define how much the wheel will resist. It is a similar setting that the Grid+Wheel in Tracktor
// Value must defined between 0 to 1. 0 is very tight, 1 is very loose.
// Default: 0.5
const TightnessFactor = engine.getSetting("tightnessFactor") || 0.5;

// Define how much force can the motor use. This defines how much the wheel will "fight" you when you block it in TT mode
// This will also affect how quick the wheel starts spinning when enabling motor mode, or starting a deck with motor mode on
const MaxWheelForce = engine.getSetting("maxWheelForce") || 60000;  // Traktor seems to cap the max value at 60000, which just sounds insane
// But insane or not, it makes sense to follow the manufacturer's spec

// Map the mixer potentiometers to different components of the software mixer in Mixxx, on top of the physical control of the hardware
// mixer embedded in the S4 Mk3. This is useful if you are not using certain S4 Mk3 outputs.
const SoftwareMixerMain = !!engine.getSetting("softwareMixerMain");
const SoftwareMixerBooth = !!engine.getSetting("softwareMixerBooth");
const SoftwareMixerHeadphone = !!engine.getSetting("softwareMixerHeadphone");

// Define custom default layout used by the pads, instead of intro/outro  and first 4 hotcues.
const DefaultPadLayout = engine.getSetting("defaultPadLayout");

// Motor PID controller coefficients
const ProportionalGain = engine.getSetting("proportionalGain") || 80000;
const IntegrativeGain = engine.getSetting("integrativeGain") || 1000;
const DerivativeGain = engine.getSetting("derivativeGain") || 50000;
// Force that simulates the pull of a slipmat when scratching
const SlipFrictionForce = engine.getSetting("slipFrictionForce") || 12000;

// Adjust the degree to which pushing/dragging the crown affects playrate
const TurnTableNudgeSensitivity = engine.getSetting("turnTableNudgeSensitivity") || 0.1;

// The LEDs only support 16 base colors. Adding 1 in addition to
// the normal 2 for Button.prototype.brightnessOn changes the color
// slightly, so use that get 25 different colors to include the Filter
// button as a 5th effect chain preset selector.
const QuickEffectPresetColors = [
    LedColors.red,
    LedColors.green,
    LedColors.blue,
    LedColors.yellow,
    LedColors.orange,
    LedColors.purple,
    LedColors.white,

    LedColors.magenta,
    LedColors.azalea,
    LedColors.salmon,
    LedColors.red + 1,

    LedColors.sky,
    LedColors.celeste,
    LedColors.fuscia,
    LedColors.blue + 1,

    LedColors.carrot,
    LedColors.honey,
    LedColors.yellow + 1,

    LedColors.lime,
    LedColors.aqua,
    LedColors.purple + 1,

    LedColors.magenta + 1,
    LedColors.azalea + 1,
    LedColors.salmon + 1,
    LedColors.fuscia + 1,
];

/********************************************************
                MIXER CONSTANTS
 *******************************************************/
// assign samplers to the crossfader on startup
const SamplerCrossfaderAssign = true;

/********************************************************
                JOGWHEEL-RELATED CONSTANTS
 *******************************************************/

// The mode available, which the wheel can be used for.
const WheelModes = {
    jog: 0,
    vinyl: 1,
    motor: 2,
    loopIn: 3,
    loopOut: 4,
};

const MoveModes = {
    beat: 0,
    bpm: 1,
    grid: 2,
    keyboard: 3,
};

// motor wind up/down
const MotorWindUpMilliseconds = 0;
const MotorWindDownMilliseconds = 0;

//----------------
// Input filtering of wheel velocity signal
//----------------
// Coefficients generated in scipy
// eg., for a 5-tap filter given a sampling rate of 500Hz
// and applying a hamming window
// const VelFilterTaps = 5;
// 50Hz filter
// const VelFilterCoeffs = [0.02840647, 0.23700821, 0.46917063, 0.23700821, 0.02840647];
// 10Hz filter
// const VelFilterCoeffs = [0.03541093, 0.24092353, 0.44733108, 0.24092353, 0.03541093];

// Using a 9-tap filter for better smoothness, even though it introduces slightly more delay:
const VelFilterTaps = 9;

// 10Hz weighted average lowpass FIR filter.
const VelFilterCoeffs = [0.01755602, 0.04801081, 0.12234688, 0.19760069, 0.2289712, 0.19760069, 0.12234688, 0.04801081, 0.01755602]

// Can use a simple sliding average. If we need a target tick per measure of 3.2, but we can only get
// whole numbers as inputs, then we need at least 5 samples to get a steady velocity of 3.2 (equiv. to 33.3rpm)
// const VelFilterCoeffs = [1/9, 1/9, 1/9, 1/9, 1/9, 1/9, 1/9, 1/9, 1/9];

// Maximum position value for 32-bit unsigned integer
const WheelPositionMax = 2 ** 32 - 1;

// The fractional revolution that gets multiplied
// with this value cannot in practice reach 2880
const WheelAbsoluteMax = 2880; //FIXME: nomenclature

const WheelTimerMax = 2 ** 32 - 1;
const WheelClockFreq = 100000000; // One tick every 10ns (100MHz)

// Establish rotational constants for wheel math

// Target motor outputs will ideally be calibrated based on real hardware data specific to the device
// so that variations of construction and wear can be accommodated. For now, these outputs are based on
// a data collection experiment I performed during testing --ZT
const TargetMotorOutput33RPM = 4600; //measured in a rough calibration test, not exact. TODO: refine this value
const TargetMotorOutput45RPM = 5600; //measured in a rough calibration test, not exact. TODO: refine this value

// Make sure the RPM for 33.3 is as precise as possible,
// And set the target motor output for nudging
let rps = 0;
let TargetMotorOutput = 0;
if (BaseRevolutionsPerMinute == 33) {
    rps = (100/3) / 60;
    TargetMotorOutput = TargetMotorOutput33RPM;
} else { // 45RPM
    rps = BaseRevolutionsPerMinute / 60;
    TargetMotorOutput = TargetMotorOutput45RPM;
}
const BaseRevolutionsPerSecond = rps;
const BaseDegreesPerSecond = BaseRevolutionsPerSecond * 360;
const BaseEncoderTicksPerDegree = BaseDegreesPerSecond * 8;

// Motor output smoothing damps some of the jitter.
// Incremental change from previous to current sample is reduced by this factor.
const MotorOutSmoothingFactor = 1/5; // 0.5; // smaller is smoother but slower

// When not scratching, the input velocity goes through an extra smoothing filter
// to help with determining the nudge/jog factor of crown adjustments
const NonSlipPitchSmoothing = 0.5;

// Slipmat starts slipping when this error level is surpassed
const SlipmatErrorThresh = 0.05; // 5% velocity tolerance for slipping

// Integrator suppression slip threshold
// this is an attempt to stop the cumulative error from causing big overshoots
// when adjusting via the crown. Without this, the integrator will grow more and more
// during the adjustment, and when you finally let go it slams back so hard that it can
// stop the platter. You can feel this as an increasing resistance to the crown adjustment.
// suppressing the integrator beyond a certain error threshold solves this issue, and
// causes no detrimental effects as long as the error threshold is large enough. If the
// threshold is too small (below 0.2 in my testing) the integrator loses its power
// and the turntable won't be able to reach the target angular velocity.
const IntegratorSuppressionErrorThresh = 0.3;

// TESTING ONLY. These are configuration values for a motor test routine that I used to collect
// data for output-to-input mapping. -ZT
// Leaving them in because this might prove useful in future development work.
// const S4MK3DEBUG = true;
const S4MK3MOTORTEST_ENABLE = false;
const S4MK3MOTORTEST_UPTIME = 10000; //milliseconds
const S4MK3MOTORTEST_DOWNTIME = 0; //milliseconds
const S4MK3MOTORTEST_STARTLVL= 4500;
const S4MK3MOTORTEST_STEPSIZE = 0;
const S4MK3MOTORTEST_ENDLVL = 6000;

/********************************************************
                HID REPORT IDs
 *******************************************************/
// =======
// INPUTS:
// =======
// There are 3 types of input reports. Components in the
// mapping get associated with one of these three reports,
// or if left undefined, have a default association given
// by their class constructor.

// All button/boolean interface elements
const HIDInputButtonsReportID = 1

// Potentiometers, and a couple of FX select buttons
const HIDInputPotsReportID = 2

// Wheel position and timing data
// Also includes touch sensors
// (touch sensors are also sent along with button report)
const HIDInputWheelsReportID = 3

// =======
// OUTPUTS:
// =======
const HIDOutputMotorsReportID = 49
const HIDOutputVUMeterReportID = 129;

/********************************************************
                HARDWARE ADDRESSES
 *******************************************************/
//TODO: would be a good idea to put all the byte/bit offsets
// for the HID reports here. For anyone who hasn't studied
// the message protocols for this device, it's a pain
// to get them from further down in the class definitions.
// Additionally, a lot of them are 1 byte off from their
// actual positions in the data stream (because of slicing
// the first byte off the message before passing it to
// the method in question).

/*
 ========================================================

                CLASS DEFINITIONS

 ========================================================
*/

 /*
 * Circular buffer for running FIR filter.
 * This is used for low-passing the incoming velocity data
 * before it reaches the motor controller. Uses a 
 * weighted moving-average to implement a
 * FIR filter whose coefficients were generated separately
 * in Python with Scipy
 * 
 * Resource links and Python code:
 * https://docs.scipy.org/doc/scipy/reference/generated/scipy.signal.firwin.html
 * https://howthefouriertransformworks.com/2022/12/23/how-fir-filters-work-applying-the-filter/
 * filt_taps = 5
 * filt_cutoff = 50 # Hertz
 * filt_samplingFreq = 500 # Hertz. Assumes the position is coming in every 2ms
 * filt_window = 'hamming'
 * filt_lpf = scipy.signal.firwin(filt_taps,filt_cutoff,window=filt_window,fs=filt_samplingFreq)
 */
class FilterBuffer {
    constructor(numElements, filterCoefficients) {
        this.size = numElements;
        this.data = new Float64Array(numElements);
        // filterCoefficients should be an array of floats
        // the same size as the buffer
        this.coeffs = filterCoefficients
        // this buffer will run 'backwards' to make
        // convolution simpler, so the pointer
        // starts at the end of the buffer. Doesn't
        // really matter though, it could start anywhere
        this.writePt = this.size-1;

        // hold the last calculated output value for reference
        this.velFiltered = 0;

        // initialize the buffer with zeros
        for (let i = 0; i < this.size; i++) {
            this.data[i] = 0;
        } 
    }
    // get the most recent output result
    getCurrentVel() {
        return this.velFiltered;
    }
    // Produce the next filtered sample
    runFilter() {
        let runningSum = 0;
        // Starting at the write pointer,
        // multiply the next N elements
        // with sequential values from the
        // coefficients array, summing the
        // results.
        for (let i = 0; i < this.size; i++) {
            runningSum += this.coeffs[i] * this.data[(this.writePt + i)%this.size];
        }
        this.velFiltered = runningSum;
        return runningSum;
    }
    // Write a new value to the buffer, forgetting the oldest one
    insert(newVel) {
        // First decrement (and wrap) the write pointer
        this.writePt--;
        if (this.writePt < 0) {
            this.writePt = this.size-1;
        }
        // Second replace the value at the write pointer
        this.data[this.writePt] = newVel;
    }
}

/*
 * Motor output buffer manager
 * 
 * This initializes and manages a single data buffer
 * for the jogwheel motor commands. It takes care of
 * using the correct codes for CW/CCW rotation, and
 * streamlines the data access so that we don't have
 * to declare unnecessary Uint8Arrays in the time-sensitive
 * code blocks such as S4Mk3MotorManager.tick()
 */
const MotorBuffIDLeft = 0;
const MotorBuffIDRight = 1;

const MotorBuffOffsetLeft = 0;
const MotorBuffOffsetRight = 5;
// There are 2 instruction bytes that specify forward or reverse
// motor direction.
const MotorDirFwd = 0;
const MotorDirRev = 1;
const MotorBuffFwdCode01 = 0x20;
const MotorBuffFwdCode02 = 0x01;
const MotorBuffRevCode01 = 0xe0;
const MotorBuffRevCode02 = 0xfe;

class MotorOutputBuffMgr {
    constructor() {
        // the output buffer itself:
        this.outputBuffer = new Uint8Array([
            1, MotorBuffFwdCode01, MotorBuffFwdCode02, 0, 0,
            1, MotorBuffFwdCode01, MotorBuffFwdCode02, 0, 0,
        ]);
        // direction flags for each deck
        this.dir = new Uint8Array([MotorDirFwd,MotorDirFwd]);
        this.maxOutput = MaxWheelForce;
    }
    getBuff() {
        return this.outputBuffer.buffer;
    }
    setMaxTorque(newMaxOutput) {
        // Set a different maximum output torque
        if (newMaxOutput > 0 && newMaxOutput < MaxWheelForce) {
            this.maxOutput = newMaxOutput;
        // if it's not within a valid range,
        // set it to default.
        } else {
            this.maxOutput = MaxWheelForce;
        }
    }
    setMotorOutput(motorID,outputLvl=0) {
        let offset = 0;

        // Make sure the output drive is an integer:
        let outputInt = Math.round(outputLvl);

        // Set the correct offset for this motor's data in the output buffer
        if (motorID === MotorBuffIDLeft) {
            offset = MotorBuffOffsetLeft;
        } else if (motorID === MotorBuffIDRight) {
            offset = MotorBuffOffsetRight;
        } else {
            // invalid motor ID
            return -1; // error
        }

        // Setting the direction of the motor.
        // If the output is negative
        if (outputInt < 0) {
            // remove the negative sign
            outputInt = -outputInt;
            // if the direction was previously forward, set reverse
            // and update the direction code
            if (this.dir[motorID] == MotorDirFwd) {
                this.dir[motorID] = MotorDirRev;
                this.outputBuffer[offset + 1] = MotorBuffRevCode01;
                this.outputBuffer[offset + 2] = MotorBuffRevCode02;
            }
        // Otherwise, the output is zero or positive
        } else {
            // if the direction was previously reverse, set forward
            // and update the direction code
            if (this.dir[motorID] == MotorDirRev) {
                this.dir[motorID] = MotorDirFwd;
                this.outputBuffer[offset + 1] = MotorBuffFwdCode01;
                this.outputBuffer[offset + 2] = MotorBuffFwdCode02;
            }
        }

        // Finally, write the output data into the output buffer.
        // It is little endian, so write the 2 bytes thusly
        this.outputBuffer[offset + 3] = outputInt & 0xff;
        this.outputBuffer[offset + 4] = outputInt >> 8;

        return 0;
    }
}

/*
 * HID report parsing library
 */
class HIDInputReport {
    constructor(reportId) {
        this.reportId = reportId;
        this.fields = [];
    }

    registerCallback(callback, byteOffset, bitOffset = 0, bitLength = 1, defaultOldData = undefined) {
        if (typeof callback !== "function") {
            throw Error("callback must be a function");
        }

        if (!Number.isInteger(byteOffset)) {
            throw Error("byteOffset must be 0 or a positive integer");
        }
        if (!Number.isInteger(bitOffset) || bitOffset < 0) {
            throw Error("bitOffset must be 0 or a positive integer");
        }
        if (!Number.isInteger(bitOffset) || bitLength < 1 || bitLength > 32) {
            throw Error("bitLength must be an integer between 1 and 32");
        }

        const field = {
            callback: callback,
            byteOffset: byteOffset,
            bitOffset: bitOffset,
            bitLength: bitLength,
            oldData: defaultOldData
        };
        this.fields.push(field);

        return {
            disconnect: () => {
                this.fields = this.fields.filter((element) => {
                    return element !== field;
                });
            }
        };
    }

    handleInput(reportData) {
        const view = new DataView(reportData);

        for (const field of this.fields) {
            const numBytes = Math.ceil(field.bitLength / 8);
            let data;

            // Little endianness is specified by the HID standard.
            // The HID standard allows signed integers as well, but I am not aware
            // of any HID DJ controllers which use signed integers.
            if (numBytes === 1) {
                data = view.getUint8(field.byteOffset);
            } else if (numBytes === 2) {
                data = view.getUint16(field.byteOffset, true);
            } else if (numBytes === 3) {
                data = view.getUint32(field.byteOffset, true) >>> 8;
            } else if (numBytes === 4) {
                data = view.getUint32(field.byteOffset, true);
            } else {
                throw Error("field bitLength must be between 1 and 32");
            }

            // The >>> 0 is required for 32 bit unsigned ints to not magically turn negative
            // because all Numbers are really 32 bit signed floats. Because JavaScript.
            data = ((data >> field.bitOffset) & (2 ** field.bitLength - 1)) >>> 0;

            if (field.oldData !== data) {
                field.callback(data);
                field.oldData = data;
            }
        }
    }
}

class HIDOutputReport {
    constructor(reportId, length) {
        this.reportId = reportId;
        this.data = new Uint8Array(length).fill(0);
    }
    send() {
        controller.sendOutputReport(this.reportId, this.data.buffer);
    }
}

/*
 * Components library
 */

class Component {
    constructor(options) {
        if (options) {
            Object.keys(options).forEach(function(key) {
                if (options[key] === undefined) { delete options[key]; }
            });
            Object.assign(this, options);
        }
        this.outConnections = [];
        if (typeof this.key === "string") {
            this.inKey = this.key;
            this.outKey = this.key;
        }
        if (typeof this.unshift === "function" && this.unshift.length === 0) {
            this.unshift();
        }
        this.shifted = false;
        if (typeof this.input === "function" && this.inReport instanceof HIDInputReport && this.inReport.length === 0) {
            this.inConnect();
        }
        this.outConnect();
    }
    inConnect(callback) {
        if (this.inByte === undefined
            || this.inBit === undefined
            || this.inBitLength === undefined
            || this.inReport === undefined) {
            return;
        }
        if (typeof callback === "function") {
            this.input = callback;
        }
        this.inConnection = this.inReport.registerCallback(this.input.bind(this), this.inByte, this.inBit, this.inBitLength, this.oldDataDefault);
    }
    inDisconnect() {
        if (this.inConnection !== undefined) {
            this.inConnection.disconnect();
        }
    }
    send(value) {
        if (this.outReport !== undefined && this.outByte !== undefined) {
            this.outReport.data[this.outByte] = value;
            this.outReport.send();
        }
    }
    output(value) {
        this.send(value);
    }
    outConnect() {
        if (this.outKey !== undefined && this.group !== undefined) {
            const connection = engine.makeConnection(this.group, this.outKey, this.output.bind(this));
            // This is useful for case where effect would have been fully disabled in Mixxx. This appears to be the case during unit tests.
            if (connection) {
                this.outConnections[0] = connection;
            } else {
                console.warn(`Unable to connect ${this.group}.${this.outKey}' to the controller output. The control appears to be unavailable.`);
            }
        }
    }
    outDisconnect() {
        for (const connection of this.outConnections) {
            connection.disconnect();
        }
        this.outConnections = [];
    }
    outTrigger() {
        for (const connection of this.outConnections) {
            connection.trigger();
        }
    }
}
class ComponentContainer extends Component {
    constructor() {
        super();
    }
    *[Symbol.iterator]() {
        // can't use for...of here because it would create an infinite loop
        for (const property in this) {
            if (Object.prototype.hasOwnProperty.call(this, property)) {
                const obj = this[property];
                if (obj instanceof Component) {
                    yield obj;
                } else if (Array.isArray(obj)) {
                    for (const objectInArray of obj) {
                        if (objectInArray instanceof Component) {
                            yield objectInArray;
                        }
                    }
                }
            }
        }
    }
    reconnectComponents(callback) {
        for (const component of this) {
            if (typeof component.outDisconnect === "function" && component.outDisconnect.length === 0) {
                component.outDisconnect();
            }
            if (typeof callback === "function" && callback.length === 1) {
                callback.call(this, component);
            }
            if (typeof component.outConnect === "function" && component.outConnect.length === 0) {
                component.outConnect();
            }
            component.outTrigger();
            if (typeof component.unshift === "function" && component.unshift.length === 0) {
                component.unshift();
            }
        }
    }
    unshift() {
        for (const component of this) {
            if (typeof component.unshift === "function" && component.unshift.length === 0) {
                component.unshift();
            }
            component.shifted = false;
        }
        this.shifted = false;
    }
    shift() {
        for (const component of this) {
            if (typeof component.shift === "function" && component.shift.length === 0) {
                component.shift();
            }
            component.shifted = true;
        }
        this.shifted = true;
    }
}

/* eslint no-redeclare: "off" */
class Deck extends ComponentContainer {
    constructor(decks, colors) {
        super();
        if (typeof decks === "number") {
            this.group = Deck.groupForNumber(decks);
        } else if (Array.isArray(decks)) {
            this.decks = decks;
            this.currentDeckNumber = decks[0];
            this.group = Deck.groupForNumber(decks[0]);
        }
        if (colors !== undefined && Array.isArray(colors)) {
            this.groupsToColors = {};
            let index = 0;
            for (const deck of this.decks) {
                this.groupsToColors[Deck.groupForNumber(deck)] = colors[index];
                index++;
            }
            this.color = colors[0];
        }
        this.secondDeckModes = null;
    }
    toggleDeck() {
        if (this.decks === undefined) {
            throw Error("toggleDeck can only be used with Decks constructed with an Array of deck numbers, for example [1, 3]");
        }

        const currentDeckIndex = this.decks.indexOf(this.currentDeckNumber);
        let newDeckIndex = currentDeckIndex + 1;
        if (currentDeckIndex >= this.decks.length) {
            newDeckIndex = 0;
        }

        this.switchDeck(Deck.groupForNumber(this.decks[newDeckIndex]));
    }
    switchDeck(newGroup) {
        const currentModes = {
            wheelMode: this.wheelMode,
            moveMode: this.moveMode,
        };

        engine.setValue(this.group, "scratch2_enable", false);
        this.group = newGroup;
        this.color = this.groupsToColors[newGroup];

        if (this.secondDeckModes !== null) {
            this.wheelMode = this.secondDeckModes.wheelMode;
            this.moveMode = this.secondDeckModes.moveMode;

            if (this.wheelMode === WheelModes.motor) {
                engine.beginTimer(MotorWindUpMilliseconds, () => {
                    engine.setValue(newGroup, "scratch2_enable", false);
                }, true);
            }
        }
        this.reconnectComponents(function(component) {
            if (component.group === undefined
                || component.group.search(script.channelRegEx) !== -1) {
                component.group = newGroup;
            } else if (component.group.search(script.eqRegEx) !== -1) {
                component.group = `[EqualizerRack1_${newGroup}_Effect1]`;
            } else if (component.group.search(script.quickEffectRegEx) !== -1) {
                component.group = `[QuickEffectRack1_${newGroup}]`;
            }

            component.color = this.groupsToColors[newGroup];
        });
        this.secondDeckModes = currentModes;
    }
    static groupForNumber(deckNumber) {
        return `[Channel${deckNumber}]`;
    }
}

class Button extends Component {
    constructor(options) {
        options.oldDataDefault = 0;

        super(options);

        if (this.input === undefined) {
            this.input = this.defaultInput;
            if (typeof this.input === "function"
                && this.inReport instanceof HIDInputReport
                && this.input.length === 0) {
                this.inConnect();
            }
        }

        if (this.longPressTimeOutMillis === undefined) {
            this.longPressTimeOutMillis = 225;
        }
        if (this.indicatorIntervalMillis === undefined) {
            this.indicatorIntervalMillis = 350;
        }
        this.longPressTimer = 0;
        this.indicatorTimer = 0;
        this.indicatorState = false;
        this.isLongPress = false;
        if (this.inBitLength === undefined) {
            this.inBitLength = 1;
        }
    }
    setKey(key) {
        this.inKey = key;
        if (key === this.outKey) {
            return;
        }
        this.outDisconnect();
        this.outKey = key;
        this.outConnect();
        this.outTrigger();
    }
    setGroup(group) {
        if (group === this.group) {
            return;
        }
        this.outDisconnect();
        this.group = group;
        this.outConnect();
        this.outTrigger();
    }
    output(value) {
        if (this.indicatorTimer !== 0) {
            return;
        }
        const brightness = (value > 0) ? this.brightnessOn : this.brightnessOff;
        this.send((this.color || LedColors.white) + brightness);
    }
    indicatorCallback() {
        this.indicatorState = !this.indicatorState;
        this.send((this.indicatorColor || this.color || LedColors.white) + (this.indicatorState ? this.brightnessOn : this.brightnessOff));
    }
    indicator(on) {
        if (on && this.indicatorTimer === 0) {
            this.outDisconnect();
            this.indicatorTimer = engine.beginTimer(this.indicatorIntervalMillis, this.indicatorCallback.bind(this));
        } else if (!on && this.indicatorTimer !== 0) {
            engine.stopTimer(this.indicatorTimer);
            this.indicatorTimer = 0;
            this.indicatorState = false;
            this.outConnect();
            this.outTrigger();
        }
    }
    defaultInput(pressed) {
        if (pressed) {
            this.isLongPress = false;
            if (typeof this.onShortPress === "function" && this.onShortPress.length === 0) { this.onShortPress(); }
            if ((typeof this.onLongPress === "function" && this.onLongPress.length === 0) || (typeof this.onLongRelease === "function" && this.onLongRelease.length === 0)) {
                this.longPressTimer = engine.beginTimer(this.longPressTimeOutMillis, () => {
                    this.isLongPress = true;
                    this.longPressTimer = 0;
                    if (typeof this.onLongPress !== "function") { return; }
                    this.onLongPress(this);
                }, true);
            }
        } else if (this.isLongPress) {
            if (typeof this.onLongRelease === "function" && this.onLongRelease.length === 0) { this.onLongRelease(); }
        } else {
            if (this.longPressTimer !== 0) {
                engine.stopTimer(this.longPressTimer);
                this.longPressTimer = 0;
            }
            if (typeof this.onShortRelease === "function" && this.onShortRelease.length === 0) { this.onShortRelease(); }
        }
    }
}

class PushButton extends Button {
    constructor(options) {
        super(options);
    }
    input(pressed) {
        engine.setValue(this.group, this.inKey, pressed);
    }
}

class ToggleButton extends Button {
    constructor(options) {
        super(options);
    }
    onShortPress() {
        script.toggleControl(this.group, this.inKey, true);
    }
}

class TriggerButton extends Button {
    constructor(options) {
        super(options);
    }
    onShortPress() {
        engine.setValue(this.group, this.inKey, true);
    }
    onShortRelease() {
        engine.setValue(this.group, this.inKey, false);
    }
}

class PowerWindowButton extends Button {
    constructor(options) {
        super(options);
        this.isLongPressed = false;
        this.longPressTimer = 0;
    }
    onShortPress() {
        script.toggleControl(this.group, this.inKey);
    }
    onLongRelease() {
        script.toggleControl(this.group, this.inKey);
    }
}

class PlayButton extends Button {
    constructor(options) {
        // Prevent accidental ejection/duplication accident
        options.longPressTimeOutMillis = 800;
        super(options);
        this.inKey = "play";
        this.outKey = "play_indicator";
        this.outConnect();
    }
    onShortPress() {
        script.toggleControl(this.group, this.inKey, true);
    }
    onLongPress() {
        if (this.shifted) {
            engine.setValue(this.group, this.inKey, false);
            script.triggerControl(this.group, "eject");
        } else if (!engine.getValue(this.group, this.inKey)) {
            script.triggerControl(this.group, "CloneFromDeck");
        }
    }
}

class CueButton extends PushButton {
    constructor(options) {
        super(options);
        this.outKey = "cue_indicator";
        this.outConnect();
    }
    unshift() {
        this.inKey = "cue_default";
    }
    shift() {
        this.inKey = "start_stop";
    }
    input(pressed) {
        if (this.deck.moveMode === MoveModes.keyboard && !this.deck.keyboardPlayMode) {
            this.deck.assignKeyboardPlayMode(this.group, this.inKey);
        } else if (this.deck.wheelMode === WheelModes.motor && engine.getValue(this.group, "play") && pressed) {
            engine.setValue(this.group, "cue_goto", pressed);
        } else {
            engine.setValue(this.group, this.inKey, pressed);
            if (this.deck.wheelMode === WheelModes.motor) {
                engine.setValue(this.group, "scratch2_enable", false);
                engine.beginTimer(MotorWindDownMilliseconds, () => {
                    engine.setValue(this.group, "scratch2_enable", false);
                }, true);
            }
        }
    }
}

class Encoder extends Component {
    constructor(options) {
        super(options);
        this.lastValue = null;
    }
    input(value) {
        const oldValue = this.lastValue;
        this.lastValue = value;

        if (oldValue === null || typeof this.onChange !== "function") {
            // This scenario happens at the controller initialisation. No real input to proceed
            return;
        }
        let isRight;
        if (oldValue === this.max && value === 0) {
            isRight = true;
        } else if (oldValue === 0 && value === this.max) {
            isRight = false;
        } else {
            isRight = value > oldValue;
        }
        this.onChange(isRight);
    }
}

/*
 * Represent a pad button that interact with a hotcue (set, activate or clear)
 */
class HotcueButton extends PushButton {
    constructor(options) {
        super(options);
        if (this.number === undefined || !Number.isInteger(this.number) || this.number < 1 || this.number > 32) {
            throw Error("HotcueButton must have a number property of an integer between 1 and 32");
        }
        this.outKey = `hotcue_${this.number}_status`;
        this.colorKey = `hotcue_${this.number}_color`;
        this.outConnect();
    }
    unshift() {
        this.inKey = `hotcue_${this.number}_activate`;
    }
    shift() {
        this.inKey = `hotcue_${this.number}_clear`;
    }
    input(pressed) {
        engine.setValue(this.group, "scratch2_enable", false);
        engine.setValue(this.group, this.inKey, pressed);
    }
    output(value) {
        if (value) {
            this.send(this.color + this.brightnessOn);
        } else {
            this.send(LedColors.off);
        }
    }
    outConnect() {
        if (undefined !== this.group) {
            const connection0 = engine.makeConnection(this.group, this.outKey, this.output.bind(this));
            if (connection0) {
                this.outConnections[0] = connection0;
            } else {
                console.warn(`Unable to connect ${this.group}.${this.outKey}' to the controller output. The control appears to be unavailable.`);
            }
            const connection1 = engine.makeConnection(this.group, this.colorKey, (colorCode) => {
                this.color = this.colorMap.getValueForNearestColor(colorCode);
                this.output(engine.getValue(this.group, this.outKey));
            });
            if (connection1) {
                this.outConnections[1] = connection1;
            } else {
                console.warn(`Unable to connect ${this.group}.${this.colorKey}' to the controller output. The control appears to be unavailable.`);
            }
        }
    }
}

/*
 * Represent a pad button that acts as a keyboard key. Depending the deck keyboard mode, it will either change the key, or play the cue with the button's key
 */
class KeyboardButton extends PushButton {
    constructor(options) {
        super(options);
        if (this.number === undefined || !Number.isInteger(this.number) || this.number < 1 || this.number > 8) {
            throw Error("KeyboardButton must have a number property of an integer between 1 and 8");
        }
        if (this.deck === undefined) {
            throw Error("KeyboardButton must have a deck attached to it");
        }
        this.outConnect();
    }
    unshift() {
        this.outTrigger();
    }
    shift() {
        this.outTrigger();
    }
    input(pressed) {
        const offset = this.deck.keyboardOffset - (this.shifted ? 8 : 0);
        if (this.number + offset < 1 || this.number + offset > 24) {
            return;
        }
        if (pressed) {
            engine.setValue(this.group, "key", this.number + offset);
        }
        if (this.deck.keyboardPlayMode !== null) {
            if (this.deck.keyboardPlayMode.activeKey && pressed) {
                engine.setValue(this.deck.keyboardPlayMode.group, "cue_goto", pressed);
            } else if (!this.deck.keyboardPlayMode.activeKey || this.deck.keyboardPlayMode.activeKey === this) {
                script.toggleControl(this.deck.keyboardPlayMode.group, this.deck.keyboardPlayMode.action, true);
            }
            if (!pressed && this.deck.keyboardPlayMode.activeKey === this) {
                this.deck.keyboardPlayMode.activeKey = undefined;
            } else if (pressed) {
                this.deck.keyboardPlayMode.activeKey = this;
            }
        }
    }
    output(value) {
        const offset = this.deck.keyboardOffset - (this.shifted ? 8 : 0);
        const colorIdx = (this.number - 1 + offset) % KeyboardColors.length;
        const color = KeyboardColors[colorIdx];
        if (this.number + offset < 1 || this.number + offset > 24) {
            this.send(0);
        } else {
            this.send(color + (value ? this.brightnessOn : this.brightnessOff));
        }
    }
    outConnect() {
        if (undefined !== this.group) {
            const connection = engine.makeConnection(this.group, "key", (key) => {
                const offset = this.deck.keyboardOffset - (this.shifted ? 8 : 0);
                this.output(key === this.number + offset);
            });
            if (connection) {
                this.outConnections[0] = connection;
            } else {
                console.warn(`Unable to connect ${this.group}.key' to the controller output. The control appears to be unavailable.`);
            }
        }
    }
}

/*
 * Represent a pad button that will trigger a pre-defined beatloop size as set in BeatLoopRolls.
 */
class BeatLoopRollButton extends TriggerButton {
    constructor(options) {
        if (options.number === undefined || !Number.isInteger(options.number) || options.number < 0 || options.number > 7) {
            throw Error("BeatLoopRollButton must have a number property of an integer between 0 and 7");
        }
        if (BeatLoopRolls[options.number] === "half") {
            options.key = "loop_halve";
        } else if (BeatLoopRolls[options.number] === "double") {
            options.key = "loop_double";
        } else {
            const size = parseFloat(BeatLoopRolls[options.number]);
            if (isNaN(size)) {
                throw Error(`BeatLoopRollButton ${options.number}'s size "${BeatLoopRolls[options.number]}" is invalid. Must be a float, or the literal 'half' or 'double'`);
            }
            options.key = `beatlooproll_${size}_activate`;
        }
        super(options);
        if (this.deck === undefined) {
            throw Error("BeatLoopRollButton must have a deck attached to it");
        }

        this.outConnect();
    }
    output(value) {
        if (this.key.startsWith("beatlooproll_")) {
            this.send(LedColors.white + (value ? this.brightnessOn : this.brightnessOff));
        } else {
            this.send(this.color);
        }
    }
}

/*
 * Represent a pad button that interact with a sampler (load, play/pause, cue, eject)
 */
class SamplerButton extends Button {
    constructor(options) {
        super(options);
        if (this.number === undefined || !Number.isInteger(this.number) || this.number < 1 || this.number > 64) {
            throw Error("SamplerButton must have a number property of an integer between 1 and 64");
        }
        this.group = `[Sampler${this.number}]`;
        this.outConnect();
    }
    onShortPress() {
        if (!this.shifted) {
            if (engine.getValue(this.group, "track_loaded") === 0) {
                engine.setValue(this.group, "LoadSelectedTrack", 1);
            } else {
                engine.setValue(this.group, "cue_gotoandplay", 1);
            }
        } else {
            if (engine.getValue(this.group, "play") === 1) {
                engine.setValue(this.group, "play", 0);
            } else {
                engine.setValue(this.group, "eject", 1);
            }
        }
    }
    onShortRelease() {
        if (this.shifted) {
            if (engine.getValue(this.group, "play") === 0) {
                engine.setValue(this.group, "eject", 0);
            }
        }
    }
    // This function is connected to multiple Controls, so don't use the value passed in as a parameter.
    output() {
        if (engine.getValue(this.group, "track_loaded")) {
            if (engine.getValue(this.group, "play")) {
                this.send(this.color + this.brightnessOn);
            } else {
                this.send(this.color + this.brightnessOff);
            }
        } else {
            this.send(0);
        }
    }
    outConnect() {
        if (undefined !== this.group) {
            const connection0 = engine.makeConnection(this.group, "play", this.output.bind(this));
            if (connection0) {
                this.outConnections[0] = connection0;
            } else {
                console.warn(`Unable to connect ${this.group}.play' to the controller output. The control appears to be unavailable.`);
            }
            const connection1 = engine.makeConnection(this.group, "track_loaded", this.output.bind(this));
            if (connection1) {
                this.outConnections[1] = connection1;
            } else {
                console.warn(`Unable to connect ${this.group}.track_loaded' to the controller output. The control appears to be unavailable.`);
            }
        }
    }
}

/*
 * Represent a pad button that interact with a intro/extra special markers (set, activate, clear)
 */
class IntroOutroButton extends PushButton {
    constructor(options) {
        super(options);
        if (this.cueBaseName === undefined || typeof this.cueBaseName !== "string") {
            throw Error("must specify cueBaseName as intro_start, intro_end, outro_start, or outro_end");
        }
        this.outKey = `${this.cueBaseName}_enabled`;
        this.outConnect();
    }
    unshift() {
        this.inKey = `${this.cueBaseName}_activate`;
    }
    shift() {
        this.inKey = `${this.cueBaseName}_clear`;
    }
    output(value) {
        if (value) {
            this.send(this.color + this.brightnessOn);
        } else {
            this.send(0);
        }
    }
}

class Pot extends Component {
    constructor(options) {
        super(options);
        this.hardwarePosition = null;
        this.shiftedHardwarePosition = null;

        if (this.input === undefined) {
            this.input = this.defaultInput;
        }
    }
    setGroupKey(group, key) {
        this.inKey = key;
        if (key === this.outKey && group === this.group) {
            return;
        }
        this.outDisconnect();
        this.group = group;
        this.outKey = key;
        this.outConnect();
    }
    defaultInput(value) {
        const receivingFirstValue = this.hardwarePosition === null;
        this.hardwarePosition = (value / this.max);
        engine.setParameter(this.group, this.inKey, this.hardwarePosition);
        if (receivingFirstValue) {
            engine.softTakeover(this.group, this.inKey, true);
        }
    }
    outDisconnect() {
        if (this.hardwarePosition !== null) {
            engine.softTakeover(this.group, this.inKey, true);
        }
        engine.softTakeoverIgnoreNextValue(this.group, this.inKey);
        super.outDisconnect();
    }
}

class Mixer extends ComponentContainer {
    constructor(inReports, outReports) {
        super();

        this.outReport = outReports[128];

        this.mixerColumnDeck1 = new S4Mk3MixerColumn(1, inReports, outReports[128],
            {
                saveGain: {inByte: 11, inBit: 0, outByte: 80},
                effectUnit1Assign: {inByte: 2, inBit: 3, outByte: 78},
                effectUnit2Assign: {inByte: 2, inBit: 4, outByte: 79},
                gain: {inByte: 16},
                eqHigh: {inByte: 44},
                eqMid: {inByte: 46},
                eqLow: {inByte: 48},
                quickEffectKnob: {inByte: 64},
                quickEffectButton: {},
                volume: {inByte: 2},
                pfl: {inByte: 7, inBit: 3, outByte: 77},
                crossfaderSwitch: {inByte: 17, inBit: 4},
            }
        );
        this.mixerColumnDeck2 = new S4Mk3MixerColumn(2, inReports, outReports[128],
            {
                saveGain: {inByte: 11, inBit: 1, outByte: 84},
                effectUnit1Assign: {inByte: 2, inBit: 5, outByte: 82},
                effectUnit2Assign: {inByte: 2, inBit: 6, outByte: 83},
                gain: {inByte: 18},
                eqHigh: {inByte: 50},
                eqMid: {inByte: 52},
                eqLow: {inByte: 54},
                quickEffectKnob: {inByte: 66},
                volume: {inByte: 4},
                pfl: {inByte: 7, inBit: 6, outByte: 81},
                crossfaderSwitch: {inByte: 17, inBit: 2},
            }
        );
        this.mixerColumnDeck3 = new S4Mk3MixerColumn(3, inReports, outReports[128],
            {
                saveGain: {inByte: 2, inBit: 1, outByte: 88},
                effectUnit1Assign: {inByte: 2, inBit: 0, outByte: 86},
                effectUnit2Assign: {inByte: 2, inBit: 2, outByte: 87},
                gain: {inByte: 14},
                eqHigh: {inByte: 38},
                eqMid: {inByte: 40},
                eqLow: {inByte: 42},
                quickEffectKnob: {inByte: 62},
                volume: {inByte: 6},
                pfl: {inByte: 7, inBit: 2, outByte: 85},
                crossfaderSwitch: {inByte: 17, inBit: 6},
            }
        );
        this.mixerColumnDeck4 = new S4Mk3MixerColumn(4, inReports, outReports[128],
            {
                saveGain: {inByte: 11, inBit: 2, outByte: 92},
                effectUnit1Assign: {inByte: 2, inBit: 7, outByte: 90},
                effectUnit2Assign: {inByte: 11, inBit: 7, outByte: 91},
                gain: {inByte: 20},
                eqHigh: {inByte: 56},
                eqMid: {inByte: 58},
                eqLow: {inByte: 60},
                quickEffectKnob: {inByte: 68},
                volume: {inByte: 8},
                pfl: {inByte: 7, inBit: 7, outByte: 89},
                crossfaderSwitch: {inByte: 17, inBit: 0},
            }
        );

        this.firstPressedFxSelector = null;
        this.secondPressedFxSelector = null;
        this.comboSelected = false;

        // FIXME: hardcoded
        const fxSelectsInputs = [
            {inByte: 8, inBit: 5},
            {inByte: 8, inBit: 1},
            {inByte: 8, inBit: 6},
            {inByte: 8, inBit: 0},
            {inByte: 8, inBit: 7},
        ];
        this.fxSelects = [];
        // FX SELECT buttons: Filter, 1, 2, 3, 4
        for (const i of [0, 1, 2, 3, 4]) {
            this.fxSelects[i] = new FXSelect(
                Object.assign(fxSelectsInputs[i], {
                    number: i + 1,
                    mixer: this,
                })
            );
        }

        const quickEffectInputs = [
            {inByte: 7, inBit: 0, outByte: 46},
            {inByte: 7, inBit: 5, outByte: 47},
            {inByte: 7, inBit: 1, outByte: 48},
            {inByte: 7, inBit: 4, outByte: 49},
        ];
        this.quickEffectButtons = [];
        // FX SELECT buttons: 1, 2, 3, 4
        for (const i of [0, 1, 2, 3]) {
            this.quickEffectButtons[i] = new QuickEffectButton(
                Object.assign(quickEffectInputs[i], {
                    number: i + 1,
                    mixer: this,
                })
            );
        }
        this.resetFxSelectorColors();

        this.quantizeButton = new Button({
            input: function(pressed) {
                if (pressed) {
                    this.globalQuantizeOn = !this.globalQuantizeOn;
                    for (let deckIdx = 1; deckIdx <= 4; deckIdx++) {
                        engine.setValue(`[Channel${deckIdx}]`, "quantize", this.globalQuantizeOn);
                    }
                    this.send(this.globalQuantizeOn ? 127 : 0);
                }
            },
            globalQuantizeOn: false,
            inByte: 11,
            inBit: 6,
            outByte: 93,
        });

        this.crossfader = new Pot({
            group: "[Master]",
            inKey: "crossfader",
            inByte: 0,
            inReport: inReports[HIDInputPotsReportID],
        });
        this.crossfaderCurveSwitch = new Component({
            inByte: 18,
            inBit: 0,
            inBitLength: 2,
            input: function(value) {
                switch (value) {
                case 0x00:  // Picnic Bench / Fast Cut
                    engine.setValue("[Mixer Profile]", "xFaderMode", 0);
                    engine.setValue("[Mixer Profile]", "xFaderCurve", 7.0);
                    break;
                case 0x01:  // Constant Power
                    engine.setValue("[Mixer Profile]", "xFaderMode", 1);
                    engine.setValue("[Mixer Profile]", "xFaderCurve", 0.6);
                    // Constant power requires to set an appropriate calibration value
                    // in order to get a smooth curve.
                    // This is the output of EngineXfader::getPowerCalibration() for
                    // the "xFaderCurve" 0.6 (pow(0.5, 1.0 / 0.6))
                    engine.setValue("[Mixer Profile]", "xFaderCalibration", 0.31498);
                    break;
                case 0x02: // Additive
                    engine.setValue("[Mixer Profile]", "xFaderMode", 0);
                    engine.setValue("[Mixer Profile]", "xFaderCurve", 0.9);
                }
            },
        });

        if (SoftwareMixerMain) {
            this.master = new Pot({
                group: "[Master]",
                inKey: "gain",
                inByte: 22,
                bitLength: 12,
                inReport: inReports[HIDInputPotsReportID]
            });
        }
        if (SoftwareMixerBooth) {
            this.booth = new Pot({
                group: "[Master]",
                inKey: "booth_gain",
                inByte: 24,
                bitLength: 12,
                inReport: inReports[HIDInputPotsReportID]
            });
        }
        if (SoftwareMixerHeadphone) {
            this.cue = new Pot({
                group: "[Master]",
                inKey: "headMix",
                inByte: 28,
                bitLength: 12,
                inReport: inReports[HIDInputPotsReportID]
            });

            this.pflGain = new Pot({
                group: "[Master]",
                inKey: "headGain",
                inByte: 26,
                bitLength: 12,
                inReport: inReports[HIDInputPotsReportID]
            });
        }

        for (const component of this) {
            if (component.inReport === undefined) {
                component.inReport = inReports[HIDInputButtonsReportID];
            }
            component.outReport = this.outReport;
            component.inConnect();
            component.outConnect();
            component.outTrigger();
        }

        let lightQuantizeButton = true;
        for (let deckIdx = 1; deckIdx <= 4; deckIdx++) {
            if (!engine.getValue(`[Channel${deckIdx}]`, "quantize")) {
                lightQuantizeButton = false;
            }
        }
        this.quantizeButton.send(lightQuantizeButton ? 127 : 0);
        this.quantizeButton.globalQuantizeOn = lightQuantizeButton;
    }

    calculatePresetNumber() {
        if (this.firstPressedFxSelector === this.secondPressedFxSelector || this.secondPressedFxSelector === null) {
            return this.firstPressedFxSelector;
        }
        let presetNumber = 5 + (4 * (this.firstPressedFxSelector - 1)) + this.secondPressedFxSelector;
        if (this.secondPressedFxSelector > this.firstPressedFxSelector) {
            presetNumber--;
        }
        return presetNumber;
    }

    resetFxSelectorColors() {
        for (const selector of [1, 2, 3, 4, 5]) {
            this.outReport.data[49 + selector] = QuickEffectPresetColors[selector - 1] + Button.prototype.brightnessOn;
        }
        this.outReport.send();
    }
}

class FXSelect extends Button {
    constructor(options) {
        super(options);

        if (this.mixer === undefined) {
            throw Error("The mixer must be specified");
        }
    }

    onShortPress() {
        if (this.mixer.firstPressedFxSelector === null) {
            this.mixer.firstPressedFxSelector = this.number;
            for (const selector of [1, 2, 3, 4, 5]) {
                if (selector !== this.number) {
                    let presetNumber = 5 + (4 * (this.mixer.firstPressedFxSelector - 1)) + selector;
                    if (selector > this.number) {
                        presetNumber--;
                    }
                    this.outReport.data[49 + selector] = QuickEffectPresetColors[presetNumber - 1] + this.brightnessOn;
                }
            }
            this.outReport.send();
        } else {
            this.mixer.secondPressedFxSelector = this.number;
        }

    }

    onShortRelease() {
        // After a second selector was released, avoid loading a different preset when
        // releasing the first pressed selector.
        if (this.mixer.comboSelected && this.number === this.mixer.firstPressedFxSelector) {
            this.mixer.comboSelected = false;
            this.mixer.firstPressedFxSelector = null;
            this.mixer.secondPressedFxSelector = null;
            this.mixer.resetFxSelectorColors();
            return;
        }
        // If mixer.firstPressedFxSelector === null, it was reset by the input handler for
        // a QuickEffect enable button to load the preset for only one deck.
        if (this.mixer.firstPressedFxSelector !== null) {
            for (const deck of [1, 2, 3, 4]) {
                const presetNumber = this.mixer.calculatePresetNumber();
                engine.setValue(`[QuickEffectRack1_[Channel${deck}]]`, "loaded_chain_preset", presetNumber);
            }
        }
        if (this.mixer.firstPressedFxSelector === this.number) {
            this.mixer.firstPressedFxSelector = null;
            this.mixer.resetFxSelectorColors();
        }
        if (this.mixer.secondPressedFxSelector !== null) {
            this.mixer.comboSelected = true;
        }
        this.mixer.secondPressedFxSelector = null;
    }

}


class QuickEffectButton extends Button {
    constructor(options) {
        super(options);
        if (this.mixer === undefined) {
            throw Error("The mixer must be specified");
        }
        if (this.number === undefined || !Number.isInteger(this.number) || this.number < 1) {
            throw Error("number attribute must be an integer >= 1");
        }
        this.group = `[QuickEffectRack1_[Channel${this.number}]]`;
        this.outConnect();
    }
    onShortPress() {
        if (this.mixer.firstPressedFxSelector === null) {
            script.toggleControl(this.group, "enabled");
        } else {
            const presetNumber = this.mixer.calculatePresetNumber();
            this.color = QuickEffectPresetColors[presetNumber - 1];
            engine.setValue(this.group, "loaded_chain_preset", presetNumber);
            this.mixer.firstPressedFxSelector = null;
            this.mixer.secondPressedFxSelector = null;
            this.mixer.resetFxSelectorColors();
        }
    }
    onLongRelease() {
        if (this.mixer.firstPressedFxSelector === null) {
            script.toggleControl(this.group, "enabled");
        }
    }
    output(enabled) {
        if (enabled) {
            this.send(this.color + this.brightnessOn);
        } else {
            // It is easy to mistake the dim state for the bright state, so turn
            // the LED fully off.
            this.send(this.color + this.brightnessOff);
        }
    }
    presetLoaded(presetNumber) {
        this.color = QuickEffectPresetColors[presetNumber - 1];
        this.outConnections[1].trigger();
    }
    outConnect() {
        if (this.group !== undefined) {
            const connection0 = engine.makeConnection(this.group, "loaded_chain_preset", this.presetLoaded.bind(this));
            if (connection0) {
                this.outConnections[0] = connection0;
            } else {
                console.warn(`Unable to connect ${this.group}.loaded_chain_preset' to the controller output. The control appears to be unavailable.`);
            }
            const connection1 = engine.makeConnection(this.group, "enabled", this.output.bind(this));
            if (connection1) {
                this.outConnections[1] = connection1;
            } else {
                console.warn(`Unable to connect ${this.group}.enabled' to the controller output. The control appears to be unavailable.`);
            }
        }
    }
}

/*
 * Kontrol S4 Mk3 hardware-specific constants
 */

Pot.prototype.max = 2 ** 12 - 1;
Pot.prototype.inBit = 0;
Pot.prototype.inBitLength = 16;

Encoder.prototype.inBitLength = 4;

// valid range 0 - 3, but 3 makes some colors appear whitish
Button.prototype.brightnessOff = 0;
Button.prototype.brightnessOn = 2;
Button.prototype.uncoloredOutput = function(value) {
    if (this.indicatorTimer !== 0) {
        return;
    }
    const color = (value > 0) ? (this.color || LedColors.white) + this.brightnessOn : LedColors.off;
    this.send(color);
};
Button.prototype.colorMap = new ColorMapper({
    0xCC0000: LedColors.red,
    0xCC5E00: LedColors.carrot,
    0xCC7800: LedColors.orange,
    0xCC9200: LedColors.honey,

    0xCCCC00: LedColors.yellow,
    0x81CC00: LedColors.lime,
    0x00CC00: LedColors.green,
    0x00CC49: LedColors.aqua,

    0x00CCCC: LedColors.celeste,
    0x0091CC: LedColors.sky,
    0x0000CC: LedColors.blue,
    0xCC00CC: LedColors.purple,

    0xCC0091: LedColors.fuscia,
    0xCC0079: LedColors.magenta,
    0xCC477E: LedColors.azalea,
    0xCC4761: LedColors.salmon,

    0xCCCCCC: LedColors.white,
});

const wheelLEDmodes = {
    off: 0,
    dimFlash: 1,
    spot: 2,
    ringFlash: 3,
    dimSpot: 4,
    individuallyAddressable: 5, // set byte 4 to 0 and set byes 8 - 40 to color values
};

// tracks state across input reports
let wheelTimer = null;
// This is a global variable so the S4Mk3Deck Components have access
// to it and it is guaranteed to be calculated before processing
// input for the Components.
let wheelTimerDelta = 0;

/*
 * Kontrol S4 Mk3 hardware specific mapping logic
 */

class S4Mk3EffectUnit extends ComponentContainer {
    constructor(unitNumber, inReports, outReport, io) {
        super();
        this.group = `[EffectRack1_EffectUnit${unitNumber}]`;
        this.unitNumber = unitNumber;
        this.focusedEffect = null;

        this.mixKnob = new Pot({
            inKey: "mix",
            group: this.group,
            inReport: inReports[HIDInputPotsReportID],
            inByte: io.mixKnob.inByte,
        });

        this.mainButton = new PowerWindowButton({
            unit: this,
            inReport: inReports[HIDInputButtonsReportID],
            inByte: io.mainButton.inByte,
            inBit: io.mainButton.inBit,
            outByte: io.mainButton.outByte,
            outReport: outReport,
            shift: function() {
                this.group = this.unit.group;
                this.outKey = "group_[Master]_enable";
                this.outConnect();
                this.outTrigger();
            },
            unshift: function() {
                this.outDisconnect();
                this.outKey = undefined;
                this.group = undefined;
                this.output(false);
            },
            input: function(pressed) {
                if (!this.shifted) {
                    for (const index of [0, 1, 2]) {
                        const effectGroup = `[EffectRack1_EffectUnit${unitNumber}_Effect${index + 1}]`;
                        engine.setValue(effectGroup, "enabled", pressed);
                    }
                    this.output(pressed);
                } else if (pressed) {
                    if (this.unit.focusedEffect !== null) {
                        this.unit.setFocusedEffect(null);
                    } else {
                        script.toggleControl(this.unit.group, "group_[Master]_enable");
                        this.shift();
                    }
                }
            }
        });

        this.knobs = [];
        this.buttons = [];
        for (const index of [0, 1, 2]) {
            const effectGroup = `[EffectRack1_EffectUnit${unitNumber}_Effect${index + 1}]`;
            this.knobs[index] = new Pot({
                inKey: "meta",
                group: effectGroup,
                inReport: inReports[HIDInputPotsReportID],
                inByte: io.knobs[index].inByte,
            });
            this.buttons[index] = new Button({
                unit: this,
                key: "enabled",
                group: effectGroup,
                inReport: inReports[HIDInputButtonsReportID],
                inByte: io.buttons[index].inByte,
                inBit: io.buttons[index].inBit,
                outByte: io.buttons[index].outByte,
                outReport: outReport,
                onShortPress: function() {
                    if (!this.shifted || this.unit.focusedEffect !== null) {
                        script.toggleControl(this.group, this.inKey);
                    }
                },
                onLongPress: function() {
                    if (this.shifted) {
                        this.unit.setFocusedEffect(index);
                    }
                },
                onShortRelease: function() {
                   const wheelLEDmodes = {
    off: 0,
    dimFlash: 1,
    spot: 2,
    ringFlash: 3,
    dimSpot: 4,
    individuallyAddressable: 5, // set byte 4 to 0 and set byes 8 - 40 to color values
};

// The mode available, which the wheel can be used for.
const wheelModes = {
    jog: 0,
    vinyl: 1,
    motor: 2,
    loopIn: 3,
    loopOut: 4,
};

const moveModes = {
    beat: 0,
    bpm: 1,
    grid: 2,
    keyboard: 3,
};

// tracks state across input reports
let wheelTimer = null;
// This is a global variable so the S4Mk3Deck Components have access
// to it and it is guaranteed to be calculated before processing
// input for the Components.
let wheelTimerDelta = 0; if (this.shifted && this.unit.focusedEffect === null) {
                        script.triggerControl(this.group, "next_effect");
                    }
                },
                onLongRelease: function() {
                    if (!this.shifted) {
                        script.toggleControl(this.group, this.inKey);
                    }
                }
            });
        }

        for (const component of this) {
            component.inConnect();
            component.outConnect();
            component.outTrigger();
        }
    }
    indicatorLoop() {
        this.focusedEffectIndicator = !this.focusedEffectIndicator;
        this.mainButton.output(true);
    }
    setFocusedEffect(effectIdx) {
        this.mainButton.indicator(effectIdx !== null);
        this.focusedEffect = effectIdx;
        engine.setValue(this.group, "show_parameters", this.focusedEffect !== null);


        const effectGroup = `[EffectRack1_EffectUnit${this.unitNumber}_Effect${this.focusedEffect + 1}]`;
        for (const index of [0, 1, 2]) {
            const unfocusGroup = `[EffectRack1_EffectUnit${this.unitNumber}_Effect${index + 1}]`;
            this.buttons[index].outDisconnect();
            this.buttons[index].group = this.focusedEffect === null ? unfocusGroup : effectGroup;
            this.buttons[index].inKey = this.focusedEffect === null ? "enabled" : "button_parameter" + (index + 1);
            this.buttons[index].shift = this.focusedEffect === null ? undefined : function() {
                this.setGroup(unfocusGroup);
                this.setKey("enabled");
            };
            this.buttons[index].unshift = this.focusedEffect === null ? undefined : function() {
                this.setGroup(effectGroup);
                this.setKey("button_parameter" + (index + 1));
            };
            this.buttons[index].outKey = this.buttons[index].inKey;
            this.knobs[index].group = this.buttons[index].group;
            this.knobs[index].inKey = this.focusedEffect === null ? "meta" : "parameter" + (index + 1);
            this.knobs[index].shift = this.focusedEffect === null ? undefined : function() {
                this.setGroupKey(unfocusGroup, "meta");
            };
            this.knobs[index].unshift = this.focusedEffect === null ? undefined : function() {
                this.setGroupKey(effectGroup, "parameter" + (index + 1));
            };
            this.buttons[index].outConnect();
        }
    }
}

class S4Mk3Deck extends Deck {
    constructor(decks, colors, effectUnit, mixer, inReports, outReport, motorBuffMgr, io) {
        super(decks, colors);

        // buffer used for lowpassing the input velocity
        this.velFilter = new FilterBuffer(VelFilterTaps,VelFilterCoeffs);

        // state variable for whether the disc + slipmat are slipping
        // FIXME: nomenclature clash with the Mixxx "slip" mode (called "flux" in Traktor)
        // curiously, it is referred to as "censor" mode in part of the Mixxx documentation
        this.isSlipping = false;

        // manager for the motor output buffer on this deck
        this.motorBuffMgr = motorBuffMgr;

        this.playButton = new PlayButton({
            output: InactiveLightsAlwaysBacklit ? undefined : Button.prototype.uncoloredOutput
        });

        this.cueButton = new CueButton({
            deck: this
        });

        this.effectUnit = effectUnit;
        this.mixer = mixer;

        this.syncMasterButton = new Button({
            key: "sync_leader",
            defaultRange: 0.08,
            shift: UseKeylockOnMaster ? function() {
                this.setKey("keylock");
            } : undefined,
            unshift: UseKeylockOnMaster ? function() {
                this.setKey("sync_leader");
            } : undefined,
            onShortRelease: function() {
                script.toggleControl(this.group, this.inKey);
            },
            onLongPress: function() {
                const currentRange = engine.getValue(this.group, "rateRange");
                if (currentRange < 1.0) {
                    engine.setValue(this.group, "rateRange", 1.0);
                    this.indicator(true);
                } else {
                    engine.setValue(this.group, "rateRange", this.defaultRange);
                    this.indicator(false);
                }
            },
        });
        this.syncButton = new Button({
            key: "sync_enabled",
            onLongPress: function() {
                if (this.shifted) {
                    engine.setValue(this.group, "sync_key", true);
                    engine.setValue(this.group, "sync_key", false);
                } else {
                    script.triggerControl(this.group, "beatsync_tempo");
                }
            },
            onShortRelease: function() {
                script.toggleControl(this.group, this.inKey);
                if (!this.shifted) {
                    engine.softTakeover(this.group, "rate", true);
                }
            },
            shift: !UseKeylockOnMaster ? function() {
                this.setKey("keylock");
            } : undefined,
            unshift: !UseKeylockOnMaster ? function() {
                this.setKey("sync_enabled");
            } : undefined,
        });

        this.tempoFader = new Pot({
            inKey: "rate",
<<<<<<< HEAD
        });

        this.tempoFaderLED = new Component({
=======
>>>>>>> aae018e1
            outKey: "rate",
            appliedValue: null,

            input: function(value) {
                const receivingFirstValue = this.appliedValue === null;

                if (value < TempoCenterLower) {
                    // scale input for lower range
                    this.appliedValue = script.absoluteLin(value, -1, 0, 0, TempoCenterLower);
                } else if (value > TempoCenterUpper) {
                    // scale input for upper range
                    this.appliedValue = script.absoluteLin(value, 0, 1, TempoCenterUpper, 4096);
                } else {
                    // reset rate in center region
                    this.appliedValue = 0;
                }
                engine.setValue(this.group, this.inKey, this.appliedValue);

                if (receivingFirstValue) {
                    engine.softTakeover(this.group, this.inKey, true);
                    // Forec-update LED.
                    // Output connection is made and updated before input() can set this.appliedValue
                    // (doesn't happen until getInputReport())
                    this.outTrigger();
                }
            },
            output: function(value) {
                if (this.appliedValue === null) {
                    return;
                }

                const hardwareOffset = this.appliedValue - value;
                // Use LED to indicate softTakeover pickup position
                if (hardwareOffset > 0) { // engine is faster
                    this.send(TempoFaderSoftTakeoverColorLow + Button.prototype.brightnessOn);
                    return;
                } else if (hardwareOffset < 0) { // engine is slower
                    this.send(TempoFaderSoftTakeoverColorHigh + Button.prototype.brightnessOn);
                    return;
                }

<<<<<<< HEAD
                // const oldCentered = this.centered;
                if (Math.abs(parameterValue - 0.5) < this.toleranceWindow) {
=======
                // Fader is in sync with engine, set center LED on/off
                if (value === 0) {
>>>>>>> aae018e1
                    this.send(this.color + Button.prototype.brightnessOn);
                } else {
                    this.send(0);
                }
            }
        });

        this.reverseButton = new Button({
            key: "reverseroll",
            deck: this,
            previousWheelMode: null,
            loopModeConnection: null,
            unshift: function() {
                this.setKey("reverseroll");

            },
            shift: function() {
                this.setKey("loop_enabled");
            },
            output: InactiveLightsAlwaysBacklit ? undefined : Button.prototype.uncoloredOutput,
            onShortRelease: function() {
                if (!this.shifted) {
                    engine.setValue(this.group, this.key, false);
                }
            },
            loopModeOff: function(skipRestore) {
                if (this.previousWheelMode !== null) {
                    this.indicator(false);
                    const wheelOutput = new Uint8Array(40).fill(0);
                    wheelOutput[0] = decks[0] - 1;
                    controller.sendOutputReport(50, wheelOutput.buffer, true);
                    if (!skipRestore) {
                        this.deck.wheelMode = this.previousWheelMode;
                    }
                    this.previousWheelMode = null;
                    if (this.loopModeConnection !== null) {
                        this.loopModeConnection.disconnect();
                        this.loopModeConnection = null;
                    }
                }
            },
            onLoopChange: function(loopEnabled) {
                if (loopEnabled) { return; }
                this.loopModeOff();
            },
            onShortPress: function() {
                this.indicator(false);
                if (this.shifted) {
                    const loopEnabled = engine.getValue(this.group, "loop_enabled");
                    // If there is currently no loop, we set the loop in of a new loop
                    if (!loopEnabled) {
                        engine.setValue(this.group, "loop_end_position", -1);
                        engine.setValue(this.group, "loop_in", true);
                        this.indicator(true);
                        // Else, we enter/exit the loop in wheel mode
                    } else if (this.previousWheelMode === null) {
                        this.deck.fluxButton.loopModeOff();
                        engine.setValue(this.group, "scratch2_enable", false);
                        this.previousWheelMode = this.deck.wheelMode;
                        this.deck.wheelMode = WheelModes.loopIn;

                        if (this.loopModeConnection === null) {
                            this.loopModeConnection = engine.makeConnection(this.group, this.outKey, this.onLoopChange.bind(this));
                        }

                        const wheelOutput = new Uint8Array(40).fill(0);
                        wheelOutput[0] = decks[0] - 1;
                        wheelOutput[1] = wheelLEDmodes.ringFlash;
                        wheelOutput[4] = this.color + Button.prototype.brightnessOn;

                        controller.sendOutputReport(50, wheelOutput.buffer, true);

                        this.indicator(true);
                    } else if (this.previousWheelMode !== null) {
                        this.loopModeOff();
                    }
                } else {
                    engine.setValue(this.group, this.key, true);
                }
            }
        });
        this.fluxButton = new Button({
            key: "slip_enabled",
            deck: this,
            previousWheelMode: null,
            loopModeConnection: null,
            unshift: function() {
                this.setKey("slip_enabled");

            },
            shift: function() {
                this.setKey("loop_enabled");
            },
            outConnect: function() {
                if (this.outKey !== undefined && this.group !== undefined) {
                    const connection = engine.makeConnection(this.group, this.outKey, this.output.bind(this));
                    if (connection) {
                        this.outConnections[0] = connection;
                    } else {
                        console.warn(`Unable to connect ${this.group}.${this.outKey}' to the controller output. The control appears to be unavailable.`);
                    }
                }
            },
            output: InactiveLightsAlwaysBacklit ? undefined : Button.prototype.uncoloredOutput,
            onShortRelease: function() {
                if (!this.shifted) {
                    engine.setValue(this.group, this.key, false);
                    engine.setValue(this.group, "scratch2_enable", false);
                }
            },
            loopModeOff: function(skipRestore) {
                if (this.previousWheelMode !== null) {
                    this.indicator(false);
                    const wheelOutput = new Uint8Array(40).fill(0);
                    wheelOutput[0] = decks[0] - 1;
                    // Different function definition from the other calls in this file:
                    controller.sendOutputReport(wheelOutput.buffer, null, 50, true);
                    if (!skipRestore) {
                        this.deck.wheelMode = this.previousWheelMode;
                    }
                    this.previousWheelMode = null;
                    if (this.loopModeConnection !== null) {
                        this.loopModeConnection.disconnect();
                        this.loopModeConnection = null;
                    }
                }
            },
            onLoopChange: function(loopEnabled) {
                if (loopEnabled) { return; }
                this.loopModeOff();
            },
            onShortPress: function() {
                this.indicator(false);
                if (this.shifted) {
                    const loopEnabled = engine.getValue(this.group, "loop_enabled");
                    // If there is currently no loop, we set the loop in of a new loop
                    if (!loopEnabled) {
                        engine.setValue(this.group, "loop_out", true);
                        this.deck.reverseButton.indicator(false);
                        // Else, we enter/exit the loop in wheel mode
                    } else if (this.previousWheelMode === null) {
                        this.deck.reverseButton.loopModeOff();
                        engine.setValue(this.group, "scratch2_enable", false);
                        this.previousWheelMode = this.deck.wheelMode;
                        this.deck.wheelMode = WheelModes.loopOut;
                        if (this.loopModeConnection === null) {
                            this.loopModeConnection = engine.makeConnection(this.group, this.outKey, this.onLoopChange.bind(this));
                        }

                        const wheelOutput = new Uint8Array(40).fill(0);
                        wheelOutput[0] = decks[0] - 1;
                        wheelOutput[1] = wheelLEDmodes.ringFlash;
                        wheelOutput[4] = this.color + Button.prototype.brightnessOn;

                        controller.sendOutputReport(50, wheelOutput.buffer, true);

                        this.indicator(true);
                    } else if (this.previousWheelMode !== null) {
                        this.loopModeOff();
                    }
                } else {
                    engine.setValue(this.group, this.key, true);
                }
            }
        });
        this.gridButton = new Button({
            key: GridButtonBlinkOverBeat ? "beat_active" : undefined,
            deck: this,
            previousMoveMode: null,
            unshift: !GridButtonBlinkOverBeat ? function() {
                this.output(false);
            } : undefined,
            onShortPress: function() {
                this.deck.libraryEncoder.gridButtonPressed = true;

                if (this.shift) {
                    engine.setValue(this.group, "bpm_tap", true);
                }
            },
            onLongPress: function() {
                this.deck.libraryEncoder.gridButtonPressed = true;
                this.previousMoveMode = this.deck.moveMode;

                if (this.shifted) {
                    this.deck.moveMode = MoveModes.grid;
                } else {
                    this.deck.moveMode = MoveModes.bpm;
                }

                this.indicator(true);
            },
            onLongRelease: function() {
                this.deck.libraryEncoder.gridButtonPressed = false;
                if (this.previousMoveMode !== null) {
                    this.deck.moveMode = this.previousMoveMode;
                    this.previousMoveMode = null;
                }
                this.indicator(false);
            },
            onShortRelease: function() {
                this.deck.libraryEncoder.gridButtonPressed = false;
                script.triggerControl(this.group, "beats_translate_curpos");

                if (this.shift) {
                    engine.setValue(this.group, "bpm_tap", false);
                }
            },
        });

        this.deckButtonLeft = new Button({
            deck: this,
            input: function(value) {
                if (value) {
                    this.deck.switchDeck(Deck.groupForNumber(decks[0]));
                    this.outReport.data[io.deckButtonOutputByteOffset] = colors[0] + this.brightnessOn;
                    // turn off the other deck selection button's LED
                    this.outReport.data[io.deckButtonOutputByteOffset + 1] = DeckSelectAlwaysBacklit ? colors[1] + this.brightnessOff : 0;
                    this.outReport.send();
                }
            },
        });
        this.deckButtonRight = new Button({
            deck: this,
            input: function(value) {
                if (value) {
                    this.deck.switchDeck(Deck.groupForNumber(decks[1]));
                    // turn off the other deck selection button's LED
                    this.outReport.data[io.deckButtonOutputByteOffset] = DeckSelectAlwaysBacklit ? colors[0] + this.brightnessOff : 0;
                    this.outReport.data[io.deckButtonOutputByteOffset + 1] = colors[1] + this.brightnessOn;
                    this.outReport.send();
                }
            },
        });

        // set deck selection button LEDs
        outReport.data[io.deckButtonOutputByteOffset] = colors[0] + Button.prototype.brightnessOn;
        outReport.data[io.deckButtonOutputByteOffset + 1] = DeckSelectAlwaysBacklit ? colors[1] + Button.prototype.brightnessOff : 0;
        outReport.send();

        this.shiftButton = new PushButton({
            deck: this,
            output: InactiveLightsAlwaysBacklit ? undefined : Button.prototype.uncoloredOutput,
            unshift: function() {
                this.output(false);
            },
            shift: function() {
                this.output(true);
            },
            input: function(pressed) {
                if (pressed) {
                    this.deck.shift();
                } else {
                    this.deck.unshift();
                }
            }
        });

        this.leftEncoder = new Encoder({
            deck: this,
            onChange: function(right) {

                switch (this.deck.moveMode) {
                case MoveModes.grid:
                    script.triggerControl(this.group, right ? "beats_adjust_faster" : "beats_adjust_slower");
                    break;
                case MoveModes.keyboard:
                    if (
                        this.deck.keyboard[0].offset === (right ? 16 : 0)
                    ) {
                        return;
                    }
                    this.deck.keyboardOffset += (right ? 1 : -1);
                    this.deck.keyboard.forEach(function(pad) {
                        pad.outTrigger();
                    });
                    break;
                case MoveModes.bpm:
                    script.triggerControl(this.group, right ? "beats_translate_later" : "beats_translate_earlier");
                    break;
                default:
                    if (!this.shifted) {
                        if (!this.deck.leftEncoderPress.pressed) {
                            if (right) {
                                script.triggerControl(this.group, "beatjump_forward");
                            } else {
                                script.triggerControl(this.group, "beatjump_backward");
                            }
                        } else {
                            let beatjumpSize = engine.getValue(this.group, "beatjump_size");
                            if (right) {
                                beatjumpSize *= 2;
                            } else {
                                beatjumpSize /= 2;
                            }
                            engine.setValue(this.group, "beatjump_size", beatjumpSize);
                        }
                    } else {
                        if (right) {
                            script.triggerControl(this.group, "pitch_up_small");
                        } else {
                            script.triggerControl(this.group, "pitch_down_small");
                        }
                    }
                    break;
                }
            }
        });
        this.leftEncoderPress = new PushButton({
            input: function(pressed) {
                this.pressed = pressed;
                if (pressed) {
                    script.toggleControl(this.group, "pitch_adjust_set_default");
                }
            },
        });

        this.rightEncoder = new Encoder({
            deck: this,
            onChange: function(right) {
                if (this.deck.wheelMode === WheelModes.loopIn || this.deck.wheelMode === WheelModes.loopOut) {
                    const moveFactor = this.shifted ? LoopEncoderShiftMoveFactor : LoopEncoderMoveFactor;
                    const valueIn = engine.getValue(this.group, "loop_start_position") + (right ? moveFactor : -moveFactor);
                    const valueOut = engine.getValue(this.group, "loop_end_position") + (right ? moveFactor : -moveFactor);
                    engine.setValue(this.group, "loop_start_position", valueIn);
                    engine.setValue(this.group, "loop_end_position", valueOut);
                } else if (this.shifted) {
                    script.triggerControl(this.group, right ? "loop_move_1_forward" : "loop_move_1_backward");
                } else {
                    script.triggerControl(this.group, right ? "loop_double" : "loop_halve");
                }
            }
        });
        this.rightEncoderPress = new PushButton({
            input: function(pressed) {
                if (!pressed) {
                    return;
                }
                const loopEnabled = engine.getValue(this.group, "loop_enabled");
                if (!this.shifted) {
                    script.triggerControl(this.group, "beatloop_activate");
                } else {
                    script.triggerControl(this.group, "reloop_toggle");
                }
            },
        });

        this.libraryEncoder = new Encoder({
            libraryPlayButtonPressed: false,
            gridButtonPressed: false,
            starButtonPressed: false,
            libraryViewButtonPressed: false,
            libraryPlaylistButtonPressed: false,
            currentSortedColumnIdx: -1,
            onChange: function(right) {
                if (this.libraryViewButtonPressed) {
                    this.currentSortedColumnIdx = (LibrarySortableColumns.length + this.currentSortedColumnIdx + (right ? 1 : -1)) % LibrarySortableColumns.length;
                    engine.setValue("[Library]", "sort_column", LibrarySortableColumns[this.currentSortedColumnIdx]);
                } else if (this.starButtonPressed) {
                    if (this.shifted) {
                        // FIXME doesn't exist, feature request needed
                        script.triggerControl(this.group, right ? "track_color_prev" : "track_color_next");
                    } else {
                        script.triggerControl(this.group, right ? "stars_up" : "stars_down");
                    }
                } else if (this.gridButtonPressed) {
                    script.triggerControl(this.group, right ? "waveform_zoom_up" : "waveform_zoom_down");
                } else if (this.libraryPlayButtonPressed) {
                    script.triggerControl("[PreviewDeck1]", right ? "beatjump_16_forward" : "beatjump_16_backward");
                } else {
                    // FIXME there is a bug where this action has no effect when the Mixxx window has no focused. https://github.com/mixxxdj/mixxx/issues/11285
                    // As a workaround, we are using deprecated control, hoping the bug will be fixed before the controls get removed
                    const currentlyFocusWidget = engine.getValue("[Library]", "focused_widget");
                    if (currentlyFocusWidget === 0) {
                        if (this.shifted) {
                            script.triggerControl("[Playlist]", right ? "SelectNextPlaylist" : "SelectPrevPlaylist");
                        } else {
                            script.triggerControl("[Playlist]", right ? "SelectNextTrack" : "SelectPrevTrack");
                        }
                    } else {
                        engine.setValue("[Library]", "focused_widget", this.shifted ? 2 : 3);
                        engine.setValue("[Library]", "MoveVertical", right ? 1 : -1);
                    }
                }
            }
        });
        this.libraryEncoderPress = new Button({
            libraryViewButtonPressed: false,
            onShortPress: function() {
                if (this.libraryViewButtonPressed) {
                    script.toggleControl("[Library]", "sort_order");
                } else {
                    const currentlyFocusWidget = engine.getValue("[Library]", "focused_widget");
                    // 3 == Tracks table or root views of library features
                    if (this.shifted && currentlyFocusWidget === 0) {
                        script.triggerControl("[Playlist]", "ToggleSelectedSidebarItem");
                    } else if (currentlyFocusWidget === 3 || currentlyFocusWidget === 0) {
                        script.triggerControl(this.group, "LoadSelectedTrack");
                    } else {
                        script.triggerControl("[Library]", "GoToItem");
                    }
                }
            },
            // FIXME not supported, feature request
            // onLongPress: function(){
            //     script.triggerControl("[Library]", "search_related_track", engine.getValue("[Library]", "sort_column"));
            // }
        });
        this.libraryPlayButton = new PushButton({
            group: "[PreviewDeck1]",
            libraryEncoder: this.libraryEncoder,
            input: function(pressed) {
                if (pressed) {
                    script.triggerControl(this.group, "LoadSelectedTrackAndPlay");
                } else {
                    engine.setValue(this.group, "play", 0);
                    script.triggerControl(this.group, "eject");
                }
                this.libraryEncoder.libraryPlayButtonPressed = pressed;
            },
            outKey: "play",
        });
        this.libraryStarButton = new Button({
            group: "[Library]",
            libraryEncoder: this.libraryEncoder,
            onShortRelease: function() {
                script.triggerControl(this.group, this.shifted ? "track_color_prev" : "track_color_next");
            },
            onLongPress: function() {
                this.libraryEncoder.starButtonPressed = true;
            },
            onLongRelease: function() {
                this.libraryEncoder.starButtonPressed = false;
            },
        });
        // FIXME there is no feature about playlist at the moment, so we use this button to control the context menu, which has playlist control
        this.libraryPlaylistButton = new Button({
            group: "[Library]",
            libraryEncoder: this.libraryEncoder,
            outConnect: function() {
                const connection = engine.makeConnection(this.group, "focused_widget", (widget) => {
                    // 4 == Context menu
                    this.output(widget === 4);
                });
                // This is useful for case where effect would have been fully disabled in Mixxx. This appears to be the case during unit tests.
                if (connection) {
                    this.outConnections[0] = connection;
                } else {
                    console.warn(`Unable to connect ${this.group}.focused_widget' to the controller output. The control appears to be unavailable.`);
                }
            },
            onShortRelease: function() {
                const currentlyFocusWidget = engine.getValue("[Library]", "focused_widget");
                // 3 == Tracks table or root views of library features
                // 4 == Context menu
                if (currentlyFocusWidget !== 3 && currentlyFocusWidget !== 4) {
                    return;
                }
                script.toggleControl("[Library]", "show_track_menu");
                this.libraryEncoder.libraryPlayButtonPressed = false;

                if (currentlyFocusWidget === 4) {
                    engine.setValue("[Library]", "focused_widget", 3);
                }
            },
            onShortPress: function() {
                this.libraryEncoder.libraryPlayButtonPressed = true;
            },
            onLongRelease: function() {
                this.libraryEncoder.libraryPlayButtonPressed = false;
            },
            onLongPress: function() {
                engine.setValue("[Library]", "clear_search", 1);
            }
        });
        this.libraryViewButton = new Button({
            group: "[Skin]",
            key: "show_maximized_library",
            libraryEncoder: this.libraryEncoder,
            libraryEncoderPress: this.libraryEncoderPress,
            onShortRelease: function() {
                script.toggleControl(this.group, this.inKey, true);
            },
            onLongPress: function() {
                this.libraryEncoder.libraryViewButtonPressed = true;
                this.libraryEncoderPress.libraryViewButtonPressed = true;
            },
            onLongRelease: function() {
                this.libraryEncoder.libraryViewButtonPressed = false;
                this.libraryEncoderPress.libraryViewButtonPressed = false;
            }
        });

        this.keyboardPlayMode = null;
        this.keyboardOffset = 9;

        this.pads = Array(8).fill(new Component());
        const defaultPadLayer = [
            new IntroOutroButton({
                cueBaseName: "intro_start",
            }),
            new IntroOutroButton({
                cueBaseName: "intro_end",
            }),
            new IntroOutroButton({
                cueBaseName: "outro_start",
            }),
            new IntroOutroButton({
                cueBaseName: "outro_end",
            }),
            new HotcueButton({
                number: 1
            }),
            new HotcueButton({
                number: 2
            }),
            new HotcueButton({
                number: 3
            }),
            new HotcueButton({
                number: 4
            })
        ];
        const hotcuePage2 = Array(8).fill({});
        const hotcuePage3 = Array(8).fill({});
        const samplerOrBeatloopRollPage = Array(8).fill({});
        this.keyboard = Array(8).fill({});
        let i = 0;
        /* eslint no-unused-vars: "off" */
        for (const pad of hotcuePage2) {
            // start with hotcue 5; hotcues 1-4 are in defaultPadLayer
            hotcuePage2[i] = new HotcueButton({number: i + 1});
            hotcuePage3[i] = new HotcueButton({number: i + 13});
            if (UseBeatloopRollInsteadOfSampler) {
                samplerOrBeatloopRollPage[i] = new BeatLoopRollButton({
                    number: i,
                    deck: this,
                });

            } else {
                let samplerNumber = i + 1;
                if (samplerNumber > 4) {
                    samplerNumber += 4;
                }
                if (decks[0] > 1) {
                    samplerNumber += 4;
                }
                samplerOrBeatloopRollPage[i] = new SamplerButton({
                    number: samplerNumber,
                });
                if (SamplerCrossfaderAssign) {
                    engine.setValue(
                        `[Sampler${samplerNumber}]`,
                        "orientation",
                        (decks[0] === 1) ? 0 : 2
                    );
                }
            }
            this.keyboard[i] = new KeyboardButton({
                number: i + 1,
                deck: this,
            });
            i++;
        }

        const switchPadLayer = (deck, newLayer) => {
            let index = 0;
            for (let pad of deck.pads) {
                pad.outDisconnect();
                pad.inDisconnect();

                pad = newLayer[index];
                Object.assign(pad, io.pads[index]);
                if (!(pad instanceof HotcueButton)) {
                    pad.color = deck.color;
                }
                // don't change the group of SamplerButtons
                if (!(pad instanceof SamplerButton)) {
                    pad.group = deck.group;
                }
                if (pad.inReport === undefined) {
                    pad.inReport = inReports[HIDInputButtonsReportID];
                }
                pad.outReport = outReport;
                pad.inConnect();
                pad.outConnect();
                pad.outTrigger();
                deck.pads[index] = pad;
                index++;
            }
        };

        this.padLayers = {
            defaultLayer: 0,
            hotcuePage2: 1,
            hotcuePage3: 2,
            samplerPage: 3,
            keyboard: 5,
        };
        switch (DefaultPadLayout) {
        case DefaultPadLayoutHotcue:
            switchPadLayer(this, hotcuePage2);
            this.currentPadLayer = this.padLayers.hotcuePage2;
            break;
        case DefaultPadLayoutSamplerBeatloop:
            switchPadLayer(this, samplerOrBeatloopRollPage);
            this.currentPadLayer = this.padLayers.samplerPage;
            break;
        case DefaultPadLayoutKeyboard:
            switchPadLayer(this, this.keyboard);
            this.currentPadLayer = this.padLayers.keyboard;
            break;
        default:
            switchPadLayer(this, defaultPadLayer);
            this.currentPadLayer = this.padLayers.defaultLayer;
            break;
        }

        this.hotcuePadModeButton = new Button({
            deck: this,
            onShortPress: function() {
                if (!this.shifted) {
                    if (this.deck.currentPadLayer !== this.deck.padLayers.hotcuePage2) {
                        switchPadLayer(this.deck, hotcuePage2);
                        this.deck.currentPadLayer = this.deck.padLayers.hotcuePage2;
                    } else {
                        switchPadLayer(this.deck, defaultPadLayer);
                        this.deck.currentPadLayer = this.deck.padLayers.defaultLayer;
                    }
                    this.deck.lightPadMode();
                } else {
                    switchPadLayer(this.deck, hotcuePage3);
                    this.deck.currentPadLayer = this.deck.padLayers.hotcuePage3;
                    this.deck.lightPadMode();
                }

            },
            // hack to switch the LED color when changing decks
            outTrigger: function() {
                this.deck.lightPadMode();
            }
        });
        // The record button doesn't have a mapping by default, but you can add yours here
        // this.recordPadModeButton = new Button({
        //     ...
        // });
        this.samplesPadModeButton = new Button({
            deck: this,
            onShortPress: function() {
                if (this.deck.currentPadLayer !== this.deck.padLayers.samplerPage) {
                    switchPadLayer(this.deck, samplerOrBeatloopRollPage);
                    engine.setValue("[Samplers]", "show_samplers", true);
                    this.deck.currentPadLayer = this.deck.padLayers.samplerPage;
                } else {
                    switchPadLayer(this.deck, defaultPadLayer);
                    engine.setValue("[Samplers]", "show_samplers", false);
                    this.deck.currentPadLayer = this.deck.padLayers.defaultLayer;
                }
                this.deck.lightPadMode();
            },
        });
        // The mute button doesn't have a mapping by default, but you can add yours here
        // this.mutePadModeButton = new Button({
        //    ...
        // });

        this.stemsPadModeButton = new Button({
            deck: this,
            previousMoveMode: null,
            onLongPress: function() {
                if (this.deck.keyboardPlayMode !== null) {
                    this.deck.keyboardPlayMode = null;
                    this.deck.lightPadMode();
                }
            },
            onShortPress: function() {
                if (this.previousMoveMode === null) {
                    this.previousMoveMode = this.deck.moveMode;
                    this.deck.moveMode = MoveModes.keyboard;
                }
            },
            onShortRelease: function() {
                if (this.previousMoveMode !== null && !this.deck.keyboardPlayMode) {
                    this.deck.moveMode = this.previousMoveMode;
                    this.previousMoveMode = null;
                }
                if (this.deck.currentPadLayer === this.deck.padLayers.keyboard) {
                    switchPadLayer(this.deck, defaultPadLayer);
                    this.deck.currentPadLayer = this.deck.padLayers.defaultLayer;
                } else if (this.deck.currentPadLayer !== this.deck.padLayers.keyboard) {
                    switchPadLayer(this.deck, this.deck.keyboard);
                    this.deck.currentPadLayer = this.deck.padLayers.keyboard;
                }
                this.deck.lightPadMode();
            },
            onLongRelease: function() {
                if (this.previousMoveMode !== null && !this.deck.keyboardPlayMode) {
                    this.deck.moveMode = this.previousMoveMode;
                    this.previousMoveMode = null;
                }
            },
            // hack to switch the LED color when changing decks
            outTrigger: function() {
                this.deck.lightPadMode();
            }
        });

        this.wheelMode = WheelModes.vinyl;
        this.turntableButton = UseMotors ? new Button({
            deck: this,
            input: function(press) {
                if (press) {
                    this.deck.reverseButton.loopModeOff(true);
                    this.deck.fluxButton.loopModeOff(true);
                    if (this.deck.wheelMode === WheelModes.motor) {
                        this.deck.wheelMode = WheelModes.vinyl;
                        engine.setValue(this.group, "scratch2_enable", false);
                    } else {
                        this.deck.wheelMode = WheelModes.motor;
                        engine.setValue(this.group, "scratch2_enable", false);
                        const group = this.group;
                    }
                    this.outTrigger();
                }
            },
            outTrigger: function() {
                const motorOn = this.deck.wheelMode === WheelModes.motor;
                this.send(this.color + (motorOn ? this.brightnessOn : this.brightnessOff));
                const vinylModeOn = this.deck.wheelMode === WheelModes.vinyl;
                this.deck.jogButton.send(this.color + (vinylModeOn ? this.brightnessOn : this.brightnessOff));
            },
        }) : undefined;
        this.jogButton = new Button({
            deck: this,
            input: function(press) {
                if (press) {
                    this.deck.reverseButton.loopModeOff(true);
                    this.deck.fluxButton.loopModeOff(true);
                    if (this.deck.wheelMode === WheelModes.vinyl) {
                        this.deck.wheelMode = WheelModes.jog;
                    } else {
                        this.deck.wheelMode = WheelModes.vinyl;
                    }
                    engine.setValue(this.group, "scratch2_enable", false);
                    this.outTrigger();
                }
            },
            outTrigger: function() {
                const vinylOn = this.deck.wheelMode === WheelModes.vinyl;
                this.send(this.color + (vinylOn ? this.brightnessOn : this.brightnessOff));
                if (this.deck.turntableButton) {
                    const motorOn = this.deck.wheelMode === WheelModes.motor;
                    this.deck.turntableButton.send(this.color + (motorOn ? this.brightnessOn : this.brightnessOff));
                }
            },
        });

        this.wheelTouch = new Button({
            touched: false,
            deck: this,
            input: function(touched) {
                this.touched = touched;
                if (this.deck.wheelMode === WheelModes.vinyl || this.deck.wheelMode === WheelModes.motor) {
                    if (touched) {
                        engine.setValue(this.group, "scratch2_enable", true);
                    } else {
                        this.stopScratchWhenOver();
                    }
                }
            },
            stopScratchWhenOver: function() {
                if (this.touched) {
                    return;
                }
                // FIXME: something weird up in here
                if (engine.getValue(this.group, "play") &&
                    engine.getValue(this.group, "scratch2") < 1.5 * BaseRevolutionsPerSecond &&
                    engine.getValue(this.group, "scratch2") > 0) {
                    engine.setValue(this.group, "scratch2_enable", false);
                } else if (engine.getValue(this.group, "scratch2") === 0) {
                    engine.setValue(this.group, "scratch2_enable", false);
                } else {
                    engine.beginTimer(100, this.stopScratchWhenOver.bind(this), true);
                }
            }
        });

        // There are two position inputs reported in the USB data, with identical
        // resolution. The first one is a cleaned up (unwrapped and sometimes corrected)
        // version of the second one, which appears to be the raw sensor data and wraps
        // every 2880 ticks (representing one full rotation).
        // Therefore we only care about the first position input.
        this.wheelPosition = new Component({
            prevData: null,
            deck: this,
            velocity: 0,
            prevPitch: 0,
            vFilter: this.velFilter,
            input: function(inPosition, inTimestamp) {
                // The input to the wheel is pulled from the HID input report #3
                // value: 16-bit integer that indicates angular position. Every step
                //        represents 1/8th of a degree of rotation.
                // timestamp: 32-bit counter used by the hardware, so is "immune"
                //        from USB transport jitter
                
                // Since we're calculating velocity as difference in position,
                // we have to init the previous value to zero
                if (this.prevData === null) {
                    this.prevData = [inPosition, inTimestamp];
                    return; // velocity is implicitly zero here on the return
                }

                // After the 1st iteration, proceed as normal. Save the previous data
                let [prevPosition, prevTimestamp] = this.prevData;

                // Unwrap the previous counter value if the new one rolls over to zero
                if (inTimestamp < prevTimestamp) {
                    prevTimestamp -= WheelTimerMax;
                }
                
                // Unwrap over/under-runs in the position signal
                let diff = inPosition - prevPosition;
                if (diff > WheelPositionMax / 2) {
                    prevPosition += WheelPositionMax;
                } else if (diff < -WheelPositionMax / 2) {
                    prevPosition -= WheelPositionMax;
                }
                
                // Using the unwrapped position reference, calculate 1st derivative
                // (angular velocity)
                // first, calculate the velocity in ticks (1/8th degree) per second
                // inPosition and prevPosition are both in 1/8th degrees
                // inTimestamp and prevTimestamp are both in clock ticks (10ns per)
                // WheelClockFreq converts clock ticks to seconds
                // example: position difference of 3 and timestamp difference of 2ms = 200000ns
                //          results in 1.5e-05 or 0.000015
                //          multiply by 100MHz or 100000000 produces 1500 ticks per second
                //          (for reference, 33.3rpm is 1600 ticks per second)
                const currentVelocityTicksPerSecond = WheelClockFreq * (inPosition - prevPosition)/(inTimestamp - prevTimestamp);
                
                // then, normalize it with reference to the target rotation speed of the platter
                // regardless of how the pitch is being adjusted. In other words, the "rate_ratio"
                // is not a consideration here because we are only concerned with how fast the
                // platter is spinning relative to the playback rate of 1.0
                //     Therefore we simply divide the ticks per second by the ticks per degree
                // which eliminates the units of measure and leaves us with a ratio.
                const currentVelocityNormalized = currentVelocityTicksPerSecond / BaseEncoderTicksPerDegree;
                
                // Input filtering:
                // Using a weighted average convolution filter ie., an FIR filter,
                // apply a lowpass to the velocity which is otherwise quite noisy.
                this.vFilter.insert(currentVelocityNormalized); // push/pop to the circular buffer
                this.velocity = this.vFilter.runFilter(); // sum of products with filter coeffs

                // Overwrite the previous position/time data with the current values
                this.prevData = [inPosition, inTimestamp];

                // At this point, all of our velocity computation is complete.
                // Now, we decide what to do with this information.
                
                // If the velocity is zero
                // and we are neither scratching, jogging, nor motoring,
                // stop here. The velocity is irrelevant to the system state.
                if (this.velocity === 0 &&
                    engine.getValue(this.group, "scratch2") === 0 &&
                    engine.getValue(this.group, "jog") === 0 &&
                    this.deck.wheelMode !== WheelModes.motor) {
                    return;
                }

                // Otherwise, interpret/report the velocity differently
                // depending on the wheel mode
                switch (this.deck.wheelMode) {
                case WheelModes.motor:
                    // Smoothing the output playback (when not slipping/scratching)
                    if (engine.getValue(this.group, "play")) {
                        if (this.deck.isSlipping == false){
                            // apply simple smoothing filter to the velocity input when the disc is not slipping/scratching
                            this.velocity = this.prev_pitch + (NonSlipPitchSmoothing*(this.velocity - this.prev_pitch));
                            this.prev_pitch = this.velocity;
                        }
                    } else {
                        engine.setValue(this.group, "scratch2", this.velocity);
                    }
                    break;
                case WheelModes.loopIn:
                    {
                        const loopStartPosition = engine.getValue(this.group, "loop_start_position");
                        const loopEndPosition = engine.getValue(this.group, "loop_end_position");
                        const value = Math.min(loopStartPosition + (this.velocity * LoopWheelMoveFactor), loopEndPosition - LoopWheelMoveFactor);
                        engine.setValue(
                            this.group,
                            "loop_start_position",
                            value
                        );
                    }
                    break;
                case WheelModes.loopOut:
                    {
                        const loopEndPosition = engine.getValue(this.group, "loop_end_position");
                        const value = loopEndPosition + (this.velocity * LoopWheelMoveFactor);
                        engine.setValue(
                            this.group,
                            "loop_end_position",
                            value
                        );
                    }
                    break;
                case WheelModes.vinyl:
                    if (this.deck.wheelTouch.touched || engine.getValue(this.group, "scratch2") !== 0) {
                        engine.setValue(this.group, "scratch2", this.velocity);
                    } else {
                        engine.setValue(this.group, "jog", this.velocity);
                    }
                    break;
                default:
                    engine.setValue(this.group, "jog", this.velocity);
                }
            },
        });

        this.wheelLED = new Component({
            deck: this,
            lastPos: 0,
            lastMode: null,
            outConnect: function() {
                if (this.group !== undefined) {
                    const connection0 = engine.makeConnection(this.group, "playposition", (position) => this.output.bind(this)(position, true, true));
                    // This is useful for case where effect would have been fully disabled in Mixxx. This appears to be the case during unit tests.
                    if (connection0) {
                        this.outConnections[0] = connection0;
                    } else {
                        console.warn(`Unable to connect ${this.group}.playposition' to the controller output. The control appears to be unavailable.`);
                    }
                    const connection1 = engine.makeConnection(this.group, "play", (play) => this.output.bind(this)(engine.getValue(this.group, "playposition"), play, play || engine.getValue(this.group, "track_loaded")));
                    // This is useful for case where effect would have been fully disabled in Mixxx. This appears to be the case during unit tests.
                    if (connection1) {
                        this.outConnections[1] = connection1;
                    } else {
                        console.warn(`Unable to connect ${this.group}.play' to the controller output. The control appears to be unavailable.`);
                    }
                    const connection2 = engine.makeConnection(this.group, "track_loaded", (trackLoaded) => this.output.bind(this)(engine.getValue(this.group, "playposition"), !trackLoaded ? false : engine.getValue(this.group, "play"), trackLoaded));
                    // This is useful for case where effect would have been fully disabled in Mixxx. This appears to be the case during unit tests.
                    if (connection2) {
                        this.outConnections[2] = connection2;
                    } else {
                        console.warn(`Unable to connect ${this.group}.track_loaded' to the controller output. The control appears to be unavailable.`);
                    }
                }
            },
            output: function(fractionOfTrack, playstate, trackLoaded) {
                if (this.deck.wheelMode > WheelModes.motor) {
                    return;
                }
                // Emit cue haptic feedback if enabled

                // samplePos aka currentPos
                const samplePos = Math.round(fractionOfTrack * engine.getValue(this.group, "track_samples"));
                if (this.deck.wheelTouch.touched && CueHapticFeedback) {
                    const cuePos = engine.getValue(this.group, "cue_point");
                    // forward == clockwise rotation
                    const forward = this.lastPos <= samplePos;
                    let fired = false;
                    // Stage a motor instruction with forward direction and max wheel force
                    // FIXME: this should be migrated to use the new motor manager. Not a big deal though.
                    const motorDeckData = new Uint8Array([
                        1, 0x20, 1, MaxWheelForce & 0xff, MaxWheelForce >> 8,
                    ]);
                    // if the cue position is between the current and last position,
                    // then fire the haptic bump
                    // clockwise check: last < cue < current
                    if (forward && this.lastPos < cuePos && cuePos < samplePos) {
                        fired = true;
                    // counter-clockwise check: current < cue < last
                    } else if (!forward && cuePos < this.lastPos && samplePos <= cuePos) {
                        motorDeckData[1] = 0xe0; // set reverse direction
                        motorDeckData[2] = 0xfe; // set reverse direction (byte 2)
                        fired = true;
                    }
                    if (fired) {
                        // FIXME: this should be migrated to use the new motor manager. Not a big deal though.
                        const motorData = new Uint8Array([
                            1, 0x20, 1, 0, 0,
                            1, 0x20, 1, 0, 0,
                        ]);
                        // overwrite one or the other of the 5-byte motor instructions
                        // with 
                        if (this.deck === TraktorS4MK3.leftDeck) {
                            motorData.set(motorDeckData);
                        } else {
                            motorData.set(motorDeckData, 5);
                        }
                        controller.sendOutputReport(49, motorData.buffer, true);
                    }
                }
                this.lastPos = samplePos;

                const durationSeconds = engine.getValue(this.group, "duration");
                const positionSeconds = fractionOfTrack * durationSeconds;
                const revolutions = positionSeconds * BaseRevolutionsPerSecond;
                const fractionalRevolution = revolutions - Math.floor(revolutions);
                const LEDposition = fractionalRevolution * WheelAbsoluteMax;

                // send commands to the wheel ring LEDs
                const wheelOutput = new Uint8Array(40).fill(0);
                wheelOutput[0] = decks[0] - 1;
                wheelOutput[4] = this.color + Button.prototype.brightnessOn;

                if (!trackLoaded) {
                    wheelOutput[1] = wheelLEDmodes.off;
                } else if (playstate && fractionOfTrack < 1 && engine.getValue(this.group, "end_of_track") && WheelLedBlinkOnTrackEnd && !this.deck.wheelTouch.touched) {
                    wheelOutput[1] = wheelLEDmodes.ringFlash;
                } else {
                    wheelOutput[1] = wheelLEDmodes.spot;
                    wheelOutput[2] = LEDposition & 0xff;
                    wheelOutput[3] = LEDposition >> 8;
                    if (this.lastMode === wheelLEDmodes.ringFlash) {
                        wheelOutput[4] = Button.prototype.brightnessOff;
                        engine.beginTimer(200, () => this.output(fractionOfTrack, playstate, trackLoaded), true);
                    }
                }
                this.lastMode = wheelOutput[1];

                controller.sendOutputReport(50, wheelOutput.buffer, true);
            }
        });

        for (const property in this) {
            if (Object.prototype.hasOwnProperty.call(this, property)) {
                const component = this[property];
                if (component instanceof Component) {
                    Object.assign(component, io[property]);
                    if (component.inReport === undefined) {
                        component.inReport = inReports[HIDInputButtonsReportID];
                    }
                    component.outReport = outReport;
                    if (component.group === undefined) {
                        component.group = this.group;
                    }
                    if (component.color === undefined) {
                        component.color = this.color;
                    }
                    if (component instanceof Encoder) {
                        component.max = 2 ** component.inBitLength - 1;
                    }
                    component.inConnect();
                    component.outConnect();
                    component.outTrigger();
                    if (typeof this.unshift === "function" && this.unshift.length === 0) {
                        this.unshift();
                    }
                }
            }
        }
    }

    assignKeyboardPlayMode(group, action) {
        this.keyboardPlayMode = {
            group: group,
            action: action,
        };
        this.lightPadMode();
    }

    lightPadMode() {
        if (this.currentPadLayer === this.padLayers.hotcuePage2) {
            this.hotcuePadModeButton.send(this.hotcuePadModeButton.color + this.hotcuePadModeButton.brightnessOn);
        } else if (this.currentPadLayer === this.padLayers.hotcuePage3) {
            this.hotcuePadModeButton.send(LedColors.white + this.hotcuePadModeButton.brightnessOn);
        } else {
            this.hotcuePadModeButton.send(this.hotcuePadModeButton.color + this.hotcuePadModeButton.brightnessOff);
        }

        // unfortunately the other pad mode buttons only have one LED color
        // const recordPadModeLEDOn = this.currentPadLayer === this.padLayers.hotcuePage3;
        // this.recordPadModeButton.send(recordPadModeLEDOn ? 127 : 0);

        const samplesPadModeLEDOn = this.currentPadLayer === this.padLayers.samplerPage;
        this.samplesPadModeButton.send(samplesPadModeLEDOn ? 127 : 0);

        // this.mutePadModeButtonLEDOn = this.currentPadLayer === this.padLayers.samplerPage2;
        // const mutedModeButton.send(mutePadModeButtonLEDOn ? 127 : 0);
        if (this.keyboardPlayMode !== null) {
            this.stemsPadModeButton.send(LedColors.green + this.stemsPadModeButton.brightnessOn);
        } else {
            const keyboardPadModeLEDOn = this.currentPadLayer === this.padLayers.keyboard;
            this.stemsPadModeButton.send(this.stemsPadModeButton.color + (keyboardPadModeLEDOn ? this.stemsPadModeButton.brightnessOn : this.stemsPadModeButton.brightnessOff));
        }
    }
}

class S4Mk3MotorManager {
    constructor(deck) {
        this.deck = deck;
        // Set the Left/Right motor identifier
        // NOTE: CURRENTLY THIS ASSUMES THAT THE FIRST DECK ON THE LEFT IS 1
        //       AND THE FIRST DECK ON THE RIGHT IS 2
        if (this.deck.decks[0] == 1) {
            this.deckMotorID = MotorBuffIDLeft;
        }
        else if (this.deck.decks[0] == 2) {
            this.deckMotorID = MotorBuffIDRight;
        }
        else {
            this_is_an_error = true; // TODO: proper handling
        }
        this.motorBuffMgr = this.deck.motorBuffMgr;

        this.oldValue = [0, 0];
        this.currentMaxWheelForce = MaxWheelForce;
        this.prev_playbackError = 0;
        this.proportionalTerm = 0;
        this.integralAccumulator = 0;
        this.derivativeTerm = 0;
        this.outputTorquePrev = 0;
        this.outputTrackingPrev = 0;

        // Motor testing variables. For development only. -ZT
        this.motortesting_onOff = false;
        this.motortesting_complete = false;
        this.motortesting_timer = Date.now();
        this.motortesting_next_interval = S4MK3MOTORTEST_UPTIME;
        this.motorTesting_currentLevel = S4MK3MOTORTEST_STARTLVL;

        this.nominalRatePrenudge = 1.0;
        this.isUpToSpeed = false;
        this.isStopped = false;
    }
    tick() {
        let outputTorque = 0;
        let targetRate = 0;
        let playbackError = 0;
        let torqueDiff = 0;
        let trackingDiff = 0;
        let outputTracking = 0;
        let trackingError = 0;

        // Declaring local constant used in jog mode
        const maxVelocity = 10; //FIXME: hardcoded

        // get latest velocity calculation from the input lowpass filter
        const normalizedVelocity = this.deck.velFilter.getCurrentVel()

        // If this deck is currently playing, calculate motor output:
        // Determine target (relative) angular velocity based on wheel mode
        if (this.deck.wheelMode === WheelModes.motor && engine.getValue(this.deck.group, "play")) {
            if (this.isStopped == true){
                this.isStopped = false;
                engine.setValue(this.deck.group, "scratch2_enable", false);
            }
            // Motor calibration testing for determining real output torque. Development only.
            if (S4MK3MOTORTEST_ENABLE && this.motortesting_complete == false) {
                if (Date.now() - this.motortesting_timer > this.motortesting_next_interval) {    
                    console.warn(this.deckMotorID, "Motor test level: ",this.motorTesting_currentLevel);
                    this.motortesting_timer = Date.now();
                    // If the output was previously OFF, turn it on
                    if (this.motortesting_onOff == false) {
                        this.motortesting_onOff = true;
                        this.motortesting_next_interval = S4MK3MOTORTEST_UPTIME;
                    // If the output was previously ON, turn it off and increment
                    // for next time
                    } else {
                        this.motortesting_onOff = false;
                        this.motortesting_next_interval = S4MK3MOTORTEST_DOWNTIME;
                        if (this.motorTesting_currentLevel > S4MK3MOTORTEST_ENDLVL) {
                            this.motorTesting_currentLevel = 0;
                            this.motortesting_complete = true;
                        } else {
                            this.motorTesting_currentLevel += S4MK3MOTORTEST_STEPSIZE;
                        }
                    }
                }

                if (this.motortesting_onOff == true) {
                    outputTorque = this.motorTesting_currentLevel;
                } else {
                    outputTorque = 0;
                }
                // Write the calculated value to the motor output buffer
                this.motorBuffMgr.setMotorOutput(this.deckMotorID,outputTorque);
                return true;
            }

            // targetRate is 1.0 +/- pitch adjustment. So +8% pitch means targetRate == 1.08
            targetRate = engine.getValue(this.deck.group, "rate_ratio");

            // First, determine the error between target vs measured
            playbackError = targetRate - normalizedVelocity;

            // If we are touching the disc AND the playbackError goes beyond
            // the slipping threshold, apply the slip force only
            if (this.deck.wheelTouch.touched && Math.abs(playbackError) > SlipmatErrorThresh){
                this.deck.isSlipping = true;
                engine.setValue(this.deck.group, "scratch2_enable", true);
            } else if (this.deck.wheelTouch.touched == false && this.deck.isSlipping && Math.abs(playbackError) < SlipmatErrorThresh) {
                this.deck.isSlipping = false;
                engine.setValue(this.deck.group, "scratch2_enable", false); 

            // If we are beyond a certain error threshold,
            // suppress the error integrator---to help with gracefully restoring rotation
            // speed without overshoot when adjusting with the crown.
            } else if (Math.abs(playbackError) > IntegratorSuppressionErrorThresh){
                // keep the accumulator suppressed so it doesn't go crazy
                this.integralAccumulator = 0;
            }

            // apply slipmat friction force if slipping
            if (this.deck.isSlipping) {
                engine.setValue(this.deck.group, "scratch2", normalizedVelocity);
                if (playbackError > 0) {
                    outputTorque = SlipFrictionForce;
                }
                else {
                    outputTorque = -SlipFrictionForce;
                }
            // If we aren't slipping, apply new motor controller
            } else {
                // PID motor controller
                this.proportionalTerm = playbackError * ProportionalGain;
                this.integralAccumulator += playbackError * IntegrativeGain;
                this.derivativeTerm = (playbackError - this.prev_playbackError) * DerivativeGain;
                outputTorque = this.proportionalTerm + this.integralAccumulator - this.derivativeTerm;

                // Difference calculation for a smoothing filter
                torqueDiff = outputTorque - this.outputTorquePrev;
                // and another smoothing filter, only for pitch analysis
                trackingDiff = outputTorque - this.outputTrackingPrev;

                // Apply the smoothing filters
                outputTorque = this.outputTorquePrev + (torqueDiff * MotorOutSmoothingFactor);
                outputTracking = this.outputTrackingPrev + (trackingDiff * MotorOutSmoothingFactor);
                // Compare the smoothed output to a target expected torque to determine effective output pitch in 
                // non-slip mode (scratch2 disabled):
                trackingError = (outputTorque - (TargetMotorOutput*engine.getValue(this.deck.group, "rate_ratio")))/TargetMotorOutput;

                // Only apply nudge/jog if the disc has spun up to the target velocity
                if (this.isUpToSpeed == true){
                    engine.setValue(this.deck.group, "jog", -trackingError*TurnTableNudgeSensitivity);
                    // console.warn(outputTorque, outputTracking, trackingError);
                } else if (trackingError < 0) { //FIXME: use absolute error as threshold
                    // if we've spun all the way up to speed, only then act like it's jogging time.
                    this.isUpToSpeed = true;
                }
            }
            // New torque becomes old torque
            this.outputTorquePrev = outputTorque;

        // If the deck isn't playing, but we're in motor mode, ensure that scratch mode is ON
        // and reset the "isUpToSpeed" flag
        } else if (this.deck.wheelMode === WheelModes.motor && engine.getValue(this.deck.group, "play") == false) {
            this.isUpToSpeed = false;
            this.isStopped = true;
            engine.setValue(this.deck.group, "scratch2_enable", true);
        // In any other wheel mode, the motor only provides resistance to scrubbing/scratching
        } else if (this.deck.wheelMode !== WheelModes.motor) {
            if (TightnessFactor > 0.5) {
                // Super loose
                const reduceFactor = (Math.min(0.5, TightnessFactor - 0.5) / 0.5) * 0.7;
                outputTorque = normalizedVelocity * reduceFactor;
            } else if (TightnessFactor < 0.5) {
                // Super tight
                const reduceFactor = (2 - Math.max(0, TightnessFactor) * 4);
                outputTorque = targetRate + Math.min(
                    maxVelocity,
                    Math.max(
                        -maxVelocity,
                        (targetRate - normalizedVelocity) * reduceFactor
                    )
                );
            }
        }

        // NOTES ON PHYSICAL MODELING
        // Leaving this here as it may be useful to someone down the line. -ZT

        // ==========================
        // SLIPMAT PHYSICAL MODELING:
        // ==========================
        // Calculate the outgoing motor torque using a simulated turntable/slipmat.
        //
        // -----------
        // Parameters:
        // -----------
        // Disc/platter radius (m) and mass (kg)
        //      --- for a 12" disc, 0.15m and 0.15--0.2kg
        // Slipmat coefficients of static and kinetic friction (no unit)
        //      --- not sure of exact coeff. for a given slipmat material, but I would choose
        //          one that can *just* handle the motor torque without slipping
        // Maximum motor torque (Nm)
        //      --- for a T1200 this is around 0.15Nm
        //
        // -------
        // SUMMARY
        // -------
        // There are two primary states of the simulation: STICK and SLIP.
        // - The disc and platter STICK together unless the performer touches the disc AND
        //       alters the angular velocity of the jogwheel enough for the disc to SLIP.
        // - The disc remains in the SLIP state until its angular velocity returns
        //       to within a margin of the target velocity, at which point it STICKs again.
        //
        // ------------
        // STICK state:
        // ------------
        // The vinyl disc, slipmat, and platter are stuck to each other and move together.
        // In this state, the jogwheel represents the entire assembly. The crown/edge of the
        // jogwheel represents the crown/edge of the platter. The performer can hinder or help
        // the rotation of the jogwheel, and the motor works to correct any deviation from
        // the target angular velocity.
        //     If the performer perturbs the rotation of the jogwheel while touching the disc
        // surface, the same behaviour applies UNLESS the perturbation is large enough to
        // defeat the force of friction that keeps everything stuck together. In other words,
        // the target and measured velocity are too far apart. At this point, the simulated
        // rotation of disc and platter decouple from each other and we enter the SLIP state.
        //
        // -----------
        // SLIP state:
        // -----------
        // The vinyl disc moves at a different rate than the motor, and only (kinetic) friction
        // works to bring them back in sync. In this state, **the jogwheel only represents the
        // rotation of the disc**. The platter is abstracted and we assume that it rotates at
        // the target velocity.
        //     The torque applied to the jogwheel motor represents the force of friction, which
        // pulls in the direction of the target angular velocity. This means that when the 
        // performer is scratching, the motor is sometimes helping, if the scratch is moving the
        // disc closer to synchrony with the platter.
        //     Anytime the disc and platter velocity are nearly matched, the simulated platter
        // regains its influence---in other words, within a certain margin the system returns
        // to the STICK state, even if only for a fraction of a second.
        //    Finally, whether by manually bringing the disc to the target velocity or allowing
        // the simulated friction force to do it, the system syncs up and re-enters the STICK
        // state. We don't care if the performer is still touching the disc, as long as they
        // aren't bringing it out of sync again.
        //
        // NOTE:
        // -----
        // Missing from this simulation is the modeling of the torque transfer *from* the
        // disc *to* the platter, as well as the mass/inertia of the platter.
        // For example: when a turntable motor is off, spinning the record will transfer some 
        // torque across the slipmat and the platter will start spinning as well. However,
        // adding the platter dynamics to the model will increase the computational complexity
        // for what amounts to an edge case at this point. For now, the platter is massless and
        // the motor is frictionless for the purposes of the slipmat physics.
        //    Of course, the jogwheel is *not* frictionless *nor* massless, but my hope is that
        // the control system will automatically account for this in practice as it will
        // naturally reach a steady-state in its attempts to regulate the jogwheel's angular
        // velocity. 
        
        // NOTE 2:
        // -------
        // After extensive study and simulation of USB traffic between the S4Mk3 and Traktor,
        // I have tuned the input filter, output PID controller and output smoothing filters
        // to closely match the behaviour of Traktor. The tuned parameters are not yet linked
        // to physical dynamics per se, as the first step is to recreate the commercial system
        // before breaking down the control parameters into physical constants.

        // Write the calculated value to the motor output buffer
        this.motorBuffMgr.setMotorOutput(this.deckMotorID,outputTorque);

        return true;
    }
}

class S4Mk3MixerColumn extends ComponentContainer {
    constructor(idx, inReports, outReport, io) {
        super();

        this.idx = idx;
        this.group = `[Channel${idx}]`;

        this.gain = new Pot({
            inKey: "pregain",
        });
        this.eqHigh = new Pot({
            group: `[EqualizerRack1_${this.group}_Effect1]`,
            inKey: "parameter3",
        });
        this.eqMid = new Pot({
            group: `[EqualizerRack1_${this.group}_Effect1]`,
            inKey: "parameter2",
        });
        this.eqLow = new Pot({
            group: `[EqualizerRack1_${this.group}_Effect1]`,
            inKey: "parameter1",
        });
        this.quickEffectKnob = new Pot({
            group: `[QuickEffectRack1_${this.group}]`,
            inKey: "super1",
        });
        this.volume = new Pot({
            inKey: "volume",
            mixer: this,
            input: MixerControlsMixAuxOnShift ? function(value) {
                if (this.mixer.shifted && this.group !== `[Channel${idx}]`) { // FIXME only if group != [ChannelX]
                    const controlKey = (this.group === `[Microphone${idx}]` || this.group === "[Microphone]") ? "talkover" : "main_mix";
                    const isPlaying = engine.getValue(this.group, controlKey);
                    if ((value !== 0) !== isPlaying) {
                        engine.setValue(this.group, controlKey, value !== 0);
                    }
                }
                this.defaultInput(value);
            } : undefined
        });

        this.pfl = new ToggleButton({
            inKey: "pfl",
            outKey: "pfl",
        });

        this.effectUnit1Assign = new PowerWindowButton({
            group: "[EffectRack1_EffectUnit1]",
            key: `group_${this.group}_enable`,
        });

        this.effectUnit2Assign = new PowerWindowButton({
            group: "[EffectRack1_EffectUnit2]",
            key: `group_${this.group}_enable`,
        });

        // FIXME: Why is output not working for these?
        this.saveGain = new PushButton({
            key: "update_replaygain_from_pregain"
        });

        this.crossfaderSwitch = new Component({
            inBitLength: 2,
            input: function(value) {
                if (value === 0) {
                    engine.setValue(this.group, "orientation", 2);
                } else if (value === 1) {
                    engine.setValue(this.group, "orientation", 1);
                } else if (value === 2) {
                    engine.setValue(this.group, "orientation", 0);
                }
            },
        });

        for (const property in this) {
            if (Object.prototype.hasOwnProperty.call(this, property)) {
                const component = this[property];
                if (component instanceof Component) {
                    Object.assign(component, io[property]);
                    if (component instanceof Pot) {
                        component.inReport = inReports[HIDInputPotsReportID];
                    } else {
                        component.inReport = inReports[HIDInputButtonsReportID];
                    }
                    component.outReport = outReport;

                    if (component.group === undefined) {
                        component.group = this.group;
                    }

                    component.inConnect();
                    component.outConnect();
                    component.outTrigger();
                }
            }
        }

        if (MixerControlsMixAuxOnShift) {
            this.shift = function() {
                engine.setValue("[Microphone]", "show_microphone", true);
                this.updateGroup(true);
            };

            this.unshift = function() {
                engine.setValue("[Microphone]", "show_microphone", false);
                this.updateGroup(false);
            };
        }
    }

    updateGroup(shifted) {
        let alternativeInput = null;
        if (engine.getValue(`[Auxiliary${this.idx}]`, "input_configured")) {
            alternativeInput = `[Auxiliary${this.idx}]`;
        } else if (engine.getValue(this.idx !== 1 ? `[Microphone${this.idx}]` : "[Microphone]", "input_configured")) {
            alternativeInput = this.idx !== 1 ? `[Microphone${this.idx}]` : "[Microphone]";
        }

        if (!alternativeInput) {
            return;
        }
        this.group = shifted ? alternativeInput : `[Channel${this.idx}]`;
        for (const property of ["gain", "volume", "pfl", "crossfaderSwitch"]) {
            const component = this[property];
            if (component instanceof Component) {
                component.outDisconnect();
                component.inDisconnect();
                component.group = this.group;
                component.inConnect();
                component.outConnect();
                component.outTrigger();
            }
        }
        for (const property of ["effectUnit1Assign", "effectUnit2Assign"]) {
            const component = this[property];
            if (component instanceof Component) {
                component.outDisconnect();
                component.inDisconnect();
                component.inKey = `group_${this.group}_enable`;
                component.outKey = `group_${this.group}_enable`;
                component.inConnect();
                component.outConnect();
                component.outTrigger();
            }
        }
    }
}

class S4MK3 {
    constructor() {
        if (engine.getValue("[App]", "num_decks") < 4) {
            engine.setValue("[App]", "num_decks", 4);
        }
        if (engine.getValue("[App]", "num_samplers") < 16) {
            engine.setValue("[App]", "num_samplers", 16);
        }

        this.inReports = [];
        this.inReports[HIDInputButtonsReportID] = new HIDInputReport(HIDInputButtonsReportID);
        // The master volume, booth volume, headphone mix, and headphone volume knobs
        // control the controller's audio interface in hardware, so they are not mapped.
        this.inReports[HIDInputPotsReportID] = new HIDInputReport(HIDInputPotsReportID);
        this.inReports[HIDInputWheelsReportID] = new HIDInputReport(HIDInputWheelsReportID);

        // There are various of other HID report which doesn't seem to have any
        // immediate use but it is likely that some useful settings may be found
        // in them such as the wheel tension.

        this.outReports = [];
        this.outReports[128] = new HIDOutputReport(128, 94); // FIXME: hardcoded

        // Single motor output buffer for both wheels
        this.motorBuffMgr = new MotorOutputBuffMgr();

        this.effectUnit1 = new S4Mk3EffectUnit(1, this.inReports, this.outReports[128],
            {
                mixKnob: {inByte: 30},
                mainButton: {inByte: 1, inBit: 6, outByte: 62},
                knobs: [
                    {inByte: 32},
                    {inByte: 34},
                    {inByte: 36},
                ],
                buttons: [
                    {inByte: 1, inBit: 7, outByte: 63},
                    {inByte: 1, inBit: 3, outByte: 64},
                    {inByte: 1, inBit: 2, outByte: 65},
                ],
            }
        );
        this.effectUnit2 = new S4Mk3EffectUnit(2, this.inReports, this.outReports[128],
            {
                mixKnob: {inByte: 70},
                mainButton: {inByte: 9, inBit: 4, outByte: 73},
                knobs: [
                    {inByte: 72},
                    {inByte: 74},
                    {inByte: 76},
                ],
                buttons: [
                    {inByte: 9, inBit: 5, outByte: 74},
                    {inByte: 9, inBit: 6, outByte: 75},
                    {inByte: 9, inBit: 7, outByte: 76},
                ],
            }
        );

        // The interaction between the FX SELECT buttons and the QuickEffect enable buttons is rather complex.
        // It is easier to have this separate from the S4Mk3MixerColumn dhe FX SELECT buttons are not
        // really in the mixer columns.
        this.mixer = new Mixer(this.inReports, this.outReports);

        // There is no consistent offset between the left and right deck,
        // so every single components' IO needs to be specified individually
        // for both decks.
        // FIXME: byte offsets should be declared as constants at the head of the file
        // for easy reference. Additionally, many of these offsets (for HID input reports 1 and 2)
        // are incorrectly offset by 1 byte due to a preceding slice operation on the raw data.
        // The slice throws away the report ID once it's no longer needed, but it makes these byte offsets
        // confusing as a reference to the real spec of the comms protocol.
        this.leftDeck = new S4Mk3Deck(
            [1, 3], [DeckColors[0], DeckColors[2]], this.effectUnit1, this.mixer,
            this.inReports, this.outReports[128], this.motorBuffMgr,
            {
                playButton: {inByte: 4, inBit: 0, outByte: 55},
                cueButton: {inByte: 4, inBit: 1, outByte: 8},
                syncButton: {inByte: 5, inBit: 7, outByte: 14},
                syncMasterButton: {inByte: 0, inBit: 0, outByte: 15},
                hotcuePadModeButton: {inByte: 4, inBit: 2, outByte: 9},
                recordPadModeButton: {inByte: 4, inBit: 3, outByte: 56},
                samplesPadModeButton: {inByte: 4, inBit: 4, outByte: 57},
                mutePadModeButton: {inByte: 4, inBit: 5, outByte: 58},
                stemsPadModeButton: {inByte: 5, inBit: 0, outByte: 10},
                deckButtonLeft: {inByte: 5, inBit: 2},
                deckButtonRight: {inByte: 5, inBit: 3},
                deckButtonOutputByteOffset: 12,
                shiftButton: {inByte: 5, inBit: 1, outByte: 59},
                leftEncoder: {inByte: 19, inBit: 0},
                leftEncoderPress: {inByte: 6, inBit: 2},
                rightEncoder: {inByte: 19, inBit: 4},
                rightEncoderPress: {inByte: 6, inBit: 5},
                libraryEncoder: {inByte: 20, inBit: 0},
                libraryEncoderPress: {inByte: 0, inBit: 1},
                turntableButton: {inByte: 5, inBit: 5, outByte: 17},
                jogButton: {inByte: 5, inBit: 4, outByte: 16},
                gridButton: {inByte: 5, inBit: 6, outByte: 18},
                reverseButton: {inByte: 1, inBit: 4, outByte: 60},
                fluxButton: {inByte: 1, inBit: 5, outByte: 61},
                libraryPlayButton: {inByte: 0, inBit: 5, outByte: 22},
                libraryStarButton: {inByte: 0, inBit: 4, outByte: 21},
                libraryPlaylistButton: {inByte: 1, inBit: 1, outByte: 20},
                libraryViewButton: {inByte: 1, inBit: 0, outByte: 19},
                pads: [
                    {inByte: 3, inBit: 5, outByte: 0},
                    {inByte: 3, inBit: 4, outByte: 1},
                    {inByte: 3, inBit: 7, outByte: 2},
                    {inByte: 3, inBit: 6, outByte: 3},

                    {inByte: 3, inBit: 3, outByte: 4},
                    {inByte: 3, inBit: 2, outByte: 5},
                    {inByte: 3, inBit: 1, outByte: 6},
                    {inByte: 3, inBit: 0, outByte: 7},
                ],
<<<<<<< HEAD
                tempoFader: {inByte: 12, inBit: 0, inBitLength: 16, inReport: this.inReports[HIDInputPotsReportID]},
                // FIXME: the wheel position here is one byte offset from its position in the raw data,
                // and is hardcoded as such later on. these entries really must be harmonized for readability and robustness. ZT
                wheelPosition: {inByte: 11, inBit: 0, inBitLength: 16, inReport: this.inReports[HIDInputWheelsReportID]},
                wheelAbsolute: {inByte: 15, inBit: 0, inBitLength: 16, inReport: this.inReports[HIDInputWheelsReportID]},
=======
                tempoFader: {inByte: 12, inBit: 0, inBitLength: 16, inReport: this.inReports[2], outByte: 11},
                wheelRelative: {inByte: 11, inBit: 0, inBitLength: 16, inReport: this.inReports[3]},
                wheelAbsolute: {inByte: 15, inBit: 0, inBitLength: 16, inReport: this.inReports[3]},
>>>>>>> aae018e1
                wheelTouch: {inByte: 16, inBit: 4},
            }
        );

        this.rightDeck = new S4Mk3Deck(
            [2, 4], [DeckColors[1], DeckColors[3]], this.effectUnit2, this.mixer,
            this.inReports, this.outReports[128], this.motorBuffMgr,
            {
                playButton: {inByte: 12, inBit: 0, outByte: 66},
                cueButton: {inByte: 14, inBit: 5, outByte: 31},
                syncButton: {inByte: 14, inBit: 4, outByte: 37},
                syncMasterButton: {inByte: 10, inBit: 0, outByte: 38},
                hotcuePadModeButton: {inByte: 12, inBit: 2, outByte: 32},
                recordPadModeButton: {inByte: 12, inBit: 3, outByte: 67},
                samplesPadModeButton: {inByte: 12, inBit: 4, outByte: 68},
                mutePadModeButton: {inByte: 12, inBit: 5, outByte: 69},
                stemsPadModeButton: {inByte: 12, inBit: 1, outByte: 33},
                deckButtonLeft: {inByte: 14, inBit: 2},
                deckButtonRight: {inByte: 14, inBit: 3},
                deckButtonOutputByteOffset: 35,
                shiftButton: {inByte: 14, inBit: 1, outByte: 70},
                leftEncoder: {inByte: 20, inBit: 4},
                leftEncoderPress: {inByte: 15, inBit: 5},
                rightEncoder: {inByte: 21, inBit: 0},
                rightEncoderPress: {inByte: 15, inBit: 2},
                libraryEncoder: {inByte: 21, inBit: 4},
                libraryEncoderPress: {inByte: 10, inBit: 1},
                turntableButton: {inByte: 14, inBit: 6, outByte: 40},
                jogButton: {inByte: 14, inBit: 0, outByte: 39},
                gridButton: {inByte: 14, inBit: 7, outByte: 41},
                reverseButton: {inByte: 10, inBit: 4, outByte: 71},
                fluxButton: {inByte: 10, inBit: 5, outByte: 72},
                libraryPlayButton: {inByte: 9, inBit: 2, outByte: 45},
                libraryStarButton: {inByte: 9, inBit: 1, outByte: 44},
                libraryPlaylistButton: {inByte: 9, inBit: 3, outByte: 43},
                libraryViewButton: {inByte: 9, inBit: 0, outByte: 42},
                pads: [
                    {inByte: 13, inBit: 5, outByte: 23},
                    {inByte: 13, inBit: 4, outByte: 24},
                    {inByte: 13, inBit: 7, outByte: 25},
                    {inByte: 13, inBit: 6, outByte: 26},

                    {inByte: 13, inBit: 3, outByte: 27},
                    {inByte: 13, inBit: 2, outByte: 28},
                    {inByte: 13, inBit: 1, outByte: 29},
                    {inByte: 13, inBit: 0, outByte: 30},
                ],
<<<<<<< HEAD
                tempoFader: {inByte: 10, inBit: 0, inBitLength: 16, inReport: this.inReports[HIDInputPotsReportID]},
                // FIXME: the relative wheel value here is one byte offset from its position in the raw data,
                // and is hardcoded as such later on. these entries really must be harmonized for readability and robustness. ZT
                wheelPosition: {inByte: 39, inBit: 0, inBitLength: 16, inReport: this.inReports[HIDInputWheelsReportID]},
                wheelAbsolute: {inByte: 43, inBit: 0, inBitLength: 16, inReport: this.inReports[HIDInputWheelsReportID]},
=======
                tempoFader: {inByte: 10, inBit: 0, inBitLength: 16, inReport: this.inReports[2], outByte: 34},
                wheelRelative: {inByte: 39, inBit: 0, inBitLength: 16, inReport: this.inReports[3]},
                wheelAbsolute: {inByte: 43, inBit: 0, inBitLength: 16, inReport: this.inReports[3]},
>>>>>>> aae018e1
                wheelTouch: {inByte: 16, inBit: 5},
            }
        );

        const that = this;
        /* eslint no-unused-vars: "off" */
        const meterConnection = engine.makeConnection("[App]", "gui_tick_50ms_period_s", function(_value) {
            const deckMeters = new Uint8Array(78).fill(0);
            // Each column has 14 segments, but treat the top one specially for the clip indicator.
            const deckSegments = 13;
            for (let deckNum = 1; deckNum <= 4; deckNum++) {
                let deckGroup = `[Channel${deckNum}]`;
                if (that.leftDeck.shifted || that.rightDeck.shifted) {
                    if (engine.getValue(`[Auxiliary${deckNum}]`, "input_configured")) {
                        deckGroup = `[Auxiliary${deckNum}]`;
                    } else if (engine.getValue(deckNum !== 1 ? `[Microphone${deckNum}]` : "[Microphone]", "input_configured")) {
                        deckGroup = deckNum !== 1 ? `[Microphone${deckNum}]` : "[Microphone]";
                    }
                }
                const deckLevel = engine.getValue(deckGroup, "vu_meter");
                const columnBaseIndex = (deckNum - 1) * (deckSegments + 2);
                const scaledLevel = deckLevel * deckSegments;
                const segmentsToLightFully = Math.floor(scaledLevel);
                const partialSegmentValue = scaledLevel - segmentsToLightFully;
                if (segmentsToLightFully > 0) {
                    // There are 3 brightness levels per segment: off, dim, and full.
                    for (let i = 0; i <= segmentsToLightFully; i++) {
                        deckMeters[columnBaseIndex + i] = 127;
                    }
                    if (partialSegmentValue > 0.5 && segmentsToLightFully < deckSegments) {
                        deckMeters[columnBaseIndex + segmentsToLightFully + 1] = 125;
                    }
                }
                if (engine.getValue(deckGroup, "peak_indicator")) {
                    deckMeters[columnBaseIndex + deckSegments + 1] = 127;
                }
            }
            // There are more bytes in the report which seem like they should be for the main
            // mix meters, but setting those bytes does not do anything, except for lighting
            // the clip lights on the main mix meters.
            controller.sendOutputReport(HIDOutputVUMeterReportID, deckMeters.buffer);
        });
        if (UseMotors) {
            this.leftMotor = new S4Mk3MotorManager(this.leftDeck);
            this.rightMotor = new S4Mk3MotorManager(this.rightDeck);
            // Previously, we were requesting a timer
            // interval of 2ms to match sampling rate of wheel sensors, but
            // max value was capped in controllerscriptinterfacelegacy.cpp
            // normally capped at 20ms but can remove this cap and get 2ms.
            // However, this is not consistent across all systems; some can
            // only manage 15ms which is not a proper solution.
            // Therefore this has been moved to the input handler so that it
            // operates as fast as the inputs are received (ideally)
            // engine.beginTimer(2, this.motorCallback.bind(this));
            // QT can't guarantee that any given system
            // will maintain a sub-20ms timer period. See:
            // https://doc.qt.io/qt-5/qobject.html#startTimer
        }
    }
    motorCallback() {
        this.leftMotor.tick();
        this.rightMotor.tick();
        controller.sendOutputReport(49, this.motorBuffMgr.getBuff(), true);
    }
    incomingData(data) {
        // The first byte of the HID report is the reportID
        const reportId = data[0];
        if (reportId in this.inReports && reportId !== HIDInputWheelsReportID) {
            // Slicing out the first data point is actively harmful to code legibility later on.
            // FIXME: Should pass the full data buffer to the input handler. This is the slice
            // operation that causes byte offsets to appear incorrect in the code
            this.inReports[reportId].handleInput(data.buffer.slice(1));
        } else if (reportId === HIDInputWheelsReportID) {
            // FIXME: input report # 3 comes the most frequently, so it should
            //        be at the start of the conditional block for optimization:
            //        saves a multi-condition check every time an input comes in.

            // The 32 bit unsigned ints at bytes 8 and 36 always have exactly the same value,
            // so only process one of them. This must be processed before the wheel positions.
            const oldWheelTimer = wheelTimer;
            const view = new DataView(data.buffer);
            wheelTimer = view.getUint32(8, true);

            // FIXME: the byte offsets below don't match with the ones in the deck definitions
            //        the offsets here are the correct ones with reference to the entire HID report
            this.leftDeck.wheelPosition.input(view.getUint32(12, true), view.getUint32(8, true));
            this.rightDeck.wheelPosition.input(view.getUint32(40, true), view.getUint32(36, true));

            // Finally, triggering motor output anytime input report #3 is processed.
            // This should make the motor output timing more reliable across different platforms
            // rather than relying on QTimer.
            this.motorCallback();
        } else {
            console.warn(`Unsupported HID repord with ID ${reportId}. Contains: ${data}`);
        }
    }
    init() {
        // sending these magic reports is required for the jog wheel LEDs to work
        const wheelLEDinitReport = new Uint8Array(26).fill(0);
        wheelLEDinitReport[1] = 1;
        wheelLEDinitReport[2] = 3;
        controller.sendOutputReport(48, wheelLEDinitReport.buffer, true);
        wheelLEDinitReport[0] = 1;
        controller.sendOutputReport(48, wheelLEDinitReport.buffer);

        // Init wheel timer data
        wheelTimer = null;
        wheelTimerDelta = 0;

        // get state of knobs and faders
        for (const repordId of [0x01, 0x02]) {
            this.inReports[repordId].handleInput(controller.getInputReport(repordId));
        }
    }
    shutdown() {
        // button LEDs
        controller.sendOutputReport(128, new Uint8Array(94).fill(0).buffer);

        // meter LEDs
        controller.sendOutputReport(HIDOutputVUMeterReportID, new Uint8Array(78).fill(0).buffer);

        const wheelOutput = new Uint8Array(40).fill(0);
        // left wheel LEDs
        controller.sendOutputReport(50, wheelOutput.buffer, true);
        // right wheel LEDs
        wheelOutput[0] = 1;
        controller.sendOutputReport(50, wheelOutput.buffer, true);
    }
}

/* eslint no-unused-vars: "off", no-var: "off" */
var TraktorS4MK3 = new S4MK3();<|MERGE_RESOLUTION|>--- conflicted
+++ resolved
@@ -75,10 +75,6 @@
 const TempoFaderSoftTakeoverColorLow = LedColors[engine.getSetting("tempoFaderSoftTakeoverColorLow")] || LedColors.white;
 const TempoFaderSoftTakeoverColorHigh = LedColors[engine.getSetting("tempoFaderSoftTakeoverColorHigh")] || LedColors.green;
 
-<<<<<<< HEAD
-const TempoFaderOffset_L = engine.getSetting("TempoFaderOffset_L") || 0.0;
-const TempoFaderOffset_R = engine.getSetting("TempoFaderOffset_R") || 0.0;
-=======
 // Tempo fader center snap range
 // Transform user value (mm) into upper/lower values
 const TempoCenterRangeMm = engine.getSetting("tempoCenterRangeMm") || 1.0;
@@ -93,7 +89,6 @@
 const TempoCenterValueOffset = engine.getSetting("tempoCenterOffsetMm") || 0.0;
 const TempoCenterUpper = (4096 / 2) + (TempoCenterRangeTicks / 2) + TempoCenterValueOffset;
 const TempoCenterLower = (4096 / 2) - (TempoCenterRangeTicks / 2) + TempoCenterValueOffset;
->>>>>>> aae018e1
 
 // Define whether or not to keep LED that have only one color (reverse, flux, play, shift) dimmed if they are inactive.
 // 'true' will keep them dimmed, 'false' will turn them off. Default: true
@@ -1992,12 +1987,6 @@
 
         this.tempoFader = new Pot({
             inKey: "rate",
-<<<<<<< HEAD
-        });
-
-        this.tempoFaderLED = new Component({
-=======
->>>>>>> aae018e1
             outKey: "rate",
             appliedValue: null,
 
@@ -2039,13 +2028,8 @@
                     return;
                 }
 
-<<<<<<< HEAD
-                // const oldCentered = this.centered;
-                if (Math.abs(parameterValue - 0.5) < this.toleranceWindow) {
-=======
                 // Fader is in sync with engine, set center LED on/off
                 if (value === 0) {
->>>>>>> aae018e1
                     this.send(this.color + Button.prototype.brightnessOn);
                 } else {
                     this.send(0);
@@ -3670,17 +3654,11 @@
                     {inByte: 3, inBit: 1, outByte: 6},
                     {inByte: 3, inBit: 0, outByte: 7},
                 ],
-<<<<<<< HEAD
-                tempoFader: {inByte: 12, inBit: 0, inBitLength: 16, inReport: this.inReports[HIDInputPotsReportID]},
+                tempoFader: {inByte: 12, inBit: 0, inBitLength: 16, inReport: this.inReports[HIDInputPotsReportID], outByte: 11},
                 // FIXME: the wheel position here is one byte offset from its position in the raw data,
                 // and is hardcoded as such later on. these entries really must be harmonized for readability and robustness. ZT
                 wheelPosition: {inByte: 11, inBit: 0, inBitLength: 16, inReport: this.inReports[HIDInputWheelsReportID]},
                 wheelAbsolute: {inByte: 15, inBit: 0, inBitLength: 16, inReport: this.inReports[HIDInputWheelsReportID]},
-=======
-                tempoFader: {inByte: 12, inBit: 0, inBitLength: 16, inReport: this.inReports[2], outByte: 11},
-                wheelRelative: {inByte: 11, inBit: 0, inBitLength: 16, inReport: this.inReports[3]},
-                wheelAbsolute: {inByte: 15, inBit: 0, inBitLength: 16, inReport: this.inReports[3]},
->>>>>>> aae018e1
                 wheelTouch: {inByte: 16, inBit: 4},
             }
         );
@@ -3728,17 +3706,11 @@
                     {inByte: 13, inBit: 1, outByte: 29},
                     {inByte: 13, inBit: 0, outByte: 30},
                 ],
-<<<<<<< HEAD
-                tempoFader: {inByte: 10, inBit: 0, inBitLength: 16, inReport: this.inReports[HIDInputPotsReportID]},
+                tempoFader: {inByte: 10, inBit: 0, inBitLength: 16, inReport: this.inReports[HIDInputPotsReportID], outByte: 34},
                 // FIXME: the relative wheel value here is one byte offset from its position in the raw data,
                 // and is hardcoded as such later on. these entries really must be harmonized for readability and robustness. ZT
                 wheelPosition: {inByte: 39, inBit: 0, inBitLength: 16, inReport: this.inReports[HIDInputWheelsReportID]},
                 wheelAbsolute: {inByte: 43, inBit: 0, inBitLength: 16, inReport: this.inReports[HIDInputWheelsReportID]},
-=======
-                tempoFader: {inByte: 10, inBit: 0, inBitLength: 16, inReport: this.inReports[2], outByte: 34},
-                wheelRelative: {inByte: 39, inBit: 0, inBitLength: 16, inReport: this.inReports[3]},
-                wheelAbsolute: {inByte: 43, inBit: 0, inBitLength: 16, inReport: this.inReports[3]},
->>>>>>> aae018e1
                 wheelTouch: {inByte: 16, inBit: 5},
             }
         );
