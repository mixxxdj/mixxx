<!DOCTYPE RCC>
<RCC version="1.0">
    <qresource prefix="/">
        <file>../LICENSE</file>
        <file>images/library/ic_library_drag_and_drop.svg</file>
      <!-- open/closed lock icons for BPM button -->
        <file>images/library/ic_library_locked.svg</file>
        <file>images/library/ic_library_unlocked.svg</file>
      <!-- lock icon for crates, playlists & history -->
        <file>images/library/ic_library_locked_tracklist.svg</file>
        <file>images/library/cover_default.svg</file>
      <!-- icons for library side bar -->
        <file>images/library/ic_library_autodj.svg</file>
        <file>images/library/ic_library_banshee.svg</file>
        <file>images/library/ic_library_computer.svg</file> <!-- from Gnome high contrast icons LGPL 2.1 -->
        <file>images/library/ic_library_crates.svg</file>
        <file>images/library/ic_library_cross_grey.svg</file>
        <file>images/library/ic_library_cross_orange.svg</file>
        <file>images/library/ic_library_history.svg</file>
        <file>images/library/ic_library_history_current.svg</file>
        <file>images/library/ic_library_itunes.svg</file>
        <file>images/library/ic_library_tracks.svg</file> <!-- from Gnome high contrast icons LGPL 2.1 -->
        <file>images/library/ic_library_playlist.svg</file>
        <file>images/library/ic_library_prepare.svg</file>
        <file>images/library/ic_library_preview_pause.svg</file>
        <file>images/library/ic_library_preview_play.svg</file>
        <file>images/library/ic_library_recordings.svg</file>
        <file>images/library/ic_library_rhythmbox.svg</file>
        <file>images/library/ic_library_traktor.svg</file>
        <file>images/library/ic_library_rekordbox.svg</file>
        <file>images/library/ic_library_serato.svg</file>
      <!-- logo and icon for 'About' dialog -->
        <file>images/mixxx_logo.svg</file>
        <file>images/mixxx_icon.svg</file>
        <file>images/mixxx-icon-logo-symbolic.svg</file> <!-- default launch image -->
        <file>images/skin_preview_placeholder.png</file>
        <file>images/ic_checkmark.svg</file>
        <file>images/ic_delete.svg</file>
<<<<<<< HEAD
        <file>images/ic_mixxx_symbolic.svg</file>
        <file>images/ic_none.svg</file>
        <file>images/preferences/ic_preferences_autodj.svg</file>
        <file>images/preferences/ic_preferences_bpmdetect.svg</file>
        <file>images/preferences/ic_preferences_broadcast.svg</file>
        <file>images/preferences/ic_preferences_colors.svg</file>
        <file>images/preferences/ic_preferences_controllers.svg</file>
        <file>images/preferences/ic_preferences_crossfader.svg</file>
        <file>images/preferences/ic_preferences_decks.svg</file>
        <file>images/preferences/ic_preferences_effects.svg</file>
        <file>images/preferences/ic_preferences_equalizers.svg</file>
        <file>images/preferences/ic_preferences_interface.svg</file>
        <file>images/preferences/ic_preferences_keydetect.svg</file>
        <file>images/preferences/ic_preferences_library.svg</file>
        <file>images/preferences/ic_preferences_lv2.svg</file>
        <file>images/preferences/ic_preferences_modplug.svg</file>
        <file>images/preferences/ic_preferences_recording.svg</file>
        <file>images/preferences/ic_preferences_replaygain.svg</file>
        <file>images/preferences/ic_preferences_soundhardware.svg</file>
        <file>images/preferences/ic_preferences_vinyl.svg</file>
=======
      <!-- dark icon set for preferences -->
        <file>images/preferences/dark/ic_preferences_autodj.svg</file>
        <file>images/preferences/dark/ic_preferences_bpmdetect.svg</file>
        <file>images/preferences/dark/ic_preferences_broadcast.svg</file>
        <file>images/preferences/dark/ic_preferences_colors.svg</file>
        <file>images/preferences/dark/ic_preferences_controllers.svg</file>
        <file>images/preferences/dark/ic_preferences_crossfader.svg</file>
        <file>images/preferences/dark/ic_preferences_decks.svg</file>
        <file>images/preferences/dark/ic_preferences_effects.svg</file>
        <file>images/preferences/dark/ic_preferences_equalizers.svg</file>
        <file>images/preferences/dark/ic_preferences_interface.svg</file>
        <file>images/preferences/dark/ic_preferences_keydetect.svg</file>
        <file>images/preferences/dark/ic_preferences_library.svg</file>
        <file>images/preferences/dark/ic_preferences_lv2.svg</file>
        <file>images/preferences/dark/ic_preferences_modplug.svg</file>
        <file>images/preferences/dark/ic_preferences_recording.svg</file>
        <file>images/preferences/dark/ic_preferences_replaygain.svg</file>
        <file>images/preferences/dark/ic_preferences_soundhardware.svg</file>
        <file>images/preferences/dark/ic_preferences_vinyl.svg</file>
        <file>images/preferences/dark/ic_preferences_waveforms.svg</file>
        <file>images/preferences/dark/ic_custom.svg</file>
        <file>images/preferences/dark/ic_mixxx_symbolic.svg</file>
        <file>images/preferences/dark/ic_none.svg</file>
      <!-- light icon set for preferences -->
        <file>images/preferences/light/ic_preferences_autodj.svg</file>
        <file>images/preferences/light/ic_preferences_bpmdetect.svg</file>
        <file>images/preferences/light/ic_preferences_broadcast.svg</file>
        <file>images/preferences/light/ic_preferences_colors.svg</file>
        <file>images/preferences/light/ic_preferences_controllers.svg</file>
        <file>images/preferences/light/ic_preferences_crossfader.svg</file>
        <file>images/preferences/light/ic_preferences_decks.svg</file>
        <file>images/preferences/light/ic_preferences_effects.svg</file>
        <file>images/preferences/light/ic_preferences_equalizers.svg</file>
        <file>images/preferences/light/ic_preferences_interface.svg</file>
        <file>images/preferences/light/ic_preferences_keydetect.svg</file>
        <file>images/preferences/light/ic_preferences_library.svg</file>
        <file>images/preferences/light/ic_preferences_lv2.svg</file>
        <file>images/preferences/light/ic_preferences_modplug.svg</file>
        <file>images/preferences/light/ic_preferences_recording.svg</file>
        <file>images/preferences/light/ic_preferences_replaygain.svg</file>
        <file>images/preferences/light/ic_preferences_soundhardware.svg</file>
        <file>images/preferences/light/ic_preferences_vinyl.svg</file>
        <file>images/preferences/light/ic_preferences_waveforms.svg</file>
        <file>images/preferences/light/ic_custom.svg</file>
        <file>images/preferences/light/ic_mixxx_symbolic.svg</file>
        <file>images/preferences/light/ic_none.svg</file>
>>>>>>> 863c8a8b
        <file>images/preferences/ic_preferences_warning.svg</file>
        <file>images/preferences/ic_preferences_waveforms.svg</file>
        <file>schema.xml</file>
        <file>shaders/filteredsignal.frag</file>
        <file>shaders/passthrough.vert</file>
        <file>shaders/rgbsignal.frag</file>
        <file>shaders/stackedsignal.frag</file>
        <file>skins/default.qss</file>
    </qresource>
</RCC><|MERGE_RESOLUTION|>--- conflicted
+++ resolved
@@ -36,28 +36,6 @@
         <file>images/skin_preview_placeholder.png</file>
         <file>images/ic_checkmark.svg</file>
         <file>images/ic_delete.svg</file>
-<<<<<<< HEAD
-        <file>images/ic_mixxx_symbolic.svg</file>
-        <file>images/ic_none.svg</file>
-        <file>images/preferences/ic_preferences_autodj.svg</file>
-        <file>images/preferences/ic_preferences_bpmdetect.svg</file>
-        <file>images/preferences/ic_preferences_broadcast.svg</file>
-        <file>images/preferences/ic_preferences_colors.svg</file>
-        <file>images/preferences/ic_preferences_controllers.svg</file>
-        <file>images/preferences/ic_preferences_crossfader.svg</file>
-        <file>images/preferences/ic_preferences_decks.svg</file>
-        <file>images/preferences/ic_preferences_effects.svg</file>
-        <file>images/preferences/ic_preferences_equalizers.svg</file>
-        <file>images/preferences/ic_preferences_interface.svg</file>
-        <file>images/preferences/ic_preferences_keydetect.svg</file>
-        <file>images/preferences/ic_preferences_library.svg</file>
-        <file>images/preferences/ic_preferences_lv2.svg</file>
-        <file>images/preferences/ic_preferences_modplug.svg</file>
-        <file>images/preferences/ic_preferences_recording.svg</file>
-        <file>images/preferences/ic_preferences_replaygain.svg</file>
-        <file>images/preferences/ic_preferences_soundhardware.svg</file>
-        <file>images/preferences/ic_preferences_vinyl.svg</file>
-=======
       <!-- dark icon set for preferences -->
         <file>images/preferences/dark/ic_preferences_autodj.svg</file>
         <file>images/preferences/dark/ic_preferences_bpmdetect.svg</file>
@@ -104,9 +82,6 @@
         <file>images/preferences/light/ic_custom.svg</file>
         <file>images/preferences/light/ic_mixxx_symbolic.svg</file>
         <file>images/preferences/light/ic_none.svg</file>
->>>>>>> 863c8a8b
-        <file>images/preferences/ic_preferences_warning.svg</file>
-        <file>images/preferences/ic_preferences_waveforms.svg</file>
         <file>schema.xml</file>
         <file>shaders/filteredsignal.frag</file>
         <file>shaders/passthrough.vert</file>
