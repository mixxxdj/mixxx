#!/usr/bin/env bash
# Ignored in case of a source call, but needed for bash specific sourcing detection

set -o pipefail

# shellcheck disable=SC2091
if [ -z "${GITHUB_ENV}" ] && ! $(return 0 2>/dev/null); then
  echo "This script must be run by sourcing it:"
  echo "source $0 $*"
  exit 1
fi

realpath() {
    OLDPWD="${PWD}"
    cd "$1" || exit 1
    pwd
    cd "${OLDPWD}" || exit 1
}

# Get script file location, compatible with bash and zsh
if [ -n "$BASH_VERSION" ]; then
  THIS_SCRIPT_NAME="${BASH_SOURCE[0]}"
elif [ -n "$ZSH_VERSION" ]; then
  # shellcheck disable=SC2296
  THIS_SCRIPT_NAME="${(%):-%N}"
else
  THIS_SCRIPT_NAME="$0"
fi

HOST_ARCH=$(uname -m)  # One of x86_64, arm64, i386, ppc or ppc64

<<<<<<< HEAD
if [ "$HOST_ARCH" = "x86_64" ]; then
    if [ -n "${BUILDENV_ARM64}" ]; then
=======
if [ "$HOST_ARCH" == "x86_64" ]; then
	if [ -n "${BUILDENV_ARM64_CROSS}" ]; then
	    if [ -n "${BUILDENV_RELEASE}" ]; then
	        VCPKG_TARGET_TRIPLET="arm64-osx-min1100-release"
	        BUILDENV_BRANCH="2.6-rel"
	        BUILDENV_NAME="mixxx-deps-2.6-arm64-osx-cross-rel-da4c207"
	        BUILDENV_SHA256="4a6e7a2d83ae2056a89298a0fd6d110d44a4344e3968219dd0c3d34648599233"
	    else
	        VCPKG_TARGET_TRIPLET="arm64-osx-min1100"
	        BUILDENV_BRANCH="2.6"
	        BUILDENV_NAME="mixxx-deps-2.6-arm64-osx-cross-c2def9b"
	        BUILDENV_SHA256="fa38900a64dec28c43888ec6f36421e9a8dc31e37115831fc779beca071014d7"
	    fi
	else
	    if [ -n "${BUILDENV_RELEASE}" ]; then
	        VCPKG_TARGET_TRIPLET="x64-osx-min1100-release"
	        BUILDENV_BRANCH="2.6-rel"
	        BUILDENV_NAME="mixxx-deps-2.6-x64-osx-rel-da4c207"
	        BUILDENV_SHA256="5e7f9a4d5d58a3b720a64d179f9cf72dab109460e74e9e31e9c2ada0885bb4a0"
	    else
	        VCPKG_TARGET_TRIPLET="x64-osx-min1100"
	        BUILDENV_BRANCH="2.6"
	        BUILDENV_NAME="mixxx-deps-2.6-x64-osx-c2def9b"
	        BUILDENV_SHA256="0c75b39d6c03e34e794ab95cc460b1d11a0b976d572e31451b7c0798d9035d73"
	    fi
	fi
elif [ "$HOST_ARCH" == "arm64" ]; then
    if [ -n "${BUILDENV_RELEASE}" ]; then
>>>>>>> 73196807
        VCPKG_TARGET_TRIPLET="arm64-osx-min1100-release"
        BUILDENV_BRANCH="2.6-rel"
        BUILDENV_NAME="mixxx-deps-2.6-arm64-osx-rel-da4c207"
        BUILDENV_SHA256="5e47b9f3dcca509be324779ce83aa342c29680a8924f83b2ecac3021b7ad3e87"
    else
        VCPKG_TARGET_TRIPLET="arm64-osx-min1100"
        BUILDENV_BRANCH="2.6"
        BUILDENV_NAME="mixxx-deps-2.6-arm64-osx-c2def9b"
        BUILDENV_SHA256="c6a00220d9b938dedec4864dbcb4c2db2d1ca9e6f8f60c20883c0008a163db6f"
    fi
else
    echo "ERROR: Unsupported architecture detected: $HOST_ARCH"
    echo "Please refer to the following guide to manually build the vcpkg environment:"
    echo "https://github.com/mixxxdj/mixxx/wiki/Compiling-dependencies-for-macOS-arm64"
    exit 1
fi

BUILDENV_URL="https://downloads.mixxx.org/dependencies/${BUILDENV_BRANCH}/macOS/${BUILDENV_NAME}.zip"
MIXXX_ROOT="$(realpath "$(dirname "$THIS_SCRIPT_NAME")/..")"

[ -z "$BUILDENV_BASEPATH" ] && BUILDENV_BASEPATH="${MIXXX_ROOT}/buildenv"

case "$1" in
    name)
        if [ -n "${GITHUB_ENV}" ]; then
            echo "BUILDENV_NAME=$BUILDENV_NAME" >> "${GITHUB_ENV}"
        else
            echo "$BUILDENV_NAME"
        fi
        ;;

    setup)
        BUILDENV_PATH="${BUILDENV_BASEPATH}/${BUILDENV_NAME}"

        export BUILDENV_NAME
        export BUILDENV_BASEPATH
        export BUILDENV_URL
        export BUILDENV_SHA256
        export MIXXX_VCPKG_ROOT="${BUILDENV_PATH}"
        export CMAKE_GENERATOR=Ninja
        export VCPKG_TARGET_TRIPLET="${VCPKG_TARGET_TRIPLET}"

        echo_exported_variables() {
            echo "BUILDENV_NAME=${BUILDENV_NAME}"
            echo "BUILDENV_BASEPATH=${BUILDENV_BASEPATH}"
            echo "BUILDENV_URL=${BUILDENV_URL}"
            echo "BUILDENV_SHA256=${BUILDENV_SHA256}"
            echo "MIXXX_VCPKG_ROOT=${MIXXX_VCPKG_ROOT}"
            echo "CMAKE_GENERATOR=${CMAKE_GENERATOR}"
            echo "VCPKG_TARGET_TRIPLET=${VCPKG_TARGET_TRIPLET}"
        }

        if [ -n "${GITHUB_ENV}" ]; then
            echo_exported_variables >> "${GITHUB_ENV}"
        elif [ "$1" != "--profile" ]; then
            echo ""
            echo "Exported environment variables:"
            echo_exported_variables
            echo "You can now configure cmake from the command line in an EMPTY build directory via:"
            echo "cmake -DCMAKE_TOOLCHAIN_FILE=${MIXXX_VCPKG_ROOT}/scripts/buildsystems/vcpkg.cmake ${MIXXX_ROOT}"
        fi
        ;;
    *)
        echo "Usage: source macos_buildenv.sh [options]"
        echo ""
        echo "options:"
        echo "   help       Displays this help."
        echo "   name       Displays the name of the required build environment."
        echo "   setup      Setup the build environment variables for download during CMake configuration."
        ;;
esac<|MERGE_RESOLUTION|>--- conflicted
+++ resolved
@@ -29,10 +29,7 @@
 
 HOST_ARCH=$(uname -m)  # One of x86_64, arm64, i386, ppc or ppc64
 
-<<<<<<< HEAD
-if [ "$HOST_ARCH" = "x86_64" ]; then
-    if [ -n "${BUILDENV_ARM64}" ]; then
-=======
+
 if [ "$HOST_ARCH" == "x86_64" ]; then
 	if [ -n "${BUILDENV_ARM64_CROSS}" ]; then
 	    if [ -n "${BUILDENV_RELEASE}" ]; then
@@ -61,7 +58,6 @@
 	fi
 elif [ "$HOST_ARCH" == "arm64" ]; then
     if [ -n "${BUILDENV_RELEASE}" ]; then
->>>>>>> 73196807
         VCPKG_TARGET_TRIPLET="arm64-osx-min1100-release"
         BUILDENV_BRANCH="2.6-rel"
         BUILDENV_NAME="mixxx-deps-2.6-arm64-osx-rel-da4c207"
