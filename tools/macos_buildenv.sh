--- conflicted
+++ resolved
@@ -29,7 +29,6 @@
 
 HOST_ARCH=$(uname -m)  # One of x86_64, arm64, i386, ppc or ppc64
 
-<<<<<<< HEAD
 if [ "$HOST_ARCH" == "x86_64" ]; then
 	if [ -n "${BUILDENV_ARM64_CROSS}" ]; then
 	    if [ -n "${BUILDENV_RELEASE}" ]; then
@@ -58,10 +57,6 @@
 	fi
 elif [ "$HOST_ARCH" == "arm64" ]; then
     if [ -n "${BUILDENV_RELEASE}" ]; then
-=======
-if [ "$HOST_ARCH" = "x86_64" ]; then
-    if [ -n "${BUILDENV_ARM64}" ]; then
->>>>>>> f86ced9c
         VCPKG_TARGET_TRIPLET="arm64-osx-min1100-release"
         BUILDENV_BRANCH="2.6-rel"
         BUILDENV_NAME="mixxx-deps-2.6-arm64-osx-rel-da4c207"
