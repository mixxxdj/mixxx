#!/bin/bash
set -o pipefail

if [ "$2" != "--ghactions" ] && ! $(return 0 2>/dev/null); then
  echo "This script must be run by sourcing it:"
  echo "source $0 $@"
  exit 1
fi

COMMAND=$1
shift 1

realpath() {
    OLDPWD="${PWD}"
    cd "$1" || exit 1
    pwd
    cd "${OLDPWD}" || exit 1
}

# some hackery is required to be compatible with both bash and zsh
THIS_SCRIPT_NAME=${BASH_SOURCE[0]}
[ -z "$THIS_SCRIPT_NAME" ] && THIS_SCRIPT_NAME=$0

MIXXX_ROOT="$(realpath "$(dirname "$THIS_SCRIPT_NAME")/..")"

read -d'\n' BUILDENV_NAME BUILDENV_SHA256 < "${MIXXX_ROOT}/cmake/macos_build_environment"

[ -z "$BUILDENV_BASEPATH" ] && BUILDENV_BASEPATH="${MIXXX_ROOT}/buildenv"

case "$COMMAND" in
    name)
<<<<<<< HEAD
        if [ "$1" = "--ghactions" ]; then
            echo "::set-output name=buildenv_name::$envname"
        else
            echo "$BUILDENV_NAME"
=======
        envname="$(read_envname)"
        echo "$envname"
        if [ -n "${GITHUB_ENV}" ]
        then
            echo "BUILDENV_NAME=$envname" >> "${GITHUB_ENV}"
>>>>>>> 623d099b
        fi
        ;;

    setup)
<<<<<<< HEAD
        if [[ "$BUILDENV_NAME" =~ .*macosminimum([0-9]*\.[0-9]*).* ]]; then
            MACOSX_DEPLOYMENT_TARGET="${BASH_REMATCH[1]}"
=======
        BUILDENV_NAME="$(read_envname)"

        if [[ "$BUILDENV_NAME" =~ .*macosminimum([0-9]*\.[0-9]*).* ]]
        then
            export MACOSX_DEPLOYMENT_TARGET="${BASH_REMATCH[1]}"
>>>>>>> 623d099b
        else
            echo "Build environment did not match expected pattern. Check ${MIXXX_ROOT}/cmake/macos_build_environment file." >&2
            return
        fi

        BUILDENV_PATH="${BUILDENV_BASEPATH}/${BUILDENV_NAME}"
        mkdir -p "${BUILDENV_BASEPATH}"
        if [ ! -d "${BUILDENV_PATH}" ]; then
            if [ "$1" != "--profile" ]; then
                echo "Build environment $BUILDENV_NAME not found in mixxx repository, downloading it..."
                curl "https://downloads.mixxx.org/builds/buildserver/2.3.x-unix/${BUILDENV_NAME}.tar.gz" -o "${BUILDENV_PATH}.tar.gz"
                OBSERVED_SHA256=$(shasum -a 256 "${BUILDENV_PATH}.tar.gz"|cut -f 1 -d' ')
                if [ $OBSERVED_SHA256 == $BUILDENV_SHA256 ]; then
                    echo "Download matched expected SHA256 sum $BUILDENV_SHA256"
                else
                    echo "ERROR: Download did not match expected SHA256 checksum!"
                    echo "Expected $BUILDENV_SHA256"
                    echo "Got $OBSERVED_SHA256"
                    exit 1
                fi
                echo "Extracting ${BUILDENV_NAME}.tar.gz..."
                tar xf "${BUILDENV_PATH}.tar.gz" -C "${BUILDENV_BASEPATH}"
            else
                echo "Build environment $BUILDENV_NAME not found in mixxx repository, run the command below to download it."
                echo "source ${THIS_SCRIPT_NAME} setup"
                return # exit would quit the shell being started
            fi
        elif [ "$1" != "--profile" ]; then
            echo "Build environment found: ${BUILDENV_PATH}"
        fi
<<<<<<< HEAD
=======
        echo "Using build environment: ${BUILDENV_PATH}"

        export CMAKE_PREFIX_PATH="${BUILDENV_PATH}"
        export PATH="${BUILDENV_PATH}/bin:${PATH}"
        export QT_PATH="$(find "${BUILDENV_PATH}" -type d -path "*/cmake/Qt5")"
        export QT_QPA_PLATFORM_PLUGIN_PATH="$(find "${BUILDENV_PATH}" -type d -path "*/plugins")"
>>>>>>> 623d099b

        export CMAKE_PREFIX_PATH="${BUILDENV_PATH}"
        export PATH="${BUILDENV_PATH}/bin:${PATH}"
        export Qt5_DIR="$(find "${BUILDENV_PATH}" -type d -path "*/cmake/Qt5")"
        export QT_QPA_PLATFORM_PLUGIN_PATH="$(find "${BUILDENV_PATH}" -type d -path "*/plugins")"

<<<<<<< HEAD
        if [ "$1" = "--ghactions" ]; then
            echo "::set-output name=macosx_deployment_target::${MACOSX_DEPLOYMENT_TARGET}"
            echo "::set-output name=cmake_prefix_path::${CMAKE_PREFIX_PATH}"
            echo "::set-output name=path::${PATH}"
            echo "::set-output name=qt_path::${Qt5_DIR}"
            echo "::set-output name=qt_qpa_platform_plugin_path::${QT_QPA_PLATFORM_PLUGIN_PATH}"
=======
        if [ -n "${GITHUB_ENV}" ]
        then
            {
                echo "MACOSX_DEPLOYMENT_TARGET=${MACOSX_DEPLOYMENT_TARGET}"
                echo "CMAKE_PREFIX_PATH=${CMAKE_PREFIX_PATH}"
                echo "PATH=${PATH}"
                echo "QT_PATH=${QT_PATH}"
                echo "QT_QPA_PLATFORM_PLUGIN_PATH=${QT_QPA_PLATFORM_PLUGIN_PATH}"
            } >> "${GITHUB_ENV}"
>>>>>>> 623d099b
        fi
        ;;
esac<|MERGE_RESOLUTION|>--- conflicted
+++ resolved
@@ -29,32 +29,16 @@
 
 case "$COMMAND" in
     name)
-<<<<<<< HEAD
-        if [ "$1" = "--ghactions" ]; then
-            echo "::set-output name=buildenv_name::$envname"
+        if [ -n "${GITHUB_ENV}" ]; then
+            echo "BUILDENV_NAME=$envname" >> "${GITHUB_ENV}"
         else
             echo "$BUILDENV_NAME"
-=======
-        envname="$(read_envname)"
-        echo "$envname"
-        if [ -n "${GITHUB_ENV}" ]
-        then
-            echo "BUILDENV_NAME=$envname" >> "${GITHUB_ENV}"
->>>>>>> 623d099b
         fi
         ;;
 
     setup)
-<<<<<<< HEAD
         if [[ "$BUILDENV_NAME" =~ .*macosminimum([0-9]*\.[0-9]*).* ]]; then
-            MACOSX_DEPLOYMENT_TARGET="${BASH_REMATCH[1]}"
-=======
-        BUILDENV_NAME="$(read_envname)"
-
-        if [[ "$BUILDENV_NAME" =~ .*macosminimum([0-9]*\.[0-9]*).* ]]
-        then
             export MACOSX_DEPLOYMENT_TARGET="${BASH_REMATCH[1]}"
->>>>>>> 623d099b
         else
             echo "Build environment did not match expected pattern. Check ${MIXXX_ROOT}/cmake/macos_build_environment file." >&2
             return
@@ -85,31 +69,13 @@
         elif [ "$1" != "--profile" ]; then
             echo "Build environment found: ${BUILDENV_PATH}"
         fi
-<<<<<<< HEAD
-=======
-        echo "Using build environment: ${BUILDENV_PATH}"
-
-        export CMAKE_PREFIX_PATH="${BUILDENV_PATH}"
-        export PATH="${BUILDENV_PATH}/bin:${PATH}"
-        export QT_PATH="$(find "${BUILDENV_PATH}" -type d -path "*/cmake/Qt5")"
-        export QT_QPA_PLATFORM_PLUGIN_PATH="$(find "${BUILDENV_PATH}" -type d -path "*/plugins")"
->>>>>>> 623d099b
 
         export CMAKE_PREFIX_PATH="${BUILDENV_PATH}"
         export PATH="${BUILDENV_PATH}/bin:${PATH}"
         export Qt5_DIR="$(find "${BUILDENV_PATH}" -type d -path "*/cmake/Qt5")"
         export QT_QPA_PLATFORM_PLUGIN_PATH="$(find "${BUILDENV_PATH}" -type d -path "*/plugins")"
 
-<<<<<<< HEAD
-        if [ "$1" = "--ghactions" ]; then
-            echo "::set-output name=macosx_deployment_target::${MACOSX_DEPLOYMENT_TARGET}"
-            echo "::set-output name=cmake_prefix_path::${CMAKE_PREFIX_PATH}"
-            echo "::set-output name=path::${PATH}"
-            echo "::set-output name=qt_path::${Qt5_DIR}"
-            echo "::set-output name=qt_qpa_platform_plugin_path::${QT_QPA_PLATFORM_PLUGIN_PATH}"
-=======
-        if [ -n "${GITHUB_ENV}" ]
-        then
+        if [ -n "${GITHUB_ENV}" ]; then
             {
                 echo "MACOSX_DEPLOYMENT_TARGET=${MACOSX_DEPLOYMENT_TARGET}"
                 echo "CMAKE_PREFIX_PATH=${CMAKE_PREFIX_PATH}"
@@ -117,7 +83,6 @@
                 echo "QT_PATH=${QT_PATH}"
                 echo "QT_QPA_PLATFORM_PLUGIN_PATH=${QT_QPA_PLATFORM_PLUGIN_PATH}"
             } >> "${GITHUB_ENV}"
->>>>>>> 623d099b
         fi
         ;;
 esac