@ECHO OFF
SETLOCAL ENABLEDELAYEDEXPANSION

CALL :REALPATH "%~dp0\.."
SET MIXXX_ROOT=%RETVAL%

IF NOT DEFINED PLATFORM (
    SET PLATFORM=x64
)

IF NOT DEFINED BUILDENV_BASEPATH (
    SET BUILDENV_BASEPATH=%MIXXX_ROOT%\buildenv
)

IF NOT DEFINED BUILD_ROOT (
    SET BUILD_ROOT=%MIXXX_ROOT%\build
)

IF NOT DEFINED INSTALL_ROOT (
    SET INSTALL_ROOT=%MIXXX_ROOT%\install
)

IF DEFINED BUILDENV_RELEASE (
    SET BUILDENV_BRANCH=2.6-rel
    SET VCPKG_TARGET_TRIPLET=x64-windows-release
    vcpkg_update_main
<<<<<<< HEAD
    SET BUILDENV_NAME=mixxx-deps-2.6-x64-windows-cce5c19
    SET BUILDENV_SHA256=c97d97143055c9350387f66b30a32a5cf393cd7634301fe8cd38be34a5a93f69
=======
    SET BUILDENV_NAME=mixxx-deps-2.6-x64-windows-release-98fd50c
    SET BUILDENV_SHA256=dff7d5a8141ae2a4c13eb85fe45e6f2915b24c11329af52a11b38b430e6b1961
>>>>>>> 8d6137b9
) ELSE (
    SET BUILDENV_BRANCH=2.6
    SET VCPKG_TARGET_TRIPLET=x64-windows
<<<<<<< HEAD
    SET BUILDENV_NAME=mixxx-deps-2.6-x64-windows-cce5c19
    SET BUILDENV_SHA256=c97d97143055c9350387f66b30a32a5cf393cd7634301fe8cd38be34a5a93f69
=======
    SET BUILDENV_NAME=mixxx-deps-2.6-x64-windows-12239ed
    SET BUILDENV_SHA256=5c60b2c61d6448a99979d7cc997e92f2fd5b4b65f65e2439abfca3fa6fd30f8d
>>>>>>> 8d6137b9
)

IF "%~1"=="" (
    REM In case of manual start by double click no arguments are specified: Default to COMMAND_setup
    CALL :COMMAND_setup
    PAUSE
) ELSE (
    CALL :COMMAND_%1
)

REM Make These permanent, not local to the batch script.
ENDLOCAL & SET "MIXXX_VCPKG_ROOT=%MIXXX_VCPKG_ROOT%" & SET "VCPKG_DEFAULT_TRIPLET=%VCPKG_DEFAULT_TRIPLET%" & SET "X_VCPKG_APPLOCAL_DEPS_INSTALL=%X_VCPKG_APPLOCAL_DEPS_INSTALL%" & SET "CMAKE_GENERATOR=%CMAKE_GENERATOR%"

EXIT /B 0

:COMMAND_name
    IF DEFINED GITHUB_ENV (
        ECHO BUILDENV_NAME=%BUILDENV_NAME% >> !GITHUB_ENV!
    )
    GOTO :EOF

:COMMAND_setup
    SET BUILDENV_PATH=%BUILDENV_BASEPATH%\%BUILDENV_NAME%

    IF NOT EXIST "%BUILDENV_BASEPATH%" (
        ECHO ^Creating "buildenv" directory...
        MD "%BUILDENV_BASEPATH%"
    )

    IF NOT EXIST "%BUILDENV_PATH%" (
        SET BUILDENV_URL=https://downloads.mixxx.org/dependencies/!BUILDENV_BRANCH!/Windows/!BUILDENV_NAME!.zip
        IF NOT EXIST "!BUILDENV_PATH!.zip" (
            ECHO ^Download prebuilt build environment from "!BUILDENV_URL!" to "!BUILDENV_PATH!.zip"...
            REM TODO: The /DYNAMIC parameter is required because our server does not yet support HTTP range headers
            BITSADMIN /transfer buildenvjob /download /priority normal /DYNAMIC !BUILDENV_URL! "!BUILDENV_PATH!.zip"
            ECHO ^Download complete.
            certutil -hashfile "!BUILDENV_PATH!.zip" SHA256 | FIND /C "!BUILDENV_SHA256!"
            IF errorlevel 1 (
                ECHO ^ERROR: Download did not match expected SHA256 checksum!
                certutil -hashfile "!BUILDENV_PATH!.zip" SHA256
                echo ^Expected: "!BUILDENV_SHA256!"
                EXIT /B 1
            )
        ) else (
            ECHO ^Using cached archive at "!BUILDENV_PATH!.zip".
        )

        CALL :DETECT_SEVENZIP
        IF !RETVAL!=="" (
            ECHO ^Unpacking "!BUILDENV_PATH!.zip" using powershell...
            CALL :UNZIP_POWERSHELL "!BUILDENV_PATH!.zip" "!BUILDENV_BASEPATH!"
        ) ELSE (
            ECHO ^Unpacking "!BUILDENV_PATH!.zip" using 7z...
            CALL :UNZIP_SEVENZIP !RETVAL! "!BUILDENV_PATH!.zip" "!BUILDENV_BASEPATH!"
        )
        IF NOT EXIST "%BUILDENV_PATH%" (
            ECHO ^Error: Unpacking failed. The downloaded archive might be broken, consider removing "!BUILDENV_PATH!.zip" to force redownload.
            EXIT /B 1
        )

        ECHO ^Unpacking complete.
        DEL /f /q "%BUILDENV_PATH%.zip"
    )

    ECHO ^Build environment path: !BUILDENV_PATH!

    SET "MIXXX_VCPKG_ROOT=!BUILDENV_PATH!"
    SET "CMAKE_GENERATOR=Ninja"
    SET "CMAKE_PREFIX_PATH=!BUILDENV_PATH!\installed\!VCPKG_TARGET_TRIPLET!"

    ECHO ^Environment Variables:
    ECHO ^- MIXXX_VCPKG_ROOT='!MIXXX_VCPKG_ROOT!'
    ECHO ^- CMAKE_GENERATOR='!CMAKE_GENERATOR!'

    IF DEFINED GITHUB_ENV (
        ECHO MIXXX_VCPKG_ROOT=!MIXXX_VCPKG_ROOT!>>!GITHUB_ENV!
        ECHO CMAKE_GENERATOR=!CMAKE_GENERATOR!>>!GITHUB_ENV!
    ) ELSE (
        ECHO ^Generating "CMakeSettings.json"...
        CALL :GENERATE_CMakeSettings_JSON

        IF NOT EXIST "%BUILD_ROOT%" (
            ECHO ^Creating subdirectory "build"...
            MD "%BUILD_ROOT%"
        )

        IF NOT EXIST "%INSTALL_ROOT%" (
            ECHO ^Creating subdirectory "install"...
            MD "%INSTALL_ROOT%"
        )
    )
    GOTO :EOF


:DETECT_SEVENZIP
    SET SEVENZIP_PATH="7z.exe"
    !SEVENZIP_PATH! --help >NUL 2>NUL
    IF errorlevel 1 (
        SET SEVENZIP_PATH="c:\Program Files\7-Zip\7z.exe"
        !SEVENZIP_PATH! --help >NUL 2>NUL
        IF errorlevel 1 (
            SET SEVENZIP_PATH="c:\Program Files (x86)\7-Zip\7z.exe"
            !SEVENZIP_PATH! --help >NUL 2>NUL
            if errorlevel 1 (
                SET SEVENZIP_PATH=""
            )
        )
    )
    SET RETVAL=!SEVENZIP_PATH!
    GOTO :EOF


:UNZIP_SEVENZIP <7zippath> <newzipfile> <ExtractTo>
    %1 x "-o%~3" %2
    GOTO :EOF


:UNZIP_POWERSHELL <newzipfile> <ExtractTo>
    SET SCRIPTDIR=%~dp0
    powershell -executionpolicy bypass -File "%SCRIPTDIR%\unzip.ps1" %1 %2
    GOTO :EOF


:REALPATH
    SET RETVAL=%~f1
    GOTO :EOF


:GENERATE_CMakeSettings_JSON
REM Generate CMakeSettings.json which is read by MS Visual Studio to determine the supported CMake build environments
    SET CMakeSettings=%MIXXX_ROOT%\CMakeSettings.json
    IF EXIST "%CMakeSettings%" (
        FOR /f "delims=" %%a in ('wmic OS Get localdatetime ^| find "."') do set DateTime=%%a
        SET CMakeSettingsBackup=CMakeSettings_!DateTime:~0,4!-!DateTime:~4,2!-!DateTime:~6,2!_!DateTime:~8,2!-!DateTime:~10,2!-!DateTime:~12,2!.json
        ECHO CMakeSettings.json already exists, creating backup at "!CMakeSettingsBackup!"...
        REN "%CMakeSettings%" "!CMakeSettingsBackup!"
    )

    CALL :SETANSICONSOLE
    SET OLDCODEPAGE=%RETVAL%
    REM Start with a UTF-8-BOM
    REM Correct values are EF BB BF (&iuml; &raquo; &iquest;)
    REM Make sure the BOM is not removed from UTF-8-BOM.txt
    copy "%MIXXX_ROOT%\tools\UTF-8-BOM.txt" "%CMakeSettings%"
    CALL :SETUTF8CONSOLE

    >>"%CMakeSettings%" echo {
    >>"%CMakeSettings%" echo   "configurations": [
    SET configElementTermination=,
    IF NOT DEFINED BUILDENV_RELEASE (
        CALL :Configuration2CMakeSettings_JSON off       Debug
    )
    CALL :Configuration2CMakeSettings_JSON legacy    RelWithDebInfo
    CALL :Configuration2CMakeSettings_JSON portable  RelWithDebInfo
    SET configElementTermination=
    CALL :Configuration2CMakeSettings_JSON native    Release
    >>"%CMakeSettings%" echo   ]
    >>"%CMakeSettings%" echo }

    echo ^You can now open CMakeSetting.json from Visual Studio
    echo ^or configure cmake from the command line in an EMPTY build directory via:
    echo ^cmake -DCMAKE_TOOLCHAIN_FILE=!MIXXX_VCPKG_ROOT!\scripts\buildsystems\vcpkg.cmake %MIXXX_ROOT%

    CALL :RESTORECONSOLE %OLDCODEPAGE%
    GOTO :EOF

:Configuration2CMakeSettings_JSON <optimize> <configurationtype>
    >>"%CMakeSettings%" echo     {
    >>"%CMakeSettings%" echo       "name": "!PLATFORM!__%1",
    >>"%CMakeSettings%" echo       "buildRoot": "!BUILD_ROOT:\=\\!\\${name}",
    >>"%CMakeSettings%" echo       "configurationType": "%2",
    >>"%CMakeSettings%" echo       "enableClangTidyCodeAnalysis": true,
    >>"%CMakeSettings%" echo       "generator": "Ninja",
    >>"%CMakeSettings%" echo       "inheritEnvironments": [ "msvc_!PLATFORM!_!PLATFORM!" ],
    >>"%CMakeSettings%" echo       "installRoot": "!INSTALL_ROOT:\=\\!\\${name}",
    >>"%CMakeSettings%" echo       "cmakeToolchain": "!MIXXX_VCPKG_ROOT:\=\\!\\scripts\\buildsystems\\vcpkg.cmake",
    >>"%CMakeSettings%" echo       "intelliSenseMode": "windows-msvc-!PLATFORM!",
    >>"%CMakeSettings%" echo       "variables": [
    SET variableElementTermination=,
    CALL :AddCMakeVar2CMakeSettings_JSON "MIXXX_VCPKG_ROOT"                   "STRING"   "!MIXXX_VCPKG_ROOT:\=\\!"
    CALL :AddCMakeVar2CMakeSettings_JSON "BATTERY"                            "BOOL"   "True"
    CALL :AddCMakeVar2CMakeSettings_JSON "BROADCAST"                          "BOOL"   "True"
    CALL :AddCMakeVar2CMakeSettings_JSON "BULK"                               "BOOL"   "True"
    CALL :AddCMakeVar2CMakeSettings_JSON "CMAKE_EXPORT_COMPILE_COMMANDS"      "BOOL"   "True"
    REM Replace all \ by \\ in CMAKE_PREFIX_PATH
    REM CALL :AddCMakeVar2CMakeSettings_JSON "CMAKE_PREFIX_PATH"                  "STRING"   "!CMAKE_PREFIX_PATH:\=\\!"
    CALL :AddCMakeVar2CMakeSettings_JSON "DEBUG_ASSERTIONS_FATAL"             "BOOL"   "True"
    CALL :AddCMakeVar2CMakeSettings_JSON "FFMPEG"                             "BOOL"   "True"
    CALL :AddCMakeVar2CMakeSettings_JSON "HID"                                "BOOL"   "True"
    CALL :AddCMakeVar2CMakeSettings_JSON "HSS1394"                            "BOOL"   "True"
    CALL :AddCMakeVar2CMakeSettings_JSON "KEYFINDER"                          "BOOL"   "False"
    CALL :AddCMakeVar2CMakeSettings_JSON "LOCALECOMPARE"                      "BOOL"   "True"
    CALL :AddCMakeVar2CMakeSettings_JSON "LILV"                               "BOOL"   "True"
    CALL :AddCMakeVar2CMakeSettings_JSON "MAD"                                "BOOL"   "True"
    CALL :AddCMakeVar2CMakeSettings_JSON "MEDIAFOUNDATION"                    "BOOL"   "True"
    CALL :AddCMakeVar2CMakeSettings_JSON "MODPLUG"                            "BOOL"   "True"
    CALL :AddCMakeVar2CMakeSettings_JSON "OPUS"                               "BOOL"   "True"
    CALL :AddCMakeVar2CMakeSettings_JSON "OPTIMIZE"                           "STRING" "%1"
    CALL :AddCMakeVar2CMakeSettings_JSON "QT6"                                "BOOL"   "True"
    CALL :AddCMakeVar2CMakeSettings_JSON "QTKEYCHAIN"                         "BOOL"   "True"
    CALL :AddCMakeVar2CMakeSettings_JSON "STATIC_DEPS"                        "BOOL"   "False"
    CALL :AddCMakeVar2CMakeSettings_JSON "VCPKG_TARGET_TRIPLET"               "STRING"  "!VCPKG_TARGET_TRIPLET!"
    CALL :AddCMakeVar2CMakeSettings_JSON "VINYLCONTROL"                       "BOOL"   "True"
    SET variableElementTermination=
    CALL :AddCMakeVar2CMakeSettings_JSON "WAVPACK"                            "BOOL"   "True"
    >>"%CMakeSettings%" echo       ]
    >>"%CMakeSettings%" echo     }!configElementTermination!
  GOTO :EOF

:AddCMakeVar2CMakeSettings_JSON <varname> <vartype> <value>
    >>"%CMakeSettings%" echo         {
    >>"%CMakeSettings%" echo           "name": %1,
    >>"%CMakeSettings%" echo           "value": %3,
    >>"%CMakeSettings%" echo           "type": %2
    >>"%CMakeSettings%" echo         }!variableElementTermination!
  GOTO :EOF

:SETANSICONSOLE
    for /f "tokens=2 delims=:" %%I in ('chcp') do set "_codepage=%%I"

    >NUL chcp 1252
    REM Remove suffix dot
    set _codepage=%_codepage:.=%
    SET RETVAL=%_codepage%
  GOTO :EOF

:SETUTF8CONSOLE
    >NUL chcp 65001
  GOTO :EOF

:RESTORECONSOLE <codepage>
    >NUL chcp %1
  GOTO :EOF<|MERGE_RESOLUTION|>--- conflicted
+++ resolved
@@ -24,23 +24,13 @@
     SET BUILDENV_BRANCH=2.6-rel
     SET VCPKG_TARGET_TRIPLET=x64-windows-release
     vcpkg_update_main
-<<<<<<< HEAD
-    SET BUILDENV_NAME=mixxx-deps-2.6-x64-windows-cce5c19
-    SET BUILDENV_SHA256=c97d97143055c9350387f66b30a32a5cf393cd7634301fe8cd38be34a5a93f69
-=======
     SET BUILDENV_NAME=mixxx-deps-2.6-x64-windows-release-98fd50c
     SET BUILDENV_SHA256=dff7d5a8141ae2a4c13eb85fe45e6f2915b24c11329af52a11b38b430e6b1961
->>>>>>> 8d6137b9
 ) ELSE (
     SET BUILDENV_BRANCH=2.6
     SET VCPKG_TARGET_TRIPLET=x64-windows
-<<<<<<< HEAD
-    SET BUILDENV_NAME=mixxx-deps-2.6-x64-windows-cce5c19
-    SET BUILDENV_SHA256=c97d97143055c9350387f66b30a32a5cf393cd7634301fe8cd38be34a5a93f69
-=======
     SET BUILDENV_NAME=mixxx-deps-2.6-x64-windows-12239ed
     SET BUILDENV_SHA256=5c60b2c61d6448a99979d7cc997e92f2fd5b4b65f65e2439abfca3fa6fd30f8d
->>>>>>> 8d6137b9
 )
 
 IF "%~1"=="" (
