--- conflicted
+++ resolved
@@ -72,11 +72,6 @@
             protobuf-compiler \
             qt5-default \
             qt5keychain-dev \
-<<<<<<< HEAD
             qtdeclarative5-dev \
-            ${PACKAGES_EXTRA}
-=======
-            qtscript5-dev \
             "${PACKAGES_EXTRA[@]}"
->>>>>>> 24c009c9
 esac