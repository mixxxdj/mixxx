--- conflicted
+++ resolved
@@ -30,13 +30,8 @@
                 )
         esac
 
-<<<<<<< HEAD
-        case "${DISTRIB_CODENAME}" in
-            jammy|noble|oracular|bullseye|trixie|victoria|vera|vanessa|virginia|wilma|wildflower) # <= Ubuntu 24.10
-=======
         case "${VERSION_CODENAME}" in
             jammy|noble|oracular|bullseye|bookworm|victoria|vera|vanessa|virginia|wilma|wildflower) # <= Ubuntu 24.10
->>>>>>> 07629fa3
                 # qt6-svg-plugins not available
                 ;;
             *)
