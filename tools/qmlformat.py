--- conflicted
+++ resolved
@@ -10,15 +10,7 @@
 import re
 
 QMLFORMAT_MISSING_MESSAGE = """
-<<<<<<< HEAD
-qmlformat not found, please install
-=======
-qmlformat is not installed or not in your $PATH. It is included in Qt 5.15
-and later. If that Qt version is not available on your system, please
-use the SKIP environment variable when committing:
-
-    $ SKIP=qmlformat git commit
->>>>>>> e8d9ae38
+qmlformat is not installed or not in your $PATH, please install.
 """
 
 
