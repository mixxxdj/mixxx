--- conflicted
+++ resolved
@@ -63,11 +63,7 @@
         #args: [--ignore-words, .codespellignore, --ignore-regex, "\\W(?:m_p*(?=[A-Z])|m_(?=\\w)|pp*(?=[A-Z])|k(?=[A-Z])|s_(?=\\w))"]
         exclude: ^(packaging/wix/LICENSE.rtf|src/dialog/dlgabout\.cpp|.*\.(?:pot?|ts|wxl))$
   - repo: https://github.com/pre-commit/mirrors-eslint
-<<<<<<< HEAD
-    rev: v8.20.0
-=======
     rev: v8.25.0
->>>>>>> 867e9e44
     hooks:
       - id: eslint
         args: [--fix, --report-unused-disable-directives]
@@ -110,13 +106,8 @@
     rev: v0.5.1
     hooks:
       - id: markdownlint-cli2
-<<<<<<< HEAD
   - repo: https://github.com/python-jsonschema/check-jsonschema
-    rev: 0.17.1
-=======
-  - repo: https://github.com/sirosen/check-jsonschema
     rev: 0.18.3
->>>>>>> 867e9e44
     hooks:
       - id: check-github-workflows
   - repo: https://github.com/pre-commit/mirrors-prettier
