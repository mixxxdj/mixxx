# This is the configuration file for the pre-commit framework, a simple way
# to manage, install and run git hooks to catch common problems early on.
# See https://pre-commit.com/ for details.
#
# This adds the following hooks:
#
# - check-case-conflict
# - check-byte-order-marker
# - check-yaml
# - check-json
# - check-xml
# - mixed-line-ending
# - end-of-file-fixer
# - trailing-whitespace
# - no-commit-to-branch
# - eslint
# - clang-format
# - qsscheck
#
# If you have Python >= 3.7 and python-pip installed, just run:
#
#     $ pip install --user pre-commit
#     $ git clone https://github.com/your-fork-of/mixxx.git
#     $ cd mixxx
#     $ pre-commit install
#     $ pre-commit install -t pre-push
#
# It will now run relevant hooks automatically on every `git commit` or
# `git push` in the mixxx git repository.
#
# If you have a problems with a particular hook, you can use the `$SKIP`
# environment variable to disable hooks:
#
#     $ SKIP=clang-format,end-of-file-fixer git commit
#
# This can also be used to separate logic changes and autoformatting into
# two subsequent commits.
#
# Using the `$SKIP` var is preferable to using `git commit --no-verify`
# because it won't prevent catching other, unrelated issues.

exclude: ^lib/.*$
default_language_version:
  python: python3
repos:
- repo: https://github.com/pre-commit/pre-commit-hooks
  rev: v2.3.0
  hooks:
  - id: check-byte-order-marker
    exclude: ^.*(\.cbproj|\.groupproj|\.props|\.sln|\.vcxproj|\.vcxproj.filters)$
  - id: check-case-conflict
  - id: check-json
  - id: check-merge-conflict
  - id: check-xml
  - id: check-yaml
  - id: end-of-file-fixer
    stages:
    - commit
    - manual
  - id: mixed-line-ending
  - id: trailing-whitespace
    stages:
    - commit
    - manual
  - id: no-commit-to-branch
- repo: https://github.com/pre-commit/mirrors-eslint
  rev: v6.8.0
  hooks:
  - id: eslint
    args: [--fix, --report-unused-disable-directives]
    stages:
    - commit
    - manual
- repo: local
  hooks:
  - id: clang-format
    name: clang-format
    entry: git clang-format
<<<<<<< HEAD
    args: []
=======
>>>>>>> f1e13f93
    require_serial: true
    stages:
    - commit
    - manual
    language: python
    files: \.(c|cc|cxx|cpp|frag|glsl|h|hpp|hxx|ih|ispc|ipp|java|js|m|mm|proto|vert)$
    additional_dependencies:
    - clang-format
-   repo: https://github.com/psf/black
    rev: stable
    hooks:
    -   id: black
        files: ^scripts/.*$
-   repo: https://gitlab.com/pycqa/flake8
    rev: '3.7.9'
    hooks:
    -   id: flake8
        files: ^scripts/.*$
- repo: local
  hooks:
  - id: qsscheck
    name: qsscheck
    description: Run qsscheck to detect broken QSS.
    entry: ./scripts/qsscheck.py
    args: [.]
    pass_filenames: false
    language: python
    additional_dependencies:
    - tinycss==0.4
    types: [text]
    files: ^.*\.qss$
    stages:
    - commit
    - push
    - manual
- repo: local
  hooks:
  - id: line-length
    name: line-length
    description: Check for lines longer 100 and brakes them before 80.
    entry: ./scripts/line_length.py
    stages:
    - commit
    - push
    language: python
    files: \.(c|cpp|h)$<|MERGE_RESOLUTION|>--- conflicted
+++ resolved
@@ -76,10 +76,6 @@
   - id: clang-format
     name: clang-format
     entry: git clang-format
-<<<<<<< HEAD
-    args: []
-=======
->>>>>>> f1e13f93
     require_serial: true
     stages:
     - commit
