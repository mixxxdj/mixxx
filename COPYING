<<<<<<< HEAD
Mixxx is Copyright (C) 2000-2020 by its respective authors. This version
=======
Mixxx is Copyright (C) 2000-2021 by its respective authors. This version
>>>>>>> 3aa0dfae
of the program is distributed under the General Public License version 2,
as described in the file LICENSE distributed with the program.<|MERGE_RESOLUTION|>--- conflicted
+++ resolved
@@ -1,7 +1,3 @@
-<<<<<<< HEAD
-Mixxx is Copyright (C) 2000-2020 by its respective authors. This version
-=======
 Mixxx is Copyright (C) 2000-2021 by its respective authors. This version
->>>>>>> 3aa0dfae
 of the program is distributed under the General Public License version 2,
 as described in the file LICENSE distributed with the program.