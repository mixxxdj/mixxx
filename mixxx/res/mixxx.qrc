<RCC>
    <qresource prefix="/">
        <file>images/mixxx-icon.png</file>
        <file>images/ic_mixxx_window.png</file>
        <file>images/templates/logo_mixxx.png</file>
        <file>images/preferences/ic_preferences_bpmdetect.png</file>
        <file>images/preferences/ic_preferences_broadcast.png</file>
        <file>images/preferences/ic_preferences_controllers.png</file>
        <file>images/preferences/ic_preferences_midicontrollers.png</file>
        <file>images/preferences/ic_preferences_crossfader.png</file>
        <file>images/preferences/ic_preferences_effects.png</file>
        <file>images/preferences/ic_preferences_equalizers.png</file>
        <file>images/preferences/ic_preferences_interface.png</file>
        <file>images/preferences/ic_preferences_library.png</file>
        <file>images/preferences/ic_preferences_recording.png</file>
        <file>images/preferences/ic_preferences_replaygain.png</file>
        <file>images/preferences/ic_preferences_sampler.png</file>
        <file>images/preferences/ic_preferences_soundhardware.png</file>
        <file>images/preferences/ic_preferences_vinyl.png</file>
        <file>images/preferences/ic_preferences_warning.png</file>
        <file>images/library/crates_art.png</file>
        <file>images/library/ic_library_autodj.png</file>
        <file>images/library/ic_library_browse.png</file>
        <file>images/library/ic_library_crates.png</file>
        <file>images/library/ic_library_drag_and_drop.png</file>
        <file>images/library/ic_library_history_current.png</file>
        <file>images/library/ic_library_history.png</file>
        <file>images/library/ic_library_itunes.png</file>
        <file>images/library/ic_library_library.png</file>
        <file>images/library/ic_library_locked.png</file>
        <file>images/library/ic_library_playlist.png</file>
        <file>images/library/ic_library_prepare.png</file>
        <file>images/library/ic_library_promotracks.png</file>
        <file>images/library/ic_library_recordings.png</file>
        <file>images/library/ic_library_rhythmbox.png</file>
        <file>images/library/ic_library_traktor.png</file>
<<<<<<< HEAD
        <file>images/library/ic_library_recordings.png</file>
		<file>images/library/ic_library_banshee.png</file>
=======
        <file>shaders/computemaxsignal.frag</file>
        <file>shaders/filteredsignal.frag</file>
        <file>shaders/passthrough.vert</file>
>>>>>>> 18dbf2c4
        <file>translations/mixxx_ar.qm</file>
        <file>translations/mixxx_ast.qm</file>
        <file>translations/mixxx_bg.qm</file>
        <file>translations/mixxx_br.qm</file>
        <file>translations/mixxx_bs.qm</file>
        <file>translations/mixxx_ca.qm</file>
        <file>translations/mixxx_cs.qm</file>
        <file>translations/mixxx_da.qm</file>
        <file>translations/mixxx_de.qm</file>
        <file>translations/mixxx_el.qm</file>
        <file>translations/mixxx_en_GB.qm</file>
        <file>translations/mixxx_eo.qm</file>
        <file>translations/mixxx_es.qm</file>
        <file>translations/mixxx_et.qm</file>
        <file>translations/mixxx_eu.qm</file>
        <file>translations/mixxx_fi.qm</file>
        <file>translations/mixxx_fr.qm</file>
        <file>translations/mixxx_ga.qm</file>
        <file>translations/mixxx_gl.qm</file>
        <file>translations/mixxx_he.qm</file>
        <file>translations/mixxx_hu.qm</file>
        <file>translations/mixxx_hy.qm</file>
        <file>translations/mixxx_ia.qm</file>
        <file>translations/mixxx_id.qm</file>
        <file>translations/mixxx_is.qm</file>
        <file>translations/mixxx_it.qm</file>
        <file>translations/mixxx_ja.qm</file>
        <file>translations/mixxx_lb.qm</file>
        <file>translations/mixxx_ml.qm</file>
        <file>translations/mixxx_mn.qm</file>
        <file>translations/mixxx_mr.qm</file>
        <file>translations/mixxx_ms.qm</file>
        <file>translations/mixxx_nb.qm</file>
        <file>translations/mixxx_nl.qm</file>
        <file>translations/mixxx_nn.qm</file>
        <file>translations/mixxx_oc.qm</file>
        <file>translations/mixxx_pl.qm</file>
        <file>translations/mixxx_pt_BR.qm</file>
        <file>translations/mixxx_pt.qm</file>
        <file>translations/mixxx_ro.qm</file>
        <file>translations/mixxx_ru.qm</file>
        <file>translations/mixxx_sl.qm</file>
        <file>translations/mixxx_sr.qm</file>
        <file>translations/mixxx_sv.qm</file>
        <file>translations/mixxx_te.qm</file>
        <file>translations/mixxx_tr.qm</file>
        <file>translations/mixxx_uk.qm</file>
        <file>translations/mixxx_uz.qm</file>
        <file>translations/mixxx_zh_CN.qm</file>
        <file>translations/mixxx_zh_TW.qm</file>
    </qresource>
</RCC><|MERGE_RESOLUTION|>--- conflicted
+++ resolved
@@ -34,14 +34,10 @@
         <file>images/library/ic_library_recordings.png</file>
         <file>images/library/ic_library_rhythmbox.png</file>
         <file>images/library/ic_library_traktor.png</file>
-<<<<<<< HEAD
-        <file>images/library/ic_library_recordings.png</file>
 		<file>images/library/ic_library_banshee.png</file>
-=======
         <file>shaders/computemaxsignal.frag</file>
         <file>shaders/filteredsignal.frag</file>
         <file>shaders/passthrough.vert</file>
->>>>>>> 18dbf2c4
         <file>translations/mixxx_ar.qm</file>
         <file>translations/mixxx_ast.qm</file>
         <file>translations/mixxx_bg.qm</file>
