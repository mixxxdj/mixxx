# Greek translation for mixxx
# Copyright (c) 2011 Rosetta Contributors and Canonical Ltd 2011
# This file is distributed under the same license as the mixxx package.
# FIRST AUTHOR <EMAIL@ADDRESS>, 2011.
#
msgid ""
msgstr ""
"Project-Id-Version: mixxx\n"
"Report-Msgid-Bugs-To: FULL NAME <EMAIL@ADDRESS>\n"
<<<<<<< HEAD
"POT-Creation-Date: 2011-12-22 11:41+0200\n"
"PO-Revision-Date: 2011-12-22 09:00+0000\n"
"Last-Translator: Andreas Ntakas <Unknown>\n"
=======
"POT-Creation-Date: 2011-12-26 09:32+0200\n"
"PO-Revision-Date: 2012-01-04 13:46+0000\n"
"Last-Translator: christos karayannidis <Unknown>\n"
>>>>>>> a3c4d660
"Language-Team: Greek <el@li.org>\n"
"MIME-Version: 1.0\n"
"Content-Type: text/plain; charset=UTF-8\n"
"Content-Transfer-Encoding: 8bit\n"
<<<<<<< HEAD
"X-Launchpad-Export-Date: 2011-12-23 07:45+0000\n"
"X-Generator: Launchpad (build 14560)\n"
=======
"X-Launchpad-Export-Date: 2012-01-08 04:49+0000\n"
"X-Generator: Launchpad (build 14640)\n"
>>>>>>> a3c4d660

#: AutoDJFeature#1
msgid "Auto DJ"
msgstr "Αυτόματος DJ"

#: BaseSqlTableModel#1
msgid "Played"
msgstr "Αναπαρήχθει"

#: BaseSqlTableModel#2
msgctxt "BaseSqlTableModel#2"
msgid "Artist"
msgstr "Καλλιτέχνης"

#: BaseSqlTableModel#3
msgctxt "BaseSqlTableModel#3"
msgid "Title"
msgstr "Τίτλος"

#: BaseSqlTableModel#4
msgctxt "BaseSqlTableModel#4"
msgid "Album"
msgstr "Άλμπουμ"

#: BaseSqlTableModel#5
msgctxt "BaseSqlTableModel#5"
msgid "Genre"
msgstr "Είδος"

#: BaseSqlTableModel#6
msgctxt "BaseSqlTableModel#6"
msgid "Year"
msgstr "Έτος"

#: BaseSqlTableModel#7
msgctxt "BaseSqlTableModel#7"
msgid "Type"
msgstr "Τύπος"

#: BaseSqlTableModel#8
msgctxt "BaseSqlTableModel#8"
msgid "Location"
msgstr "Τοποθεσία"

#: BaseSqlTableModel#9
msgctxt "BaseSqlTableModel#9"
msgid "Comment"
msgstr "Σχόλιο"

#: BaseSqlTableModel#10
msgctxt "BaseSqlTableModel#10"
msgid "Duration"
msgstr "Διάρκεια"

#: BaseSqlTableModel#11
msgid "Rating"
msgstr "Αξιολόγηση"

#: BaseSqlTableModel#12
msgctxt "BaseSqlTableModel#12"
msgid "Bitrate"
msgstr "Ρυθμός Bit"

#: BaseSqlTableModel#13
msgctxt "BaseSqlTableModel#13"
msgid "BPM"
msgstr "BPM"

#: BaseSqlTableModel#14
msgctxt "BaseSqlTableModel#14"
msgid "Track #"
msgstr "Κομμάτι #"

#: BaseSqlTableModel#15
msgid "Date Added"
msgstr "Ημερομηνία Προσθήκης"

#: BaseSqlTableModel#16
msgid "#"
msgstr "#"

#: BaseSqlTableModel#17
msgctxt "BaseSqlTableModel#17"
msgid "Key"
msgstr "Κλειδί"

#: BaseTrackPlayer#1
msgid "Couldn't load track."
msgstr "Αδυναμία φόρτωσης κομματιού."

#: BrowseFeature#1
msgid "Quick Links"
msgstr "Γρήγοροι Σύνδεσμοι"

#: BrowseFeature#2
msgid "Devices"
msgstr "Συσκευές"

#: BrowseFeature#3
msgid "Removable Devices"
msgstr "Αφαιρούμενες Συσκευές"

#: BrowseFeature#4
msgctxt "BrowseFeature#4"
msgid "Mixxx Library"
msgstr "Βιβλιοθήκη του Mixxx"

#: BrowseFeature#5
msgid "Home"
msgstr "Αρχική"

#: BrowseFeature#6
msgid "Music"
msgstr "Μουσική"

#: BrowseFeature#7
msgid "Documents"
msgstr "Έγγραφα"

#: BrowseFeature#8
msgid "Desktop"
msgstr "Επιφάνεια Εργασίας"

#: BrowseFeature#9
msgid "Browse"
msgstr "Εξερεύνηση"

#: BrowseTableModel#1
msgid "Filename"
msgstr "Όνομα Αρχείου"

#: BrowseTableModel#2
msgctxt "BrowseTableModel#2"
msgid "Artist"
msgstr "Καλλιτέχνης"

#: BrowseTableModel#3
msgctxt "BrowseTableModel#3"
msgid "Title"
msgstr "Τίτλος"

#: BrowseTableModel#4
msgctxt "BrowseTableModel#4"
msgid "Album"
msgstr "Άλμπουμ"

#: BrowseTableModel#5
msgctxt "BrowseTableModel#5"
msgid "Track #"
msgstr "Κομμάτι #"

#: BrowseTableModel#6
msgctxt "BrowseTableModel#6"
msgid "Year"
msgstr "Έτος"

#: BrowseTableModel#7
msgctxt "BrowseTableModel#7"
msgid "Genre"
msgstr "Είδος"

#: BrowseTableModel#8
msgctxt "BrowseTableModel#8"
msgid "Comment"
msgstr "Σχόλιο"

#: BrowseTableModel#9
msgctxt "BrowseTableModel#9"
msgid "Duration"
msgstr "Διάρκεια"

#: BrowseTableModel#10
msgctxt "BrowseTableModel#10"
msgid "BPM"
msgstr "BPM"

#: BrowseTableModel#11
msgctxt "BrowseTableModel#11"
msgid "Key"
msgstr "Κλειδί"

#: BrowseTableModel#12
msgctxt "BrowseTableModel#12"
msgid "Type"
msgstr "Τύπος"

#: BrowseTableModel#13
msgctxt "BrowseTableModel#13"
msgid "Bitrate"
msgstr "Ρυθμός Bit"

#: BrowseTableModel#14
msgctxt "BrowseTableModel#14"
msgid "Location"
msgstr "Τοποθεσία"

#: BrowseTableModel#15
msgctxt "BrowseTableModel#15"
msgid "Mixxx Library"
msgstr "Βιβλιοθήκη του Mixxx"

#: BrowseTableModel#16
msgid ""
"Could not load the following file because it is in use by Mixxx or another "
"application."
msgstr ""
"Αδυναμία φόρτωσης του ακόλουθου αρχείου λόγω χρήσης του από το Mixxx ή άλλη "
"εφαρμογή."

#: BrowseTableModel#17
msgid "Warning: This will permanently delete the following files:"
msgstr "Προσοχή: Θα διαγραφούν μόνιμα τα ακόλουθα αρχεία:"

#: BrowseTableModel#18
msgid "Are you sure you want to delete these files from your computer?"
msgstr ""
"Είστε σίγουρος ότι θέλετε να διαγράψετε αυτά τα αρχεία από τον υπολογιστή "
"σας;"

#: BrowseTableModel#19
msgid ""
"Could not delete the following file because it is in use by Mixxx or another "
"application:"
msgstr ""
"Αδυναμία διαγραφής του ακόλουθου αρχείου λόγω χρήσης του από το Mixxx ή άλλη "
"εφαρμογή."

#: BrowseTableModel#20
msgid "Could not update file metadata."
msgstr "Αδυναμία ενημέρωσης των metadata του αρχείου."

#: CrateFeature#1
msgid "New Crate"
msgstr "Νέο Κιβώτιο"

#: CrateFeature#2
msgctxt "CrateFeature#2"
msgid "Remove"
msgstr "Αφαίρεση"

#: CrateFeature#3
msgctxt "CrateFeature#3"
msgid "Rename"
msgstr "Μετοναμασία"

#: CrateFeature#4
msgctxt "CrateFeature#4"
msgid "Lock"
msgstr "Κλείδωμα"

#: CrateFeature#5
msgctxt "CrateFeature#5"
msgid "Import Playlist"
msgstr "Εισαγωγή λίστας αναπαραγωγής"

#: CrateFeature#6
msgid "Crates"
msgstr "Κιβώτια"

#: CrateFeature#7
msgid "Import Crate"
msgstr "Εισαγωγή Κιβωτίου"

#: CrateFeature#8
msgid "Export Crate"
msgstr "Εξαγωγή Κιβωτίου"

#: CrateFeature#9
msgctxt "CrateFeature#9"
msgid "Unlock"
msgstr "Ξεκλείδωμα"

#: CrateFeature#10
msgid "Crate name:"
msgstr "Όνομα κιβωτίου:"

#: CrateFeature#11
msgid "An unknown error occurred while creating crate: "
msgstr "Προκλήθηκε άγνωστο σφάλμα κατά την δημιουργία του κιβωτίου: "

#: CrateFeature#12
msgid "Rename Crate"
msgstr "Μετονομασία Κιβωτίου"

#: CrateFeature#13
msgid "New crate name:"
msgstr "Όνομα νέου κιβωτίου:"

#: CrateFeature#14
msgid "Renaming Crate Failed"
msgstr "Η Μετονομασία του Κιβωτίου Απέτυχε"

#: CrateFeature#15
msgctxt "CrateFeature#15"
msgid "Playlist Files (*.m3u *.m3u8 *.pls)"
<<<<<<< HEAD
msgstr ""
=======
msgstr "Αρχεία Λίστας Αναπαραγωγής (*.m3u *.m3u8 *.pls)"
>>>>>>> a3c4d660

#: CrateFeature#16
msgctxt "CrateFeature#16"
msgid "M3U Playlist (*.m3u);;M3U8 Playlist (*.m3u8);;PLS Playlist (*.pls)"
msgstr ""
<<<<<<< HEAD
=======
"Λίστα Αναπαραγωγής M3U (*.m3u);;Λίστα Αναπαραγωγής M3U8  (*.m3u8);;Λίστα "
"Αναπαραγωγής PLS(*.pls)"
>>>>>>> a3c4d660

#: CrateFeature#17
msgid "A crate cannot have a blank name."
msgstr "Το κιβώτιο δεν μπορεί να έχει άδειο όνομα."

#: CrateFeature#18
msgid "Creating Crate Failed"
msgstr "Η Δημιουργία του Κιβωτίου Απέτυχε"

#: CrateFeature#19
msgid "A crate by that name already exists."
msgstr "Υπάρχει ήδη κιβώτιο με αυτό το όνομα."

#: DlgAboutDlg#1
msgid "About Mixxx"
msgstr "Περί του Mixxx"

#: DlgAboutDlg#2
msgid "1.x.x"
msgstr "1.x.x"

#: DlgAboutDlg#3
msgid ""
"<!DOCTYPE HTML PUBLIC \"-//W3C//DTD HTML 4.0//EN\" "
"\"http://www.w3.org/TR/REC-html40/strict.dtd\">\n"
"<html><head><meta name=\"qrichtext\" content=\"1\" /><style "
"type=\"text/css\">\n"
"p, li { white-space: pre-wrap; }\n"
"</style></head><body style=\" font-family:'Sans'; font-size:10pt; font-"
"weight:400; font-style:normal;\">\n"
"<p style=\" margin-top:0px; margin-bottom:0px; margin-left:0px; margin-"
"right:0px; -qt-block-indent:0; text-indent:0px;\"><span style=\" font-"
"family:'Sans Serif'; font-size:9pt;\">Credits go here</span></p>\n"
"<p style=\"-qt-paragraph-type:empty; margin-top:0px; margin-bottom:0px; "
"margin-left:0px; margin-right:0px; -qt-block-indent:0; text-indent:0px; font-"
"family:'Sans Serif'; font-size:9pt;\"></p></body></html>"
msgstr ""

#: DlgAboutDlg#4
msgid "<a href=\"http://mixxx.org/\">Official Website</a>"
msgstr "<a href=\"http://mixxx.org/\">Επίσημη Ιστοσελίδα</a>"

#: DlgAutoDJ#1
msgid "Disable Auto DJ"
msgstr "Απενεργοποίηση"

#: DlgAutoDJ#2
msgid "Enable Auto DJ"
msgstr "Ενεργοποίηση Αυτόματου DJ"

#: DlgAutoDJ#3
msgctxt "DlgAutoDJ#3"
msgid "Manage"
msgstr "Διαχείριση"

#: DlgAutoDJ#4
msgid "Shuffle playlist"
msgstr "Ανακάτεμα λίστας"

#: DlgAutoDJ#5
msgid "Add tracks to the queue below..."
msgstr "Προσθήκη κομματιών στην παρακάτω λίστα..."

#: DlgBpmSchemeDlg#1
msgid "BPM Scheme"
msgstr "Σχήμα BPM"

#: DlgBpmSchemeDlg#2
msgid "Scheme Name:"
msgstr "Όνομα Σχήματος"

#: DlgBpmSchemeDlg#3
msgid "BPM Range"
msgstr "Πεδίο BPM"

#: DlgBpmSchemeDlg#4
msgid "Max"
msgstr "Μέγιστο"

#: DlgBpmSchemeDlg#5
msgid "Min"
msgstr "Ελάχιστο"

#: DlgBpmSchemeDlg#6
msgid "Analyze Entire Song"
msgstr "Ανάλυση Ολόκληρου του Τραγουδιού"

#: DlgMidiLearning#1
msgid "Skip"
msgstr "Παράκαμψη"

#: DlgMidiLearning#2
msgid "Successfully mapped to: "
msgstr "Χαρτογραφήθηκε επιτυχώς στο: "

#: DlgMidiLearning#3
msgid "Next"
msgstr "Επόμενο"

#: DlgMidiLearning#4
msgctxt "DlgMidiLearning#4"
msgid "MIDI Learning Wizard"
msgstr "Οδηγός Εκμάθησης MIDI"

#: DlgMidiLearning#5
msgid "Welcome to the MIDI Learning Wizard"
msgstr "Καλωσήρθατε στον Οδηγό Εκμάθησης MIDI"

#: DlgMidiLearning#6
msgid ""
"This wizard allows you to easily map the controls on your MIDI controller to "
"Mixxx's controls."
msgstr ""
"Αυτός ο οδηγός σας επιτρέπει να χαρτογραφήσετε εύκολα τα στοιχεία ελέγχου "
"του Mixxx στα στοιχεία ελέγχου του MIDI ελεγκτή σας."

#: DlgMidiLearning#7
msgid "Begin"
msgstr "Έναρξη"

#: DlgMidiLearning#8
msgid "Please tweak the control for:"
msgstr "Παρακαλώ ρυθμίστε το στοιχείο ελέγχου για το:"

#: DlgMidiLearning#9
msgid "Mixxx Control"
msgstr "Έλεγχος του Mixxx"

#: DlgMidiLearning#10
msgid "Previous"
msgstr "Προηγούμενο"

#: DlgMidiLearning#11
msgid "Press spacebar to proceed or skip."
msgstr "Πατήστε το space για να συνεχίσετε ή να παρακάμψετε το τρέχον."

#: DlgMidiLearning#12
msgid "MIDI learning complete!"
msgstr "Η Εκμάθηση MIDI Ολοκληρώθηκε!"

#: DlgMidiLearning#13
msgid ""
"<!DOCTYPE HTML PUBLIC \"-//W3C//DTD HTML 4.0//EN\" "
"\"http://www.w3.org/TR/REC-html40/strict.dtd\">\n"
"<html><head><meta name=\"qrichtext\" content=\"1\" /><style "
"type=\"text/css\">\n"
"p, li { white-space: pre-wrap; }\n"
"</style></head><body style=\" font-family:'Lucida Grande'; font-size:13pt; "
"font-weight:400; font-style:normal;\">\n"
"<p align=\"center\" style=\" margin-top:0px; margin-bottom:0px; margin-"
"left:0px; margin-right:0px; -qt-block-indent:0; text-indent:0px;\">This "
"wizard can be re-run at any time.</p>\n"
"<p align=\"center\" style=\" margin-top:0px; margin-bottom:0px; margin-"
"left:0px; margin-right:0px; -qt-block-indent:0; text-indent:0px;\"><br />Now "
"go spin some beats!</p></body></html>"
msgstr ""
"<!DOCTYPE HTML PUBLIC \"-//W3C//DTD HTML 4.0//EN\" "
"\"http://www.w3.org/TR/REC-html40/strict.dtd\">\n"
"<html><head><meta name=\"qrichtext\" content=\"1\" /><style "
"type=\"text/css\">\n"
"p, li { white-space: pre-wrap; }\n"
"</style></head><body style=\" font-family:'Lucida Grande'; font-size:13pt; "
"font-weight:400; font-style:normal;\">\n"
"<p align=\"center\" style=\" margin-top:0px; margin-bottom:0px; margin-"
"left:0px; margin-right:0px; -qt-block-indent:0; text-indent:0px;\">Μπορείτε "
"να ξανά εκτελέσετε αυτόν οδηγό οποιαδήποτε στιγμή.</p>\n"
"<p align=\"center\" style=\" margin-top:0px; margin-bottom:0px; margin-"
"left:0px; margin-right:0px; -qt-block-indent:0; text-indent:0px;\"><br "
"/>Τώρα άντε παίξε μερικά μπιτάκια!</p></body></html>"

#: DlgMidiLearning#14
msgid "Finito!"
msgstr "Φινίτο!"

#: DlgPluginDownloader#1
msgid "Missing Audio Plugin Downloader"
msgstr "Λείπει το Πρόγραμμα Λήψης του Plugin του Ήχου"

#: DlgPrefBPMDlg#1
msgctxt "DlgPrefBPMDlg#1"
msgid "BPM Detection Settings"
msgstr "Ρυθμίσεις Εντοπισμού BPM"

#: DlgPrefBPMDlg#2
msgctxt "DlgPrefBPMDlg#2"
msgid "BPM Detection"
msgstr "Εντοπισμός BPM"

#: DlgPrefBPMDlg#3
msgid "Enable BPM Detection"
msgstr "Ενεργοποίηση Εντοπισμού BPM"

#: DlgPrefBPMDlg#4
msgid "Detect Song BPM on Import"
msgstr "Εντοπισμός του BPM του Τραγουδιού κατά την Εισαγωγή"

#: DlgPrefBPMDlg#5
msgid "Write BPM to ID3 Tag"
msgstr "Εγγραφή του BPM στο ID3 Tag"

#: DlgPrefBPMDlg#6
msgid "If BPM can be detected but not within specified range"
msgstr "Άν το BPM μπορεί να ανιχνευτεί αλλά όχι στο καθορισμένο εύρος"

#: DlgPrefBPMDlg#7
msgid "Allow BPM above the range"
msgstr "Να επιτρέπεται BPM πάνω από το εύρος"

#: DlgPrefBPMDlg#8
msgid "BPM Schemes"
msgstr "Σχήματα BPM"

#: DlgPrefBPMDlg#9
msgctxt "DlgPrefBPMDlg#9"
msgid "Add"
msgstr "Προσθήκη"

#: DlgPrefBPMDlg#10
msgctxt "DlgPrefBPMDlg#10"
msgid "Edit"
msgstr "Επεξεργασία"

#: DlgPrefBPMDlg#11
msgid "Delete"
msgstr "Διαγραφή"

#: DlgPrefBPMDlg#12
msgid "Default"
msgstr "Προεπιλογή"

#: DlgPrefBpm#1
msgid "Error"
msgstr "Σφάλμα"

#: DlgPrefBpm#2
msgid "Cannot open file %1"
msgstr "Αδυναμία ανοίγματος του αρχείου %1"

#: DlgPrefControls#1
msgid "This skin does not support schemes"
msgstr "Αυτό το skin δεν υποστηρίζει σχήματα"

#: DlgPrefControls#2
msgid "8% (Technics SL1210)"
msgstr "8% (Technics SL1210)"

#: DlgPrefControls#3
msgid "10%"
msgstr "10%"

#: DlgPrefControls#4
msgid "20%"
msgstr "20%"

#: DlgPrefControls#5
msgid "30%"
msgstr "30%"

#: DlgPrefControls#6
msgid "40%"
msgstr "40%"

#: DlgPrefControls#7
msgid "50%"
msgstr "50%"

#: DlgPrefControls#8
msgid "60%"
msgstr "60%"

#: DlgPrefControls#9
msgid "70%"
msgstr "70%"

#: DlgPrefControls#10
msgid "80%"
msgstr "80%"

#: DlgPrefControls#11
msgid "90%"
msgstr "90%"

#: DlgPrefControls#12
msgid "Up increases speed"
msgstr "Προς τα πάνω αυξάνει την ταχύτητα"

#: DlgPrefControls#13
msgid "Down increases speed (Technics SL1210)"
msgstr "Προς τα κάτω αυξάνει την ταχύτητα (Technics SL1210)"

#: DlgPrefControls#14
msgctxt "DlgPrefControls#14"
msgid "Information"
msgstr "Πληροφορίες"

#: DlgPrefControls#15
msgid "Mixxx must be restarted before the changes will take effect."
msgstr "Το mixxx χρειάζεται επανεκκίνηση για να εφαρμοστούν οι αλλαγές."

#: DlgPrefControlsDlg#1
msgctxt "DlgPrefControlsDlg#1"
msgid "Form1"
msgstr "Φόρμα1"

#: DlgPrefControlsDlg#2
msgid "Skin"
msgstr "Skin"

#: DlgPrefControlsDlg#3
msgid "Scheme"
msgstr "Σχήμα"

#: DlgPrefControlsDlg#4
msgid "Waveform display"
msgstr "Προβολή κυματομορφής"

#: DlgPrefControlsDlg#5
msgid "Position display"
msgstr "Προβολή θέσης"

#: DlgPrefControlsDlg#6
msgid "Tool tips"
msgstr "Tool tips"

#: DlgPrefControlsDlg#7
msgctxt "DlgPrefControlsDlg#7"
msgid "On"
msgstr "Ανοικτό"

#: DlgPrefControlsDlg#8
msgctxt "DlgPrefControlsDlg#8"
msgid "Off"
msgstr "Κλειστό"

#: DlgPrefControlsDlg#9
msgid "Pitch/Rate slider range"
msgstr ""

#: DlgPrefControlsDlg#10
msgid "Pitch/Rate slider direction"
msgstr ""

#: DlgPrefControlsDlg#11
msgid "Track load behaviour"
msgstr ""

#: DlgPrefControlsDlg#12
msgid "Cue behaviour"
msgstr "Συμπεριφορά Cue"

#: DlgPrefControlsDlg#13
msgid "Auto Recall Cue"
msgstr ""

#: DlgPrefControlsDlg#14
msgid "Permanent Pitch/Rate Buttons"
msgstr ""

#: DlgPrefControlsDlg#15
msgid "Left click"
msgstr "Αριστερό κλικ"

#: DlgPrefControlsDlg#16
msgid "Right click"
msgstr "Δεξί κλικ"

#: DlgPrefControlsDlg#17
msgid "Permanent rate change (between 1 and 8000) when left clicking"
msgstr ""

#: DlgPrefControlsDlg#18
msgid "%"
msgstr "%"

#: DlgPrefControlsDlg#19
msgid "Permanent rate change (between 1 and 8000) when right clicking"
msgstr ""

#: DlgPrefControlsDlg#20
msgid "Temporary Pitch/Rate Buttons"
msgstr ""

#: DlgPrefControlsDlg#21
msgid "Temporary rate change (between 1 and 8000) when left clicking"
msgstr ""

#: DlgPrefControlsDlg#22
msgid "Temporary rate change (between 1 and 8000) when right clicking"
msgstr ""

#: DlgPrefControlsDlg#23
msgid "Ramping Pitchbend"
msgstr ""

#: DlgPrefControlsDlg#24
msgid "Pitchbend sensitivity"
msgstr ""

#: DlgPrefCrossfaderDlg#1
msgctxt "DlgPrefCrossfaderDlg#1"
msgid "Form1"
msgstr "Φόρμα1"

#: DlgPrefCrossfaderDlg#2
msgid "Crossfader Curve"
msgstr ""

#: DlgPrefCrossfaderDlg#3
msgid "Slow fade"
msgstr "Αργή εξασθένιση"

#: DlgPrefCrossfaderDlg#4
msgid "Fast cut"
msgstr "Γρήγορο κόψιμο"

#: DlgPrefCrossfaderDlg#5
msgid "Constant power"
msgstr "Συνεχής Ισχύς"

#: DlgPrefCrossfaderDlg#6
msgid "Mixing"
msgstr "Μείξη"

#: DlgPrefCrossfaderDlg#7
msgid "Scratching"
msgstr ""

#: DlgPrefCrossfaderDlg#8
msgid "Linear"
msgstr "Γραμμικό"

#: DlgPrefCrossfaderDlg#9
msgid "Logarithmic"
msgstr "Λογαριθμικό"

#: DlgPrefCrossfaderDlg#10
msgctxt "DlgPrefCrossfaderDlg#10"
msgid "Reset"
msgstr "Επαναφορά"

#: DlgPrefEQDlg#1
msgctxt "DlgPrefEQDlg#1"
msgid "Form1"
msgstr "Φόρμα1"

#: DlgPrefEQDlg#2
msgid "Static EQs (for slower CPUs)"
msgstr "Στατικοί EQ (για αργές CPU)"

#: DlgPrefEQDlg#3
msgid "High Shelf EQ"
msgstr "EQ Υψηλών"

#: DlgPrefEQDlg#4
msgid "textLabel1"
msgstr "κεφαλίδαΚειμένου1"

#: DlgPrefEQDlg#5
msgid "16 Hz"
msgstr "16 Hz"

#: DlgPrefEQDlg#6
msgid "1.014 kHz"
<<<<<<< HEAD
msgstr ""
=======
msgstr "1.014 kHz"
>>>>>>> a3c4d660

#: DlgPrefEQDlg#7
msgid "20.05 kHz"
msgstr "20.05 kHz"

#: DlgPrefEQDlg#8
msgid "Low Shelf EQ"
msgstr "EQ Χαμηλών"

#: DlgPrefEQDlg#9
msgid "textLabel2"
msgstr "κεφαλίδαΚειμένου2"

#: DlgPrefEQDlg#10
msgctxt "DlgPrefEQDlg#10"
msgid "Reset"
msgstr "Επαναφορά"

#: DlgPrefMidiBindings#1
msgctxt "DlgPrefMidiBindings#1"
msgid "None"
msgstr "Κανένα"

#: DlgPrefMidiBindings#2
msgid "Apply MIDI device settings?"
msgstr "Εφαρμογή ρυθμίσεων συσκευής MIDI;"

#: DlgPrefMidiBindings#3
msgid ""
"Your settings must be applied before starting the MIDI learning wizard.\n"
"Apply settings and continue?"
msgstr ""
"Οι ρυθμίσεις σας πρέπει να αποθηκευτούν πρίν αρχίσει ο οδηγός εκμάθησης "
"MIDI.\n"
"Εφαρμογή των ρυθμίσεων και συνέχεια;"

#: DlgPrefMidiBindings#4
msgid "Overwrite existing mapping?"
msgstr ""

#: DlgPrefMidiBindings#5
msgid ""
"Are you sure you'd like to load the %1 mapping?\n"
"This will overwrite your existing MIDI mapping."
msgstr ""

#: DlgPrefMidiBindings#6
msgid "Export Mixxx MIDI Bindings"
msgstr "Εξαγωγή Δεσμεύσεων MIDI του Mixxx"

#: DlgPrefMidiBindings#7
msgid "Preset Files (*.midi.xml)"
msgstr "Αρχεία Ρυθμίσεων (*.midi.xml)"

#: DlgPrefMidiBindings#8
msgid "Select Control Group"
msgstr "Επιλογή ομάδας ελέγχου"

#: DlgPrefMidiBindings#9
msgid "Select Control"
msgstr ""

#: DlgPrefMidiBindings#10
msgid "Clear Input Bindings"
msgstr "Καθαρισμός Δεσμεύσεων Εισόδου"

#: DlgPrefMidiBindings#11
msgid "Are you sure you want to clear all bindings?"
msgstr "Είστε σίγουρος ότι θέλετε να καθαρίσετε όλες τις δεσμεύσεις;"

#: DlgPrefMidiBindings#12
msgid "Clear Output Bindings"
msgstr "Καθαρισμός Δεσμεύσεων Εξόδου"

#: DlgPrefMidiBindings#13
msgid "Are you sure you want to clear all output bindings?"
msgstr "Είστε σίγουρος ότι θέλετε να καθαρίσετε όλες τις δεσμεύσεις εξόδου;"

#: DlgPrefMidiBindingsDlg#1
msgctxt "DlgPrefMidiBindingsDlg#1"
msgid "Dialog"
msgstr "Πλαίσιο Διαλόγου"

#: DlgPrefMidiBindingsDlg#2
msgid "Your Device Name"
msgstr "Όνομα της Συσκευής σας"

#: DlgPrefMidiBindingsDlg#3
msgid "Load Preset:"
msgstr "Φόρτωση Ρυθμίσεων:"

#: DlgPrefMidiBindingsDlg#4
msgid "Export"
msgstr "Εξαγωγή"

#: DlgPrefMidiBindingsDlg#5
msgid "Output:"
msgstr "Έξοδος:"

#: DlgPrefMidiBindingsDlg#6
msgid "Enabled"
msgstr "Ενεργοποιημένο"

#: DlgPrefMidiBindingsDlg#7
msgid "Controls"
msgstr "Στοιχεία Ελέγχου"

#: DlgPrefMidiBindingsDlg#8
msgctxt "DlgPrefMidiBindingsDlg#8"
msgid "Add"
msgstr "Προσθήκη"

#: DlgPrefMidiBindingsDlg#9
msgctxt "DlgPrefMidiBindingsDlg#9"
msgid "Remove"
msgstr "Αφαίρεση"

#: DlgPrefMidiBindingsDlg#10
msgctxt "DlgPrefMidiBindingsDlg#10"
msgid "MIDI Learning Wizard"
msgstr "Οδηγός Εκμάθησης MIDI"

#: DlgPrefMidiBindingsDlg#11
msgid "Clear All"
msgstr "Καθαρισμός Όλων"

#: DlgPrefMidiBindingsDlg#12
msgid ""
"<a "
"href=\"http://mixxx.org/wiki/doku.php/midi_controller_mapping_file_format\">T"
"roubleshooting</a>"
msgstr ""
"<a "
"href=\"http://mixxx.org/wiki/doku.php/midi_controller_mapping_file_format\">Ε"
"πίλυση Προβλημάτων</a>"

#: DlgPrefMidiBindingsDlg#13
msgid "MIDI Input"
msgstr "Είσοδος MIDI"

#: DlgPrefMidiBindingsDlg#14
msgid "Outputs"
msgstr "Έξοδοι"

#: DlgPrefMidiBindingsDlg#15
msgid "MIDI Output"
msgstr "Έξοδος MIDI"

#: DlgPrefNoMidiDlg#1
msgctxt "DlgPrefNoMidiDlg#1"
msgid "Form3"
msgstr "Φόρμα3"

#: DlgPrefNoMidiDlg#2
msgid "No MIDI devices available"
msgstr "Δεν υπάρχουν διαθέσιμες συσκευές MIDI"

#: DlgPrefNoVinylDlg#1
msgctxt "DlgPrefNoVinylDlg#1"
msgid "Form1"
msgstr "Φόρμα1"

#: DlgPrefNoVinylDlg#2
msgctxt "DlgPrefNoVinylDlg#2"
msgid "Input"
msgstr "Είσοδος"

#: DlgPrefNoVinylDlg#3
msgctxt "DlgPrefNoVinylDlg#3"
msgid ""
"<!DOCTYPE HTML PUBLIC \"-//W3C//DTD HTML 4.0//EN\" "
"\"http://www.w3.org/TR/REC-html40/strict.dtd\">\n"
"<html><head><meta name=\"qrichtext\" content=\"1\" /><style "
"type=\"text/css\">\n"
"p, li { white-space: pre-wrap; }\n"
"</style></head><body style=\" font-family:'DejaVu Sans'; font-size:9pt; font-"
"weight:400; font-style:normal;\">\n"
"<p style=\" margin-top:0px; margin-bottom:0px; margin-left:0px; margin-"
"right:0px; -qt-block-indent:0; text-indent:0px;\"><span style=\" font-"
"weight:600;\">Select sound devices for vinyl control in the Sound Hardware "
"pane.</span></p></body></html>"
msgstr ""

#: DlgPrefNoVinylDlg#4
msgctxt "DlgPrefNoVinylDlg#4"
msgid ""
"<a "
"href=\"http://www.mixxx.org/wiki/doku.php/vinyl_control#troubleshooting\">Tro"
"ubleshooting</a>"
msgstr ""
"<a "
"href=\"http://www.mixxx.org/wiki/doku.php/vinyl_control#troubleshooting\">Επί"
"λυση Προβλημάτων</a>"

#: DlgPrefNoVinylDlg#5
msgctxt "DlgPrefNoVinylDlg#5"
msgid "Turntable Preamp"
msgstr ""

#: DlgPrefNoVinylDlg#6
msgctxt "DlgPrefNoVinylDlg#6"
msgid "1 (Off)"
msgstr "1 (Κλειστό)"

#: DlgPrefNoVinylDlg#7
msgctxt "DlgPrefNoVinylDlg#7"
msgid "150"
msgstr "150"

#: DlgPrefNoVinylDlg#8
msgctxt "DlgPrefNoVinylDlg#8"
msgid "Vinyl Configuration"
msgstr "Ρύθμιση Βινυλίου"

#: DlgPrefNoVinylDlg#9
msgctxt "DlgPrefNoVinylDlg#9"
msgid "Deck 1 Vinyl Type"
msgstr "Τύπος Βινυλίου του Deck 1"

#: DlgPrefNoVinylDlg#10
msgctxt "DlgPrefNoVinylDlg#10"
msgid "Deck 2 Vinyl Type"
msgstr "Τύπος Βινυλίου του Deck 2"

#: DlgPrefNoVinylDlg#11
msgctxt "DlgPrefNoVinylDlg#11"
msgid "Lead-in time"
msgstr ""

#: DlgPrefNoVinylDlg#12
msgctxt "DlgPrefNoVinylDlg#12"
msgid "seconds"
msgstr "δευτερόλεπτα"

#: DlgPrefNoVinylDlg#13
msgctxt "DlgPrefNoVinylDlg#13"
msgid "Show Signal Quality in Skin"
msgstr "Εμφάνιση Ποιότητας Σήματος στο Skin"

#: DlgPrefNoVinylDlg#14
msgctxt "DlgPrefNoVinylDlg#14"
msgid "Control Mode"
msgstr ""

#: DlgPrefNoVinylDlg#15
msgctxt "DlgPrefNoVinylDlg#15"
msgid "Absolute Mode"
msgstr ""

#: DlgPrefNoVinylDlg#16
msgctxt "DlgPrefNoVinylDlg#16"
msgid "Relative Mode"
msgstr ""

#: DlgPrefNoVinylDlg#17
msgctxt "DlgPrefNoVinylDlg#17"
msgid "Enable Needle Skip Prevention"
msgstr ""

#: DlgPrefNoVinylDlg#18
msgctxt "DlgPrefNoVinylDlg#18"
msgid "Signal Quality"
msgstr "Ποιότητα Σήματος"

#: DlgPrefNoVinylDlg#19
msgctxt "DlgPrefNoVinylDlg#19"
msgid "http://www.xwax.co.uk"
msgstr "http://www.xwax.co.uk"

#: DlgPrefNoVinylDlg#20
msgctxt "DlgPrefNoVinylDlg#20"
msgid "Powered by xwax"
msgstr "Powered by xwax"

#: DlgPrefNoVinylDlg#21
msgid ""
"<b>This version of Mixxx does not support vinyl control.</b> <br> Please "
"visit <a href=\"http://mixxx.org\">Mixxx.org</a> for more information."
msgstr ""
"<b>Αυτή η έκδοση του Mixxx δεν υποστηρίζει έλεγχο βινυλίου.</b> <br> "
"Παρακαλώ επισκευθείτε το <a href=\"http://mixxx.org\">Mixxx.org</a> για "
"περισσότερες πληροφορίες."

#: DlgPrefPlaylist#1
msgctxt "DlgPrefPlaylist#1"
msgid "Choose music library directory"
msgstr "Επιλογή φακέλου μουσικής βιβλιοθήκης"

#: DlgPrefPlaylist#2
msgid "Multiple iPods Detected"
msgstr "Εντοπίστηκαν Πολαπλά iPod"

#: DlgPrefPlaylist#3
msgid ""
"Mixxx has detected another iPod. \n"
"\n"
msgstr ""
"Το Mixxx εντόπισε ένα άλλο iPod \n"
"\n"

#: DlgPrefPlaylist#4
msgid "Choose Yes to use the newly found iPod @ "
msgstr "Επιλέξτε Ναι για να χρησιμοποιήσετε το καινούριο iPod @ "

#: DlgPrefPlaylist#5
msgid " or to continue to search for other iPods. \n"
msgstr " ή συνέχισε την αναζήτηση για άλλα iPod. \n"

#: DlgPrefPlaylist#6
msgid "Choose No to use the existing iPod @ "
msgstr "Επιλέξτε Όχι για να χρησιμοποιήσετε το υπάρχον iPod στο "

#: DlgPrefPlaylist#7
msgid " and end detection. \n"
msgstr ""

#: DlgPrefPlaylist#8
msgid "Choose iPod mount point"
msgstr "Επιλέξτε σημείο προσάρτησης του iPod"

#: DlgPrefPlaylistDlg#1
msgctxt "DlgPrefPlaylistDlg#1"
msgid "Form3"
msgstr "Φόρμα3"

#: DlgPrefPlaylistDlg#2
msgid "Audio File Formats"
msgstr "Μορφές Αρχείων Ήχου"

#: DlgPrefPlaylistDlg#3
msgid "Additional Format Plugins:"
msgstr ""

#: DlgPrefPlaylistDlg#4
msgid "MP3, Ogg Vorbis, FLAC, WAVe, AIFF"
msgstr "MP3, Ogg Vorbis, FLAC, WAVe, AIFF"

#: DlgPrefPlaylistDlg#5
msgid "Loaded Plugins:"
msgstr ""

#: DlgPrefPlaylistDlg#6
msgctxt "DlgPrefPlaylistDlg#6"
msgid "None"
msgstr "Κανένα"

#: DlgPrefPlaylistDlg#7
msgctxt "DlgPrefPlaylistDlg#7"
msgid "Miscellaneous"
msgstr "Διάφορα"

#: DlgPrefPlaylistDlg#8
msgid "Synchronize ID3 tags on track modifications"
msgstr ""

#: DlgPrefPlaylistDlg#9
msgid "Rescan library on start-up"
msgstr "Επανεξέταση της βιβλιοθήκης κατά την εκκίνηση"

#: DlgPrefPlaylistDlg#10
msgid "Use relative paths for playlist export if possible"
msgstr ""

#: DlgPrefPlaylistDlg#11
msgid "iPod"
msgstr "iPod"

#: DlgPrefPlaylistDlg#12
msgid "iPod mountpoint"
msgstr "σημείο προσάρτησης του iPod"

#: DlgPrefPlaylistDlg#13
msgid "Browse..."
msgstr "Εξερεύνηση…"

#: DlgPrefPlaylistDlg#14
msgid "Detect"
msgstr "Εντοπισμός"

#: DlgPrefPlaylistDlg#15
msgctxt "DlgPrefPlaylistDlg#15"
msgid "Library"
msgstr "Βιβλιοθήκη"

#: DlgPrefPlaylistDlg#16
msgid "Music Directory:"
msgstr "Κατάλογος Μουσικής:"

#: DlgPrefPlaylistDlg#17
msgid "Built-in"
msgstr "Ενσωματωμένο"

#: DlgPrefPlaylistDlg#18
msgid "Available Online..."
msgstr "Διαθέσιμο Online..."

#: DlgPrefPlaylistDlg#19
msgid "Bundled Songs"
msgstr "Πακεταρισμένα Τραγούδια"

#: DlgPrefPlaylistDlg#20
msgid ""
"Support Mixxx by counting and sharing bundled songs\n"
"playback and outbound link statistics"
msgstr ""

#: DlgPrefRecord#1
msgid "kbps"
msgstr "kbps"

#: DlgPrefRecordDlg#1
msgctxt "DlgPrefRecordDlg#1"
msgid "Form3"
msgstr "Φόρμα3"

#: DlgPrefRecordDlg#2
msgctxt "DlgPrefRecordDlg#2"
msgid "Encoding"
msgstr "Κωδικοποίηση"

#: DlgPrefRecordDlg#3
msgid "Quality"
msgstr "Ποιότητα"

#: DlgPrefRecordDlg#4
msgid "High"
msgstr "Υψηλή"

#: DlgPrefRecordDlg#5
msgid "Low"
msgstr "Χαμηλή"

#: DlgPrefRecordDlg#6
msgid "Tags"
msgstr "Ετικέτες"

#: DlgPrefRecordDlg#7
msgctxt "DlgPrefRecordDlg#7"
msgid "Title"
msgstr "Τίτλος"

#: DlgPrefRecordDlg#8
msgid "Author"
msgstr "Συγγραφέας"

#: DlgPrefRecordDlg#9
msgctxt "DlgPrefRecordDlg#9"
msgid "Album"
msgstr "Άλμπουμ"

#: DlgPrefRecordDlg#10
msgctxt "DlgPrefRecordDlg#10"
msgid "Miscellaneous"
msgstr "Διάφορα"

#: DlgPrefRecordDlg#11
msgid "Create a CUE file"
msgstr "Δημιουργία αρχείου CUE"

#: DlgPrefRecordDlg#12
msgid "File Splitting"
msgstr "Διαχωρισμός Αρχείων"

#: DlgPrefRecordDlg#13
msgid "Split recordings at"
msgstr "Διαχωρισμός εγγραφών στα"

#: DlgPrefReplayGainDlg#1
msgctxt "DlgPrefReplayGainDlg#1"
msgid "BPM Detection Settings"
msgstr "Ρυθμίσεις Εντοπισμού BPM"

#: DlgPrefReplayGainDlg#2
msgid "ReplayGain Normalization"
msgstr ""

#: DlgPrefReplayGainDlg#3
msgid "Apply volume normalization to loaded songs."
msgstr ""

#: DlgPrefReplayGainDlg#4
msgid "Enable Replay Gain"
msgstr ""

#: DlgPrefReplayGainDlg#5
msgid ""
"Calculate ReplayGain normalization for songs which are missing ReplayGain "
"metadata."
msgstr ""

#: DlgPrefReplayGainDlg#6
msgid "Enable Replay Gain Analysis"
msgstr ""

#: DlgPrefReplayGainDlg#7
msgid ""
"On older computers, it may take a few seconds before volume normalization is "
"applied to a new song. You may wish to wait before adjusting the pregain and "
"volume."
msgstr ""

#: DlgPrefReplayGainDlg#8
msgid "Initial Boost"
msgstr ""

#: DlgPrefReplayGainDlg#9
msgid "Initial Gain Boost"
msgstr ""

#: DlgPrefReplayGainDlg#10
msgid "dB"
msgstr "dB"

#: DlgPrefReplayGainDlg#11
msgctxt "DlgPrefReplayGainDlg#11"
msgid "Reset"
msgstr "Επαναφορά"

#: DlgPrefShoutcastDlg#1
msgctxt "DlgPrefShoutcastDlg#1"
msgid "Form3"
msgstr "Φόρμα3"

#: DlgPrefShoutcastDlg#2
msgctxt "DlgPrefShoutcastDlg#2"
msgid "Enable live broadcasting"
msgstr "Ενεργοποίηση ζωντανής εκπομπής"

#: DlgPrefShoutcastDlg#3
msgid "Server connection"
msgstr "Σύνδεση εξυπηρετητή"

#: DlgPrefShoutcastDlg#4
msgctxt "DlgPrefShoutcastDlg#4"
msgid "Type"
msgstr "Τύπος"

#: DlgPrefShoutcastDlg#5
msgid "Icecast 2"
msgstr "Icecast 2"

#: DlgPrefShoutcastDlg#6
msgid "Shoutcast"
msgstr "Shoutcast"

#: DlgPrefShoutcastDlg#7
msgid "Icecast 1"
msgstr "Icecast 1"

#: DlgPrefShoutcastDlg#8
msgid "Mount"
msgstr "Προσάρτηση"

#: DlgPrefShoutcastDlg#9
msgid "/mixxx.ogg"
msgstr "/mixxx.ogg"

#: DlgPrefShoutcastDlg#10
msgid "Host"
msgstr "Κεντρικός Υπολογιστής"

#: DlgPrefShoutcastDlg#11
msgid "192.168.123.8"
msgstr "192.168.123.8"

#: DlgPrefShoutcastDlg#12
msgid "Port"
msgstr "Θύρα"

#: DlgPrefShoutcastDlg#13
msgid "8000"
msgstr "8000"

#: DlgPrefShoutcastDlg#14
msgid "Login"
msgstr "Είσοδος"

#: DlgPrefShoutcastDlg#15
msgid "source"
msgstr "Πηγή"

#: DlgPrefShoutcastDlg#16
msgid "Password"
msgstr "Κωδικός"

#: DlgPrefShoutcastDlg#17
msgid "test1234"
msgstr "test1234"

#: DlgPrefShoutcastDlg#18
msgid "Stream settings"
msgstr ""

#: DlgPrefShoutcastDlg#19
msgid "Stream name"
msgstr ""

#: DlgPrefShoutcastDlg#20
msgid "Mixxx Icecast Testing"
msgstr "Δοκιμή του Icecast από το Mixxx"

#: DlgPrefShoutcastDlg#21
msgid "Website"
msgstr "Ιστοσελίδα"

#: DlgPrefShoutcastDlg#22
msgid "http://www.mixxx.org"
msgstr "http://www.mixxx.org"

#: DlgPrefShoutcastDlg#23
msgctxt "DlgPrefShoutcastDlg#23"
msgid "Description"
msgstr "Περιγραφή"

#: DlgPrefShoutcastDlg#24
msgid ""
"<!DOCTYPE HTML PUBLIC \"-//W3C//DTD HTML 4.0//EN\" "
"\"http://www.w3.org/TR/REC-html40/strict.dtd\">\n"
"<html><head><meta name=\"qrichtext\" content=\"1\" /><style "
"type=\"text/css\">\n"
"p, li { white-space: pre-wrap; }\n"
"</style></head><body style=\" font-family:'Lucida Grande'; font-size:13pt; "
"font-weight:400; font-style:normal;\">\n"
"<p style=\" margin-top:0px; margin-bottom:0px; margin-left:0px; margin-"
"right:0px; -qt-block-indent:0; text-indent:0px;\"><span style=\" font-"
"family:'DejaVu Sans'; font-size:9pt; font-style:italic;\">This stream is on "
"line for testing purposes!</span></p></body></html>"
msgstr ""

#: DlgPrefShoutcastDlg#25
msgctxt "DlgPrefShoutcastDlg#25"
msgid "Genre"
msgstr "Είδος"

#: DlgPrefShoutcastDlg#26
msgid "Live mix"
msgstr "Μίξη ζωντανά"

#: DlgPrefShoutcastDlg#27
msgid "Public stream"
msgstr ""

#: DlgPrefShoutcastDlg#28
msgctxt "DlgPrefShoutcastDlg#28"
msgid "Encoding"
msgstr "Κωδικοποίηση"

#: DlgPrefShoutcastDlg#29
msgctxt "DlgPrefShoutcastDlg#29"
msgid "Bitrate"
msgstr "Ρυθμός Bit"

#: DlgPrefShoutcastDlg#30
msgid "320 kbps"
msgstr "320 kbps"

#: DlgPrefShoutcastDlg#31
msgid "256 kbps"
msgstr "256 kbps"

#: DlgPrefShoutcastDlg#32
msgid "224 kbps"
msgstr "224 kbps"

#: DlgPrefShoutcastDlg#33
msgid "192 kbps"
msgstr "192 kbps"

#: DlgPrefShoutcastDlg#34
msgid "160 kbps"
msgstr "160 kbps"

#: DlgPrefShoutcastDlg#35
msgid "128 kbps"
msgstr "128 kbps"

#: DlgPrefShoutcastDlg#36
msgid "112 kbps"
msgstr "112 kbps"

#: DlgPrefShoutcastDlg#37
msgid "96 kbps"
msgstr "96 kbps"

#: DlgPrefShoutcastDlg#38
msgid "80 kbps"
msgstr "80 kbps"

#: DlgPrefShoutcastDlg#39
msgid "64 kbps"
msgstr "64 kbps"

#: DlgPrefShoutcastDlg#40
msgid "48 kbps"
msgstr "48 kbps"

#: DlgPrefShoutcastDlg#41
msgid "Format"
msgstr "Μορφή"

#: DlgPrefShoutcastDlg#42
msgid "Ogg Vorbis"
msgstr "Ogg Vorbis"

#: DlgPrefShoutcastDlg#43
msgid "MP3"
msgstr "MP3"

#: DlgPrefShoutcastDlg#44
msgid "Channels"
msgstr "Κανάλια"

#: DlgPrefShoutcastDlg#45
msgid "Stereo"
msgstr "Στεροφωνικό"

#: DlgPrefShoutcastDlg#46
msgid "Custom metadata"
msgstr ""

#: DlgPrefShoutcastDlg#47
msgid "Enable custom metadata"
msgstr ""

#: DlgPrefShoutcastDlg#48
msgctxt "DlgPrefShoutcastDlg#48"
msgid "Artist"
msgstr "Καλλιτέχνης"

#: DlgPrefShoutcastDlg#49
msgid "%mainartist"
msgstr "%mainartist"

#: DlgPrefShoutcastDlg#50
msgctxt "DlgPrefShoutcastDlg#50"
msgid "Title"
msgstr "Τίτλος"

#: DlgPrefShoutcastDlg#51
msgid "%maintitle"
msgstr "%maintitle"

#: DlgPrefShoutcastDlg#52
msgid ""
"Please note that for technical reasons changing any shoutcast settings will "
"cause an established connection to disconnect and reconnect. "
msgstr ""
"Σημειώστε ότι για τεχνικούς λόγους η αλλαγή οποιασδήποτε ρύθμισης του "
"shoutcast θα προκαλέσει αποσύνδεση και επανασύνδεση σε όλες τις τρέχουσες "
"συνδέσεις. "

#: DlgPrefSound#1
msgctxt "DlgPrefSound#1"
msgid "None"
msgstr "Κανένα"

#: DlgPrefSound#2
msgid "%1 Hz"
msgstr "%1 Hz"

#: DlgPrefSound#3
msgid "a device"
msgstr "μια συσκευή"

#: DlgPrefSound#4
msgid "An unknown error occurred"
msgstr "Προέκυψε ένα άγνωστο σφάλμα"

#: DlgPrefSound#5
msgid "sound device \"%1\""
msgstr "Συσκευή ήχου \"%1\""

#: DlgPrefSound#6
msgid "Two outputs cannot share channels on %1"
msgstr ""

#: DlgPrefSound#7
msgid ""
"Error opening %1\n"
"%2"
msgstr ""

#: DlgPrefSound#8
msgid "%1 ms"
msgstr "%1 ms"

#: DlgPrefSound#9
msgid "Configuration error"
msgstr "Σφάλμα ρυθμίσεων"

#: DlgPrefSoundDlg#1
msgid "Sound API"
msgstr "API Ήχου"

#: DlgPrefSoundDlg#2
msgid "Sample Rate"
msgstr "Ρυθμός Δειγματοληψίας"

#: DlgPrefSoundDlg#3
msgid "Latency Tips"
msgstr "Τρικ Καθυστέρησης"

#: DlgPrefSoundDlg#4
msgid ""
"<ul>\n"
"<li>Increase your latency if you hear pops during playback</li>\n"
"<li>Reduce your latency to improve Mixxx's responsiveness</li>\n"
"</ul>"
msgstr ""
"<ul>\n"
"<li>Μεγαλώστε την καθυστέρηση αν ακούτε πηδήματα κατά την αναπαραγωγή</li>\n"
"<li>Μειώστε την καθυστέρηση για να βελτιώσετε την ταχύτητα αντίδρασης του "
"Mixxx</li>\n"
"</ul>"

#: DlgPrefSoundDlg#5
msgid "Output"
msgstr "Έξοδος"

#: DlgPrefSoundDlg#6
msgctxt "DlgPrefSoundDlg#6"
msgid "Input"
msgstr "Είσοδος"

#: DlgPrefSoundDlg#7
msgid "Query Devices"
msgstr "Εντοπισμός Συσκευών"

#: DlgPrefSoundDlg#8
msgid "Reset to Defaults"
msgstr "Επαναφορά Αρχικών Ρυθμίσεων"

#: DlgPrefSoundDlg#9
msgctxt "DlgPrefSoundDlg#9"
msgid "Apply"
msgstr "Εφαρμογή"

#: DlgPrefSoundDlg#10
msgid "Latency"
msgstr "Καθυστέρηση"

#: DlgPrefSoundItem#1
msgctxt "DlgPrefSoundItem#1"
msgid "None"
msgstr "Κανένα"

#: DlgPrefSoundItem#2
msgid "Channel %1"
msgstr "Κανάλι %1"

#: DlgPrefSoundItem#3
msgid "Channels %1 - %2"
msgstr "Κανάλια %1 - %2"

#: DlgPrefSoundItem#4
msgid "Form"
msgstr "Φόρμα"

#: DlgPrefSoundItem#5
msgid "Type (#)"
msgstr "Τύπος (#)"

#: DlgPrefVinylDlg#1
msgctxt "DlgPrefVinylDlg#1"
msgid "Form1"
msgstr "Φόρμα1"

#: DlgPrefVinylDlg#2
msgctxt "DlgPrefVinylDlg#2"
msgid "Input"
msgstr "Είσοδος"

#: DlgPrefVinylDlg#3
msgctxt "DlgPrefVinylDlg#3"
msgid ""
"<!DOCTYPE HTML PUBLIC \"-//W3C//DTD HTML 4.0//EN\" "
"\"http://www.w3.org/TR/REC-html40/strict.dtd\">\n"
"<html><head><meta name=\"qrichtext\" content=\"1\" /><style "
"type=\"text/css\">\n"
"p, li { white-space: pre-wrap; }\n"
"</style></head><body style=\" font-family:'DejaVu Sans'; font-size:9pt; font-"
"weight:400; font-style:normal;\">\n"
"<p style=\" margin-top:0px; margin-bottom:0px; margin-left:0px; margin-"
"right:0px; -qt-block-indent:0; text-indent:0px;\"><span style=\" font-"
"weight:600;\">Select sound devices for vinyl control in the Sound Hardware "
"pane.</span></p></body></html>"
msgstr ""

#: DlgPrefVinylDlg#4
msgctxt "DlgPrefVinylDlg#4"
msgid ""
"<a "
"href=\"http://www.mixxx.org/wiki/doku.php/vinyl_control#troubleshooting\">Tro"
"ubleshooting</a>"
msgstr ""
"<a "
"href=\"http://www.mixxx.org/wiki/doku.php/vinyl_control#troubleshooting\">Επί"
"λυση Προβλημάτων</a>"

#: DlgPrefVinylDlg#5
msgctxt "DlgPrefVinylDlg#5"
msgid "Turntable Preamp"
msgstr ""

#: DlgPrefVinylDlg#6
msgctxt "DlgPrefVinylDlg#6"
msgid "1 (Off)"
msgstr "1 (Κλειστό)"

#: DlgPrefVinylDlg#7
msgctxt "DlgPrefVinylDlg#7"
msgid "150"
msgstr "150"

#: DlgPrefVinylDlg#8
msgctxt "DlgPrefVinylDlg#8"
msgid "Vinyl Configuration"
msgstr "Ρύθμιση Βινυλίου"

#: DlgPrefVinylDlg#9
msgctxt "DlgPrefVinylDlg#9"
msgid "Deck 1 Vinyl Type"
msgstr "Τύπος Βινυλίου του Deck 1"

#: DlgPrefVinylDlg#10
msgctxt "DlgPrefVinylDlg#10"
msgid "Deck 2 Vinyl Type"
msgstr "Τύπος Βινυλίου του Deck 2"

#: DlgPrefVinylDlg#11
msgctxt "DlgPrefVinylDlg#11"
msgid "Show Signal Quality in Skin"
msgstr "Εμφάνιση Ποιότητας Σήματος στο Skin"

#: DlgPrefVinylDlg#12
msgctxt "DlgPrefVinylDlg#12"
msgid "Apply"
msgstr "Εφαρμογή"

#: DlgPrefVinylDlg#13
msgctxt "DlgPrefVinylDlg#13"
msgid "Lead-in time"
msgstr ""

#: DlgPrefVinylDlg#14
msgctxt "DlgPrefVinylDlg#14"
msgid "seconds"
msgstr "δευτερόλεπα"

#: DlgPrefVinylDlg#15
msgctxt "DlgPrefVinylDlg#15"
msgid "Control Mode"
msgstr ""

#: DlgPrefVinylDlg#16
msgctxt "DlgPrefVinylDlg#16"
msgid "Absolute Mode"
msgstr ""

#: DlgPrefVinylDlg#17
msgctxt "DlgPrefVinylDlg#17"
msgid "Relative Mode"
msgstr ""

#: DlgPrefVinylDlg#18
msgctxt "DlgPrefVinylDlg#18"
msgid "Enable Needle Skip Prevention"
msgstr ""

#: DlgPrefVinylDlg#19
msgctxt "DlgPrefVinylDlg#19"
msgid "Signal Quality"
msgstr "Ποιότητα Σήματος"

#: DlgPrefVinylDlg#20
msgctxt "DlgPrefVinylDlg#20"
msgid "http://www.xwax.co.uk"
msgstr "http://www.xwax.co.uk"

#: DlgPrefVinylDlg#21
msgctxt "DlgPrefVinylDlg#21"
msgid "Powered by xwax"
msgstr "Powered by xwax"

#: DlgPreferences#1
msgid "Sound Hardware"
msgstr "Υλικό Ήχου"

#: DlgPreferences#2
msgid "MIDI Controllers"
msgstr "Ελεγκτές MIDI"

#: DlgPreferences#3
msgctxt "DlgPreferences#3"
msgid "Library"
msgstr "Βιβλιοθήκη"

#: DlgPreferences#4
msgid "Interface"
msgstr "Διεπαφή"

#: DlgPreferences#5
msgid "Equalizers"
msgstr ""

#: DlgPreferences#6
msgctxt "DlgPreferences#6"
msgid "Crossfader"
msgstr ""

#: DlgPreferences#7
msgctxt "DlgPreferences#7"
msgid "Recording"
msgstr "Ηχογράφηση"

#: DlgPreferences#8
msgctxt "DlgPreferences#8"
msgid "BPM Detection"
msgstr "Εντοπισμός BPM"

#: DlgPreferences#9
msgid "Normalization"
msgstr "Κανονικοποίηση"

#: DlgPreferences#10
msgctxt "DlgPreferences#10"
msgid "Vinyl Control"
msgstr "Έλεγχος Βινιλίου"

#: DlgPreferences#11
msgid "Live Broadcasting"
msgstr "Ζωντανή Εκπομπή"

#: DlgPreferencesDlg#1
msgctxt "DlgPreferencesDlg#1"
msgid "Dialog"
msgstr "Πλαίσιο Διαλόγου"

#: DlgPreferencesDlg#2
msgid "1"
msgstr "1"

#: DlgPrepare#1
msgctxt "DlgPrepare#1"
msgid "Manage"
msgstr "Διαχείριση"

#: DlgPrepare#2
msgid "New"
msgstr ""

#: DlgPrepare#3
msgid "All"
msgstr ""

#: DlgPrepare#4
msgid "Progress"
msgstr "Πρόοδος"

#: DlgPrepare#5
msgid "Select All"
msgstr "Επιλογή Όλων"

#: DlgPrepare#6
msgctxt "DlgPrepare#6"
msgid "Analyze"
msgstr "Ανάλυση"

#: DlgPrepare#7
msgid "Stop Analysis"
msgstr "Διακοπή Ανάλυσης"

#: DlgPrepare#8
msgid "Analyzing %1%"
msgstr "Ανάλυση %1%"

#: DlgRecording#1
msgctxt "DlgRecording#1"
msgid "Manage"
msgstr "Διαχείριση"

#: DlgRecording#2
msgid "Status:"
msgstr "Κατάσταση:"

#: DlgRecording#3
msgid "Start Recording"
msgstr "Έναρξη Εγγραφής"

#: DlgRecording#4
msgid "Start recording here ..."
msgstr "Έναρξη εγγραφής εδω ..."

#: DlgRecording#5
msgid "Stop Recording"
msgstr "Διακοπή Εγγραφής"

#: DlgTrackInfo#1
msgid "Track Editor"
msgstr "Επεξεργασία Κομματιών"

#: DlgTrackInfo#2
msgid "Song:"
msgstr "Τραγούδι:"

#: DlgTrackInfo#3
msgid "Title:"
msgstr "Τίτλος:"

#: DlgTrackInfo#4
msgid "Artist:"
msgstr "Καλλιτέχνης:"

#: DlgTrackInfo#5
msgid "Album:"
msgstr "Άλμπουμ:"

#: DlgTrackInfo#6
msgid "Date:"
msgstr "Ημ/νία:"

#: DlgTrackInfo#7
msgid "Track #:"
msgstr "Κομμάτι #"

#: DlgTrackInfo#8
msgid "Genre:"
msgstr "Είδος:"

#: DlgTrackInfo#9
msgid "Filename:"
msgstr "Όνομα Αρχείου:"

#: DlgTrackInfo#10
msgid "Duration:"
msgstr "Διάρκεια:"

#: DlgTrackInfo#11
msgid "3:00"
msgstr "3:00"

#: DlgTrackInfo#12
msgid "File Type:"
msgstr "Τύπος Αρχείου:"

#: DlgTrackInfo#13
msgid "77"
msgstr "77"

#: DlgTrackInfo#14
msgid "Comments:"
msgstr "Σχόλια:"

#: DlgTrackInfo#15
msgid "Reload track metadata from file."
msgstr ""

#: DlgTrackInfo#16
msgid "Track Information (Click to Expand)"
msgstr "Πληροφορίες Κομματιού (Κλίκ για Ανάπτυξη)"

#: DlgTrackInfo#17
msgid "Track BPM: "
msgstr "BPM Κομματιού: "

#: DlgTrackInfo#18
msgid "x2"
msgstr "x2"

#: DlgTrackInfo#19
msgid "/2"
msgstr "/2"

#: DlgTrackInfo#20
msgid "Tap to Beat"
msgstr "Πατήστε για Ρυθμό"

#: DlgTrackInfo#21
msgid "Hint: Use the Library Analyze view to run BPM detection."
msgstr ""

#: DlgTrackInfo#22
msgid "Track BPM"
msgstr "BPM Κομματιού"

#: DlgTrackInfo#23
msgid "Cue Id"
msgstr ""

#: DlgTrackInfo#24
msgctxt "DlgTrackInfo#24"
msgid "Position"
msgstr "Θέση"

#: DlgTrackInfo#25
msgid "Hotcue"
msgstr ""

#: DlgTrackInfo#26
msgid "Label"
msgstr ""

#: DlgTrackInfo#27
msgid "Activate Cue"
msgstr ""

#: DlgTrackInfo#28
msgid "Delete Cue"
msgstr ""

#: DlgTrackInfo#29
msgid "Track Cuepoints"
msgstr ""

#: DlgTrackInfo#30
msgid "<< &Prev"
msgstr "<< &Προηγ"

#: DlgTrackInfo#31
msgid "&Apply"
msgstr "&Εφαρμογή"

#: DlgTrackInfo#32
msgid "&Cancel"
msgstr "Ακύ&ρωση"

#: DlgTrackInfo#33
msgid "Alt+O"
msgstr "Alt+O"

#: DlgTrackInfo#34
msgid "&Next >>"
msgstr "&Επόμενο >>"

#: EncoderMp3#1
msgid "Encoder"
msgstr "Κωδικοποιητής"

#: EncoderMp3#2
msgid ""
"<html>Mixxx cannot record or stream in MP3 without the MP3 encoder "
"&quot;lame&quot;. Due to licensing issues, we cannot include this with "
"Mixxx. To record or stream in MP3, you must download <b>libmp3lame</b> and "
"install it on your system. <p>See <a "
"href='http://mixxx.org/wiki/doku.php/internet_broadcasting#linux'>Mixxx "
"Wiki</a> for more information. </html>"
msgstr ""

#: EncoderMp3#3
msgid ""
"<html>Mixxx cannot record or stream in MP3 without the MP3 encoder "
"&quot;lame&quot;. Due to licensing issues, we cannot include this with "
"Mixxx. To record or stream in MP3, you must download <b>lame_enc.dll</b> and "
"install it on your system. <p>See <a "
"href='http://mixxx.org/wiki/doku.php/internet_broadcasting#windows'>Mixxx "
"Wiki</a> for more information. </html>"
msgstr ""

#: EncoderMp3#4
msgid ""
"<html>Mixxx cannot record or stream in MP3 without the MP3 encoder "
"&quot;lame&quot;. Due to licensing issues, we cannot include this with "
"Mixxx. To record or stream in MP3, you must download <b>libmp3lame</b> and "
"install it on your system. <p>See <a "
"href='http://mixxx.org/wiki/doku.php/internet_broadcasting#mac_osx'>Mixxx "
"Wiki</a> for more information. </html>"
msgstr ""

#: EncoderMp3#5
msgid ""
"<html>Mixxx has detected that you use a modified version of libmp3lame. See "
"<a href='http://mixxx.org/wiki/doku.php/internet_broadcasting'>Mixxx "
"Wiki</a> for more information.</html>"
msgstr ""

#: EngineRecord#1
msgctxt "EngineRecord#1"
msgid "Recording"
msgstr "Ηχογράφηση"

#: EngineRecord#2
msgid ""
"<html>Could not create audio file for recording!<p><br>Maybe you do not have "
"enough free disk space or file permissions.</html>"
msgstr ""

#: EngineShoutcast#1
msgid "Mixxx encountered a problem"
msgstr "Το Mixxx αντιμετώπισε ένα πρόβλημα"

#: EngineShoutcast#2
msgid "Could not allocate shout_t"
msgstr ""

#: EngineShoutcast#3
msgid "Could not allocate shout_metadata_t"
msgstr ""

#: EngineShoutcast#4
msgid "Error setting non-blocking mode:"
msgstr ""

#: EngineShoutcast#5
msgid "Lost connection to streaming server"
msgstr ""

#: EngineShoutcast#6
msgid ""
"Please check your connection to the Internet and verify that your username "
"and password are correct."
msgstr ""
"Ελέγξτε την σύνδεσή σας στο Internet και επιβεβαιώστε οτι το όνομα χρήστη "
"και ο κωδικός είναι σωστά."

#: EngineShoutcast#7
msgid "Live broadcasting"
msgstr "Ζωντανή εκπομπή"

#: EngineShoutcast#8
msgid "Mixxx has successfully connected to the shoutcast server"
msgstr ""

#: EngineShoutcast#9
msgid "Mixxx could not connect to streaming server"
msgstr ""

#: EngineShoutcast#10
msgid "Mixxx has successfully disconnected to the shoutcast server"
msgstr ""

#: ErrorDialogHandler#1
msgid "Fatal error"
msgstr "Κρίσιμο σφάλμα"

#: ErrorDialogHandler#2
msgid "Critical error"
msgstr "Κρίσιμο σφάλμα"

#: ErrorDialogHandler#3
msgid "Warning"
msgstr "Προειδοποίηση"

#: ErrorDialogHandler#4
msgctxt "ErrorDialogHandler#4"
msgid "Information"
msgstr "Πληροφορίες"

#: ErrorDialogHandler#5
msgid "Question"
msgstr "Ερώτηση"

#: ITunesFeature#1
msgid "iTunes"
msgstr "iTunes"

#: ITunesFeature#2
msgid "Select your iTunes library"
msgstr "Επιλέξτε την βιβλιοθήκη του iTunes σας"

#: ITunesFeature#3
msgid "(loading) iTunes"
msgstr "(φορτώνεται) iTunes"

#: ITunesFeature#4
msgid "Use Default Library"
msgstr "Χρησιμοποιήστε την προεπιλεγμένη βιβλιοθήκη"

#: ITunesFeature#5
msgid "Choose Library..."
msgstr "Επιλέξτε βιβλιοθήκη"

#: ITunesFeature#6
msgid "Error Loading iTunes Library"
msgstr "Σφάλμα στην Φόρτωση της Βιβλιοθήκης του iTunes"

#: ITunesFeature#7
msgid ""
"There was an error loading your iTunes library. Some of your iTunes tracks "
"or playlists may not have loaded."
msgstr ""
"Προκλήθηκε ένα σφάλμα κατά την φόρτωση της βιβλιοθήκης του iTunes. Κάποια "
"από τα κομμάτια ή τις λίστες αναπαραγωγής του iTunes μπορεί να μη φορτώθηκαν."

#: LADSPAPresetSlot#1
msgid "Drag a preset from the list & drop it here"
msgstr ""

#: LibraryScannerDlg#1
msgid "Library Scanner"
msgstr ""

#: LibraryScannerDlg#2
msgid "It's taking Mixxx a minute to scan your music library, please wait..."
msgstr ""

#: LibraryScannerDlg#3
msgid "Cancel"
msgstr "Άκυρο"

#: MidiInputMappingTableModel#1
msgid "Midi Status Type"
msgstr ""

#: MidiInputMappingTableModel#2
msgctxt "MidiInputMappingTableModel#2"
msgid "Midi Note"
msgstr ""

#: MidiInputMappingTableModel#3
msgctxt "MidiInputMappingTableModel#3"
msgid "Midi Channel"
msgstr ""

#: MidiInputMappingTableModel#4
msgctxt "MidiInputMappingTableModel#4"
msgid "Control Group"
msgstr ""

#: MidiInputMappingTableModel#5
msgctxt "MidiInputMappingTableModel#5"
msgid "Control Value"
msgstr ""

#: MidiInputMappingTableModel#6
msgctxt "MidiInputMappingTableModel#6"
msgid "Description"
msgstr "Περιγραφή"

#: MidiMapping#1
msgid "MIDI script function not found"
msgstr ""

#: MidiMapping#2
msgid "The MIDI script function '%1' was not found in loaded scripts."
msgstr ""

#: MidiMapping#3
msgid ""
"The MIDI message %1 %2 will not be bound.\n"
"(Click Show Details for hints.)"
msgstr ""

#: MidiMapping#4
msgid ""
"* Check to see that the function name is spelled correctly in the mapping "
"file (.xml) and script file (.js)\n"
msgstr ""

#: MidiMapping#5
msgid ""
"* Check to see that the script file name (.js) is spelled correctly in the "
"mapping file (.xml)"
msgstr ""

#: MidiOutputMappingTableModel#1
msgid "Midi Status"
msgstr ""

#: MidiOutputMappingTableModel#2
msgctxt "MidiOutputMappingTableModel#2"
msgid "Midi Note"
msgstr ""

#: MidiOutputMappingTableModel#3
msgctxt "MidiOutputMappingTableModel#3"
msgid "Midi Channel"
msgstr ""

#: MidiOutputMappingTableModel#4
msgctxt "MidiOutputMappingTableModel#4"
msgid "Control Group"
msgstr ""

#: MidiOutputMappingTableModel#5
msgctxt "MidiOutputMappingTableModel#5"
msgid "Control Value"
msgstr ""

#: MidiOutputMappingTableModel#6
msgctxt "MidiOutputMappingTableModel#6"
msgid "Description"
msgstr "Περιγραφή"

#: MidiOutputMappingTableModel#7
msgid "Threshold Min"
msgstr ""

#: MidiOutputMappingTableModel#8
msgid "Threshold Max"
msgstr ""

#: MidiScriptEngine#1
msgid "Uncaught exception at line %1 in file %2: %3"
msgstr ""

#: MidiScriptEngine#2
msgid "Uncaught exception at line %1 in passed code: %2"
msgstr ""

#: MidiScriptEngine#3
msgid "MIDI script error"
msgstr ""

#: MidiScriptEngine#4
msgid "A MIDI control you just used is not working properly."
msgstr ""

#: MidiScriptEngine#5
msgid ""
"<html>(The MIDI script code needs to be fixed.)<br>For now, you "
"can:<ul><li>Ignore this error for this session but you may experience "
"erratic behavior</li><li>Try to recover by resetting your "
"controller</li></ul></html>"
msgstr ""

#: MidiStatusDelegate#1
msgid "Unknown"
msgstr "Άγνωστο"

#: MixxxApp#1
msgid "Mixxx "
msgstr "Mixxx "

#: MixxxApp#2
msgid "Mixxx"
msgstr "Mixxx"

#: MixxxApp#3
msgid ""
"Mixxx's development is driven by community feedback.  At your discretion, "
"Mixxx can automatically send data on your user experience back to the "
"developers. Would you like to help us make Mixxx better by enabling this "
"feature?"
msgstr ""

#: MixxxApp#4
msgid "Yes"
msgstr "Ναι"

#: MixxxApp#5
msgid "No"
msgstr "Όχι"

#: MixxxApp#6
msgid "Privacy Policy"
msgstr "Πολιτική Προστασίας Προσωπικών Δεδομένων"

#: MixxxApp#7
msgid "Mixxx: Privacy Policy"
msgstr "Mixxx: Πολιτική Προστασίας Προσωπικών Δεδομένων"

#: MixxxApp#8
msgid ""
"Mixxx's development is driven by community feedback. In order to help "
"improve future versions Mixxx will with your permission collect information "
"on your hardware and usage of Mixxx.  This information will primarily be "
"used to fix bugs, improve features, and determine the system requirements of "
"later versions.  Additionally this information may be used in aggregate for "
"statistical purposes.\n"
"\n"
"The hardware information will include:\n"
"\t- CPU model and features\n"
"\t- Total/Available Amount of RAM\n"
"\t- Available disk space\n"
"\t- OS version\n"
"\n"
"Your usage information will include:\n"
"\t- Settings/Preferences\n"
"\t- Internal errors\n"
"\t- Internal debugging messages\n"
"\t- Performance statistics (average latency, CPU usage)\n"
"\n"
"This information will not be used to personally identify you, contact you, "
"advertise to you, or otherwise bother you in any way.\n"
msgstr ""

#: MixxxApp#9
msgctxt "MixxxApp#9"
msgid "Choose music library directory"
msgstr "Επιλογή φακέλου μουσικής βιβλιοθήκης"

#: MixxxApp#10
msgid "Sound Device Busy"
msgstr "Συσκευή Ήχου Απασχολημένη"

#: MixxxApp#11
msgid "Get <b>Help</b> from the Mixxx Wiki."
msgstr ""

#: MixxxApp#12
msgid ""
"Mixxx was unable to access all the configured sound devices. Another "
"application is using a sound device Mixxx is configured to use or a device "
"is not plugged in."
msgstr ""

#: MixxxApp#13
msgid ""
"<b>Retry</b> after closing the other application or reconnecting a sound "
"device"
msgstr ""

#: MixxxApp#14
msgid "<b>Reconfigure</b> Mixxx's sound device settings."
msgstr ""

#: MixxxApp#15
msgid "<b>Exit</b> Mixxx."
msgstr ""

#: MixxxApp#16
msgid "Retry"
msgstr "Επανάληψη"

#: MixxxApp#17
msgid "Reconfigure"
msgstr "Επαναρύθμιση"

#: MixxxApp#18
msgid "Help"
msgstr "Βοήθεια"

#: MixxxApp#19
msgid "Exit"
msgstr "Έξοδος"

#: MixxxApp#20
msgid "Continue"
msgstr "Συνέχεια"

#: MixxxApp#21
msgid "&Load Song (Player 1)..."
msgstr ""

#: MixxxApp#22
msgid "Ctrl+O"
msgstr "Ctrl+O"

#: MixxxApp#23
msgid "&Load Song (Player 2)..."
msgstr ""

#: MixxxApp#24
msgid "Ctrl+Shift+O"
msgstr "Ctrl+Shift+O"

#: MixxxApp#25
msgid "&Exit"
msgstr "&Έξοδος"

#: MixxxApp#26
msgid "Ctrl+Q"
msgstr "Ctrl+Q"

#: MixxxApp#27
msgid "&Rescan Library"
msgstr ""

#: MixxxApp#28
msgid "Add &new playlist"
msgstr ""

#: MixxxApp#29
msgid "Ctrl+N"
msgstr "Ctrl+N"

#: MixxxApp#30
msgid "Add new &crate"
msgstr ""

#: MixxxApp#31
msgid "Ctrl+C"
msgstr "Ctrl+C"

#: MixxxApp#32
msgid "&Import playlist"
msgstr ""

#: MixxxApp#33
msgid "Ctrl+I"
msgstr "Ctrl+I"

#: MixxxApp#34
msgid "&Audio Beat Marks"
msgstr ""

#: MixxxApp#35
msgid "&Full Screen"
msgstr "&Πλήρης Οθόνη"

#: MixxxApp#36
msgid "Ctrl+F"
msgstr "Ctrl+F"

#: MixxxApp#37
msgid "F11"
msgstr "F11"

#: MixxxApp#38
msgid "&Preferences"
msgstr "&Προτιμήσεις"

#: MixxxApp#39
msgid "Ctrl+P"
msgstr "Ctrl+P"

#: MixxxApp#40
msgid "&About"
msgstr "&Περί"

#: MixxxApp#41
msgid "&Community Support"
msgstr ""

#: MixxxApp#42
msgid "&User Manual"
msgstr ""

#: MixxxApp#43
msgid "Send Us &Feedback"
msgstr ""

#: MixxxApp#44
msgid "&Translate this application"
msgstr ""

#: MixxxApp#45
msgid "Enable &Vinyl Control 1"
msgstr ""

#: MixxxApp#46
msgid "Ctrl+Y"
msgstr "Ctrl+Y"

#: MixxxApp#47
msgid "Enable &Vinyl Control 2"
msgstr ""

#: MixxxApp#48
msgid "Ctrl+U"
msgstr "Ctrl+U"

#: MixxxApp#49
msgctxt "MixxxApp#49"
msgid "Enable live broadcasting"
msgstr ""

#: MixxxApp#50
msgid "Ctrl+L"
msgstr "Ctrl+L"

#: MixxxApp#51
msgid "&Record Mix"
msgstr ""

#: MixxxApp#52
msgid "Ctrl+R"
msgstr "Ctrl+R"

#: MixxxApp#53
msgid "Show Studio"
msgstr ""

#: MixxxApp#54
msgid "Opens a song in player 1"
msgstr ""

#: MixxxApp#55
msgid ""
"Open\n"
"\n"
"Opens a song in player 1"
msgstr ""

#: MixxxApp#56
msgid "Opens a song in player 2"
msgstr ""

#: MixxxApp#57
msgid ""
"Open\n"
"\n"
"Opens a song in player 2"
msgstr ""

#: MixxxApp#58
msgid "Quits the application"
msgstr "Έξοδος από την εφαρμογή"

#: MixxxApp#59
msgid ""
"Exit\n"
"\n"
"Quits the application"
msgstr ""

#: MixxxApp#60
msgid "Rescans the song library"
msgstr ""

#: MixxxApp#61
msgid ""
"Rescan library\n"
"\n"
"Rescans the song library"
msgstr ""

#: MixxxApp#62
msgid "Create a new playlist"
msgstr ""

#: MixxxApp#63
msgid ""
"New playlist\n"
"\n"
"Create a new playlist"
msgstr ""

#: MixxxApp#64
msgid "Create a new crate"
msgstr ""

#: MixxxApp#65
msgid ""
"New crate\n"
"\n"
"Create a new crate."
msgstr ""

#: MixxxApp#66
msgid "Import playlist"
msgstr ""

#: MixxxApp#67
msgid "Audio Beat Marks"
msgstr ""

#: MixxxApp#68
msgid ""
"Audio Beat Marks\n"
"Mark beats by audio clicks"
msgstr ""

#: MixxxApp#69
msgid "Activate Vinyl Control"
msgstr ""

#: MixxxApp#70
msgid "Use timecoded vinyls on external turntables to control Mixxx"
msgstr ""

#: MixxxApp#71
msgid "Activate live broadcasting"
msgstr ""

#: MixxxApp#72
msgid "Stream your mixes to a shoutcast or icecast server"
msgstr ""

#: MixxxApp#73
msgid "Start Recording your Mix"
msgstr "Εκκινήστε την ηχογράδηση της μίξης σας"

#: MixxxApp#74
msgid "Record your mix to a file"
msgstr "Ηχογραφήστε την μίξη σας σε αρχείο"

#: MixxxApp#75
msgid "Full Screen"
msgstr "Πλήρης Οθόνη"

#: MixxxApp#76
msgid "Display Mixxx using the full screen"
msgstr "Εμφάνιση του Mixxx σε πλήρη οθόνη"

#: MixxxApp#77
msgctxt "MixxxApp#77"
msgid "Preferences"
msgstr ""

#: MixxxApp#78
msgid ""
"Preferences\n"
"Playback and MIDI preferences"
msgstr ""

#: MixxxApp#79
msgid "Support..."
msgstr ""

#: MixxxApp#80
msgid ""
"Support\n"
"\n"
"Get help with Mixxx"
msgstr ""

#: MixxxApp#81
msgid "Read the Mixxx user manual."
msgstr ""

#: MixxxApp#82
msgid ""
"Support\n"
"\n"
"Read the Mixxx user manual."
msgstr ""

#: MixxxApp#83
msgid "Send feedback to the Mixxx team."
msgstr ""

#: MixxxApp#84
msgid ""
"Support\n"
"\n"
"Send feedback to the Mixxx team."
msgstr ""

#: MixxxApp#85
msgid "Help translate this application into your language."
msgstr ""

#: MixxxApp#86
msgid ""
"Support\n"
"\n"
"Help translate this application into your language."
msgstr ""

#: MixxxApp#87
msgid "About the application"
msgstr ""

#: MixxxApp#88
msgid ""
"About\n"
"\n"
"About the application"
msgstr ""

#: MixxxApp#89
msgid "Shows the macro studio window"
msgstr ""

#: MixxxApp#90
msgid ""
"Show Studio\n"
"\n"
"Makes the macro studio visible"
msgstr ""

#: MixxxApp#91
msgid "&File"
msgstr "&Αρχείο"

#: MixxxApp#92
msgid "&Options"
msgstr ""

#: MixxxApp#93
msgid "&Library"
msgstr "&Βιβλιοθήκη"

#: MixxxApp#94
msgid "&View"
msgstr "&Εμφάνιση"

#: MixxxApp#95
msgid "&Help"
msgstr "&Βοήθεια"

#: MixxxApp#96
msgid "&Macro"
msgstr "&Μακροεντολή"

#: MixxxApp#97
msgid "&Vinyl Control"
msgstr ""

#: MixxxApp#98
msgid "Quit..."
msgstr "Έξοδος"

#: MixxxApp#99
msgid "Do your really want to quit?"
msgstr "Θέλετε πραγματικά να κλείσετε το πρόγραμμα;"

#: MixxxApp#100
msgid ""
"Player 1 is currently playing a song.\n"
"Are you sure you want to load a new song?"
msgstr ""

#: MixxxApp#101
msgid "Load Song into Player 1"
msgstr ""

#: MixxxApp#102
msgid ""
"Player 2 is currently playing a song.\n"
"Are you sure you want to load a new song?"
msgstr ""

#: MixxxApp#103
msgid "Load Song into Player 2"
msgstr ""

#: MixxxApp#104
msgid ""
"No input device(s) select.\n"
"Please select your soundcard(s) in the sound hardware preferences."
msgstr ""

#: MixxxApp#105
<<<<<<< HEAD
msgid "Confirm Exit"
msgstr "Επιβεβαίωση εξόδου"

#: MixxxApp#106
=======
msgid "Mixxx %1 Development Team"
msgstr ""

#: MixxxApp#106
msgid "With contributions from:"
msgstr ""

#: MixxxApp#107
msgid "And special thanks to:"
msgstr ""

#: MixxxApp#108
msgid "Past Developers"
msgstr ""

#: MixxxApp#109
msgid "Past Contributors"
msgstr ""

#: MixxxApp#110
msgid "Confirm Exit"
msgstr "Επιβεβαίωση εξόδου"

#: MixxxApp#111
>>>>>>> a3c4d660
msgid "A deck is currently playing. Exit Mixxx?"
msgstr ""

#: MixxxLibraryFeature#1
msgctxt "MixxxLibraryFeature#1"
msgid "Library"
msgstr "Βιβλιοθήκη"

#: ParserM3u#1
msgctxt "ParserM3u#1"
msgid "Playlist Export Failed"
msgstr ""

#: ParserM3u#2
msgid "File path contains characters, not allowed in m3u playlists.\n"
msgstr ""

#: ParserM3u#3
msgid "Export a m3u8 playlist instead!\n"
msgstr ""

#: ParserM3u#4
msgctxt "ParserM3u#4"
msgid "Could not create file"
msgstr ""

#: ParserPls#1
msgctxt "ParserPls#1"
msgid "Playlist Export Failed"
msgstr ""

#: ParserPls#2
msgctxt "ParserPls#2"
msgid "Could not create file"
msgstr "Αδύνατη δημιουργία αρχείου"

#: PlaylistFeature#1
msgid "New Playlist"
msgstr "Νέα Λίστα Αναπαραγωγής"

#: PlaylistFeature#2
msgid "Add to Auto-DJ Queue"
msgstr ""

#: PlaylistFeature#3
msgctxt "PlaylistFeature#3"
msgid "Remove"
msgstr "Διαγραφή"

#: PlaylistFeature#4
msgctxt "PlaylistFeature#4"
msgid "Rename"
msgstr "Μετονομασία"

#: PlaylistFeature#5
msgctxt "PlaylistFeature#5"
msgid "Lock"
msgstr "Κλείδωμα"

#: PlaylistFeature#6
msgctxt "PlaylistFeature#6"
msgid "Import Playlist"
msgstr "Εισαγωγή Λίστας Αναπαραγωγής"

#: PlaylistFeature#7
msgid "Export Playlist"
msgstr ""

#: PlaylistFeature#8
msgid "Playlists"
msgstr "Λίστες Αναπαραγωγής"

#: PlaylistFeature#9
msgctxt "PlaylistFeature#9"
msgid "Unlock"
msgstr "Ξεκλείδωμα"

#: PlaylistFeature#10
msgid "Playlist name:"
msgstr "Όνομα λίστας:"

#: PlaylistFeature#11
msgid "Playlist Creation Failed"
msgstr "Η Δημιουργία Λίστας Απέτυχε"

#: PlaylistFeature#12
msgid "A playlist cannot have a blank name."
msgstr "Η λίστα δεν μπορεί να έχει κενό όνομα"

#: PlaylistFeature#13
msgid "An unknown error occurred while creating playlist: "
msgstr "Προκλήθηκε άγνωστο σφάλμα κατά την δημιουργία λίστας: "

#: PlaylistFeature#14
msgid "Rename Playlist"
msgstr "Μετονομασία Λίστας"

#: PlaylistFeature#15
msgid "New playlist name:"
msgstr "Νέο όνομα λίστας:"

#: PlaylistFeature#16
msgid "Renaming Playlist Failed"
msgstr ""

#: PlaylistFeature#17
msgctxt "PlaylistFeature#17"
msgid "Playlist Files (*.m3u *.m3u8 *.pls)"
msgstr ""

#: PlaylistFeature#18
msgctxt "PlaylistFeature#18"
msgid "M3U Playlist (*.m3u);;M3U8 Playlist (*.m3u8);;PLS Playlist (*.pls)"
msgstr ""

#: PlaylistFeature#19
msgid "A playlist by that name already exists."
msgstr "Μια λίστα αναπαραγωγής με αυτό το όνομα υπάρχει ήδη."

#: PrepareFeature#1
msgctxt "PrepareFeature#1"
msgid "Analyze"
msgstr "Ανάλυση"

#: QObject#1
msgid "Invalid"
msgstr "Μη έγκυρο"

#: QObject#2
msgid "Master"
msgstr "Πρωτεύων"

#: QObject#3
msgid "Headphones"
msgstr "Ακουστικά"

#: QObject#4
msgid "Deck"
msgstr ""

#: QObject#5
msgctxt "QObject#5"
msgid "Vinyl Control"
msgstr "Έλεγχος Βινιλίου"

#: QObject#6
msgid "Microphone"
msgstr "Μικρόφωνο"

#: QObject#7
msgid "Passthrough"
msgstr ""

#: QObject#8
msgid "Unknown path type %1"
msgstr ""

#: RecordingFeature#1
msgid "Recordings"
msgstr "Ηχογραφήσεις"

#: RhythmboxFeature#1
msgid "Rhythmbox"
msgstr ""

#: SamplerBank#1
msgid "Save Sampler Bank"
msgstr ""

#: SamplerBank#2
msgid "Error Saving Sampler Bank"
msgstr ""

#: SamplerBank#3
msgid "Could not write the sampler bank to '%1'."
msgstr ""

#: SamplerBank#4
msgid "Load Sampler Bank"
msgstr ""

#: SamplerBank#5
msgid "Error Reading Sampler Bank"
msgstr ""

#: SamplerBank#6
msgid "Could not open the sampler bank file '%1'."
msgstr ""

#: SamplerBank#7
msgid "Could not read the sampler bank file '%1'."
msgstr ""

#: ScriptStudio#1
msgid "Mixxx Script Studio"
msgstr "Mixxx Script Studio"

#: ScriptStudio#2
msgid "File"
msgstr "Αρχείο"

#: ScriptStudio#3
msgctxt "ScriptStudio#3"
msgid "Edit"
msgstr "Επεξεργασία"

#: ScriptStudio#4
msgid "Run"
msgstr ""

#: ScriptStudio#5
msgid "Close"
msgstr "Κλείσιμο"

#: ScriptStudio#6
msgid "Import..."
msgstr "Εισαγωγή"

#: ScriptStudio#7
msgid "Export..."
msgstr "Εξαγωγή"

#: ScriptStudio#8
msgid "Delete Macro"
msgstr "Διαγραφή Μακροεντολής"

#: ScriptStudio#9
msgid "New Macro..."
msgstr "Νέα Μακροεντολή..."

#: ScriptStudio#10
msgid "Run Macro"
msgstr "Εκτέλεση Μακροεντολής"

#: TrackCollection#1
msgid "Cannot open database"
msgstr "Αδυναμία ανοίγματος της βάσης δεδομένων"

#: TrackCollection#2
msgid ""
"Unable to establish a database connection.\n"
"Mixxx requires QT with SQLite support. Please read the Qt SQL driver "
"documentation for information on how to build it.\n"
"\n"
"Click OK to exit."
msgstr ""
"Αδυναμία δημιουργίας σύνδεσης με την βάση δεδομένων.\n"
"Το Mixxx απαιτεί την QT με υποστήριξη SQLite. Παρακαλώ διαβάστε τις οδηγίες "
"του Qt SQL driver για να ενημερωθείτε πως να την δημιουργήσετε.\n"
"\n"
"Πατήστε OK για έξοδο."

#: TrackCollection#3
msgid "Cannot upgrade database schema"
msgstr "Αδυναμία αναβάθμισης σχήματος βάσης δεδομένων"

#: TrackCollection#4
msgid ""
"Unable to upgrade your database schema to version %1.\n"
"Your mixxx.db file may be corrupt.\n"
"Try renaming it and restarting Mixxx.\n"
"\n"
"Click OK to exit."
msgstr "Πατήστε ΟΚ για έξοδο"

#: TraktorFeature#1
msgid "Traktor"
msgstr "Traktor"

#: TraktorFeature#2
msgid "(loading) Traktor"
msgstr "(φορτώνεται) Traktor"

#: TraktorFeature#3
msgid "Error Loading Traktor Library"
msgstr "Σφάλμα Φόρτωσης της Βιβλιοθήκης του Traktor"

#: TraktorFeature#4
msgid ""
"There was an error loading your Traktor library. Some of your Traktor tracks "
"or playlists may not have loaded."
msgstr ""
"Προκλήθηκε ένα σφάλμα κατά την ανάγνωση της βιβλιοθήκης του Traktor. Κάποια "
"από τα κομμάτια ή τις λίστες αναπαραγωγής του Traktor μπορεί να μη "
"φορτώθηκαν."

#: Ui#1
msgctxt "Ui#1"
msgid "Position"
msgstr "Θέση"

#: Ui#2
msgid "Remaining"
msgstr "Απομένει"

#: Ui#3
msgctxt "Ui#3"
msgid "On"
msgstr "Ανοιχτό"

#: Ui#4
msgctxt "Ui#4"
msgid "Off"
msgstr "Κλειστό"

#: Ui#5
msgid "Don't load tracks into a playing deck"
msgstr ""

#: Ui#6
msgid "Load tracks into playing decks"
msgstr ""

#: Ui#7
msgid "CDJ Mode"
msgstr "Λειτουργία CDJ"

#: Ui#8
msgid "Simple"
msgstr "Απλή"

#: Ui#9
msgid "Mixxx Detected a WVGA Screen"
msgstr "Το Mixxx Εντόπισε μια Οθόνη WVGA"

#: Ui#10
msgid "Mixxx has detected that your screen has a resolution of "
msgstr "Το Mixxx εντόπισε ότι η οθόνη σας έχει ανάλυση "

#: Ui#11
msgid ""
"The only skin compatiable with this size display is Outline800x480-WVGA.  "
"Would you like to use that skin?"
msgstr ""

#: Ui#12
msgctxt "Ui#12"
msgid "Preferences"
msgstr "Επιλογές"

#: Ui#13
msgctxt "Ui#13"
msgid "Crossfader"
msgstr ""

#: Ui#14
msgid "Master volume"
msgstr "Ένταση ήχου"

#: Ui#15
msgid "Master balance"
msgstr ""

#: Ui#16
msgid "Headphones volume"
msgstr "Ένταση ακουστικών"

#: Ui#17
msgid "Headphones mix (pre/main)"
msgstr "Μίξη ακουστικών"

#: Ui#18
msgid "Cue button for Player %1"
msgstr ""

#: Ui#19
msgid "Play button for Player %1"
msgstr ""

#: Ui#20
msgid "Fast rewind button for Player %1"
msgstr ""

#: Ui#21
msgid "Fast forward button for Player %1"
msgstr ""

#: Ui#22
msgid "Play reverse button for Player %1"
msgstr ""

#: Ui#23
msgid "Headphone listen button for Player %1"
msgstr ""

#: Ui#24
msgid "Beat sync button for Player %1"
msgstr ""

#: Ui#25
msgid "BPM tap button for Player %1"
msgstr ""

#: Ui#26
msgid "Keylock button for Player %1"
msgstr ""

#: Ui#27
msgid "Pitch control slider for Player %1"
msgstr ""

#: Ui#28
msgid "Flanger effect button for Player %1"
msgstr ""

#: Ui#29
msgid "Channel %1 volume fader"
msgstr ""

#: Ui#30
msgid "Gain knob for Channel %1"
msgstr ""

#: Ui#31
msgid "High EQ knob for Channel %1"
msgstr ""

#: Ui#32
msgid "Mid EQ knob for Channel %1"
msgstr ""

#: Ui#33
msgid "Low EQ knob for Channel %1"
msgstr ""

#: Ui#34
msgid "Loop In button for Player %1"
msgstr ""

#: Ui#35
msgid "Loop Out button for Player %1"
msgstr ""

#: Ui#36
msgid "Reloop / Exit button for Player %1"
msgstr ""

#: Ui#37
msgid "Setup a loop over 4 beats for Player %1"
msgstr ""

#: Ui#38
msgid "Halves the current loop's length for Player %1"
msgstr ""

#: Ui#39
msgid "Doubles the current loop's length for Player %1"
msgstr ""

#: Ui#40
msgid "Hotcue 1 button for Player %1"
msgstr ""

#: Ui#41
msgid "Hotcue 2 button for Player %1"
msgstr ""

#: Ui#42
msgid "Hotcue 3 button for Player %1"
msgstr ""

#: Ui#43
msgid "Hotcue 4 button for Player %1"
msgstr ""

#: Ui#44
msgid "Hotcue 1 delete button for Player %1"
msgstr ""

#: Ui#45
msgid "Hotcue 2 delete button for Player %1"
msgstr ""

#: Ui#46
msgid "Hotcue 3 delete button for Player %1"
msgstr ""

#: Ui#47
msgid "Hotcue 4 delete button for Player %1"
msgstr ""

#: Ui#48
msgid "Play button for Sampler %1"
msgstr ""

#: Ui#49
msgid "Gain knob for Sampler %1"
msgstr ""

#: Ui#50
msgid "Headphone listen button for Sampler %1"
msgstr ""

#: Ui#51
msgid "BPM tap button for Sampler %1"
msgstr ""

#: Ui#52
msgid "Keylock button for Sampler %1"
msgstr ""

#: Ui#53
msgid "Pitch control slider for Sampler %1"
msgstr ""

#: Ui#54
msgid "Hotcue 1 button for Sampler %1"
msgstr ""

#: Ui#55
msgid "Hotcue 2 button for Sampler %1"
msgstr ""

#: Ui#56
msgid "Hotcue 3 button for Sampler %1"
msgstr ""

#: Ui#57
msgid "Hotcue 4 button for Sampler %1"
msgstr ""

#: Ui#58
msgid "Hotcue 1 delete button for Sampler %1"
msgstr ""

#: Ui#59
msgid "Hotcue 2 delete button for Sampler %1"
msgstr ""

#: Ui#60
msgid "Hotcue 3 delete button for Sampler %1"
msgstr ""

#: Ui#61
msgid "Hotcue 4 delete button for Sampler %1"
msgstr ""

#: Ui#62
msgid "Switch to the next view (library, playlist..)"
msgstr ""

#: Ui#63
msgid "Switch to the previous view (library, playlist..)"
msgstr ""

#: Ui#64
msgid "Scroll to next track in library/playlist"
msgstr ""

#: Ui#65
msgid "Scroll to previous track in library/playlist"
msgstr ""

#: Ui#66
msgid "Load selected track into first stopped player"
msgstr ""

#: Ui#67
msgid "Load selected track into Player %1"
msgstr ""

#: Ui#68
msgid "Adjusts the wavelength of the flange effect"
msgstr ""

#: Ui#69
msgid "Adjusts the intensity of the flange effect"
msgstr ""

#: Ui#70
msgid "Adjusts the phase delay of the flange effect"
msgstr ""

#: Ui#71
msgid "Microphone on/off"
msgstr ""

#: Ui#72
msgid "Microphone volume"
msgstr ""

#: WSearchLineEdit#1
msgid "Search..."
msgstr "Αναζήτηση"

#: WTrackTableView#1
msgid "Add to Playlist"
msgstr "Προσθήκη στη Λίστα Αναπαραγωγής"

#: WTrackTableView#2
msgid "Add to Crate"
msgstr "Προσθήκη σε Κιβώτιο"

#: WTrackTableView#3
msgid "Load to Sampler"
msgstr ""

#: WTrackTableView#4
msgctxt "WTrackTableView#4"
msgid "Remove"
msgstr "Διαγραφή"

#: WTrackTableView#5
msgid "Properties..."
msgstr "Ρυθμίσεις"

#: WTrackTableView#6
msgid "Add to Auto DJ Queue"
msgstr "Προσθήκη στη Λίστα Αυτόματου DJ"

#: WTrackTableView#7
msgid "Reload Track Metadata"
msgstr ""

#: WTrackTableView#8
msgid "Load to Deck %1"
msgstr ""

#: WTrackTableView#9
msgid "Sampler %1"
msgstr ""

#: WTrackTableView#10
msgid ""
"Reloading track metadata on a loaded track may cause abrupt volume changes. "
"Are you sure?"
msgstr ""

#: WTrackTableViewHeader#1
msgid "Show or hide columns."
msgstr "Εμφάνιση ή κρύψιμο στηλών"

<<<<<<< HEAD
#~ msgctxt "CrateFeature#15"
#~ msgid "Playlist Files (*.m3u *.pls)"
#~ msgstr "Αρχεία Λίστας Αναπαραγωγής (*.m3u *.pls)"
=======
#~ msgctxt "DlgBpmSchemeDlg#6"
#~ msgid "Analyze Entire Song"
#~ msgstr "Ανάλυση Ολόκληρου του Κομματιού"

#~ msgid "BPM Scheme:"
#~ msgstr "Σχήμα BPM:"

#~ msgid "Next >>"
#~ msgstr "Επόμενο >>"

#~ msgid "<< Prev"
#~ msgstr "<< Προηγούμενο"

#~ msgctxt "DlgBpmTapDlg#3"
#~ msgid "Alt+O"
#~ msgstr "Alt+O"

#~ msgctxt "DlgBpmTapDlg#4"
#~ msgid "Song:"
#~ msgstr "Τραγούδι:"

#~ msgctxt "DlgBpmTapDlg#1"
#~ msgid "Track Editor"
#~ msgstr "Επεξεργασία Κομματιών"

#~ msgid "&Close"
#~ msgstr "&Κλείσιμο"

#~ msgid "BPM Editor (Click to Expand)"
#~ msgstr "Επεξεργασία BPM (Κλίκ για Ανάπτυξη)"

#~ msgctxt "DlgBpmTapDlg#8"
#~ msgid "BPM Detection"
#~ msgstr "Εντοπισμός BPM"

#~ msgctxt "DlgBpmTapDlg#18"
#~ msgid "Track Information (Click to Expand)"
#~ msgstr "Πληροφορίες Κομματιού (Κλίκ για Ανάπτυξη)"

#~ msgid "Alt+P"
#~ msgstr "Alt+P"

#~ msgid "to"
#~ msgstr "σε"

#~ msgid "&Go"
#~ msgstr "Μ&ετάβαση"

#~ msgid "BPM Range:"
#~ msgstr "Πεδίο BPM:"

#~ msgctxt "DlgBpmTapDlg#14"
#~ msgid "Analyze Entire Song"
#~ msgstr "Ανάλυση Ολόκληρου του Τραγουδιού"

#~ msgid "Alt+G"
#~ msgstr "Alt+G"

#~ msgid "&Push to tap tempo"
#~ msgstr "&Πατήστε για να δώσετε τον ρυθμό"

#~ msgid "BPM:"
#~ msgstr "BPM:"

#~ msgctxt "DlgBpmTapDlg#19"
#~ msgid "Title:"
#~ msgstr "Τίτλος:"

#~ msgctxt "DlgBpmTapDlg#20"
#~ msgid "Artist:"
#~ msgstr "Καλλιτέχνης:"

#~ msgctxt "DlgBpmTapDlg#22"
#~ msgid "Filename:"
#~ msgstr "Όνομα Αρχείου:"

#~ msgctxt "DlgBpmTapDlg#21"
#~ msgid "Comments:"
#~ msgstr "Σχόλια:"

#~ msgid "Play Time:"
#~ msgstr "Χρόνος Αναπαραγωγής:"

#~ msgctxt "DlgBpmTapDlg#23"
#~ msgid "3:00"
#~ msgstr "3:00"

#~ msgctxt "DlgBpmTapDlg#26"
#~ msgid "77"
#~ msgstr "77"

#~ msgctxt "DlgBpmTapDlg#25"
#~ msgid "File Type:"
#~ msgstr "Τύπος Αρχείου:"

#~ msgid "2.045 kHz"
#~ msgstr "2.045 kHz"

#~ msgid "Description"
#~ msgstr "Περιγραφή"

#~ msgid "Recently Added"
#~ msgstr "Πρόσφατες Προσθήκες"

#~ msgid "All Songs"
#~ msgstr "Όλα τα Τραγούδια"

#~ msgctxt "DlgTrackInfo#2"
#~ msgid "Song:"
#~ msgstr "Τραγούδι:"
>>>>>>> a3c4d660

#~ msgctxt "CrateFeature#16"
#~ msgid "Export Playlist"
#~ msgstr "Εξαγωγή Λίστας Αναπαραγωγής"

#~ msgctxt "CrateFeature#17"
#~ msgid "M3U Playlist (*.m3u);;PLS Playlist (*.pls)"
#~ msgstr "Λίστα Αναπαραγωγής M3U (*.m3u);;Λίστα Αναπαραγωγής PLS (*.pls)"

#~ msgid "2.045 kHz"
#~ msgstr "2.045 kHz"

#~ msgid "Recently Added"
#~ msgstr "Πρόσφατες Προσθήκες"

#~ msgid "All Songs"
#~ msgstr "Όλα τα Τραγούδια"

#~ msgctxt "ParserM3u#2"
#~ msgid "Could not create file"
#~ msgstr "Αδύνατη δημιουργία αρχείου"

#~ msgctxt "DlgPrefNoVinylDlg#21"
#~ msgid "Apply"
#~ msgstr "Εφαρμογή"

#~ msgctxt "PlaylistFeature#17"
#~ msgid "Playlist Files (*.m3u *.pls)"
#~ msgstr "Αρχεία Λίστας Αναπαραγωγής (*.m3u *.pls)"

#~ msgctxt "PlaylistFeature#7"
#~ msgid "Export Playlist"
#~ msgstr "Εξαγωγή Λίστας Αναπαραγωγής"

<<<<<<< HEAD
#~ msgctxt "PlaylistFeature#18"
#~ msgid "M3U Playlist (*.m3u);;PLS Playlist (*.pls)"
#~ msgstr "Λίστα Αναπαραγωγής M3U (*.m3u);;Λίστα Αναπαραγωγής PLS (*.pls)"
=======
#~ msgctxt "DlgTrackInfo#33"
#~ msgid "Alt+O"
#~ msgstr "Alt+O"

#~ msgid ""
#~ "<!DOCTYPE HTML PUBLIC \"-//W3C//DTD HTML 4.0//EN\" "
#~ "\"http://www.w3.org/TR/REC-html40/strict.dtd\">\n"
#~ "<html><head><meta name=\"qrichtext\" content=\"1\" /><style "
#~ "type=\"text/css\">\n"
#~ "p, li { white-space: pre-wrap; }\n"
#~ "</style></head><body style=\" font-family:'MS Shell Dlg 2'; font-"
#~ "size:8.25pt; font-weight:400; font-style:normal;\">\n"
#~ "<p style=\" margin-top:0px; margin-bottom:0px; margin-left:0px; margin-"
#~ "right:0px; -qt-block-indent:0; text-indent:0px;\"><span style=\" font-"
#~ "family:'Sans Serif'; font-size:9pt;\">Credits go here</span></p>\n"
#~ "<p style=\"-qt-paragraph-type:empty; margin-top:0px; margin-bottom:0px; "
#~ "margin-left:0px; margin-right:0px; -qt-block-indent:0; text-indent:0px; font-"
#~ "family:'Sans Serif'; font-size:9pt;\"></p></body></html>"
#~ msgstr ""
#~ "<!DOCTYPE HTML PUBLIC \"-//W3C//DTD HTML 4.0//EN\" "
#~ "\"http://www.w3.org/TR/REC-html40/strict.dtd\">\n"
#~ "<html><head><meta name=\"qrichtext\" content=\"1\" /><style "
#~ "type=\"text/css\">\n"
#~ "p, li { white-space: pre-wrap; }\n"
#~ "</style></head><body style=\" font-family:'MS Shell Dlg 2'; font-"
#~ "size:8.25pt; font-weight:400; font-style:normal;\">\n"
#~ "<p style=\" margin-top:0px; margin-bottom:0px; margin-left:0px; margin-"
#~ "right:0px; -qt-block-indent:0; text-indent:0px;\"><span style=\" font-"
#~ "family:'Sans Serif'; font-size:9pt;\">Credits go here</span></p>\n"
#~ "<p style=\"-qt-paragraph-type:empty; margin-top:0px; margin-bottom:0px; "
#~ "margin-left:0px; margin-right:0px; -qt-block-indent:0; text-indent:0px; font-"
#~ "family:'Sans Serif'; font-size:9pt;\"></p></body></html>"
>>>>>>> a3c4d660
<|MERGE_RESOLUTION|>--- conflicted
+++ resolved
@@ -7,26 +7,15 @@
 msgstr ""
 "Project-Id-Version: mixxx\n"
 "Report-Msgid-Bugs-To: FULL NAME <EMAIL@ADDRESS>\n"
-<<<<<<< HEAD
-"POT-Creation-Date: 2011-12-22 11:41+0200\n"
-"PO-Revision-Date: 2011-12-22 09:00+0000\n"
-"Last-Translator: Andreas Ntakas <Unknown>\n"
-=======
 "POT-Creation-Date: 2011-12-26 09:32+0200\n"
 "PO-Revision-Date: 2012-01-04 13:46+0000\n"
 "Last-Translator: christos karayannidis <Unknown>\n"
->>>>>>> a3c4d660
 "Language-Team: Greek <el@li.org>\n"
 "MIME-Version: 1.0\n"
 "Content-Type: text/plain; charset=UTF-8\n"
 "Content-Transfer-Encoding: 8bit\n"
-<<<<<<< HEAD
-"X-Launchpad-Export-Date: 2011-12-23 07:45+0000\n"
-"X-Generator: Launchpad (build 14560)\n"
-=======
 "X-Launchpad-Export-Date: 2012-01-08 04:49+0000\n"
 "X-Generator: Launchpad (build 14640)\n"
->>>>>>> a3c4d660
 
 #: AutoDJFeature#1
 msgid "Auto DJ"
@@ -322,21 +311,14 @@
 #: CrateFeature#15
 msgctxt "CrateFeature#15"
 msgid "Playlist Files (*.m3u *.m3u8 *.pls)"
-<<<<<<< HEAD
-msgstr ""
-=======
 msgstr "Αρχεία Λίστας Αναπαραγωγής (*.m3u *.m3u8 *.pls)"
->>>>>>> a3c4d660
 
 #: CrateFeature#16
 msgctxt "CrateFeature#16"
 msgid "M3U Playlist (*.m3u);;M3U8 Playlist (*.m3u8);;PLS Playlist (*.pls)"
 msgstr ""
-<<<<<<< HEAD
-=======
 "Λίστα Αναπαραγωγής M3U (*.m3u);;Λίστα Αναπαραγωγής M3U8  (*.m3u8);;Λίστα "
 "Αναπαραγωγής PLS(*.pls)"
->>>>>>> a3c4d660
 
 #: CrateFeature#17
 msgid "A crate cannot have a blank name."
@@ -800,11 +782,7 @@
 
 #: DlgPrefEQDlg#6
 msgid "1.014 kHz"
-<<<<<<< HEAD
-msgstr ""
-=======
 msgstr "1.014 kHz"
->>>>>>> a3c4d660
 
 #: DlgPrefEQDlg#7
 msgid "20.05 kHz"
@@ -2820,12 +2798,6 @@
 msgstr ""
 
 #: MixxxApp#105
-<<<<<<< HEAD
-msgid "Confirm Exit"
-msgstr "Επιβεβαίωση εξόδου"
-
-#: MixxxApp#106
-=======
 msgid "Mixxx %1 Development Team"
 msgstr ""
 
@@ -2850,7 +2822,6 @@
 msgstr "Επιβεβαίωση εξόδου"
 
 #: MixxxApp#111
->>>>>>> a3c4d660
 msgid "A deck is currently playing. Exit Mixxx?"
 msgstr ""
 
@@ -3483,11 +3454,6 @@
 msgid "Show or hide columns."
 msgstr "Εμφάνιση ή κρύψιμο στηλών"
 
-<<<<<<< HEAD
-#~ msgctxt "CrateFeature#15"
-#~ msgid "Playlist Files (*.m3u *.pls)"
-#~ msgstr "Αρχεία Λίστας Αναπαραγωγής (*.m3u *.pls)"
-=======
 #~ msgctxt "DlgBpmSchemeDlg#6"
 #~ msgid "Analyze Entire Song"
 #~ msgstr "Ανάλυση Ολόκληρου του Κομματιού"
@@ -3598,46 +3564,43 @@
 #~ msgctxt "DlgTrackInfo#2"
 #~ msgid "Song:"
 #~ msgstr "Τραγούδι:"
->>>>>>> a3c4d660
-
-#~ msgctxt "CrateFeature#16"
-#~ msgid "Export Playlist"
-#~ msgstr "Εξαγωγή Λίστας Αναπαραγωγής"
-
-#~ msgctxt "CrateFeature#17"
-#~ msgid "M3U Playlist (*.m3u);;PLS Playlist (*.pls)"
-#~ msgstr "Λίστα Αναπαραγωγής M3U (*.m3u);;Λίστα Αναπαραγωγής PLS (*.pls)"
-
-#~ msgid "2.045 kHz"
-#~ msgstr "2.045 kHz"
-
-#~ msgid "Recently Added"
-#~ msgstr "Πρόσφατες Προσθήκες"
-
-#~ msgid "All Songs"
-#~ msgstr "Όλα τα Τραγούδια"
-
-#~ msgctxt "ParserM3u#2"
-#~ msgid "Could not create file"
-#~ msgstr "Αδύνατη δημιουργία αρχείου"
-
-#~ msgctxt "DlgPrefNoVinylDlg#21"
-#~ msgid "Apply"
-#~ msgstr "Εφαρμογή"
-
-#~ msgctxt "PlaylistFeature#17"
-#~ msgid "Playlist Files (*.m3u *.pls)"
-#~ msgstr "Αρχεία Λίστας Αναπαραγωγής (*.m3u *.pls)"
-
-#~ msgctxt "PlaylistFeature#7"
-#~ msgid "Export Playlist"
-#~ msgstr "Εξαγωγή Λίστας Αναπαραγωγής"
-
-<<<<<<< HEAD
-#~ msgctxt "PlaylistFeature#18"
-#~ msgid "M3U Playlist (*.m3u);;PLS Playlist (*.pls)"
-#~ msgstr "Λίστα Αναπαραγωγής M3U (*.m3u);;Λίστα Αναπαραγωγής PLS (*.pls)"
-=======
+
+#~ msgctxt "DlgTrackInfo#1"
+#~ msgid "Track Editor"
+#~ msgstr "Επεξεργασία Κομματιών"
+
+#~ msgctxt "DlgTrackInfo#4"
+#~ msgid "Artist:"
+#~ msgstr "Καλλιτέχνης:"
+
+#~ msgctxt "DlgTrackInfo#3"
+#~ msgid "Title:"
+#~ msgstr "Τίτλος:"
+
+#~ msgctxt "DlgTrackInfo#9"
+#~ msgid "Filename:"
+#~ msgstr "Όνομα Αρχείου:"
+
+#~ msgctxt "DlgTrackInfo#14"
+#~ msgid "Comments:"
+#~ msgstr "Σχόλια:"
+
+#~ msgctxt "DlgTrackInfo#16"
+#~ msgid "Track Information (Click to Expand)"
+#~ msgstr "Πληροφορίες Κομματιού (Κλίκ για Ανάπτυξη)"
+
+#~ msgctxt "DlgTrackInfo#11"
+#~ msgid "3:00"
+#~ msgstr "3:00"
+
+#~ msgctxt "DlgTrackInfo#13"
+#~ msgid "77"
+#~ msgstr "77"
+
+#~ msgctxt "DlgTrackInfo#12"
+#~ msgid "File Type:"
+#~ msgstr "Τύπος Αρχείου:"
+
 #~ msgctxt "DlgTrackInfo#33"
 #~ msgid "Alt+O"
 #~ msgstr "Alt+O"
@@ -3669,5 +3632,4 @@
 #~ "family:'Sans Serif'; font-size:9pt;\">Credits go here</span></p>\n"
 #~ "<p style=\"-qt-paragraph-type:empty; margin-top:0px; margin-bottom:0px; "
 #~ "margin-left:0px; margin-right:0px; -qt-block-indent:0; text-indent:0px; font-"
-#~ "family:'Sans Serif'; font-size:9pt;\"></p></body></html>"
->>>>>>> a3c4d660
+#~ "family:'Sans Serif'; font-size:9pt;\"></p></body></html>"