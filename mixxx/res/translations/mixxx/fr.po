--- conflicted
+++ resolved
@@ -2,25 +2,15 @@
 msgstr ""
 "Project-Id-Version: Mixxx 1.8\n"
 "Report-Msgid-Bugs-To: \n"
-<<<<<<< HEAD
-"POT-Creation-Date: 2011-12-22 11:41+0200\n"
-"PO-Revision-Date: 2011-12-22 09:00+0000\n"
-=======
 "POT-Creation-Date: 2011-12-26 09:32+0200\n"
 "PO-Revision-Date: 2012-03-14 12:45+0000\n"
->>>>>>> a3c4d660
 "Last-Translator: Maxime <Unknown>\n"
 "Language-Team: <tezalprod@gmail.com>\n"
 "MIME-Version: 1.0\n"
 "Content-Type: text/plain; charset=UTF-8\n"
 "Content-Transfer-Encoding: 8bit\n"
-<<<<<<< HEAD
-"X-Launchpad-Export-Date: 2011-12-23 07:45+0000\n"
-"X-Generator: Launchpad (build 14560)\n"
-=======
 "X-Launchpad-Export-Date: 2012-03-15 04:37+0000\n"
 "X-Generator: Launchpad (build 14933)\n"
->>>>>>> a3c4d660
 "X-Poedit-Country: FRANCE\n"
 "X-Poedit-Language: French\n"
 
@@ -317,21 +307,14 @@
 #: CrateFeature#15
 msgctxt "CrateFeature#15"
 msgid "Playlist Files (*.m3u *.m3u8 *.pls)"
-<<<<<<< HEAD
-msgstr ""
-=======
 msgstr "Fichiers de la liste de lecture (*. m3u *. m3u8 *. pls)"
->>>>>>> a3c4d660
 
 #: CrateFeature#16
 msgctxt "CrateFeature#16"
 msgid "M3U Playlist (*.m3u);;M3U8 Playlist (*.m3u8);;PLS Playlist (*.pls)"
 msgstr ""
-<<<<<<< HEAD
-=======
 "Liste de lecture M3U (*.m3u);; Liste de lecture M3U8 (*.m3u8);; Liste de "
 "lecture PLS (*.pls)"
->>>>>>> a3c4d660
 
 #: CrateFeature#17
 msgid "A crate cannot have a blank name."
@@ -808,11 +791,7 @@
 
 #: DlgPrefEQDlg#6
 msgid "1.014 kHz"
-<<<<<<< HEAD
-msgstr ""
-=======
 msgstr "1.014 kHz"
->>>>>>> a3c4d660
 
 #: DlgPrefEQDlg#7
 msgid "20.05 kHz"
@@ -1905,19 +1884,11 @@
 
 #: DlgPrepare#2
 msgid "New"
-<<<<<<< HEAD
-msgstr ""
-
-#: DlgPrepare#3
-msgid "All"
-msgstr ""
-=======
 msgstr "Nouveau"
 
 #: DlgPrepare#3
 msgid "All"
 msgstr "Tous"
->>>>>>> a3c4d660
 
 #: DlgPrepare#4
 msgid "Progress"
@@ -2278,11 +2249,7 @@
 
 #: LibraryScannerDlg#1
 msgid "Library Scanner"
-<<<<<<< HEAD
-msgstr ""
-=======
 msgstr "Scanner la bibliothèque"
->>>>>>> a3c4d660
 
 #: LibraryScannerDlg#2
 msgid "It's taking Mixxx a minute to scan your music library, please wait..."
@@ -2656,11 +2623,7 @@
 
 #: MixxxApp#42
 msgid "&User Manual"
-<<<<<<< HEAD
-msgstr ""
-=======
 msgstr "&Manuel de l'utilisateur"
->>>>>>> a3c4d660
 
 #: MixxxApp#43
 msgid "Send Us &Feedback"
@@ -2689,11 +2652,7 @@
 #: MixxxApp#49
 msgctxt "MixxxApp#49"
 msgid "Enable live broadcasting"
-<<<<<<< HEAD
-msgstr ""
-=======
 msgstr "Activer la diffusion en direct"
->>>>>>> a3c4d660
 
 #: MixxxApp#50
 msgid "Ctrl+L"
@@ -2848,7 +2807,7 @@
 #: MixxxApp#77
 msgctxt "MixxxApp#77"
 msgid "Preferences"
-msgstr ""
+msgstr "Préférences"
 
 #: MixxxApp#78
 msgid ""
@@ -2872,11 +2831,7 @@
 
 #: MixxxApp#81
 msgid "Read the Mixxx user manual."
-<<<<<<< HEAD
-msgstr ""
-=======
 msgstr "Lire le manuel de l'utilisateur de Mixxx"
->>>>>>> a3c4d660
 
 #: MixxxApp#82
 msgid ""
@@ -2884,12 +2839,9 @@
 "\n"
 "Read the Mixxx user manual."
 msgstr ""
-<<<<<<< HEAD
-=======
 "Support\n"
 "\n"
 "Lisez le manuel utilisateur de Mixxx."
->>>>>>> a3c4d660
 
 #: MixxxApp#83
 msgid "Send feedback to the Mixxx team."
@@ -3013,12 +2965,6 @@
 "Vérifier les choix de carte de son dans les préférences."
 
 #: MixxxApp#105
-<<<<<<< HEAD
-msgid "Confirm Exit"
-msgstr "Confirmer la fermeture"
-
-#: MixxxApp#106
-=======
 msgid "Mixxx %1 Development Team"
 msgstr "Équipe de développement Mixxx %1"
 
@@ -3043,7 +2989,6 @@
 msgstr "Confirmer la fermeture"
 
 #: MixxxApp#111
->>>>>>> a3c4d660
 msgid "A deck is currently playing. Exit Mixxx?"
 msgstr "Un lecteur est actuellement actif.Quitter Mixxx?"
 
@@ -3060,24 +3005,17 @@
 #: ParserM3u#2
 msgid "File path contains characters, not allowed in m3u playlists.\n"
 msgstr ""
-<<<<<<< HEAD
-
-#: ParserM3u#3
-msgid "Export a m3u8 playlist instead!\n"
-msgstr ""
-=======
 "Le chemin du fichier comporte des caractères, pas autorisés dans les listes "
 "de lecture M3U.\n"
 
 #: ParserM3u#3
 msgid "Export a m3u8 playlist instead!\n"
 msgstr "Exporter une liste de lecture m3u8 à la place!\n"
->>>>>>> a3c4d660
 
 #: ParserM3u#4
 msgctxt "ParserM3u#4"
 msgid "Could not create file"
-msgstr ""
+msgstr "Impossible de créer le fichier"
 
 #: ParserPls#1
 msgctxt "ParserPls#1"
@@ -3119,11 +3057,7 @@
 
 #: PlaylistFeature#7
 msgid "Export Playlist"
-<<<<<<< HEAD
-msgstr ""
-=======
 msgstr "Exporter la liste de lecture"
->>>>>>> a3c4d660
 
 #: PlaylistFeature#8
 msgid "Playlists"
@@ -3166,21 +3100,14 @@
 #: PlaylistFeature#17
 msgctxt "PlaylistFeature#17"
 msgid "Playlist Files (*.m3u *.m3u8 *.pls)"
-<<<<<<< HEAD
-msgstr ""
-=======
 msgstr "Fichiers de la liste de lecture (*. m3u *. m3u8 *. pls)"
->>>>>>> a3c4d660
 
 #: PlaylistFeature#18
 msgctxt "PlaylistFeature#18"
 msgid "M3U Playlist (*.m3u);;M3U8 Playlist (*.m3u8);;PLS Playlist (*.pls)"
 msgstr ""
-<<<<<<< HEAD
-=======
 "Liste de lecture M3U (*.m3u);; Liste de lecture M3U8 (*.m3u8);; Liste de "
 "lecture PLS (*.pls)"
->>>>>>> a3c4d660
 
 #: PlaylistFeature#19
 msgid "A playlist by that name already exists."
@@ -3512,27 +3439,16 @@
 
 #: Ui#37
 msgid "Setup a loop over 4 beats for Player %1"
-<<<<<<< HEAD
-msgstr ""
-=======
 msgstr "Installation d'une boucle de plus de 4 battements pour le joueur 1%"
->>>>>>> a3c4d660
 
 #: Ui#38
 msgid "Halves the current loop's length for Player %1"
 msgstr ""
-<<<<<<< HEAD
-
-#: Ui#39
-msgid "Doubles the current loop's length for Player %1"
-msgstr ""
-=======
 "Réduit de moitié la longueur de la boucle de courant pour le joueur 1%"
 
 #: Ui#39
 msgid "Doubles the current loop's length for Player %1"
 msgstr "Double la longueur de la boucle de courant pour le joueur 1%"
->>>>>>> a3c4d660
 
 #: Ui#40
 msgid "Hotcue 1 button for Player %1"
@@ -3568,17 +3484,6 @@
 
 #: Ui#48
 msgid "Play button for Sampler %1"
-<<<<<<< HEAD
-msgstr ""
-
-#: Ui#49
-msgid "Gain knob for Sampler %1"
-msgstr ""
-
-#: Ui#50
-msgid "Headphone listen button for Sampler %1"
-msgstr ""
-=======
 msgstr "Bouton Lecture pour Sampler 1%"
 
 #: Ui#49
@@ -3588,7 +3493,6 @@
 #: Ui#50
 msgid "Headphone listen button for Sampler %1"
 msgstr "Bouton d'écoute au casque pour le mélangeur de sons %1"
->>>>>>> a3c4d660
 
 #: Ui#51
 msgid "BPM tap button for Sampler %1"
@@ -3596,11 +3500,7 @@
 
 #: Ui#52
 msgid "Keylock button for Sampler %1"
-<<<<<<< HEAD
-msgstr ""
-=======
 msgstr "Bouton de verrouillage pour le mélangeur de sons %1"
->>>>>>> a3c4d660
 
 #: Ui#53
 msgid "Pitch control slider for Sampler %1"
@@ -3669,21 +3569,6 @@
 
 #: Ui#69
 msgid "Adjusts the intensity of the flange effect"
-<<<<<<< HEAD
-msgstr ""
-
-#: Ui#70
-msgid "Adjusts the phase delay of the flange effect"
-msgstr ""
-
-#: Ui#71
-msgid "Microphone on/off"
-msgstr ""
-
-#: Ui#72
-msgid "Microphone volume"
-msgstr ""
-=======
 msgstr "Régler l'intensité de l'effet flanger"
 
 #: Ui#70
@@ -3697,7 +3582,6 @@
 #: Ui#72
 msgid "Microphone volume"
 msgstr "Volume du microphone"
->>>>>>> a3c4d660
 
 #: WSearchLineEdit#1
 msgid "Search..."
@@ -3745,11 +3629,8 @@
 "Reloading track metadata on a loaded track may cause abrupt volume changes. "
 "Are you sure?"
 msgstr ""
-<<<<<<< HEAD
-=======
 "Rechargement des métadonnées d'une piste sur une piste chargée peut "
 "provoquer des changements de volume brusques. Êtes-vous sûr?"
->>>>>>> a3c4d660
 
 #: WTrackTableViewHeader#1
 msgid "Show or hide columns."
@@ -3757,8 +3638,6 @@
 
 #~ msgid "2.045 kHz"
 #~ msgstr "2.045 kHz"
-<<<<<<< HEAD
-=======
 
 #~ msgctxt "DlgPrefRecordDlg#4"
 #~ msgid "Encoding"
@@ -3880,43 +3759,39 @@
 #~ msgctxt "RhythmboxPlaylistModel#3"
 #~ msgid "Album"
 #~ msgstr "Album"
->>>>>>> a3c4d660
-
-#~ msgid "Recently Added"
-#~ msgstr "Récemment ajouté"
-
-#~ msgid "All Songs"
-#~ msgstr "Toutes les chansons"
-
-#~ msgctxt "CrateFeature#16"
-#~ msgid "Export Playlist"
-#~ msgstr "Exporter une liste de lecture"
-
-#~ msgctxt "CrateFeature#17"
-#~ msgid "M3U Playlist (*.m3u);;PLS Playlist (*.pls)"
-#~ msgstr "Liste de lecture M3U (*.m3u);; Liste de lecture PLS (*.pls)"
-
-#~ msgctxt "CrateFeature#15"
-#~ msgid "Playlist Files (*.m3u *.pls)"
-#~ msgstr "Listes de lecture (*.m3u *.pls)"
-
-#~ msgctxt "PlaylistFeature#7"
-#~ msgid "Export Playlist"
-#~ msgstr "Exporter une liste de lecture"
-
-#~ msgctxt "PlaylistFeature#18"
-#~ msgid "M3U Playlist (*.m3u);;PLS Playlist (*.pls)"
-#~ msgstr "Liste de lecture M3U (*.m3u);; Liste de lecture PLS (*.pls)"
-
-#~ msgctxt "PlaylistFeature#17"
-#~ msgid "Playlist Files (*.m3u *.pls)"
-#~ msgstr "Listes de lecture (*.m3u *.pls)"
-
-<<<<<<< HEAD
-#~ msgctxt "ParserM3u#2"
-#~ msgid "Could not create file"
-#~ msgstr "Impossible de créer le fichier"
-=======
+
+#~ msgctxt "RhythmboxPlaylistModel#4"
+#~ msgid "Year"
+#~ msgstr "Année"
+
+#~ msgctxt "RhythmboxPlaylistModel#5"
+#~ msgid "Genre"
+#~ msgstr "Genre"
+
+#~ msgctxt "RhythmboxPlaylistModel#6"
+#~ msgid "Location"
+#~ msgstr "Emplacement"
+
+#~ msgctxt "RhythmboxPlaylistModel#7"
+#~ msgid "Duration"
+#~ msgstr "Durée"
+
+#~ msgctxt "RhythmboxPlaylistModel#8"
+#~ msgid "Unknown"
+#~ msgstr "Inconnus"
+
+#~ msgctxt "RhythmboxTrackModel#1"
+#~ msgid "Artist"
+#~ msgstr "Artiste"
+
+#~ msgctxt "RhythmboxTrackModel#2"
+#~ msgid "Title"
+#~ msgstr "Titre"
+
+#~ msgctxt "RhythmboxTrackModel#3"
+#~ msgid "Album"
+#~ msgstr "Album"
+
 #~ msgctxt "RhythmboxTrackModel#5"
 #~ msgid "Genre"
 #~ msgstr "Genre"
@@ -4078,16 +3953,210 @@
 #~ msgctxt "DlgPrefRecordDlg#2"
 #~ msgid "File"
 #~ msgstr "Fichier"
->>>>>>> a3c4d660
-
-#~ msgctxt "DlgPrefNoVinylDlg#21"
+
 #~ msgid "Apply"
 #~ msgstr "Appliquer"
 
-#~ msgctxt "MixxxApp#48"
+#~ msgctxt "DlgTrackInfo#13"
+#~ msgid "77"
+#~ msgstr "77"
+
+#~ msgctxt "DlgTrackInfo#11"
+#~ msgid "3:00"
+#~ msgstr "3:00"
+
+#~ msgctxt "DlgTrackInfo#9"
+#~ msgid "Filename:"
+#~ msgstr "Nom de fichier :"
+
+#~ msgctxt "DlgTrackInfo#4"
+#~ msgid "Artist:"
+#~ msgstr "Artiste :"
+
+#~ msgctxt "DlgTrackInfo#3"
+#~ msgid "Title:"
+#~ msgstr "Titre :"
+
+#~ msgctxt "DlgTrackInfo#12"
+#~ msgid "File Type:"
+#~ msgstr "Type de fichier :"
+
+#~ msgctxt "DlgTrackInfo#14"
+#~ msgid "Comments:"
+#~ msgstr "Commentaires :"
+
+#~ msgctxt "MixxxApp#72"
+#~ msgid "Preferences"
+#~ msgstr "Préférences"
+
+#~ msgctxt "ScriptStudio#2"
+#~ msgid "File"
+#~ msgstr "Fichier"
+
+#~ msgctxt "DlgBpmTapDlg#23"
+#~ msgid "3:00"
+#~ msgstr "3:00"
+
+#~ msgctxt "DlgBpmTapDlg#26"
+#~ msgid "77"
+#~ msgstr "77"
+
+#~ msgid "Miscellaneous"
+#~ msgstr "Divers"
+
+#~ msgid "Mixxx Error"
+#~ msgstr "Erreur Mixxx"
+
+#~ msgid ""
+#~ "FinalScratch records currently only work properly with a 44100 Hz sample "
+#~ "rate.\n"
+#~ "The sample rate has been reset to 44100 Hz."
+#~ msgstr ""
+#~ "Actuellement, l'enregistrement FinalScratch ne fonctionnent correctement "
+#~ "qu'avec un taux d'échantillonnage de 44100 Hz.\n"
+#~ "Le taux d'échantillonnage a été remis à 44100 Hz."
+
+#~ msgid ""
+#~ "<!DOCTYPE HTML PUBLIC \"-//W3C//DTD HTML 4.0//EN\" "
+#~ "\"http://www.w3.org/TR/REC-html40/strict.dtd\">\n"
+#~ "<html><head><meta name=\"qrichtext\" content=\"1\" /><style "
+#~ "type=\"text/css\">\n"
+#~ "p, li { white-space: pre-wrap; }\n"
+#~ "</style></head><body style=\" font-family:'DejaVu Sans'; font-size:9pt; font-"
+#~ "weight:400; font-style:normal;\">\n"
+#~ "<p style=\" margin-top:0px; margin-bottom:0px; margin-left:0px; margin-"
+#~ "right:0px; -qt-block-indent:0; text-indent:0px;\"><span style=\" font-"
+#~ "weight:600;\">Select sound devices for vinyl control in the Sound Hardware "
+#~ "pane.</span></p></body></html>"
+#~ msgstr ""
+#~ "<!DOCTYPE HTML PUBLIC \"-//W3C//DTD HTML 4.0//EN\" "
+#~ "\"http://www.w3.org/TR/REC-html40/strict.dtd\">\n"
+#~ "<html><head><meta name=\"qrichtext\" content=\"1\" /><style "
+#~ "type=\"text/css\">\n"
+#~ "p, li { white-space: pre-wrap; }\n"
+#~ "</style></head><body style=\" font-family:'DejaVu Sans'; font-size:9pt; font-"
+#~ "weight:400; font-style:normal;\">\n"
+#~ "<p style=\" margin-top:0px; margin-bottom:0px; margin-left:0px; margin-"
+#~ "right:0px; -qt-block-indent:0; text-indent:0px;\"><span style=\" font-"
+#~ "weight:600;\">Sélectionnez les périphériques audio pour le contrôle de "
+#~ "vinyle dans le volet de matériel audio.</span></p></body></html>"
+
+#~ msgctxt "DlgPrefRecordDlg#3"
+#~ msgid "Browse..."
+#~ msgstr "Parcourir…"
+
+#~ msgctxt "DlgPrefPlaylistDlg#12"
+#~ msgid "Browse..."
+#~ msgstr "Parcourir…"
+
+#~ msgctxt "DlgPrefRecord#1"
+#~ msgid "Save Recording As..."
+#~ msgstr "Enregistrer sous…"
+
+#~ msgctxt "MixxxApp#95"
+#~ msgid "Save Recording As..."
+#~ msgstr "Enregistrer l'enregistrement sous…"
+
+#~ msgid "&Community Support..."
+#~ msgstr "&Assistance Communautaire…"
+
+#~ msgid "&About..."
+#~ msgstr "&À propos…"
+
+#~ msgctxt "DlgTrackInfo#2"
+#~ msgid "Song:"
+#~ msgstr "Chanson :"
+
+#~ msgctxt "MixxxApp#44"
 #~ msgid "Enable live broadcasting"
-#~ msgstr "activer la diffusion en direct"
-
-#~ msgctxt "MixxxApp#76"
-#~ msgid "Preferences"
-#~ msgstr "Préférences"+#~ msgstr "Activer la diffusion en direct"
+
+#~ msgid "Channel 2 volume fader"
+#~ msgstr "Fader volume canal 2"
+
+#~ msgctxt "DlgBpmTapDlg#4"
+#~ msgid "Song:"
+#~ msgstr "Chanson :"
+
+#~ msgctxt "DlgBpmSchemeDlg#6"
+#~ msgid "Analyze Entire Song"
+#~ msgstr "Analyser la chanson entière"
+
+#~ msgctxt "DlgBpmTapDlg#14"
+#~ msgid "Analyze Entire Song"
+#~ msgstr "Analyser la chanson entière"
+
+#~ msgctxt "DlgBpmTapDlg#3"
+#~ msgid "Alt+O"
+#~ msgstr "Alt+O"
+
+#~ msgid "&Close"
+#~ msgstr "&Fermer"
+
+#~ msgid "to"
+#~ msgstr "à"
+
+#~ msgctxt "DlgTrackInfo#33"
+#~ msgid "Alt+O"
+#~ msgstr "Alt+O"
+
+#~ msgctxt "DlgBpmTapDlg#1"
+#~ msgid "Track Editor"
+#~ msgstr "Éditeur de piste"
+
+#~ msgctxt "DlgTrackInfo#1"
+#~ msgid "Track Editor"
+#~ msgstr "Éditeur de piste"
+
+#~ msgctxt "DlgTrackInfo#16"
+#~ msgid "Track Information (Click to Expand)"
+#~ msgstr "Informations de piste (Cliquer pour agrandir)"
+
+#~ msgctxt "DlgBpmTapDlg#18"
+#~ msgid "Track Information (Click to Expand)"
+#~ msgstr "Informations de piste (Cliquer pour agrandir)"
+
+#~ msgid "BPM Editor (Click to Expand)"
+#~ msgstr "Éditeur de BPM (cliquer pour agrandir)"
+
+#~ msgid ""
+#~ "No input device(s) selected.\n"
+#~ "Please select your soundcard(s) in the sound hardware preferences."
+#~ msgstr ""
+#~ "Aucun dispositif(s) d'entrée n'est sélectionner.\n"
+#~ "S'il vous plait sélectionner votre carte son dans les préférences du "
+#~ "matériels audio."
+
+#~ msgctxt "Ui#11"
+#~ msgid "Crossfader"
+#~ msgstr "Crossfader"
+
+#~ msgid "BPM Scheme:"
+#~ msgstr "Mode de detection BPM :"
+
+#~ msgid "&Go"
+#~ msgstr "&Aller à"
+
+#~ msgid "BPM Range:"
+#~ msgstr "Amplitude des BPM :"
+
+#~ msgid "&Push to tap tempo"
+#~ msgstr "&Cliquer pour définir le tempo"
+
+#~ msgid "Play Time:"
+#~ msgstr "Durée de lecture :"
+
+#~ msgid "Low EQ knob for Channel 2"
+#~ msgstr "Bouton Low EQ pour le Canal 2"
+
+#~ msgid "High EQ knob for Channel 2"
+#~ msgstr "Bouton High EQ pour le Canal 2"
+
+#~ msgid "Mid EQ knob for Channel 2"
+#~ msgstr "Bouton Mid EQ pour le Canal 2"
+
+#~ msgid "Gain knob for Channel 2"
+#~ msgstr "Bouton Gain pour le Canal 2"
+
+#~ msgid "You don't have permission to view this folder."
+#~ msgstr "Permission d'acçés au dossier refusé"