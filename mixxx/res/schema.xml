--- conflicted
+++ resolved
@@ -148,12 +148,6 @@
   </revision>
   <revision version="6">
     <description>
-<<<<<<< HEAD
-      Add beats column to library table.
-    </description>
-    <sql>
-      ALTER TABLE Library ADD COLUMN beats BLOB;
-=======
                     Added a ReplayGain Column.
     </description>
     <sql>
@@ -203,7 +197,14 @@
         id INTEGER primary key AUTOINCREMENT,
         playlist_id INTEGER REFERENCES itunes_playlist(id),
         track_id INTEGER REFERENCES itunes_library(id));
->>>>>>> 3d3d04f0
+    </sql>
+  </revision>
+  <revision version="9" min_compatible="3">
+    <description>
+      Add beats column to library table.
+    </description>
+    <sql>
+      ALTER TABLE Library ADD COLUMN beats BLOB;
     </sql>
   </revision>
 </schema>