--- conflicted
+++ resolved
@@ -173,18 +173,13 @@
     //return m_iChannels * mp4_duration(&ipd) * m_iSampleRate;
 }
 
-<<<<<<< HEAD
 int SoundSourceM4A::parseHeader(){
     setType("m4a");
-=======
-int SoundSourceM4A::parseHeader() {
->>>>>>> 12ca3d60
 
     TagLib::MP4::File f(getFilename().toUtf8().constData());
     bool result = processTaglibFile(f);
     TagLib::MP4::Tag* tag = f.tag();
 
-<<<<<<< HEAD
     if (tag) {
         processMP4Tag(tag);
     }
@@ -192,118 +187,6 @@
     if (result)
         return OK;
     return ERR;
-=======
-    QString mp4FileName = this->getFilename();
-    QByteArray qbaFileName = mp4FileName.toUtf8();
-    MP4FileHandle mp4file = MP4Read(qbaFileName.data());
-
-    if (mp4file == MP4_INVALID_FILE_HANDLE) {
-        qDebug() << "SSM4A::ParseHeader : " << mp4FileName
-                 << "could not be opened using the MP4 decoder.";
-        return ERR;
-    }
-
-    this->setType("m4a");
-    char* value = NULL;
-
-    if (MP4GetMetadataName(mp4file, &value) && value != NULL) {
-        setTitle(QString::fromUtf8(value));
-        MP4Free(value);
-        value = NULL;
-    }
-
-    if (MP4GetMetadataArtist(mp4file, &value) && value != NULL) {
-        setArtist(QString::fromUtf8(value));
-        MP4Free(value);
-        value = NULL;
-    }
-
-    if (MP4GetMetadataAlbum(mp4file, &value) && value != NULL) {
-        setAlbum(QString::fromUtf8(value));
-        MP4Free(value);
-        value = NULL;
-    }
-
-    if (MP4GetMetadataComment(mp4file, &value) && value != NULL) {
-        setComment(QString::fromUtf8(value));
-        MP4Free(value);
-        value = NULL;
-    }
-
-    if (MP4GetMetadataYear(mp4file, &value) && value != NULL) {
-        setYear(QString::fromUtf8(value));
-        MP4Free(value);
-        value = NULL;
-    }
-
-    if (MP4GetMetadataGenre(mp4file, &value) && value != NULL) {
-        setGenre(QString::fromUtf8(value));
-        MP4Free(value);
-        value = NULL;
-    }
-
-#ifndef _MSC_VER
-    u_int16_t bpm = 0;
-    u_int16_t track = 0;
-    u_int16_t numTracks = 0; // don't actually use this but MP4GetMetadataTrack
-                             // barfs if you give it null
-#else
-    // MSVC doesn't know what a u_int16_t is, so we have to tell it
-    unsigned short bpm = 0;
-    unsigned short track = 0;
-    unsigned short numTracks = 0;
-#endif
-    if (MP4GetMetadataTempo(mp4file, &bpm)) {
-        if(bpm > 0) {
-#ifdef _MSC_VER
-            Q_ASSERT(sizeof(bpm)==2);   // Just making sure we're in bounds
-#endif
-            this->setBPM(bpm);
-            //Track->setBpmConfirm(true);
-        }
-    }
-    if (MP4GetMetadataTrack(mp4file, &track, &numTracks)) {
-        if(track > 0) {
-#ifdef _MSC_VER
-            Q_ASSERT(sizeof(track)==2);   // Just making sure we're in bounds
-#endif
-            this->setTrackNumber(QString::number(track));
-        }
-    }
-
-    // We are only interested in first track for the initial dev iteration
-    int track_id = MP4FindTrackId(mp4file, 0, MP4_AUDIO_TRACK_TYPE);
-
-    if (track_id == MP4_INVALID_TRACK_ID) {
-        qDebug() << "SSM4A::ParseHeader: Could not find any audio tracks in " << mp4FileName;
-    }
-
-    // Get the track duration in time scale units of the mp4
-    int duration_scale = MP4GetTrackDuration(mp4file, track_id);
-    int duration_seconds = MP4ConvertFromTrackDuration(mp4file, track_id,
-                                                       duration_scale,
-                                                       MP4_SECS_TIME_SCALE);
-    this->setDuration(duration_seconds);
-
-    int bits_per_second = MP4GetTrackBitRate(mp4file, track_id);
-    this->setBitrate(bits_per_second/1000);
-
-    MP4Close(mp4file);
-
-    //We have to initialize the decoder to figure out the sample rate
-    //and the number of channels in the track...
-    // this method has to be re-entrant, so we can't initialize this's
-    // decoder. Instead, make a new one (on the stack for ease) and then
-    // extract the needed information -- bkgood
-    SoundSourceM4A ss(getFilename());
-    // associated file will be closed when ss goes out of scope -- bkgood
-    if (ss.initializeDecoder() != OK)
-        return ERR;
-    setSampleRate(ss.getSampleRate());
-    setChannels(ss.getChannels());
-
-    return OK;
->>>>>>> 12ca3d60
 }
 
 QList<QString> SoundSourceM4A::supportedFileExtensions()
