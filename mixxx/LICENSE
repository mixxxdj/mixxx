<<<<<<< HEAD
Mixxx version 1.7.1, Digital DJ'ing software.
=======
Mixxx version 1.7.2, Digital DJ'ing software.
>>>>>>> 147a86b3
Copyright (C) 2001-2009 Mixxx development team 

Depending on your platform, you may receive a copy of PortAudio 
(http://www.portaudio.com/) which is distributed under the 
PortAudio as-is license which can be found on their website.

This may also be in turn compiled with ASIO support
(http://www.steinberg.de) which is provided by the ASIO SDK, the
license for which can currently be found at:
	
	http://www.steinberg.de/534+M52087573ab0.html

On Windows you may receive a copy of the Microsoft Visual Studio runtime
libraries. These are distributed only for the purpose of allowing 
Mixxx to run as per the license agreement for Visual Studio 2005/2008 and
are copyright of Microsoft.

The source code for Mixxx itself is licensed under the GPL as follows:

This program is free software; you can redistribute it and/or modify
it under the terms of the GNU General Public License as published by
the Free Software Foundation; either version 2 of the License, or
(at your option) any later version.

This program is distributed in the hope that it will be useful,
but WITHOUT ANY WARRANTY; without even the implied warranty of
MERCHANTABILITY or FITNESS FOR A PARTICULAR PURPOSE.  See the
GNU General Public License for more details.

You should have received a copy of the GNU General Public License
along with this program; if not, write to the Free Software
Foundation, Inc., 59 Temple Place, Suite 330, Boston, MA  02111-1307  USA

Mixxx comes with ABSOLUTELY NO WARRANTY; 




		    GNU GENERAL PUBLIC LICENSE
		       Version 2, June 1991

 Copyright (C) 1989, 1991 Free Software Foundation, Inc.
                       59 Temple Place, Suite 330, Boston, MA  02111-1307  USA
 Everyone is permitted to copy and distribute verbatim copies
 of this license document, but changing it is not allowed.

			    Preamble

  The licenses for most software are designed to take away your
freedom to share and change it.  By contrast, the GNU General Public
License is intended to guarantee your freedom to share and change free
software--to make sure the software is free for all its users.  This
General Public License applies to most of the Free Software
Foundation's software and to any other program whose authors commit to
using it.  (Some other Free Software Foundation software is covered by
the GNU Library General Public License instead.)  You can apply it to
your programs, too.

  When we speak of free software, we are referring to freedom, not
price.  Our General Public Licenses are designed to make sure that you
have the freedom to distribute copies of free software (and charge for
this service if you wish), that you receive source code or can get it
if you want it, that you can change the software or use pieces of it
in new free programs; and that you know you can do these things.

  To protect your rights, we need to make restrictions that forbid
anyone to deny you these rights or to ask you to surrender the rights.
These restrictions translate to certain responsibilities for you if you
distribute copies of the software, or if you modify it.

  For example, if you distribute copies of such a program, whether
gratis or for a fee, you must give the recipients all the rights that
you have.  You must make sure that they, too, receive or can get the
source code.  And you must show them these terms so they know their
rights.

  We protect your rights with two steps: (1) copyright the software, and
(2) offer you this license which gives you legal permission to copy,
distribute and/or modify the software.

  Also, for each author's protection and ours, we want to make certain
that everyone understands that there is no warranty for this free
software.  If the software is modified by someone else and passed on, we
want its recipients to know that what they have is not the original, so
that any problems introduced by others will not reflect on the original
authors' reputations.

  Finally, any free program is threatened constantly by software
patents.  We wish to avoid the danger that redistributors of a free
program will individually obtain patent licenses, in effect making the
program proprietary.  To prevent this, we have made it clear that any
patent must be licensed for everyone's free use or not licensed at all.

  The precise terms and conditions for copying, distribution and
modification follow.

		    GNU GENERAL PUBLIC LICENSE
   TERMS AND CONDITIONS FOR COPYING, DISTRIBUTION AND MODIFICATION

  0. This License applies to any program or other work which contains
a notice placed by the copyright holder saying it may be distributed
under the terms of this General Public License.  The "Program", below,
refers to any such program or work, and a "work based on the Program"
means either the Program or any derivative work under copyright law:
that is to say, a work containing the Program or a portion of it,
either verbatim or with modifications and/or translated into another
language.  (Hereinafter, translation is included without limitation in
the term "modification".)  Each licensee is addressed as "you".

Activities other than copying, distribution and modification are not
covered by this License; they are outside its scope.  The act of
running the Program is not restricted, and the output from the Program
is covered only if its contents constitute a work based on the
Program (independent of having been made by running the Program).
Whether that is true depends on what the Program does.

  1. You may copy and distribute verbatim copies of the Program's
source code as you receive it, in any medium, provided that you
conspicuously and appropriately publish on each copy an appropriate
copyright notice and disclaimer of warranty; keep intact all the
notices that refer to this License and to the absence of any warranty;
and give any other recipients of the Program a copy of this License
along with the Program.

You may charge a fee for the physical act of transferring a copy, and
you may at your option offer warranty protection in exchange for a fee.

  2. You may modify your copy or copies of the Program or any portion
of it, thus forming a work based on the Program, and copy and
distribute such modifications or work under the terms of Section 1
above, provided that you also meet all of these conditions:

    a) You must cause the modified files to carry prominent notices
    stating that you changed the files and the date of any change.

    b) You must cause any work that you distribute or publish, that in
    whole or in part contains or is derived from the Program or any
    part thereof, to be licensed as a whole at no charge to all third
    parties under the terms of this License.

    c) If the modified program normally reads commands interactively
    when run, you must cause it, when started running for such
    interactive use in the most ordinary way, to print or display an
    announcement including an appropriate copyright notice and a
    notice that there is no warranty (or else, saying that you provide
    a warranty) and that users may redistribute the program under
    these conditions, and telling the user how to view a copy of this
    License.  (Exception: if the Program itself is interactive but
    does not normally print such an announcement, your work based on
    the Program is not required to print an announcement.)

These requirements apply to the modified work as a whole.  If
identifiable sections of that work are not derived from the Program,
and can be reasonably considered independent and separate works in
themselves, then this License, and its terms, do not apply to those
sections when you distribute them as separate works.  But when you
distribute the same sections as part of a whole which is a work based
on the Program, the distribution of the whole must be on the terms of
this License, whose permissions for other licensees extend to the
entire whole, and thus to each and every part regardless of who wrote it.

Thus, it is not the intent of this section to claim rights or contest
your rights to work written entirely by you; rather, the intent is to
exercise the right to control the distribution of derivative or
collective works based on the Program.

In addition, mere aggregation of another work not based on the Program
with the Program (or with a work based on the Program) on a volume of
a storage or distribution medium does not bring the other work under
the scope of this License.

  3. You may copy and distribute the Program (or a work based on it,
under Section 2) in object code or executable form under the terms of
Sections 1 and 2 above provided that you also do one of the following:

    a) Accompany it with the complete corresponding machine-readable
    source code, which must be distributed under the terms of Sections
    1 and 2 above on a medium customarily used for software interchange; or,

    b) Accompany it with a written offer, valid for at least three
    years, to give any third party, for a charge no more than your
    cost of physically performing source distribution, a complete
    machine-readable copy of the corresponding source code, to be
    distributed under the terms of Sections 1 and 2 above on a medium
    customarily used for software interchange; or,

    c) Accompany it with the information you received as to the offer
    to distribute corresponding source code.  (This alternative is
    allowed only for noncommercial distribution and only if you
    received the program in object code or executable form with such
    an offer, in accord with Subsection b above.)

The source code for a work means the preferred form of the work for
making modifications to it.  For an executable work, complete source
code means all the source code for all modules it contains, plus any
associated interface definition files, plus the scripts used to
control compilation and installation of the executable.  However, as a
special exception, the source code distributed need not include
anything that is normally distributed (in either source or binary
form) with the major components (compiler, kernel, and so on) of the
operating system on which the executable runs, unless that component
itself accompanies the executable.

If distribution of executable or object code is made by offering
access to copy from a designated place, then offering equivalent
access to copy the source code from the same place counts as
distribution of the source code, even though third parties are not
compelled to copy the source along with the object code.

  4. You may not copy, modify, sublicense, or distribute the Program
except as expressly provided under this License.  Any attempt
otherwise to copy, modify, sublicense or distribute the Program is
void, and will automatically terminate your rights under this License.
However, parties who have received copies, or rights, from you under
this License will not have their licenses terminated so long as such
parties remain in full compliance.

  5. You are not required to accept this License, since you have not
signed it.  However, nothing else grants you permission to modify or
distribute the Program or its derivative works.  These actions are
prohibited by law if you do not accept this License.  Therefore, by
modifying or distributing the Program (or any work based on the
Program), you indicate your acceptance of this License to do so, and
all its terms and conditions for copying, distributing or modifying
the Program or works based on it.

  6. Each time you redistribute the Program (or any work based on the
Program), the recipient automatically receives a license from the
original licensor to copy, distribute or modify the Program subject to
these terms and conditions.  You may not impose any further
restrictions on the recipients' exercise of the rights granted herein.
You are not responsible for enforcing compliance by third parties to
this License.

  7. If, as a consequence of a court judgment or allegation of patent
infringement or for any other reason (not limited to patent issues),
conditions are imposed on you (whether by court order, agreement or
otherwise) that contradict the conditions of this License, they do not
excuse you from the conditions of this License.  If you cannot
distribute so as to satisfy simultaneously your obligations under this
License and any other pertinent obligations, then as a consequence you
may not distribute the Program at all.  For example, if a patent
license would not permit royalty-free redistribution of the Program by
all those who receive copies directly or indirectly through you, then
the only way you could satisfy both it and this License would be to
refrain entirely from distribution of the Program.

If any portion of this section is held invalid or unenforceable under
any particular circumstance, the balance of the section is intended to
apply and the section as a whole is intended to apply in other
circumstances.

It is not the purpose of this section to induce you to infringe any
patents or other property right claims or to contest validity of any
such claims; this section has the sole purpose of protecting the
integrity of the free software distribution system, which is
implemented by public license practices.  Many people have made
generous contributions to the wide range of software distributed
through that system in reliance on consistent application of that
system; it is up to the author/donor to decide if he or she is willing
to distribute software through any other system and a licensee cannot
impose that choice.

This section is intended to make thoroughly clear what is believed to
be a consequence of the rest of this License.

  8. If the distribution and/or use of the Program is restricted in
certain countries either by patents or by copyrighted interfaces, the
original copyright holder who places the Program under this License
may add an explicit geographical distribution limitation excluding
those countries, so that distribution is permitted only in or among
countries not thus excluded.  In such case, this License incorporates
the limitation as if written in the body of this License.

  9. The Free Software Foundation may publish revised and/or new versions
of the General Public License from time to time.  Such new versions will
be similar in spirit to the present version, but may differ in detail to
address new problems or concerns.

Each version is given a distinguishing version number.  If the Program
specifies a version number of this License which applies to it and "any
later version", you have the option of following the terms and conditions
either of that version or of any later version published by the Free
Software Foundation.  If the Program does not specify a version number of
this License, you may choose any version ever published by the Free Software
Foundation.

  10. If you wish to incorporate parts of the Program into other free
programs whose distribution conditions are different, write to the author
to ask for permission.  For software which is copyrighted by the Free
Software Foundation, write to the Free Software Foundation; we sometimes
make exceptions for this.  Our decision will be guided by the two goals
of preserving the free status of all derivatives of our free software and
of promoting the sharing and reuse of software generally.

			    NO WARRANTY

  11. BECAUSE THE PROGRAM IS LICENSED FREE OF CHARGE, THERE IS NO WARRANTY
FOR THE PROGRAM, TO THE EXTENT PERMITTED BY APPLICABLE LAW.  EXCEPT WHEN
OTHERWISE STATED IN WRITING THE COPYRIGHT HOLDERS AND/OR OTHER PARTIES
PROVIDE THE PROGRAM "AS IS" WITHOUT WARRANTY OF ANY KIND, EITHER EXPRESSED
OR IMPLIED, INCLUDING, BUT NOT LIMITED TO, THE IMPLIED WARRANTIES OF
MERCHANTABILITY AND FITNESS FOR A PARTICULAR PURPOSE.  THE ENTIRE RISK AS
TO THE QUALITY AND PERFORMANCE OF THE PROGRAM IS WITH YOU.  SHOULD THE
PROGRAM PROVE DEFECTIVE, YOU ASSUME THE COST OF ALL NECESSARY SERVICING,
REPAIR OR CORRECTION.

  12. IN NO EVENT UNLESS REQUIRED BY APPLICABLE LAW OR AGREED TO IN WRITING
WILL ANY COPYRIGHT HOLDER, OR ANY OTHER PARTY WHO MAY MODIFY AND/OR
REDISTRIBUTE THE PROGRAM AS PERMITTED ABOVE, BE LIABLE TO YOU FOR DAMAGES,
INCLUDING ANY GENERAL, SPECIAL, INCIDENTAL OR CONSEQUENTIAL DAMAGES ARISING
OUT OF THE USE OR INABILITY TO USE THE PROGRAM (INCLUDING BUT NOT LIMITED
TO LOSS OF DATA OR DATA BEING RENDERED INACCURATE OR LOSSES SUSTAINED BY
YOU OR THIRD PARTIES OR A FAILURE OF THE PROGRAM TO OPERATE WITH ANY OTHER
PROGRAMS), EVEN IF SUCH HOLDER OR OTHER PARTY HAS BEEN ADVISED OF THE
POSSIBILITY OF SUCH DAMAGES.

		     END OF TERMS AND CONDITIONS<|MERGE_RESOLUTION|>--- conflicted
+++ resolved
@@ -1,8 +1,4 @@
-<<<<<<< HEAD
-Mixxx version 1.7.1, Digital DJ'ing software.
-=======
 Mixxx version 1.7.2, Digital DJ'ing software.
->>>>>>> 147a86b3
 Copyright (C) 2001-2009 Mixxx development team 
 
 Depending on your platform, you may receive a copy of PortAudio 
