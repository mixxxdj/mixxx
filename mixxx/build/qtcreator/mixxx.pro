CONFIG += debug link_pkgconfig portmidi script vinylcontrol mad
#CONFIG += m4a hss1394 ladspa
DEFINES += QMAKE \ # define QMAKE for not-SCons specific ifdefs like ui_scriptstudio.h
    __PORTAUDIO__ \
    __SNDFILE__ \
    SETTINGS_FILE=\\\"mixxx.cfg\\\" \
    BPMSCHEME_FILE=\\\"mixxxbpmscheme.xml\\\" \
    TRACK_FILE=\\\"mixxxtrack.xml\\\"

## Cross compile:
# Project MESSAGE: MAKEFILE_GENERATOR is [[ MINGW ]]
# DIRLIST_SEPARATOR is [[ : ]]
# DIR_SEPARATOR is [[ / ]]

## Native Windows MinGW
# Project MESSAGE: MAKEFILE_GENERATOR is [[ MINGW ]]
# DIRLIST_SEPARATOR is [[ ; ]]
# DIR_SEPARATOR is [[ \ ]]

# Linux / BSD?
# Project MESSAGE: MAKEFILE_GENERATOR is [[ UNIX ]]

DESTDIR=unknown_build
contains(MAKEFILE_GENERATOR, MINGW) {
  DIRLIST_SEPARATOR(:) {
    DESTDIR=xmingw-win32_build
  } else {
    DESTDIR=mingw-win32_build
  }
}
contains(MAKEFILE_GENERATOR, UNIX) {
    DESTDIR=$$system(uname)_build
}

# Attempt to move the build/qtcreator
# BASE_DIR=../..
# OUT_PWD=$$BASE_DIR
# The above works to load inside QtCreator, but fails to compile when make runs because files are
# trying to reference each other in ../.. rather then in the compile CWD
# Since I don't know how to fix this problem, the work around is to copy mixxx.pro back
# to Mixxx/mixxx checkout directory and load into from there using BASE_DIR=.
OUTDIRCHECK = $$basename(OUT_PWD)
contains(OUTDIRCHECK,qtcreator) {
  error("Copy mixxx.pro from Mixxx/mixxx/build/qtcreator/mixxx.pro to Mixxx/mixxx/mixxx.pro (so that /src is a subdirectory) then reopen from there.")
}

BASE_DIR=.

DESTDIR=$$BASE_DIR/$$DESTDIR

message(BASE_DIR is [[ $$BASE_DIR ]])
message(PWD is [[ $$PWD ]])
message(IN_PWD is [[ $$IN_PWD ]])
message(OUT_PWD is [[ $$OUT_PWD ]])


BUILDDIR = $$DESTDIR
UI_DIR = $$BUILDDIR/ui
RCC_DIR = $$BUILDDIR/rcc
MOC_DIR = $$BUILDDIR/moc
OBJECTS_DIR = $$BUILDDIR/obj

win32-g++ { # Bit ugly, but you can thank MS-DOS shell for f-ing up the normal way of parsing.
    QMAKE_CXXFLAGS += "\"-DSETTINGS_PATH=\\\"Local Settings/Application Data/Mixxx/\\\"\""
    DEFINES += __WINDOWS__
} else {
  win32 { # i586-mingw32msvc-g++ -- cross compiling
    DEFINES += "SETTINGS_PATH=\\\"Local\ Settings/Application\ Data/Mixxx/\\\""
    DEFINES += __WINDOWS__
  } else {
    DEFINES += SETTINGS_PATH=\\\".mixxx/\\\"
  }
}

TEMPLATE = app
TARGET = mixxx
QT += core \
    gui \
    network \
    opengl \
    script \
    sql \
    xml

CONFIG(debug) { # gdbmacros is required for inspecting Qt datatypes using gdb within QtC
    exists($$(QTDIR)/../share/qtcreator/gdbmacros/gdbmacros.cpp) {
        message(found gdbmacros.cpp relative to QTDIR)
        SOURCES += $$(QTDIR)/../share/qtcreator/gdbmacros/gdbmacros.cpp
    } else {
        exists($$(HOME)/qtcreator-1.3.0/share/qtcreator/gdbmacros/gdbmacros.cpp) {
            message(found gdbmacros.cpp relative to $$(HOME)/qtcreator-1.3.0)
            SOURCES += $$(HOME)/qtcreator-1.3.0/share/qtcreator/gdbmacros/gdbmacros.cpp
        }
    }
}

HEADERS += $$UI_DIR/ui_dlgpreferencesdlg.h \
    $$UI_DIR/ui_dlgprefsounddlg.h \
    $$UI_DIR/controllers/ui_dlgprefcontrollerdlg.h \
    $$UI_DIR/controllers/ui_dlgprefmappablecontrollerdlg.h \
    $$UI_DIR/controllers/ui_dlgcontrollerlearning.h \
    $$UI_DIR/controllers/ui_dlgprefnocontrollersdlg.h \
    $$UI_DIR/ui_dlgprefplaylistdlg.h \
    $$UI_DIR/ui_dlgprefcontrolsdlg.h \
    $$UI_DIR/ui_dlgprefeqdlg.h \
<<<<<<< HEAD
    $$UI_DIR/ui_dlgprefcrossfaderdlg.h \
    $$UI_DIR/ui_dlgprefbeatsdlg.h \
    $$UI_DIR/ui_dlgprefreplaygaindlg.h \
=======
    $$UI_DIR/ui_dlgpreferencesdlg.h \
    $$UI_DIR/ui_dlgprefmidibindingsdlg.h \
    $$UI_DIR/ui_dlgprefplaylistdlg.h \
    $$UI_DIR/ui_dlgtagfetcher.h \
    $$UI_DIR/ui_dlgprefrecorddlg.h \
    $$UI_DIR/ui_dlgprefsounddlg.h \
>>>>>>> 935e4d63
    $$UI_DIR/ui_dlgprefvinyldlg.h \
    $$UI_DIR/ui_dlgprefnovinyldlg.h \
    $$UI_DIR/ui_dlgprefrecorddlg.h \
    $$UI_DIR/ui_dlgaboutdlg.h \
    $$UI_DIR/ui_dlgtrackinfo.h \
    $$UI_DIR/ui_dlgprepare.h \
    $$UI_DIR/ui_dlgautodj.h \
    $$UI_DIR/ui_dlgprefsounditem.h \
    $$UI_DIR/ui_dlgrecording.h \
    $$UI_DIR/ui_dlghidden.h \
    $$UI_DIR/ui_dlgmissing.h

INCLUDEPATH += src \
    lib/replaygain \
    lib/ladspa \
    /sw/include \
    $$UI_DIR

## Generate lists of all code/form files present in a source directory for inclusion in a .pro file
# EXCLUDE_SHOUTCAST=shoutcast|encodermp3|encodervorbis
# EXCLUDE_STUDIO=/script/
# EXCLUDE_FFMPEG=ffmpeg
# EXCLUDE_TONAL=tonal
# EXCLUDE_LADSPA=ladspa
# FIND_EXCLUDE=~|unused|patch|diff|/test/|/lib/|.scon|${EXCLUDE_SHOUTCAST}|${EXCLUDE_STUDIO}|${EXCLUDE_FFMPEG}|${EXCLUDE_TONAL}|${EXCLUDE_LADSPA}
# for FILE_EXT in h cpp ui; do
#   find . | egrep -ive "${FIND_EXCLUDE}" | grep \\.${FILE_EXT} | sort -ui | sed -e "s=./=\$\$BASE_DIR/=" -e "s=\.${FILE_EXT}=\.${FILE_EXT} \\\="
# done

HEADERS += \
$$BASE_DIR/src/analyser.h \
$$BASE_DIR/src/analyserbeats.h \
$$BASE_DIR/src/analyserqueue.h \
$$BASE_DIR/src/analyserrg.h \
$$BASE_DIR/src/analyserwaveform.h \
$$BASE_DIR/src/audiotagger.h \
$$BASE_DIR/src/baseplayer.h \
$$BASE_DIR/src/basetrackplayer.h \
$$BASE_DIR/src/bpm/bpmscheme.h \
$$BASE_DIR/src/bpm/wavesegmentation.h \
$$BASE_DIR/src/build.h \
$$BASE_DIR/src/cachingreader.h \
$$BASE_DIR/src/circularbuffer.h \
$$BASE_DIR/src/configobject.h \
$$BASE_DIR/src/controlbeat.h \
$$BASE_DIR/src/controlevent.h \
$$BASE_DIR/src/controllers/controller.h \
$$BASE_DIR/src/controllers/controllerengine.h \
$$BASE_DIR/src/controllers/controllerenumerator.h \
$$BASE_DIR/src/controllers/controllerlearningeventfilter.h \
$$BASE_DIR/src/controllers/controllermanager.h \
$$BASE_DIR/src/controllers/controllerpreset.h \
$$BASE_DIR/src/controllers/controllerpresetfilehandler.h \
$$BASE_DIR/src/controllers/controllerpresetinfo.h \
$$BASE_DIR/src/controllers/controllerpresetvisitor.h \
$$BASE_DIR/src/controllers/defs_controllers.h \
$$BASE_DIR/src/controllers/dlgcontrollerlearning.h \
$$BASE_DIR/src/controllers/dlgprefcontroller.h \
$$BASE_DIR/src/controllers/dlgprefmappablecontroller.h \
$$BASE_DIR/src/controllers/dlgprefnocontrollers.h \
$$BASE_DIR/src/controllers/midi/midicontroller.h \
$$BASE_DIR/src/controllers/midi/midicontrollerpreset.h \
$$BASE_DIR/src/controllers/midi/midicontrollerpresetfilehandler.h \
$$BASE_DIR/src/controllers/midi/midienumerator.h \
$$BASE_DIR/src/controllers/midi/midimessage.h \
$$BASE_DIR/src/controllers/midi/midioutputhandler.h \
$$BASE_DIR/src/controllers/mixxxcontrol.h \
$$BASE_DIR/src/controllers/pitchfilter.h \
$$BASE_DIR/src/controllers/qtscript-bytearray/bytearrayclass.h \
$$BASE_DIR/src/controllers/qtscript-bytearray/bytearrayprototype.h \
$$BASE_DIR/src/controllers/softtakeover.h \
$$BASE_DIR/src/controllinpotmeter.h \
$$BASE_DIR/src/controllogpotmeter.h \
$$BASE_DIR/src/controlnull.h \
$$BASE_DIR/src/controlobject.h \
$$BASE_DIR/src/controlobjectthread.h \
$$BASE_DIR/src/controlobjectthreadmain.h \
$$BASE_DIR/src/controlobjectthreadwidget.h \
$$BASE_DIR/src/controlpotmeter.h \
$$BASE_DIR/src/controlpushbutton.h \
$$BASE_DIR/src/controlttrotary.h \
$$BASE_DIR/src/deck.h \
$$BASE_DIR/src/defs.h \
$$BASE_DIR/src/defs_promo.h \
$$BASE_DIR/src/defs_urls.h \
$$BASE_DIR/src/defs_version.h \
$$BASE_DIR/src/dlgabout.h \
$$BASE_DIR/src/dlgautodj.h \
$$BASE_DIR/src/dlghidden.h \
$$BASE_DIR/src/dlgmissing.h \
$$BASE_DIR/src/dlgprefbeats.h \
$$BASE_DIR/src/dlgprefcontrols.h \
$$BASE_DIR/src/dlgprefcrossfader.h \
$$BASE_DIR/src/dlgprefeq.h \
$$BASE_DIR/src/dlgpreferences.h \
$$BASE_DIR/src/dlgprefplaylist.h \
$$BASE_DIR/src/dlgprefrecord.h \
$$BASE_DIR/src/dlgprefreplaygain.h \
$$BASE_DIR/src/dlgprefsound.h \
$$BASE_DIR/src/dlgprefsounditem.h \
$$BASE_DIR/src/dlgprepare.h \
$$BASE_DIR/src/dlgrecording.h \
$$BASE_DIR/src/dlgtrackinfo.h \
$$BASE_DIR/src/engine/bpmcontrol.h \
$$BASE_DIR/src/engine/clockcontrol.h \
$$BASE_DIR/src/engine/cuecontrol.h \
$$BASE_DIR/src/engine/enginebuffer.h \
$$BASE_DIR/src/engine/enginebufferscale.h \
$$BASE_DIR/src/engine/enginebufferscaledummy.h \
$$BASE_DIR/src/engine/enginebufferscalelinear.h \
$$BASE_DIR/src/engine/enginebufferscalest.h \
$$BASE_DIR/src/engine/enginechannel.h \
$$BASE_DIR/src/engine/engineclipping.h \
$$BASE_DIR/src/engine/enginecontrol.h \
$$BASE_DIR/src/engine/enginedeck.h \
$$BASE_DIR/src/engine/enginedelay.h \
$$BASE_DIR/src/engine/enginefilter.h \
$$BASE_DIR/src/engine/enginefilterblock.h \
$$BASE_DIR/src/engine/enginefilterbutterworth8.h \
$$BASE_DIR/src/engine/enginefilteriir.h \
$$BASE_DIR/src/engine/engineflanger.h \
$$BASE_DIR/src/engine/enginemaster.h \
$$BASE_DIR/src/engine/enginemicrophone.h \
$$BASE_DIR/src/engine/engineobject.h \
$$BASE_DIR/src/engine/enginepassthrough.h \
$$BASE_DIR/src/engine/enginepregain.h \
$$BASE_DIR/src/engine/sidechain/enginesidechain.h \
$$BASE_DIR/src/engine/sidechain/enginerecord.h \
$$BASE_DIR/src/engine/enginevinylsoundemu.h \
$$BASE_DIR/src/engine/enginevumeter.h \
$$BASE_DIR/src/engine/engineworker.h \
$$BASE_DIR/src/engine/engineworkerscheduler.h \
$$BASE_DIR/src/engine/enginexfader.h \
$$BASE_DIR/src/engine/loopingcontrol.h \
$$BASE_DIR/src/engine/positionscratchcontroller.h \
$$BASE_DIR/src/engine/quantizecontrol.h \
$$BASE_DIR/src/engine/ratecontrol.h \
$$BASE_DIR/src/engine/readaheadmanager.h \
$$BASE_DIR/src/engine/syncworker.h \
$$BASE_DIR/src/errordialoghandler.h \
$$BASE_DIR/src/library/autodjfeature.h \
$$BASE_DIR/src/library/baseexternallibraryfeature.h \
$$BASE_DIR/src/library/baseexternalplaylistmodel.h \
$$BASE_DIR/src/library/baseexternaltrackmodel.h \
$$BASE_DIR/src/library/baseplaylistfeature.h \
$$BASE_DIR/src/library/basesqltablemodel.h \
$$BASE_DIR/src/library/basetrackcache.h \
$$BASE_DIR/src/library/browse/browsefeature.h \
$$BASE_DIR/src/library/browse/browsetablemodel.h \
$$BASE_DIR/src/library/browse/browsethread.h \
$$BASE_DIR/src/library/browse/foldertreemodel.h \
$$BASE_DIR/src/library/cratefeature.h \
$$BASE_DIR/src/library/cratetablemodel.h \
$$BASE_DIR/src/library/dao/analysisdao.h \
$$BASE_DIR/src/library/dao/cratedao.h \
$$BASE_DIR/src/library/dao/cue.h \
$$BASE_DIR/src/library/dao/cuedao.h \
$$BASE_DIR/src/library/dao/dao.h \
$$BASE_DIR/src/library/dao/libraryhashdao.h \
$$BASE_DIR/src/library/dao/playlistdao.h \
$$BASE_DIR/src/library/dao/settingsdao.h \
$$BASE_DIR/src/library/dao/trackdao.h \
$$BASE_DIR/src/library/hiddentablemodel.h \
$$BASE_DIR/src/library/itunes/itunesfeature.h \
$$BASE_DIR/src/library/legacylibraryimporter.h \
$$BASE_DIR/src/library/library.h \
$$BASE_DIR/src/library/librarycontrol.h \
$$BASE_DIR/src/library/libraryfeature.h \
$$BASE_DIR/src/library/libraryscanner.h \
$$BASE_DIR/src/library/libraryscannerdlg.h \
$$BASE_DIR/src/library/librarytablemodel.h \
$$BASE_DIR/src/library/libraryview.h \
$$BASE_DIR/src/library/missingtablemodel.h \
$$BASE_DIR/src/library/mixxxlibraryfeature.h \
$$BASE_DIR/src/library/parser.h \
$$BASE_DIR/src/library/parsercsv.h \
$$BASE_DIR/src/library/parserm3u.h \
$$BASE_DIR/src/library/parserpls.h \
$$BASE_DIR/src/library/playlistfeature.h \
$$BASE_DIR/src/library/playlisttablemodel.h \
$$BASE_DIR/src/library/preparecratedelegate.h \
$$BASE_DIR/src/library/preparefeature.h \
$$BASE_DIR/src/library/preparelibrarytablemodel.h \
$$BASE_DIR/src/library/previewbuttondelegate.h \
$$BASE_DIR/src/library/proxytrackmodel.h \
$$BASE_DIR/src/library/queryutil.h \
$$BASE_DIR/src/library/recording/recordingfeature.h \
$$BASE_DIR/src/library/rhythmbox/rhythmboxfeature.h \
$$BASE_DIR/src/library/schemamanager.h \
$$BASE_DIR/src/library/searchqueryparser.h \
$$BASE_DIR/src/library/searchthread.h \
$$BASE_DIR/src/library/setlogfeature.h \
$$BASE_DIR/src/library/sidebarmodel.h \
$$BASE_DIR/src/library/songdownloader.h \
$$BASE_DIR/src/library/stardelegate.h \
$$BASE_DIR/src/library/stareditor.h \
$$BASE_DIR/src/library/bpmdelegate.h \
$$BASE_DIR/src/library/bpmeditor.h \
$$BASE_DIR/src/library/starrating.h \
$$BASE_DIR/src/library/trackcollection.h \
$$BASE_DIR/src/library/trackmodel.h \
$$BASE_DIR/src/library/traktor/traktorfeature.h \
$$BASE_DIR/src/library/treeitem.h \
$$BASE_DIR/src/library/treeitemmodel.h \
$$BASE_DIR/src/mathstuff.h \
$$BASE_DIR/src/mixxx.h \
$$BASE_DIR/src/mixxxevent.h \
$$BASE_DIR/src/mixxxkeyboard.h \
$$BASE_DIR/src/playerinfo.h \
$$BASE_DIR/src/playermanager.h \
$$BASE_DIR/src/previewdeck.h \
$$BASE_DIR/src/recording/defs_recording.h \
$$BASE_DIR/src/recording/recordingmanager.h \
$$BASE_DIR/src/rotary.h \
$$BASE_DIR/src/sampler.h \
$$BASE_DIR/src/samplerbank.h \
$$BASE_DIR/src/sampleutil.h \
$$BASE_DIR/src/segmentation.h \
$$BASE_DIR/src/sharedglcontext.h \
$$BASE_DIR/src/singleton.h \
$$BASE_DIR/src/skin/colorschemeparser.h \
$$BASE_DIR/src/skin/imgcolor.h \
$$BASE_DIR/src/skin/imginvert.h \
$$BASE_DIR/src/skin/imgloader.h \
$$BASE_DIR/src/skin/imgsource.h \
$$BASE_DIR/src/skin/legacyskinparser.h \
$$BASE_DIR/src/skin/propertybinder.h \
$$BASE_DIR/src/skin/skinloader.h \
$$BASE_DIR/src/skin/skinparser.h \
$$BASE_DIR/src/skin/tooltips.h \
$$BASE_DIR/src/sounddevice.h \
$$BASE_DIR/src/sounddeviceportaudio.h \
$$BASE_DIR/src/soundmanager.h \
$$BASE_DIR/src/soundmanagerconfig.h \
$$BASE_DIR/src/soundmanagerutil.h \
$$BASE_DIR/src/soundsource.h \
$$BASE_DIR/src/soundsourcecoreaudio.h \
$$BASE_DIR/src/soundsourceffmpeg.h \
$$BASE_DIR/src/soundsourceflac.h \
$$BASE_DIR/src/soundsourceoggvorbis.h \
$$BASE_DIR/src/soundsourceproxy.h \
$$BASE_DIR/src/soundsourcesndfile.h \
$$BASE_DIR/src/tapfilter.h \
$$BASE_DIR/src/test/mixxxtest.h \
$$BASE_DIR/src/tonal/tonalanalyser.h \
$$BASE_DIR/src/track/beat_preferences.h \
$$BASE_DIR/src/track/beatfactory.h \
$$BASE_DIR/src/track/beatgrid.h \
$$BASE_DIR/src/track/beatmap.h \
$$BASE_DIR/src/track/beats.h \
$$BASE_DIR/src/track/beatutils.h \
$$BASE_DIR/src/trackinfoobject.h \
$$BASE_DIR/src/transposeproxymodel.h \
$$BASE_DIR/src/upgrade.h \
$$BASE_DIR/src/util.h \
$$BASE_DIR/src/util/cmdlineargs.h \
$$BASE_DIR/src/util/counter.h \
$$BASE_DIR/src/util/debug.h \
$$BASE_DIR/src/util/fifo.h \
$$BASE_DIR/src/util/lcs.h \
$$BASE_DIR/src/util/pa_memorybarrier.h \
$$BASE_DIR/src/util/pa_ringbuffer.h \
$$BASE_DIR/src/util/performancetimer.h \
$$BASE_DIR/src/util/sleepableqthread.h \
$$BASE_DIR/src/util/stat.h \
$$BASE_DIR/src/util/statsmanager.h \
$$BASE_DIR/src/util/timer.h \
$$BASE_DIR/src/util/trace.h \
$$BASE_DIR/src/waveform/renderers/glslwaveformrenderersignal.h \
$$BASE_DIR/src/waveform/renderers/glwaveformrendererfilteredsignal.h \
$$BASE_DIR/src/waveform/renderers/glwaveformrenderersimplesignal.h \
$$BASE_DIR/src/waveform/renderers/qtwaveformrendererfilteredsignal.h \
$$BASE_DIR/src/waveform/renderers/qtwaveformrenderersimplesignal.h \
$$BASE_DIR/src/waveform/renderers/waveformmark.h \
$$BASE_DIR/src/waveform/renderers/waveformmarkrange.h \
$$BASE_DIR/src/waveform/renderers/waveformmarkset.h \
$$BASE_DIR/src/waveform/renderers/waveformrenderbackground.h \
$$BASE_DIR/src/waveform/renderers/waveformrenderbeat.h \
$$BASE_DIR/src/waveform/renderers/waveformrendererabstract.h \
$$BASE_DIR/src/waveform/renderers/waveformrendererendoftrack.h \
$$BASE_DIR/src/waveform/renderers/waveformrendererfilteredsignal.h \
$$BASE_DIR/src/waveform/renderers/waveformrendererhsv.h \
$$BASE_DIR/src/waveform/renderers/waveformrendererpreroll.h \
$$BASE_DIR/src/waveform/renderers/waveformrenderersignalbase.h \
$$BASE_DIR/src/waveform/renderers/waveformrendermark.h \
$$BASE_DIR/src/waveform/renderers/waveformrendermarkrange.h \
$$BASE_DIR/src/waveform/renderers/waveformsignalcolors.h \
$$BASE_DIR/src/waveform/renderers/waveformwidgetrenderer.h \
$$BASE_DIR/src/waveform/waveform.h \
$$BASE_DIR/src/waveform/waveformfactory.h \
$$BASE_DIR/src/waveform/waveformwidgetfactory.h \
$$BASE_DIR/src/waveform/widgets/emptywaveformwidget.h \
$$BASE_DIR/src/waveform/widgets/glsimplewaveformwidget.h \
$$BASE_DIR/src/waveform/widgets/glslwaveformwidget.h \
$$BASE_DIR/src/waveform/widgets/glwaveformwidget.h \
$$BASE_DIR/src/waveform/widgets/hsvwaveformwidget.h \
$$BASE_DIR/src/waveform/widgets/qtsimplewaveformwidget.h \
$$BASE_DIR/src/waveform/widgets/qtwaveformwidget.h \
$$BASE_DIR/src/waveform/widgets/softwarewaveformwidget.h \
$$BASE_DIR/src/waveform/widgets/waveformwidgetabstract.h \
$$BASE_DIR/src/waveform/widgets/waveformwidgettype.h \
$$BASE_DIR/src/widget/hexspinbox.h \
$$BASE_DIR/src/widget/wabstractcontrol.h \
$$BASE_DIR/src/widget/wdisplay.h \
$$BASE_DIR/src/widget/wimagestore.h \
$$BASE_DIR/src/widget/wknob.h \
$$BASE_DIR/src/widget/wlabel.h \
$$BASE_DIR/src/widget/wlibrary.h \
$$BASE_DIR/src/widget/wlibrarysidebar.h \
$$BASE_DIR/src/widget/wlibrarytableview.h \
$$BASE_DIR/src/widget/wlibrarytextbrowser.h \
$$BASE_DIR/src/widget/wnumber.h \
$$BASE_DIR/src/widget/wnumberpos.h \
$$BASE_DIR/src/widget/wnumberrate.h \
$$BASE_DIR/src/widget/woverview.h \
$$BASE_DIR/src/widget/wpixmapstore.h \
$$BASE_DIR/src/widget/wpreparecratestableview.h \
$$BASE_DIR/src/widget/wpreparelibrarytableview.h \
$$BASE_DIR/src/widget/wpushbutton.h \
$$BASE_DIR/src/widget/wsearchlineedit.h \
$$BASE_DIR/src/widget/wskincolor.h \
$$BASE_DIR/src/widget/wslider.h \
$$BASE_DIR/src/widget/wslidercomposed.h \
$$BASE_DIR/src/widget/wspinny.h \
$$BASE_DIR/src/widget/wstatuslight.h \
$$BASE_DIR/src/widget/wtime.h \
$$BASE_DIR/src/widget/wtrackproperty.h \
$$BASE_DIR/src/widget/wtracktableview.h \
$$BASE_DIR/src/widget/wtracktableviewheader.h \
$$BASE_DIR/src/widget/wtracktext.h \
$$BASE_DIR/src/widget/wvumeter.h \
$$BASE_DIR/src/widget/wwaveformviewer.h \
$$BASE_DIR/src/widget/wwidget.h \
$$BASE_DIR/src/widget/wwidgetgroup.h \
$$BASE_DIR/src/widget/wwidgetstack.h \
$$BASE_DIR/src/xmlparse.h

SOURCES += \
$$BASE_DIR/src/mixxxkeyboard.cpp \
$$BASE_DIR/src/configobject.cpp \
$$BASE_DIR/src/controlobjectthread.cpp \
$$BASE_DIR/src/controlobjectthreadwidget.cpp \
$$BASE_DIR/src/controlobjectthreadmain.cpp \
$$BASE_DIR/src/controlevent.cpp \
$$BASE_DIR/src/controllogpotmeter.cpp \
$$BASE_DIR/src/controlobject.cpp \
$$BASE_DIR/src/controlnull.cpp \
$$BASE_DIR/src/controlpotmeter.cpp \
$$BASE_DIR/src/controllinpotmeter.cpp \
$$BASE_DIR/src/controlpushbutton.cpp \
$$BASE_DIR/src/controlttrotary.cpp \
$$BASE_DIR/src/controlbeat.cpp \
$$BASE_DIR/src/dlgpreferences.cpp \
$$BASE_DIR/src/dlgprefsound.cpp \
$$BASE_DIR/src/dlgprefsounditem.cpp \
$$BASE_DIR/src/controllers/dlgprefcontroller.cpp \
$$BASE_DIR/src/controllers/dlgprefmappablecontroller.cpp \
$$BASE_DIR/src/controllers/dlgcontrollerlearning.cpp \
$$BASE_DIR/src/controllers/dlgprefnocontrollers.cpp \
$$BASE_DIR/src/dlgprefbeats.cpp \
$$BASE_DIR/src/dlgprefplaylist.cpp \
$$BASE_DIR/src/dlgprefcontrols.cpp \
$$BASE_DIR/src/dlgprefreplaygain.cpp \
$$BASE_DIR/src/dlgprefnovinyl.cpp \
$$BASE_DIR/src/dlgabout.cpp \
$$BASE_DIR/src/dlgprefeq.cpp \
$$BASE_DIR/src/dlgprefcrossfader.cpp \
$$BASE_DIR/src/dlgtrackinfo.cpp \
$$BASE_DIR/src/dlgprepare.cpp \
$$BASE_DIR/src/dlgautodj.cpp \
$$BASE_DIR/src/dlghidden.cpp \
$$BASE_DIR/src/dlgmissing.cpp \
$$BASE_DIR/src/engine/engineworker.cpp \
$$BASE_DIR/src/engine/engineworkerscheduler.cpp \
$$BASE_DIR/src/engine/syncworker.cpp \
$$BASE_DIR/src/engine/enginebuffer.cpp \
$$BASE_DIR/src/engine/enginebufferscale.cpp \
$$BASE_DIR/src/engine/enginebufferscaledummy.cpp \
$$BASE_DIR/src/engine/enginebufferscalelinear.cpp \
$$BASE_DIR/src/engine/engineclipping.cpp \
$$BASE_DIR/src/engine/enginefilterblock.cpp \
$$BASE_DIR/src/engine/enginefilteriir.cpp \
$$BASE_DIR/src/engine/enginefilter.cpp \
$$BASE_DIR/src/engine/engineobject.cpp \
$$BASE_DIR/src/engine/enginepregain.cpp \
$$BASE_DIR/src/engine/enginechannel.cpp \
$$BASE_DIR/src/engine/enginemaster.cpp \
$$BASE_DIR/src/engine/enginedelay.cpp \
$$BASE_DIR/src/engine/engineflanger.cpp \
$$BASE_DIR/src/engine/enginevumeter.cpp \
$$BASE_DIR/src/engine/enginevinylsoundemu.cpp \
$$BASE_DIR/src/engine/sidechain/enginesidechain.cpp \
$$BASE_DIR/src/engine/enginefilterbutterworth8.cpp \
$$BASE_DIR/src/engine/enginexfader.cpp \
$$BASE_DIR/src/engine/enginemicrophone.cpp \
$$BASE_DIR/src/engine/enginedeck.cpp \
$$BASE_DIR/src/engine/enginepassthrough.cpp \
$$BASE_DIR/src/engine/enginecontrol.cpp \
$$BASE_DIR/src/engine/ratecontrol.cpp \
$$BASE_DIR/src/engine/positionscratchcontroller.cpp \
$$BASE_DIR/src/engine/loopingcontrol.cpp \
$$BASE_DIR/src/engine/bpmcontrol.cpp \
$$BASE_DIR/src/engine/cuecontrol.cpp \
$$BASE_DIR/src/engine/quantizecontrol.cpp \
$$BASE_DIR/src/engine/clockcontrol.cpp \
$$BASE_DIR/src/engine/readaheadmanager.cpp \
$$BASE_DIR/src/cachingreader.cpp \
$$BASE_DIR/src/analyserrg.cpp \
$$BASE_DIR/src/analyserbeats.cpp \
$$BASE_DIR/src/analyserqueue.cpp \
$$BASE_DIR/src/analyserwaveform.cpp \
$$BASE_DIR/src/controllers/controller.cpp \
$$BASE_DIR/src/controllers/controllerengine.cpp \
$$BASE_DIR/src/controllers/controllerenumerator.cpp \
$$BASE_DIR/src/controllers/controllerlearningeventfilter.cpp \
$$BASE_DIR/src/controllers/controllermanager.cpp \
$$BASE_DIR/src/controllers/controllerpresetfilehandler.cpp \
$$BASE_DIR/src/controllers/controllerpresetinfo.cpp \
$$BASE_DIR/src/controllers/midi/midicontroller.cpp \
$$BASE_DIR/src/controllers/midi/midicontrollerpresetfilehandler.cpp \
$$BASE_DIR/src/controllers/midi/midienumerator.cpp \
$$BASE_DIR/src/controllers/midi/midioutputhandler.cpp \
$$BASE_DIR/src/controllers/mixxxcontrol.cpp \
$$BASE_DIR/src/controllers/qtscript-bytearray/bytearrayclass.cpp \
$$BASE_DIR/src/controllers/qtscript-bytearray/bytearrayprototype.cpp \
$$BASE_DIR/src/controllers/softtakeover.cpp \
$$BASE_DIR/src/main.cpp \
$$BASE_DIR/src/mixxx.cpp \
$$BASE_DIR/src/errordialoghandler.cpp \
$$BASE_DIR/src/upgrade.cpp \
$$BASE_DIR/src/soundsource.cpp \
$$BASE_DIR/src/soundsourceoggvorbis.cpp \
$$BASE_DIR/src/soundsourceflac.cpp \
$$BASE_DIR/src/soundsourcesndfile.cpp \
$$BASE_DIR/src/sharedglcontext.cpp \
$$BASE_DIR/src/widget/wwidget.cpp \
$$BASE_DIR/src/widget/wwidgetgroup.cpp \
$$BASE_DIR/src/widget/wwidgetstack.cpp \
$$BASE_DIR/src/widget/wlabel.cpp \
$$BASE_DIR/src/widget/wtracktext.cpp \
$$BASE_DIR/src/widget/wnumber.cpp \
$$BASE_DIR/src/widget/wnumberpos.cpp \
$$BASE_DIR/src/widget/wnumberrate.cpp \
$$BASE_DIR/src/widget/wknob.cpp \
$$BASE_DIR/src/widget/wdisplay.cpp \
$$BASE_DIR/src/widget/wvumeter.cpp \
$$BASE_DIR/src/widget/wpushbutton.cpp \
$$BASE_DIR/src/widget/wslidercomposed.cpp \
$$BASE_DIR/src/widget/wslider.cpp \
$$BASE_DIR/src/widget/wstatuslight.cpp \
$$BASE_DIR/src/widget/woverview.cpp \
$$BASE_DIR/src/widget/wspinny.cpp \
$$BASE_DIR/src/widget/wskincolor.cpp \
$$BASE_DIR/src/widget/wabstractcontrol.cpp \
$$BASE_DIR/src/widget/wsearchlineedit.cpp \
$$BASE_DIR/src/widget/wpixmapstore.cpp \
$$BASE_DIR/src/widget/wimagestore.cpp \
$$BASE_DIR/src/widget/hexspinbox.cpp \
$$BASE_DIR/src/widget/wtrackproperty.cpp \
$$BASE_DIR/src/widget/wtime.cpp \
$$BASE_DIR/src/mathstuff.cpp \
$$BASE_DIR/src/rotary.cpp \
$$BASE_DIR/src/widget/wtracktableview.cpp \
$$BASE_DIR/src/widget/wtracktableviewheader.cpp \
$$BASE_DIR/src/widget/wlibrarysidebar.cpp \
$$BASE_DIR/src/widget/wlibrary.cpp \
$$BASE_DIR/src/widget/wlibrarytableview.cpp \
$$BASE_DIR/src/widget/wpreparelibrarytableview.cpp \
$$BASE_DIR/src/widget/wpreparecratestableview.cpp \
$$BASE_DIR/src/widget/wlibrarytextbrowser.cpp \
$$BASE_DIR/src/library/preparecratedelegate.cpp \
$$BASE_DIR/src/library/trackcollection.cpp \
$$BASE_DIR/src/library/basesqltablemodel.cpp \
$$BASE_DIR/src/library/basetrackcache.cpp \
$$BASE_DIR/src/library/librarytablemodel.cpp \
$$BASE_DIR/src/library/searchqueryparser.cpp \
$$BASE_DIR/src/library/preparelibrarytablemodel.cpp \
$$BASE_DIR/src/library/missingtablemodel.cpp \
$$BASE_DIR/src/library/hiddentablemodel.cpp \
$$BASE_DIR/src/library/proxytrackmodel.cpp \
$$BASE_DIR/src/library/playlisttablemodel.cpp \
$$BASE_DIR/src/library/libraryfeature.cpp \
$$BASE_DIR/src/library/preparefeature.cpp \
$$BASE_DIR/src/library/autodjfeature.cpp \
$$BASE_DIR/src/library/mixxxlibraryfeature.cpp \
$$BASE_DIR/src/library/baseplaylistfeature.cpp \
$$BASE_DIR/src/library/playlistfeature.cpp \
$$BASE_DIR/src/library/setlogfeature.cpp \
$$BASE_DIR/src/library/browse/browsetablemodel.cpp \
$$BASE_DIR/src/library/browse/browsethread.cpp \
$$BASE_DIR/src/library/browse/browsefeature.cpp \
$$BASE_DIR/src/library/browse/foldertreemodel.cpp \
$$BASE_DIR/src/library/recording/recordingfeature.cpp \
$$BASE_DIR/src/dlgrecording.cpp \
$$BASE_DIR/src/recording/recordingmanager.cpp \
$$BASE_DIR/src/engine/sidechain/enginerecord.cpp \
$$BASE_DIR/src/library/baseexternallibraryfeature.cpp \
$$BASE_DIR/src/library/baseexternaltrackmodel.cpp \
$$BASE_DIR/src/library/baseexternalplaylistmodel.cpp \
$$BASE_DIR/src/library/rhythmbox/rhythmboxfeature.cpp \
$$BASE_DIR/src/library/itunes/itunesfeature.cpp \
$$BASE_DIR/src/library/traktor/traktorfeature.cpp \
$$BASE_DIR/src/library/cratefeature.cpp \
$$BASE_DIR/src/library/sidebarmodel.cpp \
$$BASE_DIR/src/library/libraryscanner.cpp \
$$BASE_DIR/src/library/libraryscannerdlg.cpp \
$$BASE_DIR/src/library/legacylibraryimporter.cpp \
$$BASE_DIR/src/library/library.cpp \
$$BASE_DIR/src/library/searchthread.cpp \
$$BASE_DIR/src/library/dao/cratedao.cpp \
$$BASE_DIR/src/library/cratetablemodel.cpp \
$$BASE_DIR/src/library/dao/cuedao.cpp \
$$BASE_DIR/src/library/dao/cue.cpp \
$$BASE_DIR/src/library/dao/trackdao.cpp \
$$BASE_DIR/src/library/dao/playlistdao.cpp \
$$BASE_DIR/src/library/dao/libraryhashdao.cpp \
$$BASE_DIR/src/library/dao/settingsdao.cpp \
$$BASE_DIR/src/library/dao/analysisdao.cpp \
$$BASE_DIR/src/library/librarycontrol.cpp \
$$BASE_DIR/src/library/schemamanager.cpp \
$$BASE_DIR/src/library/songdownloader.cpp \
$$BASE_DIR/src/library/starrating.cpp \
$$BASE_DIR/src/library/stardelegate.cpp \
$$BASE_DIR/src/library/stareditor.cpp \
$$BASE_DIR/src/library/bpmdelegate.cpp \
$$BASE_DIR/src/library/bpmeditor.cpp \
$$BASE_DIR/src/library/previewbuttondelegate.cpp \
$$BASE_DIR/src/audiotagger.cpp \
$$BASE_DIR/src/library/treeitemmodel.cpp \
$$BASE_DIR/src/library/treeitem.cpp \
$$BASE_DIR/src/xmlparse.cpp \
$$BASE_DIR/src/library/parser.cpp \
$$BASE_DIR/src/library/parserpls.cpp \
$$BASE_DIR/src/library/parserm3u.cpp \
$$BASE_DIR/src/library/parsercsv.cpp \
$$BASE_DIR/src/bpm/bpmscheme.cpp \
$$BASE_DIR/src/soundsourceproxy.cpp \
$$BASE_DIR/src/widget/wwaveformviewer.cpp \
$$BASE_DIR/src/waveform/waveform.cpp \
$$BASE_DIR/src/waveform/waveformfactory.cpp \
$$BASE_DIR/src/waveform/waveformwidgetfactory.cpp \
$$BASE_DIR/src/waveform/renderers/waveformwidgetrenderer.cpp \
$$BASE_DIR/src/waveform/renderers/waveformrendererabstract.cpp \
$$BASE_DIR/src/waveform/renderers/waveformrenderbackground.cpp \
$$BASE_DIR/src/waveform/renderers/waveformrendermark.cpp \
$$BASE_DIR/src/waveform/renderers/waveformrendermarkrange.cpp \
$$BASE_DIR/src/waveform/renderers/waveformrenderbeat.cpp \
$$BASE_DIR/src/waveform/renderers/waveformrendererendoftrack.cpp \
$$BASE_DIR/src/waveform/renderers/waveformrendererpreroll.cpp \
$$BASE_DIR/src/waveform/renderers/waveformrendererfilteredsignal.cpp \
$$BASE_DIR/src/waveform/renderers/waveformrendererhsv.cpp \
$$BASE_DIR/src/waveform/renderers/qtwaveformrendererfilteredsignal.cpp \
$$BASE_DIR/src/waveform/renderers/qtwaveformrenderersimplesignal.cpp \
$$BASE_DIR/src/waveform/renderers/glwaveformrendererfilteredsignal.cpp \
$$BASE_DIR/src/waveform/renderers/glwaveformrenderersimplesignal.cpp \
$$BASE_DIR/src/waveform/renderers/glslwaveformrenderersignal.cpp \
$$BASE_DIR/src/waveform/renderers/waveformsignalcolors.cpp \
$$BASE_DIR/src/waveform/renderers/waveformrenderersignalbase.cpp \
$$BASE_DIR/src/waveform/renderers/waveformmark.cpp \
$$BASE_DIR/src/waveform/renderers/waveformmarkset.cpp \
$$BASE_DIR/src/waveform/renderers/waveformmarkrange.cpp \
$$BASE_DIR/src/waveform/widgets/waveformwidgetabstract.cpp \
$$BASE_DIR/src/waveform/widgets/emptywaveformwidget.cpp \
$$BASE_DIR/src/waveform/widgets/softwarewaveformwidget.cpp \
$$BASE_DIR/src/waveform/widgets/hsvwaveformwidget.cpp \
$$BASE_DIR/src/waveform/widgets/qtwaveformwidget.cpp \
$$BASE_DIR/src/waveform/widgets/qtsimplewaveformwidget.cpp \
$$BASE_DIR/src/waveform/widgets/glwaveformwidget.cpp \
$$BASE_DIR/src/waveform/widgets/glsimplewaveformwidget.cpp \
$$BASE_DIR/src/waveform/widgets/glslwaveformwidget.cpp \
$$BASE_DIR/src/skin/imginvert.cpp \
$$BASE_DIR/src/skin/imgloader.cpp \
$$BASE_DIR/src/skin/imgcolor.cpp \
$$BASE_DIR/src/skin/skinloader.cpp \
$$BASE_DIR/src/skin/legacyskinparser.cpp \
$$BASE_DIR/src/skin/colorschemeparser.cpp \
$$BASE_DIR/src/skin/propertybinder.cpp \
$$BASE_DIR/src/skin/tooltips.cpp \
$$BASE_DIR/src/sampleutil.cpp \
$$BASE_DIR/src/trackinfoobject.cpp \
$$BASE_DIR/src/track/beatgrid.cpp \
$$BASE_DIR/src/track/beatmap.cpp \
$$BASE_DIR/src/track/beatfactory.cpp \
$$BASE_DIR/src/track/beatutils.cpp \
$$BASE_DIR/src/baseplayer.cpp \
$$BASE_DIR/src/basetrackplayer.cpp \
$$BASE_DIR/src/deck.cpp \
$$BASE_DIR/src/sampler.cpp \
$$BASE_DIR/src/previewdeck.cpp \
$$BASE_DIR/src/playermanager.cpp \
$$BASE_DIR/src/samplerbank.cpp \
$$BASE_DIR/src/sounddevice.cpp \
$$BASE_DIR/src/sounddeviceportaudio.cpp \
$$BASE_DIR/src/soundmanager.cpp \
$$BASE_DIR/src/soundmanagerconfig.cpp \
$$BASE_DIR/src/soundmanagerutil.cpp \
$$BASE_DIR/src/dlgprefrecord.cpp \
$$BASE_DIR/src/playerinfo.cpp \
$$BASE_DIR/src/encoder/encoder.cpp \
$$BASE_DIR/src/encoder/encodermp3.cpp \
$$BASE_DIR/src/encoder/encodervorbis.cpp \
$$BASE_DIR/src/segmentation.cpp \
$$BASE_DIR/src/tapfilter.cpp \
$$BASE_DIR/src/util/pa_ringbuffer.c \
$$BASE_DIR/src/util/sleepableqthread.cpp \
$$BASE_DIR/src/util/statsmanager.cpp \
$$BASE_DIR/src/util/stat.cpp \
$$BASE_DIR/src/util/timer.cpp \
$$BASE_DIR/src/util/performancetimer.cpp


# Soundtouch
INCLUDEPATH += $$BASE_DIR/lib/soundtouch-1.6.0
SOURCES += $$BASE_DIR/src/engine/enginebufferscalest.cpp \
    $$BASE_DIR/lib/soundtouch-1.6.0/SoundTouch.cpp \
    $$BASE_DIR/lib/soundtouch-1.6.0/TDStretch.cpp \
    $$BASE_DIR/lib/soundtouch-1.6.0/RateTransposer.cpp \
    $$BASE_DIR/lib/soundtouch-1.6.0/AAFilter.cpp \
    $$BASE_DIR/lib/soundtouch-1.6.0/FIFOSampleBuffer.cpp \
    $$BASE_DIR/lib/soundtouch-1.6.0/FIRFilter.cpp \
    $$BASE_DIR/lib/soundtouch-1.6.0/PeakFinder.cpp \
    $$BASE_DIR/lib/soundtouch-1.6.0/BPMDetect.cpp \
    $$BASE_DIR/lib/soundtouch-1.6.0/cpu_detect_x86_gcc.cpp

# Fidlib
SOURCES += $$BASE_DIR/lib/fidlib-0.9.10/fidlib.c
win32-g++ {
    DEFINES += T_MINGW
}
!win32-g++ {
    DEFINES += T_LINUX
}

# ReplayGain

SOURCES += $$BASE_DIR/lib/replaygain/replaygain.cpp

FORMS += \
$$BASE_DIR/src/controllers/dlgcontrollerlearning.ui \
$$BASE_DIR/src/controllers/dlgprefcontrollerdlg.ui \
$$BASE_DIR/src/controllers/dlgprefmappablecontrollerdlg.ui \
$$BASE_DIR/src/controllers/dlgprefnocontrollersdlg.ui \
$$BASE_DIR/src/dlgaboutdlg.ui \
$$BASE_DIR/src/dlgautodj.ui \
$$BASE_DIR/src/dlghidden.ui \
$$BASE_DIR/src/dlgmissing.ui \
$$BASE_DIR/src/dlgplugindownloader.ui \
$$BASE_DIR/src/dlgprefbeatsdlg.ui \
$$BASE_DIR/src/dlgprefcontrolsdlg.ui \
$$BASE_DIR/src/dlgprefcrossfaderdlg.ui \
$$BASE_DIR/src/dlgprefeqdlg.ui \
$$BASE_DIR/src/dlgpreferencesdlg.ui \
$$BASE_DIR/src/dlgprefnovinyldlg.ui \
$$BASE_DIR/src/dlgprefplaylistdlg.ui \
$$BASE_DIR/src/dlgprefreplaygaindlg.ui \
$$BASE_DIR/src/dlgprefsounddlg.ui \
$$BASE_DIR/src/dlgprefsounditem.ui \
$$BASE_DIR/src/dlgprefvinyldlg.ui \
$$BASE_DIR/src/dlgprepare.ui \
$$BASE_DIR/src/dlgrecording.ui \
$$BASE_DIR/src/dlgtrackinfo.ui


RESOURCES += $$BASE_DIR/src/../res/mixxx.qrc

FORMS += $$BASE_DIR/src/dlgprefrecorddlg.ui
!win32:unix {
    !macx {
        DEFINES += __LINUX__ \
            TEMPORAL \
            __UNIX__ \

        # if PREFIX is defined by the user, we use it! ( 19/12/2003, J_Zar)
        isEmpty( PREFIX ) {
            PREFIX = /usr/local
        }
        UNIX_SHARE_PATH = $${PREFIX}/share/mixxx
        DEFINES += UNIX_SHARE_PATH=\\\"$$UNIX_SHARE_PATH\\\"
        CONFIG(portmidi) {
            DEFINES += __PORTMIDI__
        }
        LIBS += -lasound -lportmidi -lporttime
        PKGCONFIG += portaudio-2.0 \
            jack \
            id3tag \
            mad \
            vorbisfile \
            sndfile
    }
}
macx {
    # Needed for portmidi on OSX?  Probably not...
    LIBS += -framework CoreMIDI \
        -framework CoreFoundation \
        -framework CoreAudio \
        -framework AudioToolbox \
        -framework AudioUnit \
        -L/sw/lib \
        -lportaudio \
        -lmad \
        -lsndfile \
        -logg \
        -lvorbis \
        -lvorbisfile \
        -lfftw3 \
        -lid3tag
}
win32 {
    DEFINES += __WINMIDI__
    CONFIG(portmidi) {
        LIBS += -lportmidi_s
    }
    LIBS += \
        -L$$BASE_DIR/../mixxx-mingw/lib -lFLAC -logg -lvorbis \
        -lvorbisenc -lvorbisfile
    CONFIG(mad) {
        LIBS += -lmad -lid3tag
    }
    LIBS += \
        -lz -lprotobuf-lite -lsndfile \
        -lportaudio.dll -ltag.dll -lwinmm -lws2_32 -lmingw32
    INCLUDEPATH += $$BASE_DIR/../mixxx-mingw/include
}

CONFIG(portmidi) {
    DEFINES += __PORTMIDI__
    HEADERS += \
        $$BASE_DIR/src/controllers/midi/portmidicontroller.h \
        $$BASE_DIR/src/controllers/midi/portmidienumerator.h
    SOURCES += \
        $$BASE_DIR/src/controllers/midi/portmidienumerator.cpp \
        $$BASE_DIR/src/controllers/midi/portmidicontroller.cpp
}

CONFIG(ladspa) {
    DEFINES += __LADSPA__
    HEADERS += $$BASE_DIR/src/engine/engineladspa.h \
        $$BASE_DIR/src/dlgladspa.h \
        $$BASE_DIR/src/ladspa/ladspacontrol.h \
        $$BASE_DIR/src/ladspa/ladspainstance.h \
        $$BASE_DIR/src/ladspa/ladspainstancemono.h \
        $$BASE_DIR/src/ladspa/ladspainstancestereo.h \
        $$BASE_DIR/src/ladspa/ladspalibrary.h \
        $$BASE_DIR/src/ladspa/ladspaloader.h \
        $$BASE_DIR/src/ladspa/ladspaplugin.h \
        $$BASE_DIR/src/ladspa/ladspapreset.h \
        $$BASE_DIR/src/ladspa/ladspapresetinstance.h \
        $$BASE_DIR/src/ladspa/ladspapresetknob.h \
        $$BASE_DIR/src/ladspa/ladspapresetmanager.h \
        $$BASE_DIR/src/ladspa/ladspapresetslot.h \
        $$BASE_DIR/src/ladspaview.h
    SOURCES += $$BASE_DIR/src/engine/engineladspa.cpp \
        $$BASE_DIR/src/dlgladspa.cpp \
        $$BASE_DIR/src/ladspaview.cpp \
        $$BASE_DIR/src/ladspa/ladspacontrol.cpp \
        $$BASE_DIR/src/ladspa/ladspainstance.cpp \
        $$BASE_DIR/src/ladspa/ladspainstancemono.cpp \
        $$BASE_DIR/src/ladspa/ladspainstancestereo.cpp \
        $$BASE_DIR/src/ladspa/ladspalibrary.cpp \
        $$BASE_DIR/src/ladspa/ladspaloader.cpp \
        $$BASE_DIR/src/ladspa/ladspaplugin.cpp \
        $$BASE_DIR/src/ladspa/ladspapreset.cpp \
        $$BASE_DIR/src/ladspa/ladspapresetinstance.cpp \
        $$BASE_DIR/src/ladspa/ladspapresetknob.cpp \
        $$BASE_DIR/src/ladspa/ladspapresetmanager.cpp \
        $$BASE_DIR/src/ladspa/ladspapresetslot.cpp
    win32{
        INCLUDEPATH += lib\ladspa
    }
}
CONFIG(script) {
    DEFINES += __MIDISCRIPT__
}

CONFIG(Vamp) {
DEFINES += __VAMP__
INCLUDEPATH += $$BASE_DIR/lib/vamp-2.3
HEADERS +=
    $$BASE_DIR/src/vamp/vamppluginloader.h \
    $$BASE_DIR/src/dlgprefbeats.h \
    $$BASE_DIR/src/vamp/vampanalyser.h \
    $$UI_DIR/ui_dlgprefbeatsdlg.h \
    $$BASE_DIR/src/analyservamptest.h \
    $$BASE_DIR/src/analyservampkeytest.h \
    $$BASE_DIR/lib/vamp/vamp/vamp.h \
    $$BASE_DIR/lib/vamp/vamp-hostsdk/hostguard.h
SOURCES += $$BASE_DIR/src/vamp/vampanalyser.cpp \
    $$BASE_DIR/src/analyservamptest.cpp \
    $$BASE_DIR/src/analyservampkeytest.cpp \
    $$BASE_DIR/lib/vamp/src/vamp-hostsdk/PluginBufferingAdapter.cpp \
    $$BASE_DIR/lib/vamp/src/vamp-hostsdk/PluginChannelAdapter.cpp \
    $$BASE_DIR/lib/vamp/src/vamp-hostsdk/PluginHostAdapter.cpp \
    $$BASE_DIR/lib/vamp/src/vamp-hostsdk/PluginInputDomainAdapter.cpp \
    $$BASE_DIR/lib/vamp/src/vamp-hostsdk/PluginLoader.cpp \
    $$BASE_DIR/lib/vamp/src/vamp-hostsdk/PluginSummarisingAdapter.cpp \
    $$BASE_DIR/lib/vamp/src/vamp-hostsdk/PluginWrapper.cpp \
    $$BASE_DIR/lib/vamp/src/vamp-hostsdk/RealTime.cpp \
    $$BASE_DIR/lib/vamp/src/vamp-sdk/PluginAdapter.cpp \
    $$BASE_DIR/lib/vamp/src/vamp-sdk/RealTime.cpp
FORMS += \
    $$BASE_DIR/src/dlgprefbeatsdlg.ui
}

CONFIG(tonal) {
#    DEFINES +=
    HEADERS += $$BASE_DIR/src/tonal/ChordCorrelator.hxx \
        $$BASE_DIR/src/tonal/ChordExtractor.hxx \
        $$BASE_DIR/src/tonal/ChordSegmentator.hxx \
        $$BASE_DIR/src/tonal/CircularPeakPicking.hxx \
        $$BASE_DIR/src/tonal/CircularPeakTunner.hxx \
        $$BASE_DIR/src/tonal/CircularPeaksToPCP.hxx \
        $$BASE_DIR/src/tonal/ConstantQFolder.hxx \
        $$BASE_DIR/src/tonal/ConstantQTransform.hxx \
        $$BASE_DIR/src/tonal/DiscontinuousSegmentation.hxx \
        $$BASE_DIR/src/tonal/FourierTransform.hxx \
        $$BASE_DIR/src/tonal/InstantTunningEstimator.hxx \
        $$BASE_DIR/src/tonal/PCPSmother.hxx \
        $$BASE_DIR/src/tonal/Segmentation.hxx \
        $$BASE_DIR/src/tonal/SemitoneCenterFinder.hxx \
        $$BASE_DIR/src/tonal/TonalAnalysis.hxx \
        $$BASE_DIR/src/tonal/tonalanalyser.h
    SOURCES += $$BASE_DIR/src/tonal/ConstantQFolder.cxx \
        $$BASE_DIR/src/tonal/ConstantQTransform.cxx \
        $$BASE_DIR/src/tonal/FourierTransform.cxx \
        $$BASE_DIR/src/tonal/Segmentation.cxx \
        $$BASE_DIR/src/tonal/TonalAnalysis.cxx \
        $$BASE_DIR/src/tonal/tonalanalyser.cpp
}
CONFIG(m4a) {
    DEFINES += __M4A__
    DEFINES += __MP4V2__ __M4AHACK__
    win32{
        INCLUDEPATH += $$BASE_DIR/../mixxx-winlib/mp4v2/include \
            $$BASE_DIR/../mixxx-winlib/faad2/include
        HEADERS += $$BASE_DIR/../mixxx-winlib/mp4v2/include/mp4.h \
            $$BASE_DIR/../mixxx-winlib/mp4v2/include/mpeg4ip.h \
            $$BASE_DIR/../mixxx-winlib/mp4v2/include/mpeg4ip_version.h \
            $$BASE_DIR/../mixxx-winlib/mp4v2/include/mpeg4ip_win32.h
        LIBS += $$BASE_DIR/../mixxx-winlib/mp4v2/mingw-bin/libmp4v2-0.dll \
            $$BASE_DIR/../mixxx-winlib/libfaad2.dll
    } else {
        LIBS += -lmp4v2 \
            -lfaad
    }
}

CONFIG(mad) {
    DEFINES += __MAD__
    HEADERS += \
        $$BASE_DIR/src/soundsourcemp3.h
    SOURCES += \
        $$BASE_DIR/src/soundsourcemp3.cpp
}
CONFIG(vinylcontrol) {
    DEFINES += __VINYLCONTROL__
    HEADERS += \
        $$BASE_DIR/lib/xwax/timecoder.h \
        $$BASE_DIR/src/dlgprefnovinyl.h \
        $$BASE_DIR/src/dlgprefvinyl.h \
        $$BASE_DIR/src/engine/enginevinylsoundemu.h \
        $$BASE_DIR/src/engine/vinylcontrolcontrol.h \
        $$BASE_DIR/src/vinylcontrol/steadypitch.h \
        $$BASE_DIR/src/vinylcontrol/vinylcontrol.h \
        $$BASE_DIR/src/vinylcontrol/vinylcontrolmanager.h \
        $$BASE_DIR/src/vinylcontrol/vinylcontrolproxy.h \
        $$BASE_DIR/src/vinylcontrol/vinylcontrolsignalwidget.h \
        $$BASE_DIR/src/vinylcontrol/vinylcontrolxwax.h
    SOURCES += \
        $$BASE_DIR/src/vinylcontrol/vinylcontrol.cpp \
        $$BASE_DIR/src/vinylcontrol/vinylcontrolproxy.cpp \
        $$BASE_DIR/src/vinylcontrol/vinylcontrolxwax.cpp \
        $$BASE_DIR/src/dlgprefvinyl.cpp \
        $$BASE_DIR/src/vinylcontrol/vinylcontrolsignalwidget.cpp \
        $$BASE_DIR/src/vinylcontrol/vinylcontrolmanager.cpp \
        $$BASE_DIR/src/vinylcontrol/steadypitch.cpp \
        $$BASE_DIR/src/engine/vinylcontrolcontrol.cpp

    INCLUDEPATH += $$BASE_DIR/lib/xwax
    win32:SOURCES += $$BASE_DIR/lib/xwax/timecoder_win32.cpp
    win32:SOURCES += $$BASE_DIR/lib/xwax/lut.cpp
    !win32:SOURCES += $$BASE_DIR/lib/xwax/timecoder.c
    !win32:SOURCES += $$BASE_DIR/lib/xwax/lut.c
}
!CONFIG(hifieq):CXXFLAGS += -D__LOFI__ \
    -D__NO_INTTYPES__
CONFIG(shoutcast) {
    DEFINES += __SHOUTCAST__
    HEADERS += $$BASE_DIR/src/dlgprefshoutcast.h \
        $$BASE_DIR/src/recording/encodermp3.h \
        $$BASE_DIR/src/recording/encodervorbis.h \
        $$BASE_DIR/src/engine/engineshoutcast.h \
        $$BASE_DIR/src/shoutcast/defs_shoutcast.h
    SOURCES += $$BASE_DIR/src/dlgprefshoutcast.cpp \
        $$BASE_DIR/src/recording/encodervorbis.cpp \
        $$BASE_DIR/src/engine/engineshoutcast.cpp
    LIBS += shout \
        vorbisenc
    FORMS += $$BASE_DIR/src/dlgprefshoutcastdlg.ui
}

# CONFIG(record) {
#    DEFINES += __RECORD__
#    HEADERS += $$BASE_DIR/src/recording/defs_recording.h \
#        $$BASE_DIR/src/recording/writeaudiofile.h \
#        $$BASE_DIR/src/dlgprefrecord.h
#    SOURCES += $$BASE_DIR/src/recording/enginerecord.cpp \
#        $$BASE_DIR/src/recording/writeaudiofile.cpp \
#        $$BASE_DIR/src/dlgprefrecord.cpp
#    LIBS +=
#    FORMS += $$BASE_DIR/src/dlgprefrecorddlg.ui
#}

CONFIG(ffmpeg) {
    DEFINES += __FFMPEGFILE__
    PKGCONFIG += libavcodec  \
            libavformat
    LIBS += -lavcodec \
        -lavformat \
        -lz \
        -la52 \
        -ldts \
        -lgsm \
        -ldc1394_control \
        -ldl \
        -lvorbisenc \
        -lraw1394 \
        -lavutil \
        -lvorbis \
        -lm \
        -logg
}

CONFIG(hid) {
    HIDAPI_INTERNAL_PATH = $$BASE_DIR/../mixxx-winlib/lib/hidapi-0.8.0-pre
    DEFINES += __HID__
    SOURCES += \
        $$BASE_DIR/src/controllers/hid/hidcontroller.cpp \
        $$BASE_DIR/src/controllers/hid/hidenumerator.cpp \
        $$BASE_DIR/src/controllers/hid/hidcontrollerpresetfilehandler.cpp
    HEADERS += \
        $$BASE_DIR/src/controllers/hid/hidblacklist.h \
        $$BASE_DIR/src/controllers/hid/hidcontroller.h \
        $$BASE_DIR/src/controllers/hid/hidcontrollerpreset.h \
        $$BASE_DIR/src/controllers/hid/hidcontrollerpresetfilehandler.h \
        $$BASE_DIR/src/controllers/hid/hidenumerator.h
    win32 {
        SOURCES += $$HIDAPI_INTERNAL_PATH/windows/hid.c
    } macx {
        SOURCES += $$HIDAPI_INTERNAL_PATH/mac/hid.c
    } else {
        SOURCES += $$HIDAPI_INTERNAL_PATH/linux/hid-libusb.c
    }
}

CONFIG(bulk) {
    DEFINES += __BULK__
    SOURCES += \
        $$BASE_DIR/src/controllers/bulk/bulkcontroller.cpp \
        $$BASE_DIR/src/controllers/bulk/bulkenumerator.cpp
    HEADERS += \
        $$BASE_DIR/src/controllers/bulk/bulkcontroller.h \
        $$BASE_DIR/src/controllers/bulk/bulkenumerator.h \
        $$BASE_DIR/src/controllers/bulk/bulksupported.h
    !CONFIG(hid) {
        SOURCES += \
        $$BASE_DIR/src/controllers/hid/hidcontrollerpresetfilehandler.cpp
    }
}

CONFIG(PromoTracks) {
    DEFINES += __PROMO__
    HEADERS += \
        $$BASE_DIR/src/library/promotracksfeature.h \
        $$BASE_DIR/src/library/bundledsongswebview.h \
        $$BASE_DIR/src/library/featuredartistswebview.h
    SOURCES += \
        $$BASE_DIR/src/library/promotracksfeature.cpp \
        $$BASE_DIR/src/library/bundledsongswebview.cpp \
        $$BASE_DIR/src/library/featuredartistswebview.cpp
}

CONFIG(hss1394) {
    HEADERS += \
        $$BASE_DIR/src/controllers/midi/hss1394controller.h \
        $$BASE_DIR/src/controllers/midi/hss1394enumerator.h
}

# Copy Windows dependencies to DESTDIR.
win32 {
    !exists($$DESTDIR):system( mkdir \"$$replace(DESTDIR, /,$$DIR_SEPARATOR)\" )
    # MinGW run-time
    DLLs += $$(QTDIR)/../mingw/bin/mingwm10.dll \
        $$(QTDIR)/../mingw/bin/libstdc++-6.dll \
        $$(QTDIR)/../mingw/bin/libexpat-1.dll
    CONFIG(m4a): DLLs += $$BASE_DIR/../mixxx-winlib/mp4v2/mingw-bin/libmp4v2-0.dll \
        $$BASE_DIR/../mixxx-winlib/libfaad2.dll
    # Qt4 libraries
    debug {
        DLLs += $$(QTDIR)/bin/QtCored4.dll \
            $$(QTDIR)/bin/QtGuid4.dll \
            $$(QTDIR)/bin/QtNetworkd4.dll \
            $$(QTDIR)/bin/QtSqld4.dll \
            $$(QTDIR)/bin/QtXmld4.dll \
            $$(QTDIR)/bin/QtOpenGLd4.dll \
            $$(QTDIR)/bin/QtScriptd4.dll
        # include GNU Debugger in debug distros
        DLLs += $$(QTDIR)/../mingw/bin/gdb.exe
    } else {
        DLLs += $$(QTDIR)/bin/QtCore4.dll \
            $$(QTDIR)/bin/QtGui4.dll \
            $$(QTDIR)/bin/QtNetwork4.dll \
            $$(QTDIR)/bin/QtSql4.dll \
            $$(QTDIR)/bin/QtXml4.dll \
            $$(QTDIR)/bin/QtOpenGL4.dll \
            $$(QTDIR)/bin/QtScript4.dll
    }
    # mixxx-mingw DLLs
    DLLs += \
        $$BASE_DIR/../mixxx-mingw/lib/libogg-0.dll \
        $$BASE_DIR/../mixxx-mingw/lib/libportaudio-2.dll \
        $$BASE_DIR/../mixxx-mingw/lib/libprotobuf-lite-8.dll \
        $$BASE_DIR/../mixxx-mingw/lib/libsndfile-1.dll \
        $$BASE_DIR/../mixxx-mingw/lib/libtag.dll \
        $$BASE_DIR/../mixxx-mingw/lib/libvorbis-0.dll \
        $$BASE_DIR/../mixxx-mingw/lib/libvorbisfile-3.dll

    # check if DLL exists at target, if not copy it there
    for(DLL, DLLs):!exists( $$DESTDIR/$$basename(DLL) ) {
        message( copying \"$$replace(DLL, /,$$DIR_SEPARATOR)\" -> \"$$DESTDIR\" ... )
        system( $$QMAKE_COPY \"$$replace(DLL, /,$$DIR_SEPARATOR)\" \"$$DESTDIR\" )
    }
    # create DESTDIR\testrun-mixxx.cmd to run mixxx using the workspace resource files.
    message ( Creating testrun-mixxx.cmd at \"$${PWD}$${DIR_SEPARATOR}$$replace(DESTDIR, /,$${DIR_SEPARATOR})$${DIR_SEPARATOR}testrun-$${TARGET}.cmd\" )
    system( echo $$TARGET --resourcePath \"$$replace(PWD, /,$${DIR_SEPARATOR})$${DIR_SEPARATOR}res\">\"$${PWD}$${DIR_SEPARATOR}$$replace(DESTDIR, /,$${DIR_SEPARATOR})$${DIR_SEPARATOR}testrun-$${TARGET}.cmd\" )
}

<<<<<<< HEAD
# Get info from BZR about the current branch
BZR_REVNO = $$system( bzr revno )
BZR_INFO = $$system( bzr info )
for(BZR_INFO_BITS, BZR_INFO) {
    BZR_BRANCH_URL = $${BZR_INFO_BITS}
=======
exists( .bzr ) {
    # Get info from BZR about the current branch
    BZR_REVNO = $$system( bzr revno )
    BZR_INFO = $$system( bzr info )
    for(BZR_INFO_BITS, BZR_INFO) {
        BZR_BRANCH_URL = $${BZR_INFO_BITS}
    }
    BZR_BRANCH_NAME = $$dirname(BZR_BRANCH_URL)
    BZR_BRANCH_NAME = $$basename(BZR_BRANCH_NAME)
    message(BRANCH_NAME is $$BZR_BRANCH_NAME)
    message(REVISION is $$BZR_REVNO)
    message(BRANCH_URL is $$BZR_BRANCH_URL)
    VCS_BRANCH_NAME = $${BZR_BRANCH_NAME}
    VCS_REVNO = $${BZR_REVNO}
}

exists ( .git ) {
    # Get info from git about the current branch
    GIT_REVNO = $$system( git log --pretty=oneline --first-parent | wc -l )
    GIT_BRANCH_NAME = $$system( git branch | grep \* | sed -e "s/\* //;" )
    message(BRANCH_NAME is $$GIT_BRANCH_NAME)
    message(REVISION is $$GIT_REVNO)
    VCS_BRANCH_NAME = $${GIT_BRANCH_NAME}
    VCS_REVNO = $${GIT_REVNO}
>>>>>>> 935e4d63
}

win32 {
    # Makefile target to build an NSIS Installer...
    # TODO: either fix this to work in a cross-compile or make a seperate cross-compile NSIS target
    # CMD Usage: C:/Qt/QtCreator/mingw/bin/mingw32-make -f Makefile.Debug nsis
    # SH Usage: make -f Makefile.Debug nsis
    nsis.target = nsis
    exists($$BUILDDIR/gdb.exe):INCLUDE_GDB = -DINCLUDE_GDB
<<<<<<< HEAD
    nsis.commands = \"$$(PROGRAMFILES)\\\\NSIS\\\\makensis.exe\" -NOCD -DGCC -DBINDIR=\"$$BUILDDIR\" -DBUILD_REV=\"$$BZR_BRANCH_NAME-$$BZR_REVNO\" $$INCLUDE_GDB build\\\\nsis\\\\Mixxx.nsi
=======
    nsis.commands = \"$$(PROGRAMFILES)\NSIS\makensis.exe\" -NOCD -DGCC -DBINDIR=\"$$BUILDDIR\" -DBUILD_REV=\"$$VCS_BRANCH_NAME-$$VCS_REVNO\" $$INCLUDE_GDB build\\\\nsis\\\\Mixxx.nsi
>>>>>>> 935e4d63
    # nsis.depends =
    QMAKE_EXTRA_TARGETS += nsis
}

# build.h
BUILD_REV = $${VCS_BRANCH_NAME} : $${VCS_REVNO}
isEmpty( BUILD_REV ):BUILD_REV = Killroy was here
BUILD_REV += - built via qmake/Qt Creator
message( Generating src$${DIR_SEPARATOR}build.h with contents: $${LITERAL_HASH}define BUILD_REV '"'$$BUILD_REV'"' )
system( echo $${LITERAL_HASH}define BUILD_REV '"'$$BUILD_REV'"'>src$${DIR_SEPARATOR}build.h )
system( echo $${LITERAL_HASH}define BUILD_FLAGS '"'$$replace(DEFINES,__,)'"'>>src$${DIR_SEPARATOR}build.h )

PROTOS += \
    src/proto/waveform.proto \
    src/proto/skin.proto \
    src/proto/beats.proto
include(protobuf.pri)<|MERGE_RESOLUTION|>--- conflicted
+++ resolved
@@ -103,18 +103,14 @@
     $$UI_DIR/ui_dlgprefplaylistdlg.h \
     $$UI_DIR/ui_dlgprefcontrolsdlg.h \
     $$UI_DIR/ui_dlgprefeqdlg.h \
-<<<<<<< HEAD
     $$UI_DIR/ui_dlgprefcrossfaderdlg.h \
-    $$UI_DIR/ui_dlgprefbeatsdlg.h \
-    $$UI_DIR/ui_dlgprefreplaygaindlg.h \
-=======
+    $$UI_DIR/ui_dlgprefeqdlg.h \
     $$UI_DIR/ui_dlgpreferencesdlg.h \
     $$UI_DIR/ui_dlgprefmidibindingsdlg.h \
     $$UI_DIR/ui_dlgprefplaylistdlg.h \
     $$UI_DIR/ui_dlgtagfetcher.h \
     $$UI_DIR/ui_dlgprefrecorddlg.h \
     $$UI_DIR/ui_dlgprefsounddlg.h \
->>>>>>> 935e4d63
     $$UI_DIR/ui_dlgprefvinyldlg.h \
     $$UI_DIR/ui_dlgprefnovinyldlg.h \
     $$UI_DIR/ui_dlgprefrecorddlg.h \
@@ -1151,13 +1147,6 @@
     system( echo $$TARGET --resourcePath \"$$replace(PWD, /,$${DIR_SEPARATOR})$${DIR_SEPARATOR}res\">\"$${PWD}$${DIR_SEPARATOR}$$replace(DESTDIR, /,$${DIR_SEPARATOR})$${DIR_SEPARATOR}testrun-$${TARGET}.cmd\" )
 }
 
-<<<<<<< HEAD
-# Get info from BZR about the current branch
-BZR_REVNO = $$system( bzr revno )
-BZR_INFO = $$system( bzr info )
-for(BZR_INFO_BITS, BZR_INFO) {
-    BZR_BRANCH_URL = $${BZR_INFO_BITS}
-=======
 exists( .bzr ) {
     # Get info from BZR about the current branch
     BZR_REVNO = $$system( bzr revno )
@@ -1182,7 +1171,6 @@
     message(REVISION is $$GIT_REVNO)
     VCS_BRANCH_NAME = $${GIT_BRANCH_NAME}
     VCS_REVNO = $${GIT_REVNO}
->>>>>>> 935e4d63
 }
 
 win32 {
@@ -1192,11 +1180,7 @@
     # SH Usage: make -f Makefile.Debug nsis
     nsis.target = nsis
     exists($$BUILDDIR/gdb.exe):INCLUDE_GDB = -DINCLUDE_GDB
-<<<<<<< HEAD
-    nsis.commands = \"$$(PROGRAMFILES)\\\\NSIS\\\\makensis.exe\" -NOCD -DGCC -DBINDIR=\"$$BUILDDIR\" -DBUILD_REV=\"$$BZR_BRANCH_NAME-$$BZR_REVNO\" $$INCLUDE_GDB build\\\\nsis\\\\Mixxx.nsi
-=======
-    nsis.commands = \"$$(PROGRAMFILES)\NSIS\makensis.exe\" -NOCD -DGCC -DBINDIR=\"$$BUILDDIR\" -DBUILD_REV=\"$$VCS_BRANCH_NAME-$$VCS_REVNO\" $$INCLUDE_GDB build\\\\nsis\\\\Mixxx.nsi
->>>>>>> 935e4d63
+    nsis.commands = \"$$(PROGRAMFILES)\\\\NSIS\\\\makensis.exe\" -NOCD -DGCC -DBINDIR=\"$$BUILDDIR\" -DBUILD_REV=\"$$VCS_BRANCH_NAME-$$VCS_REVNO\" $$INCLUDE_GDB build\\\\nsis\\\\Mixxx.nsi
     # nsis.depends =
     QMAKE_EXTRA_TARGETS += nsis
 }
