--- conflicted
+++ resolved
@@ -291,13 +291,9 @@
                    'vinylcontrol/vinylcontrolproxy.cpp',
                    'vinylcontrol/vinylcontrolxwax.cpp',
                    'dlgprefvinyl.cpp',
-<<<<<<< HEAD
                    'vinylcontrol/vinylcontrolsignalwidget.cpp',
-                   'vinylcontrol/vinylcontrolmanager.cpp']
-=======
-                   'vinylcontrolsignalwidget.cpp',
-                   'engine/vinylcontrolcontrol.cpp']
->>>>>>> a9970166
+                   'vinylcontrol/vinylcontrolmanager.cpp',
+                   'engine/vinylcontrolcontrol.cpp',]
         if build.platform_is_windows:
             sources.append("#lib/xwax/timecoder_win32.cpp")
             sources.append("#lib/xwax/lut.cpp")
