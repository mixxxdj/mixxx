/* 
 * Copyright (C) 2010 Mark Hills <mark@pogo.org.uk>
 *
 * This program is free software; you can redistribute it and/or
 * modify it under the terms of the GNU General Public License
 * version 2, as published by the Free Software Foundation.
 * 
 * This program is distributed in the hope that it will be useful, but
 * WITHOUT ANY WARRANTY; without even the implied warranty of
 * MERCHANTABILITY or FITNESS FOR A PARTICULAR PURPOSE. See the GNU
 * General Public License version 2 for more details.
 * 
 * You should have received a copy of the GNU General Public License
 * version 2 along with this program; if not, write to the Free
 * Software Foundation, Inc., 51 Franklin Street, Fifth Floor, Boston,
 * MA 02110-1301, USA.
 *
 */

#ifndef TIMECODER_H
#define TIMECODER_H

#ifndef _MSC_VER
#include <stdbool.h>
#endif

/* #include "device.h" */
#include "lut.h"
#include "pitch.h"

#define TIMECODER_CHANNELS 2


typedef unsigned int bits_t;


struct timecode_def_t {
    char *name, *desc;
    int bits, /* number of bits in string */
        resolution, /* wave cycles per second */
        flags;
    bits_t seed, /* LFSR value at timecode zero */
        taps; /* central LFSR taps, excluding end taps */
    unsigned int length, /* in cycles */
        safe; /* last 'safe' timecode number (for auto disconnect) */
    bool lookup; /* true if lut has been generated */
    struct lut_t lut;
};


struct timecoder_channel_t {
    int positive, /* wave is in positive part of cycle */
	swapped; /* wave recently swapped polarity */
    signed int zero;
    unsigned int crossing_ticker; /* samples since we last crossed zero */
};


struct timecoder_t {
    struct timecode_def_t *def;
    double speed;

    /* Precomputed values */

    float dt, zero_alpha;

    /* Pitch information */

    int forwards;
    struct timecoder_channel_t primary, secondary;
    struct pitch_t pitch;

    /* Numerical timecode */

    signed int ref_level;
    bits_t bitstream, /* actual bits from the record */
        timecode; /* corrected timecode */
    unsigned int valid_counter, /* number of successful error checks */
        timecode_ticker; /* samples since valid timecode was read */

    /* Feedback */

    unsigned char *mon; /* x-y array */
    int mon_size, mon_counter;
};


void timecoder_free_lookup(void);

int timecoder_init(struct timecoder_t *tc, const char *def_name, double speed,
                   unsigned int sample_rate);
void timecoder_clear(struct timecoder_t *tc);

int timecoder_monitor_init(struct timecoder_t *tc, int size);
void timecoder_monitor_clear(struct timecoder_t *tc);

<<<<<<< HEAD
void timecoder_submit(struct timecoder_t *tc, signed short *pcm, size_t npcm);

signed int timecoder_get_position(struct timecoder_t *tc, float *when);


/* Return the pitch relative to reference playback speed */

static inline float timecoder_get_pitch(struct timecoder_t *tc)
{
    return pitch_current(&tc->pitch) / tc->speed;
}


/* The last 'safe' timecode value on the record. Beyond this value, we
 * probably want to ignore the timecode values, as we will hit the
 * label of the record. */

static inline unsigned int timecoder_get_safe(struct timecoder_t *tc)
{
    return tc->def->safe;
}


/* The resolution of the timecode. This is the number of bits per
 * second at reference playback speed */

static inline double timecoder_get_resolution(struct timecoder_t *tc)
{
    return tc->def->resolution * tc->speed;
}


/* The number of revolutions per second of the timecode vinyl,
 * used only for visual display */
=======
int timecoder_submit(struct timecoder_t *tc, const signed short *aud, int samples);
>>>>>>> 63ad779e

static inline double timecoder_revs_per_sec(struct timecoder_t *tc)
{
    return (33.0 + 1.0 / 3) * tc->speed / 60;
}

#endif<|MERGE_RESOLUTION|>--- conflicted
+++ resolved
@@ -94,8 +94,7 @@
 int timecoder_monitor_init(struct timecoder_t *tc, int size);
 void timecoder_monitor_clear(struct timecoder_t *tc);
 
-<<<<<<< HEAD
-void timecoder_submit(struct timecoder_t *tc, signed short *pcm, size_t npcm);
+void timecoder_submit(struct timecoder_t *tc, const signed short *pcm, size_t npcm);
 
 signed int timecoder_get_position(struct timecoder_t *tc, float *when);
 
@@ -129,9 +128,6 @@
 
 /* The number of revolutions per second of the timecode vinyl,
  * used only for visual display */
-=======
-int timecoder_submit(struct timecoder_t *tc, const signed short *aud, int samples);
->>>>>>> 63ad779e
 
 static inline double timecoder_revs_per_sec(struct timecoder_t *tc)
 {
