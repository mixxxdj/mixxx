--- conflicted
+++ resolved
@@ -1040,15 +1040,6 @@
 
     QString styleHack = "";
 
-<<<<<<< HEAD
-    styleHack = (
-        "#LibraryBPMButton { background: transparent; border: 0; }"
-        "#LibraryBPMButton:checked {"
-        "  image: url(:/images/library/checked.png);"
-        "}"
-        "#LibraryBPMButton:!checked {"
-        "  image: url(:/images/library/unchecked.png);"
-=======
     // Style the library preview button with a default image.
     styleHack = (
         "#LibraryPreviewButton { background: transparent; border: 0; }"
@@ -1057,9 +1048,17 @@
         "}"
         "#LibraryPreviewButton:!checked {"
         "  image: url(:/images/library/ic_library_preview_play.png);"
->>>>>>> 95ea5ab1
         "}");
-
+    // Style the library BPM Button with a default image
+    styleHack.append(QString(
+        "#LibraryBPMButton { background: transparent; border: 0; }"
+        "#LibraryBPMButton:checked {"
+        "  image: url(:/images/library/checked.png);"
+        "}"
+        "#LibraryBPMButton:!checked {"
+        "  image: url(:/images/library/unchecked.png);"
+        "}"));
+        
     if (!XmlParse::selectNode(node, "FgColor").isNull()) {
         color.setNamedColor(XmlParse::selectNodeQString(node, "FgColor"));
         color = WSkinColor::getCorrectColor(color);
