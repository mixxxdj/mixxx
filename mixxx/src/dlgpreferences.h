/***************************************************************************
                          dlgpreferences.h  -  description
                             -------------------
    begin                : Sun Jun 30 2002
    copyright            : (C) 2002 by Tue & Ken Haste Andersen
    email                : haste@diku.dk
 ***************************************************************************/

/***************************************************************************
 *                                                                         *
 *   This program is free software; you can redistribute it and/or modify  *
 *   it under the terms of the GNU General Public License as published by  *
 *   the Free Software Foundation; either version 2 of the License, or     *
 *   (at your option) any later version.                                   *
 *                                                                         *
 ***************************************************************************/

#ifndef DLGPREFERENCES_H
#define DLGPREFERENCES_H

#include <QDialog>

#include <qevent.h>
#include <QtGui>
#include "ui_dlgpreferencesdlg.h"
#include "configobject.h"

class MixxxApp;
class SoundManager;
class DlgPrefSound;
class DlgPrefController;
class DlgPrefNoControllers;
class DlgPrefPlaylist;
class DlgPrefControls;
class DlgPrefEQ;
class DlgPrefCrossfader;
class DlgPrefRecord;
<<<<<<< HEAD
class DlgPrefBpm;
class DlgPrefKey;
=======
>>>>>>> 278144c9
class DlgPrefBeats;
class DlgPrefVinyl;
class DlgPrefNoVinyl;
class DlgPrefShoutcast;
class DlgPrefReplayGain;
class ControllerManager;
class SkinLoader;
class PlayerManager;
class VinylControlManager;
#ifdef __MODPLUG__
class DlgPrefModplug;
#endif

/**
  *@author Tue & Ken Haste Andersen
  */

class DlgPreferences : public QDialog, public Ui::DlgPreferencesDlg
{
    Q_OBJECT
public:
    DlgPreferences(MixxxApp* mixxx, SkinLoader* pSkinLoader, SoundManager* soundman,
//                    PlayerManager* pPlayerManager, ControllerManager* controllers, MidiDeviceManager* midi,
                   PlayerManager* pPlayerManager, ControllerManager* controllers,
                   VinylControlManager* pVCManager, ConfigObject<ConfigValue>* config);

    ~DlgPreferences();
    void createIcons();
public slots:
    void slotShow();
    void slotHide();
    void rescanControllers();
    void slotApply();
    void changePage(QTreeWidgetItem* current, QTreeWidgetItem* previous);
    void showSoundHardwarePage();
    void slotHighlightDevice(DlgPrefController* dialog, bool enabled);
signals:
    void closeDlg();
    void showDlg();
protected:
    bool eventFilter(QObject*, QEvent*);
private:
    void destroyControllerWidgets();
    void setupControllerWidgets();
    int addPageWidget(QWidget* w);
    QList<DlgPrefController*> m_controllerWindows;
    
    DlgPrefSound* m_wsound;
    DlgPrefPlaylist* m_wplaylist;
    DlgPrefNoControllers *m_wNoControllers;
    DlgPrefControls* m_wcontrols;
    DlgPrefEQ* m_weq;
    DlgPrefCrossfader* m_wcrossfader;
    DlgPrefRecord* m_wrecord;
<<<<<<< HEAD
    DlgPrefKey* m_wkey;
    DlgPrefBpm* m_wbpm;
=======
>>>>>>> 278144c9
    DlgPrefBeats* m_wbeats;
    DlgPrefVinyl* m_wvinylcontrol;
    DlgPrefNoVinyl* m_wnovinylcontrol;
    DlgPrefShoutcast* m_wshoutcast;
    DlgPrefReplayGain* m_wreplaygain;
#ifdef __MODPLUG__
    DlgPrefModplug* m_wmodplug;
#endif

    /*
    QScrollArea* m_sasound;
    QScrollArea* m_saplaylist;
//     QScrollArea* m_saNoMidi;
    QScrollArea* m_sacontrols;
    QScrollArea* m_saeq;
    QScrollArea* m_sacrossfader;
    QScrollArea* m_sarecord;
    QScrollArea* m_sabpm;
    QScrollArea* m_savinylcontrol;
    QScrollArea* m_sanovinylcontrol;
    QScrollArea* m_sashoutcast;
    QScrollArea* m_sareplaygain;
	*/

    QTreeWidgetItem* m_pSoundButton;
    QTreeWidgetItem* m_pPlaylistButton;
    QTreeWidgetItem* m_pControlsButton;
    QTreeWidgetItem* m_pEqButton;
    QTreeWidgetItem* m_pCrossfaderButton;
    QTreeWidgetItem* m_pRecordingButton;
    QTreeWidgetItem* m_pKeyNotationFormatButton;
    QTreeWidgetItem* m_pBPMdetectButton;
    QTreeWidgetItem* m_pAnalysersButton;
    QTreeWidgetItem* m_pVinylControlButton;
    QTreeWidgetItem* m_pShoutcastButton;
    QTreeWidgetItem* m_pReplayGainButton;
#ifdef __MODPLUG__
    QTreeWidgetItem* m_pModplugButton;
#endif
    QTreeWidgetItem* m_pControllerTreeItem;
    QList<QTreeWidgetItem*> m_controllerWindowLinks;

    QSize m_pageSizeHint;

    ConfigObject<ConfigValue>* config;
    ControllerManager* m_pControllerManager;
};

#endif<|MERGE_RESOLUTION|>--- conflicted
+++ resolved
@@ -35,11 +35,7 @@
 class DlgPrefEQ;
 class DlgPrefCrossfader;
 class DlgPrefRecord;
-<<<<<<< HEAD
-class DlgPrefBpm;
 class DlgPrefKey;
-=======
->>>>>>> 278144c9
 class DlgPrefBeats;
 class DlgPrefVinyl;
 class DlgPrefNoVinyl;
@@ -86,7 +82,7 @@
     void setupControllerWidgets();
     int addPageWidget(QWidget* w);
     QList<DlgPrefController*> m_controllerWindows;
-    
+
     DlgPrefSound* m_wsound;
     DlgPrefPlaylist* m_wplaylist;
     DlgPrefNoControllers *m_wNoControllers;
@@ -94,11 +90,7 @@
     DlgPrefEQ* m_weq;
     DlgPrefCrossfader* m_wcrossfader;
     DlgPrefRecord* m_wrecord;
-<<<<<<< HEAD
     DlgPrefKey* m_wkey;
-    DlgPrefBpm* m_wbpm;
-=======
->>>>>>> 278144c9
     DlgPrefBeats* m_wbeats;
     DlgPrefVinyl* m_wvinylcontrol;
     DlgPrefNoVinyl* m_wnovinylcontrol;
