#ifndef PLAYER_H
#define PLAYER_H

#include <QtCore>

#include "configobject.h"
#include "trackinfoobject.h"

class EngineMaster;
class ControlObjectThreadMain;
class ControlObject;
class WaveformRenderer;

class Player : public QObject
{
	Q_OBJECT
	public:
    Player(ConfigObject<ConfigValue> *pConfig, EngineMaster* pMixingEngine,
           int playerNumber, QString group);
    ~Player();
    QString getGroup();
    WaveformRenderer* getWaveformRenderer();
public slots:
    void slotLoadTrack(TrackPointer track, bool bStartFromEndPos=false);
    void slotFinishLoading(TrackPointer pTrackInfoObject);
    void slotLoadFailed(TrackPointer pTrackInfoObject, QString reason);
signals:
    void loadTrack(TrackPointer pTrack);
    void newTrackLoaded(TrackPointer pLoadedTrack);
    void unloadingTrack(TrackPointer pAboutToBeUnloaded);
private:
    ConfigObject<ConfigValue>* m_pConfig;
    int m_iPlayerNumber;
    QString m_strChannel;

    TrackPointer m_pLoadedTrack;

    ControlObjectThreadMain* m_pCuePoint;
    ControlObjectThreadMain* m_pLoopInPoint;
    ControlObjectThreadMain* m_pLoopOutPoint;
    ControlObjectThreadMain* m_pPlayPosition;
    ControlObject* m_pDuration;
    ControlObjectThreadMain* m_pBPM;
<<<<<<< HEAD
    ControlObjectThreadMain* m_pRG;
=======
    WaveformRenderer* m_pWaveformRenderer;
>>>>>>> 64646279
};

#endif<|MERGE_RESOLUTION|>--- conflicted
+++ resolved
@@ -41,11 +41,8 @@
     ControlObjectThreadMain* m_pPlayPosition;
     ControlObject* m_pDuration;
     ControlObjectThreadMain* m_pBPM;
-<<<<<<< HEAD
     ControlObjectThreadMain* m_pRG;
-=======
     WaveformRenderer* m_pWaveformRenderer;
->>>>>>> 64646279
 };
 
 #endif