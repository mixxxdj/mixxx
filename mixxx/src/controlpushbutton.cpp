--- conflicted
+++ resolved
@@ -83,20 +83,12 @@
             //}
         }
     } else { //Not a toggle button (trigger only when button pushed)
-<<<<<<< HEAD
         //if (o == MIDI_NOTE_ON) {
-            m_dValue = v;
+            m_dValue = !m_dValue;
         //} else if (o == MIDI_NOTE_OFF) {
         //    qDebug() << "toggle6";
         //    m_dValue = 0.0;
         //}
-=======
-        if (o == MIDI_NOTE_ON) {
-            m_dValue = !m_dValue;
-        } else if (o == MIDI_NOTE_OFF) {
-            m_dValue = 0.0;
-        }
->>>>>>> 3b53ad02
     }
     emit(valueChanged(m_dValue));
 }
