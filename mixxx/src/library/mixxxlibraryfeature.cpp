--- conflicted
+++ resolved
@@ -174,24 +174,9 @@
 bool MixxxLibraryFeature::dragMoveAccept(QUrl url) {
     QFileInfo file(url.toLocalFile());
     return SoundSourceProxy::isFilenameSupported(file.fileName());
-<<<<<<< HEAD
-}
-
-bool MixxxLibraryFeature::dragMoveAcceptChild(const QModelIndex& index,
-                                              QUrl url) {
-    Q_UNUSED(url);
-    Q_UNUSED(index);
-    return false;
-}
-
-void MixxxLibraryFeature::onLazyChildExpandation(const QModelIndex &index){
-    Q_UNUSED(index);
-    // Nothing to do because the childmodel is not of lazy nature.
 }
 
 void MixxxLibraryFeature::setLibraryPrefix(QString sPrefix)
 {
 	m_pLibraryTableModel->setLibraryPrefix(sPrefix);
-=======
->>>>>>> 5167a6c5
 }