--- conflicted
+++ resolved
@@ -213,32 +213,24 @@
         }
     }
 }
-<<<<<<< HEAD
 void SidebarModel::doubleClicked(const QModelIndex& index) {
-=======
+    if (index.isValid()) {
+        if (index.internalPointer() == this) {
+           return;
+        } else {
+            TreeItem* tree_item = (TreeItem*)index.internalPointer();
+            if (tree_item) {
+                LibraryFeature* feature = tree_item->getFeature();
+                feature->onLazyChildExpandation(index);
+            }
+        }
+    }
+}
 
 void SidebarModel::rightClicked(const QPoint& globalPos, const QModelIndex& index) {
     //qDebug() << "SidebarModel::rightClicked() index=" << index;
->>>>>>> 1cf36bbc
-    if (index.isValid()) {
-        if (index.internalPointer() == this) {
-           return;
-        } else {
-            TreeItem* tree_item = (TreeItem*)index.internalPointer();
-            if (tree_item) {
-                LibraryFeature* feature = tree_item->getFeature();
-                feature->onLazyChildExpandation(index);
-            }
-        }
-    }
-}
-
-void SidebarModel::rightClicked(const QPoint& globalPos, const QModelIndex& index) {
-    //qDebug() << "SidebarModel::rightClicked() index=" << index;
-    if (index.isValid())
-    {
-        if (index.internalPointer() == this)
-        {
+    if (index.isValid()) {
+        if (index.internalPointer() == this) {
             m_sFeatures[index.row()]->activate();
             m_sFeatures[index.row()]->onRightClick(globalPos);
         }
