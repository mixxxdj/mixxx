--- conflicted
+++ resolved
@@ -5,7 +5,6 @@
 #include "library/trackcollection.h"
 #include "library/playlisttablemodel.h"
 #include "library/queryutil.h"
-
 #include "mixxxutils.cpp"
 
 PlaylistTableModel::PlaylistTableModel(QObject* parent,
@@ -99,7 +98,16 @@
     return true;
 }
 
-<<<<<<< HEAD
+bool PlaylistTableModel::appendTrack(int trackId) {
+    if (trackId < 0) {
+        return false;
+    }
+
+    m_playlistDao.appendTrackToPlaylist(trackId, m_iPlaylistId);
+
+    select(); //Repopulate the data model.
+    return true;
+}
 
 int PlaylistTableModel::addTracks(const QModelIndex& index, QList<QString> locations) {
     const int positionColumn = fieldIndex(PLAYLISTTRACKSTABLE_POSITION);
@@ -128,16 +136,6 @@
                  << "to playlist" << m_iPlaylistId;
     }
     return tracksAdded;
-=======
-bool PlaylistTableModel::appendTrack(int trackId) {
-    if (trackId < 0)
-        return false;
-
-    m_playlistDao.appendTrackToPlaylist(trackId, m_iPlaylistId);
-
-    select(); //Repopulate the data model.
-    return true;
->>>>>>> 3bf14dcb
 }
 
 TrackPointer PlaylistTableModel::getTrack(const QModelIndex& index) const {
