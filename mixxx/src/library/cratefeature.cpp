// cratefeature.cpp
// Created 10/22/2009 by RJ Ryan (rryan@mit.edu)

#include <QInputDialog>
#include <QMenu>
#include <QLineEdit>

#include "library/cratefeature.h"
#include "library/parser.h"
#include "library/parserm3u.h"
#include "library/parserpls.h"
#include "library/parsercsv.h"

#include "library/cratetablemodel.h"
#include "library/trackcollection.h"
#include "widget/wlibrarytextbrowser.h"
#include "widget/wlibrary.h"
#include "widget/wlibrarysidebar.h"
#include "mixxxkeyboard.h"
#include "treeitem.h"
#include "soundsourceproxy.h"

CrateFeature::CrateFeature(QObject* parent,
                           TrackCollection* pTrackCollection, ConfigObject<ConfigValue>* pConfig)
        : m_pTrackCollection(pTrackCollection),
          m_crateDao(pTrackCollection->getCrateDAO()),
<<<<<<< HEAD
          m_crateListTableModel(this, pTrackCollection->getDatabase()),
          m_crateTableModel(this, pTrackCollection),
          m_pConfig(pConfig) {
    Q_UNUSED(parent);
	m_pCreateCrateAction = new QAction(tr("New Crate"),this);
=======
          m_crateTableModel(this, pTrackCollection),
          m_pConfig(pConfig) {
    Q_UNUSED(parent);
    m_pCreateCrateAction = new QAction(tr("New Crate"),this);
>>>>>>> 18dbf2c4
    connect(m_pCreateCrateAction, SIGNAL(triggered()),
            this, SLOT(slotCreateCrate()));

    m_pDeleteCrateAction = new QAction(tr("Remove"),this);
    connect(m_pDeleteCrateAction, SIGNAL(triggered()),
            this, SLOT(slotDeleteCrate()));

    m_pRenameCrateAction = new QAction(tr("Rename"),this);
    connect(m_pRenameCrateAction, SIGNAL(triggered()),
            this, SLOT(slotRenameCrate()));

    m_pLockCrateAction = new QAction(tr("Lock"),this);
    connect(m_pLockCrateAction, SIGNAL(triggered()),
            this, SLOT(slotToggleCrateLock()));

    m_pImportPlaylistAction = new QAction(tr("Import Crate"),this);
    connect(m_pImportPlaylistAction, SIGNAL(triggered()),
            this, SLOT(slotImportPlaylist()));
    m_pExportPlaylistAction = new QAction(tr("Export Crate"), this);
    connect(m_pExportPlaylistAction, SIGNAL(triggered()),
            this, SLOT(slotExportPlaylist()));

    connect(&m_crateDao, SIGNAL(added(int)),
            this, SLOT(slotCrateTableChanged(int)));

    connect(&m_crateDao, SIGNAL(deleted(int)),
            this, SLOT(slotCrateTableChanged(int)));

    connect(&m_crateDao, SIGNAL(renamed(int)),
            this, SLOT(slotCrateTableChanged(int)));

    connect(&m_crateDao, SIGNAL(lockChanged(int)),
            this, SLOT(slotCrateTableChanged(int)));
<<<<<<< HEAD


    m_crateListTableModel.setTable("crates");
    m_crateListTableModel.setSort(m_crateListTableModel.fieldIndex("name"),
                                  Qt::AscendingOrder);
    m_crateListTableModel.setFilter("show = 1");
    m_crateListTableModel.select();
=======
>>>>>>> 18dbf2c4

    // construct child model
    TreeItem *rootItem = new TreeItem();
    m_childModel.setRootItem(rootItem);
    constructChildModel(-1);
}

CrateFeature::~CrateFeature() {
    //delete QActions
    delete m_pCreateCrateAction;
    delete m_pDeleteCrateAction;
    delete m_pRenameCrateAction;
    delete m_pLockCrateAction;
    delete m_pImportPlaylistAction;
}

QVariant CrateFeature::title() {
    return tr("Crates");
}

QIcon CrateFeature::getIcon() {
    return QIcon(":/images/library/ic_library_crates.png");
}

<<<<<<< HEAD
bool CrateFeature::dropAccept(QUrl url) {
	Q_UNUSED(url)
=======
bool CrateFeature::dropAccept(QList<QUrl> urls) {
    Q_UNUSED(urls)
>>>>>>> 18dbf2c4
    return false;
}

bool CrateFeature::dropAcceptChild(const QModelIndex& index, QList<QUrl> urls) {
    QString crateName = index.data().toString();
    int crateId = m_crateDao.getCrateIdByName(crateName);
<<<<<<< HEAD

    //XXX: See the comment in PlaylistFeature::dropAcceptChild() about
    //     QUrl::toLocalFile() vs. QUrl::toString() usage.
    QFileInfo file(url.toLocalFile());

    // Adds track, does not insert duplicates, handles unremoving logic.
    int trackId = m_pTrackCollection->getTrackDAO().addTrack(file, true);

    qDebug() << "CrateFeature::dropAcceptChild adding track"
             << trackId << "to crate" << crateId;

    if (trackId >= 0)
        return m_crateDao.addTrackToCrate(trackId, crateId);
    return false;
=======
    QList<QFileInfo> files;
    foreach (QUrl url, urls) {
        //XXX: See the comment in PlaylistFeature::dropAcceptChild() about
        //     QUrl::toLocalFile() vs. QUrl::toString() usage.
        files.append(url.toLocalFile());
    }

    // Adds track, does not insert duplicates, handles unremoving logic.
    QList<int> trackIds = m_pTrackCollection->getTrackDAO().addTracks(files, true);
    qDebug() << "CrateFeature::dropAcceptChild adding tracks"
            << trackIds.size() << " to crate "<< crateId;
    // remove tracks that could not be added
    for (int trackId =0; trackId<trackIds.size() ; trackId++) {
        if (trackIds.at(trackId) < 0) {
            trackIds.removeAt(trackId--);
        }
    }
    m_crateDao.addTracksToCrate(trackIds, crateId);
    return true;
>>>>>>> 18dbf2c4
}

bool CrateFeature::dragMoveAccept(QUrl url) {
    Q_UNUSED(url)
    return false;
}

bool CrateFeature::dragMoveAcceptChild(const QModelIndex& index, QUrl url) {
    //TODO: Filter by supported formats regex and reject anything that doesn't match.
    QString crateName = index.data().toString();
    int crateId = m_crateDao.getCrateIdByName(crateName);
    bool locked = m_crateDao.isCrateLocked(crateId);

    QFileInfo file(url.toLocalFile());
    bool formatSupported = SoundSourceProxy::isFilenameSupported(file.fileName());
    return !locked && formatSupported;
}

void CrateFeature::bindWidget(WLibrarySidebar* sidebarWidget,
                              WLibrary* libraryWidget,
                              MixxxKeyboard* keyboard) {
    Q_UNUSED(sidebarWidget);
    Q_UNUSED(keyboard);
    WLibraryTextBrowser* edit = new WLibraryTextBrowser(libraryWidget);
    edit->setHtml(getRootViewHtml());
    edit->setOpenLinks(false);
    connect(edit,SIGNAL(anchorClicked(const QUrl)),
        this,SLOT(htmlLinkClicked(const QUrl))
    );
    libraryWidget->registerView("CRATEHOME", edit);
}

TreeItemModel* CrateFeature::getChildModel() {
    return &m_childModel;
}

void CrateFeature::activate() {
    emit(switchToView("CRATEHOME"));
    emit(restoreSearch(QString())); //disable search on crate home
}

void CrateFeature::activateChild(const QModelIndex& index) {
    if (!index.isValid())
        return;
    QString crateName = index.data().toString();
    int crateId = m_crateDao.getCrateIdByName(crateName);
    m_crateTableModel.setCrate(crateId);
    emit(showTrackModel(&m_crateTableModel));
}

void CrateFeature::onRightClick(const QPoint& globalPos) {
    m_lastRightClickedIndex = QModelIndex();
    QMenu menu(NULL);
    menu.addAction(m_pCreateCrateAction);
    menu.exec(globalPos);
}

void CrateFeature::onRightClickChild(const QPoint& globalPos, QModelIndex index) {
    //Save the model index so we can get it in the action slots...
    m_lastRightClickedIndex = index;

    QString crateName = index.data().toString();
    int crateId = m_crateDao.getCrateIdByName(crateName);

    bool locked = m_crateDao.isCrateLocked(crateId);

    m_pDeleteCrateAction->setEnabled(!locked);
    m_pRenameCrateAction->setEnabled(!locked);

    m_pLockCrateAction->setText(locked ? tr("Unlock") : tr("Lock"));

    QMenu menu(NULL);
    menu.addAction(m_pCreateCrateAction);
    menu.addSeparator();
    menu.addAction(m_pRenameCrateAction);
    menu.addAction(m_pDeleteCrateAction);
    menu.addAction(m_pLockCrateAction);
    menu.addSeparator();
    menu.addAction(m_pImportPlaylistAction);
    menu.addAction(m_pExportPlaylistAction);
    menu.exec(globalPos);
}

void CrateFeature::slotCreateCrate() {

    QString name;
    bool validNameGiven = false;

    do {
        bool ok = false;
        name = QInputDialog::getText(NULL,
                                     tr("New Crate"),
                                     tr("Crate name:"),
                                     QLineEdit::Normal, tr("New Crate"),
                                     &ok).trimmed();

        if (!ok)
            return;

        int existingId = m_crateDao.getCrateIdByName(name);

        if (existingId != -1) {
            QMessageBox::warning(NULL,
                                 tr("Creating Crate Failed"),
                                 tr("A crate by that name already exists."));
        }
        else if (name.isEmpty()) {
            QMessageBox::warning(NULL,
                                 tr("Creating Crate Failed"),
                                 tr("A crate cannot have a blank name."));
        }
        else {
            validNameGiven = true;
        }

    } while (!validNameGiven);

    int crate_id = m_crateDao.createCrate(name);

    if (crate_id != -1) {
        emit(showTrackModel(&m_crateTableModel));
<<<<<<< HEAD
        emit(featureUpdated());
=======
>>>>>>> 18dbf2c4
    } else {
        qDebug() << "Error creating crate with name " << name;
        QMessageBox::warning(NULL,
                             tr("Creating Crate Failed"),
                             tr("An unknown error occurred while creating crate: ")
                             + name);

    }
}

void CrateFeature::slotDeleteCrate() {
    QString crateName = m_lastRightClickedIndex.data().toString();
    int crateId = m_crateDao.getCrateIdByName(crateName);
    bool locked = m_crateDao.isCrateLocked(crateId);

    if (locked) {
        qDebug() << "Skipping crate deletion because crate" << crateId << "is locked.";
        return;
    }

    bool deleted = m_crateDao.deleteCrate(crateId);

<<<<<<< HEAD
    if (deleted) {
        emit(featureUpdated());
=======
    if (deleted) {;
>>>>>>> 18dbf2c4
        activate();
    } else {
        qDebug() << "Failed to delete crateId" << crateId;
    }
}

void CrateFeature::slotRenameCrate() {
    QString oldName = m_lastRightClickedIndex.data().toString();
    int crateId = m_crateDao.getCrateIdByName(oldName);
    bool locked = m_crateDao.isCrateLocked(crateId);

    if (locked) {
        qDebug() << "Skipping crate rename because crate" << crateId << "is locked.";
        return;
    }

    QString newName;
    bool validNameGiven = false;

    do {
        bool ok = false;
        newName = QInputDialog::getText(NULL,
                                        tr("Rename Crate"),
                                        tr("New crate name:"),
                                        QLineEdit::Normal,
                                        oldName,
                                        &ok).trimmed();

        if (!ok || newName == oldName) {
            return;
        }

        int existingId = m_crateDao.getCrateIdByName(newName);

        if (existingId != -1) {
            QMessageBox::warning(NULL,
                                tr("Renaming Crate Failed"),
                                tr("A crate by that name already exists."));
        }
        else if (newName.isEmpty()) {
            QMessageBox::warning(NULL,
                                tr("Renaming Crate Failed"),
                                tr("A crate cannot have a blank name."));
        }
        else {
            validNameGiven = true;
        }
    } while (!validNameGiven);


<<<<<<< HEAD
    if (m_crateDao.renameCrate(crateId, newName)) {
        emit(featureUpdated());
    } else {
=======
    if (!m_crateDao.renameCrate(crateId, newName)) {
>>>>>>> 18dbf2c4
        qDebug() << "Failed to rename crateId" << crateId;
    }
}

void CrateFeature::slotToggleCrateLock()
{
    QString crateName = m_lastRightClickedIndex.data().toString();
    int crateId = m_crateDao.getCrateIdByName(crateName);
    bool locked = !m_crateDao.isCrateLocked(crateId);

    if (!m_crateDao.setCrateLocked(crateId, locked)) {
        qDebug() << "Failed to toggle lock of crateId " << crateId;
    }
}

void CrateFeature::buildCrateList() {
    m_crateList.clear();
    QSqlTableModel crateListTableModel(this, m_pTrackCollection->getDatabase());
    crateListTableModel.setTable("crates");
    crateListTableModel.setSort(crateListTableModel.fieldIndex("name"),
                                Qt::AscendingOrder);
    crateListTableModel.setFilter("show = 1");
    crateListTableModel.select();
    while (crateListTableModel.canFetchMore()) {
        crateListTableModel.fetchMore();
    }
    int nameColumn = crateListTableModel.record().indexOf("name");
    int idColumn = crateListTableModel.record().indexOf("id");

    for (int row = 0; row < crateListTableModel.rowCount(); ++row) {
        int id = crateListTableModel.data(
            crateListTableModel.index(row, idColumn)).toInt();
        QString name = crateListTableModel.data(
            crateListTableModel.index(row, nameColumn)).toString();
        m_crateList.append(qMakePair(id, name));
    }
}

/**
  * Purpose: When inserting or removing playlists,
  * we require the sidebar model not to reset.
  * This method queries the database and does dynamic insertion
*/
QModelIndex CrateFeature::constructChildModel(int selected_id)
{
<<<<<<< HEAD
	QList<TreeItem*> data_list;
    int nameColumn = m_crateListTableModel.record().indexOf("name");
    int idColumn = m_crateListTableModel.record().indexOf("id");
	int selected_row = -1;
    // Access the invisible root item
    TreeItem* root = m_childModel.getItem(QModelIndex());

    for (int row = 0; row < m_crateListTableModel.rowCount(); ++row) {
            QModelIndex ind = m_crateListTableModel.index(row, nameColumn);
            QString crate_name = m_crateListTableModel.data(ind).toString();
            ind = m_crateListTableModel.index(row, idColumn);
            int crate_id = m_crateListTableModel.data(ind).toInt();

            if ( selected_id == crate_id) {
            	// save index for selection
            	selected_row = row;  m_childModel.index(selected_row, 0);
            }

            // Create the TreeItem whose parent is the invisible root item
            TreeItem* item = new TreeItem(crate_name, crate_name, this, root);
            bool locked = m_crateDao.isCrateLocked(crate_id);
            item->setIcon(locked ? QIcon(":/images/library/ic_library_locked.png") : QIcon());
            data_list.append(item);
    }
    // Append all the newly created TreeItems in a dynamic way to the childmodel
    m_childModel.insertRows(data_list, 0, m_crateListTableModel.rowCount());
    if (selected_row == -1) {
    	return QModelIndex();
    }
=======
    buildCrateList();
    QList<TreeItem*> data_list;
    int selected_row = -1;
    // Access the invisible root item
    TreeItem* root = m_childModel.getItem(QModelIndex());

    int row = 0;
    for (QList<QPair<int, QString> >::const_iterator it = m_crateList.begin();
         it != m_crateList.end(); ++it, ++row) {
        int crate_id = it->first;
        QString crate_name = it->second;

        if (selected_id == crate_id) {
            // save index for selection
            selected_row = row;
            m_childModel.index(selected_row, 0);
        }

        // Create the TreeItem whose parent is the invisible root item
        TreeItem* item = new TreeItem(crate_name, crate_name, this, root);
        bool locked = m_crateDao.isCrateLocked(crate_id);
        item->setIcon(locked ? QIcon(":/images/library/ic_library_locked.png") : QIcon());
        data_list.append(item);
    }

    // Append all the newly created TreeItems in a dynamic way to the childmodel
    m_childModel.insertRows(data_list, 0, m_crateList.size());
    if (selected_row == -1) {
        return QModelIndex();
    }
>>>>>>> 18dbf2c4
    return m_childModel.index(selected_row, 0);
}

/**
  * Clears the child model dynamically
  */
void CrateFeature::clearChildModel() {
    m_childModel.removeRows(0, m_crateList.size());
    m_crateList.clear();
}

void CrateFeature::slotImportPlaylist()
{
    qDebug() << "slotImportPlaylist() row:" ; //<< m_lastRightClickedIndex.data();


    QString playlist_file = QFileDialog::getOpenFileName(
        NULL,
        tr("Import Playlist"),
        QDesktopServices::storageLocation(QDesktopServices::MusicLocation),
        tr("Playlist Files (*.m3u *.m3u8 *.pls *.csv)"));
    // Exit method if user cancelled the open dialog.
    if (playlist_file.isNull() || playlist_file.isEmpty() ) return;

    Parser* playlist_parser = NULL;

    if (playlist_file.endsWith(".m3u", Qt::CaseInsensitive) ||
        playlist_file.endsWith(".m3u8", Qt::CaseInsensitive)) {
        // .m3u8 is Utf8 representation of an m3u playlist
        playlist_parser = new ParserM3u();
    } else if (playlist_file.endsWith(".pls", Qt::CaseInsensitive)) {
        playlist_parser = new ParserPls();
    } else if (playlist_file.endsWith(".csv", Qt::CaseInsensitive)) {
        playlist_parser = new ParserCsv();
    } else {
        return;
    }

    QList<QString> entries = playlist_parser->parse(playlist_file);
    //qDebug() << "Size of Imported Playlist: " << entries.size();

    //Iterate over the List that holds URLs of playlist entires
    for (int i = 0; i < entries.size(); ++i) {
        m_crateTableModel.addTrack(QModelIndex(), entries[i]);
        //qDebug() << "Playlist entry: " << entries[i];
    }

    //delete the parser object
    if(playlist_parser)
        delete playlist_parser;
}

void CrateFeature::onLazyChildExpandation(const QModelIndex &index){
    Q_UNUSED(index);
    //Nothing to do because the childmodel is not of lazy nature.
}

void CrateFeature::slotExportPlaylist(){
    qDebug() << "Export crate" << m_lastRightClickedIndex.data();
    QString file_location = QFileDialog::getSaveFileName(
        NULL,
        tr("Export Crate"),
        QDesktopServices::storageLocation(QDesktopServices::MusicLocation),
        tr("M3U Playlist (*.m3u);;M3U8 Playlist (*.m3u8);;PLS Playlist (*.pls);;Text CSV (*.csv);;Readable Text (*.txt)"));
    // Exit method if user cancelled the open dialog.
    if (file_location.isNull() || file_location.isEmpty()) {
        return;
    }
    // check config if relative paths are desired
    bool useRelativePath = static_cast<bool>(
        m_pConfig->getValueString(
            ConfigKey("[Library]", "UseRelativePathOnExport")).toInt());

    // Create list of files of the crate
    QList<QString> playlist_items;
    // Create a new table model since the main one might have an active search.
    QScopedPointer<CrateTableModel> pCrateTableModel(
        new CrateTableModel(this, m_pTrackCollection));
    pCrateTableModel->setCrate(m_crateTableModel.getCrate());
    pCrateTableModel->select();

    if (file_location.endsWith(".csv", Qt::CaseInsensitive)) {
            ParserCsv::writeCSVFile(file_location, pCrateTableModel.data(), useRelativePath);
    } else if (file_location.endsWith(".txt", Qt::CaseInsensitive)) {
             ParserCsv::writeReadableTextFile(file_location, pCrateTableModel.data(), false);
    } else{
        // populate a list of files of the crate
        QList<QString> playlist_items;
        int rows = pCrateTableModel->rowCount();
        for (int i = 0; i < rows; ++i) {
            QModelIndex index = m_crateTableModel.index(i, 0);
            playlist_items << m_crateTableModel.getTrackLocation(index);
        }

        if (file_location.endsWith(".pls", Qt::CaseInsensitive)) {
            ParserPls::writePLSFile(file_location, playlist_items, useRelativePath);
        } else if (file_location.endsWith(".m3u8", Qt::CaseInsensitive)) {
            ParserM3u::writeM3U8File(file_location, playlist_items, useRelativePath);
        } else {
            //default export to M3U if file extension is missing
            if(!file_location.endsWith(".m3u", Qt::CaseInsensitive))
            {
                qDebug() << "Crate export: No valid file extension specified. Appending .m3u "
                         << "and exporting to M3U.";
                file_location.append(".m3u");
            }
            ParserM3u::writeM3UFile(file_location, playlist_items, useRelativePath);
        }
    }
}

void CrateFeature::slotCrateTableChanged(int crateId) {
    //qDebug() << "slotPlaylistTableChanged() playlistId:" << playlistId;
    clearChildModel();
    m_lastRightClickedIndex = constructChildModel(crateId);
    // Switch the view to the crate.
    m_crateTableModel.setCrate(crateId);
    // Update selection
    emit(featureSelect(this, m_lastRightClickedIndex));
}

void CrateFeature::htmlLinkClicked(const QUrl & link) {
    if (QString(link.path())=="create") {
        slotCreateCrate();
    } else {
        qDebug() << "Unknown crate link clicked" << link;
    }
}

<<<<<<< HEAD
void CrateFeature::slotCrateTableChanged(int crateId) {
	//qDebug() << "slotPlaylistTableChanged() playlistId:" << playlistId;
    clearChildModel();
    m_crateListTableModel.select();
    m_lastRightClickedIndex = constructChildModel(crateId);
    // Switch the view to the crate.
    m_crateTableModel.setCrate(crateId);
    // Update selection
 	emit(featureSelect(this, m_lastRightClickedIndex));
=======
QString CrateFeature::getRootViewHtml() const {
    QString cratesTitle = tr("Crates");
    QString cratesSummary = tr("Crates are a great way to help organize the music you want to DJ with.");
    QString cratesSummary2 = tr("Make a crate for your next gig, for your favorite electrohouse tracks, or for your most requested songs.");
    QString cratesSummary3 = tr("Crates let you organize your music however you'd like!");

    QString html;
    QString createCrateLink = tr("Create new crate");
    html.append(QString("<h2>%1</h2>").arg(cratesTitle));
    html.append("<table border=\"0\" cellpadding=\"5\"><tr><td>");
    html.append(QString("<p>%1</p>").arg(cratesSummary));
    html.append(QString("<p>%1</p>").arg(cratesSummary2));
    html.append(QString("<p>%1</p>").arg(cratesSummary3));
    html.append("</td><td rowspan=\"2\">");
    html.append("<img src=\"qrc:/images/library/crates_art.png\">");
    html.append("</td></tr>");
    html.append(
        QString("<tr><td><a href=\"create\">%1</a>").arg(createCrateLink)
    );
    html.append("</td></tr></table>");
    return html;
>>>>>>> 18dbf2c4
}<|MERGE_RESOLUTION|>--- conflicted
+++ resolved
@@ -24,18 +24,10 @@
                            TrackCollection* pTrackCollection, ConfigObject<ConfigValue>* pConfig)
         : m_pTrackCollection(pTrackCollection),
           m_crateDao(pTrackCollection->getCrateDAO()),
-<<<<<<< HEAD
-          m_crateListTableModel(this, pTrackCollection->getDatabase()),
-          m_crateTableModel(this, pTrackCollection),
-          m_pConfig(pConfig) {
-    Q_UNUSED(parent);
-	m_pCreateCrateAction = new QAction(tr("New Crate"),this);
-=======
           m_crateTableModel(this, pTrackCollection),
           m_pConfig(pConfig) {
     Q_UNUSED(parent);
     m_pCreateCrateAction = new QAction(tr("New Crate"),this);
->>>>>>> 18dbf2c4
     connect(m_pCreateCrateAction, SIGNAL(triggered()),
             this, SLOT(slotCreateCrate()));
 
@@ -69,16 +61,6 @@
 
     connect(&m_crateDao, SIGNAL(lockChanged(int)),
             this, SLOT(slotCrateTableChanged(int)));
-<<<<<<< HEAD
-
-
-    m_crateListTableModel.setTable("crates");
-    m_crateListTableModel.setSort(m_crateListTableModel.fieldIndex("name"),
-                                  Qt::AscendingOrder);
-    m_crateListTableModel.setFilter("show = 1");
-    m_crateListTableModel.select();
-=======
->>>>>>> 18dbf2c4
 
     // construct child model
     TreeItem *rootItem = new TreeItem();
@@ -103,35 +85,14 @@
     return QIcon(":/images/library/ic_library_crates.png");
 }
 
-<<<<<<< HEAD
-bool CrateFeature::dropAccept(QUrl url) {
-	Q_UNUSED(url)
-=======
 bool CrateFeature::dropAccept(QList<QUrl> urls) {
     Q_UNUSED(urls)
->>>>>>> 18dbf2c4
     return false;
 }
 
 bool CrateFeature::dropAcceptChild(const QModelIndex& index, QList<QUrl> urls) {
     QString crateName = index.data().toString();
     int crateId = m_crateDao.getCrateIdByName(crateName);
-<<<<<<< HEAD
-
-    //XXX: See the comment in PlaylistFeature::dropAcceptChild() about
-    //     QUrl::toLocalFile() vs. QUrl::toString() usage.
-    QFileInfo file(url.toLocalFile());
-
-    // Adds track, does not insert duplicates, handles unremoving logic.
-    int trackId = m_pTrackCollection->getTrackDAO().addTrack(file, true);
-
-    qDebug() << "CrateFeature::dropAcceptChild adding track"
-             << trackId << "to crate" << crateId;
-
-    if (trackId >= 0)
-        return m_crateDao.addTrackToCrate(trackId, crateId);
-    return false;
-=======
     QList<QFileInfo> files;
     foreach (QUrl url, urls) {
         //XXX: See the comment in PlaylistFeature::dropAcceptChild() about
@@ -151,7 +112,6 @@
     }
     m_crateDao.addTracksToCrate(trackIds, crateId);
     return true;
->>>>>>> 18dbf2c4
 }
 
 bool CrateFeature::dragMoveAccept(QUrl url) {
@@ -273,10 +233,6 @@
 
     if (crate_id != -1) {
         emit(showTrackModel(&m_crateTableModel));
-<<<<<<< HEAD
-        emit(featureUpdated());
-=======
->>>>>>> 18dbf2c4
     } else {
         qDebug() << "Error creating crate with name " << name;
         QMessageBox::warning(NULL,
@@ -299,12 +255,7 @@
 
     bool deleted = m_crateDao.deleteCrate(crateId);
 
-<<<<<<< HEAD
-    if (deleted) {
-        emit(featureUpdated());
-=======
     if (deleted) {;
->>>>>>> 18dbf2c4
         activate();
     } else {
         qDebug() << "Failed to delete crateId" << crateId;
@@ -355,13 +306,7 @@
     } while (!validNameGiven);
 
 
-<<<<<<< HEAD
-    if (m_crateDao.renameCrate(crateId, newName)) {
-        emit(featureUpdated());
-    } else {
-=======
     if (!m_crateDao.renameCrate(crateId, newName)) {
->>>>>>> 18dbf2c4
         qDebug() << "Failed to rename crateId" << crateId;
     }
 }
@@ -407,37 +352,6 @@
 */
 QModelIndex CrateFeature::constructChildModel(int selected_id)
 {
-<<<<<<< HEAD
-	QList<TreeItem*> data_list;
-    int nameColumn = m_crateListTableModel.record().indexOf("name");
-    int idColumn = m_crateListTableModel.record().indexOf("id");
-	int selected_row = -1;
-    // Access the invisible root item
-    TreeItem* root = m_childModel.getItem(QModelIndex());
-
-    for (int row = 0; row < m_crateListTableModel.rowCount(); ++row) {
-            QModelIndex ind = m_crateListTableModel.index(row, nameColumn);
-            QString crate_name = m_crateListTableModel.data(ind).toString();
-            ind = m_crateListTableModel.index(row, idColumn);
-            int crate_id = m_crateListTableModel.data(ind).toInt();
-
-            if ( selected_id == crate_id) {
-            	// save index for selection
-            	selected_row = row;  m_childModel.index(selected_row, 0);
-            }
-
-            // Create the TreeItem whose parent is the invisible root item
-            TreeItem* item = new TreeItem(crate_name, crate_name, this, root);
-            bool locked = m_crateDao.isCrateLocked(crate_id);
-            item->setIcon(locked ? QIcon(":/images/library/ic_library_locked.png") : QIcon());
-            data_list.append(item);
-    }
-    // Append all the newly created TreeItems in a dynamic way to the childmodel
-    m_childModel.insertRows(data_list, 0, m_crateListTableModel.rowCount());
-    if (selected_row == -1) {
-    	return QModelIndex();
-    }
-=======
     buildCrateList();
     QList<TreeItem*> data_list;
     int selected_row = -1;
@@ -468,7 +382,6 @@
     if (selected_row == -1) {
         return QModelIndex();
     }
->>>>>>> 18dbf2c4
     return m_childModel.index(selected_row, 0);
 }
 
@@ -598,17 +511,6 @@
     }
 }
 
-<<<<<<< HEAD
-void CrateFeature::slotCrateTableChanged(int crateId) {
-	//qDebug() << "slotPlaylistTableChanged() playlistId:" << playlistId;
-    clearChildModel();
-    m_crateListTableModel.select();
-    m_lastRightClickedIndex = constructChildModel(crateId);
-    // Switch the view to the crate.
-    m_crateTableModel.setCrate(crateId);
-    // Update selection
- 	emit(featureSelect(this, m_lastRightClickedIndex));
-=======
 QString CrateFeature::getRootViewHtml() const {
     QString cratesTitle = tr("Crates");
     QString cratesSummary = tr("Crates are a great way to help organize the music you want to DJ with.");
@@ -630,5 +532,4 @@
     );
     html.append("</td></tr></table>");
     return html;
->>>>>>> 18dbf2c4
 }