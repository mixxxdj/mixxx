#include <QtCore>
#include <QtGui>
#include <QtSql>

#include "library/trackcollection.h"
#include "library/rhythmbox/rhythmboxtrackmodel.h"

RhythmboxTrackModel::RhythmboxTrackModel(QObject* parent,
                                   TrackCollection* pTrackCollection)
        : BaseSqlTableModel(parent, pTrackCollection,
                            pTrackCollection->getDatabase(),
                            "mixxx.db.model.rhythmbox"),
          m_pTrackCollection(pTrackCollection),
          m_database(m_pTrackCollection->getDatabase()) {
    connect(this, SIGNAL(doSearch(const QString&)), this, SLOT(slotSearch(const QString&)));

    QStringList columns;
    columns << "id";
    setTable("rhythmbox_library", columns[0], columns,
             m_pTrackCollection->getTrackSource("rhythmbox"));
    initHeaderData();
}

RhythmboxTrackModel::~RhythmboxTrackModel() {
}

<<<<<<< HEAD
bool RhythmboxTrackModel::addTrack(const QModelIndex& index, QString location) {
    Q_UNUSED(index);
    Q_UNUSED(location)
	return false;
}

=======
>>>>>>> af509b5a
TrackPointer RhythmboxTrackModel::getTrack(const QModelIndex& index) const {
    QString artist = index.sibling(index.row(), fieldIndex("artist")).data().toString();
    QString title = index.sibling(index.row(), fieldIndex("title")).data().toString();
    QString album = index.sibling(index.row(), fieldIndex("album")).data().toString();
    QString year = index.sibling(index.row(), fieldIndex("year")).data().toString();
    QString genre = index.sibling(index.row(), fieldIndex("genre")).data().toString();
    float bpm = index.sibling(index.row(), fieldIndex("bpm")).data().toString().toFloat();

    QString location = index.sibling(index.row(), fieldIndex("location")).data().toString();

    if( location.isEmpty()) {
    	// Track is lost
    	return TrackPointer();
    }

    TrackDAO& track_dao = m_pTrackCollection->getTrackDAO();
    int track_id = track_dao.getTrackId(location);
    if (track_id < 0) {
    	// Add Track to library
    	track_id = track_dao.addTrack(location);
    }

    TrackPointer pTrack;

    if (track_id < 0) {
    	// Add Track to library failed
    	// Create own TrackInfoObject
    	pTrack = TrackPointer(new TrackInfoObject(location), &QObject::deleteLater);
    }
    else {
    	pTrack = track_dao.getTrack(track_id);
    }

    // Overwrite Metadata from Rythmbox library
    pTrack->setArtist(artist);
    pTrack->setTitle(title);
    pTrack->setAlbum(album);
    pTrack->setYear(year);
    pTrack->setGenre(genre);
    pTrack->setBpm(bpm);

    return pTrack;
}

<<<<<<< HEAD
QString RhythmboxTrackModel::getTrackLocation(const QModelIndex& index) const {
    QString location = index.sibling(index.row(), fieldIndex("location")).data().toString();
    return location;
}

int RhythmboxTrackModel::getTrackId(const QModelIndex& index) const {
    if (!index.isValid()) {
        return -1;
    }
    return index.sibling(index.row(), fieldIndex("id")).data().toInt();
}

const QLinkedList<int> RhythmboxTrackModel::getTrackRows(int trackId) const {
    return BaseSqlTableModel::getTrackRows(trackId);
}


void RhythmboxTrackModel::removeTrack(const QModelIndex& index) {
	Q_UNUSED(index);
}

void RhythmboxTrackModel::removeTracks(const QModelIndexList& indices) {
	Q_UNUSED(indices);
}

void RhythmboxTrackModel::moveTrack(const QModelIndex& sourceIndex, const QModelIndex& destIndex) {
	Q_UNUSED(sourceIndex);
	Q_UNUSED(destIndex);
}

=======
>>>>>>> af509b5a
void RhythmboxTrackModel::search(const QString& searchText) {
    // qDebug() << "RhythmboxTrackModel::search()" << searchText
    //          << QThread::currentThread();
    emit(doSearch(searchText));
}

void RhythmboxTrackModel::slotSearch(const QString& searchText) {
    BaseSqlTableModel::search(searchText);
}

bool RhythmboxTrackModel::isColumnInternal(int column) {
    if (column == fieldIndex(LIBRARYTABLE_ID)) {
        return true;
    }
<<<<<<< HEAD
    mimeData->setUrls(urls);
    return mimeData;
}


QItemDelegate* RhythmboxTrackModel::delegateForColumn(const int i) {
	Q_UNUSED(i);
    return NULL;
}

TrackModel::CapabilitiesFlags RhythmboxTrackModel::getCapabilities() const {
    return TRACKMODELCAPS_NONE |
     	   TRACKMODELCAPS_ADDTOAUTODJ;
=======
    return false;
>>>>>>> af509b5a
}

Qt::ItemFlags RhythmboxTrackModel::flags(const QModelIndex &index) const {
    return readOnlyFlags(index);
}

bool RhythmboxTrackModel::isColumnHiddenByDefault(int column) {
    Q_UNUSED(column);
	return false;
}<|MERGE_RESOLUTION|>--- conflicted
+++ resolved
@@ -24,15 +24,6 @@
 RhythmboxTrackModel::~RhythmboxTrackModel() {
 }
 
-<<<<<<< HEAD
-bool RhythmboxTrackModel::addTrack(const QModelIndex& index, QString location) {
-    Q_UNUSED(index);
-    Q_UNUSED(location)
-	return false;
-}
-
-=======
->>>>>>> af509b5a
 TrackPointer RhythmboxTrackModel::getTrack(const QModelIndex& index) const {
     QString artist = index.sibling(index.row(), fieldIndex("artist")).data().toString();
     QString title = index.sibling(index.row(), fieldIndex("title")).data().toString();
@@ -67,6 +58,7 @@
     }
 
     // Overwrite Metadata from Rythmbox library
+    // Note: This will be written to the mixxx library as well
     pTrack->setArtist(artist);
     pTrack->setTitle(title);
     pTrack->setAlbum(album);
@@ -77,39 +69,6 @@
     return pTrack;
 }
 
-<<<<<<< HEAD
-QString RhythmboxTrackModel::getTrackLocation(const QModelIndex& index) const {
-    QString location = index.sibling(index.row(), fieldIndex("location")).data().toString();
-    return location;
-}
-
-int RhythmboxTrackModel::getTrackId(const QModelIndex& index) const {
-    if (!index.isValid()) {
-        return -1;
-    }
-    return index.sibling(index.row(), fieldIndex("id")).data().toInt();
-}
-
-const QLinkedList<int> RhythmboxTrackModel::getTrackRows(int trackId) const {
-    return BaseSqlTableModel::getTrackRows(trackId);
-}
-
-
-void RhythmboxTrackModel::removeTrack(const QModelIndex& index) {
-	Q_UNUSED(index);
-}
-
-void RhythmboxTrackModel::removeTracks(const QModelIndexList& indices) {
-	Q_UNUSED(indices);
-}
-
-void RhythmboxTrackModel::moveTrack(const QModelIndex& sourceIndex, const QModelIndex& destIndex) {
-	Q_UNUSED(sourceIndex);
-	Q_UNUSED(destIndex);
-}
-
-=======
->>>>>>> af509b5a
 void RhythmboxTrackModel::search(const QString& searchText) {
     // qDebug() << "RhythmboxTrackModel::search()" << searchText
     //          << QThread::currentThread();
@@ -124,23 +83,7 @@
     if (column == fieldIndex(LIBRARYTABLE_ID)) {
         return true;
     }
-<<<<<<< HEAD
-    mimeData->setUrls(urls);
-    return mimeData;
-}
-
-
-QItemDelegate* RhythmboxTrackModel::delegateForColumn(const int i) {
-	Q_UNUSED(i);
-    return NULL;
-}
-
-TrackModel::CapabilitiesFlags RhythmboxTrackModel::getCapabilities() const {
-    return TRACKMODELCAPS_NONE |
-     	   TRACKMODELCAPS_ADDTOAUTODJ;
-=======
     return false;
->>>>>>> af509b5a
 }
 
 Qt::ItemFlags RhythmboxTrackModel::flags(const QModelIndex &index) const {
