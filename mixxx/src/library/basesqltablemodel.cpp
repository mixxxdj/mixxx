--- conflicted
+++ resolved
@@ -18,12 +18,9 @@
         m_trackDAO(m_pTrackCollection->getTrackDAO()) {
     connect(&m_trackDAO, SIGNAL(trackChanged(int)),
             this, SLOT(trackChanged(int)));
-<<<<<<< HEAD
-    m_isCachedModel = true;
-=======
     connect(&m_trackDAO, SIGNAL(trackClean(int)),
             this, SLOT(trackClean(int)));
->>>>>>> fbd7e96f
+    m_isCachedModel = true;
     m_iSortColumn = 0;
     m_eSortOrder = Qt::AscendingOrder;
 }
