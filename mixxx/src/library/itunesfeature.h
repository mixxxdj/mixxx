// rhythmboxfeature.h
// Created 8/23/2009 by RJ Ryan (rryan@mit.edu)

#ifndef ITUNESFEATURE_H
#define ITUNESBOXFEATURE_H

#include <QStringListModel>
#include <QtSql>

#include "library/libraryfeature.h"
#include "library/trackcollection.h"
#include "treeitemmodel.h"
#include "treeitem.h"

//class ITunesPlaylistModel;
class ITunesTrackModel;
class ITunesPlaylistModel;


class ITunesFeature : public LibraryFeature {
 Q_OBJECT
 public:
    ITunesFeature(QObject* parent, TrackCollection* pTrackCollection);
    virtual ~ITunesFeature();
    static bool isSupported();

    QVariant title();
    QIcon getIcon();

    bool dropAccept(QUrl url);
    bool dropAcceptChild(const QModelIndex& index, QUrl url);
    bool dragMoveAccept(QUrl url);
    bool dragMoveAcceptChild(const QModelIndex& index, QUrl url);

    TreeItemModel* getChildModel();

  public slots:
    void activate();
    void activate(bool forceReload, bool askToLoad = true);
    void activateChild(const QModelIndex& index);
    void onRightClick(const QPoint& globalPos);
    void onRightClickChild(const QPoint& globalPos, QModelIndex index);

  private:
    static QString getiTunesMusicPath();
    bool importLibrary(QString file);
    void parseTracks(QXmlStreamReader &xml);
    void parseTrack(QXmlStreamReader &xml, QSqlQuery &query);
    void parsePlaylists(QXmlStreamReader &xml);
    void parsePlaylist(QXmlStreamReader &xml, QSqlQuery &query1, QSqlQuery &query2);
    void clearTable(QString table_name);

    ITunesTrackModel* m_pITunesTrackModel;
    ITunesPlaylistModel* m_pITunesPlaylistModel;
    TreeItemModel m_childModel;
    QStringList m_playlists;
    TrackCollection* m_pTrackCollection;
    QSqlDatabase &m_database;
    bool m_isActivated;
<<<<<<< HEAD
    //The root of the childmodel
    TreeItem *m_rootItem;
=======

    static const QString ITDB_PATH_KEY;
>>>>>>> 4b6b8bf8
};

#endif /* ITUNESFEATURE_H */<|MERGE_RESOLUTION|>--- conflicted
+++ resolved
@@ -57,13 +57,10 @@
     TrackCollection* m_pTrackCollection;
     QSqlDatabase &m_database;
     bool m_isActivated;
-<<<<<<< HEAD
     //The root of the childmodel
     TreeItem *m_rootItem;
-=======
 
     static const QString ITDB_PATH_KEY;
->>>>>>> 4b6b8bf8
 };
 
 #endif /* ITUNESFEATURE_H */