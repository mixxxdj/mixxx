// cratedao.cpp
// Created 10/22/2009 by RJ Ryan (rryan@mit.edu)

#include <QtDebug>
#include <QSqlQuery>
#include <QSqlError>
#include <QVariant>

#include "library/dao/cratedao.h"
#include "library/queryutil.h"

CrateDAO::CrateDAO(QSqlDatabase& database)
        : m_database(database) {
}

CrateDAO::~CrateDAO() {
}

void CrateDAO::initialize() {
    qDebug() << "CrateDAO::initialize()";
}

unsigned int CrateDAO::crateCount() {
    QSqlQuery query(m_database);
    query.prepare("SELECT count(*) FROM " CRATE_TABLE);

    if (!query.exec() || !query.next()) {
        LOG_FAILED_QUERY(query);
        return 0;
    }
    return query.value(0).toInt();
}

int CrateDAO::createCrate(const QString& name) {
    QSqlQuery query(m_database);
    query.prepare("INSERT INTO " CRATE_TABLE " (name) VALUES (:name)");
    query.bindValue(":name", name);

    if (!query.exec()) {
<<<<<<< HEAD
        qDebug() << query.lastError();
        return -1;
=======
        LOG_FAILED_QUERY(query);
        return false;
>>>>>>> c28c14a9
    }

    int crateId = query.lastInsertId().toInt();
    emit(added(crateId));
    return crateId;
}

bool CrateDAO::renameCrate(int crateId, const QString& newName) {
    QSqlQuery query(m_database);
    query.prepare("UPDATE " CRATE_TABLE " SET name = :name WHERE id = :id");
    query.bindValue(":name", newName);
    query.bindValue(":id", crateId);

    if (!query.exec()) {
        LOG_FAILED_QUERY(query);
        return false;
    }
<<<<<<< HEAD

    Q_ASSERT(m_database.commit());
    emit(renamed(crateId));
=======
>>>>>>> c28c14a9
    return true;
}

bool CrateDAO::setCrateLocked(int crateId, bool locked) {
    // SQLite3 doesn't support boolean value. Using integer instead.
    int lock = locked ? 1 : 0;
    QSqlQuery query(m_database);
    query.prepare("UPDATE " CRATE_TABLE " SET locked = :lock WHERE id = :id");
    query.bindValue(":lock", lock);
    query.bindValue(":id", crateId);

    if (!query.exec()) {
        LOG_FAILED_QUERY(query);
        return false;
    }

<<<<<<< HEAD
    Q_ASSERT(m_database.commit());
    emit(lockChanged(crateId));
=======
>>>>>>> c28c14a9
    return true;
}

bool CrateDAO::isCrateLocked(int crateId) {
    QSqlQuery query(m_database);
    query.prepare("SELECT locked FROM " CRATE_TABLE " WHERE id = :id");
    query.bindValue(":id", crateId);

    if (query.exec()) {
        if (query.next()) {
            int lockValue = query.value(0).toInt();
            return lockValue == 1;
        }
    } else {
        LOG_FAILED_QUERY(query);
    }

    return false;
}

bool CrateDAO::deleteCrate(int crateId) {
    Q_ASSERT(m_database.transaction());
    QSqlQuery query(m_database);
    query.prepare("DELETE FROM " CRATE_TRACKS_TABLE " WHERE crate_id = :id");
    query.bindValue(":id", crateId);

    if (!query.exec()) {
        LOG_FAILED_QUERY(query);
        Q_ASSERT(m_database.rollback());
        return false;
    }

    query.prepare("DELETE FROM " CRATE_TABLE " WHERE id = :id");
    query.bindValue(":id", crateId);

    if (!query.exec()) {
        LOG_FAILED_QUERY(query);
        Q_ASSERT(m_database.rollback());
        return false;
    }
    Q_ASSERT(m_database.commit());

    emit(deleted(crateId));
    return true;
}

int CrateDAO::getCrateIdByName(const QString& name) {
    QSqlQuery query(m_database);
    query.prepare("SELECT id FROM " CRATE_TABLE " WHERE name = (:name)");
    query.bindValue(":name", name);
    if (query.exec()) {
        if (query.next()) {
            int id = query.value(0).toInt();
            return id;
        }
    } else {
        LOG_FAILED_QUERY(query);
    }
    return -1;
}

int CrateDAO::getCrateId(int position) {
    QSqlQuery query(m_database);
    query.prepare("SELECT id FROM " CRATE_TABLE);
    if (query.exec()) {
        int currentRow = 0;
        while(query.next()) {
            if (currentRow++ == position) {
                int id = query.value(0).toInt();
                return id;
            }
        }
    } else {
        LOG_FAILED_QUERY(query);
    }
    return -1;
}

QString CrateDAO::crateName(int crateId) {
    QSqlQuery query(m_database);
    query.prepare("SELECT name FROM " CRATE_TABLE " WHERE id = (:id)");
    query.bindValue(":id", crateId);
    if (query.exec()) {
        if (query.next()) {
            return query.value(0).toString();
        }
    } else {
        LOG_FAILED_QUERY(query);
    }
    return QString();
}

unsigned int CrateDAO::crateSize(int crateId) {
    QSqlQuery query(m_database);
    query.prepare("SELECT COUNT(*) FROM " CRATE_TRACKS_TABLE " WHERE crate_id = (:id)");
    query.bindValue(":id", crateId);
    if (query.exec()) {
        if (query.next()) {
            return query.value(0).toInt();
        }
    } else {
        LOG_FAILED_QUERY(query);
    }
    return 0;
}

bool CrateDAO::addTrackToCrate(int trackId, int crateId) {
    QSqlQuery query(m_database);
    query.prepare("INSERT INTO " CRATE_TRACKS_TABLE
                  " (crate_id, track_id) VALUES (:crate_id, :track_id)");
    query.bindValue(":crate_id", crateId);
    query.bindValue(":track_id", trackId);

    if (!query.exec()) {
        LOG_FAILED_QUERY(query);
        return false;
    }

    emit(trackAdded(crateId, trackId));
    emit(changed(crateId));
    return true;
}

void CrateDAO::removeTrackFromCrates(int trackId) {
    QSqlQuery query(m_database);
    QString queryString = QString("DELETE FROM %1 WHERE %2 = %3")
            .arg(CRATE_TRACKS_TABLE)
            .arg(CRATETRACKSTABLE_TRACKID)
            .arg(QString::number(trackId));
    query.prepare(queryString);
    if (!query.exec()) {
        LOG_FAILED_QUERY(query);
    }
}

bool CrateDAO::removeTrackFromCrate(int trackId, int crateId) {
    QSqlQuery query(m_database);
    query.prepare("DELETE FROM " CRATE_TRACKS_TABLE " WHERE "
                  "crate_id = :crate_id AND track_id = :track_id");
    query.bindValue(":crate_id", crateId);
    query.bindValue(":track_id", trackId);

    if (!query.exec()) {
        LOG_FAILED_QUERY(query);
        return false;
    }

    emit(trackRemoved(crateId, trackId));
    emit(changed(crateId));
    return true;
}<|MERGE_RESOLUTION|>--- conflicted
+++ resolved
@@ -37,13 +37,8 @@
     query.bindValue(":name", name);
 
     if (!query.exec()) {
-<<<<<<< HEAD
-        qDebug() << query.lastError();
+        LOG_FAILED_QUERY(query);
         return -1;
-=======
-        LOG_FAILED_QUERY(query);
-        return false;
->>>>>>> c28c14a9
     }
 
     int crateId = query.lastInsertId().toInt();
@@ -61,12 +56,7 @@
         LOG_FAILED_QUERY(query);
         return false;
     }
-<<<<<<< HEAD
-
-    Q_ASSERT(m_database.commit());
     emit(renamed(crateId));
-=======
->>>>>>> c28c14a9
     return true;
 }
 
@@ -82,12 +72,7 @@
         LOG_FAILED_QUERY(query);
         return false;
     }
-
-<<<<<<< HEAD
-    Q_ASSERT(m_database.commit());
     emit(lockChanged(crateId));
-=======
->>>>>>> c28c14a9
     return true;
 }
 
