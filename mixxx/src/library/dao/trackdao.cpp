#include <QtDebug>
#include <QtCore>
#include <QtSql>

#include "library/dao/trackdao.h"

#include "audiotagger.h"
#include "library/queryutil.h"
#include "soundsourceproxy.h"
#include "track/beatfactory.h"
#include "track/beats.h"
#include "trackinfoobject.h"

// The number of tracks to cache in memory at once. Once the n+1'th track is
// created, the TrackDAO's QCache deletes its TrackPointer to the track, which
// allows the track reference count to drop to zero. The track cache basically
// functions to hold a reference to the track so its reference count stays above
// 0.
#define TRACK_CACHE_SIZE 5

TrackDAO::TrackDAO(QSqlDatabase& database,
                   CueDAO& cueDao,
                   PlaylistDAO& playlistDao,
                   CrateDAO& crateDao,
                   ConfigObject<ConfigValue> * pConfig)
        : m_database(database),
          m_cueDao(cueDao),
          m_playlistDao(playlistDao),
          m_crateDao(crateDao),
          m_trackCache(TRACK_CACHE_SIZE),
          m_pConfig(pConfig) {
}

void TrackDAO::finish() {
    //clear out played information on exit
    //crash prevention: if mixxx crashes, played information will be maintained
    qDebug() << "Clearing played information for this session";
    QSqlQuery query(m_database);
    if (!query.exec("UPDATE library SET played=0")) {
        LOG_FAILED_QUERY(query)
                << "Error clearing played value";
    }
}

TrackDAO::~TrackDAO() {
    qDebug() << "~TrackDAO()";
}

void TrackDAO::initialize() {
    //qDebug() << "TrackDAO::initialize" << QThread::currentThread() << m_database.connectionName();
}

/** Retrieve the track id for the track that's located at "location" on disk.
    @return the track id for the track located at location, or -1 if the track
            is not in the database.
*/
int TrackDAO::getTrackId(QString absoluteFilePath) {
    //qDebug() << "TrackDAO::getTrackId" << QThread::currentThread() << m_database.connectionName();

    QSqlQuery query(m_database);
    query.prepare("SELECT library.id FROM library INNER JOIN track_locations ON library.location = track_locations.id WHERE track_locations.location=:location");
    query.bindValue(":location", absoluteFilePath);

    if (!query.exec()) {
        LOG_FAILED_QUERY(query);
        return -1;
    }

    int libraryTrackId = -1;
    if (query.next()) {
        libraryTrackId = query.value(query.record().indexOf("id")).toInt();
    }

    return libraryTrackId;
}

/** Some code (eg. drag and drop) needs to just get a track's location, and it's
    not worth retrieving a whole TrackInfoObject.*/
QString TrackDAO::getTrackLocation(int trackId) {
    //qDebug() << "TrackDAO::getTrackLocation"
    //         << QThread::currentThread() << m_database.connectionName();
    QSqlQuery query(m_database);
    QString trackLocation = "";
    query.prepare("SELECT track_locations.location FROM track_locations INNER JOIN library ON library.location = track_locations.id WHERE library.id=:id");
    query.bindValue(":id", trackId);
    if (!query.exec()) {
        LOG_FAILED_QUERY(query);
        return "";
    }
    while (query.next()) {
        trackLocation = query.value(query.record().indexOf("location")).toString();
    }

    return trackLocation;
}

/** Check if a track exists in the library table already.
    @param file_location The full path to the track on disk, including the filename.
    @return true if the track is found in the library table, false otherwise.
*/
bool TrackDAO::trackExistsInDatabase(QString absoluteFilePath) {
    return (getTrackId(absoluteFilePath) != -1);
}

void TrackDAO::saveTrack(TrackPointer track) {
    if (track) {
        saveTrack(track.data());
    }
}

void TrackDAO::saveTrack(TrackInfoObject* pTrack) {
    if (!pTrack) {
        qWarning() << "TrackDAO::saveTrack() was given NULL track.";
    }
    //qDebug() << "TrackDAO::saveTrack" << pTrack->getId() << pTrack->getInfo();
    // If track's id is not -1, then update, otherwise add.
    int trackId = pTrack->getId();
    if (trackId != -1) {
        if (pTrack->isDirty()) {
            if (!m_dirtyTracks.contains(trackId)) {
                qDebug() << "WARNING: Inconsistent state in TrackDAO. Track is dirty while TrackDAO thinks it is clean.";
            }

            //Write audio meta data, if enabled in the preferences
            if (m_pConfig && m_pConfig->getValueString(ConfigKey("[Library]","WriteAudioTags")).toInt() == 1) 
            {
    			if (pTrack->isLoaded())
    			{
    				qDebug() << "Track reports it is currently loaded, not saving metadata:" << pTrack->getTitle();
    				//don't remove from dirtytracks or call it clean
    				return;
    			}
    			else
		            writeAudioMetaData(pTrack);
		    }
		    
		    updateTrack(pTrack);
        } else {
            //qDebug() << "TrackDAO::saveTrack. Not Dirty";
            //qDebug() << this << "Dirty tracks remaining:" << m_dirtyTracks.size();

            // Q_ASSERT(!m_dirtyTracks.contains(trackId));
            if (m_dirtyTracks.contains(trackId)) {
                qDebug() << "WARNING: Inconsistent state in TrackDAO. Track is clean while TrackDAO thinks it is dirty. Correcting.";
                m_dirtyTracks.remove(trackId);
            }

            //qDebug() << "Skipping track update for track" << pTrack->getId();
        }
    } else {
        addTrack(pTrack, false);
    }
}

bool TrackDAO::isDirty(int trackId) {
    return m_dirtyTracks.contains(trackId);
}

void TrackDAO::slotTrackDirty(TrackInfoObject* pTrack) {
    //qDebug() << "TrackDAO::slotTrackDirty" << pTrack->getInfo();
    // This is a private slot that is connected to TIO's created by this
    // TrackDAO. It is a way for the track to ask that it be saved. The only
    // time this could be unsafe is when the TIO's reference count drops to
    // 0. When that happens, the TIO is deleted with QObject:deleteLater, so Qt
    // will wait for this slot to comlete.
    if (pTrack) {
        int id = pTrack->getId();
        if (id != -1) {
            m_dirtyTracks.insert(id);
            emit(trackDirty(id));
        }
    }
}

void TrackDAO::slotTrackClean(TrackInfoObject* pTrack) {
    //qDebug() << "TrackDAO::slotTrackClean" << pTrack->getInfo();
    // This is a private slot that is connected to TIO's created by this
    // TrackDAO. It is a way for the track to ask that it be saved. The only
    // time this could be unsafe is when the TIO's reference count drops to
    // 0. When that happens, the TIO is deleted with QObject:deleteLater, so Qt
    // will wait for this slot to comlete.

    if (pTrack) {
        int id = pTrack->getId();
        if (id != -1) {
            m_dirtyTracks.remove(id);
            emit(trackClean(id));
        }
    }
}

void TrackDAO::slotTrackChanged(TrackInfoObject* pTrack) {
    //qDebug() << "TrackDAO::slotTrackChanged" << pTrack->getInfo();
    // This is a private slot that is connected to TIO's created by this
    // TrackDAO. It is a way for the track to ask that it be saved. The only
    // time this could be unsafe is when the TIO's reference count drops to
    // 0. When that happens, the TIO is deleted with QObject:deleteLater, so Qt
    // will wait for this slot to comlete.
    if (pTrack) {
        int id = pTrack->getId();
        if (id != -1) {
            emit(trackChanged(id));
        }
    }
}

void TrackDAO::slotTrackSave(TrackInfoObject* pTrack) {
    //qDebug() << "TrackDAO::slotTrackSave" << pTrack->getId() << pTrack->getInfo();
    // This is a private slot that is connected to TIO's created by this
    // TrackDAO. It is a way for the track to ask that it be saved. The last
    // time it is used is when the track is being deleted (i.e. its reference
    // count has dropped to 0). The TIO is deleted with QObject:deleteLater, so
    // Qt will wait for this slot to comlete.
    if (pTrack) {
        saveTrack(pTrack);
    }
}

void TrackDAO::saveDirtyTracks() {
    qDebug() << "TrackDAO::saveDirtyTracks()";
    QHashIterator<int, TrackWeakPointer> it(m_tracks);
    while (it.hasNext()) {
        it.next();
        // Auto-cast from TrackWeakPointer to TrackPointer
        TrackPointer pTrack = it.value();
        if (pTrack && pTrack->isDirty()) {
            saveTrack(pTrack);
        }
    }
    clearCache();
}

void TrackDAO::prepareTrackLocationsInsert(QSqlQuery& query) {
    query.prepare("INSERT INTO track_locations (location, directory, filename, filesize, fs_deleted, needs_verification) "
                  "VALUES (:location, :directory, :filename, :filesize, :fs_deleted, :needs_verification)");
}

void TrackDAO::bindTrackToTrackLocationsInsert(QSqlQuery& query, TrackInfoObject* pTrack) {
    query.bindValue(":location", pTrack->getLocation());
    query.bindValue(":directory", pTrack->getDirectory());
    query.bindValue(":filename", pTrack->getFilename());
    query.bindValue(":filesize", pTrack->getLength());
    // Should this check pTrack->exists()?
    query.bindValue(":fs_deleted", 0);
    query.bindValue(":needs_verification", 0);
}

void TrackDAO::prepareLibraryInsert(QSqlQuery& query) {
    query.prepare("INSERT INTO library (artist, title, album, year, genre, composer, "
				  "tracknumber, filetype, location, comment, url, duration, rating, key, "
                  "bitrate, samplerate, cuepoint, bpm, replaygain, wavesummaryhex, "
                  "datetime_added, "
                  "timesplayed, "
                  "channels, mixxx_deleted, header_parsed, beats_version, beats_sub_version, beats, bpm_lock) "
                  "VALUES (:artist, "
                  ":title, :album, :year, :genre, :composer, :tracknumber, "
                  ":filetype, :location, :comment, :url, :duration, :rating, :key, "
                  ":bitrate, :samplerate, :cuepoint, :bpm, :replaygain, :wavesummaryhex, "
                  ":datetime_added, "
                  ":timesplayed, "
                  ":channels, :mixxx_deleted, :header_parsed, :beats_version, :beats_sub_version, :beats, :bpm_lock)");
}

void TrackDAO::bindTrackToLibraryInsert(
    QSqlQuery& query, TrackInfoObject* pTrack, int trackLocationId) {
    query.bindValue(":artist", pTrack->getArtist());
    query.bindValue(":title", pTrack->getTitle());
    query.bindValue(":album", pTrack->getAlbum());
    query.bindValue(":year", pTrack->getYear());
    query.bindValue(":genre", pTrack->getGenre());
    query.bindValue(":composer", pTrack->getComposer());
    query.bindValue(":tracknumber", pTrack->getTrackNumber());
    query.bindValue(":filetype", pTrack->getType());
    query.bindValue(":location", trackLocationId);
    query.bindValue(":comment", pTrack->getComment());
    query.bindValue(":url", pTrack->getURL());
    query.bindValue(":duration", pTrack->getDuration());
    query.bindValue(":rating", pTrack->getRating());
    query.bindValue(":bitrate", pTrack->getBitrate());
    query.bindValue(":samplerate", pTrack->getSampleRate());
    query.bindValue(":cuepoint", pTrack->getCuePoint());
    query.bindValue(":bpm_lock", pTrack->hasBpmLock()? 1 : 0);

    query.bindValue(":replaygain", pTrack->getReplayGain());
    query.bindValue(":key", pTrack->getKey());

    // We no longer store the wavesummary in the library table.
    query.bindValue(":wavesummaryhex", QVariant(QVariant::ByteArray));

    query.bindValue(":timesplayed", pTrack->getTimesPlayed());
    query.bindValue(":datetime_added", pTrack->getCreateDate());
    query.bindValue(":channels", pTrack->getChannels());
    query.bindValue(":mixxx_deleted", 0);
    query.bindValue(":header_parsed", pTrack->getHeaderParsed() ? 1 : 0);

    const QByteArray* pBeatsBlob = NULL;
    QString blobVersion = "";
    BeatsPointer pBeats = pTrack->getBeats();
    // Fall back on cached BPM
    double dBpm = pTrack->getBpm();

    if (pBeats) {
        pBeatsBlob = pBeats->toByteArray();
        blobVersion = pBeats->getVersion();
        dBpm = pBeats->getBpm();
    }

    query.bindValue(":bpm", dBpm);
    query.bindValue(":beats_version", blobVersion);
    query.bindValue(":beats", pBeatsBlob ? *pBeatsBlob : QVariant(QVariant::ByteArray));
    delete pBeatsBlob;
}

void TrackDAO::addTracks(QList<TrackInfoObject*> tracksToAdd, bool unremove) {
    QSet<int> tracksAddedSet;
    QTime time;
    time.start();

    // Start the transaction
    m_database.transaction();

    QSqlQuery query(m_database);
    QSqlQuery query_finder(m_database);
    query_finder.prepare("SELECT id FROM track_locations WHERE location=:location");

    // Major time saver for having this outside the loop
    prepareTrackLocationsInsert(query);

    QStringList trackLocationIds;
    foreach (TrackInfoObject* pTrack, tracksToAdd) {
        if (pTrack == NULL || !isTrackFormatSupported(pTrack)) {
            // TODO(XXX) provide some kind of error code on a per-track basis.
            continue;
        }
        bindTrackToTrackLocationsInsert(query, pTrack);

        int trackLocationId = -1;
        if (!query.exec()) {
            qDebug() << "Location " << pTrack->getLocation() << " is already in the DB";
            query_finder.bindValue(":location", pTrack->getLocation());

            if (!query_finder.exec()) {
                // We can't even select this, something is wrong. Skip this
                // track -- maybe we'll have luck with others.
                LOG_FAILED_QUERY(query_finder)
                        << "Can't find track location ID after failing to insert. Something is wrong.";
                continue;
            }
            while (query_finder.next()) {
                trackLocationId = query_finder.value(query_finder.record().indexOf("id")).toInt();
            }
        } else {
            // Inserting succeeded, so just get the last rowid.
            QVariant lastInsert = query.lastInsertId();
            trackLocationId = lastInsert.toInt();
        }

        // To save time on future queries, setId the trackLocationId on the
        // track. This takes advantage of the fact that I know the
        // LibraryScanner doesn't use these tracks for anything. rryan 9/2010
        pTrack->setId(trackLocationId);
        trackLocationIds.append(QString::number(trackLocationId));
    }

    // Look up pre-existing library records for the track location ids.
    QSqlQuery track_lookup(m_database);
    // Mapping of track library record id to mixxx_deleted field.
    QHash<int, QPair<int, bool> > tracksPresent;
    track_lookup.prepare(
        QString("SELECT location, id, mixxx_deleted from library WHERE location IN (%1)")
        .arg(trackLocationIds.join(",")));

    if (!track_lookup.exec()) {
        LOG_FAILED_QUERY(track_lookup)
                << "Failed to lookup existing tracks:";
    } else {
        QSqlRecord track_lookup_record = track_lookup.record();
        int locationIdColumn = track_lookup_record.indexOf("location");
        int idColumn = track_lookup_record.indexOf("id");
        int mixxxDeletedColumn = track_lookup_record.indexOf("mixxx_deleted");
        while (track_lookup.next()) {
            int locationId = track_lookup.value(locationIdColumn).toInt();
            int trackId = track_lookup.value(idColumn).toInt();
            bool removed = track_lookup.value(mixxxDeletedColumn).toBool();
            tracksPresent[locationId] = QPair<int, bool>(trackId, removed);
        }
    }

    // Major time saver for having this outside the loop
    prepareLibraryInsert(query);

    foreach (TrackInfoObject* pTrack, tracksToAdd) {
        // Skip tracks that did not make it past the previous part.
        if (pTrack == NULL || pTrack->getId() < 0) {
            continue;
        }

        // Immediately undo the hack we did above so we do not accidentally
        // leave the ID incorrectly set.
        int locationId = pTrack->getId();
        pTrack->setId(-1);

        // Skip tracks that are already in the database. Optionally unremove
        // them.
        QHash<int, QPair<int, bool> >::const_iterator it = tracksPresent.find(locationId);
        if (it != tracksPresent.end()) {
            int trackId = it.value().first;
            bool removed = it.value().second;
            if (removed && unremove) {
                QSqlQuery unremove_query(m_database);
                unremove_query.prepare("UPDATE library SET mixxx_deleted = 0 WHERE id = :id");
                unremove_query.bindValue(":id", trackId);
                if (!unremove_query.exec()) {
                    LOG_FAILED_QUERY(unremove_query)
                            << "Could not unremove track" << trackId;
                } else {
                    tracksAddedSet.insert(trackId);
                }
            }

            // Regardless of whether we unremoved this track or not -- it's
            // already in the library and so we need to skip it. Set the track's
            // trackId so the caller can know it. TODO(XXX) this is a little
            // weird because the track has whatever metadata the caller supplied
            // and that metadata may differ from what is already in the
            // database. I'm ignoring this corner case. rryan 10/2011
            pTrack->setId(trackId);
            continue;
        }

        bindTrackToLibraryInsert(query, pTrack, locationId);

        if (!query.exec()) {
            // We failed to insert the track. Maybe it is already in the library
            // but marked deleted? Skip this track.
            LOG_FAILED_QUERY(query)
                    << "Failed to INSERT new track into library:"
                    << pTrack->getFilename();
            continue;
        }
        int trackId = query.lastInsertId().toInt();
        pTrack->setId(trackId);
        m_cueDao.saveTrackCues(trackId, pTrack);
        pTrack->setDirty(false);
        tracksAddedSet.insert(trackId);
    }

    m_database.commit();

    qDebug() << this << "addTracks took" << time.elapsed() << "ms to add"
             << tracksAddedSet.size() << "tracks";
    if (tracksAddedSet.size() > 0) {
        emit(tracksAdded(tracksAddedSet));
    }
}

int TrackDAO::addTrack(QFileInfo& fileInfo, bool unremove) {
    int trackId = -1;
    TrackInfoObject * pTrack = new TrackInfoObject(fileInfo);
    if (pTrack) {
        // Add the song to the database.
        addTrack(pTrack, unremove);
        trackId = pTrack->getId();
        delete pTrack;
    }
    return trackId;
}

int TrackDAO::addTrack(QString absoluteFilePath, bool unremove)
{
    QFileInfo fileInfo(absoluteFilePath);
    return addTrack(fileInfo, unremove);
}

void TrackDAO::addTrack(TrackInfoObject* pTrack, bool unremove) {
    QList<TrackInfoObject*> tracksToAdd;
    tracksToAdd.push_back(pTrack);
    addTracks(tracksToAdd, unremove);
}

/** Removes a track from the library track collection. */
void TrackDAO::removeTrack(int id) {
    //qDebug() << "TrackDAO::removeTrack" << QThread::currentThread() << m_database.connectionName();
    Q_ASSERT(id >= 0);
    QSqlQuery query(m_database);

    // Remove track from crates and playlists.
    m_playlistDao.removeTrackFromPlaylists(id);
    m_crateDao.removeTrackFromCrates(id);

    //Mark the track as deleted!
    query.prepare("UPDATE library "
                  "SET mixxx_deleted=1 "
                  "WHERE id = " + QString::number(id));
    if (!query.exec()) {
        LOG_FAILED_QUERY(query);
    }

    QSet<int> tracksRemovedSet;
    tracksRemovedSet.insert(id);
    emit(tracksRemoved(tracksRemovedSet));
}

void TrackDAO::removeTracks(QList<int> ids) {
    QStringList idList;
    foreach (int id, ids) {
        idList.append(QString::number(id));
    }

    QSqlQuery query(m_database);
    query.prepare(QString("UPDATE library SET mixxx_deleted=1 WHERE id in (%1)")
                  .arg(idList.join(",")));
    if (!query.exec()) {
        LOG_FAILED_QUERY(query);
    }

    QSet<int> tracksRemovedSet = QSet<int>::fromList(ids);
    emit(tracksRemoved(tracksRemovedSet));
}

/*** If a track has been manually "removed" from Mixxx's library by the user via
     Mixxx's interface, this lets you add it back. When a track is removed,
     mixxx_deleted in the DB gets set to 1. This clears that, and makes it show
     up in the library views again.
     This function should get called if you drag-and-drop a file that's been
     "removed" from Mixxx back into the library view.
*/
void TrackDAO::unremoveTrack(int trackId) {
    Q_ASSERT(trackId >= 0);
    QSqlQuery query(m_database);
    query.prepare("UPDATE library "
                  "SET mixxx_deleted=0 "
                  "WHERE id = " + QString::number(trackId));
    if (!query.exec()) {
        LOG_FAILED_QUERY(query)
                << "Failed to set track" << trackId << "as undeleted";
    }
    QSet<int> tracksAddedSet;
    tracksAddedSet.insert(trackId);
    emit(tracksAdded(tracksAddedSet));
}

// static
void TrackDAO::deleteTrack(TrackInfoObject* pTrack) {
    Q_ASSERT(pTrack);
    //qDebug() << "Garbage Collecting" << pTrack << "ID" << pTrack->getId() << pTrack->getInfo();

    qDebug() << "Got deletion call for track" << pTrack << "ID" << pTrack->getId() << pTrack->getInfo();

    // Save dirty tracks.
    if (pTrack->isDirty())
    	pTrack->doSave();

    // Now Qt will delete it in the event loop.
    pTrack->deleteLater();
}

TrackPointer TrackDAO::getTrackFromDB(QSqlQuery &query) const {
    //Print out any SQL error, if there was one.
    if (query.lastError().isValid()) {
        LOG_FAILED_QUERY(query);
    }

    while (query.next()) {
        // Good god! Assign query.record() to a freaking variable!
        int trackId = query.value(query.record().indexOf("id")).toInt();
        QString artist = query.value(query.record().indexOf("artist")).toString();
        QString title = query.value(query.record().indexOf("title")).toString();
        QString album = query.value(query.record().indexOf("album")).toString();
        QString year = query.value(query.record().indexOf("year")).toString();
        QString genre = query.value(query.record().indexOf("genre")).toString();
        QString composer = query.value(query.record().indexOf("composer")).toString();
        QString tracknumber = query.value(query.record().indexOf("tracknumber")).toString();
        QString comment = query.value(query.record().indexOf("comment")).toString();
        QString url = query.value(query.record().indexOf("url")).toString();
        QString key = query.value(query.record().indexOf("key")).toString();
        int duration = query.value(query.record().indexOf("duration")).toInt();
        int bitrate = query.value(query.record().indexOf("bitrate")).toInt();
        int rating = query.value(query.record().indexOf("rating")).toInt();
        int samplerate = query.value(query.record().indexOf("samplerate")).toInt();
        int cuepoint = query.value(query.record().indexOf("cuepoint")).toInt();
        QString bpm = query.value(query.record().indexOf("bpm")).toString();
        QString replaygain = query.value(query.record().indexOf("replaygain")).toString();
        int timesplayed = query.value(query.record().indexOf("timesplayed")).toInt();
        int played = query.value(query.record().indexOf("played")).toInt();
        int channels = query.value(query.record().indexOf("channels")).toInt();
        //int filesize = query.value(query.record().indexOf("filesize")).toInt();
        QString filetype = query.value(query.record().indexOf("filetype")).toString();
        QString location = query.value(query.record().indexOf("location")).toString();
        bool header_parsed = query.value(query.record().indexOf("header_parsed")).toBool();
        QDateTime date_created = query.value(query.record().indexOf("datetime_added")).toDateTime();
<<<<<<< HEAD
        

        TrackPointer pTrack = TrackPointer(new TrackInfoObject(location, false), &TrackDAO::deleteTrack);
=======
        bool has_bpm_lock = query.value(query.record().indexOf("bpm_lock")).toBool();
>>>>>>> 9bef7bcc


        // TIO already stats the file to see if it exists, what its length is,
        // etc. So don't bother setting it.
        //track->setLength(filesize);

        pTrack->setId(trackId);
        pTrack->setArtist(artist);
        pTrack->setTitle(title);
        pTrack->setAlbum(album);
        pTrack->setYear(year);
        pTrack->setGenre(genre);
        pTrack->setComposer(composer);
        pTrack->setTrackNumber(tracknumber);
        pTrack->setRating(rating);
        pTrack->setKey(key);

        pTrack->setComment(comment);
        pTrack->setURL(url);
        pTrack->setDuration(duration);
        pTrack->setBitrate(bitrate);
        pTrack->setSampleRate(samplerate);
        pTrack->setCuePoint((float)cuepoint);
        pTrack->setReplayGain(replaygain.toFloat());

        QString beatsVersion = query.value(query.record().indexOf("beats_version")).toString();
        QString beatsSubVersion = query.value(query.record().indexOf("beats_sub_version")).toString();
        QByteArray beatsBlob = query.value(query.record().indexOf("beats")).toByteArray();
        BeatsPointer pBeats = BeatFactory::loadBeatsFromByteArray(pTrack, beatsVersion, beatsSubVersion, &beatsBlob);
        if (pBeats) {
            pTrack->setBeats(pBeats);
        } else {
            pTrack->setBpm(bpm.toFloat());
        }
        pTrack->setBpmLock(has_bpm_lock);

        pTrack->setTimesPlayed(timesplayed);
        pTrack->setPlayed(played);
        pTrack->setChannels(channels);
        pTrack->setType(filetype);
        pTrack->setLocation(location);
        pTrack->setHeaderParsed(header_parsed);
        pTrack->setDateAdded(date_created);
        pTrack->setCuePoints(m_cueDao.getCuesForTrack(trackId));

        pTrack->setDirty(false);

        // Listen to dirty and changed signals
        connect(pTrack.data(), SIGNAL(dirty(TrackInfoObject*)),
                this, SLOT(slotTrackDirty(TrackInfoObject*)),
                Qt::DirectConnection);
        connect(pTrack.data(), SIGNAL(clean(TrackInfoObject*)),
                this, SLOT(slotTrackClean(TrackInfoObject*)),
                Qt::DirectConnection);
        connect(pTrack.data(), SIGNAL(changed(TrackInfoObject*)),
                this, SLOT(slotTrackChanged(TrackInfoObject*)),
                Qt::DirectConnection);
        connect(pTrack.data(), SIGNAL(save(TrackInfoObject*)),
                this, SLOT(slotTrackSave(TrackInfoObject*)),
                Qt::DirectConnection);

        /*This should prevent the crash I had, I hope.  There is, however,
        //no good reason why this should occur. --Owen
        
        //bzzt.  way to misunderstand how qhash works.  
        if (!m_tracks.contains(trackId)) {
            qDebug() << "Search Error: m_tracks does not contain this trackid:"
                 << artist << title;
            return TrackPointer();
        }*/

        // Automatic conversion to a weak pointer
        m_tracks[trackId] = pTrack;
        m_trackCache.insert(trackId, new TrackPointer(pTrack));

        // If the header hasn't been parsed, parse it but only after we set the
        // track clean and hooked it up to the track cache, because this will
        // dirty it.
        if (!header_parsed) {
            pTrack->parse();
        }

        return pTrack;
    }

    return TrackPointer();
}

TrackPointer TrackDAO::getTrack(int id, bool cacheOnly) const {
    //qDebug() << "TrackDAO::getTrack" << QThread::currentThread() << m_database.connectionName();

    // If the track cache contains the track, use it to get a strong reference
    // to the track. We do this first so that the QCache keeps track of the
    // least-recently-used track so that it expires them intelligently.
    if (m_trackCache.contains(id)) {
        TrackPointer pTrack = *m_trackCache[id];

        // If the strong reference is still valid (it should be), then return
        // it. Otherwise query the DB for the track.
        if (pTrack)
            return pTrack;
    }

    // Next, check the weak-reference cache to see if the track was ever loaded
    // into memory. It's possible that something is currently using this track,
    // so its reference count is non-zero despite it not being present in the
    // track cache. m_tracks is a map of weak pointers to the tracks.
    if (m_tracks.contains(id)) {
        //qDebug() << "Returning cached TIO for track" << id;
        TrackPointer pTrack = m_tracks[id];

        // If the pointer to the cached copy is still valid, return
        // it. Otherwise, re-query the DB for the track.
        if (pTrack)
            return pTrack;
    }

    // The person only wanted the track if it was cached.
    if (cacheOnly) {
        //qDebug() << "TrackDAO::getTrack()" << id << "Caller wanted track but only if it was cached. Returning null.";
        return TrackPointer();
    }

    QTime time;
    time.start();
    QSqlQuery query(m_database);

    query.prepare(
        "SELECT library.id, artist, title, album, year, genre, composer, tracknumber, "
        "filetype, rating, key, track_locations.location as location, "
        "track_locations.filesize as filesize, comment, url, duration, bitrate, "
        "samplerate, cuepoint, bpm, replaygain, channels, "
        "header_parsed, timesplayed, played, beats_version, beats_sub_version, beats, datetime_added, bpm_lock "
        "FROM Library "
        "INNER JOIN track_locations "
            "ON library.location = track_locations.id "
        "WHERE library.id=:track_id");
    query.bindValue(":track_id", id);

    TrackPointer pTrack;

    if (query.exec()) {
         pTrack = getTrackFromDB(query);
    } else {
        LOG_FAILED_QUERY(query)
                << QString("getTrack(%1)").arg(id);
    }
    //qDebug() << "getTrack hit the database, took " << time.elapsed() << "ms";

    return pTrack;
}

/** Saves a track's info back to the database */
void TrackDAO::updateTrack(TrackInfoObject* pTrack) {
    m_database.transaction();
    QTime time;
    time.start();
    Q_ASSERT(pTrack);
    //qDebug() << "TrackDAO::updateTrackInDatabase" << QThread::currentThread() << m_database.connectionName();

    //qDebug() << "Updating track" << pTrack->getInfo() << "in database...";

    int trackId = pTrack->getId();
    Q_ASSERT(trackId >= 0);

    QSqlQuery query(m_database);

    //Update everything but "location", since that's what we identify the track by.
    query.prepare("UPDATE library "
                  "SET artist=:artist, "
                  "title=:title, album=:album, year=:year, genre=:genre, "
                  "composer=:composer, filetype=:filetype, tracknumber=:tracknumber, "
                  "comment=:comment, url=:url, duration=:duration, rating=:rating, key=:key, "
                  "bitrate=:bitrate, samplerate=:samplerate, cuepoint=:cuepoint, "
                  "bpm=:bpm, replaygain=:replaygain, "
                  "timesplayed=:timesplayed, played=:played, "
                  "channels=:channels, header_parsed=:header_parsed, "
                  "beats_version=:beats_version, beats_sub_version=:beats_sub_version, beats=:beats, "
                  "bpm_lock=:bpm_lock "
                  "WHERE id=:track_id");
    query.bindValue(":artist", pTrack->getArtist());
    query.bindValue(":title", pTrack->getTitle());
    query.bindValue(":album", pTrack->getAlbum());
    query.bindValue(":year", pTrack->getYear());
    query.bindValue(":genre", pTrack->getGenre());
    query.bindValue(":composer", pTrack->getComposer());
    query.bindValue(":filetype", pTrack->getType());
    query.bindValue(":tracknumber", pTrack->getTrackNumber());
    query.bindValue(":comment", pTrack->getComment());
    query.bindValue(":url", pTrack->getURL());
    query.bindValue(":duration", pTrack->getDuration());
    query.bindValue(":bitrate", pTrack->getBitrate());
    query.bindValue(":samplerate", pTrack->getSampleRate());
    query.bindValue(":cuepoint", pTrack->getCuePoint());

    query.bindValue(":replaygain", pTrack->getReplayGain());
    query.bindValue(":key", pTrack->getKey());
    query.bindValue(":rating", pTrack->getRating());
    query.bindValue(":timesplayed", pTrack->getTimesPlayed());
    query.bindValue(":played", pTrack->getPlayed());
    query.bindValue(":channels", pTrack->getChannels());
    query.bindValue(":header_parsed", pTrack->getHeaderParsed() ? 1 : 0);
    //query.bindValue(":location", pTrack->getLocation());
    query.bindValue(":track_id", trackId);

    query.bindValue(":bpm_lock", pTrack->hasBpmLock() ? 1 : 0);

    BeatsPointer pBeats = pTrack->getBeats();
    QByteArray* pBeatsBlob = NULL;
    QString beatsVersion = "";
    QString beatsSubVersion = "";
    double dBpm = pTrack->getBpm();

    if (pBeats) {
        pBeatsBlob = pBeats->toByteArray();
        beatsVersion = pBeats->getVersion();
        beatsSubVersion = pBeats->getSubVersion();
        dBpm = pBeats->getBpm();
    }
    query.bindValue(":beats", pBeatsBlob ? *pBeatsBlob : QVariant(QVariant::ByteArray));
    query.bindValue(":beats_version", beatsVersion);
    query.bindValue(":beats_sub_version", beatsSubVersion);
    query.bindValue(":bpm", dBpm);
    delete pBeatsBlob;

    if (!query.exec()) {
        LOG_FAILED_QUERY(query);
        m_database.rollback();
        return;
    }

    if (query.numRowsAffected() == 0) {
        //qWarning() << "updateTrack had no effect: trackId" << trackId << "invalid";
        m_database.rollback();
        return;
    }

    //qDebug() << "Update track took : " << time.elapsed() << "ms. Now updating cues";
    time.start();
    m_cueDao.saveTrackCues(trackId, pTrack);
    m_database.commit();

    //qDebug() << "Update track in database took: " << time.elapsed() << "ms";
    time.start();
    pTrack->setDirty(false);
    //qDebug() << "Dirtying track took: " << time.elapsed() << "ms";
}

/** Mark all the tracks whose paths begin with libraryPath as invalid.
    That means we'll need to later check that those tracks actually
    (still) exist as part of the library scanning procedure. */
void TrackDAO::invalidateTrackLocationsInLibrary(QString libraryPath) {
    //qDebug() << "TrackDAO::invalidateTrackLocations" << QThread::currentThread() << m_database.connectionName();
    //qDebug() << "invalidateTrackLocations(" << libraryPath << ")";
    libraryPath += "%"; //Add wildcard to SQL query to match subdirectories!

    QSqlQuery query(m_database);
    query.prepare("UPDATE track_locations "
                  "SET needs_verification=1 "
                  "WHERE directory LIKE :directory");
    query.bindValue(":directory", libraryPath);
    if (!query.exec()) {
        LOG_FAILED_QUERY(query)
                << "Couldn't mark tracks in directory" << libraryPath
                <<  "as needing verification.";
    }
}

void TrackDAO::markTrackLocationAsVerified(QString location)
{
    //qDebug() << "TrackDAO::markTrackLocationAsVerified" << QThread::currentThread() << m_database.connectionName();
    //qDebug() << "markTrackLocationAsVerified()" << location;

    QSqlQuery query(m_database);
    query.prepare("UPDATE track_locations "
                  "SET needs_verification=0, fs_deleted=0 "
                  "WHERE location=:location");
    query.bindValue(":location", location);
    if (!query.exec()) {
        LOG_FAILED_QUERY(query)
                << "Couldn't mark track" << location << " as verified.";
    }
}

void TrackDAO::markTracksInDirectoriesAsVerified(QStringList directories) {
    //qDebug() << "TrackDAO::markTracksInDirectoryAsVerified" << QThread::currentThread() << m_database.connectionName();
    //qDebug() << "markTracksInDirectoryAsVerified()" << directory;

    FieldEscaper escaper(m_database);
    QMutableStringListIterator it(directories);
    while (it.hasNext()) {
        it.setValue(escaper.escapeString(it.next()));
    }

    QSqlQuery query(m_database);
    query.prepare(
        QString("UPDATE track_locations "
                "SET needs_verification=0 "
                "WHERE directory IN (%1)").arg(directories.join(",")));
    if (!query.exec()) {
        LOG_FAILED_QUERY(query)
                << "Couldn't mark tracks in" << directories.size() << "directories as verified.";
    }
}

void TrackDAO::markUnverifiedTracksAsDeleted() {
    //qDebug() << "TrackDAO::markUnverifiedTracksAsDeleted" << QThread::currentThread() << m_database.connectionName();
    //qDebug() << "markUnverifiedTracksAsDeleted()";

    QSqlQuery query(m_database);
    query.prepare("UPDATE track_locations "
                  "SET fs_deleted=1, needs_verification=0 "
                  "WHERE needs_verification=1");
    if (!query.exec()) {
        LOG_FAILED_QUERY(query)
                << "Couldn't mark unverified tracks as deleted.";
    }

}

void TrackDAO::markTrackLocationsAsDeleted(QString directory) {
    //qDebug() << "TrackDAO::markTrackLocationsAsDeleted" << QThread::currentThread() << m_database.connectionName();
    QSqlQuery query(m_database);
    query.prepare("UPDATE track_locations "
                  "SET fs_deleted=1 "
                  "WHERE directory=:directory");
    query.bindValue(":directory", directory);
    if (!query.exec()) {
        LOG_FAILED_QUERY(query)
                << "Couldn't mark tracks in" << directory << "as deleted.";
    }
}

/** Look for moved files. Look for files that have been marked as "deleted on disk"
    and see if another "file" with the same name and filesize exists in the track_locations
    table. That means the file has moved instead of being deleted outright, and so
    we can salvage your existing metadata that you have in your DB (like cue points, etc.). */
void TrackDAO::detectMovedFiles() {
    //This function should not start a transaction on it's own!
    //When it's called from libraryscanner.cpp, there already is a transaction
    //started!

    QSqlQuery query(m_database);
    QSqlQuery query2(m_database);
    int oldTrackLocationId = -1;
    int newTrackLocationId = -1;
    QString filename;
    int fileSize;

    query.prepare("SELECT id, filename, filesize FROM track_locations WHERE fs_deleted=1");

    if (!query.exec()) {
        LOG_FAILED_QUERY(query);
    }

    //For each track that's been "deleted" on disk...
    while (query.next()) {
        newTrackLocationId = -1; //Reset this var
        oldTrackLocationId = query.value(query.record().indexOf("id")).toInt();
        filename = query.value(query.record().indexOf("filename")).toString();
        fileSize = query.value(query.record().indexOf("filesize")).toInt();

        query2.prepare("SELECT id FROM track_locations WHERE "
                       "fs_deleted=0 AND "
                       "filename=:filename AND "
                       "filesize=:filesize");
        query2.bindValue(":filename", filename);
        query2.bindValue(":filesize", fileSize);
        Q_ASSERT(query2.exec());

        Q_ASSERT(query2.size() <= 1); //WTF duplicate tracks?
        while (query2.next())
        {
            newTrackLocationId = query2.value(query2.record().indexOf("id")).toInt();
        }

        //If we found a moved track...
        if (newTrackLocationId >= 0)
        {
            //qDebug() << "Found moved track!" << filename;

            //Remove old row from track_locations table
            query2.prepare("DELETE FROM track_locations WHERE "
                           "id=:id");
            query2.bindValue(":id", oldTrackLocationId);
            Q_ASSERT(query2.exec());

            //The library scanner will have added a new row to the Library
            //table which corresponds to the track in the new location. We need
            //to remove that so we don't end up with two rows in the library table
            //for the same track.
            query2.prepare("DELETE FROM library WHERE "
                           "location=:location");
            query2.bindValue(":location", newTrackLocationId);
            Q_ASSERT(query2.exec());

            //Update the location foreign key for the existing row in the library table
            //to point to the correct row in the track_locations table.
            query2.prepare("UPDATE library "
                           "SET location=:newloc WHERE location=:oldloc");
            query2.bindValue(":newloc", newTrackLocationId);
            query2.bindValue(":oldloc", oldTrackLocationId);
            Q_ASSERT(query2.exec());
        }
    }
}

void TrackDAO::clearCache() {
    m_trackCache.clear();
    m_dirtyTracks.clear();
}

void TrackDAO::writeAudioMetaData(TrackInfoObject* pTrack){
    if (m_pConfig && m_pConfig->getValueString(ConfigKey("[Library]","WriteAudioTags")).toInt() == 1) {
        AudioTagger tagger(pTrack->getLocation());

        tagger.setArtist(pTrack->getArtist());
        tagger.setTitle(pTrack->getTitle());
        tagger.setGenre(pTrack->getGenre());
        tagger.setComposer(pTrack->getComposer());
        tagger.setAlbum(pTrack->getAlbum());
        tagger.setComment(pTrack->getComment());
        tagger.setTracknumber(pTrack->getTrackNumber());
        tagger.setBpm(pTrack->getBpmStr());

        tagger.save();
    }
}

bool TrackDAO::isTrackFormatSupported(TrackInfoObject* pTrack) const {
    return SoundSourceProxy::isFilenameSupported(pTrack->getFilename());
}<|MERGE_RESOLUTION|>--- conflicted
+++ resolved
@@ -589,14 +589,10 @@
         QString location = query.value(query.record().indexOf("location")).toString();
         bool header_parsed = query.value(query.record().indexOf("header_parsed")).toBool();
         QDateTime date_created = query.value(query.record().indexOf("datetime_added")).toDateTime();
-<<<<<<< HEAD
-        
+
+        bool has_bpm_lock = query.value(query.record().indexOf("bpm_lock")).toBool();
 
         TrackPointer pTrack = TrackPointer(new TrackInfoObject(location, false), &TrackDAO::deleteTrack);
-=======
-        bool has_bpm_lock = query.value(query.record().indexOf("bpm_lock")).toBool();
->>>>>>> 9bef7bcc
-
 
         // TIO already stats the file to see if it exists, what its length is,
         // etc. So don't bother setting it.
