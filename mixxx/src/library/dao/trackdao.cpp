
#include <QtDebug>
#include <QtCore>
#include <QtSql>
#include "trackinfoobject.h"
#include "library/dao/trackdao.h"
#include "audiotagger.h"

// The number of tracks to cache in memory at once. Once the n+1'th track is
// created, the TrackDAO's QCache deletes its TrackPointer to the track, which
// allows the track reference count to drop to zero. The track cache basically
// functions to hold a reference to the track so its reference count stays above
// 0.
#define TRACK_CACHE_SIZE 20

TrackDAO::TrackDAO(QSqlDatabase& database, CueDAO& cueDao, ConfigObject<ConfigValue> * pConfig)
        : m_database(database),
          m_cueDao(cueDao),
          m_pConfig(pConfig),
          m_trackCache(TRACK_CACHE_SIZE) {

}

void TrackDAO::finish()
{
    //clear out played information on exit
    //crash prevention: if mixxx crashes, played information will be maintained
    qDebug() << "Clearing played information for this session";
    QSqlQuery query(m_database);
    if (!query.exec("UPDATE library SET played=0"))
    {
        qDebug() << "Error clearing played value";
    }
}

TrackDAO::~TrackDAO()
{
}

void TrackDAO::initialize()
{
    qDebug() << "TrackDAO::initialize" << QThread::currentThread() << m_database.connectionName();
}

/** Retrieve the track id for the track that's located at "location" on disk.
    @return the track id for the track located at location, or -1 if the track
            is not in the database.
*/
int TrackDAO::getTrackId(QString absoluteFilePath)
{
    //qDebug() << "TrackDAO::getTrackId" << QThread::currentThread() << m_database.connectionName();

    QSqlQuery query(m_database);
    query.prepare("SELECT library.id FROM library INNER JOIN track_locations ON library.location = track_locations.id WHERE track_locations.location=:location");
    query.bindValue(":location", absoluteFilePath);

    if (!query.exec()) {
        qDebug() << query.lastError();
        return -1;
    }

    int libraryTrackId = -1;
    if (query.next()) {
        libraryTrackId = query.value(query.record().indexOf("id")).toInt();
    }
    //query.finish();

    return libraryTrackId;
}

/** Some code (eg. drag and drop) needs to just get a track's location, and it's
    not worth retrieving a whole TrackInfoObject.*/
QString TrackDAO::getTrackLocation(int trackId)
{
    qDebug() << "TrackDAO::getTrackLocation"
             << QThread::currentThread() << m_database.connectionName();
    QSqlQuery query(m_database);
    QString trackLocation = "";
    query.prepare("SELECT track_locations.location FROM track_locations INNER JOIN library ON library.location = track_locations.id WHERE library.id=:id");
    query.bindValue(":id", trackId);
    if (!query.exec()) {
        qDebug() << query.lastError();
        return "";
    }
    while (query.next()) {
        trackLocation = query.value(query.record().indexOf("location")).toString();
    }
    //query.finish();

    return trackLocation;
}

/** Check if a track exists in the library table already.
    @param file_location The full path to the track on disk, including the filename.
    @return true if the track is found in the library table, false otherwise.
*/
bool TrackDAO::trackExistsInDatabase(QString absoluteFilePath)
{
    return (getTrackId(absoluteFilePath) != -1);
}

void TrackDAO::saveTrack(TrackPointer track) {

    if (track)
        saveTrack(track.data());
}

void TrackDAO::saveTrack(TrackInfoObject* pTrack) {
    if (!pTrack) {
        qWarning() << "TrackDAO::saveTrack() was given NULL track.";
    }
    // If track's id is not -1, then update, otherwise add.
    int trackId = pTrack->getId();
    if (trackId != -1) {
        if (pTrack->isDirty()) {
            updateTrack(pTrack);
            m_dirtyTracks.remove(trackId);

            //Write audio meta data, if enabled in the preferences
            writeAudioMetaData(pTrack);

            emit(trackClean(trackId));
        } else {
            Q_ASSERT(!m_dirtyTracks.contains(trackId));
            //qDebug() << "Skipping track update for track" << pTrack->getId();
        }
    } else {
        addTrack(pTrack);
    }
}

bool TrackDAO::isDirty(int trackId) {
    return m_dirtyTracks.contains(trackId);
}

void TrackDAO::slotTrackDirty() {
    // This is a private slot that is connected to TIO's created by this
    // TrackDAO. It is a way for the track to ask that it be saved. The only
    // time this could be unsafe is when the TIO's reference count drops to
    // 0. When that happens, the TIO is deleted with QObject:deleteLater, so Qt
    // will wait for this slot to comlete.
    TrackInfoObject* pTrack = dynamic_cast<TrackInfoObject*>(sender());
    if (pTrack) {
        int id = pTrack->getId();
        if (id != -1) {
            m_dirtyTracks.insert(id);
            emit(trackDirty(id));
        }
    }
}

void TrackDAO::slotTrackChanged() {
    // This is a private slot that is connected to TIO's created by this
    // TrackDAO. It is a way for the track to ask that it be saved. The only
    // time this could be unsafe is when the TIO's reference count drops to
    // 0. When that happens, the TIO is deleted with QObject:deleteLater, so Qt
    // will wait for this slot to comlete.
    TrackInfoObject* pTrack = dynamic_cast<TrackInfoObject*>(sender());
    if (pTrack) {
        int id = pTrack->getId();
        if (id != -1) {
            emit(trackChanged(id));
        }
    }
}

void TrackDAO::slotTrackSave() {
    // This is a private slot that is connected to TIO's created by this
    // TrackDAO. It is a way for the track to ask that it be saved. The last
    // time it is used is when the track is being deleted (i.e. its reference
    // count has dropped to 0). The TIO is deleted with QObject:deleteLater, so
    // Qt will wait for this slot to comlete.
    TrackInfoObject* pTrack = dynamic_cast<TrackInfoObject*>(sender());
    if (pTrack) {
        saveTrack(pTrack);
    }
}

void TrackDAO::saveDirtyTracks() {
    QHashIterator<int, TrackWeakPointer> it(m_tracks);
    while (it.hasNext()) {
        it.next();
        // Auto-cast from TrackWeakPointer to TrackPointer
        TrackPointer pTrack = it.value();
        if (pTrack && pTrack->isDirty()) {
            saveTrack(pTrack);
        }
    }
}

void TrackDAO::prepareTrackLocationsInsert(QSqlQuery& query) {
    query.prepare("INSERT INTO track_locations (location, directory, filename, filesize, fs_deleted, needs_verification) "
                  "VALUES (:location, :directory, :filename, :filesize, :fs_deleted, :needs_verification)");
}

void TrackDAO::bindTrackToTrackLocationsInsert(QSqlQuery& query, TrackInfoObject* pTrack) {
    query.bindValue(":location", pTrack->getLocation());
    query.bindValue(":directory", pTrack->getDirectory());
    query.bindValue(":filename", pTrack->getFilename());
    query.bindValue(":filesize", pTrack->getLength());
    // Should this check pTrack->exists()?
    query.bindValue(":fs_deleted", 0);
    query.bindValue(":needs_verification", 0);
}

void TrackDAO::prepareLibraryInsert(QSqlQuery& query) {
    query.prepare("INSERT INTO library (artist, title, album, year, genre, tracknumber, "
<<<<<<< HEAD
                  "filetype, location, comment, url, duration, "
                  "bitrate, samplerate, cuepoint, bpm, replaygain, wavesummaryhex, "
                  "channels, mixxx_deleted, header_parsed) "
                  "VALUES (:artist, "
                  ":title, :album, :year, :genre, :tracknumber, "
                  ":filetype, :location, :comment, :url, :duration, "
                  ":bitrate, :samplerate, :cuepoint, :bpm, :replaygain, :wavesummaryhex, "
=======
                  "filetype, location, comment, url, duration, rating, key, "
                  "bitrate, samplerate, cuepoint, bpm, wavesummaryhex, "
                  "timesplayed, "
                  "channels, mixxx_deleted, header_parsed) "
                  "VALUES (:artist, "
                  ":title, :album, :year, :genre, :tracknumber, "
                  ":filetype, :location, :comment, :url, :duration, :rating, :key,"
                  ":bitrate, :samplerate, :cuepoint, :bpm, :wavesummaryhex, "
                  ":timesplayed, "
>>>>>>> 14813a41
                  ":channels, :mixxx_deleted, :header_parsed)");
}

void TrackDAO::bindTrackToLibraryInsert(QSqlQuery& query, TrackInfoObject* pTrack, int trackLocationId) {
    query.bindValue(":artist", pTrack->getArtist());
    query.bindValue(":title", pTrack->getTitle());
    query.bindValue(":album", pTrack->getAlbum());
    query.bindValue(":year", pTrack->getYear());
    query.bindValue(":genre", pTrack->getGenre());
    query.bindValue(":tracknumber", pTrack->getTrackNumber());
    query.bindValue(":filetype", pTrack->getType());
    query.bindValue(":location", trackLocationId);
    query.bindValue(":comment", pTrack->getComment());
    query.bindValue(":url", pTrack->getURL());
    query.bindValue(":duration", pTrack->getDuration());
    query.bindValue(":rating", pTrack->getRating());
    query.bindValue(":bitrate", pTrack->getBitrate());
    query.bindValue(":samplerate", pTrack->getSampleRate());
    query.bindValue(":cuepoint", pTrack->getCuePoint());
    query.bindValue(":bpm", pTrack->getBpm());
<<<<<<< HEAD
    query.bindValue(":replaygain", pTrack->getReplayGain());
=======
    query.bindValue(":key", pTrack->getKey());
>>>>>>> 14813a41
    const QByteArray* pWaveSummary = pTrack->getWaveSummary();
    if (pWaveSummary) //Avoid null pointer deref
        query.bindValue(":wavesummaryhex", *pWaveSummary);
    query.bindValue(":timesplayed", pTrack->getTimesPlayed());
    //query.bindValue(":datetime_added", pTrack->getDateAdded());
    query.bindValue(":channels", pTrack->getChannels());
    query.bindValue(":mixxx_deleted", 0);
    query.bindValue(":header_parsed", pTrack->getHeaderParsed() ? 1 : 0);
}

void TrackDAO::addTracks(QList<TrackInfoObject*> tracksToAdd) {
    QTime time;
    time.start();

    //Start the transaction
    m_database.transaction();

    QSqlQuery query(m_database);
    QSqlQuery query_finder(m_database);
    query_finder.prepare("SELECT id FROM track_locations WHERE location=:location");

    // Major time saver for having this outside the loop
    prepareTrackLocationsInsert(query);

    foreach (TrackInfoObject* pTrack, tracksToAdd) {
        bindTrackToTrackLocationsInsert(query, pTrack);

        int trackLocationId = -1;
        if (!query.exec()) {
            qDebug() << "Location " << pTrack->getLocation() << " is already in the DB";
            query.bindValue(":location", pTrack->getLocation());

            if (!query.exec()) {
                // We can't even select this, something is wrong.
                qDebug() << query.lastError();
                m_database.rollback();
                return;
            }
            while (query.next()) {
                trackLocationId = query.value(query.record().indexOf("id")).toInt();
            }
        } else {
            // Inserting succeeded, so just get the last rowid.
            QVariant lastInsert = query.lastInsertId();
            trackLocationId = lastInsert.toInt();
        }

        // To save time on future queries, setId the trackLocationId on the
        // track. This takes advantage of the fact that I know the
        // LibraryScanner doesn't use these tracks for anything. rryan 9/2010
        pTrack->setId(trackLocationId);
    }

    // Major time saver for having this outside the loop
    prepareLibraryInsert(query);

    foreach (TrackInfoObject* pTrack, tracksToAdd) {
        bindTrackToLibraryInsert(query, pTrack, pTrack->getId());

        if (!query.exec()) {
            qDebug() << "Failed to INSERT new track into library"
                     << __FILE__ << __LINE__ << query.lastError();
            m_database.rollback();
            return;
        }

        int trackId = query.lastInsertId().toInt();

        if (trackId >= 0) {
            m_cueDao.saveTrackCues(trackId, pTrack);
        } else {
            qDebug() << "Could not get track ID to save the track cue points:"
                     << query.lastError();
        }

        // Undo the hack we did above by setting this track to its new id in the
        // database.
        pTrack->setId(trackId);
    }

    m_database.commit();

    qDebug() << "Writing tracks to database by TrackDAO::addTracks() took " << time.elapsed() << " ms";
}

int TrackDAO::addTrack(QFileInfo& fileInfo) {
    int trackId = -1;
    TrackInfoObject * pTrack = new TrackInfoObject(fileInfo);
    if (pTrack) {
        //Add the song to the database.
        addTrack(pTrack);
        trackId = pTrack->getId();
        delete pTrack;
    }
    return trackId;
}

int TrackDAO::addTrack(QString absoluteFilePath)
{
    QFileInfo fileInfo(absoluteFilePath);
    return addTrack(fileInfo);
}

void TrackDAO::addTrack(TrackInfoObject* pTrack)
{
    QTime time;
    time.start();

    //qDebug() << "TrackDAO::addTrack" << QThread::currentThread() << m_database.connectionName();
    //qDebug() << "TrackCollection::addTrack(), inserting into DB";
    Q_ASSERT(pTrack); //Why you be giving me NULL pTracks

    //Start the transaction
    m_database.transaction();

    QSqlQuery query(m_database);
    int trackLocationId = -1;

    // Insert the track location into the corresponding table. This will fail
    // silently if the location is already in the table because it has a UNIQUE
    // constraint.
    prepareTrackLocationsInsert(query);
    bindTrackToTrackLocationsInsert(query, pTrack);

    if (!query.exec()) {
        // Inserting into track_locations failed, so the file already
        // exists. Query for its id.
        query.prepare("SELECT id FROM track_locations WHERE location=:location");
        query.bindValue(":location", pTrack->getLocation());

        if (!query.exec()) {
            // We can't even select this, something is wrong.
            qDebug() << query.lastError();
            m_database.rollback();
            return;
        }
        while (query.next()) {
            trackLocationId = query.value(query.record().indexOf("id")).toInt();
        }
    } else {
        // Inserting succeeded, so just get the last rowid.
        QVariant lastInsert = query.lastInsertId();
        trackLocationId = lastInsert.toInt();
    }

    //Failure of this assert indicates that we were unable to insert the track
    //location into the table AND we could not retrieve the id of that track
    //location from the same table. "It shouldn't happen"... unless I screwed up
    //- Albert :)
    Q_ASSERT(trackLocationId >= 0);

    prepareLibraryInsert(query);
    bindTrackToLibraryInsert(query, pTrack, trackLocationId);

    int trackId = -1;

    if (!query.exec())
    {
        qDebug() << "Failed to INSERT new track into library"
                 << __FILE__ << __LINE__ << query.lastError();
        m_database.rollback();
        return;
    } else {
        // Inserting succeeded, so just get the last rowid.
        trackId = query.lastInsertId().toInt();
    }
    //query.finish();

    Q_ASSERT(trackId >= 0);

    if (trackId >= 0) {
        m_cueDao.saveTrackCues(trackId, pTrack);
    } else {
        qDebug() << "Could not get track ID to save the track cue points:"
                 << query.lastError();
    }

    pTrack->setId(trackId);
    pTrack->setDirty(false);

    //query.finish();

    //Commit the transaction
    m_database.commit();
    //qDebug() << "addTrack took" << time.elapsed() << "ms";
}

  /** Removes a track from the library track collection. */
void TrackDAO::removeTrack(int id)
{
    //qDebug() << "TrackDAO::removeTrack" << QThread::currentThread() << m_database.connectionName();
    Q_ASSERT(id >= 0);
    QSqlQuery query(m_database);

    //Mark the track as deleted!
    query.prepare("UPDATE library "
                  "SET mixxx_deleted=1 "
                  "WHERE id = " + QString("%1").arg(id));
    query.exec();
    //query.finish();

    //Print out any SQL error, if there was one.
    if (query.lastError().isValid()) {
        qDebug() << query.lastError();
    }
}

void TrackDAO::removeTracks(QList<int> ids) {
    QString idList = "";

    foreach (int id, ids) {
        idList.append(QString("%1,").arg(id));
    }

    // Strip the last ,
    if (idList.count() > 0) {
        idList.truncate(idList.count() - 1);
    }

    QSqlQuery query(m_database);
    query.prepare(QString("UPDATE library SET mixxx_deleted=1 WHERE id in (%1)").arg(idList));
    if (!query.exec()) {
        qDebug() << query.lastError();
    }
}

/*** If a track has been manually "removed" from Mixxx's library by the user via
     Mixxx's interface, this lets you add it back. When a track is removed,
     mixxx_deleted in the DB gets set to 1. This clears that, and makes it show
     up in the library views again.
     This function should get called if you drag-and-drop a file that's been
     "removed" from Mixxx back into the library view.
*/
void TrackDAO::unremoveTrack(int trackId)
{
    Q_ASSERT(trackId >= 0);
    QSqlQuery query(m_database);
    query.prepare("UPDATE library "
                  "SET mixxx_deleted=0 "
                  "WHERE id = " + QString("%1").arg(trackId));
    if (!query.exec()) {
        qDebug() << "Failed to set track" << trackId << "as undeleted" << query.lastError();
    }
}

// static
void TrackDAO::deleteTrack(TrackInfoObject* pTrack) {
    Q_ASSERT(pTrack);

    //qDebug() << "Got deletion call for track" << pTrack << "ID" << pTrack->getId() << pTrack->getInfo();

    // Save dirty tracks.
    pTrack->save();

    // if (iId != -1 && isDirty(iId)) {
    //     saveTrack(track);
    // }

    // Now Qt will delete it in the event loop.
    pTrack->deleteLater();
}

TrackPointer TrackDAO::getTrackFromDB(QSqlQuery &query) const
{
    if (!query.isValid()) {
        //query.exec();
    }

    //Print out any SQL error, if there was one.
    if (query.lastError().isValid()) {
        qDebug() << query.lastError();
    }

    int locationId = -1;
    while (query.next()) {
        int trackId = query.value(query.record().indexOf("id")).toInt();

        QString artist = query.value(query.record().indexOf("artist")).toString();
        QString title = query.value(query.record().indexOf("title")).toString();
        QString album = query.value(query.record().indexOf("album")).toString();
        QString year = query.value(query.record().indexOf("year")).toString();
        QString genre = query.value(query.record().indexOf("genre")).toString();
        QString tracknumber = query.value(query.record().indexOf("tracknumber")).toString();
        QString comment = query.value(query.record().indexOf("comment")).toString();
        QString url = query.value(query.record().indexOf("url")).toString();
        QString key = query.value(query.record().indexOf("key")).toString();
        int duration = query.value(query.record().indexOf("duration")).toInt();
        int bitrate = query.value(query.record().indexOf("bitrate")).toInt();
        int rating = query.value(query.record().indexOf("rating")).toInt();
        int samplerate = query.value(query.record().indexOf("samplerate")).toInt();
        int cuepoint = query.value(query.record().indexOf("cuepoint")).toInt();
        QString bpm = query.value(query.record().indexOf("bpm")).toString();
        QString replaygain = query.value(query.record().indexOf("replaygain")).toString();
        QByteArray* wavesummaryhex = new QByteArray(
            query.value(query.record().indexOf("wavesummaryhex")).toByteArray());
        int timesplayed = query.value(query.record().indexOf("timesplayed")).toInt();
        int played = query.value(query.record().indexOf("played")).toInt();
        int channels = query.value(query.record().indexOf("channels")).toInt();
        int filesize = query.value(query.record().indexOf("filesize")).toInt();
        QString filetype = query.value(query.record().indexOf("filetype")).toString();
        QString location = query.value(query.record().indexOf("location")).toString();
        bool header_parsed = query.value(query.record().indexOf("header_parsed")).toBool();

        TrackInfoObject* track = new TrackInfoObject(location, false);

        // TIO already stats the file to see if it exists, what its length is,
        // etc. So don't bother setting it.
        //track->setLength(filesize);

        track->setId(trackId);
        track->setArtist(artist);
        track->setTitle(title);
        track->setAlbum(album);
        track->setYear(year);
        track->setGenre(genre);
        track->setTrackNumber(tracknumber);
        track->setRating(rating);
        track->setKey(key);

        track->setComment(comment);
        track->setURL(url);
        track->setDuration(duration);
        track->setBitrate(bitrate);
        track->setSampleRate(samplerate);
        track->setCuePoint((float)cuepoint);
        track->setBpm(bpm.toFloat());
        track->setReplayGain(replaygain.toFloat());
        track->setWaveSummary(wavesummaryhex, false);
        delete wavesummaryhex;
        track->setTimesPlayed(timesplayed);
        track->setPlayed(played);
        track->setChannels(channels);
        track->setType(filetype);
        track->setLocation(location);
        track->setHeaderParsed(header_parsed);

        track->setCuePoints(m_cueDao.getCuesForTrack(trackId));
        track->setDirty(false);

        // Listen to dirty and changed signals
        connect(track, SIGNAL(dirty()),
                this, SLOT(slotTrackDirty()));
        connect(track, SIGNAL(changed()),
                this, SLOT(slotTrackChanged()));
        connect(track, SIGNAL(save()),
                this, SLOT(slotTrackSave()));

        TrackPointer pTrack = TrackPointer(track, this->deleteTrack);

        // Automatic conversion to a weak pointer
        m_tracks[trackId] = pTrack;
        m_trackCache.insert(trackId, new TrackPointer(pTrack));

        // If the header hasn't been parsed, parse it but only after we set the
        // track clean and hooked it up to the track cache, because this will
        // dirty it.
        if (!header_parsed) {
            pTrack->parse();
        }

        return pTrack;
    }
    //query.finish();

    return TrackPointer();
}

TrackPointer TrackDAO::getTrack(int id) const
{
    //qDebug() << "TrackDAO::getTrack" << QThread::currentThread() << m_database.connectionName();


    // If the track cache contains the track, use it to get a strong reference
    // to the track. We do this first so that the QCache keeps track of the
    // least-recently-used track so that it expires them intelligently.
    if (m_trackCache.contains(id)) {
        TrackPointer& pTrack = *m_trackCache[id];

        // If the strong reference is still valid (it should be), then return
        // it. Otherwise query the DB for the track.
        if (pTrack)
            return pTrack;
    }

    // Next, check the weak-reference cache to see if the track was ever loaded
    // into memory. It's possible that something is currently using this track,
    // so its reference count is non-zero despite it not being present in the
    // track cache. m_tracks is a map of weak pointers to the tracks.
    if (m_tracks.contains(id)) {
        //qDebug() << "Returning cached TIO for track" << id;
        TrackPointer pTrack = m_tracks[id];

        // If the pointer to the cached copy is still valid, return
        // it. Otherwise, re-query the DB for the track.
        if (pTrack)
            return pTrack;
    }

    QTime time;
    time.start();
    QSqlQuery query(m_database);

<<<<<<< HEAD
    query.prepare("SELECT library.id, artist, title, album, year, genre, tracknumber, filetype, track_locations.location as location, track_locations.filesize as filesize, comment, url, duration, bitrate, samplerate, cuepoint, bpm, replaygain, wavesummaryhex, channels, header_parsed FROM Library INNER JOIN track_locations ON library.location = track_locations.id WHERE library.id=" + QString("%1").arg(id));
=======
    query.prepare("SELECT library.id, artist, title, album, year, genre, tracknumber, filetype, rating, key, track_locations.location as location, track_locations.filesize as filesize, comment, url, duration, bitrate, samplerate, cuepoint, bpm, wavesummaryhex, channels, header_parsed, timesplayed, played FROM Library INNER JOIN track_locations ON library.location = track_locations.id WHERE library.id=" + QString("%1").arg(id));

>>>>>>> 14813a41
    TrackPointer pTrack;

    if (query.exec()) {
         pTrack = getTrackFromDB(query);
    } else {
        qDebug() << QString("getTrack(%1)").arg(id) << query.lastError();
    }
    //qDebug() << "getTrack hit the database, took " << time.elapsed() << "ms";

    return pTrack;
}

/** Saves a track's info back to the database */
void TrackDAO::updateTrack(TrackInfoObject* pTrack)
{
    m_database.transaction();
    QTime time;
    time.start();
    Q_ASSERT(pTrack);
    //qDebug() << "TrackDAO::updateTrackInDatabase" << QThread::currentThread() << m_database.connectionName();

    //qDebug() << "Updating track" << pTrack->getInfo() << "in database...";

    int trackId = pTrack->getId();
    Q_ASSERT(trackId >= 0);

    QSqlQuery query(m_database);

    //Update everything but "location", since that's what we identify the track by.
    query.prepare("UPDATE library "
                  "SET artist=:artist, "
                  "title=:title, album=:album, year=:year, genre=:genre, "
                  "filetype=:filetype, tracknumber=:tracknumber, "
                  "comment=:comment, url=:url, duration=:duration, rating=:rating, key=:key, "
                  "bitrate=:bitrate, samplerate=:samplerate, cuepoint=:cuepoint, "
<<<<<<< HEAD
                  "bpm=:bpm, replaygain=:replaygain, wavesummaryhex=:wavesummaryhex, "
=======
                  "bpm=:bpm, wavesummaryhex=:wavesummaryhex, "
                  "timesplayed=:timesplayed, played=:played, "
>>>>>>> 14813a41
                  "channels=:channels, header_parsed=:header_parsed "
                  "WHERE id="+QString("%1").arg(trackId));
    query.bindValue(":artist", pTrack->getArtist());
    query.bindValue(":title", pTrack->getTitle());
    query.bindValue(":album", pTrack->getAlbum());
    query.bindValue(":year", pTrack->getYear());
    query.bindValue(":genre", pTrack->getGenre());
    query.bindValue(":filetype", pTrack->getType());
    query.bindValue(":tracknumber", pTrack->getTrackNumber());
    query.bindValue(":comment", pTrack->getComment());
    query.bindValue(":url", pTrack->getURL());
    query.bindValue(":duration", pTrack->getDuration());
    query.bindValue(":bitrate", pTrack->getBitrate());
    query.bindValue(":samplerate", pTrack->getSampleRate());
    query.bindValue(":cuepoint", pTrack->getCuePoint());
    query.bindValue(":bpm", pTrack->getBpm());
<<<<<<< HEAD
    query.bindValue(":replaygain", pTrack->getReplayGain());
=======
    query.bindValue(":key", pTrack->getKey());
    query.bindValue(":rating", pTrack->getRating());
>>>>>>> 14813a41
    const QByteArray* pWaveSummary = pTrack->getWaveSummary();
    if (pWaveSummary) //Avoid null pointer deref
        query.bindValue(":wavesummaryhex", *pWaveSummary);
    query.bindValue(":timesplayed", pTrack->getTimesPlayed());
    query.bindValue(":played", pTrack->getPlayed());
    query.bindValue(":channels", pTrack->getChannels());
    query.bindValue(":header_parsed", pTrack->getHeaderParsed() ? 1 : 0);
    //query.bindValue(":location", pTrack->getLocation());

    if (!query.exec()) {
        qDebug() << query.lastError();
        m_database.rollback();
        return;
    }

    if (query.numRowsAffected() == 0) {
        qWarning() << "updateTrack had no effect: trackId" << trackId << "invalid";
        m_database.rollback();
        return;
    }

    //query.finish();

    //qDebug() << "Update track took : " << time.elapsed() << "ms. Now updating cues";
    time.start();
    m_cueDao.saveTrackCues(trackId, pTrack);
    m_database.commit();

    //qDebug() << "Update track in database took: " << time.elapsed() << "ms";
    time.start();
    pTrack->setDirty(false);
    //qDebug() << "Dirtying track took: " << time.elapsed() << "ms";
}

/** Mark all the tracks whose paths begin with libraryPath as invalid.
    That means we'll need to later check that those tracks actually
    (still) exist as part of the library scanning procedure. */
void TrackDAO::invalidateTrackLocationsInLibrary(QString libraryPath)
{
    //qDebug() << "TrackDAO::invalidateTrackLocations" << QThread::currentThread() << m_database.connectionName();
    //qDebug() << "invalidateTrackLocations(" << libraryPath << ")";
    libraryPath += "%"; //Add wildcard to SQL query to match subdirectories!

    QSqlQuery query(m_database);
    query.prepare("UPDATE track_locations "
                  "SET needs_verification=1 "
                  "WHERE directory LIKE :directory");
    query.bindValue(":directory", libraryPath);
    if (!query.exec()) {
        qDebug() << "Couldn't mark tracks in directory" << libraryPath <<  "as needing verification." << query.lastError();
    }
}

void TrackDAO::markTrackLocationAsVerified(QString location)
{
    //qDebug() << "TrackDAO::markTrackLocationAsVerified" << QThread::currentThread() << m_database.connectionName();
    //qDebug() << "markTrackLocationAsVerified()" << location;

    QSqlQuery query(m_database);
    query.prepare("UPDATE track_locations "
                  "SET needs_verification=0, fs_deleted=0 "
                  "WHERE location=:location");
    query.bindValue(":location", location);
    if (!query.exec()) {
        qDebug() << "Couldn't mark track" << location << " as verified." << query.lastError();
    }
}

void TrackDAO::markTracksInDirectoryAsVerified(QString directory)
{
    //qDebug() << "TrackDAO::markTracksInDirectoryAsVerified" << QThread::currentThread() << m_database.connectionName();
    //qDebug() << "markTracksInDirectoryAsVerified()" << directory;

    QSqlQuery query(m_database);
    query.prepare("UPDATE track_locations "
                  "SET needs_verification=0 "
                  "WHERE directory=:directory");
    query.bindValue(":directory", directory);
    if (!query.exec()) {
        qDebug() << "Couldn't mark tracks in" << directory << " as verified." << query.lastError();
    }
}

void TrackDAO::markUnverifiedTracksAsDeleted()
{
    //qDebug() << "TrackDAO::markUnverifiedTracksAsDeleted" << QThread::currentThread() << m_database.connectionName();
    //qDebug() << "markUnverifiedTracksAsDeleted()";

    QSqlQuery query(m_database);
    query.prepare("UPDATE track_locations "
                  "SET fs_deleted=1, needs_verification=0 "
                  "WHERE needs_verification=1");
    if (!query.exec()) {
        qDebug() << "Couldn't mark unverified tracks as deleted." << query.lastError();
    }

}

void TrackDAO::markTrackLocationsAsDeleted(QString directory)
{
    //qDebug() << "TrackDAO::markTrackLocationsAsDeleted" << QThread::currentThread() << m_database.connectionName();
    QSqlQuery query(m_database);
    query.prepare("UPDATE track_locations "
                  "SET fs_deleted=1 "
                  "WHERE directory=:directory");
    query.bindValue(":directory", directory);
    if (!query.exec()) {
        qDebug() << "Couldn't mark tracks in" << directory << "as deleted." << query.lastError();
    }
}

/** Look for moved files. Look for files that have been marked as "deleted on disk"
    and see if another "file" with the same name and filesize exists in the track_locations
    table. That means the file has moved instead of being deleted outright, and so
    we can salvage your existing metadata that you have in your DB (like cue points, etc.). */
void TrackDAO::detectMovedFiles()
{
    //This function should not start a transaction on it's own!
    //When it's called from libraryscanner.cpp, there already is a transaction
    //started!

    QSqlQuery query(m_database);
    QSqlQuery query2(m_database);
    int oldTrackLocationId = -1;
    int newTrackLocationId = -1;
    QString filename;
    int fileSize;

    query.prepare("SELECT id, filename, filesize FROM track_locations WHERE fs_deleted=1");
    query.exec();

    //For each track that's been "deleted" on disk...
    while (query.next()) {
        newTrackLocationId = -1; //Reset this var
        oldTrackLocationId = query.value(query.record().indexOf("id")).toInt();
        filename = query.value(query.record().indexOf("filename")).toString();
        fileSize = query.value(query.record().indexOf("filesize")).toInt();

        query2.prepare("SELECT id FROM track_locations WHERE "
                       "fs_deleted=0 AND "
                       "filename=:filename AND "
                       "filesize=:filesize");
        query2.bindValue(":filename", filename);
        query2.bindValue(":filesize", fileSize);
        Q_ASSERT(query2.exec());

        Q_ASSERT(query2.size() <= 1); //WTF duplicate tracks?
        while (query2.next())
        {
            newTrackLocationId = query2.value(query2.record().indexOf("id")).toInt();
        }

        //If we found a moved track...
        if (newTrackLocationId >= 0)
        {
            qDebug() << "Found moved track!" << filename;

            //Remove old row from track_locations table
            query2.prepare("DELETE FROM track_locations WHERE "
                           "id=:id");
            query2.bindValue(":id", oldTrackLocationId);
            Q_ASSERT(query2.exec());

            //The library scanner will have added a new row to the Library
            //table which corresponds to the track in the new location. We need
            //to remove that so we don't end up with two rows in the library table
            //for the same track.
            query2.prepare("DELETE FROM library WHERE "
                           "location=:location");
            query2.bindValue(":location", newTrackLocationId);
            Q_ASSERT(query2.exec());

            //Update the location foreign key for the existing row in the library table
            //to point to the correct row in the track_locations table.
            query2.prepare("UPDATE library "
                           "SET location=:newloc WHERE location=:oldloc");
            query2.bindValue(":newloc", newTrackLocationId);
            query2.bindValue(":oldloc", oldTrackLocationId);
            Q_ASSERT(query2.exec());
        }
    }
}

void TrackDAO::clearCache()
{
    m_trackCache.clear();
}
void TrackDAO::writeAudioMetaData(TrackInfoObject* pTrack){

    if(m_pConfig && m_pConfig->getValueString(ConfigKey("[Library]","WriteAudioTags")).toInt() == 1){
       
        AudioTagger tagger(pTrack->getLocation());
        
        tagger.setArtist(pTrack->getArtist());
        tagger.setTitle(pTrack->getTitle());
        tagger.setGenre(pTrack->getGenre());
        tagger.setAlbum(pTrack->getAlbum());
        tagger.setComment(pTrack->getComment());
        tagger.setTracknumber(pTrack->getTrackNumber());
        tagger.setBpm(pTrack->getBpmStr());
        
        tagger.save();
    
    }

}<|MERGE_RESOLUTION|>--- conflicted
+++ resolved
@@ -205,25 +205,15 @@
 
 void TrackDAO::prepareLibraryInsert(QSqlQuery& query) {
     query.prepare("INSERT INTO library (artist, title, album, year, genre, tracknumber, "
-<<<<<<< HEAD
-                  "filetype, location, comment, url, duration, "
+                  "filetype, location, comment, url, duration, rating, key, "
                   "bitrate, samplerate, cuepoint, bpm, replaygain, wavesummaryhex, "
-                  "channels, mixxx_deleted, header_parsed) "
-                  "VALUES (:artist, "
-                  ":title, :album, :year, :genre, :tracknumber, "
-                  ":filetype, :location, :comment, :url, :duration, "
-                  ":bitrate, :samplerate, :cuepoint, :bpm, :replaygain, :wavesummaryhex, "
-=======
-                  "filetype, location, comment, url, duration, rating, key, "
-                  "bitrate, samplerate, cuepoint, bpm, wavesummaryhex, "
                   "timesplayed, "
                   "channels, mixxx_deleted, header_parsed) "
                   "VALUES (:artist, "
                   ":title, :album, :year, :genre, :tracknumber, "
                   ":filetype, :location, :comment, :url, :duration, :rating, :key,"
-                  ":bitrate, :samplerate, :cuepoint, :bpm, :wavesummaryhex, "
+                  ":bitrate, :samplerate, :cuepoint, :bpm, :replaygain, :wavesummaryhex, "
                   ":timesplayed, "
->>>>>>> 14813a41
                   ":channels, :mixxx_deleted, :header_parsed)");
 }
 
@@ -244,11 +234,8 @@
     query.bindValue(":samplerate", pTrack->getSampleRate());
     query.bindValue(":cuepoint", pTrack->getCuePoint());
     query.bindValue(":bpm", pTrack->getBpm());
-<<<<<<< HEAD
     query.bindValue(":replaygain", pTrack->getReplayGain());
-=======
     query.bindValue(":key", pTrack->getKey());
->>>>>>> 14813a41
     const QByteArray* pWaveSummary = pTrack->getWaveSummary();
     if (pWaveSummary) //Avoid null pointer deref
         query.bindValue(":wavesummaryhex", *pWaveSummary);
@@ -651,12 +638,8 @@
     time.start();
     QSqlQuery query(m_database);
 
-<<<<<<< HEAD
-    query.prepare("SELECT library.id, artist, title, album, year, genre, tracknumber, filetype, track_locations.location as location, track_locations.filesize as filesize, comment, url, duration, bitrate, samplerate, cuepoint, bpm, replaygain, wavesummaryhex, channels, header_parsed FROM Library INNER JOIN track_locations ON library.location = track_locations.id WHERE library.id=" + QString("%1").arg(id));
-=======
-    query.prepare("SELECT library.id, artist, title, album, year, genre, tracknumber, filetype, rating, key, track_locations.location as location, track_locations.filesize as filesize, comment, url, duration, bitrate, samplerate, cuepoint, bpm, wavesummaryhex, channels, header_parsed, timesplayed, played FROM Library INNER JOIN track_locations ON library.location = track_locations.id WHERE library.id=" + QString("%1").arg(id));
-
->>>>>>> 14813a41
+    query.prepare("SELECT library.id, artist, title, album, year, genre, tracknumber, filetype, rating, key, track_locations.location as location, track_locations.filesize as filesize, comment, url, duration, bitrate, samplerate, cuepoint, bpm, replaygain, wavesummaryhex, channels, header_parsed, timesplayed, played FROM Library INNER JOIN track_locations ON library.location = track_locations.id WHERE library.id=" + QString("%1").arg(id));
+
     TrackPointer pTrack;
 
     if (query.exec()) {
@@ -692,12 +675,8 @@
                   "filetype=:filetype, tracknumber=:tracknumber, "
                   "comment=:comment, url=:url, duration=:duration, rating=:rating, key=:key, "
                   "bitrate=:bitrate, samplerate=:samplerate, cuepoint=:cuepoint, "
-<<<<<<< HEAD
                   "bpm=:bpm, replaygain=:replaygain, wavesummaryhex=:wavesummaryhex, "
-=======
-                  "bpm=:bpm, wavesummaryhex=:wavesummaryhex, "
                   "timesplayed=:timesplayed, played=:played, "
->>>>>>> 14813a41
                   "channels=:channels, header_parsed=:header_parsed "
                   "WHERE id="+QString("%1").arg(trackId));
     query.bindValue(":artist", pTrack->getArtist());
@@ -714,12 +693,9 @@
     query.bindValue(":samplerate", pTrack->getSampleRate());
     query.bindValue(":cuepoint", pTrack->getCuePoint());
     query.bindValue(":bpm", pTrack->getBpm());
-<<<<<<< HEAD
     query.bindValue(":replaygain", pTrack->getReplayGain());
-=======
     query.bindValue(":key", pTrack->getKey());
     query.bindValue(":rating", pTrack->getRating());
->>>>>>> 14813a41
     const QByteArray* pWaveSummary = pTrack->getWaveSummary();
     if (pWaveSummary) //Avoid null pointer deref
         query.bindValue(":wavesummaryhex", *pWaveSummary);
