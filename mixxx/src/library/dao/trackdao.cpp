
#include <QtDebug>
#include <QtCore>
#include <QtSql>

#include "trackinfoobject.h"
#include "track/beats.h"
#include "track/beatfactory.h"
#include "library/dao/trackdao.h"
#include "audiotagger.h"

// The number of tracks to cache in memory at once. Once the n+1'th track is
// created, the TrackDAO's QCache deletes its TrackPointer to the track, which
// allows the track reference count to drop to zero. The track cache basically
// functions to hold a reference to the track so its reference count stays above
// 0.
#define TRACK_CACHE_SIZE 50

TrackDAO::TrackDAO(QSqlDatabase& database, CueDAO& cueDao, ConfigObject<ConfigValue> * pConfig)
        : m_database(database),
          m_cueDao(cueDao),
          m_pConfig(pConfig),
          m_trackCache(TRACK_CACHE_SIZE) {

}

void TrackDAO::finish()
{
    //clear out played information on exit
    //crash prevention: if mixxx crashes, played information will be maintained
    qDebug() << "Clearing played information for this session";
    QSqlQuery query(m_database);
    if (!query.exec("UPDATE library SET played=0"))
    {
        qDebug() << "Error clearing played value";
    }
}

TrackDAO::~TrackDAO()
{
    qDebug() << "~TrackDAO()";
<<<<<<< HEAD
    clearCache();
=======
>>>>>>> fbd7e96f
}

void TrackDAO::initialize()
{
    qDebug() << "TrackDAO::initialize" << QThread::currentThread() << m_database.connectionName();
}

/** Retrieve the track id for the track that's located at "location" on disk.
    @return the track id for the track located at location, or -1 if the track
            is not in the database.
*/
int TrackDAO::getTrackId(QString absoluteFilePath)
{
    //qDebug() << "TrackDAO::getTrackId" << QThread::currentThread() << m_database.connectionName();

    QSqlQuery query(m_database);
    query.prepare("SELECT library.id FROM library INNER JOIN track_locations ON library.location = track_locations.id WHERE track_locations.location=:location");
    query.bindValue(":location", absoluteFilePath);

    if (!query.exec()) {
        qDebug() << query.lastError();
        return -1;
    }

    int libraryTrackId = -1;
    if (query.next()) {
        libraryTrackId = query.value(query.record().indexOf("id")).toInt();
    }
    //query.finish();

    return libraryTrackId;
}

/** Some code (eg. drag and drop) needs to just get a track's location, and it's
    not worth retrieving a whole TrackInfoObject.*/
QString TrackDAO::getTrackLocation(int trackId)
{
    qDebug() << "TrackDAO::getTrackLocation"
             << QThread::currentThread() << m_database.connectionName();
    QSqlQuery query(m_database);
    QString trackLocation = "";
    query.prepare("SELECT track_locations.location FROM track_locations INNER JOIN library ON library.location = track_locations.id WHERE library.id=:id");
    query.bindValue(":id", trackId);
    if (!query.exec()) {
        qDebug() << query.lastError();
        return "";
    }
    while (query.next()) {
        trackLocation = query.value(query.record().indexOf("location")).toString();
    }
    //query.finish();

    return trackLocation;
}

/** Check if a track exists in the library table already.
    @param file_location The full path to the track on disk, including the filename.
    @return true if the track is found in the library table, false otherwise.
*/
bool TrackDAO::trackExistsInDatabase(QString absoluteFilePath)
{
    return (getTrackId(absoluteFilePath) != -1);
}

void TrackDAO::saveTrack(TrackPointer track) {

    if (track)
        saveTrack(track.data());
}

void TrackDAO::saveTrack(TrackInfoObject* pTrack) {
    if (!pTrack) {
        qWarning() << "TrackDAO::saveTrack() was given NULL track.";
    }
    //qDebug() << "TrackDAO::saveTrack" << pTrack->getId() << pTrack->getInfo();
    // If track's id is not -1, then update, otherwise add.
    int trackId = pTrack->getId();
    if (trackId != -1) {
        if (pTrack->isDirty()) {
            if (!m_dirtyTracks.contains(trackId)) {
                qDebug() << "WARNING: Inconsistent state in TrackDAO. Track is dirty while TrackDAO thinks it is clean.";
            }

            //qDebug() << this << "Dirty tracks before claen save:" << m_dirtyTracks.size();
            //qDebug() << "TrackDAO::saveTrack. Dirty. Calling update";
            updateTrack(pTrack);

            // Write audio meta data, if enabled in the preferences
            writeAudioMetaData(pTrack);

            //qDebug() << this << "Dirty tracks remaining after clean save:" << m_dirtyTracks.size();
        } else {
            //qDebug() << "TrackDAO::saveTrack. Not Dirty";
            //qDebug() << this << "Dirty tracks remaining:" << m_dirtyTracks.size();

            // Q_ASSERT(!m_dirtyTracks.contains(trackId));
            if (m_dirtyTracks.contains(trackId)) {
                qDebug() << "WARNING: Inconsistent state in TrackDAO. Track is clean while TrackDAO thinks it is dirty. Correcting.";
                m_dirtyTracks.remove(trackId);
            }

            //qDebug() << "Skipping track update for track" << pTrack->getId();
        }
    } else {
        addTrack(pTrack);
    }
}

bool TrackDAO::isDirty(int trackId) {
    return m_dirtyTracks.contains(trackId);
}

void TrackDAO::slotTrackDirty(TrackInfoObject* pTrack) {
    //qDebug() << "TrackDAO::slotTrackDirty" << pTrack->getInfo();
    // This is a private slot that is connected to TIO's created by this
    // TrackDAO. It is a way for the track to ask that it be saved. The only
    // time this could be unsafe is when the TIO's reference count drops to
    // 0. When that happens, the TIO is deleted with QObject:deleteLater, so Qt
    // will wait for this slot to comlete.
    if (pTrack) {
        int id = pTrack->getId();
        if (id != -1) {
            m_dirtyTracks.insert(id);
            emit(trackDirty(id));
        }
    }
}

void TrackDAO::slotTrackClean(TrackInfoObject* pTrack) {
    //qDebug() << "TrackDAO::slotTrackClean" << pTrack->getInfo();
    // This is a private slot that is connected to TIO's created by this
    // TrackDAO. It is a way for the track to ask that it be saved. The only
    // time this could be unsafe is when the TIO's reference count drops to
    // 0. When that happens, the TIO is deleted with QObject:deleteLater, so Qt
    // will wait for this slot to comlete.

    if (pTrack) {
        int id = pTrack->getId();
        if (id != -1) {
            m_dirtyTracks.remove(id);
            emit(trackClean(id));
        }
    }
}

void TrackDAO::slotTrackChanged(TrackInfoObject* pTrack) {
    //qDebug() << "TrackDAO::slotTrackChanged" << pTrack->getInfo();
    // This is a private slot that is connected to TIO's created by this
    // TrackDAO. It is a way for the track to ask that it be saved. The only
    // time this could be unsafe is when the TIO's reference count drops to
    // 0. When that happens, the TIO is deleted with QObject:deleteLater, so Qt
    // will wait for this slot to comlete.
    if (pTrack) {
        int id = pTrack->getId();
        if (id != -1) {
            emit(trackChanged(id));
        }
    }
}

void TrackDAO::slotTrackSave(TrackInfoObject* pTrack) {
    //qDebug() << "TrackDAO::slotTrackSave" << pTrack->getId() << pTrack->getInfo();
    // This is a private slot that is connected to TIO's created by this
    // TrackDAO. It is a way for the track to ask that it be saved. The last
    // time it is used is when the track is being deleted (i.e. its reference
    // count has dropped to 0). The TIO is deleted with QObject:deleteLater, so
    // Qt will wait for this slot to comlete.
    if (pTrack) {
        saveTrack(pTrack);
    }
}

void TrackDAO::saveDirtyTracks() {
    qDebug() << "TrackDAO::saveDirtyTracks()";
    QHashIterator<int, TrackWeakPointer> it(m_tracks);
    while (it.hasNext()) {
        it.next();
        // Auto-cast from TrackWeakPointer to TrackPointer
        TrackPointer pTrack = it.value();
        if (pTrack && pTrack->isDirty()) {
            saveTrack(pTrack);
        }
    }
    clearCache();
}

void TrackDAO::prepareTrackLocationsInsert(QSqlQuery& query) {
    query.prepare("INSERT INTO track_locations (location, directory, filename, filesize, fs_deleted, needs_verification) "
                  "VALUES (:location, :directory, :filename, :filesize, :fs_deleted, :needs_verification)");
}

void TrackDAO::bindTrackToTrackLocationsInsert(QSqlQuery& query, TrackInfoObject* pTrack) {
    query.bindValue(":location", pTrack->getLocation());
    query.bindValue(":directory", pTrack->getDirectory());
    query.bindValue(":filename", pTrack->getFilename());
    query.bindValue(":filesize", pTrack->getLength());
    // Should this check pTrack->exists()?
    query.bindValue(":fs_deleted", 0);
    query.bindValue(":needs_verification", 0);
}

void TrackDAO::prepareLibraryInsert(QSqlQuery& query) {
    query.prepare("INSERT INTO library (artist, title, album, year, genre, tracknumber, "
                  "filetype, location, comment, url, duration, rating, key, "
                  "bitrate, samplerate, cuepoint, bpm, replaygain, wavesummaryhex, "
                  "timesplayed, "
                  "channels, mixxx_deleted, header_parsed, beats_version, beats) "
                  "VALUES (:artist, "
                  ":title, :album, :year, :genre, :tracknumber, "
                  ":filetype, :location, :comment, :url, :duration, :rating, :key, "
                  ":bitrate, :samplerate, :cuepoint, :bpm, :replaygain, :wavesummaryhex, "
                  ":timesplayed, "
                  ":channels, :mixxx_deleted, :header_parsed, :beats_version, :beats)");
}

void TrackDAO::bindTrackToLibraryInsert(QSqlQuery& query, TrackInfoObject* pTrack, int trackLocationId) {
    query.bindValue(":artist", pTrack->getArtist());
    query.bindValue(":title", pTrack->getTitle());
    query.bindValue(":album", pTrack->getAlbum());
    query.bindValue(":year", pTrack->getYear());
    query.bindValue(":genre", pTrack->getGenre());
    query.bindValue(":tracknumber", pTrack->getTrackNumber());
    query.bindValue(":filetype", pTrack->getType());
    query.bindValue(":location", trackLocationId);
    query.bindValue(":comment", pTrack->getComment());
    query.bindValue(":url", pTrack->getURL());
    query.bindValue(":duration", pTrack->getDuration());
    query.bindValue(":rating", pTrack->getRating());
    query.bindValue(":bitrate", pTrack->getBitrate());
    query.bindValue(":samplerate", pTrack->getSampleRate());
    query.bindValue(":cuepoint", pTrack->getCuePoint());

    query.bindValue(":replaygain", pTrack->getReplayGain());
    query.bindValue(":key", pTrack->getKey());
    const QByteArray* pWaveSummary = pTrack->getWaveSummary();
    query.bindValue(":wavesummaryhex", pWaveSummary ? *pWaveSummary : QVariant(QVariant::ByteArray));
    query.bindValue(":timesplayed", pTrack->getTimesPlayed());
    //query.bindValue(":datetime_added", pTrack->getDateAdded());
    query.bindValue(":channels", pTrack->getChannels());
    query.bindValue(":mixxx_deleted", 0);
    query.bindValue(":header_parsed", pTrack->getHeaderParsed() ? 1 : 0);

    const QByteArray* pBeatsBlob = NULL;
    QString blobVersion = "";
    BeatsPointer pBeats = pTrack->getBeats();
    // Fall back on cached BPM
    double dBpm = pTrack->getBpm();

    if (pBeats) {
        pBeatsBlob = pBeats->toByteArray();
        blobVersion = pBeats->getVersion();
        dBpm = pBeats->getBpm();
    }

    query.bindValue(":bpm", dBpm);
    query.bindValue(":beats_version", blobVersion);
    query.bindValue(":beats", pBeatsBlob ? *pBeatsBlob : QVariant(QVariant::ByteArray));
    delete pBeatsBlob;
}

void TrackDAO::addTracks(QList<TrackInfoObject*> tracksToAdd) {
    QTime time;
    time.start();

    //Start the transaction
    m_database.transaction();

    QSqlQuery query(m_database);
    QSqlQuery query_finder(m_database);
    query_finder.prepare("SELECT id FROM track_locations WHERE location=:location");

    // Major time saver for having this outside the loop
    prepareTrackLocationsInsert(query);

    foreach (TrackInfoObject* pTrack, tracksToAdd) {
        bindTrackToTrackLocationsInsert(query, pTrack);

        int trackLocationId = -1;
        if (!query.exec()) {
            qDebug() << "Location " << pTrack->getLocation() << " is already in the DB";
            query.bindValue(":location", pTrack->getLocation());

            if (!query.exec()) {
                // We can't even select this, something is wrong.
                qDebug() << query.lastError();
                m_database.rollback();
                return;
            }
            while (query.next()) {
                trackLocationId = query.value(query.record().indexOf("id")).toInt();
            }
        } else {
            // Inserting succeeded, so just get the last rowid.
            QVariant lastInsert = query.lastInsertId();
            trackLocationId = lastInsert.toInt();
        }

        // To save time on future queries, setId the trackLocationId on the
        // track. This takes advantage of the fact that I know the
        // LibraryScanner doesn't use these tracks for anything. rryan 9/2010
        pTrack->setId(trackLocationId);
    }

    // Major time saver for having this outside the loop
    prepareLibraryInsert(query);

    foreach (TrackInfoObject* pTrack, tracksToAdd) {
        bindTrackToLibraryInsert(query, pTrack, pTrack->getId());

        if (!query.exec()) {
            qDebug() << "Failed to INSERT new track into library:"
                         << pTrack->getFilename()
                     << __FILE__ << __LINE__ << query.lastError();
            m_database.rollback();
            return;
        }

        int trackId = query.lastInsertId().toInt();

        if (trackId >= 0) {
            m_cueDao.saveTrackCues(trackId, pTrack);
        } else {
            qDebug() << "Could not get track ID to save the track cue points:"
                     << query.lastError();
        }

        // Undo the hack we did above by setting this track to its new id in the
        // database.
        pTrack->setId(trackId);
    }

    m_database.commit();

    qDebug() << "Writing tracks to database by TrackDAO::addTracks() took " << time.elapsed() << " ms";
}

int TrackDAO::addTrack(QFileInfo& fileInfo) {
    int trackId = -1;
    TrackInfoObject * pTrack = new TrackInfoObject(fileInfo);
    if (pTrack) {
        //Add the song to the database.
        addTrack(pTrack);
        trackId = pTrack->getId();
        delete pTrack;
    }
    return trackId;
}

int TrackDAO::addTrack(QString absoluteFilePath)
{
    QFileInfo fileInfo(absoluteFilePath);
    return addTrack(fileInfo);
}

void TrackDAO::addTrack(TrackInfoObject* pTrack)
{
    QTime time;
    time.start();

    //qDebug() << "TrackDAO::addTrack" << QThread::currentThread() << m_database.connectionName();
    //qDebug() << "TrackCollection::addTrack(), inserting into DB";
    Q_ASSERT(pTrack); //Why you be giving me NULL pTracks

    //Start the transaction
    m_database.transaction();

    QSqlQuery query(m_database);
    int trackLocationId = -1;

    // Insert the track location into the corresponding table. This will fail
    // silently if the location is already in the table because it has a UNIQUE
    // constraint.
    prepareTrackLocationsInsert(query);
    bindTrackToTrackLocationsInsert(query, pTrack);

    if (!query.exec()) {
        // Inserting into track_locations failed, so the file already
        // exists. Query for its id.
        query.prepare("SELECT id FROM track_locations WHERE location=:location");
        query.bindValue(":location", pTrack->getLocation());

        if (!query.exec()) {
            // We can't even select this, something is wrong.
            qDebug() << query.lastError();
            m_database.rollback();
            return;
        }
        while (query.next()) {
            trackLocationId = query.value(query.record().indexOf("id")).toInt();
        }
    } else {
        // Inserting succeeded, so just get the last rowid.
        QVariant lastInsert = query.lastInsertId();
        trackLocationId = lastInsert.toInt();
    }

    //Failure of this assert indicates that we were unable to insert the track
    //location into the table AND we could not retrieve the id of that track
    //location from the same table. "It shouldn't happen"... unless I screwed up
    //- Albert :)
    Q_ASSERT(trackLocationId >= 0);

    prepareLibraryInsert(query);
    bindTrackToLibraryInsert(query, pTrack, trackLocationId);

    int trackId = -1;

    if (!query.exec())
    {
        qDebug() << "Failed to INSERT new track into library"
                 << __FILE__ << __LINE__ << query.lastError();
        m_database.rollback();
        return;
    } else {
        // Inserting succeeded, so just get the last rowid.
        trackId = query.lastInsertId().toInt();
    }
    //query.finish();

    Q_ASSERT(trackId >= 0);

    if (trackId >= 0) {
        m_cueDao.saveTrackCues(trackId, pTrack);
    } else {
        qDebug() << "Could not get track ID to save the track cue points:"
                 << query.lastError();
    }

    pTrack->setId(trackId);
    pTrack->setDirty(false);

    //query.finish();

    //Commit the transaction
    m_database.commit();
    //qDebug() << "addTrack took" << time.elapsed() << "ms";
}

  /** Removes a track from the library track collection. */
void TrackDAO::removeTrack(int id)
{
    //qDebug() << "TrackDAO::removeTrack" << QThread::currentThread() << m_database.connectionName();
    Q_ASSERT(id >= 0);
    QSqlQuery query(m_database);

    //Mark the track as deleted!
    query.prepare("UPDATE library "
                  "SET mixxx_deleted=1 "
                  "WHERE id = " + QString("%1").arg(id));
    query.exec();
    //query.finish();

    //Print out any SQL error, if there was one.
    if (query.lastError().isValid()) {
        qDebug() << query.lastError();
    }
}

void TrackDAO::removeTracks(QList<int> ids) {
    QString idList = "";

    foreach (int id, ids) {
        idList.append(QString("%1,").arg(id));
    }

    // Strip the last ,
    if (idList.count() > 0) {
        idList.truncate(idList.count() - 1);
    }

    QSqlQuery query(m_database);
    query.prepare(QString("UPDATE library SET mixxx_deleted=1 WHERE id in (%1)").arg(idList));
    if (!query.exec()) {
        qDebug() << query.lastError();
    }
}

/*** If a track has been manually "removed" from Mixxx's library by the user via
     Mixxx's interface, this lets you add it back. When a track is removed,
     mixxx_deleted in the DB gets set to 1. This clears that, and makes it show
     up in the library views again.
     This function should get called if you drag-and-drop a file that's been
     "removed" from Mixxx back into the library view.
*/
void TrackDAO::unremoveTrack(int trackId)
{
    Q_ASSERT(trackId >= 0);
    QSqlQuery query(m_database);
    query.prepare("UPDATE library "
                  "SET mixxx_deleted=0 "
                  "WHERE id = " + QString("%1").arg(trackId));
    if (!query.exec()) {
        qDebug() << "Failed to set track" << trackId << "as undeleted" << query.lastError();
    }
}

// static
void TrackDAO::deleteTrack(TrackInfoObject* pTrack) {
    Q_ASSERT(pTrack);

    qDebug() << "Got deletion call for track" << pTrack << "ID" << pTrack->getId() << pTrack->getInfo();

    // Save the track if it is dirty.
    pTrack->doSave();

    // Now Qt will delete it in the event loop.
    pTrack->deleteLater();
}

TrackPointer TrackDAO::getTrackFromDB(QSqlQuery &query) const
{
    if (!query.isValid()) {
        //query.exec();
    }

    //Print out any SQL error, if there was one.
    if (query.lastError().isValid()) {
        qDebug() << query.lastError();
    }

    int locationId = -1;
    while (query.next()) {
        // Good god! Assign query.record() to a freaking variable!
        int trackId = query.value(query.record().indexOf("id")).toInt();
        QString artist = query.value(query.record().indexOf("artist")).toString();
        QString title = query.value(query.record().indexOf("title")).toString();
        QString album = query.value(query.record().indexOf("album")).toString();
        QString year = query.value(query.record().indexOf("year")).toString();
        QString genre = query.value(query.record().indexOf("genre")).toString();
        QString tracknumber = query.value(query.record().indexOf("tracknumber")).toString();
        QString comment = query.value(query.record().indexOf("comment")).toString();
        QString url = query.value(query.record().indexOf("url")).toString();
        QString key = query.value(query.record().indexOf("key")).toString();
        int duration = query.value(query.record().indexOf("duration")).toInt();
        int bitrate = query.value(query.record().indexOf("bitrate")).toInt();
        int rating = query.value(query.record().indexOf("rating")).toInt();
        int samplerate = query.value(query.record().indexOf("samplerate")).toInt();
        int cuepoint = query.value(query.record().indexOf("cuepoint")).toInt();
        QString bpm = query.value(query.record().indexOf("bpm")).toString();
        QString replaygain = query.value(query.record().indexOf("replaygain")).toString();
        QByteArray* wavesummaryhex = new QByteArray(
            query.value(query.record().indexOf("wavesummaryhex")).toByteArray());
        int timesplayed = query.value(query.record().indexOf("timesplayed")).toInt();
        int played = query.value(query.record().indexOf("played")).toInt();
        int channels = query.value(query.record().indexOf("channels")).toInt();
        int filesize = query.value(query.record().indexOf("filesize")).toInt();
        QString filetype = query.value(query.record().indexOf("filetype")).toString();
        QString location = query.value(query.record().indexOf("location")).toString();
        bool header_parsed = query.value(query.record().indexOf("header_parsed")).toBool();

        TrackInfoObject* track = new TrackInfoObject(location, false);
        TrackPointer pTrack = TrackPointer(track, this->deleteTrack);

        // TIO already stats the file to see if it exists, what its length is,
        // etc. So don't bother setting it.
        //track->setLength(filesize);

        track->setId(trackId);
        track->setArtist(artist);
        track->setTitle(title);
        track->setAlbum(album);
        track->setYear(year);
        track->setGenre(genre);
        track->setTrackNumber(tracknumber);
        track->setRating(rating);
        track->setKey(key);

        track->setComment(comment);
        track->setURL(url);
        track->setDuration(duration);
        track->setBitrate(bitrate);
        track->setSampleRate(samplerate);
        track->setCuePoint((float)cuepoint);
        track->setBpm(bpm.toFloat());
        track->setReplayGain(replaygain.toFloat());
        track->setWaveSummary(wavesummaryhex, false);
        delete wavesummaryhex;

        QString beatsVersion = query.value(query.record().indexOf("beats_version")).toString();
        QByteArray beatsBlob = query.value(query.record().indexOf("beats")).toByteArray();
        BeatsPointer pBeats = BeatFactory::loadBeatsFromByteArray(pTrack, beatsVersion, &beatsBlob);
        if (pBeats) {
            pTrack->setBeats(pBeats);
        }

        track->setTimesPlayed(timesplayed);
        track->setPlayed(played);
        track->setChannels(channels);
        track->setType(filetype);
        track->setLocation(location);
        track->setHeaderParsed(header_parsed);

        track->setCuePoints(m_cueDao.getCuesForTrack(trackId));
        track->setDirty(false);

        // Listen to dirty and changed signals
<<<<<<< HEAD
        connect(track, SIGNAL(dirty()),
                this, SLOT(slotTrackDirty()));
        connect(track, SIGNAL(changed()),
                this, SLOT(slotTrackChanged()));
        connect(track, SIGNAL(save()),
                this, SLOT(slotTrackSave()));
=======
        connect(track, SIGNAL(dirty(TrackInfoObject*)),
                this, SLOT(slotTrackDirty(TrackInfoObject*)),
                Qt::DirectConnection);
        connect(track, SIGNAL(clean(TrackInfoObject*)),
                this, SLOT(slotTrackClean(TrackInfoObject*)),
                Qt::DirectConnection);
        connect(track, SIGNAL(changed(TrackInfoObject*)),
                this, SLOT(slotTrackChanged(TrackInfoObject*)),
                Qt::DirectConnection);
        connect(track, SIGNAL(save(TrackInfoObject*)),
                this, SLOT(slotTrackSave(TrackInfoObject*)),
                Qt::DirectConnection);

        TrackPointer pTrack = TrackPointer(track, &TrackDAO::deleteTrack);
>>>>>>> fbd7e96f

        // Automatic conversion to a weak pointer
        m_tracks[trackId] = pTrack;
        m_trackCache.insert(trackId, new TrackPointer(pTrack));

        // If the header hasn't been parsed, parse it but only after we set the
        // track clean and hooked it up to the track cache, because this will
        // dirty it.
        if (!header_parsed) {
            pTrack->parse();
        }

        if (!pBeats && pTrack->getBpm() != 0.0f) {
            // The track has no stored beats but has a previously detected BPM
            // or a BPM loaded from metadata. Automatically create a beatgrid
            // for the track. This dirties the track so we have to do it after
            // all the signal connections, etc. are in place.
            BeatsPointer pBeats = BeatFactory::makeBeatGrid(pTrack, pTrack->getBpm(), 0.0f);
            pTrack->setBeats(pBeats);
        }

        return pTrack;
    }
    //query.finish();

    return TrackPointer();
}

TrackPointer TrackDAO::getTrack(int id, bool cacheOnly) const
{
    //qDebug() << "TrackDAO::getTrack" << QThread::currentThread() << m_database.connectionName();

    // If the track cache contains the track, use it to get a strong reference
    // to the track. We do this first so that the QCache keeps track of the
    // least-recently-used track so that it expires them intelligently.
    if (m_trackCache.contains(id)) {
        TrackPointer pTrack = *m_trackCache[id];

        // If the strong reference is still valid (it should be), then return
        // it. Otherwise query the DB for the track.
        if (pTrack)
            return pTrack;
    }

    // Next, check the weak-reference cache to see if the track was ever loaded
    // into memory. It's possible that something is currently using this track,
    // so its reference count is non-zero despite it not being present in the
    // track cache. m_tracks is a map of weak pointers to the tracks.
    if (m_tracks.contains(id)) {
        //qDebug() << "Returning cached TIO for track" << id;
        TrackPointer pTrack = m_tracks[id];

        // If the pointer to the cached copy is still valid, return
        // it. Otherwise, re-query the DB for the track.
        if (pTrack)
            return pTrack;
    }

    // The person only wanted the track if it was cached.
    if (cacheOnly) {
        //qDebug() << "TrackDAO::getTrack()" << id << "Caller wanted track but only if it was cached. Returning null.";
        return TrackPointer();
    }

    QTime time;
    time.start();
    QSqlQuery query(m_database);

    query.prepare(
        "SELECT library.id, artist, title, album, year, genre, tracknumber, "
        "filetype, rating, key, track_locations.location as location, "
        "track_locations.filesize as filesize, comment, url, duration, bitrate, "
        "samplerate, cuepoint, bpm, replaygain, wavesummaryhex, channels, "
        "header_parsed, timesplayed, played, beats_version, beats "
        "FROM Library "
        "INNER JOIN track_locations "
            "ON library.location = track_locations.id "
        "WHERE library.id=" + QString("%1").arg(id)
    );

    TrackPointer pTrack;

    if (query.exec()) {
         pTrack = getTrackFromDB(query);
    } else {
        qDebug() << QString("getTrack(%1)").arg(id) << query.lastError();
    }
    //qDebug() << "getTrack hit the database, took " << time.elapsed() << "ms";

    return pTrack;
}

/** Saves a track's info back to the database */
void TrackDAO::updateTrack(TrackInfoObject* pTrack)
{
    m_database.transaction();
    QTime time;
    time.start();
    Q_ASSERT(pTrack);
    //qDebug() << "TrackDAO::updateTrackInDatabase" << QThread::currentThread() << m_database.connectionName();

    //qDebug() << "Updating track" << pTrack->getInfo() << "in database...";

    int trackId = pTrack->getId();
    Q_ASSERT(trackId >= 0);

    QSqlQuery query(m_database);

    //Update everything but "location", since that's what we identify the track by.
    query.prepare("UPDATE library "
                  "SET artist=:artist, "
                  "title=:title, album=:album, year=:year, genre=:genre, "
                  "filetype=:filetype, tracknumber=:tracknumber, "
                  "comment=:comment, url=:url, duration=:duration, rating=:rating, key=:key, "
                  "bitrate=:bitrate, samplerate=:samplerate, cuepoint=:cuepoint, "
                  "bpm=:bpm, replaygain=:replaygain, wavesummaryhex=:wavesummaryhex, "
                  "timesplayed=:timesplayed, played=:played, "
                  "channels=:channels, header_parsed=:header_parsed, "
                  "beats_version=:beats_version, beats=:beats "
                  "WHERE id="+QString("%1").arg(trackId));
    query.bindValue(":artist", pTrack->getArtist());
    query.bindValue(":title", pTrack->getTitle());
    query.bindValue(":album", pTrack->getAlbum());
    query.bindValue(":year", pTrack->getYear());
    query.bindValue(":genre", pTrack->getGenre());
    query.bindValue(":filetype", pTrack->getType());
    query.bindValue(":tracknumber", pTrack->getTrackNumber());
    query.bindValue(":comment", pTrack->getComment());
    query.bindValue(":url", pTrack->getURL());
    query.bindValue(":duration", pTrack->getDuration());
    query.bindValue(":bitrate", pTrack->getBitrate());
    query.bindValue(":samplerate", pTrack->getSampleRate());
    query.bindValue(":cuepoint", pTrack->getCuePoint());

    query.bindValue(":replaygain", pTrack->getReplayGain());
    query.bindValue(":key", pTrack->getKey());
    query.bindValue(":rating", pTrack->getRating());
    const QByteArray* pWaveSummary = pTrack->getWaveSummary();
    query.bindValue(":wavesummaryhex", pWaveSummary ? *pWaveSummary : QVariant(QVariant::ByteArray));
    query.bindValue(":timesplayed", pTrack->getTimesPlayed());
    query.bindValue(":played", pTrack->getPlayed());
    query.bindValue(":channels", pTrack->getChannels());
    query.bindValue(":header_parsed", pTrack->getHeaderParsed() ? 1 : 0);
    //query.bindValue(":location", pTrack->getLocation());

    BeatsPointer pBeats = pTrack->getBeats();
    QByteArray* pBeatsBlob = NULL;
    QString beatsVersion = "";
    double dBpm = pTrack->getBpm();

    if (pBeats) {
        pBeatsBlob = pBeats->toByteArray();
        beatsVersion = pBeats->getVersion();
        dBpm = pBeats->getBpm();
    }

    query.bindValue(":beats", pBeatsBlob ? *pBeatsBlob : QVariant(QVariant::ByteArray));
    query.bindValue(":beats_version", beatsVersion);
    query.bindValue(":bpm", dBpm);

    if (!query.exec()) {
        qDebug() << query.lastError();
        m_database.rollback();
        return;
    }

    if (query.numRowsAffected() == 0) {
        qWarning() << "updateTrack had no effect: trackId" << trackId << "invalid";
        m_database.rollback();
        return;
    }

    //query.finish();

    //qDebug() << "Update track took : " << time.elapsed() << "ms. Now updating cues";
    time.start();
    m_cueDao.saveTrackCues(trackId, pTrack);
    m_database.commit();

    //qDebug() << "Update track in database took: " << time.elapsed() << "ms";
    time.start();
    pTrack->setDirty(false);
    //qDebug() << "Dirtying track took: " << time.elapsed() << "ms";
}

/** Mark all the tracks whose paths begin with libraryPath as invalid.
    That means we'll need to later check that those tracks actually
    (still) exist as part of the library scanning procedure. */
void TrackDAO::invalidateTrackLocationsInLibrary(QString libraryPath)
{
    //qDebug() << "TrackDAO::invalidateTrackLocations" << QThread::currentThread() << m_database.connectionName();
    //qDebug() << "invalidateTrackLocations(" << libraryPath << ")";
    libraryPath += "%"; //Add wildcard to SQL query to match subdirectories!

    QSqlQuery query(m_database);
    query.prepare("UPDATE track_locations "
                  "SET needs_verification=1 "
                  "WHERE directory LIKE :directory");
    query.bindValue(":directory", libraryPath);
    if (!query.exec()) {
        qDebug() << "Couldn't mark tracks in directory" << libraryPath <<  "as needing verification." << query.lastError();
    }
}

void TrackDAO::markTrackLocationAsVerified(QString location)
{
    //qDebug() << "TrackDAO::markTrackLocationAsVerified" << QThread::currentThread() << m_database.connectionName();
    //qDebug() << "markTrackLocationAsVerified()" << location;

    QSqlQuery query(m_database);
    query.prepare("UPDATE track_locations "
                  "SET needs_verification=0, fs_deleted=0 "
                  "WHERE location=:location");
    query.bindValue(":location", location);
    if (!query.exec()) {
        qDebug() << "Couldn't mark track" << location << " as verified." << query.lastError();
    }
}

void TrackDAO::markTracksInDirectoryAsVerified(QString directory)
{
    //qDebug() << "TrackDAO::markTracksInDirectoryAsVerified" << QThread::currentThread() << m_database.connectionName();
    //qDebug() << "markTracksInDirectoryAsVerified()" << directory;

    QSqlQuery query(m_database);
    query.prepare("UPDATE track_locations "
                  "SET needs_verification=0 "
                  "WHERE directory=:directory");
    query.bindValue(":directory", directory);
    if (!query.exec()) {
        qDebug() << "Couldn't mark tracks in" << directory << " as verified." << query.lastError();
    }
}

void TrackDAO::markUnverifiedTracksAsDeleted()
{
    //qDebug() << "TrackDAO::markUnverifiedTracksAsDeleted" << QThread::currentThread() << m_database.connectionName();
    //qDebug() << "markUnverifiedTracksAsDeleted()";

    QSqlQuery query(m_database);
    query.prepare("UPDATE track_locations "
                  "SET fs_deleted=1, needs_verification=0 "
                  "WHERE needs_verification=1");
    if (!query.exec()) {
        qDebug() << "Couldn't mark unverified tracks as deleted." << query.lastError();
    }

}

void TrackDAO::markTrackLocationsAsDeleted(QString directory)
{
    //qDebug() << "TrackDAO::markTrackLocationsAsDeleted" << QThread::currentThread() << m_database.connectionName();
    QSqlQuery query(m_database);
    query.prepare("UPDATE track_locations "
                  "SET fs_deleted=1 "
                  "WHERE directory=:directory");
    query.bindValue(":directory", directory);
    if (!query.exec()) {
        qDebug() << "Couldn't mark tracks in" << directory << "as deleted." << query.lastError();
    }
}

/** Look for moved files. Look for files that have been marked as "deleted on disk"
    and see if another "file" with the same name and filesize exists in the track_locations
    table. That means the file has moved instead of being deleted outright, and so
    we can salvage your existing metadata that you have in your DB (like cue points, etc.). */
void TrackDAO::detectMovedFiles()
{
    //This function should not start a transaction on it's own!
    //When it's called from libraryscanner.cpp, there already is a transaction
    //started!

    QSqlQuery query(m_database);
    QSqlQuery query2(m_database);
    int oldTrackLocationId = -1;
    int newTrackLocationId = -1;
    QString filename;
    int fileSize;

    query.prepare("SELECT id, filename, filesize FROM track_locations WHERE fs_deleted=1");
    query.exec();

    //For each track that's been "deleted" on disk...
    while (query.next()) {
        newTrackLocationId = -1; //Reset this var
        oldTrackLocationId = query.value(query.record().indexOf("id")).toInt();
        filename = query.value(query.record().indexOf("filename")).toString();
        fileSize = query.value(query.record().indexOf("filesize")).toInt();

        query2.prepare("SELECT id FROM track_locations WHERE "
                       "fs_deleted=0 AND "
                       "filename=:filename AND "
                       "filesize=:filesize");
        query2.bindValue(":filename", filename);
        query2.bindValue(":filesize", fileSize);
        Q_ASSERT(query2.exec());

        Q_ASSERT(query2.size() <= 1); //WTF duplicate tracks?
        while (query2.next())
        {
            newTrackLocationId = query2.value(query2.record().indexOf("id")).toInt();
        }

        //If we found a moved track...
        if (newTrackLocationId >= 0)
        {
            qDebug() << "Found moved track!" << filename;

            //Remove old row from track_locations table
            query2.prepare("DELETE FROM track_locations WHERE "
                           "id=:id");
            query2.bindValue(":id", oldTrackLocationId);
            Q_ASSERT(query2.exec());

            //The library scanner will have added a new row to the Library
            //table which corresponds to the track in the new location. We need
            //to remove that so we don't end up with two rows in the library table
            //for the same track.
            query2.prepare("DELETE FROM library WHERE "
                           "location=:location");
            query2.bindValue(":location", newTrackLocationId);
            Q_ASSERT(query2.exec());

            //Update the location foreign key for the existing row in the library table
            //to point to the correct row in the track_locations table.
            query2.prepare("UPDATE library "
                           "SET location=:newloc WHERE location=:oldloc");
            query2.bindValue(":newloc", newTrackLocationId);
            query2.bindValue(":oldloc", oldTrackLocationId);
            Q_ASSERT(query2.exec());
        }
    }
}

void TrackDAO::clearCache()
{
    m_trackCache.clear();
    m_dirtyTracks.clear();
}

void TrackDAO::writeAudioMetaData(TrackInfoObject* pTrack){
    if (m_pConfig && m_pConfig->getValueString(ConfigKey("[Library]","WriteAudioTags")).toInt() == 1) {
        AudioTagger tagger(pTrack->getLocation());

        tagger.setArtist(pTrack->getArtist());
        tagger.setTitle(pTrack->getTitle());
        tagger.setGenre(pTrack->getGenre());
        tagger.setAlbum(pTrack->getAlbum());
        tagger.setComment(pTrack->getComment());
        tagger.setTracknumber(pTrack->getTrackNumber());
        tagger.setBpm(pTrack->getBpmStr());

        tagger.save();
    }
}<|MERGE_RESOLUTION|>--- conflicted
+++ resolved
@@ -39,10 +39,6 @@
 TrackDAO::~TrackDAO()
 {
     qDebug() << "~TrackDAO()";
-<<<<<<< HEAD
-    clearCache();
-=======
->>>>>>> fbd7e96f
 }
 
 void TrackDAO::initialize()
@@ -594,7 +590,7 @@
         bool header_parsed = query.value(query.record().indexOf("header_parsed")).toBool();
 
         TrackInfoObject* track = new TrackInfoObject(location, false);
-        TrackPointer pTrack = TrackPointer(track, this->deleteTrack);
+        TrackPointer pTrack = TrackPointer(track, &TrackDAO::deleteTrack);
 
         // TIO already stats the file to see if it exists, what its length is,
         // etc. So don't bother setting it.
@@ -639,14 +635,6 @@
         track->setDirty(false);
 
         // Listen to dirty and changed signals
-<<<<<<< HEAD
-        connect(track, SIGNAL(dirty()),
-                this, SLOT(slotTrackDirty()));
-        connect(track, SIGNAL(changed()),
-                this, SLOT(slotTrackChanged()));
-        connect(track, SIGNAL(save()),
-                this, SLOT(slotTrackSave()));
-=======
         connect(track, SIGNAL(dirty(TrackInfoObject*)),
                 this, SLOT(slotTrackDirty(TrackInfoObject*)),
                 Qt::DirectConnection);
@@ -659,9 +647,6 @@
         connect(track, SIGNAL(save(TrackInfoObject*)),
                 this, SLOT(slotTrackSave(TrackInfoObject*)),
                 Qt::DirectConnection);
-
-        TrackPointer pTrack = TrackPointer(track, &TrackDAO::deleteTrack);
->>>>>>> fbd7e96f
 
         // Automatic conversion to a weak pointer
         m_tracks[trackId] = pTrack;
