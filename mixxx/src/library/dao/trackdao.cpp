--- conflicted
+++ resolved
@@ -201,11 +201,13 @@
     query.prepare("INSERT INTO library (artist, title, album, year, genre, tracknumber, "
                   "filetype, location, comment, url, duration, "
                   "bitrate, samplerate, cuepoint, bpm, wavesummaryhex, "
+                  "timesplayed, "
                   "channels, mixxx_deleted, header_parsed) "
                   "VALUES (:artist, "
                   ":title, :album, :year, :genre, :tracknumber, "
                   ":filetype, :location, :comment, :url, :duration, "
                   ":bitrate, :samplerate, :cuepoint, :bpm, :wavesummaryhex, "
+                  ":timesplayed, "
                   ":channels, :mixxx_deleted, :header_parsed)");
 }
 
@@ -228,7 +230,7 @@
     const QByteArray* pWaveSummary = pTrack->getWaveSummary();
     if (pWaveSummary) //Avoid null pointer deref
         query.bindValue(":wavesummaryhex", *pWaveSummary);
-    //query.bindValue(":timesplayed", pTrack->getCuePoint());
+    query.bindValue(":timesplayed", pTrack->getTimesPlayed());
     //query.bindValue(":datetime_added", pTrack->getDateAdded());
     query.bindValue(":channels", pTrack->getChannels());
     query.bindValue(":mixxx_deleted", 0);
@@ -376,47 +378,8 @@
     //- Albert :)
     Q_ASSERT(trackLocationId >= 0);
 
-<<<<<<< HEAD
-    query.prepare("INSERT INTO library (artist, title, album, year, genre, tracknumber, "
-                  "filetype, location, comment, url, duration, "
-                  "bitrate, samplerate, cuepoint, bpm, wavesummaryhex, "
-                  "datetime_added, "
-                  "timesplayed, "
-                  "channels, mixxx_deleted, header_parsed) "
-                  "VALUES (:artist, "
-                  ":title, :album, :year, :genre, :tracknumber, "
-                  ":filetype, :location, :comment, :url, :duration, "
-                  ":bitrate, :samplerate, :cuepoint, :bpm, :wavesummaryhex, "
-                  ":datetime_added, "
-                  ":timesplayed, "
-                  ":channels, :mixxx_deleted, :header_parsed)");
-    query.bindValue(":artist", pTrack->getArtist());
-    query.bindValue(":title", pTrack->getTitle());
-    query.bindValue(":album", pTrack->getAlbum());
-    query.bindValue(":year", pTrack->getYear());
-    query.bindValue(":genre", pTrack->getGenre());
-    query.bindValue(":tracknumber", pTrack->getTrackNumber());
-    query.bindValue(":filetype", pTrack->getType());
-    query.bindValue(":location", trackLocationId);
-    query.bindValue(":comment", pTrack->getComment());
-    query.bindValue(":url", pTrack->getURL());
-    query.bindValue(":duration", pTrack->getDuration());
-    query.bindValue(":bitrate", pTrack->getBitrate());
-    query.bindValue(":samplerate", pTrack->getSampleRate());
-    query.bindValue(":cuepoint", pTrack->getCuePoint());
-    query.bindValue(":bpm", pTrack->getBpm());
-    const QByteArray* pWaveSummary = pTrack->getWaveSummary();
-    if (pWaveSummary) //Avoid null pointer deref
-        query.bindValue(":wavesummaryhex", *pWaveSummary);
-    query.bindValue(":datetime_added", pTrack->getCreateDate());
-    query.bindValue(":timesplayed", pTrack->getTimesPlayed());
-    query.bindValue(":channels", pTrack->getChannels());
-    query.bindValue(":mixxx_deleted", 0);
-    query.bindValue(":header_parsed", pTrack->getHeaderParsed() ? 1 : 0);
-=======
     prepareLibraryInsert(query);
     bindTrackToLibraryInsert(query, pTrack, trackLocationId);
->>>>>>> 4d665522
 
     int trackId = -1;
 
