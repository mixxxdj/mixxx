/***************************************************************************
                           stareditor.h
                              -------------------
     copyright            : (C) 2010 Tobias Rafreider
	 copyright            : (C) 2009 Nokia Corporation

***************************************************************************/

/***************************************************************************
 *                                                                         *
 *   This program is free software; you can redistribute it and/or modify  *
 *   it under the terms of the GNU General Public License as published by  *
 *   the Free Software Foundation; either version 2 of the License, or     *
 *   (at your option) any later version.                                   *
 *                                                                         *
 ***************************************************************************/

/***************************************************************************
 *                                                                         *
 * StarEditor inherits QWidget and is used by StarDelegate to let the user *
 * edit a star rating in the library using the mouse.                      *
 *																		   *
 * The class has been adapted from the official "Star Delegate Example",   *
 * see http://doc.trolltech.com/4.5/itemviews-stardelegate.html            *
 ***************************************************************************/

#ifndef STAREDITOR_H
#define STAREDITOR_H

#include <QWidget>

#include "starrating.h"

<<<<<<< HEAD
class StarEditor : public QWidget
{
	Q_OBJECT

public:
    StarEditor(QWidget *parent, const QStyleOptionViewItem& option,
                bool isSelected);
=======
class StarEditor : public QWidget {
    Q_OBJECT
  public:
    StarEditor(QWidget *parent, const QStyleOptionViewItem& option);
>>>>>>> c3b7c48b

    QSize sizeHint() const;
    void setStarRating(const StarRating &starRating) {
        m_starRating = starRating;
    }
    StarRating starRating() { return m_starRating; }

  signals:
    void editingFinished();

  protected:
    void paintEvent(QPaintEvent *event);
    void mouseMoveEvent(QMouseEvent *event);
    void mouseReleaseEvent(QMouseEvent *event);

  private:
    int starAtPosition(int x);

    StarRating m_starRating;
    bool m_isSelected;
};

#endif<|MERGE_RESOLUTION|>--- conflicted
+++ resolved
@@ -31,20 +31,10 @@
 
 #include "starrating.h"
 
-<<<<<<< HEAD
-class StarEditor : public QWidget
-{
-	Q_OBJECT
-
-public:
-    StarEditor(QWidget *parent, const QStyleOptionViewItem& option,
-                bool isSelected);
-=======
 class StarEditor : public QWidget {
     Q_OBJECT
   public:
     StarEditor(QWidget *parent, const QStyleOptionViewItem& option);
->>>>>>> c3b7c48b
 
     QSize sizeHint() const;
     void setStarRating(const StarRating &starRating) {
