--- conflicted
+++ resolved
@@ -23,10 +23,6 @@
     virtual void setSort(int column, Qt::SortOrder order);
     virtual bool select();
     virtual QVariant data(const QModelIndex& index, int role = Qt::DisplayRole) const;
-<<<<<<< HEAD
-    virtual bool setData(const QModelIndex &index, const QVariant &value, int role);
-
-=======
     virtual bool setData(const QModelIndex &index, const QVariant &value, int role = Qt::EditRole);
     /** Use this if you want a model that is read-only. */
     virtual Qt::ItemFlags readOnlyFlags(const QModelIndex &index) const;
@@ -34,7 +30,6 @@
     virtual Qt::ItemFlags readWriteFlags(const QModelIndex &index) const;
     /** calls readWriteFlags() by default */
     virtual Qt::ItemFlags flags(const QModelIndex &index) const;
->>>>>>> f2ce4cf2
   protected:
     virtual QString orderByClause() const;
     virtual void initHeaderData();
