--- conflicted
+++ resolved
@@ -141,10 +141,6 @@
                                  tr("Playlist Creation Failed"),
                                  tr("A playlist cannot have a blank name."));
         }
-<<<<<<< HEAD
-        
-		clearChildModel();
-=======
         else {
             validNameGiven = true;
         }
@@ -154,7 +150,7 @@
     bool playlistCreated = m_playlistDao.createPlaylist(name);
 
     if (playlistCreated) {
->>>>>>> 166ba0c7
+        clearChildModel();
         m_playlistTableModel.select();
         constructChildModel();
         emit(featureUpdated());
