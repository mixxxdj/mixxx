--- conflicted
+++ resolved
@@ -33,14 +33,12 @@
     QWaitCondition m_locationUpdated;
     QList<int> m_searchColumns;
     QString m_path;
-<<<<<<< HEAD
     volatile bool m_bStopThread;
-=======
-    bool m_bStopThread;
+
 
     static BrowseThread* m_instance;
     BrowseTableModel* m_model_observer;
->>>>>>> dcab39c7
+
 };
 
 #endif // BROWSETHREAD_H