
#include <QtCore>
#include <QtSql>
#include <QStringList>
#include <QtConcurrentRun>
#include <QMetaType>
#include <QMessageBox>

#include "library/browse/browsetablemodel.h"
#include "soundsourceproxy.h"
#include "mixxxutils.cpp"
#include "playerinfo.h"
#include "controlobject.h"
#include "library/dao/trackdao.h"
#include "audiotagger.h"


BrowseTableModel::BrowseTableModel(QObject* parent, TrackCollection* pTrackCollection,
                                   RecordingManager* pRecordingManager)
        : QStandardItemModel(parent),
          TrackModel(QSqlDatabase::database("QSQLITE"), // TrackCollections m_db (defaultConnection)
                     "mixxx.db.model.browse"),
          m_pTrackCollection(pTrackCollection),
<<<<<<< HEAD
		  m_pRecordingManager(pRecordingManager) {
=======
          m_pRecordingManager(pRecordingManager),
          TrackModel(pTrackCollection->getDatabase(),
                     "mixxx.db.model.browse") {
>>>>>>> 7b41dc54
    QStringList header_data;
    header_data.insert(COLUMN_FILENAME, tr("Filename"));
    header_data.insert(COLUMN_ARTIST, tr("Artist"));
    header_data.insert(COLUMN_TITLE, tr("Title"));
    header_data.insert(COLUMN_ALBUM, tr("Album"));
    header_data.insert(COLUMN_TRACK_NUMBER, tr("Track #"));
    header_data.insert(COLUMN_YEAR, tr("Year"));
    header_data.insert(COLUMN_GENRE, tr("Genre"));
    header_data.insert(COLUMN_COMMENT, tr("Comment"));
    header_data.insert(COLUMN_DURATION, tr("Duration"));
    header_data.insert(COLUMN_BPM, tr("BPM"));
    header_data.insert(COLUMN_KEY, tr("Key"));
    header_data.insert(COLUMN_TYPE, tr("Type"));
    header_data.insert(COLUMN_BITRATE, tr("Bitrate"));
    header_data.insert(COLUMN_LOCATION, tr("Location"));

    addSearchColumn(COLUMN_FILENAME);
    addSearchColumn(COLUMN_ARTIST);
    addSearchColumn(COLUMN_ALBUM);
    addSearchColumn(COLUMN_TITLE);
    addSearchColumn(COLUMN_GENRE);
    addSearchColumn(COLUMN_KEY);
    addSearchColumn(COLUMN_COMMENT);

    setHorizontalHeaderLabels(header_data);
    //register the QList<T> as a metatype since we use QueuedConnection below
    qRegisterMetaType< QList< QList<QStandardItem*> > >("QList< QList<QStandardItem*> >");
    qRegisterMetaType<BrowseTableModel*>("BrowseTableModel*");

    connect(BrowseThread::getInstance(), SIGNAL(clearModel(BrowseTableModel*)),
            this, SLOT(slotClear(BrowseTableModel*)),
            Qt::QueuedConnection);

    connect(BrowseThread::getInstance(), SIGNAL(rowsAppended(const QList< QList<QStandardItem*> >&, BrowseTableModel*)),
            this, SLOT(slotInsert(const QList< QList<QStandardItem*> >&, BrowseTableModel*)),
            Qt::QueuedConnection);

}

BrowseTableModel::~BrowseTableModel()
{

}

const QList<int>& BrowseTableModel::searchColumns() const {
    return m_searchColumns;
}

void BrowseTableModel::addSearchColumn(int index) {
    m_searchColumns.push_back(index);
}

void BrowseTableModel::setPath(QString absPath)
{
    m_current_path = absPath;
    BrowseThread::getInstance()->executePopulation(m_current_path, this);

}

TrackPointer BrowseTableModel::getTrack(const QModelIndex& index) const
{
    QString track_location = getTrackLocation(index);
    if(m_pRecordingManager->getRecordingLocation() == track_location) {
        QMessageBox::critical(0, tr("Mixxx Library"),tr("Could not load the following file because"
                                                        " it is in use by Mixxx or another application.")
                              + "\n" +track_location);
        return TrackPointer();
    }

    TrackInfoObject* tio = new TrackInfoObject(track_location);
    return TrackPointer(tio, &QObject::deleteLater);
}

QString BrowseTableModel::getTrackLocation(const QModelIndex& index) const
{
    int row = index.row();

    QModelIndex index2 = this->index(row, COLUMN_LOCATION);
    return data(index2).toString();

}

int BrowseTableModel::getTrackId(const QModelIndex& index) const {
    // We can't implement this as it stands.
    return -1;
}

const QLinkedList<int> BrowseTableModel::getTrackRows(int trackId) const {
    // We can't implement this as it stands.
    return QLinkedList<int>();
}

void BrowseTableModel::search(const QString& searchText)
{

}

const QString BrowseTableModel::currentSearch() const {
    return QString();
}

bool BrowseTableModel::isColumnInternal(int) {
    return false;
}

bool BrowseTableModel::isColumnHiddenByDefault(int) {
    return false;
}

void BrowseTableModel::moveTrack(const QModelIndex&, const QModelIndex&) {

}

QItemDelegate* BrowseTableModel::delegateForColumn(const int) {
    return NULL;
}

void BrowseTableModel::removeTrack(const QModelIndex& index)
{
    if(!index.isValid()) {
        return;
    }
    QStringList trackLocations;
    trackLocations.append(getTrackLocation(index));
    removeTracks(trackLocations);
}

void BrowseTableModel::removeTracks(const QModelIndexList& indices)
{
    QStringList trackLocations;
    foreach (QModelIndex index, indices) {
        if (!index.isValid()) {
            continue;
        }
        trackLocations.append(getTrackLocation(index));
    }
    removeTracks(trackLocations);
}

void BrowseTableModel::removeTracks(QStringList trackLocations) {
    if (trackLocations.size() == 0)
        return;

    // Ask user if s/he is sure
    if (QMessageBox::question(NULL, tr("Mixxx Library"),
                             tr("Warning: This will permanently delete the following files:")
                             + "\n" + trackLocations.join("\n") + "\n" +
                             tr("Are you sure you want to delete these files from your computer?"),
                              QMessageBox::Yes, QMessageBox::Abort) == QMessageBox::Abort) {
        return;
    }


    bool any_deleted = false;
    TrackDAO& track_dao = m_pTrackCollection->getTrackDAO();

    foreach (QString track_location, trackLocations) {
        // If track is in use or deletion fails, show an error message.
        if (isTrackInUse(track_location) || !QFile::remove(track_location)) {
            QMessageBox::critical(0, tr("Mixxx Library"),tr("Could not delete the following file because"
                                                            " it is in use by Mixxx or another application:") + "\n" +track_location);
            continue;
        }

        qDebug() << "BrowseFeature: User deleted track " << track_location;
        any_deleted = true;

        // If the track was contained in the Mixxx library, delete it
        if (track_dao.trackExistsInDatabase(track_location)) {
            int id = track_dao.getTrackId(track_location);
            qDebug() << "BrowseFeature: Deletion affected database";
            track_dao.removeTrack(id);
        }
    }

    // Repopulate model if any tracks were actually deleted
    if (any_deleted) {
        BrowseThread::getInstance()->executePopulation(m_current_path, this);
    }
}

bool BrowseTableModel::addTrack(const QModelIndex& index, QString location)
{
    return false;
}

QMimeData* BrowseTableModel::mimeData(const QModelIndexList &indexes) const {
    QMimeData *mimeData = new QMimeData();
    QList<QUrl> urls;

    //Ok, so the list of indexes we're given contains separates indexes for
    //each column, so even if only one row is selected, we'll have like 7 indexes.
    //We need to only count each row once:
    QList<int> rows;

    foreach (QModelIndex index, indexes) {
        if (index.isValid()) {
            if (!rows.contains(index.row())) {
                rows.push_back(index.row());
                QUrl url = QUrl::fromLocalFile(getTrackLocation(index));
                if (!url.isValid())
                    qDebug() << "ERROR invalid url\n";
                else {
                    urls.append(url);
                    qDebug() << "Appending URL:" << url;
                }
            }
        }
    }
    mimeData->setUrls(urls);
    return mimeData;
}

void BrowseTableModel::slotClear(BrowseTableModel* caller_object)
{
    if(caller_object == this)
        removeRows(0, rowCount());
}

void BrowseTableModel::slotInsert(const QList< QList<QStandardItem*> >& rows, BrowseTableModel* caller_object) {
    //There exists more than one BrowseTableModel in Mixxx
    //We only want to receive items here, this object has 'ordered' by the BrowserThread (singleton)
    if(caller_object == this) {
        //qDebug() << "BrowseTableModel::slotInsert";
        for(int i=0; i < rows.size(); ++i) {
            appendRow(rows.at(i));
        }
    }

}

TrackModel::CapabilitiesFlags BrowseTableModel::getCapabilities() const
{
    return TRACKMODELCAPS_NONE;
}

Qt::ItemFlags BrowseTableModel::flags(const QModelIndex &index) const{

    Qt::ItemFlags defaultFlags = QAbstractItemModel::flags(index);

    //Enable dragging songs from this data model to elsewhere (like the waveform
    //widget to load a track into a Player).
    defaultFlags |= Qt::ItemIsDragEnabled;

    QString track_location = getTrackLocation(index);

    int row = index.row();
    int column = index.column();

    if(isTrackInUse(track_location) ||
       column == COLUMN_FILENAME ||
       column == COLUMN_BITRATE ||
       column == COLUMN_DURATION ||
       column == COLUMN_TYPE) {
        return defaultFlags;
    }
    else{
        return defaultFlags | Qt::ItemIsEditable;
    }
}

bool BrowseTableModel::isTrackInUse(QString &track_location) const
{
    int decks = ControlObject::getControl(ConfigKey("[Master]","num_decks"))->get();
    //check if file is loaded to a deck
    for(int i=1; i <= decks; ++i) {
        TrackPointer loaded_track = PlayerInfo::Instance().getTrackInfo(QString("[Channel%1]").arg(i));
        if(loaded_track && (loaded_track->getLocation() == track_location)) {
            return true;
        }
    }

    if(m_pRecordingManager->getRecordingLocation() == track_location) {
        return true;
    }

    return false;
}

bool BrowseTableModel::setData(const QModelIndex &index, const QVariant &value, int role)
{
    if(!index.isValid())
        return false;
    qDebug() << "BrowseTableModel::setData(" << index.data() << ")";
    int row = index.row();
    int col = index.column();
    QString track_location = getTrackLocation(index);
    AudioTagger tagger(track_location);

    //set tagger information
    tagger.setArtist(this->index(row,COLUMN_ARTIST).data().toString());
    tagger.setTitle(this->index(row,COLUMN_TITLE).data().toString());
    tagger.setAlbum(this->index(row,COLUMN_ALBUM).data().toString());
    tagger.setKey(this->index(row,COLUMN_KEY).data().toString());
    tagger.setBpm(this->index(row,COLUMN_BPM).data().toString());
    tagger.setComment(this->index(row,COLUMN_COMMENT).data().toString());
    tagger.setTracknumber(this->index(row,COLUMN_TRACK_NUMBER).data().toString());
    tagger.setYear(this->index(row,COLUMN_YEAR).data().toString());
    tagger.setGenre(this->index(row,COLUMN_GENRE).data().toString());

    //check if one the item were edited
    if(col == COLUMN_ARTIST) {
        tagger.setArtist(value.toString());
    } else if(col == COLUMN_TITLE) {
        tagger.setTitle(value.toString());
    } else if(col == COLUMN_ALBUM) {
        tagger.setAlbum(value.toString());
    } else if(col == COLUMN_BPM) {
        tagger.setBpm(value.toString());
    } else if(col == COLUMN_KEY) {
        tagger.setKey(value.toString());
    } else if(col == COLUMN_TRACK_NUMBER) {
        tagger.setTracknumber(value.toString());
    } else if(col == COLUMN_COMMENT) {
        tagger.setComment(value.toString());
    } else if(col == COLUMN_GENRE) {
        tagger.setGenre(value.toString());
    } else if(col == COLUMN_YEAR) {
        tagger.setYear(value.toString());
    }


    QStandardItem* item = itemFromIndex(index);
    if(tagger.save()) {
        //Modify underlying interalPointer object
        item->setText(value.toString());
        return true;
    }
    else {
        //reset to old value in error
        item->setText(index.data().toString());
        QMessageBox::critical(0, tr("Mixxx Library"),tr("Could not update file metadata.")
                              + "\n" +track_location);
        return false;
    }
}<|MERGE_RESOLUTION|>--- conflicted
+++ resolved
@@ -18,16 +18,10 @@
 BrowseTableModel::BrowseTableModel(QObject* parent, TrackCollection* pTrackCollection,
                                    RecordingManager* pRecordingManager)
         : QStandardItemModel(parent),
-          TrackModel(QSqlDatabase::database("QSQLITE"), // TrackCollections m_db (defaultConnection)
-                     "mixxx.db.model.browse"),
           m_pTrackCollection(pTrackCollection),
-<<<<<<< HEAD
-		  m_pRecordingManager(pRecordingManager) {
-=======
           m_pRecordingManager(pRecordingManager),
           TrackModel(pTrackCollection->getDatabase(),
                      "mixxx.db.model.browse") {
->>>>>>> 7b41dc54
     QStringList header_data;
     header_data.insert(COLUMN_FILENAME, tr("Filename"));
     header_data.insert(COLUMN_ARTIST, tr("Artist"));
