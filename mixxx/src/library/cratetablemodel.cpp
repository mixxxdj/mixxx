--- conflicted
+++ resolved
@@ -218,12 +218,8 @@
 bool CrateTableModel::isColumnInternal(int column) {
     if (column == fieldIndex(LIBRARYTABLE_ID) ||
     	column == fieldIndex(LIBRARYTABLE_PLAYED) ||
-<<<<<<< HEAD
-        column == fieldIndex(LIBRARYTABLE_MIXXXDELETED)) {
-=======
         column == fieldIndex(LIBRARYTABLE_MIXXXDELETED) ||
         column == fieldIndex(TRACKLOCATIONSTABLE_FSDELETED)) {
->>>>>>> f20e6983
         return true;
     }
     return false;
