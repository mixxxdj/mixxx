--- conflicted
+++ resolved
@@ -351,15 +351,12 @@
 
         for (unsigned int iFrameBase=0; iFrameBase < framesPerBuffer*iFrameSize; iFrameBase += iFrameSize)
         {
-<<<<<<< HEAD
             //Interlace Audio data onto portaudio buffer
             //We iterate through the source list to find out what goes in the buffer
             //data is interlaced in the order of the list
-            QListIterator<AudioOutput> outputItr(m_audioOutputs);
             int iChannel;
-            while (outputItr.hasNext())
-            {
-                AudioOutput out = outputItr.next();
+            for (int i = 0; i < m_audioOutputs.length(); ++i) {
+                const AudioOutput &out = m_audioOutputs.at(i);
                 ChannelGroup outChans = out.getChannelGroup();
                 int iLocalFrameBase = (iFrameBase/iFrameSize) * outChans.getChannelCount();
                 for (iChannel = 0; iChannel < outChans.getChannelCount(); iChannel++)
@@ -371,23 +368,6 @@
                     output[iFrameBase + outChans.getChannelBase() + iChannel] +=
                         outputAudio[out][iLocalFrameBase + iChannel] * SHRT_CONVERSION_FACTOR;
                     //Input audio pass-through (useful for debugging)
-=======
-			//Interlace Audio data onto portaudio buffer
-			//We iterate through the source list to find out what goes in the buffer
-			//data is interlaced in the order of the list
-			//QListIterator<AudioSource> devItr(m_audioSources);
-			int iChannel;
-			//while(devItr.hasNext())
-            for (int i = 0; i < m_audioSources.length(); ++i)
-			{
-				//const AudioSource& src = devItr.next();
-                const AudioSource& src = m_audioSources.at(i);
-				int iLocalFrameBase = (iFrameBase/iFrameSize) * src.channels;
-				for(iChannel = 0; iChannel < src.channels; iChannel++)	//this will make sure a sample from each channel is copied
-				{
-					output[iFrameBase + src.channelBase + iChannel] += outputAudio[src.type][iLocalFrameBase + iChannel] * SHRT_CONVERSION_FACTOR;
-					//Input audio pass-through (useful for debugging)
->>>>>>> f374c7c5
                     //if (in)
                     //    output[iFrameBase + src.channelBase + iChannel] +=
                     //    in[iFrameBase + src.channelBase + iChannel] * SHRT_CONVERSION_FACTOR;
