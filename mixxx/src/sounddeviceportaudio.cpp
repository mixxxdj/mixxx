/***************************************************************************
                          sounddeviceportaudio.cpp
                             -------------------
    begin                : Sun Aug 15, 2007 (Stardate -315378.5417935057)
    copyright            : (C) 2007 Albert Santoni
    email                : gamegod \a\t users.sf.net
***************************************************************************/

/***************************************************************************
*                                                                         *
*   This program is free software; you can redistribute it and/or modify  *
*   it under the terms of the GNU General Public License as published by  *
*   the Free Software Foundation; either version 2 of the License, or     *
*   (at your option) any later version.                                   *
*                                                                         *
***************************************************************************/

#include <portaudio.h>

#include <QtDebug>
#include <QtCore>

#include "sounddeviceportaudio.h"

#include "controlobjectthreadmain.h"
#include "soundmanager.h"
#include "sounddevice.h"
#include "soundmanagerutil.h"
#include "controlobject.h"
#include "util/timer.h"
#include "vinylcontrol/defs_vinylcontrol.h"

SoundDevicePortAudio::SoundDevicePortAudio(ConfigObject<ConfigValue> *config, SoundManager *sm,
                                           const PaDeviceInfo *deviceInfo, unsigned int devIndex)
        : SoundDevice(config, sm),
          m_pStream(NULL),
          m_devId(devIndex),
          m_deviceInfo(deviceInfo),
          m_bSetThreadPriority(false),
          m_pMasterUnderflowCount(ControlObject::getControl(
              ConfigKey("[Master]", "underflow_count"))),
          m_undeflowUpdateCount(0) {
    // Setting parent class members:
    m_hostAPI = Pa_GetHostApiInfo(deviceInfo->hostApi)->name;
    m_dSampleRate = deviceInfo->defaultSampleRate;
    m_strInternalName = QString("%1, %2").arg(QString::number(m_devId), deviceInfo->name);
    m_strDisplayName = QString(deviceInfo->name);
    m_iNumInputChannels = m_deviceInfo->maxInputChannels;
    m_iNumOutputChannels = m_deviceInfo->maxOutputChannels;
}

SoundDevicePortAudio::~SoundDevicePortAudio() {
}

int SoundDevicePortAudio::open() {
    qDebug() << "SoundDevicePortAudio::open()" << getInternalName();
    PaError err;

    if (m_audioOutputs.empty() && m_audioInputs.empty()) {
        m_lastError = QString::fromAscii("No inputs or outputs in SDPA::open() "
            "(THIS IS A BUG, this should be filtered by SM::setupDevices)");
        return ERR;
    }

    memset(&m_outputParams, 0, sizeof(m_outputParams));
    memset(&m_inputParams, 0, sizeof(m_inputParams));
    PaStreamParameters * pOutputParams = &m_outputParams;
    PaStreamParameters * pInputParams = &m_inputParams;

    // Look at how many audio outputs we have,
    // so we can figure out how many output channels we need to open.
    if (m_audioOutputs.empty()) {
        m_outputParams.channelCount = 0;
        pOutputParams = NULL;
    } else {
        foreach (AudioOutput out, m_audioOutputs) {
            ChannelGroup channelGroup = out.getChannelGroup();
            int highChannel = channelGroup.getChannelBase()
                + channelGroup.getChannelCount();
            if (m_outputParams.channelCount <= highChannel) {
                m_outputParams.channelCount = highChannel;
            }
        }
    }

    // Look at how many audio inputs we have,
    // so we can figure out how many input channels we need to open.
    if (m_audioInputs.empty()) {
        m_inputParams.channelCount = 0;
        pInputParams = NULL;
    } else {
        foreach (AudioInput in, m_audioInputs) {
            ChannelGroup channelGroup = in.getChannelGroup();
            int highChannel = channelGroup.getChannelBase()
                + channelGroup.getChannelCount();
            if (m_inputParams.channelCount <= highChannel) {
                m_inputParams.channelCount = highChannel;
            }
        }
    }

    // Sample rate
    if (m_dSampleRate <= 0) {
        m_dSampleRate = 44100.0f;
    }

    // Get latency in milleseconds
    qDebug() << "framesPerBuffer:" << m_framesPerBuffer;
    double bufferMSec = m_framesPerBuffer / m_dSampleRate * 1000;
    qDebug() << "Requested sample rate: " << m_dSampleRate << "Hz, latency:" << bufferMSec << "ms";

    qDebug() << "Output channels:" << m_outputParams.channelCount << "| Input channels:"
        << m_inputParams.channelCount;

    // PortAudio's JACK backend also only properly supports
    // paFramesPerBufferUnspecified in non-blocking mode because the latency
    // comes from the JACK daemon. (PA should give an error or something though,
    // but it doesn't.)
    if (m_hostAPI == MIXXX_PORTAUDIO_JACK_STRING) {
        m_framesPerBuffer = paFramesPerBufferUnspecified;
    }

    //Fill out the rest of the info.
    m_outputParams.device = m_devId;
    m_outputParams.sampleFormat = paFloat32;
    m_outputParams.suggestedLatency = bufferMSec / 1000.0;
    m_outputParams.hostApiSpecificStreamInfo = NULL;

    m_inputParams.device  = m_devId;
    m_inputParams.sampleFormat  = paInt16; //This is how our vinyl control stuff like samples.
    m_inputParams.suggestedLatency = bufferMSec / 1000.0;
    m_inputParams.hostApiSpecificStreamInfo = NULL;

    qDebug() << "Opening stream with id" << m_devId;

    //Create the callback function pointer.
    PaStreamCallback *callback = paV19Callback;

    // Try open device using iChannelMax
    err = Pa_OpenStream(&m_pStream,
                        pInputParams,
                        pOutputParams,
                        m_dSampleRate,
                        m_framesPerBuffer,
                        paClipOff, // Stream flags
                        callback,
                        (void*) this); // pointer passed to the callback function

    if (err != paNoError) {
        qWarning() << "Error opening stream:" << Pa_GetErrorText(err);
        m_lastError = QString::fromUtf8(Pa_GetErrorText(err));
        m_pStream = NULL;
        return ERR;
    } else {
        qDebug() << "Opened PortAudio stream successfully... starting";
    }

#ifdef __LINUX__
    //Attempt to dynamically load and resolve stuff in the PortAudio library
    //in order to enable RT priority with ALSA.
    QLibrary portaudio("libportaudio.so.2");
    if (!portaudio.load())
       qWarning() << "Failed to dynamically load PortAudio library";
    else
       qDebug() << "Dynamically loaded PortAudio library";

    EnableAlsaRT enableRealtime = (EnableAlsaRT) portaudio.resolve("PaAlsa_EnableRealtimeScheduling");
    if (enableRealtime) {
        enableRealtime(m_pStream, 1);
    }
    portaudio.unload();
#endif

    // Start stream
    err = Pa_StartStream(m_pStream);
    if (err != paNoError) {
        qWarning() << "PortAudio: Start stream error:" << Pa_GetErrorText(err);
        m_lastError = QString::fromUtf8(Pa_GetErrorText(err));
        m_pStream = NULL;
        return ERR;
    } else {
        qDebug() << "PortAudio: Started stream successfully";
    }

    // Get the actual details of the stream & update Mixxx's data
    const PaStreamInfo* streamDetails = Pa_GetStreamInfo(m_pStream);
    m_dSampleRate = streamDetails->sampleRate;
    double currentLatencyMSec = streamDetails->outputLatency * 1000;
    qDebug() << "   Actual sample rate: " << m_dSampleRate << "Hz, latency:" << currentLatencyMSec << "ms";

    // Update the samplerate and latency ControlObjects, which allow the
    // waveform view to properly correct for the latency.

    ControlObjectThreadMain* pControlObjectSampleRate =
        new ControlObjectThreadMain(ControlObject::getControl(ConfigKey("[Master]","samplerate")));
    ControlObjectThreadMain* pControlObjectLatency =
        new ControlObjectThreadMain(ControlObject::getControl(ConfigKey("[Master]","latency")));
    ControlObjectThreadMain* pControlObjectAudioBufferSize =
        new ControlObjectThreadMain(ControlObject::getControl(ConfigKey("[Master]","audio_buffer_size")));

    pControlObjectLatency->slotSet(currentLatencyMSec);
    pControlObjectSampleRate->slotSet(m_dSampleRate);
    pControlObjectAudioBufferSize->slotSet(bufferMSec);

    //qDebug() << "SampleRate" << pControlObjectSampleRate->get();
    //qDebug() << "Latency" << pControlObjectLatency->get();

    delete pControlObjectLatency;
    delete pControlObjectSampleRate;
    delete pControlObjectAudioBufferSize;

    if (m_pMasterUnderflowCount) {
        ControlObjectThreadMain* pMasterUnderflowCount =
                new ControlObjectThreadMain(m_pMasterUnderflowCount);
        pMasterUnderflowCount->slotSet(0);
        delete pMasterUnderflowCount;
    }

    return OK;
}

int SoundDevicePortAudio::close() {
    //qDebug() << "SoundDevicePortAudio::close()" << getInternalName();
    if (m_pStream) {
        // Make sure the stream is not stopped before we try stopping it.
        PaError err = Pa_IsStreamStopped(m_pStream);
        // 1 means the stream is stopped. 0 means active.
        if (err == 1) {
            qDebug() << "PortAudio: Stream already stopped, but no error.";
            return 1;
        }
        // Real PaErrors are always negative.
        if (err < 0) {
            qWarning() << "PortAudio: Stream already stopped:"
                       << Pa_GetErrorText(err) << getInternalName();
            return 1;
        }

        //Stop the stream.
        err = Pa_StopStream(m_pStream);
        //PaError err = Pa_AbortStream(m_pStream); //Trying Pa_AbortStream instead, because StopStream seems to wait
                                                   //until all the buffers have been flushed, which can take a
                                                   //few (annoying) seconds when you're doing soundcard input.
                                                   //(it flushes the input buffer, and then some, or something)
                                                   //BIG FAT WARNING: Pa_AbortStream() will kill threads while they're
                                                   //waiting on a mutex, which will leave the mutex in an screwy
                                                   //state. Don't use it!

        if (err != paNoError) {
            qWarning() << "PortAudio: Stop stream error:" << Pa_GetErrorText(err) << getInternalName();
            return 1;
        }

        // Close stream
        err = Pa_CloseStream(m_pStream);
        if (err != paNoError) {
            qWarning() << "PortAudio: Close stream error:" << Pa_GetErrorText(err) << getInternalName();
            return 1;
        }
    }

    m_pStream = NULL;

    return 0;
}

QString SoundDevicePortAudio::getError() const {
    return m_lastError;
}

/** -------- ------------------------------------------------------
        Purpose: This callback function gets called everytime the sound device runs
                 out of samples (ie. when it needs more sound to play)
        -------- ------------------------------------------------------
 */
int SoundDevicePortAudio::callbackProcess(unsigned long framesPerBuffer,
        float *output, short *in, const PaStreamCallbackTimeInfo *timeInfo,
        PaStreamCallbackFlags statusFlags) {
    Q_UNUSED(timeInfo);
    ScopedTimer t("SoundDevicePortAudio::callbackProcess " + getInternalName());

    //qDebug() << "SoundDevicePortAudio::callbackProcess:" << getInternalName();
<<<<<<< HEAD

    static ControlObject* pControlObjectVinylControlGain =
        ControlObject::getControl(ConfigKey(VINYL_PREF_KEY, "gain"));
    static const float SHRT_CONVERSION_FACTOR = 1.0f/SHRT_MAX;
    int iFrameSize = m_outputParams.channelCount;
    int iVCGain = 1;

=======
>>>>>>> 0f118f9c
    // Turn on TimeCritical priority for the callback thread. If we are running
    // in Linux userland, for example, this will have no effect.
    if (!m_bSetThreadPriority) {
        QThread::currentThread()->setPriority(QThread::TimeCriticalPriority);
        m_bSetThreadPriority = true;
    }

    if (!m_undeflowUpdateCount) {
        if (statusFlags & (paOutputUnderflow | paInputOverflow)) {
            if (m_pMasterUnderflowCount) {
                m_pMasterUnderflowCount->set(
                    m_pMasterUnderflowCount->get() + 1);
            }
            m_undeflowUpdateCount = 40;
        }
    } else {
        m_undeflowUpdateCount--;
    }

    //Note: Input is processed first so that any ControlObject changes made in
    //      response to input are processed as soon as possible (that is, when
    //      m_pSoundManager->requestBuffer() is called below.)

    // Send audio from the soundcard's input off to the SoundManager...
    if (in && framesPerBuffer > 0) {
        ScopedTimer t("SoundDevicePortAudio::callbackProcess input " + getInternalName());

        //Apply software preamp
        //Super big warning: Need to use channel_count here instead of iFrameSize because iFrameSize is
        //only for output buffers...
        // TODO(bkgood) move this to vcproxy or something, once we have other
        // inputs we don't want every input getting the vc gain
        static ControlObject* pControlObjectVinylControlGain =
                ControlObject::getControl(ConfigKey("[VinylControl]", "gain"));
        int iVCGain = pControlObjectVinylControlGain->get();
        if (iVCGain > 1) {
            for (unsigned int i = 0; i < framesPerBuffer * m_inputParams.channelCount; ++i)
                in[i] *= iVCGain;
        }

        m_pSoundManager->pushBuffer(m_audioInputs, in, framesPerBuffer,
                                    m_inputParams.channelCount);
    }

    if (output && framesPerBuffer > 0) {
        ScopedTimer t("SoundDevicePortAudio::callbackProcess output " + getInternalName());

        if (m_outputParams.channelCount <= 0) {
            qWarning() << "SoundDevicePortAudio::callbackProcess m_outputParams channel count is zero or less:" << m_outputParams.channelCount;
            // Bail out.
            return paContinue;
        }

        m_pSoundManager->requestBuffer(
            m_audioOutputs, output,
            framesPerBuffer, static_cast<unsigned int>(
                m_outputParams.channelCount), this);
    }

    return paContinue;
}

/* -------- ------------------------------------------------------
   Purpose: Wrapper function to call processing loop function,
            implemented as a method in a class. Used in PortAudio,
            which knows nothing about C++.
   Input:   .
   Output:  -
   -------- ------------------------------------------------------ */
int paV19Callback(const void *inputBuffer, void *outputBuffer,
                  unsigned long framesPerBuffer,
                  const PaStreamCallbackTimeInfo *timeInfo,
                  PaStreamCallbackFlags statusFlags,
                  void *soundDevice) {
    return ((SoundDevicePortAudio*) soundDevice)->callbackProcess(framesPerBuffer,
            (float*) outputBuffer, (short*) inputBuffer, timeInfo, statusFlags);
}<|MERGE_RESOLUTION|>--- conflicted
+++ resolved
@@ -280,16 +280,6 @@
     ScopedTimer t("SoundDevicePortAudio::callbackProcess " + getInternalName());
 
     //qDebug() << "SoundDevicePortAudio::callbackProcess:" << getInternalName();
-<<<<<<< HEAD
-
-    static ControlObject* pControlObjectVinylControlGain =
-        ControlObject::getControl(ConfigKey(VINYL_PREF_KEY, "gain"));
-    static const float SHRT_CONVERSION_FACTOR = 1.0f/SHRT_MAX;
-    int iFrameSize = m_outputParams.channelCount;
-    int iVCGain = 1;
-
-=======
->>>>>>> 0f118f9c
     // Turn on TimeCritical priority for the callback thread. If we are running
     // in Linux userland, for example, this will have no effect.
     if (!m_bSetThreadPriority) {
@@ -323,7 +313,7 @@
         // TODO(bkgood) move this to vcproxy or something, once we have other
         // inputs we don't want every input getting the vc gain
         static ControlObject* pControlObjectVinylControlGain =
-                ControlObject::getControl(ConfigKey("[VinylControl]", "gain"));
+                ControlObject::getControl(ConfigKey(VINYL_PREF_KEY, "gain"));
         int iVCGain = pControlObjectVinylControlGain->get();
         if (iVCGain > 1) {
             for (unsigned int i = 0; i < framesPerBuffer * m_inputParams.channelCount; ++i)
