--- conflicted
+++ resolved
@@ -25,71 +25,67 @@
     public:
         VinylControlXwax(ConfigObject<ConfigValue> *pConfig, const char *_group);
         virtual ~VinylControlXwax();
-    	void ToggleVinylControl(bool enable);
-    	bool isEnabled();
-<<<<<<< HEAD
-    	void AnalyseSamples(short* samples, size_t size);  
+        void ToggleVinylControl(bool enable);
+        bool isEnabled();
         static void freeLUTs();
         unsigned char* getScopeBytemap();
         float getAngle();
-=======
-    	void AnalyseSamples(const short* samples, size_t size);      
->>>>>>> 63ad779e
+        void AnalyseSamples(const short* samples, size_t size);
 protected:
-	void run();						// main thread loop
+    void run();                        // main thread loop
 
 private:
-	void syncPosition();
-	void togglePlayButton(bool on);
-	bool checkEnabled(bool was, bool is);
-	void doTrackSelection(bool valid_pos, double pitch, double position);
-	void resetSteadyPitch(double pitch, double time);
-	double checkSteadyPitch(double pitch, double time);
-	void enableRecordEndMode();
-	void disableRecordEndMode();
-	void enableConstantMode();
-	void enableConstantMode(double rate);
-	bool uiUpdateTime(double time);
-	void establishQuality(bool quality_sample);
+    void syncPosition();
+    void togglePlayButton(bool on);
+    bool checkEnabled(bool was, bool is);
+    void doTrackSelection(bool valid_pos, double pitch, double position);
+    void resetSteadyPitch(double pitch, double time);
+    double checkSteadyPitch(double pitch, double time);
+    void enableRecordEndMode();
+    void disableRecordEndMode();
+    void enableConstantMode();
+    void enableConstantMode(double rate);
+    bool uiUpdateTime(double time);
+    void establishQuality(bool quality_sample);
 
-	double dFileLength; 			//The length (in samples) of the current song.
+    double dFileLength;             //The length (in samples) of the current song.
 
-	double dOldPos;   				//The position read last time it was polled.
-	double dOldPitch;
-	
-	bool bQualityRing[QUALITY_RING_SIZE];
+    double dOldPos;                   //The position read last time it was polled.
+    double dOldPitch;
+
+    bool bQualityRing[QUALITY_RING_SIZE];
     int iQualPos;
     int iQualFilled;
 
-	bool bSeeking; 					//Are we seeking through the record? (ie. is it moving really fast?)
-	bool bHaveSignal;					//Any signal at all?
-	bool bAtRecordEnd;
-	bool bForceResync;
-	int iOldMode;
-	double dOldFilePos;
-	double dSteadyPitch;
-	double dOldSteadyPitch;
-	double dSteadyPitchTime;
-	QTime tSinceSteadyPitch;
-	double dUiUpdateTime;
-	
-	ControlObjectThread *trackSelector, *trackLoader;
-	double dLastTrackSelectPos;
-	double dCurTrackSelectPos;
-	bool bTrackSelectMode;
+    bool bSeeking;                     //Are we seeking through the record? (ie. is it moving really fast?)
+    bool bHaveSignal;                    //Any signal at all?
+    bool bAtRecordEnd;
+    bool bForceResync;
+    int iOldMode;
+    double dOldFilePos;
+    double dSteadyPitch;
+    double dOldSteadyPitch;
+    double dSteadyPitchTime;
+    QTime tSinceSteadyPitch;
+    double dUiUpdateTime;
+
+    ControlObjectThread *trackSelector, *trackLoader;
+    double dLastTrackSelectPos;
+    double dCurTrackSelectPos;
+    bool bTrackSelectMode;
 
     //Contains information that xwax's code needs internally about the timecode and how to process it.
     struct timecoder_t timecoder;
-    static QMutex m_xwaxLUTMutex; /** Static mutex that protects our creation/destruction of the xwax LUTs */
+    static QMutex s_xwaxLUTMutex; /** Static mutex that protects our creation/destruction of the xwax LUTs */
     static bool m_bLUTInitialized;
 
-	short*  m_samples;
-	size_t  m_SamplesSize;
+    short*  m_samples;
+    size_t  m_SamplesSize;
 
-	bool bShouldClose;
-	bool bIsRunning;
-    bool m_bNeedleSkipPrevention; 
+    bool bShouldClose;
+    bool bIsRunning;
+    bool m_bNeedleSkipPrevention;
     bool m_bCDControl;
-};        
+};
 
 #endif