#include <QtCore>
#include <QMessageBox>

#include "player.h"
#include "playerinfo.h"

#include "configobject.h"
#include "controlobjectthreadmain.h"
#include "controlobject.h"
#include "trackinfoobject.h"
#include "engine/enginebuffer.h"
#include "engine/enginemaster.h"
#include "playerinfo.h"
#include "soundsourceproxy.h"
#include "engine/cuecontrol.h"
#include "mathstuff.h"

Player::Player(ConfigObject<ConfigValue> *pConfig,
               EngineMaster* pMixingEngine,
               int playerNumber, const char* pGroup)
    : m_pConfig(pConfig),
      m_iPlayerNumber(playerNumber),
      m_strChannel(pGroup),
      m_pLoadedTrack() {

<<<<<<< HEAD
    EngineChannel::ChannelOrientation orientation;
    if (playerNumber % 2 == 1)
        orientation = EngineChannel::LEFT;
    else
        orientation = EngineChannel::RIGHT;

    EngineChannel* pChannel = new EngineChannel(pGroup, pConfig, orientation);
    EngineBuffer* pEngineBuffer = pChannel->getEngineBuffer();
    pMixingEngine->addChannel(pChannel);

    CueControl* pCueControl = new CueControl(m_strChannel, pConfig);
=======

    CueControl* pCueControl = new CueControl(strdup(channel.toAscii().constData()), pConfig);
>>>>>>> 3d494495
    connect(this, SIGNAL(newTrackLoaded(TrackPointer)),
            pCueControl, SLOT(loadTrack(TrackPointer)));
    connect(this, SIGNAL(unloadingTrack(TrackPointer)),
            pCueControl, SLOT(unloadTrack(TrackPointer)));
    pEngineBuffer->addControl(pCueControl);

    // Connect our signals and slots with the EngineBuffer's signals and
    // slots. This will let us know when the reader is done loading a track, and
    // let us request that the reader load a track.
    connect(this, SIGNAL(loadTrack(TrackPointer)),
            pEngineBuffer, SLOT(slotLoadTrack(TrackPointer)));
    connect(pEngineBuffer, SIGNAL(trackLoaded(TrackPointer)),
            this, SLOT(slotFinishLoading(TrackPointer)));
    connect(pEngineBuffer, SIGNAL(trackLoadFailed(TrackPointer, QString)),
            this, SLOT(slotLoadFailed(TrackPointer, QString)));

    //Get cue point control object
    m_pCuePoint = new ControlObjectThreadMain(
        ControlObject::getControl(ConfigKey(m_strChannel,"cue_point")));
    // Get loop point control objects
    m_pLoopInPoint = new ControlObjectThreadMain(
        ControlObject::getControl(ConfigKey(m_strChannel,"loop_start_position")));
    m_pLoopOutPoint = new ControlObjectThreadMain(
        ControlObject::getControl(ConfigKey(m_strChannel,"loop_end_position")));
    //Playback position within the currently loaded track (in this player).
    m_pPlayPosition = new ControlObjectThreadMain(
        ControlObject::getControl(ConfigKey(m_strChannel, "playposition")));

    //Duration of the current song, we create this one because nothing else does.
    m_pDuration = new ControlObject(ConfigKey(m_strChannel, "duration"));

    //BPM of the current song
    m_pBPM = new ControlObjectThreadMain(
        ControlObject::getControl(ConfigKey(m_strChannel, "file_bpm")));

    // Setup state of End of track controls from config database
    QString config_key = QString("TrackEndModeCh%1").arg(m_iPlayerNumber);
    ControlObject::getControl(ConfigKey(m_strChannel,"TrackEndMode"))->queueFromThread(
        m_pConfig->getValueString(ConfigKey("[Controls]",config_key)).toDouble());
}

Player::~Player()
{
    // Save state of End of track controls in config database
    int config_value = (int)ControlObject::getControl(ConfigKey(m_strChannel, "TrackEndMode"))->get();
    QString config_key = QString("TrackEndModeCh%1").arg(m_iPlayerNumber);
    m_pConfig->set(ConfigKey("[Controls]",config_key), ConfigValue(config_value));

    if (m_pLoadedTrack) {
        emit(unloadingTrack(m_pLoadedTrack));
        m_pLoadedTrack.clear();
    }

    delete m_pCuePoint;
    delete m_pLoopInPoint;
    delete m_pLoopOutPoint;
    delete m_pPlayPosition;
    delete m_pBPM;
}

void Player::slotLoadTrack(TrackPointer track, bool bStartFromEndPos)
{
    //Disconnect the old track's signals.
    if (m_pLoadedTrack) {
        // Save the loops that are currently set in a loop cue. If no loop cue is
        // currently on the track, then create a new one.
        int loopStart = m_pLoopInPoint->get();
        int loopEnd = m_pLoopOutPoint->get();
        if (loopStart != -1 && loopEnd != -1 &&
            even(loopStart) && even(loopEnd) && loopStart <= loopEnd) {
            Cue* pLoopCue = NULL;
            QList<Cue*> cuePoints = m_pLoadedTrack->getCuePoints();
            QListIterator<Cue*> it(cuePoints);
            while (it.hasNext()) {
                Cue* pCue = it.next();
                if (pCue->getType() == Cue::LOOP) {
                    pLoopCue = pCue;
                }
            }
            if (!pLoopCue) {
                pLoopCue = m_pLoadedTrack->addCue();
                pLoopCue->setType(Cue::LOOP);
            }
            pLoopCue->setPosition(loopStart);
            pLoopCue->setLength(loopEnd - loopStart);
        }

        // TODO(XXX) This could be a help or a hurt. This should disconnect
        // every signal connected to the track. Other parts of Mixxx might be
        // relying on this -- but if it's being unloaded maybe that's a good
        // thing.
        m_pLoadedTrack->disconnect();
        // Causes the track's data to be saved back to the library database.
        emit(unloadingTrack(m_pLoadedTrack));
    }

    m_pLoadedTrack = track;

    // Listen for updates to the file's BPM
    connect(m_pLoadedTrack.data(), SIGNAL(bpmUpdated(double)),
            m_pBPM, SLOT(slotSet(double)));

    //Request a new track from the reader
    emit(loadTrack(track));
}

void Player::slotLoadFailed(TrackPointer track, QString reason) {
    qDebug() << "Failed to load track" << track->getLocation() << reason;
    // Alert user.
    QMessageBox::warning(NULL, tr("Couldn't load track."), reason);
    if (m_pLoadedTrack) {
        // TODO(XXX) This could be a help or a hurt. This should disconnect
        // every signal connected to the track. Other parts of Mixxx might be
        // relying on this -- but if it's being unloaded maybe that's a good
        // thing.
        m_pLoadedTrack->disconnect();
        // Causes the track's data to be saved back to the library database and
        // for all the widgets to unload the track and blank themselves.
        emit(unloadingTrack(m_pLoadedTrack));
    }
    m_pDuration->set(0);
    m_pBPM->slotSet(0);
    m_pLoopInPoint->slotSet(-1);
    m_pLoopOutPoint->slotSet(-1);
    m_pLoadedTrack.clear();

    // Update the PlayerInfo class that is used in EngineShoutcast to replace
    // the metadata of a stream
    PlayerInfo::Instance().setTrackInfo(m_strChannel.mid(8,1).toInt(), m_pLoadedTrack);
}

void Player::slotFinishLoading(TrackPointer pTrackInfoObject)
{
    // Read the tags if required
    if(!m_pLoadedTrack->getHeaderParsed())
        SoundSourceProxy::ParseHeader(m_pLoadedTrack.data());

    // Generate waveform summary
    //TODO: Consider reworking this visual resample stuff... need to ask rryan about this -- Albert.
    // TODO(rryan) : fix this crap -- the waveform renderers should be owned by
    // Player so they can just set this directly or something.
    ControlObjectThreadMain* pVisualResampleCO = new ControlObjectThreadMain(ControlObject::getControl(ConfigKey(m_strChannel,"VisualResample")));
    m_pLoadedTrack->setVisualResampleRate(pVisualResampleCO->get());
    delete pVisualResampleCO;

    //Update the BPM and duration values that are stored in ControlObjects
    m_pDuration->set(m_pLoadedTrack->getDuration());
    m_pBPM->slotSet(m_pLoadedTrack->getBpm());

    // Update the PlayerInfo class that is used in EngineShoutcast to replace
    // the metadata of a stream
    PlayerInfo::Instance().setTrackInfo(m_strChannel.mid(8,1).toInt(), m_pLoadedTrack);

    // Reset the loop points.
    m_pLoopInPoint->slotSet(-1);
    m_pLoopOutPoint->slotSet(-1);

    const QList<Cue*> trackCues = pTrackInfoObject->getCuePoints();
    QListIterator<Cue*> it(trackCues);
    while (it.hasNext()) {
        Cue* pCue = it.next();
        if (pCue->getType() == Cue::LOOP) {
            int loopStart = pCue->getPosition();
            int loopEnd = loopStart + pCue->getLength();
            if (loopStart != -1 && loopEnd != -1 && even(loopStart) && even(loopEnd)) {
                m_pLoopInPoint->slotSet(loopStart);
                m_pLoopOutPoint->slotSet(loopEnd);
                break;
            }
        }
    }

    emit(newTrackLoaded(m_pLoadedTrack));
}

QString Player::getGroup() {
    return m_strChannel;
}<|MERGE_RESOLUTION|>--- conflicted
+++ resolved
@@ -17,28 +17,30 @@
 
 Player::Player(ConfigObject<ConfigValue> *pConfig,
                EngineMaster* pMixingEngine,
-               int playerNumber, const char* pGroup)
+               int playerNumber, QString group)
     : m_pConfig(pConfig),
       m_iPlayerNumber(playerNumber),
-      m_strChannel(pGroup),
+      m_strChannel(group),
       m_pLoadedTrack() {
 
-<<<<<<< HEAD
     EngineChannel::ChannelOrientation orientation;
     if (playerNumber % 2 == 1)
         orientation = EngineChannel::LEFT;
     else
         orientation = EngineChannel::RIGHT;
 
-    EngineChannel* pChannel = new EngineChannel(pGroup, pConfig, orientation);
+    // Need to strdup the string because EngineChannel will save the pointer,
+    // but we might get deleted before the EngineChannel. TODO(XXX)
+    // pSafeGroupName is leaked. It's like 5 bytes so whatever.
+    const char* pSafeGroupName = strdup(m_strChannel.toAscii().constData());
+
+    EngineChannel* pChannel = new EngineChannel(pSafeGroupName,
+                                                pConfig, orientation);
     EngineBuffer* pEngineBuffer = pChannel->getEngineBuffer();
     pMixingEngine->addChannel(pChannel);
 
-    CueControl* pCueControl = new CueControl(m_strChannel, pConfig);
-=======
-
-    CueControl* pCueControl = new CueControl(strdup(channel.toAscii().constData()), pConfig);
->>>>>>> 3d494495
+    CueControl* pCueControl = new CueControl(pSafeGroupName, pConfig);
+
     connect(this, SIGNAL(newTrackLoaded(TrackPointer)),
             pCueControl, SLOT(loadTrack(TrackPointer)));
     connect(this, SIGNAL(unloadingTrack(TrackPointer)),
