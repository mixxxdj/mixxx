#!/usr/bin/env python
# -*- coding: utf-8 -*-

import os
import sys
import SCons
import shutil
import time
import SCons.Script as SCons

from build import util

mixxx_version = util.get_mixxx_version()
branch_name = util.get_bzr_branch_name()
bazaar_revision = util.get_bzr_revision()
print "WE ARE IN:", os.getcwd()

plugins = []

<<<<<<< HEAD
# Grab these from the SConstruct above us
=======
>>>>>>> be31b59e
Import('build')
Import('sources')
Import('soundsource_plugins')

env = build.env
flags = build.flags

#Tell SCons to build Mixxx
#=========================
if build.platform_is_windows:
	dist_dir = 'dist%s' % build.bitwidth
	mixxx_bin = env.Program('mixxx',
                            [sources, env.RES('#src/mixxx.rc')],
                            LINKCOM = [env['LINKCOM'], 'mt.exe -nologo -manifest ${TARGET}.manifest -outputresource:$TARGET;1'])
else:
	mixxx_bin = env.Program('mixxx', sources)

def build_tests():
        test_files = Glob('test/*.cpp', strings=True)
        test_env = env.Clone()
        test_env.Append(CPPPATH="#lib/gtest-1.5.0/include")
        test_env.Append(CPPPATH="#lib/gmock-1.5.0/include")
        test_files = [test_env.StaticObject(filename) \
                              if filename !='main.cpp' else filename
                      for filename in test_files]
        mixxx_sources = [filename for filename in sources if filename != 'main.cpp']
        test_sources = (test_files + mixxx_sources)

        env.Append(LIBPATH="#lib/gtest-1.5.0/lib")
	env.Append(LIBS = 'gtest')

        env.Append(LIBPATH="#lib/gmock-1.5.0/lib")
        env.Append(LIBS = 'gmock')

	env.Program(target='mixxx-test', source=test_sources)

	Command("../mixxx-test", "./mixxx-test", Copy("$TARGET", "$SOURCE"))

def run_tests():
        ret = Execute("./mixxx-test")
	if ret != 0:
                print "WARNING: Not all tests pass. See mixxx-test output."
                Exit(ret)

if int(build.flags['test']):
        print "Building tests."
        build_tests()

if 'test' in BUILD_TARGETS:
	print "Running tests."
	run_tests()

def osx_construct_version(build, mixxx_version, branch_name, bazaar_revision):
        # In release mode, we only use the version.
        if build.build_is_release:
                return mixxx_version
        return "%s-%s-bzr%s" % (mixxx_version, branch_name, bazaar_revision)

def ubuntu_construct_version(build, mixxx_version, branch_name, bazaar_revision,
                             ubuntu_version):
        # In release mode, we only use the version and ubuntu_version
	if build.build_is_release:
		return "%s-%s" % (mixxx_version, ubuntu_version)
	# In a debug build package, include the branch name and
	# revision number
	return "%s-%s~%s~bzr%s" % (mixxx_version, ubuntu_version,
                                   branch_name, bazaar_revision)

#Set up the install target
#=========================
"""
flags['prefix'] = ARGUMENTS.get('prefix', '/usr/local')
if not os.path.exists(flags['prefix']):
	print "Error: Prefix path does not exist!"
	Exit(1)
else:
	unix_share_path = flags['prefix'] + "/share"
	unix_bin_path   = flags['prefix'] + "/bin"
"""

#Mixxx binary
binary_files = mixxx_bin;

# Mixxx essential resource files
resource_files = Glob('#res/schema.xml')

#Soundsource plugins
soundsource_plugin_files = soundsource_plugins

#Skins
skin_files = Glob('#res/skins/*')

#MIDI mappings
midimappings_files = Glob('#res/midi/*')

#Keyboard mapping(s)
keyboardmappings_files = Glob('#res/keyboard/*')

#Promo tracks
promotracks_files = Glob('#res/promo/*')

#LADSPA shizzle
ladspapresets_files = Glob('#res/ladspa_presets/*')

#Documentation
docs_files = Glob('#./LICENSE')
docs_files += Glob('#./README')
docs_files += Glob('#./Mixxx-Manual.pdf')

#.desktop file for KDE/GNOME menu
dotdesktop_files = Glob('#src/mixxx.desktop')

#Icon file for menu entry
icon_files = Glob('#res/images/mixxx-icon.png')

#Images for preferences dialog
image_files = Glob('#res/images/preferences/*')  # These are compiled in to the "mixxx" binary through mixxx.qrc

#Windows DLLs

# TODO: Use reference to SharedLibrary for libsndfile and others, glob only gets
# all files on 2+ builds after a clean.
if build.toolchain_is_msvs:
        mixxx_winlib_path = SCons.ARGUMENTS.get('winlib', '..\\..\\..\\mixxx-win32lib-msvc90-release')
        # skip the MSVC DLLs incase they're in there too
        dll_files = Glob('%s/[!"msvc"]*.dll' % mixxx_winlib_path)
elif build.crosscompile and build.platform_is_windows and build.toolchain_is_gnu:
        # We're cross-compiling, grab these from the crosscompile bin
        # folder. How should we be doing this?
        dll_files = Glob('#/../../mixxx-win%slib-crossmingw' % build.bitwidth)
elif build.crosscompile and build.platform_is_osx:
        # Glob appropriate dylib files. We have 4 different library types,
        # x86_64, x86, powerpc, powerpc64
        dylib_files = Glob('#/../../mixxx-osx-%s-crossmingw' % build.machine)
else:
        dll_files = list() # dll_files += on the next line required dll_files to exist

# dll_files = libsndfile
dll_files += Split("""$QTDIR/bin/QtCore4.dll $QTDIR/bin/QtGui4.dll $QTDIR/bin/QtNetwork4.dll $QTDIR/bin/QtOpenGL4.dll $QTDIR/bin/QtSql4.dll $QTDIR/bin/QtXml4.dll $QTDIR/bin/QtXmlPatterns4.dll $QTDIR/bin/QtSql4.dll $QTDIR/bin/QtSvg4.dll $QTDIR/bin/QtWebKit4.dll""")
if int(flags.get('sqlitedll', 0)):
	sqldll_files = Split("""$QTDIR/plugins/sqldrivers/qsqlite4.dll""") #Qt SQLite plugin

if int(flags['script']) or int(flags['midiscript']):
	dll_files += Split("""$QTDIR/bin/QtScript4.dll""")



if build.platform_is_linux or build.platform_is_bsd:
	flags['prefix'] = ARGUMENTS.get('prefix', '/usr/local')
	if not os.path.exists(flags['prefix']):
		print "Error: Prefix path does not exist!"
		Exit(1)
	else:
		#install_root is used in Debian/Ubuntu packaging (check the debian/rules file in the Ubuntu package)
		#Basically, the flags['prefix'] is compiled into strings in Mixxx, whereas the install_root is not. When you're
		#building a Debian package, pbuilder wants to install Mixxx to a temporary directory, but you still need
		#the compiled-in strings using /usr as the prefix. That's why we have install_root and flags['prefix'].
		install_root = ARGUMENTS.get('install_root', flags['prefix'])
		print "Install root: " + install_root
                unix_share_path = os.path.join(install_root, 'share')
                unix_bin_path = os.path.join(install_root, 'bin')
                unix_lib_path = os.path.join(install_root, 'lib')

		binary = env.Install(unix_bin_path, binary_files)
		resource = env.Install(os.path.join(unix_share_path, 'mixxx'), resource_files)
		skins = env.Install(os.path.join(unix_share_path, 'mixxx', 'skins'), skin_files)
		soundsource_plugins = env.Install(
                        os.path.join(unix_lib_path, 'mixxx', 'plugins', 'soundsource'),
                        soundsource_plugin_files)
		midimappings = env.Install(os.path.join(unix_share_path, 'mixxx', 'midi'), midimappings_files)
		keyboardmappings = env.Install(os.path.join(unix_share_path, 'mixxx', 'keyboard'), keyboardmappings_files)
		if int(flags['ladspa']):
			ladspapresets = env.Install(
                                os.path.join(unix_share_path, 'mixxx', 'ladspa_presets'), ladspapresets_files)
		dotdesktop = env.Install(os.path.join(unix_share_path, 'applications'), dotdesktop_files)
		docs = env.Install(os.path.join(unix_share_path, 'doc', 'mixxx'), docs_files)
		icon = env.Install(os.path.join(unix_share_path, 'pixmaps'), icon_files)
		promotracks = env.Install(os.path.join(unix_share_path, 'mixxx', 'promo'), promotracks_files)

		#Makes each of those Install builders get fired off when you run "scons install" :)
		env.Alias('install', binary)
		env.Alias('install', resource)
		env.Alias('install', skins)
		env.Alias('install', soundsource_plugins)
		env.Alias('install', midimappings)
		env.Alias('install', keyboardmappings)
		if int(flags['ladspa']):
			env.Alias('install', ladspapresets)
		env.Alias('install', docs)
		env.Alias('install', dotdesktop)
		env.Alias('install', icon)
		env.Alias('install', promotracks)

		#Delete the old Mixxx installation (because SCONS won't overwrite it)
		#if 'install' in COMMAND_LINE_TARGETS:
			#os.system('scons -c install')
			#Delete(unix_share_path + "/mixxx/skins")
			#print "Copying skins..."
			#env.Command(unix_share_path + "/mixxx/skins", skin_files, Copy("$TARGET", "$SOURCE"), source_scanner = DirScanner)
			#Copy(unix_share_path + "/.ixxx/skins", skin_files)
			#Delete(unix_bin_path + "mixxx")

			#Delete(unix_share_path + "/mixxx/midi")
			#Delete(unix_share_path + "/mixxx/keyboard")

#Build the Mixxx.app bundle
if build.platform_is_osx and 'bundle' in COMMAND_LINE_TARGETS:
	#Mixxx build variables
	VOLNAME="Mixxx" #tmp tmp tmp, it's unclean to pass this into build_dmg this way. perhaps pass it in the env?
        ARCH = 'ppc' if build.machine in ['powerpc', 'powerpc64'] else 'macintel'
        ARCH += ("64" if build.machine_is_64bit else "32")

	DMG_ICON="#res/osx/VolumeIcon.icns"

	# this is a BIG HACK to support Qt's plugins (since Qt *requires* that
	# it's plugins be in specific subdirectories, which OS X doesn't really
	# play nice with)
	qt_plugins = ([("iconengines", e) for e in ["libqsvgicon.dylib"]] +
                      [("imageformats", e) for e in ["libqgif.dylib", "libqjpeg.dylib", "libqsvg.dylib"]] +
                      [("sqldrivers", e) for e in ["libqsqlite.dylib"]])
	#Left out libqmng and libqtiff to save space.

	# Concatenate the SoundSource plugins to our list of plugins (converting
	# from SCons File nodes to strings)
	for x in soundsource_plugins:
		plugins.append(x.get_abspath())

	bundle = env.App("Mixxx", [mixxx_bin, '#res/osx/application.icns',
		Dir('#res/skins/'),
		File('#res/schema.xml'),
		Dir('#res/midi/'), Dir('#res/keyboard/'),
		Dir('#res/ladspa_presets'), Dir('#res/doc/'), Dir('#res/promo/'),
        Dir('/Library/Frameworks/QtGui.framework/Resources/qt_menu.nib'),  #qt_menu.nib for Cocoa Qt 4.7+
        File("#README"), File("#LICENSE")],
		 PLUGINS=plugins, ##XXX test what happens if we don't pass any plugins
			#Qt plugins ((Qt *NEEDS* its plugins in specific locations or it refuses to find them, however this is clearly awkward to write out like this.. maybe))
		 QT_HACK = [(p_tgt_dir, os.path.join("/Developer/Applications/Qt/plugins/", p_tgt_dir, p)) for p_tgt_dir, p in qt_plugins] #sigh :(
		 ,
		 STRIP=build.build_is_release,
         IDENTIFIER="org.mixxx.mixxx",
         DISPLAY_NAME="Mixxx",
         SHORT_VERSION=mixxx_version, #FIXME: parse defs_version.h???
         COPYRIGHT="Copyright © 2011 Mixxx Development Team", #FIXME: datetime.year()
         CATEGORY="public.app-category.music"
		 )
	#env.Default(mixxx_bin) #todo: make the Default() just the program itself *globally* (not just for OS X); bundle should be a separate target
	env.Alias('bundle', bundle)

        package_name = 'mixxx'
	package_version = osx_construct_version(build, mixxx_version, branch_name, bazaar_revision)
        dmg_name = '%s-%s-%s' % (package_name, package_version, ARCH)
	dmg = env.Dmg(dmg_name, [bundle, ] + docs_files, VOLNAME=VOLNAME, ICON = DMG_ICON)
	env.Alias('package', dmg)

if build.platform_is_windows:
	skins = env.Install("#"+dist_dir+"/skins", skin_files)
	resource = env.Install("#"+dist_dir+"/", resource_files)
	midimappings = env.Install("#"+dist_dir+"/midi", midimappings_files)
	keyboardmappings = env.Install("#"+dist_dir+"/keyboard", keyboardmappings_files)
	if int(flags['ladspa']):
		ladspapresets = env.Install("#"+dist_dir+"/ladspa_presets", ladspapresets_files)
	docs = env.Install("#"+dist_dir+"/doc/", docs_files)
	promotracks = env.Install("#"+dist_dir+"/promo/", promotracks_files)
	#icon = env.Install("#"+dist_dir+"", icon_files)
	dlls = env.Install("#"+dist_dir+"/", dll_files)
	soundsource_plugins = env.Install("#"+dist_dir+"/plugins/soundsource/", soundsource_plugin_files)
	binary = env.Install("#"+dist_dir+"/", binary_files)

	#Always trigger these install builders when compiling on Windows
	env.Alias('mixxx', skins)
	env.Alias('mixxx', resource)
	env.Alias('mixxx', midimappings)
	env.Alias('mixxx', keyboardmappings)
	if int(flags['ladspa']):
		env.Alias('mixxx', ladspapresets)
	env.Alias('mixxx', promotracks)
	env.Alias('mixxx', docs)
	env.Alias('mixxx', dlls)
	env.Alias('mixxx', soundsource_plugins)
	#env.Alias('mixxx', icon)
	env.Alias('mixxx', binary)

	# QSQLite DLL
	if 'sqldll_files' in locals():
		sql_dlls = env.Install("#"+dist_dir+"/sqldrivers", sqldll_files)
		env.Alias('mixxx', sql_dlls)

def win32_find_nsis_via_registry():
    # Windows registry access to find where NSIS is installed
    import _winreg
    hklm = _winreg.ConnectRegistry(None, _winreg.HKEY_LOCAL_MACHINE)
    nsis_location_handle = None
    try:
        nsis_location_handle = _winreg.OpenKey(hklm, "SOFTWARE\\NSIS", 0, _winreg.KEY_READ)
    except WindowsError:
        nsis_location_handle = None

    if not nsis_location_handle:
        try:
            nsis_location_handle = _winreg.OpenKey(hklm, "SOFTWARE\\Wow6432Node\\NSIS", 0, _winreg.KEY_READ)
        except WindowsError:
            nsis_location_handle = None

    nsis_location = _winreg.QueryValue(nsis_location_handle, None)
    _winreg.CloseKey(hklm)
    return nsis_location

def BuildRelease(target, source, env):
    print
    print "==== Mixxx Post-Build Checks ===="
    print
    print "You have built version %s" % mixxx_version
    print
    if int(flags['msvcdebug']):
        print "YOU ARE ABOUT TO PACKAGE A DEBUG BUILD!!"
        print
    print "Binary has size ",
    if build.platform_is_windows:
        print "     Implement me!"
    else:
        os.system('ls -lh '+dist_dir+'/mixxx.exe | cut -d \' \' -f 5')
    print
    print "Installer file ",
    if build.platform_is_windows:
        print "     Implement me!"
    else:
        os.system('grep OutFile Mixxx.nsi | cut -d \' \' -f 2')
    print
    print "Top line of README, check version:"
    if build.platform_is_windows:
        print "     Implement me!"
    else:
        os.system('head -n 1 README')
    print
    print "Top 2 lines of LICENSE, check version and copyright dates:"
    if build.platform_is_windows:
        print "     Implement me!"
    else:
        os.system('head -n 2 LICENSE')

    #if (raw_input("Go ahead and build installer (yes/[no])? ") == "yes"):
    if True:
        print "\nNow building installer..."
        buildwin64 = ""
        command_flag = None
        nsis_path = None
        if not build.crosscompile and build.platform_is_windows:
            nsis_directory = win32_find_nsis_via_registry()
            nsis_path = '"%s"' % os.path.join(nsis_directory, "makensis.exe")
            command_flag = '/'
        elif build.crosscompile and build.platform_is_windows:
            nsis_path = 'makensis'
            command_flag = '-'

        if not nsis_path:
            print "Cannot find NSIS. Do you have it installed?"
        else:
            if build.machine_is_64bit:
                buildwin64 = "/Dx64=1"

            # Call the NSIS build
            command = '%(path)s /DPRODUCT_VERSION=%(version)s /DWINLIB_PATH=%(winlibpath)s %(64bit)s build\\nsis\\Mixxx.nsi' % \
                {'path': nsis_path,
                 'version': mixxx_version,
                 'winlibpath': mixxx_winlib_path,
                 '64bit': buildwin64}
            print "Using command:" + command
            os.system(command)
    else:
        print "Aborted building installer"

# Do release things
versionbld = Builder(action = BuildRelease, suffix = '.foo', src_suffix = '.bar')
env.Append(BUILDERS = {'BuildRelease' : versionbld})

if 'makerelease' in COMMAND_LINE_TARGETS:
	makerelease = env.BuildRelease('', binary_files)
	env.Alias('makerelease', makerelease)

def ubuntu_append_changelog(debian_dir,
			    package_name, package_version,
			    branch_name, bazaar_revision,
			    distro='karmic',
			    urgency='low'):
	now_formatted = time.strftime("%a,  %d %b %Y %H:%M:%S +0000", time.gmtime())
	new_entry = [
		"%s (%s) %s; urgency=%s" % (package_name, package_version, distro, urgency),
		"",
		"  * Experimental build of branch '%s' at Bazaar revision %s" % (branch_name,
                                                                                 bazaar_revision),
		"",
		" -- Mixxx Buildbot <builds@mixxx.org>  %s" % now_formatted,
		"",
		]
	lines = []
	with open(os.path.join(debian_dir, 'changelog'), 'r') as changelog:
		lines = list(changelog)
	with open(os.path.join(debian_dir, 'changelog'), 'w') as changelog:
		changelog.writelines(["%s\n" % x for x in new_entry])
		changelog.writelines(lines)

def ubuntu_cleanup():
	os.system('rm -rf ubuntu')
	os.mkdir('ubuntu')

# Build the Ubuntu package
def BuildUbuntuPackage(target, source, env):
	print
	print "==== Mixxx Post-Build Checks ===="
	print
	print "You have built version ", mixxx_version
	print
	print
	print "Top line of README, check version:"
	os.system('head -n 1 README')
	print
	print "Top 2 lines of LICENSE, check version and copyright dates:"
	os.system('head -n 2 LICENSE')
	print
	print "Top line of debian/ubuntu changelog, check version:"
	os.system('head -n 1 build/debian/changelog')
	print

	print "Now building DEB package..."
	print

	arch = 'amd64' if build.machine_is_64bit else 'i386'

        package_target = ARGUMENTS.get('package', None)
	ubuntu_distro = ARGUMENTS.get('ubuntu_dist', None)
	if ubuntu_distro is None:
		print "You did not specify an Ubuntu distribution to target. Specify one with the ubuntu_dist flag."
		# TODO(XXX) default to their current distro? the .pbuilderrc does this
		return
        ubuntu_version = ARGUMENTS.get('ubuntu_version', '0ubuntu1')

	# The underscore is super important here to make the deb package work
	package_name = 'mixxx'
	package_version = ubuntu_construct_version(build, mixxx_version,
                                                   branch_name, bazaar_revision,
                                                   ubuntu_version)

	#mixxx_dir = '%s-%s' % (package_name, mixxx_version)

        # directory and original tarball need to have the upstream-release
        # version, NOT the package version. For example:
        # upstream version: 1.10.0-beta1
        # package version: 1.10.0-beta1-0ubuntu1~bzr2206
        # directory name: mixxx-1.10.0-beta1
        # original tarball: mixxx_1.10.0-beta1.orig.tar.gz

	mixxx_dir = '%s-%s' % (package_name, mixxx_version)
	mixxx_tarball = "%s_%s.orig.tar.gz" % (package_name, mixxx_version)

	# Destroy ubuntu/ and create it
	ubuntu_cleanup()

	build_dir = os.path.join('ubuntu', mixxx_dir)

	if os.path.exists(build_dir):
		print "* Cleaning up %s (cwd: %s)" % (build_dir, os.getcwd())
		print
		os.system('rm -rf %s' % build_dir) # be careful.

	# TODO: make a get flags arg to accept a revision which can override this and checkout of a specific SVN rev for the package

	# Export the source folder
	print "* Exporting source folder from current workspace (bzr rev: %s)" % bazaar_revision
	print
	os.system('bzr export %s .' % build_dir)

	# Copy a patch to be included in the exported build sources (this can also be something like src/SConscript, /build/debian/rules)
	if os.path.exists('post-export-patch'):
		print "* Applying post export patch"
		print
		os.system('cp --dereference -r post-export-patch/* %s' % build_dir)

	os.chdir('ubuntu')

	# Tar the source code
	print "* Tarring source directory to '%s' ... (this can take a couple minutes)" % os.path.join(os.getcwd(), mixxx_tarball)
	print
	os.system('rm -f "%s"' % mixxx_tarball) #Remove old tarball
	os.system('tar --exclude=debian --exclude=debian/* -czf "%s" %s' % (mixxx_tarball, mixxx_dir))

	os.chdir(mixxx_dir)
	# Copy the debian folder from /build/debian to exported source folder root
	print "* Copying Debian build directory from build/debian to debian (cwd: %s)" % os.getcwd()
	print
	os.system('cp -r build/debian .')

	# Add a changelog record for this package
	if build.build_is_debug:
		ubuntu_append_changelog('debian', package_name, package_version,
                                        branch_name, bazaar_revision)

	# Run pbuilder
	print "* Starting pbuilder ...  (cwd: %s)" % os.getcwd()
	print

        command = ["ARCH=%s" % arch,
                   "DIST=%s" % ubuntu_distro]

        if package_target == 'source':
                # TODO(rryan) we have to figure out the key-signing situation
                # here.
                command.extend(['debuild', '-S', '-sa'])
        else:
                command.extend(['pdebuild'])
        result = os.system(' '.join(command))

	# Return back to the starting directory, otherwise you'll get a .sconsign.dblite error!
	os.chdir('../..')
	print "* Returning to starting working directory ...  (cwd: " + os.getcwd() + ")"
	print

        if package_target == 'source':
                if result == 0:
                        # TODO(rryan) check it actually succeeded
                        print "* Done! Signed source package is in ubuntu/"
                        print
                else:
                        print "* Build failed."
                        print
        else:
                result_path = "/var/cache/pbuilder/%s-%s/result/" % (ubuntu_distro, arch)
                result_filename = "%s_%s_%s.deb" % (package_name, package_version, arch)
                result_file = os.path.join(result_path, result_filename)
                dest_file = os.path.join('ubuntu', result_filename)

                if result == 0 and os.path.exists(result_file):
                        print "Done! Package and tarballs are in %s" % result_path
                        print "* Found package at '%s'. Copying to ubuntu/" % result_filename
                        print
                        shutil.copyfile(result_file, dest_file)
                else:
                        print "* Build failed."
                        print

	# print "Signing the .deb changes file..."
	# os.system('sudo debsign /var/cache/pbuilder/result/*.changes')

#Build the Ubuntu package if "makeubuntu" was passed as an argument
versiondebbld = Builder(action = BuildUbuntuPackage) #, suffix = '.foo', src_suffix = '.bar')
env.Append(BUILDERS = {'BuildUbuntuPackage' : versiondebbld})

if 'makeubuntu' in COMMAND_LINE_TARGETS:
	makeubuntu = env.BuildUbuntuPackage("blah", "defs_version.h" ) #(binary_files)
	env.Alias('makeubuntu', makeubuntu)<|MERGE_RESOLUTION|>--- conflicted
+++ resolved
@@ -17,10 +17,7 @@
 
 plugins = []
 
-<<<<<<< HEAD
 # Grab these from the SConstruct above us
-=======
->>>>>>> be31b59e
 Import('build')
 Import('sources')
 Import('soundsource_plugins')
