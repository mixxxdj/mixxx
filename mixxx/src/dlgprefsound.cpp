/**
 * @file dlgprefsound.cpp
 * @author Bill Good <bkgood at gmail dot com>
 * @date 20100625
 */

/***************************************************************************
 *                                                                         *
 *   This program is free software; you can redistribute it and/or modify  *
 *   it under the terms of the GNU General Public License as published by  *
 *   the Free Software Foundation; either version 2 of the License, or     *
 *   (at your option) any later version.                                   *
 *                                                                         *
 ***************************************************************************/

#include <QDebug>
#include <QMessageBox>
#include "dlgprefsound.h"
#include "dlgprefsounditem.h"
#include "engine/enginemaster.h"
#include "playermanager.h"
#include "soundmanager.h"
#include "sounddevice.h"

/**
 * Construct a new sound preferences pane. Initializes and populates all the
 * all the controls to the values obtained from SoundManager.
 */
DlgPrefSound::DlgPrefSound(QWidget *pParent, SoundManager *pSoundManager,
                           PlayerManager* pPlayerManager, ConfigObject<ConfigValue> *pConfig)
        : QWidget(pParent)
        , m_pSoundManager(pSoundManager)
        , m_pPlayerManager(pPlayerManager)
        , m_pConfig(pConfig)
        , m_settingsModified(false)
        , m_loading(false)
        , m_forceApply(false)
{
    setupUi(this);

    connect(m_pSoundManager, SIGNAL(devicesUpdated()),
            this, SLOT(refreshDevices()));

    applyButton->setEnabled(false);
    connect(applyButton, SIGNAL(clicked()),
            this, SLOT(slotApply()));

    apiComboBox->clear();
    apiComboBox->addItem(tr("None"), "None");
    updateAPIs();
    connect(apiComboBox, SIGNAL(currentIndexChanged(int)),
            this, SLOT(apiChanged(int)));

    sampleRateComboBox->clear();
    foreach (unsigned int srate, m_pSoundManager->getSampleRates()) {
        if (srate > 0) {
            // no ridiculous sample rate values. prohibiting zero means
            // avoiding a potential div-by-0 error in ::updateLatencies
            sampleRateComboBox->addItem(QString(tr("%1 Hz")).arg(srate), srate);
        }
    }

    m_pflDelay = new ControlObjectThreadMain(ControlObject::getControl(ConfigKey("[Master]", "pfl_delay")));

    connect(sampleRateComboBox, SIGNAL(currentIndexChanged(int)),
            this, SLOT(sampleRateChanged(int)));
    connect(sampleRateComboBox, SIGNAL(currentIndexChanged(int)),
<<<<<<< HEAD
            this, SLOT(updateLatencies(int)));
    connect(latencyComboBox, SIGNAL(currentIndexChanged(int)),
            this, SLOT(latencyChanged(int)));
    connect(pflDelaySlider, SIGNAL(valueChanged(int)),
            this, SLOT(pflDelayChanged(int)));
=======
            this, SLOT(updateAudioBufferSizes(int)));
    connect(audioBufferComboBox, SIGNAL(currentIndexChanged(int)),
            this, SLOT(audioBufferChanged(int)));
>>>>>>> e223d027

    initializePaths();
    loadSettings();

    connect(apiComboBox, SIGNAL(currentIndexChanged(int)),
            this, SLOT(settingChanged()));
    connect(sampleRateComboBox, SIGNAL(currentIndexChanged(int)),
            this, SLOT(settingChanged()));
    connect(audioBufferComboBox, SIGNAL(currentIndexChanged(int)),
            this, SLOT(settingChanged()));

    connect(queryButton, SIGNAL(clicked()),
            this, SLOT(queryClicked()));
    connect(resetButton, SIGNAL(clicked()),
            this, SLOT(resetClicked()));

    connect(m_pSoundManager, SIGNAL(outputRegistered(AudioOutput, const AudioSource*)),
            this, SLOT(addPath(AudioOutput)));
    connect(m_pSoundManager, SIGNAL(outputRegistered(AudioOutput, const AudioSource*)),
            this, SLOT(loadSettings()));

    connect(m_pSoundManager, SIGNAL(inputRegistered(AudioInput, AudioDestination*)),
            this, SLOT(addPath(AudioInput)));
    connect(m_pSoundManager, SIGNAL(inputRegistered(AudioInput, AudioDestination*)),
            this, SLOT(loadSettings()));

    m_pMasterUnderflowCount =
                    new ControlObjectThreadMain(ControlObject::getControl(ConfigKey("[Master]", "underflow_count")));
    connect(m_pMasterUnderflowCount, SIGNAL(valueChanged(double)),
            this, SLOT(bufferUnderflow(double)));

    m_pMasterLatency =
                    new ControlObjectThreadMain(ControlObject::getControl(ConfigKey("[Master]", "latency")));
    connect(m_pMasterLatency, SIGNAL(valueChanged(double)),
            this, SLOT(masterLatencyChanged(double)));
}

DlgPrefSound::~DlgPrefSound() {
    delete m_pMasterUnderflowCount;
<<<<<<< HEAD
    delete m_pflDelay;
=======
    delete m_pMasterLatency;
>>>>>>> e223d027
}

/**
 * Slot called when the preferences dialog  is opened or this pane is
 * selected.
 */
void DlgPrefSound::slotUpdate() {
    // this is unfortunate, because slotUpdate is called every time
    // we change to this pane, we lose changed and unapplied settings
    // every time. There's no real way around this, just anothe argument
    // for a prefs rewrite -- bkgood
    loadSettings();
    m_settingsModified = false;
    applyButton->setEnabled(false);
}

/**
 * Slot called when the Apply or OK button is pressed.
 */
void DlgPrefSound::slotApply() {
    if (!m_settingsModified && !m_forceApply) {
        return;
    }
    m_forceApply = false;
    m_config.clearInputs();
    m_config.clearOutputs();
    emit(writePaths(&m_config));
    int err = m_pSoundManager->setConfig(m_config);
    if (err != OK) {
        QString error;
        QString deviceName(tr("a device"));
        QString detailedError(tr("An unknown error occurred"));
        SoundDevice *device = m_pSoundManager->getErrorDevice();
        if (device != NULL) {
            deviceName = QString(tr("sound device \"%1\"")).arg(device->getDisplayName());
            detailedError = device->getError();
        }
        switch (err) {
        case SOUNDDEVICE_ERROR_DUPLICATE_OUTPUT_CHANNEL:
            error = QString(tr("Two outputs cannot share channels on %1")).arg(deviceName);
            break;
        default:
            error = QString(tr("Error opening %1\n%2")).arg(deviceName, detailedError);
            break;
        }
        QMessageBox::warning(NULL, tr("Configuration error"), error);
    }
    m_settingsModified = false;
    applyButton->setEnabled(false);
    loadSettings(); // in case SM decided to change anything it didn't like
}

/**
 * Slot called by DlgPrefVinyl when it needs slotApply here to call setupDevices.
 * We're graced with this kludge because VC proxies are only initialized in
 * SoundManager::setupDevices and reinit is the only way to make them reread
 * their config.
 */
void DlgPrefSound::forceApply() {
    m_forceApply = true;
}

/**
 * Initializes (and creates) all the path items. Each path item widget allows
 * the user to input a sound device name and channel number given a description
 * of what will be done with that info. Inputs and outputs are grouped by tab,
 * and each path item has an identifier (Master, Headphones, ...) and an index,
 * if necessary.
 */
void DlgPrefSound::initializePaths() {
    foreach (AudioOutput out, m_pSoundManager->registeredOutputs()) {
        addPath(out);
    }
    foreach (AudioInput in, m_pSoundManager->registeredInputs()) {
        addPath(in);
    }
}

void DlgPrefSound::addPath(AudioOutput output) {
    DlgPrefSoundItem *toInsert;
    // if we already know about this output, don't make a new entry
    foreach (QObject *obj, outputTab->children()) {
        DlgPrefSoundItem *item = qobject_cast<DlgPrefSoundItem*>(obj);
        if (item) {
            if (item->type() == output.getType()) {
                if (AudioPath::isIndexed(item->type())) {
                    if (item->index() == output.getIndex()) {
                        return;
                    }
                } else {
                    return;
                }
            }
        }
    }
    AudioPathType type = output.getType();
    if (AudioPath::isIndexed(type)) {
        toInsert = new DlgPrefSoundItem(outputTab, type,
            m_outputDevices, false, output.getIndex());
    } else {
        toInsert = new DlgPrefSoundItem(outputTab, type,
            m_outputDevices, false);
    }
    connect(this, SIGNAL(refreshOutputDevices(const QList<SoundDevice*>&)),
            toInsert, SLOT(refreshDevices(const QList<SoundDevice*>&)));
    insertItem(toInsert, outputVLayout);
    connectSoundItem(toInsert);
}

void DlgPrefSound::addPath(AudioInput input) {
    DlgPrefSoundItem *toInsert;
    // if we already know about this input, don't make a new entry
    foreach (QObject *obj, inputTab->children()) {
        DlgPrefSoundItem *item = qobject_cast<DlgPrefSoundItem*>(obj);
        if (item) {
            if (item->type() == input.getType()) {
                if (AudioPath::isIndexed(item->type())) {
                    if (item->index() == input.getIndex()) {
                        return;
                    }
                } else {
                    return;
                }
            }
        }
    }
    AudioPathType type = input.getType();
    if (AudioPath::isIndexed(type)) {
        toInsert = new DlgPrefSoundItem(inputTab, type,
            m_inputDevices, true, input.getIndex());
    } else {
        toInsert = new DlgPrefSoundItem(inputTab, type,
            m_inputDevices, true);
    }
    connect(this, SIGNAL(refreshInputDevices(const QList<SoundDevice*>&)),
            toInsert, SLOT(refreshDevices(const QList<SoundDevice*>&)));
    insertItem(toInsert, inputVLayout);
    connectSoundItem(toInsert);
}

void DlgPrefSound::connectSoundItem(DlgPrefSoundItem *item) {
    connect(item, SIGNAL(settingChanged()),
            this, SLOT(settingChanged()));
    connect(this, SIGNAL(loadPaths(const SoundManagerConfig&)),
            item, SLOT(loadPath(const SoundManagerConfig&)));
    connect(this, SIGNAL(writePaths(SoundManagerConfig*)),
            item, SLOT(writePath(SoundManagerConfig*)));
    connect(this, SIGNAL(updatingAPI()),
            item, SLOT(save()));
    connect(this, SIGNAL(updatedAPI()),
            item, SLOT(reload()));
}

void DlgPrefSound::insertItem(DlgPrefSoundItem *pItem, QVBoxLayout *pLayout) {
    int pos;
    for (pos = 0; pos < pLayout->count() - 1; ++pos) {
        DlgPrefSoundItem *pOther(qobject_cast<DlgPrefSoundItem*>(
            pLayout->itemAt(pos)->widget()));
        if (!pOther) continue;
        if (pItem->type() < pOther->type()) {
            break;
        } else if (pItem->type() == pOther->type()
            && AudioPath::isIndexed(pItem->type())
            && pItem->index() < pOther->index()) {
            break;
        }
    }
    pLayout->insertWidget(pos, pItem);
}

/**
 * Convenience overload to load settings from the SoundManagerConfig owned by
 * SoundManager.
 */
void DlgPrefSound::loadSettings() {
    loadSettings(m_pSoundManager->getConfig());
}

/**
 * Loads the settings in the given SoundManagerConfig into the dialog.
 */
void DlgPrefSound::loadSettings(const SoundManagerConfig &config) {
    m_loading = true; // so settingsChanged ignores all our modifications here
    m_config = config;
    int apiIndex = apiComboBox->findData(m_config.getAPI());
    if (apiIndex != -1) {
        apiComboBox->setCurrentIndex(apiIndex);
    }
    int sampleRateIndex = sampleRateComboBox->findData(m_config.getSampleRate());
    if (sampleRateIndex != -1) {
        sampleRateComboBox->setCurrentIndex(sampleRateIndex);
        if (audioBufferComboBox->count() <= 0) {
            updateAudioBufferSizes(sampleRateIndex); // so the latency combo box is
            // sure to be populated, if setCurrentIndex is called with the
            // currentIndex, the currentIndexChanged signal won't fire and
            // the updateLatencies slot won't run -- bkgood lp bug 689373
        }
    }
    int sizeIndex = audioBufferComboBox->findData(m_config.getAudioBufferSizeIndex());
    if (sizeIndex != -1) {
        audioBufferComboBox->setCurrentIndex(sizeIndex);
    }
    emit(loadPaths(m_config));
    m_loading = false;
}

/**
 * Slot called when the user selects a different API, or the
 * software changes it programatically (for instance, when it
 * loads a value from SoundManager). Refreshes the device lists
 * for the new API and pushes those to the path items.
 */
void DlgPrefSound::apiChanged(int index) {
    m_config.setAPI(apiComboBox->itemData(index).toString());
    refreshDevices();
    // JACK sets its own latency
    if (m_config.getAPI() == MIXXX_PORTAUDIO_JACK_STRING) {
        latencyLabel->setEnabled(false);
        audioBufferComboBox->setEnabled(false);
    } else {
        latencyLabel->setEnabled(true);
        audioBufferComboBox->setEnabled(true);
    }
}

/**
 * Updates the list of APIs, trying to keep the API and device selections
 * constant if possible.
 */
void DlgPrefSound::updateAPIs() {
    QString currentAPI(apiComboBox->itemData(apiComboBox->currentIndex()).toString());
    emit(updatingAPI());
    while (apiComboBox->count() > 1) {
        apiComboBox->removeItem(apiComboBox->count() - 1);
    }
    foreach (QString api, m_pSoundManager->getHostAPIList()) {
        apiComboBox->addItem(api, api);
    }
    int newIndex = apiComboBox->findData(currentAPI);
    if (newIndex > -1) {
        apiComboBox->setCurrentIndex(newIndex);
    }
    emit(updatedAPI());
}

/**
 * Slot called when the sample rate combo box changes to update the
 * sample rate in the config.
 */
void DlgPrefSound::sampleRateChanged(int index) {
    m_config.setSampleRate(
            sampleRateComboBox->itemData(index).toUInt());
}

/**
 * Slot called when the latency combo box is changed to update the
 * latency in the config.
 */
void DlgPrefSound::audioBufferChanged(int index) {
    m_config.setAudioBufferSizeIndex(
            audioBufferComboBox->itemData(index).toUInt());
}

<<<<<<< HEAD
/**
 * Slot called when the headphone delay slider is changed to update the
 * delay in the config.
 */
void DlgPrefSound::pflDelayChanged(int delay_fraction)
{
    float fraction = (float)delay_fraction / 1000.0;
    m_pflDelay->slotSet(fraction);
}

/**
 * Slot called whenever the selected sample rate is changed. Populates the
 * latency input box with SMConfig::kMaxLatency values, starting at 1ms,
 * representing a number of frames per buffer, which will always be a power
 * of 2 (so the values displayed in ms won't be constant between sample rates,
 * but they'll be close).
 */
void DlgPrefSound::updateLatencies(int sampleRateIndex) {
=======

// Slot called whenever the selected sample rate is changed. Populates the
// audio buffer input box with SMConfig::kMaxLatency values, starting at 1ms,
// representing a number of frames per buffer, which will always be a power
// of 2 (so the values displayed in ms won't be constant between sample rates,
// but they'll be close).
void DlgPrefSound::updateAudioBufferSizes(int sampleRateIndex) {
>>>>>>> e223d027
    double sampleRate = sampleRateComboBox->itemData(sampleRateIndex).toDouble();
    int oldSizeIndex = audioBufferComboBox->currentIndex();
    unsigned int framesPerBuffer = 1; // start this at 0 and inf loop happens
    // we don't want to display any sub-1ms buffer sizes (well maybe we do but I
    // don't right now!), so we iterate over all the buffer sizes until we
    // find the first that gives us a buffer size >= 1 ms -- bkgood
    // no div-by-0 in the next line because we don't allow srates of 0 in our
    // srate list when we construct it in the ctor -- bkgood
    for (; framesPerBuffer / sampleRate * 1000 < 1.0; framesPerBuffer *= 2) {
    }    
    audioBufferComboBox->clear();
    for (unsigned int i = 0; i < SoundManagerConfig::kMaxAudioBufferSizeIndex; ++i) {
        float latency = framesPerBuffer / sampleRate * 1000;
        // i + 1 in the next line is a latency index as described in SSConfig
        audioBufferComboBox->addItem(QString(tr("%1 ms")).arg(latency,0,'g',3), i + 1);
        framesPerBuffer <<= 1; // *= 2
    }
    if (oldSizeIndex < audioBufferComboBox->count() && oldSizeIndex >= 0) {
        audioBufferComboBox->setCurrentIndex(oldSizeIndex);
    } else {
        // set it to the max, let the user dig if they need better latency. better
        // than having a user get the pops on first use and thinking poorly of mixxx
        // because of it -- bkgood
        audioBufferComboBox->setCurrentIndex(audioBufferComboBox->count() - 1);
    }
}

/**
 * Slot called when device lists go bad to refresh them, or the API
 * just changes and we need to display new devices.
 */
void DlgPrefSound::refreshDevices() {
    if (m_config.getAPI() == "None") {
        m_outputDevices.clear();
        m_inputDevices.clear();
    } else {
        m_outputDevices =
            m_pSoundManager->getDeviceList(m_config.getAPI(), true, false);
        m_inputDevices =
            m_pSoundManager->getDeviceList(m_config.getAPI(), false, true);
    }
    emit(refreshOutputDevices(m_outputDevices));
    emit(refreshInputDevices(m_inputDevices));
}

/**
 * Called when any of the combo boxes in this dialog are changed. Enables the
 * apply button and marks that settings have been changed so that
 * DlgPrefSound::slotApply knows to apply them.
 */
void DlgPrefSound::settingChanged() {
    if (m_loading) return; // doesn't count if we're just loading prefs
    m_settingsModified = true;
    if (!applyButton->isEnabled()) {
        applyButton->setEnabled(true);
    }
}

/**
 * Slot called when the "Query Devices" button is clicked.
 */
void DlgPrefSound::queryClicked() {
    m_pSoundManager->queryDevices();
    updateAPIs();
}

/**
 * Slot called when the "Reset to Defaults" button is clicked.
 */
void DlgPrefSound::resetClicked() {
    SoundManagerConfig newConfig;
    newConfig.loadDefaults(m_pSoundManager, SoundManagerConfig::ALL);
    loadSettings(newConfig);
    settingChanged(); // force the apply button to enable
}

void DlgPrefSound::bufferUnderflow(double count) {
    bufferUnderflowCount->setText(QString::number(count));
    update();
}

void DlgPrefSound::masterLatencyChanged(double latency) {
    currentLatency->setText(QString("%1 ms").arg(latency));
    update();
}
<|MERGE_RESOLUTION|>--- conflicted
+++ resolved
@@ -64,18 +64,12 @@
 
     connect(sampleRateComboBox, SIGNAL(currentIndexChanged(int)),
             this, SLOT(sampleRateChanged(int)));
-    connect(sampleRateComboBox, SIGNAL(currentIndexChanged(int)),
-<<<<<<< HEAD
-            this, SLOT(updateLatencies(int)));
-    connect(latencyComboBox, SIGNAL(currentIndexChanged(int)),
-            this, SLOT(latencyChanged(int)));
     connect(pflDelaySlider, SIGNAL(valueChanged(int)),
             this, SLOT(pflDelayChanged(int)));
-=======
+    connect(sampleRateComboBox, SIGNAL(currentIndexChanged(int)),
             this, SLOT(updateAudioBufferSizes(int)));
     connect(audioBufferComboBox, SIGNAL(currentIndexChanged(int)),
             this, SLOT(audioBufferChanged(int)));
->>>>>>> e223d027
 
     initializePaths();
     loadSettings();
@@ -115,11 +109,8 @@
 
 DlgPrefSound::~DlgPrefSound() {
     delete m_pMasterUnderflowCount;
-<<<<<<< HEAD
     delete m_pflDelay;
-=======
     delete m_pMasterLatency;
->>>>>>> e223d027
 }
 
 /**
@@ -383,7 +374,6 @@
             audioBufferComboBox->itemData(index).toUInt());
 }
 
-<<<<<<< HEAD
 /**
  * Slot called when the headphone delay slider is changed to update the
  * delay in the config.
@@ -393,16 +383,6 @@
     float fraction = (float)delay_fraction / 1000.0;
     m_pflDelay->slotSet(fraction);
 }
-
-/**
- * Slot called whenever the selected sample rate is changed. Populates the
- * latency input box with SMConfig::kMaxLatency values, starting at 1ms,
- * representing a number of frames per buffer, which will always be a power
- * of 2 (so the values displayed in ms won't be constant between sample rates,
- * but they'll be close).
- */
-void DlgPrefSound::updateLatencies(int sampleRateIndex) {
-=======
 
 // Slot called whenever the selected sample rate is changed. Populates the
 // audio buffer input box with SMConfig::kMaxLatency values, starting at 1ms,
@@ -410,7 +390,6 @@
 // of 2 (so the values displayed in ms won't be constant between sample rates,
 // but they'll be close).
 void DlgPrefSound::updateAudioBufferSizes(int sampleRateIndex) {
->>>>>>> e223d027
     double sampleRate = sampleRateComboBox->itemData(sampleRateIndex).toDouble();
     int oldSizeIndex = audioBufferComboBox->currentIndex();
     unsigned int framesPerBuffer = 1; // start this at 0 and inf loop happens
