--- conflicted
+++ resolved
@@ -100,11 +100,8 @@
     m_bDirty = false;
     m_bLocationChanged = false;
 
-<<<<<<< HEAD
-=======
     m_waveform = new Waveform;
     m_waveformSummary = new Waveform;
->>>>>>> b6a9be96
 }
 
 void TrackInfoObject::populateLocation(QFileInfo& fileInfo) {
