/***************************************************************************
                          midiscriptengine.h  -  description
                          -------------------
    begin                : Fri Dec 12 2008
    copyright            : (C) 2008-2010 by Sean M. Pappalardo
    email                : spappalardo@mixxx.org
 ***************************************************************************/

/***************************************************************************
 *                                                                         *
 *   This program is free software; you can redistribute it and/or modify  *
 *   it under the terms of the GNU General Public License as published by  *
 *   the Free Software Foundation; either version 2 of the License, or     *
 *   (at your option) any later version.                                   *
 *                                                                         *
 ***************************************************************************/
#ifndef MIDISCRIPTENGINE_H
#define MIDISCRIPTENGINE_H

#include <QEvent>
#include <QtScript>
#include "configobject.h"
#include "midimessage.h"
#include "pitchfilter.h"
class MidiDevice;

//Forward declaration(s)
class ControlObjectThread;

class MidiScriptEngine : public QThread {

    Q_OBJECT

public:
    MidiScriptEngine(MidiDevice* midiDevice);
    ~MidiScriptEngine();

    bool isReady();
    bool hasErrors(QString filename);
    const QStringList getErrors(QString filename);

    // Lookup registered script functions
    QStringList getScriptFunctions();

    /* DO NOT CALL DIRECTLY,
       SHOULD ONLY BE CALLED FROM WITHIN SCRIPTS */
    Q_INVOKABLE double getValue(QString group, QString name);
    Q_INVOKABLE void setValue(QString group, QString name, double newValue);
    Q_INVOKABLE bool connectControl(QString group, QString name,
                                    QString function, bool disconnect = false);
    Q_INVOKABLE void trigger(QString group, QString name);
    Q_INVOKABLE void log(QString message);
    Q_INVOKABLE int beginTimer(int interval, QString scriptCode, bool oneShot = false);
    Q_INVOKABLE void stopTimer(int timerId);
    Q_INVOKABLE void scratchEnable(int deck, int intervalsPerRev, float rpm, float alpha, float beta);
    Q_INVOKABLE void scratchTick(int deck, int interval);
    Q_INVOKABLE void scratchDisable(int deck);

public slots:
    void slotValueChanged(double value);
    // Evaluate a script file
    bool evaluate(QString filepath);
    // Execute a particular function
    bool execute(QString function); 
    // Execute a particular function with a data string (e.g. a device ID)
    bool execute(QString function, QString data);
    // Execute a particular function with a data buffer (e.g. a SysEx message)
    bool execute(QString function, const unsigned char data[], unsigned int length);
    // Execute a particular function with all the data
    bool execute(QString function, char channel,
                 char control, char value, MidiStatusByte status, QString group);
    void loadScriptFiles(QList<QString> scriptFileNames);
    void initializeScripts(QList<QString> scriptFunctionPrefixes);
    void gracefulShutdown(QList<QString> scriptFunctionPrefixes);
    
signals:
    void initialized();

protected:
    void run();
    void timerEvent(QTimerEvent *event);

private:
    // Only call these with the scriptEngineLock
    bool safeEvaluate(QString filepath);
    bool internalExecute(QString scriptCode);
    bool safeExecute(QString function);
    bool safeExecute(QString function, QString data);
    bool safeExecute(QString function, const unsigned char data[], unsigned int length);
    bool safeExecute(QString function, char channel, 
                     char control, char value, MidiStatusByte status, QString group);
    void initializeScriptEngine();

    void generateScriptFunctions(QString code);
    bool checkException();
    void stopAllTimers();

    ControlObjectThread* getControlObjectThread(QString group, QString name);
    
    
    MidiDevice* m_pMidiDevice;
    bool m_midiDebug;
    QHash<ConfigKey, QString> m_connectedControls;
    QScriptEngine *m_pEngine;
    QStringList m_scriptFunctions;
    QMap<QString,QStringList> m_scriptErrors;
    QMutex m_scriptEngineLock;
    QHash<ConfigKey, ControlObjectThread*> m_controlCache;
    QHash<int, QPair<QString, bool> > m_timers;
<<<<<<< HEAD
=======
    
    // Scratching functions & variables
    void scratchProcess(int timerId);
    
    // 256 (default) available virtual decks is enough I would think.
    //  If more are needed at run-time, these will move to the heap automatically
    QVarLengthArray <int> m_intervalAccumulator;
    QVarLengthArray <float> m_dx, m_rampTo;
    QVarLengthArray <bool> m_ramp;
    QVarLengthArray <PitchFilter*> m_pitchFilter;
    QHash<int, int> m_scratchTimers;
>>>>>>> f856ca1b
};

#endif<|MERGE_RESOLUTION|>--- conflicted
+++ resolved
@@ -107,8 +107,6 @@
     QMutex m_scriptEngineLock;
     QHash<ConfigKey, ControlObjectThread*> m_controlCache;
     QHash<int, QPair<QString, bool> > m_timers;
-<<<<<<< HEAD
-=======
     
     // Scratching functions & variables
     void scratchProcess(int timerId);
@@ -120,7 +118,6 @@
     QVarLengthArray <bool> m_ramp;
     QVarLengthArray <PitchFilter*> m_pitchFilter;
     QHash<int, int> m_scratchTimers;
->>>>>>> f856ca1b
 };
 
 #endif