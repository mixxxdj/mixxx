--- conflicted
+++ resolved
@@ -105,24 +105,18 @@
 
   private:
     // Only call these with the scriptEngineLock
-<<<<<<< HEAD
     bool safeEvaluate(QString scriptName);
-    bool internalExecute(QString scriptCode);
-=======
-    bool safeEvaluate(QString scriptName, QList<QString> scriptPaths);
+    //bool internalExecute(QString scriptCode);
+    //bool safeEvaluate(QString scriptName, QList<QString> scriptPaths);
     bool internalExecute(QScriptValue thisObject, QString scriptCode);
->>>>>>> c339edb6
     bool safeExecute(QString function);
     bool safeExecute(QString function, QString data);
     bool safeExecute(QString function, const unsigned char data[], unsigned int length);
     bool safeExecute(QString function, char channel,
                      char control, char value, MidiStatusByte status, QString group);
     bool safeExecute(QScriptValue thisObject, QScriptValue functionObject);
-<<<<<<< HEAD
     bool safeExecute(QScriptValue functionObject, char channel, char control, char value,
                         MidiStatusByte status, QString group);
-=======
->>>>>>> c339edb6
     void initializeScriptEngine();
 
     void scriptErrorDialog(QString detailedError);
@@ -144,16 +138,12 @@
     QMap<QString,QStringList> m_scriptErrors;
     QMutex m_scriptEngineLock;
     QHash<ConfigKey, ControlObjectThread*> m_controlCache;
-<<<<<<< HEAD
-    QHash<int, QPair<QList<QScriptValue>, bool> > m_timers;
-=======
     struct TimerInfo {
         QScriptValue callback;
         QScriptValue context;
         bool oneShot;
     };
     QHash<int, TimerInfo> m_timers;
->>>>>>> c339edb6
     SoftTakeover m_st;
 
     // Scratching functions & variables
