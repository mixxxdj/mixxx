/***************************************************************************
                          midiscriptengine.cpp  -  description
                          -------------------
    begin                : Fri Dec 12 2008
    copyright            : (C) 2008-2010 by Sean M. Pappalardo
                                       "Holy crap, I wrote new code!"
    email                : spappalardo@mixxx.org
 ***************************************************************************/

/***************************************************************************
 *                                                                         *
 *   This program is free software; you can redistribute it and/or modify  *
 *   it under the terms of the GNU General Public License as published by  *
 *   the Free Software Foundation; either version 2 of the License, or     *
 *   (at your option) any later version.                                   *
 *                                                                         *
 ***************************************************************************/

#include "controlobject.h"
#include "controlobjectthread.h"
#include "mididevice.h"
#include "midiscriptengine.h"
#include "errordialoghandler.h"

// #include <QScriptSyntaxCheckResult>

#ifdef _MSC_VER
    #include <float.h>  // for _isnan() on VC++
    #define isnan(x) _isnan(x)  // VC++ uses _isnan() instead of isnan()
#else
    #include <math.h>  // for isnan() everywhere else
#endif


MidiScriptEngine::MidiScriptEngine(MidiDevice* midiDevice) :
    m_pMidiDevice(midiDevice),
    m_midiDebug(false),
<<<<<<< HEAD
    m_midiPopups(false),
    m_isLoaded(false) {
=======
    m_pEngine(NULL),
    m_midiPopups(false) {
>>>>>>> 22e1ed1f

    // Handle error dialog buttons
    qRegisterMetaType<QMessageBox::StandardButton>("QMessageBox::StandardButton");

    // Pre-allocate arrays for average number of virtual decks
    int decks = 16;
    m_intervalAccumulator.resize(decks);
    m_dx.resize(decks);
    m_rampTo.resize(decks);
    m_ramp.resize(decks);
    m_pitchFilter.resize(decks);

    // Initialize arrays used for testing and pointers
    for (int i=0; i < decks; i++) {
        m_dx[i] = 0;
        m_pitchFilter[i] = new PitchFilter(); // allocate RAM at startup
        m_ramp[i] = false;
    }
}

MidiScriptEngine::~MidiScriptEngine() {
    // Clean up
    int decks = 16; // Must match value above
    for (int i=0; i < decks; i++) {
        delete m_pitchFilter[i];
        m_pitchFilter[i] = NULL;
    }

    // Delete the script engine, first clearing the pointer so that
    // other threads will not get the dead pointer after we delete it.
    if(m_pEngine != NULL) {
        QScriptEngine *engine = m_pEngine;
        m_pEngine = NULL;
        engine->deleteLater();
    }

}

/* -------- ------------------------------------------------------
Purpose: Calls the same method on a list of JS Objects
Input:   -
Output:  -
-------- ------------------------------------------------------ */
void MidiScriptEngine::callFunctionOnObjects(QList<QString> scriptFunctionPrefixes, QString function, QScriptValueList args)
{
    QListIterator<QString> prefixIt(scriptFunctionPrefixes);
    const QScriptValue global = m_pEngine->globalObject();
    
    while (prefixIt.hasNext()) {
        QString prefixName = prefixIt.next();
        QScriptValue prefix = global.property(prefixName);
        
        if ( prefix.isValid() && prefix.isObject()) {
            
            QScriptValue init = prefix.property(function);
            if (init.isValid()) {
                if (m_midiDebug) {
                    qDebug() << "MidiScriptEngine: Executing" << prefixName << "." << function;
                }
                init.call(QScriptValue(), args);
            }
            else {
                qWarning() << "MidiScriptEngine:" << prefixName << "has no" << function << " method";
            }
        }
        else {
            qWarning() << "MidiScriptEngine: No" << prefixName << "object in script";
        }
    }
}

/* -------- ------------------------------------------------------
Purpose: Resolves a function name to a QScriptValue including 
            OBJECT.Function calls
Input:   -
Output:  -
-------- ------------------------------------------------------ */
QScriptValue MidiScriptEngine::resolveFunction(QString function) {
    QScriptValue object = m_pEngine->globalObject();
    QStringList parts = function.split(".");
    
    for (int i = 0; i < parts.size(); i++) {
        object = object.property(parts.at(i));
        if (!object.isValid())
            break;
    }
    
    return object;
}

/* -------- ------------------------------------------------------
Purpose: Shuts down MIDI scripts in an orderly fashion
            (stops timers then executes shutdown functions)
Input:   -
Output:  -
-------- ------------------------------------------------------ */
void MidiScriptEngine::gracefulShutdown(QList<QString> scriptFunctionPrefixes) {
    qDebug() << "MidiScriptEngine shutting down...";

    m_scriptEngineLock.lock();
    // Clear the m_connectedControls hash so we stop responding
    // to signals.
    m_connectedControls.clear();

    // Disconnect the function call signal
    if (m_pMidiDevice)
        disconnect(m_pMidiDevice, SIGNAL(callMidiScriptFunction(QScriptValue, char, char,
                                                                char, MidiStatusByte, QString)),
                   this, SLOT(execute(QScriptValue, char, char, char, MidiStatusByte, QString)));

    // Stop all timers
    stopAllTimers();

    // Call each script's shutdown function if it exists
    callFunctionOnObjects(scriptFunctionPrefixes, "shutdown");
    
    // Prevents leaving decks in an unstable state
    //  if the controller is shut down while scratching
    QHashIterator<int, int> i(m_scratchTimers);
    while (i.hasNext()) {
        i.next();
        qDebug() << "Aborting scratching on deck" << i.value();
        // Clear scratch2_enable
        QString group = QString("[Channel%1]").arg(i.value());
        ControlObjectThread *cot = getControlObjectThread(group, "scratch2_enable");
        if(cot != NULL) cot->slotSet(0);
    }

    // Free all the control object threads
    QList<ConfigKey> keys = m_controlCache.keys();
    QList<ConfigKey>::iterator it = keys.begin();
    QList<ConfigKey>::iterator end = keys.end();
    while(it != end) {
        ConfigKey key = *it;
        ControlObjectThread *cot = m_controlCache.take(key);
        delete cot;
        it++;
    }

    m_scriptEngineLock.unlock();

    // Stop processing the event loop and terminate the thread.
    quit();
}

bool MidiScriptEngine::isReady() {
    m_scriptEngineLock.lock();
    bool ret = m_pEngine != NULL;
    m_scriptEngineLock.unlock();
    return ret;
}

/*
  WARNING: must hold the lock to call this
 */
void MidiScriptEngine::initializeScriptEngine() {
    // Create the MidiScriptEngine
    m_pEngine = new QScriptEngine(this);

    //qDebug() << "MidiScriptEngine::run() m_pEngine->parent() is " << m_pEngine->parent();
    //qDebug() << "MidiScriptEngine::run() m_pEngine->thread() is " << m_pEngine->thread();

    // Make this MidiScriptEngine instance available to scripts as
    // 'engine'.
    QScriptValue engineGlobalObject = m_pEngine->globalObject();
    engineGlobalObject.setProperty("engine", m_pEngine->newQObject(this));

    if (m_pMidiDevice) {
        qDebug() << "MIDI Device in script engine is:" << m_pMidiDevice->getName();

        // Make the MidiDevice instance available to scripts as 'midi'.
        engineGlobalObject.setProperty("midi", m_pEngine->newQObject(m_pMidiDevice));

        // Allow the MidiDevice to signal script function calls
        connect(m_pMidiDevice, SIGNAL(callMidiScriptFunction(QScriptValue, char, char,
                                                             char, MidiStatusByte, QString)),
                this, SLOT(execute(QScriptValue, char, char, char, MidiStatusByte, QString)));
    }
}

/* -------- ------------------------------------------------------
   Purpose: Load all script files given in the shared list
   Input:   -
   Output:  -
   -------- ------------------------------------------------------ */
void MidiScriptEngine::loadScriptFiles(QList<QString> scriptFileNames) {

    // Set the Midi Debug flag
    if (m_pMidiDevice)
        m_midiDebug = m_pMidiDevice->midiDebugging();

    qDebug() << "MidiScriptEngine: Loading & evaluating all MIDI script code";

    QListIterator<QString> it(scriptFileNames);
    m_scriptEngineLock.lock();
    while (it.hasNext()) {
        QString curScriptFileName = it.next();
        safeEvaluate(curScriptFileName);

        if(m_scriptErrors.contains(curScriptFileName)) {
            qDebug() << "Errors occured while loading " << curScriptFileName;
        }
    }

    // Move to initializeScriptFunctions ... we can resolve the whole mess
    // all at once and by using the globalObject to access the object 
    // directly, much faster. Then we can save the QScriptValue of the function
    // directly. That way MIDIScript calls can avoid the parse stage.
    // - Phillip Whelan
    /* MOVED !@# not... deprecated code... */
    const QScriptValue global = m_pEngine->globalObject();
    QScriptValueIterator iter(global);
    while(iter.hasNext()) {
        iter.next();
        QScriptValue prop = iter.value();
        if (prop.isObject()) {
            //qDebug() << "Found Object (using iterator):" << iter.name();
            QScriptValueIterator iterProp(prop);
            while(iterProp.hasNext()) {
                iterProp.next();
                if (iterProp.value().isFunction()) {
                    m_scriptFunctions.append(iter.name() + "." + iterProp.name());
                    //qDebug() << "\tFunction:" << iterProp.name();
                }
            }
        }
    }
    
    // Mark Engine as Loaded so we do not get loaded again.
    // - Phillip Whelan
    m_isLoaded = true;
    
    m_scriptEngineLock.unlock();
    emit(initialized());
}

/* -------- ------------------------------------------------------
   Purpose: Run the initialization function for each loaded script
                if it exists
   Input:   -
   Output:  -
   -------- ------------------------------------------------------ */
void MidiScriptEngine::initializeScripts(QList<QString> scriptFunctionPrefixes) {
    m_scriptEngineLock.lock();
    
    QScriptValueList args;
    args << QScriptValue(m_pMidiDevice->getName());
    callFunctionOnObjects(scriptFunctionPrefixes, "init", args);
    
    m_scriptEngineLock.unlock();
    emit(initialized());
}

/* -------- ------------------------------------------------------
   Purpose: Create the MidiScriptEngine object (so it is owned in this
   thread, and start the Qt event loop for this thread via exec().
   Input: -
   Output: -
   -------- ------------------------------------------------------ */
void MidiScriptEngine::run() {
    unsigned static id = 0; //the id of this thread, for debugging purposes //XXX copypasta (should factor this out somehow), -kousu 2/2009
    QThread::currentThread()->setObjectName(QString("MidiScriptEngine %1").arg(++id));

    // Prevent the script engine from strangling other parts of Mixxx
    //  incase of a misbehaving script
    //  - Should we perhaps not do this when running with --midiDebug so it's more
    //      obvious if a script is taking too much CPU time? - Sean 4/19/10
    QThread::currentThread()->setPriority(QThread::LowPriority);

    m_scriptEngineLock.lock();
    initializeScriptEngine();
    m_scriptEngineLock.unlock();
    emit(initialized());

    // Run the Qt event loop indefinitely
    exec();
}

/* -------- ------------------------------------------------------
   Purpose: Validate script syntax, then evaluate() it so the
            functions are registered & available for use.
   Input:   -
   Output:  -
   -------- ------------------------------------------------------ */
bool MidiScriptEngine::evaluate(QString filepath) {
    m_scriptEngineLock.lock();
    QList<QString> dummy;
    bool ret = safeEvaluate(filepath);
    m_scriptEngineLock.unlock();
    return ret;
}

/* -------- ------------------------------------------------------
   Purpose: Evaluate & call a script function
   Input:   Function name
   Output:  false if an invalid function or an exception
   -------- ------------------------------------------------------ */
bool MidiScriptEngine::execute(QString function) {
    m_scriptEngineLock.lock();
    bool ret = safeExecute(function);
    if (!ret) qWarning() << "MidiScriptEngine: Invalid script function" << function;
    m_scriptEngineLock.unlock();
    return ret;
}

/* -------- ------------------------------------------------------
   Purpose: Evaluate & call a script function
   Input:   Function name, data string (e.g. device ID)
   Output:  false if an invalid function or an exception
   -------- ------------------------------------------------------ */
bool MidiScriptEngine::execute(QString function, QString data) {
    m_scriptEngineLock.lock();
    bool ret = safeExecute(function, data);
    if (!ret) qWarning() << "MidiScriptEngine: Invalid script function" << function;
    m_scriptEngineLock.unlock();
    return ret;
}

/* -------- ------------------------------------------------------
   Purpose: Evaluate & call a script function
   Input:   Function name, pointer to data buffer, length of buffer
   Output:  false if an invalid function or an exception
   -------- ------------------------------------------------------ */
bool MidiScriptEngine::execute(QString function, const unsigned char data[],
                               unsigned int length) {
    m_scriptEngineLock.lock();
    bool ret = safeExecute(function, data, length);
    m_scriptEngineLock.unlock();
    return ret;
}

/* -------- ------------------------------------------------------
   Purpose: Evaluate & call a script function
   Input:   Function name, channel #, control #, value, status
                MixxxControl group
   Output:  false if an invalid function or an exception
   -------- ------------------------------------------------------ */
bool MidiScriptEngine::execute(QString function, char channel,
                               char control, char value,
                               MidiStatusByte status,
                               QString group) {
    m_scriptEngineLock.lock();
    bool ret = safeExecute(function, channel, control, value, status, group);
    if (!ret) qWarning() << "MidiScriptEngine: Invalid script function" << function;
    m_scriptEngineLock.unlock();
    return ret;
}

/* -------- ------------------------------------------------------
   Purpose: Evaluate & call a script function
   Input:   Function name, channel #, control #, value, status
                MixxxControl group
   Output:  false if an invalid function or an exception
   -------- ------------------------------------------------------ */
bool MidiScriptEngine::execute(QScriptValue function, char channel,
                               char control, char value,
                               MidiStatusByte status,
                               QString group) {
    m_scriptEngineLock.lock();
    bool ret = safeExecute(function, channel, control, value, status, group);
    if (!ret) qWarning() << "MidiScriptEngine: Invalid function object";
    m_scriptEngineLock.unlock();
    return ret;
}

/* -------- ------------------------------------------------------
   Purpose: Evaluate & call a script function
   Input:   Function name
   Output:  false if an invalid function or an exception
   -------- ------------------------------------------------------ */
bool MidiScriptEngine::safeExecute(QString function) {
    //qDebug() << QString("MidiScriptEngine: Exec1 Thread ID=%1").arg(QThread::currentThreadId(),0,16);

    if(m_pEngine == NULL)
        return false;

    QScriptValue scriptFunction = m_pEngine->evaluate(function);

    if (checkException())
        return false;

    if (!scriptFunction.isFunction())
        return false;

    scriptFunction.call(QScriptValue());
    if (checkException())
        return false;

    return true;
}


/* -------- ------------------------------------------------------
Purpose: Evaluate & run script code
Input:   Code string
Output:  false if an exception
-------- ------------------------------------------------------ */
bool MidiScriptEngine::internalExecute(QString scriptCode) {
    // A special version of safeExecute since we're evaluating strings, not actual functions
    //  (execute() would print an error that it's not a function every time a timer fires.)
    if(m_pEngine == NULL)
        return false;

    // Check syntax
    QScriptSyntaxCheckResult result = m_pEngine->checkSyntax(scriptCode);
    QString error="";
    switch (result.state()) {
        case (QScriptSyntaxCheckResult::Valid): break;
        case (QScriptSyntaxCheckResult::Intermediate):
            error = "Incomplete code";
            break;
        case (QScriptSyntaxCheckResult::Error):
            error = "Syntax error";
            break;
    }
    if (error!="") {
        error = QString("%1: %2 at line %3, column %4 of script code:\n%5\n")
        .arg(error)
        .arg(result.errorMessage())
        .arg(result.errorLineNumber())
        .arg(result.errorColumnNumber())
        .arg(scriptCode);

        if (m_midiDebug) qCritical() << "MidiScriptEngine:" << error;
        else scriptErrorDialog(error);
        return false;
    }

    QScriptValue scriptFunction = m_pEngine->evaluate(scriptCode);

    if (checkException())
        return false;

    // If it's not a function, we're done.
    if (!scriptFunction.isFunction())
        return true;

    // If it does happen to be a function, call it.
    scriptFunction.call(QScriptValue());
    if (checkException())
        return false;

    return true;
}

/* -------- ------------------------------------------------------
   Purpose: Evaluate & call a script function
   Input:   Function name, data string (e.g. device ID)
   Output:  false if an invalid function or an exception
   -------- ------------------------------------------------------ */
bool MidiScriptEngine::safeExecute(QString function, QString data) {
    //qDebug() << QString("MidiScriptEngine: Exec2 Thread ID=%1").arg(QThread::currentThreadId(),0,16);

    if(m_pEngine == NULL) {
        return false;
    }

    QScriptValue scriptFunction = m_pEngine->evaluate(function);

    if (checkException())
        return false;
    if (!scriptFunction.isFunction())
        return false;

    QScriptValueList args;
    args << QScriptValue(data);

    scriptFunction.call(QScriptValue(), args);
    if (checkException())
        return false;
    return true;
}

/* -------- ------------------------------------------------------
   Purpose: Evaluate & call a script function
   Input:   Function name, ponter to data buffer, length of buffer
   Output:  false if an invalid function or an exception
   -------- ------------------------------------------------------ */
bool MidiScriptEngine::safeExecute(QString function, const unsigned char data[],
                                    unsigned int length) {

    if(m_pEngine == NULL) {
        return false;
    }

    if (!m_pEngine->canEvaluate(function)) {
        qCritical() << "MidiScriptEngine: ?Syntax error in function " << function;
        return false;
    }

    QScriptValue scriptFunction = m_pEngine->evaluate(function);

    if (checkException())
        return false;
    if (!scriptFunction.isFunction())
        return false;

    // These funky conversions are required in order to
    //  get the byte array into ECMAScript complete and unharmed.
    //  Don't change this or I will hurt you -- Sean
    QVector<QChar> temp(length);
    for (unsigned int i=0; i < length; i++) {
        temp[i]=data[i];
    }
    QString buffer = QString(temp.constData(),length);
    QScriptValueList args;
    args << QScriptValue(buffer);
    args << QScriptValue(length);

    scriptFunction.call(QScriptValue(), args);
    if (checkException())
        return false;
    return true;
}

/* -------- ------------------------------------------------------
   Purpose: Evaluate & call a script function
   Input:   Function name, channel #, control #, value, status
   Output:  false if an invalid function or an exception
   -------- ------------------------------------------------------ */
bool MidiScriptEngine::safeExecute(QString function, char channel,
                                   char control, char value,
                                   MidiStatusByte status,
                                   QString group) {
    //qDebug() << QString("MidiScriptEngine: Exec2 Thread ID=%1").arg(QThread::currentThreadId(),0,16);

    if(m_pEngine == NULL) {
        return false;
    }

    QScriptValue scriptFunction = m_pEngine->evaluate(function);

    if (checkException())
        return false;
    if (!scriptFunction.isFunction())
        return false;

    QScriptValueList args;
    args << QScriptValue(channel);
    args << QScriptValue(control);
    args << QScriptValue(value);
    args << QScriptValue(status);
    args << QScriptValue(group);

    qDebug() << "Executing MIDI Script function";
    QScriptValue rc = scriptFunction.call(QScriptValue(), args);
    if (!rc.isValid())
        qDebug() << "Value is not a function or ...";
    if (checkException()) {
        qDebug() << "exception ocurred";
        return false;
    }
    return true;
}

/* -------- ------------------------------------------------------
   Purpose: Evaluate & call a script function
   Input:   This Object (context), Function name
   Output:  false if an invalid function or an exception
   Notes:   used for closure calls using native functions (ie: timers)
   -------- ------------------------------------------------------ */
bool MidiScriptEngine::safeExecute(QScriptValue thisObject, QScriptValue functionObject) {
    
    if(m_pEngine == NULL) {
        return false;
    }
    QScriptValueList args;
    
    functionObject.call(thisObject, args);
    if (checkException())
        return false;
    return true;
}

/* -------- ------------------------------------------------------
   Purpose: Evaluate & call a script function
   Input:   Function Object
   Output:  false if an invalid function or an exception
   Notes:   used for closure calls using native functions (ie: timers)
   -------- ------------------------------------------------------ */
bool MidiScriptEngine::safeExecute(QScriptValue functionObject,
                                    char channel, 
                                    char control, 
                                    char value,
                                    MidiStatusByte status,
                                    QString group) {
    
    if(m_pEngine == NULL) {
        return false;
    }
    
    QScriptValueList args;
    args << QScriptValue(channel);
    args << QScriptValue(control);
    args << QScriptValue(value);
    args << QScriptValue(status);
    args << QScriptValue(group);
    
    qDebug() << "Calling MIDI Script Function";
    if (!functionObject.isFunction())
        qDebug() << "Not a function";
    QScriptValue rc = functionObject.call(m_pEngine->globalObject(), args);
    if (!rc.isValid())
        qDebug() << "QScriptValue is not a function or ...";
    if (checkException())
        return false;
    return true;
}

/* -------- ------------------------------------------------------
   Purpose: Check to see if a script threw an exception
   Input:   QScriptValue returned from call(scriptFunctionName)
   Output:  true if there was an exception
   -------- ------------------------------------------------------ */
bool MidiScriptEngine::checkException() {
    if(m_pEngine == NULL) {
        return false;
    }

    if (m_pEngine->hasUncaughtException()) {
        QScriptValue exception = m_pEngine->uncaughtException();
        QString errorMessage = exception.toString();
        int line = m_pEngine->uncaughtExceptionLineNumber();
        QStringList backtrace = m_pEngine->uncaughtExceptionBacktrace();
        QString filename = exception.property("fileName").toString();

        QStringList error;
        error << (filename.isEmpty() ? "" : filename) << errorMessage << QString(line);
        m_scriptErrors.insert((filename.isEmpty() ? "passed code" : filename), error);

        QString errorText = QString(tr("Uncaught exception at line %1 in file %2: %3"))
                            .arg(line)
                            .arg((filename.isEmpty() ? "" : filename))
                            .arg(errorMessage);

        if (filename.isEmpty())
            errorText = QString(tr("Uncaught exception at line %1 in passed code: %2"))
                        .arg(line)
                        .arg(errorMessage);

        if (m_midiDebug)
            qCritical() << "MidiScriptEngine:" << errorText
                        << "\nBacktrace:\n"
                        << backtrace;
        else scriptErrorDialog(errorText);
        return true;
    }
    return false;
}

/* -------- ------------------------------------------------------
Purpose: Common error dialog creation code for run-time exceptions
            Allows users to ignore the error or reload the mappings
Input:   Detailed error string
Output:  -
-------- ------------------------------------------------------ */
void MidiScriptEngine::scriptErrorDialog(QString detailedError) {
    qWarning() << "MidiScriptEngine:" << detailedError;
    ErrorDialogProperties* props = ErrorDialogHandler::instance()->newDialogProperties();
    props->setType(DLG_WARNING);
    props->setTitle(tr("MIDI script error"));
    props->setText(tr("A MIDI control you just used is not working properly."));
    props->setInfoText(tr("<html>(The MIDI script code needs to be fixed.)"
        "<br>For now, you can:<ul><li>Ignore this error for this session but you may experience erratic behavior</li>"
        "<li>Try to recover by resetting your controller</li></ul></html>"));
    props->setDetails(detailedError);
    props->setKey(detailedError);   // To prevent multiple windows for the same error

    // Allow user to suppress further notifications about this particular error
    props->addButton(QMessageBox::Ignore);

    props->addButton(QMessageBox::Retry);
    props->addButton(QMessageBox::Close);
    props->setDefaultButton(QMessageBox::Close);
    props->setEscapeButton(QMessageBox::Close);
    props->setModal(false);

    if (ErrorDialogHandler::instance()->requestErrorDialog(props)) {
        // Enable custom handling of the dialog buttons
        connect(ErrorDialogHandler::instance(), SIGNAL(stdButtonClicked(QString, QMessageBox::StandardButton)),
                this, SLOT(errorDialogButton(QString, QMessageBox::StandardButton)));
    }
}

/* -------- ------------------------------------------------------
Purpose: Slot to handle custom button clicks in error dialogs
Input:   Key of dialog, StandardButton that was clicked
Output:  -
-------- ------------------------------------------------------ */
void MidiScriptEngine::errorDialogButton(QString key, QMessageBox::StandardButton button) {

    // Something was clicked, so disable this signal now
    disconnect(ErrorDialogHandler::instance(), SIGNAL(stdButtonClicked(QString, QMessageBox::StandardButton)),
        this, SLOT(errorDialogButton(QString, QMessageBox::StandardButton)));

    if (button == QMessageBox::Retry) emit(resetController());
}

void MidiScriptEngine::generateScriptFunctions(QString scriptCode) {
    
    //     QStringList functionList;
    QStringList codeLines = scriptCode.split("\n");
    //     qDebug() << "MidiScriptEngine: m_scriptCode=" << m_scriptCode;

    if (m_midiDebug)
        qDebug() << "MidiScriptEngine:" << codeLines.count() << "lines of code being searched for functions";

    // grep 'function' midi/midi-mappings-scripts.js|grep -i '(msg)'|sed -e 's/function \(.*\)(msg).*/\1/i' -e 's/[= ]//g'
    QRegExp rx("*.*function*(*)*");    // Find all lines with function names in them
    rx.setPatternSyntax(QRegExp::Wildcard);

    int position = codeLines.indexOf(rx);

    while (position != -1) {    // While there are more matches

        QString line = codeLines.takeAt(position);    // Pull & remove the current match from the list.

        if (line.indexOf('#') != 0 && line.indexOf("//") != 0) {    // ignore commented out lines
            QStringList field = line.split(" ");
            if (m_midiDebug) qDebug() << "MidiScriptEngine: Found function:" << field[0]
                                      << "at line" << position;
            m_scriptFunctions.append(field[0]);
        }
        position = codeLines.indexOf(rx);
    }
}

ControlObjectThread* MidiScriptEngine::getControlObjectThread(QString group, QString name) {

    ConfigKey key = ConfigKey(group, name);

    ControlObjectThread *cot = NULL;
    if(!m_controlCache.contains(key)) {
        ControlObject *co = ControlObject::getControl(key);
        if(co != NULL) {
            cot = new ControlObjectThread(co);
            m_controlCache.insert(key, cot);
        }
    } else {
        cot = m_controlCache.value(key);
    }

    return cot;

}

/* -------- ------------------------------------------------------
   Purpose: Returns the current value of a Mixxx control (for scripts)
   Input:   Control group (e.g. [Channel1]), Key name (e.g. [filterHigh])
   Output:  The value
   -------- ------------------------------------------------------ */
double MidiScriptEngine::getValue(QString group, QString name) {


    // When this function runs, assert that somebody is holding the script
    // engine lock.
    bool lock = m_scriptEngineLock.tryLock();
    Q_ASSERT(!lock);
    if(lock) {
        m_scriptEngineLock.unlock();
    }

    //qDebug() << QString("----------------------------------MidiScriptEngine: GetValue Thread ID=%1").arg(QThread::currentThreadId(),0,16);

    ControlObjectThread *cot = getControlObjectThread(group, name);
    if (cot == NULL) {
        qWarning() << "MidiScriptEngine: Unknown control" << group << name;
        return 0.0;
    }

    return cot->get();
}

/* -------- ------------------------------------------------------
   Purpose: Sets new value of a Mixxx control (for scripts)
   Input:   Control group, Key name, new value
   Output:  -
   -------- ------------------------------------------------------ */
void MidiScriptEngine::setValue(QString group, QString name, double newValue) {

    // When this function runs, assert that somebody is holding the script
    // engine lock.
    bool lock = m_scriptEngineLock.tryLock();
    Q_ASSERT(!lock);
    if(lock) {
        m_scriptEngineLock.unlock();
    }

    if(isnan(newValue)) {
        qWarning() << "MidiScriptEngine: script setting [" << group << "," << name
                 << "] to NotANumber, ignoring.";
        return;
    }

    //qDebug() << QString("----------------------------------MidiScriptEngine: SetValue Thread ID=%1").arg(QThread::currentThreadId(),0,16);

    ControlObjectThread *cot = getControlObjectThread(group, name);

    if(cot != NULL && !m_st.ignore(group,name,newValue)) {
        cot->slotSet(newValue);
    }

}

/* -------- ------------------------------------------------------
   Purpose: qDebugs script output so it ends up in mixxx.log
   Input:   String to log
   Output:  -
   -------- ------------------------------------------------------ */
void MidiScriptEngine::log(QString message) {

    qDebug()<<message;
}

/* -------- ------------------------------------------------------
   Purpose: Emits valueChanged() so device outputs update
   Input:   -
   Output:  -
   -------- ------------------------------------------------------ */
void MidiScriptEngine::trigger(QString group, QString name) {
    // When this function runs, assert that somebody is holding the script
    // engine lock.
    bool lock = m_scriptEngineLock.tryLock();
    Q_ASSERT(!lock);
    if(lock) {
        m_scriptEngineLock.unlock();
    }

    ControlObjectThread *cot = getControlObjectThread(group, name);
    if(cot != NULL) {
        cot->slotSet(cot->get());
    }
}

/* -------- ------------------------------------------------------
   Purpose: (Dis)connects a ControlObject valueChanged() signal to/from a script function
   Input:   Control group (e.g. [Channel1]), Key name (e.g. [filterHigh]),
                script function name, true if you want to disconnect
   Output:  true if successful
   -------- ------------------------------------------------------ */
bool MidiScriptEngine::connectControl(QString group, QString name, QString function, bool disconnect) {
    ControlObject* cobj = ControlObject::getControl(ConfigKey(group,name));

    if (cobj == NULL) {
        qWarning() << "MidiScriptEngine: script connecting [" << group << "," << name
                   << "], which is non-existent. ignoring.";
        return false;
    }

    // Don't add duplicates
    if (!disconnect && m_connectedControls.contains(cobj->getKey(), function)) return true;

    // When this function runs, assert that somebody is holding the script
    // engine lock.
    bool lock = m_scriptEngineLock.tryLock();
    Q_ASSERT(!lock);
    if(lock) {
        m_scriptEngineLock.unlock();
    }

    //qDebug() << QString("MidiScriptEngine: Connect Thread ID=%1").arg(QThread::currentThreadId(),0,16);


    if(m_pEngine == NULL) {
        return false;
    }

    QScriptValue slot = m_pEngine->evaluate(function);

    if(!checkException() && slot.isFunction()) {
        if(disconnect) {
//             qDebug() << "MidiScriptEngine::connectControl disconnected " << group << name << " from " << function;
            m_connectedControls.remove(cobj->getKey(), function);
            // Only disconnect the signal if there are no other instances of this control using it
            if (!m_connectedControls.contains(cobj->getKey())) {
                this->disconnect(cobj, SIGNAL(valueChanged(double)),
                                this, SLOT(slotValueChanged(double)));
                this->disconnect(cobj, SIGNAL(valueChangedFromEngine(double)),
                                this, SLOT(slotValueChanged(double)));
            }
        } else {
//             qDebug() << "MidiScriptEngine::connectControl connected " << group << name << " to " << function;
            connect(cobj, SIGNAL(valueChanged(double)),
                    this, SLOT(slotValueChanged(double)),
                    Qt::QueuedConnection);
            connect(cobj, SIGNAL(valueChangedFromEngine(double)),
                    this, SLOT(slotValueChanged(double)),
                    Qt::QueuedConnection);
            m_connectedControls.insert(cobj->getKey(), function);
        }
        return true;
    }

    return false;
}

/* -------- ------------------------------------------------------
   Purpose: Receives valueChanged() slots from ControlObjects, and
   fires off the appropriate script function.
   -------- ------------------------------------------------------ */
void MidiScriptEngine::slotValueChanged(double value) {
    m_scriptEngineLock.lock();

    ControlObject* sender = (ControlObject*)this->sender();
    if(sender == NULL) {
        qWarning() << "MidiScriptEngine::slotValueChanged() Shouldn't happen -- sender == NULL";
        m_scriptEngineLock.unlock();
        return;
    }
    ConfigKey key = sender->getKey();

    //qDebug() << QString("MidiScriptEngine: slotValueChanged Thread ID=%1").arg(QThread::currentThreadId(),0,16);

    if(m_connectedControls.contains(key)) {
        QMultiHash<ConfigKey, QString>::iterator i = m_connectedControls.find(key);
        while (i != m_connectedControls.end() && i.key() == key) {
            QString function = i.value();

//             qDebug() << "MidiScriptEngine::slotValueChanged() received signal from " << key.group << key.item << " ... firing : " << function;

            // Could branch to safeExecute from here, but for now do it this way.
            QScriptValue function_value = m_pEngine->evaluate(function);
            QScriptValueList args;
            args << QScriptValue(value);
            args << QScriptValue(key.group); // Added by Math`
            args << QScriptValue(key.item);  // Added by Math`
            QScriptValue result = function_value.call(QScriptValue(), args);
            if (result.isError()) {
                qWarning()<< "MidiScriptEngine: Call to " << function << " resulted in an error:  " << result.toString();
            }
            ++i;
        }
    } else {
        qWarning() << "MidiScriptEngine::slotValueChanged() Received signal from ControlObject that is not connected to a script function.";
    }

    m_scriptEngineLock.unlock();
}

/* -------- ------------------------------------------------------
   Purpose: Evaluate a script file
   Input:   Script filename
   Output:  false if the script file has errors or doesn't exist
   -------- ------------------------------------------------------ */
bool MidiScriptEngine::safeEvaluate(QString scriptName) {
    QFile input;
    
    
    if(m_pEngine == NULL) {
        return false;
    }

    qDebug() << "MidiScriptEngine: Loading" << scriptName;

    input.setFileName(scriptName);
    // Read in the script file
    if (!input.open(QIODevice::ReadOnly)) {
        QString errorLog =
            QString("MidiScriptEngine: Problem opening the script file: %1, error # %2, %3")
                .arg(scriptName)
                .arg(input.error())
                .arg(input.errorString());

        // GUI actions do not belong in the MSE. They should be passed to
        // the above layers, along with input.errorString(), and that layer
        // can take care of notifying the user. The script engine should do
        // one thign and one thign alone -- run the scripts.
        if (m_midiDebug) {
            qCritical() << errorLog;
        } else {
            qWarning() << errorLog;
            if (m_midiPopups) {
                ErrorDialogProperties* props = ErrorDialogHandler::instance()->newDialogProperties();
                props->setType(DLG_WARNING);
                props->setTitle("MIDI script file problem");
                props->setText(QString("There was a problem opening the MIDI script file %1.").arg(scriptName));
                props->setInfoText(input.errorString());

                ErrorDialogHandler::instance()->requestErrorDialog(props);
            }
        }
        return false;
    }

    QString scriptCode = "";
    scriptCode.append(input.readAll());
    scriptCode.append('\n');
    input.close();

    // Check syntax
    QScriptSyntaxCheckResult result = m_pEngine->checkSyntax(scriptCode);
    QString error="";
    switch (result.state()) {
        case (QScriptSyntaxCheckResult::Valid): break;
        case (QScriptSyntaxCheckResult::Intermediate):
            error = "Incomplete code";
            break;
        case (QScriptSyntaxCheckResult::Error):
            error = "Syntax error";
            break;
    }
    if (error!="") {
        error = QString("%1 at line %2, column %3 in file %4: %5")
                        .arg(error)
                        .arg(result.errorLineNumber())
                        .arg(result.errorColumnNumber())
                        .arg(scriptName)
                        .arg(result.errorMessage());

        if (m_midiDebug) qCritical() << "MidiScriptEngine:" << error;
        else {
            qWarning() << "MidiScriptEngine:" << error;
            if (m_midiPopups) {
                ErrorDialogProperties* props = ErrorDialogHandler::instance()->newDialogProperties();
                props->setType(DLG_WARNING);
                props->setTitle("MIDI script file error");
                props->setText(QString("There was an error in the MIDI script file %1.").arg(scriptName));
                props->setInfoText("The functionality provided by this script file will be disabled.");
                props->setDetails(error);

                ErrorDialogHandler::instance()->requestErrorDialog(props);
            }
        }
        return false;
    }

    // Evaluate the code
    QScriptValue scriptFunction = m_pEngine->evaluate(scriptCode, scriptName);

    // Record errors
    if(checkException())
        return false;

    // Add the code we evaluated to our index
    //generateScriptFunctions(scriptCode);

    return true;
}

/*
 * Check whether a source file that was evaluated()'d has errors.
 */
bool MidiScriptEngine::hasErrors(QString filename) {
    m_scriptEngineLock.lock();
    bool ret = m_scriptErrors.contains(filename);
    m_scriptEngineLock.unlock();
    return ret;
}

/*
 * Get the errors for a source file that was evaluated()'d
 */
const QStringList MidiScriptEngine::getErrors(QString filename) {
    QStringList ret;
    m_scriptEngineLock.lock();
    if(m_scriptErrors.contains(filename))
        ret = m_scriptErrors.value(filename);
    m_scriptEngineLock.unlock();
    return ret;
}


/* -------- ------------------------------------------------------
   Purpose: Creates & starts a timer that runs some script code
                on timeout
   Input:   Number of milliseconds, script function to call,
                whether it should fire just once
   Output:  The timer's ID, 0 if starting it failed
   -------- ------------------------------------------------------ */
int MidiScriptEngine::beginTimer(int interval, QScriptValue timerCallback, bool oneShot) {
    // When this function runs, assert that somebody is holding the script
    // engine lock.
    bool lock = m_scriptEngineLock.tryLock();
    Q_ASSERT(!lock);
    if(lock) {
        m_scriptEngineLock.unlock();
    }

    if (interval<20) {
        qWarning() << "Timer request for" << interval << "ms is too short. Setting to the minimum of 20ms.";
        interval=20;
    }
    // This makes use of every QObject's internal timer mechanism. Nice, clean, and simple.
    // See http://doc.trolltech.com/4.6/qobject.html#startTimer for details
    int timerId = startTimer(interval);
    QPair<QList<QScriptValue>, bool> timerTarget;
    if (timerCallback.isFunction()) {
        QScriptContext *ctxt = m_pEngine->currentContext();
        QScriptContext *pCtxt = ctxt->parentContext();
        timerTarget.first.append(pCtxt->thisObject());
    }
    timerTarget.first.append(timerCallback);
    timerTarget.second = oneShot;
    m_timers[timerId]=timerTarget;
    if (timerId==0) qWarning() << "MIDI Script timer could not be created";
    else if (m_midiDebug) {
        if (oneShot) qDebug() << "Starting one-shot timer:" << timerId;
        else qDebug() << "Starting timer:" << timerId;
    }
    return timerId;
}

/* -------- ------------------------------------------------------
   Purpose: Stops & removes a timer
   Input:   ID of timer to stop
   Output:  -
   -------- ------------------------------------------------------ */
void MidiScriptEngine::stopTimer(int timerId) {
    // When this function runs, assert that somebody is holding the script
    // engine lock.
    bool lock = m_scriptEngineLock.tryLock();
    Q_ASSERT(!lock);
    if(lock) m_scriptEngineLock.unlock();

    if (!m_timers.contains(timerId)) {
        qWarning() << "Killing timer" << timerId << ": That timer does not exist!";
        return;
    }
    if (m_midiDebug) qDebug() << "Killing timer:" << timerId;

    killTimer(timerId);
    m_timers.remove(timerId);
}

/* -------- ------------------------------------------------------
   Purpose: Stops & removes all timers (for shutdown)
   Input:   -
   Output:  -
   -------- ------------------------------------------------------ */
void MidiScriptEngine::stopAllTimers() {
    // When this function runs, assert that somebody is holding the script
    // engine lock.
    bool lock = m_scriptEngineLock.tryLock();
    Q_ASSERT(!lock);
    if(lock) m_scriptEngineLock.unlock();

    QMutableHashIterator<int, QPair<QList<QScriptValue>, bool> > i(m_timers);
    while (i.hasNext()) {
        i.next();
        stopTimer(i.key());
    }
}

/* -------- ------------------------------------------------------
   Purpose: Runs the appropriate script code on timer events
   Input:   -
   Output:  -
   -------- ------------------------------------------------------ */
void MidiScriptEngine::timerEvent(QTimerEvent *event) {
    int timerId = event->timerId();

    m_scriptEngineLock.lock();

    // See if this is a scratching timer
    if (m_scratchTimers.contains(timerId)) {
        m_scriptEngineLock.unlock();
        scratchProcess(timerId);
        return;
    }

    if (!m_timers.contains(timerId)) {
        qWarning() << "Timer" << timerId << "fired but there's no function mapped to it!";
        m_scriptEngineLock.unlock();
        return;
    }

    QPair<QList<QScriptValue>, bool> timerTarget = m_timers[timerId];
    if (timerTarget.second) stopTimer(timerId);

    if (timerTarget.first.size() == 1) {
        internalExecute(timerTarget.first[0].toString());
    }
    else {
        safeExecute(timerTarget.first[0], timerTarget.first[1]);
    }
    m_scriptEngineLock.unlock();
}

/* -------- ------------------------------------------------------
    Purpose: Enables scratching for relative controls
    Input:   Virtual deck to scratch,
             Number of intervals per revolution of the controller wheel,
             RPM for the track at normal speed (usually 33+1/3),
             (optional) alpha value for the filter,
             (optional) beta value for the filter
    Output:  -
    -------- ------------------------------------------------------ */
void MidiScriptEngine::scratchEnable(int deck, int intervalsPerRev, float rpm, float alpha, float beta) {

    // If we're already scratching this deck, override that with this request
    if (m_dx[deck]) {
//         qDebug() << "Already scratching deck" << deck << ". Overriding.";
        int timerId = m_scratchTimers.key(deck);
        killTimer(timerId);
        m_scratchTimers.remove(timerId);
    }

    // Controller resolution in intervals per second at normal speed (rev/min * ints/rev * mins/sec)
    float intervalsPerSecond = (rpm * intervalsPerRev)/60;

    m_dx[deck] = 1/intervalsPerSecond;
    m_intervalAccumulator[deck] = 0;
    m_ramp[deck] = false;

    QString group = QString("[Channel%1]").arg(deck);

    // Ramp
    float initVelocity = 0.0;   // Default to stopped

    // See if the deck is already being scratched
    ControlObjectThread *cot = getControlObjectThread(group, "scratch2_enable");
    if (cot != NULL && cot->get() == 1) {
        // If so, set the filter's initial velocity to the scratch speed
        cot = getControlObjectThread(group, "scratch2");
        if (cot != NULL) initVelocity=cot->get();
    }
    else {
        // See if deck is playing
        cot = getControlObjectThread(group, "play");
        if (cot != NULL && cot->get() == 1) {
            // If so, set the filter's initial velocity to the playback speed
            float rate=0;
            cot = getControlObjectThread(group, "rate");
            if (cot != NULL) rate = cot->get();
            cot = getControlObjectThread(group, "rateRange");
            if (cot != NULL) rate = rate * cot->get();
            // Add 1 since the deck is playing
            rate++;
            // See if we're in reverse play
            cot = getControlObjectThread(group, "reverse");
            if (cot != NULL && cot->get() == 1) rate = -rate;

            initVelocity = rate;
        }
    }

    // Initialize pitch filter (0.001s = 1ms)
    //  (We're assuming the OS actually gives us a 1ms timer below)
    if (alpha && beta) m_pitchFilter[deck]->init(0.001, initVelocity, alpha, beta);
    else m_pitchFilter[deck]->init(0.001, initVelocity); // Use filter's defaults if not specified

    int timerId = startTimer(1);    // 1ms is shortest possible, OS dependent
    // Associate this virtual deck with this timer for later processing
    m_scratchTimers[timerId] = deck;

    // Set scratch2_enable
    cot = getControlObjectThread(group, "scratch2_enable");
    if(cot != NULL) cot->slotSet(1);
}

/* -------- ------------------------------------------------------
    Purpose: Accumulates "ticks" of the controller wheel
    Input:   Virtual deck to scratch, interval value (usually +1 or -1)
    Output:  -
    -------- ------------------------------------------------------ */
void MidiScriptEngine::scratchTick(int deck, int interval) {
    m_intervalAccumulator[deck] += interval;
}

/* -------- ------------------------------------------------------
    Purpose: Applies the accumulated movement to the track speed
    Input:   ID of timer for this deck
    Output:  -
    -------- ------------------------------------------------------ */
void MidiScriptEngine::scratchProcess(int timerId) {

    int deck = m_scratchTimers[timerId];
    PitchFilter* filter = m_pitchFilter[deck];
    QString group = QString("[Channel%1]").arg(deck);

    if (!filter) {
        qWarning() << "Scratch filter pointer is null on deck" << deck;
        return;
    }

    // Give the filter a data point:

    // If we're ramping to end scratching, feed fixed data
    if (m_ramp[deck]) filter->observation(m_rampTo[deck]*0.001);
    //  This will (and should) be 0 if no net ticks have been accumulated (i.e. the wheel is stopped)
    else filter->observation(m_dx[deck] * m_intervalAccumulator[deck]);

    // Actually do the scratching
    ControlObjectThread *cot = getControlObjectThread(group, "scratch2");
    if(cot != NULL) cot->slotSet(filter->currentPitch());

    // Reset accumulator
    m_intervalAccumulator[deck] = 0;

    // If we're ramping and the current pitch is really close to the rampTo value,
    //  end scratching
//     if (m_ramp[deck]) qDebug() << "Ramping to" << m_rampTo[deck] << " Currently at:" << filter->currentPitch();
    if (m_ramp[deck] && fabs(m_rampTo[deck]-filter->currentPitch()) <= 0.00001) {

        m_ramp[deck] = false;   // Not ramping no mo'

        // Clear scratch2_enable
        cot = getControlObjectThread(group, "scratch2_enable");
        if(cot != NULL) cot->slotSet(0);

        // Remove timer
        killTimer(timerId);
        m_scratchTimers.remove(timerId);

        m_dx[deck] = 0;
    }
}

/* -------- ------------------------------------------------------
    Purpose: Stops scratching the specified virtual deck
    Input:   Virtual deck to stop scratching
    Output:  -
    -------- ------------------------------------------------------ */
void MidiScriptEngine::scratchDisable(int deck) {

    QString group = QString("[Channel%1]").arg(deck);

    // See if deck is playing
    ControlObjectThread *cot = getControlObjectThread(group, "play");
    if (cot != NULL && cot->get() == 1) {
        // If so, set the target velocity to the playback speed
        float rate=0;
        // Get the pitch slider value
        cot = getControlObjectThread(group, "rate");
        if (cot != NULL) rate = cot->get();
        // Multiply by the pitch range
        cot = getControlObjectThread(group, "rateRange");
        if (cot != NULL) rate = rate * cot->get();
        // Add 1 since the deck is playing
        rate++;
        // See if we're in reverse play
        cot = getControlObjectThread(group, "reverse");
        if (cot != NULL && cot->get() == 1) rate = -rate;

        m_rampTo[deck] = rate;
    }
    else m_rampTo[deck]=0.0;

    m_ramp[deck] = true;    // Activate the ramping in scratchProcess()
}

/*  -------- ------------------------------------------------------
    Purpose: [En/dis]ables soft-takeover status for a particular MixxxControl
    Input:   MixxxControl group and key values,
                whether to set the soft-takeover status or not
    Output:  -
    -------- ------------------------------------------------------ */
void MidiScriptEngine::softTakeover(QString group, QString name, bool set) {
    MixxxControl mc = MixxxControl(group,name);
    if (set) m_st.enable(mc);
    else m_st.disable(mc);
}<|MERGE_RESOLUTION|>--- conflicted
+++ resolved
@@ -35,13 +35,9 @@
 MidiScriptEngine::MidiScriptEngine(MidiDevice* midiDevice) :
     m_pMidiDevice(midiDevice),
     m_midiDebug(false),
-<<<<<<< HEAD
+    m_pEngine(NULL),
     m_midiPopups(false),
     m_isLoaded(false) {
-=======
-    m_pEngine(NULL),
-    m_midiPopups(false) {
->>>>>>> 22e1ed1f
 
     // Handle error dialog buttons
     qRegisterMetaType<QMessageBox::StandardButton>("QMessageBox::StandardButton");
