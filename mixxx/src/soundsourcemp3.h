/***************************************************************************
                          soundsourcemp3.h  -  description
                             -------------------
    begin                : Wed Feb 20 2002
    copyright            : (C) 2002 by Tue and Ken Haste Andersen
    email                :
 ***************************************************************************/

/***************************************************************************
 *                                                                         *
 *   This program is free software; you can redistribute it and/or modify  *
 *   it under the terms of the GNU General Public License as published by  *
 *   the Free Software Foundation; either version 2 of the License, or     *
 *   (at your option) any later version.                                   *
 *                                                                         *
 ***************************************************************************/

#ifndef SOUNDSOURCEMP3_H
#define SOUNDSOURCEMP3_H

#include <qobject.h>
#include "defs.h"
#include <stdio.h>
#include <stdlib.h>

#ifdef WIN64
  #define FPM_64BIT // So mad.h doesn't try to use inline assembly which MSVC-x64 doesn't support
#endif
#include "mad.h"

#include "errno.h"
#include "soundsource.h"
#include <sys/types.h>
#include <qfile.h>
//#include <sys/stat.h>
//#include <unistd.h>
#include <id3tag.h>
#include <q3ptrlist.h>

#define READLENGTH 5000

/** Struct used to store mad frames for seeking */
typedef struct MadSeekFrameType {
    unsigned char *m_pStreamPos;
    long int pos;
} MadSeekFrameType;


/**
  *@author Tue and Ken Haste Andersen
  */
<<<<<<< HEAD
  
=======
class TrackInfoObject;

>>>>>>> 990c7328
class SoundSourceMp3 : public SoundSource {
public:
    SoundSourceMp3(QString qFilename);
    ~SoundSourceMp3();
    int open();
    long seek(long);
    unsigned read(unsigned long size, const SAMPLE*);
    unsigned long discard(unsigned long size);
    /** Return the length of the file in samples. */
    inline long unsigned length();
<<<<<<< HEAD
    int parseHeader();
    static QList<QString> supportedFileExtensions();
    
=======
    static int ParseHeader( TrackInfoObject * );

>>>>>>> 990c7328
private:
    /** Returns the position of the frame which was found. The found frame is set to
      * the current element in m_qSeekList */
    int findFrame(int pos);
    /** Fills the string str with the content of the id3tag frame of frameid.
      * If the frame does not exist or is empty the string is left untouched. */
    static void getField(id3_tag *tag, const char *frameid, QString *str);
    /** Scale the mad sample to be in 16 bit range. */
    inline signed int madScale (mad_fixed_t sample);

    QFile m_file;
    int bitrate;
    int framecount;
    int currentframe;
    /** current play position. */
    mad_timer_t pos;
    mad_timer_t filelength;
    mad_stream *Stream;
    mad_frame *Frame;
    mad_synth *Synth;
    unsigned inputbuf_len;
    unsigned char *inputbuf;

    // A static input buffer for ParseHeader to use.
    static char m_sInputBuf[READLENGTH];
    /** Start index in Synth buffer of samples left over from previous call to read */
    int rest;
    /** Number of channels in file */
    int m_iChannels;

    /** It is not possible to make a precise seek in an mp3 file without decoding the whole stream.
      * To have precise seek within a limited range from the current decode position, we keep track
      * of past decodeded frame, and their exact position. If a seek occours and it is within the
      * range of frames we keep track of a precise seek occours, otherwise an unprecise seek is performed
      */
    Q3PtrList<MadSeekFrameType> m_qSeekList;
    /** Average frame size used when searching for a frame*/
    int m_iAvgFrameSize;
};


#endif<|MERGE_RESOLUTION|>--- conflicted
+++ resolved
@@ -49,12 +49,8 @@
 /**
   *@author Tue and Ken Haste Andersen
   */
-<<<<<<< HEAD
-  
-=======
 class TrackInfoObject;
 
->>>>>>> 990c7328
 class SoundSourceMp3 : public SoundSource {
 public:
     SoundSourceMp3(QString qFilename);
@@ -65,14 +61,9 @@
     unsigned long discard(unsigned long size);
     /** Return the length of the file in samples. */
     inline long unsigned length();
-<<<<<<< HEAD
     int parseHeader();
     static QList<QString> supportedFileExtensions();
     
-=======
-    static int ParseHeader( TrackInfoObject * );
-
->>>>>>> 990c7328
 private:
     /** Returns the position of the frame which was found. The found frame is set to
       * the current element in m_qSeekList */
@@ -96,8 +87,6 @@
     unsigned inputbuf_len;
     unsigned char *inputbuf;
 
-    // A static input buffer for ParseHeader to use.
-    static char m_sInputBuf[READLENGTH];
     /** Start index in Synth buffer of samples left over from previous call to read */
     int rest;
     /** Number of channels in file */
