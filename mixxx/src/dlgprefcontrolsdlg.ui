<?xml version="1.0" encoding="UTF-8"?>
<ui version="4.0">
 <class>DlgPrefControlsDlg</class>
 <widget class="QWidget" name="DlgPrefControlsDlg">
  <property name="geometry">
   <rect>
    <x>0</x>
    <y>0</y>
    <width>596</width>
    <height>530</height>
   </rect>
  </property>
  <property name="windowTitle">
   <string>Form1</string>
  </property>
  <layout class="QGridLayout">
   <item row="0" column="0">
    <layout class="QGridLayout">
     <item row="0" column="0">
      <widget class="QLabel" name="TextLabel6_2_2">
       <property name="enabled">
        <bool>true</bool>
       </property>
       <property name="font">
        <font/>
       </property>
       <property name="text">
        <string>Skin</string>
       </property>
       <property name="wordWrap">
        <bool>false</bool>
       </property>
      </widget>
     </item>
     <item row="0" column="1" colspan="2">
      <widget class="QComboBox" name="ComboBoxSkinconf">
       <property name="sizePolicy">
        <sizepolicy hsizetype="Expanding" vsizetype="Fixed">
         <horstretch>0</horstretch>
         <verstretch>0</verstretch>
        </sizepolicy>
       </property>
       <property name="font">
        <font/>
       </property>
      </widget>
     </item>
     <item row="1" column="0">
      <widget class="QLabel" name="TextLabel6_2_2_4">
       <property name="enabled">
        <bool>true</bool>
       </property>
       <property name="font">
        <font/>
       </property>
       <property name="text">
        <string>Scheme</string>
       </property>
       <property name="wordWrap">
        <bool>false</bool>
       </property>
      </widget>
     </item>
     <item row="1" column="1" colspan="2">
      <widget class="QComboBox" name="ComboBoxSchemeconf">
       <property name="sizePolicy">
        <sizepolicy hsizetype="Expanding" vsizetype="Fixed">
         <horstretch>0</horstretch>
         <verstretch>0</verstretch>
        </sizepolicy>
       </property>
       <property name="font">
        <font/>
       </property>
      </widget>
     </item>
     <item row="2" column="0">
      <widget class="QLabel" name="TextLabel6_2_2_2">
       <property name="enabled">
        <bool>true</bool>
       </property>
       <property name="font">
        <font/>
       </property>
       <property name="text">
        <string>Waveform display</string>
       </property>
       <property name="wordWrap">
        <bool>false</bool>
       </property>
      </widget>
     </item>
     <item row="2" column="1" colspan="2">
      <widget class="QComboBox" name="ComboBoxVisuals">
       <property name="sizePolicy">
        <sizepolicy hsizetype="Expanding" vsizetype="Fixed">
         <horstretch>0</horstretch>
         <verstretch>0</verstretch>
        </sizepolicy>
       </property>
       <property name="font">
        <font/>
       </property>
      </widget>
     </item>
     <item row="3" column="0">
      <widget class="QLabel" name="TextLabel6_2_2_3">
       <property name="enabled">
        <bool>true</bool>
       </property>
       <property name="font">
        <font/>
       </property>
       <property name="text">
        <string>Position display</string>
       </property>
       <property name="wordWrap">
        <bool>false</bool>
       </property>
      </widget>
     </item>
     <item row="3" column="1" colspan="2">
      <widget class="QComboBox" name="ComboBoxPosition">
       <property name="sizePolicy">
        <sizepolicy hsizetype="Expanding" vsizetype="Fixed">
         <horstretch>0</horstretch>
         <verstretch>0</verstretch>
        </sizepolicy>
       </property>
       <property name="font">
        <font/>
       </property>
      </widget>
     </item>
<<<<<<< HEAD
     <item row="5" column="0">
      <widget class="QLabel" name="TextLabel6_2_2_3_2">
=======
     <item row="4" column="0">
      <widget class="QLabel" name="TextLabel6_2_2_3_3">
>>>>>>> 959ce359
       <property name="enabled">
        <bool>true</bool>
       </property>
       <property name="font">
        <font/>
       </property>
       <property name="text">
<<<<<<< HEAD
=======
        <string>Scale BPM display</string>
       </property>
       <property name="wordWrap">
        <bool>false</bool>
       </property>
      </widget>
     </item>
     <item row="4" column="1" colspan="2">
      <widget class="QComboBox" name="ComboBoxScaleBpm">
       <property name="sizePolicy">
        <sizepolicy hsizetype="Expanding" vsizetype="Fixed">
         <horstretch>0</horstretch>
         <verstretch>0</verstretch>
        </sizepolicy>
       </property>
       <property name="font">
        <font/>
       </property>
       <property name="toolTip">
        <string>Scale BPM display according to playback rate</string>
       </property>
       <item>
        <property name="text">
         <string>Yes</string>
        </property>
       </item>
       <item>
        <property name="text">
         <string>No</string>
        </property>
       </item>
      </widget>
     </item>
     <item row="5" column="0">
      <widget class="QLabel" name="TextLabel6_2_2_3_2">
       <property name="enabled">
        <bool>true</bool>
       </property>
       <property name="font">
        <font/>
       </property>
       <property name="text">
>>>>>>> 959ce359
        <string>Tool tips</string>
       </property>
       <property name="wordWrap">
        <bool>false</bool>
       </property>
      </widget>
     </item>
     <item row="5" column="1" colspan="2">
      <widget class="QComboBox" name="ComboBoxTooltips">
       <property name="sizePolicy">
        <sizepolicy hsizetype="Expanding" vsizetype="Fixed">
         <horstretch>0</horstretch>
         <verstretch>0</verstretch>
        </sizepolicy>
       </property>
       <property name="font">
        <font/>
       </property>
       <item>
        <property name="text">
         <string>On</string>
        </property>
       </item>
       <item>
        <property name="text">
         <string>Off</string>
        </property>
       </item>
      </widget>
     </item>
     <item row="6" column="0">
      <widget class="QLabel" name="TextLabel6">
       <property name="enabled">
        <bool>true</bool>
       </property>
       <property name="font">
        <font/>
       </property>
       <property name="text">
        <string>Pitch/Rate slider range</string>
       </property>
       <property name="wordWrap">
        <bool>false</bool>
       </property>
      </widget>
     </item>
     <item row="6" column="1" colspan="2">
      <widget class="QComboBox" name="ComboBoxRateRange">
       <property name="sizePolicy">
        <sizepolicy hsizetype="Expanding" vsizetype="Fixed">
         <horstretch>0</horstretch>
         <verstretch>0</verstretch>
        </sizepolicy>
       </property>
       <property name="font">
        <font/>
       </property>
      </widget>
     </item>
     <item row="7" column="0">
      <widget class="QLabel" name="TextLabel6_2">
       <property name="enabled">
        <bool>true</bool>
       </property>
       <property name="font">
        <font/>
       </property>
       <property name="text">
        <string>Pitch/Rate slider direction</string>
       </property>
       <property name="wordWrap">
        <bool>false</bool>
       </property>
      </widget>
     </item>
     <item row="7" column="1" colspan="2">
      <widget class="QComboBox" name="ComboBoxRateDir">
       <property name="sizePolicy">
        <sizepolicy hsizetype="Expanding" vsizetype="Fixed">
         <horstretch>0</horstretch>
         <verstretch>0</verstretch>
        </sizepolicy>
       </property>
       <property name="font">
        <font/>
       </property>
      </widget>
     </item>
<<<<<<< HEAD
     <item row="10" column="0">
=======
     <item row="8" column="0">
>>>>>>> 959ce359
      <widget class="QLabel" name="label">
       <property name="text">
        <string>Cue behaviour</string>
       </property>
      </widget>
     </item>
<<<<<<< HEAD
     <item row="10" column="1" colspan="2">
=======
     <item row="8" column="1" colspan="2">
>>>>>>> 959ce359
      <widget class="QComboBox" name="ComboBoxCueDefault"/>
     </item>
     <item row="9" column="0">
      <widget class="QLabel" name="textLabelCueRecall">
       <property name="text">
        <string>Auto Recall Cue</string>
       </property>
      </widget>
     </item>
     <item row="9" column="1" colspan="2">
      <widget class="QComboBox" name="ComboBoxCueRecall"/>
     </item>
    </layout>
   </item>
<<<<<<< HEAD
   <item row="2" column="0">
    <layout class="QGridLayout">
     <item row="1" column="1">
      <widget class="QDoubleSpinBox" name="spinBoxTempRateLeft">
       <property name="toolTip">
        <string>Temporary rate change (between 1 and 8000) when left clicking</string>
       </property>
       <property name="accelerated">
        <bool>true</bool>
       </property>
       <property name="decimals">
        <number>1</number>
       </property>
       <property name="minimum">
        <double>0.100000000000000</double>
       </property>
       <property name="maximum">
        <double>10.000000000000000</double>
       </property>
       <property name="singleStep">
        <double>0.100000000000000</double>
       </property>
      </widget>
     </item>
     <item row="1" column="4">
      <widget class="QDoubleSpinBox" name="spinBoxPermRateLeft">
       <property name="toolTip">
        <string>Permanent rate change (between 1 and 8000) when left clicking</string>
       </property>
       <property name="accelerated">
        <bool>true</bool>
       </property>
       <property name="decimals">
        <number>1</number>
       </property>
       <property name="minimum">
        <double>0.100000000000000</double>
       </property>
       <property name="maximum">
        <double>10.000000000000000</double>
       </property>
       <property name="singleStep">
        <double>0.100000000000000</double>
       </property>
      </widget>
     </item>
     <item row="2" column="1">
      <widget class="QDoubleSpinBox" name="spinBoxTempRateRight">
       <property name="toolTip">
        <string>Temporary rate change (between 1 and 8000) when right clicking</string>
       </property>
       <property name="accelerated">
        <bool>true</bool>
       </property>
       <property name="decimals">
        <number>1</number>
       </property>
       <property name="minimum">
        <double>0.100000000000000</double>
       </property>
       <property name="maximum">
        <double>10.000000000000000</double>
       </property>
       <property name="singleStep">
        <double>0.100000000000000</double>
       </property>
      </widget>
     </item>
     <item row="2" column="4">
      <widget class="QDoubleSpinBox" name="spinBoxPermRateRight">
       <property name="toolTip">
        <string>Permanent rate change (between 1 and 8000) when right clicking</string>
=======
   <item row="1" column="0">
    <layout class="QGridLayout">
     <item row="0" column="0">
      <widget class="QLabel" name="textLabel">
       <property name="maximumSize">
        <size>
         <width>16777215</width>
         <height>20</height>
        </size>
       </property>
       <property name="text">
        <string/>
       </property>
       <property name="wordWrap">
        <bool>true</bool>
       </property>
      </widget>
     </item>
    </layout>
   </item>
   <item row="3" column="0">
    <layout class="QGridLayout">
     <item row="0" column="0" colspan="2">
      <widget class="QLabel" name="TextLabel6_2_3">
       <property name="enabled">
        <bool>true</bool>
       </property>
       <property name="font">
        <font/>
       </property>
       <property name="text">
        <string>Temporary pitch/rate buttons</string>
       </property>
       <property name="wordWrap">
        <bool>false</bool>
       </property>
      </widget>
     </item>
     <item row="0" column="3" colspan="2">
      <widget class="QLabel" name="TextLabel6_2_3_3">
       <property name="enabled">
        <bool>true</bool>
       </property>
       <property name="font">
        <font/>
       </property>
       <property name="text">
        <string>Permanent pitch/rate buttons</string>
       </property>
       <property name="wordWrap">
        <bool>false</bool>
       </property>
      </widget>
     </item>
     <item row="1" column="0">
      <widget class="QLabel" name="TextLabel6_2_3_2">
       <property name="enabled">
        <bool>true</bool>
       </property>
       <property name="font">
        <font/>
       </property>
       <property name="text">
        <string>Left click</string>
       </property>
       <property name="wordWrap">
        <bool>false</bool>
       </property>
      </widget>
     </item>
     <item row="1" column="1">
      <widget class="QDoubleSpinBox" name="spinBoxTempRateLeft">
       <property name="toolTip">
        <string>Temporary rate change (between 1 and 8000) when left clicking</string>
>>>>>>> 959ce359
       </property>
       <property name="accelerated">
        <bool>true</bool>
       </property>
<<<<<<< HEAD
       <property name="decimals">
        <number>1</number>
       </property>
       <property name="minimum">
        <double>0.100000000000000</double>
=======
       <property name="suffix">
        <string>%</string>
       </property>
       <property name="decimals">
        <number>2</number>
       </property>
       <property name="minimum">
        <double>0.010000000000000</double>
>>>>>>> 959ce359
       </property>
       <property name="maximum">
        <double>10.000000000000000</double>
       </property>
       <property name="singleStep">
        <double>0.100000000000000</double>
       </property>
       <property name="value">
        <double>4.000000000000000</double>
       </property>
      </widget>
     </item>
<<<<<<< HEAD
     <item row="3" column="0">
      <spacer>
       <property name="orientation">
        <enum>Qt::Vertical</enum>
       </property>
       <property name="sizeHint" stdset="0">
        <size>
         <width>20</width>
         <height>40</height>
        </size>
       </property>
      </spacer>
     </item>
     <item row="12" column="0">
      <widget class="QLabel" name="label_2">
       <property name="text">
        <string>Pitchbend sensitivity</string>
       </property>
      </widget>
     </item>
     <item row="12" column="1">
      <widget class="QSlider" name="SliderRateRampSensitivity">
       <property name="enabled">
=======
     <item row="1" column="3">
      <widget class="QLabel" name="TextLabel6_2_3_2_3">
       <property name="enabled">
        <bool>true</bool>
       </property>
       <property name="font">
        <font/>
       </property>
       <property name="text">
        <string>Left click</string>
       </property>
       <property name="wordWrap">
>>>>>>> 959ce359
        <bool>false</bool>
       </property>
       <property name="minimum">
        <number>100</number>
       </property>
       <property name="maximum">
        <number>2500</number>
       </property>
       <property name="singleStep">
        <number>50</number>
       </property>
       <property name="value">
        <number>250</number>
       </property>
       <property name="orientation">
        <enum>Qt::Horizontal</enum>
       </property>
      </widget>
     </item>
<<<<<<< HEAD
     <item row="11" column="0">
      <widget class="QLabel" name="label_3">
       <property name="text">
        <string>Ramping Pitchbend</string>
       </property>
      </widget>
     </item>
     <item row="11" column="1">
      <widget class="QCheckBox" name="CheckBoxRateRamp">
       <property name="text">
        <string>Enabled</string>
       </property>
      </widget>
     </item>
     <item row="12" column="2">
      <widget class="QSpinBox" name="SpinBoxRateRampSensitivity">
       <property name="enabled">
        <bool>false</bool>
       </property>
       <property name="minimum">
        <number>100</number>
       </property>
       <property name="maximum">
        <number>2500</number>
       </property>
       <property name="singleStep">
        <number>1</number>
       </property>
       <property name="value">
        <number>250</number>
       </property>
      </widget>
     </item>
     <item row="2" column="3">
      <widget class="QLabel" name="TextLabel6_2_3_2_2_2">
=======
     <item row="1" column="4">
      <widget class="QDoubleSpinBox" name="spinBoxPermRateLeft">
       <property name="toolTip">
        <string>Permanent rate change (between 1 and 8000) when left clicking</string>
       </property>
       <property name="accelerated">
        <bool>true</bool>
       </property>
       <property name="suffix">
        <string>%</string>
       </property>
       <property name="decimals">
        <number>2</number>
       </property>
       <property name="minimum">
        <double>0.010000000000000</double>
       </property>
       <property name="maximum">
        <double>10.000000000000000</double>
       </property>
       <property name="singleStep">
        <double>0.010000000000000</double>
       </property>
       <property name="value">
        <double>0.500000000000000</double>
       </property>
      </widget>
     </item>
     <item row="2" column="0">
      <widget class="QLabel" name="TextLabel6_2_3_2_2">
>>>>>>> 959ce359
       <property name="enabled">
        <bool>true</bool>
       </property>
       <property name="font">
        <font/>
       </property>
       <property name="text">
        <string>Right click</string>
       </property>
       <property name="wordWrap">
        <bool>false</bool>
       </property>
      </widget>
     </item>
<<<<<<< HEAD
     <item row="1" column="3">
      <widget class="QLabel" name="TextLabel6_2_3_2_3">
       <property name="enabled">
        <bool>true</bool>
       </property>
       <property name="font">
        <font/>
       </property>
       <property name="text">
        <string>Left click</string>
       </property>
       <property name="wordWrap">
        <bool>false</bool>
       </property>
      </widget>
     </item>
     <item row="0" column="3" colspan="2">
      <widget class="QLabel" name="TextLabel6_2_3_3">
       <property name="enabled">
        <bool>true</bool>
       </property>
       <property name="font">
        <font/>
       </property>
       <property name="text">
        <string>Permanent pitch/rate buttons</string>
       </property>
       <property name="wordWrap">
        <bool>false</bool>
=======
     <item row="2" column="1">
      <widget class="QDoubleSpinBox" name="spinBoxTempRateRight">
       <property name="toolTip">
        <string>Temporary rate change (between 1 and 8000) when right clicking</string>
       </property>
       <property name="accelerated">
        <bool>true</bool>
       </property>
       <property name="suffix">
        <string>%</string>
       </property>
       <property name="decimals">
        <number>2</number>
       </property>
       <property name="minimum">
        <double>0.010000000000000</double>
       </property>
       <property name="maximum">
        <double>10.000000000000000</double>
       </property>
       <property name="singleStep">
        <double>0.100000000000000</double>
>>>>>>> 959ce359
       </property>
       <property name="value">
        <double>1.000000000000000</double>
       </property>
      </widget>
     </item>
<<<<<<< HEAD
     <item row="2" column="0">
      <widget class="QLabel" name="TextLabel6_2_3_2_2">
=======
     <item row="2" column="3">
      <widget class="QLabel" name="TextLabel6_2_3_2_2_2">
>>>>>>> 959ce359
       <property name="enabled">
        <bool>true</bool>
       </property>
       <property name="font">
        <font/>
       </property>
       <property name="text">
        <string>Right click</string>
       </property>
       <property name="wordWrap">
        <bool>false</bool>
       </property>
      </widget>
     </item>
<<<<<<< HEAD
     <item row="1" column="0">
      <widget class="QLabel" name="TextLabel6_2_3_2">
       <property name="enabled">
        <bool>true</bool>
       </property>
       <property name="font">
        <font/>
       </property>
       <property name="text">
        <string>Left click</string>
       </property>
       <property name="wordWrap">
        <bool>false</bool>
       </property>
      </widget>
     </item>
     <item row="0" column="0" colspan="2">
      <widget class="QLabel" name="TextLabel6_2_3">
       <property name="enabled">
        <bool>true</bool>
       </property>
       <property name="font">
        <font/>
=======
     <item row="2" column="4">
      <widget class="QDoubleSpinBox" name="spinBoxPermRateRight">
       <property name="toolTip">
        <string>Permanent rate change (between 1 and 8000) when right clicking</string>
       </property>
       <property name="accelerated">
        <bool>true</bool>
       </property>
       <property name="suffix">
        <string>%</string>
       </property>
       <property name="decimals">
        <number>2</number>
       </property>
       <property name="minimum">
        <double>0.010000000000000</double>
       </property>
       <property name="maximum">
        <double>10.000000000000000</double>
       </property>
       <property name="singleStep">
        <double>0.010000000000000</double>
       </property>
       <property name="value">
        <double>0.050000000000000</double>
       </property>
      </widget>
     </item>
     <item row="3" column="0">
      <spacer>
       <property name="orientation">
        <enum>Qt::Vertical</enum>
       </property>
       <property name="sizeHint" stdset="0">
        <size>
         <width>20</width>
         <height>40</height>
        </size>
>>>>>>> 959ce359
       </property>
       <property name="text">
        <string>Temporary pitch/rate buttons</string>
       </property>
       <property name="wordWrap">
        <bool>false</bool>
       </property>
      </widget>
     </item>
    </layout>
   </item>
  </layout>
 </widget>
 <layoutdefault spacing="6" margin="11"/>
 <pixmapfunction>qPixmapFromMimeSource</pixmapfunction>
 <resources/>
 <connections>
  <connection>
   <sender>SliderRateRampSensitivity</sender>
   <signal>valueChanged(int)</signal>
   <receiver>SpinBoxRateRampSensitivity</receiver>
   <slot>setValue(int)</slot>
   <hints>
    <hint type="sourcelabel">
     <x>347</x>
     <y>382</y>
    </hint>
    <hint type="destinationlabel">
     <x>550</x>
     <y>382</y>
    </hint>
   </hints>
  </connection>
  <connection>
   <sender>SpinBoxRateRampSensitivity</sender>
   <signal>valueChanged(int)</signal>
   <receiver>SliderRateRampSensitivity</receiver>
   <slot>setValue(int)</slot>
   <hints>
    <hint type="sourcelabel">
     <x>552</x>
     <y>382</y>
    </hint>
    <hint type="destinationlabel">
     <x>347</x>
     <y>382</y>
    </hint>
   </hints>
  </connection>
 </connections>
</ui><|MERGE_RESOLUTION|>--- conflicted
+++ resolved
@@ -6,14 +6,14 @@
    <rect>
     <x>0</x>
     <y>0</y>
-    <width>596</width>
-    <height>530</height>
+    <width>499</width>
+    <height>489</height>
    </rect>
   </property>
   <property name="windowTitle">
    <string>Form1</string>
   </property>
-  <layout class="QGridLayout">
+  <layout class="QGridLayout" name="gridLayout_3">
    <item row="0" column="0">
     <layout class="QGridLayout">
      <item row="0" column="0">
@@ -132,65 +132,15 @@
        </property>
       </widget>
      </item>
-<<<<<<< HEAD
      <item row="5" column="0">
       <widget class="QLabel" name="TextLabel6_2_2_3_2">
-=======
-     <item row="4" column="0">
-      <widget class="QLabel" name="TextLabel6_2_2_3_3">
->>>>>>> 959ce359
-       <property name="enabled">
-        <bool>true</bool>
-       </property>
-       <property name="font">
-        <font/>
-       </property>
-       <property name="text">
-<<<<<<< HEAD
-=======
-        <string>Scale BPM display</string>
-       </property>
-       <property name="wordWrap">
-        <bool>false</bool>
-       </property>
-      </widget>
-     </item>
-     <item row="4" column="1" colspan="2">
-      <widget class="QComboBox" name="ComboBoxScaleBpm">
-       <property name="sizePolicy">
-        <sizepolicy hsizetype="Expanding" vsizetype="Fixed">
-         <horstretch>0</horstretch>
-         <verstretch>0</verstretch>
-        </sizepolicy>
-       </property>
-       <property name="font">
-        <font/>
-       </property>
-       <property name="toolTip">
-        <string>Scale BPM display according to playback rate</string>
-       </property>
-       <item>
-        <property name="text">
-         <string>Yes</string>
-        </property>
-       </item>
-       <item>
-        <property name="text">
-         <string>No</string>
-        </property>
-       </item>
-      </widget>
-     </item>
-     <item row="5" column="0">
-      <widget class="QLabel" name="TextLabel6_2_2_3_2">
-       <property name="enabled">
-        <bool>true</bool>
-       </property>
-       <property name="font">
-        <font/>
-       </property>
-       <property name="text">
->>>>>>> 959ce359
+       <property name="enabled">
+        <bool>true</bool>
+       </property>
+       <property name="font">
+        <font/>
+       </property>
+       <property name="text">
         <string>Tool tips</string>
        </property>
        <property name="wordWrap">
@@ -279,22 +229,14 @@
        </property>
       </widget>
      </item>
-<<<<<<< HEAD
      <item row="10" column="0">
-=======
-     <item row="8" column="0">
->>>>>>> 959ce359
       <widget class="QLabel" name="label">
        <property name="text">
         <string>Cue behaviour</string>
        </property>
       </widget>
      </item>
-<<<<<<< HEAD
      <item row="10" column="1" colspan="2">
-=======
-     <item row="8" column="1" colspan="2">
->>>>>>> 959ce359
       <widget class="QComboBox" name="ComboBoxCueDefault"/>
      </item>
      <item row="9" column="0">
@@ -309,481 +251,276 @@
      </item>
     </layout>
    </item>
-<<<<<<< HEAD
-   <item row="2" column="0">
-    <layout class="QGridLayout">
-     <item row="1" column="1">
-      <widget class="QDoubleSpinBox" name="spinBoxTempRateLeft">
-       <property name="toolTip">
-        <string>Temporary rate change (between 1 and 8000) when left clicking</string>
-       </property>
-       <property name="accelerated">
-        <bool>true</bool>
-       </property>
-       <property name="decimals">
-        <number>1</number>
-       </property>
-       <property name="minimum">
-        <double>0.100000000000000</double>
-       </property>
-       <property name="maximum">
-        <double>10.000000000000000</double>
-       </property>
-       <property name="singleStep">
-        <double>0.100000000000000</double>
-       </property>
-      </widget>
-     </item>
-     <item row="1" column="4">
-      <widget class="QDoubleSpinBox" name="spinBoxPermRateLeft">
-       <property name="toolTip">
-        <string>Permanent rate change (between 1 and 8000) when left clicking</string>
-       </property>
-       <property name="accelerated">
-        <bool>true</bool>
-       </property>
-       <property name="decimals">
-        <number>1</number>
-       </property>
-       <property name="minimum">
-        <double>0.100000000000000</double>
-       </property>
-       <property name="maximum">
-        <double>10.000000000000000</double>
-       </property>
-       <property name="singleStep">
-        <double>0.100000000000000</double>
-       </property>
-      </widget>
-     </item>
-     <item row="2" column="1">
-      <widget class="QDoubleSpinBox" name="spinBoxTempRateRight">
-       <property name="toolTip">
-        <string>Temporary rate change (between 1 and 8000) when right clicking</string>
-       </property>
-       <property name="accelerated">
-        <bool>true</bool>
-       </property>
-       <property name="decimals">
-        <number>1</number>
-       </property>
-       <property name="minimum">
-        <double>0.100000000000000</double>
-       </property>
-       <property name="maximum">
-        <double>10.000000000000000</double>
-       </property>
-       <property name="singleStep">
-        <double>0.100000000000000</double>
-       </property>
-      </widget>
-     </item>
-     <item row="2" column="4">
-      <widget class="QDoubleSpinBox" name="spinBoxPermRateRight">
-       <property name="toolTip">
-        <string>Permanent rate change (between 1 and 8000) when right clicking</string>
-=======
    <item row="1" column="0">
-    <layout class="QGridLayout">
-     <item row="0" column="0">
-      <widget class="QLabel" name="textLabel">
-       <property name="maximumSize">
-        <size>
-         <width>16777215</width>
-         <height>20</height>
-        </size>
-       </property>
-       <property name="text">
-        <string/>
-       </property>
-       <property name="wordWrap">
-        <bool>true</bool>
-       </property>
-      </widget>
+    <layout class="QHBoxLayout" name="horizontalLayout">
+     <item>
+      <layout class="QGridLayout" name="gridLayout_2">
+       <item row="0" column="0">
+        <widget class="QGroupBox" name="groupBox">
+         <property name="title">
+          <string>Permanent Pitch/Rate Buttons</string>
+         </property>
+         <property name="checkable">
+          <bool>false</bool>
+         </property>
+         <layout class="QGridLayout" name="gridLayout_4">
+          <item row="0" column="0">
+           <widget class="QLabel" name="TextLabel6_2_3_2">
+            <property name="enabled">
+             <bool>true</bool>
+            </property>
+            <property name="font">
+             <font/>
+            </property>
+            <property name="text">
+             <string>Left click</string>
+            </property>
+            <property name="alignment">
+             <set>Qt::AlignRight|Qt::AlignTrailing|Qt::AlignVCenter</set>
+            </property>
+            <property name="wordWrap">
+             <bool>false</bool>
+            </property>
+           </widget>
+          </item>
+          <item row="1" column="0">
+           <widget class="QLabel" name="TextLabel6_2_3_2_2">
+            <property name="enabled">
+             <bool>true</bool>
+            </property>
+            <property name="font">
+             <font/>
+            </property>
+            <property name="text">
+             <string>Right click</string>
+            </property>
+            <property name="alignment">
+             <set>Qt::AlignRight|Qt::AlignTrailing|Qt::AlignVCenter</set>
+            </property>
+            <property name="wordWrap">
+             <bool>false</bool>
+            </property>
+           </widget>
+          </item>
+          <item row="0" column="1">
+           <widget class="QDoubleSpinBox" name="spinBoxPermRateLeft">
+            <property name="toolTip">
+             <string>Permanent rate change (between 1 and 8000) when left clicking</string>
+            </property>
+            <property name="accelerated">
+             <bool>true</bool>
+            </property>
+            <property name="suffix">
+             <string>%</string>
+            </property>
+            <property name="decimals">
+             <number>2</number>
+            </property>
+            <property name="minimum">
+             <double>0.100000000000000</double>
+            </property>
+            <property name="maximum">
+             <double>10.000000000000000</double>
+            </property>
+            <property name="singleStep">
+             <double>0.100000000000000</double>
+            </property>
+           </widget>
+          </item>
+          <item row="1" column="1">
+           <widget class="QDoubleSpinBox" name="spinBoxPermRateRight">
+            <property name="toolTip">
+             <string>Permanent rate change (between 1 and 8000) when right clicking</string>
+            </property>
+            <property name="accelerated">
+             <bool>true</bool>
+            </property>
+            <property name="suffix">
+             <string>%</string>
+            </property>
+            <property name="decimals">
+             <number>2</number>
+            </property>
+            <property name="minimum">
+             <double>0.100000000000000</double>
+            </property>
+            <property name="maximum">
+             <double>10.000000000000000</double>
+            </property>
+            <property name="singleStep">
+             <double>0.100000000000000</double>
+            </property>
+           </widget>
+          </item>
+         </layout>
+        </widget>
+       </item>
+       <item row="0" column="1">
+        <widget class="QGroupBox" name="groupBox_2">
+         <property name="title">
+          <string>Temporary Pitch/Rate Buttons</string>
+         </property>
+         <layout class="QGridLayout" name="gridLayout">
+          <item row="0" column="0">
+           <widget class="QLabel" name="TextLabel6_2_3_2_3">
+            <property name="enabled">
+             <bool>true</bool>
+            </property>
+            <property name="font">
+             <font/>
+            </property>
+            <property name="text">
+             <string>Left click</string>
+            </property>
+            <property name="alignment">
+             <set>Qt::AlignRight|Qt::AlignTrailing|Qt::AlignVCenter</set>
+            </property>
+            <property name="wordWrap">
+             <bool>false</bool>
+            </property>
+           </widget>
+          </item>
+          <item row="1" column="0">
+           <widget class="QLabel" name="TextLabel6_2_3_2_2_2">
+            <property name="enabled">
+             <bool>true</bool>
+            </property>
+            <property name="font">
+             <font/>
+            </property>
+            <property name="text">
+             <string>Right click</string>
+            </property>
+            <property name="alignment">
+             <set>Qt::AlignRight|Qt::AlignTrailing|Qt::AlignVCenter</set>
+            </property>
+            <property name="wordWrap">
+             <bool>false</bool>
+            </property>
+           </widget>
+          </item>
+          <item row="0" column="1">
+           <widget class="QDoubleSpinBox" name="spinBoxTempRateLeft">
+            <property name="toolTip">
+             <string>Temporary rate change (between 1 and 8000) when left clicking</string>
+            </property>
+            <property name="accelerated">
+             <bool>true</bool>
+            </property>
+            <property name="suffix">
+             <string>%</string>
+            </property>
+            <property name="decimals">
+             <number>2</number>
+            </property>
+            <property name="minimum">
+             <double>0.100000000000000</double>
+            </property>
+            <property name="maximum">
+             <double>10.000000000000000</double>
+            </property>
+            <property name="singleStep">
+             <double>0.100000000000000</double>
+            </property>
+           </widget>
+          </item>
+          <item row="1" column="1">
+           <widget class="QDoubleSpinBox" name="spinBoxTempRateRight">
+            <property name="toolTip">
+             <string>Temporary rate change (between 1 and 8000) when right clicking</string>
+            </property>
+            <property name="accelerated">
+             <bool>true</bool>
+            </property>
+            <property name="suffix">
+             <string>%</string>
+            </property>
+            <property name="decimals">
+             <number>2</number>
+            </property>
+            <property name="minimum">
+             <double>0.100000000000000</double>
+            </property>
+            <property name="maximum">
+             <double>10.000000000000000</double>
+            </property>
+            <property name="singleStep">
+             <double>0.100000000000000</double>
+            </property>
+           </widget>
+          </item>
+         </layout>
+        </widget>
+       </item>
+      </layout>
      </item>
     </layout>
    </item>
-   <item row="3" column="0">
-    <layout class="QGridLayout">
-     <item row="0" column="0" colspan="2">
-      <widget class="QLabel" name="TextLabel6_2_3">
-       <property name="enabled">
-        <bool>true</bool>
-       </property>
-       <property name="font">
-        <font/>
-       </property>
-       <property name="text">
-        <string>Temporary pitch/rate buttons</string>
-       </property>
-       <property name="wordWrap">
-        <bool>false</bool>
-       </property>
-      </widget>
-     </item>
-     <item row="0" column="3" colspan="2">
-      <widget class="QLabel" name="TextLabel6_2_3_3">
-       <property name="enabled">
-        <bool>true</bool>
-       </property>
-       <property name="font">
-        <font/>
-       </property>
-       <property name="text">
-        <string>Permanent pitch/rate buttons</string>
-       </property>
-       <property name="wordWrap">
-        <bool>false</bool>
-       </property>
-      </widget>
-     </item>
-     <item row="1" column="0">
-      <widget class="QLabel" name="TextLabel6_2_3_2">
-       <property name="enabled">
-        <bool>true</bool>
-       </property>
-       <property name="font">
-        <font/>
-       </property>
-       <property name="text">
-        <string>Left click</string>
-       </property>
-       <property name="wordWrap">
-        <bool>false</bool>
-       </property>
-      </widget>
-     </item>
-     <item row="1" column="1">
-      <widget class="QDoubleSpinBox" name="spinBoxTempRateLeft">
-       <property name="toolTip">
-        <string>Temporary rate change (between 1 and 8000) when left clicking</string>
->>>>>>> 959ce359
-       </property>
-       <property name="accelerated">
-        <bool>true</bool>
-       </property>
-<<<<<<< HEAD
-       <property name="decimals">
-        <number>1</number>
-       </property>
-       <property name="minimum">
-        <double>0.100000000000000</double>
-=======
-       <property name="suffix">
-        <string>%</string>
-       </property>
-       <property name="decimals">
-        <number>2</number>
-       </property>
-       <property name="minimum">
-        <double>0.010000000000000</double>
->>>>>>> 959ce359
-       </property>
-       <property name="maximum">
-        <double>10.000000000000000</double>
-       </property>
-       <property name="singleStep">
-        <double>0.100000000000000</double>
-       </property>
-       <property name="value">
-        <double>4.000000000000000</double>
-       </property>
-      </widget>
-     </item>
-<<<<<<< HEAD
-     <item row="3" column="0">
-      <spacer>
-       <property name="orientation">
-        <enum>Qt::Vertical</enum>
-       </property>
-       <property name="sizeHint" stdset="0">
-        <size>
-         <width>20</width>
-         <height>40</height>
-        </size>
-       </property>
-      </spacer>
-     </item>
-     <item row="12" column="0">
-      <widget class="QLabel" name="label_2">
-       <property name="text">
-        <string>Pitchbend sensitivity</string>
-       </property>
-      </widget>
-     </item>
-     <item row="12" column="1">
-      <widget class="QSlider" name="SliderRateRampSensitivity">
-       <property name="enabled">
-=======
-     <item row="1" column="3">
-      <widget class="QLabel" name="TextLabel6_2_3_2_3">
-       <property name="enabled">
-        <bool>true</bool>
-       </property>
-       <property name="font">
-        <font/>
-       </property>
-       <property name="text">
-        <string>Left click</string>
-       </property>
-       <property name="wordWrap">
->>>>>>> 959ce359
-        <bool>false</bool>
-       </property>
-       <property name="minimum">
-        <number>100</number>
-       </property>
-       <property name="maximum">
-        <number>2500</number>
-       </property>
-       <property name="singleStep">
-        <number>50</number>
-       </property>
-       <property name="value">
-        <number>250</number>
-       </property>
-       <property name="orientation">
-        <enum>Qt::Horizontal</enum>
-       </property>
-      </widget>
-     </item>
-<<<<<<< HEAD
-     <item row="11" column="0">
-      <widget class="QLabel" name="label_3">
-       <property name="text">
-        <string>Ramping Pitchbend</string>
-       </property>
-      </widget>
-     </item>
-     <item row="11" column="1">
-      <widget class="QCheckBox" name="CheckBoxRateRamp">
-       <property name="text">
-        <string>Enabled</string>
-       </property>
-      </widget>
-     </item>
-     <item row="12" column="2">
-      <widget class="QSpinBox" name="SpinBoxRateRampSensitivity">
-       <property name="enabled">
-        <bool>false</bool>
-       </property>
-       <property name="minimum">
-        <number>100</number>
-       </property>
-       <property name="maximum">
-        <number>2500</number>
-       </property>
-       <property name="singleStep">
-        <number>1</number>
-       </property>
-       <property name="value">
-        <number>250</number>
-       </property>
-      </widget>
-     </item>
-     <item row="2" column="3">
-      <widget class="QLabel" name="TextLabel6_2_3_2_2_2">
-=======
-     <item row="1" column="4">
-      <widget class="QDoubleSpinBox" name="spinBoxPermRateLeft">
-       <property name="toolTip">
-        <string>Permanent rate change (between 1 and 8000) when left clicking</string>
-       </property>
-       <property name="accelerated">
-        <bool>true</bool>
-       </property>
-       <property name="suffix">
-        <string>%</string>
-       </property>
-       <property name="decimals">
-        <number>2</number>
-       </property>
-       <property name="minimum">
-        <double>0.010000000000000</double>
-       </property>
-       <property name="maximum">
-        <double>10.000000000000000</double>
-       </property>
-       <property name="singleStep">
-        <double>0.010000000000000</double>
-       </property>
-       <property name="value">
-        <double>0.500000000000000</double>
-       </property>
-      </widget>
-     </item>
-     <item row="2" column="0">
-      <widget class="QLabel" name="TextLabel6_2_3_2_2">
->>>>>>> 959ce359
-       <property name="enabled">
-        <bool>true</bool>
-       </property>
-       <property name="font">
-        <font/>
-       </property>
-       <property name="text">
-        <string>Right click</string>
-       </property>
-       <property name="wordWrap">
-        <bool>false</bool>
-       </property>
-      </widget>
-     </item>
-<<<<<<< HEAD
-     <item row="1" column="3">
-      <widget class="QLabel" name="TextLabel6_2_3_2_3">
-       <property name="enabled">
-        <bool>true</bool>
-       </property>
-       <property name="font">
-        <font/>
-       </property>
-       <property name="text">
-        <string>Left click</string>
-       </property>
-       <property name="wordWrap">
-        <bool>false</bool>
-       </property>
-      </widget>
-     </item>
-     <item row="0" column="3" colspan="2">
-      <widget class="QLabel" name="TextLabel6_2_3_3">
-       <property name="enabled">
-        <bool>true</bool>
-       </property>
-       <property name="font">
-        <font/>
-       </property>
-       <property name="text">
-        <string>Permanent pitch/rate buttons</string>
-       </property>
-       <property name="wordWrap">
-        <bool>false</bool>
-=======
-     <item row="2" column="1">
-      <widget class="QDoubleSpinBox" name="spinBoxTempRateRight">
-       <property name="toolTip">
-        <string>Temporary rate change (between 1 and 8000) when right clicking</string>
-       </property>
-       <property name="accelerated">
-        <bool>true</bool>
-       </property>
-       <property name="suffix">
-        <string>%</string>
-       </property>
-       <property name="decimals">
-        <number>2</number>
-       </property>
-       <property name="minimum">
-        <double>0.010000000000000</double>
-       </property>
-       <property name="maximum">
-        <double>10.000000000000000</double>
-       </property>
-       <property name="singleStep">
-        <double>0.100000000000000</double>
->>>>>>> 959ce359
-       </property>
-       <property name="value">
-        <double>1.000000000000000</double>
-       </property>
-      </widget>
-     </item>
-<<<<<<< HEAD
-     <item row="2" column="0">
-      <widget class="QLabel" name="TextLabel6_2_3_2_2">
-=======
-     <item row="2" column="3">
-      <widget class="QLabel" name="TextLabel6_2_3_2_2_2">
->>>>>>> 959ce359
-       <property name="enabled">
-        <bool>true</bool>
-       </property>
-       <property name="font">
-        <font/>
-       </property>
-       <property name="text">
-        <string>Right click</string>
-       </property>
-       <property name="wordWrap">
-        <bool>false</bool>
-       </property>
-      </widget>
-     </item>
-<<<<<<< HEAD
-     <item row="1" column="0">
-      <widget class="QLabel" name="TextLabel6_2_3_2">
-       <property name="enabled">
-        <bool>true</bool>
-       </property>
-       <property name="font">
-        <font/>
-       </property>
-       <property name="text">
-        <string>Left click</string>
-       </property>
-       <property name="wordWrap">
-        <bool>false</bool>
-       </property>
-      </widget>
-     </item>
-     <item row="0" column="0" colspan="2">
-      <widget class="QLabel" name="TextLabel6_2_3">
-       <property name="enabled">
-        <bool>true</bool>
-       </property>
-       <property name="font">
-        <font/>
-=======
-     <item row="2" column="4">
-      <widget class="QDoubleSpinBox" name="spinBoxPermRateRight">
-       <property name="toolTip">
-        <string>Permanent rate change (between 1 and 8000) when right clicking</string>
-       </property>
-       <property name="accelerated">
-        <bool>true</bool>
-       </property>
-       <property name="suffix">
-        <string>%</string>
-       </property>
-       <property name="decimals">
-        <number>2</number>
-       </property>
-       <property name="minimum">
-        <double>0.010000000000000</double>
-       </property>
-       <property name="maximum">
-        <double>10.000000000000000</double>
-       </property>
-       <property name="singleStep">
-        <double>0.010000000000000</double>
-       </property>
-       <property name="value">
-        <double>0.050000000000000</double>
-       </property>
-      </widget>
-     </item>
-     <item row="3" column="0">
-      <spacer>
-       <property name="orientation">
-        <enum>Qt::Vertical</enum>
-       </property>
-       <property name="sizeHint" stdset="0">
-        <size>
-         <width>20</width>
-         <height>40</height>
-        </size>
->>>>>>> 959ce359
-       </property>
-       <property name="text">
-        <string>Temporary pitch/rate buttons</string>
-       </property>
-       <property name="wordWrap">
-        <bool>false</bool>
-       </property>
-      </widget>
-     </item>
-    </layout>
+   <item row="2" column="0">
+    <widget class="QGroupBox" name="groupBoxRateRamp">
+     <property name="enabled">
+      <bool>true</bool>
+     </property>
+     <property name="title">
+      <string>Ramping Pitchbend</string>
+     </property>
+     <property name="checkable">
+      <bool>true</bool>
+     </property>
+     <property name="checked">
+      <bool>false</bool>
+     </property>
+     <layout class="QGridLayout" name="gridLayout_5">
+      <item row="0" column="0">
+       <widget class="QLabel" name="label_2">
+        <property name="text">
+         <string>Pitchbend sensitivity</string>
+        </property>
+       </widget>
+      </item>
+      <item row="0" column="1">
+       <widget class="QSlider" name="SliderRateRampSensitivity">
+        <property name="enabled">
+         <bool>false</bool>
+        </property>
+        <property name="minimum">
+         <number>100</number>
+        </property>
+        <property name="maximum">
+         <number>2500</number>
+        </property>
+        <property name="singleStep">
+         <number>50</number>
+        </property>
+        <property name="value">
+         <number>250</number>
+        </property>
+        <property name="orientation">
+         <enum>Qt::Horizontal</enum>
+        </property>
+       </widget>
+      </item>
+      <item row="0" column="2">
+       <widget class="QSpinBox" name="SpinBoxRateRampSensitivity">
+        <property name="enabled">
+         <bool>false</bool>
+        </property>
+        <property name="minimum">
+         <number>100</number>
+        </property>
+        <property name="maximum">
+         <number>2500</number>
+        </property>
+        <property name="singleStep">
+         <number>1</number>
+        </property>
+        <property name="value">
+         <number>250</number>
+        </property>
+       </widget>
+      </item>
+     </layout>
+    </widget>
    </item>
   </layout>
  </widget>
