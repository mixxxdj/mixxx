#ifndef GLWAVEFORMWIDGETSHADER_H
#define GLWAVEFORMWIDGETSHADER_H

#include <QGLWidget>

#include "waveformwidgetabstract.h"

class GLSLWaveformRendererSignal;

class GLSLWaveformWidget : public QGLWidget, public WaveformWidgetAbstract {
    Q_OBJECT
  public:
    GLSLWaveformWidget(const char* group, QWidget* parent);
    virtual ~GLSLWaveformWidget();

<<<<<<< HEAD
    virtual QString getWaveformWidgetName() { return tr("Filtered - experimental");}
=======
    virtual QString getWaveformWidgetName() { return tr("Filtered") + " - " + tr("experimental");}
>>>>>>> f7545b09
    virtual WaveformWidgetType::Type getType() const { return WaveformWidgetType::GLWaveform;}

    virtual bool useOpenGl() const { return true;}
    virtual bool useOpenGLShaders() const { return true;}

    virtual void resize( int width, int height);

  protected:
    virtual void castToQWidget();
    virtual void paintEvent(QPaintEvent* event);
    virtual void mouseDoubleClickEvent(QMouseEvent *);

  private:
    GLSLWaveformRendererSignal* signalRenderer_;

    GLSLWaveformWidget() {}
    friend class WaveformWidgetFactory;
};

#endif // GLWAVEFORMWIDGETSHADER_H<|MERGE_RESOLUTION|>--- conflicted
+++ resolved
@@ -13,11 +13,7 @@
     GLSLWaveformWidget(const char* group, QWidget* parent);
     virtual ~GLSLWaveformWidget();
 
-<<<<<<< HEAD
-    virtual QString getWaveformWidgetName() { return tr("Filtered - experimental");}
-=======
     virtual QString getWaveformWidgetName() { return tr("Filtered") + " - " + tr("experimental");}
->>>>>>> f7545b09
     virtual WaveformWidgetType::Type getType() const { return WaveformWidgetType::GLWaveform;}
 
     virtual bool useOpenGl() const { return true;}
