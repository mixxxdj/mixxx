--- conflicted
+++ resolved
@@ -27,7 +27,9 @@
     WSliderComposed* pSlider = dynamic_cast<WSliderComposed*>(pObject);
     bool has_right_click_reset = pKnob || pSlider;
 
-    if (pEvent->type() == QEvent::MouseButtonPress) {
+    if (pEvent->type() == QEvent::KeyPress) {
+        QKeyEvent* keyEvent = reinterpret_cast<QKeyEvent*>(pEvent);
+    } else if (pEvent->type() == QEvent::MouseButtonPress) {
         QMouseEvent* mouseEvent = reinterpret_cast<QMouseEvent*>(pEvent);
         qDebug() << "MouseButtonPress" << pWidget;
 
@@ -75,24 +77,19 @@
             }
         }
     } else if (pEvent->type() == QEvent::MouseButtonRelease) {
+        QMouseEvent* mouseEvent = reinterpret_cast<QMouseEvent*>(pEvent);
         qDebug() << "MouseButtonRelease" << pWidget;
     } else if (pEvent->type() == QEvent::MouseMove) {
+        QMouseEvent* mouseEvent = reinterpret_cast<QMouseEvent*>(pEvent);
         qDebug() << "MouseMoveEvent" << pWidget;
     }
     return false;
 }
 
-<<<<<<< HEAD
-void ControllerLearningEventFilter::addWidgetClickInfo(QWidget* pWidget,
-                                                       Qt::MouseButton buttonState,
-                                                       ControlObject* pControl,
-                            ControlObjectThreadWidget::EmitOption emitOption) {
-=======
 void ControllerLearningEventFilter::addWidgetClickInfo(
         QWidget* pWidget, Qt::MouseButton buttonState,
         ControlObject* pControl,
         ControlObjectThreadWidget::EmitOption emitOption) {
->>>>>>> 2d5dfd6c
     ControlInfo& info = m_widgetControlInfo[pWidget];
 
     if (buttonState == Qt::LeftButton) {
