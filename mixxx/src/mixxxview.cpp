/***************************************************************************
                          mixxxview.cpp  -  description
                             -------------------
    begin                : Mon Feb 18 09:48:17 CET 2002
    copyright            : (C) 2002 by Tue and Ken .Haste Andersen
    email                :
***************************************************************************/

/***************************************************************************
*                                                                         *
*   This program is free software; you can redistribute it and/or modify  *
*   it under the terms of the GNU General Public License as published by  *
*   the Free Software Foundation; either version 2 of the License, or     *
*   (at your option) any later version.                                   *
*                                                                         *
***************************************************************************/

#include <QtCore>
#include <QtGui>

#include "mixxxview.h"
#include "widget/wwidget.h"
#include "widget/wabstractcontrol.h"
#include "widget/wknob.h"
#include "widget/wpushbutton.h"
#include "widget/wslider.h"
#include "widget/wslidercomposed.h"
#include "widget/wdisplay.h"
#include "widget/wvumeter.h"
#include "widget/wstatuslight.h"
#include "widget/wlabel.h"
#include "widget/wnumber.h"
#include "widget/wnumberpos.h"
#include "widget/wnumberbpm.h"
#include "widget/wnumberrate.h"
#include "widget/wpixmapstore.h"
#include "widget/wsearchlineedit.h"
#include "widget/wlibrarysidebar.h"
#include "widget/wlibrary.h"
#include "widget/wsampler.h"


#include "widget/woverview.h"
#include "mixxxkeyboard.h"
#include "controlobject.h"
#include "controlobjectthreadwidget.h"
#include "waveformviewerfactory.h"
#include "waveform/waveformrenderer.h"
#include "widget/wvisualsimple.h"
#include "widget/wglwaveformviewer.h"
#include "widget/wwaveformviewer.h"
#include "trackinfoobject.h"
#include "player.h"
#include "playermanager.h"
#include "sampler.h"
#include "samplermanager.h"

#include "imgloader.h"
#include "imginvert.h"
#include "imgcolor.h"
#include "widget/wskincolor.h"
#include "mixxx.h"
#ifdef __LADSPA__
#include "ladspaview.h"
#endif
#include "defs_promo.h"
#include "library/library.h"
#include "library/trackcollection.h"
#include "library/librarytablemodel.h"
#include "library/rhythmboxtrackmodel.h"
#include "library/rhythmboxplaylistmodel.h"
#include "library/browsetablemodel.h"

MixxxView::MixxxView(QWidget* parent, ConfigObject<ConfigValueKbd>* kbdconfig,
                     QString qSkinPath, ConfigObject<ConfigValue>* pConfig,
                     PlayerManager* pPlayerManager,
                     SamplerManager* pSamplerManager,
                     Library* pLibrary)
        : QWidget(parent),
          m_pConfig(pConfig),
          m_pLibrary(pLibrary),
          m_pPlayerManager(pPlayerManager),
          m_pSamplerManager(pSamplerManager)

{
    view = 0;

    m_pKeyboard = new MixxxKeyboard(kbdconfig);
    installEventFilter(m_pKeyboard);

    // Try to open the file pointed to by qSkinPath
    QDomElement docElem = openSkin(qSkinPath);

#ifdef __WINDOWS__
#ifndef QT3_SUPPORT
    // QPixmap fix needed on Windows 9x
    QPixmap::setDefaultOptimization(QPixmap::MemoryOptim);
#endif
#endif

    m_pWaveformRendererCh1 = new WaveformRenderer("[Channel1]");
    m_pWaveformRendererCh2 = new WaveformRenderer("[Channel2]");

    Player* pPlayer1 = m_pPlayerManager->getPlayer(1);
    Player* pPlayer2 = m_pPlayerManager->getPlayer(2);
    
    connect(pPlayer1, SIGNAL(newTrackLoaded(TrackPointer)),
            m_pWaveformRendererCh1, SLOT(slotNewTrack(TrackPointer)));
    connect(pPlayer2, SIGNAL(newTrackLoaded(TrackPointer)),
            m_pWaveformRendererCh2, SLOT(slotNewTrack(TrackPointer)));
    connect(pPlayer1, SIGNAL(unloadingTrack(TrackPointer)),
            m_pWaveformRendererCh1, SLOT(slotUnloadTrack(TrackPointer)));
    connect(pPlayer2, SIGNAL(unloadingTrack(TrackPointer)),
            m_pWaveformRendererCh2, SLOT(slotUnloadTrack(TrackPointer)));

    // Default values for visuals
    m_pTextCh1 = 0;
    m_pTextCh2 = 0;
    m_pVisualCh1 = 0;
    m_pVisualCh2 = 0;
    m_pNumberPosCh1 = 0;
    m_pNumberPosCh2 = 0;
    m_pNumberBpmCh1 = 0;
    m_pNumberBpmCh2 = 0;
    m_pSliderRateCh1 = 0;
    m_pSliderRateCh2 = 0;
    m_bVisualWaveform = false;
    m_pOverviewCh1 = 0;
    m_pOverviewCh2 = 0;
    m_pLineEditSearch = 0;
    m_pTabWidget = 0;
    m_pTabWidgetLibraryPage = 0;
#ifdef __LADSPA__
    m_pTabWidgetEffectsPage = 0;
#endif
    m_pLibraryPageLayout = new QGridLayout();
    m_pEffectsPageLayout = new QGridLayout();
    m_pSplitter = 0;
    m_pLibrarySidebar = 0;
    m_pLibrarySidebarPage = 0;
     //The sidebar and search widgets get embedded in this.
    m_pSampler = 0;

    // Default to showing absolute durations instead of duration remaining. The
    // preferences will change this to what the user prefers.
    m_bDurationRemain = false;

    m_textCh1 = "";
    m_textCh2 = "";

    setupColorScheme(docElem, pConfig);

    // Load all widgets defined in the XML file
    createAllWidgets(docElem, parent, pConfig);

#ifdef __WINDOWS__
#ifndef QT3_SUPPORT
    // QPixmap fix needed on Windows 9x
    QPixmap::setDefaultOptimization(QPixmap::NormalOptim);
#endif
#endif

 	 //Connect the players to the waveform overview widgets so they
 	 //update when a new track is loaded.
    connect(pPlayer1, SIGNAL(newTrackLoaded(TrackPointer)),
          m_pOverviewCh1, SLOT(slotLoadNewWaveform(TrackPointer)));
    connect(pPlayer1, SIGNAL(unloadingTrack(TrackPointer)),
          m_pOverviewCh1, SLOT(slotUnloadTrack(TrackPointer)));
    connect(pPlayer2, SIGNAL(newTrackLoaded(TrackPointer)),
          m_pOverviewCh2, SLOT(slotLoadNewWaveform(TrackPointer)));
    connect(pPlayer2, SIGNAL(unloadingTrack(TrackPointer)),
          m_pOverviewCh2, SLOT(slotUnloadTrack(TrackPointer)));

	//Connect the players to some other widgets, so they get updated when a
	//new track is loaded.
    connect(pPlayer1, SIGNAL(newTrackLoaded(TrackPointer)),
          this, SLOT(slotUpdateTrackTextCh1(TrackPointer)));
    connect(pPlayer1, SIGNAL(unloadingTrack(TrackPointer)),
          this, SLOT(slotClearTrackTextCh1(TrackPointer)));
    connect(pPlayer2, SIGNAL(newTrackLoaded(TrackPointer)),
          this, SLOT(slotUpdateTrackTextCh2(TrackPointer)));
    connect(pPlayer2, SIGNAL(unloadingTrack(TrackPointer)),
          this, SLOT(slotClearTrackTextCh2(TrackPointer)));

	//Setup a connection that allows us to connect the TrackInfoObjects that
	//get loaded into the players to the waveform overview widgets. We don't
	//want the TrackInfoObjects talking directly to the GUI code, so this is
	//a way for us to keep this modular. (The TrackInfoObjects need to
	//notify the waveform overview widgets to update once the waveform
	//summary has finished generating. This connection gives us a way to
	//create that connection at runtime.)
	connect(pPlayer1, SIGNAL(newTrackLoaded(TrackPointer)),
		this, SLOT(slotSetupTrackConnectionsCh1(TrackPointer)));
	connect(pPlayer2, SIGNAL(newTrackLoaded(TrackPointer)),
		this, SLOT(slotSetupTrackConnectionsCh2(TrackPointer)));

	// Connect search box signals to the library
	connect(m_pLineEditSearch, SIGNAL(search(const QString&)),
          m_pLibraryWidget, SLOT(search(const QString&)));
	connect(m_pLineEditSearch, SIGNAL(searchCleared()),
          m_pLibraryWidget, SLOT(searchCleared()));
	connect(m_pLineEditSearch, SIGNAL(searchStarting()),
          m_pLibraryWidget, SLOT(searchStarting()));
  connect(m_pLibrary, SIGNAL(restoreSearch(const QString&)),
          m_pLineEditSearch, SLOT(restoreSearch(const QString&)));
}

MixxxView::~MixxxView()
{
    //m_qWidgetList.clear();

    if(m_pVisualCh1) {
	m_qWidgetList.remove(m_pVisualCh1);
	delete m_pVisualCh1;
	m_pVisualCh1 = NULL;
    }

    if(m_pVisualCh2) {
	m_qWidgetList.remove(m_pVisualCh2);
	delete m_pVisualCh2;
	m_pVisualCh2 = NULL;
    }

    if(m_pWaveformRendererCh1) {
	delete m_pWaveformRendererCh1;
	m_pWaveformRendererCh1 = NULL;
    }

    if(m_pWaveformRendererCh2) {
	delete m_pWaveformRendererCh2;
	m_pWaveformRendererCh2 = NULL;
    }
    
}

void MixxxView::checkDirectRendering()
{
    // IF
    //  * A waveform viewer exists
    // AND
    //  * The waveform viewer is an OpenGL waveform viewer
    // AND
    //  * The waveform viewer does not have direct rendering enabled.
    // THEN
    //  * Warn user

    // TODO rryan -- re-integrate with 'new' GL viewer


    if((m_pVisualCh1 &&
	WaveformViewerFactory::getWaveformViewerType(m_pVisualCh1) == WAVEFORM_GL &&
	!((WGLWaveformViewer *)m_pVisualCh1)->directRendering()) ||
       (m_pVisualCh2 &&
	WaveformViewerFactory::getWaveformViewerType(m_pVisualCh2) == WAVEFORM_GL &&
	!((WGLWaveformViewer *)m_pVisualCh2)->directRendering()))
        {
	    if(m_pConfig->getValueString(ConfigKey("[Direct Rendering]", "Warned")) != QString("yes"))
		{
		    QMessageBox::warning(0, "OpenGL Direct Rendering",
					 "Direct rendering is not enabled on your machine.\n\nThis means that the waveform displays will be very\nslow and take a lot of CPU time. Either update your\nconfiguration to enable direct rendering, or disable\nthe waveform displays in the control panel by\nselecting \"Simple\" under waveform displays.\nNOTE: In case you run on NVidia hardware,\ndirect rendering may not be present, but you will\nnot experience a degradation in performance.");
		    m_pConfig->set(ConfigKey("[Direct Rendering]", "Warned"), ConfigValue(QString("yes")));
		}
	}

}

bool MixxxView::activeWaveform()
{
    return m_bVisualWaveform;
}

bool MixxxView::compareConfigKeys(QDomNode node, QString key)
{
    QDomNode n = node;

    // Loop over each <Connection>, check if it's ConfigKey matches key
    while (!n.isNull())
    {
        n = WWidget::selectNode(n, "Connection");
        if (!n.isNull())
        {
            if  (WWidget::selectNodeQString(n, "ConfigKey").contains(key))
                return true;
        }
    }
    return false;
}

ImgSource * MixxxView::parseFilters(QDomNode filt) {

    // TODO: Move this code into ImgSource
    if (!filt.hasChildNodes()) {
        return 0;
    }

    ImgSource * ret = new ImgLoader();

    QDomNode f = filt.firstChild();

    while (!f.isNull()) {
        QString name = f.nodeName().toLower();
        if (name == "invert") {
            ret = new ImgInvert(ret);
        } else if (name == "hueinv") {
            ret = new ImgHueInv(ret);
        } else if (name == "add") {
            ret = new ImgAdd(ret, WWidget::selectNodeInt(f, "Amount"));
        } else if (name == "scalewhite") {
            ret = new ImgScaleWhite(ret, WWidget::selectNodeFloat(f, "Amount"));
        } else if (name == "hsvtweak") {
            int hmin = 0;
            int hmax = 255;
            int smin = 0;
            int smax = 255;
            int vmin = 0;
            int vmax = 255;
            float hfact = 1.0f;
            float sfact = 1.0f;
            float vfact = 1.0f;
            int hconst = 0;
            int sconst = 0;
            int vconst = 0;

            if (!f.namedItem("HMin").isNull()) { hmin = WWidget::selectNodeInt(f, "HMin"); }
            if (!f.namedItem("HMax").isNull()) { hmax = WWidget::selectNodeInt(f, "HMax"); }
            if (!f.namedItem("SMin").isNull()) { smin = WWidget::selectNodeInt(f, "SMin"); }
            if (!f.namedItem("SMax").isNull()) { smax = WWidget::selectNodeInt(f, "SMax"); }
            if (!f.namedItem("VMin").isNull()) { vmin = WWidget::selectNodeInt(f, "VMin"); }
            if (!f.namedItem("VMax").isNull()) { vmax = WWidget::selectNodeInt(f, "VMax"); }

            if (!f.namedItem("HConst").isNull()) { hconst = WWidget::selectNodeInt(f, "HConst"); }
            if (!f.namedItem("SConst").isNull()) { sconst = WWidget::selectNodeInt(f, "SConst"); }
            if (!f.namedItem("VConst").isNull()) { vconst = WWidget::selectNodeInt(f, "VConst"); }

            if (!f.namedItem("HFact").isNull()) { hfact = WWidget::selectNodeFloat(f, "HFact"); }
            if (!f.namedItem("SFact").isNull()) { sfact = WWidget::selectNodeFloat(f, "SFact"); }
            if (!f.namedItem("VFact").isNull()) { vfact = WWidget::selectNodeFloat(f, "VFact"); }

            ret = new ImgHSVTweak(ret, hmin, hmax, smin, smax, vmin, vmax, hfact, hconst,
                                  sfact, sconst, vfact, vconst);
        } else {
            qDebug() << "Unkown image filter:" << name;
        }
        f = f.nextSibling();
    }

    return ret;
}

QDomElement MixxxView::openSkin(QString qSkinPath) {

    // Path to image files
    WWidget::setPixmapPath(qSkinPath.append("/"));

    // Read XML file
    QDomDocument skin("skin");
    QFile file(WWidget::getPath("skin.xml"));
    QFileInfo fi(file);
    QByteArray qbaFilename = fi.fileName().toUtf8();

    if (!file.open(QIODevice::ReadOnly))
    {
        qFatal("Could not open skin definition file: %s", qbaFilename.constData());
    }
    if (!skin.setContent(&file))
    {
        qFatal("Error parsing skin definition file: %s", qbaFilename.constData());
    }

    file.close();
    return skin.documentElement();
}

void MixxxView::setupColorScheme(QDomElement docElem, ConfigObject<ConfigValue> * pConfig) {

    QDomNode colsch = docElem.namedItem("Schemes");
    if (!colsch.isNull() && colsch.isElement()) {
        QString schname = pConfig->getValueString(ConfigKey("[Config]","Scheme"));
        QDomNode sch = colsch.firstChild();

        bool found = false;

		if (schname.isEmpty()) {
			// If no scheme stored, accept the first one in the file
			found = true;
		}

        while (!sch.isNull() && !found) {
            QString thisname = WWidget::selectNodeQString(sch, "Name");
            if (thisname == schname) {
                found = true;
            } else {
                sch = sch.nextSibling();
            }
        }

        if (found) {
            ImgSource * imsrc = parseFilters(sch.namedItem("Filters"));
            WPixmapStore::setLoader(imsrc);
            WSkinColor::setLoader(imsrc);
        } else {
            WPixmapStore::setLoader(0);
            WSkinColor::setLoader(0);
        }
    } else {
        WPixmapStore::setLoader(0);
        WSkinColor::setLoader(0);
    }
}

void MixxxView::createAllWidgets(QDomElement docElem,
                                 QWidget * parent,
                                 ConfigObject<ConfigValue> * pConfig) {
    WAbstractControl *currentControl = 0;
    QDomNode node = docElem.firstChild();
    while (!node.isNull())
    {
        currentControl = 0;
        if (node.isElement())
        {
          /*############## NOT PERSISTENT OBJECT ##############*/
            //printf("%s\n", node.nodeName());
            if (node.nodeName()=="PushButton")
            {
                WPushButton * p = new WPushButton(this);
                p->setup(node);
                p->installEventFilter(m_pKeyboard);
                m_qWidgetList.append(p);
            }
            else if (node.nodeName()=="Knob")
            {
                WKnob * p = new WKnob(this);
                p->setup(node);
                p->installEventFilter(m_pKeyboard);
                m_qWidgetList.append(p);
                currentControl = qobject_cast<WAbstractControl*>(p);
            }
            else if (node.nodeName()=="Label")
            {
                WLabel * p = new WLabel(this);
                p->setup(node);

                m_qWidgetList.append(p);
            }
            else if (node.nodeName()=="Number")
            {
                WNumber * p = new WNumber(this);
                p->setup(node);
                p->installEventFilter(m_pKeyboard);
                m_qWidgetList.append(p);
            }
            else if (node.nodeName()=="NumberBpm")
            {
                if (m_pNumberBpmCh1 != NULL || m_pNumberBpmCh2) {
                    qDebug() << "WARNING: BPM widget pointers wre not reset on GUI reboot.";
                }
                // NOTE: The BPM widgets are added to the widget list (so they
                // will be auto-deleted) and also assigned to m_pNumberBpmCh1/2.
                if (WWidget::selectNodeInt(node, "Channel")==1)
                {
                    WNumberBpm * p = new WNumberBpm("[Channel1]", this);
                    p->setup(node);
                    p->installEventFilter(m_pKeyboard);
                    m_qWidgetList.append(p);
                    m_pNumberBpmCh1 = p; //100% of the source code in this file sucks.
                }
                else if (WWidget::selectNodeInt(node, "Channel")==2)
                {
                    WNumberBpm * p = new WNumberBpm("[Channel2]", this);
                    p->setup(node);
                    p->installEventFilter(m_pKeyboard);
                    m_qWidgetList.append(p);
                    m_pNumberBpmCh2 = p;
                }
            }
            else if (node.nodeName()=="NumberRate")
            {
                QColor c(255,255,255);
                if (!WWidget::selectNode(node, "BgColor").isNull()) {
                    c.setNamedColor(WWidget::selectNodeQString(node, "BgColor"));
                }

                QPalette palette;
                //palette.setBrush(QPalette::Background, WSkinColor::getCorrectColor(c));
                palette.setBrush(QPalette::Button, Qt::NoBrush);

                if (WWidget::selectNodeInt(node, "Channel")==1)
                {
                    WNumberRate * p = new WNumberRate("[Channel1]", this);
                    p->setup(node);
                    p->installEventFilter(m_pKeyboard);
                    m_qWidgetList.append(p);
                    p->setPalette(palette);
                }
                else if (WWidget::selectNodeInt(node, "Channel")==2)
                {
                    WNumberRate * p = new WNumberRate("[Channel2]", this);
                    p->setup(node);
                    p->installEventFilter(m_pKeyboard);
                    m_qWidgetList.append(p);
                    p->setPalette(palette);
                }
            }
            else if (node.nodeName()=="Display")
            {
                WDisplay * p = new WDisplay(this);
                p->setup(node);
                p->installEventFilter(m_pKeyboard);
                m_qWidgetList.append(p);
            }
            else if (node.nodeName()=="Background")
            {
                QString filename = WWidget::selectNodeQString(node, "Path");
                QPixmap *background = WPixmapStore::getPixmapNoCache(WWidget::getPath(filename));
                QColor c(0,0,0); // Default background color is now black, if people want to do <invert/> filters they'll have to figure something out for this.
                QLabel *bg = new QLabel(this);

                bg->move(0, 0);
                bg->setPixmap(*background);
                bg->lower();
                m_qWidgetList.append(bg);
                this->setFixedSize(background->width(),background->height());
		parent->setMinimumSize(background->width(), background->height());
                this->move(0,0);
                if (!WWidget::selectNode(node, "BgColor").isNull()) {
                    c.setNamedColor(WWidget::selectNodeQString(node, "BgColor"));
                }

                QPalette palette;
                palette.setBrush(QPalette::Window, WSkinColor::getCorrectColor(c));
                parent->setBackgroundRole(QPalette::Window);
                parent->setPalette(palette);
                //parent->setEraseColor(WSkinColor::getCorrectColor(c));
                parent->setAutoFillBackground(true);

    //Next, let's set up the colour palette for Mixxx's non-skinned elements
    //(eg. search box, combobox, toolbar)
    //For what color controls what, see this reference:
    //http://doc.trolltech.com/4.3/qpalette.html

    //palette.setColor(QPalette::Text, QColor("white")); //combobox and search box text colour
    //palette.setColor(QPalette::WindowText, QColor("white"));
    //palette.setColor(QPalette::Base, WSkinColor::getCorrectColor(c)); //search box background colour
    //palette.setColor(QPalette::Button, WSkinColor::getCorrectColor(c));
    //parent->setPalette(palette);

            }
            else if (node.nodeName()=="VuMeter")
            {
                WVuMeter * p = new WVuMeter(this);
                m_qWidgetList.append(p);
                p->setup(node);
                p->installEventFilter(m_pKeyboard);
            }
            else if (node.nodeName()=="StatusLight")
            {
                WStatusLight * p = new WStatusLight(this);
                m_qWidgetList.append(p);
                p->setup(node);
                p->installEventFilter(m_pKeyboard);
            }
            else if (node.nodeName()=="Visual")
            {
		WaveformViewerType type;

                if (WWidget::selectNodeInt(node, "Channel")==1)
                {
		    type = WaveformViewerFactory::createWaveformViewer("[Channel1]", this, pConfig, &m_pVisualCh1, m_pWaveformRendererCh1);
		    m_qWidgetList.append(m_pVisualCh1);

		    m_pVisualCh1->installEventFilter(m_pKeyboard);

        // Connect trackDropped signals to the PlayerManager
        connect(m_pVisualCh1, SIGNAL(trackDropped(QString,QString)),
                m_pPlayerManager, SLOT(slotLoadToPlayer(QString,QString)));

		    // Hook up [Channel1],wheel Control Object to the Visual Controller
		    ControlObjectThreadWidget * p = new ControlObjectThreadWidget(ControlObject::getControl(ConfigKey("[Channel1]", "wheel")));
		    p->setWidget((QWidget *)m_pVisualCh1, true, Qt::LeftButton);

		    //ControlObject::setWidget((QWidget *)m_pVisualCh1, ConfigKey("[Channel1]", "wheel"), true, Qt::LeftButton);

		    // Things to do whether the waveform was previously created or not
		    if(type == WAVEFORM_GL) {
			m_bVisualWaveform = true; // TODO : remove this crust
			((WGLWaveformViewer*)m_pVisualCh1)->setup(node);
			// TODO rryan re-enable this later
			/*
			((WVisualWaveform*)m_pVisualCh1)->resetColors();
			*/
		    } else if (type == WAVEFORM_WIDGET) {
			m_bVisualWaveform = true;
			((WWaveformViewer *)m_pVisualCh1)->setup(node);
		    } else if (type == WAVEFORM_SIMPLE) {
			((WVisualSimple*)m_pVisualCh1)->setup(node);
		    }
		}
		else if (WWidget::selectNodeInt(node, "Channel")==2)
		{
		    type = WaveformViewerFactory::createWaveformViewer("[Channel2]", this, pConfig, &m_pVisualCh2, m_pWaveformRendererCh2);
		    m_qWidgetList.append(m_pVisualCh2);

		    m_pVisualCh2->installEventFilter(m_pKeyboard);

        // Connect trackDropped signals to the PlayerManager
        connect(m_pVisualCh2, SIGNAL(trackDropped(QString,QString)),
                m_pPlayerManager, SLOT(slotLoadToPlayer(QString,QString)));

		    // Hook up [Channel1],wheel Control Object to the Visual Controller
		    ControlObjectThreadWidget * p = new ControlObjectThreadWidget(ControlObject::getControl(ConfigKey("[Channel2]", "wheel")));
		    p->setWidget((QWidget *)m_pVisualCh2, true, Qt::LeftButton);

		    //ControlObject::setWidget((QWidget *)m_pVisualCh2, ConfigKey("[Channel2]", "wheel"), true, Qt::LeftButton);

		    // Things to do whether the waveform was previously created or not
		    if(type == WAVEFORM_GL) {
			m_bVisualWaveform = true; // TODO : remove this crust

			((WGLWaveformViewer*)m_pVisualCh2)->setup(node);
			// TODO rryan re-enable this later
			/*
			((WVisualWaveform*)m_pVisualCh2)->resetColors();
			*/
		    } else if (type == WAVEFORM_WIDGET) {
			m_bVisualWaveform = true;
			((WWaveformViewer *)m_pVisualCh2)->setup(node);
		    } else if (type == WAVEFORM_SIMPLE) {
			((WVisualSimple*)m_pVisualCh2)->setup(node);
            }
		}
    }

            /*############## PERSISTENT OBJECT ##############*/


            // persistent: m_pTextCh1, m_pTextCh2

            // NOTE: The m_pTextCh1/2 widgets are no longer persistent, but they
            // are stored in those member fields. -- rryan 8/2010
            else if (node.nodeName()=="Text")
            {
                QLabel * p = 0;

                if (m_pTextCh1 != NULL || m_pTextCh2 != NULL) {
                    qDebug() << "WARNING: Text widgets not destroyed before rebooting GUI.";
                }

                p = new QLabel(this);
                p->installEventFilter(m_pKeyboard);
                m_qWidgetList.append(p);

                // Associate pointers
                if (WWidget::selectNodeInt(node, "Channel")==1) {
                    m_pTextCh1 = p;
                    m_pTextCh1->setText(m_textCh1);
                } else if (WWidget::selectNodeInt(node, "Channel")==2) {
                    m_pTextCh2 = p;
                    m_pTextCh2->setText(m_textCh2);
                }

                // Set position
                QString pos = WWidget::selectNodeQString(node, "Pos");
                int x = pos.left(pos.indexOf(",")).toInt();
                int y = pos.mid(pos.indexOf(",")+1).toInt();
                p->move(x,y);

                // Size
                QString size = WWidget::selectNodeQString(node, "Size");
                x = size.left(size.indexOf(",")).toInt();
                y = size.mid(size.indexOf(",")+1).toInt();
                p->setFixedSize(x,y);

                // Background color
                QColor bgc(255,255,255);
                if (!WWidget::selectNode(node, "BgColor").isNull()) {
                    bgc.setNamedColor(WWidget::selectNodeQString(node, "BgColor"));
                    p->setAutoFillBackground(true);
                }
                //p->setPaletteBackgroundColor(WSkinColor::getCorrectColor(bgc));
                QPalette palette;
                palette.setBrush(p->backgroundRole(), WSkinColor::getCorrectColor(bgc));
                p->setPalette(palette);

                // Foreground color
                QColor fgc(0,0,0);
                if (!WWidget::selectNode(node, "FgColor").isNull()) {
                    fgc.setNamedColor(WWidget::selectNodeQString(node, "FgColor"));
                }
		//                p->setPaletteForegroundColor(WSkinColor::getCorrectColor(fgc));
                //QPalette palette;
                palette.setBrush(p->foregroundRole(), WSkinColor::getCorrectColor(fgc));
                p->setPalette(palette);

                QString style = WWidget::selectNodeQString(node, "Style");
                if (style != "") {
                    p->setStyleSheet(style);
                }

                // Alignment
                if (!WWidget::selectNode(node, "Align").isNull() && WWidget::selectNodeQString(node, "Align")=="right")
                    p->setAlignment(Qt::AlignRight);

                p->show();
            }

            // persistent: m_pNumberPosCh1, m_pNumberPosCh2

            // NOTE: The m_pNumberPosCh1/2 widgets are no longer persistent, but they
            // are stored in those member fields. -- rryan 8/2010
            else if (node.nodeName()=="NumberPos")
            {
                if (m_pNumberPosCh1 != NULL || m_pNumberPosCh2 != NULL) {
                    qDebug() << "WARNING: Number widgets were not reset before rebooting GUI.";
                }

                if (WWidget::selectNodeInt(node, "Channel")==1) {
                    m_pNumberPosCh1 = new WNumberPos("[Channel1]", this);
                    m_pNumberPosCh1->installEventFilter(m_pKeyboard);
                    m_pNumberPosCh1->setup(node);
                    m_pNumberPosCh1->setRemain(m_bDurationRemain);
                    m_pNumberPosCh1->show();
                    m_qWidgetList.append(m_pNumberPosCh1);
                }
                else if (WWidget::selectNodeInt(node, "Channel")==2) {
                    m_pNumberPosCh2 = new WNumberPos("[Channel2]", this);
                    m_pNumberPosCh2->installEventFilter(m_pKeyboard);
                    m_pNumberPosCh2->setup(node);
                    m_pNumberPosCh2->setRemain(m_bDurationRemain);
                    m_pNumberPosCh2->show();
                    m_qWidgetList.append(m_pNumberPosCh2);
                }
            }

            // persistent: m_pSliderRateCh1, m_pSliderRateCh2
            else if (node.nodeName()=="SliderComposed")
            {
                // If rate slider...
                if (compareConfigKeys(node, "[Channel1],rate")) {
                    if (m_pSliderRateCh1 == 0) {
                        m_pSliderRateCh1 = new WSliderComposed(this);
			m_pSliderRateCh1->installEventFilter(m_pKeyboard);
                    }
                    m_pSliderRateCh1->setup(node);
		    m_pSliderRateCh1->show();
                }
                else if (compareConfigKeys(node, "[Channel2],rate")) {
                    if (m_pSliderRateCh2 == 0) {
                        m_pSliderRateCh2 = new WSliderComposed(this);
                        m_pSliderRateCh2->installEventFilter(m_pKeyboard);
                    }
		    m_pSliderRateCh2->setup(node);
		    m_pSliderRateCh2->show();
                } else {
		    WSliderComposed * p = new WSliderComposed(this);
		    p->setup(node);
		    p->installEventFilter(m_pKeyboard);
		    m_qWidgetList.append(p);
		    currentControl = qobject_cast<WAbstractControl*>(p);
		}
            }

            // persistent: m_pOverviewCh1, m_pOverviewCh2
            else if (node.nodeName()=="Overview")
            {
                if (WWidget::selectNodeInt(node, "Channel")==1)
                {
                    if (m_pOverviewCh1 == 0) {
                        m_pOverviewCh1 = new WOverview("[Channel1]", this);
                        //m_qWidgetList.append(m_pOverviewCh1);

                    }
                    m_pOverviewCh1->setup(node);
		    m_pOverviewCh1->show();
                }
                else if (WWidget::selectNodeInt(node, "Channel")==2)
                {
                    if (m_pOverviewCh2 == 0) {
                        m_pOverviewCh2 = new WOverview("[Channel2]", this);
                        //m_qWidgetList.append(m_pOverviewCh2);
                    }
                    m_pOverviewCh2->setup(node);
		    m_pOverviewCh2->show();
                }
            }

            /*
            // persistent: m_pLineEditSearch
            else if (node.nodeName()=="Search")
            {
                if (m_pLineEditSearch == 0) {
		    MixxxView* parent = this;
                    QString path = pConfig->getConfigPath();
                    m_pLineEditSearch = new WSearchLineEdit(path, this);
                    m_pLibraryPageLayout->addWidget(m_pLineEditSearch, 0, 2, Qt::AlignRight); //Row 0, col 2
                }

                // Size
                QString size = WWidget::selectNodeQString(node, "Size");
                int x = size.left(size.indexOf(",")).toInt();
                int y = size.mid(size.indexOf(",")+1).toInt();
                m_pLineEditSearch->setFixedSize(x,y);
                m_pLineEditSearch->show();
            }
            */

	    // persistent: m_pTabWidget
            else if (node.nodeName()=="TableView")
            {
                if (m_pTabWidget == 0) {
                    // If the tab widget is NULL than we cannot have possibly
                    // set anything else up, so instead of having awkward
                    // separation of creation of each thing, lets just merge
                    // them together here, assuming nothing has been created
                    // yet.

                    //Create the tab widget to store the various panes in
                    //(library, effects, etc.)
                    m_pTabWidget = new QStackedWidget(this);

                    // Create the pages that go in the tab widget
                    m_pTabWidgetLibraryPage = new QWidget(this);
#ifdef __LADSPA__
                    m_pLADSPAView = new LADSPAView(this);
                    m_pTabWidgetEffectsPage = m_pLADSPAView;
#else
                    m_pTabWidgetEffectsPage = new QWidget();
#endif

                    //Set the margins to be 0 for all the layouts.
                    m_pLibraryPageLayout->setContentsMargins(0, 0, 0, 0);
#ifdef __LADSPA__
//                     m_pEffectsPageLayout->setContentsMargins(0, 0, 0, 0);
#endif

                    m_pTabWidgetLibraryPage->setLayout(m_pLibraryPageLayout);
                    //m_pTabWidgetEffectsPage->setLayout(m_pEffectsPageLayout);
                    
                    //Set up the search box widget
                    if (m_pLineEditSearch == 0) {
                        QString path = pConfig->getConfigPath();
                        m_pLineEditSearch = new WSearchLineEdit(path, node, this);
                        //m_pLibraryPageLayout->addWidget(m_pLineEditSearch, 0, 2, Qt::AlignRight); //Row 0, col 2
                        //m_pLineEditSearch->show();

                        // Size
                        /*
                        QString size = WWidget::selectNodeQString(node, "Size");
                        int x = size.left(size.indexOf(",")).toInt();
                        int y = size.mid(size.indexOf(",")+1).toInt();
                        m_pLineEditSearch->setFixedSize(x,y);
                        */
                    }
                    
                    // Build the Library widgets
                    m_pSplitter = new QSplitter(m_pTabWidgetLibraryPage);

                    m_pLibraryWidget = new WLibrary(m_pSplitter);
                    m_pLibraryWidget->installEventFilter(m_pKeyboard);


                    m_pLibrarySidebar = new WLibrarySidebar(m_pSplitter);
                    m_pLibrarySidebar->installEventFilter(m_pKeyboard);

                    m_pLibrarySidebarPage = new QWidget(m_pSplitter);
                    QVBoxLayout* vl = new QVBoxLayout();
                    vl->setContentsMargins(0,0,0,0); //Fill entire space
                    m_pLibrarySidebarPage->setLayout(vl);
                    vl->addWidget(m_pLineEditSearch);
                    vl->addWidget(m_pLibrarySidebar);

                    setupTrackSourceViewWidget(node);

                    m_pLibrary->bindWidget(m_pLibrarySidebar,
                                           m_pLibraryWidget,
                                           m_pKeyboard);

                    //Add the library sidebar to the splitter.
                    m_pSplitter->addWidget(m_pLibrarySidebarPage);
                    //Add the library widget to the splitter.
                    m_pSplitter->addWidget(m_pLibraryWidget);

                    // TODO(rryan) can we make this more elegant?
                    QList<int> splitterSizes;
                    splitterSizes.push_back(50);
                    splitterSizes.push_back(500);
                    m_pSplitter->setSizes(splitterSizes);

                    // Add the splitter to the library page's layout, so it's
                    // positioned/sized automatically
                    m_pLibraryPageLayout->addWidget(m_pSplitter,
                                                            1, 0, //From row 1, col 0,
                                                            1,    //Span 1 row
                                                            3,    //Span 3 cols
                                                            0);   //Default alignment

                    // TODO(XXX) Re-enable this to get the tab widget back, post
                    // 1.7.0 release.

                    // Add the library page to the tab widget.
                    //m_pTabWidget->addTab(m_pTabWidgetLibraryPage, tr("Library"));
                    
                    m_pTabWidget->addWidget(m_pTabWidgetLibraryPage);

                    // Add the effects page to the tab widget.
                    //m_pTabWidget->addTab(m_pTabWidgetEffectsPage, tr("Effects"));
                    m_pTabWidget->addWidget(m_pTabWidgetEffectsPage);
                }

                //Move the tab widget into position and size it properly.
                setupTabWidget(node);

                setupTrackSourceViewWidget(node);

                // Applies the node settings to every view registered in the
                // Library widget.
                m_pLibraryWidget->setup(node);

                m_pLineEditSearch->setup(node);

                m_pLineEditSearch->show();
                m_pTabWidget->show();
            }
            else if (node.nodeName()=="SamplerView")
            {
                if(!m_pSampler){
                    m_pSampler = new WSampler(parent, m_pSamplerManager);
                    m_pSampler->setup(node, m_qWidgetList);
                }
                m_pSampler->show();
            }
            // set default value (only if it changes from the standard value)
            if (currentControl) {
                if (compareConfigKeys(node, "[Master],headMix"))
                {
                    currentControl->setDefaultValue(0.);
                }
                else if (compareConfigKeys(node, "[Channel1],volume")||
                         compareConfigKeys(node, "[Channel2],volume"))
                {
                    currentControl->setDefaultValue(127.);
                }
            }
        }
        node = node.nextSibling();
    }
}


void MixxxView::rebootGUI(QWidget * parent, ConfigObject<ConfigValue> * pConfig, QString qSkinPath) {
    QObject *obj;
    int i;

    // This isn't thread safe, so this must only be called from Qt main thread.


    // Clear the pointers to widgets that are going to be deleted (e.g. on the
    // widget list) but we retain pointers to for contacting from other parts of
    // Mixxx.
    m_pVisualCh1 = NULL;
    m_pVisualCh2 = NULL;
    m_pTextCh1 = NULL;
    m_pTextCh2 = NULL;
    m_pNumberPosCh1 = NULL;
    m_pNumberPosCh2 = NULL;
    m_pNumberBpmCh1 = NULL;
    m_pNumberBpmCh2 = NULL;

    // Delete all the widgets on the 'widget list'. This is a list of active
    // screen widgets that should be automatically deleted on a skin reboot or
    // shutdown.
    while (!m_qWidgetList.isEmpty()) {
        delete m_qWidgetList.takeFirst();
    }

    // Hide all widgets that are persistent across GUI reboots.
    if (m_pSliderRateCh1) m_pSliderRateCh1->hide();
    if (m_pSliderRateCh2) m_pSliderRateCh2->hide();
    if (m_pOverviewCh1) m_pOverviewCh1->hide();
    if (m_pOverviewCh2) m_pOverviewCh2->hide();
    //if (m_pSampler->m_pOverviewCh3) m_pSampler->m_pOverviewCh3->hide();
    if (m_pLineEditSearch) m_pLineEditSearch->hide();
    if (m_pTabWidget) m_pTabWidget->hide();
    if (m_pSampler) m_pSampler->hide();

    //load the skin
    QDomElement docElem = openSkin(qSkinPath);
    setupColorScheme(docElem, pConfig);
    createAllWidgets(docElem, parent, pConfig);
    show();

    for (i = 0; i < m_qWidgetList.size(); ++i) {
        obj = m_qWidgetList[i];
        ((QWidget *)obj)->show();
    }
}


QList<QString> MixxxView::getSchemeList(QString qSkinPath) {

    QDomElement docElem = openSkin(qSkinPath);
    QList<QString> schlist;

    QDomNode colsch = docElem.namedItem("Schemes");
    if (!colsch.isNull() && colsch.isElement()) {
        QDomNode sch = colsch.firstChild();

        while (!sch.isNull()) {
            QString thisname = WWidget::selectNodeQString(sch, "Name");
            schlist.append(thisname);
            sch = sch.nextSibling();
        }
    }

    return schlist;
}

void MixxxView::setupTabWidget(QDomNode node)
{
    // Position
    if (!WWidget::selectNode(node, "Pos").isNull())
    {
        QString pos = WWidget::selectNodeQString(node, "Pos");
        int x = pos.left(pos.indexOf(",")).toInt();
        int y = pos.mid(pos.indexOf(",")+1).toInt();
        m_pTabWidget->move(x,y);
    }

    // Size
    if (!WWidget::selectNode(node, "Size").isNull())
    {
        QString size = WWidget::selectNodeQString(node, "Size");
        int x = size.left(size.indexOf(",")).toInt();
        int y = size.mid(size.indexOf(",")+1).toInt();
        m_pTabWidget->setFixedSize(x,y);
    }
}


void MixxxView::setupTrackSourceViewWidget(QDomNode node)
{

    //Setup colors:
    //Foreground color
    QColor fgc(0,255,0);
    if (!WWidget::selectNode(node, "FgColor").isNull()) {

	fgc.setNamedColor(WWidget::selectNodeQString(node, "FgColor"));

	//m_pLibrarySidebar->setForegroundColor(WSkinColor::getCorrectColor(fgc));

	// Row colors
	if (!WWidget::selectNode(node, "BgColorRowEven").isNull())
	    {
	        QColor r1;
	        r1.setNamedColor(WWidget::selectNodeQString(node, "BgColorRowEven"));
		r1 = WSkinColor::getCorrectColor(r1);
		QColor r2;
		r2.setNamedColor(WWidget::selectNodeQString(node, "BgColorRowUneven"));
		r2 = WSkinColor::getCorrectColor(r2);

		// For now make text the inverse of the background so it's readable
		// In the future this should be configurable from the skin with this
		// as the fallback option
		QColor text(255 - r1.red(), 255 - r1.green(), 255 - r1.blue());

	        QPalette Rowpalette = palette();
	        Rowpalette.setColor(QPalette::Base, r1);
	        Rowpalette.setColor(QPalette::AlternateBase, r2);
		Rowpalette.setColor(QPalette::Text, text);

	        m_pLibrarySidebar->setPalette(Rowpalette);
	    }
    }

}

void MixxxView::slotSetupTrackConnectionsCh1(TrackPointer pTrack)
{
    //Note: This slot gets called when Player emits a newTrackLoaded() signal.
    //Connect the track to the waveform overview widget, so it updates when the
    //wavesummary is finished generating.
    connect(pTrack.data(), SIGNAL(wavesummaryUpdated(TrackInfoObject*)),
            m_pOverviewCh1, SLOT(slotLoadNewWaveform(TrackInfoObject*)));
    //Connect the track to the BPM readout in the GUI, so it updates when the
    //BPM is finished being calculated.
    connect(pTrack.data(), SIGNAL(bpmUpdated(double)),
            m_pNumberBpmCh1, SLOT(setValue(double)));
}

void MixxxView::slotSetupTrackConnectionsCh2(TrackPointer pTrack)
{
    //Note: This slot gets called when Player emits a newTrackLoaded() signal.
    //Connect the track to the waveform overview widget, so it updates when the
    //wavesummary is finished generating.
    connect(pTrack.data(), SIGNAL(wavesummaryUpdated(TrackInfoObject*)),
            m_pOverviewCh2, SLOT(slotLoadNewWaveform(TrackInfoObject*)));
    //Connect the track to the BPM readout in the GUI, so it updates when the
    //BPM is finished being calculated.
    connect(pTrack.data(), SIGNAL(bpmUpdated(double)),
            m_pNumberBpmCh2, SLOT(setValue(double)));

}

void MixxxView::slotUpdateTrackTextCh1(TrackPointer pTrack)
{
    m_textCh1 = pTrack->getInfo();
    if (m_pTextCh1)
        m_pTextCh1->setText(m_textCh1);
}

void MixxxView::slotUpdateTrackTextCh2(TrackPointer pTrack)
{
    m_textCh2 = pTrack->getInfo();
    if (m_pTextCh2)
        m_pTextCh2->setText(m_textCh2);
}

void MixxxView::slotClearTrackTextCh1(TrackPointer pTrack)
{
    m_textCh1 = "";
    if (m_pTextCh1)
        m_pTextCh1->setText("");
}

void MixxxView::slotClearTrackTextCh2(TrackPointer pTrack)
{
    m_textCh2 = "";
    if (m_pTextCh2)
        m_pTextCh2->setText("");
}

<<<<<<< HEAD

=======
void MixxxView::slotSetDurationRemaining(bool bDurationRemaining) {
    m_bDurationRemain = bDurationRemaining;
    if (m_pNumberPosCh1)
        m_pNumberPosCh1->setRemain(m_bDurationRemain);
    if (m_pNumberPosCh2)
        m_pNumberPosCh2->setRemain(m_bDurationRemain);
}
>>>>>>> a4366cf8
<|MERGE_RESOLUTION|>--- conflicted
+++ resolved
@@ -1129,9 +1129,6 @@
         m_pTextCh2->setText("");
 }
 
-<<<<<<< HEAD
-
-=======
 void MixxxView::slotSetDurationRemaining(bool bDurationRemaining) {
     m_bDurationRemain = bDurationRemaining;
     if (m_pNumberPosCh1)
@@ -1139,4 +1136,3 @@
     if (m_pNumberPosCh2)
         m_pNumberPosCh2->setRemain(m_bDurationRemain);
 }
->>>>>>> a4366cf8
