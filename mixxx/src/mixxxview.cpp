/* -*- mode:C++; indent-tabs-mode:t; tab-width:8; c-basic-offset:4; -*- */
/***************************************************************************
                          mixxxview.cpp  -  description
                             -------------------
    begin                : Mon Feb 18 09:48:17 CET 2002
    copyright            : (C) 2002 by Tue and Ken .Haste Andersen
    email                :
***************************************************************************/

/***************************************************************************
*                                                                         *
*   This program is free software; you can redistribute it and/or modify  *
*   it under the terms of the GNU General Public License as published by  *
*   the Free Software Foundation; either version 2 of the License, or     *
*   (at your option) any later version.                                   *
*                                                                         *
***************************************************************************/

#include <QtCore>
#include <QtGui>

#include "mixxxview.h"
#include "widget/wwidget.h"
#include "widget/wabstractcontrol.h"
#include "widget/wknob.h"
#include "widget/wpushbutton.h"
#include "widget/wslider.h"
#include "widget/wslidercomposed.h"
#include "widget/wdisplay.h"
#include "widget/wvumeter.h"
#include "widget/wstatuslight.h"
#include "widget/wlabel.h"
#include "widget/wnumber.h"
#include "widget/wnumberpos.h"
#include "widget/wnumberbpm.h"
#include "widget/wnumberrate.h"
#include "widget/wpixmapstore.h"
#include "widget/wsearchlineedit.h"
#include "wtracktableview.h"
#include "wtracksourcesview.h"
#include "durationdelegate.h"

#include "widget/woverview.h"
#include "mixxxkeyboard.h"
#include "controlobject.h"
#include "controlobjectthreadwidget.h"
#include "waveformviewerfactory.h"
#include "waveform/waveformrenderer.h"
#include "widget/wvisualsimple.h"
#include "widget/wglwaveformviewer.h"
#include "widget/wwaveformviewer.h"
#include "trackcollection.h"
#include "trackinfoobject.h"
#include "player.h"


#include "imgloader.h"
#include "imginvert.h"
#include "imgcolor.h"
#include "widget/wskincolor.h"
#include "mixxx.h"
#ifdef __LADSPA__
#include "dlgladspa.h"
#include "ladspaview.h"
#endif
#include "defs_promo.h"
#include "librarytablemodel.h"
#include "rhythmboxtrackmodel.h"
#include "rhythmboxplaylistmodel.h"
#include "browsetablemodel.h"
#include "tracksourcesmodel.h"

// TODO(rryan) this shouldnt even be needed here, just temporary scaffolding
#include "library/sidebarmodel.h"
#include "library/playlistfeature.h"


MixxxView::MixxxView(QWidget * parent, ConfigObject<ConfigValueKbd> * kbdconfig, QString qSkinPath, ConfigObject<ConfigValue> * pConfig, Player* player1, Player* player2, 
LibraryTableModel* pLibraryTableModel) : QWidget(parent)
{
    view = 0;
    m_pconfig = pConfig;
    m_pPlayer1 = player1;
    m_pPlayer2 = player2;
    m_pLibraryTableModel = pLibraryTableModel;
    m_pRhythmboxTrackModel = new RhythmboxTrackModel();
    m_pRhythmboxPlaylistModel = new RhythmboxPlaylistModel(m_pRhythmboxTrackModel);

    m_pKeyboard = new MixxxKeyboard(kbdconfig);
    installEventFilter(m_pKeyboard);

    // Try to open the file pointed to by qSkinPath
    QDomElement docElem = openSkin(qSkinPath);

#ifdef __WINDOWS__
#ifndef QT3_SUPPORT
    // QPixmap fix needed on Windows 9x
    QPixmap::setDefaultOptimization(QPixmap::MemoryOptim);
#endif
#endif

    m_pWaveformRendererCh1 = new WaveformRenderer("[Channel1]");
    m_pWaveformRendererCh2 = new WaveformRenderer("[Channel2]");
    
    // Default values for visuals
    //m_pTrackTable = 0;
    m_pTextCh1 = 0;
    m_pTextCh2 = 0;
    m_pVisualCh1 = 0;
    m_pVisualCh2 = 0;
    m_pNumberPosCh1 = 0;
    m_pNumberPosCh2 = 0;
    m_pNumberBpmCh1 = 0;
    m_pNumberBpmCh2 = 0;
    m_pSliderRateCh1 = 0;
    m_pSliderRateCh2 = 0;
    m_bVisualWaveform = false;
    m_pOverviewCh1 = 0;
    m_pOverviewCh2 = 0;
    m_pComboBox = 0;
    m_pTrackTableView = 0;
    m_pLineEditSearch = 0;
    m_pTabWidget = 0;
    m_pTabWidgetLibraryPage = 0;
    m_pTabWidgetEffectsPage = 0;
    m_pLibraryPageLayout = new QGridLayout();
    m_pEffectsPageLayout = new QGridLayout();
    m_pSplitter = 0;
    m_pLibraryTrackSourcesView = 0;
    m_pLibraryTrackSourcesModel = 0;

    setupColorScheme(docElem, pConfig);

    // Load all widgets defined in the XML file
    createAllWidgets(docElem, parent, pConfig);

#ifdef __WINDOWS__
#ifndef QT3_SUPPORT
    // QPixmap fix needed on Windows 9x
    QPixmap::setDefaultOptimization(QPixmap::NormalOptim);
#endif
#endif

 	 //Connect the players to the waveform overview widgets so they
 	 //update when a new track is loaded.
 	connect(m_pPlayer1, SIGNAL(newTrackLoaded(TrackInfoObject*)), m_pOverviewCh1, SLOT(slotLoadNewWaveform(TrackInfoObject*)));   
	connect(m_pPlayer2, SIGNAL(newTrackLoaded(TrackInfoObject*)), m_pOverviewCh2, SLOT(slotLoadNewWaveform(TrackInfoObject*)));
	
	//Connect the players to some other widgets, so they get updated when a 
	//new track is loaded.
	connect(m_pPlayer1, SIGNAL(newTrackLoaded(TrackInfoObject*)), this,
			SLOT(slotUpdateTrackTextCh1(TrackInfoObject*)));	
	connect(m_pPlayer2, SIGNAL(newTrackLoaded(TrackInfoObject*)), this,
			SLOT(slotUpdateTrackTextCh2(TrackInfoObject*)));
	
	//Setup a connection that allows us to connect the TrackInfoObjects that get loaded into the
	//players to the waveform overview widgets. We don't want the TrackInfoObjects talking directly
	//to the GUI code, so this is a way for us to keep this modular. (The TrackInfoObjects need to notify
	//the waveform overview widgets to update once the waveform summary has finished generating. This
	//connection gives us a way to create that connection at runtime.)
	connect(m_pPlayer1, SIGNAL(newTrackLoaded(TrackInfoObject*)), this, SLOT(slotSetupTrackConnectionsCh1(TrackInfoObject*)));
	connect(m_pPlayer2, SIGNAL(newTrackLoaded(TrackInfoObject*)), this, SLOT(slotSetupTrackConnectionsCh2(TrackInfoObject*)));
	
	
	//Connect the search box to the table view
	connect(m_pLineEditSearch, SIGNAL(search(const QString&)), m_pTrackTableView, SLOT(slotSearch(const QString&)));
	connect(m_pLineEditSearch, SIGNAL(searchCleared()), m_pTrackTableView, SLOT(restoreVScrollBarPos()));
	connect(m_pLineEditSearch, SIGNAL(searchStarting()), m_pTrackTableView, SLOT(saveVScrollBarPos()));

}

MixxxView::~MixxxView()
{
    //m_qWidgetList.clear();

    if(m_pVisualCh1) {
	m_qWidgetList.remove(m_pVisualCh1);
	delete m_pVisualCh1;
	m_pVisualCh1 = NULL;
    }
    
    if(m_pVisualCh2) {
	m_qWidgetList.remove(m_pVisualCh2);
	delete m_pVisualCh2;
	m_pVisualCh2 = NULL;
    }

    if(m_pWaveformRendererCh1) {
	delete m_pWaveformRendererCh1;
	m_pWaveformRendererCh1 = NULL;
    }
    
    if(m_pWaveformRendererCh2) {
	delete m_pWaveformRendererCh2;
	m_pWaveformRendererCh2 = NULL;
    }
}

void MixxxView::checkDirectRendering()
{
    // IF
    //  * A waveform viewer exists
    // AND
    //  * The waveform viewer is an OpenGL waveform viewer
    // AND
    //  * The waveform viewer does not have direct rendering enabled.
    // THEN
    //  * Warn user

    // TODO rryan -- re-integrate with 'new' GL viewer
    
    
    if((m_pVisualCh1 &&
	WaveformViewerFactory::getWaveformViewerType(m_pVisualCh1) == WAVEFORM_GL &&
	!((WGLWaveformViewer *)m_pVisualCh1)->directRendering()) ||
       (m_pVisualCh2 &&
	WaveformViewerFactory::getWaveformViewerType(m_pVisualCh2) == WAVEFORM_GL &&
	!((WGLWaveformViewer *)m_pVisualCh2)->directRendering()))
        {
	    if(m_pconfig->getValueString(ConfigKey("[Direct Rendering]", "Warned")) != QString("yes"))
		{
		    QMessageBox::warning(0, "OpenGL Direct Rendering",
					 "Direct rendering is not enabled on your machine.\n\nThis means that the waveform displays will be very\nslow and take a lot of CPU time. Either update your\nconfiguration to enable direct rendering, or disable\nthe waveform displays in the control panel by\nselecting \"Simple\" under waveform displays.\nNOTE: In case you run on NVidia hardware,\ndirect rendering may not be present, but you will\nnot experience a degradation in performance.");
		    m_pconfig->set(ConfigKey("[Direct Rendering]", "Warned"), ConfigValue(QString("yes")));
		}
	}
    
}

bool MixxxView::activeWaveform()
{
    return m_bVisualWaveform;
}

bool MixxxView::compareConfigKeys(QDomNode node, QString key)
{
    QDomNode n = node;

    // Loop over each <Connection>, check if it's ConfigKey matches key
    while (!n.isNull())
    {
        n = WWidget::selectNode(n, "Connection");
        if (!n.isNull())
        {
            if  (WWidget::selectNodeQString(n, "ConfigKey").contains(key))
                return true;
        }
    }
    return false;
}

ImgSource * MixxxView::parseFilters(QDomNode filt) {

    // TODO: Move this code into ImgSource
    if (!filt.hasChildNodes()) {
        return 0;
    }

    ImgSource * ret = new ImgLoader();

    QDomNode f = filt.firstChild();

    while (!f.isNull()) {
        QString name = f.nodeName().toLower();
        if (name == "invert") {
            ret = new ImgInvert(ret);
        } else if (name == "hueinv") {
            ret = new ImgHueInv(ret);
        } else if (name == "add") {
            ret = new ImgAdd(ret, WWidget::selectNodeInt(f, "Amount"));
        } else if (name == "scalewhite") {
            ret = new ImgScaleWhite(ret, WWidget::selectNodeFloat(f, "Amount"));
        } else if (name == "hsvtweak") {
            int hmin = 0;
            int hmax = 255;
            int smin = 0;
            int smax = 255;
            int vmin = 0;
            int vmax = 255;
            float hfact = 1.0f;
            float sfact = 1.0f;
            float vfact = 1.0f;
            int hconst = 0;
            int sconst = 0;
            int vconst = 0;

            if (!f.namedItem("HMin").isNull()) { hmin = WWidget::selectNodeInt(f, "HMin"); }
            if (!f.namedItem("HMax").isNull()) { hmax = WWidget::selectNodeInt(f, "HMax"); }
            if (!f.namedItem("SMin").isNull()) { smin = WWidget::selectNodeInt(f, "SMin"); }
            if (!f.namedItem("SMax").isNull()) { smax = WWidget::selectNodeInt(f, "SMax"); }
            if (!f.namedItem("VMin").isNull()) { vmin = WWidget::selectNodeInt(f, "VMin"); }
            if (!f.namedItem("VMax").isNull()) { vmax = WWidget::selectNodeInt(f, "VMax"); }

            if (!f.namedItem("HConst").isNull()) { hconst = WWidget::selectNodeInt(f, "HConst"); }
            if (!f.namedItem("SConst").isNull()) { sconst = WWidget::selectNodeInt(f, "SConst"); }
            if (!f.namedItem("VConst").isNull()) { vconst = WWidget::selectNodeInt(f, "VConst"); }

            if (!f.namedItem("HFact").isNull()) { hfact = WWidget::selectNodeFloat(f, "HFact"); }
            if (!f.namedItem("SFact").isNull()) { sfact = WWidget::selectNodeFloat(f, "SFact"); }
            if (!f.namedItem("VFact").isNull()) { vfact = WWidget::selectNodeFloat(f, "VFact"); }

            ret = new ImgHSVTweak(ret, hmin, hmax, smin, smax, vmin, vmax, hfact, hconst,
                                  sfact, sconst, vfact, vconst);
        } else {
            qDebug() << "Unkown image filter:" << name;
        }
        f = f.nextSibling();
    }

    return ret;
}

QDomElement MixxxView::openSkin(QString qSkinPath) {

    // Path to image files
    WWidget::setPixmapPath(qSkinPath.append("/"));

    // Read XML file
    QDomDocument skin("skin");
    QFile file(WWidget::getPath("skin.xml"));
    QFileInfo fi(file);
    QByteArray qbaFilename = fi.fileName().toUtf8();
    
    if (!file.open(QIODevice::ReadOnly))
    {  
        qFatal("Could not open skin definition file: %s", qbaFilename.constData());
    }
    if (!skin.setContent(&file))
    {
        qFatal("Error parsing skin definition file: %s", qbaFilename.constData());
    }

    file.close();
    return skin.documentElement();
}

void MixxxView::setupColorScheme(QDomElement docElem, ConfigObject<ConfigValue> * pConfig) {

    QDomNode colsch = docElem.namedItem("Schemes");
    if (!colsch.isNull() && colsch.isElement()) {
        QString schname = pConfig->getValueString(ConfigKey("[Config]","Scheme"));
        QDomNode sch = colsch.firstChild();

        bool found = false;

		if (schname.isEmpty()) {
			// If no scheme stored, accept the first one in the file
			found = true;
		}

        while (!sch.isNull() && !found) {
            QString thisname = WWidget::selectNodeQString(sch, "Name");
            if (thisname == schname) {
                found = true;
            } else {
                sch = sch.nextSibling();
            }
        }

        if (found) {
            ImgSource * imsrc = parseFilters(sch.namedItem("Filters"));
            WPixmapStore::setLoader(imsrc);
            WSkinColor::setLoader(imsrc);
        } else {
            WPixmapStore::setLoader(0);
            WSkinColor::setLoader(0);
        }
    } else {
        WPixmapStore::setLoader(0);
        WSkinColor::setLoader(0);
    }
}

void MixxxView::createAllWidgets(QDomElement docElem,
                                 QWidget * parent,
                                 ConfigObject<ConfigValue> * pConfig) {
    WAbstractControl *currentControl = 0;
    QDomNode node = docElem.firstChild();
    while (!node.isNull())
    {
        currentControl = 0;
        if (node.isElement())
        {
          /*############## NOT PERSISTENT OBJECT ##############*/
            //printf("%s\n", node.nodeName());
            if (node.nodeName()=="PushButton")
            {
                WPushButton * p = new WPushButton(this);
                p->setup(node);
                p->installEventFilter(m_pKeyboard);
                m_qWidgetList.append(p);
            }
            else if (node.nodeName()=="Knob")
            {
                WKnob * p = new WKnob(this);
                p->setup(node);
                p->installEventFilter(m_pKeyboard);
                m_qWidgetList.append(p);
                currentControl = qobject_cast<WAbstractControl*>(p);
            }
            else if (node.nodeName()=="Label")
            {
                WLabel * p = new WLabel(this);
                p->setup(node);

                m_qWidgetList.append(p);
            }
            else if (node.nodeName()=="Number")
            {
                WNumber * p = new WNumber(this);
                p->setup(node);
                p->installEventFilter(m_pKeyboard);
                m_qWidgetList.append(p);
            }
            else if (node.nodeName()=="NumberBpm")
            {
                if (WWidget::selectNodeInt(node, "Channel")==1)
                {
                    WNumberBpm * p = new WNumberBpm("[Channel1]", this);
                    p->setup(node);
                    p->installEventFilter(m_pKeyboard);
                    m_qWidgetList.append(p);
                    m_pNumberBpmCh1 = p; //100% of the source code in this file sucks.
                }
                else if (WWidget::selectNodeInt(node, "Channel")==2)
                {
                    WNumberBpm * p = new WNumberBpm("[Channel2]", this);
                    p->setup(node);
                    p->installEventFilter(m_pKeyboard);
                    m_qWidgetList.append(p);
                    m_pNumberBpmCh2 = p;
                }
            }
            else if (node.nodeName()=="NumberRate")
            {
                QColor c(255,255,255);
                if (!WWidget::selectNode(node, "BgColor").isNull()) {
                    c.setNamedColor(WWidget::selectNodeQString(node, "BgColor"));
                }

                QPalette palette;
                //palette.setBrush(QPalette::Background, WSkinColor::getCorrectColor(c));
                palette.setBrush(QPalette::Button, Qt::NoBrush);

                if (WWidget::selectNodeInt(node, "Channel")==1)
                {
                    WNumberRate * p = new WNumberRate("[Channel1]", this);
                    p->setup(node);
                    p->installEventFilter(m_pKeyboard);
                    m_qWidgetList.append(p);
                    p->setPalette(palette);
                }
                else if (WWidget::selectNodeInt(node, "Channel")==2)
                {
                    WNumberRate * p = new WNumberRate("[Channel2]", this);
                    p->setup(node);
                    p->installEventFilter(m_pKeyboard);
                    m_qWidgetList.append(p);
                    p->setPalette(palette);
                }
            }
            else if (node.nodeName()=="Display")
            {
                WDisplay * p = new WDisplay(this);
                p->setup(node);
                p->installEventFilter(m_pKeyboard);
                m_qWidgetList.append(p);
            }
            else if (node.nodeName()=="Background")
            {
                QString filename = WWidget::selectNodeQString(node, "Path");
                QPixmap *background = WPixmapStore::getPixmapNoCache(WWidget::getPath(filename));
                QColor c(0,0,0); // Default background color is now black, if people want to do <invert/> filters they'll have to figure something out for this.
                QLabel *bg = new QLabel(this);

                bg->move(0, 0);
                bg->setPixmap(*background);
                bg->lower();
                m_qWidgetList.append(bg);
                this->setFixedSize(background->width(),background->height());
		parent->setMinimumSize(background->width(), background->height());
                this->move(0,0);
                if (!WWidget::selectNode(node, "BgColor").isNull()) {
                    c.setNamedColor(WWidget::selectNodeQString(node, "BgColor"));
                }

                QPalette palette;
                palette.setBrush(QPalette::Window, WSkinColor::getCorrectColor(c));
                parent->setBackgroundRole(QPalette::Window);
                parent->setPalette(palette);
                //parent->setEraseColor(WSkinColor::getCorrectColor(c));
                parent->setAutoFillBackground(true);
                
    //Next, let's set up the colour palette for Mixxx's non-skinned elements
    //(eg. search box, combobox, toolbar)
    //For what color controls what, see this reference:
    //http://doc.trolltech.com/4.3/qpalette.html
	
    //palette.setColor(QPalette::Text, QColor("white")); //combobox and search box text colour
    //palette.setColor(QPalette::WindowText, QColor("white"));
    //palette.setColor(QPalette::Base, WSkinColor::getCorrectColor(c)); //search box background colour
    //palette.setColor(QPalette::Button, WSkinColor::getCorrectColor(c));
    //parent->setPalette(palette);                
                
            }
            else if (node.nodeName()=="VuMeter")
            {
                WVuMeter * p = new WVuMeter(this);
                m_qWidgetList.append(p);
                p->setup(node);
                p->installEventFilter(m_pKeyboard);
            }
            else if (node.nodeName()=="StatusLight")
            {
                WStatusLight * p = new WStatusLight(this);
                m_qWidgetList.append(p);
                p->setup(node);
                p->installEventFilter(m_pKeyboard);
            }
            else if (node.nodeName()=="Visual")
            {
		WaveformViewerType type;
		
                if (WWidget::selectNodeInt(node, "Channel")==1)
                {
		    type = WaveformViewerFactory::createWaveformViewer("[Channel1]", this, pConfig, &m_pVisualCh1, m_pWaveformRendererCh1);
		    m_qWidgetList.append(m_pVisualCh1);

		    m_pVisualCh1->installEventFilter(m_pKeyboard);

		    // Hook up [Channel1],wheel Control Object to the Visual Controller
		    ControlObjectThreadWidget * p = new ControlObjectThreadWidget(ControlObject::getControl(ConfigKey("[Channel1]", "wheel")));
		    p->setWidget((QWidget *)m_pVisualCh1, true, Qt::LeftButton);
			
		    //ControlObject::setWidget((QWidget *)m_pVisualCh1, ConfigKey("[Channel1]", "wheel"), true, Qt::LeftButton);
 
		    // Things to do whether the waveform was previously created or not
		    if(type == WAVEFORM_GL) {
			m_bVisualWaveform = true; // TODO : remove this crust
			((WGLWaveformViewer*)m_pVisualCh1)->setup(node);
			// TODO rryan re-enable this later
			/*
			((WVisualWaveform*)m_pVisualCh1)->resetColors();
			*/
		    } else if (type == WAVEFORM_WIDGET) {
			m_bVisualWaveform = true;
			((WWaveformViewer *)m_pVisualCh1)->setup(node);
		    } else if (type == WAVEFORM_SIMPLE) {
			((WVisualSimple*)m_pVisualCh1)->setup(node);
		    }
		}
		else if (WWidget::selectNodeInt(node, "Channel")==2)
		{
		    type = WaveformViewerFactory::createWaveformViewer("[Channel2]", this, pConfig, &m_pVisualCh2, m_pWaveformRendererCh2);
		    m_qWidgetList.append(m_pVisualCh2);
			
		    m_pVisualCh2->installEventFilter(m_pKeyboard);
			
		    // Hook up [Channel1],wheel Control Object to the Visual Controller
		    ControlObjectThreadWidget * p = new ControlObjectThreadWidget(ControlObject::getControl(ConfigKey("[Channel2]", "wheel")));
		    p->setWidget((QWidget *)m_pVisualCh2, true, Qt::LeftButton);

		    //ControlObject::setWidget((QWidget *)m_pVisualCh2, ConfigKey("[Channel2]", "wheel"), true, Qt::LeftButton);
		    
		    // Things to do whether the waveform was previously created or not
		    if(type == WAVEFORM_GL) {
			m_bVisualWaveform = true; // TODO : remove this crust
			
			((WGLWaveformViewer*)m_pVisualCh2)->setup(node);
			// TODO rryan re-enable this later
			/*
			((WVisualWaveform*)m_pVisualCh2)->resetColors();
			*/
		    } else if (type == WAVEFORM_WIDGET) {
			m_bVisualWaveform = true;
			((WWaveformViewer *)m_pVisualCh2)->setup(node);
		    } else if (type == WAVEFORM_SIMPLE) {
			((WVisualSimple*)m_pVisualCh2)->setup(node);
		    }
		}
            }

            /*############## PERSISTENT OBJECT ##############*/
            // persistent: m_pTextCh1, m_pTextCh2
            else if (node.nodeName()=="Text")
            {
                QLabel * p = 0;
                // Associate pointers
                if (WWidget::selectNodeInt(node, "Channel")==1 && m_pTextCh1 != 0)
                    p = m_pTextCh1;
                else if (WWidget::selectNodeInt(node, "Channel")==2  && m_pTextCh2 != 0)
                    p = m_pTextCh2;
                else {
                    p = new QLabel(this);
                    p->installEventFilter(m_pKeyboard);
                }

                // Associate pointers
                if (WWidget::selectNodeInt(node, "Channel")==1)
                    m_pTextCh1 = p;
                else if (WWidget::selectNodeInt(node, "Channel")==2)
                    m_pTextCh2 = p;
		else
                    m_qWidgetList.append(p);

                // Set position
                QString pos = WWidget::selectNodeQString(node, "Pos");
                int x = pos.left(pos.indexOf(",")).toInt();
                int y = pos.mid(pos.indexOf(",")+1).toInt();
                p->move(x,y);

                // Size
                QString size = WWidget::selectNodeQString(node, "Size");
                x = size.left(size.indexOf(",")).toInt();
                y = size.mid(size.indexOf(",")+1).toInt();
                p->setFixedSize(x,y);

                // Background color
                QColor bgc(255,255,255);
                if (!WWidget::selectNode(node, "BgColor").isNull()) {
                    bgc.setNamedColor(WWidget::selectNodeQString(node, "BgColor"));
                    p->setAutoFillBackground(true);
                }
                //p->setPaletteBackgroundColor(WSkinColor::getCorrectColor(bgc));
                QPalette palette;
                palette.setBrush(p->backgroundRole(), WSkinColor::getCorrectColor(bgc));
                p->setPalette(palette);

                // Foreground color
                QColor fgc(0,0,0);
                if (!WWidget::selectNode(node, "FgColor").isNull()) {
                    fgc.setNamedColor(WWidget::selectNodeQString(node, "FgColor"));
                }
		//                p->setPaletteForegroundColor(WSkinColor::getCorrectColor(fgc));
                //QPalette palette;
                palette.setBrush(p->foregroundRole(), WSkinColor::getCorrectColor(fgc));
                p->setPalette(palette);

                // Alignment
                if (!WWidget::selectNode(node, "Align").isNull() && WWidget::selectNodeQString(node, "Align")=="right")
                    p->setAlignment(Qt::AlignRight);

		p->show();
            }








            // persistent: m_pNumberPosCh1, m_pNumberPosCh2
            else if (node.nodeName()=="NumberPos")
            {
                if (WWidget::selectNodeInt(node, "Channel")==1)
                {
                    if (m_pNumberPosCh1 == 0) {
                        m_pNumberPosCh1 = new WNumberPos("[Channel1]", this);
                        m_pNumberPosCh1->installEventFilter(m_pKeyboard);
                    }
		    m_pNumberPosCh1->setup(node);
		    m_pNumberPosCh1->show();

                }
                else if (WWidget::selectNodeInt(node, "Channel")==2)
                {
                    if (m_pNumberPosCh2 == 0) {
                        m_pNumberPosCh2 = new WNumberPos("[Channel2]", this);
                        m_pNumberPosCh2->installEventFilter(m_pKeyboard);
		    }
		    m_pNumberPosCh2->setup(node);
		    m_pNumberPosCh2->show();
                }
            }



            // persistent: m_pSliderRateCh1, m_pSliderRateCh2
            else if (node.nodeName()=="SliderComposed")
            {
                // If rate slider...
                if (compareConfigKeys(node, "[Channel1],rate")) {
                    if (m_pSliderRateCh1 == 0) {
                        m_pSliderRateCh1 = new WSliderComposed(this);
			m_pSliderRateCh1->installEventFilter(m_pKeyboard);
                    }
                    m_pSliderRateCh1->setup(node);
		    m_pSliderRateCh1->show();
                }
                else if (compareConfigKeys(node, "[Channel2],rate")) {
                    if (m_pSliderRateCh2 == 0) {
                        m_pSliderRateCh2 = new WSliderComposed(this);
                        m_pSliderRateCh2->installEventFilter(m_pKeyboard);
                    }
		    m_pSliderRateCh2->setup(node);
		    m_pSliderRateCh2->show();
                } else {
		    WSliderComposed * p = new WSliderComposed(this);
		    p->setup(node);
		    p->installEventFilter(m_pKeyboard);
		    m_qWidgetList.append(p);
		    currentControl = qobject_cast<WAbstractControl*>(p);
		}
            }

            // persistent: m_pOverviewCh1, m_pOverviewCh2
            else if (node.nodeName()=="Overview")
            {
                if (WWidget::selectNodeInt(node, "Channel")==1)
                {
                    if (m_pOverviewCh1 == 0) {
                        m_pOverviewCh1 = new WOverview(this);
                        //m_qWidgetList.append(m_pOverviewCh1);
                    
                    }
                    m_pOverviewCh1->setup(node);
		    m_pOverviewCh1->show();
                }
                else if (WWidget::selectNodeInt(node, "Channel")==2)
                {
                    if (m_pOverviewCh2 == 0) {
                        m_pOverviewCh2 = new WOverview(this);
                        //m_qWidgetList.append(m_pOverviewCh2);     
                    }
                    m_pOverviewCh2->setup(node);
		    m_pOverviewCh2->show();
                }
            }

	    // persistent: m_pComboBox
            else if (node.nodeName()=="ComboBox")
            {
                if (m_pComboBox == 0) {
                    m_pComboBox = new QComboBox(this);
                    //m_pComboBox->addItem( "Library" , TABLE_MODE_LIBRARY );
                    //m_pComboBox->addItem( "Play Queue", TABLE_MODE_PLAYQUEUE );
                    //m_pComboBox->addItem( "Browse", TABLE_MODE_BROWSE );
                    //m_pComboBox->addItem( "Playlists", TABLE_MODE_PLAYLISTS );
                    //QDir promoDir(m_pconfig->getConfigPath() + QString(MIXXX_PROMO_DIR));
                    //if (promoDir.exists())
                    //    m_pComboBox->addItem( "Free Tracks", TABLE_MODE_PROMO );
                    // m_pComboBox->addItem( "iPod", TABLE_MODE_IPOD );
                    m_pComboBox->installEventFilter(m_pKeyboard);
               
                    //Add the combo box to the the library page's layout.
                    m_pLibraryPageLayout->addWidget(m_pComboBox, 0, 0, Qt::AlignLeft); //Row 0, col 0
                }
                /*
                // Set position
                QString pos = WWidget::selectNodeQString(node, "Pos");
                int x = pos.left(pos.indexOf(",")).toInt();
                int y = pos.mid(pos.indexOf(",")+1).toInt();
                m_pComboBox->move(x,y);
                */

                // Size
                QString size = WWidget::selectNodeQString(node, "Size");
                int x = size.left(size.indexOf(",")).toInt();
                int y = size.mid(size.indexOf(",")+1).toInt();
                m_pComboBox->setFixedSize(x,y);
                m_pComboBox->show();
            }

            // persistent: m_pLineEditSearch
            else if (node.nodeName()=="Search")
            {
                if (m_pLineEditSearch == 0) {
					MixxxView* parent = this;
                    QString path = pConfig->getConfigPath();
                    m_pLineEditSearch = new WSearchLineEdit(path, this);
                    m_pLibraryPageLayout->addWidget(m_pLineEditSearch, 0, 2, Qt::AlignRight); //Row 0, col 2
                }
                
                /*
                // Set position
                QString pos = WWidget::selectNodeQString(node, "Pos");
                int x = pos.left(pos.indexOf(",")).toInt();
                int y = pos.mid(pos.indexOf(",")+1).toInt();
                m_pLineEditSearch->move(x+35,y);
                */

                // Size
                QString size = WWidget::selectNodeQString(node, "Size");
                int x = size.left(size.indexOf(",")).toInt();
                int y = size.mid(size.indexOf(",")+1).toInt();
                m_pLineEditSearch->setFixedSize(x,y);
                m_pLineEditSearch->show();
            }

	    // persistent: m_pTrackTableView
            else if (node.nodeName()=="TableView")
            {
                if (m_pTabWidget == 0) {

                    //Create the tab widget to store the various panes in (library, effects, etc.)
                    m_pTabWidget = new QStackedWidget(this);

                    //Create the pages that go in the tab widget
                    m_pTabWidgetLibraryPage = new QWidget();
                    m_pTabWidgetLibraryPage = new QWidget(this);
                    //m_pTabWidgetEffectsPage = new QWidget();
                    //m_pDlgLADSPA = new DlgLADSPA(this);

                    m_pLADSPAView = new LADSPAView(this);
                    m_pTabWidgetEffectsPage = m_pLADSPAView; //m_pDlgLADSPA; 
                    //Set the margins to be 0 for all the layouts.
                    m_pLibraryPageLayout->setContentsMargins(0, 0, 0, 0);
      //              m_pEffectsPageLayout->setContentsMargins(0, 0, 0, 0);

                    m_pTabWidgetLibraryPage->setLayout(m_pLibraryPageLayout);
    //                m_pTabWidgetEffectsPage->setLayout(m_pEffectsPageLayout);
                }

                if (m_pTrackTableView == 0) {
                    m_pTrackTableView = new WTrackTableView(this, pConfig);

		    //m_pTrackTableView->setModel(new BrowseTableModel());
		    m_pTrackTableView->setModel(m_pLibraryTableModel);
 	            
		    //Set up custom view delegates to display things in the track table in special ways.
		    const int durationColumnIndex = m_pLibraryTableModel->fieldIndex(LIBRARYTABLE_DURATION);
		    //Set up the duration delegate to handle displaying the track durations in hh:mm:ss rather than what's
		    //pulled from the database (which is just the duration in seconds).
		    DurationDelegate *delegate = new DurationDelegate();
		    m_pTrackTableView->setItemDelegateForColumn(durationColumnIndex, delegate);
		    
		    m_pTrackTableView->restoreVScrollBarPos(); //Needs to be done after the data model is set.
		    //Also note that calling restoreVScrollBarPos() here seems to slow down Mixxx's startup
		    //somewhat. Might be causing some massive SQL query to run at startup.
		    
		    //Add the library page to the tab widget.
		    // TODO(asantoni) : this used to be addTab
		    //m_pTabWidget->addTab(m_pTabWidgetLibraryPage, tr("Library"));
		    m_pTabWidget->addWidget(m_pTabWidgetLibraryPage);
		    
		    //Add the effects page to the tab widget.
		    // TODO(asantoni) : this used to be addTab
		    //m_pTabWidget->addTab(m_pTabWidgetEffectsPage, tr("Effects"));
		    m_pTabWidget->addWidget(m_pTabWidgetEffectsPage);
		}
		
		if (m_pLibraryTrackSourcesView == 0) {
		    m_pLibraryTrackSourcesView = new WTrackSourcesView();
                 	
		    setupTrackSourceViewWidget(node);
		}
 
		if (m_pSplitter == 0) {
		    m_pSplitter = new QSplitter();
 
		    //Add the track sources view to the splitter.
		    m_pSplitter->addWidget(m_pLibraryTrackSourcesView);
                 	
		    //Add the track table widget to the splitter.
		    m_pSplitter->addWidget(m_pTrackTableView);
                 	
		    QList<int> splitterSizes;
		    splitterSizes.push_back(50);
		    splitterSizes.push_back(500);
		    m_pSplitter->setSizes(splitterSizes);
                 	
		    //Add the splitter to the library page's layout, so it's positioned/sized automatically
		    m_pLibraryPageLayout->addWidget(m_pSplitter,
                                                    1, 0, //From row 1, col 0,
                                                    1,    //Span 1 row
                                                    3,    //Span 3 cols
                                                    0);   //Default alignment

                    
                    /*
                    //XXX: Re-enable this to get the tab widget back, post 1.7.0 release.
                    //Add the library page to the tab widget.
                    m_pTabWidget->addWidget(m_pTabWidgetLibraryPage, tr("Library"));
                    
                    //Add the effects page to the tab widget.
                    m_pTabWidget->addWidget(m_pTabWidgetEffectsPage, tr("Effects"));   
		    */             
                }
                
                //Move the tab widget into position and size it properly.
                setupTabWidget(node);

                m_pTrackTableView->setup(node);
                m_pTrackTableView->installEventFilter(m_pKeyboard);
                m_pTrackTableView->show();
            }
            // set default value (only if it changes from the standard value)
            if (currentControl) {
                if (compareConfigKeys(node, "[Master],headMix"))
                {
                    currentControl->setDefaultValue(0.);
                }
                else if (compareConfigKeys(node, "[Channel1],volume")||
                           compareConfigKeys(node, "[Channel2],volume"))
                {
                    currentControl->setDefaultValue(127.);
                }
            }
        }
        node = node.nextSibling();

    }
}


void MixxxView::rebootGUI(QWidget * parent, ConfigObject<ConfigValue> * pConfig, QString qSkinPath) {
    QObject *obj;
    int i;

    // This isn't thread safe, does anything else hack on this object?

    // Temporary hack since we keep these pointers around, but we have them on
    // the widget list.
    m_pVisualCh1 = NULL;
    m_pVisualCh2 = NULL;
    
    //remove all widget from the list (except permanent one)
    while (!m_qWidgetList.isEmpty()) {
        delete m_qWidgetList.takeFirst();
    }

    //hide permanent widget
    if (m_pTextCh1) m_pTextCh1->hide();
    if (m_pTextCh2) m_pTextCh2->hide();
    if (m_pNumberPosCh1) m_pNumberPosCh1->hide();
    if (m_pNumberPosCh2) m_pNumberPosCh2->hide();
    if (m_pSliderRateCh1) m_pSliderRateCh1->hide();
    if (m_pSliderRateCh2) m_pSliderRateCh2->hide();
    if (m_pOverviewCh1) m_pOverviewCh1->hide();
    if (m_pOverviewCh2) m_pOverviewCh2->hide();
    if (m_pComboBox) m_pComboBox->hide();
    if (m_pLineEditSearch) m_pLineEditSearch->hide();
    if (m_pTrackTableView) m_pTrackTableView->hide();

    //load the skin
    QDomElement docElem = openSkin(qSkinPath);
    setupColorScheme(docElem, pConfig);
    createAllWidgets(docElem, parent, pConfig);
    show();

    for (i = 0; i < m_qWidgetList.size(); ++i) {
        obj = m_qWidgetList[i];
        ((QWidget *)obj)->show();
    }
}


QList<QString> MixxxView::getSchemeList(QString qSkinPath) {

    QDomElement docElem = openSkin(qSkinPath);
    QList<QString> schlist;

    QDomNode colsch = docElem.namedItem("Schemes");
    if (!colsch.isNull() && colsch.isElement()) {
        QDomNode sch = colsch.firstChild();

        while (!sch.isNull()) {
            QString thisname = WWidget::selectNodeQString(sch, "Name");
            schlist.append(thisname);
            sch = sch.nextSibling();
        }
    }

    return schlist;
}

void MixxxView::setupTabWidget(QDomNode node)
{
    // Position
    if (!WWidget::selectNode(node, "Pos").isNull())
    {
        QString pos = WWidget::selectNodeQString(node, "Pos");
        int x = pos.left(pos.indexOf(",")).toInt();
        int y = pos.mid(pos.indexOf(",")+1).toInt();
        m_pTabWidget->move(x,y);
    }

    // Size
    if (!WWidget::selectNode(node, "Size").isNull())
    {
        QString size = WWidget::selectNodeQString(node, "Size");
        int x = size.left(size.indexOf(",")).toInt();
        int y = size.mid(size.indexOf(",")+1).toInt();
        m_pTabWidget->setFixedSize(x,y);
    }
}
 

void MixxxView::setupTrackSourceViewWidget(QDomNode node)
{
	
<<<<<<< HEAD
    if (m_pLibraryTrackSourcesModel == 0) {
	m_pLibraryTrackSourcesModel = new TrackSourcesModel();
	if (false) {
	    SidebarModel* sbm = new SidebarModel(this);
	    sbm->addLibraryFeature(new PlaylistFeature());
	    m_pLibraryTrackSourcesView->setModel(sbm);
	    connect(m_pLibraryTrackSourcesView, SIGNAL(clicked(const QModelIndex&)),
		    sbm, SLOT(clicked(const QModelIndex&)));
	} else {
	    m_pLibraryTrackSourcesView->setModel(m_pLibraryTrackSourcesModel);
=======
	if (m_pLibraryTrackSourcesModel == 0)
	{
		m_pLibraryTrackSourcesModel = new TrackSourcesModel(m_pRhythmboxTrackModel, m_pRhythmboxPlaylistModel);
		m_pLibraryTrackSourcesView->setModel(m_pLibraryTrackSourcesModel);	
>>>>>>> feb61292
	}
    }
    
    
    connect(m_pLibraryTrackSourcesView, SIGNAL(libraryItemActivated()),
            this, SLOT(slotActivateLibrary()));
    connect(m_pLibraryTrackSourcesView, SIGNAL(cheeseburgerItemActivated()),
            this, SLOT(slotActivateCheeseburger()));
<<<<<<< HEAD
    
    //Setup colors: 
    
    //Foreground color
=======
    connect(m_pLibraryTrackSourcesView, SIGNAL(rhythmboxPlaylistItemActivated(QString)),
            this, SLOT(slotActiveRhythmboxPlaylist(QString)));
    
	//Setup colors: 
	
	//Foreground color
>>>>>>> feb61292
    QColor fgc(0,255,0);
    if (!WWidget::selectNode(node, "FgColor").isNull()) {
	
	fgc.setNamedColor(WWidget::selectNodeQString(node, "FgColor"));
	
	//m_pLibraryTrackSourcesView->setForegroundColor(WSkinColor::getCorrectColor(fgc));
	
	// Row colors
	if (!WWidget::selectNode(node, "BgColorRowEven").isNull())
	    {
	        QColor r1;
	        r1.setNamedColor(WWidget::selectNodeQString(node, "BgColorRowEven"));
		r1 = WSkinColor::getCorrectColor(r1);
		QColor r2;
		r2.setNamedColor(WWidget::selectNodeQString(node, "BgColorRowUneven"));
		r2 = WSkinColor::getCorrectColor(r2);
		
		// For now make text the inverse of the background so it's readable
		// In the future this should be configurable from the skin with this
		// as the fallback option
		QColor text(255 - r1.red(), 255 - r1.green(), 255 - r1.blue());
		
	        QPalette Rowpalette = palette();
	        Rowpalette.setColor(QPalette::Base, r1);
	        Rowpalette.setColor(QPalette::AlternateBase, r2);
		Rowpalette.setColor(QPalette::Text, text);
		
	        m_pLibraryTrackSourcesView->setPalette(Rowpalette);
	    }
    }
    
} 

WTrackTableView* MixxxView::getTrackTableView()
{
	return m_pTrackTableView;
}

void MixxxView::slotSetupTrackConnectionsCh1(TrackInfoObject* pTrack)
{
	//Note: This slot gets called when Player emits a newTrackLoaded() signal.
	
	//Connect the track to the waveform overview widget, so it updates when the wavesummary is finished
	//generating.
	connect(pTrack, SIGNAL(wavesummaryUpdated(TrackInfoObject*)),
		m_pOverviewCh1, SLOT(slotLoadNewWaveform(TrackInfoObject*)));
	//Connect the track to the BPM readout in the GUI, so it updates when the BPM is finished being calculated.
    connect(pTrack, SIGNAL(bpmUpdated(double)),
	    m_pNumberBpmCh1, SLOT(setValue(double)));
}

void MixxxView::slotSetupTrackConnectionsCh2(TrackInfoObject* pTrack)
{
	//Note: This slot gets called when Player emits a newTrackLoaded() signal.
	
	//Connect the track to the waveform overview widget, so it updates when the wavesummary is finished
	//generating.
	connect(pTrack, SIGNAL(wavesummaryUpdated(TrackInfoObject*)),
		m_pOverviewCh2, SLOT(slotLoadNewWaveform(TrackInfoObject*)));
	//Connect the track to the BPM readout in the GUI, so it updates when the BPM is finished being calculated.
	connect(pTrack, SIGNAL(bpmUpdated(double)),
		m_pNumberBpmCh2, SLOT(setValue(double)));

}

void MixxxView::slotUpdateTrackTextCh1(TrackInfoObject* pTrack)
{
	if (m_pTextCh1)
		m_pTextCh1->setText(pTrack->getInfo());
}

void MixxxView::slotUpdateTrackTextCh2(TrackInfoObject* pTrack)
{
	if (m_pTextCh2)
		m_pTextCh2->setText(pTrack->getInfo());
}

void MixxxView::slotActivateLibrary()
{
    qDebug() << "Activating library model...";

    //Show the library in the track table.
    m_pTrackTableView->setModel(m_pLibraryTableModel);
}

void MixxxView::slotActivateCheeseburger()
{
    qDebug() << "I can has cheeseburger data model?";

    //m_pTrackTableView->setModel(NULL);
    m_pTrackTableView->setModel(m_pRhythmboxTrackModel);
}

void MixxxView::slotActiveRhythmboxPlaylist(QString playlist)
{
    qDebug() << "Slotting it up with the RB playlist:" << playlist;
    
    m_pRhythmboxPlaylistModel->setPlaylist(playlist);
    m_pTrackTableView->setModel(m_pRhythmboxPlaylistModel);
}<|MERGE_RESOLUTION|>--- conflicted
+++ resolved
@@ -990,9 +990,8 @@
 void MixxxView::setupTrackSourceViewWidget(QDomNode node)
 {
 	
-<<<<<<< HEAD
     if (m_pLibraryTrackSourcesModel == 0) {
-	m_pLibraryTrackSourcesModel = new TrackSourcesModel();
+	m_pLibraryTrackSourcesModel = new TrackSourcesModel(m_pRhythmboxTrackModel, m_pRhythmboxPlaylistModel);
 	if (false) {
 	    SidebarModel* sbm = new SidebarModel(this);
 	    sbm->addLibraryFeature(new PlaylistFeature());
@@ -1001,33 +1000,18 @@
 		    sbm, SLOT(clicked(const QModelIndex&)));
 	} else {
 	    m_pLibraryTrackSourcesView->setModel(m_pLibraryTrackSourcesModel);
-=======
-	if (m_pLibraryTrackSourcesModel == 0)
-	{
-		m_pLibraryTrackSourcesModel = new TrackSourcesModel(m_pRhythmboxTrackModel, m_pRhythmboxPlaylistModel);
-		m_pLibraryTrackSourcesView->setModel(m_pLibraryTrackSourcesModel);	
->>>>>>> feb61292
 	}
     }
-    
-    
+
     connect(m_pLibraryTrackSourcesView, SIGNAL(libraryItemActivated()),
-            this, SLOT(slotActivateLibrary()));
+	    this, SLOT(slotActivateLibrary()));
     connect(m_pLibraryTrackSourcesView, SIGNAL(cheeseburgerItemActivated()),
-            this, SLOT(slotActivateCheeseburger()));
-<<<<<<< HEAD
-    
-    //Setup colors: 
-    
-    //Foreground color
-=======
+	    this, SLOT(slotActivateCheeseburger()));
     connect(m_pLibraryTrackSourcesView, SIGNAL(rhythmboxPlaylistItemActivated(QString)),
             this, SLOT(slotActiveRhythmboxPlaylist(QString)));
     
-	//Setup colors: 
-	
-	//Foreground color
->>>>>>> feb61292
+    //Setup colors: 
+    //Foreground color
     QColor fgc(0,255,0);
     if (!WWidget::selectNode(node, "FgColor").isNull()) {
 	
