--- conflicted
+++ resolved
@@ -51,13 +51,10 @@
     //connect(pushButtonM4A, SIGNAL(clicked()), this, SLOT(slotM4ACheck()));
     connect(pushButtonExtraPlugins, SIGNAL(clicked()), this, SLOT(slotExtraPlugins()));
 
-<<<<<<< HEAD
 #ifndef __IPOD__
     checkBox_show_ipod->hide();
 #endif // __IPOD__
 
-=======
->>>>>>> 18dbf2c4
     if (!PromoTracksFeature::isSupported(config))
     {
         groupBoxBundledSongs->hide();
@@ -151,15 +148,12 @@
     checkBox_library_scan->setChecked((bool)config->getValueString(ConfigKey("[Library]","RescanOnStartup")).toInt());
     checkbox_ID3_sync->setChecked((bool)config->getValueString(ConfigKey("[Library]","WriteAudioTags")).toInt());
     checkBox_use_relative_path->setChecked((bool)config->getValueString(ConfigKey("[Library]","UseRelativePathOnExport")).toInt());
-<<<<<<< HEAD
+    checkBox_show_rhythmbox->setChecked((bool)config->getValueString(ConfigKey("[Library]","ShowRhythmboxLibrary"),"1").toInt());
+    checkBox_show_itunes->setChecked((bool)config->getValueString(ConfigKey("[Library]","ShowITunesLibrary"),"1").toInt());
     #ifdef __IPOD__
     checkBox_show_ipod->setChecked((bool)config->getValueString(ConfigKey("[Library]","ShowIpod"),"1").toInt());
     #endif // __IPOD__
-=======
-    checkBox_show_rhythmbox->setChecked((bool)config->getValueString(ConfigKey("[Library]","ShowRhythmboxLibrary"),"1").toInt());
-    checkBox_show_itunes->setChecked((bool)config->getValueString(ConfigKey("[Library]","ShowITunesLibrary"),"1").toInt());
     checkBox_show_traktor->setChecked((bool)config->getValueString(ConfigKey("[Library]","ShowTraktorLibrary"),"1").toInt());
->>>>>>> 18dbf2c4
 }
 
 void DlgPrefPlaylist::slotBrowseDir()
@@ -175,16 +169,6 @@
 void DlgPrefPlaylist::slotApply()
 {
 
-<<<<<<< HEAD
-    config->set(ConfigKey("[Promo]","StatTracking"), 
-                   ConfigValue((int)checkBoxPromoStats->isChecked()));
-
-    config->set(ConfigKey("[Library]","RescanOnStartup"), 
-                   ConfigValue((int)checkBox_library_scan->isChecked()));
-    
-    config->set(ConfigKey("[Library]","WriteAudioTags"), 
-                   ConfigValue((int)checkbox_ID3_sync->isChecked()));
-=======
     config->set(ConfigKey("[Promo]","StatTracking"),
                 ConfigValue((int)checkBoxPromoStats->isChecked()));
 
@@ -199,20 +183,17 @@
 
     config->set(ConfigKey("[Library]","ShowRhythmboxLibrary"),
                 ConfigValue((int)checkBox_show_rhythmbox->isChecked()));
->>>>>>> 18dbf2c4
 
     config->set(ConfigKey("[Library]","ShowITunesLibrary"),
                 ConfigValue((int)checkBox_show_itunes->isChecked()));
 
-<<<<<<< HEAD
 #ifdef __IPOD__
     config->set(ConfigKey("[Library]","ShowIpod"),
-                   ConfigValue((int)checkBox_show_ipod->isChecked()));
-#endif
-=======
+                ConfigValue((int)checkBox_show_ipod->isChecked()));
+#endif // __IPOD__
+
     config->set(ConfigKey("[Library]","ShowTraktorLibrary"),
                 ConfigValue((int)checkBox_show_traktor->isChecked()));
->>>>>>> 18dbf2c4
 
     config->Save();
 
