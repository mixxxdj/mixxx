/**
 * @file soundmanager.h
 * @author Albert Santoni <gamegod at users dot sf dot net>
 * @author Bill Good <bkgood at gmail dot com>
 * @date 20070815
 */

/***************************************************************************
 *                                                                         *
 *   This program is free software; you can redistribute it and/or modify  *
 *   it under the terms of the GNU General Public License as published by  *
 *   the Free Software Foundation; either version 2 of the License, or     *
 *   (at your option) any later version.                                   *
 *                                                                         *
 ***************************************************************************/

#ifndef SOUNDMANAGER_H
#define SOUNDMANAGER_H

#include <QObject>
#include "defs.h"
#include "configobject.h"
#include "controlobject.h"
#include "controlobjectthreadmain.h"
#include "defs.h"
#include "soundmanagerconfig.h"
#include "controlobjectthreadmain.h"

class SoundDevice;
class EngineMaster;
class AudioOutput;
class AudioInput;
class AudioSource;
class AudioDestination;

#define MIXXX_PORTAUDIO_JACK_STRING "JACK Audio Connection Kit"
#define MIXXX_PORTAUDIO_ALSA_STRING "ALSA"
#define MIXXX_PORTAUDIO_OSS_STRING "OSS"
#define MIXXX_PORTAUDIO_ASIO_STRING "ASIO"
#define MIXXX_PORTAUDIO_DIRECTSOUND_STRING "Windows DirectSound"
#define MIXXX_PORTAUDIO_COREAUDIO_STRING "Core Audio"

#define SOUNDMANAGER_DISCONNECTED 0
#define SOUNDMANAGER_CONNECTING 1
#define SOUNDMANAGER_CONNECTED 2

class SoundManager : public QObject {
    Q_OBJECT
  public:
    SoundManager(ConfigObject<ConfigValue> *pConfig, EngineMaster *_master);
    virtual ~SoundManager();

    // Returns a pointer to the EngineMaster instance used by this SoundManager.
    //
    // NOTE(XXX): This is only here so that preferences can find out how many
    // channels there are.
    const EngineMaster* getEngine() const;

    // Returns a list of all devices we've enumerated that match the provided
    // filterApi, and have at least one output or input channel if the
    // bOutputDevices or bInputDevices are set, respectively.
    QList<SoundDevice*> getDeviceList(QString filterAPI, bool bOutputDevices, bool bInputDevices);

    // Closes all the open sound devices. Because multiple soundcards might be
    // open, this method simply runs through the list of all known soundcards
    // (from PortAudio) and attempts to close them all. Closing a soundcard that
    // isn't open is safe.
    void closeDevices();

    // Closes all the devices and empties the list of devices we have.
    void clearDeviceList();

    // Creates a list of sound devices that PortAudio sees.
    void queryDevices();

    // Opens all the devices chosen by the user in the preferences dialog, and
    // establishes the proper connections between them and the mixing engine.
    int setupDevices();

    SoundDevice* getErrorDevice() const;

    // Returns a list of samplerates we will attempt to support for a given API.
    QList<unsigned int> getSampleRates(QString api) const;

    // Convenience overload for SoundManager::getSampleRates(QString)
    QList<unsigned int> getSampleRates() const;

    // Get a list of host APIs supported by PortAudio.
    QList<QString> getHostAPIList() const;
    SoundManagerConfig getConfig() const;
    int setConfig(SoundManagerConfig config);
    void checkConfig();

    // Requests a buffer in the proper format, if we're prepared to give one.
    QHash<AudioOutput, const CSAMPLE*> requestBuffer(
        QList<AudioOutput> outputs, unsigned long iFramesPerBuffer,
        SoundDevice *device, double streamTime = 0);

    // Used by SoundDevices to "push" any audio from their inputs that they have
    // into the mixing engine.
    void pushBuffer(QList<AudioInput> inputs, short *inputBuffer,
                    unsigned long iFramesPerBuffer, unsigned int iFrameSize);

    void registerOutput(AudioOutput output, const AudioSource *src);
    void registerInput(AudioInput input, AudioDestination *dest);
    QList<AudioOutput> registeredOutputs() const;
    QList<AudioInput> registeredInputs() const;

  signals:
    void devicesUpdated(); // emitted when pointers to SoundDevices go stale
    void devicesSetup(); // emitted when the sound devices have been set up
    void outputRegistered(AudioOutput output, const AudioSource *src);
    void inputRegistered(AudioInput input, AudioDestination *dest);

  private:
    void setJACKName() const;

    EngineMaster *m_pMaster;
    ConfigObject<ConfigValue> *m_pConfig;
<<<<<<< HEAD
    ControlObjectThreadMain *m_pControlObjectVinylStatus1, *m_pControlObjectVinylStatus2;
=======
#ifdef __PORTAUDIO__
    bool m_paInitialized;
    unsigned int m_jackSampleRate;
#endif
>>>>>>> 17620bb3
    QList<SoundDevice*> m_devices;
    QList<unsigned int> m_samplerates;
    QString m_hostAPI;
    QHash<AudioOutput, const CSAMPLE*> m_outputBuffers;
    QHash<AudioInput, short*> m_inputBuffers;
    QHash<SoundDevice*, long> m_deviceFrameCount; // used in dead code
    // Clock reference, used to make sure the same device triggers buffer
    // refresh every $latency-ms period
    SoundDevice* m_pClkRefDevice;
    int m_outputDevicesOpened;
    int m_inputDevicesOpened;
    QMutex requestBufferMutex;
    SoundManagerConfig m_config;
    SoundDevice* m_pErrorDevice;
    QHash<AudioOutput, const AudioSource*> m_registeredSources;
    QHash<AudioInput, AudioDestination*> m_registeredDestinations;

    ControlObjectThreadMain* m_pControlObjectLatency;
    ControlObjectThreadMain* m_pControlObjectSampleRate;
    ControlObject* m_pControlObjectSoundStatus;
    ControlObjectThreadMain* m_pControlObjectVinylControlMode;
    ControlObjectThreadMain* m_pControlObjectVinylControlMode1;
    ControlObjectThreadMain* m_pControlObjectVinylControlMode2;
    ControlObjectThreadMain* m_pControlObjectVinylControlGain;
};

#endif<|MERGE_RESOLUTION|>--- conflicted
+++ resolved
@@ -117,14 +117,10 @@
 
     EngineMaster *m_pMaster;
     ConfigObject<ConfigValue> *m_pConfig;
-<<<<<<< HEAD
-    ControlObjectThreadMain *m_pControlObjectVinylStatus1, *m_pControlObjectVinylStatus2;
-=======
 #ifdef __PORTAUDIO__
     bool m_paInitialized;
     unsigned int m_jackSampleRate;
 #endif
->>>>>>> 17620bb3
     QList<SoundDevice*> m_devices;
     QList<unsigned int> m_samplerates;
     QString m_hostAPI;
