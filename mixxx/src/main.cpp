--- conflicted
+++ resolved
@@ -99,17 +99,11 @@
     Logfile.open(IO_WriteOnly | IO_Translate);
 #endif
     }
-<<<<<<< HEAD
-      
+
     Q3TextStream Log( &Logfile );
-    
-=======
-
-    Q3TextStream Log( &Logfile );
 
     ErrorDialogHandler* dialogHandler = ErrorDialogHandler::instance();
 
->>>>>>> de8dfa94
     switch ( type ) {
     case QtDebugMsg:
 #ifdef __WINDOWS__  //wtf? -kousu 2/2009
