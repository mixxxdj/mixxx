/***************************************************************************
                          enginebuffer.cpp  -  description
                             -------------------
    begin                : Wed Feb 20 2002
    copyright            : (C) 2002 by Tue and Ken Haste Andersen
    email                :
***************************************************************************/

/***************************************************************************
*                                                                         *
*   This program is free software; you can redistribute it and/or modify  *
*   it under the terms of the GNU General Public License as published by  *
*   the Free Software Foundation; either version 2 of the License, or     *
*   (at your option) any later version.                                   *
*                                                                         *
***************************************************************************/

#include <QEvent>
#include <QtDebug>

#include "enginebuffer.h"
#include "cachingreader.h"

#include "controlpushbutton.h"
#include "configobject.h"
#include "controlpotmeter.h"
#include "enginebufferscalest.h"
#include "enginebufferscalelinear.h"
#include "enginebufferscalereal.h"
#include "enginebufferscaledummy.h"
#include "mathstuff.h"

#include "engine/readaheadmanager.h"
#include "engine/enginecontrol.h"
#include "enginebuffercue.h"
#include "loopingcontrol.h"
#include "ratecontrol.h"
#include "bpmcontrol.h"

#include "trackinfoobject.h"


#ifdef _MSC_VER
#include <float.h>  // for _isnan() on VC++
#define isnan(x) _isnan(x)  // VC++ uses _isnan() instead of isnan()
#else
#include <math.h>  // for isnan() everywhere else
#endif


EngineBuffer::EngineBuffer(const char * _group, ConfigObject<ConfigValue> * _config) :
    group(_group),
    m_pConfig(_config),
    m_pLoopingControl(NULL),
    m_pRateControl(NULL),
    m_pBpmControl(NULL),
    m_pReadAheadManager(NULL),
    m_pOtherEngineBuffer(NULL),
    m_pReader(NULL),
    filepos_play(0.),
    rate_old(0.),
    file_length_old(-1),
    file_srate_old(0),
    m_iSamplesCalculated(0),
    m_dAbsPlaypos(0.),
    m_pTrackEnd(NULL),
    m_pTrackEndMode(NULL),
    startButton(NULL),
    endButton(NULL),
    m_pEngineBufferCue(NULL),
    m_pScale(NULL),
    m_pScaleLinear(NULL),
    m_pScaleST(NULL),
    m_fLastSampleValue(0.),
    m_bLastBufferPaused(true),
    m_bResetPitchIndpTimeStretch(true) {
    
    // Play button
    playButton = new ControlPushButton(ConfigKey(group, "play"), true);
    connect(playButton, SIGNAL(valueChanged(double)),
            this, SLOT(slotControlPlay(double)));
    playButton->set(0);

    // Start button
    startButton = new ControlPushButton(ConfigKey(group, "start"));
    connect(startButton, SIGNAL(valueChanged(double)),
            this, SLOT(slotControlStart(double)));
    startButton->set(0);

    // End button
    endButton = new ControlPushButton(ConfigKey(group, "end"));
    connect(endButton, SIGNAL(valueChanged(double)),
            this, SLOT(slotControlEnd(double)));
    endButton->set(0);

    m_pMasterRate = ControlObject::getControl(ConfigKey("[Master]", "rate"));

    // Actual rate (used in visuals, not for control)
    rateEngine = new ControlObject(ConfigKey(group, "rateEngine"));

    // BJW Wheel touch sensor (makes wheel act as scratch)
    wheelTouchSensor = new ControlPushButton(ConfigKey(group, "wheel_touch_sensor"));
    // BJW Wheel touch-sens switch (toggles ignoring touch sensor)
    wheelTouchSwitch = new ControlPushButton(ConfigKey(group, "wheel_touch_switch"));
    wheelTouchSwitch->setToggleButton(true);
    // BJW Whether to revert to PitchIndpTimeStretch after scratching
    m_bResetPitchIndpTimeStretch = false;
    
    // Slider to show and change song position
    playposSlider = new ControlPotmeter(ConfigKey(group, "playposition"), 0., 1.);
    connect(playposSlider, SIGNAL(valueChanged(double)),
            this, SLOT(slotControlSeek(double)));

    // Control used to communicate ratio playpos to GUI thread
    visualPlaypos =
        new ControlPotmeter(ConfigKey(group, "visual_playposition"), 0., 1.);
    
    // m_pTrackEnd is used to signal when at end of file during playback
    m_pTrackEnd = new ControlObject(ConfigKey(group, "TrackEnd"));

    // TrackEndMode determines what to do at the end of a track
    m_pTrackEndMode = new ControlObject(ConfigKey(group,"TrackEndMode"));

#ifdef __VINYLCONTROL__
    // Vinyl Control status indicator
    //Disabled because it's not finished yet
    //m_pVinylControlIndicator =
    //    new ControlObject(ConfigKey(group, "VinylControlIndicator"));
#endif

    // Sample rate
    m_pSampleRate = ControlObject::getControl(ConfigKey("[Master]","samplerate"));

    
    

    
    m_pTrackSamples = new ControlObject(ConfigKey(group, "track_samples"));

    // Create the Cue Controller TODO(rryan) : this has to happen before Reader
    // is constructed. Fix that.
    m_pEngineBufferCue = new EngineBufferCue(_group, _config, this);

    // Create the Loop Controller
    m_pLoopingControl = new LoopingControl(_group, _config);

    // Create the Rate Controller
    m_pRateControl = new RateControl(_group, _config);
    fwdButton = ControlObject::getControl(ConfigKey(_group, "fwd"));
    backButton = ControlObject::getControl(ConfigKey(_group, "back"));

    // Create the BPM Controller
    m_pBpmControl = new BpmControl(_group, _config);
    
    m_pReader = new CachingReader(_group, _config);
    connect(m_pReader, SIGNAL(trackLoaded(TrackInfoObject*, int, int)),
            this, SLOT(slotTrackLoaded(TrackInfoObject*, int, int)));

    m_pReadAheadManager = new ReadAheadManager(m_pReader);
    m_pReadAheadManager->addEngineControl(m_pLoopingControl);

    // Construct scaling objects
    m_pScaleLinear = new EngineBufferScaleLinear(m_pReadAheadManager);
<<<<<<< HEAD
    m_pScaleST = new EngineBufferScaleST(m_pReadAheadManager);
=======
    
    //m_pScaleST = new EngineBufferScaleST(m_pReadAheadManager);
    m_pScaleST = (EngineBufferScaleST*)new EngineBufferScaleDummy(m_pReadAheadManager);
>>>>>>> c896f232
    //Figure out which one to use (setPitchIndpTimeStretch does this)
    int iPitchIndpTimeStretch =
        _config->getValueString(ConfigKey("[Soundcard]","PitchIndpTimeStretch")).toInt();
    this->setPitchIndpTimeStretch(iPitchIndpTimeStretch);

    setNewPlaypos(0.);
    m_pReader->start();
}

EngineBuffer::~EngineBuffer()
{
    delete m_pLoopingControl;
    delete m_pRateControl;
    delete m_pBpmControl;
    delete m_pEngineBufferCue;
    delete m_pReadAheadManager;
    delete m_pReader;

    delete playButton;
    delete startButton;
    delete endButton;
    delete rateEngine;
    delete wheelTouchSensor;
    delete wheelTouchSwitch;
    delete playposSlider;
    delete visualPlaypos;
    
    delete m_pTrackEnd;
    delete m_pTrackEndMode;

    delete m_pTrackSamples;
        
    delete m_pScaleLinear;
    delete m_pScaleST;

}

void EngineBuffer::lockPlayposVars()
{
    m_qPlayposMutex.lock();
}

void EngineBuffer::unlockPlayposVars()
{
    m_qPlayposMutex.unlock();
}

double EngineBuffer::getAbsPlaypos()
{
    return m_dAbsPlaypos;
}

void EngineBuffer::setPitchIndpTimeStretch(bool b)
{
    m_qPlayposMutex.lock(); //Just to be safe - Albert

    // Change sound scale mode

    //SoundTouch's linear interpolation code doesn't sound very good.
    //Our own EngineBufferScaleLinear sounds slightly better, but it's
    //not working perfectly. Eventually we should have our own working
    //better, so scratching sounds good.

    //Update Dec 30/2007
    //If we delete the m_pScale object and recreate it, it eventually
    //causes some weird bad pointer somewhere, which will either cause
    //the waveform the roll in a weird way or fire an ASSERT from
    //visualchannel.cpp or something. Need to valgrind this or something.
    
    
    // Der... have to have a scale engine assigned to call setPitchIndpTimeStretch
    // -madjester
    
<<<<<<< HEAD
    m_pScale = m_pScaleST;
    ((EngineBufferScaleST *)m_pScale)->setPitchIndpTimeStretch(b);
=======
    //((EngineBufferScaleST *)m_pScaleST)->setPitchIndpTimeStretch(b);
>>>>>>> c896f232
    if (b == true)
    {
        m_pScale = m_pScaleST;
    }
    else
    {
        m_pScale = m_pScaleLinear;
    }
    m_qPlayposMutex.unlock();

}

double EngineBuffer::getBpm()
{
    return m_pBpmControl->getBpm();
}

void EngineBuffer::setOtherEngineBuffer(EngineBuffer * pOtherEngineBuffer)
{
    if (!m_pOtherEngineBuffer) {
        m_pOtherEngineBuffer = pOtherEngineBuffer;
        m_pBpmControl->setOtherEngineBuffer(pOtherEngineBuffer);
    } else
        qCritical("EngineBuffer: Other engine buffer already set!");
}

void EngineBuffer::setNewPlaypos(double newpos)
{
    //qDebug() << "engine new pos " << newpos;

    filepos_play = newpos;

    // Update bufferposSlider
    if (m_qPlayposMutex.tryLock())
    {
        m_dAbsPlaypos = filepos_play;
        m_qPlayposMutex.unlock();
    }

    // Ensures that the playpos slider gets updated in next process call
    m_iSamplesCalculated = 1000000;

    // The right place to do this?
    if (m_pScale)
        m_pScale->clear();
    m_pReadAheadManager->notifySeek(filepos_play);
}

const char * EngineBuffer::getGroup()
{
    return group;
}

double EngineBuffer::getRate()
{
    return m_pRateControl->getRawRate();
}

void EngineBuffer::slotTrackLoaded(TrackInfoObject *pTrack,
                                   int iTrackSampleRate,
                                   int iTrackNumSamples) {
    pause.lock();
    file_srate_old = iTrackSampleRate;
    file_length_old = iTrackNumSamples;
    pause.unlock();
    
    m_pTrackSamples->set(iTrackNumSamples);
    emit(trackLoaded(pTrack));
}


void EngineBuffer::slotControlSeek(double change)
{
    if(isnan(change) || change > 1.0 || change < 0.0) {
        // This seek is ridiculous.
        return;
    }

    // Find new playpos, restrict to valid ranges.
    double new_playpos = round(change*file_length_old);
    if (new_playpos > file_length_old)
        new_playpos = file_length_old;
    if (new_playpos < 0.)
        new_playpos = 0.;

    // Ensure that the file position is even (remember, stereo channel files...)
    if (!even((int)new_playpos))
        new_playpos--;

    // Seek reader
    m_pReader->hint(new_playpos, 1000, 0);
    m_pReader->wake();
    setNewPlaypos(new_playpos);
}

void EngineBuffer::slotControlSeekAbs(double abs)
{
    slotControlSeek(abs/file_length_old);
}

void EngineBuffer::slotControlPlay(double)
{
    m_pEngineBufferCue->slotControlCueSet();
}

void EngineBuffer::slotControlStart(double)
{
    slotControlSeek(0.);
}

void EngineBuffer::slotControlEnd(double)
{
    slotControlSeek(1.);
}

void EngineBuffer::process(const CSAMPLE *, const CSAMPLE * pOut, const int iBufferSize)
{

    // Steps:
    // - Lookup new reader information
    // - Calculate current rate
    // - Prepare an intermediate source sample buffer with loops taken into account.
    // - Scale the audio with m_pScale, copy the resulting samples into the
    //   output buffer
    // - Give EngineControl's a chance to do work / request seeks, etc
    // - Process EndOfTrack mode if we're at the end of a track
    // - Set last sample value (m_fLastSampleValue) so that rampOut works? Other
    //   miscellaneous upkeep issues.
    
    CSAMPLE * pOutput = (CSAMPLE *)pOut;

    bool bCurBufferPaused = false;

    if (!m_pTrackEnd->get() && pause.tryLock()) {
        double baserate = ((double)file_srate_old/m_pSampleRate->get());
        
        // Is a touch sensitive wheel being touched?
        bool wheelTouchSensorEnabled = wheelTouchSwitch->get() && wheelTouchSensor->get();

        bool paused = false;

        if (!playButton->get())
            paused = true;

        if (wheelTouchSensorEnabled) {
            paused = true;
        }

        // TODO(rryan) : review this touch sensitive business with the Mixxx
        // team to see if this is what we actually want.
        
        // BJW: Touch sensitive wheels: If enabled via the Switch, while the top of the wheel is touched it acts
        // as a "vinyl-like" scratch controller. Playback stops, pitch-independent time stretch is disabled, and
        // the wheel's motion is amplified to produce a scrub effect. Also note that playback speed factors like
        // rateSlider and reverseButton are ignored so that the feel of the wheel is always consistent.
        // TODO: Configurable vinyl stop effect.
        if (wheelTouchSensorEnabled) {
            // Act as scratch controller
            if (m_pConfig->getValueString(ConfigKey("[Soundcard]","PitchIndpTimeStretch")).toInt()) {
                // Use vinyl-style pitch bending
                // qDebug() << "Disabling Pitch-Independent Time Stretch for scratching";
                m_bResetPitchIndpTimeStretch = true;
                setPitchIndpTimeStretch(false);
            }
        } else if (!paused) {
            // BJW: Reset timestretch mode if required. NB it's intentional that this should not
            // get reset until playing; this enables released spinbacks in stop mode.
            if (m_bResetPitchIndpTimeStretch) {
                setPitchIndpTimeStretch(true);
                m_bResetPitchIndpTimeStretch = false;
                // qDebug() << "Re-enabling Pitch-Independent Time Stretch";
            }
        }

        
        double rate = m_pRateControl->calculateRate(baserate, paused);
        //qDebug() << "rate" << rate << " paused" << paused;
        
        // If the rate has changed, set it in the scale object
        if (rate != rate_old) {
            // The rate returned by the scale object can be different from the wanted rate!
            rate_old = rate;
            rate = baserate*m_pScale->setTempo(rate/baserate);
            m_pScale->setBaseRate(baserate);
            rate_old = rate;
        }

        bool at_start = filepos_play <= 0;
        bool at_end = filepos_play >= file_length_old;
        bool backwards = rate < 0;

        // If we're playing past the end, playing before the start, or standing
        // still then by definition the buffer is paused.
        bCurBufferPaused = rate == 0 ||
            (at_start && backwards) ||
            (at_end && !backwards);
        
        // If paused, then ramp out.
        if (bCurBufferPaused) {
            // If this is the first process() since being paused, then ramp out.
            if (!m_bLastBufferPaused) {
                rampOut(pOut, iBufferSize);
            }
        // Otherwise, scale the audio.
        } else { // if (bCurBufferPaused)            
            CSAMPLE *output;
            double idx;

            Q_ASSERT(even(iBufferSize));
            
            // The fileposition should be: (why is this thing a double anyway!?
            // Integer valued.
            Q_ASSERT(round(filepos_play) == filepos_play);
            // Even.
            Q_ASSERT(even(filepos_play));
            
            // Perform scaling of Reader buffer into buffer.
            output = m_pScale->scale(0,
                                     iBufferSize,
                                     0,
                                     0);
            idx = m_pScale->getNewPlaypos();
                
            // qDebug() << "sourceSamples used " << iSourceSamples
            //          <<" idx " << idx
            //          << ", buffer pos " << iBufferStartSample
            //          << ", play " << filepos_play
            //          << " bufferlen " << iBufferSize;

            // Copy scaled audio into pOutput
            memcpy(pOutput, output, sizeof(CSAMPLE) * iBufferSize);

            // for(int i=0; i<iBufferSize; i++) {
            //     pOutput[i] = output[i];
            // }
            
            // Adjust filepos_play by the amount we processed.
            filepos_play += idx;

            // Get rid of annoying decimals that the scaler sometimes produces
            filepos_play = round(filepos_play);

            if (!even(filepos_play))
                filepos_play--;

            // Adjust filepos_play in case we took any loops during this buffer
            filepos_play = m_pLoopingControl->process(rate,
                                                      filepos_play,
                                                      file_length_old,
                                                      iBufferSize);

            Q_ASSERT(round(filepos_play) == filepos_play);

            // Safety check that LoopingControl didn't pass us a bogus value
            if (!even(filepos_play))
                filepos_play--;

            // Fix filepos_play so that it is not out of bounds.
            if (file_length_old > 0) {
                if(filepos_play > file_length_old) {
                    filepos_play = file_length_old;
                    at_end = true;
                } else if(filepos_play < 0) {
                    filepos_play = 0;
                    at_start = true;
                }
            }

        } // else (bCurBufferPaused)

        // Let RateControl do its logic. This is a temporary hack until this
        // step is just processing a list of EngineControls
        m_pRateControl->process(rate, filepos_play,
                                file_length_old, 
                                ((double)m_pSampleRate->get() / iBufferSize));
        
        // Give the Reader hints as to which chunks of the current song we
        // really care about. It will try very hard to keep these in memory
        hintReader(rate, iBufferSize);

        // And wake it up so that it processes our hints (hopefully) before the
        // next callback.
        m_pReader->wake();

        // Update all the indicators that EngineBuffer publishes to allow
        // external parts of Mixxx to observe its status.
        updateIndicators(rate, iBufferSize);

        // Handle End-Of-Track mode
        at_start = filepos_play <= 0;
        at_end = filepos_play >= file_length_old;

        bool end_of_track = (at_start && backwards) ||
            (at_end && !backwards);
        
        // If playbutton is pressed, check if we are at start or end of track
        if ((playButton->get() || (fwdButton->get() || backButton->get())) &&
            !m_pTrackEnd->get() &&
            ((at_start && backwards) ||
             (at_end && !backwards))) {
            
            // If end of track mode is set to next, signal EndOfTrack to TrackList,
            // otherwise start looping, pingpong or stop the track
            int m = (int)m_pTrackEndMode->get();
            //qDebug() << "end mode " << m;
            switch (m)
            {
            case TRACK_END_MODE_STOP:
                //qDebug() << "stop";
                playButton->set(0.);
                break;
            case TRACK_END_MODE_NEXT:
                m_pTrackEnd->set(1.);
                break;
                
            case TRACK_END_MODE_LOOP:
                //qDebug() << "loop";
                if(filepos_play <= 0)
                    slotControlSeek(file_length_old);
                else
                    slotControlSeek(0.);
                break;
/*
            case TRACK_END_MODE_PING:
                qDebug() << "Ping not implemented yet";

                if (reverseButton->get())
                reverseButton->set(0.);
                else
                reverseButton->set(1.);

                break;
 */
            default:
                qDebug() << "Invalid track end mode: " << m;
            }
        }

        // release the pauselock
        pause.unlock();
    } else { // if (!m_pTrackEnd->get() && pause.tryLock()) {
        if (!m_bLastBufferPaused)
            rampOut(pOut, iBufferSize);
        bCurBufferPaused = true;
    }
    
    // Force ramp in if this is the first buffer during a play
    if (m_bLastBufferPaused && !bCurBufferPaused) {
        // Ramp from zero
        int iLen = math_min(iBufferSize, kiRampLength);
        float fStep = pOutput[iLen-1]/(float)iLen;
        for (int i=0; i<iLen; ++i)
            pOutput[i] = fStep*i;
    }

    m_bLastBufferPaused = bCurBufferPaused;
    m_fLastSampleValue = pOutput[iBufferSize-1];
}


void EngineBuffer::rampOut(const CSAMPLE* pOut, int iBufferSize)
{
    CSAMPLE * pOutput = (CSAMPLE *)pOut;

    //qDebug() << "ramp out";

    // Ramp to zero
    int i=0;
    if (m_fLastSampleValue!=0.)
    {
        int iLen = math_min(iBufferSize, kiRampLength);
        float fStep = m_fLastSampleValue/(float)iLen;
        while (i<iLen)
        {
            pOutput[i] = fStep*(iLen-(i+1));
            ++i;
        }
    }

    // Reset rest of buffer
    while (i<iBufferSize)
    {
        pOutput[i]=0.;
        ++i;
    } 
}

void EngineBuffer::updateIndicators(double rate, int iBufferSize) {

    // Increase samplesCalculated by the buffer size
    m_iSamplesCalculated += iBufferSize;

    double fFractionalPlaypos = 0.0;
    if (file_length_old!=0.) {
        fFractionalPlaypos = math_max(0.,math_min(filepos_play,file_length_old));
        fFractionalPlaypos /= file_length_old;
    } else {
        fFractionalPlaypos = 0.;
    }

    // Update indicators that are only updated after every
    // sampleRate/UPDATE_RATE samples processed.  (e.g. playposSlider,
    // rateEngine)
    if (m_iSamplesCalculated > (m_pSampleRate->get()/UPDATE_RATE)) {
        playposSlider->set(fFractionalPlaypos);
        
        if(rate != rateEngine->get())
            rateEngine->set(rate);

        // Reset sample counter
        m_iSamplesCalculated = 0;
    }

    // Update visual control object, this needs to be done more often than the
    // rateEngine and playpos slider
    visualPlaypos->set(fFractionalPlaypos);

    // Update buffer and abs position. These variables are not in the ControlObject
    // framework because they need very frequent updates.
    if (m_qPlayposMutex.tryLock()) {
        m_dAbsPlaypos = filepos_play;
        m_qPlayposMutex.unlock();
    }
}

void EngineBuffer::hintReader(const double dRate,
                              const int iSourceSamples) {
    // TODO(rryan) ... hint the reader!
}

void EngineBuffer::loadTrack(TrackInfoObject *pTrack) {
    m_pReader->newTrack(pTrack);
}<|MERGE_RESOLUTION|>--- conflicted
+++ resolved
@@ -161,13 +161,9 @@
 
     // Construct scaling objects
     m_pScaleLinear = new EngineBufferScaleLinear(m_pReadAheadManager);
-<<<<<<< HEAD
-    m_pScaleST = new EngineBufferScaleST(m_pReadAheadManager);
-=======
     
     //m_pScaleST = new EngineBufferScaleST(m_pReadAheadManager);
     m_pScaleST = (EngineBufferScaleST*)new EngineBufferScaleDummy(m_pReadAheadManager);
->>>>>>> c896f232
     //Figure out which one to use (setPitchIndpTimeStretch does this)
     int iPitchIndpTimeStretch =
         _config->getValueString(ConfigKey("[Soundcard]","PitchIndpTimeStretch")).toInt();
@@ -241,12 +237,7 @@
     // Der... have to have a scale engine assigned to call setPitchIndpTimeStretch
     // -madjester
     
-<<<<<<< HEAD
-    m_pScale = m_pScaleST;
-    ((EngineBufferScaleST *)m_pScale)->setPitchIndpTimeStretch(b);
-=======
     //((EngineBufferScaleST *)m_pScaleST)->setPitchIndpTimeStretch(b);
->>>>>>> c896f232
     if (b == true)
     {
         m_pScale = m_pScaleST;
