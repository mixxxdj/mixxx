/***************************************************************************
                          enginebuffer.cpp  -  description
                             -------------------
    begin                : Wed Feb 20 2002
    copyright            : (C) 2002 by Tue and Ken Haste Andersen
    email                :
***************************************************************************/

/***************************************************************************
*                                                                         *
*   This program is free software; you can redistribute it and/or modify  *
*   it under the terms of the GNU General Public License as published by  *
*   the Free Software Foundation; either version 2 of the License, or     *
*   (at your option) any later version.                                   *
*                                                                         *
***************************************************************************/

#include <QEvent>
#include <QtDebug>

#include "engine/enginebuffer.h"
#include "cachingreader.h"
#include "sampleutil.h"

#include "controlpushbutton.h"
#include "configobject.h"
#include "controlpotmeter.h"
#include "controllinpotmeter.h"
#include "engine/enginebufferscalest.h"
#include "engine/enginebufferscalelinear.h"
#include "engine/enginebufferscaledummy.h"
#include "mathstuff.h"
#include "engine/engineworkerscheduler.h"
#include "engine/readaheadmanager.h"
#include "engine/enginecontrol.h"
#include "engine/loopingcontrol.h"
#include "engine/ratecontrol.h"
#include "engine/bpmcontrol.h"
#include "engine/quantizecontrol.h"
#include "util/timer.h"

#ifdef __VINYLCONTROL__
#include "engine/vinylcontrolcontrol.h"
#endif

#include "trackinfoobject.h"

const double kMaxPlayposRange = 1.14;
const double kMinPlayposRange = -0.14;

EngineBuffer::EngineBuffer(const char * _group, ConfigObject<ConfigValue> * _config) :
    m_engineLock(QMutex::Recursive),
    m_group(_group),
    m_pConfig(_config),
    m_pLoopingControl(NULL),
    m_pRateControl(NULL),
    m_pBpmControl(NULL),
    m_pReadAheadManager(NULL),
    m_pReader(NULL),
    m_filepos_play(0.),
    m_rate_old(0.),
    m_file_length_old(-1),
    m_file_srate_old(0),
    m_iSamplesCalculated(0),
    m_iUiSlowTick(0),
    m_pRepeat(NULL),
    m_startButton(NULL),
    m_endButton(NULL),
    m_pScale(NULL),
    m_pScaleLinear(NULL),
    m_pScaleST(NULL),
    m_bScalerChanged(false),
    m_bSeekQueued(false),
    m_dQueuedPosition(0),
    m_bLastBufferPaused(true),
    m_iTrackLoading(0),
    m_bPlayAfterLoading(false),
    m_fRampValue(0.0),
    m_iRampState(ENGINE_RAMP_NONE),
    m_pDitherBuffer(new CSAMPLE[MAX_BUFFER_LEN]),
    m_iDitherBufferReadIndex(0),
    m_pCrossFadeBuffer(new CSAMPLE[MAX_BUFFER_LEN]),
    m_iCrossFadeSamples(0),
    m_iLastBufferSize(0) {

    // Generate dither values
    for (int i = 0; i < MAX_BUFFER_LEN; ++i) {
        m_pDitherBuffer[i] = static_cast<float>(rand() % 32768) / 32768.0 - 0.5;
    }

    //zero out crossfade buffer
    SampleUtil::applyGain(m_pCrossFadeBuffer, 0.0, MAX_BUFFER_LEN);

    m_fLastSampleValue[0] = 0;
    m_fLastSampleValue[1] = 0;

    m_pReader = new CachingReader(_group, _config);
    connect(m_pReader, SIGNAL(trackLoading()),
            this, SLOT(slotTrackLoading()),
            Qt::DirectConnection);
    connect(m_pReader, SIGNAL(trackLoaded(TrackPointer, int, int)),
            this, SLOT(slotTrackLoaded(TrackPointer, int, int)),
            Qt::DirectConnection);
    connect(m_pReader, SIGNAL(trackLoadFailed(TrackPointer, QString)),
            this, SLOT(slotTrackLoadFailed(TrackPointer, QString)),
            Qt::DirectConnection);

    // Play button
    m_playButton = new ControlPushButton(ConfigKey(m_group, "play"));
    m_playButton->setButtonMode(ControlPushButton::TOGGLE);
    connect(m_playButton, SIGNAL(valueChanged(double)),
            this, SLOT(slotControlPlay(double)),
            Qt::DirectConnection);

    //Play from Start Button (for sampler)
    m_playStartButton = new ControlPushButton(ConfigKey(m_group, "start_play"));
    connect(m_playStartButton, SIGNAL(valueChanged(double)),
            this, SLOT(slotControlPlayFromStart(double)),
            Qt::DirectConnection);

    // Jump to start and stop button
    m_stopStartButton = new ControlPushButton(ConfigKey(m_group, "start_stop"));
    connect(m_stopStartButton, SIGNAL(valueChanged(double)),
            this, SLOT(slotControlJumpToStartAndStop(double)),
            Qt::DirectConnection);

    //Stop playback (for sampler)
    m_stopButton = new ControlPushButton(ConfigKey(m_group, "stop"));
    connect(m_stopButton, SIGNAL(valueChanged(double)),
            this, SLOT(slotControlStop(double)),
            Qt::DirectConnection);

    // Start button
    m_startButton = new ControlPushButton(ConfigKey(m_group, "start"));
    connect(m_startButton, SIGNAL(valueChanged(double)),
            this, SLOT(slotControlStart(double)),
            Qt::DirectConnection);

    // End button
    m_endButton = new ControlPushButton(ConfigKey(m_group, "end"));
    connect(m_endButton, SIGNAL(valueChanged(double)),
            this, SLOT(slotControlEnd(double)),
            Qt::DirectConnection);

    m_pSlipButton = new ControlPushButton(ConfigKey(m_group, "slip_enabled"));
    m_pSlipButton->setButtonMode(ControlPushButton::TOGGLE);
    connect(m_pSlipButton, SIGNAL(valueChanged(double)),
            this, SLOT(slotControlSlip(double)),
            Qt::DirectConnection);
    connect(m_pSlipButton, SIGNAL(valueChangedFromEngine(double)),
            this, SLOT(slotControlSlip(double)),
            Qt::DirectConnection);
    m_pSlipPosition = new ControlObject(ConfigKey(m_group, "slip_playposition"));

    // Actual rate (used in visuals, not for control)
    m_rateEngine = new ControlObject(ConfigKey(m_group, "rateEngine"));

    // BPM to display in the UI (updated more slowly than the actual bpm)
    m_visualBpm = new ControlObject(ConfigKey(m_group, "visual_bpm"));

    // how far past the last beat are we?
    m_beatDistance = new ControlObject(ConfigKey(m_group, "beat_distance"));

    //// the actual rate of playback as a multiple.  (ie 1.0 for native speed of file)
    //m_pTrueRate = new ControlObject(ConfigKey(_group, "true_rate"));

    // Slider to show and change song position
    //these bizarre choices map conveniently to the 0-127 range of midi
    m_playposSlider = new ControlLinPotmeter(
        ConfigKey(m_group, "playposition"), kMinPlayposRange, kMaxPlayposRange);
    connect(m_playposSlider, SIGNAL(valueChanged(double)),
            this, SLOT(slotControlSeek(double)),
            Qt::DirectConnection);

    // Control used to communicate ratio playpos to GUI thread
    m_visualPlaypos = new ControlPotmeter(
        ConfigKey(m_group, "visual_playposition"), kMinPlayposRange, kMaxPlayposRange);

    m_pRepeat = new ControlPushButton(ConfigKey(m_group, "repeat"));
    m_pRepeat->setButtonMode(ControlPushButton::TOGGLE);

    // Sample rate
    m_pSampleRate = ControlObject::getControl(ConfigKey("[Master]","samplerate"));

    m_pTrackSamples = new ControlObject(ConfigKey(m_group, "track_samples"));
    m_pTrackSampleRate = new ControlObject(ConfigKey(m_group, "track_samplerate"));

    // Quantization Controller for enabling and disabling the
    // quantization (alignment) of loop in/out positions and (hot)cues with
    // beats.
    addControl(new QuantizeControl(_group, _config));
    m_pQuantize = ControlObject::getControl(ConfigKey(_group, "quantize"));

    // Create the Loop Controller
    m_pLoopingControl = new LoopingControl(_group, _config);
    addControl(m_pLoopingControl);

#ifdef __VINYLCONTROL__
    // If VinylControl is enabled, add a VinylControlControl. This must be done
    // before RateControl is created.
    addControl(new VinylControlControl(m_group, _config));
#endif

    // Create the Rate Controller
    m_pRateControl = new RateControl(_group, _config);
    addControl(m_pRateControl);

    m_fwdButton = ControlObject::getControl(ConfigKey(_group, "fwd"));
    m_backButton = ControlObject::getControl(ConfigKey(_group, "back"));

    // Create the BPM Controller
    m_pBpmControl = new BpmControl(_group, _config);
    addControl(m_pBpmControl);

    m_pReadAheadManager = new ReadAheadManager(m_pReader);
    m_pReadAheadManager->addEngineControl(m_pLoopingControl);
    m_pReadAheadManager->addEngineControl(m_pRateControl);

    // Construct scaling objects
    m_pScaleLinear = new EngineBufferScaleLinear(m_pReadAheadManager);

    m_pScaleST = new EngineBufferScaleST(m_pReadAheadManager);
    //m_pScaleST = (EngineBufferScaleST*)new EngineBufferScaleDummy(m_pReadAheadManager);
    setPitchIndpTimeStretch(false); // default to VE, let the user specify PITS in their mix

    setNewPlaypos(0.);

    m_pKeylock = new ControlPushButton(ConfigKey(m_group, "keylock"));
    m_pKeylock->setButtonMode(ControlPushButton::TOGGLE);
    m_pKeylock->set(false);

    m_pEject = new ControlPushButton(ConfigKey(m_group, "eject"));
    connect(m_pEject, SIGNAL(valueChanged(double)),
            this, SLOT(slotEjectTrack(double)),
            Qt::DirectConnection);

    //m_iRampIter = 0;
#ifdef __SCALER_DEBUG__
    df.setFileName("mixxx-debug.csv");
    df.open(QIODevice::WriteOnly | QIODevice::Text);
    writer.setDevice(&df);
#endif
}

EngineBuffer::~EngineBuffer()
{
#ifdef __SCALER_DEBUG__
    //close the writer
    df.close();
#endif
    delete m_pReadAheadManager;
    delete m_pReader;

    delete m_playButton;
    delete m_playStartButton;
    delete m_stopStartButton;

    delete m_startButton;
    delete m_endButton;
    delete m_stopButton;
    delete m_rateEngine;
    delete m_playposSlider;
    delete m_visualPlaypos;
    delete m_visualBpm;

    delete m_pSlipButton;
    delete m_pSlipPosition;
    delete m_pRepeat;

    delete m_pTrackSamples;
    delete m_pTrackSampleRate;

    delete m_pScaleLinear;
    delete m_pScaleST;

    delete m_pKeylock;
    delete m_pEject;

    delete [] m_pDitherBuffer;
    delete [] m_pCrossFadeBuffer;

    while (m_engineControls.size() > 0) {
        EngineControl* pControl = m_engineControls.takeLast();
        delete pControl;
    }
}

double EngineBuffer::fractionalPlayposFromAbsolute(double absolutePlaypos) {
    double fFractionalPlaypos = 0.0;
    if (m_file_length_old != 0.) {
        fFractionalPlaypos = math_min(absolutePlaypos, m_file_length_old);
        fFractionalPlaypos /= m_file_length_old;
    } else {
        fFractionalPlaypos = 0.;
    }
    return fFractionalPlaypos;
}

void EngineBuffer::setPitchIndpTimeStretch(bool b)
{
    // MUST ACQUIRE THE PAUSE MUTEX BEFORE CALLING THIS METHOD

    // Change sound scale mode

    //SoundTouch's linear interpolation code doesn't sound very good.
    //Our own EngineBufferScaleLinear sounds slightly better, but it's
    //not working perfectly. Eventually we should have our own working
    //better, so scratching sounds good.

    //Update Dec 30/2007
    //If we delete the m_pScale object and recreate it, it eventually
    //causes some weird bad pointer somewhere, which will either cause
    //the waveform the roll in a weird way or fire an ASSERT from
    //visualchannel.cpp or something. Need to valgrind this or something.

    if (b == true) {
        m_pScale = m_pScaleST;
        ((EngineBufferScaleST *)m_pScaleST)->setPitchIndpTimeStretch(b);
    } else {
        m_pScale = m_pScaleLinear;
    }
    m_bScalerChanged = true;
}

double EngineBuffer::getBpm()
{
    return m_pBpmControl->getBpm();
}

double EngineBuffer::getFileBpm() {
    return m_pBpmControl->getFileBpm();
}

void EngineBuffer::setEngineMaster(EngineMaster * pEngineMaster)
{
    m_pRateControl->setEngineMaster(pEngineMaster);
    m_pBpmControl->setEngineMaster(pEngineMaster);
}

void EngineBuffer::queueNewPlaypos(double newpos)
{
    // Temp Workaround: All seeks need to be done in the Engine thread so queue it up.
    m_bSeekQueued = true;
    m_dQueuedPosition = newpos;
}

void EngineBuffer::setNewPlaypos(double newpos)
{
    //qDebug() << "engine new pos " << newpos;

    // Before seeking, read extra buffer for crossfading
    CSAMPLE* fadeout = m_pScale->getScaled(m_iLastBufferSize);
    m_iCrossFadeSamples = m_iLastBufferSize;
    SampleUtil::copyWithGain(m_pCrossFadeBuffer, fadeout, 1.0, m_iLastBufferSize);

    m_filepos_play = newpos;

    // Ensures that the playpos slider gets updated in next process call
    m_iSamplesCalculated = 1000000;

    // The right place to do this?
    if (m_pScale)
        m_pScale->clear();
    m_pReadAheadManager->notifySeek(m_filepos_play);

    // Must hold the engineLock while using m_engineControls
    m_engineLock.lock();
    for (QList<EngineControl*>::iterator it = m_engineControls.begin();
         it != m_engineControls.end(); it++) {
        EngineControl *pControl = *it;
        pControl->notifySeek(m_filepos_play);
    }
    m_engineLock.unlock();
}

const char * EngineBuffer::getGroup()
{
    return m_group;
}

double EngineBuffer::getRate()
{
    return m_rate_old;
}

// WARNING: Always called from the EngineWorker thread pool
void EngineBuffer::slotTrackLoading() {
    // Pause EngineBuffer from processing frames
    m_pause.lock();
    // Setting m_iTrackLoading inside a m_pause.lock ensures that
    // track buffer is not processed when starting to load a new one
    m_iTrackLoading = 1;
    m_pause.unlock();

    m_playButton->set(0.0); //Stop playback
    m_pTrackSamples->set(0); // Stop renderer
}

// WARNING: Always called from the EngineWorker thread pool
void EngineBuffer::slotTrackLoaded(TrackPointer pTrack,
                                   int iTrackSampleRate,
                                   int iTrackNumSamples) {
    m_pause.lock();
    m_visualPlaypos->set(-1);
    m_pCurrentTrack = pTrack;
    m_file_srate_old = iTrackSampleRate;
    m_file_length_old = iTrackNumSamples;
    m_pTrackSamples->set(iTrackNumSamples);
    m_pTrackSampleRate->set(iTrackSampleRate);
    m_pause.unlock();

    // All EngingeControls are connected directly
    emit(trackLoaded(pTrack));
    // Start buffer processing after all EngineContols are up to date
    // with the current track e.g track is seeked to Cue
    m_iTrackLoading = 0;
    if (m_bPlayAfterLoading) {
        m_bPlayAfterLoading = false;
        m_playButton->set(1);
    }
}

// WARNING: Always called from the EngineWorker thread pool
void EngineBuffer::slotTrackLoadFailed(TrackPointer pTrack,
                                       QString reason) {
    m_bPlayAfterLoading = false;
    m_playButton->set(0.0f);
    ejectTrack();
    emit(trackLoadFailed(pTrack, reason));
}

TrackPointer EngineBuffer::getLoadedTrack() const {
    return m_pCurrentTrack;
}

void EngineBuffer::ejectTrack() {
    // Don't allow ejections while playing a track. We don't need to lock to
    // call ControlObject::get() so this is fine.
    if (m_playButton->get() > 0)
        return;

    m_pause.lock();
    m_iTrackLoading = 0;
    m_pTrackSamples->set(0);
    m_pTrackSampleRate->set(0);
    TrackPointer pTrack = m_pCurrentTrack;
    m_pCurrentTrack.clear();
    m_file_srate_old = 0;
    m_file_length_old = 0;
    m_playButton->set(0.0);
    m_visualBpm->set(0.0);
    slotControlSeek(0.);
    m_pause.unlock();

    emit(trackUnloaded(pTrack));
}

// WARNING: This method runs in both the GUI thread and the Engine Thread
void EngineBuffer::slotControlSeek(double change)
{
    if(isnan(change) || change > kMaxPlayposRange || change < kMinPlayposRange) {
        // This seek is ridiculous.
        return;
    }

    // Find new playpos, restrict to valid ranges.
    double new_playpos = round(change * m_file_length_old);

    // TODO(XXX) currently not limiting seeks file_length_old instead of
    // kMaxPlayposRange.
    if (new_playpos > m_file_length_old)
        new_playpos = m_file_length_old;

    // Ensure that the file position is even (remember, stereo channel files...)
    if (!even((int)new_playpos))
        new_playpos--;

<<<<<<< HEAD
    if (m_pQuantize->get() > 0.0) {
        int offset = static_cast<int>(m_pBpmControl->getPhaseOffset(new_playpos));
        if (!even(offset)) {
            offset--;
        }
        new_playpos += offset;
    }

    setNewPlaypos(new_playpos);
=======
    queueNewPlaypos(new_playpos);
>>>>>>> 3604d300
}

// WARNING: This method runs from SyncWorker and Engine Worker
void EngineBuffer::slotControlSeekAbs(double abs)
{
    slotControlSeek(abs / m_file_length_old);
}

void EngineBuffer::slotControlPlay(double v)
{
    // If no track is currently loaded, turn play off. If a track is loading
    // allow the set since it might apply to a track we are loading due to the
    // asynchrony.
    if (v > 0.0 && !m_pCurrentTrack && m_iTrackLoading == 0) {
        m_playButton->set(0.0f);
    }
}

void EngineBuffer::slotControlStart(double v)
{
    if (v > 0.0) {
        slotControlSeek(0.);
    }
}

void EngineBuffer::slotControlEnd(double v)
{
    if (v > 0.0) {
        slotControlSeek(1.);
    }
}

void EngineBuffer::slotControlPlayFromStart(double v)
{
    if (v > 0.0) {
        slotControlSeek(0.);
        m_playButton->set(1);
    }
}

void EngineBuffer::slotControlJumpToStartAndStop(double v)
{
    if (v > 0.0) {
        slotControlSeek(0.);
        m_playButton->set(0);
    }
}

void EngineBuffer::slotControlStop(double v)
{
    if (v > 0.0) {
        m_playButton->set(0);
    }
}

void EngineBuffer::slotControlSlip(double v)
{
    bool enabled = v > 0.0;
    if (enabled == m_bSlipEnabled) {
        return;
    }

    m_bSlipEnabled = enabled;

    if (enabled) {
        // TODO(rryan): Should this filepos instead be the RAMAN current
        // position? filepos_play could be out of date.
        m_dSlipPosition = m_filepos_play;
        m_pSlipPosition->set(fractionalPlayposFromAbsolute(m_dSlipPosition));
        m_dSlipRate = m_rate_old;
    } else {
        // TODO(owen) assuming that looping will get canceled properly
        slotControlSeekAbs(m_dSlipPosition);
        m_dSlipPosition = 0;
        m_pSlipPosition->set(0);
    }
}


void EngineBuffer::process(const CSAMPLE *, const CSAMPLE * pOut, const int iBufferSize)
{
    Q_ASSERT(even(iBufferSize));
    m_pReader->process();
    // Steps:
    // - Lookup new reader information
    // - Calculate current rate
    // - Scale the audio with m_pScale, copy the resulting samples into the
    //   output buffer
    // - Give EngineControl's a chance to do work / request seeks, etc
    // - Process repeat mode if we're at the end or beginning of a track
    // - Set last sample value (m_fLastSampleValue) so that rampOut works? Other
    //   miscellaneous upkeep issues.

    CSAMPLE * pOutput = (CSAMPLE *)pOut; // strip const attribute TODO(XXX): avoid this hack
    bool bCurBufferPaused = false;
    double rate = 0;
    double resample_rate = 0.0f;

    bool bTrackLoading = m_iTrackLoading != 0;
    if (!bTrackLoading && m_pause.tryLock()) {
        ScopedTimer t("EngineBuffer::process_pauselock");
        float sr = m_pSampleRate->get();

        double baserate = 0.0f;
        if (sr > 0) {
            baserate = ((double)m_file_srate_old / sr);
        }

        bool paused = m_playButton->get() != 0.0f ? false : true;

        bool is_scratching;
        rate = m_pRateControl->calculateRate(baserate, paused, iBufferSize,
                                             &is_scratching);

        m_pBpmControl->setLoopSize(m_pLoopingControl->getLoopSize());
        m_pBpmControl->userTweakingSync(m_pRateControl->getUserTweakingSync());

        if (!paused) {
            rate *= m_pBpmControl->getSyncAdjustment();
        }
        resample_rate = rate * baserate;
        //qDebug() << "rate" << rate << " paused" << paused;

        // Update the slipped position
        if (m_bSlipEnabled) {
            m_dSlipPosition += static_cast<double>(iBufferSize) * m_dSlipRate;
            m_pSlipPosition->set(fractionalPlayposFromAbsolute(m_dSlipPosition));
        }

        // Scratching always disables keylock because keylock sounds terrible
        // when not going at a constant rate.
        if (is_scratching && m_pScale != m_pScaleLinear) {
            setPitchIndpTimeStretch(false);
        } else if (!is_scratching) {
            if (m_pKeylock->get() && m_pScale != m_pScaleST) {
                setPitchIndpTimeStretch(true);
            } else if (!m_pKeylock->get() && m_pScale == m_pScaleST) {
                setPitchIndpTimeStretch(false);
            }
        }

        if (m_bSeekQueued) {
            m_bSeekQueued = false;
            setNewPlaypos(m_dQueuedPosition);
        }

        // If the rate has changed, set it in the scale object
        if (resample_rate != m_rate_old || m_bScalerChanged) {
            // The rate returned by the scale object can be different from the wanted rate!
            // Make sure new scaler has proper position
            if (m_bScalerChanged) {
                setNewPlaypos(m_filepos_play);
            } else if (m_pScale != m_pScaleLinear) { // linear scaler does this part for us now
                //XXX: Trying to force RAMAN to read from correct
                //     playpos when rate changes direction - Albert
                if ((m_rate_old <= 0 && rate > 0) ||
                    (m_rate_old >= 0 && rate < 0)) {
                    setNewPlaypos(m_filepos_play);
                }
            }
            if (m_pBpmControl->getSyncState() == SYNC_SLAVE) {
                m_pBpmControl->setEngineBpmByRate(rate);
            }

            rate = m_pScale->setTempo(rate);
            resample_rate = rate * baserate;
            m_pScale->setBaseRate(baserate);
            m_rate_old = resample_rate;
            // Scaler is up to date now.
            m_bScalerChanged = false;
        }

        bool at_start = m_filepos_play <= 0;
        bool at_end = m_filepos_play >= m_file_length_old;
        bool backwards = rate < 0;

        // If we're playing past the end, playing before the start, or standing
        // still then by definition the buffer is paused.
        bCurBufferPaused = (rate == 0 || (at_end && !backwards));

        // If the buffer is not paused, then scale the audio.
        if (!bCurBufferPaused) {
            // The fileposition should be: (why is this thing a double anyway!?
            // Integer valued.
            double filepos_play_rounded = round(m_filepos_play);
            if (filepos_play_rounded != m_filepos_play) {
                qWarning() << __FILE__ << __LINE__ << "ERROR: filepos_play is not round:" << m_filepos_play;
                m_filepos_play = filepos_play_rounded;
            }

            // Even.
            if (!even(m_filepos_play)) {
                qWarning() << "ERROR: filepos_play is not even:" << m_filepos_play;
                m_filepos_play--;
            }

            // Perform scaling of Reader buffer into buffer.
            CSAMPLE* output = m_pScale->getScaled(iBufferSize);
            double samplesRead = m_pScale->getSamplesRead();

            // qDebug() << "sourceSamples used " << iSourceSamples
            //          <<" samplesRead " << samplesRead
            //          << ", buffer pos " << iBufferStartSample
            //          << ", play " << filepos_play
            //          << " bufferlen " << iBufferSize;

            // Copy scaled audio into pOutput
            memcpy(pOutput, output, sizeof(pOutput[0]) * iBufferSize);

            // Adjust filepos_play by the amount we processed. TODO(XXX) what
            // happens if samplesRead is a fraction?
            m_filepos_play =
                    m_pReadAheadManager->getEffectiveVirtualPlaypositionFromLog(
                        static_cast<int>(m_filepos_play), samplesRead);
        }

        //Crossfade if we just did a seek
        if (m_iCrossFadeSamples > 0) {
            int i = 0;
            double cross_len = 0;
            if (m_iCrossFadeSamples >= iBufferSize) {
                i = m_iCrossFadeSamples - iBufferSize;
                cross_len = static_cast<double>(iBufferSize) / 2.0;
            } else {
                cross_len = static_cast<double>(m_iCrossFadeSamples) / 2.0;
            }

            double cross_mix = 0.0;
            double cross_inc = 1.0 / cross_len;
            // Do crossfade from old fadeout buffer to this new data
            for (int j = 0; j + 1 < iBufferSize && i + 1 < m_iCrossFadeSamples; i += 2, j += 2) {
                pOutput[j] = pOutput[j] * cross_mix + m_pCrossFadeBuffer[i] * (1.0 - cross_mix);
                pOutput[j+1] = pOutput[j+1] * cross_mix + m_pCrossFadeBuffer[i+1] * (1.0 - cross_mix);
                cross_mix += cross_inc;
            }
            m_iCrossFadeSamples = 0;
        }

        // It doesn't make sense to me to use the position before update, but this
        // results in better sync.
        if (m_pBpmControl->getSyncState() == SYNC_MASTER) {
            m_beatDistance->set(m_pBpmControl->getBeatDistance());
        }

        m_engineLock.lock();
        QListIterator<EngineControl*> it(m_engineControls);
        while (it.hasNext()) {
            EngineControl* pControl = it.next();
            pControl->setCurrentSample(m_filepos_play, m_file_length_old);
            double control_seek = pControl->process(resample_rate, m_filepos_play,
                                                    m_file_length_old, iBufferSize);

            if (control_seek != kNoTrigger) {
                // If we have not processed loops by this point then we have a
                // bug. RAMAN should be in charge of taking loops now. This
                // final step is more to notify all the EngineControls of the
                // happenings of the engine. TODO(rryan) log condition to a
                // stats-pipe once we have them.

                m_filepos_play = control_seek;
                double filepos_play_rounded = round(m_filepos_play);
                if (filepos_play_rounded != m_filepos_play) {
                    qWarning() << __FILE__ << __LINE__ << "ERROR: filepos_play is not round:" << m_filepos_play;
                    m_filepos_play = filepos_play_rounded;
                }

                // Fix filepos_play so that it is not out of bounds.
                if (m_file_length_old > 0) {
                    if (m_filepos_play > m_file_length_old) {
                        // TODO(XXX) limit to kMaxPlayposRange instead of file_length_old
                        m_filepos_play = m_file_length_old;
                    } else if(m_filepos_play < m_file_length_old * kMinPlayposRange) {
                        m_filepos_play = kMinPlayposRange * m_file_length_old;
                    }
                }

                // Safety check that the EngineControl didn't pass us a bogus
                // value
                if (!even(m_filepos_play))
                    m_filepos_play--;

                // TODO(XXX) need to re-evaluate this later. If we
                // setNewPlaypos, that clear()'s soundtouch, which might screw
                // up the audio. This sort of jump is a normal event. Also, the
                // EngineControl which caused this jump will get a notifySeek
                // for the same jump which might be confusing. For 1.8.0
                // purposes this works fine. If we do not notifySeek the RAMAN,
                // the engine and RAMAN can get out of sync.

                //setNewPlaypos(filepos_play);
                m_pReadAheadManager->notifySeek(m_filepos_play);
                // Notify seek the rate control since it needs to track things
                // like looping. Hacky, I know, but this helps prevent things
                // like the scratch controller from flipping out.
                m_pRateControl->notifySeek(m_filepos_play);
            }
        }
        m_engineLock.unlock();

        // Update all the indicators that EngineBuffer publishes to allow
        // external parts of Mixxx to observe its status.
        updateIndicators(rate, iBufferSize);

        // Handle repeat mode
        at_start = m_filepos_play <= 0;
        at_end = m_filepos_play >= m_file_length_old;

        bool repeat_enabled = m_pRepeat->get() != 0.0f;

        bool end_of_track = //(at_start && backwards) ||
            (at_end && !backwards);

        // If playbutton is pressed, check if we are at start or end of track
        if ((m_playButton->get() || (m_fwdButton->get() || m_backButton->get()))
            	&& end_of_track) {
            if (repeat_enabled) {
                double seekPosition = at_start ? m_file_length_old : 0;
                slotControlSeek(seekPosition);
            } else {
                m_playButton->set(0.);
            }
        }

        // release the pauselock
        m_pause.unlock();
    } else { // if (!bTrackLoading && m_pause.tryLock()) {
        // If we can't get the pause lock then this buffer will be silence.
        bCurBufferPaused = true;
    }

    // Give the Reader hints as to which chunks of the current song we
    // really care about. It will try very hard to keep these in memory
    hintReader(resample_rate);

    const double kSmallRate = 0.005;
    if (m_bLastBufferPaused && !bCurBufferPaused) {
        if (fabs(rate) > kSmallRate) { //at very slow forward rates, don't ramp up
            m_iRampState = ENGINE_RAMP_UP;
        }
    } else if (!m_bLastBufferPaused && bCurBufferPaused) {
        m_iRampState = ENGINE_RAMP_DOWN;
    } else { //we are not changing state
        // Make sure we aren't accidentally ramping down. This is how we make
        // sure that ramp value will become 1.0 eventually.
        //
        // 9/2012 rryan -- As I understand it this code intends to prevent us
        // from getting stuck ramped down. If there is a meaningfully large rate
        // and we aren't ramped up completely then it makes us ramp up. This
        // causes crazy feedback if you scratch at the non-silent end of a
        // track. See Bug #1006111. I added a !bCurBufferPaused term here because
        // if rate > 0 and bCurBufferPaused then basically you are at the end of
        // the track and trying to jog forward so this uniquely blocks that
        // situation.
        if (fabs(rate) > kSmallRate && !bCurBufferPaused &&
            m_iRampState != ENGINE_RAMP_UP && m_fRampValue < 1.0) {
            m_iRampState = ENGINE_RAMP_UP;
        }
    }

    //let's try holding the last sample value constant, and pull it
    //towards zero
    float ramp_inc = 0;
    if (m_iRampState == ENGINE_RAMP_UP ||
        m_iRampState == ENGINE_RAMP_DOWN) {
        // Ramp of 3.33 ms
        ramp_inc = m_iRampState * 300 / m_pSampleRate->get();

        for (int i=0; i < iBufferSize; i += 2) {
            if (bCurBufferPaused) {
                float dither = m_pDitherBuffer[m_iDitherBufferReadIndex];
                m_iDitherBufferReadIndex = (m_iDitherBufferReadIndex + 1) % MAX_BUFFER_LEN;
                pOutput[i] = m_fLastSampleValue[0] * m_fRampValue + dither;
                pOutput[i+1] = m_fLastSampleValue[1] * m_fRampValue + dither;
            } else {
                pOutput[i] = pOutput[i] * m_fRampValue;
                pOutput[i+1] = pOutput[i+1] * m_fRampValue;
            }

            m_fRampValue += ramp_inc;
            if (m_fRampValue >= 1.0) {
                m_iRampState = ENGINE_RAMP_NONE;
                m_fRampValue = 1.0;
            } else if (m_fRampValue <= 0.0) {
                m_iRampState = ENGINE_RAMP_NONE;
                m_fRampValue = 0.0;
            }
        }
    } else if (m_fRampValue == 0.0) {
        SampleUtil::applyGain(pOutput, 0.0, iBufferSize);
    }

    if ((!bCurBufferPaused && m_iRampState == ENGINE_RAMP_NONE) ||
        (bCurBufferPaused && m_fRampValue == 0.0)) {
        m_fLastSampleValue[0] = pOutput[iBufferSize-2];
        m_fLastSampleValue[1] = pOutput[iBufferSize-1];
    }

#ifdef __SCALER_DEBUG__
    for (int i=0; i<iBufferSize; i+=2) {
        writer << pOutput[i] <<  "\n";
    }
#endif

    m_bLastBufferPaused = bCurBufferPaused;
    m_iLastBufferSize = iBufferSize;
}

void EngineBuffer::updateIndicators(double rate, int iBufferSize) {

    // Increase samplesCalculated by the buffer size
    m_iSamplesCalculated += iBufferSize;

    double fFractionalPlaypos = fractionalPlayposFromAbsolute(m_filepos_play);

    // Update indicators that are only updated after every
    // sampleRate/kiUpdateRate samples processed.
    if (m_iSamplesCalculated > (m_pSampleRate->get()/kiUpdateRate)) {
        m_playposSlider->set(fFractionalPlaypos);

        //Update the BPM even more slowly
        m_iUiSlowTick = (m_iUiSlowTick + 1) % kiBpmUpdateRate;
        if (m_iUiSlowTick == 0) {
            m_visualBpm->set(m_pBpmControl->getBpm());
        }

        // Reset sample counter
        m_iSamplesCalculated = 0;
    }

    // Update visual control object, this needs to be done more often
    m_visualPlaypos->set(fFractionalPlaypos);
    m_rateEngine->set(rate);
}

void EngineBuffer::hintReader(const double dRate) {
    m_engineLock.lock();

    m_hintList.clear();
    m_pReadAheadManager->hintReader(dRate, m_hintList);

    //if slipping, hint about virtual position so we're ready for it
    if (m_bSlipEnabled) {
        Hint hint;
        hint.length = 2048; //default length please
        hint.sample = m_dSlipRate >= 0 ? m_dSlipPosition : m_dSlipPosition - 2048;
        hint.priority = 1;
        m_hintList.append(hint);
    }

    QListIterator<EngineControl*> it(m_engineControls);
    while (it.hasNext()) {
        EngineControl* pControl = it.next();
        pControl->hintReader(m_hintList);
    }
    m_pReader->hintAndMaybeWake(m_hintList);

    m_engineLock.unlock();
}

// WARNING: This method runs in the GUI thread
void EngineBuffer::slotLoadTrack(TrackPointer pTrack, bool play) {
    // Signal to the reader to load the track. The reader will respond with
    // trackLoading and then either with trackLoaded or trackLoadFailed signals.
    m_bPlayAfterLoading = play;
    m_pReader->newTrack(pTrack);
    m_pReader->wake();
}

void EngineBuffer::addControl(EngineControl* pControl) {
    // Connect to signals from EngineControl here...
    m_engineLock.lock();
    m_engineControls.push_back(pControl);
    m_engineLock.unlock();
    pControl->setEngineBuffer(this);
    connect(this, SIGNAL(trackLoaded(TrackPointer)),
            pControl, SLOT(trackLoaded(TrackPointer)),
            Qt::DirectConnection);
    connect(this, SIGNAL(trackUnloaded(TrackPointer)),
            pControl, SLOT(trackUnloaded(TrackPointer)),
            Qt::DirectConnection);
}

void EngineBuffer::bindWorkers(EngineWorkerScheduler* pWorkerScheduler) {
    pWorkerScheduler->bindWorker(m_pReader);
}

bool EngineBuffer::isTrackLoaded() {
    if (m_pCurrentTrack) {
        return true;
    }
    return false;
}

void EngineBuffer::slotEjectTrack(double v) {
    if (v > 0) {
        ejectTrack();
    }
}

void EngineBuffer::setReader(CachingReader* pReader) {
    disconnect(m_pReader, 0, this, 0);
    delete m_pReader;
    m_pReader = pReader;
    m_pReadAheadManager->setReader(pReader);
    connect(m_pReader, SIGNAL(trackLoading()),
            this, SLOT(slotTrackLoading()),
            Qt::DirectConnection);
    connect(m_pReader, SIGNAL(trackLoaded(TrackPointer, int, int)),
            this, SLOT(slotTrackLoaded(TrackPointer, int, int)),
            Qt::DirectConnection);
    connect(m_pReader, SIGNAL(trackLoadFailed(TrackPointer, QString)),
            this, SLOT(slotTrackLoadFailed(TrackPointer, QString)),
            Qt::DirectConnection);
}<|MERGE_RESOLUTION|>--- conflicted
+++ resolved
@@ -475,7 +475,6 @@
     if (!even((int)new_playpos))
         new_playpos--;
 
-<<<<<<< HEAD
     if (m_pQuantize->get() > 0.0) {
         int offset = static_cast<int>(m_pBpmControl->getPhaseOffset(new_playpos));
         if (!even(offset)) {
@@ -484,10 +483,7 @@
         new_playpos += offset;
     }
 
-    setNewPlaypos(new_playpos);
-=======
     queueNewPlaypos(new_playpos);
->>>>>>> 3604d300
 }
 
 // WARNING: This method runs from SyncWorker and Engine Worker
@@ -787,6 +783,7 @@
         }
         m_engineLock.unlock();
 
+
         // Update all the indicators that EngineBuffer publishes to allow
         // external parts of Mixxx to observe its status.
         updateIndicators(rate, iBufferSize);
