--- conflicted
+++ resolved
@@ -223,14 +223,8 @@
     m_pScaleLinear = new EngineBufferScaleLinear(m_pReadAheadManager);
 
     m_pScaleST = new EngineBufferScaleST(m_pReadAheadManager);
-<<<<<<< HEAD
-    //m_pScaleST = (EngineBufferScaleST*)new EngineBufferScaleDummy(m_pReadAheadManager);
+    m_pScaleDummy = new EngineBufferScaleDummy(m_pReadAheadManager);
     enableSoundTouch(false); // default to VE, let the user specify PITS in their mix
-    setNewPlaypos(0.);
-=======
-    m_pScaleDummy = new EngineBufferScaleDummy(m_pReadAheadManager);
-    setPitchIndpTimeStretch(false); // default to VE, let the user specify PITS in their mix
->>>>>>> 278144c9
 
     m_pKeylock = new ControlPushButton(ConfigKey(m_group, "keylock"));
     m_pKeylock->setButtonMode(ControlPushButton::TOGGLE);
@@ -626,20 +620,15 @@
             }
         }
 
-<<<<<<< HEAD
+        if (m_bSeekQueued.testAndSetAcquire(1, 0)) {
+            setNewPlaypos(m_dQueuedPosition);
+        }
+
         // If the baserate, rate, or pitch has changed, we need to update the
         // scaler. Also, if we have changed scalers then we need to update the
         // scaler.
         if (baserate != m_baserate_old || speed != m_speed_old ||
             pitch != m_pitch_old || m_bScalerChanged) {
-=======
-        if (m_bSeekQueued.testAndSetAcquire(1, 0)) {
-            setNewPlaypos(m_dQueuedPosition);
-        }
-
-        // If the rate has changed, set it in the scale object
-        if (rate != m_rate_old || m_bScalerChanged) {
->>>>>>> 278144c9
             // The rate returned by the scale object can be different from the wanted rate!
             // Make sure new scaler has proper position
             if (m_bScalerChanged) {
