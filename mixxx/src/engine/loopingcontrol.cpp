--- conflicted
+++ resolved
@@ -54,7 +54,7 @@
 
     m_pCOLoopEnabled = new ControlObject(ConfigKey(_group, "loop_enabled"));
     m_pCOLoopEnabled->set(0.0f);
-    
+
     m_pCOLoopStartPosition =
             new ControlObject(ConfigKey(_group, "loop_start_position"));
     m_pCOLoopStartPosition->set(kNoTrigger);
@@ -620,13 +620,9 @@
         if (keepStartPoint) {
             loop_in = m_iLoopStartSample;
         } else {
-<<<<<<< HEAD
-            // loop_in is set to the previous beat if quantize is on.
-=======
             // loop_in is set to the previous beat if quantize is on.  The
             // closest beat might be ahead of play position which would cause a seek.
             // TODO: If in reverse, should probably choose nextBeat.
->>>>>>> 5b48c860
             double prevBeat =
                     floorf(m_pBeats->findPrevBeat(getCurrentSample()));
             loop_in = (m_pQuantizeEnabled->get() > 0.0 && prevBeat != -1) ?
