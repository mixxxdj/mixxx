--- conflicted
+++ resolved
@@ -326,27 +326,23 @@
             continue;
         }
 
-        masterOutput |= (1 << channel_number);
-
-        // Process the buffer
-        pChannel->process(NULL, pChannelInfo->m_pBuffer, iBufferSize);
+        bool needsProcessing = false;
+        if (pChannel->isMaster()) {
+            masterOutput |= (1 << channel_number);
+            needsProcessing = true;
+        }
 
         // If the channel is enabled for previewing in headphones, copy it
         // over to the headphone buffer
         if (pChannel->isPFL()) {
             headphoneOutput |= (1 << channel_number);
-        }
-<<<<<<< HEAD
-
-        // Add the channel to the list of master output channels if they are
-        // enabled for master output.
-        if (channel->isMaster()) {
-            masterChannels.push_back(
-                QPair<CSAMPLE*, EngineChannel::ChannelOrientation>(
-                    buffer, channel->getOrientation()));
-        }
-=======
->>>>>>> b83a7370
+            needsProcessing = true;
+        }
+
+        // Process the buffer if necessary
+        if (needsProcessing) {
+            pChannel->process(NULL, pChannelInfo->m_pBuffer, iBufferSize);
+        }
     }
 
     // Mix all the enabled headphone channels together.
@@ -410,16 +406,6 @@
 }
 
 void EngineMaster::addChannel(EngineChannel* pChannel) {
-<<<<<<< HEAD
-    CSAMPLE* pChannelBuffer = SampleUtil::alloc(MAX_BUFFER_LEN);
-    memset(pChannelBuffer, 0, sizeof(CSAMPLE) * MAX_BUFFER_LEN);
-    m_channelBuffers.push_back(pChannelBuffer);
-    m_channels.push_back(pChannel);
-    EngineBuffer* pBuffer = pChannel->getEngineBuffer();
-    if (pBuffer != NULL) {
-        pBuffer->bindWorkers(m_pWorkerScheduler);
-    }
-=======
     ChannelInfo* pChannelInfo = new ChannelInfo();
     pChannelInfo->m_pChannel = pChannel;
     pChannelInfo->m_pVolumeControl = new ControlLogpotmeter(
@@ -427,26 +413,22 @@
     pChannelInfo->m_pBuffer = SampleUtil::alloc(MAX_BUFFER_LEN);
     memset(pChannelInfo->m_pBuffer, 0, sizeof(CSAMPLE) * MAX_BUFFER_LEN);
     m_channels.push_back(pChannelInfo);
-    pChannelInfo->m_pChannel->getEngineBuffer()->bindWorkers(m_pWorkerScheduler);
->>>>>>> b83a7370
+
+    EngineBuffer* pBuffer = pChannelInfo->m_pChannel->getEngineBuffer();
+    if (pBuffer != NULL) {
+        pBuffer->bindWorkers(m_pWorkerScheduler);
+    }
 
     // TODO(XXX) WARNING HUGE HACK ALERT In the case of 2-decks, this code hooks
     // the two EngineBuffers together so they can beat-sync off of each other.
     // rryan 6/2010
     if (m_channels.length() == 2) {
-<<<<<<< HEAD
-        EngineBuffer *pBuffer1 = m_channels[0]->getEngineBuffer();
-        EngineBuffer *pBuffer2 = m_channels[1]->getEngineBuffer();
+        EngineBuffer *pBuffer1 = m_channels[0]->m_pChannel->getEngineBuffer();
+        EngineBuffer *pBuffer2 = m_channels[1]->m_pChannel->getEngineBuffer();
         if (pBuffer1 != NULL && pBuffer2 != NULL) {
             pBuffer1->setOtherEngineBuffer(pBuffer2);
             pBuffer2->setOtherEngineBuffer(pBuffer1);
         }
-=======
-        EngineBuffer *pBuffer1 = m_channels[0]->m_pChannel->getEngineBuffer();
-        EngineBuffer *pBuffer2 = m_channels[1]->m_pChannel->getEngineBuffer();
-        pBuffer1->setOtherEngineBuffer(pBuffer2);
-        pBuffer2->setOtherEngineBuffer(pBuffer1);
->>>>>>> b83a7370
     }
 }
 
@@ -454,20 +436,14 @@
     return getChannelBuffer(QString("[Channel%1]").arg(i+1));
 }
 
-<<<<<<< HEAD
 const CSAMPLE* EngineMaster::getChannelBuffer(QString group) const {
     int channel_number = 0;
-    for (QList<EngineChannel*>::ConstIterator i = m_channels.constBegin();
-            i != m_channels.constEnd(); ++i, ++channel_number) {
-        EngineChannel *c = *i;
-        if (c->getGroup() == group) {
-            return m_channelBuffers[channel_number];
-        }
-=======
-const CSAMPLE* EngineMaster::getChannelBuffer(unsigned int i) const {
-    if (i < numChannels()) {
-        return m_channels[i]->m_pBuffer;
->>>>>>> b83a7370
+    for (QList<ChannelInfo*>::const_iterator i = m_channels.constBegin();
+         i != m_channels.constEnd(); ++i, ++channel_number) {
+        const ChannelInfo* pChannelInfo = *i;
+        if (pChannelInfo->m_pChannel->getGroup() == group) {
+            return pChannelInfo->m_pBuffer;
+        }
     }
     return NULL;
 }
