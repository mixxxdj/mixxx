--- conflicted
+++ resolved
@@ -53,13 +53,7 @@
     // TODO(XXX) This hack needs to be removed.
     EngineBuffer* getEngineBuffer();
 
-<<<<<<< HEAD
-=======
-    void setPitchIndpTimeStretch(bool b);
-
     bool isActive();
-
->>>>>>> b7de894a
 private:
     const QString m_group;
     ConfigObject<ConfigValue>* m_pConfig;
