/***************************************************************************
                          enginechannel.h  -  description
                             -------------------
    begin                : Sun Apr 28 2002
    copyright            : (C) 2002 by
    email                :
 ***************************************************************************/

/***************************************************************************
 *                                                                         *
 *   This program is free software; you can redistribute it and/or modify  *
 *   it under the terms of the GNU General Public License as published by  *
 *   the Free Software Foundation; either version 2 of the License, or     *
 *   (at your option) any later version.                                   *
 *                                                                         *
 ***************************************************************************/

#ifndef ENGINECHANNEL_H
#define ENGINECHANNEL_H

#include "engineobject.h"
#include "configobject.h"

class ControlObject;
class EngineBuffer;
class EnginePregain;
class EngineBuffer;
class EngineFilterBlock;
class EngineClipping;
class EngineFlanger;
class EngineVuMeter;
class EngineVinylSoundEmu;
class ControlPushButton;

class EngineChannel : public EngineObject {
    Q_OBJECT
  public:
    enum ChannelOrientation {
        LEFT = 0,
        CENTER,
        RIGHT,
    };

    EngineChannel(const char *pGroup, ChannelOrientation defaultOrientation = CENTER);
    virtual ~EngineChannel();

    virtual ChannelOrientation getOrientation();
    virtual const QString& getGroup() const;

    virtual bool isActive() = 0;
    virtual bool isPFL();
    virtual bool isMaster();

<<<<<<< HEAD
    virtual void process(const CSAMPLE *pIn, const CSAMPLE *pOut, const int iBufferSize) = 0;
    virtual void applyVolume(CSAMPLE *pBuff, const int iBufferSize) = 0;
=======
    virtual void process(const CSAMPLE *pIn, const CSAMPLE *pOut, const int iBufferSize);
>>>>>>> b83a7370

    // TODO(XXX) This hack needs to be removed.
    virtual EngineBuffer* getEngineBuffer() {
        return NULL;
    }

  private:
    const QString m_group;
    ControlPushButton* m_pPFL;
    ControlObject* m_pOrientation;
<<<<<<< HEAD
=======

    EngineBuffer* m_pBuffer;
    EngineClipping* m_pClipping;
    EngineFilterBlock* m_pFilter;
    EngineFlanger* m_pFlanger;
    EnginePregain* m_pPregain;
    EngineVinylSoundEmu* m_pVinylSoundEmu;
    EngineVuMeter* m_pVUMeter;
>>>>>>> b83a7370
};

#endif<|MERGE_RESOLUTION|>--- conflicted
+++ resolved
@@ -51,12 +51,7 @@
     virtual bool isPFL();
     virtual bool isMaster();
 
-<<<<<<< HEAD
     virtual void process(const CSAMPLE *pIn, const CSAMPLE *pOut, const int iBufferSize) = 0;
-    virtual void applyVolume(CSAMPLE *pBuff, const int iBufferSize) = 0;
-=======
-    virtual void process(const CSAMPLE *pIn, const CSAMPLE *pOut, const int iBufferSize);
->>>>>>> b83a7370
 
     // TODO(XXX) This hack needs to be removed.
     virtual EngineBuffer* getEngineBuffer() {
@@ -67,17 +62,6 @@
     const QString m_group;
     ControlPushButton* m_pPFL;
     ControlObject* m_pOrientation;
-<<<<<<< HEAD
-=======
-
-    EngineBuffer* m_pBuffer;
-    EngineClipping* m_pClipping;
-    EngineFilterBlock* m_pFilter;
-    EngineFlanger* m_pFlanger;
-    EnginePregain* m_pPregain;
-    EngineVinylSoundEmu* m_pVinylSoundEmu;
-    EngineVuMeter* m_pVUMeter;
->>>>>>> b83a7370
 };
 
 #endif