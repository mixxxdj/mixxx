--- conflicted
+++ resolved
@@ -140,6 +140,7 @@
     {
         long rem = (long)floor(m_scaleRemainder);
 
+
         // Be very defensive about equating the remainder
         // back into unscaled_samples_needed
 	if ((unscaled_samples_needed - rem) >= 1)
@@ -154,10 +155,7 @@
     // Multiply by 2 because it is predicting mono rates, while we want a stereo
     // number of samples.
     unscaled_samples_needed *= 2;
-<<<<<<< HEAD
-=======
-
->>>>>>> 02a506fd
+    
     Q_ASSERT(unscaled_samples_needed >= 0);
     Q_ASSERT(unscaled_samples_needed != 0);
 
