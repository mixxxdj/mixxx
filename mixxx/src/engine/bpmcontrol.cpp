// bpmcontrol.cpp
// Created 7/5/2009 by RJ Ryan (rryan@mit.edu)

#include <QList>
#include <QStringList>

#include "controlobject.h"
#include "controlpushbutton.h"

#include "engine/enginebuffer.h"
#include "engine/bpmcontrol.h"
#include "engine/enginechannel.h"
#include "engine/enginemaster.h"

const int minBpm = 30;
const int maxInterval = (int)(1000.*(60./(CSAMPLE)minBpm));
const int filterLength = 5;

BpmControl::BpmControl(const char* _group,
                       ConfigObject<ConfigValue>* _config) :
        EngineControl(_group, _config),
        //m_pMasterSync(NULL),
        m_iSyncState(0),
        m_dSyncAdjustment(0.0),
        m_bUserTweakingSync(false),
        m_dUserOffset(0.0),
        m_tapFilter(this, filterLength, maxInterval),
        m_sGroup(_group) {
    m_pNumDecks = ControlObject::getControl(ConfigKey("[Master]", "num_decks"));

    m_pPlayButton = ControlObject::getControl(ConfigKey(_group, "play"));
    connect(m_pPlayButton, SIGNAL(valueChanged(double)),
            this, SLOT(slotControlPlay(double)),
            Qt::DirectConnection);
            
    m_pQuantize = ControlObject::getControl(ConfigKey(_group, "quantize"));

    
    m_pRateSlider = ControlObject::getControl(ConfigKey(_group, "rate"));
    connect(m_pRateSlider, SIGNAL(valueChanged(double)),
            this, SLOT(slotAdjustBpm()),
            Qt::DirectConnection);
    connect(m_pRateSlider, SIGNAL(valueChangedFromEngine(double)),
            this, SLOT(slotAdjustBpm()),
            Qt::DirectConnection);

    m_pRateRange = ControlObject::getControl(ConfigKey(_group, "rateRange"));
    connect(m_pRateRange, SIGNAL(valueChanged(double)),
            this, SLOT(slotAdjustBpm()),
            Qt::DirectConnection);
    connect(m_pRateRange, SIGNAL(valueChangedFromEngine(double)),
            this, SLOT(slotAdjustBpm()),
            Qt::DirectConnection);

    m_pRateDir = ControlObject::getControl(ConfigKey(_group, "rate_dir"));
    connect(m_pRateDir, SIGNAL(valueChanged(double)),
            this, SLOT(slotAdjustBpm()),
            Qt::DirectConnection);
    connect(m_pRateDir, SIGNAL(valueChangedFromEngine(double)),
            this, SLOT(slotAdjustBpm()),
            Qt::DirectConnection);

    m_pLoopEnabled = ControlObject::getControl(
        ConfigKey(_group, "loop_enabled"));
    m_pLoopStartPosition = ControlObject::getControl(
        ConfigKey(_group, "loop_start_position"));
    m_pLoopEndPosition = ControlObject::getControl(
        ConfigKey(_group, "loop_end_position"));

    m_pFileBpm = new ControlObject(ConfigKey(_group, "file_bpm"));
    connect(m_pFileBpm, SIGNAL(valueChanged(double)),
            this, SLOT(slotAdjustBpm()),
            Qt::DirectConnection);

    m_pEngineBpm = new ControlObject(ConfigKey(_group, "bpm"));
    connect(m_pEngineBpm, SIGNAL(valueChanged(double)),
            this, SLOT(slotSetEngineBpm(double)),
            Qt::DirectConnection);

    m_pButtonTap = new ControlPushButton(ConfigKey(_group, "bpm_tap"));
    connect(m_pButtonTap, SIGNAL(valueChanged(double)),
            this, SLOT(slotBpmTap(double)),
            Qt::DirectConnection);

    // Beat sync (scale buffer tempo relative to tempo of other buffer)
    m_pButtonSync = new ControlPushButton(ConfigKey(_group, "beatsync"));
    connect(m_pButtonSync, SIGNAL(valueChanged(double)),
            this, SLOT(slotControlBeatSync(double)),
            Qt::DirectConnection);

    m_pButtonSyncPhase = new ControlPushButton(ConfigKey(_group, "beatsync_phase"));
    connect(m_pButtonSyncPhase, SIGNAL(valueChanged(double)),
            this, SLOT(slotControlBeatSyncPhase(double)),
            Qt::DirectConnection);

    m_pButtonSyncTempo = new ControlPushButton(ConfigKey(_group, "beatsync_tempo"));
    connect(m_pButtonSyncTempo, SIGNAL(valueChanged(double)),
            this, SLOT(slotControlBeatSyncTempo(double)),
            Qt::DirectConnection);

    m_pTranslateBeats = new ControlPushButton(
        ConfigKey(_group, "beats_translate_curpos"));
    connect(m_pTranslateBeats, SIGNAL(valueChanged(double)),
            this, SLOT(slotBeatsTranslate(double)),
            Qt::DirectConnection);

    connect(&m_tapFilter, SIGNAL(tapped(double,int)),
            this, SLOT(slotTapFilter(double,int)),
            Qt::DirectConnection);
            
    m_pMasterBeatDistance = ControlObject::getControl(ConfigKey("[Master]","beat_distance"));
    connect(m_pMasterBeatDistance, SIGNAL(valueChangedFromEngine(double)),
                this, SLOT(slotMasterBeatDistanceChanged(double)),
                Qt::DirectConnection);
                
    m_pSyncMasterEnabled = ControlObject::getControl(ConfigKey(_group, "sync_master"));
    connect(m_pSyncMasterEnabled, SIGNAL(valueChanged(double)),
                this, SLOT(slotSyncMasterChanged(double)),
                Qt::DirectConnection);
                
    m_pSyncSlaveEnabled = ControlObject::getControl(ConfigKey(_group, "sync_slave"));
    connect(m_pSyncSlaveEnabled, SIGNAL(valueChanged(double)),
                this, SLOT(slotSyncSlaveChanged(double)),
                Qt::DirectConnection);
                
    m_pSyncMasterEnabled->set(FALSE);
    m_pSyncSlaveEnabled->set(FALSE);
    m_iSyncState = SYNC_NONE;
}

BpmControl::~BpmControl() {
    delete m_pEngineBpm;
    delete m_pFileBpm;
    delete m_pButtonSync;
    delete m_pButtonSyncTempo;
    delete m_pButtonSyncPhase;
    delete m_pButtonTap;
    delete m_pTranslateBeats;
}

double BpmControl::getBpm() {
    return m_pEngineBpm->get();
}

double BpmControl::getFileBpm() {
    return m_dFileBpm;
}

void BpmControl::slotFileBpmChanged(double bpm) {
    //qDebug() << this << "slotFileBpmChanged" << bpm;
    // Adjust the file-bpm with the current setting of the rate to get the
    // engine BPM.
    double dRate = 1.0 + m_pRateDir->get() * m_pRateRange->get() * m_pRateSlider->get();
    m_pEngineBpm->set(bpm * dRate);
    m_dFileBpm = bpm;
}

void BpmControl::slotSetEngineBpm(double bpm) {
    double filebpm = m_pFileBpm->get();
    double ratedir = m_pRateDir->get();
    double raterange = m_pRateRange->get();

    if (filebpm && ratedir && raterange) {
        double newRate = bpm / filebpm;
        m_pRateSlider->set((newRate - 1.0) / ratedir / raterange);
    }
}

void BpmControl::slotBpmTap(double v) {
    if (v > 0) {
        m_tapFilter.tap();
    }
}

void BpmControl::slotTapFilter(double averageLength, int numSamples) {
    // averageLength is the average interval in milliseconds tapped over
    // numSamples samples.  Have to convert to BPM now:

    if (averageLength <= 0)
        return;

    if (numSamples < 4)
        return;

    // (60 seconds per minute) * (1000 milliseconds per second) / (X millis per
    // beat) = Y beats/minute
    double averageBpm = 60.0 * 1000.0 / averageLength;
    double dRate = 1.0 + m_pRateDir->get() * m_pRateRange->get() * m_pRateSlider->get();
    m_pFileBpm->set(averageBpm / dRate);
    slotAdjustBpm(); 
}

void BpmControl::slotControlPlay(double v)
{
    if (v > 0.0)
    {
        if (m_pQuantize->get() > 0.0) 
        {
            qDebug() << m_sGroup << "we are quantizing so sync phase on play";
            syncPhase();
        }
    }
}

void BpmControl::slotControlBeatSyncPhase(double v) {
    if (!v)
        return;
    syncPhase();
}

void BpmControl::slotControlBeatSyncTempo(double v) {
    if (!v)
        return;
    syncTempo();
}

void BpmControl::slotControlBeatSync(double v) {
    if (!v)
        return;

    // If the player is playing, and adjusting its tempo succeeded, adjust its
    // phase so that it plays in sync.
    if (syncTempo() && m_pPlayButton->get() > 0) {
        syncPhase();
    }
}

void BpmControl::slotSyncMasterChanged(double state)
{
    if (state) {
        m_iSyncState = SYNC_MASTER;    
    } else {
        // For now, turning off master turns on slave mode
        m_iSyncState = SYNC_SLAVE;
    }
}

void BpmControl::slotSyncSlaveChanged(double state)
{
    if (state) {
        m_iSyncState = SYNC_SLAVE;    
    } else {
        // For now, turning off slave turns off syncing
        m_iSyncState = SYNC_NONE;
    }
}

bool BpmControl::syncTempo() {
    EngineBuffer* pOtherEngineBuffer = pickSyncTarget();

    if(!pOtherEngineBuffer) {
        return false;
    }

    double fThisBpm = m_pEngineBpm->get();
    double fThisFileBpm = m_pFileBpm->get();

    double fOtherBpm = pOtherEngineBuffer->getBpm();
    double fOtherFileBpm = pOtherEngineBuffer->getFileBpm();

    //qDebug() << "this" << "bpm" << fThisBpm << "filebpm" << fThisFileBpm;
    //qDebug() << "other" << "bpm" << fOtherBpm << "filebpm" << fOtherFileBpm;

    ////////////////////////////////////////////////////////////////////////////
    // Rough proof of how syncing works -- rryan 3/2011
    // ------------------------------------------------
    //
    // Let this and other denote this deck versus the sync-target deck.
    //
    // The goal is for this deck's effective BPM to equal the other decks.
    //
    // thisBpm = otherBpm
    //
    // The overall rate is the product of range, direction, and scale plus 1:
    //
    // rate = 1.0 + rateDir * rateRange * rateScale
    //
    // An effective BPM is the file-bpm times the rate:
    //
    // bpm = fileBpm * rate
    //
    // So our goal is to tweak thisRate such that this equation is true:
    //
    // thisFileBpm * (1.0 + thisRate) = otherFileBpm * (1.0 + otherRate)
    //
    // so rearrange this equation in terms of thisRate:
    //
    // thisRate = (otherFileBpm * (1.0 + otherRate)) / thisFileBpm - 1.0
    //
    // So the new rateScale to set is:
    //
    // thisRateScale = ((otherFileBpm * (1.0 + otherRate)) / thisFileBpm - 1.0) / (thisRateDir * thisRateRange)

    if (fOtherBpm > 0.0 && fThisBpm > 0.0) {
        // The desired rate is the other decks effective rate divided by this
        // deck's file BPM. This gives us the playback rate that will produce an
        // effective BPM equivalent to the other decks.
        double fDesiredRate = fOtherBpm / fThisFileBpm;

        // Test if this buffer's bpm is the double of the other one, and adjust
        // the rate scale. I believe this is intended to account for our BPM
        // algorithm sometimes finding double or half BPMs. This avoids drastic
        // scales.

        float fFileBpmDelta = fabs(fThisFileBpm - fOtherFileBpm);
        if (fabs(fThisFileBpm * 2.0 - fOtherFileBpm) < fFileBpmDelta) {
            fDesiredRate /= 2.0;
        } else if (fabs(fThisFileBpm - 2.0 * fOtherFileBpm) < fFileBpmDelta) {
            fDesiredRate *= 2.0;
        }

        // Subtract the base 1.0, now fDesiredRate is the percentage
        // increase/decrease in playback rate, not the playback rate.
        fDesiredRate -= 1.0;

        // Ensure the rate is within resonable boundaries. Remember, this is the
        // percent to scale the rate, not the rate itself. If fDesiredRate was -1,
        // that would mean the deck would be completely stopped. If fDesiredRate
        // is 1, that means it is playing at 2x speed. This limit enforces that
        // we are scaled between 0.5x and 2x.
        if (fDesiredRate < 1.0 && fDesiredRate > -0.5)
        {
            // Adjust the rateScale. We have to divide by the range and
            // direction to get the correct rateScale.
            fDesiredRate = fDesiredRate / (m_pRateRange->get() * m_pRateDir->get());

            // And finally, set the slider
            m_pRateSlider->set(fDesiredRate);
            return true;
        }
    }
    return false;
}

EngineBuffer* BpmControl::pickSyncTarget() {
    EngineMaster* pMaster = getEngineMaster();
    if (!pMaster) {
        return NULL;
    }
    QString group = getGroup();
    QStringList deckGroups;
    EngineBuffer* pFirstNonplayingDeck = NULL;

    for (int i = 0; i < m_pNumDecks->get(); ++i) {
        // TODO(XXX) format from PlayerManager
        QString deckGroup = QString("[Channel%1]").arg(i+1);
        if (deckGroup == group) {
            continue;
        }
        EngineChannel* pChannel = pMaster->getChannel(deckGroup);
        // Only consider channels that have a track loaded and are in the master
        // mix.
        if (pChannel && pChannel->isActive() && pChannel->isMaster()) {
            EngineBuffer* pBuffer = pChannel->getEngineBuffer();
            if (pBuffer && pBuffer->getBpm() > 0) {
                // If the deck is playing then go with it immediately.
                if (fabs(pBuffer->getRate()) > 0) {
                    return pBuffer;
                }
                // Otherwise hold out for a deck that might be playing but
                // remember the first deck that matched our criteria.
                if (pFirstNonplayingDeck == NULL) {
                    pFirstNonplayingDeck = pBuffer;
                }
            }
        }
    }
    // No playing decks have a BPM. Go with the first deck that was stopped but
    // had a BPM.
    return pFirstNonplayingDeck;
}

void BpmControl::userTweakingSync(bool tweakActive)
{
    //TODO XXX: this might be one loop off.  ie, user tweaks but we've already
    //calculated a new rate.  Then next time we pay attention to the tweak.
    //I think it might not matter though
    m_bUserTweakingSync = tweakActive;
}

void BpmControl::slotMasterBeatDistanceChanged(double master_distance)
{
    if (m_iSyncState != SYNC_SLAVE)
        return;
    
    if (m_pBeats == NULL)
    {
        //qDebug() << "null here too";
        return;
    }
    
    const double MAGIC_FUZZ = 0.01;
    const double MAGIC_FACTOR = 0.3; //the higher this is, the more we influence sync
    
    if (!m_pPlayButton->get()) {
        return;
    }
    
    //If we aren't quantized, don't worry about offset
    if (!m_pQuantize->get()) {
        m_dSyncAdjustment = 0;
        return;
    }
    
    
    double dThisPosition = getCurrentSample();
    
    double dPrevBeat = m_pBeats->findPrevBeat(dThisPosition); 
    double dNextBeat = m_pBeats->findNextBeat(dThisPosition);
    double beat_length = dNextBeat - dPrevBeat;
    if (fabs(beat_length) < 0.01)
    {
        //we are on a beat
        dNextBeat = m_pBeats->findNthBeat(dThisPosition, 2);
        beat_length = dNextBeat - dPrevBeat;
    }
    
    // my_distance is our percentage distance through the beat
    double my_distance = (dThisPosition - dPrevBeat) / beat_length;
    //double user_offset_percent = m_dUserOffset / beat_length;
    
    if (my_distance - m_dUserOffset < 0)
    {
        my_distance += 1.0;
    }
    
    // beat wraparound -- any other way to account for this?
    // if we're at .99% and the master is 0.1%, we are *not* 98% off!
    
    ////don't do anything if we're at the edges of the beat (wraparound issues)
    if (my_distance < 0.1 || my_distance > 0.9 ||
        master_distance < 0.1 || master_distance > 0.9)
            return;
    
    //XXX doublecheck math for applying the user offset here (almost certainly wrong)
    /*if (my_distance - m_dUserOffset > 0.9 && master_distance < 0.1)
    {
        qDebug() << "master wraparound";
        master_distance += 1.0;
    }
    else if (my_distance - m_dUserOffset < 0.1 && master_distance > 0.9)
    {
        my_distance += 1.0;
    }*/
    
    //e.g. if my position is .8, and theirs is .6
    //then sample_offset = beatlength * .8 - beatlength * .6
    //or, beatlength * (myposition - theirpercent)
    
    double percent_offset = my_distance - master_distance;
    double sample_offset = beat_length * percent_offset;
    
    /*qDebug() << "master beat distance:" << master_distance;
    qDebug() << "my     beat distance:" << my_distance;
    qDebug() << m_sGroup << sample_offset << m_dUserOffset;*/
    
    m_dSyncAdjustment = 0.0;
    
/*    if (m_dUserOffset != 0)
        qDebug() << m_sGroup << "tweak necessary?" << fabs(percent_offset - m_dUserOffset) << "offset val:" << m_dUserOffset << "cur offset" << percent_offset;
    else
        qDebug() << m_sGroup << "nouser tweak necessary?" << fabs(percent_offset - m_dUserOffset);*/
    
    if (m_bUserTweakingSync)
    {
        qDebug() << "user is tweaking sync, let's use their value" << sample_offset;
        m_dUserOffset = percent_offset;
        //don't do anything else, leave it
    } 
    else
    {
        if (fabs(percent_offset - m_dUserOffset) > MAGIC_FUZZ)
        {
            double error = percent_offset - m_dUserOffset;
            //qDebug() << "tweak to get back in sync" << percent_offset << m_dUserOffset << MAGIC_FUZZ;
            //qDebug() << "master" << master_distance << "mine" << my_distance << "diff" << percent_offset;
            m_dSyncAdjustment = (0 - error) * MAGIC_FACTOR;
            //qDebug() << m_sGroup << "tweaking...." << m_dSyncAdjustment;
            m_dSyncAdjustment = math_max(-0.2f, math_min(0.2f, m_dSyncAdjustment));
            //qDebug() << "clamped" << m_dSyncAdjustment;
        }
    }
}

double BpmControl::getSyncAdjustment()
{
    if (m_iSyncState != SYNC_SLAVE)
        return 0.0;
/*    if (m_dSyncAdjustment != 0)
        qDebug() << m_sGroup << "sync value" << m_dSyncAdjustment;*/
    return m_dSyncAdjustment;
}

double BpmControl::getBeatDistance()
{
    // returns absolute number of samples distance from current pos back to
    // previous beat
    if (m_pBeats == NULL)
    {
        //qDebug() << "no beats, returning 0";
        return 0;
    }
    double dThisPosition = getCurrentSample();
    double dPrevBeat = m_pBeats->findPrevBeat(dThisPosition); 
    double dNextBeat = m_pBeats->findNextBeat(dThisPosition);
    if (fabs(dNextBeat - dPrevBeat) < 0.01)
    {
        //we are on a beat
        return 0;
    }
    return (dThisPosition - dPrevBeat) / (dNextBeat - dPrevBeat);
}

bool BpmControl::syncPhase()
{
    double dThisPosition = getCurrentSample();
    double offset = getPhaseOffset();
    if (offset == 0.0)
    {
        qDebug() << m_sGroup << "got offset of zero so no sync";
        return false;
    }
        
    double dNewPlaypos = dThisPosition + offset;
    emit(seekAbs(dNewPlaypos));
    return true;
}

double BpmControl::getPhaseOffset()
{
    double dThisPosition = getCurrentSample();
    return getPhaseOffset(dThisPosition);
}

//when enginebuffer is seeking it wants the offset from the new position,
//not the current position
double BpmControl::getPhaseOffset(double reference_position)
{
    double dOtherBeatFraction;
    
    if (m_iSyncState == SYNC_SLAVE)
    {
        //if we're a slave, easy to get the other beat fraction
        dOtherBeatFraction = m_pMasterBeatDistance->get();
    }
    else
    {
        //if not, we have to figure it out
        EngineBuffer* pOtherEngineBuffer = pickSyncTarget();
        if (pOtherEngineBuffer == NULL) {
            return 0;
        }
            
        TrackPointer otherTrack = pOtherEngineBuffer->getLoadedTrack();
        BeatsPointer otherBeats = otherTrack ? otherTrack->getBeats() : BeatsPointer();

        // If either track does not have beats, then we can't adjust the phase.
        if (!otherBeats) {
            return 0;
        }
        
        double dOtherLength = ControlObject::getControl(
            ConfigKey(pOtherEngineBuffer->getGroup(), "track_samples"))->get();
        double dOtherPosition = dOtherLength * ControlObject::getControl(
            ConfigKey(pOtherEngineBuffer->getGroup(), "visual_playposition"))->get();

        double dOtherPrevBeat = otherBeats->findPrevBeat(dOtherPosition);
        double dOtherNextBeat = otherBeats->findNextBeat(dOtherPosition);

        if (dOtherPrevBeat == -1 || dOtherNextBeat == -1) {
            return 0;
        }

        // Protect against the case where we are sitting exactly on the beat.
        if (dOtherPrevBeat == dOtherNextBeat) {
            dOtherNextBeat = otherBeats->findNthBeat(dOtherPosition, 2);
        }
        
        double dOtherBeatLength = fabs(dOtherNextBeat - dOtherPrevBeat);
        dOtherBeatFraction = (dOtherPosition - dOtherPrevBeat) / dOtherBeatLength;
    }
    
     if (!m_pBeats) {
        return 0;
    }
    
    // Get the current position of both decks
    //qDebug() << m_sGroup << "starting with reference" << reference_position << "and adjusting" << m_dUserOffset;
    double dThisPosition = reference_position;
    double dThisPrevBeat = m_pBeats->findPrevBeat(dThisPosition);
    double dThisNextBeat = m_pBeats->findNextBeat(dThisPosition);

    if (dThisPrevBeat == -1 || dThisNextBeat == -1) {
        return 0;
    }

    // Protect against the case where we are sitting exactly on the beat.
    if (dThisPrevBeat == dThisNextBeat) {
        dThisNextBeat = m_pBeats->findNthBeat(dThisPosition, 2);
    }
    
    //qDebug() << "pseudo pos" << dThisPosition << "from ref" << reference_position << "and offset" << m_dUserOffset;
    
    double dThisBeatLength = fabs(dThisNextBeat - dThisPrevBeat);

    double dNewPlaypos;
    bool this_near_next = dThisNextBeat - dThisPosition <= dThisPosition - dThisPrevBeat;
    bool other_near_next = dOtherBeatFraction >= 0.5;

    // We want our beat fraction to be identical to theirs.

    // If the two tracks have similar alignment, adjust phase is straight-
    // forward.  Use the same fraction for both beats, starting from the previous
    // beat.  But if This track is nearer to the next beat and the Other track
    // is nearer to the previous beat, use This Next beat as the starting point
    // for the phase. (ie, we pushed the sync button late).  If This track
    // is nearer to the previous beat, but the Other track is nearer to the
    // next beat, we pushed the sync button early so use the double-previous
    // beat as the basis for the adjustment.
    //
    // This makes way more sense when you're actually mixing.
    //
    // TODO(XXX) Revisit this logic once we move away from tempo-locked,
    // infinite beatgrids because the assumption that findNthBeat(-2) always
    // works will be wrong then.

    if (this_near_next == other_near_next) {
        dNewPlaypos = dThisPrevBeat + (dOtherBeatFraction + m_dUserOffset) * dThisBeatLength;
    } else if (this_near_next && !other_near_next) {
        dNewPlaypos = dThisNextBeat + (dOtherBeatFraction + m_dUserOffset) * dThisBeatLength;
    } else {  //!this_near_next && other_near_next
        dThisPrevBeat = m_pBeats->findNthBeat(dThisPosition, -2);
        dNewPlaypos = dThisPrevBeat + (dOtherBeatFraction + m_dUserOffset) * dThisBeatLength;
    }

    // We might be seeking outside the loop.
    const bool loop_enabled = m_pLoopEnabled->get() > 0.0;
    const double loop_start_position = m_pLoopStartPosition->get();
    const double loop_end_position = m_pLoopEndPosition->get();

    // Cases for sanity:
    //
    // CASE 1
    // Two identical 1-beat loops, out of phase by X samples.
    // Other deck is at its loop start.
    // This deck is half way through. We want to jump forward X samples to the loop end point.
    //
    // Two identical 1-beat loop, out of phase by X samples.
    // Other deck is

    // If sync target is 50% through the beat,
    // If we are at the loop end point and hit sync, jump forward X samples.


    // TODO(rryan): Revise this with something that keeps a broader number of
    // cases in sync. This at least prevents breaking out of the loop.
    if (loop_enabled) {
        const double loop_length = loop_end_position - loop_start_position;
        if (loop_length <= 0.0) {
            return false;
        }

        // TODO(rryan): If loop_length is not a multiple of dThisBeatLength should
        // we bail and not sync phase?

        // Syncing to after the loop end.
        double end_delta = dNewPlaypos - loop_end_position;
        if (end_delta > 0) {
            int i = end_delta / loop_length;
            dNewPlaypos = loop_start_position + end_delta - i * loop_length;
        }

        // Syncing to before the loop beginning.
        double start_delta = loop_start_position - dNewPlaypos;
        if (start_delta > 0) {
            int i = start_delta / loop_length;
            dNewPlaypos = loop_end_position - start_delta + i * loop_length;
        }
    }

    return dNewPlaypos - dThisPosition;
}

void BpmControl::slotRateChanged(double) {
    //wait, always???  Are we hammering this??
    double dFileBpm = m_pFileBpm->get();
    slotFileBpmChanged(dFileBpm);
    m_dFileBpm = dFileBpm;
}

void BpmControl::slotAdjustBpm() {
    // Emitted value is one of the control objects used below

    //qDebug() << this << "slotAdjustBpm"
    // Adjust the file-bpm with the current setting of the rate to get the
    // engine BPM.
    double dRate = 1.0 + m_pRateDir->get() * m_pRateRange->get() * m_pRateSlider->get();
    m_pEngineBpm->set(m_pFileBpm->get() * dRate);
}

void BpmControl::trackLoaded(TrackPointer pTrack) {
<<<<<<< HEAD
    if (m_pTrack) {
        trackUnloaded(m_pTrack);
    }
    
    qDebug() << m_sGroup << "resetting user offset";
    m_dUserOffset = 0.0; //reset for new track
=======
    trackUnloaded(m_pTrack);
>>>>>>> 184b5920

    if (pTrack) {
        m_pTrack = pTrack;
        m_pBeats = m_pTrack->getBeats();
        connect(m_pTrack.data(), SIGNAL(beatsUpdated()),
                this, SLOT(slotUpdatedTrackBeats()));
    }
}

void BpmControl::trackUnloaded(TrackPointer pTrack) {
    Q_UNUSED(pTrack);
    if (m_pTrack) {
        disconnect(m_pTrack.data(), SIGNAL(beatsUpdated()),
                   this, SLOT(slotUpdatedTrackBeats()));
        m_pTrack.clear();
        m_pBeats.clear();
    }
}

void BpmControl::slotUpdatedTrackBeats()
{
    if (m_pTrack) {
        m_pBeats = m_pTrack->getBeats();
    }
}

void BpmControl::slotBeatsTranslate(double v) {
    if (v > 0 && m_pBeats && (m_pBeats->getCapabilities() & Beats::BEATSCAP_TRANSLATE)) {
        double currentSample = getCurrentSample();
        double closestBeat = m_pBeats->findClosestBeat(currentSample);
        int delta = currentSample - closestBeat;
        if (delta % 2 != 0) {
            delta--;
        }
        m_pBeats->translate(delta);
    }
}<|MERGE_RESOLUTION|>--- conflicted
+++ resolved
@@ -699,16 +699,12 @@
 }
 
 void BpmControl::trackLoaded(TrackPointer pTrack) {
-<<<<<<< HEAD
     if (m_pTrack) {
         trackUnloaded(m_pTrack);
     }
     
     qDebug() << m_sGroup << "resetting user offset";
     m_dUserOffset = 0.0; //reset for new track
-=======
-    trackUnloaded(m_pTrack);
->>>>>>> 184b5920
 
     if (pTrack) {
         m_pTrack = pTrack;
