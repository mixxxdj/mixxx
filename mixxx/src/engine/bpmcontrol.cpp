// bpmcontrol.cpp
// Created 7/5/2009 by RJ Ryan (rryan@mit.edu)

#include "controlobject.h"
#include "controlpushbutton.h"

#include "engine/enginebuffer.h"
#include "engine/bpmcontrol.h"

const int minBpm = 30;
const int maxInterval = (int)(1000.*(60./(CSAMPLE)minBpm));
const int filterLength = 5;

BpmControl::BpmControl(const char* _group,
                       ConfigObject<ConfigValue>* _config) :
        EngineControl(_group, _config),
        m_tapFilter(this, filterLength, maxInterval) {

    m_pRateSlider = ControlObject::getControl(ConfigKey(_group, "rate"));
    connect(m_pRateSlider, SIGNAL(valueChanged(double)),
            this, SLOT(slotRateChanged(double)),
            Qt::DirectConnection);
    connect(m_pRateSlider, SIGNAL(valueChangedFromEngine(double)),
            this, SLOT(slotRateChanged(double)),
            Qt::DirectConnection);

    m_pRateRange = ControlObject::getControl(ConfigKey(_group, "rateRange"));
    connect(m_pRateRange, SIGNAL(valueChanged(double)),
            this, SLOT(slotRateChanged(double)),
            Qt::DirectConnection);
    connect(m_pRateRange, SIGNAL(valueChangedFromEngine(double)),
            this, SLOT(slotRateChanged(double)),
            Qt::DirectConnection);

    m_pRateDir = ControlObject::getControl(ConfigKey(_group, "rate_dir"));
    connect(m_pRateDir, SIGNAL(valueChanged(double)),
            this, SLOT(slotRateChanged(double)),
            Qt::DirectConnection);
    connect(m_pRateDir, SIGNAL(valueChangedFromEngine(double)),
            this, SLOT(slotRateChanged(double)),
            Qt::DirectConnection);

    m_pFileBpm = new ControlObject(ConfigKey(_group, "file_bpm"));
    connect(m_pFileBpm, SIGNAL(valueChanged(double)),
            this, SLOT(slotFileBpmChanged(double)),
            Qt::DirectConnection);

    m_pEngineBpm = new ControlObject(ConfigKey(_group, "bpm"));
    connect(m_pEngineBpm, SIGNAL(valueChanged(double)),
            this, SLOT(slotSetEngineBpm(double)),
            Qt::DirectConnection);

    m_pButtonTap = new ControlPushButton(ConfigKey(_group, "bpm_tap"));
    connect(m_pButtonTap, SIGNAL(valueChanged(double)),
            this, SLOT(slotBpmTap(double)),
            Qt::DirectConnection);

    // Beat sync (scale buffer tempo relative to tempo of other buffer)
    m_pButtonSync = new ControlPushButton(ConfigKey(_group, "beatsync"));
    connect(m_pButtonSync, SIGNAL(valueChanged(double)),
            this, SLOT(slotControlBeatSync(double)),
            Qt::DirectConnection);

    m_pTranslateBeats = new ControlPushButton(ConfigKey(_group, "beats_translate_curpos"));
    connect(m_pTranslateBeats, SIGNAL(valueChanged(double)),
            this, SLOT(slotBeatsTranslate(double)));

    connect(&m_tapFilter, SIGNAL(tapped(double,int)),
            this, SLOT(slotTapFilter(double,int)),
            Qt::DirectConnection);
}

BpmControl::~BpmControl() {
    delete m_pEngineBpm;
    delete m_pFileBpm;
    delete m_pButtonSync;
    delete m_pButtonTap;
    delete m_pTranslateBeats;
}

double BpmControl::getBpm() {
    return m_pEngineBpm->get();
}

void BpmControl::slotFileBpmChanged(double bpm) {
    //qDebug() << this << "slotFileBpmChanged" << bpm;
    // Adjust the file-bpm with the current setting of the rate to get the
    // engine BPM.
    double dRate = 1.0 + m_pRateDir->get() * m_pRateRange->get() * m_pRateSlider->get();
    m_pEngineBpm->set(bpm * dRate);
}

void BpmControl::slotSetEngineBpm(double bpm) {
    double filebpm = m_pFileBpm->get();

    if (filebpm != 0.0) {
        double newRate = bpm / filebpm - 1.0f;
        newRate = math_max(-1.0f, math_min(1.0f, newRate));
        m_pRateSlider->set(newRate * m_pRateDir->get());
    }
}

void BpmControl::slotBpmTap(double v) {
    if (v > 0) {
        m_tapFilter.tap();
    }
}

void BpmControl::slotTapFilter(double averageLength, int numSamples) {
    // averageLength is the average interval in milliseconds tapped over
    // numSamples samples.  Have to convert to BPM now:

    if (averageLength <= 0)
        return;

    if (numSamples < 4)
        return;

    // (60 seconds per minute) * (1000 milliseconds per second) / (X millis per
    // beat) = Y beats/minute
    double averageBpm = 60.0 * 1000.0 / averageLength;
    m_pFileBpm->set(averageBpm);
    slotFileBpmChanged(averageBpm);
}

void BpmControl::slotControlBeatSync(double v) {
    if (!v)
        return;

    EngineBuffer* pOtherEngineBuffer = getOtherEngineBuffer();

    if(!pOtherEngineBuffer)
        return;

    double fThisBpm  = m_pEngineBpm->get();
    //double fThisRate = m_pRateDir->get() * m_pRateSlider->get() * m_pRateRange->get();
    double fThisFileBpm = m_pFileBpm->get();

    double fOtherBpm = pOtherEngineBuffer->getBpm();
    double fOtherRate = pOtherEngineBuffer->getRate();
    double fOtherFileBpm = fOtherBpm / (1.0 + fOtherRate);

    //qDebug() << "this" << "bpm" << fThisBpm << "filebpm" << fThisFileBpm << "rate" << fThisRate;
    //qDebug() << "other" << "bpm" << fOtherBpm << "filebpm" << fOtherFileBpm << "rate" << fOtherRate;

    ////////////////////////////////////////////////////////////////////////////
    // Rough proof of how syncing works -- rryan 3/2011
    // ------------------------------------------------
    //
    // Let this and other denote this deck versus the sync-target deck.
    //
    // The goal is for this deck's effective BPM to equal the other decks.
    //
    // thisBpm = otherBpm
    //
    // The overall rate is the product of range, direction, and scale plus 1:
    //
    // rate = 1.0 + rateDir * rateRange * rateScale
    //
    // An effective BPM is the file-bpm times the rate:
    //
    // bpm = fileBpm * rate
    //
    // So our goal is to tweak thisRate such that this equation is true:
    //
    // thisFileBpm * (1.0 + thisRate) = otherFileBpm * (1.0 + otherRate)
    //
    // so rearrange this equation in terms of thisRate:
    //
    // thisRate = (otherFileBpm * (1.0 + otherRate)) / thisFileBpm - 1.0
    //
    // So the new rateScale to set is:
    //
    // thisRateScale = ((otherFileBpm * (1.0 + otherRate)) / thisFileBpm - 1.0) / (thisRateDir * thisRateRange)

    if (fOtherBpm > 0.0 && fThisBpm > 0.0) {
        // The desired rate is the other decks effective rate divided by this
        // deck's file BPM. This gives us the playback rate that will produe an
        // effective BPM equivalent to the other decks.
        double fDesiredRate = fOtherBpm / fThisFileBpm;

        // Test if this buffers bpm is the double of the other one, and adjust
        // the rate scale. I believe this is intended to account for our BPM
        // algorithm sometimes finding double or half BPMs. This avoid drastic
        // scales.
        float fFileBpmDelta = fabs(fThisFileBpm-fOtherFileBpm);
        if (fabs(fThisFileBpm*2.0 - fOtherFileBpm) < fFileBpmDelta) {
            fDesiredRate /= 2.0;
        } else if (fabs(fThisFileBpm - 2.0*fOtherFileBpm) < fFileBpmDelta) {
            fDesiredRate *= 2.0;
        }

        // Subtract the base 1.0, now fDesiredRate is the percentage
        // increase/decrease in playback rate, not the playback rate.
        fDesiredRate -= 1.0;

        // Ensure the rate is within resonable boundaries. Remember, this is the
        // percent to scale the rate, not the rate itself. If fDesiredRate was -1,
        // that would mean the deck would be completely stopped. If fDesiredRate
        // is 1, that means it is playing at 2x speed. This limit enforces that
        // we are scaled between 0.5x and 2x.
        if (fDesiredRate < 1.0 && fDesiredRate > -0.5)
        {
            // Adjust the rateScale. We have to divide by the range and
            // direction to get the correct rateScale.
            fDesiredRate = fDesiredRate/(m_pRateRange->get() * m_pRateDir->get());

            // And finally, set the slider
            m_pRateSlider->set(fDesiredRate);

            // Adjust the phase:
            adjustPhase();
        }
    }
}

void BpmControl::adjustPhase() {
    EngineBuffer* pOtherEngineBuffer = getOtherEngineBuffer();
    TrackPointer otherTrack = pOtherEngineBuffer->getLoadedTrack();
    BeatsPointer otherBeats = otherTrack ? otherTrack->getBeats() : BeatsPointer();

    // If either track does not have beats, then we can't adjust the phase.
    if (!m_pBeats || !otherBeats) {
        return;
    }

    // Get the file BPM of each song.
<<<<<<< HEAD
//    double dThisBpm = m_pBeats->getBpm();
//    double dOtherBpm = ControlObject::getControl(
//        ConfigKey(pOtherEngineBuffer->getGroup(), "file_bpm"))->get();
=======
    //double dThisBpm = m_pBeats->getBpm();
    //double dOtherBpm = ControlObject::getControl(
    //ConfigKey(pOtherEngineBuffer->getGroup(), "file_bpm"))->get();
>>>>>>> 73b5d4cf

    // Get the current position of both decks
    double dThisPosition = getCurrentSample();
    double dOtherLength = ControlObject::getControl(
        ConfigKey(pOtherEngineBuffer->getGroup(), "track_samples"))->get();
    double dOtherPosition = dOtherLength * ControlObject::getControl(
        ConfigKey(pOtherEngineBuffer->getGroup(), "visual_playposition"))->get();

    double dThisPrevBeat = m_pBeats->findPrevBeat(dThisPosition);
    double dThisNextBeat = m_pBeats->findNextBeat(dThisPosition);

    // Protect against the case where we are sitting exactly on the beat.
    if (dThisPrevBeat == dThisNextBeat) {
        dThisNextBeat = m_pBeats->findNthBeat(dThisPosition, 2);
    }

    double dOtherPrevBeat = otherBeats->findPrevBeat(dOtherPosition);
    double dOtherNextBeat = otherBeats->findNextBeat(dOtherPosition);

    // Protect against the case where we are sitting exactly on the beat.
    if (dOtherPrevBeat == dOtherNextBeat) {
        dOtherNextBeat = otherBeats->findNthBeat(dOtherPosition, 2);
    }

    double dThisBeatLength = fabs(dThisNextBeat - dThisPrevBeat);
    double dOtherBeatLength = fabs(dOtherNextBeat - dOtherPrevBeat);
    double dOtherBeatFraction = (dOtherPosition - dOtherPrevBeat) / dOtherBeatLength;

    // We want our beat fraction to be identical to theirs.
    double dNewPlaypos = dThisPrevBeat + dOtherBeatFraction * dThisBeatLength;
    emit(seekAbs(dNewPlaypos));
}

void BpmControl::slotRateChanged(double) {
    double dFileBpm = m_pFileBpm->get();
    slotFileBpmChanged(dFileBpm);
}

void BpmControl::trackLoaded(TrackPointer pTrack) {
    if (m_pTrack) {
        trackUnloaded(m_pTrack);
    }

    if (pTrack) {
        m_pTrack = pTrack;
        m_pBeats = m_pTrack->getBeats();
        connect(m_pTrack.data(), SIGNAL(beatsUpdated()),
                this, SLOT(slotUpdatedTrackBeats()));
    }
}

void BpmControl::trackUnloaded(TrackPointer pTrack) {
    if (m_pTrack) {
        disconnect(m_pTrack.data(), SIGNAL(beatsUpdated()),
                   this, SLOT(slotUpdatedTrackBeats()));
    }
    m_pTrack.clear();
    m_pBeats.clear();
}

void BpmControl::slotUpdatedTrackBeats()
{
    if (m_pTrack) {
        m_pBeats = m_pTrack->getBeats();
    }
}

void BpmControl::slotBeatsTranslate(double v) {
    if (v > 0 && m_pBeats && (m_pBeats->getCapabilities() & Beats::BEATSCAP_TRANSLATE)) {
        double currentSample = getCurrentSample();
        double closestBeat = m_pBeats->findClosestBeat(currentSample);
        int delta = currentSample - closestBeat;
        if (delta % 2 != 0) {
            delta--;
        }
        m_pBeats->translate(delta);
    }
}<|MERGE_RESOLUTION|>--- conflicted
+++ resolved
@@ -225,15 +225,9 @@
     }
 
     // Get the file BPM of each song.
-<<<<<<< HEAD
-//    double dThisBpm = m_pBeats->getBpm();
-//    double dOtherBpm = ControlObject::getControl(
-//        ConfigKey(pOtherEngineBuffer->getGroup(), "file_bpm"))->get();
-=======
     //double dThisBpm = m_pBeats->getBpm();
     //double dOtherBpm = ControlObject::getControl(
     //ConfigKey(pOtherEngineBuffer->getGroup(), "file_bpm"))->get();
->>>>>>> 73b5d4cf
 
     // Get the current position of both decks
     double dThisPosition = getCurrentSample();
