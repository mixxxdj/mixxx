// bpmcontrol.cpp
// Created 7/5/2009 by RJ Ryan (rryan@mit.edu)

#include <QList>
#include <QStringList>

#include "controlobject.h"
#include "controlpushbutton.h"

#include "engine/enginebuffer.h"
#include "engine/bpmcontrol.h"
#include "engine/enginechannel.h"
#include "engine/enginemaster.h"

const int minBpm = 30;
const int maxInterval = (int)(1000.*(60./(CSAMPLE)minBpm));
const int filterLength = 5;

BpmControl::BpmControl(const char* _group,
                       ConfigObject<ConfigValue>* _config) :
        EngineControl(_group, _config),
        //m_pMasterSync(NULL),
        m_iSyncState(0),
        m_dSyncAdjustment(0.0),
        m_bUserTweakingSync(false),
        m_dUserOffset(0.0),
        m_tapFilter(this, filterLength, maxInterval),
        m_sGroup(_group) {
    m_pNumDecks = ControlObject::getControl(ConfigKey("[Master]", "num_decks"));

    m_pPlayButton = ControlObject::getControl(ConfigKey(_group, "play"));
    connect(m_pPlayButton, SIGNAL(valueChanged(double)),
            this, SLOT(slotControlPlay(double)),
            Qt::DirectConnection);
            
    m_pQuantize = ControlObject::getControl(ConfigKey(_group, "quantize"));

    
    m_pRateSlider = ControlObject::getControl(ConfigKey(_group, "rate"));
    connect(m_pRateSlider, SIGNAL(valueChanged(double)),
            this, SLOT(slotAdjustBpm()),
            Qt::DirectConnection);
    connect(m_pRateSlider, SIGNAL(valueChangedFromEngine(double)),
            this, SLOT(slotAdjustBpm()),
            Qt::DirectConnection);

    m_pRateRange = ControlObject::getControl(ConfigKey(_group, "rateRange"));
    connect(m_pRateRange, SIGNAL(valueChanged(double)),
            this, SLOT(slotAdjustBpm()),
            Qt::DirectConnection);
    connect(m_pRateRange, SIGNAL(valueChangedFromEngine(double)),
            this, SLOT(slotAdjustBpm()),
            Qt::DirectConnection);

    m_pRateDir = ControlObject::getControl(ConfigKey(_group, "rate_dir"));
    connect(m_pRateDir, SIGNAL(valueChanged(double)),
            this, SLOT(slotAdjustBpm()),
            Qt::DirectConnection);
    connect(m_pRateDir, SIGNAL(valueChangedFromEngine(double)),
            this, SLOT(slotAdjustBpm()),
            Qt::DirectConnection);

    m_pLoopEnabled = ControlObject::getControl(
        ConfigKey(_group, "loop_enabled"));
    m_pLoopStartPosition = ControlObject::getControl(
        ConfigKey(_group, "loop_start_position"));
    m_pLoopEndPosition = ControlObject::getControl(
        ConfigKey(_group, "loop_end_position"));

    m_pFileBpm = new ControlObject(ConfigKey(_group, "file_bpm"));
    connect(m_pFileBpm, SIGNAL(valueChanged(double)),
            this, SLOT(slotAdjustBpm()),
            Qt::DirectConnection);

    m_pEngineBpm = new ControlObject(ConfigKey(_group, "bpm"));
    connect(m_pEngineBpm, SIGNAL(valueChanged(double)),
            this, SLOT(slotSetEngineBpm(double)),
            Qt::DirectConnection);

    m_pButtonTap = new ControlPushButton(ConfigKey(_group, "bpm_tap"));
    connect(m_pButtonTap, SIGNAL(valueChanged(double)),
            this, SLOT(slotBpmTap(double)),
            Qt::DirectConnection);

    // Beat sync (scale buffer tempo relative to tempo of other buffer)
    m_pButtonSync = new ControlPushButton(ConfigKey(_group, "beatsync"));
    connect(m_pButtonSync, SIGNAL(valueChanged(double)),
            this, SLOT(slotControlBeatSync(double)),
            Qt::DirectConnection);

    m_pButtonSyncPhase = new ControlPushButton(ConfigKey(_group, "beatsync_phase"));
    connect(m_pButtonSyncPhase, SIGNAL(valueChanged(double)),
            this, SLOT(slotControlBeatSyncPhase(double)),
            Qt::DirectConnection);

    m_pButtonSyncTempo = new ControlPushButton(ConfigKey(_group, "beatsync_tempo"));
    connect(m_pButtonSyncTempo, SIGNAL(valueChanged(double)),
            this, SLOT(slotControlBeatSyncTempo(double)),
            Qt::DirectConnection);

    m_pTranslateBeats = new ControlPushButton(
        ConfigKey(_group, "beats_translate_curpos"));
    connect(m_pTranslateBeats, SIGNAL(valueChanged(double)),
            this, SLOT(slotBeatsTranslate(double)),
            Qt::DirectConnection);

    connect(&m_tapFilter, SIGNAL(tapped(double,int)),
            this, SLOT(slotTapFilter(double,int)),
            Qt::DirectConnection);
            
    m_pMasterBeatDistance = ControlObject::getControl(ConfigKey("[Master]","beat_distance"));
    connect(m_pMasterBeatDistance, SIGNAL(valueChangedFromEngine(double)),
                this, SLOT(slotMasterBeatDistanceChanged(double)),
                Qt::DirectConnection);
                
    m_pSyncMasterEnabled = ControlObject::getControl(ConfigKey(_group, "sync_master"));
    connect(m_pSyncMasterEnabled, SIGNAL(valueChanged(double)),
                this, SLOT(slotSyncMasterChanged(double)),
                Qt::DirectConnection);
                
    m_pSyncSlaveEnabled = ControlObject::getControl(ConfigKey(_group, "sync_slave"));
    connect(m_pSyncSlaveEnabled, SIGNAL(valueChanged(double)),
                this, SLOT(slotSyncSlaveChanged(double)),
                Qt::DirectConnection);
                
    m_pSyncMasterEnabled->set(FALSE);
    m_pSyncSlaveEnabled->set(FALSE);
    m_iSyncState = SYNC_NONE;
}

BpmControl::~BpmControl() {
    delete m_pEngineBpm;
    delete m_pFileBpm;
    delete m_pButtonSync;
    delete m_pButtonSyncTempo;
    delete m_pButtonSyncPhase;
    delete m_pButtonTap;
    delete m_pTranslateBeats;
}

double BpmControl::getBpm() {
    return m_pEngineBpm->get();
}

double BpmControl::getFileBpm() {
    return m_dFileBpm;
}

void BpmControl::slotFileBpmChanged(double bpm) {
    //qDebug() << this << "slotFileBpmChanged" << bpm;
    // Adjust the file-bpm with the current setting of the rate to get the
    // engine BPM.
    double dRate = 1.0 + m_pRateDir->get() * m_pRateRange->get() * m_pRateSlider->get();
    m_pEngineBpm->set(bpm * dRate);
    m_dFileBpm = bpm;
}

void BpmControl::slotSetEngineBpm(double bpm) {
    double filebpm = m_pFileBpm->get();
    double ratedir = m_pRateDir->get();
    double raterange = m_pRateRange->get();

    if (filebpm && ratedir && raterange) {
        double newRate = bpm / filebpm;
        m_pRateSlider->set((newRate - 1.0) / ratedir / raterange);
    }
}

void BpmControl::slotBpmTap(double v) {
    if (v > 0) {
        m_tapFilter.tap();
    }
}

void BpmControl::slotTapFilter(double averageLength, int numSamples) {
    // averageLength is the average interval in milliseconds tapped over
    // numSamples samples.  Have to convert to BPM now:

    if (averageLength <= 0)
        return;

    if (numSamples < 4)
        return;

    // (60 seconds per minute) * (1000 milliseconds per second) / (X millis per
    // beat) = Y beats/minute
    double averageBpm = 60.0 * 1000.0 / averageLength;
    double dRate = 1.0 + m_pRateDir->get() * m_pRateRange->get() * m_pRateSlider->get();
    m_pFileBpm->set(averageBpm / dRate);
    slotAdjustBpm();
}

void BpmControl::slotControlPlay(double v)
{
    if (v > 0.0)
    {
        if (m_pQuantize->get() > 0.0) 
        {
            qDebug() << m_sGroup << "we are quantizing so sync phase on play";
            syncPhase();
        }
    }
}

void BpmControl::slotControlBeatSyncPhase(double v) {
    if (!v)
        return;
    syncPhase();
}

void BpmControl::slotControlBeatSyncTempo(double v) {
    if (!v)
        return;
    syncTempo();
}

void BpmControl::slotControlBeatSync(double v) {
    if (!v)
        return;

    // If the player is playing, and adjusting its tempo succeeded, adjust its
    // phase so that it plays in sync.
    if (syncTempo() && m_pPlayButton->get() > 0) {
        syncPhase();
    }
}

void BpmControl::slotSyncMasterChanged(double state)
{
    if (state) {
        m_iSyncState = SYNC_MASTER;    
    } else {
        // For now, turning off master turns on slave mode
        m_iSyncState = SYNC_SLAVE;
    }
}

void BpmControl::slotSyncSlaveChanged(double state)
{
    if (state) {
        m_iSyncState = SYNC_SLAVE;    
    } else {
        // For now, turning off slave turns off syncing
        m_iSyncState = SYNC_NONE;
    }
}

bool BpmControl::syncTempo() {
    EngineBuffer* pOtherEngineBuffer = pickSyncTarget();

    if(!pOtherEngineBuffer) {
        return false;
    }

    double fThisBpm = m_pEngineBpm->get();
    double fThisFileBpm = m_pFileBpm->get();

    double fOtherBpm = pOtherEngineBuffer->getBpm();
    double fOtherFileBpm = pOtherEngineBuffer->getFileBpm();

    //qDebug() << "this" << "bpm" << fThisBpm << "filebpm" << fThisFileBpm;
    //qDebug() << "other" << "bpm" << fOtherBpm << "filebpm" << fOtherFileBpm;

    ////////////////////////////////////////////////////////////////////////////
    // Rough proof of how syncing works -- rryan 3/2011
    // ------------------------------------------------
    //
    // Let this and other denote this deck versus the sync-target deck.
    //
    // The goal is for this deck's effective BPM to equal the other decks.
    //
    // thisBpm = otherBpm
    //
    // The overall rate is the product of range, direction, and scale plus 1:
    //
    // rate = 1.0 + rateDir * rateRange * rateScale
    //
    // An effective BPM is the file-bpm times the rate:
    //
    // bpm = fileBpm * rate
    //
    // So our goal is to tweak thisRate such that this equation is true:
    //
    // thisFileBpm * (1.0 + thisRate) = otherFileBpm * (1.0 + otherRate)
    //
    // so rearrange this equation in terms of thisRate:
    //
    // thisRate = (otherFileBpm * (1.0 + otherRate)) / thisFileBpm - 1.0
    //
    // So the new rateScale to set is:
    //
    // thisRateScale = ((otherFileBpm * (1.0 + otherRate)) / thisFileBpm - 1.0) / (thisRateDir * thisRateRange)

    if (fOtherBpm > 0.0 && fThisBpm > 0.0) {
        // The desired rate is the other decks effective rate divided by this
        // deck's file BPM. This gives us the playback rate that will produce an
        // effective BPM equivalent to the other decks.
        double fDesiredRate = fOtherBpm / fThisFileBpm;

        // Test if this buffer's bpm is the double of the other one, and adjust
        // the rate scale. I believe this is intended to account for our BPM
        // algorithm sometimes finding double or half BPMs. This avoids drastic
        // scales.

        float fFileBpmDelta = fabs(fThisFileBpm - fOtherFileBpm);
        if (fabs(fThisFileBpm * 2.0 - fOtherFileBpm) < fFileBpmDelta) {
            fDesiredRate /= 2.0;
        } else if (fabs(fThisFileBpm - 2.0 * fOtherFileBpm) < fFileBpmDelta) {
            fDesiredRate *= 2.0;
        }

        // Subtract the base 1.0, now fDesiredRate is the percentage
        // increase/decrease in playback rate, not the playback rate.
        fDesiredRate -= 1.0;

        // Ensure the rate is within resonable boundaries. Remember, this is the
        // percent to scale the rate, not the rate itself. If fDesiredRate was -1,
        // that would mean the deck would be completely stopped. If fDesiredRate
        // is 1, that means it is playing at 2x speed. This limit enforces that
        // we are scaled between 0.5x and 2x.
        if (fDesiredRate < 1.0 && fDesiredRate > -0.5)
        {
            // Adjust the rateScale. We have to divide by the range and
            // direction to get the correct rateScale.
            fDesiredRate = fDesiredRate / (m_pRateRange->get() * m_pRateDir->get());

            // And finally, set the slider
            m_pRateSlider->set(fDesiredRate);
            return true;
        }
    }
    return false;
}

EngineBuffer* BpmControl::pickSyncTarget() {
    EngineMaster* pMaster = getEngineMaster();
    if (!pMaster) {
        return NULL;
    }
    QString group = getGroup();
    QStringList deckGroups;
    EngineBuffer* pFirstNonplayingDeck = NULL;

    for (int i = 0; i < m_pNumDecks->get(); ++i) {
        // TODO(XXX) format from PlayerManager
        QString deckGroup = QString("[Channel%1]").arg(i+1);
        if (deckGroup == group) {
            continue;
        }
        EngineChannel* pChannel = pMaster->getChannel(deckGroup);
        // Only consider channels that have a track loaded and are in the master
        // mix.
        if (pChannel && pChannel->isActive() && pChannel->isMaster()) {
            EngineBuffer* pBuffer = pChannel->getEngineBuffer();
            if (pBuffer && pBuffer->getBpm() > 0) {
                // If the deck is playing then go with it immediately.
                if (fabs(pBuffer->getRate()) > 0) {
                    return pBuffer;
                }
                // Otherwise hold out for a deck that might be playing but
                // remember the first deck that matched our criteria.
                if (pFirstNonplayingDeck == NULL) {
                    pFirstNonplayingDeck = pBuffer;
                }
            }
        }
    }
    // No playing decks have a BPM. Go with the first deck that was stopped but
    // had a BPM.
    return pFirstNonplayingDeck;
}

void BpmControl::userTweakingSync(bool tweakActive)
{
    //TODO XXX: this might be one loop off.  ie, user tweaks but we've already
    //calculated a new rate.  Then next time we pay attention to the tweak.
    //I think it might not matter though
    m_bUserTweakingSync = tweakActive;
}

void BpmControl::slotMasterBeatDistanceChanged(double master_distance)
{
    if (m_iSyncState != SYNC_SLAVE)
        return;
    
    if (m_pBeats == NULL)
    {
        //qDebug() << "null here too";
        return;
    }
    
    const double MAGIC_FUZZ = 0.01;
    const double MAGIC_FACTOR = 0.3; //the higher this is, the more we influence sync
    
    if (!m_pPlayButton->get()) {
        return;
    }
    
    //If we aren't quantized, don't worry about offset
    if (!m_pQuantize->get()) {
        m_dSyncAdjustment = 0;
        return;
    }
    
    
    double dThisPosition = getCurrentSample();
    
    double dPrevBeat = m_pBeats->findPrevBeat(dThisPosition); 
    double dNextBeat = m_pBeats->findNextBeat(dThisPosition);
    double beat_length = dNextBeat - dPrevBeat;
    if (fabs(beat_length) < 0.01)
    {
        //we are on a beat
        dNextBeat = m_pBeats->findNthBeat(dThisPosition, 2);
        beat_length = dNextBeat - dPrevBeat;
    }
    
    // my_distance is our percentage distance through the beat
    double my_distance = (dThisPosition - dPrevBeat) / beat_length;
    //double user_offset_percent = m_dUserOffset / beat_length;
    
    if (my_distance - m_dUserOffset < 0)
    {
        my_distance += 1.0;
    }
    
    // beat wraparound -- any other way to account for this?
    // if we're at .99% and the master is 0.1%, we are *not* 98% off!
    
    ////don't do anything if we're at the edges of the beat (wraparound issues)
    if (my_distance < 0.1 || my_distance > 0.9 ||
        master_distance < 0.1 || master_distance > 0.9)
            return;
    
    //XXX doublecheck math for applying the user offset here (almost certainly wrong)
    /*if (my_distance - m_dUserOffset > 0.9 && master_distance < 0.1)
    {
        qDebug() << "master wraparound";
        master_distance += 1.0;
    }
    else if (my_distance - m_dUserOffset < 0.1 && master_distance > 0.9)
    {
        my_distance += 1.0;
    }*/
    
    //e.g. if my position is .8, and theirs is .6
    //then sample_offset = beatlength * .8 - beatlength * .6
    //or, beatlength * (myposition - theirpercent)
    
    double percent_offset = my_distance - master_distance;
    double sample_offset = beat_length * percent_offset;
    
    /*qDebug() << "master beat distance:" << master_distance;
    qDebug() << "my     beat distance:" << my_distance;
    qDebug() << m_sGroup << sample_offset << m_dUserOffset;*/
    
    m_dSyncAdjustment = 0.0;
    
/*    if (m_dUserOffset != 0)
        qDebug() << m_sGroup << "tweak necessary?" << fabs(percent_offset - m_dUserOffset) << "offset val:" << m_dUserOffset << "cur offset" << percent_offset;
    else
        qDebug() << m_sGroup << "nouser tweak necessary?" << fabs(percent_offset - m_dUserOffset);*/
    
    if (m_bUserTweakingSync)
    {
        qDebug() << "user is tweaking sync, let's use their value" << sample_offset;
        m_dUserOffset = percent_offset;
        //don't do anything else, leave it
    } 
    else
    {
        if (fabs(percent_offset - m_dUserOffset) > MAGIC_FUZZ)
        {
            double error = percent_offset - m_dUserOffset;
            //qDebug() << "tweak to get back in sync" << percent_offset << m_dUserOffset << MAGIC_FUZZ;
            //qDebug() << "master" << master_distance << "mine" << my_distance << "diff" << percent_offset;
            m_dSyncAdjustment = (0 - error) * MAGIC_FACTOR;
            //qDebug() << m_sGroup << "tweaking...." << m_dSyncAdjustment;
            m_dSyncAdjustment = math_max(-0.2f, math_min(0.2f, m_dSyncAdjustment));
            //qDebug() << "clamped" << m_dSyncAdjustment;
        }
    }
}

double BpmControl::getSyncAdjustment()
{
    if (m_iSyncState != SYNC_SLAVE)
        return 0.0;
/*    if (m_dSyncAdjustment != 0)
        qDebug() << m_sGroup << "sync value" << m_dSyncAdjustment;*/
    return m_dSyncAdjustment;
}

double BpmControl::getBeatDistance()
{
    // returns absolute number of samples distance from current pos back to
    // previous beat
    if (m_pBeats == NULL)
    {
        //qDebug() << "no beats, returning 0";
        return 0;
    }
    double dThisPosition = getCurrentSample();
    double dPrevBeat = m_pBeats->findPrevBeat(dThisPosition); 
    double dNextBeat = m_pBeats->findNextBeat(dThisPosition);
    if (fabs(dNextBeat - dPrevBeat) < 0.01)
    {
        //we are on a beat
        return 0;
    }
    return (dThisPosition - dPrevBeat) / (dNextBeat - dPrevBeat);
}

bool BpmControl::syncPhase()
{
    double dThisPosition = getCurrentSample();
    double offset = getPhaseOffset();
    if (offset == 0.0)
    {
        qDebug() << m_sGroup << "got offset of zero so no sync";
        return false;
    }
        
    double dNewPlaypos = dThisPosition + offset;
    emit(seekAbs(dNewPlaypos));
    return true;
}

double BpmControl::getPhaseOffset()
{
    double dThisPosition = getCurrentSample();
    return getPhaseOffset(dThisPosition);
}

//when enginebuffer is seeking it wants the offset from the new position,
//not the current position
double BpmControl::getPhaseOffset(double reference_position)
{
    double dOtherBeatFraction;
    
    if (m_iSyncState == SYNC_SLAVE)
    {
        //if we're a slave, easy to get the other beat fraction
        dOtherBeatFraction = m_pMasterBeatDistance->get();
    }
    else
    {
        //if not, we have to figure it out
        EngineBuffer* pOtherEngineBuffer = pickSyncTarget();
        if (pOtherEngineBuffer == NULL) {
            return 0;
        }
            
        TrackPointer otherTrack = pOtherEngineBuffer->getLoadedTrack();
        BeatsPointer otherBeats = otherTrack ? otherTrack->getBeats() : BeatsPointer();

        // If either track does not have beats, then we can't adjust the phase.
        if (!otherBeats) {
            return 0;
        }
        
        double dOtherLength = ControlObject::getControl(
            ConfigKey(pOtherEngineBuffer->getGroup(), "track_samples"))->get();
        double dOtherPosition = dOtherLength * ControlObject::getControl(
            ConfigKey(pOtherEngineBuffer->getGroup(), "visual_playposition"))->get();

        double dOtherPrevBeat = otherBeats->findPrevBeat(dOtherPosition);
        double dOtherNextBeat = otherBeats->findNextBeat(dOtherPosition);

        if (dOtherPrevBeat == -1 || dOtherNextBeat == -1) {
            return 0;
        }

        // Protect against the case where we are sitting exactly on the beat.
        if (dOtherPrevBeat == dOtherNextBeat) {
            dOtherNextBeat = otherBeats->findNthBeat(dOtherPosition, 2);
        }
        
        double dOtherBeatLength = fabs(dOtherNextBeat - dOtherPrevBeat);
        dOtherBeatFraction = (dOtherPosition - dOtherPrevBeat) / dOtherBeatLength;
    }
    
     if (!m_pBeats) {
        return 0;
    }
    
    // Get the current position of both decks
    //qDebug() << m_sGroup << "starting with reference" << reference_position << "and adjusting" << m_dUserOffset;
    double dThisPosition = reference_position;
    double dThisPrevBeat = m_pBeats->findPrevBeat(dThisPosition);
    double dThisNextBeat = m_pBeats->findNextBeat(dThisPosition);

    if (dThisPrevBeat == -1 || dThisNextBeat == -1) {
        return 0;
    }

    // Protect against the case where we are sitting exactly on the beat.
    if (dThisPrevBeat == dThisNextBeat) {
        dThisNextBeat = m_pBeats->findNthBeat(dThisPosition, 2);
    }
    
    //qDebug() << "pseudo pos" << dThisPosition << "from ref" << reference_position << "and offset" << m_dUserOffset;
    
    double dThisBeatLength = fabs(dThisNextBeat - dThisPrevBeat);

    double dNewPlaypos;
    bool this_near_next = dThisNextBeat - dThisPosition <= dThisPosition - dThisPrevBeat;
    bool other_near_next = dOtherBeatFraction >= 0.5;

    // We want our beat fraction to be identical to theirs.

    // If the two tracks have similar alignment, adjust phase is straight-
    // forward.  Use the same fraction for both beats, starting from the previous
    // beat.  But if This track is nearer to the next beat and the Other track
    // is nearer to the previous beat, use This Next beat as the starting point
    // for the phase. (ie, we pushed the sync button late).  If This track
    // is nearer to the previous beat, but the Other track is nearer to the
    // next beat, we pushed the sync button early so use the double-previous
    // beat as the basis for the adjustment.
    //
    // This makes way more sense when you're actually mixing.
    //
    // TODO(XXX) Revisit this logic once we move away from tempo-locked,
    // infinite beatgrids because the assumption that findNthBeat(-2) always
    // works will be wrong then.

    if (this_near_next == other_near_next) {
        dNewPlaypos = dThisPrevBeat + (dOtherBeatFraction + m_dUserOffset) * dThisBeatLength;
    } else if (this_near_next && !other_near_next) {
        dNewPlaypos = dThisNextBeat + (dOtherBeatFraction + m_dUserOffset) * dThisBeatLength;
    } else {  //!this_near_next && other_near_next
        dThisPrevBeat = m_pBeats->findNthBeat(dThisPosition, -2);
        dNewPlaypos = dThisPrevBeat + (dOtherBeatFraction + m_dUserOffset) * dThisBeatLength;
    }

    // We might be seeking outside the loop.
    const bool loop_enabled = m_pLoopEnabled->get() > 0.0;
    const double loop_start_position = m_pLoopStartPosition->get();
    const double loop_end_position = m_pLoopEndPosition->get();

    // Cases for sanity:
    //
    // CASE 1
    // Two identical 1-beat loops, out of phase by X samples.
    // Other deck is at its loop start.
    // This deck is half way through. We want to jump forward X samples to the loop end point.
    //
    // Two identical 1-beat loop, out of phase by X samples.
    // Other deck is

    // If sync target is 50% through the beat,
    // If we are at the loop end point and hit sync, jump forward X samples.


    // TODO(rryan): Revise this with something that keeps a broader number of
    // cases in sync. This at least prevents breaking out of the loop.
    if (loop_enabled) {
        const double loop_length = loop_end_position - loop_start_position;
        if (loop_length <= 0.0) {
            return false;
        }

        // TODO(rryan): If loop_length is not a multiple of dThisBeatLength should
        // we bail and not sync phase?

        // Syncing to after the loop end.
        double end_delta = dNewPlaypos - loop_end_position;
        if (end_delta > 0) {
            int i = end_delta / loop_length;
            dNewPlaypos = loop_start_position + end_delta - i * loop_length;
        }

        // Syncing to before the loop beginning.
        double start_delta = loop_start_position - dNewPlaypos;
        if (start_delta > 0) {
            int i = start_delta / loop_length;
            dNewPlaypos = loop_end_position - start_delta + i * loop_length;
        }
    }

<<<<<<< HEAD
    return dNewPlaypos - dThisPosition;
=======
    seekAbs(dNewPlaypos);
    return true;
>>>>>>> 35f0dac3
}

void BpmControl::slotAdjustBpm() {
    double dFileBpm = m_pFileBpm->get();
    if (dFileBpm != m_dFileBpm) {
        slotFileBpmChanged(dFileBpm);
        m_dFileBpm = dFileBpm;
    }

    // Emitted value is one of the control objects used below

    //qDebug() << this << "slotAdjustBpm"
    // Adjust the file-bpm with the current setting of the rate to get the
    // engine BPM.
    double dRate = 1.0 + m_pRateDir->get() * m_pRateRange->get() * m_pRateSlider->get();
    m_pEngineBpm->set(m_pFileBpm->get() * dRate);
}

void BpmControl::trackLoaded(TrackPointer pTrack) {
    if (m_pTrack) {
        trackUnloaded(m_pTrack);
    }
    
    qDebug() << m_sGroup << "resetting user offset";
    m_dUserOffset = 0.0; //reset for new track

    if (pTrack) {
        m_pTrack = pTrack;
        m_pBeats = m_pTrack->getBeats();
        connect(m_pTrack.data(), SIGNAL(beatsUpdated()),
                this, SLOT(slotUpdatedTrackBeats()));
    }
}

void BpmControl::trackUnloaded(TrackPointer pTrack) {
    Q_UNUSED(pTrack);
    if (m_pTrack) {
        disconnect(m_pTrack.data(), SIGNAL(beatsUpdated()),
                   this, SLOT(slotUpdatedTrackBeats()));
    }
    m_pTrack.clear();
    m_pBeats.clear();
}

void BpmControl::slotUpdatedTrackBeats()
{
    if (m_pTrack) {
        m_pBeats = m_pTrack->getBeats();
    }
}

void BpmControl::slotBeatsTranslate(double v) {
    if (v > 0 && m_pBeats && (m_pBeats->getCapabilities() & Beats::BEATSCAP_TRANSLATE)) {
        double currentSample = getCurrentSample();
        double closestBeat = m_pBeats->findClosestBeat(currentSample);
        int delta = currentSample - closestBeat;
        if (delta % 2 != 0) {
            delta--;
        }
        m_pBeats->translate(delta);
    }
}<|MERGE_RESOLUTION|>--- conflicted
+++ resolved
@@ -32,10 +32,10 @@
     connect(m_pPlayButton, SIGNAL(valueChanged(double)),
             this, SLOT(slotControlPlay(double)),
             Qt::DirectConnection);
-            
+
     m_pQuantize = ControlObject::getControl(ConfigKey(_group, "quantize"));
 
-    
+
     m_pRateSlider = ControlObject::getControl(ConfigKey(_group, "rate"));
     connect(m_pRateSlider, SIGNAL(valueChanged(double)),
             this, SLOT(slotAdjustBpm()),
@@ -107,22 +107,22 @@
     connect(&m_tapFilter, SIGNAL(tapped(double,int)),
             this, SLOT(slotTapFilter(double,int)),
             Qt::DirectConnection);
-            
+
     m_pMasterBeatDistance = ControlObject::getControl(ConfigKey("[Master]","beat_distance"));
     connect(m_pMasterBeatDistance, SIGNAL(valueChangedFromEngine(double)),
                 this, SLOT(slotMasterBeatDistanceChanged(double)),
                 Qt::DirectConnection);
-                
+
     m_pSyncMasterEnabled = ControlObject::getControl(ConfigKey(_group, "sync_master"));
     connect(m_pSyncMasterEnabled, SIGNAL(valueChanged(double)),
                 this, SLOT(slotSyncMasterChanged(double)),
                 Qt::DirectConnection);
-                
+
     m_pSyncSlaveEnabled = ControlObject::getControl(ConfigKey(_group, "sync_slave"));
     connect(m_pSyncSlaveEnabled, SIGNAL(valueChanged(double)),
                 this, SLOT(slotSyncSlaveChanged(double)),
                 Qt::DirectConnection);
-                
+
     m_pSyncMasterEnabled->set(FALSE);
     m_pSyncSlaveEnabled->set(FALSE);
     m_iSyncState = SYNC_NONE;
@@ -194,7 +194,7 @@
 {
     if (v > 0.0)
     {
-        if (m_pQuantize->get() > 0.0) 
+        if (m_pQuantize->get() > 0.0)
         {
             qDebug() << m_sGroup << "we are quantizing so sync phase on play";
             syncPhase();
@@ -228,7 +228,7 @@
 void BpmControl::slotSyncMasterChanged(double state)
 {
     if (state) {
-        m_iSyncState = SYNC_MASTER;    
+        m_iSyncState = SYNC_MASTER;
     } else {
         // For now, turning off master turns on slave mode
         m_iSyncState = SYNC_SLAVE;
@@ -238,7 +238,7 @@
 void BpmControl::slotSyncSlaveChanged(double state)
 {
     if (state) {
-        m_iSyncState = SYNC_SLAVE;    
+        m_iSyncState = SYNC_SLAVE;
     } else {
         // For now, turning off slave turns off syncing
         m_iSyncState = SYNC_NONE;
@@ -382,30 +382,30 @@
 {
     if (m_iSyncState != SYNC_SLAVE)
         return;
-    
+
     if (m_pBeats == NULL)
     {
         //qDebug() << "null here too";
         return;
     }
-    
+
     const double MAGIC_FUZZ = 0.01;
     const double MAGIC_FACTOR = 0.3; //the higher this is, the more we influence sync
-    
+
     if (!m_pPlayButton->get()) {
         return;
     }
-    
+
     //If we aren't quantized, don't worry about offset
     if (!m_pQuantize->get()) {
         m_dSyncAdjustment = 0;
         return;
     }
-    
-    
+
+
     double dThisPosition = getCurrentSample();
-    
-    double dPrevBeat = m_pBeats->findPrevBeat(dThisPosition); 
+
+    double dPrevBeat = m_pBeats->findPrevBeat(dThisPosition);
     double dNextBeat = m_pBeats->findNextBeat(dThisPosition);
     double beat_length = dNextBeat - dPrevBeat;
     if (fabs(beat_length) < 0.01)
@@ -414,24 +414,24 @@
         dNextBeat = m_pBeats->findNthBeat(dThisPosition, 2);
         beat_length = dNextBeat - dPrevBeat;
     }
-    
+
     // my_distance is our percentage distance through the beat
     double my_distance = (dThisPosition - dPrevBeat) / beat_length;
     //double user_offset_percent = m_dUserOffset / beat_length;
-    
+
     if (my_distance - m_dUserOffset < 0)
     {
         my_distance += 1.0;
     }
-    
+
     // beat wraparound -- any other way to account for this?
     // if we're at .99% and the master is 0.1%, we are *not* 98% off!
-    
+
     ////don't do anything if we're at the edges of the beat (wraparound issues)
     if (my_distance < 0.1 || my_distance > 0.9 ||
         master_distance < 0.1 || master_distance > 0.9)
             return;
-    
+
     //XXX doublecheck math for applying the user offset here (almost certainly wrong)
     /*if (my_distance - m_dUserOffset > 0.9 && master_distance < 0.1)
     {
@@ -442,31 +442,31 @@
     {
         my_distance += 1.0;
     }*/
-    
+
     //e.g. if my position is .8, and theirs is .6
     //then sample_offset = beatlength * .8 - beatlength * .6
     //or, beatlength * (myposition - theirpercent)
-    
+
     double percent_offset = my_distance - master_distance;
     double sample_offset = beat_length * percent_offset;
-    
+
     /*qDebug() << "master beat distance:" << master_distance;
     qDebug() << "my     beat distance:" << my_distance;
     qDebug() << m_sGroup << sample_offset << m_dUserOffset;*/
-    
+
     m_dSyncAdjustment = 0.0;
-    
+
 /*    if (m_dUserOffset != 0)
         qDebug() << m_sGroup << "tweak necessary?" << fabs(percent_offset - m_dUserOffset) << "offset val:" << m_dUserOffset << "cur offset" << percent_offset;
     else
         qDebug() << m_sGroup << "nouser tweak necessary?" << fabs(percent_offset - m_dUserOffset);*/
-    
+
     if (m_bUserTweakingSync)
     {
         qDebug() << "user is tweaking sync, let's use their value" << sample_offset;
         m_dUserOffset = percent_offset;
         //don't do anything else, leave it
-    } 
+    }
     else
     {
         if (fabs(percent_offset - m_dUserOffset) > MAGIC_FUZZ)
@@ -501,7 +501,7 @@
         return 0;
     }
     double dThisPosition = getCurrentSample();
-    double dPrevBeat = m_pBeats->findPrevBeat(dThisPosition); 
+    double dPrevBeat = m_pBeats->findPrevBeat(dThisPosition);
     double dNextBeat = m_pBeats->findNextBeat(dThisPosition);
     if (fabs(dNextBeat - dPrevBeat) < 0.01)
     {
@@ -520,9 +520,9 @@
         qDebug() << m_sGroup << "got offset of zero so no sync";
         return false;
     }
-        
+
     double dNewPlaypos = dThisPosition + offset;
-    emit(seekAbs(dNewPlaypos));
+    seekAbs(dNewPlaypos);
     return true;
 }
 
@@ -537,7 +537,7 @@
 double BpmControl::getPhaseOffset(double reference_position)
 {
     double dOtherBeatFraction;
-    
+
     if (m_iSyncState == SYNC_SLAVE)
     {
         //if we're a slave, easy to get the other beat fraction
@@ -550,7 +550,7 @@
         if (pOtherEngineBuffer == NULL) {
             return 0;
         }
-            
+
         TrackPointer otherTrack = pOtherEngineBuffer->getLoadedTrack();
         BeatsPointer otherBeats = otherTrack ? otherTrack->getBeats() : BeatsPointer();
 
@@ -558,7 +558,7 @@
         if (!otherBeats) {
             return 0;
         }
-        
+
         double dOtherLength = ControlObject::getControl(
             ConfigKey(pOtherEngineBuffer->getGroup(), "track_samples"))->get();
         double dOtherPosition = dOtherLength * ControlObject::getControl(
@@ -575,15 +575,15 @@
         if (dOtherPrevBeat == dOtherNextBeat) {
             dOtherNextBeat = otherBeats->findNthBeat(dOtherPosition, 2);
         }
-        
+
         double dOtherBeatLength = fabs(dOtherNextBeat - dOtherPrevBeat);
         dOtherBeatFraction = (dOtherPosition - dOtherPrevBeat) / dOtherBeatLength;
     }
-    
+
      if (!m_pBeats) {
         return 0;
     }
-    
+
     // Get the current position of both decks
     //qDebug() << m_sGroup << "starting with reference" << reference_position << "and adjusting" << m_dUserOffset;
     double dThisPosition = reference_position;
@@ -598,9 +598,9 @@
     if (dThisPrevBeat == dThisNextBeat) {
         dThisNextBeat = m_pBeats->findNthBeat(dThisPosition, 2);
     }
-    
+
     //qDebug() << "pseudo pos" << dThisPosition << "from ref" << reference_position << "and offset" << m_dUserOffset;
-    
+
     double dThisBeatLength = fabs(dThisNextBeat - dThisPrevBeat);
 
     double dNewPlaypos;
@@ -678,12 +678,7 @@
         }
     }
 
-<<<<<<< HEAD
     return dNewPlaypos - dThisPosition;
-=======
-    seekAbs(dNewPlaypos);
-    return true;
->>>>>>> 35f0dac3
 }
 
 void BpmControl::slotAdjustBpm() {
@@ -706,7 +701,7 @@
     if (m_pTrack) {
         trackUnloaded(m_pTrack);
     }
-    
+
     qDebug() << m_sGroup << "resetting user offset";
     m_dUserOffset = 0.0; //reset for new track
 
