// bpmcontrol.cpp
// Created 7/5/2009 by RJ Ryan (rryan@mit.edu)

#include <QStringList>

#include "controlobject.h"
#include "controlpushbutton.h"

#include "engine/enginebuffer.h"
#include "engine/bpmcontrol.h"
<<<<<<< HEAD
#include <QDebug>
=======
#include "engine/enginechannel.h"
#include "engine/enginemaster.h"

>>>>>>> e223d027
const int minBpm = 30;
const int maxInterval = (int)(1000.*(60./(CSAMPLE)minBpm));
const int filterLength = 5;

BpmControl::BpmControl(const char* _group,
                       ConfigObject<ConfigValue>* _config) :
        EngineControl(_group, _config),
        m_tapFilter(this, filterLength, maxInterval) {
    m_pNumDecks = ControlObject::getControl(ConfigKey("[Master]", "num_decks"));

    m_pPlayButton = ControlObject::getControl(ConfigKey(_group, "play"));
    m_pRateSlider = ControlObject::getControl(ConfigKey(_group, "rate"));
    connect(m_pRateSlider, SIGNAL(valueChanged(double)),
            this, SLOT(slotAdjustBpm()),
            Qt::DirectConnection);
    connect(m_pRateSlider, SIGNAL(valueChangedFromEngine(double)),
            this, SLOT(slotAdjustBpm()),
            Qt::DirectConnection);

    m_pRateRange = ControlObject::getControl(ConfigKey(_group, "rateRange"));
    connect(m_pRateRange, SIGNAL(valueChanged(double)),
            this, SLOT(slotAdjustBpm()),
            Qt::DirectConnection);
    connect(m_pRateRange, SIGNAL(valueChangedFromEngine(double)),
            this, SLOT(slotAdjustBpm()),
            Qt::DirectConnection);

    m_pRateDir = ControlObject::getControl(ConfigKey(_group, "rate_dir"));
    connect(m_pRateDir, SIGNAL(valueChanged(double)),
            this, SLOT(slotAdjustBpm()),
            Qt::DirectConnection);
    connect(m_pRateDir, SIGNAL(valueChangedFromEngine(double)),
            this, SLOT(slotAdjustBpm()),
            Qt::DirectConnection);

    m_pLoopEnabled = ControlObject::getControl(
        ConfigKey(_group, "loop_enabled"));
    m_pLoopStartPosition = ControlObject::getControl(
        ConfigKey(_group, "loop_start_position"));
    m_pLoopEndPosition = ControlObject::getControl(
        ConfigKey(_group, "loop_end_position"));

    m_pFileBpm = new ControlObject(ConfigKey(_group, "file_bpm"));
    connect(m_pFileBpm, SIGNAL(valueChanged(double)),
            this, SLOT(slotAdjustBpm()),
            Qt::DirectConnection);

    m_pEngineBpm = new ControlObject(ConfigKey(_group, "bpm"));
    connect(m_pEngineBpm, SIGNAL(valueChanged(double)),
            this, SLOT(slotSetEngineBpm(double)),
            Qt::DirectConnection);

    m_pButtonTap = new ControlPushButton(ConfigKey(_group, "bpm_tap"));
    connect(m_pButtonTap, SIGNAL(valueChanged(double)),
            this, SLOT(slotBpmTap(double)),
            Qt::DirectConnection);

    // Beat sync (scale buffer tempo relative to tempo of other buffer)
    m_pButtonSync = new ControlPushButton(ConfigKey(_group, "beatsync"));
    connect(m_pButtonSync, SIGNAL(valueChanged(double)),
            this, SLOT(slotControlBeatSync(double)),
            Qt::DirectConnection);

    m_pButtonSyncPhase = new ControlPushButton(ConfigKey(_group, "beatsync_phase"));
    connect(m_pButtonSyncPhase, SIGNAL(valueChanged(double)),
            this, SLOT(slotControlBeatSyncPhase(double)),
            Qt::DirectConnection);

    m_pButtonSyncTempo = new ControlPushButton(ConfigKey(_group, "beatsync_tempo"));
    connect(m_pButtonSyncTempo, SIGNAL(valueChanged(double)),
            this, SLOT(slotControlBeatSyncTempo(double)),
            Qt::DirectConnection);

    m_pTranslateBeats = new ControlPushButton(
        ConfigKey(_group, "beats_translate_curpos"));
    connect(m_pTranslateBeats, SIGNAL(valueChanged(double)),
            this, SLOT(slotBeatsTranslate(double)),
            Qt::DirectConnection);

    connect(&m_tapFilter, SIGNAL(tapped(double,int)),
            this, SLOT(slotTapFilter(double,int)),
            Qt::DirectConnection);
}

BpmControl::~BpmControl() {
    delete m_pEngineBpm;
    delete m_pFileBpm;
    delete m_pButtonSync;
    delete m_pButtonSyncTempo;
    delete m_pButtonSyncPhase;
    delete m_pButtonTap;
    delete m_pTranslateBeats;
}

double BpmControl::getBpm() {
    return m_pEngineBpm->get();
}

<<<<<<< HEAD
void BpmControl::slotFileBpmChanged(double bpm) {
    //qDebug() << this << "slotFileBpmChanged" << bpm;
    // Adjust the file-bpm with the current setting of the rate to get the
    // engine BPM.
    //qDebug()<<"bpm"<<m_pRateDir->get()<<" "<<m_pRateRange->get()<<" "<<m_pRateSlider->get();
    double dRate = 1.0 + m_pRateDir->get() * m_pRateRange->get() * m_pRateSlider->get();
    m_pEngineBpm->set(bpm * dRate);
=======
double BpmControl::getFileBpm() {
    return m_pFileBpm->get();
>>>>>>> e223d027
}

void BpmControl::slotSetEngineBpm(double bpm) {
    double filebpm = m_pFileBpm->get();
    double ratedir = m_pRateDir->get();
    double raterange = m_pRateRange->get();

    if (filebpm && ratedir && raterange) {
        double newRate = bpm / filebpm;
        m_pRateSlider->set((newRate - 1.0) / ratedir / raterange);
    }
}

void BpmControl::slotBpmTap(double v) {
    if (v > 0) {
        m_tapFilter.tap();
    }
}

void BpmControl::slotTapFilter(double averageLength, int numSamples) {
    // averageLength is the average interval in milliseconds tapped over
    // numSamples samples.  Have to convert to BPM now:

    if (averageLength <= 0)
        return;

    if (numSamples < 4)
        return;

    // (60 seconds per minute) * (1000 milliseconds per second) / (X millis per
    // beat) = Y beats/minute
    double averageBpm = 60.0 * 1000.0 / averageLength;
    double dRate = 1.0 + m_pRateDir->get() * m_pRateRange->get() * m_pRateSlider->get();
    m_pFileBpm->set(averageBpm / dRate);
    slotAdjustBpm(); 
}

void BpmControl::slotControlBeatSyncPhase(double v) {
    if (!v)
        return;
    EngineBuffer* pOtherEngineBuffer = pickSyncTarget();
    syncPhase(pOtherEngineBuffer);
}

void BpmControl::slotControlBeatSyncTempo(double v) {
    if (!v)
        return;
    EngineBuffer* pOtherEngineBuffer = pickSyncTarget();
    syncTempo(pOtherEngineBuffer);
}

void BpmControl::slotControlBeatSync(double v) {
    if (!v)
        return;

    // If the player is playing, and adjusting its tempo succeeded, adjust its
    // phase so that it plays in sync.
    EngineBuffer* pOtherEngineBuffer = pickSyncTarget();
    if (syncTempo(pOtherEngineBuffer) && m_pPlayButton->get() > 0) {
        syncPhase(pOtherEngineBuffer);
    }
}

bool BpmControl::syncTempo(EngineBuffer* pOtherEngineBuffer) {
    if (!pOtherEngineBuffer) {
        return false;
    }

    double fThisBpm  = m_pEngineBpm->get();
    double fThisFileBpm = m_pFileBpm->get();

    double fOtherBpm = pOtherEngineBuffer->getBpm();
    double fOtherFileBpm = pOtherEngineBuffer->getFileBpm();

    //qDebug() << "this" << "bpm" << fThisBpm << "filebpm" << fThisFileBpm;
    //qDebug() << "other" << "bpm" << fOtherBpm << "filebpm" << fOtherFileBpm;

    ////////////////////////////////////////////////////////////////////////////
    // Rough proof of how syncing works -- rryan 3/2011
    // ------------------------------------------------
    //
    // Let this and other denote this deck versus the sync-target deck.
    //
    // The goal is for this deck's effective BPM to equal the other decks.
    //
    // thisBpm = otherBpm
    //
    // The overall rate is the product of range, direction, and scale plus 1:
    //
    // rate = 1.0 + rateDir * rateRange * rateScale
    //
    // An effective BPM is the file-bpm times the rate:
    //
    // bpm = fileBpm * rate
    //
    // So our goal is to tweak thisRate such that this equation is true:
    //
    // thisFileBpm * (1.0 + thisRate) = otherFileBpm * (1.0 + otherRate)
    //
    // so rearrange this equation in terms of thisRate:
    //
    // thisRate = (otherFileBpm * (1.0 + otherRate)) / thisFileBpm - 1.0
    //
    // So the new rateScale to set is:
    //
    // thisRateScale = ((otherFileBpm * (1.0 + otherRate)) / thisFileBpm - 1.0) / (thisRateDir * thisRateRange)

    if (fOtherBpm > 0.0 && fThisBpm > 0.0) {
        // The desired rate is the other decks effective rate divided by this
        // deck's file BPM. This gives us the playback rate that will produce an
        // effective BPM equivalent to the other decks.
        double fDesiredRate = fOtherBpm / fThisFileBpm;

        // Test if this buffer's bpm is the double of the other one, and adjust
        // the rate scale. I believe this is intended to account for our BPM
        // algorithm sometimes finding double or half BPMs. This avoids drastic
        // scales.

        float fFileBpmDelta = fabs(fThisFileBpm - fOtherFileBpm);
        if (fabs(fThisFileBpm * 2.0 - fOtherFileBpm) < fFileBpmDelta) {
            fDesiredRate /= 2.0;
        } else if (fabs(fThisFileBpm - 2.0 * fOtherFileBpm) < fFileBpmDelta) {
            fDesiredRate *= 2.0;
        }

        // Subtract the base 1.0, now fDesiredRate is the percentage
        // increase/decrease in playback rate, not the playback rate.
        fDesiredRate -= 1.0;

        // Ensure the rate is within resonable boundaries. Remember, this is the
        // percent to scale the rate, not the rate itself. If fDesiredRate was -1,
        // that would mean the deck would be completely stopped. If fDesiredRate
        // is 1, that means it is playing at 2x speed. This limit enforces that
        // we are scaled between 0.5x and 2x.
        if (fDesiredRate < 1.0 && fDesiredRate > -0.5)
        {
            // Adjust the rateScale. We have to divide by the range and
            // direction to get the correct rateScale.
            fDesiredRate = fDesiredRate / (m_pRateRange->get() * m_pRateDir->get());

            // And finally, set the slider
            m_pRateSlider->set(fDesiredRate);
            return true;
        }
    }
    return false;
}

EngineBuffer* BpmControl::pickSyncTarget() {
    EngineMaster* pMaster = getEngineMaster();
    if (!pMaster) {
        return NULL;
    }
    QString group = getGroup();
    QStringList deckGroups;
    EngineBuffer* pFirstNonplayingDeck = NULL;

    for (int i = 0; i < m_pNumDecks->get(); ++i) {
        // TODO(XXX) format from PlayerManager
        QString deckGroup = QString("[Channel%1]").arg(i+1);
        if (deckGroup == group) {
            continue;
        }
        EngineChannel* pChannel = pMaster->getChannel(deckGroup);
        // Only consider channels that have a track loaded and are in the master
        // mix.
        if (pChannel && pChannel->isActive() && pChannel->isMaster()) {
            EngineBuffer* pBuffer = pChannel->getEngineBuffer();
            if (pBuffer && pBuffer->getBpm() > 0) {
                // If the deck is playing then go with it immediately.
                if (fabs(pBuffer->getRate()) > 0) {
                    return pBuffer;
                }
                // Otherwise hold out for a deck that might be playing but
                // remember the first deck that matched our criteria.
                if (pFirstNonplayingDeck == NULL) {
                    pFirstNonplayingDeck = pBuffer;
                }
            }
        }
    }
    // No playing decks have a BPM. Go with the first deck that was stopped but
    // had a BPM.
    return pFirstNonplayingDeck;
}

bool BpmControl::syncPhase(EngineBuffer* pOtherEngineBuffer) {
    if (!pOtherEngineBuffer) {
        return false;
    }
    TrackPointer otherTrack = pOtherEngineBuffer->getLoadedTrack();
    BeatsPointer otherBeats = otherTrack ? otherTrack->getBeats() : BeatsPointer();

    // If either track does not have beats, then we can't adjust the phase.
    if (!m_pBeats || !otherBeats) {
        return false;
    }

    // Get the file BPM of each song.
    //double dThisBpm = m_pBeats->getBpm();
    //double dOtherBpm = ControlObject::getControl(
    //ConfigKey(pOtherEngineBuffer->getGroup(), "file_bpm"))->get();

    // Get the current position of both decks
    double dThisPosition = getCurrentSample();
    double dOtherLength = ControlObject::getControl(
        ConfigKey(pOtherEngineBuffer->getGroup(), "track_samples"))->get();
    double dOtherEnginePlayPos = ControlObject::getControl(
        ConfigKey(pOtherEngineBuffer->getGroup(), "visual_playposition"))->get();
    double dOtherPosition = dOtherLength * dOtherEnginePlayPos;

    double dThisPrevBeat = m_pBeats->findPrevBeat(dThisPosition);
    double dThisNextBeat = m_pBeats->findNextBeat(dThisPosition);

    if (dThisPrevBeat == -1 || dThisNextBeat == -1 ||
            dOtherEnginePlayPos == -1 || dOtherLength == 0) {
        return false;
    }

    // Protect against the case where we are sitting exactly on the beat.
    if (dThisPrevBeat == dThisNextBeat) {
        dThisNextBeat = m_pBeats->findNthBeat(dThisPosition, 2);
    }

    double dOtherPrevBeat = otherBeats->findPrevBeat(dOtherPosition);
    double dOtherNextBeat = otherBeats->findNextBeat(dOtherPosition);

    if (dOtherPrevBeat == -1 || dOtherNextBeat == -1) {
        return false;
    }

    // Protect against the case where we are sitting exactly on the beat.
    if (dOtherPrevBeat == dOtherNextBeat) {
        dOtherNextBeat = otherBeats->findNthBeat(dOtherPosition, 2);
    }

    double dThisBeatLength = fabs(dThisNextBeat - dThisPrevBeat);
    double dOtherBeatLength = fabs(dOtherNextBeat - dOtherPrevBeat);
    double dOtherBeatFraction = (dOtherPosition - dOtherPrevBeat) / dOtherBeatLength;

    double dNewPlaypos;
    bool this_near_next = dThisNextBeat - dThisPosition <= dThisPosition - dThisPrevBeat;
    bool other_near_next = dOtherNextBeat - dOtherPosition <= dOtherPosition - dOtherPrevBeat;

    // We want our beat fraction to be identical to theirs.

    // If the two tracks have similar alignment, adjust phase is straight-
    // forward.  Use the same fraction for both beats, starting from the previous
    // beat.  But if This track is nearer to the next beat and the Other track
    // is nearer to the previous beat, use This Next beat as the starting point
    // for the phase. (ie, we pushed the sync button late).  If This track
    // is nearer to the previous beat, but the Other track is nearer to the
    // next beat, we pushed the sync button early so use the double-previous
    // beat as the basis for the adjustment.
    //
    // This makes way more sense when you're actually mixing.
    //
    // TODO(XXX) Revisit this logic once we move away from tempo-locked,
    // infinite beatgrids because the assumption that findNthBeat(-2) always
    // works will be wrong then.

    if (this_near_next == other_near_next) {
        dNewPlaypos = dThisPrevBeat + dOtherBeatFraction * dThisBeatLength;
    } else if (this_near_next && !other_near_next) {
        dNewPlaypos = dThisNextBeat + dOtherBeatFraction * dThisBeatLength;
    } else {  //!this_near_next && other_near_next
        dThisPrevBeat = m_pBeats->findNthBeat(dThisPosition, -2);
        dNewPlaypos = dThisPrevBeat + dOtherBeatFraction * dThisBeatLength;
    }

    // We might be seeking outside the loop.
    const bool loop_enabled = m_pLoopEnabled->get() > 0.0;
    const double loop_start_position = m_pLoopStartPosition->get();
    const double loop_end_position = m_pLoopEndPosition->get();

    // Cases for sanity:
    //
    // CASE 1
    // Two identical 1-beat loops, out of phase by X samples.
    // Other deck is at its loop start.
    // This deck is half way through. We want to jump forward X samples to the loop end point.
    //
    // Two identical 1-beat loop, out of phase by X samples.
    // Other deck is

    // If sync target is 50% through the beat,
    // If we are at the loop end point and hit sync, jump forward X samples.


    // TODO(rryan): Revise this with something that keeps a broader number of
    // cases in sync. This at least prevents breaking out of the loop.
    if (loop_enabled) {
        const double loop_length = loop_end_position - loop_start_position;
        if (loop_length <= 0.0) {
            return false;
        }

        // TODO(rryan): If loop_length is not a multiple of dThisBeatLength should
        // we bail and not sync phase?

        // Syncing to after the loop end.
        double end_delta = dNewPlaypos - loop_end_position;
        if (end_delta > 0) {
            int i = end_delta / loop_length;
            dNewPlaypos = loop_start_position + end_delta - i * loop_length;
        }

        // Syncing to before the loop beginning.
        double start_delta = loop_start_position - dNewPlaypos;
        if (start_delta > 0) {
            int i = start_delta / loop_length;
            dNewPlaypos = loop_end_position - start_delta + i * loop_length;
        }
    }

    emit(seekAbs(dNewPlaypos));
    return true;
}

void BpmControl::slotAdjustBpm() {
    // Emitted value is one of the control objects used below

    //qDebug() << this << "slotAdjustBpm"
    // Adjust the file-bpm with the current setting of the rate to get the
    // engine BPM.
    double dRate = 1.0 + m_pRateDir->get() * m_pRateRange->get() * m_pRateSlider->get();
    m_pEngineBpm->set(m_pFileBpm->get() * dRate);
}

void BpmControl::trackLoaded(TrackPointer pTrack) {
    trackUnloaded(m_pTrack);

    if (pTrack) {
        m_pTrack = pTrack;
        m_pBeats = m_pTrack->getBeats();
        connect(m_pTrack.data(), SIGNAL(beatsUpdated()),
                this, SLOT(slotUpdatedTrackBeats()));
    }
}

void BpmControl::trackUnloaded(TrackPointer pTrack) {
    Q_UNUSED(pTrack);
    if (m_pTrack) {
        disconnect(m_pTrack.data(), SIGNAL(beatsUpdated()),
                   this, SLOT(slotUpdatedTrackBeats()));
        m_pTrack.clear();
        m_pBeats.clear();
    }
}

void BpmControl::slotUpdatedTrackBeats()
{
    if (m_pTrack) {
        m_pBeats = m_pTrack->getBeats();
    }
}

void BpmControl::slotBeatsTranslate(double v) {
    if (v > 0 && m_pBeats && (m_pBeats->getCapabilities() & Beats::BEATSCAP_TRANSLATE)) {
        double currentSample = getCurrentSample();
        double closestBeat = m_pBeats->findClosestBeat(currentSample);
        int delta = currentSample - closestBeat;
        if (delta % 2 != 0) {
            delta--;
        }
        m_pBeats->translate(delta);
    }
}<|MERGE_RESOLUTION|>--- conflicted
+++ resolved
@@ -8,13 +8,9 @@
 
 #include "engine/enginebuffer.h"
 #include "engine/bpmcontrol.h"
-<<<<<<< HEAD
-#include <QDebug>
-=======
 #include "engine/enginechannel.h"
 #include "engine/enginemaster.h"
 
->>>>>>> e223d027
 const int minBpm = 30;
 const int maxInterval = (int)(1000.*(60./(CSAMPLE)minBpm));
 const int filterLength = 5;
@@ -113,18 +109,8 @@
     return m_pEngineBpm->get();
 }
 
-<<<<<<< HEAD
-void BpmControl::slotFileBpmChanged(double bpm) {
-    //qDebug() << this << "slotFileBpmChanged" << bpm;
-    // Adjust the file-bpm with the current setting of the rate to get the
-    // engine BPM.
-    //qDebug()<<"bpm"<<m_pRateDir->get()<<" "<<m_pRateRange->get()<<" "<<m_pRateSlider->get();
-    double dRate = 1.0 + m_pRateDir->get() * m_pRateRange->get() * m_pRateSlider->get();
-    m_pEngineBpm->set(bpm * dRate);
-=======
 double BpmControl::getFileBpm() {
     return m_pFileBpm->get();
->>>>>>> e223d027
 }
 
 void BpmControl::slotSetEngineBpm(double bpm) {
@@ -159,7 +145,7 @@
     double averageBpm = 60.0 * 1000.0 / averageLength;
     double dRate = 1.0 + m_pRateDir->get() * m_pRateRange->get() * m_pRateSlider->get();
     m_pFileBpm->set(averageBpm / dRate);
-    slotAdjustBpm(); 
+    slotAdjustBpm();
 }
 
 void BpmControl::slotControlBeatSyncPhase(double v) {
