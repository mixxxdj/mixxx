--- conflicted
+++ resolved
@@ -103,15 +103,8 @@
         return RIGHT;
     }
     return CENTER;
-<<<<<<< HEAD
-=======
-}
-
-void EngineChannel::setPitchIndpTimeStretch(bool b) {
-    m_pBuffer->setPitchIndpTimeStretch(b);
 }
 
 bool EngineChannel::isActive() {
     return m_pBuffer->isTrackLoaded();
->>>>>>> b7de894a
 }