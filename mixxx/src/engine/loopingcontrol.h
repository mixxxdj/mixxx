// loopingcontrol.h
// Created on Sep 23, 2008
// Author: asantoni, rryan

#ifndef LOOPINGCONTROL_H
#define LOOPINGCONTROL_H

#include <QObject>

#include "configobject.h"
#include "engine/enginecontrol.h"
#include "trackinfoobject.h"
#include "track/beats.h"

class ControlPushButton;
class ControlObject;
class CachingReader;

class BeatLoopingControl;

class LoopingControl : public EngineControl {
    Q_OBJECT
  public:
    LoopingControl(const char * _group, ConfigObject<ConfigValue> * _config);
    virtual ~LoopingControl();

    // process() updates the internal state of the LoopingControl to reflect the
    // correct current sample. If a loop should be taken LoopingControl returns
    // the sample that should be seeked to. Otherwise it returns currentSample.
    double process(const double dRate,
                   const double currentSample,
                   const double totalSamples,
                   const int iBufferSize);

    // nextTrigger returns the sample at which the engine will be triggered to
    // take a loop, given the value of currentSample and dRate.
    double nextTrigger(const double dRate,
                       const double currentSample,
                       const double totalSamples,
                       const int iBufferSize);

    // getTrigger returns the sample that the engine will next be triggered to
    // loop to, given the value of currentSample and dRate.
    double getTrigger(const double dRate,
                      const double currentSample,
                      const double totalSamples,
                      const int iBufferSize);

    // hintReader will add to hintList hints both the loop in and loop out
    // sample, if set.
    void hintReader(QList<Hint>& hintList);

    void notifySeek(double dNewPlaypos);

  public slots:
    void slotLoopIn(double);
    void slotLoopOut(double);
    void slotReloopExit(double);
    void slotLoopStartPos(double);
    void slotLoopEndPos(double);
<<<<<<< HEAD
    void slotTrackLoaded(TrackPointer tio, int iSampleRate, int iNumSamples);
    void slotUpdatedTrackBeats();
    void slotBeatLoop(double);
    //void slotBeatLoopSize(int);
=======
    void slotLoopScale(double);
    void slotLoopDouble(double);
    void slotLoopHalve(double);
>>>>>>> 1869df62

  private:
    void setLoopingEnabled(bool enabled);

    ControlObject* m_pCOLoopStartPosition;
    ControlObject* m_pCOLoopEndPosition;
    ControlObject* m_pCOLoopEnabled;
    ControlPushButton* m_pLoopInButton;
    ControlPushButton* m_pLoopOutButton;
    ControlPushButton* m_pReloopExitButton;
    ControlObject* m_pCOLoopScale;
    ControlPushButton* m_pLoopHalveButton;
    ControlPushButton* m_pLoopDoubleButton;

    bool m_bLoopingEnabled;
    int m_iLoopEndSample;
    int m_iLoopStartSample;
    int m_iCurrentSample;
    ControlObject* m_pQuantizeEnabled;
    ControlObject* m_pQuantizeBeat;

    // Base BeatLoop Control Object.
    ControlObject* m_pCOBeatLoop;
    // Different sizes for Beat Loops/Seeks.
    static double s_dBeatSizes[];
    // Array of BeatLoopingControls, one for each size.
    QList<BeatLoopingControl*> m_pBeatLoops;

    TrackPointer m_pTrack;
    BeatsPointer m_pBeats;
};

class BeatLoopingControl : public QObject {
    Q_OBJECT
  public:
    BeatLoopingControl(const char *_group, LoopingControl *pLoopingControl, double size);
    virtual ~BeatLoopingControl();

  public slots:
    void slotBeatLoopActivate(double value);

  private:
    ConfigKey keyForControl(const char * _group, QString ctrlName, double num);
    double m_dBeatLoopSize;
    LoopingControl* m_pLoopingControl;
    ControlPushButton* m_pPBActivateBeatLoop;
};

#endif /* LOOPINGCONTROL_H */<|MERGE_RESOLUTION|>--- conflicted
+++ resolved
@@ -58,16 +58,12 @@
     void slotReloopExit(double);
     void slotLoopStartPos(double);
     void slotLoopEndPos(double);
-<<<<<<< HEAD
     void slotTrackLoaded(TrackPointer tio, int iSampleRate, int iNumSamples);
     void slotUpdatedTrackBeats();
     void slotBeatLoop(double);
-    //void slotBeatLoopSize(int);
-=======
     void slotLoopScale(double);
     void slotLoopDouble(double);
     void slotLoopHalve(double);
->>>>>>> 1869df62
 
   private:
     void setLoopingEnabled(bool enabled);
