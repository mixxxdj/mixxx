/***************************************************************************
                          enginemaster.h  -  description
                             -------------------
    begin                : Sun Apr 28 2002
    copyright            : (C) 2002 by
    email                :
 ***************************************************************************/

/***************************************************************************
 *                                                                         *
 *   This program is free software; you can redistribute it and/or modify  *
 *   it under the terms of the GNU General Public License as published by  *
 *   the Free Software Foundation; either version 2 of the License, or     *
 *   (at your option) any later version.                                   *
 *                                                                         *
 ***************************************************************************/

#ifndef ENGINEMASTER_H
#define ENGINEMASTER_H

#include <QMap>

#include "controlobject.h"
#include "engine/engineobject.h"
#include "engine/enginechannel.h"
#include "soundmanagerutil.h"
#include "recording/recordingmanager.h"

class EngineWorkerScheduler;
class EngineBuffer;
class EngineChannel;
class EngineClipping;
class EngineFlanger;
#ifdef __LADSPA__
class EngineLADSPA;
#endif
class EngineVuMeter;
class ControlPotmeter;
class ControlPushButton;
class EngineVinylSoundEmu;
class EngineSideChain;
class SyncWorker;
class EngineSync;

class EngineMaster : public EngineObject, public AudioSource {
    Q_OBJECT
  public:
    EngineMaster(ConfigObject<ConfigValue>* pConfig,
                 const char* pGroup,
                 bool bEnableSidechain);
    virtual ~EngineMaster();

    // Get access to the sample buffers. None of these are thread safe. Only to
    // be called by SoundManager.
    const CSAMPLE* buffer(AudioOutput output) const;

    void process(const CSAMPLE *, const CSAMPLE *pOut, const int iBufferSize);
    
    EngineSync* getMasterSync(void);
    void setMasterSync(QString deck);

    // Add an EngineChannel to the mixing engine. This is not thread safe --
    // only call it before the engine has started mixing.
    void addChannel(EngineChannel* pChannel);
    EngineChannel* getChannel(QString group);
    static inline double gainForOrientation(EngineChannel::ChannelOrientation orientation,
                                            double leftGain,
                                            double centerGain,
                                            double rightGain) {
        switch (orientation) {
            case EngineChannel::LEFT:
                return leftGain;
            case EngineChannel::RIGHT:
                return rightGain;
            case EngineChannel::CENTER:
            default:
                return centerGain;
        }
    }

    // These are really only exposed for tests to use.
    const CSAMPLE* getMasterBuffer() const;
    const CSAMPLE* getHeadphoneBuffer() const;
    const CSAMPLE* getDeckBuffer(unsigned int i) const;
    const CSAMPLE* getChannelBuffer(QString name) const;

    EngineSideChain* getSideChain() const {
        return m_pSideChain;
    }

  private:
    struct ChannelInfo {
        EngineChannel* m_pChannel;
        CSAMPLE* m_pBuffer;
        ControlObject* m_pVolumeControl;
    };

    class GainCalculator {
      public:
        virtual double getGain(ChannelInfo* pChannelInfo) = 0;
    };
    class ConstantGainCalculator : public GainCalculator {
      public:
        inline double getGain(ChannelInfo* pChannelInfo) {
            Q_UNUSED(pChannelInfo);
            return m_dGain;
        }
        inline void setGain(double dGain) {
            m_dGain = dGain;
        }
      private:
        double m_dGain;
    };
    class OrientationVolumeGainCalculator : public GainCalculator {
      public:
        inline double getGain(ChannelInfo* pChannelInfo) {
            double channelVolume = pChannelInfo->m_pVolumeControl->get();
            double orientationGain = EngineMaster::gainForOrientation(
                pChannelInfo->m_pChannel->getOrientation(),
                m_dLeftGain, m_dCenterGain, m_dRightGain);
            return m_dVolume * channelVolume * orientationGain;
        }

        inline void setGains(double dVolume, double leftGain, double centerGain, double rightGain) {
            m_dVolume = dVolume;
            m_dLeftGain = leftGain;
            m_dCenterGain = centerGain;
            m_dRightGain = rightGain;
        }
      private:
        double m_dVolume, m_dLeftGain, m_dCenterGain, m_dRightGain;
    };

    void mixChannels(unsigned int channelBitvector, unsigned int maxChannels,
                     CSAMPLE* pOutput, unsigned int iBufferSize, GainCalculator* pGainCalculator);

    QList<ChannelInfo*> m_channels;

    CSAMPLE *m_pMaster, *m_pHead;

    EngineWorkerScheduler *m_pWorkerScheduler;
<<<<<<< HEAD
    SyncWorker* m_pSyncWorker;
    EngineSync* m_pMasterSync;
=======
>>>>>>> 8e0ca3fd

    ControlObject* m_pMasterVolume;
    ControlObject* m_pHeadVolume;
    ControlObject* m_pMasterSampleRate;
    ControlObject* m_pMasterLatency;
    ControlObject* m_pMasterAudioBufferSize;
    ControlObject* m_pMasterUnderflowCount;
    ControlPotmeter* m_pMasterRate;
    EngineClipping *clipping, *head_clipping;

#ifdef __LADSPA__
    EngineLADSPA *ladspa;
#endif
    EngineVuMeter *vumeter;
    EngineSideChain* m_pSideChain;

    ControlPotmeter *crossfader, *head_mix, *m_pBalance,
        *xFaderMode, *xFaderCurve, *xFaderCalibration, *xFaderReverse;

    ConstantGainCalculator m_headphoneGain;
    OrientationVolumeGainCalculator m_masterGain;
};

#endif<|MERGE_RESOLUTION|>--- conflicted
+++ resolved
@@ -139,11 +139,7 @@
     CSAMPLE *m_pMaster, *m_pHead;
 
     EngineWorkerScheduler *m_pWorkerScheduler;
-<<<<<<< HEAD
-    SyncWorker* m_pSyncWorker;
     EngineSync* m_pMasterSync;
-=======
->>>>>>> 8e0ca3fd
 
     ControlObject* m_pMasterVolume;
     ControlObject* m_pHeadVolume;
