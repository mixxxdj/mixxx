/***************************************************************************
                          enginemaster.h  -  description
                             -------------------
    begin                : Sun Apr 28 2002
    copyright            : (C) 2002 by
    email                :
 ***************************************************************************/

/***************************************************************************
 *                                                                         *
 *   This program is free software; you can redistribute it and/or modify  *
 *   it under the terms of the GNU General Public License as published by  *
 *   the Free Software Foundation; either version 2 of the License, or     *
 *   (at your option) any later version.                                   *
 *                                                                         *
 ***************************************************************************/

#ifndef ENGINEMASTER_H
#define ENGINEMASTER_H

#include "engine/engineobject.h"
#include "engine/enginechannel.h"

class EngineWorkerScheduler;
class EngineBuffer;
class EngineVolume;
class EngineChannel;
class EngineClipping;
class EngineFlanger;
#ifdef __LADSPA__
class EngineLADSPA;
#endif
class EngineVuMeter;
class ControlPotmeter;
class ControlPushButton;
class ControlObject;
class EngineVinylSoundEmu;
class EngineSideChain;

class EngineMaster : public EngineObject {
public:
    EngineMaster(ConfigObject<ConfigValue>* pConfig, const char* pGroup);
    virtual ~EngineMaster();

    // Reconfigures the EngineBufferScaleSRC objects with the sound quality
    // written in the config database
    void setPitchIndpTimeStretch(bool b);

    // Get access to the sample buffers. None of these are thread safe. Only to
    // be called by SoundManager.
    const CSAMPLE* getMasterBuffer();
    const CSAMPLE* getHeadphoneBuffer();
<<<<<<< HEAD
    const CSAMPLE* getDeckBuffer(unsigned int index) const;
=======
    int numChannels();
    const CSAMPLE* getChannelBuffer(int i);

>>>>>>> 41060b82
    void process(const CSAMPLE *, const CSAMPLE *pOut, const int iBufferSize);

    // Add an EngineChannel to the mixing engine. This is not thread safe --
    // only call it before the engine has started mixing.
    void addChannel(EngineChannel* pChannel);

    static double gainForOrientation(EngineChannel::ChannelOrientation orientation,
                              double leftGain,
                              double centerGain,
                              double rightGain);

  private:
    QList<EngineChannel*> m_channels;

    CSAMPLE *m_pMaster, *m_pHead;
    QList<CSAMPLE*> m_channelBuffers;

    EngineWorkerScheduler *m_pWorkerScheduler;

    EngineVolume *volume, *head_volume;
    EngineClipping *clipping, *head_clipping;
#ifdef __LADSPA__
    EngineLADSPA *ladspa;
#endif
    EngineVuMeter *vumeter;
    EngineSideChain *sidechain;

    ControlPotmeter *crossfader, *head_mix,
        *m_pBalance, *xFaderCurve, *xFaderCalibration;
};

#endif<|MERGE_RESOLUTION|>--- conflicted
+++ resolved
@@ -50,13 +50,9 @@
     // be called by SoundManager.
     const CSAMPLE* getMasterBuffer();
     const CSAMPLE* getHeadphoneBuffer();
-<<<<<<< HEAD
-    const CSAMPLE* getDeckBuffer(unsigned int index) const;
-=======
     int numChannels();
-    const CSAMPLE* getChannelBuffer(int i);
+    const CSAMPLE* getChannelBuffer(unsigned int i);
 
->>>>>>> 41060b82
     void process(const CSAMPLE *, const CSAMPLE *pOut, const int iBufferSize);
 
     // Add an EngineChannel to the mixing engine. This is not thread safe --
