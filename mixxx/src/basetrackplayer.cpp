#include <QtCore>
#include <QMessageBox>

#include "basetrackplayer.h"
#include "playerinfo.h"

#include "controlobjectthreadmain.h"
#include "controlobject.h"
#include "controlpotmeter.h"
#include "trackinfoobject.h"
#include "engine/enginebuffer.h"
#include "engine/enginedeck.h"
#include "engine/enginemaster.h"
#include "soundsourceproxy.h"
#include "engine/cuecontrol.h"
#include "engine/clockcontrol.h"
#include "mathstuff.h"
#include "track/beatgrid.h"
#include "waveform/renderers/waveformwidgetrenderer.h"

BaseTrackPlayer::BaseTrackPlayer(QObject* pParent,
                                 ConfigObject<ConfigValue> *pConfig,
                                 EngineMaster* pMixingEngine,
                                 EngineChannel::ChannelOrientation defaultOrientation,
                                 AnalyserQueue* pAnalyserQueue,
                                 QString group)
        : BasePlayer(pParent, group),
          m_pAnalyserQueue(pAnalyserQueue),
          m_pConfig(pConfig),
          m_pLoadedTrack() {

    // Need to strdup the string because EngineChannel will save the pointer,
    // but we might get deleted before the EngineChannel. TODO(XXX)
    // pSafeGroupName is leaked. It's like 5 bytes so whatever.
    const char* pSafeGroupName = strdup(getGroup().toAscii().constData());

    EngineDeck* pChannel = new EngineDeck(pSafeGroupName,
                                          pConfig, defaultOrientation);
    EngineBuffer* pEngineBuffer = pChannel->getEngineBuffer();
    pMixingEngine->addChannel(pChannel);

    ClockControl* pClockControl = new ClockControl(pSafeGroupName, pConfig);
    pEngineBuffer->addControl(pClockControl);

    CueControl* pCueControl = new CueControl(pSafeGroupName, pConfig);
    connect(this, SIGNAL(newTrackLoaded(TrackPointer)),
            pCueControl, SLOT(loadTrack(TrackPointer)));
    connect(this, SIGNAL(unloadingTrack(TrackPointer)),
            pCueControl, SLOT(unloadTrack(TrackPointer)));
    pEngineBuffer->addControl(pCueControl);

    // Connect our signals and slots with the EngineBuffer's signals and
    // slots. This will let us know when the reader is done loading a track, and
    // let us request that the reader load a track.
    connect(this, SIGNAL(loadTrack(TrackPointer)),
            pEngineBuffer, SLOT(slotLoadTrack(TrackPointer)));
    connect(pEngineBuffer, SIGNAL(trackLoaded(TrackPointer)),
            this, SLOT(slotFinishLoading(TrackPointer)));
    connect(pEngineBuffer, SIGNAL(trackLoadFailed(TrackPointer, QString)),
            this, SLOT(slotLoadFailed(TrackPointer, QString)));
    connect(pEngineBuffer, SIGNAL(trackUnloaded(TrackPointer)),
            this, SLOT(slotUnloadTrack(TrackPointer)));

    //Get cue point control object
    m_pCuePoint = new ControlObjectThreadMain(
        ControlObject::getControl(ConfigKey(getGroup(),"cue_point")));
    // Get loop point control objects
    m_pLoopInPoint = new ControlObjectThreadMain(
        ControlObject::getControl(ConfigKey(getGroup(),"loop_start_position")));
    m_pLoopOutPoint = new ControlObjectThreadMain(
        ControlObject::getControl(ConfigKey(getGroup(),"loop_end_position")));
    //Playback position within the currently loaded track (in this player).
    m_pPlayPosition = new ControlObjectThreadMain(
        ControlObject::getControl(ConfigKey(getGroup(), "playposition")));

    // Duration of the current song, we create this one because nothing else does.
    m_pDuration = new ControlObject(ConfigKey(getGroup(), "duration"));

    // Waveform controls
    m_pWaveformZoom = new ControlPotmeter(ConfigKey(group, "waveform_zoom"),
                                          WaveformWidgetRenderer::s_waveformMinZoom,
                                          WaveformWidgetRenderer::s_waveformMaxZoom);
    m_pWaveformZoom->set(1.0);
    m_pWaveformZoom->setStep(1.0);
    m_pWaveformZoom->setSmallStep(1.0);

    m_pEndOfTrack = new ControlObject(ConfigKey(group,"end_of_track"));
    m_pEndOfTrack->set(0.);

    //BPM of the current song
    m_pBPM = new ControlObjectThreadMain(
        ControlObject::getControl(ConfigKey(getGroup(), "file_bpm")));

    m_pReplayGain = new ControlObjectThreadMain(
        ControlObject::getControl(ConfigKey(getGroup(), "replaygain")));
}

BaseTrackPlayer::~BaseTrackPlayer()
{
    if (m_pLoadedTrack) {
    	m_pLoadedTrack->setLoaded(false);
        emit(unloadingTrack(m_pLoadedTrack));
        m_pLoadedTrack.clear();
    }

    delete m_pWaveformZoom;
    delete m_pEndOfTrack;
    delete m_pCuePoint;
    delete m_pLoopInPoint;
    delete m_pLoopOutPoint;
    delete m_pPlayPosition;
    delete m_pBPM;
    delete m_pReplayGain;
    delete m_pDuration;
}

void BaseTrackPlayer::slotLoadTrack(TrackPointer track, bool bStartFromEndPos)
{
    //Disconnect the old track's signals.
    if (m_pLoadedTrack) {
        // Save the loops that are currently set in a loop cue. If no loop cue is
        // currently on the track, then create a new one.
        int loopStart = m_pLoopInPoint->get();
        int loopEnd = m_pLoopOutPoint->get();
        if (loopStart != -1 && loopEnd != -1 &&
            even(loopStart) && even(loopEnd) && loopStart <= loopEnd) {
            Cue* pLoopCue = NULL;
            QList<Cue*> cuePoints = m_pLoadedTrack->getCuePoints();
            QListIterator<Cue*> it(cuePoints);
            while (it.hasNext()) {
                Cue* pCue = it.next();
                if (pCue->getType() == Cue::LOOP) {
                    pLoopCue = pCue;
                }
            }
            if (!pLoopCue) {
                pLoopCue = m_pLoadedTrack->addCue();
                pLoopCue->setType(Cue::LOOP);
            }
            pLoopCue->setPosition(loopStart);
            pLoopCue->setLength(loopEnd - loopStart);
        }

        // WARNING: Never. Ever. call bare disconnect() on an object. Mixxx
        // relies on signals and slots to get tons of things done. Don't
        // randomly disconnect things.
        // m_pLoadedTrack->disconnect();
        disconnect(m_pLoadedTrack.data(), 0, m_pBPM, 0);
        disconnect(m_pLoadedTrack.data(), 0, m_pReplayGain, 0);

        // Causes the track's data to be saved back to the library database.
        m_pLoadedTrack->setLoaded(false);
        emit(unloadingTrack(m_pLoadedTrack));
    }

    m_pLoadedTrack = track;

    // Listen for updates to the file's BPM
    connect(m_pLoadedTrack.data(), SIGNAL(bpmUpdated(double)),
            m_pBPM, SLOT(slotSet(double)));

    // Listen for updates to the file's Replay Gain
    connect(m_pLoadedTrack.data(), SIGNAL(ReplayGainUpdated(double)),
            m_pReplayGain, SLOT(slotSet(double)));

    //Request a new track from the reader
    emit(loadTrack(track));
}

void BaseTrackPlayer::slotLoadFailed(TrackPointer track, QString reason) {
<<<<<<< HEAD
    if (m_pLoadedTrack != NULL) {
	    m_pLoadedTrack->setLoaded(false);
	}
	if (track != NULL) {
        qDebug() << "Failed to load track" << track->getLocation() << reason;
=======
    if (track != NULL) {
        qDebug() << "Failed to load track" << track->getLocation() << reason;
    } else {
        qDebug() << "Failed to load track (NULL track object)" << reason;
>>>>>>> 33a36a79
    }
    // Alert user.
    QMessageBox::warning(NULL, tr("Couldn't load track."), reason);
}

void BaseTrackPlayer::slotUnloadTrack(TrackPointer) {
    if (m_pLoadedTrack) {
        // WARNING: Never. Ever. call bare disconnect() on an object. Mixxx
        // relies on signals and slots to get tons of things done. Don't
        // randomly disconnect things.
        // m_pLoadedTrack->disconnect();
        disconnect(m_pLoadedTrack.data(), 0, m_pBPM, 0);
        disconnect(m_pLoadedTrack.data(), 0, m_pReplayGain, 0);

        // Causes the track's data to be saved back to the library database and
        // for all the widgets to unload the track and blank themselves.
        m_pLoadedTrack->setLoaded(false);
        emit(unloadingTrack(m_pLoadedTrack));
    }
    m_pDuration->set(0);
    m_pBPM->slotSet(0);
    m_pReplayGain->slotSet(0);
    m_pLoopInPoint->slotSet(-1);
    m_pLoopOutPoint->slotSet(-1);
    m_pLoadedTrack.clear();

    // Update the PlayerInfo class that is used in EngineShoutcast to replace
    // the metadata of a stream
    PlayerInfo::Instance().setTrackInfo(getGroup(), m_pLoadedTrack);
}

void BaseTrackPlayer::slotFinishLoading(TrackPointer pTrackInfoObject)
{
    // Read the tags if required
    if(!m_pLoadedTrack->getHeaderParsed())
        SoundSourceProxy::ParseHeader(m_pLoadedTrack.data());

    // m_pLoadedTrack->setPlayedAndUpdatePlaycount(true); // Actually the song is loaded but not played

    // Update the BPM and duration values that are stored in ControlObjects
    m_pDuration->set(m_pLoadedTrack->getDuration());
    m_pBPM->slotSet(m_pLoadedTrack->getBpm());
    m_pReplayGain->slotSet(m_pLoadedTrack->getReplayGain());

    // Update the PlayerInfo class that is used in EngineShoutcast to replace
    // the metadata of a stream
    PlayerInfo::Instance().setTrackInfo(getGroup(), m_pLoadedTrack);

    // Reset the loop points.
    m_pLoopInPoint->slotSet(-1);
    m_pLoopOutPoint->slotSet(-1);

    const QList<Cue*> trackCues = pTrackInfoObject->getCuePoints();
    QListIterator<Cue*> it(trackCues);
    while (it.hasNext()) {
        Cue* pCue = it.next();
        if (pCue->getType() == Cue::LOOP) {
            int loopStart = pCue->getPosition();
            int loopEnd = loopStart + pCue->getLength();
            if (loopStart != -1 && loopEnd != -1 && even(loopStart) && even(loopEnd)) {
                m_pLoopInPoint->slotSet(loopStart);
                m_pLoopOutPoint->slotSet(loopEnd);
                break;
            }
        }
    }

    emit(newTrackLoaded(m_pLoadedTrack));
}

AnalyserQueue* BaseTrackPlayer::getAnalyserQueue() const {
    return m_pAnalyserQueue;
}

TrackPointer BaseTrackPlayer::getLoadedTrack() const {
    return m_pLoadedTrack;
}<|MERGE_RESOLUTION|>--- conflicted
+++ resolved
@@ -168,18 +168,13 @@
 }
 
 void BaseTrackPlayer::slotLoadFailed(TrackPointer track, QString reason) {
-<<<<<<< HEAD
     if (m_pLoadedTrack != NULL) {
 	    m_pLoadedTrack->setLoaded(false);
 	}
 	if (track != NULL) {
         qDebug() << "Failed to load track" << track->getLocation() << reason;
-=======
-    if (track != NULL) {
-        qDebug() << "Failed to load track" << track->getLocation() << reason;
     } else {
         qDebug() << "Failed to load track (NULL track object)" << reason;
->>>>>>> 33a36a79
     }
     // Alert user.
     QMessageBox::warning(NULL, tr("Couldn't load track."), reason);
