--- conflicted
+++ resolved
@@ -85,15 +85,10 @@
     void slotCheckboxVinylControl(bool toggle);
     void slotControlVinylControl2(double toggle);
     void slotCheckboxVinylControl2(bool toggle);
-<<<<<<< HEAD
     void slotControlVinylControl3(double toggle);
     void slotCheckboxVinylControl3(bool toggle);
     void slotControlVinylControl4(double toggle);
     void slotCheckboxVinylControl4(bool toggle);
-    /** toggle recording - Don't #ifdef this because MOC is dumb**/
-    void slotOptionsRecord(bool toggle);
-=======
->>>>>>> 5b48c860
     /** toogle keyboard on-off */
     void slotOptionsKeyboard(bool toggle);
     /** Preference dialog */
