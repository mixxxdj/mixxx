/***************************************************************************
                          mixxxview.h  -  description
                             -------------------
    begin                : Mon Feb 18 09:48:17 CET 2002
    copyright            : (C) 2002 by Tue and Ken Haste Andersen
    email                :
 ***************************************************************************/

/***************************************************************************
 *                                                                         *
 *   This program is free software; you can redistribute it and/or modify  *
 *   it under the terms of the GNU General Public License as published by  *
 *   the Free Software Foundation; either version 2 of the License, or     *
 *   (at your option) any later version.                                   *
 *                                                                         *
 ***************************************************************************/

#ifndef MIXXXVIEW_H
#define MIXXXVIEW_H

#include <qwidget.h>
#include <qlabel.h>
#include <qstring.h>
#include <Q3ValueList>
#include <QList>
#include <QTimer>

#include "configobject.h"
#include "trackinfoobject.h"
#include "imgsource.h"

class ControlObject;
class WSlider;
class WSliderComposed;
class WPushButton;
class WDisplay;
class WKnob;
class WVisual;
class WOverview;
class WNumberPos;
class WNumberBpm;
class QDomNode;
class QDomElement;
class MixxxKeyboard;
class QComboBox;
class QLineEdit;
class QPushButton;
class QGridLayout;
class QTabWidget;
class QSplitter;
class QStackedWidget;
class WTrackTableView;
class WLibrarySidebar;
class WSearchLineEdit;
class LADSPAView;
class WaveformRenderer;
class Player;
class PlayerManager;
class QStandardItemModel;
class Library;
class WLibrary;
class RhythmboxTrackModel;
class RhythmboxPlaylistModel;

/**
 * This class provides an incomplete base for your application view.
 */

class MixxxView : public QWidget
{
    Q_OBJECT
public:
    MixxxView(QWidget *parent, ConfigObject<ConfigValueKbd> *kbdconfig,
              QString qSkinPath, ConfigObject<ConfigValue> *pConfig,
              PlayerManager* pPlayerManager,
              Library* pLibrary);
    ~MixxxView();

    /** Check if direct rendering is not available, and display warning */
    void checkDirectRendering();
    /** Return true if WVisualWaveform has been instantiated. */
    bool activeWaveform();
    /** Return a pointer to the track table view widget. */
    WTrackTableView* getTrackTableView();



    /** Pointer to WVisual widgets */
    QObject *m_pVisualCh1, *m_pVisualCh2;
    WaveformRenderer *m_pWaveformRendererCh1, *m_pWaveformRendererCh2;

    /** Pointer to BPM display widgets */
    WNumberBpm *m_pNumberBpmCh1, *m_pNumberBpmCh2;
    /** Pointer to rate slider widgets */
    WSliderComposed *m_pSliderRateCh1, *m_pSliderRateCh2;
    /** Pointer to SearchBox */
    QLabel *m_pSearchLabel;
    WSearchLineEdit *m_pLineEditSearch;
    /** Pointer to Search PushButton*/
    QPushButton *m_pPushButton;
    /** Pointer to overview displays */
    WOverview *m_pOverviewCh1, *m_pOverviewCh2;

    void rebootGUI(QWidget* parent, ConfigObject<ConfigValue> *pConfig, QString qSkinPath);

    static QList<QString> getSchemeList(QString qSkinPath);
  public slots:
    void slotSetupTrackConnectionsCh1(TrackPointer pTrack);
    void slotSetupTrackConnectionsCh2(TrackPointer pTrack);
    void slotUpdateTrackTextCh1(TrackPointer pTrack);
    void slotClearTrackTextCh1(TrackPointer pTrack);
    void slotUpdateTrackTextCh2(TrackPointer pTrack);
    void slotClearTrackTextCh2(TrackPointer pTrack);
    void slotSetDurationRemaining(bool bDurationRemaining);

private:
    void setupColorScheme(QDomElement docElem, ConfigObject<ConfigValue> *pConfig);
    void createAllWidgets(QDomElement docElem, QWidget* parent, ConfigObject<ConfigValue> *pConfig);
    void setupTabWidget(QDomNode node);
    void setupTrackSourceViewWidget(QDomNode node);

    // Pointer to absolute file position widgets
    WNumberPos *m_pNumberPosCh1, *m_pNumberPosCh2;
    // Indicates whether the duration widgets are in 'time-remaining' mode or
    // not.
    bool m_bDurationRemain;

    // The text display widgets
    QLabel *m_pTextCh1, *m_pTextCh2;
    // The current text each of those widgets contains, so it can be reset
    // across reboots of the GUI.
    QString m_textCh1, m_textCh2;

    ImgSource* parseFilters(QDomNode filt);
    static QDomElement openSkin(QString qSkinPath);
    /**Used for comboBox change*/
    int view;
    // True if m_pVisualChX is instantiated as WVisualWaveform
    bool m_bVisualWaveform;
    bool compareConfigKeys(QDomNode node, QString key);
    QList<QObject *> m_qWidgetList;
    /** Pointer to keyboard handler */
    MixxxKeyboard *m_pKeyboard;
    ConfigObject<ConfigValue> *m_pConfig;

    /** Tab widget, which contains several "pages" for different views */
    QStackedWidget* m_pTabWidget; //XXX: Temporarily turned this into a QStackedWidget instead of a QTabWidget to disable the tabs for 1.7.0 since LADSPA effects isn't finished.
    /** The widget containing the library/tracktable page */
    QWidget* m_pTabWidgetLibraryPage;
    /** The widget containing the effects/LADSPA page */
    QWidget* m_pTabWidgetEffectsPage;
    /** The layout for the library page. Allows stuff to resize automatically */
    QGridLayout* m_pLibraryPageLayout;
    /** The layout for the effects page. Allows stuff to resize automatically */
    QGridLayout* m_pEffectsPageLayout;

    // The splitter widget that contains the library panes
    QSplitter *m_pSplitter;
    // The library widget
    WLibrary* m_pLibraryWidget;
    // The library manager
    Library* m_pLibrary;
    // The library sidebar
    WLibrarySidebar* m_pLibrarySidebar;
    // Contains the actual library sidebar widget and the search box in a vertical box layout.
    QWidget* m_pLibrarySidebarPage;

<<<<<<< HEAD
    PlayerManager* m_pPlayerManager;
=======
    Player* m_pPlayer1;
    Player* m_pPlayer2;

    QTimer m_guiTimer;
>>>>>>> 1f3ce33c

#ifdef __LADSPA__
    LADSPAView* m_pLADSPAView;
#endif
};

#endif<|MERGE_RESOLUTION|>--- conflicted
+++ resolved
@@ -165,14 +165,9 @@
     // Contains the actual library sidebar widget and the search box in a vertical box layout.
     QWidget* m_pLibrarySidebarPage;
 
-<<<<<<< HEAD
     PlayerManager* m_pPlayerManager;
-=======
-    Player* m_pPlayer1;
-    Player* m_pPlayer2;
 
     QTimer m_guiTimer;
->>>>>>> 1f3ce33c
 
 #ifdef __LADSPA__
     LADSPAView* m_pLADSPAView;
