/***************************************************************************
                          mixxxview.h  -  description
                             -------------------
    begin                : Mon Feb 18 09:48:17 CET 2002
    copyright            : (C) 2002 by Tue and Ken Haste Andersen
    email                :
 ***************************************************************************/

/***************************************************************************
 *                                                                         *
 *   This program is free software; you can redistribute it and/or modify  *
 *   it under the terms of the GNU General Public License as published by  *
 *   the Free Software Foundation; either version 2 of the License, or     *
 *   (at your option) any later version.                                   *
 *                                                                         *
 ***************************************************************************/

#ifndef MIXXXVIEW_H
#define MIXXXVIEW_H

#include <qwidget.h>
#include <qlabel.h>
#include <qstring.h>
#include <Q3ValueList>
#include <QList>

#include "configobject.h"
#include "trackinfoobject.h"
#include "imgsource.h"

class ControlObject;
class WSlider;
class WSliderComposed;
class WPushButton;
class WDisplay;
class WKnob;
class WVisual;
class WOverview;
class WNumberPos;
class WNumberBpm;
class QDomNode;
class QDomElement;
class MixxxKeyboard;
class QComboBox;
class QLineEdit;
class QPushButton;
class QGridLayout;
class QTabWidget;
class QSplitter;
class QStackedWidget;
class WTrackTableView;
class WLibrarySidebar;
class WSearchLineEdit;
class LADSPAView;
class WaveformRenderer;
class Player;
class PlayerManager;
<<<<<<< HEAD
class Sampler;
class SamplerManager;
class TrackInfoObject;
=======
>>>>>>> 41060b82
class QStandardItemModel;
class Library;
class WLibrary;
class WSampler;
class RhythmboxTrackModel;
class RhythmboxPlaylistModel;

/**
 * This class provides an incomplete base for your application view.
 */

class MixxxView : public QWidget
{
    Q_OBJECT
public:
    MixxxView(QWidget *parent, ConfigObject<ConfigValueKbd> *kbdconfig,
              QString qSkinPath, ConfigObject<ConfigValue> *pConfig,
              PlayerManager* pPlayerManager,
              SamplerManager* pSamplerManager,
              Library* pLibrary);
    ~MixxxView();

    /** Check if direct rendering is not available, and display warning */
    void checkDirectRendering();
    /** Return true if WVisualWaveform has been instantiated. */
    bool activeWaveform();
    /** Return a pointer to the track table view widget. */
    WTrackTableView* getTrackTableView();

    QLabel *m_pTextCh1, *m_pTextCh2;
    /** Pointer to WVisual widgets */
    QObject *m_pVisualCh1, *m_pVisualCh2;
    WaveformRenderer *m_pWaveformRendererCh1, *m_pWaveformRendererCh2;
    /** Pointer to absolute file position widgets */
    WNumberPos *m_pNumberPosCh1, *m_pNumberPosCh2;
    /** Pointer to BPM display widgets */
    WNumberBpm *m_pNumberBpmCh1, *m_pNumberBpmCh2;
    /** Pointer to rate slider widgets */
    WSliderComposed *m_pSliderRateCh1, *m_pSliderRateCh2;
    /** Pointer to SearchBox */
    QLabel *m_pSearchLabel;
    WSearchLineEdit *m_pLineEditSearch;
    /** Pointer to Search PushButton*/
    QPushButton *m_pPushButton;
    /** Pointer to overview displays */
    WOverview *m_pOverviewCh1, *m_pOverviewCh2;
    

    void rebootGUI(QWidget* parent, ConfigObject<ConfigValue> *pConfig, QString qSkinPath);

    static QList<QString> getSchemeList(QString qSkinPath);
  public slots:
    void slotSetupTrackConnectionsCh1(TrackPointer pTrack);
    void slotSetupTrackConnectionsCh2(TrackPointer pTrack);
    void slotUpdateTrackTextCh1(TrackPointer pTrack);
    void slotClearTrackTextCh1(TrackPointer pTrack);
    void slotUpdateTrackTextCh2(TrackPointer pTrack);
    void slotClearTrackTextCh2(TrackPointer pTrack);

private:
    void setupColorScheme(QDomElement docElem, ConfigObject<ConfigValue> *pConfig);
    void createAllWidgets(QDomElement docElem, QWidget* parent, ConfigObject<ConfigValue> *pConfig);
    void setupTabWidget(QDomNode node);
    void setupTrackSourceViewWidget(QDomNode node);

    ImgSource* parseFilters(QDomNode filt);
    static QDomElement openSkin(QString qSkinPath);
    /**Used for comboBox change*/
    int view;
    // True if m_pVisualChX is instantiated as WVisualWaveform
    bool m_bVisualWaveform;
    bool compareConfigKeys(QDomNode node, QString key);
    QList<QObject *> m_qWidgetList;
    /** Pointer to keyboard handler */
    MixxxKeyboard *m_pKeyboard;
    ConfigObject<ConfigValue> *m_pConfig;

    /** Tab widget, which contains several "pages" for different views */
    QStackedWidget* m_pTabWidget; //XXX: Temporarily turned this into a QStackedWidget instead of a QTabWidget to disable the tabs for 1.7.0 since LADSPA effects isn't finished.
    /** The widget containing the library/tracktable page */
    QWidget* m_pTabWidgetLibraryPage;
    /** The widget containing the effects/LADSPA page */
    QWidget* m_pTabWidgetEffectsPage;
    /** The layout for the library page. Allows stuff to resize automatically */
    QGridLayout* m_pLibraryPageLayout;
    /** The layout for the effects page. Allows stuff to resize automatically */
    QGridLayout* m_pEffectsPageLayout;

	// The splitter widget that contains the library panes
	QSplitter *m_pSplitter;
    // The library widget
    WLibrary* m_pLibraryWidget;
    // The library manager
    Library* m_pLibrary;
    // The library sidebar
    WLibrarySidebar* m_pLibrarySidebar;
    // Contains the actual library sidebar widget and the search box in a vertical box layout.
    QWidget* m_pLibrarySidebarPage;

    PlayerManager* m_pPlayerManager;
     
    SamplerManager* m_pSamplerManager;
    
    WSampler* m_pSampler;

#ifdef __LADSPA__
    LADSPAView* m_pLADSPAView;
#endif
};

#endif<|MERGE_RESOLUTION|>--- conflicted
+++ resolved
@@ -55,12 +55,8 @@
 class WaveformRenderer;
 class Player;
 class PlayerManager;
-<<<<<<< HEAD
 class Sampler;
 class SamplerManager;
-class TrackInfoObject;
-=======
->>>>>>> 41060b82
 class QStandardItemModel;
 class Library;
 class WLibrary;
