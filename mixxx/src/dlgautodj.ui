<?xml version="1.0" encoding="UTF-8"?>
<ui version="4.0">
 <class>DlgAutoDJ</class>
 <widget class="QWidget" name="DlgAutoDJ">
  <property name="geometry">
   <rect>
    <x>0</x>
    <y>0</y>
    <width>582</width>
    <height>399</height>
   </rect>
  </property>
  <property name="windowTitle">
   <string>Manage</string>
  </property>
  <layout class="QVBoxLayout" name="verticalLayout">
   <property name="leftMargin">
    <number>0</number>
   </property>
   <property name="rightMargin">
    <number>0</number>
   </property>
   <property name="bottomMargin">
    <number>0</number>
   </property>
   <item>
    <layout class="QHBoxLayout" name="horizontalLayout">
     <property name="sizeConstraint">
      <enum>QLayout::SetMinimumSize</enum>
     </property>
     <item>
      <widget class="QPushButton" name="pushButtonShuffle">
       <property name="text">
        <string>Shuffle</string>
       </property>
       <property name="checkable">
        <bool>false</bool>
       </property>
      </widget>
     </item>
     <item>
      <widget class="QPushButton" name="pushButtonSkipNext">
       <property name="text">
        <string>Skip Next</string>
       </property>
       <property name="checkable">
        <bool>false</bool>
       </property>
      </widget>
     </item>
     <item>
      <widget class="QPushButton" name="pushButtonFadeNow">
       <property name="text">
        <string>Fade Now</string>
       </property>
      </widget>
     </item>
     <item>
      <widget class="QLabel" name="label_2">
       <property name="text">
        <string>Transition</string>
       </property>
      </widget>
     </item>
     <item>
      <widget class="QSpinBox" name="spinBoxTransition">
       <property name="sizePolicy">
        <sizepolicy hsizetype="Fixed" vsizetype="Fixed">
         <horstretch>0</horstretch>
         <verstretch>0</verstretch>
        </sizepolicy>
       </property>
       <property name="maximumSize">
        <size>
         <width>45</width>
         <height>16777215</height>
        </size>
       </property>
       <property name="alignment">
        <set>Qt::AlignRight|Qt::AlignTrailing|Qt::AlignVCenter</set>
       </property>
<<<<<<< HEAD
=======
       <property name="minimum">
        <number>-9</number>
       </property>
>>>>>>> baecf053
      </widget>
     </item>
     <item>
      <widget class="QLabel" name="label_3">
       <property name="text">
        <string>s</string>
       </property>
      </widget>
     </item>
     <item>
      <spacer name="horizontalSpacer">
       <property name="orientation">
        <enum>Qt::Horizontal</enum>
       </property>
       <property name="sizeHint" stdset="0">
        <size>
         <width>1</width>
         <height>20</height>
        </size>
       </property>
      </spacer>
     </item>
     <item>
      <widget class="QPushButton" name="pushButtonAutoDJ">
       <property name="text">
        <string>Enable Auto DJ</string>
       </property>
       <property name="checkable">
        <bool>true</bool>
       </property>
      </widget>
     </item>
     <item>
      <spacer name="horizontalSpacer_2">
       <property name="orientation">
        <enum>Qt::Horizontal</enum>
       </property>
       <property name="sizeType">
        <enum>QSizePolicy::Fixed</enum>
       </property>
       <property name="sizeHint" stdset="0">
        <size>
         <width>12</width>
         <height>20</height>
        </size>
       </property>
      </spacer>
     </item>
    </layout>
   </item>
   <item>
    <widget class="QTableView" name="m_pTrackTablePlaceholder">
     <property name="sizePolicy">
      <sizepolicy hsizetype="Expanding" vsizetype="Expanding">
       <horstretch>0</horstretch>
       <verstretch>0</verstretch>
      </sizepolicy>
     </property>
     <property name="showGrid">
      <bool>true</bool>
     </property>
    </widget>
   </item>
  </layout>
 </widget>
 <resources/>
 <connections/>
</ui><|MERGE_RESOLUTION|>--- conflicted
+++ resolved
@@ -79,12 +79,9 @@
        <property name="alignment">
         <set>Qt::AlignRight|Qt::AlignTrailing|Qt::AlignVCenter</set>
        </property>
-<<<<<<< HEAD
-=======
        <property name="minimum">
         <number>-9</number>
        </property>
->>>>>>> baecf053
       </widget>
      </item>
      <item>
