--- conflicted
+++ resolved
@@ -275,11 +275,6 @@
     connect(m_pLibraryScanner, SIGNAL(scanFinished()),
             m_pLibrary, SLOT(slotRefreshLibraryModels()));
 
-<<<<<<< HEAD
-    //Scan the library for new files and directories.
-	m_pLibraryScanner->scan(
-        m_pConfig->getValueString(ConfigKey("[Playlist]", "Directory")));
-=======
     //Scan the library for new files and directories
     bool rescan = (bool)m_pConfig->getValueString(ConfigKey("[Library]","RescanOnStartup")).toInt();
     if(rescan || hasChanged_MusicDir){    
@@ -287,7 +282,6 @@
             m_pConfig->getValueString(ConfigKey("[Playlist]", "Directory")));
         qDebug() << "Rescan finished";
     }
->>>>>>> 5d441dfe
 
     // Call inits to invoke all other construction parts
 
@@ -688,10 +682,9 @@
 
 #ifdef __VINYLCONTROL__
     m_pOptionsVinylControl = new QAction(tr("Enable &Vinyl Control"), this);
-	m_pOptionsVinylControl->setShortcut(tr("Ctrl+Y"));
+    m_pOptionsVinylControl->setShortcut(tr("Ctrl+Y"));
     m_pOptionsVinylControl->setShortcutContext(Qt::ApplicationShortcut);
     
-    //this is temp
     m_pOptionsVinylControl2 = new QAction(tr("Enable &Vinyl Control 2"), this);
     m_pOptionsVinylControl2->setShortcut(tr("Ctrl+U"));
     m_pOptionsVinylControl2->setShortcutContext(Qt::ApplicationShortcut);
@@ -761,30 +754,41 @@
             this, SLOT(slotOptionsBeatMark(bool)));
 
 #ifdef __VINYLCONTROL__
-    //Either check or uncheck the vinyl control menu item depending on what it was saved as.
+    // Either check or uncheck the vinyl control menu item depending on what
+    // it was saved as.
     m_pOptionsVinylControl->setCheckable(true);
-    if ((bool)m_pConfig->getValueString(ConfigKey("[VinylControl]","EnabledCh1")).toInt() == true)
+    if ((bool)m_pConfig->getValueString(
+    	ConfigKey("[VinylControl]","EnabledCh1")).toInt() == true)
         m_pOptionsVinylControl->setChecked(true);
     else
-    	m_pOptionsVinylControl->setChecked(false);
+        m_pOptionsVinylControl->setChecked(false);
     m_pOptionsVinylControl->setStatusTip(tr("Activate Vinyl Control"));
-    m_pOptionsVinylControl->setWhatsThis(tr("Use timecoded vinyls on external turntables to control Mixxx"));
-    connect(m_pOptionsVinylControl, SIGNAL(toggled(bool)), this, SLOT(slotCheckboxVinylControl(bool)));
-
-    ControlObjectThreadMain *enabled1 = new ControlObjectThreadMain(ControlObject::getControl(ConfigKey("[Channel1]", "vinylcontrol")));
-    connect(enabled1, SIGNAL(valueChanged(double)), this, SLOT(slotControlVinylControl(double)));
+    m_pOptionsVinylControl->setWhatsThis(
+    	tr("Use timecoded vinyls on external turntables to control Mixxx"));
+    connect(m_pOptionsVinylControl, SIGNAL(toggled(bool)), this, 
+    	SLOT(slotCheckboxVinylControl(bool)));
+
+    ControlObjectThreadMain *enabled1 = new ControlObjectThreadMain(
+    	ControlObject::getControl(ConfigKey("[Channel1]", "vinylcontrol")));
+    connect(enabled1, SIGNAL(valueChanged(double)), this, 
+    	SLOT(slotControlVinylControl(double)));
     
     m_pOptionsVinylControl2->setCheckable(true);
-    if ((bool)m_pConfig->getValueString(ConfigKey("[VinylControl]","EnabledCh2")).toInt() == true)
+    if ((bool)m_pConfig->getValueString(
+    	ConfigKey("[VinylControl]","EnabledCh2")).toInt() == true)
         m_pOptionsVinylControl2->setChecked(true);
     else
         m_pOptionsVinylControl2->setChecked(false);
     m_pOptionsVinylControl2->setStatusTip(tr("Activate Vinyl Control"));
-    m_pOptionsVinylControl2->setWhatsThis(tr("Use timecoded vinyls on external turntables to control Mixxx"));
-    connect(m_pOptionsVinylControl2, SIGNAL(toggled(bool)), this, SLOT(slotCheckboxVinylControl2(bool)));
+    m_pOptionsVinylControl2->setWhatsThis(
+    	tr("Use timecoded vinyls on external turntables to control Mixxx"));
+    connect(m_pOptionsVinylControl2, SIGNAL(toggled(bool)), this, 
+    	SLOT(slotCheckboxVinylControl2(bool)));
     
-    ControlObjectThreadMain *enabled2 = new ControlObjectThreadMain(ControlObject::getControl(ConfigKey("[Channel2]", "vinylcontrol")));
-    connect(enabled2, SIGNAL(valueChanged(double)), this, SLOT(slotControlVinylControl2(double)));
+    ControlObjectThreadMain *enabled2 = new ControlObjectThreadMain(
+    	ControlObject::getControl(ConfigKey("[Channel2]", "vinylcontrol")));
+    connect(enabled2, SIGNAL(valueChanged(double)), this, 
+    	SLOT(slotControlVinylControl2(double)));
 #endif
 
 #ifdef __SHOUTCAST__
