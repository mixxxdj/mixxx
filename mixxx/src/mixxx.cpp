--- conflicted
+++ resolved
@@ -683,15 +683,11 @@
 /** initializes all QActions of the application */
 void MixxxApp::initActions()
 {
-<<<<<<< HEAD
     m_pFileLoadTracklist = new QAction(tr("Mark &Tracks as Played..."), this);
     m_pFileLoadTracklist->setShortcut(tr("Ctrl+L"));
     m_pFileLoadTracklist->setShortcutContext(Qt::ApplicationShortcut);
         
-    m_pFileLoadSongPlayer1 = new QAction(tr("&Load Song (Player 1)..."), this);
-=======
     m_pFileLoadSongPlayer1 = new QAction(tr("Load Song (Player &1)..."), this);
->>>>>>> c16816e4
     m_pFileLoadSongPlayer1->setShortcut(tr("Ctrl+O"));
     m_pFileLoadSongPlayer1->setShortcutContext(Qt::ApplicationShortcut);
 
