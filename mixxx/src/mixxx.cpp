--- conflicted
+++ resolved
@@ -168,9 +168,6 @@
 
     // Master rate
     new ControlPotmeter(ConfigKey("[Master]","rate"),-1.,1.);
-
-    //Enumerate and load SoundSource plugins
-    SoundSourceProxy::loadPlugins();
 
     // Init buffers/readers
     buffer1 = new EngineBuffer("[Channel1]", config);
@@ -880,17 +877,11 @@
             return;
     }
 
-<<<<<<< HEAD
     QString s = QFileDialog::getOpenFileName(this, tr("Load Song into Player 1"), config->getValueString(ConfigKey("[Playlist]","Directory")), QString("Audio (%1)").arg(SoundSourceProxy::supportedFileExtensionsString()));
     if (!(s == QString::null)) {
         // TODO(XXX) Lookup track in the Library and load that.
         TrackInfoObject * pTrack = new TrackInfoObject(s);
         m_pPlayer1->slotLoadTrack(pTrack);
-=======
-    QString s = QFileDialog::getOpenFileName(this, tr("Load Song into Player 1"), config->getValueString(ConfigKey("[Playlist]","Directory")), QString("Audio (%1)").arg(MIXXX_SUPPORTED_AUDIO_FILETYPES));
-    if (!s.isNull()) {
-        slotLoadPlayer2(s);
->>>>>>> 6958d5b4
     }
 }
 
@@ -910,17 +901,11 @@
             return;
     }
 
-<<<<<<< HEAD
     QString s = QFileDialog::getOpenFileName(this, tr("Load Song into Player 2"), config->getValueString(ConfigKey("[Playlist]","Directory")), QString("Audio (%1)").arg(SoundSourceProxy::supportedFileExtensionsString()));
     if (!(s == QString::null)) {
         // TODO(XXX) Lookup track in the Library and load that.
         TrackInfoObject * pTrack = new TrackInfoObject(s);
         m_pPlayer2->slotLoadTrack(pTrack);
-=======
-    QString s = QFileDialog::getOpenFileName(this, tr("Load Song into Player 2"), config->getValueString(ConfigKey("[Playlist]","Directory")), QString("Audio (%1)").arg(MIXXX_SUPPORTED_AUDIO_FILETYPES));
-    if (!s.isNull()) {
-        slotLoadPlayer2(s);
->>>>>>> 6958d5b4
     }
 }
 
