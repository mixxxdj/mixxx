--- conflicted
+++ resolved
@@ -96,11 +96,7 @@
     //Reset pointer to players
     soundmanager = 0;
     prefDlg = 0;
-<<<<<<< HEAD
     m_pMidiDeviceManager = 0;
-=======
-    midi = 0;
->>>>>>> 1f497a44
 
     // Check to see if this is the first time this version of Mixxx is run after an upgrade and make any needed changes.
     config = versionUpgrade();  // This static function is located in upgrade.cpp
@@ -1089,11 +1085,8 @@
 "Martin Sakmar<br>"
 "Andreas Pflug<br>"
 "Bas van Schaik<br>"
-<<<<<<< HEAD
+"Oliver St&ouml;neberg<br>"
 "C. Stewart<br>"
-=======
-"Oliver St&ouml;neberg<br>"
->>>>>>> 1f497a44
 
 "</p>"
 "<p align=\"center\"><b>And special thanks to:</b></p>"
