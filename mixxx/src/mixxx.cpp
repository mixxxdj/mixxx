--- conflicted
+++ resolved
@@ -238,15 +238,9 @@
     if (m_pConfig->getValueString(
         ConfigKey("[Playlist]","Directory")).length() < 1 || !dir.exists())
     {
-<<<<<<< HEAD
-        QString fd = QFileDialog::getExistingDirectory(this,
-                         tr("Choose music library directory"),
-                         QDesktopServices::storageLocation(QDesktopServices::MusicLocation));
-=======
         QString fd = QFileDialog::getExistingDirectory(
             this, tr("Choose music library directory"),
             QDesktopServices::storageLocation(QDesktopServices::MusicLocation));
->>>>>>> 7563aa27
 
         if (fd != "")
         {
