--- conflicted
+++ resolved
@@ -20,12 +20,7 @@
 
 #include <QList>
 #include <QObject>
-<<<<<<< HEAD
 #include <QFileInfo>
-#include <q3memarray.h>
-#include <q3valuelist.h>
-=======
->>>>>>> 03cc7d9e
 #include <QMutex>
 #include <QVector>
 #include <QSharedPointer>
