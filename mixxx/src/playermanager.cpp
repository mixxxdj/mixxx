// playermanager.cpp
// Created 6/1/2010 by RJ Ryan (rryan@mit.edu)
#include <QMutexLocker>

#include "playermanager.h"

#include "controlobject.h"
#include "trackinfoobject.h"
#include "deck.h"
#include "sampler.h"
#include "previewdeck.h"
#include "analyserqueue.h"
#include "controlobject.h"
#include "samplerbank.h"
#include "library/library.h"
#include "library/trackcollection.h"
#include "engine/enginemaster.h"
#include "soundmanager.h"
#include "vinylcontrol/vinylcontrolmanager.h"
#include "util/stat.h"
#include "engine/enginedeck.h"

PlayerManager::PlayerManager(ConfigObject<ConfigValue>* pConfig,
                             SoundManager* pSoundManager,
                             EngineMaster* pEngine,
                             VinylControlManager* pVCManager) :
        m_mutex(QMutex::Recursive),
        m_pConfig(pConfig),
        m_pSoundManager(pSoundManager),
        m_pEngine(pEngine),
        m_pVCManager(pVCManager),
        // NOTE(XXX) LegacySkinParser relies on these controls being COs and
        // not COTMs listening to a CO.
        m_pAnalyserQueue(NULL),
        m_pCONumDecks(new ControlObject(ConfigKey("[Master]", "num_decks"), true, true)),
        m_pCONumSamplers(new ControlObject(ConfigKey("[Master]", "num_samplers"), true, true)),
        m_pCONumPreviewDecks(new ControlObject(ConfigKey("[Master]", "num_preview_decks"), true, true)),
        m_pCOSkinNumDecks(new ControlObject(ConfigKey("[Skin]", "num_decks"), true, true)) {

    connect(m_pCOSkinNumDecks, SIGNAL(valueChanged(double)),
            this, SLOT(slotSkinNumDecksControlChanged(double)));
    connect(m_pCONumDecks, SIGNAL(valueChanged(double)),
            this, SLOT(slotNumDecksControlChanged(double)),
            Qt::DirectConnection);
    connect(m_pCONumSamplers, SIGNAL(valueChanged(double)),
            this, SLOT(slotNumSamplersControlChanged(double)),
            Qt::DirectConnection);
    connect(m_pCONumPreviewDecks, SIGNAL(valueChanged(double)),
            this, SLOT(slotNumPreviewDecksControlChanged(double)),
            Qt::DirectConnection);

    // This is parented to the PlayerManager so does not need to be deleted
    SamplerBank* pSamplerBank = new SamplerBank(this);
    Q_UNUSED(pSamplerBank);

    // Redundant
    m_pCONumDecks->set(0);
    m_pCONumSamplers->set(0);
    m_pCONumPreviewDecks->set(0);

    // register the engine's outputs
    m_pSoundManager->registerOutput(AudioOutput(AudioOutput::MASTER),
            m_pEngine);
    m_pSoundManager->registerOutput(AudioOutput(AudioOutput::HEADPHONES),
            m_pEngine);
}

PlayerManager::~PlayerManager() {
    QMutexLocker locker(&m_mutex);
    // No need to delete anything because they are all parented to us and will
    // be destroyed when we are destroyed.
    m_players.clear();
    m_decks.clear();
    m_samplers.clear();

    delete m_pCOSkinNumDecks;
    delete m_pCONumSamplers;
    delete m_pCONumDecks;
    delete m_pCONumPreviewDecks;
    if (m_pAnalyserQueue) {
        delete m_pAnalyserQueue;
    }
}

void PlayerManager::bindToLibrary(Library* pLibrary) {
    QMutexLocker locker(&m_mutex);
    connect(pLibrary, SIGNAL(loadTrackToPlayer(TrackPointer, QString, bool)),
            this, SLOT(slotLoadTrackToPlayer(TrackPointer, QString, bool)));
    connect(pLibrary, SIGNAL(loadTrack(TrackPointer)),
            this, SLOT(slotLoadTrackIntoNextAvailableDeck(TrackPointer)));
    connect(this, SIGNAL(loadLocationToPlayer(QString, QString)),
            pLibrary, SLOT(slotLoadLocationToPlayer(QString, QString)));

    m_pAnalyserQueue = AnalyserQueue::createDefaultAnalyserQueue(m_pConfig,
            pLibrary->getTrackCollection());

    // Connect the player to the analyser queue so that loaded tracks are
    // analysed.
    foreach(Deck* pDeck, m_decks) {
        connect(pDeck, SIGNAL(newTrackLoaded(TrackPointer)),
                m_pAnalyserQueue, SLOT(slotAnalyseTrack(TrackPointer)));
    }

    // Connect the player to the analyser queue so that loaded tracks are
    // analysed.
    foreach(Sampler* pSampler, m_samplers) {
        connect(pSampler, SIGNAL(newTrackLoaded(TrackPointer)),
                m_pAnalyserQueue, SLOT(slotAnalyseTrack(TrackPointer)));
    }

    // Connect the player to the analyser queue so that loaded tracks are
    // analysed.
    foreach(PreviewDeck* pPreviewDeck, m_preview_decks) {
        connect(pPreviewDeck, SIGNAL(newTrackLoaded(TrackPointer)),
                m_pAnalyserQueue, SLOT(slotAnalyseTrack(TrackPointer)));
    }
}

// static
unsigned int PlayerManager::numDecks() {
    // We do this to cache the control once it is created so callers don't incur
    // a hashtable lookup every time they call this.
    static ControlObject* pNumCO = NULL;
    if (pNumCO == NULL) {
        pNumCO = ControlObject::getControl(
            ConfigKey("[Master]", "num_decks"));
    }
    return pNumCO ? pNumCO->get() : 0;
}

// static
bool PlayerManager::isDeckGroup(const QString& group, int* number) {
    if (!group.startsWith("[Channel")) {
        return false;
    }

    bool ok = false;
    int deckNum = group.mid(8,group.lastIndexOf("]")-8).toInt(&ok);
    if (!ok || deckNum <= 0) {
        return false;
    }
    if (number != NULL) {
        *number = deckNum;
    }
    return true;
}

// static
unsigned int PlayerManager::numSamplers() {
    // We do this to cache the control once it is created so callers don't incur
    // a hashtable lookup every time they call this.
    static ControlObject* pNumCO = NULL;
    if (pNumCO == NULL) {
        pNumCO = ControlObject::getControl(
            ConfigKey("[Master]", "num_samplers"));
    }
    return pNumCO ? pNumCO->get() : 0;
}

// static
unsigned int PlayerManager::numPreviewDecks() {
    // We do this to cache the control once it is created so callers don't incur
    // a hashtable lookup every time they call this.
    static ControlObject* pNumCO = NULL;
    if (pNumCO == NULL) {
        pNumCO = ControlObject::getControl(
            ConfigKey("[Master]", "num_preview_decks"));
    }
    return pNumCO ? pNumCO->get() : 0;

}

void PlayerManager::slotSkinNumDecksControlChanged(double v) {
    m_skin_decks = static_cast<unsigned int>(v);
    m_pCONumDecks->set(m_skin_decks);
    remapDecks();
}

void PlayerManager::slotNumDecksControlChanged(double v) {
<<<<<<< HEAD
    // First off, undo any changes to the control.
    m_pCONumDecks->set(m_decks.size());

    int num = v;
      
=======
    QMutexLocker locker(&m_mutex);
    int num = (int)v;
>>>>>>> 8e0ca3fd
    if (num < m_decks.size()) {
        // The request was invalid -- reset the value.
        m_pCONumDecks->set(m_decks.size());
        qDebug() << "Ignoring request to reduce the number of decks to" << num;
        return;
    }

    while (m_decks.size() < num) {
<<<<<<< HEAD
        addDeck(num);
=======
        addDeckInner();
>>>>>>> 8e0ca3fd
    }
    
    remapDecks();
    
    m_pCONumDecks->set(m_decks.size());
}

void PlayerManager::remapDecks() {
	// Redistribute decks left and right based on new count.  If the number of decks has decreased,
	// Leave the extras where they are.
    for (int i = 1; i <= m_decks.size(); ++i) {
        if (i > m_skin_decks / 2) {
            ControlObject::getControl(ConfigKey(QString("[Channel%1]").arg(i), 
                                                "orientation"))->set(EngineChannel::RIGHT);
        } else {
            ControlObject::getControl(ConfigKey(QString("[Channel%1]").arg(i), 
                                                "orientation"))->set(EngineChannel::LEFT);
        }
    }
    // Make sure the count is up to date now.
}

void PlayerManager::slotNumSamplersControlChanged(double v) {
    QMutexLocker locker(&m_mutex);
    int num = (int)v;
    if (num < m_samplers.size()) {
        // The request was invalid -- reset the value.
        m_pCONumSamplers->set(m_samplers.size());
        qDebug() << "Ignoring request to reduce the number of samplers to" << num;
        return;
    }

    while (m_samplers.size() < num) {
        addSamplerInner();
    }
    
    // Make sure the count is up to date now.
    m_pCONumSamplers->set(m_samplers.size());
}

void PlayerManager::slotNumPreviewDecksControlChanged(double v) {
    QMutexLocker locker(&m_mutex);
    int num = (int)v;
    if (num < m_preview_decks.size()) {
        // The request was invalid -- reset the value.
        m_pCONumPreviewDecks->set(m_preview_decks.size());
        qDebug() << "Ignoring request to reduce the number of preview decks to" << num;
        return;
    }

    while (m_preview_decks.size() < num) {
        addPreviewDeckInner();
    }
    
    // Make sure the count is up to date now.
    m_pCONumPreviewDecks->set(m_preview_decks.size());
}

<<<<<<< HEAD
Deck* PlayerManager::addDeck(int total_decks) {
    QString group = groupForDeck(numDecks());
    int number = numDecks() + 1;

    EngineChannel::ChannelOrientation orientation = EngineChannel::LEFT;
    if (number > total_decks / 2) {
=======
void PlayerManager::addDeck() {
    QMutexLocker locker(&m_mutex);
    addDeckInner();
    m_pCONumDecks->set((double)m_decks.count());
}

void PlayerManager::addDeckInner() {
    // Do not lock m_mutex here.
    QString group = groupForDeck(m_decks.count());
    int number = m_decks.count() + 1;

    EngineChannel::ChannelOrientation orientation = EngineChannel::LEFT;
    if (number % 2 == 0) {
>>>>>>> 8e0ca3fd
        orientation = EngineChannel::RIGHT;
    }

    Deck* pDeck = new Deck(this, m_pConfig, m_pEngine, orientation, group);
    if (m_pAnalyserQueue) {
        connect(pDeck, SIGNAL(newTrackLoaded(TrackPointer)),
                m_pAnalyserQueue, SLOT(slotAnalyseTrack(TrackPointer)));
    }

    Q_ASSERT(!m_players.contains(group));
    m_players[group] = pDeck;
    m_decks.append(pDeck);

    // Register the deck output with SoundManager (deck is 0-indexed to SoundManager)
    m_pSoundManager->registerOutput(
        AudioOutput(AudioOutput::DECK, 0, number-1), m_pEngine);

    // If vinyl control manager exists, then register a VC input with
    // SoundManager.
    if (m_pVCManager) {
        m_pSoundManager->registerInput(
            AudioInput(AudioInput::VINYLCONTROL, 0, number-1), m_pVCManager);
    }

    // Also register vinyl input signal with deck for passthrough support.
    EngineDeck* pEngineDeck = pDeck->getEngineDeck();
    m_pSoundManager->registerInput(
        AudioInput(AudioInput::VINYLCONTROL, 0, number-1), pEngineDeck);
}

void PlayerManager::addSampler() {
    QMutexLocker locker(&m_mutex);
    addSamplerInner();
    m_pCONumSamplers->set(m_samplers.count());
}

void PlayerManager::addSamplerInner() {
    // Do not lock m_mutex here.
    QString group = groupForSampler(m_samplers.count());

    // All samplers are in the center
    EngineChannel::ChannelOrientation orientation = EngineChannel::CENTER;

    Sampler* pSampler = new Sampler(this, m_pConfig, m_pEngine, orientation, group);
    if (m_pAnalyserQueue) {
        connect(pSampler, SIGNAL(newTrackLoaded(TrackPointer)),
                m_pAnalyserQueue, SLOT(slotAnalyseTrack(TrackPointer)));
    }

    Q_ASSERT(!m_players.contains(group));
    m_players[group] = pSampler;
    m_samplers.append(pSampler);
}

void PlayerManager::addPreviewDeck() {
    QMutexLocker locker(&m_mutex);
    addPreviewDeckInner();
    m_pCONumPreviewDecks->set(m_preview_decks.count());
}

void PlayerManager::addPreviewDeckInner() {
    // Do not lock m_mutex here.
    QString group = groupForPreviewDeck(m_preview_decks.count());

    // All preview decks are in the center
    EngineChannel::ChannelOrientation orientation = EngineChannel::CENTER;

    PreviewDeck* pPreviewDeck = new PreviewDeck(this, m_pConfig, m_pEngine, orientation, group);
    if (m_pAnalyserQueue) {
        connect(pPreviewDeck, SIGNAL(newTrackLoaded(TrackPointer)),
                m_pAnalyserQueue, SLOT(slotAnalyseTrack(TrackPointer)));
    }

    Q_ASSERT(!m_players.contains(group));
    m_players[group] = pPreviewDeck;
    m_preview_decks.append(pPreviewDeck);
}

BaseTrackPlayer* PlayerManager::getPlayer(QString group) const {
    QMutexLocker locker(&m_mutex);
    if (m_players.contains(group)) {
        return m_players[group];
    }
    return NULL;
}


Deck* PlayerManager::getDeck(unsigned int deck) const {
    QMutexLocker locker(&m_mutex);
    if (deck < 1 || deck > numDecks()) {
        qWarning() << "Warning PlayerManager::getDeck() called with invalid index: "
                   << deck;
        return NULL;
    }
    return m_decks[deck - 1];
}

PreviewDeck* PlayerManager::getPreviewDeck(unsigned int libPreviewPlayer) const {
    QMutexLocker locker(&m_mutex);
    if (libPreviewPlayer < 1 || libPreviewPlayer > numPreviewDecks()) {
        qWarning() << "Warning PlayerManager::getPreviewDeck() called with invalid index: "
                   << libPreviewPlayer;
        return NULL;
    }
    return m_preview_decks[libPreviewPlayer - 1];
}

Sampler* PlayerManager::getSampler(unsigned int sampler) const {
    QMutexLocker locker(&m_mutex);
    if (sampler < 1 || sampler > numSamplers()) {
        qWarning() << "Warning PlayerManager::getSampler() called with invalid index: "
                   << sampler;
        return NULL;
    }
    return m_samplers[sampler - 1];
}

void PlayerManager::slotLoadTrackToPlayer(TrackPointer pTrack, QString group, bool play) {
    // Do not lock mutex in this method unless it is changed to access
    // PlayerManager state.
    BaseTrackPlayer* pPlayer = getPlayer(group);

    if (pPlayer == NULL) {
        qWarning() << "Invalid group argument " << group << " to slotLoadTrackToPlayer.";
        return;
    }

    pPlayer->slotLoadTrack(pTrack, play);
}

void PlayerManager::slotLoadToPlayer(QString location, QString group) {
    // The library will get the track and then signal back to us to load the
    // track via slotLoadTrackToPlayer.
    emit(loadLocationToPlayer(location, group));
}

void PlayerManager::slotLoadToDeck(QString location, int deck) {
    slotLoadToPlayer(location, groupForDeck(deck-1));
}

void PlayerManager::slotLoadToPreviewDeck(QString location, int previewDeck) {
    slotLoadToPlayer(location, groupForPreviewDeck(previewDeck-1));
}

void PlayerManager::slotLoadToSampler(QString location, int sampler) {
    slotLoadToPlayer(location, groupForSampler(sampler-1));
}

<<<<<<< HEAD
void PlayerManager::slotLoadTrackIntoNextAvailableDeck(TrackPointer pTrack)
{
    int num_decks = m_pCOSkinNumDecks->get();
    if (num_decks == 0) {
        num_decks = m_decks.size();
    }
    // Start with the inner two decks and work our way out.
    int deck_l = (num_decks + 1) / 2 - 1;
    int deck_r = deck_l + 1;
    bool try_l = true;
    // 
    while (deck_l >= 0 || deck_r < num_decks) {
        Deck* pDeck;
        if (try_l && deck_l >= 0) {
            pDeck = m_decks[deck_l];
            --deck_l;
        } else {
            pDeck = m_decks[deck_r];
            ++deck_r;
        }
        try_l = !try_l;
        
        ControlObject* vinylControlEnabled =
                ControlObject::getControl(ConfigKey(pDeck->getGroup(), 
                                          "vinylcontrol_enabled"));
                                          
        if (vinylControlEnabled && vinylControlEnabled->get())
        {
            // With vinyl, we can't rely solely on play-button status.  Load if
            // either no track is loaded, or if the scratch2 rate is very low.
            TrackPointer tp = pDeck->getLoadedTrack();
            ControlObject* vinylRate =
                    ControlObject::getControl(ConfigKey(pDeck->getGroup(), 
                                              "scratch2"));
            if (vinylRate && (tp == NULL || fabs(vinylRate->get()) < 0.1 )) {
                pDeck->slotLoadTrack(pTrack, false);
                break;
            }
        }
        else
        {
            ControlObject* playControl =
                    ControlObject::getControl(ConfigKey(pDeck->getGroup(), "play"));
            if (playControl && playControl->get() != 1. ) {
                pDeck->slotLoadTrack(pTrack, false);
                break;
            }
=======
void PlayerManager::slotLoadTrackIntoNextAvailableDeck(TrackPointer pTrack) {
    QMutexLocker locker(&m_mutex);
    QList<Deck*>::iterator it = m_decks.begin();
    while (it != m_decks.end()) {
        Deck* pDeck = *it;
        ControlObject* playControl =
                ControlObject::getControl(ConfigKey(pDeck->getGroup(), "play"));
        if (playControl && playControl->get() != 1.) {
            locker.unlock();
            pDeck->slotLoadTrack(pTrack, false);
            return;
>>>>>>> 8e0ca3fd
        }
    }
}

void PlayerManager::slotLoadTrackIntoNextAvailableSampler(TrackPointer pTrack) {
    QMutexLocker locker(&m_mutex);
    QList<Sampler*>::iterator it = m_samplers.begin();
    while (it != m_samplers.end()) {
        Sampler* pSampler = *it;
        ControlObject* playControl =
                ControlObject::getControl(ConfigKey(pSampler->getGroup(), "play"));
        if (playControl && playControl->get() != 1.) {
            locker.unlock();
            pSampler->slotLoadTrack(pTrack, false);
            return;
        }
        it++;
    }
}

<|MERGE_RESOLUTION|>--- conflicted
+++ resolved
@@ -34,11 +34,11 @@
         m_pAnalyserQueue(NULL),
         m_pCONumDecks(new ControlObject(ConfigKey("[Master]", "num_decks"), true, true)),
         m_pCONumSamplers(new ControlObject(ConfigKey("[Master]", "num_samplers"), true, true)),
-        m_pCONumPreviewDecks(new ControlObject(ConfigKey("[Master]", "num_preview_decks"), true, true)),
-        m_pCOSkinNumDecks(new ControlObject(ConfigKey("[Skin]", "num_decks"), true, true)) {
+        m_pCONumPreviewDecks(new ControlObject(ConfigKey("[Master]", "num_preview_decks"), true, true)) {
 
     connect(m_pCOSkinNumDecks, SIGNAL(valueChanged(double)),
-            this, SLOT(slotSkinNumDecksControlChanged(double)));
+            this, SLOT(slotSkinNumDecksControlChanged(double)),
+            Qt::DirectConnection);
     connect(m_pCONumDecks, SIGNAL(valueChanged(double)),
             this, SLOT(slotNumDecksControlChanged(double)),
             Qt::DirectConnection);
@@ -177,16 +177,8 @@
 }
 
 void PlayerManager::slotNumDecksControlChanged(double v) {
-<<<<<<< HEAD
-    // First off, undo any changes to the control.
-    m_pCONumDecks->set(m_decks.size());
-
-    int num = v;
-      
-=======
     QMutexLocker locker(&m_mutex);
     int num = (int)v;
->>>>>>> 8e0ca3fd
     if (num < m_decks.size()) {
         // The request was invalid -- reset the value.
         m_pCONumDecks->set(m_decks.size());
@@ -195,11 +187,7 @@
     }
 
     while (m_decks.size() < num) {
-<<<<<<< HEAD
-        addDeck(num);
-=======
         addDeckInner();
->>>>>>> 8e0ca3fd
     }
     
     remapDecks();
@@ -235,9 +223,6 @@
     while (m_samplers.size() < num) {
         addSamplerInner();
     }
-    
-    // Make sure the count is up to date now.
-    m_pCONumSamplers->set(m_samplers.size());
 }
 
 void PlayerManager::slotNumPreviewDecksControlChanged(double v) {
@@ -253,33 +238,21 @@
     while (m_preview_decks.size() < num) {
         addPreviewDeckInner();
     }
-    
-    // Make sure the count is up to date now.
-    m_pCONumPreviewDecks->set(m_preview_decks.size());
-}
-
-<<<<<<< HEAD
-Deck* PlayerManager::addDeck(int total_decks) {
-    QString group = groupForDeck(numDecks());
-    int number = numDecks() + 1;
-
-    EngineChannel::ChannelOrientation orientation = EngineChannel::LEFT;
-    if (number > total_decks / 2) {
-=======
+}
+
 void PlayerManager::addDeck() {
     QMutexLocker locker(&m_mutex);
     addDeckInner();
     m_pCONumDecks->set((double)m_decks.count());
 }
 
-void PlayerManager::addDeckInner() {
+void PlayerManager::addDeckInner(int total_decks) {
     // Do not lock m_mutex here.
     QString group = groupForDeck(m_decks.count());
     int number = m_decks.count() + 1;
 
     EngineChannel::ChannelOrientation orientation = EngineChannel::LEFT;
-    if (number % 2 == 0) {
->>>>>>> 8e0ca3fd
+    if (number > total_decks / 2) {
         orientation = EngineChannel::RIGHT;
     }
 
@@ -428,7 +401,6 @@
     slotLoadToPlayer(location, groupForSampler(sampler-1));
 }
 
-<<<<<<< HEAD
 void PlayerManager::slotLoadTrackIntoNextAvailableDeck(TrackPointer pTrack)
 {
     int num_decks = m_pCOSkinNumDecks->get();
@@ -476,19 +448,6 @@
                 pDeck->slotLoadTrack(pTrack, false);
                 break;
             }
-=======
-void PlayerManager::slotLoadTrackIntoNextAvailableDeck(TrackPointer pTrack) {
-    QMutexLocker locker(&m_mutex);
-    QList<Deck*>::iterator it = m_decks.begin();
-    while (it != m_decks.end()) {
-        Deck* pDeck = *it;
-        ControlObject* playControl =
-                ControlObject::getControl(ConfigKey(pDeck->getGroup(), "play"));
-        if (playControl && playControl->get() != 1.) {
-            locker.unlock();
-            pDeck->slotLoadTrack(pTrack, false);
-            return;
->>>>>>> 8e0ca3fd
         }
     }
 }
