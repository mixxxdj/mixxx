/***************************************************************************
                          controlobject.h  -  description
                             -------------------
    begin                : Wed Feb 20 2002
    copyright            : (C) 2002 by Tue and Ken Haste Andersen
    email                :
 ***************************************************************************/

/***************************************************************************
 *                                                                         *
 *   This program is free software; you can redistribute it and/or modify  *
 *   it under the terms of the GNU General Public License as published by  *
 *   the Free Software Foundation; either version 2 of the License, or     *
 *   (at your option) any later version.                                   *
 *                                                                         *
 ***************************************************************************/

#ifndef CONTROLOBJECT_H
#define CONTROLOBJECT_H

#include <QObject>
#include <QEvent>
#include <QMutex>

#include "configobject.h"
#include "controlobjectthread.h"
#include "controllers/midi/midimessage.h"

class QWidget;
class ConfigKey;

struct QueueObjectThread
{
    ControlObjectThread *pControlObjectThread;
    ControlObject *pControlObject;
    double value;
};

struct QueueObjectMidi
{
    ControlObject *pControlObject;
    MidiOpCode opcode;
    double value;
};

/**
  * ControlObjects is used as a way to share controller values between controllers, GUI and
  * the sound engine. Whenever the value is changed by either a connected widget or a ControlEventMidi
  * the emitValueChanged method is called which syncronizes the new value with the player thread
  * using the semaphore protected queue.
  *
  * The player thread has a corresponding ControlEngine object for each ControlObject. The
  * ControlEngine object updates the ControlObject by queueing the values, and sending them as an
  * event to the ControlObject.
  *
  *@author Tue and Ken Haste Andersen
  */

class ControlObject : public QObject
{
    Q_OBJECT
public:
    ControlObject();
    ControlObject(ConfigKey key, bool bIgnoreNops=true, bool track=false);
    ControlObject(const QString& group, const QString& item, bool bIgnoreNops=true);
    virtual ~ControlObject();
    /** Connect two control objects dest and src, so each time src is updated, so is dest. */
    static bool connectControls(ConfigKey src, ConfigKey dest);
    /** Disonnect a control object. */
    static bool disconnectControl(ConfigKey key);
    /** Returns a pointer to the ControlObject matching the given ConfigKey */
    static ControlObject* getControl(const ConfigKey& key);
    static inline ControlObject* getControl(const QString& group, const QString& item) {
        ConfigKey key(group, item);
        return getControl(key);
    }

    // Adds all ControlObjects that currently exist to pControlList
    static void getControls(QList<ControlObject*>* pControlsList);

    /** Used to add a pointer to the corresponding ControlObjectThread of this ControlObject */
    void addProxy(ControlObjectThread *pControlObjectThread);
    // To get rid of a proxy when the corresponding object is being deleted for example
    void removeProxy(ControlObjectThread *pControlObjectThread);
    /** Update proxies, execep the one given a pointer to. Returns true if all updates
      * happend, otherwise false. */
    bool updateProxies(ControlObjectThread *pProxyNoUpdate=0);
    /** Return the key of the object */
    inline ConfigKey getKey() { return m_key; }
    /** Return the value of the ControlObject */
    inline double get() { return m_dValue; }
    /** Add to value. Not thread safe. */
    void add(double dValue);
    /** Subtract from value. Not thread safe. */
    void sub(double dValue);
    /** Syncronizes all ControlObjects with their corresponding proxies. */
    static void sync();
    /** Queue a control change from a widget. Thread safe. Blocking. */
    void queueFromThread(double dValue, ControlObjectThread *pControlObjectThread=0);
    /** Queue a control change from MIDI. Thread safe. Blocking. */
    void queueFromMidi(MidiOpCode o, double v);
    /** Return a ControlObject value, corresponding to the widget input value. Thread safe. */
    virtual double getValueFromWidget(double dValue);
    /** Return a widget value corresponding to the ControlObject input value. Thread safe. */
    virtual double getValueToWidget(double dValue);
    /** get value (range 0..127) **/
    virtual double GetMidiValue();
    virtual void setDefaultValue(double dValue) {
        m_dDefaultValue = dValue;
    }
    virtual double defaultValue() const {
        return m_dDefaultValue;
    }

public slots:
    /** Sets the value of the object and updates associated proxy objects. Not thread safe. */
    void set(double dValue);

signals:
    void valueChanged(double);
    void valueChangedFromEngine(double);

protected:
    /** Sets the value of the object. Not thread safe. */
    virtual void setValueFromEngine(double dValue);
    /** Called when a widget has changed value. Not thread safe. */
    virtual void setValueFromMidi(MidiOpCode o, double v);
    /** Called when another thread has changed value. Not thread safe. */
    virtual void setValueFromThread(double dValue);

protected:
    /** The actual value of the controller */
    double m_dValue;
    double m_dDefaultValue;
    /** Key of the object */
    ConfigKey m_key;

private:
    // Whether to ignore set/add/sub()'s which would have no effect
    bool m_bIgnoreNops;
    // Whether to track value changes with the stats framework.
    bool m_bTrack;
    QString m_trackKey;
    int m_trackType;
    int m_trackFlags;
    /** List of associated proxy objects */
    QList<ControlObjectThread*> m_qProxyList;
    /** Mutex for the proxy list */
    QMutex m_qProxyListMutex;

    /** Hash of ControlObject instantiations */
    static QHash<ConfigKey,ControlObject*> m_sqCOHash;
    /** Mutex guarding access to the ControlObject hash **/
    static QMutex m_sqCOHashMutex;
    /** Mutex protecting access to the queues */
    static QMutex m_sqQueueMutexMidi, m_sqQueueMutexThread, m_sqQueueMutexChanges;
    /** Queue holding control changes from MIDI */
    static QQueue<QueueObjectMidi*> m_sqQueueMidi;
    /** Queues holding control changes from other application threads and from widgets */
    static QQueue<QueueObjectThread*> m_sqQueueThread;
<<<<<<< HEAD

    /** Queue holding ControlObjects that has changed, but not been syncronized with it's
    * associated ControlObjectProxy objects. */
=======
    /** Queue holding ControlObjects that has changed, but not been syncronized with it's
     * associated ControlObjectProxy objects. */
>>>>>>> 64b77bd2
    static QQueue<ControlObject*> m_sqQueueChanges;
};


#endif<|MERGE_RESOLUTION|>--- conflicted
+++ resolved
@@ -158,14 +158,8 @@
     static QQueue<QueueObjectMidi*> m_sqQueueMidi;
     /** Queues holding control changes from other application threads and from widgets */
     static QQueue<QueueObjectThread*> m_sqQueueThread;
-<<<<<<< HEAD
-
-    /** Queue holding ControlObjects that has changed, but not been syncronized with it's
-    * associated ControlObjectProxy objects. */
-=======
     /** Queue holding ControlObjects that has changed, but not been syncronized with it's
      * associated ControlObjectProxy objects. */
->>>>>>> 64b77bd2
     static QQueue<ControlObject*> m_sqQueueChanges;
 };
 
