--- conflicted
+++ resolved
@@ -54,15 +54,8 @@
     // Do not set this because it disables auto-scrolling
     //m_pTrackTableView->setDragDropMode(QAbstractItemView::InternalMove);
 
-<<<<<<< HEAD
-    //Sort by the position column and lock it
-    m_pTrackTableView->sortByColumn(0, Qt::AscendingOrder);
-    // m_pTrackTableView->setSortingEnabled(false); // Bug: disables only the sorting arrow
-    												// Bud anyway, why not allow sorting?
-=======
     // Disallow sorting.
     m_pTrackTableView->disableSorting();
->>>>>>> 9f770cf8
 
     connect(pushButtonShuffle, SIGNAL(clicked(bool)),
             this, SLOT(shufflePlaylist(bool)));
