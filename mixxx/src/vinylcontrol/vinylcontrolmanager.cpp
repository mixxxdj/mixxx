--- conflicted
+++ resolved
@@ -69,50 +69,36 @@
     ControlObject::getControl(ConfigKey("[Channel1]","vinylcontrol_enabled"))
             ->setValueFromThread(0, NULL);
     ControlObject::getControl(ConfigKey("[Channel2]","vinylcontrol_enabled"))
-<<<<<<< HEAD
-        ->queueFromThread(0);
+            ->setValueFromThread(0, NULL);
     ControlObject::getControl(ConfigKey("[Channel3]","vinylcontrol_enabled"))
-        ->queueFromThread(0);
+            ->setValueFromThread(0, NULL);
     ControlObject::getControl(ConfigKey("[Channel4]","vinylcontrol_enabled"))
-        ->queueFromThread(0);
-=======
-            ->setValueFromThread(0, NULL);
->>>>>>> 8e0ca3fd
+            ->setValueFromThread(0, NULL);
 
     ControlObject::getControl(ConfigKey("[Channel1]","vinylcontrol_mode"))
             ->setValueFromThread(m_pConfig->getValueString(
                 ConfigKey("[VinylControl]","mode")).toDouble(), NULL);
     ControlObject::getControl(ConfigKey("[Channel2]","vinylcontrol_mode"))
-<<<<<<< HEAD
-        ->queueFromThread(m_pConfig->getValueString(
-                ConfigKey("[VinylControl]","mode")).toDouble());
+            ->setValueFromThread(m_pConfig->getValueString(
+                ConfigKey("[VinylControl]","mode")).toDouble(), NULL);
     ControlObject::getControl(ConfigKey("[Channel3]","vinylcontrol_mode"))
-        ->queueFromThread(m_pConfig->getValueString(
-                ConfigKey("[VinylControl]","mode")).toDouble());
+            ->setValueFromThread(m_pConfig->getValueString(
+                ConfigKey("[VinylControl]","mode")).toDouble(), NULL);
     ControlObject::getControl(ConfigKey("[Channel4]","vinylcontrol_mode"))
-        ->queueFromThread(m_pConfig->getValueString(
-                ConfigKey("[VinylControl]","mode")).toDouble());
-=======
-            ->setValueFromThread(m_pConfig->getValueString(
-                ConfigKey("[VinylControl]","mode")).toDouble(), NULL);
->>>>>>> 8e0ca3fd
+            ->setValueFromThread(m_pConfig->getValueString(
+                ConfigKey("[VinylControl]","mode")).toDouble(), NULL);
     ControlObject::getControl(ConfigKey("[Channel1]","vinylcontrol_cueing"))
             ->setValueFromThread(m_pConfig->getValueString(
                 ConfigKey("[VinylControl]","cueing_ch1")).toDouble(), NULL);
     ControlObject::getControl(ConfigKey("[Channel2]","vinylcontrol_cueing"))
-<<<<<<< HEAD
-        ->queueFromThread(m_pConfig->getValueString(
-                ConfigKey("[VinylControl]","cueing_ch2")).toDouble());
+            ->setValueFromThread(m_pConfig->getValueString(
+                ConfigKey("[VinylControl]","cueing_ch2")).toDouble(), NULL);
     ControlObject::getControl(ConfigKey("[Channel3]","vinylcontrol_cueing"))
-        ->queueFromThread(m_pConfig->getValueString(
-                ConfigKey("[VinylControl]","cueing_ch3")).toDouble());
+            ->setValueFromThread(m_pConfig->getValueString(
+                ConfigKey("[VinylControl]","cueing_ch3")).toDouble(), NULL);
     ControlObject::getControl(ConfigKey("[Channel4]","vinylcontrol_cueing"))
-        ->queueFromThread(m_pConfig->getValueString(
-                ConfigKey("[VinylControl]","cueing_ch4")).toDouble());
-=======
-            ->setValueFromThread(m_pConfig->getValueString(
-                ConfigKey("[VinylControl]","cueing_ch2")).toDouble(), NULL);
->>>>>>> 8e0ca3fd
+            ->setValueFromThread(m_pConfig->getValueString(
+                ConfigKey("[VinylControl]","cueing_ch4")).toDouble(), NULL);
 }
 
 void VinylControlManager::receiveBuffer(AudioInput input,
