/**
 * @file vinylcontrolmanager.cpp
 * @author Bill Good <bkgood@gmail.com>
 * @date April 15, 2011
 */

#include "vinylcontrol/vinylcontrolmanager.h"

#include "vinylcontrol/defs_vinylcontrol.h"
#include "vinylcontrol/vinylcontrol.h"
#include "vinylcontrol/vinylcontrolprocessor.h"
#include "vinylcontrol/vinylcontrolxwax.h"
#include "controlobject.h"
#include "util/timer.h"
#include "soundmanager.h"

const int kNumberOfDecks = 4; // set to 4 because it will ideally not be more
// or less than the number of vinyl-controlled decks but will probably be
// forgotten in any 2->4 deck switchover. Only real consequence is
// sizeof(void*)*2 bytes of wasted memory if we're only using 2 decks -bkgood

VinylControlManager::VinylControlManager(QObject *pParent,
                                         ConfigObject<ConfigValue> *pConfig,
                                         SoundManager* pSoundManager)
        : QObject(pParent),
          m_pConfig(pConfig),
          m_pProcessor(new VinylControlProcessor(this, pConfig)),
          m_iTimerId(-1) {
    // Register every possible VC input with SoundManager to route to the
    // VinylControlProcessor.
    for (int i = 0; i < kMaximumVinylControlInputs; ++i) {
        pSoundManager->registerInput(
            AudioInput(AudioInput::VINYLCONTROL, 0, i), m_pProcessor);
    }
}

VinylControlManager::~VinylControlManager() {
    delete m_pProcessor;

    // save a bunch of stuff to config
    // turn off vinyl control so it won't be enabled on load (this is redundant to mixxx.cpp)
    m_pConfig->set(ConfigKey("[Channel1]","vinylcontrol_enabled"), false);
    m_pConfig->set(ConfigKey("[Channel2]","vinylcontrol_enabled"), false);
    m_pConfig->set(ConfigKey(VINYL_PREF_KEY,"cueing_ch1"),
        ConfigValue((int)ControlObject::getControl(
            ConfigKey("[Channel1]","vinylcontrol_cueing"))->get()));
    m_pConfig->set(ConfigKey(VINYL_PREF_KEY,"cueing_ch2"),
        ConfigValue((int)ControlObject::getControl(
            ConfigKey("[Channel2]","vinylcontrol_cueing"))->get()));
}

void VinylControlManager::init() {
    // Load saved preferences now that the objects exist
    ControlObject::getControl(ConfigKey("[Channel1]","vinylcontrol_enabled"))
            ->set(0);
    ControlObject::getControl(ConfigKey("[Channel2]","vinylcontrol_enabled"))
            ->set(0);
    ControlObject::getControl(ConfigKey("[Channel1]","vinylcontrol_mode"))
<<<<<<< HEAD
            ->set(m_pConfig->getValueString(
                ConfigKey("[VinylControl]","mode")).toDouble());
    ControlObject::getControl(ConfigKey("[Channel2]","vinylcontrol_mode"))
            ->set(m_pConfig->getValueString(
                ConfigKey("[VinylControl]","mode")).toDouble());
    ControlObject::getControl(ConfigKey("[Channel1]","vinylcontrol_cueing"))
            ->set(m_pConfig->getValueString(
                ConfigKey("[VinylControl]","cueing_ch1")).toDouble());
    ControlObject::getControl(ConfigKey("[Channel2]","vinylcontrol_cueing"))
            ->set(m_pConfig->getValueString(
                ConfigKey("[VinylControl]","cueing_ch2")).toDouble());
=======
            ->setValueFromThread(m_pConfig->getValueString(
                ConfigKey(VINYL_PREF_KEY,"mode")).toDouble(), NULL);
    ControlObject::getControl(ConfigKey("[Channel2]","vinylcontrol_mode"))
            ->setValueFromThread(m_pConfig->getValueString(
                ConfigKey(VINYL_PREF_KEY,"mode")).toDouble(), NULL);
    ControlObject::getControl(ConfigKey("[Channel1]","vinylcontrol_cueing"))
            ->setValueFromThread(m_pConfig->getValueString(
                ConfigKey(VINYL_PREF_KEY,"cueing_ch1")).toDouble(), NULL);
    ControlObject::getControl(ConfigKey("[Channel2]","vinylcontrol_cueing"))
            ->setValueFromThread(m_pConfig->getValueString(
                ConfigKey(VINYL_PREF_KEY,"cueing_ch2")).toDouble(), NULL);
>>>>>>> aac88562
}

void VinylControlManager::requestReloadConfig() {
    m_pProcessor->requestReloadConfig();
}

bool VinylControlManager::vinylInputEnabled(int deck) {
    ControlObjectThread input_enabled(ControlObject::getControl(
        ConfigKey(kVCGroup.arg(deck+1), "vinylcontrol_enabled")));
    return input_enabled.get() > 0;
}

int VinylControlManager::vinylInputFromGroup(const QString& group) {
    QRegExp channelMatcher("\\[Channel([1-9]\\d*)\\]");
    if (channelMatcher.exactMatch(group)) {
        bool ok = false;
        int input = channelMatcher.cap(1).toInt(&ok);
        return ok ? input - 1 : -1;
    }
    return -1;
}

void VinylControlManager::addSignalQualityListener(VinylSignalQualityListener* pListener) {
    m_listeners.insert(pListener);
    m_pProcessor->setSignalQualityReporting(true);

    if (m_iTimerId == -1) {
        m_iTimerId = startTimer(MIXXX_VINYL_SCOPE_UPDATE_LATENCY_MS);
    }
}

void VinylControlManager::removeSignalQualityListener(VinylSignalQualityListener* pListener) {
    m_listeners.remove(pListener);
    if (m_listeners.empty()) {
        m_pProcessor->setSignalQualityReporting(false);
        if (m_iTimerId != -1) {
            killTimer(m_iTimerId);
            m_iTimerId = -1;
        }
    }
}

void VinylControlManager::updateSignalQualityListeners() {
    FIFO<VinylSignalQualityReport>* signalQualityFifo = m_pProcessor->getSignalQualityFifo();
    if (signalQualityFifo == NULL) {
        return;
    }

    VinylSignalQualityReport report;
    while (signalQualityFifo->read(&report, 1) == 1) {
        foreach (VinylSignalQualityListener* pListener, m_listeners) {
            pListener->onVinylSignalQualityUpdate(report);
        }
    }
}

void VinylControlManager::timerEvent(QTimerEvent*) {
    updateSignalQualityListeners();
}<|MERGE_RESOLUTION|>--- conflicted
+++ resolved
@@ -56,31 +56,17 @@
     ControlObject::getControl(ConfigKey("[Channel2]","vinylcontrol_enabled"))
             ->set(0);
     ControlObject::getControl(ConfigKey("[Channel1]","vinylcontrol_mode"))
-<<<<<<< HEAD
             ->set(m_pConfig->getValueString(
-                ConfigKey("[VinylControl]","mode")).toDouble());
+                ConfigKey(VINYL_PREF_KEY,"mode")).toDouble());
     ControlObject::getControl(ConfigKey("[Channel2]","vinylcontrol_mode"))
             ->set(m_pConfig->getValueString(
-                ConfigKey("[VinylControl]","mode")).toDouble());
+                ConfigKey(VINYL_PREF_KEY,"mode")).toDouble());
     ControlObject::getControl(ConfigKey("[Channel1]","vinylcontrol_cueing"))
             ->set(m_pConfig->getValueString(
-                ConfigKey("[VinylControl]","cueing_ch1")).toDouble());
+                ConfigKey(VINYL_PREF_KEY,"cueing_ch1")).toDouble());
     ControlObject::getControl(ConfigKey("[Channel2]","vinylcontrol_cueing"))
             ->set(m_pConfig->getValueString(
-                ConfigKey("[VinylControl]","cueing_ch2")).toDouble());
-=======
-            ->setValueFromThread(m_pConfig->getValueString(
-                ConfigKey(VINYL_PREF_KEY,"mode")).toDouble(), NULL);
-    ControlObject::getControl(ConfigKey("[Channel2]","vinylcontrol_mode"))
-            ->setValueFromThread(m_pConfig->getValueString(
-                ConfigKey(VINYL_PREF_KEY,"mode")).toDouble(), NULL);
-    ControlObject::getControl(ConfigKey("[Channel1]","vinylcontrol_cueing"))
-            ->setValueFromThread(m_pConfig->getValueString(
-                ConfigKey(VINYL_PREF_KEY,"cueing_ch1")).toDouble(), NULL);
-    ControlObject::getControl(ConfigKey("[Channel2]","vinylcontrol_cueing"))
-            ->setValueFromThread(m_pConfig->getValueString(
-                ConfigKey(VINYL_PREF_KEY,"cueing_ch2")).toDouble(), NULL);
->>>>>>> aac88562
+                ConfigKey(VINYL_PREF_KEY,"cueing_ch2")).toDouble());
 }
 
 void VinylControlManager::requestReloadConfig() {
