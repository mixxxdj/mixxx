/**
 * @file vinylcontrolmanager.cpp
 * @author Bill Good <bkgood@gmail.com>
 * @date April 15, 2011
 */

#include "vinylcontrolmanager.h"
#include "vinylcontrolproxy.h"
#include "vinylcontrolxwax.h"
#include "soundmanager.h"
#include "controlpushbutton.h"

const int kNumberOfDecks = 4; // set to 4 because it will ideally not be more
// or less than the number of vinyl-controlled decks but will probably be
// forgotten in any 2->4 deck switchover. Only real consequence is
// sizeof(void*)*2 bytes of wasted memory if we're only using 2 decks -bkgood

const QString kVCProxyGroup = QString("[Channel%1]");

VinylControlManager::VinylControlManager(QObject *pParent,
        ConfigObject<ConfigValue> *pConfig)
  : QObject(pParent)
  , m_pConfig(pConfig)
  , m_proxies(kNumberOfDecks, NULL)
  , m_pToggle(new ControlPushButton(ConfigKey("[VinylControl]", "Toggle")))
{
    connect(m_pToggle, SIGNAL(valueChanged(double)), SLOT(toggleDeck(double)));
}

VinylControlManager::~VinylControlManager() {
    m_proxiesLock.lockForWrite();
    for (int i = 0; i < m_proxies.size(); ++i) {
        if (m_proxies.at(i)) {
            delete m_proxies.at(i);
            m_proxies.replace(i, NULL);
        }
    }
    m_proxiesLock.unlock();

    // xwax has a global LUT that we need to free after we've shut down our
    // vinyl control threads because it's not thread-safe.
    VinylControlXwax::freeLUTs();

    // save a bunch of stuff to config
    // turn off vinyl control so it won't be enabled on load (this is redundant to mixxx.cpp)
    m_pConfig->set(ConfigKey("[Channel 1]","vinylcontrol_enabled"), false);
    m_pConfig->set(ConfigKey("[Channel 2]","vinylcontrol_enabled"), false);
    m_pConfig->set(ConfigKey("[VinylControl]","cueing_ch1"),
        ConfigValue((int)ControlObject::getControl(
            ConfigKey("[Channel1]","vinylcontrol_cueing"))->get()));
    m_pConfig->set(ConfigKey("[VinylControl]","cueing_ch2"),
        ConfigValue((int)ControlObject::getControl(
            ConfigKey("[Channel2]","vinylcontrol_cueing"))->get()));
    delete m_pToggle;
}

void VinylControlManager::init()
{
<<<<<<< HEAD
=======
    // Load saved preferences now that the objects exist
>>>>>>> 322fb802
    ControlObject::getControl(ConfigKey("[Channel1]","vinylcontrol_enabled"))
        ->queueFromThread(0);
    ControlObject::getControl(ConfigKey("[Channel2]","vinylcontrol_enabled"))
        ->queueFromThread(0);

    ControlObject::getControl(ConfigKey("[Channel1]","vinylcontrol_mode"))
        ->queueFromThread(m_pConfig->getValueString(
                ConfigKey("[VinylControl]","mode")).toDouble());
    ControlObject::getControl(ConfigKey("[Channel2]","vinylcontrol_mode"))
        ->queueFromThread(m_pConfig->getValueString(
                ConfigKey("[VinylControl]","mode")).toDouble());
    ControlObject::getControl(ConfigKey("[Channel1]","vinylcontrol_cueing"))
        ->queueFromThread(m_pConfig->getValueString(
                ConfigKey("[VinylControl]","cueing_ch1")).toDouble());
    ControlObject::getControl(ConfigKey("[Channel2]","vinylcontrol_cueing"))
        ->queueFromThread(m_pConfig->getValueString(
                ConfigKey("[VinylControl]","cueing_ch2")).toDouble());
}

void VinylControlManager::receiveBuffer(AudioInput input,
        const short *pBuffer, unsigned int nFrames) {
    if (input.getType() != AudioInput::VINYLCONTROL) {
        qDebug() << "WARNING: AudioInput type is not VINYLCONTROL. Ignoring incoming buffer.";
        return;
    }
    if (m_proxiesLock.tryLockForRead()) {
        if (input.getIndex() >= m_proxies.size()) {
            qDebug() << "WARNING: AudioInput index out of bounds. Ignoring incoming buffer.";
            return;
        }
        VinylControlProxy* pProxy = m_proxies.at(input.getIndex());
        if (pProxy == NULL) {
            qDebug() << "WARNING: AudioInput index proxy does not exist. Ignoring incoming buffer.";
            return;
        }
        pProxy->AnalyseSamples(pBuffer, nFrames);
        m_proxiesLock.unlock();
    }
}

void VinylControlManager::onInputConnected(AudioInput input) {
    if (input.getType() != AudioInput::VINYLCONTROL) {
        qDebug() << "WARNING: AudioInput type is not VINYLCONTROL. Ignoring.";
        return;
    }
    unsigned char index = input.getIndex();
    VinylControlProxy *pNewVC = new VinylControlProxy(m_pConfig,
            kVCProxyGroup.arg(index + 1));
    m_proxiesLock.lockForWrite();
    if (index < m_proxies.size()) {
        if (m_proxies.at(index)) {
            delete m_proxies.at(index);
        }
        m_proxies.replace(index, pNewVC);
    } else {
        m_proxies.resize(index + 1);
        m_proxies.replace(index, pNewVC);
    }
    m_proxiesLock.unlock();
}

void VinylControlManager::onInputDisconnected(AudioInput input) {
    if (input.getType() != AudioInput::VINYLCONTROL) {
        qDebug() << "WARNING: AudioInput type is not VINYLCONTROL. Ignoring.";
        return;
    }
    m_proxiesLock.lockForWrite();
    if (input.getIndex() >= m_proxies.size()) {
        qDebug() << "AudioInput index out of bounds. Ignoring.";
        return;
    }
    VinylControlProxy* pVC = m_proxies.at(input.getIndex());
    m_proxies.replace(input.getIndex(), NULL);
    delete pVC;
    m_proxiesLock.unlock();
}

void VinylControlManager::reloadConfig() {
    m_proxiesLock.lockForWrite();
    for (int i = 0; i < m_proxies.size(); ++i) {
        if (!m_proxies.at(i)) continue;
        VinylControlProxy *pProxy = m_proxies.at(i);
        QString group = kVCProxyGroup.arg(i + 1);
        delete pProxy;
        pProxy = new VinylControlProxy(m_pConfig, group);
        m_proxies.replace(i, pProxy);
    }
    m_proxiesLock.unlock();
}

QList<VinylControlProxy*> VinylControlManager::vinylControlProxies() {
    m_proxiesLock.lockForRead();
    QList<VinylControlProxy*> list(m_proxies.toList());
    m_proxiesLock.unlock();
    return list;
}

bool VinylControlManager::vinylInputEnabled(int deck) {
    // a vinylcontrolproxy is only created if vinyl control is enabled for
    // a deck, so...
    m_proxiesLock.lockForRead();
    bool ret = (deck - 1) < m_proxies.size() && m_proxies[deck-1];
    m_proxiesLock.unlock();
    return ret;
}

VinylControlProxy* VinylControlManager::getVinylControlProxyForChannel(QString channel)
{
    // TODO: will need update for n-deck
    if (channel == "[Channel1]")
    {
        return m_proxies.at(0);
    }
    else if (channel == "[Channel2]")
    {
        return m_proxies.at(1);
    }

    return NULL;
}

void VinylControlManager::toggleDeck(double value) {
    if (!value) return;
    /** few different cases here:
     * 1. No decks have vinyl control enabled.
     * 2. One deck has vinyl control enabled.
     * 3. Many decks have vinyl control enabled.
     *
     * For case 1, we'll just enable vinyl control on the first deck. Case 2
     * is the most common one, we'll just turn off the vinyl control on the
     * deck currently using it and turn it on on the next one (sequentially,
     * wrapping as needed). Behaviour in case 3 is totally non-obvious and
     * will be ignored.
     */
    m_proxiesLock.lockForRead();
    int enabled(-1); // -1 means we haven't found a proxy that's enabled
    for (int i = 0; i < m_proxies.size(); ++i) {
        if (m_proxies[i] && m_proxies[i]->isEnabled()) {
            if (enabled > -1) goto bail; // case 3
            enabled = i;
        }
    }
    if (enabled > -1 && m_proxies.size() > 1) {
        // handle case 2
        int nextProxy((enabled + 1) % m_proxies.size());
        while (!m_proxies[nextProxy]) {
            nextProxy = (nextProxy + 1) % m_proxies.size();
        } // guaranteed to terminate as there's at least 1 non-null proxy
        if (nextProxy == enabled) goto bail;
        m_proxies[enabled]->ToggleVinylControl(false);
        m_proxies[nextProxy]->ToggleVinylControl(true);
    } else if (enabled == -1) {
        // handle case 1, or we just don't have any proxies
        foreach (VinylControlProxy *proxy, m_proxies) {
            if (proxy) {
                proxy->ToggleVinylControl(true);
                break;
            }
        }
    }
bail:
    m_proxiesLock.unlock();
}<|MERGE_RESOLUTION|>--- conflicted
+++ resolved
@@ -56,10 +56,7 @@
 
 void VinylControlManager::init()
 {
-<<<<<<< HEAD
-=======
     // Load saved preferences now that the objects exist
->>>>>>> 322fb802
     ControlObject::getControl(ConfigKey("[Channel1]","vinylcontrol_enabled"))
         ->queueFromThread(0);
     ControlObject::getControl(ConfigKey("[Channel2]","vinylcontrol_enabled"))
