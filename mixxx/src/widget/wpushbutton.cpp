/***************************************************************************
                          wpushbutton.cpp  -  description
                             -------------------
    begin                : Fri Jun 21 2002
    copyright            : (C) 2002 by Tue & Ken Haste Andersen
    email                : haste@diku.dk
***************************************************************************/

/***************************************************************************
*                                                                         *
*   This program is free software; you can redistribute it and/or modify  *
*   it under the terms of the GNU General Public License as published by  *
*   the Free Software Foundation; either version 2 of the License, or     *
*   (at your option) any later version.                                   *
*                                                                         *
***************************************************************************/

#include "wpushbutton.h"
#include "wpixmapstore.h"
#include "controlobject.h"
#include "controlpushbutton.h"
//Added by qt3to4:
#include <QPixmap>
#include <QtDebug>
#include <QMouseEvent>
#include <QPaintEvent>

WPushButton::WPushButton(QWidget * parent) : WWidget(parent)
{
    m_pPixmaps = 0;
    m_pPixmapBack = 0;
    setStates(0);
    //setBackgroundMode(Qt::NoBackground); //obsolete? removal doesn't seem to change anything on the GUI --kousu 2009/03
}

WPushButton::~WPushButton()
{
    for (int i = 0; i < 2*m_iNoStates; i++) {
        WPixmapStore::deletePixmap(m_pPixmaps[i]);
    }

    WPixmapStore::deletePixmap(m_pPixmapBack);
}

void WPushButton::setup(QDomNode node)
{
    // Number of states
    int iNumStates = selectNodeInt(node, "NumberStates");
    setStates(iNumStates);

    // Set background pixmap if available
    if (!selectNode(node, "BackPath").isNull())
        setPixmapBackground(getPath(selectNodeQString(node, "BackPath")));

    // Load pixmaps for associated states
    QDomNode state = selectNode(node, "State");
    while (!state.isNull())
    {
        if (state.isElement() && state.nodeName() == "State")
        {
            setPixmap(selectNodeInt(state, "Number"), true, getPath(selectNodeQString(state, "Pressed")));
            setPixmap(selectNodeInt(state, "Number"), false, getPath(selectNodeQString(state, "Unpressed")));
        }
        state = state.nextSibling();
    }

    m_bLeftClickForcePush = false;
    if (selectNodeQString(node, "LeftClickIsPushButton").contains("true", Qt::CaseInsensitive))
        m_bLeftClickForcePush = true;

    m_bRightClickForcePush = false;
    if (selectNodeQString(node, "RightClickIsPushButton").contains("true", Qt::CaseInsensitive))
        m_bRightClickForcePush = true;

    //--------
    //This next big block allows each ControlPushButton to know whether or not it's
    //a "toggle" button.

    // For each connection
    QDomNode con = selectNode(node, "Connection");
    while (!con.isNull())
    {
        // Get ConfigKey
        QString key = selectNodeQString(con, "ConfigKey");

        ConfigKey configKey;
        configKey.group = key.left(key.indexOf(","));
        configKey.item = key.mid(key.indexOf(",")+1);

        ControlPushButton* p =
                dynamic_cast<ControlPushButton*>(ControlObject::getControl(configKey));

        if (p == NULL) {
            qWarning() << "WPushButton for control " << key << "is null, skipping.";
            con = con.nextSibling();
            continue;
        }

        //Find out if we're a push button...
        if (node.nodeName()=="PushButton")
        {
            bool isLeftButton = false;
            bool isRightButton = false;
            if (!selectNode(con, "ButtonState").isNull())
            {
                if (selectNodeQString(con, "ButtonState").contains("LeftButton", Qt::CaseInsensitive)) {
                    isLeftButton = true;
                }
                else if (selectNodeQString(con, "ButtonState").contains("RightButton", Qt::CaseInsensitive)) {
                    isRightButton = true;
                }
            }

            // If we have 2 states, tell my controlpushbutton object that we're
            // a toggle button. Only set the control as a toggle button if it
            // has not been forced to remain a push button by the
            // Right/LeftClickIsPushButton directive above. Do this by checking
            // whether this control is mapped to the RightButton or LeftButton
            // and check it against the value of m_bLeft/RightClickForcePush. We
            // have to handle the case where no ButtonState is provided for the
            // control. If no button is provided, then we have to assume the
            // connected control should be a toggle.

            bool setAsToggleButton = iNumStates == 2 &&
                    ((!isLeftButton && !isRightButton) ||
                     ( (isLeftButton && !m_bLeftClickForcePush) ||
                       (isRightButton && !m_bRightClickForcePush) ) );

            // if (setAsToggleButton)
            //     p->setToggleButton(true);

            // BJW: Removed this so that buttons that are hardcoded as toggle in the source
            // don't get overridden if a skin fails to set them to 2-state. Buttons still
            // default to non-toggle otherwise.
            // else
            //	p->setToggleButton(false);
        }

        con = con.nextSibling();
    }

    //End of toggle button stuff.
    //--------


    // Setup position
    WWidget::setup(node);
}

void WPushButton::setStates(int iStates)
{
    m_iNoStates = iStates;
    m_fValue = 0.;
    m_bPressed = false;

    // If pixmap array is already allocated, delete it
    if (m_pPixmaps)
        delete [] m_pPixmaps;

    if (iStates>0)
    {
        m_pPixmaps = new QPixmap*[2*m_iNoStates];
        for (int i=0; i<2*m_iNoStates; ++i)
            m_pPixmaps[i] = 0;
    }
}

void WPushButton::setPixmap(int iState, bool bPressed, const QString &filename)
{
    int pixIdx = (iState*2)+bPressed;
    m_pPixmaps[pixIdx] = WPixmapStore::getPixmap(filename);
    if (!m_pPixmaps[pixIdx])
        qDebug() << "WPushButton: Error loading pixmap:" << filename;

    // Set size of widget equal to pixmap size
    setFixedSize(m_pPixmaps[pixIdx]->size());
}

void WPushButton::setPixmapBackground(const QString &filename)
{
    // Load background pixmap
    m_pPixmapBack = WPixmapStore::getPixmap(filename);
    if (!m_pPixmapBack)
        qDebug() << "WPushButton: Error loading background pixmap:" << filename;
}

void WPushButton::setValue(double v)
{
    m_fValue = v;

    if (m_iNoStates==1)
    {
        if (m_fValue==1.)
            m_bPressed = true;
        else
            m_bPressed = false;
    }

    update();
}

void WPushButton::paintEvent(QPaintEvent *)
{
    if (m_iNoStates>0)
    {
        int idx = (((int)m_fValue%m_iNoStates)*2)+m_bPressed;
        if (m_pPixmaps[idx])
        {
            QPainter p(this);
            if(m_pPixmapBack) p.drawPixmap(0, 0, *m_pPixmapBack);
            p.drawPixmap(0, 0, *m_pPixmaps[idx]);
        }
    }
}

void WPushButton::mousePressEvent(QMouseEvent * e)
{
    m_bPressed = true;

    bool leftClick = e->button() == Qt::LeftButton;
    bool rightClick = e->button() == Qt::RightButton;

    // The value to emit.
    double emitValue = m_fValue;

    // Calculate new state if it is a one state button
    if (m_iNoStates == 1) {
        m_fValue = emitValue = (m_fValue == 0.0f) ? 1.0f : 0.0f;
    }
    // Update state on press if it is a n-state button and not a pushbutton
    else if (leftClick) {
        if (m_bLeftClickForcePush) {
            emitValue = 1.0f;
        } else {
            m_fValue = emitValue = (int)(m_fValue+1.)%m_iNoStates;
        }
    }

    // Do not allow right-clicks to change the state of the button. This is how
    // Mixxx <1.8.0 worked so keep it that way. For a multi-state button, really
    // only one click type (left/right) should be able to change the state. One
    // problem with this is that you can get the button out of sync with its
    // underlying control. For example the PFL buttons on Jus's skins could get
    // out of sync with the button state. rryan 9/2010

    // else if (rightClick) {
    //     if (m_bRightClickForcePush) {
    //         emitValue = 1.0f;
    //     } else {
    //         m_fValue = emitValue = (int)(m_fValue+1.)%m_iNoStates;
    //     }
    // }

    if (leftClick) {
        emit(valueChangedLeftDown(emitValue));
    } else if (rightClick) {
        emit(valueChangedRightDown(emitValue));
    }
<<<<<<< HEAD
    
    if (e->button()==Qt::LeftButton)
        emit(valueChangedLeftDown((double)m_fValue));
    else if (e->button()==Qt::RightButton)
        emit(valueChangedRightDown((double)m_fValue));
        
=======

>>>>>>> 54f06ca7
    update();
}

void WPushButton::mouseReleaseEvent(QMouseEvent * e)
{
    m_bPressed = false;

    bool leftClick = e->button() == Qt::LeftButton;
    bool rightClick = e->button() == Qt::RightButton;

    // The value to emit
    double emitValue = m_fValue;

    // Update state if it is a one state button.
    if (m_iNoStates==1) // && e->button()==Qt::LeftButton)
    {
        m_fValue = emitValue = (m_fValue == 0.0f) ? 1.0f : 0.0f;
    } else if ((leftClick && m_bLeftClickForcePush) || (rightClick && m_bRightClickForcePush)) {
        emitValue = 0.0f;
    }

    if (leftClick) {
        emit(valueChangedLeftUp(emitValue));
    } else if (rightClick) {
        emit(valueChangedRightUp(emitValue));
    }

    update();
}<|MERGE_RESOLUTION|>--- conflicted
+++ resolved
@@ -256,16 +256,7 @@
     } else if (rightClick) {
         emit(valueChangedRightDown(emitValue));
     }
-<<<<<<< HEAD
-    
-    if (e->button()==Qt::LeftButton)
-        emit(valueChangedLeftDown((double)m_fValue));
-    else if (e->button()==Qt::RightButton)
-        emit(valueChangedRightDown((double)m_fValue));
-        
-=======
-
->>>>>>> 54f06ca7
+
     update();
 }
 
