//
// C++ Implementation: woverview
//
// Description:
//
//
// Author: Tue Haste Andersen <haste@diku.dk>, (C) 2003
//
// Copyright: See COPYING file that comes with this distribution
//
//

#include <QBrush>
#include <QtDebug>
#include <QMouseEvent>
#include <QPaintEvent>
#include <qpainter.h>
#include <QtDebug>
#include <qpixmap.h>
#include <qapplication.h>

#include "controlobject.h"
#include "controlobjectthreadmain.h"
#include "woverview.h"
#include "wskincolor.h"
#include "trackinfoobject.h"
#include "mathstuff.h"

#include "waveform/waveform.h"
#include "waveform/waveformwidgetfactory.h"

WOverview::WOverview(const char *pGroup, ConfigObject<ConfigValue>* pConfig, QWidget * parent)
    : WWidget(parent),
      m_pGroup(pGroup),
      m_pConfig(pConfig) {
<<<<<<< HEAD
      
    m_sPrefix = "";

    m_sampleDuration = 0;
=======
>>>>>>> 8e9ef711
    m_iPos = 0;
    m_bDrag = false;

    m_totalGainControl = new ControlObjectThreadMain(
                ControlObject::getControl( ConfigKey(m_pGroup,"total_gain")));
    connect( m_totalGainControl, SIGNAL(valueChanged(double)),
             this, SLOT(onTotalGainChange(double)));
    m_totalGain = 1.0;

    m_endOfTrackControl = new ControlObjectThreadMain(
                ControlObject::getControl( ConfigKey(m_pGroup,"end_of_track")));
    connect( m_endOfTrackControl, SIGNAL(valueChanged(double)),
             this, SLOT( onEndOfTrackChange(double)));
    m_endOfTrack = false;

    m_trackSamplesControl = new ControlObjectThreadMain(
        ControlObject::getControl(ConfigKey(m_pGroup, "track_samples")));
    setAcceptDrops(true);

    m_waveform = NULL;
    m_waveformPixmap = QPixmap();
    m_actualCompletion = 0;
    m_visualSamplesByPixel = 0.0;
    m_waveformPeak = -1.0;
    m_pixmapDone = false;

    m_timerPixmapRefresh = -1;
    m_renderSampleLimit = 1000;

    m_a = 1.0;
    m_b = 0.0;
}

WOverview::~WOverview() {
    delete m_totalGainControl;
    delete m_endOfTrackControl;
    delete m_trackSamplesControl;
}

void WOverview::setup(QDomNode node) {
    // Background color and pixmap, default background color to transparent
    m_qColorBackground = QColor(0, 0, 0, 0);
    const QString bgColorName = WWidget::selectNodeQString(node, "BgColor");
    if (!bgColorName.isNull()) {
        m_qColorBackground.setNamedColor(bgColorName);
        m_qColorBackground = WSkinColor::getCorrectColor(m_qColorBackground);
    }

    // Clear the background pixmap, if it exists.
    m_backgroundPixmap = QPixmap();
    m_backgroundPixmapPath = WWidget::selectNodeQString(node, "BgPixmap");
    if (m_backgroundPixmapPath != "") {
        m_backgroundPixmap = QPixmap(WWidget::getPath(m_backgroundPixmapPath));
    }

    m_endOfTrackColor = QColor(200, 25, 20);
    const QString endOfTrackColorName = WWidget::selectNodeQString(node, "EndOfTrackColor");
    if (!endOfTrackColorName.isNull()) {
        m_endOfTrackColor.setNamedColor(endOfTrackColorName);
        m_endOfTrackColor = WSkinColor::getCorrectColor(m_endOfTrackColor);
    }

    QPalette palette; //Qt4 update according to http://doc.trolltech.com/4.4/qwidget-qt3.html#setBackgroundColor (this could probably be cleaner maybe?)
    palette.setColor(this->backgroundRole(), m_qColorBackground);
    setPalette(palette);

    m_signalColors.setup(node);

    m_qColorMarker.setNamedColor(selectNodeQString(node, "MarkerColor"));
    m_qColorMarker = WSkinColor::getCorrectColor(m_qColorMarker);

    //setup hotcues and cue and loop(s)
    m_marks.setup(m_pGroup,node);

    QDomNode child = node.firstChild();
    while (!child.isNull()) {
        if (child.nodeName() == "MarkRange") {
            m_markRanges.push_back(WaveformMarkRange());
            WaveformMarkRange& markRange = m_markRanges.back();
            markRange.setup( m_pGroup, child);

            connect( markRange.m_markEnabledControl, SIGNAL(valueChanged(double)),
                     this, SLOT(onMarkRangeChange(double)));
            connect( markRange.m_markEnabledControl, SIGNAL(valueChangedFromEngine(double)),
                     this, SLOT(onMarkChanged(double)));

            connect( markRange.m_markStartPointControl, SIGNAL(valueChanged(double)),
                     this, SLOT(onMarkRangeChange(double)));
            connect( markRange.m_markStartPointControl, SIGNAL(valueChangedFromEngine(double)),
                     this, SLOT(onMarkRangeChange(double)));

            connect( markRange.m_markEndPointControl, SIGNAL(valueChanged(double)),
                     this, SLOT(onMarkRangeChange(double)));
            connect( markRange.m_markEndPointControl, SIGNAL(valueChangedFromEngine(double)),
                     this, SLOT(onMarkRangeChange(double)));
        }
        child = child.nextSibling();
    }

    //qDebug() << "WOverview : m_marks" << m_marks.size();
    //qDebug() << "WOverview : m_markRanges" << m_markRanges.size();

    //init waveform pixmap
    //waveform pixmap twice the heigth of the viewport to be scalable by total_gain
    //NOTE: vrince we keep full vertical range waveform data to scale it on paint
    m_waveformPixmap = QPixmap(width(),2*255);
    m_waveformPixmap.fill( QColor(0,0,0,0));
}

void WOverview::setValue(double fValue) {
    if (!m_bDrag)
    {
        // Calculate handle position
        int iPos = valueToPosition(fValue);
        if (iPos != m_iPos) {
            m_iPos = iPos;
            //qDebug() << "WOverview::setValue" << fValue << ">>" << m_iPos;
            update();
        }
    }
}

void WOverview::slotWaveformSummaryUpdated() {
    if (!m_pCurrentTrack) {
        return;
    }
    m_waveform = m_pCurrentTrack->getWaveformSummary();
    // If the waveform is already complete, just draw it.
    if (m_waveform && m_waveform->getCompletion() == m_waveform->getDataSize()) {
        m_visualSamplesByPixel = static_cast<double>(m_waveform->getDataSize()) /
                static_cast<double>(width());
        m_actualCompletion = 0;
        drawNextPixmapPart();
    } else if (m_timerPixmapRefresh == -1) {
        // The waveform either isn't present or is incomplete so start a timer
        // to update when we get it.
        m_timerPixmapRefresh = startTimer(60);
    }
    update();
}

void WOverview::slotLoadNewTrack(TrackPointer pTrack) {
    //qDebug() << "WOverview::slotLoadNewTrack(TrackPointer pTrack)";
    if (m_pCurrentTrack) {
        disconnect(m_pCurrentTrack.data(), SIGNAL(waveformSummaryUpdated()),
                   this, SLOT(slotWaveformSummaryUpdated()));
    }

    m_actualCompletion = 0;
    m_visualSamplesByPixel = 0.0;
    m_waveformPixmap.fill(QColor(0, 0, 0, 0));
    m_waveformPeak = -1.0;
    m_pixmapDone = false;

    if (pTrack) {
        m_pCurrentTrack = pTrack;
        connect(pTrack.data(), SIGNAL(waveformSummaryUpdated()),
                this, SLOT(slotWaveformSummaryUpdated()));
        slotWaveformSummaryUpdated();
        //qDebug() << "WOverview::slotLoadNewTrack - startTimer";
    }
    update();
}

void WOverview::slotUnloadTrack(TrackPointer /*pTrack*/) {
    if (m_pCurrentTrack) {
        disconnect(m_pCurrentTrack.data(), SIGNAL(waveformSummaryUpdated()),
                   this, SLOT(slotWaveformSummaryUpdated()));
    }
    m_pCurrentTrack.clear();
    m_waveform = NULL;
    m_actualCompletion = 0;
    m_visualSamplesByPixel = 0.0;
    m_waveformPeak = -1.0;
    m_pixmapDone = false;

    //qDebug() << "WOverview::slotUnloadTrack - kill Timer";
    if (m_timerPixmapRefresh != -1) {
        killTimer(m_timerPixmapRefresh);
        m_timerPixmapRefresh = -1;
    }

    update();
}

void WOverview::onTotalGainChange(double v) {
    //qDebug() << "WOverview::onTotalGainChange()" << v;
    m_totalGain = v;
    update();
}

void WOverview::onEndOfTrackChange(double v) {
    //qDebug() << "WOverview::onEndOfTrackChange()" << v;
    m_endOfTrack = v > 0.5;
    update();
}

void WOverview::onMarkChanged(double /*v*/) {
    //qDebug() << "WOverview::onMarkChanged()" << v;
    update();
}

void WOverview::onMarkRangeChange(double /*v*/) {
    //qDebug() << "WOverview::onMarkRangeChange()" << v;
    update();
}

bool WOverview::drawNextPixmapPart() {
    //qDebug() << "WOverview::drawNextPixmapPart() - m_waveform" << m_waveform;

    if (!m_waveform || m_visualSamplesByPixel < 0.0001) {
        return false;
    }

    const int dataSize = m_waveform->getDataSize();
    const int waveformCompletion = m_waveform->getCompletion();
    // test if there is some new to draw (at least of pixel width)
    int completionIncrement = waveformCompletion - m_actualCompletion;

    if (dataSize == 0 || completionIncrement < m_visualSamplesByPixel) {
        return false;
    }

    if (!m_waveform->getMutex()->tryLock()) {
        return false;
    }

    //qDebug() << "WOverview::drawNextPixmapPart() - nextCompletion" << nextCompletion;
    //qDebug() << "WOverview::drawNextPixmapPart() - m_actualCompletion" << m_actualCompletion
    //         << "m_waveform->getCompletion()" << waveformCompletion
    //         << "nextCompletion" << completionIncrement;

    // TODO(rryan) was this limit for a reason?
    //completionIncrement = std::min(completionIncrement,m_renderSampleLimit);
    const int nextCompletion = m_actualCompletion + completionIncrement;

    QPainter painter(&m_waveformPixmap);
    painter.setRenderHint(QPainter::Antialiasing);
    painter.setCompositionMode(QPainter::CompositionMode_SourceOver);

    painter.translate(0.0,(double)m_waveformPixmap.height()/2.0);
    //painter.scale(1.0,(double)(m_waveformPixmap.height())/(2*255.0));

    //draw only the new part
    const float pixelStartPosition = 1.0 + (float)m_actualCompletion / (float)m_waveform->getDataSize() * (float)(width()-2);
    const float pixelByVisualSamples = 1.0 / m_visualSamplesByPixel;

    const float alpha = 0.5; /*= math_min( 1.0, 3.0*math_max( 0.1, pixelByVisualSamples));*/

    QColor lowColor = m_signalColors.getLowColor();
    lowColor.setAlphaF(alpha);
    QPen lowColorPen( QBrush(lowColor), 1.25, Qt::SolidLine, Qt::RoundCap);

    QColor midColor = m_signalColors.getMidColor();
    midColor.setAlphaF(alpha);
    QPen midColorPen( QBrush(midColor), 1.25, Qt::SolidLine, Qt::RoundCap);

    QColor highColor = m_signalColors.getHighColor();
    highColor.setAlphaF(alpha);
    QPen highColorPen( QBrush(highColor), 1.25, Qt::SolidLine, Qt::RoundCap);

    int currentCompletion = m_actualCompletion;
    float pixelPosition = pixelStartPosition;
    for( ; currentCompletion < nextCompletion; currentCompletion += 2) {
        painter.setPen( lowColorPen);
        painter.drawLine( QPointF(pixelPosition, - m_waveform->getLow(currentCompletion+1)),
                          QPointF(pixelPosition, m_waveform->getLow(currentCompletion)));
        pixelPosition += 2.0*pixelByVisualSamples;
    }

    currentCompletion = m_actualCompletion;
    pixelPosition = pixelStartPosition;
    for( ; currentCompletion < nextCompletion; currentCompletion += 2) {
        painter.setPen( midColorPen);
        painter.drawLine( QPointF(pixelPosition, - m_waveform->getMid(currentCompletion+1)),
                          QPointF(pixelPosition, m_waveform->getMid(currentCompletion)));
        pixelPosition += 2.0*pixelByVisualSamples;
    }

    currentCompletion = m_actualCompletion;
    pixelPosition = pixelStartPosition;
    for( ; currentCompletion < nextCompletion; currentCompletion += 2) {
        painter.setPen( highColorPen);
        painter.drawLine( QPointF(pixelPosition, - m_waveform->getHigh(currentCompletion+1)),
                          QPointF(pixelPosition, m_waveform->getHigh(currentCompletion)));
        pixelPosition += 2.0*pixelByVisualSamples;
    }

    //evaluate waveform ratio peak
    currentCompletion = m_actualCompletion;
    for( ; currentCompletion < nextCompletion; currentCompletion += 2) {
        m_waveformPeak = math_max( m_waveformPeak, (float)m_waveform->getAll(currentCompletion+1));
        m_waveformPeak = math_max( m_waveformPeak, (float)m_waveform->getAll(currentCompletion));
    }

    m_actualCompletion = nextCompletion;

    //test if the complete wavefrom is done
    if( m_actualCompletion >= dataSize - 2) {
        m_pixmapDone = true;
        //qDebug() << "m_waveformPeakRatio" << m_waveformPeak;
    }

    m_waveform->getMutex()->unlock();
    return true;
}

void WOverview::mouseMoveEvent(QMouseEvent * e)
{
    m_iPos = e->x()-m_iStartMousePos;
    m_iPos = math_max(1,math_min(m_iPos,width()-1));

    //qDebug() << "WOverview::mouseMoveEvent" << e->pos() << m_iPos;

    update();
}

void WOverview::mouseReleaseEvent(QMouseEvent * e)
{
    mouseMoveEvent(e);

    float fValue = positionToValue(m_iPos);

    //qDebug() << "WOverview::mouseReleaseEvent" << e->pos() << m_iPos << ">>" << fValue;

    if (e->button()==Qt::RightButton)
        emit(valueChangedRightUp(fValue));
    else
        emit(valueChangedLeftUp(fValue));

    m_bDrag = false;
}

void WOverview::mousePressEvent(QMouseEvent * e)
{
    //qDebug() << "WOverview::mousePressEvent" << e->pos();

    m_iStartMousePos = 0;
    mouseMoveEvent(e);
    m_bDrag = true;
}

void WOverview::paintEvent(QPaintEvent *)
{
    QPainter painter(this);
    painter.resetTransform();
    // Fill with transparent pixels
    if( !m_backgroundPixmap.isNull())
        painter.drawPixmap(rect(), m_backgroundPixmap);

    //Display viewer contour if end of track
    if (m_endOfTrack) {
        painter.setOpacity(0.8);
        painter.setPen(QPen(QBrush(m_endOfTrackColor),1.5));
        painter.setBrush(QColor(0,0,0,0));
        painter.drawRect(rect().adjusted(0,0,-1,-1));
        painter.setOpacity(0.3);
        painter.setBrush(m_endOfTrackColor);
        painter.drawRect(rect().adjusted(1,1,-2,-2));
    }

    //Draw waveform pixmap
    WaveformWidgetFactory* widgetFactory = WaveformWidgetFactory::instance();
    if (m_waveform) {
        painter.setOpacity(1.0);

        bool normalize = widgetFactory->isOverviewNormalized();
        if( normalize && m_pixmapDone && m_waveformPeak > 1) {
            int diffPeak = 255 - m_waveformPeak - 1;
            QRect sourceRect( 0, diffPeak,
                              m_waveformPixmap.width(), m_waveformPixmap.height()-2*diffPeak);
            painter.drawPixmap(rect(), m_waveformPixmap, sourceRect);
        }
        else {
            const double visualGain = widgetFactory->getVisualGain(WaveformWidgetFactory::All);
            const int diffGain = 255.0 - 255.0/visualGain;
            QRect sourceRect( 0, diffGain,
                              m_waveformPixmap.width(), m_waveformPixmap.height()-2*diffGain);
            painter.drawPixmap(rect(), m_waveformPixmap, sourceRect);
        }
    }

    double trackSamples = m_trackSamplesControl->get();
    if (trackSamples > 0) {
        const float offset = 1.0f;
        const float gain = (float)(width()-2) / trackSamples;

        // Draw range (loop)
        for( unsigned int i = 0; i < m_markRanges.size(); i++) {
            WaveformMarkRange& currentMarkRange = m_markRanges[i];

            const float startPosition = offset + currentMarkRange.m_markStartPointControl->get() * gain;
            const float endPosition = offset + currentMarkRange.m_markEndPointControl->get() * gain;

            if( startPosition < 0.0 && endPosition < 0.0)
                continue;

            const bool enabled = (currentMarkRange.m_markEnabledControl->get() > 0.0);

            if( enabled) {
                painter.setOpacity(0.4);
                painter.setPen(currentMarkRange.m_activeColor);
                painter.setBrush(currentMarkRange.m_activeColor);
            }
            else {
                painter.setOpacity(0.2);
                painter.setPen(currentMarkRange.m_disabledColor);
                painter.setBrush(currentMarkRange.m_disabledColor);
            }

            //let top and bottom of the rect out of the widget
            painter.drawRect( QRectF( QPointF(startPosition,-2.0), QPointF(endPosition,height()+1.0)));
        }

        //Draw markers (Cue & hotcues)
        QPen shadowPen( QBrush( m_qColorBackground), 2.5);

        QFont markerFont = painter.font();
        markerFont.setPixelSize(10);

        QFont shadowFont = painter.font();
        shadowFont.setWeight(99);
        shadowFont.setPixelSize(10);

        painter.setOpacity(0.9);

        for( int i = 0; i < m_marks.size(); i++) {
            WaveformMark& currentMark = m_marks[i];
            if( currentMark.m_pointControl->get() > 0.0) {
                //const float markPosition = 1.0 +
                //        (currentMark.m_pointControl->get() / (float)m_trackSamplesControl->get()) * (float)(width()-2);
                const float markPosition = offset + currentMark.m_pointControl->get() * gain;

                const QLineF line(markPosition, 0.0, markPosition, (float)height());
                painter.setPen( shadowPen);
                painter.drawLine( line);

                painter.setPen( currentMark.m_color);
                painter.drawLine( line);

                if( !currentMark.m_text.isEmpty()) {
                    QPointF textPoint;
                    textPoint.setX(markPosition+0.5f);

                    if( currentMark.m_align == Qt::AlignTop) {
                        QFontMetricsF metric(markerFont);
                        textPoint.setY(metric.tightBoundingRect(currentMark.m_text).height()+0.5f);
                    } else {
                        textPoint.setY(float(height())-0.5f);
                    }

                    painter.setPen(shadowPen);
                    painter.setFont(shadowFont);
                    painter.drawText(textPoint,currentMark.m_text);

                    painter.setPen(currentMark.m_textColor);
                    painter.setFont(markerFont);
                    painter.drawText(textPoint,currentMark.m_text);
                }
            }
        }

        //draw current position
        painter.setPen(m_qColorMarker);
        painter.setOpacity(0.9);
        painter.drawLine(m_iPos,  0, m_iPos,  height());

        painter.drawLine(m_iPos-2,0,m_iPos,2);
        painter.drawLine(m_iPos,2,m_iPos+2,0);
        painter.drawLine(m_iPos-2,0,m_iPos+2,0);

        painter.drawLine(m_iPos-2,height()-1,m_iPos,height()-3);
        painter.drawLine(m_iPos,height()-3,m_iPos+2,height()-1);
        painter.drawLine(m_iPos-2,height()-1,m_iPos+2,height()-1);

        painter.setPen(m_qColorBackground);
        painter.setOpacity(0.5);
        painter.drawLine(m_iPos+1, 0, m_iPos+1, height());
        painter.drawLine(m_iPos-1, 0, m_iPos-1, height());
    }
    painter.end();
}

void WOverview::timerEvent(QTimerEvent* timer) {

    if (timer->timerId() == m_timerPixmapRefresh) {
        if (m_waveform == NULL) {
            return;
        }

        //qDebug() << "timerEvent - m_timerPixmapRefresh";
        m_visualSamplesByPixel = (double)m_waveform->getDataSize() / (double)width();

        if (drawNextPixmapPart())
            update();

        //qDebug() << "timerEvent - m_actualCompletion" << m_actualCompletion << "m_waveform->size()" << m_waveform->size();

        //if m_waveform is empty ... actual computation did not start !
        //it must be in the analyser queue, we need to wait until it ready to display
        if (m_waveform->getDataSize() > 0 &&
                m_actualCompletion + m_visualSamplesByPixel >= m_waveform->getDataSize()) {
            //qDebug() << " WOverview::timerEvent - kill timer";
            killTimer(m_timerPixmapRefresh);
            m_timerPixmapRefresh = -1;
        }
    }
}

void WOverview::resizeEvent(QResizeEvent *) {
    //Those coeficient map position from [1;width-1] to value [14;114]
    m_a = float( (width()-1) - 1)/( 114.f - 14.f);
    m_b = 1 - 14.f*m_a;
}

QColor WOverview::getMarkerColor() {
    return m_qColorMarker;
}

void WOverview::dragEnterEvent(QDragEnterEvent* event) {
    // Accept the enter event if the thing is a filepath and nothing's playing
    // in this deck or the settings allow to interrupt the playing deck.
    if (event->mimeData()->hasUrls() &&
            event->mimeData()->urls().size() > 0) {
        ControlObject *pPlayCO = ControlObject::getControl(
                    ConfigKey(m_pGroup, "play"));
        if (pPlayCO && (!pPlayCO->get() ||
                        m_pConfig->getValueString(ConfigKey("[Controls]","AllowTrackLoadToPlayingDeck")).toInt())) {
            event->acceptProposedAction();
        } else {
            event->ignore();
        }
    }
}

void WOverview::dropEvent(QDropEvent* event) {
    if (event->mimeData()->hasUrls() &&
            event->mimeData()->urls().size() > 0) {
        QList<QUrl> urls(event->mimeData()->urls());
        QUrl url = urls.first();
        QString name = url.toLocalFile();
        //total OWEN hack: because we strip out the library prefix
        //in the view, we have to add it back here again to properly receive
        //drops
        if (!QFile(name).exists())
        {
        	if(QFile(m_sPrefix+"/"+name).exists())
        		name = m_sPrefix+"/"+name;
        }
        //If the file is on a network share, try just converting the URL to a string...
        if (name == "") {
            name = url.toString();
        }
        event->accept();
        emit(trackDropped(name, m_pGroup));
    } else {
        event->ignore();
    }
}

void WOverview::setLibraryPrefix(QString sPrefix)
{
	m_sPrefix = "";
	m_sPrefix = sPrefix;
	if (sPrefix[sPrefix.length()-1] == '/' || sPrefix[sPrefix.length()-1] == '\\')
		m_sPrefix.chop(1);
}
<|MERGE_RESOLUTION|>--- conflicted
+++ resolved
@@ -33,13 +33,7 @@
     : WWidget(parent),
       m_pGroup(pGroup),
       m_pConfig(pConfig) {
-<<<<<<< HEAD
-      
     m_sPrefix = "";
-
-    m_sampleDuration = 0;
-=======
->>>>>>> 8e9ef711
     m_iPos = 0;
     m_bDrag = false;
 
