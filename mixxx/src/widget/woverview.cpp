--- conflicted
+++ resolved
@@ -32,13 +32,9 @@
 WOverview::WOverview(const char *pGroup, ConfigObject<ConfigValue>* pConfig, QWidget * parent)
     : WWidget(parent),
       m_pGroup(pGroup),
-<<<<<<< HEAD
-      m_pConfig(pConfig) {
-    m_sPrefix = "";
-=======
       m_pConfig(pConfig),
+      m_sPrefix(""),
       m_analyserProgress(0) {
->>>>>>> 139d3552
     m_iPos = 0;
     m_bDrag = false;
 
