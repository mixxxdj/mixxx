--- conflicted
+++ resolved
@@ -6,38 +6,6 @@
 #include "sharedglcontext.h"
 #include "wspinny.h"
 
-<<<<<<< HEAD
-WSpinny::WSpinny(QWidget* parent, VinylControlManager* pVCMan) : QGLWidget(SharedGLContext::getContext(), parent),
-    m_pBG(NULL),
-    m_pFG(NULL),
-    m_pGhost(NULL),
-    m_pPlay(NULL),
-    m_pPlayPos(NULL),
-    m_pVisualPlayPos(NULL),
-    m_pDuration(NULL),
-    m_pTrackSamples(NULL),
-    m_pBPM(NULL),
-    m_pScratch(NULL),
-    m_pScratchToggle(NULL),
-    m_pScratchPos(NULL),
-    m_pVinylControlSpeedType(NULL),
-    m_pVinylControlEnabled(NULL),
-    m_pPassthroughEnabled(NULL),
-    m_bVinylActive(false),
-    m_bSignalActive(true),
-    m_iSize(0),
-    m_iTimerId(0),
-    m_iSignalUpdateTick(0),
-    m_fAngle(0.0f),
-    m_fGhostAngle(0.0f),
-    m_dPausedPosition(0.0f),
-    m_bGhostPlayback(false),
-    m_iStartMouseX(-1),
-    m_iStartMouseY(-1),
-    m_iFullRotations(0),
-    m_dPrevTheta(0.)
-{
-=======
 WSpinny::WSpinny(QWidget* parent, VinylControlManager* pVCMan)
         : QGLWidget(SharedGLContext::getContext(), parent),
           m_pBG(NULL),
@@ -66,7 +34,6 @@
           m_iStartMouseY(-1),
           m_iFullRotations(0),
           m_dPrevTheta(0.) {
->>>>>>> b6a9be96
 #ifdef __VINYLCONTROL__
     m_pVCManager = pVCMan;
     m_pVinylControl = NULL;
