/***************************************************************************
                          wvisualsimple.h  -  description
                             -------------------
    begin                : Thu Oct 9 2003
    copyright            : (C) 2002 by Tue & Ken Haste Andersen
    email                : haste@diku.dk
 ***************************************************************************/

/***************************************************************************
 *                                                                         *
 *   This program is free software; you can redistribute it and/or modify  *
 *   it under the terms of the GNU General Public License as published by  *
 *   the Free Software Foundation; either version 2 of the License, or     *
 *   (at your option) any later version.                                   *
 *                                                                         *
 ***************************************************************************/

#ifndef WVISUALSIMPLE_H
#define WVISUALSIMPLE_H

#include "wwidget.h"
#include <qpoint.h>
#include <qrect.h>
//Added by qt3to4:
#include <QPaintEvent>
#include <QMouseEvent>
#include <QDropEvent>
#include <QDragEnterEvent>

/**
  *@author Tue & Ken Haste Andersen
  */

class WaveformRenderer;

class WVisualSimple : public WWidget
{
    Q_OBJECT
public:
    WVisualSimple(const char* group, QWidget *parent, WaveformRenderer* pWaveformRenderer);
    ~WVisualSimple();
    void dragEnterEvent(QDragEnterEvent *event);
    void dropEvent(QDropEvent *event);
    void setup(QDomNode node);
    void mouseMoveEvent(QMouseEvent *e);
    void mousePressEvent(QMouseEvent *e);
    void mouseReleaseEvent(QMouseEvent *e);
    void paintEvent(QPaintEvent *);

signals:
    void trackDropped(QString filename, QString group);

public slots:
    void setValue(double) {};
<<<<<<< HEAD
    void slotNewTrack(TrackInfoObject* track);
=======
>>>>>>> a9f8ec71

protected:
    QString m_group;
    int m_iStartPosX, m_iValue;
    QPoint m_qMarkerPos1, m_qMarkerPos2, m_qMousePos;

    /** Colors */
    QColor colorSignal, colorMarker;

    WaveformRenderer *m_pWaveformRenderer;
};

#endif<|MERGE_RESOLUTION|>--- conflicted
+++ resolved
@@ -52,10 +52,6 @@
 
 public slots:
     void setValue(double) {};
-<<<<<<< HEAD
-    void slotNewTrack(TrackInfoObject* track);
-=======
->>>>>>> a9f8ec71
 
 protected:
     QString m_group;
