#include <QItemDelegate>
#include <QtCore>
#include <QtGui>
#include <QtXml>
#include <QModelIndex>

#include "widget/wwidget.h"
#include "widget/wskincolor.h"
#include "widget/wtracktableviewheader.h"
#include "library/librarytablemodel.h"
#include "library/trackcollection.h"
#include "trackinfoobject.h"
#include "controlobject.h"
#include "controlobjectthreadmain.h"
#include "widget/wtracktableview.h"
#include "dlgtrackinfo.h"
#include "soundsourceproxy.h"

WTrackTableView::WTrackTableView(QWidget * parent,
                                 ConfigObject<ConfigValue> * pConfig,
                                 TrackCollection* pTrackCollection)
        : WLibraryTableView(parent, pConfig,
                            ConfigKey(LIBRARY_CONFIGVALUE,
                                      WTRACKTABLEVIEW_VSCROLLBARPOS_KEY)),
          m_pConfig(pConfig),
          m_pTrackCollection(pTrackCollection),
          m_searchThread(this) {

    // Give a NULL parent because otherwise it inherits our style which can make
    // it unreadable. Bug #673411
    m_pTrackInfo = new DlgTrackInfo(NULL);
    connect(m_pTrackInfo, SIGNAL(next()),
            this, SLOT(slotNextTrackInfo()));
    connect(m_pTrackInfo, SIGNAL(previous()),
            this, SLOT(slotPrevTrackInfo()));

    connect(&m_loadTrackMapper, SIGNAL(mapped(QString)),
            this, SLOT(loadSelectionToGroup(QString)));

    connect(&m_deckMapper, SIGNAL(mapped(QString)),
            this, SLOT(loadSelectionToGroup(QString)));
    connect(&m_samplerMapper, SIGNAL(mapped(QString)),
            this, SLOT(loadSelectionToGroup(QString)));

    m_pNumSamplers = new ControlObjectThreadMain(
        ControlObject::getControl(ConfigKey("[Master]", "num_samplers")));
    m_pNumDecks = new ControlObjectThreadMain(
        ControlObject::getControl(ConfigKey("[Master]", "num_decks")));

    m_pMenu = new QMenu(this);

    m_pSamplerMenu = new QMenu(this);
    m_pSamplerMenu->setTitle(tr("Load to Sampler"));
    m_pPlaylistMenu = new QMenu(this);
    m_pPlaylistMenu->setTitle(tr("Add to Playlist"));
    m_pCrateMenu = new QMenu(this);
    m_pCrateMenu->setTitle(tr("Add to Crate"));

    //Disable editing
    //setEditTriggers(QAbstractItemView::NoEditTriggers);

    //Create all the context m_pMenu->actions (stuff that shows up when you
    //right-click)
    createActions();

    //Connect slots and signals to make the world go 'round.
    connect(this, SIGNAL(doubleClicked(const QModelIndex &)),
            this, SLOT(slotMouseDoubleClicked(const QModelIndex &)));

    connect(&m_playlistMapper, SIGNAL(mapped(int)),
            this, SLOT(addSelectionToPlaylist(int)));
    connect(&m_crateMapper, SIGNAL(mapped(int)),
            this, SLOT(addSelectionToCrate(int)));
}

WTrackTableView::~WTrackTableView()
{
    WTrackTableViewHeader* pHeader =
            dynamic_cast<WTrackTableViewHeader*>(horizontalHeader());
    if (pHeader) {
        pHeader->saveHeaderState();
    }

    delete m_pReloadMetadataAct;
    delete m_pAutoDJAct;
    delete m_pAutoDJTopAct;
    delete m_pRemoveAct;
    delete m_pPropertiesAct;
    delete m_pMenu;
    delete m_pPlaylistMenu;
    delete m_pCrateMenu;
    //delete m_pRenamePlaylistAct;

    delete m_pTrackInfo;
}

void WTrackTableView::loadTrackModel(QAbstractItemModel *model) {
    qDebug() << "WTrackTableView::loadTrackModel()" << model;

    TrackModel* track_model = dynamic_cast<TrackModel*>(model);

    Q_ASSERT(model);
    Q_ASSERT(track_model);

    /* If the model has not changed
     * there's no need to exchange the headers
     * this will cause a small GUI freeze
     */
    if(getTrackModel() == track_model)
        return;

    setVisible(false);

    // Save the previous track model's header state
    WTrackTableViewHeader* oldHeader =
            dynamic_cast<WTrackTableViewHeader*>(horizontalHeader());
    if (oldHeader) {
        oldHeader->saveHeaderState();
    }

    // rryan 12/2009 : Due to a bug in Qt, in order to switch to a model with
    // different columns than the old model, we have to create a new horizontal
    // header. Also, for some reason the WTrackTableView has to be hidden or
    // else problems occur. Since we parent the WtrackTableViewHeader's to the
    // WTrackTableView, they are automatically deleted.
    WTrackTableViewHeader* header = new WTrackTableViewHeader(Qt::Horizontal, this);

    // WTF(rryan) The following saves on unnecessary work on the part of
    // WTrackTableHeaderView. setHorizontalHeader() calls setModel() on the
    // current horizontal header. If this happens on the old
    // WTrackTableViewHeader, then it will save its old state, AND do the work
    // of initializing its menus on the new model. We create a new
    // WTrackTableViewHeader, so this is wasteful. Setting a temporary
    // QHeaderView here saves on setModel() calls. Since we parent the
    // QHeaderView to the WTrackTableView, it is automatically deleted.
    QHeaderView* tempHeader = new QHeaderView(Qt::Horizontal, this);
    /* Tobias Rafreider: DO NOT SET SORTING TO TRUE during header replacement
     * Otherwise, setSortingEnabled(1) will immediately trigger sortByColumn()
     * For some reason this will cause 4 select statements in series
     * from which 3 are redundant --> expensive at all
     *
     * Sorting columns, however, is possible because we
     * enable clickable sorting indicators some lines below.
     * Furthermore, we connect signal 'sortIndicatorChanged'.
     *
     * Fixes Bug #672762
     */

    setSortingEnabled(false);
    setHorizontalHeader(tempHeader);

    setModel(model);
    setHorizontalHeader(header);
    header->setMovable(true);
    header->setClickable(true);
    header->setHighlightSections(true);
    header->setSortIndicatorShown(true);
    //setSortingEnabled(true);
    connect(horizontalHeader(), SIGNAL(sortIndicatorChanged(int,Qt::SortOrder)),
            this, SLOT(doSortByColumn(int)), Qt::AutoConnection);

    doSortByColumn(horizontalHeader()->sortIndicatorSection());

    sortByColumn(horizontalHeader()->sortIndicatorSection());

    // Initialize all column-specific things
    for (int i = 0; i < model->columnCount(); ++i) {
        //Setup delegates according to what the model tells us
        QItemDelegate* delegate = track_model->delegateForColumn(i);
        // We need to delete the old delegates, since the docs say the view will
        // not take ownership of them.
        QAbstractItemDelegate* old_delegate = itemDelegateForColumn(i);
        // If delegate is NULL, it will unset the delegate for the column
        setItemDelegateForColumn(i, delegate);
        delete old_delegate;

        // Show or hide the column based on whether it should be shown or not.
        if (track_model->isColumnInternal(i)) {
            //qDebug() << "Hiding column" << i;
            horizontalHeader()->hideSection(i);
        }
        /* If Mixxx starts the first time or the header states have been cleared due to database schema evolution
         * we gonna hide all columns that may contain a potential large number of NULL values.
         * This will hide the key colum by default unless the user brings it to front
         */
        if (track_model->isColumnHiddenByDefault(i) && !header->hasPersistedHeaderState()) {
            //qDebug() << "Hiding column" << i;
            horizontalHeader()->hideSection(i);
        }
    }

    // Set up drag and drop behaviour according to whether or not the track
    // model says it supports it.

    //Defaults
    setAcceptDrops(true);
    setDragDropMode(QAbstractItemView::DragOnly);
    setDragEnabled(true); //Always enable drag for now (until we have a model that doesn't support this.)

    if (modelHasCapabilities(TrackModel::TRACKMODELCAPS_RECEIVEDROPS)) {
        setDragDropMode(QAbstractItemView::DragDrop);
        setDropIndicatorShown(true);
        setAcceptDrops(true);
        //viewport()->setAcceptDrops(true);
    }

    //Possible giant fuckup alert - It looks like Qt has something like these
    //caps built-in, see http://doc.trolltech.com/4.5/qt.html#ItemFlag-enum and
    //the flags(...) function that we're already using in LibraryTableModel. I
    //haven't been able to get it to stop us from using a model as a drag target
    //though, so my hax above may not be completely unjustified.

    setVisible(true);
}

void WTrackTableView::createActions()
{
    Q_ASSERT(m_pMenu);
    Q_ASSERT(m_pSamplerMenu);

    m_pRemoveAct = new QAction(tr("Remove"),this);
    connect(m_pRemoveAct, SIGNAL(triggered()), this, SLOT(slotRemove()));

    m_pPropertiesAct = new QAction(tr("Properties..."), this);
    connect(m_pPropertiesAct, SIGNAL(triggered()), this, SLOT(slotShowTrackInfo()));

    m_pAutoDJAct = new QAction(tr("Add to Auto DJ bottom"),this);
    connect(m_pAutoDJAct, SIGNAL(triggered()), this, SLOT(slotSendToAutoDJ()));

<<<<<<< HEAD
    m_pAutoDJTopAct = new QAction(tr("Add to Auto DJ top 2"),this);
    connect(m_pAutoDJTopAct, SIGNAL(triggered()), this, SLOT(slotSendToAutoDJTop()));
=======
    m_pReloadMetadataAct = new QAction(tr("Reload Track Metadata"), this);
    connect(m_pReloadMetadataAct, SIGNAL(triggered()), this, SLOT(slotReloadTrackMetadata()));
>>>>>>> 35e0b013
}

void WTrackTableView::slotMouseDoubleClicked(const QModelIndex &index)
{
    TrackModel* trackModel = getTrackModel();
    TrackPointer pTrack;
    if (trackModel && (pTrack = trackModel->getTrack(index))) {
        emit(loadTrack(pTrack));
    }
}

void WTrackTableView::loadSelectionToGroup(QString group) {
    QModelIndexList indices = selectionModel()->selectedRows();
    if (indices.size() > 0) {
        // If the track load override is disabled, check to see if a track is
        // playing before trying to load it
        if ( !(m_pConfig->getValueString(ConfigKey("[Controls]","AllowTrackLoadToPlayingDeck")).toInt()) ) {
            bool groupPlaying = ControlObject::getControl(
                ConfigKey(group, "play"))->get() == 1.0f;

            if (groupPlaying)
                return;
        }

        QModelIndex index = indices.at(0);
        TrackModel* trackModel = getTrackModel();
        TrackPointer pTrack;
        if (trackModel &&
            (pTrack = trackModel->getTrack(index))) {
            emit(loadTrackToPlayer(pTrack, group));
        }
    }
}

void WTrackTableView::slotRemove()
{
    QModelIndexList indices = selectionModel()->selectedRows();
    if (indices.size() > 0)
    {
        TrackModel* trackModel = getTrackModel();
        if (trackModel) {
            trackModel->removeTracks(indices);
        }
    }
}

void WTrackTableView::slotShowTrackInfo() {
    QModelIndexList indices = selectionModel()->selectedRows();

    if (indices.size() > 0) {
        showTrackInfo(indices[0]);
    }
}

void WTrackTableView::slotNextTrackInfo() {
    QModelIndex nextRow = currentTrackInfoIndex.sibling(
        currentTrackInfoIndex.row()+1, currentTrackInfoIndex.column());
    if (nextRow.isValid())
        showTrackInfo(nextRow);
}

void WTrackTableView::slotPrevTrackInfo() {
    QModelIndex prevRow = currentTrackInfoIndex.sibling(
        currentTrackInfoIndex.row()-1, currentTrackInfoIndex.column());
    if (prevRow.isValid())
        showTrackInfo(prevRow);
}

void WTrackTableView::showTrackInfo(QModelIndex index) {
    TrackModel* trackModel = getTrackModel();

    if (!trackModel)
        return;

    TrackPointer pTrack = trackModel->getTrack(index);
    // NULL is fine.
    m_pTrackInfo->loadTrack(pTrack);
    currentTrackInfoIndex = index;
    m_pTrackInfo->show();
}

void WTrackTableView::contextMenuEvent(QContextMenuEvent * event)
{
    QModelIndexList indices = selectionModel()->selectedRows();

    // Gray out some stuff if multiple songs were selected.
    bool oneSongSelected = indices.size() == 1;

    m_pMenu->clear();

    if (modelHasCapabilities(TrackModel::TRACKMODELCAPS_ADDTOAUTODJ)) {
        m_pMenu->addAction(m_pAutoDJAct);
        m_pMenu->addAction(m_pAutoDJTopAct);
        m_pMenu->addSeparator();
    }

    int iNumDecks = m_pNumDecks->get();
    if (iNumDecks > 0) {
        for (int i = 1; i <= iNumDecks; ++i) {
            QString deckGroup = QString("[Channel%1]").arg(i);
            bool deckPlaying = ControlObject::getControl(
                ConfigKey(deckGroup, "play"))->get() == 1.0f;
            bool deckEnabled = !deckPlaying && oneSongSelected;
            QAction* pAction = new QAction(tr("Load to Deck %1").arg(i), m_pMenu);
            pAction->setEnabled(deckEnabled);
            m_pMenu->addAction(pAction);
            m_deckMapper.setMapping(pAction, deckGroup);
            connect(pAction, SIGNAL(triggered()), &m_deckMapper, SLOT(map()));
        }
    }

    int iNumSamplers = m_pNumSamplers->get();
    if (iNumSamplers > 0) {
        m_pSamplerMenu->clear();
        for (int i = 1; i <= iNumSamplers; ++i) {
            QString samplerGroup = QString("[Sampler%1]").arg(i);
            bool samplerPlaying = ControlObject::getControl(
                ConfigKey(samplerGroup, "play"))->get() == 1.0f;
            bool samplerEnabled = !samplerPlaying && oneSongSelected;
            QAction* pAction = new QAction(tr("Sampler %1").arg(i), m_pSamplerMenu);
            pAction->setEnabled(samplerEnabled);
            m_pSamplerMenu->addAction(pAction);
            m_samplerMapper.setMapping(pAction, samplerGroup);
            connect(pAction, SIGNAL(triggered()), &m_samplerMapper, SLOT(map()));
        }
        m_pMenu->addMenu(m_pSamplerMenu);
    }

    m_pMenu->addSeparator();

    if (modelHasCapabilities(TrackModel::TRACKMODELCAPS_ADDTOPLAYLIST)) {
        m_pPlaylistMenu->clear();
        PlaylistDAO& playlistDao = m_pTrackCollection->getPlaylistDAO();
        int numPlaylists = playlistDao.playlistCount();

        for (int i = 0; i < numPlaylists; ++i) {
            int iPlaylistId = playlistDao.getPlaylistId(i);

            if (!playlistDao.isHidden(iPlaylistId)) {

                QString playlistName = playlistDao.getPlaylistName(iPlaylistId);
                // No leak because making the menu the parent means they will be
                // auto-deleted
                QAction* pAction = new QAction(playlistName, m_pPlaylistMenu);
                bool locked = playlistDao.isPlaylistLocked(iPlaylistId);
                pAction->setEnabled(!locked);
                m_pPlaylistMenu->addAction(pAction);
                m_playlistMapper.setMapping(pAction, iPlaylistId);
                connect(pAction, SIGNAL(triggered()), &m_playlistMapper, SLOT(map()));
            }
        }

        m_pMenu->addMenu(m_pPlaylistMenu);
    }

    if (modelHasCapabilities(TrackModel::TRACKMODELCAPS_ADDTOCRATE)) {
        m_pCrateMenu->clear();
        CrateDAO& crateDao = m_pTrackCollection->getCrateDAO();
        int numCrates = crateDao.crateCount();
        for (int i = 0; i < numCrates; ++i) {
            int iCrateId = crateDao.getCrateId(i);
            // No leak because making the menu the parent means they will be
            // auto-deleted
            QAction* pAction = new QAction(crateDao.crateName(iCrateId), m_pCrateMenu);
            bool locked = crateDao.isCrateLocked(iCrateId);
            pAction->setEnabled(!locked);
            m_pCrateMenu->addAction(pAction);
            m_crateMapper.setMapping(pAction, iCrateId);
            connect(pAction, SIGNAL(triggered()), &m_crateMapper, SLOT(map()));
        }

        m_pMenu->addMenu(m_pCrateMenu);
    }

    bool locked = modelHasCapabilities(TrackModel::TRACKMODELCAPS_LOCKED);
    m_pRemoveAct->setEnabled(!locked);
    m_pMenu->addSeparator();
    m_pMenu->addAction(m_pRemoveAct);
    m_pMenu->addAction(m_pReloadMetadataAct);
    m_pPropertiesAct->setEnabled(oneSongSelected);
    m_pMenu->addAction(m_pPropertiesAct);

    //Create the right-click menu
    m_pMenu->popup(event->globalPos());
}

void WTrackTableView::onSearch(const QString& text) {
    TrackModel* trackModel = getTrackModel();
    if (trackModel) {
        m_searchThread.enqueueSearch(trackModel, text);
    }
}

void WTrackTableView::onSearchStarting() {
    saveVScrollBarPos();
}

void WTrackTableView::onSearchCleared() {
    restoreVScrollBarPos();
    TrackModel* trackModel = getTrackModel();
    if (trackModel) {
        m_searchThread.enqueueSearch(trackModel, "");
    }
}

void WTrackTableView::onShow()
{

}

/** Drag enter event, happens when a dragged item hovers over the track table view*/
void WTrackTableView::dragEnterEvent(QDragEnterEvent * event)
{
    //qDebug() << "dragEnterEvent" << event->mimeData()->formats();
    if (event->mimeData()->hasUrls())
    {
        if (event->source() == this) {
            if (modelHasCapabilities(TrackModel::TRACKMODELCAPS_REORDER)) {
                event->acceptProposedAction();
            } else {
                event->ignore();
            }
        } else {
            QList<QUrl> urls(event->mimeData()->urls());
            bool anyAccepted = false;
            foreach (QUrl url, urls) {
                QFileInfo file(url.toLocalFile());
                if (SoundSourceProxy::isFilenameSupported(file.fileName()))
                    anyAccepted = true;
            }
            if (anyAccepted) {
                event->acceptProposedAction();
            } else {
                event->ignore();
            }
        }
    } else {
        event->ignore();
    }
}

/** Drag move event, happens when a dragged item hovers over the track table view...
 *  Why we need this is a little vague, but without it, drag-and-drop just doesn't work.
 *  -- Albert June 8/08
 */
void WTrackTableView::dragMoveEvent(QDragMoveEvent * event)
{
    // qDebug() << "dragMoveEvent" << event->mimeData()->formats();

    WLibraryTableView::dragMoveEvent(event); // This is needed to enable autoscroll

    if (event->mimeData()->hasUrls())
    {
        if (event->source() == this) {
            if (modelHasCapabilities(TrackModel::TRACKMODELCAPS_REORDER)) {
                event->acceptProposedAction();
            } else {
                event->ignore();
            }
        } else {
            event->acceptProposedAction();
        }
    } else {
        event->ignore();
    }
}

/** Drag-and-drop "drop" event. Occurs when something is dropped onto the track table view */
void WTrackTableView::dropEvent(QDropEvent * event)
{
    if (event->mimeData()->hasUrls()) {
        QList<QUrl> urls(event->mimeData()->urls());
        QUrl url;
        QModelIndex selectedIndex; //Index of a selected track (iterator)

        //TODO: Filter out invalid URLs (eg. files that aren't supported audio filetypes, etc.)

        //Save the vertical scrollbar position. Adding new tracks and moving tracks in
        //the SQL data models causes a select() (ie. generation of a new result set),
        //which causes view to reset itself. A view reset causes the widget to scroll back
        //up to the top, which is confusing when you're dragging and dropping. :)
        saveVScrollBarPos();

        //The model index where the track or tracks are destined to go. :)
        //(the "drop" position in a drag-and-drop)
        QModelIndex destIndex = indexAt(event->pos());


        //qDebug() << "destIndex.row() is" << destIndex.row();

        //Drag and drop within this widget (track reordering)
        if (event->source() == this)
        {
            //For an invalid destination (eg. dropping a track beyond
            //the end of the playlist), place the track(s) at the end
            //of the playlist.
            if (destIndex.row() == -1) {
                int destRow = model()->rowCount() - 1;
                destIndex = model()->index(destRow, 0);
            }
            //Note the above code hides an ambiguous case when a
            //playlist is empty. For that reason, we can't factor that
            //code out to be common for both internal reordering
            //and external drag-and-drop. With internal reordering,
            //you can't have an empty playlist. :)

            //qDebug() << "track reordering" << __FILE__ << __LINE__;

            //Save a list of row (just plain ints) so we don't get screwed over
            //when the QModelIndexes all become invalid (eg. after moveTrack()
            //or addTrack())
            QModelIndexList indices = selectionModel()->selectedRows();

            QList<int> selectedRows;
            QModelIndex idx;
            foreach (idx, indices)
            {
                selectedRows.append(idx.row());
            }


            /** Note: The biggest subtlety in the way I've done this track reordering code
                is that as soon as we've moved ANY track, all of our QModelIndexes probably
                get screwed up. The starting point for the logic below is to say screw it to
                the QModelIndexes, and just keep a list of row numbers to work from. That
                ends up making the logic simpler and the behaviour totally predictable,
                which lets us do nice things like "restore" the selection model.
            */

            if (modelHasCapabilities(TrackModel::TRACKMODELCAPS_REORDER)) {
                TrackModel* trackModel = getTrackModel();

                //The model indices are sorted so that we remove the tracks from the table
                //in ascending order. This is necessary because if track A is above track B in
                //the table, and you remove track A, the model index for track B will change.
                //Sorting the indices first means we don't have to worry about this.
                //qSort(m_selectedIndices);
                //qSort(m_selectedIndices.begin(), m_selectedIndices.end(), qGreater<QModelIndex>());
                qSort(selectedRows);
                int maxRow = 0;
                int minRow = 0;
                if (!selectedRows.isEmpty()) {
                    maxRow = selectedRows.last();
                    minRow = selectedRows.first();
                }
                int selectedRowCount = selectedRows.count();
                int firstRowToSelect = destIndex.row();

                //If you drag a contiguous selection of multiple tracks and drop
                //them somewhere inside that same selection, do nothing.
                if (destIndex.row() >= minRow && destIndex.row() <= maxRow)
                    return;

                //If we're moving the tracks _up_, then reverse the order of the row selection
                //to make the algorithm below work without added complexity.
                if (destIndex.row() < minRow) {
                    qSort(selectedRows.begin(), selectedRows.end(), qGreater<int>());
                }

                if (destIndex.row() > maxRow)
                {
                    //Shuffle the row we're going to start making a new selection at:
                    firstRowToSelect = firstRowToSelect - selectedRowCount + 1;
                }

                //For each row that needs to be moved...
                while (!selectedRows.isEmpty())
                {
                    int movedRow = selectedRows.takeFirst(); //Remember it's row index
                    //Move it
                    trackModel->moveTrack(model()->index(movedRow, 0), destIndex);

                    //Shuffle the row indices for rows that got bumped up
                    //into the void we left, or down because of the new spot
                    //we're taking.
                    for (int i = 0; i < selectedRows.count(); i++)
                    {
                        if ((selectedRows[i] > movedRow) &&
                            (destIndex.row() > selectedRows[i])) {
                            selectedRows[i] = selectedRows[i] - 1;
                        }
                        else if ((selectedRows[i] < movedRow) &&
                                 (destIndex.row() < selectedRows[i])) {
                            selectedRows[i] = selectedRows[i] + 1;
                        }
                    }
                }

                //Highlight the moved rows again (restoring the selection)
                //QModelIndex newSelectedIndex = destIndex;
                for (int i = 0; i < selectedRowCount; i++)
                {
                    this->selectionModel()->select(model()->index(firstRowToSelect + i, 0),
                                                   QItemSelectionModel::Select | QItemSelectionModel::Rows);
                }

            }
        }
        else
        {
            //Reset the selected tracks (if you had any tracks highlighted, it
            //clears them)
            this->selectionModel()->clear();

            //Drag-and-drop from an external application
            //eg. dragging a track from Windows Explorer onto the track table.
            TrackModel* trackModel = getTrackModel();
            if (trackModel) {
                int numNewRows = urls.count(); //XXX: Crappy, assumes all URLs are valid songs.
                                               //     Should filter out invalid URLs at the start of this function.

                int selectionStartRow = destIndex.row();  //Have to do this here because the index is invalid after addTrack

                //Make a new selection starting from where the first track was dropped, and select
                //all the dropped tracks

                //If the track was dropped into an empty playlist, start at row 0 not -1 :)
                if ((destIndex.row() == -1) && (model()->rowCount() == 0))
                {
                    selectionStartRow = 0;
                }
                //If the track was dropped beyond the end of a playlist, then we need
                //to fudge the destination a bit...
                else if ((destIndex.row() == -1) && (model()->rowCount() > 0))
                {
                    //qDebug() << "Beyond end of playlist";
                    //qDebug() << "rowcount is:" << model()->rowCount();
                    selectionStartRow = model()->rowCount();
                }

                //Add all the dropped URLs/tracks to the track model (playlist/crate)
                foreach (url, urls)
                {
                    QFileInfo file(url.toLocalFile());
                    if (!trackModel->addTrack(destIndex, file.absoluteFilePath()))
                        numNewRows--; //# of rows to select must be decremented if we skipped some tracks
                }

                //Create the selection, but only if the track model supports reordering.
                //(eg. crates don't support reordering/indexes)
                if (modelHasCapabilities(TrackModel::TRACKMODELCAPS_REORDER)) {
                    for (int i = selectionStartRow; i < selectionStartRow + numNewRows; i++)
                    {
                        this->selectionModel()->select(model()->index(i, 0), QItemSelectionModel::Select |
                                                    QItemSelectionModel::Rows);
                    }
                }
            }
        }

        event->acceptProposedAction();

        restoreVScrollBarPos();

    } else {
        event->ignore();
    }
}

TrackModel* WTrackTableView::getTrackModel() {
    TrackModel* trackModel = dynamic_cast<TrackModel*>(model());
    return trackModel;
}

bool WTrackTableView::modelHasCapabilities(TrackModel::CapabilitiesFlags capabilities) {
    TrackModel* trackModel = getTrackModel();
    return trackModel &&
            (trackModel->getCapabilities() & capabilities) == capabilities;
}

void WTrackTableView::keyPressEvent(QKeyEvent* event)
{
    if (event->key() == Qt::Key_Return)
    {
		/*
		 * It is not a good idea if 'key_return'
		 * causes a track to load since we allow in-line editing
		 * of table items in general
		 */
        return;
    }
    else if (event->key() == Qt::Key_BracketLeft)
    {
        loadSelectionToGroup("[Channel1]");
    }
    else if (event->key() == Qt::Key_BracketRight)
    {
        loadSelectionToGroup("[Channel2]");
    }
    else
        QTableView::keyPressEvent(event);
}

void WTrackTableView::loadSelectedTrack() {
    QModelIndexList indexes = selectionModel()->selectedRows();
    if (indexes.size() > 0) {
        slotMouseDoubleClicked(indexes.at(0));
    }
}

void WTrackTableView::loadSelectedTrackToGroup(QString group) {
    loadSelectionToGroup(group);
}

void WTrackTableView::slotSendToAutoDJ() {
<<<<<<< HEAD
	// append to auto DJ
	sendToAutoDJ(false); // bTop = false
}

void WTrackTableView::slotSendToAutoDJTop() {
	sendToAutoDJ(true); // bTop = true
}

void WTrackTableView::sendToAutoDJ(bool bTop) {
    if (!modelHasCapabilities(TrackModel::TRACKMODELCAPS_ADDTOAUTODJ))
=======
    if (!modelHasCapabilities(TrackModel::TRACKMODELCAPS_ADDTOAUTODJ)) {
>>>>>>> 35e0b013
        return;
    }

    PlaylistDAO& playlistDao = m_pTrackCollection->getPlaylistDAO();
    int iAutoDJPlaylistId = playlistDao.getPlaylistIdFromName(AUTODJ_TABLE);

    if (iAutoDJPlaylistId == -1)
        return;

    QModelIndexList indices = selectionModel()->selectedRows();

    TrackModel* trackModel = getTrackModel();
    foreach (QModelIndex index, indices) {
        TrackPointer pTrack;
        if (trackModel &&
            (pTrack = trackModel->getTrack(index))) {
            int iTrackId = pTrack->getId();
            if (iTrackId != -1) {
            	if (bTop) {
            		// Load track to position two because position one is already loaded to the player
            		playlistDao.insertTrackIntoPlaylist(iTrackId, iAutoDJPlaylistId, 2);
            	}
            	else {
            		playlistDao.appendTrackToPlaylist(iTrackId, iAutoDJPlaylistId);
            	}
            }
        }
    }
}

void WTrackTableView::slotReloadTrackMetadata() {
    if (!modelHasCapabilities(TrackModel::TRACKMODELCAPS_RELOADMETADATA)) {
        return;
    }

    QModelIndexList indices = selectionModel()->selectedRows();

    TrackModel* trackModel = getTrackModel();

    if (trackModel == NULL) {
        return;
    }

    foreach (QModelIndex index, indices) {
        TrackPointer pTrack = trackModel->getTrack(index);
        if (pTrack) {
            pTrack->parse();
        }
    }
}

void WTrackTableView::addSelectionToPlaylist(int iPlaylistId) {
    PlaylistDAO& playlistDao = m_pTrackCollection->getPlaylistDAO();
    TrackModel* trackModel = getTrackModel();

    QModelIndexList indices = selectionModel()->selectedRows();

    foreach (QModelIndex index, indices) {
        TrackPointer pTrack;
        if (trackModel &&
            (pTrack = trackModel->getTrack(index))) {
            int iTrackId = pTrack->getId();
            if (iTrackId != -1) {
                playlistDao.appendTrackToPlaylist(iTrackId, iPlaylistId);
            }
        }
    }
}

void WTrackTableView::addSelectionToCrate(int iCrateId) {
    CrateDAO& crateDao = m_pTrackCollection->getCrateDAO();
    TrackModel* trackModel = getTrackModel();

    QModelIndexList indices = selectionModel()->selectedRows();
    foreach (QModelIndex index, indices) {
        TrackPointer pTrack;
        if (trackModel &&
            (pTrack = trackModel->getTrack(index))) {
            int iTrackId = pTrack->getId();
            if (iTrackId != -1) {
                crateDao.addTrackToCrate(iTrackId, iCrateId);
            }
        }
    }
}

void WTrackTableView::doSortByColumn(int headerSection) {
    TrackModel* trackModel = getTrackModel();
    QAbstractItemModel* itemModel = model();

    if (trackModel == NULL || itemModel == NULL)
        return;

    // Save the selection
    QModelIndexList selection = selectionModel()->selectedRows();
    QSet<int> trackIds;
    foreach (QModelIndex index, selection) {
        int trackId = trackModel->getTrackId(index);
        trackIds.insert(trackId);
    }

    sortByColumn(headerSection);

    QItemSelectionModel* currentSelection = selectionModel();

    // Find a visible column
    int visibleColumn = 0;
    while (isColumnHidden(visibleColumn) && visibleColumn < itemModel->columnCount()) {
        visibleColumn++;
    }

    QModelIndex first;
    foreach (int trackId, trackIds) {

        // TODO(rryan) slowly fixing the issues with BaseSqlTableModel. This
        // code is broken for playlists because it assumes each trackid is in
        // the table once. This will erroneously select all instances of the
        // track for playlists, but it works fine for every other view. The way
        // to fix this that we should do is to delegate the selection saving to
        // the TrackModel. This will allow the playlist table model to use the
        // table index as the unique id instead of this code stupidly using
        // trackid.
        QLinkedList<int> rows = trackModel->getTrackRows(trackId);
        foreach (int row, rows) {
            QModelIndex tl = itemModel->index(row, visibleColumn);
            currentSelection->select(tl, QItemSelectionModel::Rows | QItemSelectionModel::Select);

            if (!first.isValid()) {
                first = tl;
            }
        }
    }

    if (first.isValid()) {
        scrollTo(first, QAbstractItemView::EnsureVisible);
        //scrollTo(first, QAbstractItemView::PositionAtCenter);
    }
}<|MERGE_RESOLUTION|>--- conflicted
+++ resolved
@@ -227,13 +227,11 @@
     m_pAutoDJAct = new QAction(tr("Add to Auto DJ bottom"),this);
     connect(m_pAutoDJAct, SIGNAL(triggered()), this, SLOT(slotSendToAutoDJ()));
 
-<<<<<<< HEAD
     m_pAutoDJTopAct = new QAction(tr("Add to Auto DJ top 2"),this);
     connect(m_pAutoDJTopAct, SIGNAL(triggered()), this, SLOT(slotSendToAutoDJTop()));
-=======
+
     m_pReloadMetadataAct = new QAction(tr("Reload Track Metadata"), this);
     connect(m_pReloadMetadataAct, SIGNAL(triggered()), this, SLOT(slotReloadTrackMetadata()));
->>>>>>> 35e0b013
 }
 
 void WTrackTableView::slotMouseDoubleClicked(const QModelIndex &index)
@@ -739,7 +737,6 @@
 }
 
 void WTrackTableView::slotSendToAutoDJ() {
-<<<<<<< HEAD
 	// append to auto DJ
 	sendToAutoDJ(false); // bTop = false
 }
@@ -749,10 +746,7 @@
 }
 
 void WTrackTableView::sendToAutoDJ(bool bTop) {
-    if (!modelHasCapabilities(TrackModel::TRACKMODELCAPS_ADDTOAUTODJ))
-=======
     if (!modelHasCapabilities(TrackModel::TRACKMODELCAPS_ADDTOAUTODJ)) {
->>>>>>> 35e0b013
         return;
     }
 
