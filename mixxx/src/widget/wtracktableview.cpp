#include <QItemDelegate>
#include <QtCore>
#include <QtGui>
#include <QtXml>
#include <QModelIndex>

#include "widget/wwidget.h"
#include "widget/wskincolor.h"
#include "widget/wtracktableviewheader.h"
#include "library/librarytablemodel.h"
#include "library/trackcollection.h"
#include "trackinfoobject.h"
#include "controlobject.h"
#include "controlobjectthreadmain.h"
#include "widget/wtracktableview.h"
#include "dlgtrackinfo.h"

WTrackTableView::WTrackTableView(QWidget * parent,
                                 ConfigObject<ConfigValue> * pConfig,
                                 TrackCollection* pTrackCollection)
        : WLibraryTableView(parent, pConfig,
                            ConfigKey(LIBRARY_CONFIGVALUE,
                                      WTRACKTABLEVIEW_VSCROLLBARPOS_KEY)),
          m_pConfig(pConfig),
          m_pTrackCollection(pTrackCollection),
          m_searchThread(this) {

    // Give a NULL parent because otherwise it inherits our style which can make
    // it unreadable. Bug #673411
    m_pTrackInfo = new DlgTrackInfo(NULL);
    connect(m_pTrackInfo, SIGNAL(next()),
            this, SLOT(slotNextTrackInfo()));
    connect(m_pTrackInfo, SIGNAL(previous()),
            this, SLOT(slotPrevTrackInfo()));

    connect(&m_loadTrackMapper, SIGNAL(mapped(QString)),
            this, SLOT(loadSelectionToGroup(QString)));

    connect(&m_deckMapper, SIGNAL(mapped(QString)),
            this, SLOT(loadSelectionToGroup(QString)));
    connect(&m_samplerMapper, SIGNAL(mapped(QString)),
            this, SLOT(loadSelectionToGroup(QString)));

    m_pNumSamplers = new ControlObjectThreadMain(
        ControlObject::getControl(ConfigKey("[Master]", "num_samplers")));
    m_pNumDecks = new ControlObjectThreadMain(
        ControlObject::getControl(ConfigKey("[Master]", "num_decks")));

    m_pMenu = new QMenu(this);

    m_pSamplerMenu = new QMenu(this);
    m_pSamplerMenu->setTitle(tr("Load to Sampler"));
    m_pPlaylistMenu = new QMenu(this);
    m_pPlaylistMenu->setTitle(tr("Add to Playlist"));
    m_pCrateMenu = new QMenu(this);
    m_pCrateMenu->setTitle(tr("Add to Crate"));

    //Disable editing
    //setEditTriggers(QAbstractItemView::NoEditTriggers);

    //Create all the context m_pMenu->actions (stuff that shows up when you
    //right-click)
    createActions();

    //Connect slots and signals to make the world go 'round.
    connect(this, SIGNAL(doubleClicked(const QModelIndex &)),
            this, SLOT(slotMouseDoubleClicked(const QModelIndex &)));

    connect(&m_playlistMapper, SIGNAL(mapped(int)),
            this, SLOT(addSelectionToPlaylist(int)));
    connect(&m_crateMapper, SIGNAL(mapped(int)),
            this, SLOT(addSelectionToCrate(int)));
}

WTrackTableView::~WTrackTableView()
{
    WTrackTableViewHeader* pHeader =
            dynamic_cast<WTrackTableViewHeader*>(horizontalHeader());
    if (pHeader) {
        pHeader->saveHeaderState();
    }

    delete m_pAutoDJAct;
    delete m_pRemoveAct;
    delete m_pPropertiesAct;
    delete m_pMenu;
    delete m_pPlaylistMenu;
    delete m_pCrateMenu;
    //delete m_pRenamePlaylistAct;

    delete m_pTrackInfo;
}

void WTrackTableView::loadTrackModel(QAbstractItemModel *model) {
    qDebug() << "WTrackTableView::loadTrackModel()" << model;

    TrackModel* track_model = dynamic_cast<TrackModel*>(model);

    Q_ASSERT(model);
    Q_ASSERT(track_model);

    /* If the model has not changed
     * there's no need to exchange the headers
     * this will cause a small GUI freeze
     */
    if(getTrackModel() == track_model)
        return;

    setVisible(false);

    // Save the previous track model's header state
    WTrackTableViewHeader* oldHeader =
            dynamic_cast<WTrackTableViewHeader*>(horizontalHeader());
    if (oldHeader) {
        oldHeader->saveHeaderState();
    }

    // rryan 12/2009 : Due to a bug in Qt, in order to switch to a model with
    // different columns than the old model, we have to create a new horizontal
    // header. Also, for some reason the WTrackTableView has to be hidden or
    // else problems occur. Since we parent the WtrackTableViewHeader's to the
    // WTrackTableView, they are automatically deleted.
    WTrackTableViewHeader* header = new WTrackTableViewHeader(Qt::Horizontal, this);

    // WTF(rryan) The following saves on unnecessary work on the part of
    // WTrackTableHeaderView. setHorizontalHeader() calls setModel() on the
    // current horizontal header. If this happens on the old
    // WTrackTableViewHeader, then it will save its old state, AND do the work
    // of initializing its menus on the new model. We create a new
    // WTrackTableViewHeader, so this is wasteful. Setting a temporary
    // QHeaderView here saves on setModel() calls. Since we parent the
    // QHeaderView to the WTrackTableView, it is automatically deleted.
    QHeaderView* tempHeader = new QHeaderView(Qt::Horizontal, this);
    /* Tobias Rafreider: DO NOT SET SORTING TO TRUE during header replacement
     * Otherwise, setSortingEnabled(1) will immediately trigger sortByColumn()
     * For some reason this will cause 4 select statements in series
     * from which 3 are redundant --> expensive at all
     *
     * Sorting columns, however, is possible because we
     * enable clickable sorting indicators some lines below.
     * Furthermore, we connect signal 'sortIndicatorChanged'.
     *
     * Fixes Bug #672762
     */

    setSortingEnabled(false);
    setHorizontalHeader(tempHeader);

    setModel(model);
    setHorizontalHeader(header);
    header->setMovable(true);
    header->setClickable(true);
    header->setHighlightSections(true);
    header->setSortIndicatorShown(true);
    //setSortingEnabled(true);
    connect(horizontalHeader(), SIGNAL(sortIndicatorChanged(int,Qt::SortOrder)),
            this, SLOT(doSortByColumn(int)), Qt::AutoConnection);

    doSortByColumn(horizontalHeader()->sortIndicatorSection());

    sortByColumn(horizontalHeader()->sortIndicatorSection());

    // Initialize all column-specific things
    for (int i = 0; i < model->columnCount(); ++i) {
        //Setup delegates according to what the model tells us
        QItemDelegate* delegate = track_model->delegateForColumn(i);
        // We need to delete the old delegates, since the docs say the view will
        // not take ownership of them.
        QAbstractItemDelegate* old_delegate = itemDelegateForColumn(i);
        // If delegate is NULL, it will unset the delegate for the column
        setItemDelegateForColumn(i, delegate);
        delete old_delegate;

        // Show or hide the column based on whether it should be shown or not.
        if (track_model->isColumnInternal(i)) {
            //qDebug() << "Hiding column" << i;
            horizontalHeader()->hideSection(i);
        }
        /* If Mixxx starts the first time or the header states have been cleared due to database schema evolution
         * we gonna hide all columns that may contain a potential large number of NULL values.
         * This will hide the key colum by default unless the user brings it to front
         */
        if (track_model->isColumnHiddenByDefault(i) && !header->hasPersistedHeaderState()) {
            //qDebug() << "Hiding column" << i;
            horizontalHeader()->hideSection(i);
        }
    }

    // Set up drag and drop behaviour according to whether or not the track
    // model says it supports it.

    //Defaults
    setAcceptDrops(true);
    setDragDropMode(QAbstractItemView::DragOnly);
    setDragEnabled(true); //Always enable drag for now (until we have a model that doesn't support this.)

    if (modelHasCapabilities(TrackModel::TRACKMODELCAPS_RECEIVEDROPS)) {
        setDragDropMode(QAbstractItemView::DragDrop);
        setDropIndicatorShown(true);
        setAcceptDrops(true);
        //viewport()->setAcceptDrops(true);
    }

    //Possible giant fuckup alert - It looks like Qt has something like these
    //caps built-in, see http://doc.trolltech.com/4.5/qt.html#ItemFlag-enum and
    //the flags(...) function that we're already using in LibraryTableModel. I
    //haven't been able to get it to stop us from using a model as a drag target
    //though, so my hax above may not be completely unjustified.

    setVisible(true);
}

void WTrackTableView::createActions()
{
    Q_ASSERT(m_pMenu);
    Q_ASSERT(m_pSamplerMenu);

    m_pRemoveAct = new QAction(tr("Remove"),this);
    connect(m_pRemoveAct, SIGNAL(triggered()), this, SLOT(slotRemove()));

    m_pPropertiesAct = new QAction(tr("Properties..."), this);
    connect(m_pPropertiesAct, SIGNAL(triggered()), this, SLOT(slotShowTrackInfo()));

    m_pAutoDJAct = new QAction(tr("Add to Auto DJ Queue"),this);
    connect(m_pAutoDJAct, SIGNAL(triggered()), this, SLOT(slotSendToAutoDJ()));
}

void WTrackTableView::slotMouseDoubleClicked(const QModelIndex &index)
{
    TrackModel* trackModel = getTrackModel();
    TrackPointer pTrack;
    if (trackModel && (pTrack = trackModel->getTrack(index))) {
        emit(loadTrack(pTrack));
    }
}

void WTrackTableView::loadSelectionToGroup(QString group) {
<<<<<<< HEAD
	QModelIndexList selectedIndices = this->selectionModel()->selectedRows();
    if (selectedIndices.size() > 0) {
=======
    QModelIndexList indices = selectionModel()->selectedRows();
    if (indices.size() > 0) {
>>>>>>> a634732f
        bool groupPlaying = ControlObject::getControl(
            ConfigKey(group, "play"))->get() == 1.0f;

        if (groupPlaying)
            return;
<<<<<<< HEAD
        
        QModelIndex index = selectedIndices.at(0);
=======

        QModelIndex index = indices.at(0);
>>>>>>> a634732f
        TrackModel* trackModel = getTrackModel();
        TrackPointer pTrack;
        if (trackModel &&
            (pTrack = trackModel->getTrack(index))) {
            emit(loadTrackToPlayer(pTrack, group));
        }
    }
}

void WTrackTableView::slotRemove()
{
<<<<<<< HEAD
	QModelIndexList selectedIndices = this->selectionModel()->selectedRows();
    if (selectedIndices.size() > 0)
    {
        TrackModel* trackModel = getTrackModel();
        if (trackModel) {
            trackModel->removeTracks(selectedIndices);
=======
    QModelIndexList indices = selectionModel()->selectedRows();
    if (indices.size() > 0)
    {
        TrackModel* trackModel = getTrackModel();
        if (trackModel) {
            trackModel->removeTracks(indices);
>>>>>>> a634732f
        }
    }
}

void WTrackTableView::slotShowTrackInfo() {
<<<<<<< HEAD
	QModelIndexList selectedIndices = this->selectionModel()->selectedRows();
    if (selectedIndices.size() == 0)
        return;

    showTrackInfo(selectedIndices[0]);
=======
    QModelIndexList indices = selectionModel()->selectedRows();

    if (indices.size() > 0) {
        showTrackInfo(indices[0]);
    }
>>>>>>> a634732f
}

void WTrackTableView::slotNextTrackInfo() {
    QModelIndex nextRow = currentTrackInfoIndex.sibling(
        currentTrackInfoIndex.row()+1, currentTrackInfoIndex.column());
    if (nextRow.isValid())
        showTrackInfo(nextRow);
}

void WTrackTableView::slotPrevTrackInfo() {
    QModelIndex prevRow = currentTrackInfoIndex.sibling(
        currentTrackInfoIndex.row()-1, currentTrackInfoIndex.column());
    if (prevRow.isValid())
        showTrackInfo(prevRow);
}

void WTrackTableView::showTrackInfo(QModelIndex index) {
    TrackModel* trackModel = getTrackModel();

    if (!trackModel)
        return;

    TrackPointer pTrack = trackModel->getTrack(index);
    // NULL is fine.
    m_pTrackInfo->loadTrack(pTrack);
    currentTrackInfoIndex = index;
    m_pTrackInfo->show();
}

void WTrackTableView::contextMenuEvent(QContextMenuEvent * event)
{
<<<<<<< HEAD
    //Get the indices of the selected rows.
    QModelIndexList selectedIndices = this->selectionModel()->selectedRows();

    // Gray out some stuff if multiple songs were selected.
    bool oneSongSelected = selectedIndices.count() == 1;
=======
    QModelIndexList indices = selectionModel()->selectedRows();

    // Gray out some stuff if multiple songs were selected.
    bool oneSongSelected = indices.size() == 1;
>>>>>>> a634732f

    m_pMenu->clear();

    if (modelHasCapabilities(TrackModel::TRACKMODELCAPS_ADDTOAUTODJ)) {
        m_pMenu->addAction(m_pAutoDJAct);
        m_pMenu->addSeparator();
    }

    int iNumDecks = m_pNumDecks->get();
    if (iNumDecks > 0) {
        for (int i = 1; i <= iNumDecks; ++i) {
            QString deckGroup = QString("[Channel%1]").arg(i);
            bool deckPlaying = ControlObject::getControl(
                ConfigKey(deckGroup, "play"))->get() == 1.0f;
            bool deckEnabled = !deckPlaying && oneSongSelected;
            QAction* pAction = new QAction(tr("Load to Deck %1").arg(i), m_pMenu);
            pAction->setEnabled(deckEnabled);
            m_pMenu->addAction(pAction);
            m_deckMapper.setMapping(pAction, deckGroup);
            connect(pAction, SIGNAL(triggered()), &m_deckMapper, SLOT(map()));
        }
    }

    int iNumSamplers = m_pNumSamplers->get();
    if (iNumSamplers > 0) {
        m_pSamplerMenu->clear();
        for (int i = 1; i <= iNumSamplers; ++i) {
            QString samplerGroup = QString("[Sampler%1]").arg(i);
            bool samplerPlaying = ControlObject::getControl(
                ConfigKey(samplerGroup, "play"))->get() == 1.0f;
            bool samplerEnabled = !samplerPlaying && oneSongSelected;
            QAction* pAction = new QAction(tr("Sampler %1").arg(i), m_pSamplerMenu);
            pAction->setEnabled(samplerEnabled);
            m_pSamplerMenu->addAction(pAction);
            m_samplerMapper.setMapping(pAction, samplerGroup);
            connect(pAction, SIGNAL(triggered()), &m_samplerMapper, SLOT(map()));
        }
        m_pMenu->addMenu(m_pSamplerMenu);
    }

    m_pMenu->addSeparator();

    if (modelHasCapabilities(TrackModel::TRACKMODELCAPS_ADDTOPLAYLIST)) {
        m_pPlaylistMenu->clear();
        PlaylistDAO& playlistDao = m_pTrackCollection->getPlaylistDAO();
        int numPlaylists = playlistDao.playlistCount();

        for (int i = 0; i < numPlaylists; ++i) {
            int iPlaylistId = playlistDao.getPlaylistId(i);

            if (!playlistDao.isHidden(iPlaylistId)) {
                
                QString playlistName = playlistDao.getPlaylistName(iPlaylistId);
                // No leak because making the menu the parent means they will be
                // auto-deleted
                QAction* pAction = new QAction(playlistName, m_pPlaylistMenu);
                bool locked = playlistDao.isPlaylistLocked(iPlaylistId);
                pAction->setEnabled(!locked);
                m_pPlaylistMenu->addAction(pAction);
                m_playlistMapper.setMapping(pAction, iPlaylistId);
                connect(pAction, SIGNAL(triggered()), &m_playlistMapper, SLOT(map()));
            }
        }

        m_pMenu->addMenu(m_pPlaylistMenu);
    }

    if (modelHasCapabilities(TrackModel::TRACKMODELCAPS_ADDTOCRATE)) {
        m_pCrateMenu->clear();
        CrateDAO& crateDao = m_pTrackCollection->getCrateDAO();
        int numCrates = crateDao.crateCount();
        for (int i = 0; i < numCrates; ++i) {
            int iCrateId = crateDao.getCrateId(i);
            // No leak because making the menu the parent means they will be
            // auto-deleted
            QAction* pAction = new QAction(crateDao.crateName(iCrateId), m_pCrateMenu);
            bool locked = crateDao.isCrateLocked(iCrateId);
            pAction->setEnabled(!locked);
            m_pCrateMenu->addAction(pAction);
            m_crateMapper.setMapping(pAction, iCrateId);
            connect(pAction, SIGNAL(triggered()), &m_crateMapper, SLOT(map()));
        }

        m_pMenu->addMenu(m_pCrateMenu);
    }

    bool locked = modelHasCapabilities(TrackModel::TRACKMODELCAPS_LOCKED);
    m_pRemoveAct->setEnabled(!locked);
    m_pMenu->addSeparator();
    m_pMenu->addAction(m_pRemoveAct);
    m_pPropertiesAct->setEnabled(oneSongSelected);
    m_pMenu->addAction(m_pPropertiesAct);

    //Create the right-click menu
    m_pMenu->popup(event->globalPos());
}

void WTrackTableView::onSearch(const QString& text) {
    TrackModel* trackModel = getTrackModel();
    if (trackModel) {
        m_searchThread.enqueueSearch(trackModel, text);
    }
}

void WTrackTableView::onSearchStarting() {
    saveVScrollBarPos();
}

void WTrackTableView::onSearchCleared() {
    restoreVScrollBarPos();
    TrackModel* trackModel = getTrackModel();
    if (trackModel) {
        m_searchThread.enqueueSearch(trackModel, "");
    }
}

void WTrackTableView::onShow()
{

}

/** Drag enter event, happens when a dragged item hovers over the track table view*/
void WTrackTableView::dragEnterEvent(QDragEnterEvent * event)
{
    //qDebug() << "dragEnterEvent" << event->mimeData()->formats();
    if (event->mimeData()->hasUrls())
    {
        if (event->source() == this) {
            if (modelHasCapabilities(TrackModel::TRACKMODELCAPS_REORDER)) {
                event->acceptProposedAction();
            } else {
                event->ignore();
            }
        } else {
            event->acceptProposedAction();
        }
    } else {
        event->ignore();
    }
}

/** Drag move event, happens when a dragged item hovers over the track table view...
 *  Why we need this is a little vague, but without it, drag-and-drop just doesn't work.
 *  -- Albert June 8/08
 */
void WTrackTableView::dragMoveEvent(QDragMoveEvent * event)
{
    //qDebug() << "dragMoveEvent" << event->mimeData()->formats();
    if (event->mimeData()->hasUrls())
    {
        if (event->source() == this) {
            if (modelHasCapabilities(TrackModel::TRACKMODELCAPS_REORDER)) {
                event->acceptProposedAction();
            } else {
                event->ignore();
            }
        } else {
            event->acceptProposedAction();
        }
    } else {
        event->ignore();
    }
}

/** Drag-and-drop "drop" event. Occurs when something is dropped onto the track table view */
void WTrackTableView::dropEvent(QDropEvent * event)
{
    if (event->mimeData()->hasUrls()) {
        QList<QUrl> urls(event->mimeData()->urls());
        QUrl url;
        QModelIndex selectedIndex; //Index of a selected track (iterator)

        //TODO: Filter out invalid URLs (eg. files that aren't supported audio filetypes, etc.)

        //Save the vertical scrollbar position. Adding new tracks and moving tracks in
        //the SQL data models causes a select() (ie. generation of a new result set),
        //which causes view to reset itself. A view reset causes the widget to scroll back
        //up to the top, which is confusing when you're dragging and dropping. :)
        saveVScrollBarPos();

        //The model index where the track or tracks are destined to go. :)
        //(the "drop" position in a drag-and-drop)
        QModelIndex destIndex = indexAt(event->pos());


        //qDebug() << "destIndex.row() is" << destIndex.row();

        //Drag and drop within this widget (track reordering)
        if (event->source() == this)
        {
            //For an invalid destination (eg. dropping a track beyond
            //the end of the playlist), place the track(s) at the end
            //of the playlist.
            if (destIndex.row() == -1) {
                int destRow = model()->rowCount() - 1;
                destIndex = model()->index(destRow, 0);
            }
            //Note the above code hides an ambiguous case when a
            //playlist is empty. For that reason, we can't factor that
            //code out to be common for both internal reordering
            //and external drag-and-drop. With internal reordering,
            //you can't have an empty playlist. :)

            //qDebug() << "track reordering" << __FILE__ << __LINE__;

            //Save a list of row (just plain ints) so we don't get screwed over
            //when the QModelIndexes all become invalid (eg. after moveTrack()
            //or addTrack())
<<<<<<< HEAD
            QModelIndexList selectedIndices = this->selectionModel()->selectedRows();
            QList<int> selectedRows;
            QModelIndex idx;
            foreach (idx, selectedIndices)
=======
            QModelIndexList indices = selectionModel()->selectedRows();

            QList<int> selectedRows;
            QModelIndex idx;
            foreach (idx, indices)
>>>>>>> a634732f
            {
                selectedRows.append(idx.row());
            }


            /** Note: The biggest subtlety in the way I've done this track reordering code
                is that as soon as we've moved ANY track, all of our QModelIndexes probably
                get screwed up. The starting point for the logic below is to say screw it to
                the QModelIndexes, and just keep a list of row numbers to work from. That
                ends up making the logic simpler and the behaviour totally predictable,
                which lets us do nice things like "restore" the selection model.
            */

            if (modelHasCapabilities(TrackModel::TRACKMODELCAPS_REORDER)) {
                TrackModel* trackModel = getTrackModel();

                //The model indices are sorted so that we remove the tracks from the table
                //in ascending order. This is necessary because if track A is above track B in
                //the table, and you remove track A, the model index for track B will change.
                //Sorting the indices first means we don't have to worry about this.
                //qSort(m_selectedIndices);
                //qSort(m_selectedIndices.begin(), m_selectedIndices.end(), qGreater<QModelIndex>());
                qSort(selectedRows);
                int maxRow = 0;
                int minRow = 0;
                if (!selectedRows.isEmpty()) {
                    maxRow = selectedRows.last();
                    minRow = selectedRows.first();
                }
                int selectedRowCount = selectedRows.count();
                int firstRowToSelect = destIndex.row();

                //If you drag a contiguous selection of multiple tracks and drop
                //them somewhere inside that same selection, do nothing.
                if (destIndex.row() >= minRow && destIndex.row() <= maxRow)
                    return;

                //If we're moving the tracks _up_, then reverse the order of the row selection
                //to make the algorithm below work without added complexity.
                if (destIndex.row() < minRow) {
                    qSort(selectedRows.begin(), selectedRows.end(), qGreater<int>());
                }

                if (destIndex.row() > maxRow)
                {
                    //Shuffle the row we're going to start making a new selection at:
                    firstRowToSelect = firstRowToSelect - selectedRowCount + 1;
                }

                //For each row that needs to be moved...
                while (!selectedRows.isEmpty())
                {
                    int movedRow = selectedRows.takeFirst(); //Remember it's row index
                    //Move it
                    trackModel->moveTrack(model()->index(movedRow, 0), destIndex);

                    //Shuffle the row indices for rows that got bumped up
                    //into the void we left, or down because of the new spot
                    //we're taking.
                    for (int i = 0; i < selectedRows.count(); i++)
                    {
                        if ((selectedRows[i] > movedRow) &&
                            (destIndex.row() > selectedRows[i])) {
                            selectedRows[i] = selectedRows[i] - 1;
                        }
                        else if ((selectedRows[i] < movedRow) &&
                                 (destIndex.row() < selectedRows[i])) {
                            selectedRows[i] = selectedRows[i] + 1;
                        }
                    }
                }

                //Highlight the moved rows again (restoring the selection)
                //QModelIndex newSelectedIndex = destIndex;
                for (int i = 0; i < selectedRowCount; i++)
                {
                    this->selectionModel()->select(model()->index(firstRowToSelect + i, 0),
                                                   QItemSelectionModel::Select | QItemSelectionModel::Rows);
                }

            }
        }
        else
        {
            //Reset the selected tracks (if you had any tracks highlighted, it
            //clears them)
            this->selectionModel()->clear();

            //Drag-and-drop from an external application
            //eg. dragging a track from Windows Explorer onto the track table.
            TrackModel* trackModel = getTrackModel();
            if (trackModel) {
                int numNewRows = urls.count(); //XXX: Crappy, assumes all URLs are valid songs.
                                               //     Should filter out invalid URLs at the start of this function.

                int selectionStartRow = destIndex.row();  //Have to do this here because the index is invalid after addTrack

                //Make a new selection starting from where the first track was dropped, and select
                //all the dropped tracks

                //If the track was dropped into an empty playlist, start at row 0 not -1 :)
                if ((destIndex.row() == -1) && (model()->rowCount() == 0))
                {
                    selectionStartRow = 0;
                }
                //If the track was dropped beyond the end of a playlist, then we need
                //to fudge the destination a bit...
                else if ((destIndex.row() == -1) && (model()->rowCount() > 0))
                {
                    //qDebug() << "Beyond end of playlist";
                    //qDebug() << "rowcount is:" << model()->rowCount();
                    selectionStartRow = model()->rowCount();
                }

                //Add all the dropped URLs/tracks to the track model (playlist/crate)
                foreach (url, urls)
                {
                    QFileInfo file(url.toLocalFile());
                    if (!trackModel->addTrack(destIndex, file.absoluteFilePath()))
                        numNewRows--; //# of rows to select must be decremented if we skipped some tracks
                }

                //Create the selection, but only if the track model supports reordering.
                //(eg. crates don't support reordering/indexes)
                if (modelHasCapabilities(TrackModel::TRACKMODELCAPS_REORDER)) {
                    for (int i = selectionStartRow; i < selectionStartRow + numNewRows; i++)
                    {
                        this->selectionModel()->select(model()->index(i, 0), QItemSelectionModel::Select |
                                                    QItemSelectionModel::Rows);
                    }
                }
            }
        }

        event->acceptProposedAction();

        restoreVScrollBarPos();

    } else {
        event->ignore();
    }
}

TrackModel* WTrackTableView::getTrackModel() {
    TrackModel* trackModel = dynamic_cast<TrackModel*>(model());
    return trackModel;
}

bool WTrackTableView::modelHasCapabilities(TrackModel::CapabilitiesFlags capabilities) {
    TrackModel* trackModel = getTrackModel();
    return trackModel &&
            (trackModel->getCapabilities() & capabilities) == capabilities;
}

void WTrackTableView::keyPressEvent(QKeyEvent* event)
{
<<<<<<< HEAD
    //Update our saved list of selected indices when there's a keypress
    // (eg. arrow keys!)

=======
>>>>>>> a634732f
    if (event->key() == Qt::Key_Return)
    {
		/*
		 * It is not a good idea if 'key_return'
		 * causes a track to load since we allow in-line editing
		 * of table items in general
		 */
        return;
    }
    else if (event->key() == Qt::Key_BracketLeft)
    {
        loadSelectionToGroup("[Channel1]");
    }
    else if (event->key() == Qt::Key_BracketRight)
    {
        loadSelectionToGroup("[Channel2]");
    }
    else
        QTableView::keyPressEvent(event);
}

void WTrackTableView::loadSelectedTrack() {
<<<<<<< HEAD
    QModelIndexList indexes = selectedIndexes();
    qDebug() << "nothing selected?";
=======
    QModelIndexList indexes = selectionModel()->selectedRows();
>>>>>>> a634732f
    if (indexes.size() > 0) {
    	qDebug() << "doubleclicking it";
        slotMouseDoubleClicked(indexes.at(0));
    }
}

void WTrackTableView::loadSelectedTrackToGroup(QString group) {
    loadSelectionToGroup(group);
}

void WTrackTableView::slotSendToAutoDJ() {
    if (!modelHasCapabilities(TrackModel::TRACKMODELCAPS_ADDTOAUTODJ))
        return;

    PlaylistDAO& playlistDao = m_pTrackCollection->getPlaylistDAO();
    int iAutoDJPlaylistId = playlistDao.getPlaylistIdFromName(AUTODJ_TABLE);

    if (iAutoDJPlaylistId == -1)
        return;

    QModelIndexList indices = selectionModel()->selectedRows();

    TrackModel* trackModel = getTrackModel();
<<<<<<< HEAD
    QModelIndexList selectedIndices = this->selectionModel()->selectedRows();
    foreach (QModelIndex index, selectedIndices) {
=======
    foreach (QModelIndex index, indices) {
>>>>>>> a634732f
        TrackPointer pTrack;
        if (trackModel &&
            (pTrack = trackModel->getTrack(index))) {
            int iTrackId = pTrack->getId();
            if (iTrackId != -1) {
                playlistDao.appendTrackToPlaylist(iTrackId, iAutoDJPlaylistId);
            }
        }
    }
}

void WTrackTableView::addSelectionToPlaylist(int iPlaylistId) {
    PlaylistDAO& playlistDao = m_pTrackCollection->getPlaylistDAO();
    TrackModel* trackModel = getTrackModel();
    QModelIndexList selectedIndices = this->selectionModel()->selectedRows();

<<<<<<< HEAD
    foreach (QModelIndex index, selectedIndices) {
=======
    QModelIndexList indices = selectionModel()->selectedRows();

    foreach (QModelIndex index, indices) {
>>>>>>> a634732f
        TrackPointer pTrack;
        if (trackModel &&
            (pTrack = trackModel->getTrack(index))) {
            int iTrackId = pTrack->getId();
            if (iTrackId != -1) {
                playlistDao.appendTrackToPlaylist(iTrackId, iPlaylistId);
            }
        }
    }
}

void WTrackTableView::addSelectionToCrate(int iCrateId) {
    CrateDAO& crateDao = m_pTrackCollection->getCrateDAO();
    TrackModel* trackModel = getTrackModel();
    QModelIndexList selectedIndices = this->selectionModel()->selectedRows();

<<<<<<< HEAD
    foreach (QModelIndex index, selectedIndices) {
=======
    QModelIndexList indices = selectionModel()->selectedRows();
    foreach (QModelIndex index, indices) {
>>>>>>> a634732f
        TrackPointer pTrack;
        if (trackModel &&
            (pTrack = trackModel->getTrack(index))) {
            int iTrackId = pTrack->getId();
            if (iTrackId != -1) {
                crateDao.addTrackToCrate(iTrackId, iCrateId);
            }
        }
    }
}

void WTrackTableView::doSortByColumn(int headerSection) {
    TrackModel* trackModel = getTrackModel();
    QAbstractItemModel* itemModel = model();

    if (trackModel == NULL || itemModel == NULL)
        return;

    // Save the selection
    QModelIndexList selection = selectionModel()->selectedRows();
    QSet<int> trackIds;
    foreach (QModelIndex index, selection) {
        int trackId = trackModel->getTrackId(index);
        trackIds.insert(trackId);
    }

    sortByColumn(headerSection);

    QItemSelectionModel* currentSelection = selectionModel();

    // Find a visible column
    int visibleColumn = 0;
    while (isColumnHidden(visibleColumn) && visibleColumn < itemModel->columnCount()) {
        visibleColumn++;
    }

    QModelIndex first;
    foreach (int trackId, trackIds) {
        int row = trackModel->getTrackRow(trackId);
        if (row >= 0) {
            QModelIndex tl = itemModel->index(row, visibleColumn);
            currentSelection->select(tl, QItemSelectionModel::Rows | QItemSelectionModel::Select);

            if (!first.isValid()) {
                first = tl;
            }
        }
    }

    if (first.isValid()) {
        scrollTo(first, QAbstractItemView::EnsureVisible);
        //scrollTo(first, QAbstractItemView::PositionAtCenter);
    }
}<|MERGE_RESOLUTION|>--- conflicted
+++ resolved
@@ -235,25 +235,15 @@
 }
 
 void WTrackTableView::loadSelectionToGroup(QString group) {
-<<<<<<< HEAD
-	QModelIndexList selectedIndices = this->selectionModel()->selectedRows();
-    if (selectedIndices.size() > 0) {
-=======
     QModelIndexList indices = selectionModel()->selectedRows();
     if (indices.size() > 0) {
->>>>>>> a634732f
         bool groupPlaying = ControlObject::getControl(
             ConfigKey(group, "play"))->get() == 1.0f;
 
         if (groupPlaying)
             return;
-<<<<<<< HEAD
-        
-        QModelIndex index = selectedIndices.at(0);
-=======
 
         QModelIndex index = indices.at(0);
->>>>>>> a634732f
         TrackModel* trackModel = getTrackModel();
         TrackPointer pTrack;
         if (trackModel &&
@@ -265,39 +255,22 @@
 
 void WTrackTableView::slotRemove()
 {
-<<<<<<< HEAD
-	QModelIndexList selectedIndices = this->selectionModel()->selectedRows();
-    if (selectedIndices.size() > 0)
-    {
-        TrackModel* trackModel = getTrackModel();
-        if (trackModel) {
-            trackModel->removeTracks(selectedIndices);
-=======
     QModelIndexList indices = selectionModel()->selectedRows();
     if (indices.size() > 0)
     {
         TrackModel* trackModel = getTrackModel();
         if (trackModel) {
             trackModel->removeTracks(indices);
->>>>>>> a634732f
         }
     }
 }
 
 void WTrackTableView::slotShowTrackInfo() {
-<<<<<<< HEAD
-	QModelIndexList selectedIndices = this->selectionModel()->selectedRows();
-    if (selectedIndices.size() == 0)
-        return;
-
-    showTrackInfo(selectedIndices[0]);
-=======
     QModelIndexList indices = selectionModel()->selectedRows();
 
     if (indices.size() > 0) {
         showTrackInfo(indices[0]);
     }
->>>>>>> a634732f
 }
 
 void WTrackTableView::slotNextTrackInfo() {
@@ -329,18 +302,10 @@
 
 void WTrackTableView::contextMenuEvent(QContextMenuEvent * event)
 {
-<<<<<<< HEAD
-    //Get the indices of the selected rows.
-    QModelIndexList selectedIndices = this->selectionModel()->selectedRows();
-
-    // Gray out some stuff if multiple songs were selected.
-    bool oneSongSelected = selectedIndices.count() == 1;
-=======
     QModelIndexList indices = selectionModel()->selectedRows();
 
     // Gray out some stuff if multiple songs were selected.
     bool oneSongSelected = indices.size() == 1;
->>>>>>> a634732f
 
     m_pMenu->clear();
 
@@ -549,18 +514,11 @@
             //Save a list of row (just plain ints) so we don't get screwed over
             //when the QModelIndexes all become invalid (eg. after moveTrack()
             //or addTrack())
-<<<<<<< HEAD
-            QModelIndexList selectedIndices = this->selectionModel()->selectedRows();
-            QList<int> selectedRows;
-            QModelIndex idx;
-            foreach (idx, selectedIndices)
-=======
             QModelIndexList indices = selectionModel()->selectedRows();
 
             QList<int> selectedRows;
             QModelIndex idx;
             foreach (idx, indices)
->>>>>>> a634732f
             {
                 selectedRows.append(idx.row());
             }
@@ -717,12 +675,6 @@
 
 void WTrackTableView::keyPressEvent(QKeyEvent* event)
 {
-<<<<<<< HEAD
-    //Update our saved list of selected indices when there's a keypress
-    // (eg. arrow keys!)
-
-=======
->>>>>>> a634732f
     if (event->key() == Qt::Key_Return)
     {
 		/*
@@ -745,14 +697,8 @@
 }
 
 void WTrackTableView::loadSelectedTrack() {
-<<<<<<< HEAD
-    QModelIndexList indexes = selectedIndexes();
-    qDebug() << "nothing selected?";
-=======
     QModelIndexList indexes = selectionModel()->selectedRows();
->>>>>>> a634732f
     if (indexes.size() > 0) {
-    	qDebug() << "doubleclicking it";
         slotMouseDoubleClicked(indexes.at(0));
     }
 }
@@ -774,12 +720,7 @@
     QModelIndexList indices = selectionModel()->selectedRows();
 
     TrackModel* trackModel = getTrackModel();
-<<<<<<< HEAD
-    QModelIndexList selectedIndices = this->selectionModel()->selectedRows();
-    foreach (QModelIndex index, selectedIndices) {
-=======
     foreach (QModelIndex index, indices) {
->>>>>>> a634732f
         TrackPointer pTrack;
         if (trackModel &&
             (pTrack = trackModel->getTrack(index))) {
@@ -796,13 +737,9 @@
     TrackModel* trackModel = getTrackModel();
     QModelIndexList selectedIndices = this->selectionModel()->selectedRows();
 
-<<<<<<< HEAD
-    foreach (QModelIndex index, selectedIndices) {
-=======
     QModelIndexList indices = selectionModel()->selectedRows();
 
     foreach (QModelIndex index, indices) {
->>>>>>> a634732f
         TrackPointer pTrack;
         if (trackModel &&
             (pTrack = trackModel->getTrack(index))) {
@@ -819,12 +756,8 @@
     TrackModel* trackModel = getTrackModel();
     QModelIndexList selectedIndices = this->selectionModel()->selectedRows();
 
-<<<<<<< HEAD
-    foreach (QModelIndex index, selectedIndices) {
-=======
     QModelIndexList indices = selectionModel()->selectedRows();
     foreach (QModelIndex index, indices) {
->>>>>>> a634732f
         TrackPointer pTrack;
         if (trackModel &&
             (pTrack = trackModel->getTrack(index))) {
