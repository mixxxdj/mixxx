/*
 * Copyright (C) 2021 Mark Hills <mark@xwax.org>
 *
 * This file is part of "xwax".
 *
 * "xwax" is free software; you can redistribute it and/or modify it
 * under the terms of the GNU General Public License, version 3 as
 * published by the Free Software Foundation.
 *
 * "xwax" is distributed in the hope that it will be useful, but
 * WITHOUT ANY WARRANTY; without even the implied warranty of
 * MERCHANTABILITY or FITNESS FOR A PARTICULAR PURPOSE. See the GNU
 * General Public License for more details.
 *
 * You should have received a copy of the GNU General Public License
 * along with this program; if not, see <https://www.gnu.org/licenses/>.
 *
 */

#ifndef TIMECODER_H
#define TIMECODER_H

#include <stdbool.h>

#include "filters.h"
#include "lut.h"
#include "lut_mk2.h"
#include "pitch.h"
#include "pitch_kalman.h"
<<<<<<< HEAD
#include "delayline.h"
=======
>>>>>>> 787d806f

#define TIMECODER_CHANNELS 2

#ifdef __cplusplus
extern "C" {

#endif // __cplusplus

typedef unsigned int bits_t;

struct timecode_def {
    const char *name, *desc;
    int bits, /* number of bits in string */
        resolution, /* wave cycles per second */
        flags;
    bits_t seed, /* LFSR value at timecode zero */
        taps; /* central LFSR taps, excluding end taps */
    mk2bits_t seed_mk2, /* MK2 version */
        taps_mk2; /* MK2 version */
    unsigned int length, /* in cycles */
        safe; /* last 'safe' timecode number (for auto disconnect) */
    signed int threshold; /* threshold for detection of zero-crossings */
    bool lookup; /* true if lut has been generated */
    struct lut lut;
    struct lut_mk2 lut_mk2; /* MK2 version */
};

struct timecoder_channel_mk2 {
    int rms, rms_deriv; /* RMS values for the signal and its derivative */
    signed int deriv, deriv_scaled; /* Derivative and its scaled version */

    struct delayline delayline; /* needed for the Traktor MK2 demodulation */
    struct ema_filter ema_filter;
    struct differentiator differentiator;
    struct root_mean_square rms_filter, rms_deriv_filter;
};

struct timecoder_channel {
    bool positive, /* wave is in positive part of cycle */
	swapped; /* wave recently swapped polarity */
    signed int zero;
    unsigned int crossing_ticker; /* samples since we last crossed zero */

    struct timecoder_channel_mk2 mk2;
};

struct mk2_subcode {
    mk2bits_t bitstream;
    mk2bits_t timecode;
    mk2bits_t bit;

    unsigned int valid_counter;
    signed int avg_reading;
    signed int avg_slope;
    bool recent_bit_flip;

    struct delayline readings;
    struct ema_filter ema_reading;
    struct ema_filter ema_slope;
};

struct timecoder {
    struct timecode_def *def;
    double speed;

    /* Precomputed values */

    double dt, zero_alpha;
    int sample_rate;
    signed int threshold;

    /* Pitch information */

    bool forwards;
    struct timecoder_channel primary, secondary;

    bool use_legacy_pitch_filter;
    struct pitch pitch;
    struct pitch_kalman pitch_kalman;
<<<<<<< HEAD
=======
    unsigned quadrant, last_quadrant;
    bool direction_changed;
>>>>>>> 787d806f

    /* Numerical timecode */

    signed int ref_level;
    bits_t bitstream, /* actual bits from the record */
        timecode; /* corrected timecode */
    mk2bits_t mk2_bitstream, /* Traktor MK2 version */
        mk2_timecode; /* Traktor MK2 version */
    unsigned int valid_counter, /* number of successful error checks */
        timecode_ticker; /* samples since valid timecode was read */
    double dB; /* Decibels to detect phono level */

    /* Feedback */

    unsigned char *mon; /* x-y array */
    int mon_size, mon_counter;

    struct mk2_subcode upper_bitstream, lower_bitstream;
    double gain_compensation; /* Scaling factor for the derivative */
};

struct timecode_def* timecoder_find_definition(const char *name, const char *lut_dir_path);
void timecoder_free_lookup(void);

void timecoder_init(struct timecoder *tc, struct timecode_def *def,
                    double speed, unsigned int sample_rate, bool phono, bool pitch_estimator);
void timecoder_clear(struct timecoder *tc);

int timecoder_monitor_init(struct timecoder *tc, int size);
void timecoder_monitor_clear(struct timecoder *tc);

void timecoder_cycle_definition(struct timecoder *tc);
void timecoder_submit(struct timecoder *tc, signed short *pcm, size_t npcm);
signed int timecoder_get_position(struct timecoder *tc, double *when);

/*
 * The timecode definition currently in use by this decoder
 */

static inline struct timecode_def* timecoder_get_definition(struct timecoder *tc)
{
    return tc->def;
}

/*
 * Return the pitch relative to reference playback speed
 */

static inline double timecoder_get_pitch(struct timecoder *tc)
{
    if (tc->use_legacy_pitch_filter)
        return pitch_current(&tc->pitch) / tc->speed;
    else
        return pitch_kalman_current(&tc->pitch_kalman) / tc->speed;
}

/*
 * The last 'safe' timecode value on the record. Beyond this value, we
 * probably want to ignore the timecode values, as we will hit the
 * label of the record.
 */

static inline unsigned int timecoder_get_safe(struct timecoder *tc)
{
    return tc->def->safe;
}

/*
 * The resolution of the timecode. This is the number of bits per
 * second at reference playback speed
 */

static inline double timecoder_get_resolution(struct timecoder *tc)
{
    return tc->def->resolution * tc->speed;
}

/*
 * The number of revolutions per second of the timecode vinyl,
 * used only for visual display
 */

static inline double timecoder_revs_per_sec(struct timecoder *tc)
{
    return (33.0 + 1.0 / 3) * tc->speed / 60;
}

#ifdef __cplusplus
};
#endif // __cplusplus

#endif<|MERGE_RESOLUTION|>--- conflicted
+++ resolved
@@ -27,16 +27,12 @@
 #include "lut_mk2.h"
 #include "pitch.h"
 #include "pitch_kalman.h"
-<<<<<<< HEAD
 #include "delayline.h"
-=======
->>>>>>> 787d806f
 
 #define TIMECODER_CHANNELS 2
 
 #ifdef __cplusplus
 extern "C" {
-
 #endif // __cplusplus
 
 typedef unsigned int bits_t;
@@ -110,11 +106,8 @@
     bool use_legacy_pitch_filter;
     struct pitch pitch;
     struct pitch_kalman pitch_kalman;
-<<<<<<< HEAD
-=======
     unsigned quadrant, last_quadrant;
     bool direction_changed;
->>>>>>> 787d806f
 
     /* Numerical timecode */
 
