# yaml-language-server: $schema=https://json.schemastore.org/github-workflow

name: build-checks

on:
  push:
  pull_request:

permissions:
  contents: read #  to fetch code (actions/checkout)

jobs:
  build-checks:
    permissions:
      contents: read #  to fetch code (actions/checkout)
      checks: write #  to create new checks (coverallsapp/github-action)

    strategy:
      matrix:
        include:
          - name: clazy
          - name: clang-tidy
          - name: coverage
    runs-on: ubuntu-22.04
    name: ${{ matrix.name }}
    steps:
<<<<<<< HEAD
    - name: Check out repository
      uses: actions/checkout@v2
    - name: Install build dependencies
      run: |
        sudo apt-get update && sudo apt-get install -y --no-install-recommends \
          libavformat-dev \
          libchromaprint-dev \
          libebur128-dev \
          libfftw3-dev \
          libflac-dev \
          libgrantlee5-dev \
          libid3tag0-dev \
          liblilv-dev \
          libmad0-dev \
          libmodplug-dev \
          libmp3lame-dev \
          libopus-dev \
          libopusfile-dev \
          libportmidi-dev \
          libprotobuf-dev \
          libqt5opengl5-dev \
          libqt5sql5-sqlite \
          libqt5svg5-dev \
          libqt5x11extras5-dev \
          librubberband-dev \
          libshout-idjc-dev \
          libsndfile1-dev \
          libsoundtouch-dev \
          libsqlite3-dev \
          libtag1-dev \
          libupower-glib-dev \
          libusb-1.0-0-dev \
          libwavpack-dev \
          portaudio19-dev \
          protobuf-compiler \
          qt5-default \
          qtdeclarative5-dev \
          qtscript5-dev \
          qt5keychain-dev \
          clazy \
          clang-tidy \
          cmake
    - name: Create build directory
      run: mkdir build
    - name: Configure (clazy)
      if: matrix.name == 'clazy'
      # Disable optimizations as workaround for Clang 9 bug: https://bugs.llvm.org/show_bug.cgi?id=45034
      run: |
        cmake \
          -DCMAKE_BUILD_TYPE=Debug \
          -DWARNINGS_FATAL=ON \
          -DOPTIMIZE=off \
          -DBATTERY=ON \
          -DBROADCAST=ON \
          -DBULK=ON \
          -DHID=ON \
          -DLILV=ON \
          -DOPUS=ON \
          -DQTKEYCHAIN=ON \
          -DVINYLCONTROL=ON \
          -DFFMPEG=ON \
          -DKEYFINDER=ON \
          -DLOCALECOMPARE=ON \
          -DMAD=ON \
          -DMODPLUG=ON \
          -DWAVPACK=ON \
          ..
      working-directory: build
      env:
        LD: clang++
        CC: clang
        CXX: clazy
    - name: Configure (clang-tidy)
      if: matrix.name == 'clang-tidy'
      run: |
        cmake \
          -DCMAKE_BUILD_TYPE=Debug \
          -DCLANG_TIDY=clang-tidy \
          -DWARNINGS_FATAL=ON \
          -DBATTERY=ON \
          -DBROADCAST=ON \
          -DBULK=ON \
          -DHID=ON \
          -DLILV=ON \
          -DOPUS=ON \
          -DQTKEYCHAIN=ON \
          -DVINYLCONTROL=ON \
          -DFFMPEG=ON \
          -DKEYFINDER=ON \
          -DLOCALECOMPARE=ON \
          -DMAD=ON \
          -DMODPLUG=ON \
          -DWAVPACK=ON \
          ..
      working-directory: build
    - name: Set up problem matcher
      uses: ammaraskar/gcc-problem-matcher@master
    - name: Build
      # Do not abort on errors and build/check the whole project
      run: cmake --build . -j $(nproc) -- --keep-going
      working-directory: build
      env:
        CLAZY_CHECKS: level2,no-rule-of-two-soft,no-non-pod-global-static,no-qproperty-without-notify,no-wrong-qevent-cast,no-qstring-allocations,no-function-args-by-value,no-copyable-polymorphic,no-ctor-missing-parent-argument,no-missing-qobject-macro,no-rule-of-three,no-returning-void-expression,no-missing-typeinfo,no-base-class-event
        CLAZY_IGNORE_DIRS: lib/.*
=======
      - name: Check out repository
        uses: actions/checkout@v4
      - name: Install build dependencies
        run: tools/debian_buildenv.sh setup
      - name: Create build directory
        run: mkdir build
      - name: Configure (clazy)
        if: matrix.name == 'clazy'
        # Disable optimizations as workaround for Clang 9 bug: https://bugs.llvm.org/show_bug.cgi?id=45034
        run: |
          cmake \
            -DCMAKE_BUILD_TYPE=Debug \
            -DWARNINGS_FATAL=ON \
            -DQT6=ON \
            -DOPTIMIZE=off \
            -DBATTERY=ON \
            -DBROADCAST=ON \
            -DBULK=ON \
            -DHID=ON \
            -DLILV=ON \
            -DOPUS=ON \
            -DQTKEYCHAIN=ON \
            -DVINYLCONTROL=ON \
            -DFFMPEG=ON \
            -DKEYFINDER=ON \
            -DLOCALECOMPARE=ON \
            -DMAD=ON \
            -DMODPLUG=ON \
            -DWAVPACK=ON \
            ..
        working-directory: build
        env:
          LD: clang++
          CC: clang
          CXX: clazy
      - name: Configure (clang-tidy)
        if: matrix.name == 'clang-tidy'
        run: |
          cmake \
            -DCMAKE_BUILD_TYPE=Debug \
            -DCLANG_TIDY=clang-tidy \
            -DWARNINGS_FATAL=ON \
            -DQT6=ON \
            -DBATTERY=ON \
            -DBROADCAST=ON \
            -DBULK=ON \
            -DHID=ON \
            -DLILV=ON \
            -DOPUS=ON \
            -DQTKEYCHAIN=ON \
            -DVINYLCONTROL=ON \
            -DFFMPEG=ON \
            -DKEYFINDER=ON \
            -DLOCALECOMPARE=ON \
            -DMAD=ON \
            -DMODPLUG=ON \
            -DWAVPACK=ON \
            ..
        working-directory: build
        env:
          LD: clang++
          CC: clang
          CXX: clang++
      - name: Configure (coverage)
        if: matrix.name == 'coverage'
        run: |
          cmake \
            -DCMAKE_BUILD_TYPE=Debug \
            -DOPTIMIZE=off \
            -DQT6=ON \
            -DCOVERAGE=ON \
            -DWARNINGS_FATAL=OFF \
            -DDEBUG_ASSERTIONS_FATAL=OFF \
            -DBATTERY=ON \
            -DBROADCAST=ON \
            -DBULK=ON \
            -DHID=ON \
            -DLILV=ON \
            -DOPUS=ON \
            -DQTKEYCHAIN=ON \
            -DVINYLCONTROL=ON \
            -DFFMPEG=ON \
            -DKEYFINDER=ON \
            -DLOCALECOMPARE=ON \
            -DMAD=ON \
            -DMODPLUG=ON \
            -DWAVPACK=ON \
            ..
        working-directory: build
      - name: Set up problem matcher
        uses: ammaraskar/gcc-problem-matcher@0.2.0
      - name: Build
        # Do not abort on errors and build/check the whole project
        run: cmake --build . -j $(nproc) -- --keep-going
        working-directory: build
        env:
          CLAZY_CHECKS: level2,no-rule-of-two-soft,no-non-pod-global-static,no-qproperty-without-notify,no-wrong-qevent-cast,no-qstring-allocations,no-function-args-by-value,no-copyable-polymorphic,no-ctor-missing-parent-argument,no-missing-qobject-macro,no-rule-of-three,no-returning-void-expression,no-missing-typeinfo,no-base-class-event
          CLAZY_IGNORE_DIRS: lib/.*
      - name: "Test"
        if: matrix.name == 'coverage'
        run: ctest --timeout 45
        working-directory: build
        env:
          # Render analyzer waveform tests to an offscreen buffer
          QT_QPA_PLATFORM: ${{ matrix.qt_qpa_platform }}
          GTEST_COLOR: 1
          # Only use single thread to prevent *.gcna files from overwriting each other
          CTEST_PARALLEL_LEVEL: 1
          CTEST_OUTPUT_ON_FAILURE: 1
      - name: "Generate Coverage Report"
        if: matrix.name == 'coverage'
        run: >-
          lcov
          --capture
          --directory .
          --base-directory ..
          --include "${PWD%/*}/src/*"
          --exclude "${PWD%/*}/src/test/*"
          --exclude "${PWD%/*}/build/*"
          --exclude "${PWD%/*}/lib/*"
          --output-file lcov.info
        working-directory: build
      - name: "Upload Coverage Report to coveralls.io"
        if: matrix.name == 'coverage'
        continue-on-error: true
        uses: coverallsapp/github-action@v2.2.3
        with:
          flag-name: ubuntu-22.04
          path-to-lcov: build/lcov.info
          github-token: ${{ secrets.GITHUB_TOKEN }}
>>>>>>> 0fecdbfa
<|MERGE_RESOLUTION|>--- conflicted
+++ resolved
@@ -24,112 +24,6 @@
     runs-on: ubuntu-22.04
     name: ${{ matrix.name }}
     steps:
-<<<<<<< HEAD
-    - name: Check out repository
-      uses: actions/checkout@v2
-    - name: Install build dependencies
-      run: |
-        sudo apt-get update && sudo apt-get install -y --no-install-recommends \
-          libavformat-dev \
-          libchromaprint-dev \
-          libebur128-dev \
-          libfftw3-dev \
-          libflac-dev \
-          libgrantlee5-dev \
-          libid3tag0-dev \
-          liblilv-dev \
-          libmad0-dev \
-          libmodplug-dev \
-          libmp3lame-dev \
-          libopus-dev \
-          libopusfile-dev \
-          libportmidi-dev \
-          libprotobuf-dev \
-          libqt5opengl5-dev \
-          libqt5sql5-sqlite \
-          libqt5svg5-dev \
-          libqt5x11extras5-dev \
-          librubberband-dev \
-          libshout-idjc-dev \
-          libsndfile1-dev \
-          libsoundtouch-dev \
-          libsqlite3-dev \
-          libtag1-dev \
-          libupower-glib-dev \
-          libusb-1.0-0-dev \
-          libwavpack-dev \
-          portaudio19-dev \
-          protobuf-compiler \
-          qt5-default \
-          qtdeclarative5-dev \
-          qtscript5-dev \
-          qt5keychain-dev \
-          clazy \
-          clang-tidy \
-          cmake
-    - name: Create build directory
-      run: mkdir build
-    - name: Configure (clazy)
-      if: matrix.name == 'clazy'
-      # Disable optimizations as workaround for Clang 9 bug: https://bugs.llvm.org/show_bug.cgi?id=45034
-      run: |
-        cmake \
-          -DCMAKE_BUILD_TYPE=Debug \
-          -DWARNINGS_FATAL=ON \
-          -DOPTIMIZE=off \
-          -DBATTERY=ON \
-          -DBROADCAST=ON \
-          -DBULK=ON \
-          -DHID=ON \
-          -DLILV=ON \
-          -DOPUS=ON \
-          -DQTKEYCHAIN=ON \
-          -DVINYLCONTROL=ON \
-          -DFFMPEG=ON \
-          -DKEYFINDER=ON \
-          -DLOCALECOMPARE=ON \
-          -DMAD=ON \
-          -DMODPLUG=ON \
-          -DWAVPACK=ON \
-          ..
-      working-directory: build
-      env:
-        LD: clang++
-        CC: clang
-        CXX: clazy
-    - name: Configure (clang-tidy)
-      if: matrix.name == 'clang-tidy'
-      run: |
-        cmake \
-          -DCMAKE_BUILD_TYPE=Debug \
-          -DCLANG_TIDY=clang-tidy \
-          -DWARNINGS_FATAL=ON \
-          -DBATTERY=ON \
-          -DBROADCAST=ON \
-          -DBULK=ON \
-          -DHID=ON \
-          -DLILV=ON \
-          -DOPUS=ON \
-          -DQTKEYCHAIN=ON \
-          -DVINYLCONTROL=ON \
-          -DFFMPEG=ON \
-          -DKEYFINDER=ON \
-          -DLOCALECOMPARE=ON \
-          -DMAD=ON \
-          -DMODPLUG=ON \
-          -DWAVPACK=ON \
-          ..
-      working-directory: build
-    - name: Set up problem matcher
-      uses: ammaraskar/gcc-problem-matcher@master
-    - name: Build
-      # Do not abort on errors and build/check the whole project
-      run: cmake --build . -j $(nproc) -- --keep-going
-      working-directory: build
-      env:
-        CLAZY_CHECKS: level2,no-rule-of-two-soft,no-non-pod-global-static,no-qproperty-without-notify,no-wrong-qevent-cast,no-qstring-allocations,no-function-args-by-value,no-copyable-polymorphic,no-ctor-missing-parent-argument,no-missing-qobject-macro,no-rule-of-three,no-returning-void-expression,no-missing-typeinfo,no-base-class-event
-        CLAZY_IGNORE_DIRS: lib/.*
-=======
       - name: Check out repository
         uses: actions/checkout@v4
       - name: Install build dependencies
@@ -259,5 +153,4 @@
         with:
           flag-name: ubuntu-22.04
           path-to-lcov: build/lcov.info
-          github-token: ${{ secrets.GITHUB_TOKEN }}
->>>>>>> 0fecdbfa
+          github-token: ${{ secrets.GITHUB_TOKEN }}