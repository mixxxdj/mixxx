--- conflicted
+++ resolved
@@ -12,11 +12,7 @@
     runs-on: ubuntu-latest
     # The Dockerfile for this container can be found at:
     # https://github.com/Holzhaus/mixxx-ci-docker
-<<<<<<< HEAD
-    container: holzhaus/mixxx-ci:20210923
-=======
     container: holzhaus/mixxx-ci:20220805
->>>>>>> def30023
     steps:
     - name: "Check out repository"
       uses: actions/checkout@v3
@@ -27,8 +23,6 @@
         # suffice.
         fetch-depth: 0
 
-<<<<<<< HEAD
-=======
     - name: "Add GitHub workspace as a safe directory"
       # Without this, git commands will fail due to mismatching permissions in
       # the container. See actions/runner#2033 for details.
@@ -40,7 +34,6 @@
         git config --global --add safe.directory "${GITHUB_WORKSPACE}"
         git config --global --list
 
->>>>>>> def30023
     - name: "Detect code style issues (push)"
       uses: pre-commit/action@v3.0.0
       if: github.event_name == 'push'
