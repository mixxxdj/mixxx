name: clazy

on:
  push:
  pull_request:

jobs:
  clazy:
    runs-on: ubuntu-20.04
    steps:
    - uses: actions/checkout@v2
    - name: Install build dependencies
      run: sudo apt-get update && sudo apt-get install -y --no-install-recommends libavformat-dev libchromaprint-dev libebur128-dev libfftw3-dev libflac-dev libid3tag0-dev liblilv-dev libmad0-dev libmodplug-dev libmp3lame-dev libopus-dev libopusfile-dev libportmidi-dev libprotobuf-dev libqt5opengl5-dev libqt5sql5-sqlite libqt5svg5-dev libqt5x11extras5-dev librubberband-dev libshout3-dev libsndfile1-dev libsoundtouch-dev libsqlite3-dev libtag1-dev libupower-glib-dev libusb-1.0-0-dev libwavpack-dev portaudio19-dev protobuf-compiler qt5-default qtscript5-dev qt5keychain-dev clazy cmake
    - name: Build
      run: |
        mkdir cmake_build
        cd cmake_build
        # Disable optimizations as workaround for Clang 9 bug: https://bugs.llvm.org/show_bug.cgi?id=45034
        cmake -DCMAKE_BUILD_TYPE=Debug -DWARNINGS_FATAL=ON -DOPTIMIZE=off -DBATTERY=ON -DBROADCAST=ON -DBULK=ON -DHID=ON -DLILV=ON -DOPUS=ON -DQTKEYCHAIN=ON -DVINYLCONTROL=ON -DFFMPEG=ON -DKEYFINDER=ON -DLOCALECOMPARE=ON -DMAD=ON -DMODPLUG=ON -DWAVPACK=ON ..
        cmake --build . -j $(nproc)
      env:
        LD: clang++
        CC: clang
        CXX: clazy
<<<<<<< HEAD
        CLAZY_CHECKS: range-loop,qfileinfo-exists
=======
        CLAZY_CHECKS: range-loop,qstring-arg
>>>>>>> 851a54ef
<|MERGE_RESOLUTION|>--- conflicted
+++ resolved
@@ -22,8 +22,4 @@
         LD: clang++
         CC: clang
         CXX: clazy
-<<<<<<< HEAD
-        CLAZY_CHECKS: range-loop,qfileinfo-exists
-=======
-        CLAZY_CHECKS: range-loop,qstring-arg
->>>>>>> 851a54ef
+        CLAZY_CHECKS: range-loop,qstring-arg,qfileinfo-exists