--- conflicted
+++ resolved
@@ -15,24 +15,10 @@
     name: Trigger Changelog update on manual repository
     runs-on: ubuntu-latest
     steps:
-<<<<<<< HEAD
-    - name: Get current branch name
-      uses: nelonoel/branch-name@v1.0.1
-    - name: Start workflow run on manual repository
-      uses: peter-evans/repository-dispatch@v2
-      if: env.MIXXXBOT_TOKEN != null
-      with:
-        token: ${{ env.MIXXXBOT_TOKEN }}
-        repository: mixxxdj/manual
-        event-type: update-changelog
-        client-payload: '{"branch": "${{ env.BRANCH_NAME }}", "ref": "${{ github.ref }}", "sha": "${{ github.sha }}"}'
-      env:
-        MIXXXBOT_TOKEN: ${{ secrets.MIXXXBOT_CHANGELOG_AUTOUPDATER_PAT }}
-=======
       - name: Get current branch name
         uses: nelonoel/branch-name@v1.0.1
       - name: Start workflow run on manual repository
-        uses: peter-evans/repository-dispatch@v1
+        uses: peter-evans/repository-dispatch@v2
         if: env.MIXXXBOT_TOKEN != null
         with:
           token: ${{ env.MIXXXBOT_TOKEN }}
@@ -40,5 +26,4 @@
           event-type: update-changelog
           client-payload: '{"branch": "${{ env.BRANCH_NAME }}", "ref": "${{ github.ref }}", "sha": "${{ github.sha }}"}'
         env:
-          MIXXXBOT_TOKEN: ${{ secrets.MIXXXBOT_CHANGELOG_AUTOUPDATER_PAT }}
->>>>>>> d7195be8
+          MIXXXBOT_TOKEN: ${{ secrets.MIXXXBOT_CHANGELOG_AUTOUPDATER_PAT }}