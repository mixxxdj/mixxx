name: Build

on:
  push:
  pull_request:

jobs:
  build:
    strategy:
      fail-fast: false
      matrix:
        include:
<<<<<<< HEAD
=======
          - name: Ubuntu 18.04 (gcc)
            os: ubuntu-18.04
            cmake_args: >-
              -DWARNINGS_FATAL=ON
              -DBULK=ON
              -DFAAD=ON
              -DFFMPEG=OFF
              -DLOCALECOMPARE=ON
              -DMAD=ON
              -DMODPLUG=ON
              -DWAVPACK=ON
              -DINSTALL_USER_UDEV_RULES=OFF
            cmake_generator: Unix Makefiles
            cmake_build_type: RelWithDebInfo
            ctest_args:
            compiler_cache: ccache
            compiler_cache_path: ~/.ccache
            cpack_generator: DEB
            buildenv_basepath: /home/runner/buildenv
            buildenv_script: tools/debian_buildenv.sh
            artifacts_name: Ubuntu 18.04 DEB
            artifacts_path: build/*.deb
            artifacts_slug: ubuntu-bionic
            qt_qpa_platform: offscreen
>>>>>>> 48362a34
          - name: Ubuntu 20.04 (gcc)
            os: ubuntu-20.04
            cmake_args: >-
              -DWARNINGS_FATAL=ON
              -DBULK=ON
              -DFFMPEG=ON
              -DLOCALECOMPARE=ON
              -DMAD=ON
              -DMODPLUG=ON
              -DWAVPACK=ON
              -DINSTALL_USER_UDEV_RULES=OFF
            cmake_generator: Unix Makefiles
            cmake_build_type: RelWithDebInfo
            ctest_args:
            compiler_cache: ccache
            compiler_cache_path: ~/.ccache
            cpack_generator: DEB
            buildenv_basepath: /home/runner/buildenv
            buildenv_script: tools/debian_buildenv.sh
            artifacts_name: Ubuntu 20.04 DEB
            artifacts_path: build/*.deb
            artifacts_slug: ubuntu-focal
            qt_qpa_platform: offscreen
          - name: macOS 10.15
            os: macos-10.15
            cmake_args: >-
              -DBULK=ON
              -DCOREAUDIO=ON
              -DHSS1394=ON
              -DMACOS_BUNDLE=ON
              -DMODPLUG=OFF
              -DWAVPACK=OFF
            cmake_generator: Unix Makefiles
            cmake_build_type: RelWithDebInfo
            # TODO: Fix this broken test on macOS
            ctest_args: --exclude-regex DirectoryDAOTest.relocateDirectory
            cpack_generator: DragNDrop
            compiler_cache: ccache
            compiler_cache_path: /Users/runner/Library/Caches/ccache
            buildenv_basepath: /Users/runner/buildenv
            buildenv_script: tools/macos_buildenv.sh
            artifacts_name: macOS DMG
            artifacts_path: build/*.dmg
            artifacts_slug: macos-macosintel
            qt_qpa_platform: offscreen
          - name: Windows 2019 (MSVC)
            os: windows-2019
            # TODO: Reenable FFmpeg after licensing issues have been clarified
            # Attention: If you change the cmake_args for the Windows CI build,
            #            also adjust the for the local Windows build setup in
            #            ./tools/windows_buildenv.bat
            cmake_args: >-
              -DBULK=OFF
              -DFFMPEG=OFF
              -DHSS1394=ON
              -DLOCALECOMPARE=ON
              -DMAD=ON
              -DMEDIAFOUNDATION=ON
              -DMODPLUG=ON
              -DWAVPACK=ON
            cc: cl
            cxx: cl
            cmake_generator: Ninja
            cmake_build_type: RelWithDebInfo
            # TODO: Fix these broken tests on Windows
            ctest_args: --exclude-regex '^AutoDJProcessorTest.*$'
            cpack_generator: WIX
            compiler_cache: sccache
            compiler_cache_path: C:\Users\runneradmin\AppData\Local\Mozilla\sccache\cache
            buildenv_basepath: C:\buildenv
            buildenv_script: tools/windows_buildenv.bat
            artifacts_name: Windows Installer
            artifacts_path: build/*.msi
            artifacts_slug: windows-win64
            qt_qpa_platform: windows

    env:
      SCCACHE_COMMIT: 3f318a8675e4c3de4f5e8ab2d086189f2ae5f5cf
      # macOS codesigning
      APPLE_CODESIGN_IDENTITY: 2C2B5D3EDCE82BA55E22E9A67F16F8D03E390870
      MACOS_CODESIGN_OPENSSL_PASSWORD: ${{ secrets.MACOS_CODESIGN_OPENSSL_PASSWORD }}
      MACOS_CODESIGN_CERTIFICATE_PASSWORD: ${{ secrets.MACOS_CODESIGN_CERTIFICATE_PASSWORD }}

    runs-on: ${{ matrix.os }}
    name: ${{ matrix.name }}
    outputs:
      artifact-macos-macosintel: ${{ steps.prepare_deploy.outputs.artifact-macos-macosintel }}
      artifact-windows-win64: ${{ steps.prepare_deploy.outputs.artifact-windows-win64 }}
    steps:

    # sccache's handling of the /fp:fast MSVC compiler option is broken, so use our fork with the fix.
    # https://github.com/mozilla/sccache/issues/950
    - name: "[Windows] Set up cargo cache"
      if: runner.os == 'Windows'
      uses: actions/cache@v2
      id: sccache-build-cache
      with:
        path: C:\Users\runneradmin\.cargo
        # hash of commit to build
        key: sccache-${{ env.SCCACHE_COMMIT }}

    # This needs to be done first because something later messes with $PATH in a way that breaks cargo
    # by causing it to find link.exe from Git for Windows instead of MSVC.
    - name: "[Windows] Build fixed sccache"
      shell: bash
      if: runner.os == 'Windows' && steps.sccache-build-cache.outputs.cache-hit != 'true'
      # TODO: change this to simply `cargo install sccache` after 0.2.16 has been released
      run: cargo install --git https://github.com/mozilla/sccache.git --rev "${SCCACHE_COMMIT}"

    - name: "Check out repository"
      uses: actions/checkout@v2
      with:
        fetch-depth: 0

    - name: "Ensure that all tags are fetched"
      # Works around an issue where not the latest tag is not fetched when the
      # workflow is triggered by a tag push event.
      # Possibly related: actions/checkout#290
      run: git fetch origin --force --tags

    - name: "Set up cmake"
      uses: jwlawson/actions-setup-cmake@v1.4
      with:
        # This should always match the mininum required version in
        # our CMakeLists.txt
        cmake-version: '3.16.x'

    - name: "[Windows] Set up MSVC Developer Command Prompt"
      if: runner.os == 'Windows'
      uses: seanmiddleditch/gha-setup-vsdevenv@v3

    - name: "[macOS/Windows] Get build environment name"
      if: runner.os != 'Linux'
      id: buildenv_name
      run: ${{ matrix.buildenv_script }} name

    - name: "[macOS/Windows] Set up build environment cache"
      if: runner.os != 'Linux'
      uses: actions/cache@v2
      with:
        path: ${{ matrix.buildenv_basepath }}
        key: ${{ runner.os }}-buildenv-${{ env.BUILDENV_NAME }}

    - name: "[macOS] Import Apple code signing identity"
      id: apple_codesign
      if: runner.os == 'macOS' && env.MACOS_CODESIGN_OPENSSL_PASSWORD != null && env.MACOS_CODESIGN_CERTIFICATE_PASSWORD != null
      run: |
        # Decrypt the certificate
        openssl enc -aes-256-cbc -d -md sha512 \
          -k "${MACOS_CODESIGN_OPENSSL_PASSWORD}" \
          -in /Users/runner/work/mixxx/mixxx/packaging/certificates/macos_developer_id_codesign_certificate.p12.enc \
          -out ~/certificate.p12

        # Create a temporary keychain for the certificate and import it.
        security create-keychain -p mixxx Mixxx.keychain
        security unlock-keychain -p mixxx Mixxx.keychain
        security import ~/certificate.p12 -k Mixxx.keychain \
          -P "${MACOS_CODESIGN_CERTIFICATE_PASSWORD}" -A
        security set-key-partition-list -S "apple-tool:,apple:" -k mixxx Mixxx.keychain
        # Add keychain to search list
        security list-keychains -s Mixxx.keychain
        # Prevent keychain access from timing out
        security set-keychain-settings Mixxx.keychain
        echo "CMAKE_ARGS_EXTRA=${CMAKE_ARGS_EXTRA} -DAPPLE_CODESIGN_IDENTITY=${APPLE_CODESIGN_IDENTITY}" >> "${GITHUB_ENV}"

    - name: "[Windows] Set up Windows code signing"
      env:
        WINDOWS_CODESIGN_CERTIFICATE_PATH: ${{ github.workspace }}\packaging\certificates\windows_sectigo_codesign_certificate.pfx
        WINDOWS_CODESIGN_CERTIFICATE_PASSWORD: ${{ secrets.WINDOWS_CODESIGN_CERTIFICATE_PASSWORD }}
        WINDOWS_CODESIGN_SECURE_FILE_SALT: ${{ secrets.WINDOWS_CODESIGN_SECURE_FILE_SALT }}
        WINDOWS_CODESIGN_SECURE_FILE_SECRET: ${{ secrets.WINDOWS_CODESIGN_SECURE_FILE_SECRET }}
      if: runner.os == 'Windows' && env.WINDOWS_CODESIGN_SECURE_FILE_SALT != null && env.WINDOWS_CODESIGN_SECURE_FILE_SECRET != null
      run: |
        iex ((New-Object Net.WebClient).DownloadString('https://raw.githubusercontent.com/appveyor/secure-file/master/install.ps1'))
        appveyor-tools/secure-file -decrypt "$Env:WINDOWS_CODESIGN_CERTIFICATE_PATH.enc" -secret "$Env:WINDOWS_CODESIGN_SECURE_FILE_SECRET" -salt "$Env:WINDOWS_CODESIGN_SECURE_FILE_SALT"
        Add-Content -Path "$Env:GITHUB_ENV" -Value "WINDOWS_CODESIGN_CERTIFICATE_PATH=$Env:WINDOWS_CODESIGN_CERTIFICATE_PATH"
        Add-Content -Path "$Env:GITHUB_ENV" -Value "WINDOWS_CODESIGN_CERTIFICATE_PASSWORD=$Env:WINDOWS_CODESIGN_CERTIFICATE_PASSWORD"
        Add-Content -Path "$Env:GITHUB_ENV" -Value "CMAKE_ARGS_EXTRA=-DWINDOWS_CODESIGN=ON"

    - name: "Set up build environment"
      id: buildenv
      run: ${{ matrix.buildenv_script }} setup
      env:
        BUILDENV_BASEPATH: ${{ matrix.buildenv_basepath }}

    - name: "[Ubuntu/macOS] Set compiler cache size limit"
      # Set size to 2 GiB
      run: ${{ matrix.compiler_cache }}  -M 2097152
      if: runner.os != 'windows'

    - name: "Set up compiler cache"
      uses: actions/cache@v2
      with:
        path: ${{ matrix.compiler_cache_path }}
        key: ${{ matrix.os }}-${{ matrix.compiler_cache }}-${{ github.head_ref }}-${{ github.run_number }}
        restore-keys: |
          ${{ matrix.os }}-${{ matrix.compiler_cache }}-${{ github.head_ref }}
          ${{ matrix.os }}-${{ matrix.compiler_cache }}

    - name: "Create build directory"
      run: mkdir build

    - name: "Configure"
      run: >-
        cmake
        -G "${{ matrix.cmake_generator }}"
        -DCMAKE_BUILD_TYPE=${{ matrix.cmake_build_type }}
        -DCMAKE_PREFIX_PATH="${{ env.CMAKE_PREFIX_PATH }}"
        -DDEBUG_ASSERTIONS_FATAL=ON
        -DQt5_DIR=${{ env.QT_PATH }} ${{ matrix.cmake_args }} ${{ env.CMAKE_ARGS_EXTRA }}
        -DBATTERY=ON
        -DBROADCAST=ON
        -DHID=ON
        -DKEYFINDER=ON
        -DLILV=ON
        -DOPUS=ON
        -DQTKEYCHAIN=ON
        -DVINYLCONTROL=ON
        -DCMAKE_VERBOSE_MAKEFILE=OFF
        -L
        ..
      working-directory: build
      env:
        CC: ${{ matrix.cc }}
        CXX: ${{ matrix.cxx }}

    - name: "[Ubuntu/macOS] Set up gcc/clang problem matcher"
      if: runner.os != 'Windows'
      uses: ammaraskar/gcc-problem-matcher@master

    - name: "[Windows] Set up MSVC problem matcher"
      if: runner.os == 'Windows'
      uses: ammaraskar/msvc-problem-matcher@master

    - name: "Build"
      run: cmake --build . --config ${{ matrix.cmake_build_type }}
      working-directory: build
      env:
        CC: ${{ matrix.cc }}
        CXX: ${{ matrix.cxx }}
        CMAKE_BUILD_PARALLEL_LEVEL: 2
        # GitHub Actions automatically zstd compresses caches
        CCACHE_NOCOMPRESS: true
        SCCACHE_CACHE_SIZE: 2G

    - name: "Print compiler cache stats"
      run: ${{ matrix.compiler_cache }} -s

    - name: "Test"
      run: ctest --timeout 45 ${{ matrix.ctest_args }}
      working-directory: build
      env:
        # Render analyzer waveform tests to an offscreen buffer
        QT_QPA_PLATFORM: ${{ matrix.qt_qpa_platform }}
        GTEST_COLOR: 1
        # Windows tests fail randomly if run in parallel
        CTEST_PARALLEL_LEVEL: 1
        CTEST_OUTPUT_ON_FAILURE: 1

    - name: Benchmark
      run: cmake --build . --target mixxx-benchmark --config ${{ matrix.cmake_build_type }}
      working-directory: build
      env:
        # Render analyzer waveform tests to an offscreen buffer
        QT_QPA_PLATFORM: ${{ matrix.qt_qpa_platform }}

    - name: "Package"
      run: cpack -G ${{ matrix.cpack_generator }} -V
      working-directory: build

    - name: "[Ubuntu] Import PPA GPG key"
      if: startsWith(matrix.os, 'ubuntu') && env.RRYAN_AT_MIXXX_DOT_ORG_GPG_PRIVATE_KEY != null
      run: gpg --import <(echo "${{ secrets.RRYAN_AT_MIXXX_DOT_ORG_GPG_PRIVATE_KEY }}")
      env:
        RRYAN_AT_MIXXX_DOT_ORG_GPG_PRIVATE_KEY: ${{ secrets.RRYAN_AT_MIXXX_DOT_ORG_GPG_PRIVATE_KEY }}

    - name: "Package for PPA"
      # No need to do the PPA build for both Ubuntu versions
      if: matrix.os == 'ubuntu-20.04'
      run: |
        if [[ "${{ github.ref }}" == "refs/heads/main" ]] && [[ "${{ github.repository }}" == "mixxxdj/mixxx" ]]; then
          CPACK_ARGS="-D DEB_UPLOAD_PPA=ppa:mixxx/nightlies -D CPACK_DEBIAN_DEBIAN_VERSION=0ubuntu2"
        else
          # only build the source DEB, do not upload
          CPACK_ARGS="-D DEB_SOURCEPKG=ON"
        fi
        cpack -G External $CPACK_ARGS
      working-directory: build

    - name: "[macOS] Sign, Notarize, and Staple Package"
      if: runner.os == 'macOS' && env.MACOS_CODESIGN_OPENSSL_PASSWORD != null && env.MACOS_CODESIGN_CERTIFICATE_PASSWORD != null
      run: packaging/macos/sign_notarize_staple.sh build/*.dmg
      env:
        APPLE_ID_USERNAME: rryan@mixxx.org
        APPLE_BUNDLE_ID: org.mixxx.mixxx
        APPLE_APP_SPECIFIC_PASSWORD: ${{ secrets.MACOS_NOTARIZATION_APP_SPECIFIC_PASSWORD }}
        ASC_PROVIDER: FLYL4D545V

    - name: "[Windows] Sign Package"
      if: runner.os == 'Windows' && env.WINDOWS_CODESIGN_CERTIFICATE_PATH != null && env.WINDOWS_CODESIGN_CERTIFICATE_PASSWORD != null
      run: signtool sign /f $Env:WINDOWS_CODESIGN_CERTIFICATE_PATH /p $Env:WINDOWS_CODESIGN_CERTIFICATE_PASSWORD *.msi
      working-directory: build

    - name: "Prepare for deployment"
      # Copy the desired directory structure to the deploy/ directory. This
      # also generates metadata for file artifact and write it to the job
      # output using the artifacts_slug value.
      id: prepare_deploy
      if: github.event_name == 'push'
      shell: bash
      run: >
        if [[ "${GITHUB_REF}" =~ ^refs/tags/.* ]];
        then
          export DEPLOY_PATH='mixxx-{git_describe}/mixxx-{git_describe}-{package_slug}{ext}';
        else
          export DEPLOY_PATH='builds/{git_branch}/mixxx-{git_describe}-{package_slug}{ext}';
        fi;
        python3 tools/deploy.py prepare-deployment
        --slug '${{ matrix.artifacts_slug }}'
        --output-dir 'deploy/'
        --dest-path "${DEPLOY_PATH}"
        --dest-url 'https://downloads.mixxx.org'
        ${{ matrix.artifacts_path }}

    - name: "[Windows] Install rsync and openssh"
      env:
        SSH_PASSWORD: ${{ secrets.DOWNLOADS_HOSTGATOR_DOT_MIXXX_DOT_ORG_KEY_PASSWORD }}
      if: runner.os == 'Windows' && env.SSH_PASSWORD != null
      run: |
        $Env:PATH="C:\msys64\usr\bin;$Env:PATH"
        pacman -S --noconfirm coreutils bash rsync openssh
        Add-Content -Path "$Env:GITHUB_ENV" -Value "PATH=$Env:PATH"

    - name: "[macOS/Windows] Upload build to downloads.mixxx.org"
      # skip deploying Ubuntu builds to downloads.mixxx.org because these are deployed to the PPA
      if: runner.os != 'Linux' && github.event_name == 'push' && env.SSH_PASSWORD != null
      run: bash tools/deploy.sh deploy/
      env:
        DESTDIR: public_html/downloads/
        SSH_HOST: downloads-hostgator.mixxx.org
        SSH_KEY: packaging/certificates/downloads-hostgator.mixxx.org.key
        SSH_PASSWORD: ${{ secrets.DOWNLOADS_HOSTGATOR_DOT_MIXXX_DOT_ORG_KEY_PASSWORD }}
        SSH_USER: mixxx

    # Workaround for https://github.com/actions/cache/issues/531
    - name: Use system tar & zstd from Chocolatey for caching
      if: runner.os == 'Windows'
      shell: bash
      run: |
        echo "C:/Windows/System32;C:/ProgramData/Chocolatey/bin" >> $GITHUB_PATH

    - name: "Upload GitHub Actions artifacts"
      uses: actions/upload-artifact@v2
      with:
        name: ${{ matrix.artifacts_name }}
        path: ${{ matrix.artifacts_path }}

  update_manifest:
    name: "Update manifest file on download server"
    runs-on: ubuntu-latest
    needs: build
    steps:
    - name: "Check out repository"
      uses: actions/checkout@v2
      with:
        fetch-depth: 0

    - name: "Ensure that all tags are fetched"
      # Works around an issue where not the latest tag is not fetched when the
      # workflow is triggered by a tag push event.
      # Possibly related: actions/checkout#290
      run: git fetch origin --force --tags

    - name: "Collect Artifacts Metadata & Write Manifest"
      # Retrieve the metadata from the matrix job's outputs, merge them into a
      # single JSON document and then deploy to the server.
      if: github.event_name == 'push' && env.SSH_PASSWORD != null
      run: >
        if [[ "${GITHUB_REF}" =~ ^refs/tags/.* ]];
        then
          export DEPLOY_PATH='mixxx-{git_describe}/manifest.json';
        else
          export DEPLOY_PATH='builds/{git_branch}/manifest.json';
        fi;
        python3 tools/deploy.py generate-manifest
        --output-dir 'deploy/'
        --dest-path "${DEPLOY_PATH}"
        --dest-url 'https://downloads.mixxx.org'
      env:
        JOB_DATA: ${{ toJSON(needs.build) }}
        SSH_PASSWORD: ${{ secrets.DOWNLOADS_HOSTGATOR_DOT_MIXXX_DOT_ORG_KEY_PASSWORD }}

    - name: "Deploy Manifest"
      if: github.event_name == 'push' && env.SSH_PASSWORD != null && env.MANIFEST_DIRTY != null && env.MANIFEST_DIRTY != '0'
      run: bash tools/deploy.sh deploy/
      env:
        DESTDIR: public_html/downloads/
        SSH_HOST: downloads-hostgator.mixxx.org
        SSH_KEY: packaging/certificates/downloads-hostgator.mixxx.org.key
        SSH_PASSWORD: ${{ secrets.DOWNLOADS_HOSTGATOR_DOT_MIXXX_DOT_ORG_KEY_PASSWORD }}
        SSH_USER: mixxx

    - name: "Trigger Netlify build"
      if: env.NETLIFY_BUILD_HOOK != null && env.MANIFEST_DIRTY != null && env.MANIFEST_DIRTY != '0'
      run: curl -X POST -d '{}' ${{ env.NETLIFY_BUILD_HOOK }}
      env:
        NETLIFY_BUILD_HOOK: ${{ secrets.NETLIFY_BUILD_HOOK }}<|MERGE_RESOLUTION|>--- conflicted
+++ resolved
@@ -10,33 +10,6 @@
       fail-fast: false
       matrix:
         include:
-<<<<<<< HEAD
-=======
-          - name: Ubuntu 18.04 (gcc)
-            os: ubuntu-18.04
-            cmake_args: >-
-              -DWARNINGS_FATAL=ON
-              -DBULK=ON
-              -DFAAD=ON
-              -DFFMPEG=OFF
-              -DLOCALECOMPARE=ON
-              -DMAD=ON
-              -DMODPLUG=ON
-              -DWAVPACK=ON
-              -DINSTALL_USER_UDEV_RULES=OFF
-            cmake_generator: Unix Makefiles
-            cmake_build_type: RelWithDebInfo
-            ctest_args:
-            compiler_cache: ccache
-            compiler_cache_path: ~/.ccache
-            cpack_generator: DEB
-            buildenv_basepath: /home/runner/buildenv
-            buildenv_script: tools/debian_buildenv.sh
-            artifacts_name: Ubuntu 18.04 DEB
-            artifacts_path: build/*.deb
-            artifacts_slug: ubuntu-bionic
-            qt_qpa_platform: offscreen
->>>>>>> 48362a34
           - name: Ubuntu 20.04 (gcc)
             os: ubuntu-20.04
             cmake_args: >-
