--- conflicted
+++ resolved
@@ -54,7 +54,6 @@
             artifacts_path: build/*.deb
             artifacts_slug: ubuntu-focal
             qt_qpa_platform: offscreen
-<<<<<<< HEAD
           - name: Arch Linux (Qt 6.3, gcc)
             os: ubuntu-22.04
             # The Dockerfile for this container can be found at:
@@ -74,12 +73,8 @@
             compiler_cache: ccache
             compiler_cache_path: ~/.ccache
             qt_qpa_platform: offscreen
-          - name: macOS 10.15
-            os: macos-10.15
-=======
           - name: macOS 11
             os: macos-11
->>>>>>> 4931f4fb
             cmake_args: >-
               -DBULK=ON
               -DCOREAUDIO=ON
@@ -174,15 +169,9 @@
       # Possibly related: actions/checkout#290
       run: git fetch origin --force --tags
 
-<<<<<<< HEAD
     - name: "[macOS] Set up cmake"
       uses: jwlawson/actions-setup-cmake@v1.12
       # Ubuntu 22.04 should use the CMake version from the repos, and Visual
-=======
-    - name: "[macOS/Ubuntu 18.04] Set up cmake"
-      uses: jwlawson/actions-setup-cmake@v1.12
-      # Ubuntu 20.04 should use the CMake version from the repos, and Visual
->>>>>>> 4931f4fb
       # Studio on Windows comes with its own CMake version anyway.
       if: runner.os == 'macOS'
       with:
