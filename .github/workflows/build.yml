name: Build

on:
  push:
  pull_request:

jobs:
  build:
    strategy:
      matrix:
        include:
          - name: Ubuntu 18.04 (gcc)
            os: ubuntu-18.04
            cmake_args: >-
              -DFAAD=ON
              -DKEYFINDER=ON
              -DLOCALECOMPARE=ON
              -DMAD=ON
              -DMODPLUG=ON
              -DWAVPACK=ON
            cmake_generator: Unix Makefiles
            ctest_args:
            compiler_cache: ccache
            compiler_cache_path: ~/.ccache
            cpack_generator: DEB
            buildenv_basepath: /home/runner/buildenv
            buildenv_script: tools/debian_buildenv.sh
            artifacts_name: Ubuntu 18.04 DEB
            artifacts_path: build/*.deb
            qt_qpa_platform: offscreen
          - name: Ubuntu 20.04 (gcc)
            os: ubuntu-20.04
            cmake_args: >-
              -DFFMPEG=ON
              -DKEYFINDER=ON
              -DLOCALECOMPARE=ON
              -DMAD=ON
              -DMODPLUG=ON
              -DWAVPACK=ON
            cmake_generator: Unix Makefiles
            ctest_args:
            compiler_cache: ccache
            compiler_cache_path: ~/.ccache
            cpack_generator: DEB
            buildenv_basepath: /home/runner/buildenv
            buildenv_script: tools/debian_buildenv.sh
            artifacts_name: Ubuntu 20.04 DEB
            artifacts_path: build/*.deb
            qt_qpa_platform: offscreen
          - name: macOS 10.15
            os: macos-10.15
            cmake_args: >-
              -DCOREAUDIO=ON
              -DHSS1394=ON
              -DMACOS_BUNDLE=ON
            cmake_generator: Unix Makefiles
            # TODO: Fix this broken test on macOS
            ctest_args: --exclude-regex DirectoryDAOTest.relocateDirectory
            cpack_generator: DragNDrop
            compiler_cache: ccache
            compiler_cache_path: /Users/runner/Library/Caches/ccache
            buildenv_basepath: /Users/runner/buildenv
            buildenv_script: tools/macos_buildenv.sh
            artifacts_name: macOS DMG
            artifacts_path: build/*.dmg
            qt_qpa_platform: offscreen
          - name: Windows 2019 (MSVC)
            os: windows-2019
            cmake_args: >-
              -DHSS1394=ON
              -DKEYFINDER=OFF
              -DLOCALECOMPARE=ON
              -DMAD=ON
              -DMEDIAFOUNDATION=ON
              -DSTATIC_DEPS=ON
            cc: cl
            cxx: cl
            cmake_generator: Ninja
            # TODO: Fix these broken tests on Windows
            ctest_args: --exclude-regex '^AutoDJProcessorTest.*$'
            cpack_generator: WIX
            compiler_cache: clcache
            compiler_cache_path: ${{ github.workspace }}\clcache
            buildenv_basepath: C:\buildenv
            buildenv_script: tools/windows_buildenv.bat
            artifacts_name: Windows Installer
            artifacts_path: build/*.msi
            qt_qpa_platform: windows

    env:
      # macOS codesigning
      APPLE_CODESIGN_IDENTITY: 2C2B5D3EDCE82BA55E22E9A67F16F8D03E390870
      MACOS_CODESIGN_OPENSSL_PASSWORD: ${{ secrets.MACOS_CODESIGN_OPENSSL_PASSWORD }}
      MACOS_CODESIGN_CERTIFICATE_PASSWORD: ${{ secrets.MACOS_CODESIGN_CERTIFICATE_PASSWORD }}

    runs-on: ${{ matrix.os }}
    name: ${{ matrix.name }}
    steps:
    - name: "Check out repository"
      uses: actions/checkout@v2
      with:
<<<<<<< HEAD
        # Needed for `git describe` in CMakeLists.txt to work
=======
>>>>>>> e90271c6
        fetch-depth: 0

    - name: "Set up cmake"
      uses: jwlawson/actions-setup-cmake@v1.4
      with:
        # This should always match the mininum required version in
        # our CMakeLists.txt
        cmake-version: '3.13.x'

    - name: "[Windows] Install additional build tools"
      if: runner.os == 'Windows'
      # TODO: Add ninja, clcache and rsync to the windows buildenv
      run: |
        python -m pip install ninja git+https://github.com/frerich/clcache.git
        $Env:PATH="C:\msys64\usr\bin;$Env:PATH"
        pacman -S --noconfirm coreutils bash rsync openssh
        Add-Content -Path "$Env:GITHUB_ENV" -Value "PATH=$Env:PATH"

    - name: "[Windows] Set up MSVC Developer Command Prompt"
      if: runner.os == 'Windows'
      uses: seanmiddleditch/gha-setup-vsdevenv@v3

    - name: "[macOS/Windows] Get build environment name"
      if: runner.os != 'Linux'
      id: buildenv_name
      run: ${{ matrix.buildenv_script }} name

    - name: "[macOS/Windows] Set up build environment cache"
      if: runner.os != 'Linux'
      uses: actions/cache@v2
      with:
        path: ${{ matrix.buildenv_basepath }}
        key: ${{ runner.os }}-buildenv-${{ env.BUILDENV_NAME }}

    - name: "[macOS] Import Apple code signing identity"
      id: apple_codesign
      if: runner.os == 'macOS' && env.MACOS_CODESIGN_OPENSSL_PASSWORD != null && env.MACOS_CODESIGN_CERTIFICATE_PASSWORD != null
      run: |
        # Decrypt the certificate
        openssl enc -aes-256-cbc -d -md sha512 \
          -k "${MACOS_CODESIGN_OPENSSL_PASSWORD}" \
          -in /Users/runner/work/mixxx/mixxx/packaging/certificates/macos_developer_id_codesign_certificate.p12.enc \
          -out ~/certificate.p12

        # Create a temporary keychain for the certificate and import it.
        security create-keychain -p mixxx Mixxx.keychain
        security unlock-keychain -p mixxx Mixxx.keychain
        security import ~/certificate.p12 -k Mixxx.keychain \
          -P "${MACOS_CODESIGN_CERTIFICATE_PASSWORD}" -A
        security set-key-partition-list -S "apple-tool:,apple:" -k mixxx Mixxx.keychain
        # Add keychain to search list
        security list-keychains -s Mixxx.keychain
        # Prevent keychain access from timing out
        security set-keychain-settings Mixxx.keychain
        echo "CMAKE_ARGS_EXTRA=${CMAKE_ARGS_EXTRA} -DAPPLE_CODESIGN_IDENTITY=${APPLE_CODESIGN_IDENTITY}" >> "${GITHUB_ENV}"

    - name: "[Windows] Set up Windows code signing"
      env:
        WINDOWS_CODESIGN_CERTIFICATE_PATH: ${{ github.workspace }}\packaging\certificates\windows_sectigo_codesign_certificate.pfx
        WINDOWS_CODESIGN_CERTIFICATE_PASSWORD: ${{ secrets.WINDOWS_CODESIGN_CERTIFICATE_PASSWORD }}
        WINDOWS_CODESIGN_SECURE_FILE_SALT: ${{ secrets.WINDOWS_CODESIGN_SECURE_FILE_SALT }}
        WINDOWS_CODESIGN_SECURE_FILE_SECRET: ${{ secrets.WINDOWS_CODESIGN_SECURE_FILE_SECRET }}
      if: runner.os == 'Windows' && env.WINDOWS_CODESIGN_SECURE_FILE_SALT != null && env.WINDOWS_CODESIGN_SECURE_FILE_SECRET != null
      run: |
        iex ((New-Object Net.WebClient).DownloadString('https://raw.githubusercontent.com/appveyor/secure-file/master/install.ps1'))
        appveyor-tools/secure-file -decrypt "$Env:WINDOWS_CODESIGN_CERTIFICATE_PATH.enc" -secret "$Env:WINDOWS_CODESIGN_SECURE_FILE_SECRET" -salt "$Env:WINDOWS_CODESIGN_SECURE_FILE_SALT"
        Add-Content -Path "$Env:GITHUB_ENV" -Value "WINDOWS_CODESIGN_CERTIFICATE_PATH=$Env:WINDOWS_CODESIGN_CERTIFICATE_PATH"
        Add-Content -Path "$Env:GITHUB_ENV" -Value "WINDOWS_CODESIGN_CERTIFICATE_PASSWORD=$Env:WINDOWS_CODESIGN_CERTIFICATE_PASSWORD"
        Add-Content -Path "$Env:GITHUB_ENV" -Value "CMAKE_ARGS_EXTRA=-DWINDOWS_CODESIGN=ON"

    - name: "Set up build environment"
      id: buildenv
      run: ${{ matrix.buildenv_script }} setup
      env:
        BUILDENV_BASEPATH: ${{ matrix.buildenv_basepath }}

    - name: "Set compiler cache size limit"
      # Set size to 2 GiB
      run: ${{ matrix.compiler_cache }}  -M 2097152

    - name: "Set up compiler cache"
      uses: actions/cache@v2
      with:
        path: ${{ matrix.compiler_cache_path }}
        key: ${{ matrix.os }}-${{ matrix.compiler_cache }}-${{ github.head_ref }}-${{ github.run_number }}
        restore-keys: |
          ${{ matrix.os }}-${{ matrix.compiler_cache }}-${{ github.head_ref }}
          ${{ matrix.os }}-${{ matrix.compiler_cache }}

    - name: "Create build directory"
      run: mkdir build

    - name: "Configure"
      run: >-
        cmake
        -G "${{ matrix.cmake_generator }}"
        -DCMAKE_BUILD_TYPE=Release
        "-DCMAKE_PREFIX_PATH=${{ env.CMAKE_PREFIX_PATH }}"
        -DDEBUG_ASSERTIONS_FATAL=ON
        -DQt5_DIR=${{ env.QT_PATH }} ${{ matrix.cmake_args }} ${{ env.CMAKE_ARGS_EXTRA }}
        -DBATTERY=ON
        -DBROADCAST=ON
        -DBULK=ON
        -DHID=ON
        -DLILV=ON
        -DOPUS=ON
        -DQTKEYCHAIN=ON
        -DVINYLCONTROL=ON
        ..
      working-directory: build
      env:
        CC: ${{ matrix.cc }}
        CXX: ${{ matrix.cxx }}

    - name: "[Ubuntu/macOS] Set up gcc/clang problem matcher"
      if: runner.os != 'Windows'
      uses: ammaraskar/gcc-problem-matcher@master

    - name: "[Windows] Set up MSVC problem matcher"
      if: runner.os == 'Windows'
      uses: ammaraskar/msvc-problem-matcher@master

    - name: "Build"
      run: cmake --build .
      working-directory: build
      env:
        CC: ${{ matrix.cc }}
        CXX: ${{ matrix.cxx }}
        CMAKE_BUILD_PARALLEL_LEVEL: 2
        # GitHub Actions automatically zstd compresses caches
        CCACHE_NOCOMPRESS: true
        CLCACHE_COMPRESS: false
        CLCACHE_HARDLINK: true

    - name: "Print compiler cache stats"
      run: ${{ matrix.compiler_cache }} -s

    - name: "Test"
      run: ctest --timeout 45 ${{ matrix.ctest_args }}
      working-directory: build
      env:
        # Render analyzer waveform tests to an offscreen buffer
        QT_QPA_PLATFORM: ${{ matrix.qt_qpa_platform }}
        GTEST_COLOR: 1
        CTEST_PARALLEL_LEVEL: 2
        CTEST_OUTPUT_ON_FAILURE: 1

    - name: Benchmark
      run: cmake --build . --target mixxx-benchmark
      working-directory: build
      env:
        # Render analyzer waveform tests to an offscreen buffer
        QT_QPA_PLATFORM: ${{ matrix.qt_qpa_platform }}

    - name: "Package"
      run: cpack -G ${{ matrix.cpack_generator }} -V
      working-directory: build

    - name: "[Ubuntu] Import PPA GPG key"
      if: startsWith(matrix.os, 'ubuntu') && env.RRYAN_AT_MIXXX_DOT_ORG_GPG_PRIVATE_KEY != null
      run: gpg --import <(echo "${{ secrets.RRYAN_AT_MIXXX_DOT_ORG_GPG_PRIVATE_KEY }}")
      env:
        RRYAN_AT_MIXXX_DOT_ORG_GPG_PRIVATE_KEY: ${{ secrets.RRYAN_AT_MIXXX_DOT_ORG_GPG_PRIVATE_KEY }}

    - name: "Package for PPA"
      # No need to do the PPA build for both Ubuntu versions
      if: matrix.os == 'ubuntu-20.04'
      run: |
        if [[ "${{ github.ref }}" == "refs/heads/2.3" ]] && [[ "${{ github.repository }}" == "mixxxdj/mixxx" ]]; then
          CPACK_ARGS="-D DEB_UPLOAD_PPA=ppa:mixxx/mixxxbetas"
        else
          # only build the source DEB, do not upload
          CPACK_ARGS="-D DEB_SOURCEPKG=ON"
        fi
        cpack -G External $CPACK_ARGS
      working-directory: build

    - name: "[macOS] Sign, Notarize, and Staple Package"
      if: runner.os == 'macOS' && env.MACOS_CODESIGN_OPENSSL_PASSWORD != null && env.MACOS_CODESIGN_CERTIFICATE_PASSWORD != null
      run: packaging/macos/sign_notarize_staple.sh build/*.dmg
      env:
        APPLE_ID_USERNAME: rryan@mixxx.org
        APPLE_BUNDLE_ID: org.mixxx.mixxx
        APPLE_APP_SPECIFIC_PASSWORD: ${{ secrets.MACOS_NOTARIZATION_APP_SPECIFIC_PASSWORD }}
        ASC_PROVIDER: FLYL4D545V

    - name: "[Windows] Sign Package"
      if: runner.os == 'Windows' && env.WINDOWS_CODESIGN_CERTIFICATE_PATH != null && env.WINDOWS_CODESIGN_CERTIFICATE_PASSWORD != null
      run: signtool sign /f $Env:WINDOWS_CODESIGN_CERTIFICATE_PATH /p $Env:WINDOWS_CODESIGN_CERTIFICATE_PASSWORD *.msi
      working-directory: build

    - name: "[macOS/Windows] Upload build to downloads.mixxx.org"
      # skip deploying Ubuntu builds to downloads.mixxx.org because these are deployed to the PPA
      if: runner.os != 'Linux' && github.event_name == 'push' && env.SSH_PASSWORD != null
      run: bash tools/deploy.sh ${{ matrix.artifacts_path }}
      env:
        DESTDIR: public_html/downloads/builds
        OS: ${{ runner.os }}
        SSH_HOST: downloads-hostgator.mixxx.org
        SSH_KEY: packaging/certificates/downloads-hostgator.mixxx.org.key
        SSH_PASSWORD: ${{ secrets.DOWNLOADS_HOSTGATOR_DOT_MIXXX_DOT_ORG_KEY_PASSWORD }}
        SSH_USER: mixxx
        UPLOAD_ID: ${{ github.run_id }}

    - name: "Upload GitHub Actions artifacts"
      uses: actions/upload-artifact@v2
      with:
        name: ${{ matrix.artifacts_name }}
        path: ${{ matrix.artifacts_path }}<|MERGE_RESOLUTION|>--- conflicted
+++ resolved
@@ -99,10 +99,7 @@
     - name: "Check out repository"
       uses: actions/checkout@v2
       with:
-<<<<<<< HEAD
         # Needed for `git describe` in CMakeLists.txt to work
-=======
->>>>>>> e90271c6
         fetch-depth: 0
 
     - name: "Set up cmake"
