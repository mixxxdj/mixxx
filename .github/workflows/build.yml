--- conflicted
+++ resolved
@@ -10,32 +10,6 @@
       fail-fast: false
       matrix:
         include:
-<<<<<<< HEAD
-=======
-          - name: Ubuntu 18.04 (gcc)
-            os: ubuntu-18.04
-            cmake_args: >-
-              -DWARNINGS_FATAL=ON
-              -DBULK=ON
-              -DFAAD=ON
-              -DFFMPEG=OFF
-              -DLOCALECOMPARE=ON
-              -DMAD=ON
-              -DMODPLUG=ON
-              -DWAVPACK=ON
-              -DINSTALL_USER_UDEV_RULES=OFF
-            cmake_generator: Unix Makefiles
-            ctest_args:
-            compiler_cache: ccache
-            compiler_cache_path: ~/.ccache
-            cpack_generator: DEB
-            buildenv_basepath: /home/runner/buildenv
-            buildenv_script: tools/debian_buildenv.sh
-            artifacts_name: Ubuntu 18.04 DEB
-            artifacts_path: build/*.deb
-            artifacts_slug: ubuntu-bionic
-            qt_qpa_platform: offscreen
->>>>>>> 772b110d
           - name: Ubuntu 20.04 (gcc)
             os: ubuntu-20.04
             cmake_args: >-
@@ -271,7 +245,7 @@
         -G "${{ matrix.cmake_generator }}"
         -DCMAKE_BUILD_TYPE=RelWithDebInfo
         -DCMAKE_PREFIX_PATH="${{ env.CMAKE_PREFIX_PATH }}"
-        -DDEBUG_ASSERTIONS_FATAL=OFF
+        -DDEBUG_ASSERTIONS_FATAL=ON
         -DQt5_DIR=${{ env.QT_PATH }} ${{ matrix.cmake_args }} ${{ env.CMAKE_ARGS_EXTRA }}
         -DBATTERY=ON
         -DBROADCAST=ON
