# yaml-language-server: $schema=https://json.schemastore.org/github-workflow

name: Build

on:
  push:
  pull_request:

jobs:
  build:
    strategy:
      fail-fast: false
      matrix:
        include:
          - name: Ubuntu 22.04 (gcc)
            os: ubuntu-22.04
            cmake_args: >-
              -DWARNINGS_FATAL=ON
              -DBULK=ON
              -DFFMPEG=ON
              -DLOCALECOMPARE=ON
              -DMAD=ON
              -DMODPLUG=ON
              -DWAVPACK=ON
              -DINSTALL_USER_UDEV_RULES=OFF
            ctest_args: []
            compiler_cache: ccache
            compiler_cache_path: ~/.ccache
            cpack_generator: DEB
            buildenv_basepath: /home/runner/buildenv
            buildenv_script: tools/debian_buildenv.sh
            artifacts_name: Ubuntu 22.04 DEB
            artifacts_path: build/*.deb
            artifacts_slug: ubuntu-jammy
            qt_qpa_platform: offscreen
          - name: Arch Linux (Qt 6.3, gcc)
            os: ubuntu-22.04
            # The Dockerfile for this container can be found at:
            # https://github.com/Holzhaus/mixxx-ci-docker
            container: holzhaus/mixxx-ci:20220612-qt6
            cmake_args: >-
              -DWARNINGS_FATAL=ON
              -DQT6=ON
              -DBULK=ON
              -DFFMPEG=ON
              -DLOCALECOMPARE=ON
              -DMAD=ON
              -DMODPLUG=ON
              -DWAVPACK=ON
              -DINSTALL_USER_UDEV_RULES=OFF
            ctest_args: []
            compiler_cache: ccache
            compiler_cache_path: ~/.ccache
            qt_qpa_platform: offscreen
          - name: macOS 11
            os: macos-11
            cmake_args: >-
              -DBULK=ON
              -DCOREAUDIO=ON
              -DHSS1394=ON
              -DMACOS_BUNDLE=ON
              -DMODPLUG=OFF
              -DWAVPACK=OFF
            # TODO: Fix this broken test on macOS
            ctest_args: --exclude-regex DirectoryDAOTest.relocateDirectory
            cpack_generator: DragNDrop
            compiler_cache: ccache
            compiler_cache_path: /Users/runner/Library/Caches/ccache
            buildenv_basepath: /Users/runner/buildenv
            buildenv_script: tools/macos_buildenv.sh
            artifacts_name: macOS DMG
            artifacts_path: build/*.dmg
            artifacts_slug: macos-macosintel
            qt_qpa_platform: offscreen
          - name: Windows 2019 (MSVC)
            os: windows-2019
            # TODO: Re-enable FFmpeg after licensing issues have been clarified
            # Attention: If you change the cmake_args for the Windows CI build,
            #            also adjust the for the local Windows build setup in
            #            ./tools/windows_buildenv.bat
            cmake_args: >-
              -DBULK=OFF
              -DFFMPEG=OFF
              -DHSS1394=ON
              -DLOCALECOMPARE=ON
              -DMAD=ON
              -DMEDIAFOUNDATION=ON
              -DMODPLUG=ON
              -DWAVPACK=ON
            cc: cl
            cxx: cl
            # TODO: Fix these broken tests on Windows
            ctest_args: --exclude-regex '^AutoDJProcessorTest.*$'
            cpack_generator: WIX
            compiler_cache: sccache
            compiler_cache_path: C:\Users\runneradmin\AppData\Local\Mozilla\sccache\cache
            buildenv_basepath: C:\buildenv
            buildenv_script: tools/windows_buildenv.bat
            artifacts_name: Windows Installer
            artifacts_path: build/*.msi
            artifacts_slug: windows-win64
            qt_qpa_platform: windows

    env:
      SCCACHE_VERSION: "0.3.0"
      # macOS codesigning
      APPLE_CODESIGN_IDENTITY: 2C2B5D3EDCE82BA55E22E9A67F16F8D03E390870
      MACOS_CODESIGN_OPENSSL_PASSWORD: ${{ secrets.MACOS_CODESIGN_OPENSSL_PASSWORD }}
      MACOS_CODESIGN_CERTIFICATE_PASSWORD: ${{ secrets.MACOS_CODESIGN_CERTIFICATE_PASSWORD }}

    runs-on: ${{ matrix.os }}
    name: ${{ matrix.name }}
    container: ${{ matrix.container }}
    outputs:
      artifact-macos-macosintel: ${{ steps.prepare_deploy.outputs.artifact-macos-macosintel }}
      artifact-windows-win64: ${{ steps.prepare_deploy.outputs.artifact-windows-win64 }}
    steps:
<<<<<<< HEAD

    - name: "[Windows] Set up Cargo cache"
      if: runner.os == 'Windows'
      uses: actions/cache@v3
      id: sccache-build-cache
      with:
        path: C:\Users\runneradmin\.cargo
        key: sccache-${{ env.SCCACHE_VERSION }}

    # This needs to be done first because something later messes with $PATH in a way that breaks cargo
    # by causing it to find link.exe from Git for Windows instead of MSVC.
    - name: "[Windows] Build and install sccache"
      shell: bash
      if: runner.os == 'Windows' && steps.sccache-build-cache.outputs.cache-hit != 'true'
      run: cargo install --version "${{ env.SCCACHE_VERSION }}" sccache

    - name: "Check out repository"
      uses: actions/checkout@v3
      with:
        # This is necessary for making `git describe` work.
        fetch-depth: 0

    - name: "[Arch Linux] Workaround for the 'unsafe repository' issue caused by CVE-2022-24765"
      if: matrix.container != null
      # See https://github.com/actions/checkout/issues/760 for details
      run: git config --global --add safe.directory "$GITHUB_WORKSPACE"

    - name: "Ensure that all tags are fetched"
      # Works around an issue where not the latest tag is not fetched when the
      # workflow is triggered by a tag push event.
      # Possibly related: actions/checkout#290
      run: git fetch origin --force --tags

    - name: "[macOS] Set up cmake"
      uses: jwlawson/actions-setup-cmake@v1.12
      # Ubuntu 22.04 should use the CMake version from the repos, and Visual
      # Studio on Windows comes with its own CMake version anyway.
      if: runner.os == 'macOS'
      with:
        # This should always match the minimum required version in
        # our CMakeLists.txt
        cmake-version: '3.19.x'

    - name: "[Windows] Set up MSVC Developer Command Prompt"
      if: runner.os == 'Windows'
      uses: seanmiddleditch/gha-setup-vsdevenv@v4

    - name: "[macOS] install ccache and make"
      if: runner.os == 'macOS'
      run: |
        brew install ccache ninja

    - name: "[macOS/Windows] Get build environment name"
      if: runner.os != 'Linux'
      id: buildenv_name
      run: ${{ matrix.buildenv_script }} name

    - name: "[macOS/Windows] Set up build environment cache"
      if: runner.os != 'Linux'
      uses: actions/cache@v3
      with:
        path: ${{ matrix.buildenv_basepath }}
        key: ${{ runner.os }}-buildenv-${{ env.BUILDENV_NAME }}

    - name: "[macOS] Import Apple code signing identity"
      id: apple_codesign
      if: runner.os == 'macOS' && env.MACOS_CODESIGN_OPENSSL_PASSWORD != null && env.MACOS_CODESIGN_CERTIFICATE_PASSWORD != null
      run: |
        # Decrypt the certificate
        openssl enc -aes-256-cbc -d -md sha512 \
          -k "${MACOS_CODESIGN_OPENSSL_PASSWORD}" \
          -in /Users/runner/work/mixxx/mixxx/packaging/certificates/macos_developer_id_codesign_certificate.p12.enc \
          -out ~/certificate.p12

        # Create a temporary keychain for the certificate and import it.
        security create-keychain -p mixxx Mixxx.keychain
        security unlock-keychain -p mixxx Mixxx.keychain
        security import ~/certificate.p12 -k Mixxx.keychain \
          -P "${MACOS_CODESIGN_CERTIFICATE_PASSWORD}" -A
        security set-key-partition-list -S "apple-tool:,apple:" -k mixxx Mixxx.keychain
        # Add keychain to search list
        security list-keychains -s Mixxx.keychain
        # Prevent keychain access from timing out
        security set-keychain-settings Mixxx.keychain
        echo "CMAKE_ARGS_EXTRA=${CMAKE_ARGS_EXTRA} -DAPPLE_CODESIGN_IDENTITY=${APPLE_CODESIGN_IDENTITY}" >> "${GITHUB_ENV}"

    - name: "[Windows] Set up Windows code signing"
      env:
        WINDOWS_CODESIGN_CERTIFICATE_PATH: ${{ github.workspace }}\packaging\certificates\windows_sectigo_codesign_certificate.pfx
        WINDOWS_CODESIGN_CERTIFICATE_PASSWORD: ${{ secrets.WINDOWS_CODESIGN_CERTIFICATE_PASSWORD }}
        WINDOWS_CODESIGN_SECURE_FILE_SALT: ${{ secrets.WINDOWS_CODESIGN_SECURE_FILE_SALT }}
        WINDOWS_CODESIGN_SECURE_FILE_SECRET: ${{ secrets.WINDOWS_CODESIGN_SECURE_FILE_SECRET }}
      if: runner.os == 'Windows' && env.WINDOWS_CODESIGN_SECURE_FILE_SALT != null && env.WINDOWS_CODESIGN_SECURE_FILE_SECRET != null
      run: |
        iex ((New-Object Net.WebClient).DownloadString('https://raw.githubusercontent.com/appveyor/secure-file/master/install.ps1'))
        appveyor-tools/secure-file -decrypt "$Env:WINDOWS_CODESIGN_CERTIFICATE_PATH.enc" -secret "$Env:WINDOWS_CODESIGN_SECURE_FILE_SECRET" -salt "$Env:WINDOWS_CODESIGN_SECURE_FILE_SALT"
        Add-Content -Path "$Env:GITHUB_ENV" -Value "WINDOWS_CODESIGN_CERTIFICATE_PATH=$Env:WINDOWS_CODESIGN_CERTIFICATE_PATH"
        Add-Content -Path "$Env:GITHUB_ENV" -Value "WINDOWS_CODESIGN_CERTIFICATE_PASSWORD=$Env:WINDOWS_CODESIGN_CERTIFICATE_PASSWORD"
        Add-Content -Path "$Env:GITHUB_ENV" -Value "CMAKE_ARGS_EXTRA=-DWINDOWS_CODESIGN=ON"

    - name: "Set up build environment"
      id: buildenv
      if: matrix.buildenv_script != null
      run: ${{ matrix.buildenv_script }} setup
      env:
        BUILDENV_BASEPATH: ${{ matrix.buildenv_basepath }}

    - name: "[Ubuntu/macOS] Set compiler cache size limit"
      # A full build without a cache fills the cache with about 300 MB.
      # GitHub Actions gives us 5 GB of cache for free.
      # 3 operating systems * 2 conditions (Qt5 & Qt6) * 512 MB = 3 GB
      # We use a new cache key for every job, so we would run out of
      # space frequently if the cache was much bigger.
      run: ${{ matrix.compiler_cache }} -M 524288
      if: runner.os != 'windows'

    - name: "Set up compiler cache"
      uses: actions/cache@v3
      with:
        path: ${{ matrix.compiler_cache_path }}
        key: ${{ matrix.os }}-${{ matrix.compiler_cache }}-${{ github.head_ref }}-${{ github.run_number }}
        restore-keys: |
          ${{ matrix.os }}-${{ matrix.compiler_cache }}-${{ github.head_ref }}
          ${{ matrix.os }}-${{ matrix.compiler_cache }}

    - name: "Create build directory"
      run: mkdir build

    - name: "Configure"
      run: >-
        cmake ${{ matrix.cmake_args }} ${{ env.CMAKE_ARGS_EXTRA }}
        -DCMAKE_BUILD_TYPE=RelWithDebInfo
        -DCMAKE_PREFIX_PATH="${{ env.CMAKE_PREFIX_PATH }}"
        -DDEBUG_ASSERTIONS_FATAL=OFF
        -DBATTERY=ON
        -DBROADCAST=ON
        -DDOWNLOAD_MANUAL=ON
        -DHID=ON
        -DKEYFINDER=ON
        -DLILV=ON
        -DOPUS=ON
        -DQTKEYCHAIN=ON
        -DVINYLCONTROL=ON
        -DCMAKE_VERBOSE_MAKEFILE=OFF
        -L
        ..
      working-directory: build
      env:
        CC: ${{ matrix.cc }}
        CXX: ${{ matrix.cxx }}

    - name: "[Ubuntu/macOS] Set up gcc/clang problem matcher"
      if: runner.os != 'Windows'
      uses: ammaraskar/gcc-problem-matcher@master

    - name: "[Windows] Set up MSVC problem matcher"
      if: runner.os == 'Windows'
      uses: ammaraskar/msvc-problem-matcher@master

    - name: "Build"
      run: cmake --build . --config RelWithDebInfo
      working-directory: build
      env:
        CC: ${{ matrix.cc }}
        CXX: ${{ matrix.cxx }}
        CMAKE_BUILD_PARALLEL_LEVEL: 2
        # GitHub Actions automatically zstd compresses caches
        CCACHE_NOCOMPRESS: true
        SCCACHE_CACHE_SIZE: 2G

    - name: "Print compiler cache stats"
      run: ${{ matrix.compiler_cache }} -s

    - name: "Test"
      run: ctest --timeout 45 ${{ matrix.ctest_args }}
      working-directory: build
      env:
        # Render analyzer waveform tests to an offscreen buffer
        QT_QPA_PLATFORM: ${{ matrix.qt_qpa_platform }}
        GTEST_COLOR: 1
        # Windows tests fail randomly if run in parallel
        CTEST_PARALLEL_LEVEL: 1
        CTEST_OUTPUT_ON_FAILURE: 1

    - name: Benchmark
      run: cmake --build . --target mixxx-benchmark --config RelWithDebInfo
      working-directory: build
      env:
        # Render analyzer waveform tests to an offscreen buffer
        QT_QPA_PLATFORM: ${{ matrix.qt_qpa_platform }}

    - name: "Package"
      if: matrix.cpack_generator != null
      run: cpack -G ${{ matrix.cpack_generator }} -V
      working-directory: build

    - name: "[Ubuntu] Import PPA GPG key"
      if: startsWith(matrix.os, 'ubuntu') && env.RRYAN_AT_MIXXX_DOT_ORG_GPG_PRIVATE_KEY != null
      run: gpg --import <(echo "${{ secrets.RRYAN_AT_MIXXX_DOT_ORG_GPG_PRIVATE_KEY }}")
      env:
        RRYAN_AT_MIXXX_DOT_ORG_GPG_PRIVATE_KEY: ${{ secrets.RRYAN_AT_MIXXX_DOT_ORG_GPG_PRIVATE_KEY }}

    - name: "Package for PPA"
      # No need to do the PPA build for both Ubuntu versions
      if: matrix.os == 'ubuntu-22.04' && matrix.container == null
      run: |
        if [[ "${{ github.ref }}" == "refs/heads/main" ]] && [[ "${{ github.repository }}" == "mixxxdj/mixxx" ]]; then
          CPACK_ARGS="-D DEB_UPLOAD_PPA=ppa:mixxx/nightlies -D CPACK_DEBIAN_DEBIAN_VERSION=0ubuntu2"
        elif [[ "${{ github.ref }}" =~ ^refs/tags/[0-9]+\.[0-9]+\.[0-9]+$ ]] && [[ "${{ github.repository }}" == "mixxxdj/mixxx" ]]; then
          CPACK_ARGS="-D DEB_UPLOAD_PPA=ppa:mixxx/mixxx"
        else
          # only build the source DEB, do not upload
          CPACK_ARGS="-D DEB_SOURCEPKG=ON"
        fi
        cpack -G External $CPACK_ARGS
      working-directory: build

    - name: "[macOS] Sign, Notarize, and Staple Package"
      if: runner.os == 'macOS' && env.MACOS_CODESIGN_OPENSSL_PASSWORD != null && env.MACOS_CODESIGN_CERTIFICATE_PASSWORD != null && env.APPLE_APP_SPECIFIC_PASSWORD != null
      run: packaging/macos/sign_notarize_staple.sh build/*.dmg
      env:
        APPLE_ID_USERNAME: rryan@mixxx.org
        APPLE_BUNDLE_ID: org.mixxx.mixxx
        APPLE_APP_SPECIFIC_PASSWORD: ${{ secrets.MACOS_NOTARIZATION_APP_SPECIFIC_PASSWORD }}
        ASC_PROVIDER: FLYL4D545V

    - name: "[Windows] Sign Package"
      if: runner.os == 'Windows' && env.WINDOWS_CODESIGN_CERTIFICATE_PATH != null && env.WINDOWS_CODESIGN_CERTIFICATE_PASSWORD != null
      run: signtool sign /tr http://timestamp.sectigo.com /td sha256 /fd sha256 /f $Env:WINDOWS_CODESIGN_CERTIFICATE_PATH /p $Env:WINDOWS_CODESIGN_CERTIFICATE_PASSWORD *.msi
      working-directory: build

    - name: "Prepare for deployment"
      # Copy the desired directory structure to the deploy/ directory. This
      # also generates metadata for file artifact and write it to the job
      # output using the artifacts_slug value.
      id: prepare_deploy
      if: github.event_name == 'push' && matrix.artifacts_path != null
      shell: bash
      run: >
        if [[ "${GITHUB_REF}" =~ ^refs/tags/.* ]];
        then
          export DEPLOY_PATH='releases/{git_describe}/mixxx-{git_describe}-{package_slug}{ext}';
        else
          export DEPLOY_PATH='snapshots/{git_branch}/mixxx-{git_describe}-{package_slug}{ext}';
        fi;
        python3 tools/deploy.py prepare-deployment
        --slug '${{ matrix.artifacts_slug }}'
        --output-dir 'deploy/'
        --dest-path "${DEPLOY_PATH}"
        --dest-url 'https://downloads.mixxx.org'
        ${{ matrix.artifacts_path }}

    # Warning: do not move this step before restoring caches or it will break caching due to
    # https://github.com/actions/cache/issues/531
    - name: "[Windows] Install rsync and openssh"
      env:
        SSH_PRIVATE_KEY: ${{ secrets.DOWNLOADS_HOSTGATOR_DOT_MIXXX_DOT_ORG_KEY }}
      if: runner.os == 'Windows' && github.event_name == 'push' && env.SSH_PRIVATE_KEY != null
      run: |
        $Env:PATH="c:\msys64\usr\bin;$Env:PATH"
        pacman -S --noconfirm coreutils bash rsync openssh
        # Unfortunately, mixing executables from msys64 and mingw (i.e. Git
        # Bash) does not work properly and leads to errors like these:
        #
        #     0 [main] python3 (5248) C:\msys64\usr\bin\python3.exe: *** fatal error - cygheap base mismatch detected - 0x180347408/0x180352408.
        #
        # Even when prepending the MSYS2 binary directory to %PATH%, GitHub
        # Actions will still pick the Git Bash executable over the MSYS2 one
        # when using `shell: bash`. Since it's not feasible to set `shell` to
        # an absolute path in a cross-platform build workflow, we overwrite the
        # git bash executable with the MSYS2 one.
        #
        # Also see related issue:
        # https://github.com/actions/virtual-environments/issues/594
        Copy-Item -Path "C:\msys64\usr\bin\bash.exe" -Destination "C:\Program Files\Git\bin\bash.exe" -Force
        # By default, MSYS2 uses an
        # /etc/profile file that changes
        # the current working directory
        # when bash is started. We don't
        # want this behavior,so we just
        # delete it.
        Remove-Item -Path "C:\msys64\etc\profile"
        # Add MSYS2's tools to %PATH%.
        Add-Content -Path "$Env:GITHUB_ENV" -Value "PATH=$Env:PATH"

    - name: "Set up SSH Agent"
      if: github.event_name == 'push' && env.SSH_PRIVATE_KEY != null
      shell: bash
      env:
        SSH_AUTH_SOCK: /tmp/ssh_agent.sock
        SSH_PRIVATE_KEY: ${{ secrets.DOWNLOADS_HOSTGATOR_DOT_MIXXX_DOT_ORG_KEY }}
        SSH_HOST: downloads-hostgator.mixxx.org
      run: |
        ssh-agent -a $SSH_AUTH_SOCK > /dev/null
        ssh-add - <<< "${SSH_PRIVATE_KEY}"
        mkdir -p "${HOME}/.ssh"
        ssh-keyscan "${SSH_HOST}" >> "${HOME}/.ssh/known_hosts"
        echo "SSH_AUTH_SOCK=${SSH_AUTH_SOCK}" >> "${GITHUB_ENV}"

    - name: "[macOS/Windows] Upload build to downloads.mixxx.org"
      # skip deploying Ubuntu builds to downloads.mixxx.org because these are deployed to the PPA
      if: runner.os != 'Linux' && github.event_name == 'push' && env.SSH_AUTH_SOCK != null
      shell: bash --login -eo pipefail "{0}"
      run: rsync --verbose --recursive --checksum --times --delay-updates "deploy/" "${SSH_USER}@${SSH_HOST}:${DESTDIR}/"
      env:
        DESTDIR: public_html/downloads
        SSH_HOST: downloads-hostgator.mixxx.org
        SSH_USER: mixxx

    # Workaround for https://github.com/actions/cache/issues/531
    - name: Use system tar & zstd from Chocolatey for caching
      if: runner.os == 'Windows'
      shell: bash
      run: |
        echo "C:/Windows/System32;C:/ProgramData/Chocolatey/bin" >> $GITHUB_PATH

    - name: "Upload GitHub Actions artifacts"
      if: matrix.artifacts_path != null
      uses: actions/upload-artifact@v3
      with:
        name: ${{ matrix.artifacts_name }}
        path: ${{ matrix.artifacts_path }}
=======
      - name: "[Windows] Set up Cargo cache"
        if: runner.os == 'Windows'
        uses: actions/cache@v3
        id: sccache-build-cache
        with:
          path: C:\Users\runneradmin\.cargo
          key: sccache-${{ env.SCCACHE_VERSION }}

      # This needs to be done first because something later messes with $PATH in a way that breaks cargo
      # by causing it to find link.exe from Git for Windows instead of MSVC.
      - name: "[Windows] Build and install sccache"
        shell: bash
        if: runner.os == 'Windows' && steps.sccache-build-cache.outputs.cache-hit != 'true'
        run: cargo install --version "${{ env.SCCACHE_VERSION }}" sccache

      - name: "Check out repository"
        uses: actions/checkout@v3
        with:
          # This is necessary for making `git describe` work.
          fetch-depth: 0

      - name: "Ensure that all tags are fetched"
        # Works around an issue where not the latest tag is not fetched when the
        # workflow is triggered by a tag push event.
        # Possibly related: actions/checkout#290
        run: git fetch origin --force --tags

      - name: "[macOS/Ubuntu 18.04] Set up cmake"
        uses: jwlawson/actions-setup-cmake@v1.13
        # Ubuntu 20.04 should use the CMake version from the repos, and Visual
        # Studio on Windows comes with its own CMake version anyway.
        if: runner.os == 'macOS' || matrix.os == 'ubuntu-18.04'
        with:
          # This should always match the minimum required version in
          # our CMakeLists.txt
          cmake-version: "3.19.x"

      - name: "[Windows] Set up MSVC Developer Command Prompt"
        if: runner.os == 'Windows'
        uses: seanmiddleditch/gha-setup-vsdevenv@v3

      - name: "[macOS/Windows] Get build environment name"
        if: runner.os != 'Linux'
        id: buildenv_name
        run: ${{ matrix.buildenv_script }} name

      - name: "[macOS/Windows] Set up build environment cache"
        if: runner.os != 'Linux'
        uses: actions/cache@v3
        with:
          path: ${{ matrix.buildenv_basepath }}
          key: ${{ runner.os }}-buildenv-${{ env.BUILDENV_NAME }}

      - name: "[macOS] Import Apple code signing identity"
        id: apple_codesign
        if: runner.os == 'macOS' && env.MACOS_CODESIGN_OPENSSL_PASSWORD != null && env.MACOS_CODESIGN_CERTIFICATE_PASSWORD != null
        run: |
          # Decrypt the certificate
          openssl enc -aes-256-cbc -d -md sha512 \
            -k "${MACOS_CODESIGN_OPENSSL_PASSWORD}" \
            -in /Users/runner/work/mixxx/mixxx/packaging/certificates/macos_developer_id_codesign_certificate.p12.enc \
            -out ~/certificate.p12

          # Create a temporary keychain for the certificate and import it.
          security create-keychain -p mixxx Mixxx.keychain
          security unlock-keychain -p mixxx Mixxx.keychain
          security import ~/certificate.p12 -k Mixxx.keychain \
            -P "${MACOS_CODESIGN_CERTIFICATE_PASSWORD}" -A
          security set-key-partition-list -S "apple-tool:,apple:" -k mixxx Mixxx.keychain
          # Add keychain to search list
          security list-keychains -s Mixxx.keychain
          # Prevent keychain access from timing out
          security set-keychain-settings Mixxx.keychain
          echo "CMAKE_ARGS_EXTRA=${CMAKE_ARGS_EXTRA} -DAPPLE_CODESIGN_IDENTITY=${APPLE_CODESIGN_IDENTITY}" >> "${GITHUB_ENV}"

      - name: "[Windows] Set up Windows code signing"
        env:
          WINDOWS_CODESIGN_CERTIFICATE_PATH: ${{ github.workspace }}\packaging\certificates\windows_sectigo_codesign_certificate.pfx
          WINDOWS_CODESIGN_CERTIFICATE_PASSWORD: ${{ secrets.WINDOWS_CODESIGN_CERTIFICATE_PASSWORD }}
          WINDOWS_CODESIGN_SECURE_FILE_SALT: ${{ secrets.WINDOWS_CODESIGN_SECURE_FILE_SALT }}
          WINDOWS_CODESIGN_SECURE_FILE_SECRET: ${{ secrets.WINDOWS_CODESIGN_SECURE_FILE_SECRET }}
        if: runner.os == 'Windows' && env.WINDOWS_CODESIGN_SECURE_FILE_SALT != null && env.WINDOWS_CODESIGN_SECURE_FILE_SECRET != null
        run: |
          iex ((New-Object Net.WebClient).DownloadString('https://raw.githubusercontent.com/appveyor/secure-file/master/install.ps1'))
          appveyor-tools/secure-file -decrypt "$Env:WINDOWS_CODESIGN_CERTIFICATE_PATH.enc" -secret "$Env:WINDOWS_CODESIGN_SECURE_FILE_SECRET" -salt "$Env:WINDOWS_CODESIGN_SECURE_FILE_SALT"
          Add-Content -Path "$Env:GITHUB_ENV" -Value "WINDOWS_CODESIGN_CERTIFICATE_PATH=$Env:WINDOWS_CODESIGN_CERTIFICATE_PATH"
          Add-Content -Path "$Env:GITHUB_ENV" -Value "WINDOWS_CODESIGN_CERTIFICATE_PASSWORD=$Env:WINDOWS_CODESIGN_CERTIFICATE_PASSWORD"
          Add-Content -Path "$Env:GITHUB_ENV" -Value "CMAKE_ARGS_EXTRA=-DWINDOWS_CODESIGN=ON"

      - name: "Set up build environment"
        id: buildenv
        run: ${{ matrix.buildenv_script }} setup
        env:
          BUILDENV_BASEPATH: ${{ matrix.buildenv_basepath }}

      - name: "[Ubuntu/macOS] Set compiler cache size limit"
        # Set size to 2 GiB
        run: ${{ matrix.compiler_cache }}  -M 2097152
        if: runner.os != 'windows'

      - name: "Set up compiler cache"
        uses: actions/cache@v3
        with:
          path: ${{ matrix.compiler_cache_path }}
          key: ${{ matrix.os }}-${{ matrix.compiler_cache }}-${{ github.head_ref }}-${{ github.run_number }}
          restore-keys: |
            ${{ matrix.os }}-${{ matrix.compiler_cache }}-${{ github.head_ref }}
            ${{ matrix.os }}-${{ matrix.compiler_cache }}

      - name: "Create build directory"
        run: mkdir build

      - name: "Configure"
        run: >-
          cmake ${{ matrix.cmake_args }} ${{ env.CMAKE_ARGS_EXTRA }}
          -DCMAKE_BUILD_TYPE=RelWithDebInfo
          -DCMAKE_PREFIX_PATH="${{ env.CMAKE_PREFIX_PATH }}"
          -DDEBUG_ASSERTIONS_FATAL=OFF
          -DBATTERY=ON
          -DBROADCAST=ON
          -DDOWNLOAD_MANUAL=ON
          -DHID=ON
          -DKEYFINDER=ON
          -DLILV=ON
          -DOPUS=ON
          -DQTKEYCHAIN=ON
          -DVINYLCONTROL=ON
          -DCMAKE_VERBOSE_MAKEFILE=OFF
          -L
          ..
        working-directory: build
        env:
          CC: ${{ matrix.cc }}
          CXX: ${{ matrix.cxx }}

      - name: "[Ubuntu/macOS] Set up gcc/clang problem matcher"
        if: runner.os != 'Windows'
        uses: ammaraskar/gcc-problem-matcher@master

      - name: "[Windows] Set up MSVC problem matcher"
        if: runner.os == 'Windows'
        uses: ammaraskar/msvc-problem-matcher@master

      - name: "Build"
        run: cmake --build . --config RelWithDebInfo
        working-directory: build
        env:
          CC: ${{ matrix.cc }}
          CXX: ${{ matrix.cxx }}
          CMAKE_BUILD_PARALLEL_LEVEL: 2
          # GitHub Actions automatically zstd compresses caches
          CCACHE_NOCOMPRESS: true
          SCCACHE_CACHE_SIZE: 2G

      - name: "Print compiler cache stats"
        run: ${{ matrix.compiler_cache }} -s

      - name: "Test"
        run: ctest --timeout 45 ${{ matrix.ctest_args }}
        working-directory: build
        env:
          # Render analyzer waveform tests to an offscreen buffer
          QT_QPA_PLATFORM: ${{ matrix.qt_qpa_platform }}
          GTEST_COLOR: 1
          # Windows tests fail randomly if run in parallel
          CTEST_PARALLEL_LEVEL: 1
          CTEST_OUTPUT_ON_FAILURE: 1

      - name: Benchmark
        run: cmake --build . --target mixxx-benchmark --config RelWithDebInfo
        working-directory: build
        env:
          # Render analyzer waveform tests to an offscreen buffer
          QT_QPA_PLATFORM: ${{ matrix.qt_qpa_platform }}

      - name: "Package"
        run: cpack -G ${{ matrix.cpack_generator }} -V
        working-directory: build

      - name: "[Ubuntu] Import PPA GPG key"
        if: startsWith(matrix.os, 'ubuntu') && env.RRYAN_AT_MIXXX_DOT_ORG_GPG_PRIVATE_KEY != null
        run: gpg --import <(echo "${{ secrets.RRYAN_AT_MIXXX_DOT_ORG_GPG_PRIVATE_KEY }}")
        env:
          RRYAN_AT_MIXXX_DOT_ORG_GPG_PRIVATE_KEY: ${{ secrets.RRYAN_AT_MIXXX_DOT_ORG_GPG_PRIVATE_KEY }}

      - name: "Package for PPA"
        # No need to do the PPA build for both Ubuntu versions
        if: matrix.os == 'ubuntu-20.04'
        run: |
          if [[ "${{ github.ref }}" =~ ^refs/tags/[0-9]+\.[0-9]+\.[0-9]+$ ]] && [[ "${{ github.repository }}" == "mixxxdj/mixxx" ]]; then
            CPACK_ARGS="-D DEB_UPLOAD_PPA=ppa:mixxx/mixxx"
          else
            # only build the source DEB, do not upload
            CPACK_ARGS="-D DEB_SOURCEPKG=ON"
          fi
          cpack -G External $CPACK_ARGS
        working-directory: build

      - name: "[macOS] Sign, Notarize, and Staple Package"
        if: runner.os == 'macOS' && env.MACOS_CODESIGN_OPENSSL_PASSWORD != null && env.MACOS_CODESIGN_CERTIFICATE_PASSWORD != null && env.APPLE_APP_SPECIFIC_PASSWORD != null
        run: packaging/macos/sign_notarize_staple.sh build/*.dmg
        env:
          APPLE_ID_USERNAME: rryan@mixxx.org
          APPLE_BUNDLE_ID: org.mixxx.mixxx
          APPLE_APP_SPECIFIC_PASSWORD: ${{ secrets.MACOS_NOTARIZATION_APP_SPECIFIC_PASSWORD }}
          ASC_PROVIDER: FLYL4D545V

      - name: "[Windows] Sign Package"
        if: runner.os == 'Windows' && env.WINDOWS_CODESIGN_CERTIFICATE_PATH != null && env.WINDOWS_CODESIGN_CERTIFICATE_PASSWORD != null
        run: signtool sign /f $Env:WINDOWS_CODESIGN_CERTIFICATE_PATH /p $Env:WINDOWS_CODESIGN_CERTIFICATE_PASSWORD *.msi
        working-directory: build

      - name: "Prepare for deployment"
        # Copy the desired directory structure to the deploy/ directory. This
        # also generates metadata for file artifact and write it to the job
        # output using the artifacts_slug value.
        id: prepare_deploy
        if: github.event_name == 'push'
        shell: bash
        run: >
          if [[ "${GITHUB_REF}" =~ ^refs/tags/.* ]];
          then
            export DEPLOY_PATH='releases/{git_describe}/mixxx-{git_describe}-{package_slug}{ext}';
          else
            export DEPLOY_PATH='snapshots/{git_branch}/mixxx-{git_describe}-{package_slug}{ext}';
          fi;
          python3 tools/deploy.py prepare-deployment
          --slug '${{ matrix.artifacts_slug }}'
          --output-dir 'deploy/'
          --dest-path "${DEPLOY_PATH}"
          --dest-url 'https://downloads.mixxx.org'
          ${{ matrix.artifacts_path }}

      # Warning: do not move this step before restoring caches or it will break caching due to
      # https://github.com/actions/cache/issues/531
      - name: "[Windows] Install rsync and openssh"
        env:
          SSH_PRIVATE_KEY: ${{ secrets.DOWNLOADS_HOSTGATOR_DOT_MIXXX_DOT_ORG_KEY }}
        if: runner.os == 'Windows' && github.event_name == 'push' && env.SSH_PRIVATE_KEY != null
        run: |
          $Env:PATH="c:\msys64\usr\bin;$Env:PATH"
          pacman -S --noconfirm coreutils bash rsync openssh
          # Unfortunately, mixing executables from msys64 and mingw (i.e. Git
          # Bash) does not work properly and leads to errors like these:
          #
          #     0 [main] python3 (5248) C:\msys64\usr\bin\python3.exe: *** fatal error - cygheap base mismatch detected - 0x180347408/0x180352408.
          #
          # Even when prepending the MSYS2 binary directory to %PATH%, GitHub
          # Actions will still pick the Git Bash executable over the MSYS2 one
          # when using `shell: bash`. Since it's not feasible to set `shell` to
          # an absolute path in a cross-platform build workflow, we overwrite the
          # git bash executable with the MSYS2 one.
          #
          # Also see related issue:
          # https://github.com/actions/virtual-environments/issues/594
          Copy-Item -Path "C:\msys64\usr\bin\bash.exe" -Destination "C:\Program Files\Git\bin\bash.exe" -Force
          # By default, MSYS2 uses an
          # /etc/profile file that changes
          # the current working directory
          # when bash is started. We don't
          # want this behavior,so we just
          # delete it.
          Remove-Item -Path "C:\msys64\etc\profile"
          # Add MSYS2's tools to %PATH%.
          Add-Content -Path "$Env:GITHUB_ENV" -Value "PATH=$Env:PATH"

      - name: "Set up SSH Agent"
        if: github.event_name == 'push' && env.SSH_PRIVATE_KEY != null
        shell: bash
        env:
          SSH_AUTH_SOCK: /tmp/ssh_agent.sock
          SSH_PRIVATE_KEY: ${{ secrets.DOWNLOADS_HOSTGATOR_DOT_MIXXX_DOT_ORG_KEY }}
          SSH_HOST: downloads-hostgator.mixxx.org
        run: |
          ssh-agent -a $SSH_AUTH_SOCK > /dev/null
          ssh-add - <<< "${SSH_PRIVATE_KEY}"
          mkdir -p "${HOME}/.ssh"
          ssh-keyscan "${SSH_HOST}" >> "${HOME}/.ssh/known_hosts"
          echo "SSH_AUTH_SOCK=${SSH_AUTH_SOCK}" >> "${GITHUB_ENV}"

      - name: "[macOS/Windows] Upload build to downloads.mixxx.org"
        # skip deploying Ubuntu builds to downloads.mixxx.org because these are deployed to the PPA
        if: runner.os != 'Linux' && github.event_name == 'push' && env.SSH_AUTH_SOCK != null
        shell: bash --login -eo pipefail "{0}"
        run: rsync --verbose --recursive --checksum --times --delay-updates "deploy/" "${SSH_USER}@${SSH_HOST}:${DESTDIR}/"
        env:
          DESTDIR: public_html/downloads
          SSH_HOST: downloads-hostgator.mixxx.org
          SSH_USER: mixxx

      # Workaround for https://github.com/actions/cache/issues/531
      - name: Use system tar & zstd from Chocolatey for caching
        if: runner.os == 'Windows'
        shell: bash
        run: |
          echo "C:/Windows/System32;C:/ProgramData/Chocolatey/bin" >> $GITHUB_PATH

      - name: "Upload GitHub Actions artifacts"
        uses: actions/upload-artifact@v3.1.0
        with:
          name: ${{ matrix.artifacts_name }}
          path: ${{ matrix.artifacts_path }}
>>>>>>> e3759aaa

  update_manifest:
    name: "Update manifest file on download server"
    runs-on: ubuntu-latest
    needs: build
    steps:
      - name: "Check out repository"
        uses: actions/checkout@v3
        with:
          fetch-depth: 0

      - name: "Ensure that all tags are fetched"
        # Works around an issue where not the latest tag is not fetched when the
        # workflow is triggered by a tag push event.
        # Possibly related: actions/checkout#290
        run: git fetch origin --force --tags

      - name: "Collect Artifacts Metadata & Write Manifest"
        # Retrieve the metadata from the matrix job's outputs, merge them into a
        # single JSON document and then deploy to the server.
        if: github.event_name == 'push' && env.SSH_PASSWORD != null
        run: >
          if [[ "${GITHUB_REF}" =~ ^refs/tags/.* ]];
          then
            export DEPLOY_PATH='releases/{git_describe}/manifest.json';
          else
            export DEPLOY_PATH='snapshots/{git_branch}/manifest.json';
          fi;
          python3 tools/deploy.py generate-manifest
          --output-dir 'deploy/'
          --dest-path "${DEPLOY_PATH}"
          --dest-url 'https://downloads.mixxx.org'
        env:
          JOB_DATA: ${{ toJSON(needs.build) }}
          SSH_PASSWORD: ${{ secrets.DOWNLOADS_HOSTGATOR_DOT_MIXXX_DOT_ORG_KEY_PASSWORD }}

      - name: "Set up SSH Agent"
        if: github.event_name == 'push' && env.SSH_PRIVATE_KEY != null  && env.MANIFEST_DIRTY != null && env.MANIFEST_DIRTY != '0'
        shell: bash
        env:
          SSH_AUTH_SOCK: /tmp/ssh_agent.sock
          SSH_PRIVATE_KEY: ${{ secrets.DOWNLOADS_HOSTGATOR_DOT_MIXXX_DOT_ORG_KEY }}
          SSH_HOST: downloads-hostgator.mixxx.org
        run: |
          ssh-agent -a $SSH_AUTH_SOCK > /dev/null
          ssh-add - <<< "${SSH_PRIVATE_KEY}"
          mkdir -p "${HOME}/.ssh"
          ssh-keyscan "${SSH_HOST}" >> "${HOME}/.ssh/known_hosts"
          echo "SSH_AUTH_SOCK=${SSH_AUTH_SOCK}" >> "${GITHUB_ENV}"

      - name: "Deploy Manifest"
        if: github.event_name == 'push' && env.SSH_AUTH_SOCK != null
        shell: bash
        run: rsync --verbose --recursive --checksum --times --delay-updates "deploy/" "${SSH_USER}@${SSH_HOST}:${DESTDIR}/"
        env:
          DESTDIR: public_html/downloads
          SSH_HOST: downloads-hostgator.mixxx.org
          SSH_USER: mixxx

      - name: "Trigger Netlify build"
        if: env.NETLIFY_BUILD_HOOK != null && env.MANIFEST_DIRTY != null && env.MANIFEST_DIRTY != '0'
        run: curl -X POST -d '{}' ${{ env.NETLIFY_BUILD_HOOK }}
        env:
          NETLIFY_BUILD_HOOK: ${{ secrets.NETLIFY_BUILD_HOOK }}<|MERGE_RESOLUTION|>--- conflicted
+++ resolved
@@ -115,330 +115,6 @@
       artifact-macos-macosintel: ${{ steps.prepare_deploy.outputs.artifact-macos-macosintel }}
       artifact-windows-win64: ${{ steps.prepare_deploy.outputs.artifact-windows-win64 }}
     steps:
-<<<<<<< HEAD
-
-    - name: "[Windows] Set up Cargo cache"
-      if: runner.os == 'Windows'
-      uses: actions/cache@v3
-      id: sccache-build-cache
-      with:
-        path: C:\Users\runneradmin\.cargo
-        key: sccache-${{ env.SCCACHE_VERSION }}
-
-    # This needs to be done first because something later messes with $PATH in a way that breaks cargo
-    # by causing it to find link.exe from Git for Windows instead of MSVC.
-    - name: "[Windows] Build and install sccache"
-      shell: bash
-      if: runner.os == 'Windows' && steps.sccache-build-cache.outputs.cache-hit != 'true'
-      run: cargo install --version "${{ env.SCCACHE_VERSION }}" sccache
-
-    - name: "Check out repository"
-      uses: actions/checkout@v3
-      with:
-        # This is necessary for making `git describe` work.
-        fetch-depth: 0
-
-    - name: "[Arch Linux] Workaround for the 'unsafe repository' issue caused by CVE-2022-24765"
-      if: matrix.container != null
-      # See https://github.com/actions/checkout/issues/760 for details
-      run: git config --global --add safe.directory "$GITHUB_WORKSPACE"
-
-    - name: "Ensure that all tags are fetched"
-      # Works around an issue where not the latest tag is not fetched when the
-      # workflow is triggered by a tag push event.
-      # Possibly related: actions/checkout#290
-      run: git fetch origin --force --tags
-
-    - name: "[macOS] Set up cmake"
-      uses: jwlawson/actions-setup-cmake@v1.12
-      # Ubuntu 22.04 should use the CMake version from the repos, and Visual
-      # Studio on Windows comes with its own CMake version anyway.
-      if: runner.os == 'macOS'
-      with:
-        # This should always match the minimum required version in
-        # our CMakeLists.txt
-        cmake-version: '3.19.x'
-
-    - name: "[Windows] Set up MSVC Developer Command Prompt"
-      if: runner.os == 'Windows'
-      uses: seanmiddleditch/gha-setup-vsdevenv@v4
-
-    - name: "[macOS] install ccache and make"
-      if: runner.os == 'macOS'
-      run: |
-        brew install ccache ninja
-
-    - name: "[macOS/Windows] Get build environment name"
-      if: runner.os != 'Linux'
-      id: buildenv_name
-      run: ${{ matrix.buildenv_script }} name
-
-    - name: "[macOS/Windows] Set up build environment cache"
-      if: runner.os != 'Linux'
-      uses: actions/cache@v3
-      with:
-        path: ${{ matrix.buildenv_basepath }}
-        key: ${{ runner.os }}-buildenv-${{ env.BUILDENV_NAME }}
-
-    - name: "[macOS] Import Apple code signing identity"
-      id: apple_codesign
-      if: runner.os == 'macOS' && env.MACOS_CODESIGN_OPENSSL_PASSWORD != null && env.MACOS_CODESIGN_CERTIFICATE_PASSWORD != null
-      run: |
-        # Decrypt the certificate
-        openssl enc -aes-256-cbc -d -md sha512 \
-          -k "${MACOS_CODESIGN_OPENSSL_PASSWORD}" \
-          -in /Users/runner/work/mixxx/mixxx/packaging/certificates/macos_developer_id_codesign_certificate.p12.enc \
-          -out ~/certificate.p12
-
-        # Create a temporary keychain for the certificate and import it.
-        security create-keychain -p mixxx Mixxx.keychain
-        security unlock-keychain -p mixxx Mixxx.keychain
-        security import ~/certificate.p12 -k Mixxx.keychain \
-          -P "${MACOS_CODESIGN_CERTIFICATE_PASSWORD}" -A
-        security set-key-partition-list -S "apple-tool:,apple:" -k mixxx Mixxx.keychain
-        # Add keychain to search list
-        security list-keychains -s Mixxx.keychain
-        # Prevent keychain access from timing out
-        security set-keychain-settings Mixxx.keychain
-        echo "CMAKE_ARGS_EXTRA=${CMAKE_ARGS_EXTRA} -DAPPLE_CODESIGN_IDENTITY=${APPLE_CODESIGN_IDENTITY}" >> "${GITHUB_ENV}"
-
-    - name: "[Windows] Set up Windows code signing"
-      env:
-        WINDOWS_CODESIGN_CERTIFICATE_PATH: ${{ github.workspace }}\packaging\certificates\windows_sectigo_codesign_certificate.pfx
-        WINDOWS_CODESIGN_CERTIFICATE_PASSWORD: ${{ secrets.WINDOWS_CODESIGN_CERTIFICATE_PASSWORD }}
-        WINDOWS_CODESIGN_SECURE_FILE_SALT: ${{ secrets.WINDOWS_CODESIGN_SECURE_FILE_SALT }}
-        WINDOWS_CODESIGN_SECURE_FILE_SECRET: ${{ secrets.WINDOWS_CODESIGN_SECURE_FILE_SECRET }}
-      if: runner.os == 'Windows' && env.WINDOWS_CODESIGN_SECURE_FILE_SALT != null && env.WINDOWS_CODESIGN_SECURE_FILE_SECRET != null
-      run: |
-        iex ((New-Object Net.WebClient).DownloadString('https://raw.githubusercontent.com/appveyor/secure-file/master/install.ps1'))
-        appveyor-tools/secure-file -decrypt "$Env:WINDOWS_CODESIGN_CERTIFICATE_PATH.enc" -secret "$Env:WINDOWS_CODESIGN_SECURE_FILE_SECRET" -salt "$Env:WINDOWS_CODESIGN_SECURE_FILE_SALT"
-        Add-Content -Path "$Env:GITHUB_ENV" -Value "WINDOWS_CODESIGN_CERTIFICATE_PATH=$Env:WINDOWS_CODESIGN_CERTIFICATE_PATH"
-        Add-Content -Path "$Env:GITHUB_ENV" -Value "WINDOWS_CODESIGN_CERTIFICATE_PASSWORD=$Env:WINDOWS_CODESIGN_CERTIFICATE_PASSWORD"
-        Add-Content -Path "$Env:GITHUB_ENV" -Value "CMAKE_ARGS_EXTRA=-DWINDOWS_CODESIGN=ON"
-
-    - name: "Set up build environment"
-      id: buildenv
-      if: matrix.buildenv_script != null
-      run: ${{ matrix.buildenv_script }} setup
-      env:
-        BUILDENV_BASEPATH: ${{ matrix.buildenv_basepath }}
-
-    - name: "[Ubuntu/macOS] Set compiler cache size limit"
-      # A full build without a cache fills the cache with about 300 MB.
-      # GitHub Actions gives us 5 GB of cache for free.
-      # 3 operating systems * 2 conditions (Qt5 & Qt6) * 512 MB = 3 GB
-      # We use a new cache key for every job, so we would run out of
-      # space frequently if the cache was much bigger.
-      run: ${{ matrix.compiler_cache }} -M 524288
-      if: runner.os != 'windows'
-
-    - name: "Set up compiler cache"
-      uses: actions/cache@v3
-      with:
-        path: ${{ matrix.compiler_cache_path }}
-        key: ${{ matrix.os }}-${{ matrix.compiler_cache }}-${{ github.head_ref }}-${{ github.run_number }}
-        restore-keys: |
-          ${{ matrix.os }}-${{ matrix.compiler_cache }}-${{ github.head_ref }}
-          ${{ matrix.os }}-${{ matrix.compiler_cache }}
-
-    - name: "Create build directory"
-      run: mkdir build
-
-    - name: "Configure"
-      run: >-
-        cmake ${{ matrix.cmake_args }} ${{ env.CMAKE_ARGS_EXTRA }}
-        -DCMAKE_BUILD_TYPE=RelWithDebInfo
-        -DCMAKE_PREFIX_PATH="${{ env.CMAKE_PREFIX_PATH }}"
-        -DDEBUG_ASSERTIONS_FATAL=OFF
-        -DBATTERY=ON
-        -DBROADCAST=ON
-        -DDOWNLOAD_MANUAL=ON
-        -DHID=ON
-        -DKEYFINDER=ON
-        -DLILV=ON
-        -DOPUS=ON
-        -DQTKEYCHAIN=ON
-        -DVINYLCONTROL=ON
-        -DCMAKE_VERBOSE_MAKEFILE=OFF
-        -L
-        ..
-      working-directory: build
-      env:
-        CC: ${{ matrix.cc }}
-        CXX: ${{ matrix.cxx }}
-
-    - name: "[Ubuntu/macOS] Set up gcc/clang problem matcher"
-      if: runner.os != 'Windows'
-      uses: ammaraskar/gcc-problem-matcher@master
-
-    - name: "[Windows] Set up MSVC problem matcher"
-      if: runner.os == 'Windows'
-      uses: ammaraskar/msvc-problem-matcher@master
-
-    - name: "Build"
-      run: cmake --build . --config RelWithDebInfo
-      working-directory: build
-      env:
-        CC: ${{ matrix.cc }}
-        CXX: ${{ matrix.cxx }}
-        CMAKE_BUILD_PARALLEL_LEVEL: 2
-        # GitHub Actions automatically zstd compresses caches
-        CCACHE_NOCOMPRESS: true
-        SCCACHE_CACHE_SIZE: 2G
-
-    - name: "Print compiler cache stats"
-      run: ${{ matrix.compiler_cache }} -s
-
-    - name: "Test"
-      run: ctest --timeout 45 ${{ matrix.ctest_args }}
-      working-directory: build
-      env:
-        # Render analyzer waveform tests to an offscreen buffer
-        QT_QPA_PLATFORM: ${{ matrix.qt_qpa_platform }}
-        GTEST_COLOR: 1
-        # Windows tests fail randomly if run in parallel
-        CTEST_PARALLEL_LEVEL: 1
-        CTEST_OUTPUT_ON_FAILURE: 1
-
-    - name: Benchmark
-      run: cmake --build . --target mixxx-benchmark --config RelWithDebInfo
-      working-directory: build
-      env:
-        # Render analyzer waveform tests to an offscreen buffer
-        QT_QPA_PLATFORM: ${{ matrix.qt_qpa_platform }}
-
-    - name: "Package"
-      if: matrix.cpack_generator != null
-      run: cpack -G ${{ matrix.cpack_generator }} -V
-      working-directory: build
-
-    - name: "[Ubuntu] Import PPA GPG key"
-      if: startsWith(matrix.os, 'ubuntu') && env.RRYAN_AT_MIXXX_DOT_ORG_GPG_PRIVATE_KEY != null
-      run: gpg --import <(echo "${{ secrets.RRYAN_AT_MIXXX_DOT_ORG_GPG_PRIVATE_KEY }}")
-      env:
-        RRYAN_AT_MIXXX_DOT_ORG_GPG_PRIVATE_KEY: ${{ secrets.RRYAN_AT_MIXXX_DOT_ORG_GPG_PRIVATE_KEY }}
-
-    - name: "Package for PPA"
-      # No need to do the PPA build for both Ubuntu versions
-      if: matrix.os == 'ubuntu-22.04' && matrix.container == null
-      run: |
-        if [[ "${{ github.ref }}" == "refs/heads/main" ]] && [[ "${{ github.repository }}" == "mixxxdj/mixxx" ]]; then
-          CPACK_ARGS="-D DEB_UPLOAD_PPA=ppa:mixxx/nightlies -D CPACK_DEBIAN_DEBIAN_VERSION=0ubuntu2"
-        elif [[ "${{ github.ref }}" =~ ^refs/tags/[0-9]+\.[0-9]+\.[0-9]+$ ]] && [[ "${{ github.repository }}" == "mixxxdj/mixxx" ]]; then
-          CPACK_ARGS="-D DEB_UPLOAD_PPA=ppa:mixxx/mixxx"
-        else
-          # only build the source DEB, do not upload
-          CPACK_ARGS="-D DEB_SOURCEPKG=ON"
-        fi
-        cpack -G External $CPACK_ARGS
-      working-directory: build
-
-    - name: "[macOS] Sign, Notarize, and Staple Package"
-      if: runner.os == 'macOS' && env.MACOS_CODESIGN_OPENSSL_PASSWORD != null && env.MACOS_CODESIGN_CERTIFICATE_PASSWORD != null && env.APPLE_APP_SPECIFIC_PASSWORD != null
-      run: packaging/macos/sign_notarize_staple.sh build/*.dmg
-      env:
-        APPLE_ID_USERNAME: rryan@mixxx.org
-        APPLE_BUNDLE_ID: org.mixxx.mixxx
-        APPLE_APP_SPECIFIC_PASSWORD: ${{ secrets.MACOS_NOTARIZATION_APP_SPECIFIC_PASSWORD }}
-        ASC_PROVIDER: FLYL4D545V
-
-    - name: "[Windows] Sign Package"
-      if: runner.os == 'Windows' && env.WINDOWS_CODESIGN_CERTIFICATE_PATH != null && env.WINDOWS_CODESIGN_CERTIFICATE_PASSWORD != null
-      run: signtool sign /tr http://timestamp.sectigo.com /td sha256 /fd sha256 /f $Env:WINDOWS_CODESIGN_CERTIFICATE_PATH /p $Env:WINDOWS_CODESIGN_CERTIFICATE_PASSWORD *.msi
-      working-directory: build
-
-    - name: "Prepare for deployment"
-      # Copy the desired directory structure to the deploy/ directory. This
-      # also generates metadata for file artifact and write it to the job
-      # output using the artifacts_slug value.
-      id: prepare_deploy
-      if: github.event_name == 'push' && matrix.artifacts_path != null
-      shell: bash
-      run: >
-        if [[ "${GITHUB_REF}" =~ ^refs/tags/.* ]];
-        then
-          export DEPLOY_PATH='releases/{git_describe}/mixxx-{git_describe}-{package_slug}{ext}';
-        else
-          export DEPLOY_PATH='snapshots/{git_branch}/mixxx-{git_describe}-{package_slug}{ext}';
-        fi;
-        python3 tools/deploy.py prepare-deployment
-        --slug '${{ matrix.artifacts_slug }}'
-        --output-dir 'deploy/'
-        --dest-path "${DEPLOY_PATH}"
-        --dest-url 'https://downloads.mixxx.org'
-        ${{ matrix.artifacts_path }}
-
-    # Warning: do not move this step before restoring caches or it will break caching due to
-    # https://github.com/actions/cache/issues/531
-    - name: "[Windows] Install rsync and openssh"
-      env:
-        SSH_PRIVATE_KEY: ${{ secrets.DOWNLOADS_HOSTGATOR_DOT_MIXXX_DOT_ORG_KEY }}
-      if: runner.os == 'Windows' && github.event_name == 'push' && env.SSH_PRIVATE_KEY != null
-      run: |
-        $Env:PATH="c:\msys64\usr\bin;$Env:PATH"
-        pacman -S --noconfirm coreutils bash rsync openssh
-        # Unfortunately, mixing executables from msys64 and mingw (i.e. Git
-        # Bash) does not work properly and leads to errors like these:
-        #
-        #     0 [main] python3 (5248) C:\msys64\usr\bin\python3.exe: *** fatal error - cygheap base mismatch detected - 0x180347408/0x180352408.
-        #
-        # Even when prepending the MSYS2 binary directory to %PATH%, GitHub
-        # Actions will still pick the Git Bash executable over the MSYS2 one
-        # when using `shell: bash`. Since it's not feasible to set `shell` to
-        # an absolute path in a cross-platform build workflow, we overwrite the
-        # git bash executable with the MSYS2 one.
-        #
-        # Also see related issue:
-        # https://github.com/actions/virtual-environments/issues/594
-        Copy-Item -Path "C:\msys64\usr\bin\bash.exe" -Destination "C:\Program Files\Git\bin\bash.exe" -Force
-        # By default, MSYS2 uses an
-        # /etc/profile file that changes
-        # the current working directory
-        # when bash is started. We don't
-        # want this behavior,so we just
-        # delete it.
-        Remove-Item -Path "C:\msys64\etc\profile"
-        # Add MSYS2's tools to %PATH%.
-        Add-Content -Path "$Env:GITHUB_ENV" -Value "PATH=$Env:PATH"
-
-    - name: "Set up SSH Agent"
-      if: github.event_name == 'push' && env.SSH_PRIVATE_KEY != null
-      shell: bash
-      env:
-        SSH_AUTH_SOCK: /tmp/ssh_agent.sock
-        SSH_PRIVATE_KEY: ${{ secrets.DOWNLOADS_HOSTGATOR_DOT_MIXXX_DOT_ORG_KEY }}
-        SSH_HOST: downloads-hostgator.mixxx.org
-      run: |
-        ssh-agent -a $SSH_AUTH_SOCK > /dev/null
-        ssh-add - <<< "${SSH_PRIVATE_KEY}"
-        mkdir -p "${HOME}/.ssh"
-        ssh-keyscan "${SSH_HOST}" >> "${HOME}/.ssh/known_hosts"
-        echo "SSH_AUTH_SOCK=${SSH_AUTH_SOCK}" >> "${GITHUB_ENV}"
-
-    - name: "[macOS/Windows] Upload build to downloads.mixxx.org"
-      # skip deploying Ubuntu builds to downloads.mixxx.org because these are deployed to the PPA
-      if: runner.os != 'Linux' && github.event_name == 'push' && env.SSH_AUTH_SOCK != null
-      shell: bash --login -eo pipefail "{0}"
-      run: rsync --verbose --recursive --checksum --times --delay-updates "deploy/" "${SSH_USER}@${SSH_HOST}:${DESTDIR}/"
-      env:
-        DESTDIR: public_html/downloads
-        SSH_HOST: downloads-hostgator.mixxx.org
-        SSH_USER: mixxx
-
-    # Workaround for https://github.com/actions/cache/issues/531
-    - name: Use system tar & zstd from Chocolatey for caching
-      if: runner.os == 'Windows'
-      shell: bash
-      run: |
-        echo "C:/Windows/System32;C:/ProgramData/Chocolatey/bin" >> $GITHUB_PATH
-
-    - name: "Upload GitHub Actions artifacts"
-      if: matrix.artifacts_path != null
-      uses: actions/upload-artifact@v3
-      with:
-        name: ${{ matrix.artifacts_name }}
-        path: ${{ matrix.artifacts_path }}
-=======
       - name: "[Windows] Set up Cargo cache"
         if: runner.os == 'Windows'
         uses: actions/cache@v3
@@ -460,17 +136,22 @@
           # This is necessary for making `git describe` work.
           fetch-depth: 0
 
+      - name: "[Arch Linux] Workaround for the 'unsafe repository' issue caused by CVE-2022-24765"
+        if: matrix.container != null
+        # See https://github.com/actions/checkout/issues/760 for details
+        run: git config --global --add safe.directory "$GITHUB_WORKSPACE"
+
       - name: "Ensure that all tags are fetched"
         # Works around an issue where not the latest tag is not fetched when the
         # workflow is triggered by a tag push event.
         # Possibly related: actions/checkout#290
         run: git fetch origin --force --tags
 
-      - name: "[macOS/Ubuntu 18.04] Set up cmake"
+      - name: "[macOS] Set up cmake"
         uses: jwlawson/actions-setup-cmake@v1.13
-        # Ubuntu 20.04 should use the CMake version from the repos, and Visual
+        # Ubuntu 22.04 should use the CMake version from the repos, and Visual
         # Studio on Windows comes with its own CMake version anyway.
-        if: runner.os == 'macOS' || matrix.os == 'ubuntu-18.04'
+        if: runner.os == 'macOS'
         with:
           # This should always match the minimum required version in
           # our CMakeLists.txt
@@ -478,7 +159,12 @@
 
       - name: "[Windows] Set up MSVC Developer Command Prompt"
         if: runner.os == 'Windows'
-        uses: seanmiddleditch/gha-setup-vsdevenv@v3
+        uses: seanmiddleditch/gha-setup-vsdevenv@v4
+
+      - name: "[macOS] install ccache and make"
+        if: runner.os == 'macOS'
+        run: |
+          brew install ccache ninja
 
       - name: "[macOS/Windows] Get build environment name"
         if: runner.os != 'Linux'
@@ -530,13 +216,18 @@
 
       - name: "Set up build environment"
         id: buildenv
+        if: matrix.buildenv_script != null
         run: ${{ matrix.buildenv_script }} setup
         env:
           BUILDENV_BASEPATH: ${{ matrix.buildenv_basepath }}
 
       - name: "[Ubuntu/macOS] Set compiler cache size limit"
-        # Set size to 2 GiB
-        run: ${{ matrix.compiler_cache }}  -M 2097152
+        # A full build without a cache fills the cache with about 300 MB.
+        # GitHub Actions gives us 5 GB of cache for free.
+        # 3 operating systems * 2 conditions (Qt5 & Qt6) * 512 MB = 3 GB
+        # We use a new cache key for every job, so we would run out of
+        # space frequently if the cache was much bigger.
+        run: ${{ matrix.compiler_cache }} -M 524288
         if: runner.os != 'windows'
 
       - name: "Set up compiler cache"
@@ -615,6 +306,7 @@
           QT_QPA_PLATFORM: ${{ matrix.qt_qpa_platform }}
 
       - name: "Package"
+        if: matrix.cpack_generator != null
         run: cpack -G ${{ matrix.cpack_generator }} -V
         working-directory: build
 
@@ -626,9 +318,11 @@
 
       - name: "Package for PPA"
         # No need to do the PPA build for both Ubuntu versions
-        if: matrix.os == 'ubuntu-20.04'
-        run: |
-          if [[ "${{ github.ref }}" =~ ^refs/tags/[0-9]+\.[0-9]+\.[0-9]+$ ]] && [[ "${{ github.repository }}" == "mixxxdj/mixxx" ]]; then
+        if: matrix.os == 'ubuntu-22.04' && matrix.container == null
+        run: |
+          if [[ "${{ github.ref }}" == "refs/heads/main" ]] && [[ "${{ github.repository }}" == "mixxxdj/mixxx" ]]; then
+            CPACK_ARGS="-D DEB_UPLOAD_PPA=ppa:mixxx/nightlies -D CPACK_DEBIAN_DEBIAN_VERSION=0ubuntu2"
+          elif [[ "${{ github.ref }}" =~ ^refs/tags/[0-9]+\.[0-9]+\.[0-9]+$ ]] && [[ "${{ github.repository }}" == "mixxxdj/mixxx" ]]; then
             CPACK_ARGS="-D DEB_UPLOAD_PPA=ppa:mixxx/mixxx"
           else
             # only build the source DEB, do not upload
@@ -648,7 +342,7 @@
 
       - name: "[Windows] Sign Package"
         if: runner.os == 'Windows' && env.WINDOWS_CODESIGN_CERTIFICATE_PATH != null && env.WINDOWS_CODESIGN_CERTIFICATE_PASSWORD != null
-        run: signtool sign /f $Env:WINDOWS_CODESIGN_CERTIFICATE_PATH /p $Env:WINDOWS_CODESIGN_CERTIFICATE_PASSWORD *.msi
+        run: signtool sign /tr http://timestamp.sectigo.com /td sha256 /fd sha256 /f $Env:WINDOWS_CODESIGN_CERTIFICATE_PATH /p $Env:WINDOWS_CODESIGN_CERTIFICATE_PASSWORD *.msi
         working-directory: build
 
       - name: "Prepare for deployment"
@@ -656,7 +350,7 @@
         # also generates metadata for file artifact and write it to the job
         # output using the artifacts_slug value.
         id: prepare_deploy
-        if: github.event_name == 'push'
+        if: github.event_name == 'push' && matrix.artifacts_path != null
         shell: bash
         run: >
           if [[ "${GITHUB_REF}" =~ ^refs/tags/.* ]];
@@ -737,11 +431,11 @@
           echo "C:/Windows/System32;C:/ProgramData/Chocolatey/bin" >> $GITHUB_PATH
 
       - name: "Upload GitHub Actions artifacts"
+        if: matrix.artifacts_path != null
         uses: actions/upload-artifact@v3.1.0
         with:
           name: ${{ matrix.artifacts_name }}
           path: ${{ matrix.artifacts_path }}
->>>>>>> e3759aaa
 
   update_manifest:
     name: "Update manifest file on download server"
