--- conflicted
+++ resolved
@@ -46,11 +46,7 @@
       cache: ccache
       # Ubuntu Bionic build prerequisites
       # TODO for Ubuntu Focal: Replace "-DFAAD=ON" with "-DFFMPEG=ON"
-<<<<<<< HEAD
-      env: CMAKEFLAGS_EXTRA="-DENGINEPRIME=ON -DFAAD=ON -DLOCALECOMPARE=ON -DMAD=ON -DMODPLUG=ON -DWAVPACK=ON -DWARNINGS_FATAL=ON"
-=======
       env: CMAKEFLAGS_EXTRA="-DFAAD=ON -DKEYFINDER=ON -DLOCALECOMPARE=ON -DMAD=ON -DMODPLUG=ON -DWAVPACK=ON -DWARNINGS_FATAL=ON"
->>>>>>> ecb457a0
       before_install:
         - export CMAKE_BUILD_PARALLEL_LEVEL="$(nproc)"
         - export CTEST_PARALLEL_LEVEL="$(nproc)"
