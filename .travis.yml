--- conflicted
+++ resolved
@@ -211,13 +211,6 @@
 git:
   depth: 1
 
-<<<<<<< HEAD
-services:
-  # Virtual X is needed for analyzer waveform tests
-  - xvfb
-
-=======
->>>>>>> f6210f4d
 # Common Addons
 addons:
   apt:
