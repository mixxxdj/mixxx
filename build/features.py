--- conflicted
+++ resolved
@@ -327,16 +327,12 @@
         if not self.enabled(build):
             return
 
-<<<<<<< HEAD
         gpod_found = conf.CheckLib(['libgpod','gpod'])
         build.env.Append(CPPDEFINES = '__IPOD__')
 
         if not gpod_found:
             raise Exception('Could not find libgpod or its development headers. Please install it or compile Mixxx without iPod support using the ipod=0 flag.')
 
-=======
-        build.env.Append(CPPDEFINES='__IPOD__')
->>>>>>> 3f40ecf4
         if build.platform_is_windows:
             build.env.Append(LIBS='gpod')
             # You must check v-this-v directory out from
