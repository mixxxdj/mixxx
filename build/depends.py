# -*- coding: utf-8 -*-

import os
import util
from mixxx import Dependence, Feature
import SCons.Script as SCons


class PortAudio(Dependence):

    def configure(self, build, conf):
        if not conf.CheckLib('portaudio'):
            raise Exception(
                'Did not find libportaudio.a, portaudio.lib, or the PortAudio-v19 development header files.')

        # Turn on PortAudio support in Mixxx
        build.env.Append(CPPDEFINES='__PORTAUDIO__')

        if build.platform_is_windows and build.static_dependencies:
            conf.CheckLib('advapi32')

    def sources(self, build):
        return ['sounddeviceportaudio.cpp']


class PortMIDI(Dependence):

    def configure(self, build, conf):
        # Check for PortTime
        libs = ['porttime', 'libporttime']
        headers = ['porttime.h']

        # Depending on the library configuration PortTime might be statically
        # linked with PortMidi. We treat either presence of the lib or the
        # header as success.
        if not conf.CheckLib(libs) and not conf.CheckHeader(headers):
            raise Exception("Did not find PortTime or its development headers.")

        # Check for PortMidi
        libs = ['portmidi', 'libportmidi']
        headers = ['portmidi.h']
        if build.platform_is_windows:
            # We have this special branch here because on Windows we might want
            # to link PortMidi statically which we don't want to do on other
            # platforms.
            # TODO(rryan): Remove this? Don't want to break anyone but the
            # static/dynamic choice should be made by the whether the .a is an
            # import library for a shared library or a static library.
            libs.append('portmidi_s')

        if not conf.CheckLib(libs) or not conf.CheckHeader(headers):
            raise Exception("Did not find PortMidi or its development headers.")

    def sources(self, build):
        return ['controllers/midi/portmidienumerator.cpp', 'controllers/midi/portmidicontroller.cpp']


class OpenGL(Dependence):

    def configure(self, build, conf):
        if build.platform_is_osx:
            build.env.AppendUnique(FRAMEWORKS='OpenGL')

        # Check for OpenGL (it's messy to do it for all three platforms).
        if (not conf.CheckLib('GL') and
                not conf.CheckLib('opengl32') and
                not conf.CheckCHeader('OpenGL/gl.h') and
                not conf.CheckCHeader('GL/gl.h')):
            raise Exception('Did not find OpenGL development files')

        if (not conf.CheckLib('GLU') and
                not conf.CheckLib('glu32') and
                not conf.CheckCHeader('OpenGL/glu.h')):
            raise Exception('Did not find GLU development files')


class SecurityFramework(Dependence):
    """The iOS/OS X security framework is used to implement sandboxing."""
    def configure(self, build, conf):
        if not build.platform_is_osx:
            return
        build.env.Append(CPPPATH='/System/Library/Frameworks/Security.framework/Headers/')
        build.env.Append(LINKFLAGS='-framework Security')


class CoreServices(Dependence):
    def configure(self, build, conf):
        if not build.platform_is_osx:
            return
        build.env.Append(CPPPATH='/System/Library/Frameworks/CoreServices.framework/Headers/')
        build.env.Append(LINKFLAGS='-framework CoreServices')


class OggVorbis(Dependence):

    def configure(self, build, conf):
#        if build.platform_is_windows and build.machine_is_64bit:
            # For some reason this has to be checked this way on win64,
            # otherwise it looks for the dll lib which will cause a conflict
            # later
#            if not conf.CheckLib('vorbisfile_static'):
#                raise Exception('Did not find vorbisfile_static.lib or the libvorbisfile development headers.')
#        else:
        libs = ['libvorbisfile', 'vorbisfile']
        if not conf.CheckLib(libs):
            Exception('Did not find libvorbisfile.a, libvorbisfile.lib, '
                      'or the libvorbisfile development headers.')

        libs = ['libvorbis', 'vorbis']
        if not conf.CheckLib(libs):
            raise Exception(
                'Did not find libvorbis.a, libvorbis.lib, or the libvorbis development headers.')

        libs = ['libogg', 'ogg']
        if not conf.CheckLib(libs):
            raise Exception(
                'Did not find libogg.a, libogg.lib, or the libogg development headers')

        # libvorbisenc only exists on Linux, OSX and mingw32 on Windows. On
        # Windows with MSVS it is included in vorbisfile.dll. libvorbis and
        # libogg are included from build.py so don't add here.
        if not build.platform_is_windows or build.toolchain_is_gnu:
            vorbisenc_found = conf.CheckLib(['libvorbisenc', 'vorbisenc'])
            if not vorbisenc_found:
                raise Exception(
                    'Did not find libvorbisenc.a, libvorbisenc.lib, or the libvorbisenc development headers.')

    def sources(self, build):
        return ['sources/soundsourceoggvorbis.cpp']

class SndFile(Dependence):

    def configure(self, build, conf):
        # if not conf.CheckLibWithHeader(['sndfile', 'libsndfile', 'libsndfile-1'], 'sndfile.h', 'C'):
        # TODO: check for debug version on Windows when one is available
        if not conf.CheckLib(['sndfile', 'libsndfile', 'libsndfile-1']):
            raise Exception(
                "Did not find libsndfile or it\'s development headers")
        build.env.Append(CPPDEFINES='__SNDFILE__')

    def sources(self, build):
        return ['sources/soundsourcesndfile.cpp']


class FLAC(Dependence):
    def configure(self, build, conf):
        if not conf.CheckHeader('FLAC/stream_decoder.h'):
            raise Exception('Did not find libFLAC development headers')
        libs = ['libFLAC', 'FLAC']
        if not conf.CheckLib(libs):
            raise Exception('Did not find libFLAC development libraries')

        if build.platform_is_windows and build.static_dependencies:
            build.env.Append(CPPDEFINES='FLAC__NO_DLL')

    def sources(self, build):
        return ['sources/soundsourceflac.cpp',]


class Qt(Dependence):
    DEFAULT_QT4DIRS = {'linux': '/usr/share/qt4',
                       'bsd': '/usr/local/lib/qt4',
                       'osx': '/Library/Frameworks',
                       'windows': 'C:\\qt\\4.6.0'}

    DEFAULT_QT5DIRS64 = {'linux': '/usr/lib/x86_64-linux-gnu/qt5',
                         'osx': '/Library/Frameworks',
                         'windows': 'C:\\qt\\5.0.1'}

    DEFAULT_QT5DIRS32 = {'linux': '/usr/lib/i386-linux-gnu/qt5',
                         'osx': '/Library/Frameworks',
                         'windows': 'C:\\qt\\5.0.1'}

    @staticmethod
    def qt5_enabled(build):
        return int(util.get_flags(build.env, 'qt5', 0))

    @staticmethod
    def uic(build):
        qt5 = Qt.qt5_enabled(build)
        return build.env.Uic5 if qt5 else build.env.Uic4

    @staticmethod
    def find_framework_path(qtdir):
        for d in (os.path.join(qtdir, x) for x in ['', 'Frameworks', 'lib']):
            core = os.path.join(d, 'QtCore.framework')
            if os.path.isdir(core):
                return d
        return None

    @staticmethod
    def enabled_modules(build):
        qt5 = Qt.qt5_enabled(build)
        qt_modules = [
            'QtCore', 'QtGui', 'QtOpenGL', 'QtXml', 'QtSvg',
            'QtSql', 'QtScript', 'QtXmlPatterns', 'QtNetwork',
            'QtTest', 'QtScriptTools'
        ]
        if qt5:
            qt_modules.extend(['QtWidgets', 'QtConcurrent'])
        return qt_modules

    @staticmethod
    def enabled_imageformats(build):
        qt5 = Qt.qt5_enabled(build)
        qt_imageformats = [
            'qgif', 'qico', 'qjpeg',  'qmng', 'qtga', 'qtiff', 'qsvg'
        ]
        if qt5:
            qt_imageformats.extend(['qdds', 'qicns', 'qjp2', 'qwbmp', 'qwebp'])
        return qt_imageformats

    def satisfy(self):
        pass

    def configure(self, build, conf):
        qt_modules = Qt.enabled_modules(build)

        qt5 = Qt.qt5_enabled(build)
        # Emit various Qt defines
        build.env.Append(CPPDEFINES=['QT_SHARED',
                                     'QT_TABLET_SUPPORT'])
        if qt5:
            # Enable qt4 support.
            build.env.Append(CPPDEFINES='QT_DISABLE_DEPRECATED_BEFORE')

        # Set qt_sqlite_plugin flag if we should package the Qt SQLite plugin.
        build.flags['qt_sqlite_plugin'] = util.get_flags(
            build.env, 'qt_sqlite_plugin', 0)

        # Enable Qt include paths
        if build.platform_is_linux:
            if qt5 and not conf.CheckForPKG('Qt5Core', '5.0'):
                raise Exception('Qt >= 5.0 not found')
            elif not qt5 and not conf.CheckForPKG('QtCore', '4.6'):
                raise Exception('QT >= 4.6 not found')

            # This automatically converts QtXXX to Qt5XXX where appropriate.
            if qt5:
                build.env.EnableQt5Modules(qt_modules, debug=False)
            else:
                build.env.EnableQt4Modules(qt_modules, debug=False)

            if qt5:
                # Note that -reduce-relocations is enabled by default in Qt5.
                # So we must build the code with position independent code
                build.env.Append(CCFLAGS='-fPIE')

        elif build.platform_is_bsd:
            build.env.Append(LIBS=qt_modules)
            include_paths = ['$QTDIR/include/%s' % module
                             for module in qt_modules]
            build.env.Append(CPPPATH=include_paths)
        elif build.platform_is_osx:
            qtdir = build.env['QTDIR']
            build.env.Append(
                LINKFLAGS=' '.join('-framework %s' % m for m in qt_modules)
            )
            framework_path = Qt.find_framework_path(qtdir)
            if not framework_path:
                raise Exception(
                    'Could not find frameworks in Qt directory: %s' % qtdir)
            # Necessary for raw includes of headers like #include <qobject.h>
            build.env.Append(CPPPATH=[os.path.join(framework_path, '%s.framework' % m, 'Headers')
                                      for m in qt_modules])
            # Framework path needs to be altered for CCFLAGS as well since a
            # header include of QtCore/QObject.h looks for a QtCore.framework on
            # the search path and a QObject.h in QtCore.framework/Headers.
            build.env.Append(CCFLAGS=['-F%s' % os.path.join(framework_path)])
            build.env.Append(LINKFLAGS=['-F%s' % os.path.join(framework_path)])

            # Copied verbatim from qt4.py and qt5.py.
            # TODO(rryan): Get our fixes merged upstream so we can use qt4.py
            # and qt5.py for OS X.
            qt4_module_defines = {
                'QtScript'   : ['QT_SCRIPT_LIB'],
                'QtSvg'      : ['QT_SVG_LIB'],
                'Qt3Support' : ['QT_QT3SUPPORT_LIB','QT3_SUPPORT'],
                'QtSql'      : ['QT_SQL_LIB'],
                'QtXml'      : ['QT_XML_LIB'],
                'QtOpenGL'   : ['QT_OPENGL_LIB'],
                'QtGui'      : ['QT_GUI_LIB'],
                'QtNetwork'  : ['QT_NETWORK_LIB'],
                'QtCore'     : ['QT_CORE_LIB'],
            }
            qt5_module_defines = {
                'QtScript'   : ['QT_SCRIPT_LIB'],
                'QtSvg'      : ['QT_SVG_LIB'],
                'QtSql'      : ['QT_SQL_LIB'],
                'QtXml'      : ['QT_XML_LIB'],
                'QtOpenGL'   : ['QT_OPENGL_LIB'],
                'QtGui'      : ['QT_GUI_LIB'],
                'QtNetwork'  : ['QT_NETWORK_LIB'],
                'QtCore'     : ['QT_CORE_LIB'],
                'QtWidgets'  : ['QT_WIDGETS_LIB'],
            }

            module_defines = qt5_module_defines if qt5 else qt4_module_defines
            for module in qt_modules:
                build.env.AppendUnique(CPPDEFINES=module_defines.get(module, []))

            if qt5:
                build.env["QT5_MOCCPPPATH"] = build.env["CPPPATH"]
            else:
                build.env["QT4_MOCCPPPATH"] = build.env["CPPPATH"]
        elif build.platform_is_windows:
            # This automatically converts QtCore to QtCore[45][d] where
            # appropriate.
            if qt5:
                build.env.EnableQt5Modules(qt_modules,
                                           debug=build.build_is_debug)
            else:
                build.env.EnableQt4Modules(qt_modules,
                                           debug=build.build_is_debug)

            # if build.static_dependencies:
                # # Pulled from qt-4.8.2-source\mkspecs\win32-msvc2010\qmake.conf
                # # QtCore
                # build.env.Append(LIBS = 'kernel32')
                # build.env.Append(LIBS = 'user32') # QtGui, QtOpenGL, libHSS1394
                # build.env.Append(LIBS = 'shell32')
                # build.env.Append(LIBS = 'uuid')
                # build.env.Append(LIBS = 'ole32') # QtGui,
                # build.env.Append(LIBS = 'advapi32') # QtGui, portaudio, portmidi
                # build.env.Append(LIBS = 'ws2_32')   # QtGui, QtNetwork, libshout
                # # QtGui
                # build.env.Append(LIBS = 'gdi32') #QtOpenGL
                # build.env.Append(LIBS = 'comdlg32')
                # build.env.Append(LIBS = 'oleaut32')
                # build.env.Append(LIBS = 'imm32')
                # build.env.Append(LIBS = 'winmm')
                # build.env.Append(LIBS = 'winspool')
                # # QtOpenGL
                # build.env.Append(LIBS = 'glu32')
                # build.env.Append(LIBS = 'opengl32')

        # Set the rpath for linux/bsd/osx.
        # This is not supported on OS X before the 10.5 SDK.
        using_104_sdk = (str(build.env["CCFLAGS"]).find("10.4") >= 0)
        compiling_on_104 = False
        if build.platform_is_osx:
            compiling_on_104 = (
                os.popen('sw_vers').readlines()[1].find('10.4') >= 0)
        if not build.platform_is_windows and not (using_104_sdk or compiling_on_104):
            qtdir = build.env['QTDIR']
            # TODO(XXX) should we use find_framework_path here or keep lib
            # hardcoded?
            framework_path = os.path.join(qtdir, 'lib')
            if os.path.isdir(framework_path):
                build.env.Append(LINKFLAGS="-Wl,-rpath," + framework_path)
                build.env.Append(LINKFLAGS="-L" + framework_path)

        # Mixxx requires C++11 support. Windows enables C++11 features by
        # default but Clang/GCC require a flag.
        if not build.platform_is_windows:
            build.env.Append(CXXFLAGS='-std=c++11')


class TestHeaders(Dependence):
    def configure(self, build, conf):
        build.env.Append(CPPPATH="#lib/gtest-1.7.0/include")

class FidLib(Dependence):

    def sources(self, build):
        symbol = None
        if build.platform_is_windows:
            if build.toolchain_is_msvs:
                symbol = 'T_MSVC'
            elif build.crosscompile:
                # Not sure why, but fidlib won't build with mingw32msvc and
                # T_MINGW
                symbol = 'T_LINUX'
            elif build.toolchain_is_gnu:
                symbol = 'T_MINGW'
        else:
            symbol = 'T_LINUX'

        return [build.env.StaticObject('#lib/fidlib-0.9.10/fidlib.c',
                                       CPPDEFINES=symbol)]

    def configure(self, build, conf):
        build.env.Append(CPPPATH='#lib/fidlib-0.9.10/')


class ReplayGain(Dependence):

    def sources(self, build):
        return ["#lib/replaygain/replaygain.cpp"]

    def configure(self, build, conf):
        build.env.Append(CPPPATH="#lib/replaygain")


class SoundTouch(Dependence):
    SOUNDTOUCH_PATH = 'soundtouch-1.8.0'

    def sources(self, build):
        return ['engine/enginebufferscalest.cpp',
                '#lib/%s/AAFilter.cpp' % self.SOUNDTOUCH_PATH,
                '#lib/%s/BPMDetect.cpp' % self.SOUNDTOUCH_PATH,
                '#lib/%s/FIFOSampleBuffer.cpp' % self.SOUNDTOUCH_PATH,
                '#lib/%s/FIRFilter.cpp' % self.SOUNDTOUCH_PATH,
                '#lib/%s/InterpolateCubic.cpp' % self.SOUNDTOUCH_PATH,
                '#lib/%s/InterpolateLinear.cpp' % self.SOUNDTOUCH_PATH,
                '#lib/%s/InterpolateShannon.cpp' % self.SOUNDTOUCH_PATH,
                '#lib/%s/PeakFinder.cpp' % self.SOUNDTOUCH_PATH,
                '#lib/%s/RateTransposer.cpp' % self.SOUNDTOUCH_PATH,
                '#lib/%s/SoundTouch.cpp' % self.SOUNDTOUCH_PATH,
                '#lib/%s/TDStretch.cpp' % self.SOUNDTOUCH_PATH,
                # SoundTouch CPU optimizations are only for x86
                # architectures. SoundTouch automatically ignores these files
                # when it is not being built for an architecture that supports
                # them.
                '#lib/%s/cpu_detect_x86.cpp' % self.SOUNDTOUCH_PATH,
                '#lib/%s/mmx_optimized.cpp' % self.SOUNDTOUCH_PATH,
                '#lib/%s/sse_optimized.cpp' % self.SOUNDTOUCH_PATH]

    def configure(self, build, conf, env=None):
        if env is None:
            env = build.env
        env.Append(CPPPATH=['#lib/%s' % self.SOUNDTOUCH_PATH])

        # Prevents circular import.
        from features import Optimize

        # If we do not want optimizations then disable them.
        optimize = (build.flags['optimize'] if 'optimize' in build.flags
                    else Optimize.get_optimization_level())
        if optimize == Optimize.LEVEL_OFF:
            env.Append(CPPDEFINES='SOUNDTOUCH_DISABLE_X86_OPTIMIZATIONS')


class RubberBand(Dependence):
    def sources(self, build):
        sources = ['engine/enginebufferscalerubberband.cpp', ]
        return sources

    def configure(self, build, conf, env=None):
        if env is None:
            env = build.env
        if not conf.CheckLib(['rubberband', 'librubberband']):
            raise Exception(
                "Could not find librubberband or its development headers.")


class TagLib(Dependence):
    def configure(self, build, conf):
        libs = ['tag']
        if not conf.CheckLib(libs):
            raise Exception(
                "Could not find libtag or its development headers.")

        # Karmic seems to have an issue with mp4tag.h where they don't include
        # the files correctly. Adding this folder ot the include path should fix
        # it, though might cause issues. This is safe to remove once we
        # deprecate Karmic support. rryan 2/2011
        build.env.Append(CPPPATH='/usr/include/taglib/')

        if build.platform_is_windows and build.static_dependencies:
            build.env.Append(CPPDEFINES='TAGLIB_STATIC')


class Chromaprint(Dependence):
    def configure(self, build, conf):
        if not conf.CheckLib(['chromaprint', 'libchromaprint', 'chromaprint_p', 'libchromaprint_p']):
            raise Exception(
                "Could not find libchromaprint or its development headers.")
        if build.platform_is_windows and build.static_dependencies:
            build.env.Append(CPPDEFINES='CHROMAPRINT_NODLL')

            # On Windows, we link chromaprint with FFTW3.
            if not conf.CheckLib(['fftw', 'libfftw', 'fftw3', 'libfftw3']):
                raise Exception(
                    "Could not find fftw3 or its development headers.")


class ProtoBuf(Dependence):
    def configure(self, build, conf):
        libs = ['libprotobuf-lite', 'protobuf-lite', 'libprotobuf', 'protobuf']
        if build.platform_is_windows:
            if not build.static_dependencies:
                build.env.Append(CPPDEFINES='PROTOBUF_USE_DLLS')
        if not conf.CheckLib(libs):
            raise Exception(
                "Could not find libprotobuf or its development headers.")


class QtScriptByteArray(Dependence):
    def configure(self, build, conf):
        build.env.Append(CPPPATH='#lib/qtscript-bytearray')

    def sources(self, build):
        return ['#lib/qtscript-bytearray/bytearrayclass.cpp',
                '#lib/qtscript-bytearray/bytearrayprototype.cpp']


class Reverb(Dependence):
    def configure(self, build, conf):
        build.env.Append(CPPPATH='#lib/reverb')

    def sources(self, build):
        return ['#lib/reverb/Reverb.cc']


class MixxxCore(Feature):

    def description(self):
        return "Mixxx Core Features"

    def enabled(self, build):
        return True

    def sources(self, build):
        sources = ["mixxxkeyboard.cpp",

                   "configobject.cpp",
                   "control/control.cpp",
                   "control/controlbehavior.cpp",
                   "control/controlmodel.cpp",
                   "controlobject.cpp",
                   "controlobjectslave.cpp",
                   "controlobjectthread.cpp",
                   "controlaudiotaperpot.cpp",
                   "controlpotmeter.cpp",
                   "controllinpotmeter.cpp",
                   "controllogpotmeter.cpp",
                   "controleffectknob.cpp",
                   "controlpushbutton.cpp",
                   "controlindicator.cpp",
                   "controlttrotary.cpp",

                   "preferences/dlgpreferencepage.cpp",
                   "dlgpreferences.cpp",
                   "dlgprefsound.cpp",
                   "dlgprefsounditem.cpp",
                   "controllers/dlgprefcontroller.cpp",
                   "controllers/dlgcontrollerlearning.cpp",
                   "controllers/dlgprefcontrollers.cpp",
                   "dlgpreflibrary.cpp",
                   "dlgprefcontrols.cpp",
                   "dlgprefwaveform.cpp",
                   "dlgprefautodj.cpp",
                   "dlgprefkey.cpp",
                   "dlgprefreplaygain.cpp",
                   "dlgprefnovinyl.cpp",
                   "dlgabout.cpp",
                   "dlgprefeq.cpp",
                   "dlgprefeffects.cpp",
                   "dlgprefcrossfader.cpp",
                   "dlgtagfetcher.cpp",
                   "dlgtrackinfo.cpp",
                   "dlganalysis.cpp",
                   "dlgautodj.cpp",
                   "dlghidden.cpp",
                   "dlgmissing.cpp",
                   "dlgdevelopertools.cpp",
                   "dlgcoverartfullsize.cpp",

                   "effects/effectmanifest.cpp",
                   "effects/effectmanifestparameter.cpp",

                   "effects/effectchain.cpp",
                   "effects/effect.cpp",
                   "effects/effectparameter.cpp",

                   "effects/effectrack.cpp",
                   "effects/effectchainslot.cpp",
                   "effects/effectslot.cpp",
                   "effects/effectparameterslotbase.cpp",
                   "effects/effectparameterslot.cpp",
                   "effects/effectbuttonparameterslot.cpp",

                   "effects/effectsmanager.cpp",
                   "effects/effectchainmanager.cpp",
                   "effects/effectsbackend.cpp",

                   "effects/native/nativebackend.cpp",
                   "effects/native/bitcrushereffect.cpp",
                   "effects/native/linkwitzriley8eqeffect.cpp",
                   "effects/native/bessel4lvmixeqeffect.cpp",
                   "effects/native/bessel8lvmixeqeffect.cpp",
                   "effects/native/graphiceqeffect.cpp",
                   "effects/native/flangereffect.cpp",
                   "effects/native/filtereffect.cpp",
                   "effects/native/moogladder4filtereffect.cpp",
                   "effects/native/reverbeffect.cpp",
                   "effects/native/echoeffect.cpp",
                   "effects/native/autopaneffect.cpp",
                   "effects/native/phasereffect.cpp",

                   "engine/effects/engineeffectsmanager.cpp",
                   "engine/effects/engineeffectrack.cpp",
                   "engine/effects/engineeffectchain.cpp",
                   "engine/effects/engineeffect.cpp",

                   "engine/sync/basesyncablelistener.cpp",
                   "engine/sync/enginesync.cpp",
                   "engine/sync/synccontrol.cpp",
                   "engine/sync/internalclock.cpp",
                   "engine/sync/midimaster.cpp",

                   "engine/engineworker.cpp",
                   "engine/engineworkerscheduler.cpp",
                   "engine/enginebuffer.cpp",
                   "engine/enginebufferscale.cpp",
                   "engine/enginebufferscalelinear.cpp",
                   "engine/enginefilterbiquad1.cpp",
                   "engine/enginefiltermoogladder4.cpp",
                   "engine/enginefilterbessel4.cpp",
                   "engine/enginefilterbessel8.cpp",
                   "engine/enginefilterbutterworth4.cpp",
                   "engine/enginefilterbutterworth8.cpp",
                   "engine/enginefilterlinkwitzriley4.cpp",
                   "engine/enginefilterlinkwitzriley8.cpp",
                   "engine/enginefilter.cpp",
                   "engine/engineobject.cpp",
                   "engine/enginepregain.cpp",
                   "engine/enginechannel.cpp",
                   "engine/enginemaster.cpp",
                   "engine/enginedelay.cpp",
                   "engine/enginevumeter.cpp",
                   "engine/enginesidechaincompressor.cpp",
                   "engine/sidechain/enginesidechain.cpp",
                   "engine/enginexfader.cpp",
                   "engine/enginemicrophone.cpp",
                   "engine/enginedeck.cpp",
                   "engine/engineaux.cpp",
                   "engine/channelmixer_autogen.cpp",

                   "engine/enginecontrol.cpp",
                   "engine/ratecontrol.cpp",
                   "engine/positionscratchcontroller.cpp",
                   "engine/loopingcontrol.cpp",
                   "engine/bpmcontrol.cpp",
                   "engine/keycontrol.cpp",
                   "engine/cuecontrol.cpp",
                   "engine/quantizecontrol.cpp",
                   "engine/clockcontrol.cpp",
                   "engine/readaheadmanager.cpp",
                   "engine/enginetalkoverducking.cpp",
                   "cachingreader.cpp",
                   "cachingreaderchunk.cpp",
                   "cachingreaderworker.cpp",

                   "analyserrg.cpp",
                   "analyserqueue.cpp",
                   "analyserwaveform.cpp",
                   "analyserkey.cpp",

                   "controllers/controller.cpp",
                   "controllers/controllerengine.cpp",
                   "controllers/controllerenumerator.cpp",
                   "controllers/controllerlearningeventfilter.cpp",
                   "controllers/controllermanager.cpp",
                   "controllers/controllerpresetfilehandler.cpp",
                   "controllers/controllerpresetinfo.cpp",
                   "controllers/controllerpresetinfoenumerator.cpp",
                   "controllers/controlpickermenu.cpp",
                   "controllers/controllermappingtablemodel.cpp",
                   "controllers/controllerinputmappingtablemodel.cpp",
                   "controllers/controlleroutputmappingtablemodel.cpp",
                   "controllers/delegates/controldelegate.cpp",
                   "controllers/delegates/midichanneldelegate.cpp",
                   "controllers/delegates/midiopcodedelegate.cpp",
                   "controllers/delegates/midibytedelegate.cpp",
                   "controllers/delegates/midioptionsdelegate.cpp",
                   "controllers/learningutils.cpp",
                   "controllers/midi/midimessage.cpp",
                   "controllers/midi/midiutils.cpp",
                   "controllers/midi/midicontroller.cpp",
                   "controllers/midi/midicontrollerpresetfilehandler.cpp",
                   "controllers/midi/midienumerator.cpp",
                   "controllers/midi/midioutputhandler.cpp",
<<<<<<< HEAD
                   "controllers/midi/midiclock.cpp",
                   "controllers/qtscript-bytearray/bytearrayclass.cpp",
                   "controllers/qtscript-bytearray/bytearrayprototype.cpp",
=======
>>>>>>> d56d4531
                   "controllers/softtakeover.cpp",

                   "main.cpp",
                   "mixxx.cpp",
                   "mixxxapplication.cpp",
                   "errordialoghandler.cpp",
                   "upgrade.cpp",

                   "sources/soundsourceproviderregistry.cpp",
                   "sources/soundsourceplugin.cpp",
                   "sources/soundsourcepluginlibrary.cpp",
                   "sources/soundsource.cpp",
                   "sources/audiosource.cpp",

                   "metadata/trackmetadata.cpp",
                   "metadata/trackmetadatataglib.cpp",
                   "metadata/audiotagger.cpp",

                   "sharedglcontext.cpp",
                   "widget/controlwidgetconnection.cpp",
                   "widget/wbasewidget.cpp",
                   "widget/wwidget.cpp",
                   "widget/wwidgetgroup.cpp",
                   "widget/wwidgetstack.cpp",
                   "widget/wsizeawarestack.cpp",
                   "widget/wlabel.cpp",
                   "widget/wtracktext.cpp",
                   "widget/wnumber.cpp",
                   "widget/wnumberdb.cpp",
                   "widget/wnumberpos.cpp",
                   "widget/wnumberrate.cpp",
                   "widget/wknob.cpp",
                   "widget/wknobcomposed.cpp",
                   "widget/wdisplay.cpp",
                   "widget/wvumeter.cpp",
                   "widget/wpushbutton.cpp",
                   "widget/weffectpushbutton.cpp",
                   "widget/wslidercomposed.cpp",
                   "widget/wstatuslight.cpp",
                   "widget/woverview.cpp",
                   "widget/woverviewlmh.cpp",
                   "widget/woverviewhsv.cpp",
                   "widget/woverviewrgb.cpp",
                   "widget/wspinny.cpp",
                   "widget/wskincolor.cpp",
                   "widget/wsearchlineedit.cpp",
                   "widget/wpixmapstore.cpp",
                   "widget/wimagestore.cpp",
                   "widget/hexspinbox.cpp",
                   "widget/wtrackproperty.cpp",
                   "widget/wstarrating.cpp",
                   "widget/weffectchain.cpp",
                   "widget/weffect.cpp",
                   "widget/weffectparameter.cpp",
                   "widget/weffectbuttonparameter.cpp",
                   "widget/weffectparameterbase.cpp",
                   "widget/wtime.cpp",
                   "widget/wkey.cpp",
                   "widget/wcombobox.cpp",
                   "widget/wsplitter.cpp",
                   "widget/wcoverart.cpp",
                   "widget/wcoverartlabel.cpp",
                   "widget/wcoverartmenu.cpp",
                   "widget/wsingletoncontainer.cpp",

                   "network.cpp",
                   "musicbrainz/tagfetcher.cpp",
                   "musicbrainz/gzip.cpp",
                   "musicbrainz/crc.c",
                   "musicbrainz/acoustidclient.cpp",
                   "musicbrainz/chromaprinter.cpp",
                   "musicbrainz/musicbrainzclient.cpp",

                   "rotary.cpp",
                   "widget/wtracktableview.cpp",
                   "widget/wtracktableviewheader.cpp",
                   "widget/wlibrarysidebar.cpp",
                   "widget/wlibrary.cpp",
                   "widget/wlibrarytableview.cpp",
                   "widget/wanalysislibrarytableview.cpp",
                   "widget/wlibrarytextbrowser.cpp",
                   "library/trackcollection.cpp",
                   "library/basesqltablemodel.cpp",
                   "library/basetrackcache.cpp",
                   "library/columncache.cpp",
                   "library/librarytablemodel.cpp",
                   "library/searchquery.cpp",
                   "library/searchqueryparser.cpp",
                   "library/analysislibrarytablemodel.cpp",
                   "library/missingtablemodel.cpp",
                   "library/hiddentablemodel.cpp",
                   "library/proxytrackmodel.cpp",
                   "library/coverart.cpp",
                   "library/coverartcache.cpp",
                   "library/coverartutils.cpp",

                   "library/playlisttablemodel.cpp",
                   "library/libraryfeature.cpp",
                   "library/analysisfeature.cpp",
                   "library/autodj/autodjfeature.cpp",
                   "library/autodj/autodjprocessor.cpp",
                   "library/dao/directorydao.cpp",
                   "library/mixxxlibraryfeature.cpp",
                   "library/baseplaylistfeature.cpp",
                   "library/playlistfeature.cpp",
                   "library/setlogfeature.cpp",

                   "library/browse/browsetablemodel.cpp",
                   "library/browse/browsethread.cpp",
                   "library/browse/browsefeature.cpp",
                   "library/browse/foldertreemodel.cpp",

                   "library/recording/recordingfeature.cpp",
                   "dlgrecording.cpp",
                   "recording/recordingmanager.cpp",
                   "engine/sidechain/enginerecord.cpp",

                   # External Library Features
                   "library/baseexternallibraryfeature.cpp",
                   "library/baseexternaltrackmodel.cpp",
                   "library/baseexternalplaylistmodel.cpp",
                   "library/rhythmbox/rhythmboxfeature.cpp",

                   "library/banshee/bansheefeature.cpp",
                   "library/banshee/bansheeplaylistmodel.cpp",
                   "library/banshee/bansheedbconnection.cpp",

                   "library/itunes/itunesfeature.cpp",
                   "library/traktor/traktorfeature.cpp",

                   "library/cratefeature.cpp",
                   "library/sidebarmodel.cpp",
                   "library/legacylibraryimporter.cpp",
                   "library/library.cpp",

                   "library/scanner/libraryscanner.cpp",
                   "library/scanner/libraryscannerdlg.cpp",
                   "library/scanner/scannertask.cpp",
                   "library/scanner/importfilestask.cpp",
                   "library/scanner/recursivescandirectorytask.cpp",

                   "library/dao/cratedao.cpp",
                   "library/cratetablemodel.cpp",
                   "library/dao/cuedao.cpp",
                   "library/dao/cue.cpp",
                   "library/dao/trackdao.cpp",
                   "library/dao/playlistdao.cpp",
                   "library/dao/libraryhashdao.cpp",
                   "library/dao/settingsdao.cpp",
                   "library/dao/analysisdao.cpp",

                   "library/librarycontrol.cpp",
                   "library/schemamanager.cpp",
                   "library/songdownloader.cpp",
                   "library/starrating.cpp",
                   "library/stardelegate.cpp",
                   "library/stareditor.cpp",
                   "library/bpmdelegate.cpp",
                   "library/previewbuttondelegate.cpp",
                   "library/coverartdelegate.cpp",

                   "library/treeitemmodel.cpp",
                   "library/treeitem.cpp",

                   "library/parser.cpp",
                   "library/parserpls.cpp",
                   "library/parserm3u.cpp",
                   "library/parsercsv.cpp",

                   "soundsourceproxy.cpp",

                   "widget/wwaveformviewer.cpp",

                   "waveform/waveform.cpp",
                   "waveform/waveformfactory.cpp",
                   "waveform/waveformwidgetfactory.cpp",
                   "waveform/vsyncthread.cpp",
                   "waveform/guitick.cpp",
                   "waveform/renderers/waveformwidgetrenderer.cpp",
                   "waveform/renderers/waveformrendererabstract.cpp",
                   "waveform/renderers/waveformrenderbackground.cpp",
                   "waveform/renderers/waveformrendermark.cpp",
                   "waveform/renderers/waveformrendermarkrange.cpp",
                   "waveform/renderers/waveformrenderbeat.cpp",
                   "waveform/renderers/waveformrendererendoftrack.cpp",
                   "waveform/renderers/waveformrendererpreroll.cpp",

                   "waveform/renderers/waveformrendererfilteredsignal.cpp",
                   "waveform/renderers/waveformrendererhsv.cpp",
                   "waveform/renderers/waveformrendererrgb.cpp",
                   "waveform/renderers/qtwaveformrendererfilteredsignal.cpp",
                   "waveform/renderers/qtwaveformrenderersimplesignal.cpp",
                   "waveform/renderers/glwaveformrendererfilteredsignal.cpp",
                   "waveform/renderers/glwaveformrenderersimplesignal.cpp",
                   "waveform/renderers/glslwaveformrenderersignal.cpp",
                   "waveform/renderers/glvsynctestrenderer.cpp",
                   "waveform/renderers/glwaveformrendererrgb.cpp",

                   "waveform/renderers/waveformsignalcolors.cpp",

                   "waveform/renderers/waveformrenderersignalbase.cpp",
                   "waveform/renderers/waveformmark.cpp",
                   "waveform/renderers/waveformmarkset.cpp",
                   "waveform/renderers/waveformmarkrange.cpp",

                   "waveform/widgets/waveformwidgetabstract.cpp",
                   "waveform/widgets/emptywaveformwidget.cpp",
                   "waveform/widgets/softwarewaveformwidget.cpp",
                   "waveform/widgets/hsvwaveformwidget.cpp",
                   "waveform/widgets/rgbwaveformwidget.cpp",
                   "waveform/widgets/qtwaveformwidget.cpp",
                   "waveform/widgets/qtsimplewaveformwidget.cpp",
                   "waveform/widgets/glwaveformwidget.cpp",
                   "waveform/widgets/glsimplewaveformwidget.cpp",
                   "waveform/widgets/glvsynctestwidget.cpp",

                   "waveform/widgets/glslwaveformwidget.cpp",

                   "waveform/widgets/glrgbwaveformwidget.cpp",

                   "skin/imginvert.cpp",
                   "skin/imgloader.cpp",
                   "skin/imgcolor.cpp",
                   "skin/skinloader.cpp",
                   "skin/legacyskinparser.cpp",
                   "skin/colorschemeparser.cpp",
                   "skin/tooltips.cpp",
                   "skin/skincontext.cpp",
                   "skin/svgparser.cpp",
                   "skin/pixmapsource.cpp",
                   "skin/launchimage.cpp",

                   "sampleutil.cpp",
                   "samplebuffer.cpp",
                   "singularsamplebuffer.cpp",
                   "circularsamplebuffer.cpp",

                   "trackinfoobject.cpp",
                   "track/beatgrid.cpp",
                   "track/beatmap.cpp",
                   "track/beatfactory.cpp",
                   "track/beatutils.cpp",
                   "track/keys.cpp",
                   "track/keyfactory.cpp",
                   "track/keyutils.cpp",

                   "baseplayer.cpp",
                   "basetrackplayer.cpp",
                   "deck.cpp",
                   "sampler.cpp",
                   "previewdeck.cpp",
                   "playermanager.cpp",
                   "samplerbank.cpp",
                   "sounddevice.cpp",
                   "soundmanager.cpp",
                   "soundmanagerconfig.cpp",
                   "soundmanagerutil.cpp",
                   "dlgprefrecord.cpp",
                   "playerinfo.cpp",
                   "visualplayposition.cpp",

                   "encoder/encoder.cpp",
                   "encoder/encodermp3.cpp",
                   "encoder/encodervorbis.cpp",

                   "util/pa_ringbuffer.c",
                   "util/sleepableqthread.cpp",
                   "util/statsmanager.cpp",
                   "util/stat.cpp",
                   "util/statmodel.cpp",
                   "util/time.cpp",
                   "util/timer.cpp",
                   "util/performancetimer.cpp",
                   "util/threadcputimer.cpp",
                   "util/version.cpp",
                   "util/rlimit.cpp",
                   "util/valuetransformer.cpp",
                   "util/sandbox.cpp",
                   "util/file.cpp",
                   "util/mac.cpp",
                   "util/task.cpp",
                   "util/experiment.cpp",
                   "util/xml.cpp",
                   "util/tapfilter.cpp",
                   "util/movinginterquartilemean.cpp",
                   "util/console.cpp",
                   "util/dbid.cpp",

                   '#res/mixxx.qrc'
                   ]

        proto_args = {
            'PROTOCPROTOPATH': ['src'],
            'PROTOCPYTHONOUTDIR': '',  # set to None to not generate python
            'PROTOCOUTDIR': build.build_dir,
            'PROTOCCPPOUTFLAGS': '',
            #'PROTOCCPPOUTFLAGS': "dllexport_decl=PROTOCONFIG_EXPORT:"
        }
        proto_sources = SCons.Glob('proto/*.proto')
        proto_objects = [build.env.Protoc([], proto_source, **proto_args)[0]
                         for proto_source in proto_sources]
        sources.extend(proto_objects)

        # Uic these guys (they're moc'd automatically after this) - Generates
        # the code for the QT UI forms.
        ui_files = [
            'controllers/dlgcontrollerlearning.ui',
            'controllers/dlgprefcontrollerdlg.ui',
            'controllers/dlgprefcontrollersdlg.ui',
            'dlgaboutdlg.ui',
            'dlganalysis.ui',
            'dlgautodj.ui',
            'dlgcoverartfullsize.ui',
            'dlgdevelopertoolsdlg.ui',
            'dlghidden.ui',
            'dlgmissing.ui',
            'dlgprefbeatsdlg.ui',
            'dlgprefcontrolsdlg.ui',
            'dlgprefwaveformdlg.ui',
            'dlgprefautodjdlg.ui',
            'dlgprefcrossfaderdlg.ui',
            'dlgprefkeydlg.ui',
            'dlgprefeqdlg.ui',
            'dlgprefeffectsdlg.ui',
            'dlgpreferencesdlg.ui',
            'dlgprefnovinyldlg.ui',
            'dlgpreflibrarydlg.ui',
            'dlgprefrecorddlg.ui',
            'dlgprefreplaygaindlg.ui',
            'dlgprefsounddlg.ui',
            'dlgprefsounditem.ui',
            'dlgprefvinyldlg.ui',
            'dlgrecording.ui',
            'dlgtagfetcher.ui',
            'dlgtrackinfo.ui',
        ]
        map(Qt.uic(build), ui_files)

        if build.platform_is_windows:
            # Add Windows resource file with icons and such
            # force manifest file creation, apparently not necessary for all
            # people but necessary for this committers handicapped windows
            # installation -- bkgood
            if build.toolchain_is_msvs:
                build.env.Append(LINKFLAGS="/MANIFEST")
        elif build.platform_is_osx:
            # Need extra room for code signing (App Store)
            build.env.Append(LINKFLAGS="-Wl,-headerpad,ffff")
            build.env.Append(LINKFLAGS="-Wl,-headerpad_max_install_names")

        return sources

    def configure(self, build, conf):
        # Evaluate this define. There are a lot of different things around the
        # codebase that use different defines. (AMD64, x86_64, x86, i386, i686,
        # EM64T). We need to unify them together.
        if not build.machine == 'alpha':
            build.env.Append(CPPDEFINES=build.machine)

        # TODO(rryan): Quick hack to get the build number in title bar. Clean up
        # later.
        if int(SCons.ARGUMENTS.get('build_number_in_title_bar', 0)):
            build.env.Append(CPPDEFINES='MIXXX_BUILD_NUMBER_IN_TITLE_BAR')

        if build.build_is_debug:
            build.env.Append(CPPDEFINES='MIXXX_BUILD_DEBUG')
        elif build.build_is_release:
            build.env.Append(CPPDEFINES='MIXXX_BUILD_RELEASE')

            # In a release build we want to disable all Q_ASSERTs in Qt headers
            # that we include. We can't define QT_NO_DEBUG because that would
            # mean turning off QDebug output. qt_noop() is what Qt defines
            # Q_ASSERT to be when QT_NO_DEBUG is defined.
            build.env.Append(CPPDEFINES="'Q_ASSERT(x)=qt_noop()'")

        if int(SCons.ARGUMENTS.get('debug_assertions_fatal', 0)):
            build.env.Append(CPPDEFINES='MIXXX_DEBUG_ASSERTIONS_FATAL')

        if build.toolchain_is_gnu:
            # Default GNU Options
            build.env.Append(CCFLAGS='-pipe')
            build.env.Append(CCFLAGS='-Wall')
            build.env.Append(CCFLAGS='-Wextra')

            # Always generate debugging info.
            build.env.Append(CCFLAGS='-g')
        elif build.toolchain_is_msvs:
            # Validate the specified winlib directory exists
            mixxx_lib_path = SCons.ARGUMENTS.get(
                'winlib', '..\\..\\..\\mixxx-win32lib-msvc100-release')
            if not os.path.exists(mixxx_lib_path):
                print mixxx_lib_path
                raise Exception("Winlib path does not exist! Please specify your winlib directory"
                                "path by running 'scons winlib=[path]'")
                Script.Exit(1)

            # Set include and library paths to work with this
            build.env.Append(CPPPATH=[mixxx_lib_path,
                                      os.path.join(mixxx_lib_path, 'include')])
            build.env.Append(LIBPATH=[mixxx_lib_path, os.path.join(mixxx_lib_path, 'lib')])

            # Find executables (e.g. protoc) in the winlib path
            build.env.AppendENVPath('PATH', mixxx_lib_path)
            build.env.AppendENVPath('PATH', os.path.join(mixxx_lib_path, 'bin'))

            # Valid values of /MACHINE are: {ARM|EBC|X64|X86}
            # http://msdn.microsoft.com/en-us/library/5wy54dk2.aspx
            if build.architecture_is_x86:
                if build.machine_is_64bit:
                    build.env.Append(LINKFLAGS='/MACHINE:X64')
                else:
                    build.env.Append(LINKFLAGS='/MACHINE:X86')
            elif build.architecture_is_arm:
                build.env.Append(LINKFLAGS='/MACHINE:ARM')
            else:
                raise Exception('Invalid machine type for Windows build.')

            # Ugh, MSVC-only hack :( see
            # http://www.qtforum.org/article/17883/problem-using-qstring-
            # fromstdwstring.html
            build.env.Append(CXXFLAGS='/Zc:wchar_t-')

            # Build with multiple processes. TODO(XXX) make this configurable.
            # http://msdn.microsoft.com/en-us/library/bb385193.aspx
            build.env.Append(CCFLAGS='/MP')

            # Generate debugging information for compilation units and
            # executables linked regardless of whether we are creating a debug
            # build. Having PDB files for our releases is helpful for debugging.
            build.env.Append(LINKFLAGS='/DEBUG')
            build.env.Append(CCFLAGS='/Zi')

            if build.build_is_debug:
                # Important: We always build Mixxx with the Multi-Threaded DLL
                # runtime because Mixxx loads DLLs at runtime. Since this is a
                # debug build, use the debug version of the MD runtime.
                build.env.Append(CCFLAGS='/MDd')
            else:
                # Important: We always build Mixxx with the Multi-Threaded DLL
                # runtime because Mixxx loads DLLs at runtime.
                build.env.Append(CCFLAGS='/MD')

        if build.platform_is_windows:
            build.env.Append(CPPDEFINES='__WINDOWS__')
            # Restrict ATL to XP-compatible SDK functions.
            # TODO(rryan): Remove once we ditch XP support.
            build.env.Append(CPPDEFINES='_ATL_XP_TARGETING')
            build.env.Append(
                CPPDEFINES='_ATL_MIN_CRT')  # Helps prevent duplicate symbols
            # Need this on Windows until we have UTF16 support in Mixxx
            # use stl min max defines
            # http://connect.microsoft.com/VisualStudio/feedback/details/553420/std-cpp-max-and-std-cpp-min-not-available-in-visual-c-2010
            build.env.Append(CPPDEFINES='NOMINMAX')
            build.env.Append(CPPDEFINES='UNICODE')
            build.env.Append(
                CPPDEFINES='WIN%s' % build.bitwidth)  # WIN32 or WIN64
            # Tobias: Don't remove this line
            # I used the Windows API in foldertreemodel.cpp
            # to quickly test if a folder has subfolders
            build.env.Append(LIBS='shell32')

        elif build.platform_is_linux:
            build.env.Append(CPPDEFINES='__LINUX__')

            # Check for pkg-config >= 0.15.0
            if not conf.CheckForPKGConfig('0.15.0'):
                raise Exception('pkg-config >= 0.15.0 not found.')

        elif build.platform_is_osx:
            # Stuff you may have compiled by hand
            if os.path.isdir('/usr/local/include'):
                build.env.Append(LIBPATH=['/usr/local/lib'])
                build.env.Append(CPPPATH=['/usr/local/include'])

            # Non-standard libpaths for fink and certain (most?) darwin ports
            if os.path.isdir('/sw/include'):
                build.env.Append(LIBPATH=['/sw/lib'])
                build.env.Append(CPPPATH=['/sw/include'])

            # Non-standard libpaths for darwin ports
            if os.path.isdir('/opt/local/include'):
                build.env.Append(LIBPATH=['/opt/local/lib'])
                build.env.Append(CPPPATH=['/opt/local/include'])

        elif build.platform_is_bsd:
            build.env.Append(CPPDEFINES='__BSD__')
            build.env.Append(CPPPATH=['/usr/include',
                                      '/usr/local/include',
                                      '/usr/X11R6/include/'])
            build.env.Append(LIBPATH=['/usr/lib/',
                                      '/usr/local/lib',
                                      '/usr/X11R6/lib'])
            build.env.Append(LIBS='pthread')
            # why do we need to do this on OpenBSD and not on Linux?  if we
            # don't then CheckLib("vorbisfile") fails
            build.env.Append(LIBS=['ogg', 'vorbis'])

        # Define for things that would like to special case UNIX (Linux or BSD)
        if build.platform_is_bsd or build.platform_is_linux:
            build.env.Append(CPPDEFINES='__UNIX__')

        # Add the src/ directory to the include path
        build.env.Append(CPPPATH=['.'])

        # Set up flags for config/track listing files
        # SETTINGS_PATH not needed for windows and MacOSX because we now use QDesktopServices::storageLocation(QDesktopServices::DataLocation)
        if build.platform_is_linux or \
                build.platform_is_bsd:
            mixxx_files = [
                # TODO(XXX) Trailing slash not needed anymore as we switches from String::append
                # to QDir::filePath elsewhere in the code. This is candidate for removal.
                ('SETTINGS_PATH', '.mixxx/'),
                ('SETTINGS_FILE', 'mixxx.cfg')]
        elif build.platform_is_osx:
            mixxx_files = [
                ('SETTINGS_FILE', 'mixxx.cfg')]
        elif build.platform_is_windows:
            mixxx_files = [
                ('SETTINGS_FILE', 'mixxx.cfg')]

        # Escape the filenames so they don't end up getting screwed up in the
        # shell.
        mixxx_files = [(k, r'\"%s\"' % v) for k, v in mixxx_files]
        build.env.Append(CPPDEFINES=mixxx_files)

        # Say where to find resources on Unix. TODO(XXX) replace this with a
        # RESOURCE_PATH that covers Win and OSX too:
        if build.platform_is_linux or build.platform_is_bsd:
            prefix = SCons.ARGUMENTS.get('prefix', '/usr/local')
            share_path = os.path.join (prefix, build.env.get(
                'SHAREDIR', default='share'), 'mixxx')
            build.env.Append(
                CPPDEFINES=('UNIX_SHARE_PATH', r'\"%s\"' % share_path))
            lib_path = os.path.join(prefix, build.env.get(
                'LIBDIR', default='lib'), 'mixxx')
            build.env.Append(
                CPPDEFINES=('UNIX_LIB_PATH', r'\"%s\"' % lib_path))

    def depends(self, build):
        return [SoundTouch, ReplayGain, PortAudio, PortMIDI, Qt, TestHeaders,
                FidLib, SndFile, FLAC, OggVorbis, OpenGL, TagLib, ProtoBuf,
                Chromaprint, RubberBand, SecurityFramework, CoreServices,
                QtScriptByteArray, Reverb]

    def post_dependency_check_configure(self, build, conf):
        """Sets up additional things in the Environment that must happen
        after the Configure checks run."""
        if build.platform_is_windows:
            if build.toolchain_is_msvs:
                if not build.static_dependencies or build.build_is_debug:
                    build.env.Append(LINKFLAGS=['/nodefaultlib:LIBCMT.lib',
                                                '/nodefaultlib:LIBCMTd.lib'])

                build.env.Append(LINKFLAGS='/entry:mainCRTStartup')
                # Declare that we are using the v120_xp toolset.
                # http://blogs.msdn.com/b/vcblog/archive/2012/10/08/windows-xp-targeting-with-c-in-visual-studio-2012.aspx
                build.env.Append(CPPDEFINES='_USING_V110_SDK71_')
                # Makes the program not launch a shell first.
                # Minimum platform version 5.01 for XP x86 and 5.02 for XP x64.
                if build.machine_is_64bit:
                    build.env.Append(LINKFLAGS='/subsystem:windows,5.02')
                else:
                    build.env.Append(LINKFLAGS='/subsystem:windows,5.01')
                # Force MSVS to generate a manifest (MSVC2010)
                build.env.Append(LINKFLAGS='/manifest')
            elif build.toolchain_is_gnu:
                # Makes the program not launch a shell first
                build.env.Append(LINKFLAGS='--subsystem,windows')
                build.env.Append(LINKFLAGS='-mwindows')<|MERGE_RESOLUTION|>--- conflicted
+++ resolved
@@ -672,12 +672,7 @@
                    "controllers/midi/midicontrollerpresetfilehandler.cpp",
                    "controllers/midi/midienumerator.cpp",
                    "controllers/midi/midioutputhandler.cpp",
-<<<<<<< HEAD
                    "controllers/midi/midiclock.cpp",
-                   "controllers/qtscript-bytearray/bytearrayclass.cpp",
-                   "controllers/qtscript-bytearray/bytearrayprototype.cpp",
-=======
->>>>>>> d56d4531
                    "controllers/softtakeover.cpp",
 
                    "main.cpp",
