--- conflicted
+++ resolved
@@ -524,11 +524,8 @@
                    "dlgprefnovinyl.cpp",
                    "dlgabout.cpp",
                    "dlgprefeq.cpp",
-<<<<<<< HEAD
                    "dlgpreflv2.cpp",
-=======
                    "dlgprefeffects.cpp",
->>>>>>> d65099eb
                    "dlgprefcrossfader.cpp",
                    "dlgtagfetcher.cpp",
                    "dlgtrackinfo.cpp",
@@ -962,11 +959,8 @@
             'dlgprefcrossfaderdlg.ui',
             'dlgprefkeydlg.ui',
             'dlgprefeqdlg.ui',
-<<<<<<< HEAD
             'dlgpreflv2dlg.ui',
-=======
             'dlgprefeffectsdlg.ui',
->>>>>>> d65099eb
             'dlgpreferencesdlg.ui',
             'dlgprefnovinyldlg.ui',
             'dlgpreflibrarydlg.ui',
