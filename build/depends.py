# -*- coding: utf-8 -*-

import os
import util
from mixxx import Dependence, Feature
import SCons.Script as SCons


class PortAudio(Dependence):

    def configure(self, build, conf):
        libs = ['portaudio']
        if build.msvcdebug:
            libs = ['portaudiod', 'portaudio-debug']
        if not conf.CheckLib(libs):
            raise Exception(
                'Did not find libportaudio.a, portaudio.lib, or the PortAudio-v19 development header files.')

        # Turn on PortAudio support in Mixxx
        build.env.Append(CPPDEFINES='__PORTAUDIO__')

        if build.platform_is_windows and build.static_dependencies:
            conf.CheckLib('advapi32')

    def sources(self, build):
        return ['sounddeviceportaudio.cpp']


class PortMIDI(Dependence):

    def configure(self, build, conf):
        # Check for PortTime
        libs = ['porttime', 'libporttime']
        headers = ['porttime.h']
        if build.msvcdebug:
            libs = ['porttimed', 'porttime-debug']

        # Depending on the library configuration PortTime might be statically
        # linked with PortMidi. We treat either presence of the lib or the
        # header as success.
        if not conf.CheckLib(libs) and not conf.CheckHeader(headers):
            raise Exception("Did not find PortTime or its development headers.")

        # Check for PortMidi
        libs = ['portmidi', 'libportmidi']
        headers = ['portmidi.h']
        if build.platform_is_windows:
            # We have this special branch here because on Windows we might want
            # to link PortMidi statically which we don't want to do on other
            # platforms.
            if build.msvcdebug:
                libs = ['portmidi_sd', 'portmidi_s-debug',
                        'portmidid', 'portmidi-debug']
            else:
                libs = ['portmidi_s', 'portmidi', 'libportmidi']
        if not conf.CheckLib(libs) or not conf.CheckHeader(headers):
            raise Exception("Did not find PortMidi or its development headers.")

    def sources(self, build):
        return ['controllers/midi/portmidienumerator.cpp', 'controllers/midi/portmidicontroller.cpp']


class OpenGL(Dependence):

    def configure(self, build, conf):
        if build.platform_is_osx:
            build.env.AppendUnique(FRAMEWORKS='OpenGL')

        # Check for OpenGL (it's messy to do it for all three platforms).
        if (not conf.CheckLib('GL') and
                not conf.CheckLib('opengl32') and
                not conf.CheckCHeader('OpenGL/gl.h') and
                not conf.CheckCHeader('GL/gl.h')):
            raise Exception('Did not find OpenGL development files')

        if (not conf.CheckLib('GLU') and
                not conf.CheckLib('glu32') and
                not conf.CheckCHeader('OpenGL/glu.h')):
            raise Exception('Did not find GLU development files')


class SecurityFramework(Dependence):
    """The iOS/OS X security framework is used to implement sandboxing."""
    def configure(self, build, conf):
        if not build.platform_is_osx:
            return
        build.env.Append(CPPPATH='/System/Library/Frameworks/Security.framework/Headers/')
        build.env.Append(LINKFLAGS='-framework Security')


class CoreServices(Dependence):
    def configure(self, build, conf):
        if not build.platform_is_osx:
            return
        build.env.Append(CPPPATH='/System/Library/Frameworks/CoreServices.framework/Headers/')
        build.env.Append(LINKFLAGS='-framework CoreServices')


class OggVorbis(Dependence):

    def configure(self, build, conf):
#        if build.platform_is_windows and build.machine_is_64bit:
            # For some reason this has to be checked this way on win64,
            # otherwise it looks for the dll lib which will cause a conflict
            # later
#            if not conf.CheckLib('vorbisfile_static'):
#                raise Exception('Did not find vorbisfile_static.lib or the libvorbisfile development headers.')
#        else:
        libs = ['libvorbisfile', 'vorbisfile']
        if build.platform_is_windows:
            if build.msvcdebug:
                libs = ['libvorbisfile_static-debug',
                        'vorbisfile_static-debug', 'vorbisfile-debug', 'libvorbisfile-debug']
            else:
                libs = ['libvorbisfile', 'vorbisfile',
                        'libvorbisfile_static', 'vorbisfile_static']
        if not conf.CheckLib(libs):
            Exception('Did not find libvorbisfile.a, libvorbisfile.lib, '
                      'or the libvorbisfile development headers.')

        libs = ['libvorbis', 'vorbis']
        if build.platform_is_windows:
            if build.msvcdebug:
                libs = ['libvorbis_static-debug',
                        'vorbis_static-debug', 'libvorbis-debug', 'vorbis-debug']
            else:
                libs = ['libvorbis', 'vorbis',
                        'libvorbis_static', 'vorbis_static']
        if not conf.CheckLib(libs):
            raise Exception(
                'Did not find libvorbis.a, libvorbis.lib, or the libvorbis development headers.')

        libs = ['libogg', 'ogg']
        if build.platform_is_windows:
            if build.msvcdebug:
                libs = ['libogg_static-debug',
                        'ogg_static-debug', 'ogg-debug', 'libogg-debug']
            else:
                libs = ['libogg', 'ogg', 'libogg_static', 'ogg_static']
        if not conf.CheckLib(libs):
            raise Exception(
                'Did not find libogg.a, libogg.lib, or the libogg development headers')

        # libvorbisenc only exists on Linux, OSX and mingw32 on Windows. On
        # Windows with MSVS it is included in vorbisfile.dll. libvorbis and
        # libogg are included from build.py so don't add here.
        if not build.platform_is_windows or build.toolchain_is_gnu:
            vorbisenc_found = conf.CheckLib(['libvorbisenc', 'vorbisenc'])
            if not vorbisenc_found:
                raise Exception(
                    'Did not find libvorbisenc.a, libvorbisenc.lib, or the libvorbisenc development headers.')

    def sources(self, build):
        return ['soundsourceoggvorbis.cpp']

class SndFile(Dependence):

    def configure(self, build, conf):
        # if not conf.CheckLibWithHeader(['sndfile', 'libsndfile', 'libsndfile-1'], 'sndfile.h', 'C'):
        # TODO: check for debug version on Windows when one is available
        if not conf.CheckLib(['sndfile', 'libsndfile', 'libsndfile-1']):
            raise Exception(
                "Did not find libsndfile or it\'s development headers")
        build.env.Append(CPPDEFINES='__SNDFILE__')

    def sources(self, build):
        return ['soundsourcesndfile.cpp']


class FLAC(Dependence):
    def configure(self, build, conf):
        if not conf.CheckHeader('FLAC/stream_decoder.h'):
            raise Exception('Did not find libFLAC development headers')
        libs = ['libFLAC', 'FLAC']
        if build.platform_is_windows:
            if build.msvcdebug:
                libs = ['libFLAC-debug', 'FLAC-debug',
                        'libFLAC_static-debug', 'FLAC_static-debug']
            else:
                libs = ['libFLAC', 'FLAC', 'libFLAC_static', 'FLAC_static']
        if not conf.CheckLib(libs):
            raise Exception('Did not find libFLAC development libraries')

        if build.platform_is_windows and build.static_dependencies:
            build.env.Append(CPPDEFINES='FLAC__NO_DLL')

    def sources(self, build):
        return ['soundsourceflac.cpp', ]


class Qt(Dependence):
    DEFAULT_QT4DIRS = {'linux': '/usr/share/qt4',
                       'bsd': '/usr/local/lib/qt4',
                       'osx': '/Library/Frameworks',
                       'windows': 'C:\\qt\\4.6.0'}

    DEFAULT_QT5DIRS64 = {'linux': '/usr/lib/x86_64-linux-gnu/qt5',
                         'osx': '/Library/Frameworks',
                         'windows': 'C:\\qt\\5.0.1'}

    DEFAULT_QT5DIRS32 = {'linux': '/usr/lib/i386-linux-gnu/qt5',
                         'osx': '/Library/Frameworks',
                         'windows': 'C:\\qt\\5.0.1'}

    @staticmethod
    def qt5_enabled(build):
        return int(util.get_flags(build.env, 'qt5', 0))

    @staticmethod
    def uic(build):
        qt5 = Qt.qt5_enabled(build)
        return build.env.Uic5 if qt5 else build.env.Uic4

    @staticmethod
    def find_framework_path(qtdir):
        for d in (os.path.join(qtdir, x) for x in ['', 'Frameworks', 'lib']):
            core = os.path.join(d, 'QtCore.framework')
            if os.path.isdir(core):
                return d
        return None

    @staticmethod
    def enabled_modules(build):
        qt5 = Qt.qt5_enabled(build)
        qt_modules = [
            'QtCore', 'QtGui', 'QtOpenGL', 'QtXml', 'QtSvg',
            'QtSql', 'QtScript', 'QtXmlPatterns', 'QtNetwork',
            'QtTest'
        ]
        if qt5:
            qt_modules.extend(['QtWidgets', 'QtConcurrent'])
        return qt_modules

    def satisfy(self):
        pass

    def configure(self, build, conf):
        qt_modules = Qt.enabled_modules(build)

        qt5 = Qt.qt5_enabled(build)
        # Emit various Qt defines
        build.env.Append(CPPDEFINES=['QT_SHARED',
                                     'QT_TABLET_SUPPORT'])
        if qt5:
            # Enable qt4 support.
            build.env.Append(CPPDEFINES='QT_DISABLE_DEPRECATED_BEFORE')

        # Enable Qt include paths
        if build.platform_is_linux:
            build.env.Append(LIBS='lilv-0')
            if qt5 and not conf.CheckForPKG('Qt5Core', '5.0'):
                raise Exception('Qt >= 5.0 not found')
            elif not qt5 and not conf.CheckForPKG('QtCore', '4.6'):
                raise Exception('QT >= 4.6 not found')

            # This automatically converts QtXXX to Qt5XXX where appropriate.
            if qt5:
                build.env.EnableQt5Modules(qt_modules, debug=False)
            else:
                build.env.EnableQt4Modules(qt_modules, debug=False)

            if qt5:
                # Note that -reduce-relocations is enabled by default in Qt5.
                # So we must build the code with position independent code
                build.env.Append(CCFLAGS='-fPIE')

        elif build.platform_is_bsd:
            build.env.Append(LIBS=qt_modules)
            include_paths = ['$QTDIR/include/%s' % module
                             for module in qt_modules]
            build.env.Append(CPPPATH=include_paths)
        elif build.platform_is_osx:
            qtdir = build.env['QTDIR']
            build.env.Append(
                LINKFLAGS=' '.join('-framework %s' % m for m in qt_modules)
            )
            framework_path = Qt.find_framework_path(qtdir)
            if not framework_path:
                raise Exception(
                    'Could not find frameworks in Qt directory: %s' % qtdir)
            # Necessary for raw includes of headers like #include <qobject.h>
            build.env.Append(CPPPATH=[os.path.join(framework_path, '%s.framework' % m, 'Headers')
                                      for m in qt_modules])
            # Framework path needs to be altered for CCFLAGS as well since a
            # header include of QtCore/QObject.h looks for a QtCore.framework on
            # the search path and a QObject.h in QtCore.framework/Headers.
            build.env.Append(CCFLAGS=['-F%s' % os.path.join(framework_path)])
            build.env.Append(LINKFLAGS=['-F%s' % os.path.join(framework_path)])

            # Copied verbatim from qt4.py and qt5.py.
            # TODO(rryan): Get our fixes merged upstream so we can use qt4.py
            # and qt5.py for OS X.
            qt4_module_defines = {
                'QtScript'   : ['QT_SCRIPT_LIB'],
                'QtSvg'      : ['QT_SVG_LIB'],
                'Qt3Support' : ['QT_QT3SUPPORT_LIB','QT3_SUPPORT'],
                'QtSql'      : ['QT_SQL_LIB'],
                'QtXml'      : ['QT_XML_LIB'],
                'QtOpenGL'   : ['QT_OPENGL_LIB'],
                'QtGui'      : ['QT_GUI_LIB'],
                'QtNetwork'  : ['QT_NETWORK_LIB'],
                'QtCore'     : ['QT_CORE_LIB'],
            }
            qt5_module_defines = {
                'QtScript'   : ['QT_SCRIPT_LIB'],
                'QtSvg'      : ['QT_SVG_LIB'],
                'QtSql'      : ['QT_SQL_LIB'],
                'QtXml'      : ['QT_XML_LIB'],
                'QtOpenGL'   : ['QT_OPENGL_LIB'],
                'QtGui'      : ['QT_GUI_LIB'],
                'QtNetwork'  : ['QT_NETWORK_LIB'],
                'QtCore'     : ['QT_CORE_LIB'],
                'QtWidgets'  : ['QT_WIDGETS_LIB'],
            }

            module_defines = qt5_module_defines if qt5 else qt4_module_defines
            for module in qt_modules:
                build.env.AppendUnique(CPPDEFINES=module_defines.get(module, []))

            if qt5:
                build.env["QT5_MOCCPPPATH"] = build.env["CPPPATH"]
            else:
                build.env["QT4_MOCCPPPATH"] = build.env["CPPPATH"]
        elif build.platform_is_windows:
            # This automatically converts QtCore to QtCore[45][d] where
            # appropriate.
            if qt5:
                build.env.EnableQt5Modules(qt_modules, debug=build.msvcdebug)
            else:
                build.env.EnableQt4Modules(qt_modules, debug=build.msvcdebug)

            # if build.static_dependencies:
                # # Pulled from qt-4.8.2-source\mkspecs\win32-msvc2010\qmake.conf
                # # QtCore
                # build.env.Append(LIBS = 'kernel32')
                # build.env.Append(LIBS = 'user32') # QtGui, QtOpenGL, libHSS1394
                # build.env.Append(LIBS = 'shell32')
                # build.env.Append(LIBS = 'uuid')
                # build.env.Append(LIBS = 'ole32') # QtGui,
                # build.env.Append(LIBS = 'advapi32') # QtGui, portaudio, portmidi
                # build.env.Append(LIBS = 'ws2_32')   # QtGui, QtNetwork, libshout
                # # QtGui
                # build.env.Append(LIBS = 'gdi32') #QtOpenGL
                # build.env.Append(LIBS = 'comdlg32')
                # build.env.Append(LIBS = 'oleaut32')
                # build.env.Append(LIBS = 'imm32')
                # build.env.Append(LIBS = 'winmm')
                # build.env.Append(LIBS = 'winspool')
                # # QtOpenGL
                # build.env.Append(LIBS = 'glu32')
                # build.env.Append(LIBS = 'opengl32')

        # Set the rpath for linux/bsd/osx.
        # This is not supported on OS X before the 10.5 SDK.
        using_104_sdk = (str(build.env["CCFLAGS"]).find("10.4") >= 0)
        compiling_on_104 = False
        if build.platform_is_osx:
            compiling_on_104 = (
                os.popen('sw_vers').readlines()[1].find('10.4') >= 0)
        if not build.platform_is_windows and not (using_104_sdk or compiling_on_104):
            qtdir = build.env['QTDIR']
            # TODO(XXX) should we use find_framework_path here or keep lib
            # hardcoded?
            framework_path = os.path.join(qtdir, 'lib')
            if os.path.isdir(framework_path):
                build.env.Append(LINKFLAGS="-Wl,-rpath," + framework_path)
                build.env.Append(LINKFLAGS="-L" + framework_path)

        # QtSQLite DLL
        if build.platform_is_windows:
            build.flags['sqlitedll'] = util.get_flags(
                build.env, 'sqlitedll', 1)

class TestHeaders(Dependence):
    def configure(self, build, conf):
        build.env.Append(CPPPATH="#lib/gtest-1.7.0/include")

class FidLib(Dependence):

    def sources(self, build):
        symbol = None
        if build.platform_is_windows:
            if build.toolchain_is_msvs:
                symbol = 'T_MSVC'
            elif build.crosscompile:
                # Not sure why, but fidlib won't build with mingw32msvc and
                # T_MINGW
                symbol = 'T_LINUX'
            elif build.toolchain_is_gnu:
                symbol = 'T_MINGW'
        else:
            symbol = 'T_LINUX'

        return [build.env.StaticObject('#lib/fidlib-0.9.10/fidlib.c',
                                       CPPDEFINES=symbol)]

    def configure(self, build, conf):
        build.env.Append(CPPPATH='#lib/fidlib-0.9.10/')


class ReplayGain(Dependence):

    def sources(self, build):
        return ["#lib/replaygain/replaygain.cpp"]

    def configure(self, build, conf):
        build.env.Append(CPPPATH="#lib/replaygain")


class SoundTouch(Dependence):
    SOUNDTOUCH_PATH = 'soundtouch-1.6.0'

    def sse_enabled(self, build):
        optimize = int(util.get_flags(build.env, 'optimize', 1))
        return (build.machine_is_64bit or
                (build.toolchain_is_msvs and optimize > 2) or
                (build.toolchain_is_gnu and optimize > 1))

    def sources(self, build):
        sources = ['engine/enginebufferscalest.cpp',
                   '#lib/%s/SoundTouch.cpp' % self.SOUNDTOUCH_PATH,
                   '#lib/%s/TDStretch.cpp' % self.SOUNDTOUCH_PATH,
                   '#lib/%s/RateTransposer.cpp' % self.SOUNDTOUCH_PATH,
                   '#lib/%s/AAFilter.cpp' % self.SOUNDTOUCH_PATH,
                   '#lib/%s/FIFOSampleBuffer.cpp' % self.SOUNDTOUCH_PATH,
                   '#lib/%s/FIRFilter.cpp' % self.SOUNDTOUCH_PATH,
                   '#lib/%s/PeakFinder.cpp' % self.SOUNDTOUCH_PATH,
                   '#lib/%s/BPMDetect.cpp' % self.SOUNDTOUCH_PATH]

        # SoundTouch CPU optimizations are only for x86
        # architectures. SoundTouch automatically ignores these files when it is
        # not being built for an architecture that supports them.
        cpu_detection = '#lib/%s/cpu_detect_x86_win.cpp' if build.toolchain_is_msvs else \
            '#lib/%s/cpu_detect_x86_gcc.cpp'
        sources.append(cpu_detection % self.SOUNDTOUCH_PATH)

        # Check if the compiler has SSE extention enabled
        # Allways the case on x64 (core instructions)
        if self.sse_enabled(build):
            sources.extend(
                ['#lib/%s/mmx_optimized.cpp' % self.SOUNDTOUCH_PATH,
                 '#lib/%s/sse_optimized.cpp' % self.SOUNDTOUCH_PATH, ])
        return sources

    def configure(self, build, conf, env=None):
        if env is None:
            env = build.env
        if build.platform_is_windows:
            # Regardless of the bitwidth, ST checks for WIN32
            env.Append(CPPDEFINES='WIN32')
        env.Append(CPPPATH=['#lib/%s' % self.SOUNDTOUCH_PATH])

        # Check if the compiler has SSE extention enabled
        # Allways the case on x64 (core instructions)
        if self.sse_enabled(build):
            env.Append(CPPDEFINES='SOUNDTOUCH_ALLOW_X86_OPTIMIZATIONS')


class RubberBand(Dependence):
    def sources(self, build):
        sources = ['engine/enginebufferscalerubberband.cpp', ]
        return sources

    def configure(self, build, conf, env=None):
        if env is None:
            env = build.env
        if not conf.CheckLib(['rubberband', 'librubberband']):
            raise Exception(
                "Could not find librubberband or its development headers.")


class TagLib(Dependence):
    def configure(self, build, conf):
        libs = ['tag']
        if build.msvcdebug:
            libs = ['tag-debug']
        if not conf.CheckLib(libs):
            raise Exception(
                "Could not find libtag or its development headers.")

        # Karmic seems to have an issue with mp4tag.h where they don't include
        # the files correctly. Adding this folder ot the include path should fix
        # it, though might cause issues. This is safe to remove once we
        # deprecate Karmic support. rryan 2/2011
        build.env.Append(CPPPATH='/usr/include/taglib/')

        if build.platform_is_windows and build.static_dependencies:
            build.env.Append(CPPDEFINES='TAGLIB_STATIC')


class Chromaprint(Dependence):
    def configure(self, build, conf):
        if not conf.CheckLib(['chromaprint', 'libchromaprint', 'chromaprint_p', 'libchromaprint_p']):
            raise Exception(
                "Could not find libchromaprint or its development headers.")
        if build.platform_is_windows and build.static_dependencies:
            build.env.Append(CPPDEFINES='CHROMAPRINT_NODLL')

            # On Windows, we link chromaprint with FFTW3.
            if not conf.CheckLib(['fftw', 'libfftw', 'fftw3', 'libfftw3']):
                raise Exception(
                    "Could not find fftw3 or its development headers.")


class ProtoBuf(Dependence):
    def configure(self, build, conf):
        libs = ['libprotobuf-lite', 'protobuf-lite', 'libprotobuf', 'protobuf']
        if build.msvcdebug:
            libs = ['libprotobuf-lite-debug',
                    'protobuf-lite-debug', 'libprotobuf-debug', 'protobuf-debug']
        if not conf.CheckLib(libs):
            raise Exception(
                "Could not find libprotobuf or its development headers.")


class MixxxCore(Feature):

    def description(self):
        return "Mixxx Core Features"

    def enabled(self, build):
        return True

    def sources(self, build):
        sources = ["mixxxkeyboard.cpp",

                   "configobject.cpp",
                   "control/control.cpp",
                   "control/controlbehavior.cpp",
                   "control/controlmodel.cpp",
                   "controlobjectslave.cpp",
                   "controlobjectthread.cpp",
                   "controllogpotmeter.cpp",
                   "controlobject.cpp",
                   "controlpotmeter.cpp",
                   "controllinpotmeter.cpp",
                   "controleffectknob.cpp",
                   "controlpushbutton.cpp",
                   "controlindicator.cpp",
                   "controlttrotary.cpp",

                   "preferences/dlgpreferencepage.cpp",
                   "dlgpreferences.cpp",
                   "dlgprefsound.cpp",
                   "dlgprefsounditem.cpp",
                   "controllers/dlgprefcontroller.cpp",
                   "controllers/dlgcontrollerlearning.cpp",
                   "controllers/dlgprefcontrollers.cpp",
                   "dlgpreflibrary.cpp",
                   "dlgprefcontrols.cpp",
                   "dlgprefwaveform.cpp",
                   "dlgprefautodj.cpp",
                   "dlgprefkey.cpp",
                   "dlgprefreplaygain.cpp",
                   "dlgprefnovinyl.cpp",
                   "dlgabout.cpp",
                   "dlgprefeq.cpp",
                   "dlgprefcrossfader.cpp",
                   "dlgtagfetcher.cpp",
                   "dlgtrackinfo.cpp",
                   "dlganalysis.cpp",
                   "dlgautodj.cpp",
                   "dlghidden.cpp",
                   "dlgmissing.cpp",
                   "dlgdevelopertools.cpp",

                   "effects/effectmanifest.cpp",
                   "effects/effectmanifestparameter.cpp",

                   "effects/effectchain.cpp",
                   "effects/effect.cpp",
                   "effects/effectparameter.cpp",

                   "effects/effectrack.cpp",
                   "effects/effectchainslot.cpp",
                   "effects/effectslot.cpp",
                   "effects/effectparameterslotbase.cpp",
                   "effects/effectparameterslot.cpp",
<<<<<<< HEAD
=======
                   "effects/effectbuttonparameterslot.cpp",

>>>>>>> 9b9774e8
                   "effects/effectsmanager.cpp",
                   "effects/effectchainmanager.cpp",
                   "effects/effectsbackend.cpp",

                   "effects/native/nativebackend.cpp",
                   "effects/native/bitcrushereffect.cpp",
                   "effects/native/butterworth8eqeffect.cpp",
                   "effects/native/flangereffect.cpp",
                   "effects/native/filtereffect.cpp",
                   "effects/native/reverbeffect.cpp",
                   "effects/native/echoeffect.cpp",
                   "effects/native/reverb/Reverb.cc",

                   "effects/lv2/lv2manifest.cpp",
                   "effects/lv2/lv2backend.cpp",
                   "effects/lv2/lv2effectprocessor.cpp",

                   "engine/effects/engineeffectsmanager.cpp",
                   "engine/effects/engineeffectrack.cpp",
                   "engine/effects/engineeffectchain.cpp",
                   "engine/effects/engineeffect.cpp",

                   "engine/sync/basesyncablelistener.cpp",
                   "engine/sync/enginesync.cpp",
                   "engine/sync/synccontrol.cpp",
                   "engine/sync/internalclock.cpp",

                   "engine/engineworker.cpp",
                   "engine/engineworkerscheduler.cpp",
                   "engine/enginebuffer.cpp",
                   "engine/enginebufferscale.cpp",
                   "engine/enginebufferscaledummy.cpp",
                   "engine/enginebufferscalelinear.cpp",
                    "engine/enginefilterblock.cpp",
                   "engine/enginefilterbessel4.cpp",
                   "engine/enginefilter.cpp",
                   "engine/engineobject.cpp",
                   "engine/enginepregain.cpp",
                   "engine/enginechannel.cpp",
                   "engine/enginemaster.cpp",
                   "engine/enginedelay.cpp",
                   "engine/enginevumeter.cpp",
                   "engine/enginevinylsoundemu.cpp",
                   "engine/enginesidechaincompressor.cpp",
                   "engine/sidechain/enginesidechain.cpp",
                   "engine/enginefilterbutterworth8.cpp",
                   "engine/enginexfader.cpp",
                   "engine/enginemicrophone.cpp",
                   "engine/enginedeck.cpp",
                   "engine/engineaux.cpp",
                   "engine/channelmixer_autogen.cpp",

                   "engine/enginecontrol.cpp",
                   "engine/ratecontrol.cpp",
                   "engine/positionscratchcontroller.cpp",
                   "engine/loopingcontrol.cpp",
                   "engine/bpmcontrol.cpp",
                   "engine/keycontrol.cpp",
                   "engine/cuecontrol.cpp",
                   "engine/quantizecontrol.cpp",
                   "engine/clockcontrol.cpp",
                   "engine/readaheadmanager.cpp",
                   "engine/enginetalkoverducking.cpp",
                   "cachingreader.cpp",
                   "cachingreaderworker.cpp",

                   "analyserrg.cpp",
                   "analyserqueue.cpp",
                   "analyserwaveform.cpp",
                   "analyserkey.cpp",

                   "controllers/controller.cpp",
                   "controllers/controllerengine.cpp",
                   "controllers/controllerenumerator.cpp",
                   "controllers/controllerlearningeventfilter.cpp",
                   "controllers/controllermanager.cpp",
                   "controllers/controllerpresetfilehandler.cpp",
                   "controllers/controllerpresetinfo.cpp",
                   "controllers/controlpickermenu.cpp",
                   "controllers/controllermappingtablemodel.cpp",
                   "controllers/controllerinputmappingtablemodel.cpp",
                   "controllers/controlleroutputmappingtablemodel.cpp",
                   "controllers/delegates/controldelegate.cpp",
                   "controllers/delegates/midichanneldelegate.cpp",
                   "controllers/delegates/midiopcodedelegate.cpp",
                   "controllers/delegates/midibytedelegate.cpp",
                   "controllers/delegates/midioptionsdelegate.cpp",
                   "controllers/learningutils.cpp",
                   "controllers/midi/midimessage.cpp",
                   "controllers/midi/midiutils.cpp",
                   "controllers/midi/midicontroller.cpp",
                   "controllers/midi/midicontrollerpresetfilehandler.cpp",
                   "controllers/midi/midienumerator.cpp",
                   "controllers/midi/midioutputhandler.cpp",
                   "controllers/qtscript-bytearray/bytearrayclass.cpp",
                   "controllers/qtscript-bytearray/bytearrayprototype.cpp",
                   "controllers/softtakeover.cpp",

                   "main.cpp",
                   "mixxx.cpp",
                   "mixxxapplication.cpp",
                   "errordialoghandler.cpp",
                   "upgrade.cpp",

                   "soundsource.cpp",

                   "sharedglcontext.cpp",
                   "widget/controlwidgetconnection.cpp",
                   "widget/wbasewidget.cpp",
                   "widget/wwidget.cpp",
                   "widget/wwidgetgroup.cpp",
                   "widget/wwidgetstack.cpp",
                   "widget/wlabel.cpp",
                   "widget/wtracktext.cpp",
                   "widget/wnumber.cpp",
                   "widget/wnumberdb.cpp",
                   "widget/wnumberpos.cpp",
                   "widget/wnumberrate.cpp",
                   "widget/wknob.cpp",
                   "widget/wknobcomposed.cpp",
                   "widget/wdisplay.cpp",
                   "widget/wvumeter.cpp",
                   "widget/wpushbutton.cpp",
                   "widget/wslidercomposed.cpp",
                   "widget/wstatuslight.cpp",
                   "widget/woverview.cpp",
                   "widget/woverviewlmh.cpp",
                   "widget/woverviewhsv.cpp",
                   "widget/woverviewrgb.cpp",
                   "widget/wspinny.cpp",
                   "widget/wskincolor.cpp",
                   "widget/wsearchlineedit.cpp",
                   "widget/wpixmapstore.cpp",
                   "widget/wimagestore.cpp",
                   "widget/hexspinbox.cpp",
                   "widget/wtrackproperty.cpp",
                   "widget/weffectchain.cpp",
                   "widget/weffect.cpp",
                   "widget/weffectparameter.cpp",
                   "widget/weffectbuttonparameter.cpp",
                   "widget/weffectparameterbase.cpp",
                   "widget/wtime.cpp",
                   "widget/wkey.cpp",
                   "widget/wcombobox.cpp",
                   "widget/wsplitter.cpp",

                   "network.cpp",
                   "musicbrainz/tagfetcher.cpp",
                   "musicbrainz/gzip.cpp",
                   "musicbrainz/crc.c",
                   "musicbrainz/acoustidclient.cpp",
                   "musicbrainz/chromaprinter.cpp",
                   "musicbrainz/musicbrainzclient.cpp",

                   "rotary.cpp",
                   "widget/wtracktableview.cpp",
                   "widget/wtracktableviewheader.cpp",
                   "widget/wlibrarysidebar.cpp",
                   "widget/wlibrary.cpp",
                   "widget/wlibrarytableview.cpp",
                   "widget/wanalysislibrarytableview.cpp",
                   "widget/wlibrarytextbrowser.cpp",
                   "library/trackcollection.cpp",
                   "library/basesqltablemodel.cpp",
                   "library/basetrackcache.cpp",
                   "library/columncache.cpp",
                   "library/librarytablemodel.cpp",
                   "library/searchquery.cpp",
                   "library/searchqueryparser.cpp",
                   "library/analysislibrarytablemodel.cpp",
                   "library/missingtablemodel.cpp",
                   "library/hiddentablemodel.cpp",
                   "library/proxytrackmodel.cpp",

                   "library/playlisttablemodel.cpp",
                   "library/libraryfeature.cpp",
                   "library/analysisfeature.cpp",
                   "library/autodjfeature.cpp",
                   "library/dao/directorydao.cpp",
                   "library/mixxxlibraryfeature.cpp",
                   "library/baseplaylistfeature.cpp",
                   "library/playlistfeature.cpp",
                   "library/setlogfeature.cpp",

                   "library/browse/browsetablemodel.cpp",
                   "library/browse/browsethread.cpp",
                   "library/browse/browsefeature.cpp",
                   "library/browse/foldertreemodel.cpp",

                   "library/recording/recordingfeature.cpp",
                   "dlgrecording.cpp",
                   "recording/recordingmanager.cpp",
                   "engine/sidechain/enginerecord.cpp",

                   # External Library Features
                   "library/baseexternallibraryfeature.cpp",
                   "library/baseexternaltrackmodel.cpp",
                   "library/baseexternalplaylistmodel.cpp",
                   "library/rhythmbox/rhythmboxfeature.cpp",

                   "library/banshee/bansheefeature.cpp",
                   "library/banshee/bansheeplaylistmodel.cpp",
                   "library/banshee/bansheedbconnection.cpp",

                   "library/itunes/itunesfeature.cpp",
                   "library/traktor/traktorfeature.cpp",

                   "library/cratefeature.cpp",
                   "library/sidebarmodel.cpp",
                   "library/libraryscanner.cpp",
                   "library/libraryscannerdlg.cpp",
                   "library/legacylibraryimporter.cpp",
                   "library/library.cpp",

                   "library/dao/cratedao.cpp",
                   "library/cratetablemodel.cpp",
                   "library/dao/cuedao.cpp",
                   "library/dao/cue.cpp",
                   "library/dao/trackdao.cpp",
                   "library/dao/playlistdao.cpp",
                   "library/dao/libraryhashdao.cpp",
                   "library/dao/settingsdao.cpp",
                   "library/dao/analysisdao.cpp",

                   "library/librarycontrol.cpp",
                   "library/schemamanager.cpp",
                   "library/songdownloader.cpp",
                   "library/starrating.cpp",
                   "library/stardelegate.cpp",
                   "library/stareditor.cpp",
                   "library/bpmdelegate.cpp",
                   "library/bpmeditor.cpp",
                   "library/previewbuttondelegate.cpp",
                   "audiotagger.cpp",

                   "library/treeitemmodel.cpp",
                   "library/treeitem.cpp",

                   "xmlparse.cpp",
                   "library/parser.cpp",
                   "library/parserpls.cpp",
                   "library/parserm3u.cpp",
                   "library/parsercsv.cpp",

                   "soundsourceproxy.cpp",

                   "widget/wwaveformviewer.cpp",

                   "waveform/waveform.cpp",
                   "waveform/waveformfactory.cpp",
                   "waveform/waveformwidgetfactory.cpp",
                   "waveform/vsyncthread.cpp",
                   "waveform/guitick.cpp",
                   "waveform/renderers/waveformwidgetrenderer.cpp",
                   "waveform/renderers/waveformrendererabstract.cpp",
                   "waveform/renderers/waveformrenderbackground.cpp",
                   "waveform/renderers/waveformrendermark.cpp",
                   "waveform/renderers/waveformrendermarkrange.cpp",
                   "waveform/renderers/waveformrenderbeat.cpp",
                   "waveform/renderers/waveformrendererendoftrack.cpp",
                   "waveform/renderers/waveformrendererpreroll.cpp",

                   "waveform/renderers/waveformrendererfilteredsignal.cpp",
                   "waveform/renderers/waveformrendererhsv.cpp",
                   "waveform/renderers/waveformrendererrgb.cpp",
                   "waveform/renderers/qtwaveformrendererfilteredsignal.cpp",
                   "waveform/renderers/qtwaveformrenderersimplesignal.cpp",
                   "waveform/renderers/glwaveformrendererfilteredsignal.cpp",
                   "waveform/renderers/glwaveformrenderersimplesignal.cpp",
                   "waveform/renderers/glslwaveformrenderersignal.cpp",
                   "waveform/renderers/glvsynctestrenderer.cpp",
                   "waveform/renderers/glwaveformrendererrgb.cpp",

                   "waveform/renderers/waveformsignalcolors.cpp",

                   "waveform/renderers/waveformrenderersignalbase.cpp",
                   "waveform/renderers/waveformmark.cpp",
                   "waveform/renderers/waveformmarkset.cpp",
                   "waveform/renderers/waveformmarkrange.cpp",

                   "waveform/widgets/waveformwidgetabstract.cpp",
                   "waveform/widgets/emptywaveformwidget.cpp",
                   "waveform/widgets/softwarewaveformwidget.cpp",
                   "waveform/widgets/hsvwaveformwidget.cpp",
                   "waveform/widgets/rgbwaveformwidget.cpp",
                   "waveform/widgets/qtwaveformwidget.cpp",
                   "waveform/widgets/qtsimplewaveformwidget.cpp",
                   "waveform/widgets/glwaveformwidget.cpp",
                   "waveform/widgets/glsimplewaveformwidget.cpp",
                   "waveform/widgets/glvsynctestwidget.cpp",

                   "waveform/widgets/glslwaveformwidget.cpp",

                   "waveform/widgets/glrgbwaveformwidget.cpp",

                   "skin/imginvert.cpp",
                   "skin/imgloader.cpp",
                   "skin/imgcolor.cpp",
                   "skin/skinloader.cpp",
                   "skin/legacyskinparser.cpp",
                   "skin/colorschemeparser.cpp",
                   "skin/tooltips.cpp",
                   "skin/skincontext.cpp",

                   "sampleutil.cpp",
                   "trackinfoobject.cpp",
                   "track/beatgrid.cpp",
                   "track/beatmap.cpp",
                   "track/beatfactory.cpp",
                   "track/beatutils.cpp",
                   "track/keys.cpp",
                   "track/keyfactory.cpp",
                   "track/keyutils.cpp",

                   "baseplayer.cpp",
                   "basetrackplayer.cpp",
                   "deck.cpp",
                   "sampler.cpp",
                   "previewdeck.cpp",
                   "playermanager.cpp",
                   "samplerbank.cpp",
                   "sounddevice.cpp",
                   "soundmanager.cpp",
                   "soundmanagerconfig.cpp",
                   "soundmanagerutil.cpp",
                   "dlgprefrecord.cpp",
                   "playerinfo.cpp",
                   "visualplayposition.cpp",

                   "encoder/encoder.cpp",
                   "encoder/encodermp3.cpp",
                   "encoder/encodervorbis.cpp",

                   "tapfilter.cpp",

                   "util/pa_ringbuffer.c",
                   "util/sleepableqthread.cpp",
                   "util/statsmanager.cpp",
                   "util/stat.cpp",
                   "util/statmodel.cpp",
                   "util/time.cpp",
                   "util/timer.cpp",
                   "util/performancetimer.cpp",
                   "util/threadcputimer.cpp",
                   "util/version.cpp",
                   "util/rlimit.cpp",
                   "util/valuetransformer.cpp",
                   "util/sandbox.cpp",
                   "util/file.cpp",
                   "util/mac.cpp",

                   '#res/mixxx.qrc'
                   ]

        proto_args = {
            'PROTOCPROTOPATH': ['src'],
            'PROTOCPYTHONOUTDIR': '',  # set to None to not generate python
            'PROTOCOUTDIR': build.build_dir,
            'PROTOCCPPOUTFLAGS': '',
            #'PROTOCCPPOUTFLAGS': "dllexport_decl=PROTOCONFIG_EXPORT:"
        }
        proto_sources = SCons.Glob('proto/*.proto')
        proto_objects = [build.env.Protoc([], proto_source, **proto_args)[0]
                         for proto_source in proto_sources]
        sources.extend(proto_objects)

        # Uic these guys (they're moc'd automatically after this) - Generates
        # the code for the QT UI forms.
        ui_files = [
            'controllers/dlgcontrollerlearning.ui',
            'controllers/dlgprefcontrollerdlg.ui',
            'controllers/dlgprefcontrollersdlg.ui',
            'dlgaboutdlg.ui',
            'dlganalysis.ui',
            'dlgautodj.ui',
            'dlgdevelopertoolsdlg.ui',
            'dlghidden.ui',
            'dlgmissing.ui',
            'dlgprefbeatsdlg.ui',
            'dlgprefcontrolsdlg.ui',
            'dlgprefwaveformdlg.ui',
            'dlgprefautodjdlg.ui',
            'dlgprefcrossfaderdlg.ui',
            'dlgprefkeydlg.ui',
            'dlgprefeqdlg.ui',
            'dlgpreferencesdlg.ui',
            'dlgprefnovinyldlg.ui',
            'dlgpreflibrarydlg.ui',
            'dlgprefrecorddlg.ui',
            'dlgprefreplaygaindlg.ui',
            'dlgprefsounddlg.ui',
            'dlgprefsounditem.ui',
            'dlgprefvinyldlg.ui',
            'dlgrecording.ui',
            'dlgtagfetcher.ui',
            'dlgtrackinfo.ui',
        ]
        map(Qt.uic(build), ui_files)

        if build.platform_is_windows:
            # Add Windows resource file with icons and such
            # force manifest file creation, apparently not necessary for all
            # people but necessary for this committers handicapped windows
            # installation -- bkgood
            if build.toolchain_is_msvs:
                build.env.Append(LINKFLAGS="/MANIFEST")
        elif build.platform_is_osx:
            # Need extra room for code signing (App Store)
            build.env.Append(LINKFLAGS="-Wl,-headerpad,ffff")
            build.env.Append(LINKFLAGS="-Wl,-headerpad_max_install_names")

        return sources

    def configure(self, build, conf):
        # Evaluate this define. There are a lot of different things around the
        # codebase that use different defines. (AMD64, x86_64, x86, i386, i686,
        # EM64T). We need to unify them together.
        if not build.machine == 'alpha':
            build.env.Append(CPPDEFINES=build.machine)

        if build.toolchain_is_gnu:
            # Default GNU Options
            # TODO(XXX) always generate debugging info?
            build.env.Append(CCFLAGS='-pipe')
            build.env.Append(CCFLAGS='-Wall')
            build.env.Append(CCFLAGS='-Wextra')
            build.env.Append(CCFLAGS='-g')
        elif build.toolchain_is_msvs:
            # Validate the specified winlib directory exists
            mixxx_lib_path = SCons.ARGUMENTS.get(
                'winlib', '..\\..\\..\\mixxx-win32lib-msvc100-release')
            if not os.path.exists(mixxx_lib_path):
                print mixxx_lib_path
                raise Exception("Winlib path does not exist! Please specify your winlib directory"
                                "path by running 'scons winlib=[path]'")
                Script.Exit(1)
            # mixxx_lib_path = '#/../../mixxx-win%slib-msvc100-release' %
            # build.bitwidth

            # Set include and library paths to work with this
            build.env.Append(CPPPATH=mixxx_lib_path)
            build.env.Append(LIBPATH=mixxx_lib_path)

            # Find executables (e.g. protoc) in the winlib path
            build.env.AppendENVPath('PATH', mixxx_lib_path)

            # Ugh, MSVC-only hack :( see
            # http://www.qtforum.org/article/17883/problem-using-qstring-
            # fromstdwstring.html
            build.env.Append(CXXFLAGS='/Zc:wchar_t-')

            # Still needed?
            build.env.Append(CPPPATH=[
                "$VCINSTALLDIR/include/atl",
                "C:/Program Files/Microsoft Platform SDK/Include/atl"])

        if build.platform_is_windows:
            build.env.Append(CPPDEFINES='__WINDOWS__')
            build.env.Append(
                CPPDEFINES='_ATL_MIN_CRT')  # Helps prevent duplicate symbols
            # Need this on Windows until we have UTF16 support in Mixxx
	    # use stl min max defines
	    # http://connect.microsoft.com/VisualStudio/feedback/details/553420/std-cpp-max-and-std-cpp-min-not-available-in-visual-c-2010
            build.env.Append(CPPDEFINES='NOMINMAX')
            build.env.Append(CPPDEFINES='UNICODE')
            build.env.Append(
                CPPDEFINES='WIN%s' % build.bitwidth)  # WIN32 or WIN64
            # Tobias: Don't remove this line
            # I used the Windows API in foldertreemodel.cpp
            # to quickly test if a folder has subfolders
            build.env.Append(LIBS='shell32')

        elif build.platform_is_linux:
            build.env.Append(CPPDEFINES='__LINUX__')

            # Check for pkg-config >= 0.15.0
            if not conf.CheckForPKGConfig('0.15.0'):
                raise Exception('pkg-config >= 0.15.0 not found.')

        elif build.platform_is_osx:
            # Stuff you may have compiled by hand
            if os.path.isdir('/usr/local/include'):
                build.env.Append(LIBPATH=['/usr/local/lib'])
                build.env.Append(CPPPATH=['/usr/local/include'])

            # Non-standard libpaths for fink and certain (most?) darwin ports
            if os.path.isdir('/sw/include'):
                build.env.Append(LIBPATH=['/sw/lib'])
                build.env.Append(CPPPATH=['/sw/include'])

            # Non-standard libpaths for darwin ports
            if os.path.isdir('/opt/local/include'):
                build.env.Append(LIBPATH=['/opt/local/lib'])
                build.env.Append(CPPPATH=['/opt/local/include'])

        elif build.platform_is_bsd:
            build.env.Append(CPPDEFINES='__BSD__')
            build.env.Append(CPPPATH=['/usr/include',
                                      '/usr/local/include',
                                      '/usr/X11R6/include/'])
            build.env.Append(LIBPATH=['/usr/lib/',
                                      '/usr/local/lib',
                                      '/usr/X11R6/lib'])
            build.env.Append(LIBS='pthread')
            # why do we need to do this on OpenBSD and not on Linux?  if we
            # don't then CheckLib("vorbisfile") fails
            build.env.Append(LIBS=['ogg', 'vorbis'])

        # Define for things that would like to special case UNIX (Linux or BSD)
        if build.platform_is_bsd or build.platform_is_linux:
            build.env.Append(CPPDEFINES='__UNIX__')

        # Add the src/ directory to the include path
        build.env.Append(CPPPATH=['.'])

        # Set up flags for config/track listing files
        if build.platform_is_linux or \
                build.platform_is_bsd:
            mixxx_files = [
                ('SETTINGS_PATH', '.mixxx/'),
                ('SETTINGS_FILE', 'mixxx.cfg')]
        elif build.platform_is_osx:
            mixxx_files = [
                ('SETTINGS_PATH', 'Library/Application Support/Mixxx/'),
                ('SETTINGS_FILE', 'mixxx.cfg')]
        elif build.platform_is_windows:
            mixxx_files = [
                ('SETTINGS_PATH', 'Local Settings/Application Data/Mixxx/'),
                ('SETTINGS_FILE', 'mixxx.cfg')]
        # Escape the filenames so they don't end up getting screwed up in the
        # shell.
        mixxx_files = [(k, r'\"%s\"' % v) for k, v in mixxx_files]
        build.env.Append(CPPDEFINES=mixxx_files)

        # Say where to find resources on Unix. TODO(XXX) replace this with a
        # RESOURCE_PATH that covers Win and OSX too:
        if build.platform_is_linux or build.platform_is_bsd:
            prefix = SCons.ARGUMENTS.get('prefix', '/usr/local')
            share_path = os.path.join (prefix, build.env.get(
                'SHAREDIR', default='share'), 'mixxx')
            build.env.Append(
                CPPDEFINES=('UNIX_SHARE_PATH', r'\"%s\"' % share_path))
            lib_path = os.path.join(prefix, build.env.get(
                'LIBDIR', default='lib'), 'mixxx')
            build.env.Append(
                CPPDEFINES=('UNIX_LIB_PATH', r'\"%s\"' % lib_path))

    def depends(self, build):
        return [SoundTouch, ReplayGain, PortAudio, PortMIDI, Qt, TestHeaders,
                FidLib, SndFile, FLAC, OggVorbis, OpenGL, TagLib, ProtoBuf,
                Chromaprint, RubberBand, SecurityFramework, CoreServices]

    def post_dependency_check_configure(self, build, conf):
        """Sets up additional things in the Environment that must happen
        after the Configure checks run."""
        if build.platform_is_windows:
            if build.toolchain_is_msvs:
                if not build.static_dependencies or build.msvcdebug:
                    build.env.Append(LINKFLAGS=['/nodefaultlib:LIBCMT.lib',
                                                '/nodefaultlib:LIBCMTd.lib'])

                build.env.Append(LINKFLAGS='/entry:mainCRTStartup')
                # Makes the program not launch a shell first
                build.env.Append(LINKFLAGS='/subsystem:windows')
                build.env.Append(LINKFLAGS='/manifest')
                                 #Force MSVS to generate a manifest (MSVC2010)
            elif build.toolchain_is_gnu:
                # Makes the program not launch a shell first
                build.env.Append(LINKFLAGS='--subsystem,windows')
                build.env.Append(LINKFLAGS='-mwindows')<|MERGE_RESOLUTION|>--- conflicted
+++ resolved
@@ -576,11 +576,8 @@
                    "effects/effectslot.cpp",
                    "effects/effectparameterslotbase.cpp",
                    "effects/effectparameterslot.cpp",
-<<<<<<< HEAD
-=======
                    "effects/effectbuttonparameterslot.cpp",
 
->>>>>>> 9b9774e8
                    "effects/effectsmanager.cpp",
                    "effects/effectchainmanager.cpp",
                    "effects/effectsbackend.cpp",
