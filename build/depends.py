--- conflicted
+++ resolved
@@ -723,12 +723,8 @@
                    "widget/wkey.cpp",
                    "widget/wcombobox.cpp",
                    "widget/wsplitter.cpp",
-<<<<<<< HEAD
-		   "widget/wcoverart.cpp",
-=======
                    "widget/wcoverart.cpp",
                    "widget/wcoverartmenu.cpp",
->>>>>>> 1491dd71
 
                    "network.cpp",
                    "musicbrainz/tagfetcher.cpp",
@@ -759,11 +755,7 @@
                    "library/missingtablemodel.cpp",
                    "library/hiddentablemodel.cpp",
                    "library/proxytrackmodel.cpp",
-<<<<<<< HEAD
-		   "library/coverartcache.cpp",
-=======
                    "library/coverartcache.cpp",
->>>>>>> 1491dd71
 
                    "library/playlisttablemodel.cpp",
                    "library/libraryfeature.cpp",
@@ -825,11 +817,7 @@
                    "library/bpmdelegate.cpp",
                    "library/bpmeditor.cpp",
                    "library/previewbuttondelegate.cpp",
-<<<<<<< HEAD
-		   "library/coverartdelegate.cpp",
-=======
                    "library/coverartdelegate.cpp",
->>>>>>> 1491dd71
                    "audiotagger.cpp",
 
                    "library/treeitemmodel.cpp",
