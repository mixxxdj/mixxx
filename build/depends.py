# -*- coding: utf-8 -*-

import os
import util
from mixxx import Dependence, Feature
import SCons.Script as SCons


class PortAudio(Dependence):

    def configure(self, build, conf):
        libs = ['portaudio']
        if build.msvcdebug:
            libs = ['portaudiod', 'portaudio-debug']
        if not conf.CheckLib(libs):
            raise Exception(
                'Did not find libportaudio.a, portaudio.lib, or the PortAudio-v19 development header files.')

        # Turn on PortAudio support in Mixxx
        build.env.Append(CPPDEFINES='__PORTAUDIO__')

        if build.platform_is_windows and build.static_dependencies:
            conf.CheckLib('advapi32')

    def sources(self, build):
        return ['sounddeviceportaudio.cpp']


class PortMIDI(Dependence):

    def configure(self, build, conf):
        # Check for PortTime
        libs = ['porttime', 'libporttime']
        headers = ['porttime.h']
        if build.msvcdebug:
            libs = ['porttimed', 'porttime-debug']

        # Depending on the library configuration PortTime might be statically
        # linked with PortMidi. We treat either presence of the lib or the
        # header as success.
        if not conf.CheckLib(libs) and not conf.CheckHeader(headers):
            raise Exception("Did not find PortTime or its development headers.")

        # Check for PortMidi
        libs = ['portmidi', 'libportmidi']
        headers = ['portmidi.h']
        if build.platform_is_windows:
            # We have this special branch here because on Windows we might want
            # to link PortMidi statically which we don't want to do on other
            # platforms.
            if build.msvcdebug:
                libs = ['portmidi_sd', 'portmidi_s-debug',
                        'portmidid', 'portmidi-debug']
            else:
                libs = ['portmidi_s', 'portmidi', 'libportmidi']
        if not conf.CheckLib(libs) or not conf.CheckHeader(headers):
            raise Exception("Did not find PortMidi or its development headers.")

    def sources(self, build):
        return ['controllers/midi/portmidienumerator.cpp', 'controllers/midi/portmidicontroller.cpp']


class OpenGL(Dependence):

    def configure(self, build, conf):
        # Check for OpenGL (it's messy to do it for all three platforms) XXX
        # this should *NOT* have hardcoded paths like this
        if (not conf.CheckLib('GL') and
                not conf.CheckLib('opengl32') and
                not conf.CheckCHeader('/System/Library/Frameworks/OpenGL.framework/Versions/A/Headers/gl.h') and
                not conf.CheckCHeader('GL/gl.h')):
            raise Exception('Did not find OpenGL development files')

        if (not conf.CheckLib('GLU') and
                not conf.CheckLib('glu32') and
                not conf.CheckCHeader('/System/Library/Frameworks/OpenGL.framework/Versions/A/Headers/glu.h')):
            raise Exception('Did not find GLU development files')

        if build.platform_is_osx:
            build.env.Append(
                CPPPATH='/Library/Frameworks/OpenGL.framework/Headers/')
            build.env.Append(LINKFLAGS='-framework OpenGL')


class OggVorbis(Dependence):

    def configure(self, build, conf):
#        if build.platform_is_windows and build.machine_is_64bit:
            # For some reason this has to be checked this way on win64,
            # otherwise it looks for the dll lib which will cause a conflict
            # later
#            if not conf.CheckLib('vorbisfile_static'):
#                raise Exception('Did not find vorbisfile_static.lib or the libvorbisfile development headers.')
#        else:
        libs = ['libvorbisfile', 'vorbisfile']
        if build.platform_is_windows:
            if build.msvcdebug:
                libs = ['libvorbisfile_static-debug',
                        'vorbisfile_static-debug', 'vorbisfile-debug', 'libvorbisfile-debug']
            else:
                libs = ['libvorbisfile', 'vorbisfile',
                        'libvorbisfile_static', 'vorbisfile_static']
        if not conf.CheckLib(libs):
            Exception('Did not find libvorbisfile.a, libvorbisfile.lib, '
                      'or the libvorbisfile development headers.')

        libs = ['libvorbis', 'vorbis']
        if build.platform_is_windows:
            if build.msvcdebug:
                libs = ['libvorbis_static-debug',
                        'vorbis_static-debug', 'libvorbis-debug', 'vorbis-debug']
            else:
                libs = ['libvorbis', 'vorbis',
                        'libvorbis_static', 'vorbis_static']
        if not conf.CheckLib(libs):
            raise Exception(
                'Did not find libvorbis.a, libvorbis.lib, or the libvorbis development headers.')

        libs = ['libogg', 'ogg']
        if build.platform_is_windows:
            if build.msvcdebug:
                libs = ['libogg_static-debug',
                        'ogg_static-debug', 'ogg-debug', 'libogg-debug']
            else:
                libs = ['libogg', 'ogg', 'libogg_static', 'ogg_static']
        if not conf.CheckLib(libs):
            raise Exception(
                'Did not find libogg.a, libogg.lib, or the libogg development headers')

        # libvorbisenc only exists on Linux, OSX and mingw32 on Windows. On
        # Windows with MSVS it is included in vorbisfile.dll. libvorbis and
        # libogg are included from build.py so don't add here.
        if not build.platform_is_windows or build.toolchain_is_gnu:
            vorbisenc_found = conf.CheckLib(['libvorbisenc', 'vorbisenc'])
            if not vorbisenc_found:
                raise Exception(
                    'Did not find libvorbisenc.a, libvorbisenc.lib, or the libvorbisenc development headers.')

    def sources(self, build):
        return ['soundsourceoggvorbis.cpp']


class SndFile(Dependence):

    def configure(self, build, conf):
        # if not conf.CheckLibWithHeader(['sndfile', 'libsndfile', 'libsndfile-1'], 'sndfile.h', 'C'):
        # TODO: check for debug version on Windows when one is available
        if not conf.CheckLib(['sndfile', 'libsndfile', 'libsndfile-1']):
            raise Exception(
                "Did not find libsndfile or it\'s development headers")
        build.env.Append(CPPDEFINES='__SNDFILE__')

    def sources(self, build):
        return ['soundsourcesndfile.cpp']


class FLAC(Dependence):
    def configure(self, build, conf):
        if not conf.CheckHeader('FLAC/stream_decoder.h'):
            raise Exception('Did not find libFLAC development headers')
        libs = ['libFLAC', 'FLAC']
        if build.platform_is_windows:
            if build.msvcdebug:
                libs = ['libFLAC-debug', 'FLAC-debug',
                        'libFLAC_static-debug', 'FLAC_static-debug']
            else:
                libs = ['libFLAC', 'FLAC', 'libFLAC_static', 'FLAC_static']
        if not conf.CheckLib(libs):
            raise Exception('Did not find libFLAC development libraries')

        if build.platform_is_windows and build.static_dependencies:
            build.env.Append(CPPDEFINES='FLAC__NO_DLL')

    def sources(self, build):
        return ['soundsourceflac.cpp', ]


class Qt(Dependence):
    DEFAULT_QT4DIRS = {'linux': '/usr/share/qt4',
                       'bsd': '/usr/local/lib/qt4',
                       'osx': '/Library/Frameworks',
                       'windows': 'C:\\qt\\4.6.0'}

    DEFAULT_QT5DIRS64 = {'linux': '/usr/lib/x86_64-linux-gnu/qt5',
                         'osx': '/Library/Frameworks',
                         'windows': 'C:\\qt\\5.0.1'}

    DEFAULT_QT5DIRS32 = {'linux': '/usr/lib/i386-linux-gnu/qt5',
                         'osx': '/Library/Frameworks',
                         'windows': 'C:\\qt\\5.0.1'}

    @staticmethod
    def qt5_enabled(build):
        return int(util.get_flags(build.env, 'qt5', 0))

    @staticmethod
    def uic(build):
        qt5 = Qt.qt5_enabled(build)
        return build.env.Uic5 if qt5 else build.env.Uic4

    @staticmethod
    def find_framework_path(qtdir):
        for d in (os.path.join(qtdir, x) for x in ['', 'Frameworks', 'lib']):
            core = os.path.join(d, 'QtCore.framework')
            if os.path.isdir(core):
                return d
        return None

    def satisfy(self):
        pass

    def configure(self, build, conf):
        qt5 = Qt.qt5_enabled(build)
        # Emit various Qt defines
        build.env.Append(CPPDEFINES=['QT_SHARED',
                                     'QT_TABLET_SUPPORT'])
        qt_modules = [
            'QtCore', 'QtGui', 'QtOpenGL', 'QtXml', 'QtSvg',
            'QtSql', 'QtScript', 'QtXmlPatterns', 'QtNetwork'
        ]

        if qt5:
            # Enable qt4 support.
            build.env.Append(CPPDEFINES='QT_DISABLE_DEPRECATED_BEFORE')
            qt_modules.extend(['QtWidgets', 'QtConcurrent'])

        # Enable Qt include paths
        if build.platform_is_linux:
            if qt5 and not conf.CheckForPKG('Qt5Core', '5.0'):
                raise Exception('Qt >= 5.0 not found')
            elif not qt5 and not conf.CheckForPKG('QtCore', '4.6'):
                raise Exception('QT >= 4.6 not found')

            # This automatically converts QtXXX to Qt5XXX where appropriate.
            if qt5:
                build.env.EnableQt5Modules(qt_modules, debug=False)
            else:
                build.env.EnableQt4Modules(qt_modules, debug=False)

            if qt5:
                # Note that -reduce-relocations is enabled by default in Qt5.
                # So we must build the code with position independent code
                build.env.Append(CCFLAGS='-fPIE')

        elif build.platform_is_bsd:
            build.env.Append(LIBS=qt_modules)
            include_paths = ['$QTDIR/include/%s' % module
                             for module in qt_modules]
            build.env.Append(CPPPATH=include_paths)
        elif build.platform_is_osx:
            qtdir = build.env['QTDIR']
            build.env.Append(
                LINKFLAGS=' '.join('-framework %s' % m for m in qt_modules)
            )
            framework_path = Qt.find_framework_path(qtdir)
            if not framework_path:
                raise Exception(
                    'Could not find frameworks in Qt directory: %s' % qtdir)
            # Necessary for raw includes of headers like #include <qobject.h>
            build.env.Append(CPPPATH=[os.path.join(framework_path, '%s.framework' % m, 'Headers')
                                      for m in qt_modules])
            # Framework path needs to be altered for CCFLAGS as well since a
            # header include of QtCore/QObject.h looks for a QtCore.framework on
            # the search path and a QObject.h in QtCore.framework/Headers.
            build.env.Append(CCFLAGS=['-F%s' % os.path.join(framework_path)])
            build.env.Append(LINKFLAGS=['-F%s' % os.path.join(framework_path)])
        elif build.platform_is_windows:
            # This automatically converts QtCore to QtCore[45][d] where
            # appropriate.
            if qt5:
                build.env.EnableQt5Modules(qt_modules, debug=build.msvcdebug)
            else:
                build.env.EnableQt4Modules(qt_modules, debug=build.msvcdebug)

            # if build.static_dependencies:
                # # Pulled from qt-4.8.2-source\mkspecs\win32-msvc2010\qmake.conf
                # # QtCore
                # build.env.Append(LIBS = 'kernel32')
                # build.env.Append(LIBS = 'user32') # QtGui, QtOpenGL, libHSS1394
                # build.env.Append(LIBS = 'shell32')
                # build.env.Append(LIBS = 'uuid')
                # build.env.Append(LIBS = 'ole32') # QtGui,
                # build.env.Append(LIBS = 'advapi32') # QtGui, portaudio, portmidi
                # build.env.Append(LIBS = 'ws2_32')   # QtGui, QtNetwork, libshout
                # # QtGui
                # build.env.Append(LIBS = 'gdi32') #QtOpenGL
                # build.env.Append(LIBS = 'comdlg32')
                # build.env.Append(LIBS = 'oleaut32')
                # build.env.Append(LIBS = 'imm32')
                # build.env.Append(LIBS = 'winmm')
                # build.env.Append(LIBS = 'winspool')
                # # QtOpenGL
                # build.env.Append(LIBS = 'glu32')
                # build.env.Append(LIBS = 'opengl32')

        # Set the rpath for linux/bsd/osx.
        # This is not supported on OS X before the 10.5 SDK.
        using_104_sdk = (str(build.env["CCFLAGS"]).find("10.4") >= 0)
        compiling_on_104 = False
        if build.platform_is_osx:
            compiling_on_104 = (
                os.popen('sw_vers').readlines()[1].find('10.4') >= 0)
        if not build.platform_is_windows and not (using_104_sdk or compiling_on_104):
            qtdir = build.env['QTDIR']
            # TODO(XXX) should we use find_framework_path here or keep lib
            # hardcoded?
            framework_path = os.path.join(qtdir, 'lib')
            if os.path.isdir(framework_path):
                build.env.Append(LINKFLAGS="-Wl,-rpath," + framework_path)
                build.env.Append(LINKFLAGS="-L" + framework_path)

        # QtSQLite DLL
        if build.platform_is_windows:
            build.flags['sqlitedll'] = util.get_flags(
                build.env, 'sqlitedll', 1)


class FidLib(Dependence):

    def sources(self, build):
        symbol = None
        if build.platform_is_windows:
            if build.toolchain_is_msvs:
                symbol = 'T_MSVC'
            elif build.crosscompile:
                # Not sure why, but fidlib won't build with mingw32msvc and
                # T_MINGW
                symbol = 'T_LINUX'
            elif build.toolchain_is_gnu:
                symbol = 'T_MINGW'
        else:
            symbol = 'T_LINUX'

        return [build.env.StaticObject('#lib/fidlib-0.9.10/fidlib.c',
                                       CPPDEFINES=symbol)]

    def configure(self, build, conf):
        build.env.Append(CPPPATH='#lib/fidlib-0.9.10/')


class ReplayGain(Dependence):

    def sources(self, build):
        return ["#lib/replaygain/replaygain.cpp"]

    def configure(self, build, conf):
        build.env.Append(CPPPATH="#lib/replaygain")


class SoundTouch(Dependence):
    SOUNDTOUCH_PATH = 'soundtouch-1.6.0'

    def sse_enabled(self, build):
        optimize = int(util.get_flags(build.env, 'optimize', 1))
        return (build.machine_is_64bit or
                (build.toolchain_is_msvs and optimize > 2) or
                (build.toolchain_is_gnu and optimize > 1))

    def sources(self, build):
        sources = ['engine/enginebufferscalest.cpp',
                   '#lib/%s/SoundTouch.cpp' % self.SOUNDTOUCH_PATH,
                   '#lib/%s/TDStretch.cpp' % self.SOUNDTOUCH_PATH,
                   '#lib/%s/RateTransposer.cpp' % self.SOUNDTOUCH_PATH,
                   '#lib/%s/AAFilter.cpp' % self.SOUNDTOUCH_PATH,
                   '#lib/%s/FIFOSampleBuffer.cpp' % self.SOUNDTOUCH_PATH,
                   '#lib/%s/FIRFilter.cpp' % self.SOUNDTOUCH_PATH,
                   '#lib/%s/PeakFinder.cpp' % self.SOUNDTOUCH_PATH,
                   '#lib/%s/BPMDetect.cpp' % self.SOUNDTOUCH_PATH]

        # SoundTouch CPU optimizations are only for x86
        # architectures. SoundTouch automatically ignores these files when it is
        # not being built for an architecture that supports them.
        cpu_detection = '#lib/%s/cpu_detect_x86_win.cpp' if build.toolchain_is_msvs else \
            '#lib/%s/cpu_detect_x86_gcc.cpp'
        sources.append(cpu_detection % self.SOUNDTOUCH_PATH)

        # Check if the compiler has SSE extention enabled
        # Allways the case on x64 (core instructions)
        if self.sse_enabled(build):
            sources.extend(
                ['#lib/%s/mmx_optimized.cpp' % self.SOUNDTOUCH_PATH,
                 '#lib/%s/sse_optimized.cpp' % self.SOUNDTOUCH_PATH, ])
        return sources

    def configure(self, build, conf, env=None):
        if env is None:
            env = build.env
        if build.platform_is_windows:
            # Regardless of the bitwidth, ST checks for WIN32
            env.Append(CPPDEFINES='WIN32')
        env.Append(CPPPATH=['#lib/%s' % self.SOUNDTOUCH_PATH])

        # Check if the compiler has SSE extention enabled
        # Allways the case on x64 (core instructions)
        if self.sse_enabled(build):
            env.Append(CPPDEFINES='SOUNDTOUCH_ALLOW_X86_OPTIMIZATIONS')


class RubberBand(Dependence):
    def sources(self, build):
        sources = ['engine/enginebufferscalerubberband.cpp', ]
        return sources

    def configure(self, build, conf, env=None):
        if env is None:
            env = build.env
        if not conf.CheckLib(['rubberband', 'librubberband']):
            raise Exception(
                "Could not find librubberband or its development headers.")


class TagLib(Dependence):
    def configure(self, build, conf):
        libs = ['tag']
        if build.msvcdebug:
            libs = ['tag-debug']
        if not conf.CheckLib(libs):
            raise Exception(
                "Could not find libtag or its development headers.")

        # Karmic seems to have an issue with mp4tag.h where they don't include
        # the files correctly. Adding this folder ot the include path should fix
        # it, though might cause issues. This is safe to remove once we
        # deprecate Karmic support. rryan 2/2011
        build.env.Append(CPPPATH='/usr/include/taglib/')

        if build.platform_is_windows and build.static_dependencies:
            build.env.Append(CPPDEFINES='TAGLIB_STATIC')


class Chromaprint(Dependence):
    def configure(self, build, conf):
        if not conf.CheckLib(['chromaprint', 'libchromaprint', 'chromaprint_p', 'libchromaprint_p']):
            raise Exception(
                "Could not find libchromaprint or its development headers.")
        if build.platform_is_windows and build.static_dependencies:
            build.env.Append(CPPDEFINES='CHROMAPRINT_NODLL')

            # On Windows, we link chromaprint with FFTW3.
            if not conf.CheckLib(['fftw', 'libfftw', 'fftw3', 'libfftw3']):
                raise Exception(
                    "Could not find fftw3 or its development headers.")


class ProtoBuf(Dependence):
    def configure(self, build, conf):
        libs = ['libprotobuf-lite', 'protobuf-lite', 'libprotobuf', 'protobuf']
        if build.msvcdebug:
            libs = ['libprotobuf-lite-debug',
                    'protobuf-lite-debug', 'libprotobuf-debug', 'protobuf-debug']
        if not conf.CheckLib(libs):
            raise Exception(
                "Could not find libprotobuf or its development headers.")


class MixxxCore(Feature):

    def description(self):
        return "Mixxx Core Features"

    def enabled(self, build):
        return True

    def sources(self, build):
        sources = ["mixxxkeyboard.cpp",

                   "configobject.cpp",
                   "control/control.cpp",
                   "control/controlbehavior.cpp",
                   "controlobjectslave.cpp",
                   "controlobjectthread.cpp",
                   "controlobjectthreadwidget.cpp",
                   "controlobjectthreadmain.cpp",
                   "controlevent.cpp",
                   "controllogpotmeter.cpp",
                   "controlobject.cpp",
                   "controlpotmeter.cpp",
                   "controllinpotmeter.cpp",
                   "controlpushbutton.cpp",
                   "controlttrotary.cpp",

                   "preferences/dlgpreferencepage.cpp",
                   "dlgpreferences.cpp",
                   "dlgprefsound.cpp",
                   "dlgprefsounditem.cpp",
                   "controllers/dlgprefcontroller.cpp",
                   "controllers/dlgprefmappablecontroller.cpp",
                   "controllers/dlgcontrollerlearning.cpp",
                   "controllers/dlgprefcontrollers.cpp",
                   "dlgpreflibrary.cpp",
                   "dlgprefcontrols.cpp",
                   "dlgprefkey.cpp",
                   "dlgprefreplaygain.cpp",
                   "dlgprefnovinyl.cpp",
                   "dlgabout.cpp",
                   "dlgprefeq.cpp",
                   "dlgprefcrossfader.cpp",
                   "dlgtagfetcher.cpp",
                   "dlgtrackinfo.cpp",
                   "dlganalysis.cpp",
                   "dlgautodj.cpp",
                   "dlghidden.cpp",
                   "dlgmissing.cpp",

                   "engine/engineworker.cpp",
                   "engine/engineworkerscheduler.cpp",
                   "engine/enginebuffer.cpp",
                   "engine/enginebufferscale.cpp",
                   "engine/enginebufferscaledummy.cpp",
                   "engine/enginebufferscalelinear.cpp",
                   "engine/engineclipping.cpp",
                   "engine/enginefilterblock.cpp",
                   "engine/enginefilteriir.cpp",
                   "engine/enginefilter.cpp",
                   "engine/engineobject.cpp",
                   "engine/enginepregain.cpp",
                   "engine/enginechannel.cpp",
                   "engine/enginemaster.cpp",
                   "engine/enginedelay.cpp",
                   "engine/engineflanger.cpp",
                   "engine/enginefiltereffect.cpp",
                   "engine/enginevumeter.cpp",
                   "engine/enginevinylsoundemu.cpp",
                   "engine/sidechain/enginesidechain.cpp",
                   "engine/enginefilterbutterworth8.cpp",
                   "engine/enginexfader.cpp",
                   "engine/enginemicrophone.cpp",
                   "engine/enginedeck.cpp",
                   "engine/enginepassthrough.cpp",
                   "engine/channelmixer_autogen.cpp",

                   "engine/enginecontrol.cpp",
                   "engine/ratecontrol.cpp",
                   "engine/positionscratchcontroller.cpp",
                   "engine/loopingcontrol.cpp",
                   "engine/bpmcontrol.cpp",
                   "engine/keycontrol.cpp",
                   "engine/cuecontrol.cpp",
                   "engine/quantizecontrol.cpp",
                   "engine/clockcontrol.cpp",
                   "engine/readaheadmanager.cpp",
                   "cachingreader.cpp",
                   "cachingreaderworker.cpp",

                   "analyserrg.cpp",
                   "analyserqueue.cpp",
                   "analyserwaveform.cpp",
                   "analyserkey.cpp",

                   "controllers/controller.cpp",
                   "controllers/controllerengine.cpp",
                   "controllers/controllerenumerator.cpp",
                   "controllers/controllerlearningeventfilter.cpp",
                   "controllers/controllermanager.cpp",
                   "controllers/controllerpresetfilehandler.cpp",
                   "controllers/controllerpresetinfo.cpp",
                   "controllers/midi/midicontroller.cpp",
                   "controllers/midi/midicontrollerpresetfilehandler.cpp",
                   "controllers/midi/midienumerator.cpp",
                   "controllers/midi/midioutputhandler.cpp",
                   "controllers/mixxxcontrol.cpp",
                   "controllers/qtscript-bytearray/bytearrayclass.cpp",
                   "controllers/qtscript-bytearray/bytearrayprototype.cpp",
                   "controllers/softtakeover.cpp",

                   "main.cpp",
                   "mixxx.cpp",
                   "errordialoghandler.cpp",
                   "upgrade.cpp",

                   "soundsource.cpp",

                   "sharedglcontext.cpp",
                   "widget/wwidget.cpp",
                   "widget/wwidgetgroup.cpp",
                   "widget/wwidgetstack.cpp",
                   "widget/wlabel.cpp",
                   "widget/wtracktext.cpp",
                   "widget/wnumber.cpp",
                   "widget/wnumberpos.cpp",
                   "widget/wnumberrate.cpp",
                   "widget/wknob.cpp",
                   "widget/wdisplay.cpp",
                   "widget/wvumeter.cpp",
                   "widget/wpushbutton.cpp",
                   "widget/wslidercomposed.cpp",
                   "widget/wslider.cpp",
                   "widget/wstatuslight.cpp",
                   "widget/woverview.cpp",
                   "widget/woverviewlmh.cpp",
                   "widget/woverviewhsv.cpp",
                   "widget/wspinny.cpp",
                   "widget/wskincolor.cpp",
                   "widget/wabstractcontrol.cpp",
                   "widget/wsearchlineedit.cpp",
                   "widget/wpixmapstore.cpp",
                   "widget/wimagestore.cpp",
                   "widget/hexspinbox.cpp",
                   "widget/wtrackproperty.cpp",
                   "widget/wtime.cpp",
                   "widget/wkey.cpp",

                   "mathstuff.cpp",

                   "network.cpp",
                   "musicbrainz/tagfetcher.cpp",
                   "musicbrainz/gzip.cpp",
                   "musicbrainz/crc.c",
                   "musicbrainz/acoustidclient.cpp",
                   "musicbrainz/chromaprinter.cpp",
                   "musicbrainz/musicbrainzclient.cpp",


                   "rotary.cpp",
                   "widget/wtracktableview.cpp",
                   "widget/wtracktableviewheader.cpp",
                   "widget/wlibrarysidebar.cpp",
                   "widget/wlibrary.cpp",
                   "widget/wlibrarytableview.cpp",
                   "widget/wanalysislibrarytableview.cpp",
                   "widget/wlibrarytextbrowser.cpp",
                   "library/trackcollection.cpp",
                   "library/trackcollectionprivate.cpp",
                   "library/basesqltablemodel.cpp",
                   "library/basetrackcache.cpp",
                   "library/librarytablemodel.cpp",
                   "library/searchqueryparser.cpp",
                   "library/analysislibrarytablemodel.cpp",
                   "library/missingtablemodel.cpp",
                   "library/hiddentablemodel.cpp",
                   "library/proxytrackmodel.cpp",

                   "library/playlisttablemodel.cpp",
                   "library/libraryfeature.cpp",
                   "library/analysisfeature.cpp",
                   "library/autodjfeature.cpp",
                   "library/dao/directorydao.cpp",
                   "library/mixxxlibraryfeature.cpp",
                   "library/baseplaylistfeature.cpp",
                   "library/playlistfeature.cpp",
                   "library/setlogfeature.cpp",

                   "library/browse/browsetablemodel.cpp",
                   "library/browse/browsethread.cpp",
                   "library/browse/browsefeature.cpp",
                   "library/browse/foldertreemodel.cpp",

                   "library/recording/recordingfeature.cpp",
                   "dlgrecording.cpp",
                   "recording/recordingmanager.cpp",
                   "engine/sidechain/enginerecord.cpp",

                   # External Library Features
                   "library/baseexternallibraryfeature.cpp",
                   "library/baseexternaltrackmodel.cpp",
                   "library/baseexternalplaylistmodel.cpp",
                   "library/rhythmbox/rhythmboxfeature.cpp",

                   "library/banshee/bansheefeature.cpp",
                   "library/banshee/bansheeplaylistmodel.cpp",
                   "library/banshee/bansheedbconnection.cpp",

                   "library/itunes/itunesfeature.cpp",
                   "library/traktor/traktorfeature.cpp",

                   "library/cratefeature.cpp",
                   "library/sidebarmodel.cpp",
                   "library/libraryscanner.cpp",
                   "library/libraryscannerdlg.cpp",
                   "library/legacylibraryimporter.cpp",
                   "library/library.cpp",

                   "library/dao/cratedao.cpp",
                   "library/cratetablemodel.cpp",
                   "library/dao/cuedao.cpp",
                   "library/dao/cue.cpp",
                   "library/dao/trackdao.cpp",
                   "library/dao/playlistdao.cpp",
                   "library/dao/libraryhashdao.cpp",
                   "library/dao/settingsdao.cpp",
                   "library/dao/analysisdao.cpp",

                   "library/librarycontrol.cpp",
                   "library/schemamanager.cpp",
                   "library/songdownloader.cpp",
                   "library/starrating.cpp",
                   "library/stardelegate.cpp",
                   "library/stareditor.cpp",
                   "library/bpmdelegate.cpp",
                   "library/bpmeditor.cpp",
                   "library/previewbuttondelegate.cpp",
                   "audiotagger.cpp",

                   "library/treeitemmodel.cpp",
                   "library/treeitem.cpp",

                   "xmlparse.cpp",
                   "library/parser.cpp",
                   "library/parserpls.cpp",
                   "library/parserm3u.cpp",
                   "library/parsercsv.cpp",

                   "soundsourceproxy.cpp",

                   "widget/wwaveformviewer.cpp",

                   "waveform/waveform.cpp",
                   "waveform/waveformfactory.cpp",
                   "waveform/waveformwidgetfactory.cpp",
                   "waveform/vsyncthread.cpp",
                   "waveform/renderers/waveformwidgetrenderer.cpp",
                   "waveform/renderers/waveformrendererabstract.cpp",
                   "waveform/renderers/waveformrenderbackground.cpp",
                   "waveform/renderers/waveformrendermark.cpp",
                   "waveform/renderers/waveformrendermarkrange.cpp",
                   "waveform/renderers/waveformrenderbeat.cpp",
                   "waveform/renderers/waveformrendererendoftrack.cpp",
                   "waveform/renderers/waveformrendererpreroll.cpp",

                   "waveform/renderers/waveformrendererfilteredsignal.cpp",
                   "waveform/renderers/waveformrendererhsv.cpp",
                   "waveform/renderers/qtwaveformrendererfilteredsignal.cpp",
                   "waveform/renderers/qtwaveformrenderersimplesignal.cpp",
                   "waveform/renderers/glwaveformrendererfilteredsignal.cpp",
                   "waveform/renderers/glwaveformrenderersimplesignal.cpp",
                   "waveform/renderers/glslwaveformrenderersignal.cpp",
                   "waveform/renderers/glvsynctestrenderer.cpp",

                   "waveform/renderers/waveformsignalcolors.cpp",

                   "waveform/renderers/waveformrenderersignalbase.cpp",
                   "waveform/renderers/waveformmark.cpp",
                   "waveform/renderers/waveformmarkset.cpp",
                   "waveform/renderers/waveformmarkrange.cpp",

                   "waveform/widgets/waveformwidgetabstract.cpp",
                   "waveform/widgets/emptywaveformwidget.cpp",
                   "waveform/widgets/softwarewaveformwidget.cpp",
                   "waveform/widgets/hsvwaveformwidget.cpp",
                   "waveform/widgets/qtwaveformwidget.cpp",
                   "waveform/widgets/qtsimplewaveformwidget.cpp",
                   "waveform/widgets/glwaveformwidget.cpp",
                   "waveform/widgets/glsimplewaveformwidget.cpp",
                   "waveform/widgets/glvsynctestwidget.cpp",

                   "waveform/widgets/glslwaveformwidget.cpp",

                   "skin/imginvert.cpp",
                   "skin/imgloader.cpp",
                   "skin/imgcolor.cpp",
                   "skin/skinloader.cpp",
                   "skin/legacyskinparser.cpp",
                   "skin/colorschemeparser.cpp",
                   "skin/propertybinder.cpp",
                   "skin/tooltips.cpp",

                   "sampleutil.cpp",
                   "trackinfoobject.cpp",
                   "track/beatgrid.cpp",
                   "track/beatmap.cpp",
                   "track/beatfactory.cpp",
                   "track/beatutils.cpp",
                   "track/keys.cpp",
                   "track/keyfactory.cpp",
                   "track/keyutils.cpp",

                   "baseplayer.cpp",
                   "basetrackplayer.cpp",
                   "deck.cpp",
                   "sampler.cpp",
                   "previewdeck.cpp",
                   "playermanager.cpp",
                   "samplerbank.cpp",
                   "sounddevice.cpp",
                   "soundmanager.cpp",
                   "soundmanagerconfig.cpp",
                   "soundmanagerutil.cpp",
                   "dlgprefrecord.cpp",
                   "playerinfo.cpp",
                   "visualplayposition.cpp",

                   "encoder/encoder.cpp",
                   "encoder/encodermp3.cpp",
                   "encoder/encodervorbis.cpp",

                   "tapfilter.cpp",

                   "util/pa_ringbuffer.c",
                   "util/sleepableqthread.cpp",
                   "util/statsmanager.cpp",
                   "util/stat.cpp",
                   "util/timer.cpp",
                   "util/performancetimer.cpp",
                   "util/version.cpp",
                   "util/rlimit.cpp",

                   '#res/mixxx.qrc'
                   ]

        proto_args = {
            'PROTOCPROTOPATH': ['src'],
            'PROTOCPYTHONOUTDIR': '',  # set to None to not generate python
            'PROTOCOUTDIR': build.build_dir,
            'PROTOCCPPOUTFLAGS': '',
            #'PROTOCCPPOUTFLAGS': "dllexport_decl=PROTOCONFIG_EXPORT:"
        }
        proto_sources = SCons.Glob('proto/*.proto')
        proto_objects = [build.env.Protoc([], proto_source, **proto_args)[0]
                         for proto_source in proto_sources]
        sources.extend(proto_objects)

        # Uic these guys (they're moc'd automatically after this) - Generates
        # the code for the QT UI forms.
        ui_files = [
            'controllers/dlgcontrollerlearning.ui',
            'controllers/dlgprefcontrollerdlg.ui',
            'controllers/dlgprefmappablecontrollerdlg.ui',
            'controllers/dlgprefcontrollersdlg.ui',
            'dlgaboutdlg.ui',
            'dlganalysis.ui',
            'dlgautodj.ui',
            'dlghidden.ui',
            'dlgmissing.ui',
            'dlgprefbeatsdlg.ui',
            'dlgprefcontrolsdlg.ui',
            'dlgprefcrossfaderdlg.ui',
            'dlgprefkeydlg.ui',
            'dlgprefeqdlg.ui',
            'dlgpreferencesdlg.ui',
            'dlgprefnovinyldlg.ui',
            'dlgpreflibrarydlg.ui',
            'dlgprefrecorddlg.ui',
            'dlgprefreplaygaindlg.ui',
            'dlgprefsounddlg.ui',
            'dlgprefsounditem.ui',
            'dlgprefvinyldlg.ui',
            'dlgrecording.ui',
            'dlgtagfetcher.ui',
            'dlgtrackinfo.ui',
        ]
        map(Qt.uic(build), ui_files)

        if build.platform_is_windows:
            # Add Windows resource file with icons and such
            # force manifest file creation, apparently not necessary for all
            # people but necessary for this committers handicapped windows
            # installation -- bkgood
            if build.toolchain_is_msvs:
                build.env.Append(LINKFLAGS="/MANIFEST")
        elif build.platform_is_osx:
            #Need extra room for code signing (App Store)
            build.env.Append(LINKFLAGS="-headerpad=ffff")
            build.env.Append(LINKFLAGS="-headerpad_max_install_names")

        return sources

    def configure(self, build, conf):
        # Evaluate this define. There are a lot of different things around the
        # codebase that use different defines. (AMD64, x86_64, x86, i386, i686,
        # EM64T). We need to unify them together.
        if not build.machine == 'alpha':
            build.env.Append(CPPDEFINES=build.machine)

        if build.toolchain_is_gnu:
            # Default GNU Options
            # TODO(XXX) always generate debugging info?
<<<<<<< HEAD
            build.env.Append(CCFLAGS = '-pipe')
            build.env.Append(CCFLAGS = '-Wall')
            build.env.Append(CCFLAGS = '-Wextra')
            build.env.Append(CCFLAGS = '-g')
            # add usage of C++11
            build.env.Append(CCFLAGS = '-std=c++11')
=======
            build.env.Append(CCFLAGS='-pipe')
            build.env.Append(CCFLAGS='-Wall')
            build.env.Append(CCFLAGS='-Wextra')
            build.env.Append(CCFLAGS='-g')
>>>>>>> 3372359f

            # Check that g++ is present (yeah, SCONS is a bit dumb here)
            # returns a non zeros return code if g++ is found
            if os.system("which g++ > /dev/null"):
                raise Exception("Did not find g++.")
        elif build.toolchain_is_msvs:
            # Validate the specified winlib directory exists
            mixxx_lib_path = SCons.ARGUMENTS.get(
                'winlib', '..\\..\\..\\mixxx-win32lib-msvc100-release')
            if not os.path.exists(mixxx_lib_path):
                print mixxx_lib_path
                raise Exception("Winlib path does not exist! Please specify your winlib directory"
                                "path by running 'scons winlib=[path]'")
                Script.Exit(1)
            # mixxx_lib_path = '#/../../mixxx-win%slib-msvc100-release' %
            # build.bitwidth

            # Set include and library paths to work with this
            build.env.Append(CPPPATH=mixxx_lib_path)
            build.env.Append(LIBPATH=mixxx_lib_path)

            # Ugh, MSVC-only hack :( see
            # http://www.qtforum.org/article/17883/problem-using-qstring-
            # fromstdwstring.html
            build.env.Append(CXXFLAGS='/Zc:wchar_t-')

            # Still needed?
            build.env.Append(CPPPATH=[
                "$VCINSTALLDIR/include/atl",
                "C:/Program Files/Microsoft Platform SDK/Include/atl"])

        if build.platform_is_windows:
            build.env.Append(CPPDEFINES='__WINDOWS__')
            build.env.Append(
                CPPDEFINES='_ATL_MIN_CRT')  # Helps prevent duplicate symbols
            # Need this on Windows until we have UTF16 support in Mixxx
            build.env.Append(CPPDEFINES='UNICODE')
            build.env.Append(
                CPPDEFINES='WIN%s' % build.bitwidth)  # WIN32 or WIN64
            # Tobias: Don't remove this line
            # I used the Windows API in foldertreemodel.cpp
            # to quickly test if a folder has subfolders
            build.env.Append(LIBS='shell32')

        elif build.platform_is_linux:
            build.env.Append(CPPDEFINES='__LINUX__')

            # Check for pkg-config >= 0.15.0
            if not conf.CheckForPKGConfig('0.15.0'):
                raise Exception('pkg-config >= 0.15.0 not found.')

        elif build.platform_is_osx:
            # Stuff you may have compiled by hand
            if os.path.isdir('/usr/local/include'):
                build.env.Append(LIBPATH=['/usr/local/lib'])
                build.env.Append(CPPPATH=['/usr/local/include'])

            # Non-standard libpaths for fink and certain (most?) darwin ports
            if os.path.isdir('/sw/include'):
                build.env.Append(LIBPATH=['/sw/lib'])
                build.env.Append(CPPPATH=['/sw/include'])

            # Non-standard libpaths for darwin ports
            if os.path.isdir('/opt/local/include'):
                build.env.Append(LIBPATH=['/opt/local/lib'])
                build.env.Append(CPPPATH=['/opt/local/include'])

        elif build.platform_is_bsd:
            build.env.Append(CPPDEFINES='__BSD__')
            build.env.Append(CPPPATH=['/usr/include',
                                      '/usr/local/include',
                                      '/usr/X11R6/include/'])
            build.env.Append(LIBPATH=['/usr/lib/',
                                      '/usr/local/lib',
                                      '/usr/X11R6/lib'])
            build.env.Append(LIBS='pthread')
            # why do we need to do this on OpenBSD and not on Linux?  if we
            # don't then CheckLib("vorbisfile") fails
            build.env.Append(LIBS=['ogg', 'vorbis'])

        # Define for things that would like to special case UNIX (Linux or BSD)
        if build.platform_is_bsd or build.platform_is_linux:
            build.env.Append(CPPDEFINES='__UNIX__')

        # Add the src/ directory to the include path
        build.env.Append(CPPPATH=['.'])

        # Set up flags for config/track listing files
        if build.platform_is_linux or \
                build.platform_is_bsd:
            mixxx_files = [
                ('SETTINGS_PATH', '.mixxx/'),
                ('BPMSCHEME_FILE', 'mixxxbpmscheme.xml'),
                ('SETTINGS_FILE', 'mixxx.cfg'),
                ('TRACK_FILE', 'mixxxtrack.xml')]
        elif build.platform_is_osx:
            mixxx_files = [
                ('SETTINGS_PATH', 'Library/Application Support/Mixxx/'),
                ('BPMSCHEME_FILE', 'mixxxbpmscheme.xml'),
                ('SETTINGS_FILE', 'mixxx.cfg'),
                ('TRACK_FILE', 'mixxxtrack.xml')]
        elif build.platform_is_windows:
            mixxx_files = [
                ('SETTINGS_PATH', 'Local Settings/Application Data/Mixxx/'),
                ('BPMSCHEME_FILE', 'mixxxbpmscheme.xml'),
                ('SETTINGS_FILE', 'mixxx.cfg'),
                ('TRACK_FILE', 'mixxxtrack.xml')]
        # Escape the filenames so they don't end up getting screwed up in the
        # shell.
        mixxx_files = [(k, r'\"%s\"' % v) for k, v in mixxx_files]
        build.env.Append(CPPDEFINES=mixxx_files)

        # Say where to find resources on Unix. TODO(XXX) replace this with a
        # RESOURCE_PATH that covers Win and OSX too:
        if build.platform_is_linux or build.platform_is_bsd:
            prefix = SCons.ARGUMENTS.get('prefix', '/usr/local')
            share_path = os.path.join(prefix, 'share/mixxx')
            build.env.Append(
                CPPDEFINES=('UNIX_SHARE_PATH', r'\"%s\"' % share_path))
            lib_path = os.path.join(prefix, 'lib/mixxx')
            build.env.Append(
                CPPDEFINES=('UNIX_LIB_PATH', r'\"%s\"' % lib_path))

    def depends(self, build):
        return [SoundTouch, ReplayGain, PortAudio, PortMIDI, Qt,
                FidLib, SndFile, FLAC, OggVorbis, OpenGL, TagLib, ProtoBuf,
                Chromaprint, RubberBand]

    def post_dependency_check_configure(self, build, conf):
        """Sets up additional things in the Environment that must happen
        after the Configure checks run."""
        if build.platform_is_windows:
            if build.toolchain_is_msvs:
                if not build.static_dependencies or build.msvcdebug:
                    build.env.Append(LINKFLAGS=['/nodefaultlib:LIBCMT.lib',
                                                '/nodefaultlib:LIBCMTd.lib'])

                build.env.Append(LINKFLAGS='/entry:mainCRTStartup')
                # Makes the program not launch a shell first
                build.env.Append(LINKFLAGS='/subsystem:windows')
                build.env.Append(LINKFLAGS='/manifest')
                                 #Force MSVS to generate a manifest (MSVC2010)
            elif build.toolchain_is_gnu:
                # Makes the program not launch a shell first
                build.env.Append(LINKFLAGS='--subsystem,windows')
                build.env.Append(LINKFLAGS='-mwindows')<|MERGE_RESOLUTION|>--- conflicted
+++ resolved
@@ -864,19 +864,12 @@
         if build.toolchain_is_gnu:
             # Default GNU Options
             # TODO(XXX) always generate debugging info?
-<<<<<<< HEAD
-            build.env.Append(CCFLAGS = '-pipe')
-            build.env.Append(CCFLAGS = '-Wall')
-            build.env.Append(CCFLAGS = '-Wextra')
-            build.env.Append(CCFLAGS = '-g')
-            # add usage of C++11
-            build.env.Append(CCFLAGS = '-std=c++11')
-=======
             build.env.Append(CCFLAGS='-pipe')
             build.env.Append(CCFLAGS='-Wall')
             build.env.Append(CCFLAGS='-Wextra')
             build.env.Append(CCFLAGS='-g')
->>>>>>> 3372359f
+            # add usage of C++11
+            build.env.Append(CCFLAGS = '-std=c++11')
 
             # Check that g++ is present (yeah, SCONS is a bit dumb here)
             # returns a non zeros return code if g++ is found
