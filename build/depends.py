--- conflicted
+++ resolved
@@ -533,7 +533,6 @@
                    "dlghidden.cpp",
                    "dlgmissing.cpp",
 
-<<<<<<< HEAD
                    "effects/effectmanifest.cpp",
                    "effects/effectmanifestparameter.cpp",
 
@@ -558,12 +557,11 @@
                    "engine/effects/engineeffectsmanager.cpp",
                    "engine/effects/engineeffectchain.cpp",
                    "engine/effects/engineeffect.cpp",
-=======
+
                    "engine/sync/basesyncablelistener.cpp",
                    "engine/sync/enginesync.cpp",
                    "engine/sync/synccontrol.cpp",
                    "engine/sync/internalclock.cpp",
->>>>>>> 492aeca0
 
                    "engine/engineworker.cpp",
                    "engine/engineworkerscheduler.cpp",
