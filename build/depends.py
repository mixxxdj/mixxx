# -*- coding: utf-8 -*-

import os
import util
from mixxx import Dependence, Feature
import SCons.Script as SCons


class PortAudio(Dependence):

    def configure(self, build, conf):
        if not conf.CheckLib('portaudio'):
            raise Exception(
                'Did not find libportaudio.a, portaudio.lib, or the PortAudio-v19 development header files.')

        # Turn on PortAudio support in Mixxx
        build.env.Append(CPPDEFINES='__PORTAUDIO__')

        if build.platform_is_windows and build.static_dependencies:
            conf.CheckLib('advapi32')

    def sources(self, build):
        return ['sounddeviceportaudio.cpp']


class PortMIDI(Dependence):

    def configure(self, build, conf):
        # Check for PortTime
        libs = ['porttime', 'libporttime']
        headers = ['porttime.h']

        # Depending on the library configuration PortTime might be statically
        # linked with PortMidi. We treat either presence of the lib or the
        # header as success.
        if not conf.CheckLib(libs) and not conf.CheckHeader(headers):
            raise Exception("Did not find PortTime or its development headers.")

        # Check for PortMidi
        libs = ['portmidi', 'libportmidi']
        headers = ['portmidi.h']
        if build.platform_is_windows:
            # We have this special branch here because on Windows we might want
            # to link PortMidi statically which we don't want to do on other
            # platforms.
            # TODO(rryan): Remove this? Don't want to break anyone but the
            # static/dynamic choice should be made by the whether the .a is an
            # import library for a shared library or a static library.
            libs.append('portmidi_s')

        if not conf.CheckLib(libs) or not conf.CheckHeader(headers):
            raise Exception("Did not find PortMidi or its development headers.")

    def sources(self, build):
        return ['controllers/midi/portmidienumerator.cpp', 'controllers/midi/portmidicontroller.cpp']


class OpenGL(Dependence):

    def configure(self, build, conf):
        if build.platform_is_osx:
            build.env.AppendUnique(FRAMEWORKS='OpenGL')

        # Check for OpenGL (it's messy to do it for all three platforms).
        if (not conf.CheckLib('GL') and
                not conf.CheckLib('opengl32') and
                not conf.CheckCHeader('OpenGL/gl.h') and
                not conf.CheckCHeader('GL/gl.h')):
            raise Exception('Did not find OpenGL development files')

        if (not conf.CheckLib('GLU') and
                not conf.CheckLib('glu32') and
                not conf.CheckCHeader('OpenGL/glu.h')):
            raise Exception('Did not find GLU development files')


class SecurityFramework(Dependence):
    """The iOS/OS X security framework is used to implement sandboxing."""
    def configure(self, build, conf):
        if not build.platform_is_osx:
            return
        build.env.Append(CPPPATH='/System/Library/Frameworks/Security.framework/Headers/')
        build.env.Append(LINKFLAGS='-framework Security')


class CoreServices(Dependence):
    def configure(self, build, conf):
        if not build.platform_is_osx:
            return
        build.env.Append(CPPPATH='/System/Library/Frameworks/CoreServices.framework/Headers/')
        build.env.Append(LINKFLAGS='-framework CoreServices')

class IOKit(Dependence):
    """IOKit is used to get battery measurements on OS X and iOS."""
    def configure(self, build, conf):
        if not build.platform_is_osx:
            return
        build.env.Append(
            CPPPATH='/Library/Frameworks/IOKit.framework/Headers/')
        build.env.Append(LINKFLAGS='-framework IOKit')

class OggVorbis(Dependence):

    def configure(self, build, conf):
#        if build.platform_is_windows and build.machine_is_64bit:
            # For some reason this has to be checked this way on win64,
            # otherwise it looks for the dll lib which will cause a conflict
            # later
#            if not conf.CheckLib('vorbisfile_static'):
#                raise Exception('Did not find vorbisfile_static.lib or the libvorbisfile development headers.')
#        else:
        libs = ['libvorbisfile', 'vorbisfile']
        if not conf.CheckLib(libs):
            Exception('Did not find libvorbisfile.a, libvorbisfile.lib, '
                      'or the libvorbisfile development headers.')

        libs = ['libvorbis', 'vorbis']
        if not conf.CheckLib(libs):
            raise Exception(
                'Did not find libvorbis.a, libvorbis.lib, or the libvorbis development headers.')

        libs = ['libogg', 'ogg']
        if not conf.CheckLib(libs):
            raise Exception(
                'Did not find libogg.a, libogg.lib, or the libogg development headers')

        # libvorbisenc only exists on Linux, OSX and mingw32 on Windows. On
        # Windows with MSVS it is included in vorbisfile.dll. libvorbis and
        # libogg are included from build.py so don't add here.
        if not build.platform_is_windows or build.toolchain_is_gnu:
            vorbisenc_found = conf.CheckLib(['libvorbisenc', 'vorbisenc'])
            if not vorbisenc_found:
                raise Exception(
                    'Did not find libvorbisenc.a, libvorbisenc.lib, or the libvorbisenc development headers.')

    def sources(self, build):
        return ['soundsourceoggvorbis.cpp']

class SndFile(Dependence):

    def configure(self, build, conf):
        # if not conf.CheckLibWithHeader(['sndfile', 'libsndfile', 'libsndfile-1'], 'sndfile.h', 'C'):
        # TODO: check for debug version on Windows when one is available
        if not conf.CheckLib(['sndfile', 'libsndfile', 'libsndfile-1']):
            raise Exception(
                "Did not find libsndfile or it\'s development headers")
        build.env.Append(CPPDEFINES='__SNDFILE__')

    def sources(self, build):
        return ['soundsourcesndfile.cpp']


class FLAC(Dependence):
    def configure(self, build, conf):
        if not conf.CheckHeader('FLAC/stream_decoder.h'):
            raise Exception('Did not find libFLAC development headers')
        libs = ['libFLAC', 'FLAC']
        if not conf.CheckLib(libs):
            raise Exception('Did not find libFLAC development libraries')

        if build.platform_is_windows and build.static_dependencies:
            build.env.Append(CPPDEFINES='FLAC__NO_DLL')

    def sources(self, build):
        return ['soundsourceflac.cpp', ]


class Qt(Dependence):
    DEFAULT_QT4DIRS = {'linux': '/usr/share/qt4',
                       'bsd': '/usr/local/lib/qt4',
                       'osx': '/Library/Frameworks',
                       'windows': 'C:\\qt\\4.6.0'}

    DEFAULT_QT5DIRS64 = {'linux': '/usr/lib/x86_64-linux-gnu/qt5',
                         'osx': '/Library/Frameworks',
                         'windows': 'C:\\qt\\5.0.1'}

    DEFAULT_QT5DIRS32 = {'linux': '/usr/lib/i386-linux-gnu/qt5',
                         'osx': '/Library/Frameworks',
                         'windows': 'C:\\qt\\5.0.1'}

    @staticmethod
    def qt5_enabled(build):
        return int(util.get_flags(build.env, 'qt5', 0))

    @staticmethod
    def uic(build):
        qt5 = Qt.qt5_enabled(build)
        return build.env.Uic5 if qt5 else build.env.Uic4

    @staticmethod
    def find_framework_path(qtdir):
        for d in (os.path.join(qtdir, x) for x in ['', 'Frameworks', 'lib']):
            core = os.path.join(d, 'QtCore.framework')
            if os.path.isdir(core):
                return d
        return None

    @staticmethod
    def enabled_modules(build):
        qt5 = Qt.qt5_enabled(build)
        qt_modules = [
            'QtCore', 'QtGui', 'QtOpenGL', 'QtXml', 'QtSvg',
            'QtSql', 'QtScript', 'QtXmlPatterns', 'QtNetwork',
            'QtTest', 'QtScriptTools'
        ]
        if qt5:
            qt_modules.extend(['QtWidgets', 'QtConcurrent'])
        return qt_modules

    def satisfy(self):
        pass

    def configure(self, build, conf):
        qt_modules = Qt.enabled_modules(build)

        qt5 = Qt.qt5_enabled(build)
        # Emit various Qt defines
        build.env.Append(CPPDEFINES=['QT_SHARED',
                                     'QT_TABLET_SUPPORT'])
        if qt5:
            # Enable qt4 support.
            build.env.Append(CPPDEFINES='QT_DISABLE_DEPRECATED_BEFORE')

        # Set qt_sqlite_plugin flag if we should package the Qt SQLite plugin.
        build.flags['qt_sqlite_plugin'] = util.get_flags(
            build.env, 'qt_sqlite_plugin', 0)

        # Enable Qt include paths
        if build.platform_is_linux:
            if qt5 and not conf.CheckForPKG('Qt5Core', '5.0'):
                raise Exception('Qt >= 5.0 not found')
            elif not qt5 and not conf.CheckForPKG('QtCore', '4.6'):
                raise Exception('QT >= 4.6 not found')

            # This automatically converts QtXXX to Qt5XXX where appropriate.
            if qt5:
                build.env.EnableQt5Modules(qt_modules, debug=False)
            else:
                build.env.EnableQt4Modules(qt_modules, debug=False)

            if qt5:
                # Note that -reduce-relocations is enabled by default in Qt5.
                # So we must build the code with position independent code
                build.env.Append(CCFLAGS='-fPIE')

        elif build.platform_is_bsd:
            build.env.Append(LIBS=qt_modules)
            include_paths = ['$QTDIR/include/%s' % module
                             for module in qt_modules]
            build.env.Append(CPPPATH=include_paths)
        elif build.platform_is_osx:
            qtdir = build.env['QTDIR']
            build.env.Append(
                LINKFLAGS=' '.join('-framework %s' % m for m in qt_modules)
            )
            framework_path = Qt.find_framework_path(qtdir)
            if not framework_path:
                raise Exception(
                    'Could not find frameworks in Qt directory: %s' % qtdir)
            # Necessary for raw includes of headers like #include <qobject.h>
            build.env.Append(CPPPATH=[os.path.join(framework_path, '%s.framework' % m, 'Headers')
                                      for m in qt_modules])
            # Framework path needs to be altered for CCFLAGS as well since a
            # header include of QtCore/QObject.h looks for a QtCore.framework on
            # the search path and a QObject.h in QtCore.framework/Headers.
            build.env.Append(CCFLAGS=['-F%s' % os.path.join(framework_path)])
            build.env.Append(LINKFLAGS=['-F%s' % os.path.join(framework_path)])

            # Copied verbatim from qt4.py and qt5.py.
            # TODO(rryan): Get our fixes merged upstream so we can use qt4.py
            # and qt5.py for OS X.
            qt4_module_defines = {
                'QtScript'   : ['QT_SCRIPT_LIB'],
                'QtSvg'      : ['QT_SVG_LIB'],
                'Qt3Support' : ['QT_QT3SUPPORT_LIB','QT3_SUPPORT'],
                'QtSql'      : ['QT_SQL_LIB'],
                'QtXml'      : ['QT_XML_LIB'],
                'QtOpenGL'   : ['QT_OPENGL_LIB'],
                'QtGui'      : ['QT_GUI_LIB'],
                'QtNetwork'  : ['QT_NETWORK_LIB'],
                'QtCore'     : ['QT_CORE_LIB'],
            }
            qt5_module_defines = {
                'QtScript'   : ['QT_SCRIPT_LIB'],
                'QtSvg'      : ['QT_SVG_LIB'],
                'QtSql'      : ['QT_SQL_LIB'],
                'QtXml'      : ['QT_XML_LIB'],
                'QtOpenGL'   : ['QT_OPENGL_LIB'],
                'QtGui'      : ['QT_GUI_LIB'],
                'QtNetwork'  : ['QT_NETWORK_LIB'],
                'QtCore'     : ['QT_CORE_LIB'],
                'QtWidgets'  : ['QT_WIDGETS_LIB'],
            }

            module_defines = qt5_module_defines if qt5 else qt4_module_defines
            for module in qt_modules:
                build.env.AppendUnique(CPPDEFINES=module_defines.get(module, []))

            if qt5:
                build.env["QT5_MOCCPPPATH"] = build.env["CPPPATH"]
            else:
                build.env["QT4_MOCCPPPATH"] = build.env["CPPPATH"]
        elif build.platform_is_windows:
            # This automatically converts QtCore to QtCore[45][d] where
            # appropriate.
            if qt5:
                build.env.EnableQt5Modules(qt_modules,
                                           debug=build.build_is_debug)
            else:
                build.env.EnableQt4Modules(qt_modules,
                                           debug=build.build_is_debug)

            # if build.static_dependencies:
                # # Pulled from qt-4.8.2-source\mkspecs\win32-msvc2010\qmake.conf
                # # QtCore
                # build.env.Append(LIBS = 'kernel32')
                # build.env.Append(LIBS = 'user32') # QtGui, QtOpenGL, libHSS1394
                # build.env.Append(LIBS = 'shell32')
                # build.env.Append(LIBS = 'uuid')
                # build.env.Append(LIBS = 'ole32') # QtGui,
                # build.env.Append(LIBS = 'advapi32') # QtGui, portaudio, portmidi
                # build.env.Append(LIBS = 'ws2_32')   # QtGui, QtNetwork, libshout
                # # QtGui
                # build.env.Append(LIBS = 'gdi32') #QtOpenGL
                # build.env.Append(LIBS = 'comdlg32')
                # build.env.Append(LIBS = 'oleaut32')
                # build.env.Append(LIBS = 'imm32')
                # build.env.Append(LIBS = 'winmm')
                # build.env.Append(LIBS = 'winspool')
                # # QtOpenGL
                # build.env.Append(LIBS = 'glu32')
                # build.env.Append(LIBS = 'opengl32')

        # Set the rpath for linux/bsd/osx.
        # This is not supported on OS X before the 10.5 SDK.
        using_104_sdk = (str(build.env["CCFLAGS"]).find("10.4") >= 0)
        compiling_on_104 = False
        if build.platform_is_osx:
            compiling_on_104 = (
                os.popen('sw_vers').readlines()[1].find('10.4') >= 0)
        if not build.platform_is_windows and not (using_104_sdk or compiling_on_104):
            qtdir = build.env['QTDIR']
            # TODO(XXX) should we use find_framework_path here or keep lib
            # hardcoded?
            framework_path = os.path.join(qtdir, 'lib')
            if os.path.isdir(framework_path):
                build.env.Append(LINKFLAGS="-Wl,-rpath," + framework_path)
                build.env.Append(LINKFLAGS="-L" + framework_path)


class TestHeaders(Dependence):
    def configure(self, build, conf):
        build.env.Append(CPPPATH="#lib/gtest-1.7.0/include")

class FidLib(Dependence):

    def sources(self, build):
        symbol = None
        if build.platform_is_windows:
            if build.toolchain_is_msvs:
                symbol = 'T_MSVC'
            elif build.crosscompile:
                # Not sure why, but fidlib won't build with mingw32msvc and
                # T_MINGW
                symbol = 'T_LINUX'
            elif build.toolchain_is_gnu:
                symbol = 'T_MINGW'
        else:
            symbol = 'T_LINUX'

        return [build.env.StaticObject('#lib/fidlib-0.9.10/fidlib.c',
                                       CPPDEFINES=symbol)]

    def configure(self, build, conf):
        build.env.Append(CPPPATH='#lib/fidlib-0.9.10/')


class ReplayGain(Dependence):

    def sources(self, build):
        return ["#lib/replaygain/replaygain.cpp"]

    def configure(self, build, conf):
        build.env.Append(CPPPATH="#lib/replaygain")


class SoundTouch(Dependence):
    SOUNDTOUCH_PATH = 'soundtouch-1.6.0'

    def sse_enabled(self, build):
        optimize = int(util.get_flags(build.env, 'optimize', 1))
        return (build.machine_is_64bit or
                (build.toolchain_is_msvs and optimize > 2) or
                (build.toolchain_is_gnu and optimize > 1))

    def sources(self, build):
        sources = ['engine/enginebufferscalest.cpp',
                   '#lib/%s/SoundTouch.cpp' % self.SOUNDTOUCH_PATH,
                   '#lib/%s/TDStretch.cpp' % self.SOUNDTOUCH_PATH,
                   '#lib/%s/RateTransposer.cpp' % self.SOUNDTOUCH_PATH,
                   '#lib/%s/AAFilter.cpp' % self.SOUNDTOUCH_PATH,
                   '#lib/%s/FIFOSampleBuffer.cpp' % self.SOUNDTOUCH_PATH,
                   '#lib/%s/FIRFilter.cpp' % self.SOUNDTOUCH_PATH,
                   '#lib/%s/PeakFinder.cpp' % self.SOUNDTOUCH_PATH,
                   '#lib/%s/BPMDetect.cpp' % self.SOUNDTOUCH_PATH]

        # SoundTouch CPU optimizations are only for x86
        # architectures. SoundTouch automatically ignores these files when it is
        # not being built for an architecture that supports them.
        cpu_detection = '#lib/%s/cpu_detect_x86_win.cpp' if build.toolchain_is_msvs else \
            '#lib/%s/cpu_detect_x86_gcc.cpp'
        sources.append(cpu_detection % self.SOUNDTOUCH_PATH)

        # Check if the compiler has SSE extention enabled
        # Allways the case on x64 (core instructions)
        if self.sse_enabled(build):
            sources.extend(
                ['#lib/%s/mmx_optimized.cpp' % self.SOUNDTOUCH_PATH,
                 '#lib/%s/sse_optimized.cpp' % self.SOUNDTOUCH_PATH, ])
        return sources

    def configure(self, build, conf, env=None):
        if env is None:
            env = build.env
        if build.platform_is_windows:
            # Regardless of the bitwidth, ST checks for WIN32
            env.Append(CPPDEFINES='WIN32')
        env.Append(CPPPATH=['#lib/%s' % self.SOUNDTOUCH_PATH])

        # Check if the compiler has SSE extention enabled
        # Allways the case on x64 (core instructions)
        if self.sse_enabled(build):
            env.Append(CPPDEFINES='SOUNDTOUCH_ALLOW_X86_OPTIMIZATIONS')


class RubberBand(Dependence):
    def sources(self, build):
        sources = ['engine/enginebufferscalerubberband.cpp', ]
        return sources

    def configure(self, build, conf, env=None):
        if env is None:
            env = build.env
        if not conf.CheckLib(['rubberband', 'librubberband']):
            raise Exception(
                "Could not find librubberband or its development headers.")


class TagLib(Dependence):
    def configure(self, build, conf):
        libs = ['tag']
        if not conf.CheckLib(libs):
            raise Exception(
                "Could not find libtag or its development headers.")

        # Karmic seems to have an issue with mp4tag.h where they don't include
        # the files correctly. Adding this folder ot the include path should fix
        # it, though might cause issues. This is safe to remove once we
        # deprecate Karmic support. rryan 2/2011
        build.env.Append(CPPPATH='/usr/include/taglib/')

        if build.platform_is_windows and build.static_dependencies:
            build.env.Append(CPPDEFINES='TAGLIB_STATIC')


class Chromaprint(Dependence):
    def configure(self, build, conf):
        if not conf.CheckLib(['chromaprint', 'libchromaprint', 'chromaprint_p', 'libchromaprint_p']):
            raise Exception(
                "Could not find libchromaprint or its development headers.")
        if build.platform_is_windows and build.static_dependencies:
            build.env.Append(CPPDEFINES='CHROMAPRINT_NODLL')

            # On Windows, we link chromaprint with FFTW3.
            if not conf.CheckLib(['fftw', 'libfftw', 'fftw3', 'libfftw3']):
                raise Exception(
                    "Could not find fftw3 or its development headers.")


class ProtoBuf(Dependence):
    def configure(self, build, conf):
        libs = ['libprotobuf-lite', 'protobuf-lite', 'libprotobuf', 'protobuf']
        if build.platform_is_windows:
            if not build.static_dependencies:
                build.env.Append(CPPDEFINES='PROTOBUF_USE_DLLS')
        if not conf.CheckLib(libs):
            raise Exception(
                "Could not find libprotobuf or its development headers.")


class MixxxCore(Feature):

    def description(self):
        return "Mixxx Core Features"

    def enabled(self, build):
        return True

    def sources(self, build):
        sources = ["mixxxkeyboard.cpp",

                   "configobject.cpp",
                   "control/control.cpp",
                   "control/controlbehavior.cpp",
                   "control/controlmodel.cpp",
                   "controlobject.cpp",
                   "controlobjectslave.cpp",
                   "controlobjectthread.cpp",
                   "controlaudiotaperpot.cpp",
                   "controlpotmeter.cpp",
                   "controllinpotmeter.cpp",
                   "controllogpotmeter.cpp",
                   "controleffectknob.cpp",
                   "controlpushbutton.cpp",
                   "controlindicator.cpp",
                   "controlttrotary.cpp",

                   "preferences/dlgpreferencepage.cpp",
                   "dlgpreferences.cpp",
                   "dlgprefsound.cpp",
                   "dlgprefsounditem.cpp",
                   "controllers/dlgprefcontroller.cpp",
                   "controllers/dlgcontrollerlearning.cpp",
                   "controllers/dlgprefcontrollers.cpp",
                   "dlgpreflibrary.cpp",
                   "dlgprefcontrols.cpp",
                   "dlgprefwaveform.cpp",
                   "dlgprefautodj.cpp",
                   "dlgprefkey.cpp",
                   "dlgprefreplaygain.cpp",
                   "dlgprefnovinyl.cpp",
                   "dlgabout.cpp",
                   "dlgprefeq.cpp",
                   "dlgprefcrossfader.cpp",
                   "dlgtagfetcher.cpp",
                   "dlgtrackinfo.cpp",
                   "dlganalysis.cpp",
                   "dlgautodj.cpp",
                   "dlghidden.cpp",
                   "dlgmissing.cpp",
                   "dlgdevelopertools.cpp",
                   "dlgcoverartfullsize.cpp",

                   "effects/effectmanifest.cpp",
                   "effects/effectmanifestparameter.cpp",

                   "effects/effectchain.cpp",
                   "effects/effect.cpp",
                   "effects/effectparameter.cpp",

                   "effects/effectrack.cpp",
                   "effects/effectchainslot.cpp",
                   "effects/effectslot.cpp",
                   "effects/effectparameterslotbase.cpp",
                   "effects/effectparameterslot.cpp",
                   "effects/effectbuttonparameterslot.cpp",

                   "effects/effectsmanager.cpp",
                   "effects/effectchainmanager.cpp",
                   "effects/effectsbackend.cpp",

                   "effects/native/nativebackend.cpp",
                   "effects/native/bitcrushereffect.cpp",
                   "effects/native/linkwitzriley8eqeffect.cpp",
                   "effects/native/bessel4lvmixeqeffect.cpp",
                   "effects/native/bessel8lvmixeqeffect.cpp",
                   "effects/native/graphiceqeffect.cpp",
                   "effects/native/flangereffect.cpp",
                   "effects/native/filtereffect.cpp",
                   "effects/native/moogladder4filtereffect.cpp",
                   "effects/native/reverbeffect.cpp",
                   "effects/native/echoeffect.cpp",
                   "effects/native/reverb/Reverb.cc",

                   "engine/effects/engineeffectsmanager.cpp",
                   "engine/effects/engineeffectrack.cpp",
                   "engine/effects/engineeffectchain.cpp",
                   "engine/effects/engineeffect.cpp",

                   "engine/sync/basesyncablelistener.cpp",
                   "engine/sync/enginesync.cpp",
                   "engine/sync/synccontrol.cpp",
                   "engine/sync/internalclock.cpp",

                   "engine/engineworker.cpp",
                   "engine/engineworkerscheduler.cpp",
                   "engine/enginebuffer.cpp",
                   "engine/enginebufferscale.cpp",
                   "engine/enginebufferscaledummy.cpp",
                   "engine/enginebufferscalelinear.cpp",
                   "engine/enginefilterbiquad1.cpp",
                   "engine/enginefiltermoogladder4.cpp",
                   "engine/enginefilterbessel4.cpp",
                   "engine/enginefilterbessel8.cpp",
                   "engine/enginefilterbutterworth4.cpp",
                   "engine/enginefilterbutterworth8.cpp",
                   "engine/enginefilterlinkwitzriley4.cpp",
                   "engine/enginefilterlinkwitzriley8.cpp",
                   "engine/enginefilter.cpp",
                   "engine/engineobject.cpp",
                   "engine/enginepregain.cpp",
                   "engine/enginechannel.cpp",
                   "engine/enginemaster.cpp",
                   "engine/enginedelay.cpp",
                   "engine/enginevumeter.cpp",
                   "engine/enginevinylsoundemu.cpp",
                   "engine/enginesidechaincompressor.cpp",
                   "engine/sidechain/enginesidechain.cpp",
                   "engine/enginexfader.cpp",
                   "engine/enginemicrophone.cpp",
                   "engine/enginedeck.cpp",
                   "engine/engineaux.cpp",
                   "engine/channelmixer_autogen.cpp",

                   "engine/enginecontrol.cpp",
                   "engine/ratecontrol.cpp",
                   "engine/positionscratchcontroller.cpp",
                   "engine/loopingcontrol.cpp",
                   "engine/bpmcontrol.cpp",
                   "engine/keycontrol.cpp",
                   "engine/cuecontrol.cpp",
                   "engine/quantizecontrol.cpp",
                   "engine/clockcontrol.cpp",
                   "engine/readaheadmanager.cpp",
                   "engine/enginetalkoverducking.cpp",
                   "cachingreader.cpp",
                   "cachingreaderworker.cpp",

                   "analyserrg.cpp",
                   "analyserqueue.cpp",
                   "analyserwaveform.cpp",
                   "analyserkey.cpp",

                   "controllers/controller.cpp",
                   "controllers/controllerengine.cpp",
                   "controllers/controllerenumerator.cpp",
                   "controllers/controllerlearningeventfilter.cpp",
                   "controllers/controllermanager.cpp",
                   "controllers/controllerpresetfilehandler.cpp",
                   "controllers/controllerpresetinfo.cpp",
                   "controllers/controlpickermenu.cpp",
                   "controllers/controllermappingtablemodel.cpp",
                   "controllers/controllerinputmappingtablemodel.cpp",
                   "controllers/controlleroutputmappingtablemodel.cpp",
                   "controllers/delegates/controldelegate.cpp",
                   "controllers/delegates/midichanneldelegate.cpp",
                   "controllers/delegates/midiopcodedelegate.cpp",
                   "controllers/delegates/midibytedelegate.cpp",
                   "controllers/delegates/midioptionsdelegate.cpp",
                   "controllers/learningutils.cpp",
                   "controllers/midi/midimessage.cpp",
                   "controllers/midi/midiutils.cpp",
                   "controllers/midi/midicontroller.cpp",
                   "controllers/midi/midicontrollerpresetfilehandler.cpp",
                   "controllers/midi/midienumerator.cpp",
                   "controllers/midi/midioutputhandler.cpp",
                   "controllers/qtscript-bytearray/bytearrayclass.cpp",
                   "controllers/qtscript-bytearray/bytearrayprototype.cpp",
                   "controllers/softtakeover.cpp",

                   "main.cpp",
                   "mixxx.cpp",
                   "mixxxapplication.cpp",
                   "errordialoghandler.cpp",
                   "upgrade.cpp",

                   "soundsource.cpp",
                   "soundsourcetaglib.cpp",

                   "sharedglcontext.cpp",
                   "widget/controlwidgetconnection.cpp",
                   "widget/wbasewidget.cpp",
                   "widget/wwidget.cpp",
                   "widget/wwidgetgroup.cpp",
                   "widget/wwidgetstack.cpp",
                   "widget/wsizeawarestack.cpp",
                   "widget/wlabel.cpp",
                   "widget/wtracktext.cpp",
                   "widget/wnumber.cpp",
                   "widget/wnumberdb.cpp",
                   "widget/wnumberpos.cpp",
                   "widget/wnumberrate.cpp",
                   "widget/wknob.cpp",
                   "widget/wknobcomposed.cpp",
                   "widget/wdisplay.cpp",
                   "widget/wvumeter.cpp",
                   "widget/wpushbutton.cpp",
                   "widget/weffectpushbutton.cpp",
                   "widget/wslidercomposed.cpp",
                   "widget/wstatuslight.cpp",
                   "widget/woverview.cpp",
                   "widget/woverviewlmh.cpp",
                   "widget/woverviewhsv.cpp",
                   "widget/woverviewrgb.cpp",
                   "widget/wspinny.cpp",
                   "widget/wskincolor.cpp",
                   "widget/wsearchlineedit.cpp",
                   "widget/wpixmapstore.cpp",
                   "widget/wimagestore.cpp",
                   "widget/hexspinbox.cpp",
                   "widget/wtrackproperty.cpp",
                   "widget/wstarrating.cpp",
                   "widget/weffectchain.cpp",
                   "widget/weffect.cpp",
                   "widget/weffectparameter.cpp",
                   "widget/weffectbuttonparameter.cpp",
                   "widget/weffectparameterbase.cpp",
                   "widget/wtime.cpp",
                   "widget/wkey.cpp",
<<<<<<< HEAD
                   "widget/wbattery.cpp",

                   "mathstuff.cpp",
=======
                   "widget/wcombobox.cpp",
                   "widget/wsplitter.cpp",
                   "widget/wcoverart.cpp",
                   "widget/wcoverartlabel.cpp",
                   "widget/wcoverartmenu.cpp",
>>>>>>> a210c6fa

                   "network.cpp",
                   "musicbrainz/tagfetcher.cpp",
                   "musicbrainz/gzip.cpp",
                   "musicbrainz/crc.c",
                   "musicbrainz/acoustidclient.cpp",
                   "musicbrainz/chromaprinter.cpp",
                   "musicbrainz/musicbrainzclient.cpp",

                   "rotary.cpp",
                   "widget/wtracktableview.cpp",
                   "widget/wtracktableviewheader.cpp",
                   "widget/wlibrarysidebar.cpp",
                   "widget/wlibrary.cpp",
                   "widget/wlibrarytableview.cpp",
                   "widget/wanalysislibrarytableview.cpp",
                   "widget/wlibrarytextbrowser.cpp",
                   "library/trackcollection.cpp",
                   "library/basesqltablemodel.cpp",
                   "library/basetrackcache.cpp",
                   "library/columncache.cpp",
                   "library/librarytablemodel.cpp",
                   "library/searchquery.cpp",
                   "library/searchqueryparser.cpp",
                   "library/analysislibrarytablemodel.cpp",
                   "library/missingtablemodel.cpp",
                   "library/hiddentablemodel.cpp",
                   "library/proxytrackmodel.cpp",
                   "library/coverart.cpp",
                   "library/coverartcache.cpp",

                   "library/playlisttablemodel.cpp",
                   "library/libraryfeature.cpp",
                   "library/analysisfeature.cpp",
                   "library/autodjfeature.cpp",
                   "library/dao/directorydao.cpp",
                   "library/mixxxlibraryfeature.cpp",
                   "library/baseplaylistfeature.cpp",
                   "library/playlistfeature.cpp",
                   "library/setlogfeature.cpp",

                   "library/browse/browsetablemodel.cpp",
                   "library/browse/browsethread.cpp",
                   "library/browse/browsefeature.cpp",
                   "library/browse/foldertreemodel.cpp",

                   "library/recording/recordingfeature.cpp",
                   "dlgrecording.cpp",
                   "recording/recordingmanager.cpp",
                   "engine/sidechain/enginerecord.cpp",

                   # External Library Features
                   "library/baseexternallibraryfeature.cpp",
                   "library/baseexternaltrackmodel.cpp",
                   "library/baseexternalplaylistmodel.cpp",
                   "library/rhythmbox/rhythmboxfeature.cpp",

                   "library/banshee/bansheefeature.cpp",
                   "library/banshee/bansheeplaylistmodel.cpp",
                   "library/banshee/bansheedbconnection.cpp",

                   "library/itunes/itunesfeature.cpp",
                   "library/traktor/traktorfeature.cpp",

                   "library/cratefeature.cpp",
                   "library/sidebarmodel.cpp",
                   "library/libraryscanner.cpp",
                   "library/libraryscannerdlg.cpp",
                   "library/legacylibraryimporter.cpp",
                   "library/library.cpp",

                   "library/dao/cratedao.cpp",
                   "library/cratetablemodel.cpp",
                   "library/dao/cuedao.cpp",
                   "library/dao/cue.cpp",
                   "library/dao/trackdao.cpp",
                   "library/dao/playlistdao.cpp",
                   "library/dao/libraryhashdao.cpp",
                   "library/dao/settingsdao.cpp",
                   "library/dao/analysisdao.cpp",

                   "library/librarycontrol.cpp",
                   "library/schemamanager.cpp",
                   "library/songdownloader.cpp",
                   "library/starrating.cpp",
                   "library/stardelegate.cpp",
                   "library/stareditor.cpp",
                   "library/bpmdelegate.cpp",
                   "library/bpmeditor.cpp",
                   "library/previewbuttondelegate.cpp",
                   "library/coverartdelegate.cpp",
                   "audiotagger.cpp",

                   "library/treeitemmodel.cpp",
                   "library/treeitem.cpp",

                   "xmlparse.cpp",
                   "library/parser.cpp",
                   "library/parserpls.cpp",
                   "library/parserm3u.cpp",
                   "library/parsercsv.cpp",

                   "soundsourceproxy.cpp",

                   "widget/wwaveformviewer.cpp",

                   "waveform/waveform.cpp",
                   "waveform/waveformfactory.cpp",
                   "waveform/waveformwidgetfactory.cpp",
                   "waveform/vsyncthread.cpp",
                   "waveform/guitick.cpp",
                   "waveform/renderers/waveformwidgetrenderer.cpp",
                   "waveform/renderers/waveformrendererabstract.cpp",
                   "waveform/renderers/waveformrenderbackground.cpp",
                   "waveform/renderers/waveformrendermark.cpp",
                   "waveform/renderers/waveformrendermarkrange.cpp",
                   "waveform/renderers/waveformrenderbeat.cpp",
                   "waveform/renderers/waveformrendererendoftrack.cpp",
                   "waveform/renderers/waveformrendererpreroll.cpp",

                   "waveform/renderers/waveformrendererfilteredsignal.cpp",
                   "waveform/renderers/waveformrendererhsv.cpp",
                   "waveform/renderers/waveformrendererrgb.cpp",
                   "waveform/renderers/qtwaveformrendererfilteredsignal.cpp",
                   "waveform/renderers/qtwaveformrenderersimplesignal.cpp",
                   "waveform/renderers/glwaveformrendererfilteredsignal.cpp",
                   "waveform/renderers/glwaveformrenderersimplesignal.cpp",
                   "waveform/renderers/glslwaveformrenderersignal.cpp",
                   "waveform/renderers/glvsynctestrenderer.cpp",
                   "waveform/renderers/glwaveformrendererrgb.cpp",

                   "waveform/renderers/waveformsignalcolors.cpp",

                   "waveform/renderers/waveformrenderersignalbase.cpp",
                   "waveform/renderers/waveformmark.cpp",
                   "waveform/renderers/waveformmarkset.cpp",
                   "waveform/renderers/waveformmarkrange.cpp",

                   "waveform/widgets/waveformwidgetabstract.cpp",
                   "waveform/widgets/emptywaveformwidget.cpp",
                   "waveform/widgets/softwarewaveformwidget.cpp",
                   "waveform/widgets/hsvwaveformwidget.cpp",
                   "waveform/widgets/rgbwaveformwidget.cpp",
                   "waveform/widgets/qtwaveformwidget.cpp",
                   "waveform/widgets/qtsimplewaveformwidget.cpp",
                   "waveform/widgets/glwaveformwidget.cpp",
                   "waveform/widgets/glsimplewaveformwidget.cpp",
                   "waveform/widgets/glvsynctestwidget.cpp",

                   "waveform/widgets/glslwaveformwidget.cpp",

                   "waveform/widgets/glrgbwaveformwidget.cpp",

                   "skin/imginvert.cpp",
                   "skin/imgloader.cpp",
                   "skin/imgcolor.cpp",
                   "skin/skinloader.cpp",
                   "skin/legacyskinparser.cpp",
                   "skin/colorschemeparser.cpp",
                   "skin/tooltips.cpp",
                   "skin/skincontext.cpp",
                   "skin/svgparser.cpp",
                   "skin/pixmapsource.cpp",

                   "sampleutil.cpp",
                   "trackinfoobject.cpp",
                   "track/beatgrid.cpp",
                   "track/beatmap.cpp",
                   "track/beatfactory.cpp",
                   "track/beatutils.cpp",
                   "track/keys.cpp",
                   "track/keyfactory.cpp",
                   "track/keyutils.cpp",

                   "baseplayer.cpp",
                   "basetrackplayer.cpp",
                   "deck.cpp",
                   "sampler.cpp",
                   "previewdeck.cpp",
                   "playermanager.cpp",
                   "samplerbank.cpp",
                   "sounddevice.cpp",
                   "soundmanager.cpp",
                   "soundmanagerconfig.cpp",
                   "soundmanagerutil.cpp",
                   "dlgprefrecord.cpp",
                   "playerinfo.cpp",
                   "visualplayposition.cpp",

                   "encoder/encoder.cpp",
                   "encoder/encodermp3.cpp",
                   "encoder/encodervorbis.cpp",

                   "tapfilter.cpp",

                   "util/pa_ringbuffer.c",
                   "util/sleepableqthread.cpp",
                   "util/statsmanager.cpp",
                   "util/stat.cpp",
                   "util/statmodel.cpp",
                   "util/time.cpp",
                   "util/timer.cpp",
                   "util/performancetimer.cpp",
                   "util/threadcputimer.cpp",
                   "util/version.cpp",
                   "util/rlimit.cpp",
<<<<<<< HEAD
                   "util/battery/battery.cpp",
=======
                   "util/valuetransformer.cpp",
                   "util/sandbox.cpp",
                   "util/file.cpp",
                   "util/mac.cpp",
                   "util/task.cpp",
                   "util/experiment.cpp",
>>>>>>> a210c6fa

                   '#res/mixxx.qrc'
                   ]

        proto_args = {
            'PROTOCPROTOPATH': ['src'],
            'PROTOCPYTHONOUTDIR': '',  # set to None to not generate python
            'PROTOCOUTDIR': build.build_dir,
            'PROTOCCPPOUTFLAGS': '',
            #'PROTOCCPPOUTFLAGS': "dllexport_decl=PROTOCONFIG_EXPORT:"
        }
        proto_sources = SCons.Glob('proto/*.proto')
        proto_objects = [build.env.Protoc([], proto_source, **proto_args)[0]
                         for proto_source in proto_sources]
        sources.extend(proto_objects)

        # Uic these guys (they're moc'd automatically after this) - Generates
        # the code for the QT UI forms.
        ui_files = [
            'controllers/dlgcontrollerlearning.ui',
            'controllers/dlgprefcontrollerdlg.ui',
            'controllers/dlgprefcontrollersdlg.ui',
            'dlgaboutdlg.ui',
            'dlganalysis.ui',
            'dlgautodj.ui',
            'dlgcoverartfullsize.ui',
            'dlgdevelopertoolsdlg.ui',
            'dlghidden.ui',
            'dlgmissing.ui',
            'dlgprefbeatsdlg.ui',
            'dlgprefcontrolsdlg.ui',
            'dlgprefwaveformdlg.ui',
            'dlgprefautodjdlg.ui',
            'dlgprefcrossfaderdlg.ui',
            'dlgprefkeydlg.ui',
            'dlgprefeqdlg.ui',
            'dlgpreferencesdlg.ui',
            'dlgprefnovinyldlg.ui',
            'dlgpreflibrarydlg.ui',
            'dlgprefrecorddlg.ui',
            'dlgprefreplaygaindlg.ui',
            'dlgprefsounddlg.ui',
            'dlgprefsounditem.ui',
            'dlgprefvinyldlg.ui',
            'dlgrecording.ui',
            'dlgtagfetcher.ui',
            'dlgtrackinfo.ui',
        ]
        map(Qt.uic(build), ui_files)

        if build.platform_is_windows:
            sources.append("util/battery/batterywin.cpp")
            # Add Windows resource file with icons and such
            # force manifest file creation, apparently not necessary for all
            # people but necessary for this committers handicapped windows
            # installation -- bkgood
            if build.toolchain_is_msvs:
                build.env.Append(LINKFLAGS="/MANIFEST")
        elif build.platform_is_osx:
<<<<<<< HEAD
            #Need extra room for code signing (App Store)
            build.env.Append(LINKFLAGS="-headerpad=ffff")
            build.env.Append(LINKFLAGS="-headerpad_max_install_names")
            sources.append("util/mac.cpp")
            sources.append("util/battery/batterymac.cpp")
        elif build.platform_is_linux:
            sources.append("util/battery/batterylinux.cpp")
=======
            # Need extra room for code signing (App Store)
            build.env.Append(LINKFLAGS="-Wl,-headerpad,ffff")
            build.env.Append(LINKFLAGS="-Wl,-headerpad_max_install_names")
>>>>>>> a210c6fa

        return sources

    def configure(self, build, conf):
        # Evaluate this define. There are a lot of different things around the
        # codebase that use different defines. (AMD64, x86_64, x86, i386, i686,
        # EM64T). We need to unify them together.
        if not build.machine == 'alpha':
            build.env.Append(CPPDEFINES=build.machine)

        if build.toolchain_is_gnu:
            # Default GNU Options
            build.env.Append(CCFLAGS='-pipe')
            build.env.Append(CCFLAGS='-Wall')
            build.env.Append(CCFLAGS='-Wextra')
            # TODO(XXX) always generate debugging info?
            build.env.Append(CCFLAGS='-g')
        elif build.toolchain_is_msvs:
            # Validate the specified winlib directory exists
            mixxx_lib_path = SCons.ARGUMENTS.get(
                'winlib', '..\\..\\..\\mixxx-win32lib-msvc100-release')
            if not os.path.exists(mixxx_lib_path):
                print mixxx_lib_path
                raise Exception("Winlib path does not exist! Please specify your winlib directory"
                                "path by running 'scons winlib=[path]'")
                Script.Exit(1)

            # Set include and library paths to work with this
            build.env.Append(CPPPATH=[mixxx_lib_path,
                                      os.path.join(mixxx_lib_path, 'include')])
            build.env.Append(LIBPATH=[mixxx_lib_path, os.path.join(mixxx_lib_path, 'lib')])

            # Find executables (e.g. protoc) in the winlib path
            build.env.AppendENVPath('PATH', mixxx_lib_path)
            build.env.AppendENVPath('PATH', os.path.join(mixxx_lib_path, 'bin'))

            # Valid values of /MACHINE are: {ARM|EBC|X64|X86}
            # http://msdn.microsoft.com/en-us/library/5wy54dk2.aspx
            if build.architecture_is_x86:
                if build.machine_is_64bit:
                    build.env.Append(LINKFLAGS='/MACHINE:X64')
                else:
                    build.env.Append(LINKFLAGS='/MACHINE:X86')
            elif build.architecture_is_arm:
                build.env.Append(LINKFLAGS='/MACHINE:ARM')
            else:
                raise Exception('Invalid machine type for Windows build.')

            # Ugh, MSVC-only hack :( see
            # http://www.qtforum.org/article/17883/problem-using-qstring-
            # fromstdwstring.html
            build.env.Append(CXXFLAGS='/Zc:wchar_t-')

            # Build with multiple processes. TODO(XXX) make this configurable.
            # http://msdn.microsoft.com/en-us/library/bb385193.aspx
            build.env.Append(CCFLAGS='/MP')

            # Generate debugging information for compilation units and
            # executables linked regardless of whether we are creating a debug
            # build. Having PDB files for our releases is helpful for debugging.
            build.env.Append(LINKFLAGS='/DEBUG')
            build.env.Append(CCFLAGS='/Zi')

            if build.build_is_debug:
                # Important: We always build Mixxx with the Multi-Threaded DLL
                # runtime because Mixxx loads DLLs at runtime. Since this is a
                # debug build, use the debug version of the MD runtime.
                build.env.Append(CCFLAGS='/MDd')
                # Enable the Mixxx debug console (see main.cpp).
                build.env.Append(CPPDEFINES='DEBUGCONSOLE')
            else:
                # Important: We always build Mixxx with the Multi-Threaded DLL
                # runtime because Mixxx loads DLLs at runtime.
                build.env.Append(CCFLAGS='/MD')

        if build.platform_is_windows:
            build.env.Append(CPPDEFINES='__WINDOWS__')
            # Restrict ATL to XP-compatible SDK functions.
            # TODO(rryan): Remove once we ditch XP support.
            build.env.Append(CPPDEFINES='_ATL_XP_TARGETING')
            build.env.Append(
                CPPDEFINES='_ATL_MIN_CRT')  # Helps prevent duplicate symbols
            # Need this on Windows until we have UTF16 support in Mixxx
            # use stl min max defines
            # http://connect.microsoft.com/VisualStudio/feedback/details/553420/std-cpp-max-and-std-cpp-min-not-available-in-visual-c-2010
            build.env.Append(CPPDEFINES='NOMINMAX')
            build.env.Append(CPPDEFINES='UNICODE')
            build.env.Append(
                CPPDEFINES='WIN%s' % build.bitwidth)  # WIN32 or WIN64
            # Tobias: Don't remove this line
            # I used the Windows API in foldertreemodel.cpp
            # to quickly test if a folder has subfolders
            build.env.Append(LIBS='shell32')

        elif build.platform_is_linux:
            build.env.Append(CPPDEFINES='__LINUX__')

            # Check for pkg-config >= 0.15.0
            if not conf.CheckForPKGConfig('0.15.0'):
                raise Exception('pkg-config >= 0.15.0 not found.')

        elif build.platform_is_osx:
            # Stuff you may have compiled by hand
            if os.path.isdir('/usr/local/include'):
                build.env.Append(LIBPATH=['/usr/local/lib'])
                build.env.Append(CPPPATH=['/usr/local/include'])

            # Non-standard libpaths for fink and certain (most?) darwin ports
            if os.path.isdir('/sw/include'):
                build.env.Append(LIBPATH=['/sw/lib'])
                build.env.Append(CPPPATH=['/sw/include'])

            # Non-standard libpaths for darwin ports
            if os.path.isdir('/opt/local/include'):
                build.env.Append(LIBPATH=['/opt/local/lib'])
                build.env.Append(CPPPATH=['/opt/local/include'])

        elif build.platform_is_bsd:
            build.env.Append(CPPDEFINES='__BSD__')
            build.env.Append(CPPPATH=['/usr/include',
                                      '/usr/local/include',
                                      '/usr/X11R6/include/'])
            build.env.Append(LIBPATH=['/usr/lib/',
                                      '/usr/local/lib',
                                      '/usr/X11R6/lib'])
            build.env.Append(LIBS='pthread')
            # why do we need to do this on OpenBSD and not on Linux?  if we
            # don't then CheckLib("vorbisfile") fails
            build.env.Append(LIBS=['ogg', 'vorbis'])

        # Define for things that would like to special case UNIX (Linux or BSD)
        if build.platform_is_bsd or build.platform_is_linux:
            build.env.Append(CPPDEFINES='__UNIX__')

        # Add the src/ directory to the include path
        build.env.Append(CPPPATH=['.'])

        # Set up flags for config/track listing files
        if build.platform_is_linux or \
                build.platform_is_bsd:
            mixxx_files = [
                ('SETTINGS_PATH', '.mixxx/'),
                ('SETTINGS_FILE', 'mixxx.cfg')]
        elif build.platform_is_osx:
            mixxx_files = [
                ('SETTINGS_PATH', 'Library/Application Support/Mixxx/'),
                ('SETTINGS_FILE', 'mixxx.cfg')]
        elif build.platform_is_windows:
            mixxx_files = [
                ('SETTINGS_PATH', 'Local Settings/Application Data/Mixxx/'),
                ('SETTINGS_FILE', 'mixxx.cfg')]

        # Escape the filenames so they don't end up getting screwed up in the
        # shell.
        mixxx_files = [(k, r'\"%s\"' % v) for k, v in mixxx_files]
        build.env.Append(CPPDEFINES=mixxx_files)

        # Say where to find resources on Unix. TODO(XXX) replace this with a
        # RESOURCE_PATH that covers Win and OSX too:
        if build.platform_is_linux or build.platform_is_bsd:
            prefix = SCons.ARGUMENTS.get('prefix', '/usr/local')
            share_path = os.path.join (prefix, build.env.get(
                'SHAREDIR', default='share'), 'mixxx')
            build.env.Append(
                CPPDEFINES=('UNIX_SHARE_PATH', r'\"%s\"' % share_path))
            lib_path = os.path.join(prefix, build.env.get(
                'LIBDIR', default='lib'), 'mixxx')
            build.env.Append(
                CPPDEFINES=('UNIX_LIB_PATH', r'\"%s\"' % lib_path))

    def depends(self, build):
        return [SoundTouch, ReplayGain, PortAudio, PortMIDI, Qt, TestHeaders,
                FidLib, SndFile, FLAC, OggVorbis, OpenGL, TagLib, ProtoBuf,
<<<<<<< HEAD
                Chromaprint, RubberBand, IOKit]
=======
                Chromaprint, RubberBand, SecurityFramework, CoreServices]
>>>>>>> a210c6fa

    def post_dependency_check_configure(self, build, conf):
        """Sets up additional things in the Environment that must happen
        after the Configure checks run."""
        if build.platform_is_windows:
            if build.toolchain_is_msvs:
                if not build.static_dependencies or build.build_is_debug:
                    build.env.Append(LINKFLAGS=['/nodefaultlib:LIBCMT.lib',
                                                '/nodefaultlib:LIBCMTd.lib'])

                build.env.Append(LINKFLAGS='/entry:mainCRTStartup')
                # Makes the program not launch a shell first.
                # Minimum platform version 5.01 for XP x86 and 5.02 for XP x64.
                if build.machine_is_64bit:
                    build.env.Append(LINKFLAGS='/subsystem:windows,5.02')
                else:
                    build.env.Append(LINKFLAGS='/subsystem:windows,5.01')
                # Force MSVS to generate a manifest (MSVC2010)
                build.env.Append(LINKFLAGS='/manifest')
            elif build.toolchain_is_gnu:
                # Makes the program not launch a shell first
                build.env.Append(LINKFLAGS='--subsystem,windows')
                build.env.Append(LINKFLAGS='-mwindows')<|MERGE_RESOLUTION|>--- conflicted
+++ resolved
@@ -708,17 +708,12 @@
                    "widget/weffectparameterbase.cpp",
                    "widget/wtime.cpp",
                    "widget/wkey.cpp",
-<<<<<<< HEAD
                    "widget/wbattery.cpp",
-
-                   "mathstuff.cpp",
-=======
                    "widget/wcombobox.cpp",
                    "widget/wsplitter.cpp",
                    "widget/wcoverart.cpp",
                    "widget/wcoverartlabel.cpp",
                    "widget/wcoverartmenu.cpp",
->>>>>>> a210c6fa
 
                    "network.cpp",
                    "musicbrainz/tagfetcher.cpp",
@@ -925,16 +920,13 @@
                    "util/threadcputimer.cpp",
                    "util/version.cpp",
                    "util/rlimit.cpp",
-<<<<<<< HEAD
                    "util/battery/battery.cpp",
-=======
                    "util/valuetransformer.cpp",
                    "util/sandbox.cpp",
                    "util/file.cpp",
                    "util/mac.cpp",
                    "util/task.cpp",
                    "util/experiment.cpp",
->>>>>>> a210c6fa
 
                    '#res/mixxx.qrc'
                    ]
@@ -994,19 +986,12 @@
             if build.toolchain_is_msvs:
                 build.env.Append(LINKFLAGS="/MANIFEST")
         elif build.platform_is_osx:
-<<<<<<< HEAD
-            #Need extra room for code signing (App Store)
-            build.env.Append(LINKFLAGS="-headerpad=ffff")
-            build.env.Append(LINKFLAGS="-headerpad_max_install_names")
-            sources.append("util/mac.cpp")
+            # Need extra room for code signing (App Store)
+            build.env.Append(LINKFLAGS="-Wl,-headerpad,ffff")
+            build.env.Append(LINKFLAGS="-Wl,-headerpad_max_install_names")
             sources.append("util/battery/batterymac.cpp")
         elif build.platform_is_linux:
             sources.append("util/battery/batterylinux.cpp")
-=======
-            # Need extra room for code signing (App Store)
-            build.env.Append(LINKFLAGS="-Wl,-headerpad,ffff")
-            build.env.Append(LINKFLAGS="-Wl,-headerpad_max_install_names")
->>>>>>> a210c6fa
 
         return sources
 
@@ -1180,11 +1165,7 @@
     def depends(self, build):
         return [SoundTouch, ReplayGain, PortAudio, PortMIDI, Qt, TestHeaders,
                 FidLib, SndFile, FLAC, OggVorbis, OpenGL, TagLib, ProtoBuf,
-<<<<<<< HEAD
-                Chromaprint, RubberBand, IOKit]
-=======
-                Chromaprint, RubberBand, SecurityFramework, CoreServices]
->>>>>>> a210c6fa
+                Chromaprint, RubberBand, SecurityFramework, CoreServices, IOKit]
 
     def post_dependency_check_configure(self, build, conf):
         """Sets up additional things in the Environment that must happen
