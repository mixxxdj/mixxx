--- conflicted
+++ resolved
@@ -1182,11 +1182,8 @@
                    "src/waveform/renderers/glslwaveformrenderersignal.cpp",
                    "src/waveform/renderers/glvsynctestrenderer.cpp",
 
-<<<<<<< HEAD
                    "src/waveform/widgets/baseqopenglwidget.cpp",
-=======
                    "src/waveform/waveformmarklabel.cpp",
->>>>>>> 53498cbd
                    "src/waveform/widgets/waveformwidgetabstract.cpp",
                    "src/waveform/widgets/emptywaveformwidget.cpp",
                    "src/waveform/widgets/softwarewaveformwidget.cpp",
