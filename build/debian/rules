--- conflicted
+++ resolved
@@ -49,11 +49,7 @@
 
 override_dh_auto_clean:
 	scons $(MIXXX_SCONS_FLAGS) -c || true
-<<<<<<< HEAD
-	rm -rf .sconf_temp/ cache/ $(MIXXX_BUILD_FOLDER)/
-=======
-	rm -rf .sconf_temp/ cache/ lin*_build/ 
->>>>>>> 0b030954
+	rm -rf .sconf_temp/ cache/ lin*_build/
 	dh_clean .sconsign.dblite cachecustom.py \
 		config.log src/build.h build/*.pyc mixxx.1 lib/*/lib/*.a
 	dh_auto_clean
