Source: mixxx
Section: sound
Priority: optional
Maintainer: RJ Skerry-Ryan <rryan@mixxx.org>
Build-Depends: debhelper (>= 9),
               pkg-config,
               docbook-to-man,
               libglu1-mesa-dev,
# qt5-default depends on qtbase5-dev, which includes headers for
# QtConcurrent
# QtCore
# QtGui
# QtNetwork
# QtPlatformHeaders
# QtPrintSupport
# QtSql
# QtWidgets
# QtXml
               qt5-default (>= 5.5.0),
# We additionally need headers for QtOpenGL, QtScript, and QtSvg.
               qtscript5-dev,
               libqt5opengl5-dev,
               libqt5svg5-dev,
# Only needed for running tests that use SQLite.
               libqt5sql5-sqlite,
               libqt5x11extras5-dev,
               scons,
               libjack-dev,
               portaudio19-dev,
               libid3tag0-dev,
               libmad0-dev,
               libogg-dev,
               libsndfile1-dev,
               libasound2-dev,
               libvorbis-dev,
               libfaad-dev,
               libportmidi-dev,
               libtag1-dev,
               libshout-dev,
<<<<<<< HEAD
=======
               libssl-dev,
               vamp-plugin-sdk,
>>>>>>> 0b030954
               libprotobuf-dev,
               protobuf-compiler,
               libusb-1.0-0-dev,
               libchromaprint-dev,
               librubberband-dev,
               libopusfile-dev,
               libsqlite3-dev,
               libsoundtouch-dev,
               libhidapi-dev,
               libupower-glib-dev,
               liblilv-dev,
               libmodplug-dev,
               libmp3lame-dev,
# for running mixxx-test
               xvfb
Standards-Version: 3.9.8
Homepage: http://www.mixxx.org/

Package: mixxx
Section: sound
Architecture: linux-any
Depends: ${shlibs:Depends},
         ${misc:Depends},
         libqt5opengl5,
         libqt5svg5,
         libqt5xml5,
         libqt5sql5,
         libqt5sql5-sqlite,
# for pasuspender
         pulseaudio-utils
Suggests: pdf-viewer
Replaces: mixxx-data
Description: Free Digital DJ software. Start making live DJ mixes today.
 Mixxx is free DJ software that gives you everything you need to perform live DJ
 mixes. Blend songs together with automatic BPM matching and remix on-the-fly
 with looping and hot cues. Whether you're a pro DJ or just getting started,
 Mixxx has you covered.
 .
 Mixxx works with ALSA, JACK, OSS and supports many popular DJ controllers.
 .
 Features include:
  - Parallel or split scratchable waveform displays
  - Waveform summaries
  - Spinning vinyl widgets
  - MP3, OGG, WAVE, FLAC, and optional unprotected aac (m4a) playback
  - Extra playback formats through plugins
  - Wave and Ogg recording with optional MP3 support
  - Fast, database-powered library
  - Crates and playlists for organizing your music
  - Reads iTunes, Traktor, and Rhythmbox libraries
  - History section keeps track of your setlists
  - Internet Broadcasting with Shoutcast and Icecast
  - Microphone Support
  - Automatic crossfading with Auto DJ
  - Pitch-independent time stretch (key lock)
  - Adjustable pitch range
  - Ramping pitchbend controls
  - ReplayGain volume normalization
  - Quantized loops, hotcues, and beatloops
  - Synchronization and auto-beatmatching
  - BPM detection and estimation
  - Bulk BPM analysis
  - Adjustable EQ shelves
  - Crossfader curve control
  - Sampler Decks
  - Vinyl emulation with Serato, Traktor, and Mixvibes timecode support
  - Multichannel soundcard support (playback and capture)
  - Headphone cueing with multiple soundcard support
  - Skinnable interface with several skins bundled
  - Support for many DJ MIDI and HID controllers out-of-the-box
  - Advanced MIDI/HID scripting engine
  - Multiple simultaneous MIDI/HID controllers
  - Multi-core CPU support
  - 24-bit/96000 Hz playback and capture

Package: mixxx-test
Section: sound
Architecture: linux-any
Depends: ${shlibs:Depends},
         ${misc:Depends},
         libqt5opengl5,
         libqt5svg5,
         libqt5xml5,
         libqt5sql5,
         libqt5sql5-sqlite
Description: The Mixxx test suite.<|MERGE_RESOLUTION|>--- conflicted
+++ resolved
@@ -37,11 +37,7 @@
                libportmidi-dev,
                libtag1-dev,
                libshout-dev,
-<<<<<<< HEAD
-=======
                libssl-dev,
-               vamp-plugin-sdk,
->>>>>>> 0b030954
                libprotobuf-dev,
                protobuf-compiler,
                libusb-1.0-0-dev,
