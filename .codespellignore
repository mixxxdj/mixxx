crate
<<<<<<< HEAD
InOut
copyable
sord
doubleClick
Sur
=======
copyable
doubleclick
technics
>>>>>>> a8cb640f
<|MERGE_RESOLUTION|>--- conflicted
+++ resolved
@@ -1,12 +1,7 @@
 crate
-<<<<<<< HEAD
-InOut
-copyable
-sord
-doubleClick
-Sur
-=======
 copyable
 doubleclick
 technics
->>>>>>> a8cb640f
+sord
+doubleClick
+sur