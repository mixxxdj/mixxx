--- conflicted
+++ resolved
@@ -2,10 +2,7 @@
 copyable
 doubleclick
 technics
-<<<<<<< HEAD
 sord
 doubleClick
 sur
-=======
-jus
->>>>>>> 620242d8
+jus