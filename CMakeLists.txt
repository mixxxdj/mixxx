cmake_minimum_required(VERSION 3.16)

# CMAKE_CXX_COMPILER_ID: Distinguish between "AppleClang" and "Clang"
if(POLICY CMP0025)
  cmake_policy(SET CMP0025 NEW)
endif()

# MACOSX_RPATH is set by default
if(POLICY CMP0042)
  cmake_policy(SET CMP0042 NEW)
endif()

# Support new IN_LIST if() operator
if(POLICY CMP0057)
  cmake_policy(SET CMP0057 NEW)
endif()

# Enforce interprocedural optimization
if(POLICY CMP0069)
  cmake_policy(SET CMP0069 NEW)
endif()

# Let AUTOMOC and AUTOUIC process GENERATED files
if(POLICY CMP0071)
  cmake_policy(SET CMP0071 NEW)
endif()

# Set up vcpkg
if(DEFINED ENV{VCPKG_ROOT} AND NOT DEFINED VCPKG_ROOT)
    set(VCPKG_ROOT "$ENV{VCPKG_ROOT}")
endif()

if(DEFINED VCPKG_ROOT)
  set(X_VCPKG_APPLOCAL_DEPS_INSTALL TRUE)

  if(NOT DEFINED VCPKG_OVERLAY_PORTS)
    set(VCPKG_OVERLAY_PORTS "${VCPKG_ROOT}/overlay/ports")
    if(APPLE)
        list(APPEND VCPKG_OVERLAY_PORTS "${VCPKG_ROOT}/overlay/osx")
    elseif(WIN32)
        list(APPEND VCPKG_OVERLAY_PORTS "${VCPKG_ROOT}/overlay/windows")
    endif()
  endif()

  if(NOT DEFINED VCPKG_OVERLAY_TRIPLETS)
    set(VCPKG_OVERLAY_TRIPLETS "${VCPKG_ROOT}/overlay/triplets")
  endif()

  if(DEFINED ENV{VCPKG_DEFAULT_TRIPLET})
    set(VCPKG_TARGET_TRIPLET "$ENV{VCPKG_DEFAULT_TRIPLET}")
  endif()

  if(NOT DEFINED CMAKE_TOOLCHAIN_FILE)
    set(CMAKE_TOOLCHAIN_FILE "${VCPKG_ROOT}/scripts/buildsystems/vcpkg.cmake" CACHE STRING "")
  endif()
endif()

# Set a default build type if none was specified
# See https://blog.kitware.com/cmake-and-the-default-build-type/ for details.
set(default_build_type "RelWithDebInfo")
if(EXISTS "${CMAKE_SOURCE_DIR}/.git" AND NOT WIN32)
  # On Windows, Debug builds are linked to unoptimized libs
  # generating unusable slow Mixxx builds.
  set(default_build_type "Debug")
endif()

if(NOT CMAKE_CONFIGURATION_TYPES)
  if(NOT CMAKE_BUILD_TYPE)
    message(STATUS "Setting CMAKE_BUILD_TYPE to '${default_build_type}' as none was specified.")
    set(CMAKE_BUILD_TYPE "${default_build_type}" CACHE STRING "Choose the type of build." FORCE)
    # Set the possible values of build type for cmake-gui
    set_property(CACHE CMAKE_BUILD_TYPE PROPERTY STRINGS "Debug" "Release" "RelWithDebInfo")
  elseif(NOT CMAKE_BUILD_TYPE MATCHES "^(Debug|Release|RelWithDebInfo)$")
    message(FATAL_ERROR "CMAKE_BUILD_TYPE=${CMAKE_BUILD_TYPE} is not supported, use one of Debug, Release or RelWithDebInfo.")
  endif()
endif()

option(QT6 "Build with Qt6" OFF)

if(APPLE)
  if(QT6)
    # Minimum macOS version supported by Qt 6
    set(CMAKE_OSX_DEPLOYMENT_TARGET 10.14 CACHE STRING "Minimum macOS version the build will be able to run on" FORCE)
  else()
    # Minimum macOS version supported by Qt 5.12
    set(CMAKE_OSX_DEPLOYMENT_TARGET 10.12 CACHE STRING "Minimum macOS version the build will be able to run on" FORCE)
    # Needed for deployment target < 10.14
    add_compile_options(-fno-aligned-allocation)
  endif()
endif()

project(mixxx VERSION 2.4.0)
# Work around missing version suffixes support https://gitlab.kitware.com/cmake/cmake/-/issues/16716
set(MIXXX_VERSION_PRERELEASE "alpha-pre") # set to "alpha-pre" "beta" or ""

set(CMAKE_PROJECT_HOMEPAGE_URL "https://www.mixxx.org")
set(CMAKE_PROJECT_DESCRIPTION "Mixxx is Free DJ software that gives you everything you need to perform live mixes.")

# Used for force control of color output
set(BUILD_COLORS "auto" CACHE STRING "Try to use colors auto/always/no")
# Option to disable symlinks
set(USE_SYMLINKS ON CACHE BOOL "Use symlinks in build directory when possible")

list(APPEND CMAKE_MODULE_PATH "${CMAKE_CURRENT_SOURCE_DIR}/cmake/modules")
include(CMakeDependentOption)
include(CheckSymbolExists)
include(ExternalProject)
include(GNUInstallDirs)
include(DefaultOption)
include(IsStaticLibrary)

#######################################################################
# Compilers and toolchains

if(CMAKE_CXX_COMPILER_ID STREQUAL "GNU")
  # GNU is GNU GCC
  set(GNU_GCC true)
else()
  set(GNU_GCC false)
endif()

if(CMAKE_CXX_COMPILER_ID MATCHES "Clang")
  # using regular Clang or AppleClang
  set(LLVM_CLANG true)
else()
  set(LLVM_CLANG false)
endif()

# CMake implicitly sets the variable MSVC to true for Microsoft
# Visual C++ or another compiler simulating Visual C++.
# https://cmake.org/cmake/help/latest/variable/MSVC.html

#######################################################################

set(CMAKE_CXX_STANDARD 17)
if(MSVC)
  # Ensure MSVC populates __cplusplus correctly.
  set(CMAKE_CXX_FLAGS "${CMAKE_CXX_FLAGS} /Zc:__cplusplus")
endif()

# Speed up builds on HDDs and prevent wearing of SDDs
#
# This is only applies to gcc/clang, therefore this option is forcibly set to
# ON on all other compilers.
cmake_dependent_option(BUILD_LOW_MEMORY "Store temporary build files on disk by disabling the build option -pipe" OFF "GNU_GCC OR LLVM_CLANG" ON)
if(NOT BUILD_LOW_MEMORY)
  add_compile_options(-pipe)
endif()

# Coverage
#
# This is only available with GCC, therefore this option is forcibly set to OFF
# for all other compilers.
cmake_dependent_option(COVERAGE "Coverage (i.e. gcov) support" OFF "GNU_GCC" OFF)
if(COVERAGE)
  add_compile_options(--coverage -fprofile-arcs -ftest-coverage)
  add_link_options(--coverage -fprofile-arcs -ftest-coverage)
endif()

# Profiling
#
# This is only available on Linux, therefore this option is forcibly set to OFF
# on all other platforms.
cmake_dependent_option(PROFILING "Profiling (e.g. gprof) support" OFF "UNIX;NOT APPLE" OFF)
if(PROFILING)
  add_compile_options(-pg)
  add_link_options(-pg)
endif()

#
# Optimizations
#

set(OPTIMIZE "portable" CACHE STRING "Optimization and Tuning (set to off, portable, native, legacy)")
set_property(CACHE OPTIMIZE PROPERTY STRINGS "off" "portable" "native" "legacy")
string(TOLOWER "${OPTIMIZE}" OPTIMIZE)
message(STATUS "Optimization level: ${OPTIMIZE}")

# CMAKE_INTERPROCEDURAL_OPTIMIZATION can be defined to override the default behaviour.
# We keep CMAKE_INTERPROCEDURAL_OPTIMIZATION unset (IPO disabled) to save
# build time at the cost of a bigger memory footprint at run-time.
# See https://github.com/mixxxdj/mixxx/pull/3589 for some test results
# Note: IPO has caused issues on Fedora https://bugzilla.rpmfusion.org/show_bug.cgi?id=5829
# Uncomment the following code to enable IPO for Release builds
#if(NOT DEFINED CMAKE_INTERPROCEDURAL_OPTIMIZATION AND NOT CMAKE_BUILD_TYPE STREQUAL "Debug" AND NOT OPTIMIZE STREQUAL "off")
#  include(CheckIPOSupported)
#  check_ipo_supported(RESULT HAVE_IPO)
#  if(HAVE_IPO)
#    set(CMAKE_INTERPROCEDURAL_OPTIMIZATION TRUE)
#  endif()
#endif()

if(MSVC)
  # Microsoft Visual Studio Compiler
  add_compile_options(/UTF8)
  if(CMAKE_SIZEOF_VOID_P EQUAL 8)
    # Target architecture is x64 -> x64 has alsways SSE and SSE2 instruction sets
    message(STATUS "x64 Enabling SS2 CPU optimizations (>= Pentium 4)")
    # Define gcc/clang style defines for SSE and SSE2 for compatibility
    add_compile_definitions("__SSE__" "__SSE2__")
  endif()

  # Needed for sccache
  if(CMAKE_BUILD_TYPE STREQUAL "Debug")
    string(REPLACE "/Zi" "/Z7" CMAKE_CXX_FLAGS_DEBUG "${CMAKE_CXX_FLAGS_DEBUG}")
    string(REPLACE "/Zi" "/Z7" CMAKE_C_FLAGS_DEBUG "${CMAKE_C_FLAGS_DEBUG}")
  elseif(CMAKE_BUILD_TYPE STREQUAL "Release")
    string(REPLACE "/Zi" "/Z7" CMAKE_CXX_FLAGS_RELEASE "${CMAKE_CXX_FLAGS_RELEASE}")
    string(REPLACE "/Zi" "/Z7" CMAKE_C_FLAGS_RELEASE "${CMAKE_C_FLAGS_RELEASE}")
  elseif(CMAKE_BUILD_TYPE STREQUAL "RelWithDebInfo")
    string(REPLACE "/Zi" "/Z7" CMAKE_CXX_FLAGS_RELWITHDEBINFO "${CMAKE_CXX_FLAGS_RELWITHDEBINFO}")
    string(REPLACE "/Zi" "/Z7" CMAKE_C_FLAGS_RELWITHDEBINFO "${CMAKE_C_FLAGS_RELWITHDEBINFO}")
  endif()

  if(NOT OPTIMIZE STREQUAL "off")
    # Use the fastest floating point math library
    # http://msdn.microsoft.com/en-us/library/e7s85ffb.aspx
    # http://msdn.microsoft.com/en-us/library/ms235601.aspx
    add_compile_options(/fp:fast)

    # Suggested for unused code removal
    # http://msdn.microsoft.com/en-us/library/ms235601.aspx
    # http://msdn.microsoft.com/en-us/library/xsa71f43.aspx
    # http://msdn.microsoft.com/en-us/library/bxwfs976.aspx
    add_compile_options(/Gy)

    # For repeated local development builds, /INCREMENTAL offers much faster build times with the same performance of the executable,
    # unless link time code generation (like CMAKE_INTERPROCEDURAL_OPTIMIZATION) is used, which is contrary to incremental linking.

    if(CMAKE_BUILD_TYPE STREQUAL "Debug")
      #optimize Debug Builds as well, to have "normal" behaviour of mixxx during development
      string(REPLACE "/Od" "" CMAKE_CXX_FLAGS_DEBUG  "${CMAKE_CXX_FLAGS_DEBUG}")
      string(REPLACE "/Od" "" CMAKE_C_FLAGS_DEBUG  "${CMAKE_C_FLAGS}")
      string(REPLACE "/Ob0" "" CMAKE_CXX_FLAGS_DEBUG  "${CMAKE_CXX_FLAGS_DEBUG}")
      string(REPLACE "/Ob0" "" CMAKE_C_FLAGS_DEBUG  "${CMAKE_C_FLAGS}")

      add_compile_options(/O2) # this implies /Od2
      # Remove /RTC1 flag set by CMAKE by default (conflicts with /O2)
      string(REPLACE "/RTC1" "" CMAKE_CXX_FLAGS_DEBUG  "${CMAKE_CXX_FLAGS_DEBUG}")
      string(REPLACE "/RTC1" "" CMAKE_C_FLAGS_DEBUG  "${CMAKE_C_FLAGS_DEBUG}")
    elseif(CMAKE_BUILD_TYPE STREQUAL "RelWithDebInfo")
      # Reduce the size of the binary in RelWithDebInfo builds
      # Do not use /OPT:ICF because it has no effect.
      # https://github.com/mixxxdj/mixxx/pull/3660#pullrequestreview-600137258
      add_link_options(/OPT:REF)

      # /INCREMENTAL is incompatible with /OPT:REF, but it's the CMake default for RelWithDebInfo
      # The CMAKE_EXE_LINKER_FLAGS_RELWITHDEBINFO can be defined by the user in the GUI or in CMakeSettings.json,
      # therefore we can't rely on the default.
      string(FIND CMAKE_EXE_LINKER_FLAGS_RELWITHDEBINFO "/INCREMENTAL:NO" INCREMENTAL_NO_POSITION)
      if(INCREMENTAL_NO_POSITION EQUAL -1)
        message(STATUS "Overwriting /INCREMENTAL by /INCREMENTAL:NO to allow link time code optimization")
        string(REPLACE "/INCREMENTAL" "/INCREMENTAL:NO" CMAKE_EXE_LINKER_FLAGS_RELWITHDEBINFO "${CMAKE_EXE_LINKER_FLAGS_RELWITHDEBINFO}")
      endif()
      # Note: CMAKE_INTERPROCEDURAL_OPTIMIZATION sets the /GL and /LTCG flags for us
    elseif(CMAKE_BUILD_TYPE STREQUAL "Release")
      # Reduce the size of the binary in Release builds
      # Do not use /OPT:ICF because it has no effect.
      # https://github.com/mixxxdj/mixxx/pull/3660#pullrequestreview-600137258
      add_link_options(/OPT:REF)
    endif()

    if(OPTIMIZE STREQUAL "portable")
      if(NOT CMAKE_SIZEOF_VOID_P EQUAL 8)
        # Target architecture is x86 with SSE and SSE2
        message(STATUS "x86 Enabling SS2 CPU optimizations (>= Pentium 4)")
        # Define gcc/clang style defines for SSE and SSE2 for compatibility
        add_compile_definitions("__SSE__" "__SSE2__")
        # Set compiler option for SSE/SSE2
        add_compile_options(/arch:SSE2)
      endif()
    elseif(OPTIMIZE STREQUAL "native")
      message("Enabling optimizations for native system, specified by user")
      if(NOT CMAKE_SIZEOF_VOID_P EQUAL 8)
        # Target architecture is x86 with SSE and SSE2
        message(STATUS "x86 Enabling SS2 CPU optimizations (>= Pentium 4)")
        # Define gcc/clang style defines for SSE and SSE2 for compatibility
        add_compile_definitions("__SSE__" "__SSE2__")
      endif()
      # Define the target processor instruction and other compiler optimization flags here:
      # https://docs.microsoft.com/en-us/cpp/build/reference/arch-x64?view=msvc-160
      # add_compile_options(/arch:AVX512)
      message(FATAL_ERROR "User need to set the MSVC compiler flags for the native processor here!")
      add_compile_options("/favor:${CMAKE_SYSTEM_PROCESSOR}")
    elseif(OPTIMIZE STREQUAL "legacy")
      if(CMAKE_SIZEOF_VOID_P EQUAL 8)
        message("Enabling pure x64 instruction set (without AVX etc.)")
      else()
        message("Enabling pure i386 instruction set (without SSE/SSE2 etc.)")
      endif()
    else()
      message(FATAL_ERROR "Invalid value passed to OPTIMIZE option: ${OPTIMIZE}")
    endif()
  else()
    # OPTIMIZE=off
    if(CMAKE_BUILD_TYPE STREQUAL "Release")
      #Remove optimize flags set by cmake defaults
      string(REPLACE "/O2" "" CMAKE_CXX_FLAGS_RELEASE  "${CMAKE_CXX_FLAGS_RELEASE}")
      string(REPLACE "/O2" "" CMAKE_C_FLAGS_RELEASE  "${CMAKE_C_FLAGS_RELEASE}")
      string(REPLACE "/Ob2" "" CMAKE_CXX_FLAGS_RELEASE  "${CMAKE_CXX_FLAGS_RELEASE}")
      string(REPLACE "/Ob2" "" CMAKE_C_FLAGS_RELEASE  "${CMAKE_C_FLAGS_RELEASE}")
      add_compile_options(/Od) # this implies /Ob0
      add_compile_options(/RTC1)
    elseif(CMAKE_BUILD_TYPE STREQUAL "RelWithDebInfo")
      #Remove optimize flags set by cmake defaults
      string(REPLACE "/O2" "" CMAKE_CXX_FLAGS_RELWITHDEBINFO  "${CMAKE_CXX_FLAGS_RELWITHDEBINFO}")
      string(REPLACE "/O2" "" CMAKE_C_FLAGS_RELWITHDEBINFO  "${CMAKE_C_FLAGS_RELWITHDEBINFO}")
      string(REPLACE "/Ob2" "" CMAKE_CXX_FLAGS_RELWITHDEBINFO  "${CMAKE_CXX_FLAGS_RELWITHDEBINFO}")
      string(REPLACE "/Ob2" "" CMAKE_C_FLAGS_RELWITHDEBINFO  "${CMAKE_C_FLAGS_RELWITHDEBINFO}")
      add_compile_options(/Od) # this implies /Ob0
      add_compile_options(/RTC1)
    endif()
  endif()
elseif(GNU_GCC OR LLVM_CLANG)
  if(NOT OPTIMIZE STREQUAL "off")
    # Common flags to all optimizations.
    # -ffast-math will prevent a performance penalty by denormals
    # (floating point values almost Zero are treated as Zero)
    # unfortunately that work only on 64 bit CPUs or with sse2 enabled
    # The following optimisation flags makes the engine code ~3 times
    # faster, measured on a Atom CPU.
    add_compile_options(
      -O3
      -ffast-math
      -funroll-loops
    )
    # set -fomit-frame-pointer when we don't profile and are not using
    # Clang sanitizers.
    # Note: It is only included in -O on machines where it does not
    # interfere with debugging
    if(NOT PROFILING AND NOT CLANG_SANITIZERS)
      add_compile_options(-fomit-frame-pointer)
    endif()

    if(OPTIMIZE STREQUAL "portable")
      # portable: sse2 CPU (>= Pentium 4)
      if(CMAKE_SYSTEM_PROCESSOR MATCHES "^(i[3456]86|x86|x64|x86_64|AMD64)$")
        message(STATUS "Enabling SS2 CPU optimizations (>= Pentium 4)")
        add_compile_options(-mtune=generic)
        # -mtune=generic picks the most common, but compatible options.
        # on arm platforms equivalent to -march=arch
        if(NOT CMAKE_SIZEOF_VOID_P EQUAL 8)
          # the sse flags are not set by default on 32 bit builds
          # but are not supported on arm builds
          add_compile_options(
            -msse2
            -mfpmath=sse)
        endif()
        # TODO(rryan): macOS can use SSE3, and possibly SSE 4.1 once
        # we require macOS 10.12.
        # https://stackoverflow.com/questions/45917280/mac-osx-minumum-support-sse-version
      elseif(CMAKE_SYSTEM_PROCESSOR MATCHES "^(arm|armv7.*)$") # but not armv8
        add_compile_options(
          -mfloat-abi=hard
          -mfpu=neon
        )
      endif()
      # this sets macros __SSE2_MATH__ __SSE_MATH__ __SSE2__ __SSE__
      # This should be our default build for distribution
      # It's a little sketchy, but turning on SSE2 will gain
      # 100% performance in our filter code and allows us to
      # turns on denormal zeroing.
      # We don't really support CPU's earlier than Pentium 4,
      # which is the class of CPUs this decision affects.
      # The downside of this is that we aren't truly
      # i386 compatible, so builds that claim 'i386' will crash.
      # -- rryan 2/2011
      # Note: SSE2 is a core part of x64 CPUs
    elseif(OPTIMIZE STREQUAL "native")
      message("Enabling native optimizations for ${CMAKE_SYSTEM_PROCESSOR}")
      add_compile_options(-march=native)
      # Note: requires gcc >= 4.2.0
      # macros like __SSE2_MATH__ __SSE_MATH__ __SSE2__ __SSE__
      # are set automatically
      if(CMAKE_SYSTEM_PROCESSOR MATCHES "^(arm|armv7.*)$") # but not armv8
        add_compile_options(
          -mfloat-abi=hard
          -mfpu=neon
        )
      endif()
    elseif(OPTIMIZE STREQUAL "legacy")
      if(CMAKE_SYSTEM_PROCESSOR MATCHES "^(i[3456]86|x86|x64|x86_64|AMD64)$")
        message("Enabling pure i386 code")
        add_compile_options(-mtune=generic)
        # -mtune=generic pick the most common, but compatible options.
        # on arm platforms equivalent to -march=arch
      endif()
    else()
      message(FATAL_ERROR "Invalid value passed to OPTIMIZE option: ${OPTIMIZE}")
    endif()
  endif()
endif()

set(CMAKE_C_VISIBILITY_PRESET hidden)
set(CMAKE_CXX_VISIBILITY_PRESET hidden)
set(CMAKE_VISIBILITY_INLINES_HIDDEN TRUE)

if(WIN32)
  # Add support for lib prefix on Windows
  set(CMAKE_FIND_LIBRARY_PREFIXES "" "lib")
endif()

if(MSVC)
  # sccache support
  find_program(SCCACHE_EXECUTABLE "sccache")
  if(SCCACHE_EXECUTABLE)
    message(STATUS "Found sccache: ${SCCACHE_EXECUTABLE}")
  else()
    message(STATUS "Could NOT find sccache (missing executable)")
  endif()
  default_option(SCCACHE_SUPPORT "Enable sccache support" "SCCACHE_EXECUTABLE")
  message(STATUS "Support for sccache: ${SCCACHE_SUPPORT}")
  if(SCCACHE_SUPPORT)
    set( CMAKE_C_COMPILER_LAUNCHER "${SCCACHE_EXECUTABLE}" )
    set( CMAKE_CXX_COMPILER_LAUNCHER "${SCCACHE_EXECUTABLE}" )
  endif()
else()
  # ccache support
  find_program(CCACHE_EXECUTABLE "ccache")
  if(CCACHE_EXECUTABLE)
    message(STATUS "Found ccache: ${CCACHE_EXECUTABLE}")
  else()
      message(STATUS "Could NOT find ccache (missing executable)")
  endif()
  default_option(CCACHE_SUPPORT "Enable ccache support" "CCACHE_EXECUTABLE")
  if(CCACHE_SUPPORT)
    if(GNU_GCC OR LLVM_CLANG)
      # without this compiler messages in `make` backend would be uncolored
      set(CMAKE_CXX_FLAGS  "${CMAKE_CXX_FLAGS} -fdiagnostics-color=${BUILD_COLORS}")
    endif()
    set( CMAKE_C_COMPILER_LAUNCHER "${CCACHE_EXECUTABLE}" )
    set( CMAKE_CXX_COMPILER_LAUNCHER "${CCACHE_EXECUTABLE}" )
  endif()
  message(STATUS "Support for ccache: ${CCACHE_SUPPORT}")
endif()

if(CMAKE_VERSION VERSION_LESS "3.7.0")
  set(CMAKE_INCLUDE_CURRENT_DIR ON)
endif()

set(CLANG_TIDY "" CACHE STRING "CMAKE_CXX_CLANG_TIDY equivalent that only applies to mixxx sources, not bundled dependencies")

# Mixxx itself
add_library(mixxx-lib STATIC EXCLUDE_FROM_ALL
  src/analyzer/analyzerbeats.cpp
  src/analyzer/analyzerebur128.cpp
  src/analyzer/analyzergain.cpp
  src/analyzer/analyzerkey.cpp
  src/analyzer/analyzersilence.cpp
  src/analyzer/analyzerthread.cpp
  src/analyzer/analyzerwaveform.cpp
  src/analyzer/plugins/analyzerqueenmarybeats.cpp
  src/analyzer/plugins/analyzerqueenmarykey.cpp
  src/analyzer/plugins/analyzersoundtouchbeats.cpp
  src/analyzer/plugins/buffering_utils.cpp
  src/analyzer/trackanalysisscheduler.cpp
  src/audio/frame.cpp
  src/audio/types.cpp
  src/audio/signalinfo.cpp
  src/audio/streaminfo.cpp
  src/control/control.cpp
  src/control/controlaudiotaperpot.cpp
  src/control/controlbehavior.cpp
  src/control/controleffectknob.cpp
  src/control/controlencoder.cpp
  src/control/controlindicator.cpp
  src/control/controlindicatortimer.cpp
  src/control/controllinpotmeter.cpp
  src/control/controllogpotmeter.cpp
  src/control/controlmodel.cpp
  src/control/controlobject.cpp
  src/control/controlobjectscript.cpp
  src/control/controlpotmeter.cpp
  src/control/controlproxy.cpp
  src/control/controlpushbutton.cpp
  src/control/controlttrotary.cpp
  src/controllers/controller.cpp
  src/controllers/controllerdebug.cpp
  src/controllers/controllerenumerator.cpp
  src/controllers/controllerinputmappingtablemodel.cpp
  src/controllers/controllerlearningeventfilter.cpp
  src/controllers/controllermanager.cpp
  src/controllers/controllermappingtablemodel.cpp
  src/controllers/controllermappinginfo.cpp
  src/controllers/controllermappinginfoenumerator.cpp
  src/controllers/controlleroutputmappingtablemodel.cpp
  src/controllers/controlpickermenu.cpp
  src/controllers/legacycontrollermappingfilehandler.cpp
  src/controllers/delegates/controldelegate.cpp
  src/controllers/delegates/midibytedelegate.cpp
  src/controllers/delegates/midichanneldelegate.cpp
  src/controllers/delegates/midiopcodedelegate.cpp
  src/controllers/delegates/midioptionsdelegate.cpp
  src/controllers/dlgcontrollerlearning.cpp
  src/controllers/dlgcontrollerlearning.ui
  src/controllers/dlgprefcontroller.cpp
  src/controllers/dlgprefcontrollerdlg.ui
  src/controllers/dlgprefcontrollers.cpp
  src/controllers/dlgprefcontrollersdlg.ui
  src/controllers/scripting/controllerscriptenginebase.cpp
  src/controllers/scripting/controllerscriptmoduleengine.cpp
  src/controllers/scripting/colormapper.cpp
  src/controllers/scripting/colormapperjsproxy.cpp
  src/controllers/scripting/legacy/controllerscriptenginelegacy.cpp
  src/controllers/scripting/legacy/controllerscriptinterfacelegacy.cpp
  src/controllers/scripting/legacy/scriptconnection.cpp
  src/controllers/scripting/legacy/scriptconnectionjsproxy.cpp
  src/controllers/keyboard/keyboardeventfilter.cpp
  src/controllers/learningutils.cpp
  src/controllers/midi/legacymidicontrollermapping.cpp
  src/controllers/midi/legacymidicontrollermappingfilehandler.cpp
  src/controllers/midi/midicontroller.cpp
  src/controllers/midi/midienumerator.cpp
  src/controllers/midi/midimessage.cpp
  src/controllers/midi/midioutputhandler.cpp
  src/controllers/midi/midiutils.cpp
  src/controllers/midi/portmidicontroller.cpp
  src/controllers/midi/portmidienumerator.cpp
  src/controllers/softtakeover.cpp
  src/database/mixxxdb.cpp
  src/database/schemamanager.cpp
  src/dialog/dlgabout.cpp
  src/dialog/dlgaboutdlg.ui
  src/dialog/dlgdevelopertools.cpp
  src/dialog/dlgdevelopertoolsdlg.ui
  src/dialog/dlgkeywheel.cpp
  src/dialog/dlgkeywheel.ui
  src/dialog/dlgreplacecuecolor.cpp
  src/dialog/dlgreplacecuecolordlg.ui
  src/effects/effectbuttonparameterslot.cpp
  src/effects/effectchain.cpp
  src/effects/effectchainmixmode.cpp
  src/effects/effectparameter.cpp
  src/effects/effectknobparameterslot.cpp
  src/effects/effectparameterslotbase.cpp
  src/effects/effectslot.cpp
  src/effects/effectsmanager.cpp
  src/effects/effectsmessenger.cpp
  src/effects/visibleeffectslist.cpp
  src/effects/backends/effectsbackend.cpp
  src/effects/backends/effectmanifest.cpp
  src/effects/backends/effectmanifestparameter.cpp
  src/effects/backends/builtin/autopaneffect.cpp
  src/effects/backends/builtin/balanceeffect.cpp
  src/effects/backends/builtin/bessel4lvmixeqeffect.cpp
  src/effects/backends/builtin/bessel8lvmixeqeffect.cpp
  src/effects/backends/builtin/biquadfullkilleqeffect.cpp
  src/effects/backends/builtin/bitcrushereffect.cpp
  src/effects/backends/builtin/builtinbackend.cpp
  src/effects/backends/builtin/echoeffect.cpp
  src/effects/backends/builtin/filtereffect.cpp
  src/effects/backends/builtin/flangereffect.cpp
  src/effects/backends/builtin/graphiceqeffect.cpp
  src/effects/backends/builtin/linkwitzriley8eqeffect.cpp
  src/effects/backends/builtin/loudnesscontoureffect.cpp
  src/effects/backends/builtin/metronomeeffect.cpp
  src/effects/backends/builtin/moogladder4filtereffect.cpp
  src/effects/backends/builtin/parametriceqeffect.cpp
  src/effects/backends/builtin/phasereffect.cpp
  src/effects/backends/builtin/reverbeffect.cpp
  src/effects/backends/builtin/threebandbiquadeqeffect.cpp
  src/effects/backends/builtin/tremoloeffect.cpp
  src/effects/backends/builtin/whitenoiseeffect.cpp
  src/effects/backends/effectsbackendmanager.cpp
  src/effects/chains/equalizereffectchain.cpp
  src/effects/chains/outputeffectchain.cpp
  src/effects/chains/pergroupeffectchain.cpp
  src/effects/chains/quickeffectchain.cpp
  src/effects/chains/standardeffectchain.cpp
  src/effects/presets/effectchainpreset.cpp
  src/effects/presets/effectchainpresetmanager.cpp
  src/effects/presets/effectparameterpreset.cpp
  src/effects/presets/effectpreset.cpp
  src/effects/presets/effectpresetmanager.cpp
  src/encoder/encoder.cpp
  src/encoder/encoderfdkaac.cpp
  src/encoder/encoderfdkaacsettings.cpp
  src/encoder/encoderflacsettings.cpp
  src/encoder/encodermp3.cpp
  src/encoder/encodermp3settings.cpp
  src/encoder/encodersndfileflac.cpp
  src/encoder/encodervorbis.cpp
  src/encoder/encodervorbissettings.cpp
  src/encoder/encoderwave.cpp
  src/encoder/encoderwavesettings.cpp
  src/engine/bufferscalers/enginebufferscale.cpp
  src/engine/bufferscalers/enginebufferscalelinear.cpp
  src/engine/bufferscalers/enginebufferscalerubberband.cpp
  src/engine/bufferscalers/enginebufferscalest.cpp
  src/engine/cachingreader/cachingreader.cpp
  src/engine/cachingreader/cachingreaderchunk.cpp
  src/engine/cachingreader/cachingreaderworker.cpp
  src/engine/channelmixer_autogen.cpp
  src/engine/channels/engineaux.cpp
  src/engine/channels/enginechannel.cpp
  src/engine/channels/enginedeck.cpp
  src/engine/channels/enginemicrophone.cpp
  src/engine/controls/bpmcontrol.cpp
  src/engine/controls/clockcontrol.cpp
  src/engine/controls/cuecontrol.cpp
  src/engine/controls/enginecontrol.cpp
  src/engine/controls/keycontrol.cpp
  src/engine/controls/loopingcontrol.cpp
  src/engine/controls/quantizecontrol.cpp
  src/engine/controls/ratecontrol.cpp
  src/engine/effects/engineeffect.cpp
  src/engine/effects/engineeffectchain.cpp
  src/engine/effects/engineeffectsmanager.cpp
  src/engine/enginebuffer.cpp
  src/engine/enginedelay.cpp
  src/engine/enginemaster.cpp
  src/engine/engineobject.cpp
  src/engine/enginepregain.cpp
  src/engine/enginesidechaincompressor.cpp
  src/engine/enginetalkoverducking.cpp
  src/engine/enginevumeter.cpp
  src/engine/engineworker.cpp
  src/engine/engineworkerscheduler.cpp
  src/engine/enginexfader.cpp
  src/engine/filters/enginefilter.cpp
  src/engine/filters/enginefilterbessel4.cpp
  src/engine/filters/enginefilterbessel8.cpp
  src/engine/filters/enginefilterbiquad1.cpp
  src/engine/filters/enginefilterbutterworth4.cpp
  src/engine/filters/enginefilterbutterworth8.cpp
  src/engine/filters/enginefilterlinkwitzriley2.cpp
  src/engine/filters/enginefilterlinkwitzriley4.cpp
  src/engine/filters/enginefilterlinkwitzriley8.cpp
  src/engine/filters/enginefiltermoogladder4.cpp
  src/engine/positionscratchcontroller.cpp
  src/engine/readaheadmanager.cpp
  src/engine/sidechain/enginenetworkstream.cpp
  src/engine/sidechain/enginerecord.cpp
  src/engine/sidechain/enginesidechain.cpp
  src/engine/sidechain/networkinputstreamworker.cpp
  src/engine/sidechain/networkoutputstreamworker.cpp
  src/engine/sync/enginesync.cpp
  src/engine/sync/internalclock.cpp
  src/engine/sync/synccontrol.cpp
  src/errordialoghandler.cpp
  src/library/analysisfeature.cpp
  src/library/analysislibrarytablemodel.cpp
  src/library/autodj/autodjfeature.cpp
  src/library/autodj/autodjprocessor.cpp
  src/library/autodj/dlgautodj.cpp
  src/library/autodj/dlgautodj.ui
  src/library/basesqltablemodel.cpp
  src/library/basetrackcache.cpp
  src/library/basetracktablemodel.cpp
  src/library/bpmdelegate.cpp
  src/library/colordelegate.cpp
  src/library/columncache.cpp
  src/library/coverart.cpp
  src/library/coverartcache.cpp
  src/library/coverartdelegate.cpp
  src/library/coverartutils.cpp
  src/library/dao/analysisdao.cpp
  src/library/dao/autodjcratesdao.cpp
  src/library/dao/cuedao.cpp
  src/library/dao/directorydao.cpp
  src/library/dao/libraryhashdao.cpp
  src/library/dao/playlistdao.cpp
  src/library/dao/settingsdao.cpp
  src/library/dao/trackdao.cpp
  src/library/dao/trackschema.cpp
  src/library/dlganalysis.cpp
  src/library/dlganalysis.ui
  src/library/dlgcoverartfullsize.cpp
  src/library/dlgcoverartfullsize.ui
  src/library/dlghidden.cpp
  src/library/dlghidden.ui
  src/library/dlgmissing.cpp
  src/library/dlgmissing.ui
  src/library/dlgtagfetcher.cpp
  src/library/dlgtagfetcher.ui
  src/library/dlgtrackinfo.cpp
  src/library/dlgtrackinfo.ui
  src/library/dlgtrackmetadataexport.cpp
  src/library/export/dlgtrackexport.ui
  src/library/export/trackexportdlg.cpp
  src/library/export/trackexportwizard.cpp
  src/library/export/trackexportworker.cpp
  src/library/library_prefs.cpp
  src/library/library.cpp
  src/library/librarycontrol.cpp
  src/library/libraryfeature.cpp
  src/library/librarytablemodel.cpp
  src/library/locationdelegate.cpp
  src/library/mixxxlibraryfeature.cpp
  src/library/parser.cpp
  src/library/parsercsv.cpp
  src/library/parserm3u.cpp
  src/library/parserpls.cpp
  src/library/previewbuttondelegate.cpp
  src/library/proxytrackmodel.cpp
  src/library/rekordbox/rekordbox_anlz.cpp
  src/library/rekordbox/rekordbox_pdb.cpp
  src/library/scanner/importfilestask.cpp
  src/library/scanner/libraryscanner.cpp
  src/library/scanner/libraryscannerdlg.cpp
  src/library/scanner/recursivescandirectorytask.cpp
  src/library/scanner/scannertask.cpp
  src/library/searchquery.cpp
  src/library/searchqueryparser.cpp
  src/library/sidebarmodel.cpp
  src/library/stardelegate.cpp
  src/library/stareditor.cpp
  src/library/starrating.cpp
  src/library/tableitemdelegate.cpp
  src/library/trackcollection.cpp
  src/library/trackcollectioniterator.cpp
  src/library/trackcollectionmanager.cpp
  src/library/trackloader.cpp
  src/library/trackmodeliterator.cpp
  src/library/trackprocessing.cpp
  src/library/trackset/basetracksetfeature.cpp
  src/library/trackset/crate/cratestorage.cpp
  src/library/trackset/tracksettablemodel.cpp
  src/library/treeitem.cpp
  src/library/treeitemmodel.cpp
  src/mixer/auxiliary.cpp
  src/mixer/baseplayer.cpp
  src/mixer/basetrackplayer.cpp
  src/mixer/deck.cpp
  src/mixer/microphone.cpp
  src/mixer/playerinfo.cpp
  src/mixer/playermanager.cpp
  src/mixer/previewdeck.cpp
  src/mixer/sampler.cpp
  src/mixer/samplerbank.cpp
  src/coreservices.cpp
  src/mixxxapplication.cpp
  src/musicbrainz/chromaprinter.cpp
  src/musicbrainz/crc.cpp
  src/musicbrainz/gzip.cpp
  src/musicbrainz/musicbrainz.cpp
  src/musicbrainz/musicbrainzxml.cpp
  src/musicbrainz/tagfetcher.cpp
  src/musicbrainz/web/acoustidlookuptask.cpp
  src/musicbrainz/web/musicbrainzrecordingstask.cpp
  src/network/jsonwebtask.cpp
  src/network/networktask.cpp
  src/network/webtask.cpp
  src/preferences/configobject.cpp
  src/preferences/dialog/dlgprefautodj.cpp
  src/preferences/dialog/dlgprefautodjdlg.ui
  src/preferences/dialog/dlgprefbeats.cpp
  src/preferences/dialog/dlgprefbeatsdlg.ui
  src/preferences/dialog/dlgprefcolors.cpp
  src/preferences/dialog/dlgprefcolorsdlg.ui
  src/preferences/dialog/dlgprefcrossfader.cpp
  src/preferences/dialog/dlgprefcrossfaderdlg.ui
  src/preferences/dialog/dlgprefdeck.cpp
  src/preferences/dialog/dlgprefdeckdlg.ui
  src/preferences/dialog/dlgprefeffects.cpp
  src/preferences/dialog/dlgprefeffectsdlg.ui
  src/preferences/dialog/dlgprefeq.cpp
  src/preferences/dialog/dlgprefeqdlg.ui
  src/preferences/dialog/dlgpreferencepage.cpp
  src/preferences/dialog/dlgpreferences.cpp
  src/preferences/dialog/dlgpreferencesdlg.ui
  src/preferences/dialog/dlgprefinterface.cpp
  src/preferences/dialog/dlgprefinterfacedlg.ui
  src/preferences/dialog/dlgprefkey.cpp
  src/preferences/dialog/dlgprefkeydlg.ui
  src/preferences/dialog/dlgpreflibrary.cpp
  src/preferences/dialog/dlgpreflibrarydlg.ui
  src/preferences/dialog/dlgprefrecord.cpp
  src/preferences/dialog/dlgprefrecorddlg.ui
  src/preferences/dialog/dlgprefreplaygain.cpp
  src/preferences/dialog/dlgprefreplaygaindlg.ui
  src/preferences/dialog/dlgprefsound.cpp
  src/preferences/dialog/dlgprefsounddlg.ui
  src/preferences/dialog/dlgprefsounditem.cpp
  src/preferences/dialog/dlgprefsounditem.ui
  src/preferences/dialog/dlgprefvinyldlg.ui
  src/preferences/dialog/dlgprefwaveform.cpp
  src/preferences/dialog/dlgprefwaveformdlg.ui
  src/preferences/effectchainpresetlistmodel.cpp
  src/preferences/effectmanifesttablemodel.cpp
  src/preferences/colorpaletteeditor.cpp
  src/preferences/colorpaletteeditormodel.cpp
  src/preferences/colorpalettesettings.cpp
  src/preferences/replaygainsettings.cpp
  src/preferences/settingsmanager.cpp
  src/preferences/upgrade.cpp
  src/recording/recordingmanager.cpp
  src/qml/asyncimageprovider.cpp
  src/qml/qmlapplication.cpp
  src/qml/qmlcontrolproxy.cpp
  src/qml/qmlconfigproxy.cpp
  src/qml/qmldlgpreferencesproxy.cpp
  src/qml/qmleffectmanifestparametersmodel.cpp
  src/qml/qmleffectsmanagerproxy.cpp
  src/qml/qmleffectslotproxy.cpp
  src/qml/qmllibraryproxy.cpp
  src/qml/qmllibrarytracklistmodel.cpp
  src/qml/qmlplayermanagerproxy.cpp
  src/qml/qmlplayerproxy.cpp
  src/qml/qmlvisibleeffectsmodel.cpp
  src/qml/qmlwaveformoverview.cpp
  src/skin/legacy/skincontext.cpp
  src/skin/legacy/tooltips.cpp
  src/skin/skinloader.cpp
  src/soundio/sounddevice.cpp
  src/soundio/sounddevicenetwork.cpp
  src/soundio/sounddeviceportaudio.cpp
  src/soundio/soundmanager.cpp
  src/soundio/soundmanagerconfig.cpp
  src/soundio/soundmanagerutil.cpp
  src/sources/audiosource.cpp
  src/sources/audiosourcestereoproxy.cpp
  src/sources/metadatasource.cpp
  src/sources/metadatasourcetaglib.cpp
  src/sources/readaheadframebuffer.cpp
  src/sources/soundsource.cpp
  src/sources/soundsourceflac.cpp
  src/sources/soundsourceoggvorbis.cpp
  src/sources/soundsourceprovider.cpp
  src/sources/soundsourceproviderregistry.cpp
  src/sources/soundsourceproxy.cpp
  src/sources/soundsourcesndfile.cpp
  src/track/albuminfo.cpp
  src/track/beatfactory.cpp
  src/track/beats.cpp
  src/track/beatutils.cpp
  src/track/bpm.cpp
  src/track/cue.cpp
  src/track/cueinfo.cpp
  src/track/cueinfoimporter.cpp
  src/track/globaltrackcache.cpp
  src/track/keyfactory.cpp
  src/track/keys.cpp
  src/track/keyutils.cpp
  src/track/playcounter.cpp
  src/track/replaygain.cpp
  src/track/serato/beatgrid.cpp
  src/track/serato/beatsimporter.cpp
  src/track/serato/cueinfoimporter.cpp
  src/track/serato/markers.cpp
  src/track/serato/markers2.cpp
  src/track/serato/tags.cpp
  src/track/track.cpp
  src/track/trackinfo.cpp
  src/track/trackmetadata.cpp
  src/track/tracknumbers.cpp
  src/track/trackrecord.cpp
  src/track/trackref.cpp
  src/track/taglib/trackmetadata_ape.cpp
  src/track/taglib/trackmetadata_common.cpp
  src/track/taglib/trackmetadata_file.cpp
  src/track/taglib/trackmetadata_id3v2.cpp
  src/track/taglib/trackmetadata_mp4.cpp
  src/track/taglib/trackmetadata_riff.cpp
  src/track/taglib/trackmetadata_xiph.cpp
  src/util/battery/battery.cpp
  src/util/cache.cpp
  src/util/cmdlineargs.cpp
  src/util/color/color.cpp
  src/util/color/colorpalette.cpp
  src/util/color/predefinedcolorpalettes.cpp
  src/util/console.cpp
  src/util/db/dbconnection.cpp
  src/util/db/dbconnectionpool.cpp
  src/util/db/dbconnectionpooled.cpp
  src/util/db/dbconnectionpooler.cpp
  src/util/db/dbid.cpp
  src/util/db/fwdsqlquery.cpp
  src/util/db/fwdsqlqueryselectresult.cpp
  src/util/db/sqlite.cpp
  src/util/db/sqlqueryfinisher.cpp
  src/util/db/sqlstringformatter.cpp
  src/util/db/sqltransaction.cpp
  src/util/desktophelper.cpp
  src/util/dnd.cpp
  src/util/duration.cpp
  src/util/experiment.cpp
  src/util/fileaccess.cpp
  src/util/fileinfo.cpp
  src/util/filename.cpp
  src/util/imageutils.cpp
  src/util/indexrange.cpp
  src/util/logger.cpp
  src/util/logging.cpp
  src/util/mac.cpp
  src/util/movinginterquartilemean.cpp
  src/util/performancetimer.cpp
  src/util/rangelist.cpp
  src/util/readaheadsamplebuffer.cpp
  src/util/rlimit.cpp
  src/util/rotary.cpp
  src/util/sample.cpp
  src/util/samplebuffer.cpp
  src/util/sandbox.cpp
  src/util/semanticversion.cpp
  src/util/screensaver.cpp
  src/util/screensavermanager.cpp
  src/util/sleepableqthread.cpp
  src/util/stat.cpp
  src/util/statmodel.cpp
  src/util/statsmanager.cpp
  src/util/tapfilter.cpp
  src/util/task.cpp
  src/util/taskmonitor.cpp
  src/util/threadcputimer.cpp
  src/util/time.cpp
  src/util/timer.cpp
  src/util/valuetransformer.cpp
  src/util/versionstore.cpp
  src/util/widgethelper.cpp
  src/util/widgetrendertimer.cpp
  src/util/workerthread.cpp
  src/util/workerthreadscheduler.cpp
  src/util/xml.cpp
  src/waveform/waveform.cpp
  src/waveform/waveformfactory.cpp
)
if(NOT QT6)
  target_sources(mixxx-lib PRIVATE
    src/library/banshee/bansheedbconnection.cpp
    src/library/banshee/bansheefeature.cpp
    src/library/banshee/bansheeplaylistmodel.cpp
    src/library/browse/browsefeature.cpp
    src/library/browse/browsetablemodel.cpp
    src/library/browse/browsethread.cpp
    src/library/browse/foldertreemodel.cpp
    src/library/baseexternallibraryfeature.cpp
    src/library/baseexternalplaylistmodel.cpp
    src/library/baseexternaltrackmodel.cpp
    src/library/externaltrackcollection.cpp
    src/library/hiddentablemodel.cpp
    src/library/itunes/itunesfeature.cpp
    src/library/missingtablemodel.cpp
    src/library/playlisttablemodel.cpp
    src/library/recording/dlgrecording.cpp
    src/library/recording/dlgrecording.ui
    src/library/recording/recordingfeature.cpp
    src/library/rekordbox/rekordboxfeature.cpp
    src/library/rhythmbox/rhythmboxfeature.cpp
    src/library/serato/seratofeature.cpp
    src/library/serato/seratoplaylistmodel.cpp
    src/library/trackset/baseplaylistfeature.cpp
    src/library/trackset/crate/cratefeature.cpp
    src/library/trackset/crate/cratefeaturehelper.cpp
    src/library/trackset/crate/cratetablemodel.cpp
    src/library/trackset/playlistfeature.cpp
    src/library/trackset/setlogfeature.cpp
    src/library/traktor/traktorfeature.cpp
    src/mixxxmainwindow.cpp
    src/skin/legacy/colorschemeparser.cpp
    src/skin/legacy/imgcolor.cpp
    src/skin/legacy/imginvert.cpp
    src/skin/legacy/imgloader.cpp
    src/skin/legacy/launchimage.cpp
    src/skin/legacy/legacyskinparser.cpp
    src/skin/legacy/pixmapsource.cpp
    src/skin/legacy/legacyskin.cpp
    src/waveform/guitick.cpp
    src/waveform/renderers/glslwaveformrenderersignal.cpp
    src/waveform/renderers/glvsynctestrenderer.cpp
    src/waveform/renderers/glwaveformrendererfilteredsignal.cpp
    src/waveform/renderers/glwaveformrendererrgb.cpp
    src/waveform/renderers/glwaveformrenderersimplesignal.cpp
    src/waveform/renderers/qtvsynctestrenderer.cpp
    src/waveform/renderers/qtwaveformrendererfilteredsignal.cpp
    src/waveform/renderers/qtwaveformrenderersimplesignal.cpp
    src/waveform/renderers/waveformmark.cpp
    src/waveform/renderers/waveformmarkrange.cpp
    src/waveform/renderers/waveformmarkset.cpp
    src/waveform/renderers/waveformrenderbackground.cpp
    src/waveform/renderers/waveformrenderbeat.cpp
    src/waveform/renderers/waveformrendererabstract.cpp
    src/waveform/renderers/waveformrendererendoftrack.cpp
    src/waveform/renderers/waveformrendererfilteredsignal.cpp
    src/waveform/renderers/waveformrendererhsv.cpp
    src/waveform/renderers/waveformrendererpreroll.cpp
    src/waveform/renderers/waveformrendererrgb.cpp
    src/waveform/renderers/waveformrenderersignalbase.cpp
    src/waveform/renderers/waveformrendermark.cpp
    src/waveform/renderers/waveformrendermarkrange.cpp
    src/waveform/renderers/waveformsignalcolors.cpp
    src/waveform/renderers/waveformwidgetrenderer.cpp
    src/waveform/sharedglcontext.cpp
    src/waveform/visualplayposition.cpp
    src/waveform/visualsmanager.cpp
    src/waveform/vsyncthread.cpp
    src/waveform/waveformmarklabel.cpp
    src/waveform/waveformwidgetfactory.cpp
    src/waveform/widgets/emptywaveformwidget.cpp
    src/waveform/widgets/glrgbwaveformwidget.cpp
    src/waveform/widgets/glsimplewaveformwidget.cpp
    src/waveform/widgets/glslwaveformwidget.cpp
    src/waveform/widgets/glvsynctestwidget.cpp
    src/waveform/widgets/glwaveformwidget.cpp
    src/waveform/widgets/hsvwaveformwidget.cpp
    src/waveform/widgets/qthsvwaveformwidget.cpp
    src/waveform/widgets/qtrgbwaveformwidget.cpp
    src/waveform/widgets/qtsimplewaveformwidget.cpp
    src/waveform/widgets/qtvsynctestwidget.cpp
    src/waveform/widgets/qtwaveformwidget.cpp
    src/waveform/widgets/rgbwaveformwidget.cpp
    src/waveform/widgets/softwarewaveformwidget.cpp
    src/waveform/widgets/waveformwidgetabstract.cpp
    src/widget/controlwidgetconnection.cpp
    src/widget/hexspinbox.cpp
    src/widget/paintable.cpp
    src/widget/wanalysislibrarytableview.cpp
    src/widget/wbasewidget.cpp
    src/widget/wbattery.cpp
    src/widget/wbeatspinbox.cpp
    src/widget/wcolorpicker.cpp
    src/widget/wcolorpickeraction.cpp
    src/widget/wcombobox.cpp
    src/widget/wcoverart.cpp
    src/widget/wcoverartlabel.cpp
    src/widget/wcoverartmenu.cpp
    src/widget/wcuemenupopup.cpp
    src/widget/wdisplay.cpp
    src/widget/weffectbuttonparametername.cpp
    src/widget/weffectchain.cpp
    src/widget/weffectchainpresetbutton.cpp
    src/widget/weffectchainpresetselector.cpp
    src/widget/weffectknobparametername.cpp
    src/widget/weffectname.cpp
    src/widget/weffectparameterknob.cpp
    src/widget/weffectparameterknobcomposed.cpp
    src/widget/weffectparameternamebase.cpp
    src/widget/weffectpushbutton.cpp
    src/widget/weffectselector.cpp
    src/widget/whotcuebutton.cpp
    src/widget/wimagestore.cpp
    src/widget/wkey.cpp
    src/widget/wknob.cpp
    src/widget/wknobcomposed.cpp
    src/widget/wlabel.cpp
    src/widget/wlibrary.cpp
    src/widget/wlibrarysidebar.cpp
    src/widget/wlibrarytableview.cpp
    src/widget/wlibrarytextbrowser.cpp
    src/widget/wmainmenubar.cpp
    src/widget/wnumber.cpp
    src/widget/wnumberdb.cpp
    src/widget/wnumberpos.cpp
    src/widget/wnumberrate.cpp
    src/widget/woverview.cpp
    src/widget/woverviewhsv.cpp
    src/widget/woverviewlmh.cpp
    src/widget/woverviewrgb.cpp
    src/widget/wpixmapstore.cpp
    src/widget/wpushbutton.cpp
    src/widget/wrecordingduration.cpp
    src/widget/wscrollable.cpp
    src/widget/wsearchlineedit.cpp
    src/widget/wsearchrelatedtracksmenu.cpp
    src/widget/wsingletoncontainer.cpp
    src/widget/wsizeawarestack.cpp
    src/widget/wskincolor.cpp
    src/widget/wslidercomposed.cpp
    src/widget/wspinny.cpp
    src/widget/wsplitter.cpp
    src/widget/wstarrating.cpp
    src/widget/wstatuslight.cpp
    src/widget/wtime.cpp
    src/widget/wtrackmenu.cpp
    src/widget/wtrackproperty.cpp
    src/widget/wtracktableview.cpp
    src/widget/wtracktableviewheader.cpp
    src/widget/wtracktext.cpp
    src/widget/wtrackwidgetgroup.cpp
    src/widget/wvumeter.cpp
    src/widget/wwaveformviewer.cpp
    src/widget/wwidget.cpp
    src/widget/wwidgetgroup.cpp
    src/widget/wwidgetstack.cpp
    src/widget/wraterange.cpp
  )
endif()
set_target_properties(mixxx-lib PROPERTIES AUTOMOC ON AUTOUIC ON CXX_CLANG_TIDY "${CLANG_TIDY}")
target_include_directories(mixxx-lib PUBLIC src "${CMAKE_CURRENT_BINARY_DIR}/src")
if(UNIX AND NOT APPLE)
  set(MIXXX_SETTINGS_PATH ".mixxx/")
endif()

# QML Debugging
if(CMAKE_BUILD_TYPE STREQUAL "Debug")
  target_compile_definitions(mixxx-lib PRIVATE QT_QML_DEBUG)
  message(STATUS "Enabling QML Debugging! This poses a security risk as Mixxx will open a TCP port for debugging")
endif()

# Disable warnings in generated source files
set_property(
  SOURCE src/library/rekordbox/rekordbox_anlz.cpp
  APPEND_STRING
  PROPERTY CXX_CLANG_TIDY ""
)
set_property(
  SOURCE src/library/rekordbox/rekordbox_pdb.cpp
  APPEND_STRING
  PROPERTY CXX_CLANG_TIDY ""
)
if(GNU_GCC OR LLVM_CLANG)
  set_property(
    SOURCE src/library/rekordbox/rekordbox_anlz.cpp
    APPEND_STRING
    PROPERTY COMPILE_OPTIONS -Wno-unused-parameter
  )
  set_property(
    SOURCE src/library/rekordbox/rekordbox_pdb.cpp
    APPEND_STRING
    PROPERTY COMPILE_OPTIONS -Wno-unused-parameter -Wno-switch
  )
elseif(MSVC)
  set_property(
    SOURCE src/library/rekordbox/rekordbox_anlz.cpp
    APPEND_STRING
    PROPERTY COMPILE_OPTIONS /w
  )
  set_property(
    SOURCE src/library/rekordbox/rekordbox_pdb.cpp
    APPEND_STRING
    PROPERTY COMPILE_OPTIONS /w
  )
endif()

option(WARNINGS_PEDANTIC "Let the compiler show even more warnings" OFF)
if(MSVC)
  if(WARNINGS_PEDANTIC)
    target_compile_options(mixxx-lib PUBLIC /W4)
  else()
    target_compile_options(mixxx-lib PUBLIC /W3)
    target_compile_definitions(mixxx-lib PUBLIC _SILENCE_CXX17_ITERATOR_BASE_CLASS_DEPRECATION_WARNING _CRT_SECURE_NO_WARNINGS)
  endif()
else()
  # TODO: Add -Wtrampolines, not yet supported by clazy
  target_compile_options(mixxx-lib PUBLIC -Wall -Wextra -Woverloaded-virtual -Wfloat-conversion -Werror=return-type -Wformat=2 -Wformat-security -Wvla -Wundef)
  if(WARNINGS_PEDANTIC)
    target_compile_options(mixxx-lib PUBLIC -pedantic)
  endif()
endif()

option(WARNINGS_FATAL "Fail if compiler generates a warning" OFF)
if(WARNINGS_FATAL)
  if(MSVC)
    target_compile_options(mixxx-lib PUBLIC /WX)
  else()
    target_compile_options(mixxx-lib PUBLIC -Werror)
  endif()
endif()

option(DEBUG_ASSERTIONS_FATAL "Fail if debug become true assertions" OFF)
if(DEBUG_ASSERTIONS_FATAL)
  target_compile_definitions(mixxx-lib PUBLIC MIXXX_DEBUG_ASSERTIONS_FATAL MIXXX_DEBUG_ASSERTIONS_ENABLED)
  if (NOT CMAKE_BUILD_TYPE STREQUAL "Debug")
    message(STATUS "DEBUG_ASSERT statements have been enabled because DEBUG_ASSERTIONS_FATAL is ON.")
  endif()
endif()

target_compile_definitions(mixxx-lib PUBLIC
  "${CMAKE_SYSTEM_PROCESSOR}"
  $<$<CONFIG:Debug>:MIXXX_BUILD_DEBUG>
  $<$<CONFIG:Debug>:MIXXX_DEBUG_ASSERTIONS_ENABLED>
  $<$<NOT:$<CONFIG:Debug>>:MIXXX_BUILD_RELEASE>
  # Disable assert.h assertions in release mode. Some libraries use
  # this as a signal for when to enable code that should be disabled
  # in release mode.
  $<$<NOT:$<CONFIG:Debug>>:NDEBUG>
)

# Mac-specific options
#
# These options are OFF by default, and since they are only available on macOS,
# they are forcibly set to OFF on all other platforms.
cmake_dependent_option(MACOS_BUNDLE "Install files to proper locations to make an .app bundle" OFF "APPLE" OFF)
cmake_dependent_option(MACAPPSTORE "Build for Mac App Store" OFF "APPLE" OFF)
if(MACAPPSTORE)
  target_compile_definitions(mixxx-lib PUBLIC __MACAPPSTORE__)
endif()

# Windows-specific options
if(WIN32)
  # https://docs.microsoft.com/en-us/cpp/porting/modifying-winver-and-win32-winnt
  # _WIN32_WINNT_WIN7 = 0x0601
  target_compile_definitions(mixxx-lib PUBLIC WINVER=0x0601)
  target_compile_definitions(mixxx-lib PUBLIC _WIN32_WINNT=0x0601)
  if(MSVC)
    target_compile_definitions(mixxx-lib PUBLIC _USE_MATH_DEFINES)
  endif()
endif()

#
# Installation directories
#
set(MIXXX_INSTALL_BINDIR ".")
set(MIXXX_INSTALL_DATADIR ".")
set(MIXXX_INSTALL_DOCDIR "./doc")
set(MIXXX_INSTALL_LICENSEDIR "./doc")
if (APPLE AND MACOS_BUNDLE)
  set(MIXXX_INSTALL_BINDIR "${CMAKE_INSTALL_BINDIR}")
  set(MACOS_BUNDLE_NAME mixxx)
  set(MIXXX_INSTALL_PREFIX "${MACOS_BUNDLE_NAME}.app")
  set(MIXXX_INSTALL_DATADIR "${MIXXX_INSTALL_PREFIX}/Contents/Resources")
  set(MIXXX_INSTALL_DOCDIR "${MIXXX_INSTALL_DATADIR}")
  set(MIXXX_INSTALL_LICENSEDIR "${MIXXX_INSTALL_DATADIR}/licenses")
elseif (UNIX)
  set(MIXXX_INSTALL_BINDIR "${CMAKE_INSTALL_BINDIR}")
  set(MIXXX_INSTALL_DATADIR "${CMAKE_INSTALL_DATADIR}/${CMAKE_PROJECT_NAME}")
  set(MIXXX_INSTALL_DOCDIR "${CMAKE_INSTALL_DOCDIR}")
  set(MIXXX_INSTALL_LICENSEDIR "${CMAKE_INSTALL_DOCDIR}")
endif()


if(WIN32)
  target_compile_definitions(mixxx-lib PUBLIC __WINDOWS__)

  # Helps prevent duplicate symbols
  target_compile_definitions(mixxx-lib PUBLIC _ATL_MIN_CRT)

  # Need this on Windows until we have UTF16 support in Mixxx use stl min max
  # defines
  # http://connect.microsoft.com/VisualStudio/feedback/details/553420/std-cpp-
  # max-and-std-cpp-min-not-available-in-visual-c-2010
  target_compile_definitions(mixxx-lib PUBLIC NOMINMAX UNICODE)

  if(CMAKE_SIZEOF_VOID_P EQUAL 8)
    target_compile_definitions(mixxx-lib PUBLIC WIN32)
  else()
    target_compile_definitions(mixxx-lib PUBLIC WIN64)
  endif()

  target_link_libraries(mixxx-lib PRIVATE shell32)

  if(MSVC)
    target_link_options(mixxx-lib PUBLIC /entry:mainCRTStartup)
    # Force MSVS to generate a manifest (MSVC2010)
    target_link_options(mixxx-lib PUBLIC /manifest)
  endif()
elseif(UNIX)
  if(APPLE)
    target_compile_definitions(mixxx-lib PUBLIC __APPLE__)
  else()
    target_compile_definitions(mixxx-lib PUBLIC __UNIX__)
    if(CMAKE_SYSTEM_NAME STREQUAL Linux)
      target_compile_definitions(mixxx-lib PUBLIC __LINUX__)
    elseif(CMAKE_SYSTEM_NAME MATCHES "^.*BSD$")
      target_compile_definitions(mixxx-lib PUBLIC __BSD__)
    endif()
  endif()
endif()

# The mixxx executable
add_executable(mixxx WIN32 src/main.cpp)
# ugly hack to get #include "preferences/dialog/ui_dlgpreferencesdlg.h" to work in
# src/qmldlgpreferencesproxy.h, which is #included from src/qmlapplication.h.
target_include_directories(mixxx PRIVATE "${CMAKE_CURRENT_BINARY_DIR}/mixxx-lib_autogen/include")
set_target_properties(mixxx-lib PROPERTIES CXX_CLANG_TIDY "${CLANG_TIDY}")
target_link_libraries(mixxx PRIVATE mixxx-lib mixxx-gitinfostore)

#
# Installation and Packaging
#
if (APPLE)
  if (MACOS_BUNDLE)
    install(FILES "${CMAKE_CURRENT_SOURCE_DIR}/res/osx/application.icns" DESTINATION ${MIXXX_INSTALL_DATADIR})

    set(MACOS_BUNDLE_VERSION "${CMAKE_PROJECT_VERSION}")
    set(MACOS_BUNDLE_SHORTVERSION "${CMAKE_PROJECT_VERSION}")

    set_target_properties(mixxx PROPERTIES
        MACOSX_BUNDLE true
        MACOSX_BUNDLE_INFO_PLIST "${CMAKE_CURRENT_SOURCE_DIR}/packaging/macos/bundle.plist.in"
    )
  endif()
endif()

if(WIN32)
  set(CMAKE_INSTALL_SYSTEM_RUNTIME_DESTINATION "${MIXXX_INSTALL_BINDIR}")
  if(MSVC AND CMAKE_BUILD_TYPE STREQUAL "Debug")
    set(CMAKE_INSTALL_DEBUG_LIBRARIES true)
  endif()
  include(InstallRequiredSystemLibraries)
endif()

if(WIN32)
  option(WINDOWS_CODESIGN "Sign Windows executables and libraries with digital certificate" OFF)
  mark_as_advanced(WINDOWS_CODESIGN)
  if(WINDOWS_CODESIGN)
    set(WINDOWS_CODESIGN_CERTIFICATE_PATH "$ENV{WINDOWS_CODESIGN_CERTIFICATE_PATH}" CACHE STRING "Path to signtool certificate")
    set(WINDOWS_CODESIGN_CERTIFICATE_PASSWORD "$ENV{WINDOWS_CODESIGN_CERTIFICATE_PASSWORD}" CACHE STRING "Password of signtool certificate")
    if("${WINDOWS_CODESIGN_CERTIFICATE_PATH}" STREQUAL "" AND "${WINDOWS_CODESIGN_CERTIFICATE_PASSWORD}" STREQUAL "")
        set(WINDOWS_CODESIGN_ARGS /a /t http://timestamp.verisign.com/scripts/timstamp.dll CACHE STRING "parameters for signtool (list)")
    else()
        set(WINDOWS_CODESIGN_ARGS /f ${WINDOWS_CODESIGN_CERTIFICATE_PATH} /p ${WINDOWS_CODESIGN_CERTIFICATE_PASSWORD} CACHE STRING "parameters for signtool (list)")
    endif()
    find_program(SIGNTOOL_EXECUTABLE signtool)
    if(NOT SIGNTOOL_EXECUTABLE)
      message(FATAL_ERROR "signtool is not found. Signing executables not possible")
    endif()
    message(STATUS "Found signtool: ${SIGNTOOL_EXECUTABLE}")

    # Check if we're able to sign an executable
    if(NOT DEFINED WINDOWS_CODESIGN_OK)
      file(WRITE ${CMAKE_CURRENT_BINARY_DIR}/testsign.c "int main(){return 0;}")
      file(MAKE_DIRECTORY ${CMAKE_CURRENT_BINARY_DIR}/testsign)
      try_compile(
        RESULT ${CMAKE_CURRENT_BINARY_DIR}/testsign ${CMAKE_CURRENT_BINARY_DIR}/testsign.c
        COPY_FILE ${CMAKE_CURRENT_BINARY_DIR}/testsign.exe
      )
      execute_process(
        COMMAND ${SIGNTOOL_EXECUTABLE} sign ${WINDOWS_CODESIGN_ARGS} ${CMAKE_CURRENT_BINARY_DIR}/testsign.exe
        RESULT_VARIABLE ERR OUTPUT_QUIET
      )
      if(ERR EQUAL 0)
        message(STATUS "Windows codesigning via signtool is working")
        set(WINDOWS_CODESIGN_OK 1 CACHE INTERNAL "Can sign executables")
      else()
        message(FATAL_ERROR "Could NOT codesign test sample (signtool failed)")
        set(WINDOWS_CODESIGN_OK 0 CACHE INTERNAL "Invalid or missing certificate")
      endif()
    endif()
    mark_as_advanced(SIGNTOOL_EXECUTABLE SIGNTOOL_ARGS)
  endif()

  macro(windows_codesign_target CODESIGN_TARGET)
    add_custom_command(
        TARGET "${CODESIGN_TARGET}" POST_BUILD
        COMMAND ${SIGNTOOL_EXECUTABLE} sign ${WINDOWS_CODESIGN_ARGS} $<TARGET_FILE:${CODESIGN_TARGET}>
        COMMENT "Signining target ${CODESIGN_TARGET}"
        VERBATIM
    )
  endmacro()

  if(WINDOWS_CODESIGN)
    windows_codesign_target(mixxx)
  endif()
endif()


install(
  TARGETS
    mixxx
  RUNTIME DESTINATION
    "${MIXXX_INSTALL_BINDIR}"
  BUNDLE DESTINATION
    .
)

# Skins
install(
  DIRECTORY
    "${CMAKE_CURRENT_SOURCE_DIR}/res/skins"
  DESTINATION
    "${MIXXX_INSTALL_DATADIR}"
)

# Controller mappings
install(
  DIRECTORY
    "${CMAKE_CURRENT_SOURCE_DIR}/res/controllers"
  DESTINATION
    "${MIXXX_INSTALL_DATADIR}"
)

# Effect presets
install(
  DIRECTORY
    "${CMAKE_CURRENT_SOURCE_DIR}/res/effects"
  DESTINATION
    "${MIXXX_INSTALL_DATADIR}"
)

# Translation files
install(
  DIRECTORY
    "${CMAKE_CURRENT_SOURCE_DIR}/res/translations"
  DESTINATION
    "${MIXXX_INSTALL_DATADIR}"
  FILES_MATCHING PATTERN
    "*.qm"
)


# Font files
#
# Font installation is only enabled on Windows and macOS, because on Linux/BSD
# fonts should be installed via the package manager. Whenever a new font is
# added to Mixxx, its package name also needs to be added to
# tools/debian_buildenv.sh. If that font is not packaged on most distros, we
# need to re-enable font installation on Linux/BSD and exclude the packaged
# fonts here.
if(APPLE OR WIN32)
  install(
    DIRECTORY
      "${CMAKE_CURRENT_SOURCE_DIR}/res/fonts"
    DESTINATION
      "${MIXXX_INSTALL_DATADIR}"
  )
endif()

# Keyboard mapping(s)
install(
  DIRECTORY
    "${CMAKE_CURRENT_SOURCE_DIR}/res/keyboard"
  DESTINATION
    "${MIXXX_INSTALL_DATADIR}"
)

# Licenses
install(
  FILES
    "${CMAKE_CURRENT_SOURCE_DIR}/LICENSE"
    "${CMAKE_CURRENT_SOURCE_DIR}/COPYING"
  DESTINATION
    "${MIXXX_INSTALL_LICENSEDIR}"
)

# Documentation
install(
  FILES
    "${CMAKE_CURRENT_SOURCE_DIR}/README.md"
    "${CMAKE_CURRENT_SOURCE_DIR}/res/Mixxx-Keyboard-Shortcuts.pdf"
  DESTINATION
    "${MIXXX_INSTALL_DOCDIR}"
)
if(EXISTS "${CMAKE_CURRENT_SOURCE_DIR}/res/Mixxx-Manual.pdf")
  install(
    FILES
      "${CMAKE_CURRENT_SOURCE_DIR}/res/Mixxx-Manual.pdf"
    DESTINATION
      "${MIXXX_INSTALL_DOCDIR}"
  )
endif()

# Additional Linux-only files
if(UNIX AND NOT APPLE)
  # .desktop file for KDE/GNOME menu
  install(
    FILES
      "${CMAKE_CURRENT_SOURCE_DIR}/res/linux/org.mixxx.Mixxx.desktop"
    DESTINATION
      "${CMAKE_INSTALL_DATADIR}/applications"
  )

  # Icon files for menu entry
  install(
    DIRECTORY
      "${CMAKE_CURRENT_SOURCE_DIR}/res/images/icons/"
    DESTINATION
      "${CMAKE_INSTALL_DATADIR}/icons/hicolor"
    # This file is for Windows.
    PATTERN ic_mixxx.ico EXCLUDE
  )

  # .metainfo.xml file for KDE/GNOME AppStream initiative
  install(
    FILES
      "${CMAKE_CURRENT_SOURCE_DIR}/res/linux/org.mixxx.Mixxx.metainfo.xml"
    DESTINATION
      "${CMAKE_INSTALL_DATAROOTDIR}/metainfo"
  )

  option(INSTALL_USER_UDEV_RULES "Install user udev rule file for USB HID and Bulk controllers" ON)
  if(INSTALL_USER_UDEV_RULES)
    set(MIXXX_UDEVDIR "${MIXXX_INSTALL_DATADIR}/udev")
    if (CMAKE_INSTALL_PREFIX STREQUAL "/usr" OR CMAKE_INSTALL_PREFIX STREQUAL "/" )
      # /usr and / install prefixes at treated by cmake GNUInstallDirs as
      # synonym for "system location". In this case we can look up the correct udevdir
      # using pkg-config.
      # See: https://cmake.org/cmake/help/latest/module/GNUInstallDirs.html#special-cases
      find_package(PkgConfig)
      if (PKG_CONFIG_FOUND)
        pkg_check_modules( PKGCONFIG_UDEV udev)
        if (PKGCONFIG_UDEV_FOUND)
	  execute_process(
	    COMMAND ${PKG_CONFIG_EXECUTABLE} --variable=udevdir udev
            OUTPUT_VARIABLE PKGCONFIG_UDEVDIR
            OUTPUT_STRIP_TRAILING_WHITESPACE
          )
          if(PKGCONFIG_UDEVDIR)
	    file(TO_CMAKE_PATH "${PKGCONFIG_UDEVDIR}" MIXXX_UDEVDIR)
          endif()
        endif()
      endif()
    endif()
    if (MIXXX_UDEVDIR STREQUAL "${MIXXX_INSTALL_DATADIR}/udev")
      install(
        FILES
          "${CMAKE_CURRENT_SOURCE_DIR}/res/linux/mixxx-usb-uaccess.rules"
        DESTINATION
          "${MIXXX_UDEVDIR}/rules.d"
      )
      install(CODE "
      message(STATUS \"Important Note: Installation of udev rules\n\"
          \"The udev rule file for USB HID and Bulk controller permissions have been\n\"
          \"installed to:\n\"
          \"    ${MIXXX_UDEVDIR}/rules.d.\n\"
          \"If you are installing Mixxx from source for your own use, copy\n\"
          \"mixxx-usb-uaccess.rules to /etc/udev/rules.d/ and run:\n\"
          \"    udevadm control --reload-rules && udevadm trigger\n\"
          \"as root to load the rules.\n\"
          \"If you are building a package for a distribution, the correct directory for\n\"
          \"system rules is either /lib/udev/rules.d (e.g. Debian, Fedora) or\n\"
          \"/usr/lib/udev/rules.d (e.g. Arch Linux) with an appropriate priority prefix.\n\"
          \"Adjust your package script accordingly and set -DINSTALL_USER_UDEV_RULES=OFF\")
      ")
    else()
      install(
        FILES
          "${CMAKE_CURRENT_SOURCE_DIR}/res/linux/mixxx-usb-uaccess.rules"
        DESTINATION
          "${MIXXX_UDEVDIR}/rules.d"
        RENAME
          "69-mixxx-usb-uaccess.rules"
      )
    endif()
  endif()
endif()

if(MSVC)
  # install debug symbols if any were generated
  install(
    FILES $<TARGET_PDB_FILE:mixxx>
    CONFIGURATIONS Debug RelWithDebInfo
    DESTINATION "${MIXXX_INSTALL_BINDIR}"
    COMPONENT PDB # No spaces allowed
  )
endif()

if(WIN32)
  # qt_de.qm is just one arbitrary file in the directory that needs to be located;
  # there is no particular reason to look for this file versus any other one in the directory.
  find_file(QT_TRANSLATION_FILE qt_de.qm PATH_SUFFIXES share/qt5/translations)
  get_filename_component(QT_TRANSLATIONS ${QT_TRANSLATION_FILE} DIRECTORY)
  install(
    DIRECTORY "${QT_TRANSLATIONS}"
    DESTINATION "${MIXXX_INSTALL_DATADIR}"
    # QT 5 translations have been separated into several files, and most of the qt_xx.qm files
    # contain just shortcuts to load the qtbase, qtmultimedia etc files.
    FILES_MATCHING REGEX
      "qt_.+\.qm|qtbase_.*\.qm|qtmultimedia_.*\.qm|qtscript_.*\.qm|qtxmlpatterns_.*\.qm"
  )

  # Qt 5 loads these ANGLE DLLs at runtime if the graphics driver is blocklisted.
  # Qt does not link these and vcpkg does not build them as a dependency of Qt,
  # so copy them manually.
  find_file(EGL_DLL libEGL.dll PATH_SUFFIXES ${CMAKE_INSTALL_BINDIR})
  find_file(GLESv2_DLL libGLESv2.dll PATH_SUFFIXES ${CMAKE_INSTALL_BINDIR})
  install(FILES ${EGL_DLL} ${GLESv2_DLL} DESTINATION "${MIXXX_INSTALL_BINDIR}")
endif()

#
# Tests
#

# CMake + googletest: https://crascit.com/2015/07/25/cmake-gtest/

# Prevent GoogleTest from overriding our compiler/linker options
# when building with Visual Studio
set(gtest_force_shared_crt ON CACHE BOOL "Pass Mixxx compiler/linker options to GoogleTest" FORCE)

# Prevent installation of GoogleTest libraries
set(INSTALL_GTEST OFF CACHE BOOL "Disable installation of GoogleTest" FORCE)

# Add googletest directly to our build. This adds the following targets:
# gtest, gtest_main, gmock and gmock_main
add_subdirectory(
  "${CMAKE_CURRENT_SOURCE_DIR}/lib/googletest"
  "${CMAKE_CURRENT_BINARY_DIR}/lib/googletest"
)

add_executable(mixxx-test
  src/test/analyserwaveformtest.cpp
  src/test/analyzersilence_test.cpp
  src/test/audiotaperpot_test.cpp
  src/test/autodjprocessor_test.cpp
  src/test/beatgridtest.cpp
  src/test/beatmaptest.cpp
  src/test/beatstest.cpp
  src/test/beatstranslatetest.cpp
  src/test/bpmtest.cpp
  src/test/bpmcontrol_test.cpp
  src/test/broadcastprofile_test.cpp
  src/test/broadcastsettings_test.cpp
  src/test/cache_test.cpp
  src/test/channelhandle_test.cpp
  src/test/colorconfig_test.cpp
  src/test/colormapperjsproxy_test.cpp
  src/test/colorpalette_test.cpp
  src/test/configobject_test.cpp
  src/test/controller_mapping_validation_test.cpp
  src/test/controllerscriptenginelegacy_test.cpp
  src/test/controlobjecttest.cpp
  src/test/coreservicestest.cpp
  src/test/coverartcache_test.cpp
  src/test/coverartutils_test.cpp
  src/test/cratestorage_test.cpp
  src/test/cue_test.cpp
  src/test/cuecontrol_test.cpp
  src/test/dbconnectionpool_test.cpp
  src/test/dbidtest.cpp
  src/test/directorydaotest.cpp
  src/test/duration_test.cpp
  src/test/durationutiltest.cpp
  #TODO: write useful tests for refactored effects system
  #src/test/effectchainslottest.cpp
  src/test/enginebufferscalelineartest.cpp
  src/test/enginebuffertest.cpp
  src/test/enginefilterbiquadtest.cpp
  src/test/enginemastertest.cpp
  src/test/enginemicrophonetest.cpp
  src/test/enginesynctest.cpp
  src/test/fileinfo_test.cpp
  src/test/frametest.cpp
  src/test/globaltrackcache_test.cpp
  src/test/hotcuecontrol_test.cpp
  src/test/imageutils_test.cpp
  src/test/indexrange_test.cpp
  src/test/keyutilstest.cpp
  src/test/lcstest.cpp
  src/test/learningutilstest.cpp
  src/test/libraryscannertest.cpp
  src/test/librarytest.cpp
  src/test/looping_control_test.cpp
  src/test/main.cpp
  src/test/mathutiltest.cpp
  src/test/metadatatest.cpp
  #TODO: make this build again
  #src/test/metaknob_link_test.cpp
  src/test/midicontrollertest.cpp
  src/test/mixxxtest.cpp
  src/test/movinginterquartilemean_test.cpp
  src/test/nativeeffects_test.cpp
  src/test/performancetimer_test.cpp
  src/test/playcountertest.cpp
  src/test/playlisttest.cpp
  src/test/portmidicontroller_test.cpp
  src/test/portmidienumeratortest.cpp
  src/test/queryutiltest.cpp
  src/test/rangelist_test.cpp
  src/test/readaheadmanager_test.cpp
  src/test/replaygaintest.cpp
  src/test/rescalertest.cpp
  src/test/rgbcolor_test.cpp
  src/test/samplebuffertest.cpp
  src/test/sampleutiltest.cpp
  src/test/schemamanager_test.cpp
  src/test/searchqueryparsertest.cpp
  src/test/seratobeatgridtest.cpp
  src/test/seratomarkerstest.cpp
  src/test/seratomarkers2test.cpp
  src/test/seratotagstest.cpp
  src/test/signalpathtest.cpp
  src/test/skincontext_test.cpp
  src/test/softtakeover_test.cpp
  src/test/soundproxy_test.cpp
  src/test/soundsourceproviderregistrytest.cpp
  src/test/sqliteliketest.cpp
  src/test/synccontroltest.cpp
  src/test/tableview_test.cpp
  src/test/taglibtest.cpp
  src/test/trackdao_test.cpp
  src/test/trackexport_test.cpp
  src/test/trackmetadata_test.cpp
  src/test/tracknumberstest.cpp
  src/test/trackreftest.cpp
  src/test/trackupdate_test.cpp
  src/test/uuid_test.cpp
  src/test/wbatterytest.cpp
  src/test/wpushbutton_test.cpp
  src/test/wwidgetstack_test.cpp
)
set_target_properties(mixxx-test PROPERTIES AUTOMOC ON)
target_link_libraries(mixxx-test PRIVATE mixxx-lib mixxx-gitinfostore gtest gmock)

#
# Benchmark tests
#

# Disable testing of google/benchmark
set(BENCHMARK_ENABLE_TESTING OFF CACHE BOOL "" FORCE)

# Prevent installation of google/benchmark artifacts
set(BENCHMARK_ENABLE_INSTALL OFF CACHE BOOL "Disable installation of google/benchmark" FORCE)

add_subdirectory(
  "${CMAKE_CURRENT_SOURCE_DIR}/lib/benchmark"
  "${CMAKE_CURRENT_BINARY_DIR}/lib/benchmark"
)
target_link_libraries(mixxx-test PRIVATE benchmark)

# Test Suite
include(CTest)
include(GoogleTest)
enable_testing()
gtest_add_tests(
  TARGET mixxx-test
  EXTRA_ARGS --logLevel info
  WORKING_DIRECTORY "${CMAKE_CURRENT_SOURCE_DIR}"
  TEST_LIST testsuite
)
if (NOT WIN32)
  # Default to offscreen rendering during tests.
  # This is required if the build system like Fedora koji/mock does not
  # allow to pass environment variables into the ctest macro expansion.
  set_tests_properties(${testsuite} PROPERTIES ENVIRONMENT "QT_QPA_PLATFORM=offscreen")
endif()

# Benchmarking
add_custom_target(mixxx-benchmark
  COMMAND $<TARGET_FILE:mixxx-test> --benchmark
  WORKING_DIRECTORY "${CMAKE_CURRENT_SOURCE_DIR}"
  COMMENT "Mixxx Benchmarks"
  VERBATIM
)
add_dependencies(mixxx-benchmark mixxx-test)

if(UNIX AND USE_SYMLINKS)
  add_custom_target(mixxx-testdata
    COMMAND ${CMAKE_COMMAND} -E create_symlink "${CMAKE_CURRENT_SOURCE_DIR}/src/test" "${CMAKE_CURRENT_BINARY_DIR}/src/test"
    COMMENT "Symlinking test data to build directory..."
  )
elseif(WIN32)
  file(TO_NATIVE_PATH "${CMAKE_CURRENT_SOURCE_DIR}/src/test" CMAKE_CURRENT_SOURCE_TESTDATA_DIR_NATIVE)
  file(TO_NATIVE_PATH "${CMAKE_CURRENT_BINARY_DIR}/src/test/" CMAKE_CURRENT_BINARY_TESTDATA_DIR_NATIVE)
  add_custom_target(mixxx-testdata
    COMMAND xcopy ${CMAKE_CURRENT_SOURCE_TESTDATA_DIR_NATIVE} ${CMAKE_CURRENT_BINARY_TESTDATA_DIR_NATIVE} /s /d /q /y
    COMMENT "Copying missing or modified test data files to build directory..."
  )
else()
  add_custom_target(mixxx-testdata
    COMMAND ${CMAKE_COMMAND} -E copy_directory "${CMAKE_CURRENT_SOURCE_DIR}/src/test" "${CMAKE_CURRENT_BINARY_DIR}/src/test"
    COMMENT "Copying all test data files to build directory..."
  )
endif()
add_dependencies(mixxx-test mixxx-testdata)

#
# Resources
#
# Add resources to mixxx and mixxx-test binaries, not the mixxx-lib static
# library. Doing this would require initialization using Q_INIT_RESOURCE()
# calls that are not present at the moment. Further information can be found
# at: https://doc.qt.io/qt5/resources.html#using-resources-in-a-library
option(DOWNLOAD_MANUAL "Download Manual PDF from Mixxx website" OFF)
if(DOWNLOAD_MANUAL AND NOT EXISTS "${CMAKE_CURRENT_SOURCE_DIR}/res/Mixxx-Manual.pdf")
  set(MANUAL_URL "https://downloads.mixxx.org/manual/${CMAKE_PROJECT_VERSION_MAJOR}.${CMAKE_PROJECT_VERSION_MINOR}/mixxx-manual-${CMAKE_PROJECT_VERSION_MAJOR}.${CMAKE_PROJECT_VERSION_MINOR}-en.pdf")
  message(STATUS "Downloading manual from ${MANUAL_URL}...")
  file(DOWNLOAD
    "${MANUAL_URL}"
    "${CMAKE_CURRENT_BINARY_DIR}/res/Mixxx-Manual.pdf"
    SHOW_PROGRESS
    STATUS MANUAL_PDF_DOWNLOAD
    TLS_VERIFY ON
  )
  if(NOT MANUAL_PDF_DOWNLOAD EQUAL 0)
    message(FATAL_ERROR "Manual PDF download failed. Either download it yourself "
      "and move it to '${CMAKE_CURRENT_SOURCE_DIR}/res/Mixxx-Manual.pdf' or "
      "reconfigure with -DDOWNLOAD_MANUAL=OFF to build without included "
      "manual.")
  endif()
  file(RENAME "${CMAKE_CURRENT_BINARY_DIR}/res/Mixxx-Manual.pdf" "${CMAKE_CURRENT_SOURCE_DIR}/res/Mixxx-Manual.pdf")
endif()

target_sources(mixxx PRIVATE res/mixxx.qrc)
set_target_properties(mixxx PROPERTIES AUTORCC ON)
target_sources(mixxx-test PRIVATE res/mixxx.qrc)
set_target_properties(mixxx-test PROPERTIES AUTORCC ON)

if (MIXXX_VERSION_PRERELEASE STREQUAL "")
   set(MIXXX_VERSION "${CMAKE_PROJECT_VERSION}")
else()
   set(MIXXX_VERSION "${CMAKE_PROJECT_VERSION}-${MIXXX_VERSION_PRERELEASE}")
endif()

get_target_property(MIXXX_BUILD_FLAGS mixxx-lib COMPILE_OPTIONS)

# uses CMAKE_PROJECT_VERSION MIXXX_VERSION_PRERELEASE MIXXX_BUILD_FLAGS
configure_file(src/version.h.in src/version.h @ONLY)

if(GIT_COMMIT_DATE AND NOT GIT_COMMIT_DATE MATCHES "^[0-9]*-[0-9]*-[0-9]*T[0-9]*\\:[0-9]*\\:[0-9]*[+-][0-9]*\\:[0-9]*$")
  message(FATAL_ERROR "GIT_COMMIT_DATE requires strict ISO 8601 format %Y-%m-%dT%H:%M:%SZ")
endif()

add_custom_target(mixxx-gitinfo
  COMMAND ${CMAKE_COMMAND}
    -DGIT_DESCRIBE="${GIT_DESCRIBE}"
    -DGIT_COMMIT_DATE="${GIT_COMMIT_DATE}"
    -DINPUT_FILE="${CMAKE_CURRENT_SOURCE_DIR}/src/gitinfo.h.in"
    -DOUTPUT_FILE="${CMAKE_CURRENT_BINARY_DIR}/src/gitinfo.h"
    -P "${CMAKE_CURRENT_SOURCE_DIR}/cmake/scripts/gitinfo.cmake"
  COMMENT "Update git version information in gitinfo.h"
  BYPRODUCTS "${CMAKE_CURRENT_BINARY_DIR}/src/gitinfo.h"
  WORKING_DIRECTORY "${CMAKE_CURRENT_SOURCE_DIR}"
)

add_library(mixxx-gitinfostore STATIC EXCLUDE_FROM_ALL
    src/util/gitinfostore.cpp
)
target_include_directories(mixxx-gitinfostore PUBLIC src ${CMAKE_BINARY_DIR}/src)
add_dependencies(mixxx-gitinfostore mixxx-gitinfo)

# Windows-only resource file
if(WIN32)
  string(TIMESTAMP MIXXX_YEAR "%Y")

  set(MIXXX_FILEVERSION "${CMAKE_PROJECT_VERSION_MAJOR},${CMAKE_PROJECT_VERSION_MINOR},${CMAKE_PROJECT_VERSION_PATCH}")
  set(MIXXX_PRODUCTVERSION "${MIXXX_FILEVERSION}")

  if(CMAKE_BUILD_TYPE STREQUAL "Debug")
    set(MIXXX_DEBUG 1)
  else()
    set(MIXXX_DEBUG 0)
  endif()

  if (MIXXX_VERSION_PRERELEASE STREQUAL "")
    set(MIXXX_PRERELEASE 0)
  else()
    set(MIXXX_PRERELEASE 1)
  endif()

  # uses MIXXX_YEAR MIXXX_FILEVERSION MIXXX_PRODUCTVERSION MIXXX_VERSION MIXXX_DEBUG MIXXX_PRERELEASE
  configure_file(
    "src/mixxx.rc.include.in"
    "src/mixxx.rc.include"
    @ONLY
  )
  add_dependencies(mixxx mixxx-gitinfo)

  target_sources(mixxx PRIVATE
    src/mixxx.rc
    "${CMAKE_CURRENT_BINARY_DIR}/src/mixxx.rc.include"
    "${CMAKE_CURRENT_BINARY_DIR}/src/gitinfo.h"
  )
  target_include_directories(mixxx PRIVATE "${CMAKE_CURRENT_SOURCE_DIR}")
endif()

# Chromaprint
find_package(Chromaprint REQUIRED)
target_link_libraries(mixxx-lib PRIVATE Chromaprint::Chromaprint)

# Locale Aware Compare for SQLite
find_package(SQLite3)
# For LOCALECOMPARE we call directly sqlite functions to the database opened by
# Qt. It only works without crashing when Mixxx links to the same sqlite
# library as Qt.
# This is difficult on macOS where system the SQLite can be installed and linked
# dynamically from various locations. There is no issue in case of static
# linking which would result in a duplicate symbol error.
if(NOT SQLite3_FOUND)
  set(LOCALECOMPARE_DEFAULT OFF)
else()
  is_static_library(SQLite3_IS_STATIC SQLite3::SQLite3)
  if(SQLite3_IS_STATIC OR NOT APPLE)
    set(LOCALECOMPARE_DEFAULT ON)
  else()
    set(LOCALECOMPARE_DEFAULT OFF)
  endif()
endif()
cmake_dependent_option(LOCALECOMPARE "Locale Aware Compare support for SQLite" ON "LOCALECOMPARE_DEFAULT" OFF)
if(LOCALECOMPARE)
  if(NOT SQLite3_FOUND)
    message(FATAL_ERROR "Locale Aware Compare for SQLite requires libsqlite and its development headers.")
  endif()
  target_compile_definitions(mixxx-lib PUBLIC __SQLITE3__)
  target_link_libraries(mixxx-lib PRIVATE SQLite3::SQLite3)
elseif(SQLite3_IS_STATIC)
  # in the static case we need to link SQLite3 uncoditionally
  target_link_libraries(mixxx-lib PRIVATE SQLite3::SQLite3)
endif()

# Denon Engine Prime library export support (using libdjinterop)
option(ENGINEPRIME "Support for library export to Denon Engine Prime" ON)
if(ENGINEPRIME)
  set(LIBDJINTEROP_VERSION 0.16.0)
  # Look for an existing installation of libdjinterop and use that if available.
  # Otherwise, download and build from GitHub.
  find_package(DjInterop ${LIBDJINTEROP_VERSION})
  if(DjInterop_FOUND)
    # An existing installation of djinterop is available.
    message(STATUS "Using existing system installation of libdjinterop")
    target_include_directories(mixxx-lib PUBLIC ${DjInterop_INCLUDE_DIRS})
    target_link_libraries(mixxx-lib PRIVATE DjInterop::DjInterop)
  else()
    # Fetch djinterop sources from GitHub and build them statically.

    # On MacOS, Mixxx does not use system SQLite, so we will use libdjinterop's
    # embedded SQLite in such a case.
    if (APPLE AND NOT SQLite3_IS_STATIC)
      message(STATUS "Building libdjinterop sources (with embedded SQLite) fetched from GitHub")
      set(DJINTEROP_SYSTEM_SQLITE OFF)
    else()
      message(STATUS "Building libdjinterop sources (with system SQLite) fetched from GitHub")
      set(DJINTEROP_SYSTEM_SQLITE ON)
    endif()

    set(DJINTEROP_INSTALL_DIR "${CMAKE_CURRENT_BINARY_DIR}/lib/libdjinterop-install")
    set(DJINTEROP_LIBRARY "lib/${CMAKE_STATIC_LIBRARY_PREFIX}djinterop${CMAKE_STATIC_LIBRARY_SUFFIX}")

    # CMake does not pass lists of paths properly to external projects.
    # This is worked around by changing the list separator.
    string(REPLACE ";" "|" PIPE_DELIMITED_CMAKE_PREFIX_PATH "${CMAKE_PREFIX_PATH}")

    # For offline builds download the archive file from the URL and
    # copy it into DOWNLOAD_DIR under DOWNLOAD_NAME prior to starting
    # the configuration.
    ExternalProject_Add(libdjinterop
      URL "https://github.com/xsco/libdjinterop/archive/refs/tags/${LIBDJINTEROP_VERSION}.tar.gz"
      URL_HASH SHA256=c998831fe4d3cc80c5c031491204244c9ed0c61575dd529260304b95d79db588
      DOWNLOAD_DIR "${CMAKE_CURRENT_BINARY_DIR}/downloads"
      DOWNLOAD_NAME "libdjinterop-${LIBDJINTEROP_VERSION}.tar.gz"
      INSTALL_DIR ${DJINTEROP_INSTALL_DIR}
      LIST_SEPARATOR "|"
      CMAKE_ARGS
        -DBUILD_SHARED_LIBS=OFF
        -DCMAKE_SKIP_INSTALL_ALL_DEPENDENCY=ON
        -DCMAKE_BUILD_TYPE=${CMAKE_BUILD_TYPE}
        -DCMAKE_INSTALL_PREFIX:PATH=<INSTALL_DIR>
        -DCMAKE_PREFIX_PATH=${PIPE_DELIMITED_CMAKE_PREFIX_PATH}
        -DCMAKE_INSTALL_LIBDIR:PATH=lib
        -DCMAKE_MODULE_PATH:PATH=${CMAKE_MODULE_PATH}
        -DSYSTEM_SQLITE=${DJINTEROP_SYSTEM_SQLITE}
      BUILD_BYPRODUCTS <INSTALL_DIR>/${DJINTEROP_LIBRARY}
      EXCLUDE_FROM_ALL TRUE
    )

    # Assemble a library based on the external project.
    add_library(mixxx-libdjinterop STATIC IMPORTED)
    add_dependencies(mixxx-libdjinterop libdjinterop)
    set(DJINTEROP_INCLUDE_DIR "${DJINTEROP_INSTALL_DIR}/include")
    set(DJINTEROP_LIBRARY_PATH "${DJINTEROP_INSTALL_DIR}/${DJINTEROP_LIBRARY}")
    set_target_properties(mixxx-libdjinterop PROPERTIES IMPORTED_LOCATION "${DJINTEROP_LIBRARY_PATH}")
    target_include_directories(mixxx-lib PUBLIC ${DJINTEROP_INCLUDE_DIR})
    target_link_libraries(mixxx-lib PRIVATE mixxx-libdjinterop)

    # Since we have built libdjinterop from sources as a static library, its
    # transitive dependencies are not automatically recognised.  libdjinterop
    # depends on zlib and optionally sqlite3.  If libdjinterop was configured
    # to depend on system SQLite, Mixxx will already have the dependency.
    # But it does not have zlib, so we explicitly add that here.
    find_package(ZLIB 1.2.8 REQUIRED)
    target_link_libraries(mixxx-lib PRIVATE ${ZLIB_LIBRARIES})
  endif()

  # Include conditional sources only required with Engine Prime export support.
  target_sources(mixxx-lib PRIVATE
    src/library/export/dlglibraryexport.cpp
    src/library/export/engineprimeexportjob.cpp
    src/library/export/libraryexporter.cpp)
  target_compile_definitions(mixxx-lib PUBLIC __ENGINEPRIME__)
endif()

# Ebur128
find_package(Ebur128 REQUIRED)
target_link_libraries(mixxx-lib PRIVATE Ebur128::Ebur128)

# FidLib
add_library(fidlib STATIC EXCLUDE_FROM_ALL lib/fidlib/fidlib.c)
if(MSVC)
  target_compile_definitions(fidlib PRIVATE T_MSVC)
  target_compile_definitions(fidlib PRIVATE _USE_MATH_DEFINES)
elseif(MINGW)
  target_compile_definitions(fidlib PRIVATE T_MINGW)
else()
  target_compile_definitions(fidlib PRIVATE T_LINUX)
endif()
target_include_directories(mixxx-lib SYSTEM PUBLIC lib/fidlib)
target_link_libraries(mixxx-lib PRIVATE fidlib)

# KeyFinder
set(LIBKEYFINDER_VERSION 2.2.5)
find_package(KeyFinder ${LIBKEYFINDER_VERSION})
option(KEYFINDER "KeyFinder support" ON)
if(KEYFINDER)
  if (KeyFinder_FOUND)
    target_link_libraries(mixxx-lib PRIVATE KeyFinder::KeyFinder)
  else()
    # If KeyFinder is built statically, we need FFTW
    find_package(FFTW REQUIRED)
    set(KeyFinder_INSTALL_DIR "${CMAKE_CURRENT_BINARY_DIR}/lib/keyfinder-install")
    set(KeyFinder_LIBRARY "${CMAKE_INSTALL_LIBDIR}/${CMAKE_STATIC_LIBRARY_PREFIX}keyfinder${CMAKE_STATIC_LIBRARY_SUFFIX}")
<<<<<<< HEAD
    file(MAKE_DIRECTORY "${CMAKE_CURRENT_BINARY_DIR}/download")
    # External project sources must be downloaded as an archive into DOWNLOAD_DIR
    # from an URL to keep offline builds like for Fedora/RPM Fusion working!
=======
    # For offline builds download the archive file from the URL and
    # copy it into DOWNLOAD_DIR under DOWNLOAD_NAME prior to starting
    # the configuration.
>>>>>>> abbfb229
    ExternalProject_Add(libkeyfinder
      URL "https://github.com/mixxxdj/libkeyfinder/archive/refs/tags/v${LIBKEYFINDER_VERSION}.zip"
      URL_HASH SHA256=a43bfa56333e8abbfa2bf7b31f896e553a8b250ba4c4ad21ec85338041651240
      DOWNLOAD_DIR "${CMAKE_CURRENT_BINARY_DIR}/downloads"
      DOWNLOAD_NAME "libkeyfinder-${LIBKEYFINDER_VERSION}.zip"
      INSTALL_DIR "${KeyFinder_INSTALL_DIR}"
      CMAKE_ARGS
        -DBUILD_SHARED_LIBS=OFF
        -DCMAKE_SKIP_INSTALL_ALL_DEPENDENCY=ON
        -DCMAKE_BUILD_TYPE=${CMAKE_BUILD_TYPE}
        -DCMAKE_INSTALL_PREFIX:PATH=<INSTALL_DIR>
        -DCMAKE_PREFIX_PATH:PATH="${CMAKE_PREFIX_PATH}"
        -DCMAKE_INSTALL_LIBDIR=${CMAKE_INSTALL_LIBDIR}
        -DBUILD_TESTING=OFF
      BUILD_COMMAND ${CMAKE_COMMAND} --build .
      BUILD_BYPRODUCTS <INSTALL_DIR>/${KeyFinder_LIBRARY}
      EXCLUDE_FROM_ALL TRUE
    )

    # This is a bit of a hack to make sure that the include directory actually
    # exists when configuring the build.
    # ExternalProject_Add() will create it
    # at compile time, but CMake already
    # checks that all directories passed to
    # target_include_directories() exist
    # during configuration and will throw
    # an error if not.
    file(MAKE_DIRECTORY "${KeyFinder_INSTALL_DIR}/include")

    add_library(mixxx-keyfinder STATIC IMPORTED)
    add_dependencies(mixxx-keyfinder libkeyfinder)
    set_target_properties(mixxx-keyfinder PROPERTIES IMPORTED_LOCATION "${KeyFinder_INSTALL_DIR}/${KeyFinder_LIBRARY}")
    target_link_libraries(mixxx-keyfinder INTERFACE FFTW::FFTW)
    target_include_directories(mixxx-keyfinder INTERFACE "${KeyFinder_INSTALL_DIR}/include")
    target_link_libraries(mixxx-lib PRIVATE mixxx-keyfinder)
  endif()

  target_sources(mixxx-lib PRIVATE src/analyzer/plugins/analyzerkeyfinder.cpp)
  target_compile_definitions(mixxx-lib PUBLIC __KEYFINDER__)
endif()

# FLAC
find_package(FLAC REQUIRED)
target_link_libraries(mixxx-lib PRIVATE FLAC::FLAC)

# FpClassify This is a wrapper around the fpclassify function that prevents
# inlining It is compiled without optimization and allows to use these function
# from -ffast-math optimized objects. The MSVC option /fp:fast does not suffer this issue
add_library(FpClassify STATIC EXCLUDE_FROM_ALL src/util/fpclassify.cpp)
if(GNU_GCC OR LLVM_CLANG)
  target_compile_options(FpClassify PRIVATE -fno-fast-math)
endif()
target_link_libraries(mixxx-lib PRIVATE FpClassify)

# googletest
# Required to use the macro FRIEND_TEST from <gtest/gtest_prod.h>
# in production code
target_include_directories(mixxx-lib SYSTEM PUBLIC "${gtest_SOURCE_DIR}/include")

# LAME
find_package(mp3lame REQUIRED)
target_link_libraries(mixxx-lib PRIVATE mp3lame::mp3lame)

# Kaitai for reading Rekordbox libraries
add_library(Kaitai STATIC EXCLUDE_FROM_ALL
  lib/kaitai/kaitaistream.cpp
)
target_include_directories(Kaitai SYSTEM PUBLIC lib/kaitai)
target_compile_definitions(Kaitai PRIVATE KS_STR_ENCODING_NONE)
target_link_libraries(mixxx-lib PRIVATE Kaitai)

# For determining MP3 timing offset cases in Rekordbox library feature
add_library(MP3GuessEnc STATIC EXCLUDE_FROM_ALL
  lib/mp3guessenc-0.27.4/mp3guessenc.c
  lib/mp3guessenc-0.27.4/tags.c
  lib/mp3guessenc-0.27.4/decode.c
  lib/mp3guessenc-0.27.4/bit_utils.c
)
if(WIN32)
  target_compile_definitions(MP3GuessEnc PRIVATE __WINDOWS__)
endif()
target_include_directories(MP3GuessEnc SYSTEM PUBLIC lib/mp3guessenc-0.27.4)
target_link_libraries(mixxx-lib PRIVATE MP3GuessEnc)

# OpenGL
set(OpenGL_GL_PREFERENCE "GLVND")
find_package(OpenGL REQUIRED)
target_link_libraries(mixxx-lib PRIVATE OpenGL::GL)

# Ogg
find_package(Ogg REQUIRED)
target_link_libraries(mixxx-lib PRIVATE Ogg::ogg)

# Vorbis
find_package(Vorbis REQUIRED)
target_link_libraries(mixxx-lib PRIVATE Vorbis::vorbis Vorbis::vorbisenc Vorbis::vorbisfile)

# PortAudio
find_package(PortAudio REQUIRED)
target_link_libraries(mixxx-lib PRIVATE PortAudio::PortAudio)

# PortAudio Ring Buffer
add_library(PortAudioRingBuffer STATIC EXCLUDE_FROM_ALL
  lib/portaudio/pa_ringbuffer.c
)
target_include_directories(mixxx-lib SYSTEM PUBLIC lib/portaudio)
target_link_libraries(mixxx-lib PRIVATE PortAudioRingBuffer)

# PortMidi
find_package(PortMidi REQUIRED)
target_include_directories(mixxx-lib SYSTEM PUBLIC ${PortMidi_INCLUDE_DIRS})
target_link_libraries(mixxx-lib PRIVATE ${PortMidi_LIBRARIES})

# Protobuf
add_subdirectory(src/proto)
target_link_libraries(mixxx-lib PRIVATE mixxx-proto)

# Rigtorp SPSC Queue
# https://github.com/rigtorp/SPSCQueue
target_include_directories(mixxx-lib SYSTEM PUBLIC lib/rigtorp/SPSCQueue/include)

# Qt
if(QT6)
  find_package(QT 6.2 NAMES Qt6 COMPONENTS Core REQUIRED)
  set(QT6_NEW_COMPONENTS "SvgWidgets;Core5Compat")
else()
  find_package(QT 5.12 NAMES Qt5 COMPONENTS Core REQUIRED)
endif()
find_package(Qt${QT_VERSION_MAJOR}
  COMPONENTS
    Concurrent
    Core
    Gui
    Network
    OpenGL
    PrintSupport
    Qml
    QuickWidgets
    Sql
    Svg
    Test
    Widgets
    Xml
    ${QT6_NEW_COMPONENTS}
  REQUIRED
)
# PUBLIC is required below to find included headers
target_link_libraries(mixxx-lib PUBLIC
  Qt${QT_VERSION_MAJOR}::Concurrent
  Qt${QT_VERSION_MAJOR}::Core
  Qt${QT_VERSION_MAJOR}::Gui
  Qt${QT_VERSION_MAJOR}::Network
  Qt${QT_VERSION_MAJOR}::OpenGL
  Qt${QT_VERSION_MAJOR}::PrintSupport
  Qt${QT_VERSION_MAJOR}::Qml
  Qt${QT_VERSION_MAJOR}::QuickWidgets
  Qt${QT_VERSION_MAJOR}::Sql
  Qt${QT_VERSION_MAJOR}::Svg
  Qt${QT_VERSION_MAJOR}::Test
  Qt${QT_VERSION_MAJOR}::Widgets
  Qt${QT_VERSION_MAJOR}::Xml)
if(QT6)
  foreach(COMPONENT ${QT6_NEW_COMPONENTS})
    target_link_libraries(mixxx-lib PUBLIC Qt6::${COMPONENT})
  endforeach()
endif()

target_compile_definitions(mixxx-lib PUBLIC QT_TABLET_SUPPORT QT_USE_QSTRINGBUILDER)
is_static_library(Qt_IS_STATIC Qt${QT_VERSION_MAJOR}::Core)
if(Qt_IS_STATIC)
  # NOTE(rryan): If you are adding a plugin here, you must also
  # update src/mixxxapplication.cpp to define a Q_IMPORT_PLUGIN
  # for it. Not all imageformats plugins are built as .libs when
  # building Qt statically on Windows. Check the build environment
  # to see exactly what's available as a standalone .lib vs linked
  # into Qt .libs by default.

  target_link_libraries(mixxx-lib PRIVATE
    # platform plugins
    Qt${QT_VERSION_MAJOR}::QOffscreenIntegrationPlugin
    Qt${QT_VERSION_MAJOR}::QMinimalIntegrationPlugin

    # imageformats plugins
    Qt${QT_VERSION_MAJOR}::QGifPlugin
    Qt${QT_VERSION_MAJOR}::QICOPlugin
    Qt${QT_VERSION_MAJOR}::QJpegPlugin
    Qt${QT_VERSION_MAJOR}::QSvgPlugin

    # sqldrivers
    Qt${QT_VERSION_MAJOR}::QSQLiteDriverPlugin
  )

  if(WIN32)
    target_link_libraries(mixxx-lib PRIVATE
      Qt${QT_VERSION_MAJOR}::QWindowsIntegrationPlugin
      Qt${QT_VERSION_MAJOR}::QWindowsVistaStylePlugin
    )
  endif()

  if(APPLE)
    target_link_libraries(mixxx-lib PRIVATE
      Qt${QT_VERSION_MAJOR}::QCocoaIntegrationPlugin
      Qt${QT_VERSION_MAJOR}::QMacStylePlugin
    )
  endif()

endif()


if(APPLE)
  if(Qt_IS_STATIC)
    target_link_libraries(mixxx-lib PRIVATE
        "-weak_framework Accelerate"
        "-weak_framework AppKit"
        "-weak_framework AudioToolbox"
        "-weak_framework AudioUnit"
        "-weak_framework AVFoundation"
        "-weak_framework CoreAudio"
        "-weak_framework CoreFoundation"
        "-weak_framework CoreImage"
        "-weak_framework CoreMedia"
        "-weak_framework CoreMidi"
        "-weak_framework CoreServices"
        "-weak_framework CoreVideo"
        "-weak_framework IOSurface"
        "-weak_framework VideoToolbox"
    )
  else()
    # Used for battery measurements and controlling the screensaver on macOS.
    target_link_libraries(mixxx-lib PRIVATE
        "-weak_framework IOKit"
    )
  endif()
elseif(UNIX AND NOT APPLE)
  if(QT6)
    find_package(X11)
  else()
    find_package(X11 REQUIRED)
    find_package(Qt5 COMPONENTS X11Extras REQUIRED)
    target_link_libraries(mixxx-lib PRIVATE Qt5::X11Extras)
  endif()
  if(${X11_FOUND})
    target_include_directories(mixxx-lib SYSTEM PUBLIC "${X11_INCLUDE_DIR}")
    target_link_libraries(mixxx-lib PRIVATE "${X11_LIBRARIES}")
  endif()
  find_package(Qt${QT_VERSION_MAJOR} COMPONENTS DBus REQUIRED)
  target_link_libraries(mixxx-lib PRIVATE
    Qt${QT_VERSION_MAJOR}::DBus
  )
elseif(WIN32)
  if(Qt_IS_STATIC)
    target_link_libraries(mixxx-lib PRIVATE
      # Pulled from qt-4.8.2-source\mkspecs\win32-msvc2010\qmake.conf
      # QtCore
      kernel32
      user32      # QtGui, QtOpenGL, libHSS1394
      shell32
      uuid
      ole32       # QtGui,
      advapi32    # QtGui, portaudio, portmidi
      ws2_32      # QtGui, QtNetwork, libshout
      # QtGui
      gdi32       # QtOpenGL, libshout
      comdlg32
      oleaut32
      imm32
      winmm
      winspool
      # QtOpenGL
      glu32
      opengl32

      # QtNetwork openssl-linked
      crypt32

      dwmapi      # qtwindows
      iphlpapi    # qt5network
      mpr         # qt5core
      netapi32    # qt5core
      userenv     # qt5core
      uxtheme     # ?
      version     # ?
      wtsapi32    # ?
    )

    find_library(QTFONTDATABASESUPPORT_LIBRARY Qt${QT_VERSION_MAJOR}FontDatabaseSupport)
    target_link_libraries(mixxx-lib PRIVATE "${QTFONTDATABASESUPPORT_LIBRARY}")
    find_library(QTWINDOWSUIAUTOMATIONSUPPORT_LIBRARY Qt${QT_VERSION_MAJOR}WindowsUIAutomationSupport)
    target_link_libraries(mixxx-lib PRIVATE "${QTWINDOWSUIAUTOMATIONSUPPORT_LIBRARY}")
    find_library(QTEVENTDISPATCHERSUPPORT_LIBRARY Qt${QT_VERSION_MAJOR}EventDispatcherSupport)
    target_link_libraries(mixxx-lib PRIVATE "${QTEVENTDISPATCHERSUPPORT_LIBRARY}")
    find_library(QTTHEMESUPPORT_LIBRARY Qt${QT_VERSION_MAJOR}ThemeSupport)
    target_link_libraries(mixxx-lib PRIVATE "${QTTHEMESUPPORT_LIBRARY}")

    find_library(QTFREETYPE_LIBRARY qtfreetype)
    target_link_libraries(mixxx-lib PRIVATE "${QTFREETYPE_LIBRARY}")
    find_library(QTHARFBUZZ_LIBRARY qtharfbuzz)
    target_link_libraries(mixxx-lib PRIVATE "${QTHARFBUZZ_LIBRARY}")
    find_library(QTLIBPNG_LIBRARY qtlibpng)
    target_link_libraries(mixxx-lib PRIVATE "${QTLIBPNG_LIBRARY}")
    find_library(QTPCRE2_LIBRARY qtpcre2)
    target_link_libraries(mixxx-lib PRIVATE "${QTPCRE2_LIBRARY}")
  else()
    #libshout is always built statically
    target_link_libraries(mixxx-lib PRIVATE
      ws2_32      # libshout
      gdi32       # libshout
    )
  endif()
endif()

# Queen Mary DSP
add_library(QueenMaryDsp STATIC EXCLUDE_FROM_ALL
  # lib/qm-dsp/base/KaiserWindow.cpp
  lib/qm-dsp/base/Pitch.cpp
  # lib/qm-dsp/base/SincWindow.cpp
  lib/qm-dsp/dsp/chromagram/Chromagram.cpp
  lib/qm-dsp/dsp/chromagram/ConstantQ.cpp
  lib/qm-dsp/dsp/keydetection/GetKeyMode.cpp
  # lib/qm-dsp/dsp/mfcc/MFCC.cpp
  lib/qm-dsp/dsp/onsets/DetectionFunction.cpp
  lib/qm-dsp/dsp/onsets/PeakPicking.cpp
  lib/qm-dsp/dsp/phasevocoder/PhaseVocoder.cpp
  lib/qm-dsp/dsp/rateconversion/Decimator.cpp
  # lib/qm-dsp/dsp/rateconversion/DecimatorB.cpp
  # lib/qm-dsp/dsp/rateconversion/Resampler.cpp
  # lib/qm-dsp/dsp/rhythm/BeatSpectrum.cpp
  # lib/qm-dsp/dsp/segmentation/ClusterMeltSegmenter.cpp
  # lib/qm-dsp/dsp/segmentation/Segmenter.cpp
  # lib/qm-dsp/dsp/segmentation/cluster_melt.c
  # lib/qm-dsp/dsp/segmentation/cluster_segmenter.c
  lib/qm-dsp/dsp/signalconditioning/DFProcess.cpp
  lib/qm-dsp/dsp/signalconditioning/FiltFilt.cpp
  lib/qm-dsp/dsp/signalconditioning/Filter.cpp
  lib/qm-dsp/dsp/signalconditioning/Framer.cpp
  lib/qm-dsp/dsp/tempotracking/DownBeat.cpp
  lib/qm-dsp/dsp/tempotracking/TempoTrack.cpp
  lib/qm-dsp/dsp/tempotracking/TempoTrackV2.cpp
  lib/qm-dsp/dsp/tonal/ChangeDetectionFunction.cpp
  lib/qm-dsp/dsp/tonal/TCSgram.cpp
  lib/qm-dsp/dsp/tonal/TonalEstimator.cpp
  lib/qm-dsp/dsp/transforms/FFT.cpp
  # lib/qm-dsp/dsp/wavelet/Wavelet.cpp
  lib/qm-dsp/ext/kissfft/kiss_fft.c
  lib/qm-dsp/ext/kissfft/tools/kiss_fftr.c
  # lib/qm-dsp/hmm/hmm.c
  lib/qm-dsp/maths/Correlation.cpp
  # lib/qm-dsp/maths/CosineDistance.cpp
  lib/qm-dsp/maths/KLDivergence.cpp lib/qm-dsp/maths/MathUtilities.cpp
  # lib/qm-dsp/maths/pca/pca.c
  # lib/qm-dsp/thread/Thread.cpp
)

target_compile_definitions(QueenMaryDsp PRIVATE kiss_fft_scalar=double)
if(UNIX)
  target_compile_definitions(QueenMaryDsp PRIVATE USE_PTHREADS)
elseif(MSVC)
  # Causes the cmath headers to declare M_PI and friends.
  # http://msdn.microsoft.com/en-us/library/4hwaceh6.aspx We could define this
  # in our headers but then include order matters since headers we don't control
  # may include cmath first.
  target_compile_definitions(QueenMaryDsp PRIVATE _USE_MATH_DEFINES)
endif()
target_include_directories(QueenMaryDsp SYSTEM PUBLIC lib/qm-dsp lib/qm-dsp/include)
target_link_libraries(mixxx-lib PRIVATE QueenMaryDsp)

# ReplayGain
add_library(ReplayGain STATIC EXCLUDE_FROM_ALL
  lib/replaygain/replaygain.cpp
)
target_include_directories(mixxx-lib SYSTEM PRIVATE lib/replaygain)
target_link_libraries(mixxx-lib PRIVATE ReplayGain)

# Reverb
add_library(Reverb STATIC EXCLUDE_FROM_ALL lib/reverb/Reverb.cc)
if(MSVC)
  target_compile_definitions(Reverb PRIVATE _USE_MATH_DEFINES)
endif()
target_include_directories(Reverb PRIVATE src)
target_link_libraries(Reverb PRIVATE Qt${QT_VERSION_MAJOR}::Core)
target_include_directories(mixxx-lib SYSTEM PRIVATE lib/reverb)
target_link_libraries(mixxx-lib PRIVATE Reverb)

# Rubberband
find_package(rubberband REQUIRED)
target_link_libraries(mixxx-lib PRIVATE rubberband::rubberband)

# SndFile
find_package(SndFile REQUIRED)
target_link_libraries(mixxx-lib PRIVATE SndFile::sndfile)
target_compile_definitions(mixxx-lib PUBLIC __SNDFILE__)
if(SndFile_SUPPORTS_SET_COMPRESSION_LEVEL)
  target_compile_definitions(mixxx-lib PUBLIC SFC_SUPPORTS_SET_COMPRESSION_LEVEL)
endif()

# SoundTouch
find_package(SoundTouch 2.1.2 REQUIRED)
target_link_libraries(mixxx-lib PRIVATE SoundTouch::SoundTouch)

# TagLib
find_package(TagLib 1.11 REQUIRED)
target_link_libraries(mixxx-lib PRIVATE TagLib::TagLib)

# Threads
set(THREADS_PREFER_PTHREAD_FLAG ON)
find_package(Threads REQUIRED)
target_link_libraries(mixxx-lib PRIVATE Threads::Threads)

#
# Features
#

# Battery meter
#
# The battery meter is only available on Linux, macOS and Windows, therefore
# this option is forcibly set to OFF on all other platforms.
cmake_dependent_option(BATTERY "Battery meter support" ON "WIN32 OR UNIX" OFF)
if(BATTERY)
  if(WIN32)
    target_sources(mixxx-lib PRIVATE src/util/battery/batterywindows.cpp)
  elseif(APPLE)
    target_sources(mixxx-lib PRIVATE src/util/battery/batterymac.cpp)
  elseif(UNIX)
    find_package(Upower REQUIRED)
    find_package(GLIB COMPONENTS gobject REQUIRED)
    target_include_directories(mixxx-lib SYSTEM PUBLIC ${GLIB_INCLUDE_DIRS})
    target_link_libraries(mixxx-lib PRIVATE Upower::Upower ${GLIB_LIBRARIES} ${GLIB_GOBJECT_LIBRARIES})
    target_sources(mixxx-lib PRIVATE src/util/battery/batterylinux.cpp)
  else()
    message(FATAL_ERROR "Battery support is not implemented for the target platform.")
  endif()
  target_compile_definitions(mixxx-lib PUBLIC __BATTERY__)
endif()


# Build Time
option(BUILDTIME "Use __DATE__ and __TIME__" ON)
if(NOT BUILDTIME)
  # Distributions like openSUSE use tools (e. g. build-compare) to detect
  # whether a built binary differs from a former build to avoid unneeded
  # publishing of packages.
  # If __DATE__ and __TIME__ are used the built binary differs always but
  # the tools cannot detect the root and publish a new package although
  # the only change is caused by __DATE__ and __TIME__.
  target_compile_definitions(mixxx-lib PUBLIC DISABLE_BUILDTIME)
endif()

# Clang Color Diagnostics
option(CLANG_COLORDIAG "Clang color diagnostics" OFF)
if(CLANG_COLORDIAG)
  if(NOT LLVM_CLANG)
    message(FATAL_ERROR "Color Diagnostics are only available when using Clang.")
  endif()
  target_compile_options(mixxx-lib PUBLIC -fcolor-diagnostics)
endif()

# Clang Sanitizers
set(CLANG_SANITIZERS "")
option(CLANG_ASAN "Clang Address Sanitizer" OFF)
if(CLANG_ASAN)
  list(APPEND CLANG_SANITIZERS "address")
endif()
option(CLANG_UBSAN "Clang Undefined Behaviour Sanitizer" OFF)
if(CLANG_UBSAN)
  list(APPEND CLANG_SANITIZERS "undefined")
endif()
option(CLANG_TSAN "Clang Thread Sanitizer" OFF)
if(CLANG_TSAN)
  list(APPEND CLANG_SANITIZERS "thread")
endif()
if(NOT CLANG_SANITIZERS STREQUAL "")
  if(NOT LLVM_CLANG)
    message(FATAL_ERROR "Clang Sanitizers are only available when using Clang.")
  endif()
  list(JOIN CLANG_SANITIZERS "," CLANG_SANITZERS_JOINED)
  target_compile_options(mixxx-lib PUBLIC -fsanitize=${CLANG_SANITZERS_JOINED})
  target_link_options(mixxx-lib PUBLIC -fsanitize=${CLANG_SANITZERS_JOINED})
endif()

# CoreAudio MP3/AAC Decoder
#
# The CoreAudio API is only available on macOS, therefore this option is
# forcibly set to OFF on all other platforms.
cmake_dependent_option(COREAUDIO "CoreAudio MP3/AAC Decoder" ON "APPLE" OFF)
if(COREAUDIO)
  target_sources(mixxx-lib PRIVATE
    src/sources/soundsourcecoreaudio.cpp
    src/sources/v1/legacyaudiosourceadapter.cpp
    lib/apple/CAStreamBasicDescription.cpp
  )
  find_library(AUDIOTOOLBOX_LIBRARY AudioToolbox REQUIRED)
  target_link_libraries(mixxx-lib PRIVATE ${AUDIOTOOLBOX_LIBRARY})
  target_compile_definitions(mixxx-lib PRIVATE __COREAUDIO__)
  target_include_directories(mixxx-lib SYSTEM PUBLIC lib/apple)
endif()


# FAAD AAC audio file decoder plugin
find_package(MP4)
find_package(MP4v2)
# It is enabled by default on Linux only, because other targets have other
# solutions. It requires MP4 or MP4v2.
default_option(FAAD "FAAD AAC audio file decoder support" "UNIX;NOT APPLE;MP4_FOUND OR MP4v2_FOUND")
if(FAAD)
  if(NOT MP4_FOUND AND NOT MP4v2_FOUND)
    message(FATAL_ERROR "FAAD AAC audio support requires libmp4 or libmp4v2 with development headers.")
  endif()
  target_sources(mixxx-lib PRIVATE
    src/sources/soundsourcem4a.cpp
    src/sources/libfaadloader.cpp
  )
  target_compile_definitions(mixxx-lib PRIVATE __FAAD__)
  if(MP4v2_FOUND)
    target_compile_definitions(mixxx-lib PRIVATE __MP4V2__)
    target_link_libraries(mixxx-lib PRIVATE MP4v2::MP4v2)
  else()
    target_link_libraries(mixxx-lib PRIVATE MP4::MP4)
  endif()
endif()

# FDK-AAC is loaded dynamically at runtime by EncoderFdkAac using QLibrary,
# so copy it into the Windows and macOS packages, but do not link to it.
if(APPLE AND MACOS_BUNDLE)
  find_library(FDK_AAC_LIBRARY fdk-aac)
  if(FDK_AAC_LIBRARY)
    message(STATUS "Found fdk-aac: ${FDK_AAC_LIBRARY}")
    file(COPY ${FDK_AAC_LIBRARY} DESTINATION "${CMAKE_CURRENT_BINARY_DIR}/lib/fdk-aac-install" FOLLOW_SYMLINK_CHAIN)
    install(DIRECTORY "${CMAKE_CURRENT_BINARY_DIR}/lib/fdk-aac-install/" DESTINATION "${MIXXX_INSTALL_PREFIX}/Contents/Frameworks")
  else()
    message(STATUS "Could NOT find libfdk-aac.dylib")
  endif()
elseif(WIN32)
  # On Windows find_library finds the .lib file, but the installer needs the .dll file.
  find_file(FDK_AAC_DLL fdk-aac.dll PATH_SUFFIXES ${CMAKE_INSTALL_BINDIR})
  if(FDK_AAC_DLL)
    message(STATUS "Found fdk-aac DLL: ${FDK_AAC_DLL}")
    install(FILES ${FDK_AAC_DLL} DESTINATION ${MIXXX_INSTALL_BINDIR})
  else()
    message(STATUS "Could NOT find fdk-aac.dll")
  endif()
endif()

# FFmpeg 4.x support
# FFmpeg is multimedia library that can be found http://ffmpeg.org/
find_package(FFMPEG COMPONENTS libavcodec libavformat libavutil libswresample)
default_option(FFMPEG "FFmpeg 4.x support" "FFMPEG_FOUND")
if(FFMPEG)
  if(NOT FFMPEG_FOUND)
    message(FATAL_ERROR "FFMPEG was not found")
  endif()

  # Check minimum required versions
  # Windows: Version numbers are not available!?
  # macOS: Untested
  if(FFMPEG_libavcodec_VERSION AND FFMPEG_libavcodec_VERSION VERSION_LESS 58)
    message(FATAL_ERROR "FFmpeg support requires at least version 58 of libavcodec (found: ${FFMPEG_libavcodec_VERSION}).")
  endif()
  if(FFMPEG_libavformat_VERSION AND FFMPEG_libavformat_VERSION VERSION_LESS 58)
    message(FATAL_ERROR "FFmpeg support requires at least version 58 of libavformat (found: ${FFMPEG_libavformat_VERSION}).")
  endif()
  if(FFMPEG_libavutil_VERSION AND FFMPEG_libavutil_VERSION VERSION_LESS 56)
    message(FATAL_ERROR "FFmpeg support requires at least version 56 of libavutil (found: ${FFMPEG_libavutil_VERSION}).")
  endif()
  if(FFMPEG_libswresample_VERSION AND FFMPEG_libswresample_VERSION VERSION_LESS 3.1)
    message(FATAL_ERROR "FFmpeg support requires at least version 3.1 of libswresample (found: ${FFMPEG_libswresample_VERSION}).")
  endif()

  target_sources(mixxx-lib PRIVATE src/sources/soundsourceffmpeg.cpp)
  target_compile_definitions(mixxx-lib PUBLIC
    __FFMPEG__
    # Needed to build new FFmpeg
    __STDC_CONSTANT_MACROS
    __STDC_LIMIT_MACROS
    __STDC_FORMAT_MACROS
  )
  target_link_libraries(mixxx-lib PRIVATE "${FFMPEG_LIBRARIES}")
  target_include_directories(mixxx-lib PUBLIC "${FFMPEG_INCLUDE_DIRS}")
endif()

# Google PerfTools
option(GPERFTOOLS "Google PerfTools libtcmalloc linkage" OFF)
option(GPERFTOOLSPROFILER "Google PerfTools libprofiler linkage" OFF)
if(GPERFTOOLS OR GPERFTOOLSPROFILER)
  find_package(GPerfTools REQUIRED)
  if(GPERFTOOLS)
    target_link_libraries(mixxx-lib PRIVATE GPerfTools::tcmalloc)
  endif()
  if(PERFTOOLSPROFILER)
    target_link_libraries(mixxx-lib PRIVATE GPerfTools::profiler)
  endif()
endif()

# HSS1394 MIDI device
#
# The HSS1394 library is only available on macOS, therefore this option is
# forcibly set to OFF on all other platforms.
if(WIN32 OR APPLE)
  find_package(HSS1394)
else()
  set(HSS1394 OFF)
endif()
cmake_dependent_option(HSS1394 "HSS1394 MIDI device support" "${HSS1394_FOUND}" "WIN32 OR APPLE" OFF)
if(HSS1394)
  target_sources(mixxx-lib PRIVATE
    src/controllers/midi/hss1394controller.cpp
    src/controllers/midi/hss1394enumerator.cpp
  )
  target_compile_definitions(mixxx-lib PUBLIC __HSS1394__)
  if(NOT HSS1394_FOUND)
    message(FATAL_ERROR "HSS1394 MIDI device support requires the libhss1394 and its development headers.")
  endif()
  target_link_libraries(mixxx-lib PRIVATE HSS1394::HSS1394)
endif()

# Lilv (LV2)
find_package(lilv)
default_option(LILV "Lilv (LV2) support" "lilv_FOUND")
if(LILV)
  if(NOT TARGET lilv::lilv)
    message(FATAL_ERROR "Lilv (LV2) support requires the liblilv-0 and its development headers.")
  endif()
  target_sources(mixxx-lib PRIVATE
    src/effects/backends/lv2/lv2backend.cpp
    src/effects/backends/lv2/lv2effectprocessor.cpp
    src/effects/backends/lv2/lv2manifest.cpp
  )
  target_compile_definitions(mixxx-lib PUBLIC __LILV__)
  target_link_libraries(mixxx-lib PRIVATE lilv::lilv)
  target_link_libraries(mixxx-test PRIVATE lilv::lilv)
endif()

# Live Broadcasting (Shoutcast)
option(BROADCAST "Live Broadcasting (Shoutcast) support" ON)
if(BROADCAST)
  find_package(Shoutidjc)
  # Check if system lib is at least 2.4.6 and not suffering bugs
  # https://bugs.launchpad.net/mixxx/+bug/1833225
  # https://bugs.launchpad.net/mixxx/+bug/1913579
  if(Shoutidjc_FOUND AND Shoutidjc_VERSION VERSION_LESS 2.4.4)
      message(STATUS "Installed libshout-idjc version: ${Shoutidjc_VERSION} is suffering from bug lp1833225")
  elseif(Shoutidjc_FOUND AND Shoutidjc_VERSION VERSION_LESS 2.4.6)
      message(STATUS "Installed libshout version: ${Shout_VERSION} is suffering from bug lp1913579")
  endif()
  if(NOT Shoutidjc_FOUND OR Shoutidjc_VERSION VERSION_LESS 2.4.6)
    # Fall back to internal libraray in the lib tree
    message(STATUS "Using internal libshout-idjc")
    add_subdirectory("${CMAKE_CURRENT_SOURCE_DIR}/lib/libshout-idjc")
    target_include_directories(mixxx-lib SYSTEM PUBLIC lib/libshout-idjc/include)
    target_link_libraries(mixxx-lib PRIVATE shout_mixxx)
  else()
    target_link_libraries(mixxx-lib PRIVATE Shoutidjc::Shoutidjc)
  endif()
  target_sources(mixxx-lib PRIVATE
    src/preferences/dialog/dlgprefbroadcastdlg.ui
    src/preferences/dialog/dlgprefbroadcast.cpp
    src/broadcast/broadcastmanager.cpp
    src/engine/sidechain/shoutconnection.cpp
    src/preferences/broadcastprofile.cpp
    src/preferences/broadcastsettings.cpp
    src/preferences/broadcastsettings_legacy.cpp
    src/preferences/broadcastsettingsmodel.cpp
    src/encoder/encoderbroadcastsettings.cpp
  )
  target_compile_definitions(mixxx-lib PUBLIC __BROADCAST__)
endif()

# Opus (RFC 6716)
find_package(OpusFile)
find_package(Opus)
default_option(OPUS "Opus (RFC 6716) support" "OpusFile_FOUND")
if(OPUS)
  if(NOT OpusFile_FOUND OR NOT Opus_FOUND)
    message(FATAL_ERROR "Opus support requires libopus and libopusfile with development headers.")
  endif()
  target_sources(mixxx-lib PRIVATE
    src/sources/soundsourceopus.cpp
    src/encoder/encoderopus.cpp
    src/encoder/encoderopussettings.cpp
  )
  target_compile_definitions(mixxx-lib PUBLIC __OPUS__)
  target_link_libraries(mixxx-lib PRIVATE OpusFile::OpusFile)
  target_link_libraries(mixxx-lib PRIVATE Opus::Opus)
endif()

# MAD MP3 Decoder
find_package(MAD)
find_package(ID3Tag)
default_option(MAD "MAD MP3 Decoder" "MAD_FOUND;ID3Tag_FOUND")
if(MAD)
  if(NOT MAD_FOUND)
    message(FATAL_ERROR "MAD support requires libmad and its development headers.")
  endif()
  if(NOT ID3Tag_FOUND)
    message(FATAL_ERROR "ID3Tag support requires libid3tag and its development headers.")
  endif()
  target_sources(mixxx-lib PRIVATE src/sources/soundsourcemp3.cpp)
  target_compile_definitions(mixxx-lib PUBLIC __MAD__)
  target_link_libraries(mixxx-lib PRIVATE MAD::MAD ID3Tag::ID3Tag)
endif()

# Media Foundation AAC Decoder Plugin
#
# The Media Foundtation API is only available on Windows, therefore this option
# is forcibly set to OFF on all other platforms.
cmake_dependent_option(MEDIAFOUNDATION "Media Foundation AAC decoder plugin" ON "WIN32" OFF)
if(MEDIAFOUNDATION)
  find_package(MediaFoundation REQUIRED)
  target_sources(mixxx-lib PRIVATE
    src/sources/soundsourcemediafoundation.cpp
  )
  target_compile_definitions(mixxx-lib PUBLIC __MEDIAFOUNDATION__)
  target_include_directories(mixxx-lib SYSTEM PRIVATE
    ${MediaFoundation_INCLUDE_DIRS}
  )
  target_link_libraries(mixxx-lib PRIVATE
    ${MediaFoundation_LIBRARIES}
  )
endif()

# Modplug support
find_package(Modplug)
default_option(MODPLUG "Modplug module decoder support" "Modplug_FOUND")
if(MODPLUG)
  if(NOT Modplug_FOUND)
    message(FATAL_ERROR "Modplug module decoder support requires libmodplug and its development headers.")
  endif()
  target_sources(mixxx-lib PRIVATE
    src/preferences/dialog/dlgprefmodplugdlg.ui
    src/sources/soundsourcemodplug.cpp
    src/preferences/dialog/dlgprefmodplug.cpp
  )
  target_compile_definitions(mixxx-lib PUBLIC __MODPLUG__)
  target_link_libraries(mixxx-lib PRIVATE Modplug::Modplug)
endif()

# QtKeychain
option(QTKEYCHAIN "Secure credentials storage support for Live Broadcasting profiles" ON)
if(QTKEYCHAIN)
  find_package(Qt${QT_VERSION_MAJOR}Keychain REQUIRED)
  target_compile_definitions(mixxx-lib PUBLIC __QTKEYCHAIN__)
  target_link_libraries(mixxx-lib PRIVATE ${QTKEYCHAIN_LIBRARIES})
  target_include_directories(mixxx-lib SYSTEM PUBLIC ${QTKEYCHAIN_INCLUDE_DIRS})
endif()

# USB HID or/and Bulk controller support
find_package(LibUSB)

# USB HID controller support
option(HID "USB HID controller support" ON)
if(HID)
  find_package(hidapi 0.10.1)
  if(NOT hidapi_FOUND)
    message(STATUS "Linking internal libhidapi statically")
    add_library(mixxx-hidapi STATIC EXCLUDE_FROM_ALL)
    target_include_directories(mixxx-hidapi SYSTEM PUBLIC lib/hidapi/hidapi)
    if(WIN32)
        target_sources(mixxx-hidapi PRIVATE lib/hidapi/windows/hid.c)
        find_library(Setupapi_LIBRARY Setupapi REQUIRED)
        target_link_libraries(mixxx-hidapi PUBLIC ${Setupapi_LIBRARY})
    elseif(APPLE)
        target_sources(mixxx-hidapi PRIVATE lib/hidapi/mac/hid.c)
        find_library(AppKit_LIBRARY AppKit REQUIRED)
        target_link_libraries(mixxx-hidapi PUBLIC ${AppKit_LIBRARY})
    elseif(UNIX)
      if(CMAKE_SYSTEM_NAME STREQUAL Linux)
        find_library(libudev_LIBRARY udev REQUIRED)
        target_sources(mixxx-hidapi PRIVATE lib/hidapi/linux/hid.c)
        target_link_libraries(mixxx-hidapi PRIVATE ${libudev_LIBRARY})
      else()
        if(NOT LibUSB_FOUND)
          message(FATAL_ERROR "USB HID controller support on Unix with statically linked libhidapi-libusb requires libusb 1.0 and its development headers.")
        endif()
        target_sources(mixxx-hidapi PRIVATE lib/hidapi/libusb/hid.c)
        target_link_libraries(mixxx-hidapi PRIVATE LibUSB::LibUSB)
      endif()
    else()
      message(FATAL_ERROR "USB HID controller support only possible on Windows/Mac OS/Linux/BSD.")
    endif()
    target_link_libraries(mixxx-lib PRIVATE mixxx-hidapi)
  else()
    # hidapi has two backends on Linux, one using the kernel's hidraw API and one using libusb.
    # libusb obviously does not support Bluetooth HID devices, so use the hidraw backend. The
    # libusb backend is the default, so hidraw needs to be selected explicitly at link time.
    if(CMAKE_SYSTEM_NAME STREQUAL Linux)
      target_link_libraries(mixxx-lib PRIVATE hidapi::hidraw)
    else()
      target_link_libraries(mixxx-lib PRIVATE hidapi::hidapi)
    endif()
  endif()
  target_sources(mixxx-lib PRIVATE
    src/controllers/hid/hidcontroller.cpp
    src/controllers/hid/hiddevice.cpp
    src/controllers/hid/hidenumerator.cpp
    src/controllers/hid/legacyhidcontrollermapping.cpp
    src/controllers/hid/legacyhidcontrollermappingfilehandler.cpp
  )
  target_compile_definitions(mixxx-lib PUBLIC __HID__)
endif()

# USB Bulk controller support
default_option(BULK "USB Bulk controller support" "LibUSB_FOUND")
if(BULK)
  if(NOT LibUSB_FOUND)
    message(FATAL_ERROR "USB Bulk controller support requires libusb 1.0 and its development headers.")
  endif()
  target_sources(mixxx-lib PRIVATE
    src/controllers/bulk/bulkcontroller.cpp
    src/controllers/bulk/bulkenumerator.cpp
  )
  if(NOT HID)
    target_sources(mixxx-lib PRIVATE
      src/controllers/hid/legacyhidcontrollermapping.cpp
      src/controllers/hid/legacyhidcontrollermappingfilehandler.cpp
    )
  endif()
  target_compile_definitions(mixxx-lib PUBLIC __BULK__)
  target_link_libraries(mixxx-lib PRIVATE LibUSB::LibUSB)
endif()

# Vinyl Control
default_option(VINYLCONTROL "Vinyl Control support" "NOT MACAPPSTORE")
if(VINYLCONTROL)
  if(MACAPPSTORE)
    message(FATAL_ERROR "Mac App Store and Vinyl Control support are mutually exclusive due to licensing issues.")
  endif()

  target_sources(mixxx-lib PRIVATE
    src/vinylcontrol/vinylcontrol.cpp
    src/vinylcontrol/vinylcontrolxwax.cpp
    src/preferences/dialog/dlgprefvinyl.cpp
    src/vinylcontrol/vinylcontrolsignalwidget.cpp
    src/vinylcontrol/vinylcontrolmanager.cpp
    src/vinylcontrol/vinylcontrolprocessor.cpp
    src/vinylcontrol/steadypitch.cpp
    src/engine/controls/vinylcontrolcontrol.cpp
  )
  target_compile_definitions(mixxx-lib PUBLIC __VINYLCONTROL__)

  # Internal xwax library
  add_library(mixxx-xwax STATIC EXCLUDE_FROM_ALL)
  if(WIN32)
    target_sources(mixxx-xwax PRIVATE lib/xwax/timecoder_win32.cpp lib/xwax/lut_win32.cpp)
  else()
    target_sources(mixxx-xwax PRIVATE lib/xwax/timecoder.c lib/xwax/lut.c)
  endif()
  target_include_directories(mixxx-xwax SYSTEM PUBLIC lib/xwax)
  target_link_libraries(mixxx-lib PRIVATE mixxx-xwax)
endif()

# WavPack audio file support
find_package(wavpack)
default_option(WAVPACK "WavPack audio file support" "wavpack_FOUND")
if(WAVPACK)
  if(NOT wavpack_FOUND)
    message(FATAL_ERROR "WavPack audio file support requires libwv and its development headers.")
  endif()
  target_sources(mixxx-lib PRIVATE src/sources/soundsourcewv.cpp)
  target_compile_definitions(mixxx-lib PUBLIC __WV__)
  target_link_libraries(mixxx-lib PRIVATE WavPack::wavpack)
endif()

# Configure file with build options
file(RELATIVE_PATH MIXXX_INSTALL_DOCDIR_RELATIVE_TO_DATADIR "${CMAKE_INSTALL_PREFIX}/${MIXXX_INSTALL_DATADIR}" "${CMAKE_INSTALL_PREFIX}/${MIXXX_INSTALL_DOCDIR}")
configure_file("${CMAKE_CURRENT_SOURCE_DIR}/src/config.h.in" "${CMAKE_CURRENT_BINARY_DIR}/src/config.h" @ONLY)

# Packaging
set(CPACK_PACKAGE_VENDOR "Mixxx Project")
set(CPACK_PACKAGE_CONTACT "RJ Skerry-Ryan <rryan@mixxx.org>")
set(CPACK_PACKAGE_DESCRIPTION_SUMMARY "Digital DJ Application")
set(CPACK_PACKAGE_DESCRIPTION_FILE "${CMAKE_CURRENT_SOURCE_DIR}/packaging/CPackPackageDescription.txt")
set(CPACK_PACKAGE_INSTALL_DIRECTORY "Mixxx")
set(CPACK_PACKAGE_EXECUTABLES "mixxx;Mixxx")
set(CPACK_PACKAGE_ICON "${CMAKE_SOURCE_DIR}/res/images/mixxx_install_logo.bmp")
set(CPACK_PACKAGE_HOMEPAGE_URL "https://www.mixxx.org/")
set(CPACK_RESOURCE_FILE_LICENSE "${CMAKE_CURRENT_SOURCE_DIR}/LICENSE")
set(CPACK_RESOURCE_FILE_README "${CMAKE_CURRENT_SOURCE_DIR}/README.md")
set(CPACK_STRIP_FILES ON)
set(CPACK_CREATE_DESKTOP_LINKS "mixxx")
set(CPACK_MIXXX_VERSION "${MIXXX_VERSION}")
# Save GIT values just in case they have been set manual via cmake
set(CPACK_GIT_DESCRIBE "${GIT_DESCRIBE}")
set(CPACK_GIT_COMMIT_DATE ${GIT_COMMIT_DATE})

# Detailed version information, git info and package file name are set from
# CPackConfig.cmake, not here.

set(CPACK_SOURCE_IGNORE_FILES  "\\\\.#;/#;.*~;\\\\.o$")
list(APPEND CPACK_SOURCE_IGNORE_FILES "/\\\\.git/")
list(APPEND CPACK_SOURCE_IGNORE_FILES "/\\\\.github/")
list(APPEND CPACK_SOURCE_IGNORE_FILES "/cache/")
list(APPEND CPACK_SOURCE_IGNORE_FILES "/build/")
list(APPEND CPACK_SOURCE_IGNORE_FILES "/.*_build/")
list(APPEND CPACK_SOURCE_IGNORE_FILES "/\\\\.sconf_temp/")
list(APPEND CPACK_SOURCE_IGNORE_FILES "${CMAKE_CURRENT_BINARY_DIR}/")
set(CPACK_SOURCE_DIR "${CMAKE_CURRENT_SOURCE_DIR}")

set(CPACK_DEBIAN_PACKAGE_SECTION "sound")
set(CPACK_DEBIAN_PACKAGE_PRIORITY "optional")
set(CPACK_DEBIAN_PACKAGE_SUGGESTS "pdf-viewer, pulseaudio-utils")
set(CPACK_DEBIAN_PACKAGE_REPLACES "mixxx-data")
set(CPACK_DEBIAN_PACKAGE_DEPENDS "libqt5sql5-sqlite, fonts-open-sans, fonts-ubuntu,\
 qml-module-qtquick-controls, qml-module-qtquick-controls2, qml-module-qt-labs-qmlmodels, qml-module-qtquick-shapes")
set(CPACK_DEBIAN_PACKAGE_SHLIBDEPS ON)
set(CPACK_DEBIAN_PACKAGE_HOMEPAGE "${CPACK_PACKAGE_HOMEPAGE_URL}")
set(CPACK_DEBIAN_PACKAGE_CONTROL_STRICT_PERMISSION TRUE)
file(READ ${CPACK_PACKAGE_DESCRIPTION_FILE} CPACK_DEBIAN_PACKAGE_DESCRIPTION)
set(CPACK_DEBIAN_PACKAGE_DESCRIPTION_MERGED "${CPACK_DEBIAN_PACKAGE_DESCRIPTION}")
string(PREPEND CPACK_DEBIAN_PACKAGE_DESCRIPTION_MERGED "${CPACK_PACKAGE_DESCRIPTION_SUMMARY}" "\n")
string(REPLACE "\n\n" "\n.\n" CPACK_DEBIAN_PACKAGE_DESCRIPTION_MERGED "${CPACK_DEBIAN_PACKAGE_DESCRIPTION_MERGED}")
string(REPLACE "\n" "\n " CPACK_DEBIAN_PACKAGE_DESCRIPTION_MERGED "${CPACK_DEBIAN_PACKAGE_DESCRIPTION_MERGED}")

# This is the version of the package itself and can be advanced or set to
# something like 0ubuntu1 when building a new package from the same version
if (NOT CPACK_DEBIAN_PACKAGE_RELEASE)
   set(CPACK_DEBIAN_PACKAGE_RELEASE 1)
endif()

set(CPACK_DEBIAN_DISTRIBUTION_RELEASES focal hirsute impish)
set(CPACK_DEBIAN_SOURCE_DIR ${CMAKE_SOURCE_DIR})
set(CPACK_DEBIAN_UPLOAD_PPA_SCRIPT "${CMAKE_CURRENT_SOURCE_DIR}/packaging/CPackDebUploadPPA.cmake")
set(CPACK_DEBIAN_INSTALL_SCRIPT "${CMAKE_CURRENT_SOURCE_DIR}/packaging/CPackDebInstall.cmake")

set(CPACK_WIX_UPGRADE_GUID "921DC99C-4DCF-478D-B950-50685CB9E6BE")
set(CPACK_WIX_LICENSE_RTF "${CMAKE_CURRENT_SOURCE_DIR}/packaging/wix/LICENSE.rtf")
set(CPACK_WIX_PRODUCT_ICON "${CMAKE_SOURCE_DIR}/res/images/icons/ic_mixxx.ico")
set(CPACK_WIX_PROPERTY_ARPHELPLINK "${CPACK_PACKAGE_HOMEPAGE_URL}")
set(CPACK_WIX_UI_BANNER "${CMAKE_CURRENT_SOURCE_DIR}/packaging/wix/images/banner.bmp")
set(CPACK_WIX_UI_DIALOG "${CMAKE_CURRENT_SOURCE_DIR}/packaging/wix/images/dialog.bmp")

set(CPACK_PROJECT_CONFIG_FILE "${CMAKE_SOURCE_DIR}/packaging/CPackConfig.cmake" )

include(CPack)

if(APPLE AND MACOS_BUNDLE)
    set(BUNDLE_NAME "${MIXXX_INSTALL_PREFIX}")
    set(BUNDLE_DIRS "${CMAKE_PREFIX_PATH}/lib")
    set(APPLE_CODESIGN_ENTITLEMENTS "${CMAKE_CURRENT_SOURCE_DIR}/packaging/macos/entitlements.plist")

    configure_file(cmake/modules/BundleInstall.cmake.in "${CMAKE_CURRENT_BINARY_DIR}/BundleInstall.cmake" @ONLY)
    install(SCRIPT "${CMAKE_CURRENT_BINARY_DIR}/BundleInstall.cmake")
endif()<|MERGE_RESOLUTION|>--- conflicted
+++ resolved
@@ -1977,15 +1977,9 @@
     find_package(FFTW REQUIRED)
     set(KeyFinder_INSTALL_DIR "${CMAKE_CURRENT_BINARY_DIR}/lib/keyfinder-install")
     set(KeyFinder_LIBRARY "${CMAKE_INSTALL_LIBDIR}/${CMAKE_STATIC_LIBRARY_PREFIX}keyfinder${CMAKE_STATIC_LIBRARY_SUFFIX}")
-<<<<<<< HEAD
-    file(MAKE_DIRECTORY "${CMAKE_CURRENT_BINARY_DIR}/download")
-    # External project sources must be downloaded as an archive into DOWNLOAD_DIR
-    # from an URL to keep offline builds like for Fedora/RPM Fusion working!
-=======
     # For offline builds download the archive file from the URL and
     # copy it into DOWNLOAD_DIR under DOWNLOAD_NAME prior to starting
     # the configuration.
->>>>>>> abbfb229
     ExternalProject_Add(libkeyfinder
       URL "https://github.com/mixxxdj/libkeyfinder/archive/refs/tags/v${LIBKEYFINDER_VERSION}.zip"
       URL_HASH SHA256=a43bfa56333e8abbfa2bf7b31f896e553a8b250ba4c4ad21ec85338041651240
