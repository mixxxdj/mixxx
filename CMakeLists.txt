cmake_minimum_required(VERSION 3.21)

message(STATUS "CMAKE_VERSION: ${CMAKE_VERSION}")

# CMAKE_CXX_COMPILER_ID: Distinguish between "AppleClang" and "Clang"
if(POLICY CMP0025)
  cmake_policy(SET CMP0025 NEW)
endif()

# MACOSX_RPATH is set by default
if(POLICY CMP0042)
  cmake_policy(SET CMP0042 NEW)
endif()

# Support new IN_LIST if() operator
if(POLICY CMP0057)
  cmake_policy(SET CMP0057 NEW)
endif()

# Enforce interprocedural optimization
if(POLICY CMP0069)
  cmake_policy(SET CMP0069 NEW)
endif()

# Let AUTOMOC and AUTOUIC process GENERATED files
if(POLICY CMP0071)
  cmake_policy(SET CMP0071 NEW)
endif()

# Propagate interface link properties
if(POLICY CMP0099)
  # This avoids a warning when qt deals with different behaviours controlled by this policy
  # in its cmake functions. See
  # https://github.com/qt/qtbase/commit/e3e1007f9778d8fc629a06f7d3d216bb7f81351b
  cmake_policy(SET CMP0099 NEW)
endif()

# An imported target missing its location property fails during generation.
if(POLICY CMP0111)
  cmake_policy(SET CMP0111 NEW)
endif()

# Set the timestamp of extracted files to the time of the extraction instead of
# the archived timestamp to make sure that dependent files are rebuilt if the
# URL changes.
if(POLICY CMP0135)
  cmake_policy(SET CMP0135 NEW)
endif()

function(FATAL_ERROR_MISSING_ENV)
  if(WIN32)
    if(CMAKE_BUILD_TYPE MATCHES "Debug")
      message(FATAL_ERROR "Did you download the Mixxx build environment using ´${CMAKE_SOURCE_DIR}/tools/windows_buildenv.bat´?")
    else()
      message(FATAL_ERROR "Did you download the Mixxx build environment using ´${CMAKE_SOURCE_DIR}/tools/windows_release_buildenv.bat´ or ´${CMAKE_SOURCE_DIR}/tools/windows_buildenv.bat´(includes Debug)?")
    endif()
  elseif(APPLE)
    if(CMAKE_BUILD_TYPE MATCHES "Debug")
      message(FATAL_ERROR "Did you download the Mixxx build environment using ´${CMAKE_SOURCE_DIR}/tools/macos_buildenv.bat´")
    else()
      message(FATAL_ERROR "Did you download the Mixxx build environment using ´${CMAKE_SOURCE_DIR}/tools/macos_release_buildenv.bat´ or ´${CMAKE_SOURCE_DIR}/tools/macos_buildenv.bat´(includes Debug)?")
    endif()
  else()
    message(FATAL_ERROR "Did you install the Debian dev packages via ´${CMAKE_SOURCE_DIR}/tools/debian_buildenv.sh´ or the equivalent packages using your package manager?")
  endif()
endfunction()

# We use here ENV{MIXXX_VCPKG_ROOT} as a workaround to find the overlay folders
# in manifest mode https://github.com/microsoft/vcpkg/issues/12289.
# Note: VCPKG_ROOT, the default location for the vcpkg cli tool is later
# adjusted by CMAKE_TOOLCHAIN_FILE.
if(DEFINED ENV{MIXXX_VCPKG_ROOT} AND NOT DEFINED MIXXX_VCPKG_ROOT)
    set(MIXXX_VCPKG_ROOT "$ENV{MIXXX_VCPKG_ROOT}")
endif()

if(DEFINED MIXXX_VCPKG_ROOT)
  if(EXISTS "$ENV{MIXXX_VCPKG_ROOT}/overlay/ports" OR NOT EXISTS "$ENV{MIXXX_VCPKG_ROOT}/ports")
    # MIXXX_VCPKG_ROOT points to our vcpkg environment
    # and we configure the CMAKE_TOOLCHAIN_FILE and overlays accordingly
    message(STATUS "Using MIXXX_VCPKG_ROOT: $ENV{MIXXX_VCPKG_ROOT}")
  else()
    message(STATUS "MIXXX_VCPKG_ROOT not correct (missing $ENV{MIXXX_VCPKG_ROOT}/overlay/ports)")
    FATAL_ERROR_MISSING_ENV()
  endif()

  if(NOT DEFINED VCPKG_OVERLAY_PORTS)
    # required for manifest mode
    set(VCPKG_OVERLAY_PORTS "${MIXXX_VCPKG_ROOT}/overlay/ports")
    if(APPLE)
        list(APPEND VCPKG_OVERLAY_PORTS "${MIXXX_VCPKG_ROOT}/overlay/osx")
    elseif(WIN32)
        list(APPEND VCPKG_OVERLAY_PORTS "${MIXXX_VCPKG_ROOT}/overlay/windows")
    endif()
  endif()

  if(NOT DEFINED VCPKG_OVERLAY_TRIPLETS)
    # required for manifest mode
    set(VCPKG_OVERLAY_TRIPLETS "${MIXXX_VCPKG_ROOT}/overlay/triplets")
  endif()

  if(NOT DEFINED CMAKE_TOOLCHAIN_FILE)
    set(CMAKE_TOOLCHAIN_FILE "${MIXXX_VCPKG_ROOT}/scripts/buildsystems/vcpkg.cmake" CACHE STRING "")
  endif()
endif()

if(DEFINED ENV{VCPKG_DEFAULT_TRIPLET} AND NOT DEFINED VCPKG_TARGET_TRIPLET)
  set(VCPKG_TARGET_TRIPLET "$ENV{VCPKG_DEFAULT_TRIPLET}")
endif()
set(X_VCPKG_APPLOCAL_DEPS_INSTALL ON CACHE BOOL "Automatically copy dependencies into the install target directory for executables." FORCE)


# Set a default build type if none was specified
# See https://blog.kitware.com/cmake-and-the-default-build-type/ for details.
set(default_build_type "RelWithDebInfo")
if(EXISTS "${CMAKE_SOURCE_DIR}/.git" AND NOT WIN32)
  # On Windows, Debug builds are linked to unoptimized libs
  # generating unusable slow Mixxx builds.
  set(default_build_type "Debug")
endif()

if(NOT CMAKE_CONFIGURATION_TYPES)
  if(NOT CMAKE_BUILD_TYPE)
    message(STATUS "Setting CMAKE_BUILD_TYPE to '${default_build_type}' as none was specified.")
    set(CMAKE_BUILD_TYPE "${default_build_type}" CACHE STRING "Choose the type of build." FORCE)
    # Set the possible values of build type for cmake-gui
    set_property(CACHE CMAKE_BUILD_TYPE PROPERTY STRINGS "Debug" "Release" "RelWithDebInfo")
  elseif(NOT CMAKE_BUILD_TYPE MATCHES "^(Debug|Release|RelWithDebInfo)$")
    message(FATAL_ERROR "CMAKE_BUILD_TYPE=${CMAKE_BUILD_TYPE} is not supported, use one of Debug, Release or RelWithDebInfo.")
  endif()
endif()

include(CMakeDependentOption)

option(QT6 "Build with Qt6" ON)
cmake_dependent_option(QML "Build with QML" ON "QT6" OFF)
option(QOPENGL "Use QOpenGLWindow based widget instead of QGLWidget" ON)

if(QOPENGL)
  add_compile_definitions(MIXXX_USE_QOPENGL)
endif()

if(QML)
  add_compile_definitions(MIXXX_USE_QML)
endif()

if(APPLE)
  # Check if xcode-select is installed
  execute_process(COMMAND xcode-select -v
    RESULT_VARIABLE XCODE_SELECT_RESULT
    OUTPUT_QUIET
  )
  if(XCODE_SELECT_RESULT)
    # xcode-select command failed, meaning it is not installed or not configured properly
    message(FATAL_ERROR "'xcode-select -v' failed with '${XCODE_SELECT_RESULT}'. You may need to install Xcode and run 'sudo xcode-select --install'.")
  endif()

  if(VCPKG_TARGET_TRIPLET MATCHES "^arm64-osx")
    # Minimum macOS version for arm64 Support
    set(CMAKE_OSX_DEPLOYMENT_TARGET 11.0 CACHE STRING "Minimum macOS version the build will be able to run on")
    set(CMAKE_OSX_ARCHITECTURES arm64 CACHE STRING "The target architecture")
    set(CMAKE_SYSTEM_PROCESSOR arm64 CACHE STRING "The target system processor")
    set(CMAKE_SYSTEM_NAME Darwin CACHE STRING "Setting this enables CMAKE_CROSSCOMPILE")
  else()
    if(QT6)
      # Minimum macOS version supported by Qt 6
      set(CMAKE_OSX_DEPLOYMENT_TARGET 10.15 CACHE STRING "Minimum macOS version the build will be able to run on")
    else()
      # Minimum macOS version supported by Qt 5.12
      set(CMAKE_OSX_DEPLOYMENT_TARGET 10.12 CACHE STRING "Minimum macOS version the build will be able to run on")
      # Needed for deployment target < 10.14
      add_compile_options(-fno-aligned-allocation)
    endif()
  endif()
endif()

project(mixxx VERSION 2.5.0)
enable_language(C CXX)
# Work around missing version suffixes support https://gitlab.kitware.com/cmake/cmake/-/issues/16716
set(MIXXX_VERSION_PRERELEASE "alpha") # set to "alpha" "beta" or ""

set(CMAKE_PROJECT_HOMEPAGE_URL "https://www.mixxx.org")
set(CMAKE_PROJECT_DESCRIPTION "Mixxx is Free DJ software that gives you everything you need to perform live mixes.")

# Used for force control of color output
set(BUILD_COLORS "auto" CACHE STRING "Try to use colors auto/always/no")

list(APPEND CMAKE_MODULE_PATH "${CMAKE_CURRENT_SOURCE_DIR}/cmake/modules")
include(CheckSymbolExists)
include(CheckIncludeFileCXX)
include(ExternalProject)
include(GNUInstallDirs)
include(DefaultOption)
include(IsStaticLibrary)

# Verify VCPKG settings
if(DEFINED _VCPKG_INSTALLED_DIR)
  if(NOT EXISTS "${_VCPKG_INSTALLED_DIR}/${VCPKG_TARGET_TRIPLET}")
    # Fail early if this part of CMAKE_PREFIX_PATH does not exist
    # else the library lookups below will fail with misleading error messages
    message(STATUS "VCPKG_TARGET_TRIPLET dir not found: ${_VCPKG_INSTALLED_DIR}/${VCPKG_TARGET_TRIPLET} "
        "Make sure the VCPKG build environment is installed and contains the build for the selected triplet.")
    FATAL_ERROR_MISSING_ENV()
  else()
    message(STATUS "Using VCPKG_TARGET_TRIPLET: ${VCPKG_TARGET_TRIPLET}")
  endif()
endif()

#######################################################################
# Compilers and toolchains

if(CMAKE_CXX_COMPILER_ID STREQUAL "GNU")
  # GNU is GNU GCC
  set(GNU_GCC true)
else()
  set(GNU_GCC false)
endif()

if(CMAKE_CXX_COMPILER_ID MATCHES "Clang")
  if (CMAKE_CXX_SIMULATE_ID MATCHES "MSVC")
    set(LLVM_CLANG false)
    set(MSVC true)
  else()
    # using regular Clang or AppleClang
    set(LLVM_CLANG true)
  endif()
else()
  set(LLVM_CLANG false)
endif()

# CMake implicitly sets the variable MSVC to true for Microsoft
# Visual C++ or another compiler simulating Visual C++.
# https://cmake.org/cmake/help/latest/variable/MSVC.html

#######################################################################

set(CMAKE_CXX_STANDARD 20)
if(MSVC)
  # Ensure MSVC populates __cplusplus correctly.
  set(CMAKE_CXX_FLAGS "${CMAKE_CXX_FLAGS} /Zc:__cplusplus")
  # Remove unreferenced code and data
  # Since c++11 they can safely be removed to speed up linking.
  set(CMAKE_CXX_FLAGS "${CMAKE_CXX_FLAGS} /Zc:inline")
endif()

# Speed up builds on HDDs and prevent wearing of SDDs
#
# This is only applies to gcc/clang, therefore this option is forcibly set to
# ON on all other compilers.
cmake_dependent_option(BUILD_LOW_MEMORY "Store temporary build files on disk by disabling the build option -pipe" OFF "GNU_GCC OR LLVM_CLANG" ON)
if(NOT BUILD_LOW_MEMORY)
  add_compile_options(-pipe)
endif()

# Coverage
#
# This is only available with GCC, therefore this option is forcibly set to OFF
# for all other compilers.
cmake_dependent_option(COVERAGE "Coverage (i.e. gcov) support" OFF "GNU_GCC" OFF)
if(COVERAGE)
  add_compile_options(--coverage -fprofile-arcs -ftest-coverage)
  add_link_options(--coverage -fprofile-arcs -ftest-coverage)
endif()

# Profiling
#
# This is only available on Linux, therefore this option is forcibly set to OFF
# on all other platforms.
cmake_dependent_option(PROFILING "Profiling (e.g. gprof) support" OFF "UNIX;NOT APPLE" OFF)
if(PROFILING)
  add_compile_options(-pg)
  add_link_options(-pg)
endif()

#
# Optimizations
#

set(OPTIMIZE "portable" CACHE STRING "Optimization and Tuning (set to off, portable, native, legacy)")
set_property(CACHE OPTIMIZE PROPERTY STRINGS "off" "portable" "native" "legacy")
string(TOLOWER "${OPTIMIZE}" OPTIMIZE)
message(STATUS "Optimization level: ${OPTIMIZE}")

# CMAKE_INTERPROCEDURAL_OPTIMIZATION can be defined to override the default behaviour.
# We keep CMAKE_INTERPROCEDURAL_OPTIMIZATION unset (IPO disabled) to save
# build time at the cost of a bigger memory footprint at run-time.
# See https://github.com/mixxxdj/mixxx/pull/3589 for some test results
# Note: IPO has caused issues on Fedora https://bugzilla.rpmfusion.org/show_bug.cgi?id=5829
# Uncomment the following code to enable IPO for Release builds
#if(NOT DEFINED CMAKE_INTERPROCEDURAL_OPTIMIZATION AND NOT CMAKE_BUILD_TYPE STREQUAL "Debug" AND NOT OPTIMIZE STREQUAL "off")
#  include(CheckIPOSupported)
#  check_ipo_supported(RESULT HAVE_IPO)
#  if(HAVE_IPO)
#    set(CMAKE_INTERPROCEDURAL_OPTIMIZATION TRUE)
#  endif()
#endif()

if(MSVC)
  # Microsoft Visual Studio Compiler
  add_compile_options(/UTF8)
  if(CMAKE_SIZEOF_VOID_P EQUAL 8)
    # Target architecture is x64 -> x64 has alsways SSE and SSE2 instruction sets
    message(STATUS "x64 Enabling SSE2 CPU optimizations (>= Pentium 4)")
    # Define gcc/clang style defines for SSE and SSE2 for compatibility
    add_compile_definitions("__SSE__" "__SSE2__")
  endif()

  # Needed for sccache
  if(CMAKE_BUILD_TYPE STREQUAL "Debug")
    string(REPLACE "/Zi" "/Z7" CMAKE_CXX_FLAGS_DEBUG "${CMAKE_CXX_FLAGS_DEBUG}")
    string(REPLACE "/Zi" "/Z7" CMAKE_C_FLAGS_DEBUG "${CMAKE_C_FLAGS_DEBUG}")
  elseif(CMAKE_BUILD_TYPE STREQUAL "Release")
    string(REPLACE "/Zi" "/Z7" CMAKE_CXX_FLAGS_RELEASE "${CMAKE_CXX_FLAGS_RELEASE}")
    string(REPLACE "/Zi" "/Z7" CMAKE_C_FLAGS_RELEASE "${CMAKE_C_FLAGS_RELEASE}")
  elseif(CMAKE_BUILD_TYPE STREQUAL "RelWithDebInfo")
    string(REPLACE "/Zi" "/Z7" CMAKE_CXX_FLAGS_RELWITHDEBINFO "${CMAKE_CXX_FLAGS_RELWITHDEBINFO}")
    string(REPLACE "/Zi" "/Z7" CMAKE_C_FLAGS_RELWITHDEBINFO "${CMAKE_C_FLAGS_RELWITHDEBINFO}")
  endif()

  if(NOT OPTIMIZE STREQUAL "off")
    # Use the fastest floating point math library
    # http://msdn.microsoft.com/en-us/library/e7s85ffb.aspx
    # http://msdn.microsoft.com/en-us/library/ms235601.aspx
    add_compile_options(/fp:fast)

    # Suggested for unused code removal
    # http://msdn.microsoft.com/en-us/library/ms235601.aspx
    # http://msdn.microsoft.com/en-us/library/xsa71f43.aspx
    # http://msdn.microsoft.com/en-us/library/bxwfs976.aspx
    add_compile_options(/Gy)

    # For repeated local development builds, /INCREMENTAL offers much faster build times with the same performance of the executable,
    # unless link time code generation (like CMAKE_INTERPROCEDURAL_OPTIMIZATION) is used, which is contrary to incremental linking.

    if(CMAKE_BUILD_TYPE STREQUAL "Debug")
      #optimize Debug Builds as well, to have "normal" behaviour of mixxx during development
      string(REPLACE "/Od" "" CMAKE_CXX_FLAGS_DEBUG  "${CMAKE_CXX_FLAGS_DEBUG}")
      string(REPLACE "/Od" "" CMAKE_C_FLAGS_DEBUG  "${CMAKE_C_FLAGS}")
      string(REPLACE "/Ob0" "" CMAKE_CXX_FLAGS_DEBUG  "${CMAKE_CXX_FLAGS_DEBUG}")
      string(REPLACE "/Ob0" "" CMAKE_C_FLAGS_DEBUG  "${CMAKE_C_FLAGS}")

      add_compile_options(/O2) # this implies /Od2
      # Remove /RTC1 flag set by CMAKE by default (conflicts with /O2)
      string(REPLACE "/RTC1" "" CMAKE_CXX_FLAGS_DEBUG  "${CMAKE_CXX_FLAGS_DEBUG}")
      string(REPLACE "/RTC1" "" CMAKE_C_FLAGS_DEBUG  "${CMAKE_C_FLAGS_DEBUG}")
    elseif(CMAKE_BUILD_TYPE STREQUAL "RelWithDebInfo")
      # For some reasons cmake uses /Ob1 in RelWithDebInfo https://gitlab.kitware.com/cmake/cmake/-/issues/20812
      # /O2 is applied by CMake and this implies /Od2
      string(REPLACE "/Ob1" "" CMAKE_CXX_FLAGS_RELWITHDEBINFO  "${CMAKE_CXX_FLAGS_RELWITHDEBINFO}")
      string(REPLACE "/Ob1" "" CMAKE_C_FLAGS_RELWITHDEBINFO  "${CMAKE_C_FLAGS_RELWITHDEBINFO}")

      # Reduce the size of the binary in RelWithDebInfo builds
      # Do not use /OPT:ICF because it has no effect.
      # https://github.com/mixxxdj/mixxx/pull/3660#pullrequestreview-600137258
      add_link_options(/OPT:REF)

      # /INCREMENTAL is incompatible with /OPT:REF, but it's the CMake default for RelWithDebInfo
      # The CMAKE_EXE_LINKER_FLAGS_RELWITHDEBINFO can be defined by the user in the GUI or in CMakeSettings.json,
      # therefore we can't rely on the default.
      string(FIND CMAKE_EXE_LINKER_FLAGS_RELWITHDEBINFO "/INCREMENTAL:NO" INCREMENTAL_NO_POSITION)
      if(INCREMENTAL_NO_POSITION EQUAL -1)
        message(STATUS "Overwriting /INCREMENTAL by /INCREMENTAL:NO to allow link time code optimization")
        string(REPLACE "/INCREMENTAL" "/INCREMENTAL:NO" CMAKE_EXE_LINKER_FLAGS_RELWITHDEBINFO "${CMAKE_EXE_LINKER_FLAGS_RELWITHDEBINFO}")
      endif()
      # Note: CMAKE_INTERPROCEDURAL_OPTIMIZATION sets the /GL and /LTCG flags for us
    elseif(CMAKE_BUILD_TYPE STREQUAL "Release")
      # Reduce the size of the binary in Release builds
      # Do not use /OPT:ICF because it has no effect.
      # https://github.com/mixxxdj/mixxx/pull/3660#pullrequestreview-600137258
      add_link_options(/OPT:REF)
    endif()

    if(OPTIMIZE STREQUAL "portable")
      if(NOT CMAKE_SIZEOF_VOID_P EQUAL 8)
        # Target architecture is x86 with SSE and SSE2
        message(STATUS "x86 Enabling SSE2 CPU optimizations (>= Pentium 4)")
        # Define gcc/clang style defines for SSE and SSE2 for compatibility
        add_compile_definitions("__SSE__" "__SSE2__")
        # Set compiler option for SSE/SSE2
        add_compile_options(/arch:SSE2)
      endif()
    elseif(OPTIMIZE STREQUAL "native")
      message("Enabling optimizations for native system, specified by user")
      if(NOT CMAKE_SIZEOF_VOID_P EQUAL 8)
        # Target architecture is x86 with SSE and SSE2
        message(STATUS "x86 Enabling SSE2 CPU optimizations (>= Pentium 4)")
        # Define gcc/clang style defines for SSE and SSE2 for compatibility
        add_compile_definitions("__SSE__" "__SSE2__")
      endif()
      # Define the target processor instruction and other compiler optimization flags here:
      # https://docs.microsoft.com/en-us/cpp/build/reference/arch-x64?view=msvc-160
      # add_compile_options(/arch:AVX512)
      message(FATAL_ERROR "User need to set the MSVC compiler flags for the native processor here!")
      add_compile_options("/favor:${CMAKE_SYSTEM_PROCESSOR}")
    elseif(OPTIMIZE STREQUAL "legacy")
      if(CMAKE_SIZEOF_VOID_P EQUAL 8)
        message("Enabling pure x64 instruction set (without AVX etc.)")
      else()
        message("Enabling pure i386 instruction set (without SSE/SSE2 etc.)")
      endif()
    else()
      message(FATAL_ERROR "Invalid value passed to OPTIMIZE option: ${OPTIMIZE}")
    endif()
  else()
    # OPTIMIZE=off
    if(CMAKE_BUILD_TYPE STREQUAL "Release")
      #Remove optimize flags set by cmake defaults
      string(REPLACE "/O2" "" CMAKE_CXX_FLAGS_RELEASE  "${CMAKE_CXX_FLAGS_RELEASE}")
      string(REPLACE "/O2" "" CMAKE_C_FLAGS_RELEASE  "${CMAKE_C_FLAGS_RELEASE}")
      string(REPLACE "/Ob2" "" CMAKE_CXX_FLAGS_RELEASE  "${CMAKE_CXX_FLAGS_RELEASE}")
      string(REPLACE "/Ob2" "" CMAKE_C_FLAGS_RELEASE  "${CMAKE_C_FLAGS_RELEASE}")
      add_compile_options(/Od) # this implies /Ob0
      add_compile_options(/RTC1)
    elseif(CMAKE_BUILD_TYPE STREQUAL "RelWithDebInfo")
      #Remove optimize flags set by cmake defaults
      string(REPLACE "/O2" "" CMAKE_CXX_FLAGS_RELWITHDEBINFO  "${CMAKE_CXX_FLAGS_RELWITHDEBINFO}")
      string(REPLACE "/O2" "" CMAKE_C_FLAGS_RELWITHDEBINFO  "${CMAKE_C_FLAGS_RELWITHDEBINFO}")
      # For some reasons cmake uses /Ob1 in RelWithDebInfo https://gitlab.kitware.com/cmake/cmake/-/issues/20812
      string(REPLACE "/Ob1" "" CMAKE_CXX_FLAGS_RELWITHDEBINFO  "${CMAKE_CXX_FLAGS_RELWITHDEBINFO}")
      string(REPLACE "/Ob1" "" CMAKE_C_FLAGS_RELWITHDEBINFO  "${CMAKE_C_FLAGS_RELWITHDEBINFO}")
      add_compile_options(/Od) # this implies /Ob0
      add_compile_options(/RTC1)
    endif()
  endif()
elseif(GNU_GCC OR LLVM_CLANG)
  if(NOT OPTIMIZE STREQUAL "off")
    # Common flags to all optimizations.
    # -ffast-math will prevent a performance penalty by denormals
    # (floating point values almost Zero are treated as Zero)
    # unfortunately that work only on 64 bit CPUs or with sse2 enabled
    # The following optimisation flags makes the engine code ~3 times
    # faster, measured on a Atom CPU.
    add_compile_options(
      -O3
      -ffast-math
      -funroll-loops
    )
    # set -fomit-frame-pointer when we don't profile and are not using
    # Clang sanitizers.
    # Note: It is only included in -O on machines where it does not
    # interfere with debugging
    if(NOT PROFILING AND NOT SANITIZERS)
      add_compile_options(-fomit-frame-pointer)
    endif()

    if(OPTIMIZE STREQUAL "portable")
      # portable: sse2 CPU (>= Pentium 4)
      if(CMAKE_SYSTEM_PROCESSOR MATCHES "^(i[3456]86|x86|x64|x86_64|AMD64)$")
        message(STATUS "Enabling SSE2 CPU optimizations (>= Pentium 4)")
        add_compile_options(-mtune=generic)
        # -mtune=generic picks the most common, but compatible options.
        # on arm platforms equivalent to -march=arch
        if(NOT CMAKE_SIZEOF_VOID_P EQUAL 8)
          # the sse flags are not set by default on 32 bit builds
          # but are not supported on arm builds
          add_compile_options(
            -msse2
            -mfpmath=sse)
        endif()
        # TODO(rryan): macOS can use SSE3, and possibly SSE 4.1 once
        # we require macOS 10.12.
        # https://stackoverflow.com/questions/45917280/mac-osx-minumum-support-sse-version
      elseif(CMAKE_SYSTEM_PROCESSOR MATCHES "^(arm|armv7.*)$") # but not armv8
        add_compile_options(
          -mfloat-abi=hard
          -mfpu=neon
        )
      endif()
      # this sets macros __SSE2_MATH__ __SSE_MATH__ __SSE2__ __SSE__
      # This should be our default build for distribution
      # It's a little sketchy, but turning on SSE2 will gain
      # 100% performance in our filter code and allows us to
      # turns on denormal zeroing.
      # We don't really support CPU's earlier than Pentium 4,
      # which is the class of CPUs this decision affects.
      # The downside of this is that we aren't truly
      # i386 compatible, so builds that claim 'i386' will crash.
      # -- rryan 2/2011
      # Note: SSE2 is a core part of x64 CPUs
    elseif(OPTIMIZE STREQUAL "native")
      message("Enabling native optimizations for ${CMAKE_SYSTEM_PROCESSOR}")
      add_compile_options(-march=native)
      # Note: requires gcc >= 4.2.0
      # macros like __SSE2_MATH__ __SSE_MATH__ __SSE2__ __SSE__
      # are set automatically
      if(CMAKE_SYSTEM_PROCESSOR MATCHES "^(arm|armv7.*)$") # but not armv8
        add_compile_options(
          -mfloat-abi=hard
          -mfpu=neon
        )
      endif()
    elseif(OPTIMIZE STREQUAL "legacy")
      if(CMAKE_SYSTEM_PROCESSOR MATCHES "^(i[3456]86|x86|x64|x86_64|AMD64)$")
        message("Enabling pure i386 code")
        add_compile_options(-mtune=generic)
        # -mtune=generic pick the most common, but compatible options.
        # on arm platforms equivalent to -march=arch
      endif()
    else()
      message(FATAL_ERROR "Invalid value passed to OPTIMIZE option: ${OPTIMIZE}")
    endif()
  endif()
endif()

set(CMAKE_C_VISIBILITY_PRESET hidden)
set(CMAKE_CXX_VISIBILITY_PRESET hidden)
set(CMAKE_VISIBILITY_INLINES_HIDDEN TRUE)

if(WIN32)
  # Add support for lib prefix on Windows
  set(CMAKE_FIND_LIBRARY_PREFIXES "" "lib")
endif()

if(MSVC)
  # sccache support
  find_program(SCCACHE_EXECUTABLE "sccache")
  if(SCCACHE_EXECUTABLE)
    message(STATUS "Found sccache: ${SCCACHE_EXECUTABLE}")
  else()
    message(STATUS "Could NOT find sccache (missing executable)")
  endif()
  default_option(SCCACHE_SUPPORT "Enable sccache support" "SCCACHE_EXECUTABLE")
  message(STATUS "Support for sccache: ${SCCACHE_SUPPORT}")
  if(SCCACHE_SUPPORT)
    set( CMAKE_C_COMPILER_LAUNCHER "${SCCACHE_EXECUTABLE}" )
    set( CMAKE_CXX_COMPILER_LAUNCHER "${SCCACHE_EXECUTABLE}" )
  endif()
else()
  # ccache support
  find_program(CCACHE_EXECUTABLE "ccache")
  if(CCACHE_EXECUTABLE)
    message(STATUS "Found ccache: ${CCACHE_EXECUTABLE}")
  else()
      message(STATUS "Could NOT find ccache (missing executable)")
  endif()
  default_option(CCACHE_SUPPORT "Enable ccache support" "CCACHE_EXECUTABLE")
  if(CCACHE_SUPPORT)
    if(GNU_GCC OR LLVM_CLANG)
      # without this compiler messages in `make` backend would be uncolored
      set(CMAKE_CXX_FLAGS  "${CMAKE_CXX_FLAGS} -fdiagnostics-color=${BUILD_COLORS}")
    endif()
    if(NOT CMAKE_DISABLE_PRECOMPILE_HEADERS)
      execute_process(
          COMMAND "${CCACHE_EXECUTABLE}" "--get-config=sloppiness"
                    WORKING_DIRECTORY "${CMAKE_CURRENT_BINARY_DIR}"
                    OUTPUT_VARIABLE CCACHE_CONFIGURED_SLOPPINESS OUTPUT_STRIP_TRAILING_WHITESPACE
                    ERROR_QUIET)
      if (NOT CCACHE_CONFIGURED_SLOPPINESS MATCHES "pch_defines" OR
          NOT CCACHE_CONFIGURED_SLOPPINESS MATCHES "time_macros")
        message(WARNING
            "ccache: For use with precompiled headers, the setting \"sloppiness\" needs to "
            "be set to \"pch_defines,time_macros\". This can be done via the environment variable "
            "\"CCACHE_SLOPPINESS=pch_defines,time_macros\" or permanent via "
            "\"ccache --set-config=sloppiness=pch_defines,time_macros\".")
      endif()
    endif()
    set( CMAKE_C_COMPILER_LAUNCHER "${CCACHE_EXECUTABLE}" )
    set( CMAKE_CXX_COMPILER_LAUNCHER "${CCACHE_EXECUTABLE}" )
  endif()
  message(STATUS "Support for ccache: ${CCACHE_SUPPORT}")
endif()

if(NOT MSVC)
  find_program(MOLD_EXECUTABLE mold)
  default_option(MOLD_SUPPORT "Use 'mold' for linking" "MOLD_EXECUTABLE")
  if(MOLD_SUPPORT)
    if(MOLD_EXECUTABLE)
      message(STATUS "Selecting mold as linker")
      set(SELECT_MOLD_WITH_FUSE true)
      # With GCC, mold is a valid '-fuse' argument only with version 12.1.0 and newer.
      # Earlier versions must use the -B option.
      if (GNU_GCC)
        execute_process(
          COMMAND gcc -dumpfullversion
          ERROR_QUIET
          OUTPUT_VARIABLE GCC_VERSION_STRING
          OUTPUT_STRIP_TRAILING_WHITESPACE
        )
        if (GCC_VERSION_STRING VERSION_LESS 12.1.0)
          set(SELECT_MOLD_WITH_FUSE false)
        endif()
      endif()
      if (SELECT_MOLD_WITH_FUSE)
        add_link_options("-fuse-ld=mold")
      else()
        add_link_options("-B${MOLD_EXECUTABLE}")
      endif()
    else()
      message(FATAL_ERROR "Could NOT find mold (missing executable)")
    endif()
  else()
    find_program(LLD_EXECUTABLE lld)
    if(LLD_EXECUTABLE)
      execute_process(
        COMMAND ${CMAKE_CXX_COMPILER} -fuse-ld=lld -Wl,--version
        ERROR_QUIET
        OUTPUT_VARIABLE LLD_VERSION_STRING
        OUTPUT_STRIP_TRAILING_WHITESPACE
      )
      string(REGEX MATCH "LLD ([0-9]+\\.[0-9]+\\.[0-9]+)" LLD_VERSION_MATCH "${LLD_VERSION_STRING}")
      if(LLD_VERSION_MATCH)
        set(LLD_VERSION ${CMAKE_MATCH_1})
        message(STATUS "Found lld with version: ${LLD_VERSION}")
      else()
        message(WARNING "Failed to parse lld version from: ${LLD_VERSION_STRING}")
      endif()
    endif()
    # LLD 10.0.0 does not work because of https://bugs.llvm.org/show_bug.cgi?id=45769
    default_option(LLD_SUPPORT "Use 'lld' for linking" "LLD_EXECUTABLE;LLD_VERSION VERSION_GREATER 10.0.0")
    if(LLD_SUPPORT)
      if(LLD_EXECUTABLE)
        message(STATUS "Selecting lld as linker")
        add_link_options("-fuse-ld=lld")
      else()
        message(FATAL_ERROR "Could NOT find lld (missing executable)")
      endif()
    endif()
  endif()
endif()

if(CMAKE_VERSION VERSION_LESS "3.7.0")
  set(CMAKE_INCLUDE_CURRENT_DIR ON)
endif()

set(CLANG_TIDY "" CACHE STRING "CMAKE_CXX_CLANG_TIDY equivalent that only applies to mixxx sources, not bundled dependencies")

# Mixxx itself
add_library(mixxx-lib STATIC EXCLUDE_FROM_ALL
  src/analyzer/analyzerbeats.cpp
  src/analyzer/analyzerebur128.cpp
  src/analyzer/analyzergain.cpp
  src/analyzer/analyzerkey.cpp
  src/analyzer/analyzerscheduledtrack.cpp
  src/analyzer/analyzersilence.cpp
  src/analyzer/analyzerthread.cpp
  src/analyzer/analyzertrack.cpp
  src/analyzer/analyzerwaveform.cpp
  src/analyzer/plugins/analyzerqueenmarybeats.cpp
  src/analyzer/plugins/analyzerqueenmarykey.cpp
  src/analyzer/plugins/analyzersoundtouchbeats.cpp
  src/analyzer/plugins/buffering_utils.cpp
  src/analyzer/trackanalysisscheduler.cpp
  src/audio/frame.cpp
  src/audio/signalinfo.cpp
  src/audio/streaminfo.cpp
  src/audio/types.cpp
  src/control/control.cpp
  src/control/controlaudiotaperpot.cpp
  src/control/controlbehavior.cpp
  src/control/controlcompressingproxy.cpp
  src/control/controleffectknob.cpp
  src/control/controlencoder.cpp
  src/control/controlindicator.cpp
  src/control/controlindicatortimer.cpp
  src/control/controllinpotmeter.cpp
  src/control/controllogpotmeter.cpp
  src/control/controlobject.cpp
  src/control/controlobjectscript.cpp
  src/control/controlpotmeter.cpp
  src/control/controlproxy.cpp
  src/control/controlpushbutton.cpp
  src/control/controlttrotary.cpp
  src/controllers/controller.cpp
  src/controllers/controllerenumerator.cpp
  src/controllers/controllerinputmappingtablemodel.cpp
  src/controllers/controllerlearningeventfilter.cpp
  src/controllers/controllermanager.cpp
  src/controllers/controllermappinginfo.cpp
  src/controllers/controllermappinginfoenumerator.cpp
  src/controllers/controllermappingtablemodel.cpp
  src/controllers/controlleroutputmappingtablemodel.cpp
  src/controllers/controlpickermenu.cpp
  src/controllers/delegates/controldelegate.cpp
  src/controllers/delegates/midibytedelegate.cpp
  src/controllers/delegates/midichanneldelegate.cpp
  src/controllers/delegates/midiopcodedelegate.cpp
  src/controllers/delegates/midioptionsdelegate.cpp
  src/controllers/dlgcontrollerlearning.cpp
  src/controllers/dlgcontrollerlearning.ui
  src/controllers/dlgprefcontroller.cpp
  src/controllers/dlgprefcontrollerdlg.ui
  src/controllers/dlgprefcontrollers.cpp
  src/controllers/dlgprefcontrollersdlg.ui
  src/controllers/keyboard/keyboardeventfilter.cpp
  src/controllers/learningutils.cpp
  src/controllers/legacycontrollermappingfilehandler.cpp
  src/controllers/midi/legacymidicontrollermapping.cpp
  src/controllers/midi/legacymidicontrollermappingfilehandler.cpp
  src/controllers/midi/midicontroller.cpp
  src/controllers/midi/midienumerator.cpp
  src/controllers/midi/midimessage.cpp
  src/controllers/midi/midioutputhandler.cpp
  src/controllers/midi/midiutils.cpp
  src/controllers/midi/portmidicontroller.cpp
  src/controllers/midi/portmidienumerator.cpp
  src/controllers/scripting/colormapper.cpp
  src/controllers/scripting/colormapperjsproxy.cpp
  src/controllers/scripting/controllerscriptenginebase.cpp
  src/controllers/scripting/controllerscriptmoduleengine.cpp
  src/controllers/scripting/legacy/controllerscriptenginelegacy.cpp
  src/controllers/scripting/legacy/controllerscriptinterfacelegacy.cpp
  src/controllers/scripting/legacy/scriptconnection.cpp
  src/controllers/scripting/legacy/scriptconnectionjsproxy.cpp
  src/controllers/softtakeover.cpp
  src/coreservices.cpp
  src/database/mixxxdb.cpp
  src/database/schemamanager.cpp
  src/dialog/dlgabout.cpp
  src/dialog/dlgaboutdlg.ui
  src/dialog/dlgdevelopertools.cpp
  src/dialog/dlgdevelopertoolsdlg.ui
  src/dialog/dlgkeywheel.cpp
  src/dialog/dlgkeywheel.ui
  src/dialog/dlgreplacecuecolor.cpp
  src/dialog/dlgreplacecuecolordlg.ui
  src/effects/backends/builtin/autopaneffect.cpp
  src/effects/backends/builtin/balanceeffect.cpp
  src/effects/backends/builtin/bessel4lvmixeqeffect.cpp
  src/effects/backends/builtin/bessel8lvmixeqeffect.cpp
  src/effects/backends/builtin/biquadfullkilleqeffect.cpp
  src/effects/backends/builtin/bitcrushereffect.cpp
  src/effects/backends/builtin/builtinbackend.cpp
  src/effects/backends/builtin/distortioneffect.cpp
  src/effects/backends/builtin/echoeffect.cpp
  src/effects/backends/builtin/filtereffect.cpp
  src/effects/backends/builtin/flangereffect.cpp
  src/effects/backends/builtin/glitcheffect.cpp
  src/effects/backends/builtin/graphiceqeffect.cpp
  src/effects/backends/builtin/linkwitzriley8eqeffect.cpp
  src/effects/backends/builtin/loudnesscontoureffect.cpp
  src/effects/backends/builtin/metronomeeffect.cpp
  src/effects/backends/builtin/moogladder4filtereffect.cpp
  src/effects/backends/builtin/parametriceqeffect.cpp
  src/effects/backends/builtin/phasereffect.cpp
  src/effects/backends/builtin/pitchshifteffect.cpp
  src/effects/backends/builtin/reverbeffect.cpp
  src/effects/backends/builtin/threebandbiquadeqeffect.cpp
  src/effects/backends/builtin/tremoloeffect.cpp
  src/effects/backends/builtin/whitenoiseeffect.cpp
  src/effects/backends/effectmanifest.cpp
  src/effects/backends/effectmanifestparameter.cpp
  src/effects/backends/effectsbackend.cpp
  src/effects/backends/effectsbackendmanager.cpp
  src/effects/chains/equalizereffectchain.cpp
  src/effects/chains/outputeffectchain.cpp
  src/effects/chains/pergroupeffectchain.cpp
  src/effects/chains/quickeffectchain.cpp
  src/effects/chains/standardeffectchain.cpp
  src/effects/effectbuttonparameterslot.cpp
  src/effects/effectchain.cpp
  src/effects/effectchainmixmode.cpp
  src/effects/effectknobparameterslot.cpp
  src/effects/effectparameter.cpp
  src/effects/effectparameterslotbase.cpp
  src/effects/effectslot.cpp
  src/effects/effectsmanager.cpp
  src/effects/effectsmessenger.cpp
  src/effects/presets/effectchainpreset.cpp
  src/effects/presets/effectchainpresetmanager.cpp
  src/effects/presets/effectparameterpreset.cpp
  src/effects/presets/effectpreset.cpp
  src/effects/presets/effectpresetmanager.cpp
  src/effects/visibleeffectslist.cpp
  src/encoder/encoder.cpp
  src/encoder/encoderfdkaac.cpp
  src/encoder/encoderfdkaacsettings.cpp
  src/encoder/encoderflacsettings.cpp
  src/encoder/encodermp3.cpp
  src/encoder/encodermp3settings.cpp
  src/encoder/encodersndfileflac.cpp
  src/encoder/encodervorbis.cpp
  src/encoder/encodervorbissettings.cpp
  src/encoder/encoderwave.cpp
  src/encoder/encoderwavesettings.cpp
  src/engine/bufferscalers/enginebufferscale.cpp
  src/engine/bufferscalers/enginebufferscalelinear.cpp
  src/engine/bufferscalers/enginebufferscalerubberband.cpp
  src/engine/bufferscalers/enginebufferscalest.cpp
  src/engine/cachingreader/cachingreader.cpp
  src/engine/cachingreader/cachingreaderchunk.cpp
  src/engine/cachingreader/cachingreaderworker.cpp
  src/engine/channelmixer.cpp
  src/engine/channels/engineaux.cpp
  src/engine/channels/enginechannel.cpp
  src/engine/channels/enginedeck.cpp
  src/engine/channels/enginemicrophone.cpp
  src/engine/controls/bpmcontrol.cpp
  src/engine/controls/clockcontrol.cpp
  src/engine/controls/cuecontrol.cpp
  src/engine/controls/enginecontrol.cpp
  src/engine/controls/keycontrol.cpp
  src/engine/controls/loopingcontrol.cpp
  src/engine/controls/quantizecontrol.cpp
  src/engine/controls/ratecontrol.cpp
  src/engine/effects/engineeffect.cpp
  src/engine/effects/engineeffectchain.cpp
  src/engine/effects/engineeffectsdelay.cpp
  src/engine/effects/engineeffectsmanager.cpp
  src/engine/enginebuffer.cpp
  src/engine/enginedelay.cpp
  src/engine/enginemixer.cpp
  src/engine/engineobject.cpp
  src/engine/enginepregain.cpp
  src/engine/enginesidechaincompressor.cpp
  src/engine/enginetalkoverducking.cpp
  src/engine/enginevumeter.cpp
  src/engine/engineworker.cpp
  src/engine/engineworkerscheduler.cpp
  src/engine/enginexfader.cpp
  src/engine/filters/enginefilterbessel4.cpp
  src/engine/filters/enginefilterbessel8.cpp
  src/engine/filters/enginefilterbiquad1.cpp
  src/engine/filters/enginefilterbutterworth4.cpp
  src/engine/filters/enginefilterbutterworth8.cpp
  src/engine/filters/enginefilterlinkwitzriley2.cpp
  src/engine/filters/enginefilterlinkwitzriley4.cpp
  src/engine/filters/enginefilterlinkwitzriley8.cpp
  src/engine/filters/enginefiltermoogladder4.cpp
  src/engine/positionscratchcontroller.cpp
  src/engine/readaheadmanager.cpp
  src/engine/sidechain/enginenetworkstream.cpp
  src/engine/sidechain/enginerecord.cpp
  src/engine/sidechain/enginesidechain.cpp
  src/engine/sidechain/networkinputstreamworker.cpp
  src/engine/sidechain/networkoutputstreamworker.cpp
  src/engine/sync/enginesync.cpp
  src/engine/sync/internalclock.cpp
  src/engine/sync/synccontrol.cpp
  src/errordialoghandler.cpp
  src/library/analysisfeature.cpp
  src/library/analysislibrarytablemodel.cpp
  src/library/autodj/autodjfeature.cpp
  src/library/autodj/autodjprocessor.cpp
  src/library/autodj/dlgautodj.cpp
  src/library/autodj/dlgautodj.ui
  src/library/banshee/bansheedbconnection.cpp
  src/library/banshee/bansheefeature.cpp
  src/library/banshee/bansheeplaylistmodel.cpp
  src/library/baseexternallibraryfeature.cpp
  src/library/baseexternalplaylistmodel.cpp
  src/library/baseexternaltrackmodel.cpp
  src/library/basesqltablemodel.cpp
  src/library/basetrackcache.cpp
  src/library/basetracktablemodel.cpp
  src/library/bpmdelegate.cpp
  src/library/browse/browsefeature.cpp
  src/library/browse/browsetablemodel.cpp
  src/library/browse/browsethread.cpp
  src/library/browse/foldertreemodel.cpp
  src/library/colordelegate.cpp
  src/library/columncache.cpp
  src/library/coverart.cpp
  src/library/coverartcache.cpp
  src/library/coverartdelegate.cpp
  src/library/coverartutils.cpp
  src/library/dao/analysisdao.cpp
  src/library/dao/autodjcratesdao.cpp
  src/library/dao/cuedao.cpp
  src/library/dao/directorydao.cpp
  src/library/dao/libraryhashdao.cpp
  src/library/dao/playlistdao.cpp
  src/library/dao/settingsdao.cpp
  src/library/dao/trackdao.cpp
  src/library/dao/trackschema.cpp
  src/library/dlganalysis.cpp
  src/library/dlganalysis.ui
  src/library/dlgcoverartfullsize.cpp
  src/library/dlgcoverartfullsize.ui
  src/library/dlghidden.cpp
  src/library/dlghidden.ui
  src/library/dlgmissing.cpp
  src/library/dlgmissing.ui
  src/library/dlgtagfetcher.cpp
  src/library/dlgtagfetcher.ui
  src/library/dlgtrackinfo.cpp
  src/library/dlgtrackinfo.ui
  src/library/dlgtrackmetadataexport.cpp
  src/library/export/coverartcopyworker.cpp
  src/library/export/dlgtrackexport.ui
  src/library/export/trackexportdlg.cpp
  src/library/export/trackexportwizard.cpp
  src/library/export/trackexportworker.cpp
  src/library/externaltrackcollection.cpp
  src/library/hiddentablemodel.cpp
  src/library/itunes/itunesdao.cpp
  src/library/itunes/itunesfeature.cpp
  src/library/itunes/itunesimporter.cpp
  src/library/itunes/itunesplaylistmodel.cpp
  src/library/itunes/itunesxmlimporter.cpp
  src/library/library_prefs.cpp
  src/library/library.cpp
  src/library/librarycontrol.cpp
  src/library/libraryfeature.cpp
  src/library/librarytablemodel.cpp
  src/library/locationdelegate.cpp
  src/library/missingtablemodel.cpp
  src/library/mixxxlibraryfeature.cpp
  src/library/multilineeditdelegate.cpp
  src/library/parser.cpp
  src/library/parsercsv.cpp
  src/library/parserm3u.cpp
  src/library/parserpls.cpp
  src/library/playcountdelegate.cpp
  src/library/playlisttablemodel.cpp
  src/library/previewbuttondelegate.cpp
  src/library/proxytrackmodel.cpp
  src/library/recording/dlgrecording.cpp
  src/library/recording/dlgrecording.ui
  src/library/recording/recordingfeature.cpp
  src/library/rekordbox/kaitaistructs/rekordbox_anlz.cpp
  src/library/rekordbox/kaitaistructs/rekordbox_pdb.cpp
  src/library/rekordbox/rekordboxfeature.cpp
  src/library/rhythmbox/rhythmboxfeature.cpp
  src/library/scanner/importfilestask.cpp
  src/library/scanner/libraryscanner.cpp
  src/library/scanner/libraryscannerdlg.cpp
  src/library/scanner/recursivescandirectorytask.cpp
  src/library/scanner/scannertask.cpp
  src/library/searchquery.cpp
  src/library/searchqueryparser.cpp
  src/library/serato/seratofeature.cpp
  src/library/serato/seratoplaylistmodel.cpp
  src/library/sidebarmodel.cpp
  src/library/stardelegate.cpp
  src/library/stareditor.cpp
  src/library/starrating.cpp
  src/library/tableitemdelegate.cpp
  src/library/trackcollection.cpp
  src/library/trackcollectioniterator.cpp
  src/library/trackcollectionmanager.cpp
  src/library/trackloader.cpp
  src/library/trackmodeliterator.cpp
  src/library/trackprocessing.cpp
  src/library/trackset/baseplaylistfeature.cpp
  src/library/trackset/basetracksetfeature.cpp
  src/library/trackset/crate/cratefeature.cpp
  src/library/trackset/crate/cratefeaturehelper.cpp
  src/library/trackset/crate/cratestorage.cpp
  src/library/trackset/crate/cratetablemodel.cpp
  src/library/trackset/playlistfeature.cpp
  src/library/trackset/setlogfeature.cpp
  src/library/trackset/tracksettablemodel.cpp
  src/library/traktor/traktorfeature.cpp
  src/library/treeitem.cpp
  src/library/treeitemmodel.cpp
  src/mixer/auxiliary.cpp
  src/mixer/baseplayer.cpp
  src/mixer/basetrackplayer.cpp
  src/mixer/deck.cpp
  src/mixer/microphone.cpp
  src/mixer/playerinfo.cpp
  src/mixer/playermanager.cpp
  src/mixer/previewdeck.cpp
  src/mixer/sampler.cpp
  src/mixer/samplerbank.cpp
  src/mixxxapplication.cpp
  src/mixxxmainwindow.cpp
  src/musicbrainz/chromaprinter.cpp
  src/musicbrainz/crc.cpp
  src/musicbrainz/gzip.cpp
  src/musicbrainz/musicbrainz.cpp
  src/musicbrainz/musicbrainzxml.cpp
  src/musicbrainz/tagfetcher.cpp
  src/musicbrainz/web/acoustidlookuptask.cpp
  src/musicbrainz/web/coverartarchiveimagetask.cpp
  src/musicbrainz/web/coverartarchivelinkstask.cpp
  src/musicbrainz/web/musicbrainzrecordingstask.cpp
  src/nativeeventhandlerwin.cpp
  src/network/jsonwebtask.cpp
  src/network/networktask.cpp
  src/network/webtask.cpp
  src/preferences/colorpaletteeditor.cpp
  src/preferences/colorpaletteeditor.cpp
  src/preferences/colorpaletteeditormodel.cpp
  src/preferences/colorpaletteeditormodel.cpp
  src/preferences/colorpalettesettings.cpp
  src/preferences/colorpalettesettings.cpp
  src/preferences/configobject.cpp
  src/preferences/dialog/dlgprefautodj.cpp
  src/preferences/dialog/dlgprefautodjdlg.ui
  src/preferences/dialog/dlgprefbeats.cpp
  src/preferences/dialog/dlgprefbeatsdlg.ui
  src/preferences/dialog/dlgprefcolors.cpp
  src/preferences/dialog/dlgprefcolorsdlg.ui
  src/preferences/dialog/dlgprefdeck.cpp
  src/preferences/dialog/dlgprefdeckdlg.ui
  src/preferences/dialog/dlgprefeffects.cpp
  src/preferences/dialog/dlgprefeffectsdlg.ui
  src/preferences/dialog/dlgpreferencepage.cpp
  src/preferences/dialog/dlgpreferences.cpp
  src/preferences/dialog/dlgpreferencesdlg.ui
  src/preferences/dialog/dlgprefinterface.cpp
  src/preferences/dialog/dlgprefinterfacedlg.ui
  src/preferences/dialog/dlgprefkey.cpp
  src/preferences/dialog/dlgprefkeydlg.ui
  src/preferences/dialog/dlgpreflibrary.cpp
  src/preferences/dialog/dlgpreflibrarydlg.ui
  src/preferences/dialog/dlgprefmixer.cpp
  src/preferences/dialog/dlgprefmixerdlg.ui
  src/preferences/dialog/dlgprefrecord.cpp
  src/preferences/dialog/dlgprefrecorddlg.ui
  src/preferences/dialog/dlgprefreplaygain.cpp
  src/preferences/dialog/dlgprefreplaygaindlg.ui
  src/preferences/dialog/dlgprefsound.cpp
  src/preferences/dialog/dlgprefsounddlg.ui
  src/preferences/dialog/dlgprefsounditem.cpp
  src/preferences/dialog/dlgprefsounditem.ui
  src/preferences/dialog/dlgprefvinyldlg.ui
  src/preferences/dialog/dlgprefwaveform.cpp
  src/preferences/dialog/dlgprefwaveformdlg.ui
  src/preferences/effectchainpresetlistmodel.cpp
  src/preferences/effectmanifesttablemodel.cpp
  src/preferences/replaygainsettings.cpp
  src/preferences/settingsmanager.cpp
  src/preferences/upgrade.cpp
  src/recording/recordingmanager.cpp
  src/skin/legacy/colorschemeparser.cpp
  src/skin/legacy/imgcolor.cpp
  src/skin/legacy/imginvert.cpp
  src/skin/legacy/imgloader.cpp
  src/skin/legacy/launchimage.cpp
  src/skin/legacy/legacyskin.cpp
  src/skin/legacy/legacyskinparser.cpp
  src/skin/legacy/pixmapsource.cpp
  src/skin/legacy/skincontext.cpp
  src/skin/legacy/tooltips.cpp
  src/skin/skincontrols.cpp
  src/skin/skinloader.cpp
  src/soundio/sounddevice.cpp
  src/soundio/sounddevicenetwork.cpp
  src/soundio/sounddeviceportaudio.cpp
  src/soundio/soundmanager.cpp
  src/soundio/soundmanagerconfig.cpp
  src/soundio/soundmanagerutil.cpp
  src/sources/audiosource.cpp
  src/sources/audiosourcestereoproxy.cpp
  src/sources/metadatasource.cpp
  src/sources/metadatasourcetaglib.cpp
  src/sources/readaheadframebuffer.cpp
  src/sources/soundsource.cpp
  src/sources/soundsourceflac.cpp
  src/sources/soundsourceoggvorbis.cpp
  src/sources/soundsourceprovider.cpp
  src/sources/soundsourceproviderregistry.cpp
  src/sources/soundsourceproxy.cpp
  src/sources/soundsourcesndfile.cpp
  src/track/albuminfo.cpp
  src/track/beatfactory.cpp
  src/track/beats.cpp
  src/track/beatutils.cpp
  src/track/bpm.cpp
  src/track/cue.cpp
  src/track/cueinfo.cpp
  src/track/cueinfoimporter.cpp
  src/track/globaltrackcache.cpp
  src/track/keyfactory.cpp
  src/track/keys.cpp
  src/track/keyutils.cpp
  src/track/playcounter.cpp
  src/track/replaygain.cpp
  src/track/serato/beatgrid.cpp
  src/track/serato/beatsimporter.cpp
  src/track/serato/color.cpp
  src/track/serato/cueinfoimporter.cpp
  src/track/serato/markers.cpp
  src/track/serato/markers2.cpp
  src/track/serato/tags.cpp
  src/track/taglib/trackmetadata_ape.cpp
  src/track/taglib/trackmetadata_common.cpp
  src/track/taglib/trackmetadata_file.cpp
  src/track/taglib/trackmetadata_id3v2.cpp
  src/track/taglib/trackmetadata_mp4.cpp
  src/track/taglib/trackmetadata_riff.cpp
  src/track/taglib/trackmetadata_xiph.cpp
  src/track/track.cpp
  src/track/trackinfo.cpp
  src/track/trackmetadata.cpp
  src/track/tracknumbers.cpp
  src/track/trackrecord.cpp
  src/track/trackref.cpp
  src/util/battery/battery.cpp
  src/util/cache.cpp
  src/util/cmdlineargs.cpp
  src/util/color/color.cpp
  src/util/color/colorpalette.cpp
  src/util/color/predefinedcolorpalettes.cpp
  src/util/colorcomponents.cpp
  src/util/console.cpp
  src/util/db/dbconnection.cpp
  src/util/db/dbconnectionpool.cpp
  src/util/db/dbconnectionpooled.cpp
  src/util/db/dbconnectionpooler.cpp
  src/util/db/fwdsqlquery.cpp
  src/util/db/fwdsqlqueryselectresult.cpp
  src/util/db/sqlite.cpp
  src/util/db/sqlqueryfinisher.cpp
  src/util/db/sqlstringformatter.cpp
  src/util/db/sqltransaction.cpp
  src/util/desktophelper.cpp
  src/util/dnd.cpp
  src/util/duration.cpp
  src/util/experiment.cpp
  src/util/file.cpp
  src/util/fileaccess.cpp
  src/util/fileinfo.cpp
  src/util/filename.cpp
  src/util/imagefiledata.cpp
  src/util/imagefiledata.cpp
  src/util/imageutils.cpp
  src/util/indexrange.cpp
  src/util/logger.cpp
  src/util/logging.cpp
  src/util/mac.cpp
  src/util/moc_included_test.cpp
  src/util/movinginterquartilemean.cpp
  src/util/rangelist.cpp
  src/util/readaheadsamplebuffer.cpp
  src/util/ringdelaybuffer.cpp
  src/util/rotary.cpp
  src/util/runtimeloggingcategory.cpp
  src/util/safelywritablefile.cpp
  src/util/sample.cpp
  src/util/sandbox.cpp
  src/util/screensaver.cpp
  src/util/screensavermanager.cpp
  src/util/semanticversion.cpp
  src/util/stat.cpp
  src/util/statmodel.cpp
  src/util/statsmanager.cpp
  src/util/tapfilter.cpp
  src/util/task.cpp
  src/util/taskmonitor.cpp
  src/util/threadcputimer.cpp
  src/util/time.cpp
  src/util/timer.cpp
  src/util/valuetransformer.cpp
  src/util/versionstore.cpp
  src/util/widgethelper.cpp
  src/util/workerthread.cpp
  src/util/workerthreadscheduler.cpp
  src/util/xml.cpp
  src/waveform/guitick.cpp
  src/waveform/renderers/glslwaveformrenderersignal.cpp
  src/waveform/renderers/glvsynctestrenderer.cpp
  src/waveform/renderers/glwaveformrenderbackground.cpp
  src/waveform/renderers/glwaveformrendererfilteredsignal.cpp
  src/waveform/renderers/glwaveformrendererrgb.cpp
  src/waveform/renderers/glwaveformrenderersimplesignal.cpp
  src/waveform/renderers/waveformmark.cpp
  src/waveform/renderers/waveformmarkrange.cpp
  src/waveform/renderers/waveformmarkset.cpp
  src/waveform/renderers/waveformrenderbackground.cpp
  src/waveform/renderers/waveformrenderbeat.cpp
  src/waveform/renderers/waveformrendererabstract.cpp
  src/waveform/renderers/waveformrendererendoftrack.cpp
  src/waveform/renderers/waveformrendererfilteredsignal.cpp
  src/waveform/renderers/waveformrendererhsv.cpp
  src/waveform/renderers/waveformrendererpreroll.cpp
  src/waveform/renderers/waveformrendererrgb.cpp
  src/waveform/renderers/waveformrenderersignalbase.cpp
  src/waveform/renderers/waveformrendermark.cpp
  src/waveform/renderers/waveformrendermarkrange.cpp
  src/waveform/renderers/waveformsignalcolors.cpp
  src/waveform/renderers/waveformwidgetrenderer.cpp
  src/waveform/sharedglcontext.cpp
  src/waveform/visualplayposition.cpp
  src/waveform/visualsmanager.cpp
  src/waveform/vsyncthread.cpp
  src/waveform/waveform.cpp
  src/waveform/waveformfactory.cpp
  src/waveform/waveformmarklabel.cpp
  src/waveform/waveformwidgetfactory.cpp
  src/waveform/widgets/emptywaveformwidget.cpp
  src/waveform/widgets/glrgbwaveformwidget.cpp
  src/waveform/widgets/glsimplewaveformwidget.cpp
  src/waveform/widgets/glslwaveformwidget.cpp
  src/waveform/widgets/glvsynctestwidget.cpp
  src/waveform/widgets/glwaveformwidget.cpp
  src/waveform/widgets/glwaveformwidgetabstract.cpp
  src/waveform/widgets/hsvwaveformwidget.cpp
  src/waveform/widgets/rgbwaveformwidget.cpp
  src/waveform/widgets/softwarewaveformwidget.cpp
  src/waveform/widgets/waveformwidgetabstract.cpp
  src/widget/controlwidgetconnection.cpp
  src/widget/findonwebmenufactory.cpp
  src/widget/findonwebmenuservices/findonwebmenudiscogs.cpp
  src/widget/findonwebmenuservices/findonwebmenulastfm.cpp
  src/widget/findonwebmenuservices/findonwebmenusoundcloud.cpp
  src/widget/hexspinbox.cpp
  src/widget/paintable.cpp
  src/widget/wanalysislibrarytableview.cpp
  src/widget/wbasewidget.cpp
  src/widget/wbattery.cpp
  src/widget/wbeatspinbox.cpp
  src/widget/wcolorpicker.cpp
  src/widget/wcolorpickeraction.cpp
  src/widget/wcombobox.cpp
  src/widget/wcoverart.cpp
  src/widget/wcoverartlabel.cpp
  src/widget/wcoverartmenu.cpp
  src/widget/wcuemenupopup.cpp
  src/widget/wdisplay.cpp
  src/widget/weffectbuttonparametername.cpp
  src/widget/weffectchain.cpp
  src/widget/weffectchainpresetbutton.cpp
  src/widget/weffectchainpresetselector.cpp
  src/widget/weffectknobparametername.cpp
  src/widget/weffectname.cpp
  src/widget/weffectparameterknob.cpp
  src/widget/weffectparameterknobcomposed.cpp
  src/widget/weffectparameternamebase.cpp
  src/widget/weffectpushbutton.cpp
  src/widget/weffectselector.cpp
  src/widget/wfindonwebmenu.cpp
  src/widget/whotcuebutton.cpp
  src/widget/wimagestore.cpp
  src/widget/wkey.cpp
  src/widget/wknob.cpp
  src/widget/wknobcomposed.cpp
  src/widget/wlabel.cpp
  src/widget/wlibrary.cpp
  src/widget/wlibrarysidebar.cpp
  src/widget/wlibrarytableview.cpp
  src/widget/wlibrarytextbrowser.cpp
  src/widget/wmainmenubar.cpp
  src/widget/wnumber.cpp
  src/widget/wnumberdb.cpp
  src/widget/wnumberpos.cpp
  src/widget/wnumberrate.cpp
  src/widget/woverview.cpp
  src/widget/woverviewhsv.cpp
  src/widget/woverviewlmh.cpp
  src/widget/woverviewrgb.cpp
  src/widget/wpixmapstore.cpp
  src/widget/wpushbutton.cpp
  src/widget/wraterange.cpp
  src/widget/wrecordingduration.cpp
  src/widget/wscrollable.cpp
  src/widget/wsearchlineedit.cpp
  src/widget/wsearchrelatedtracksmenu.cpp
  src/widget/wsingletoncontainer.cpp
  src/widget/wsizeawarestack.cpp
  src/widget/wskincolor.cpp
  src/widget/wslidercomposed.cpp
  src/widget/wspinny.cpp
  src/widget/wspinnybase.cpp
  src/widget/wsplitter.cpp
  src/widget/wstarrating.cpp
  src/widget/wstatuslight.cpp
  src/widget/wtime.cpp
  src/widget/wtrackmenu.cpp
  src/widget/wtrackproperty.cpp
  src/widget/wtracktableview.cpp
  src/widget/wtracktableviewheader.cpp
  src/widget/wtracktext.cpp
  src/widget/wtrackwidgetgroup.cpp
  src/widget/wvumeter.cpp
  src/widget/wvumeterbase.cpp
  src/widget/wvumeterlegacy.cpp
  src/widget/wwaveformviewer.cpp
  src/widget/wwidget.cpp
  src/widget/wwidgetgroup.cpp
  src/widget/wwidgetstack.cpp
)
set(MIXXX_COMMON_PRECOMPILED_HEADER
  src/util/assert.h
)
target_precompile_headers(mixxx-lib PUBLIC
  src/audio/frame.h
  src/audio/signalinfo.h
  src/audio/streaminfo.h
  src/audio/types.h
  src/control/control.h
  src/control/controlaudiotaperpot.h
  src/control/controlbehavior.h
  src/control/controlcompressingproxy.h
  src/control/controleffectknob.h
  src/control/controlencoder.h
  src/control/controlindicator.h
  src/control/controlindicatortimer.h
  src/control/controllinpotmeter.h
  src/control/controllogpotmeter.h
  src/control/controlmodel.h
  src/control/controlobject.h
  src/control/controlobjectscript.h
  src/control/controlpotmeter.h
  src/control/controlproxy.h
  src/control/controlpushbutton.h
  src/control/controlsortfiltermodel.h
  src/control/controlttrotary.h
  src/control/controlvalue.h
  src/control/convert.h
  src/control/pollingcontrolproxy.h
  src/controllers/defs_controllers.h
  src/defs_urls.h
  src/effects/defs.h
  src/engine/channelhandle.h
  src/engine/engine.h
  src/errordialoghandler.h
  src/track/track.h
  src/track/track_decl.h
  src/track/trackid.h
  src/track/trackinfo.h
  src/track/trackiterator.h
  src/track/trackmetadata.h
  src/track/tracknumbers.h
  src/track/trackrecord.h
  src/track/trackref.h
  src/util/alphabetafilter.h
  src/util/battery/battery.h
  src/util/cache.h
  src/util/circularbuffer.h
  src/util/class.h
  src/util/cmdlineargs.h
  src/util/color/color.h
  src/util/color/colorpalette.h
  src/util/color/predefinedcolorpalettes.h
  src/util/color/rgbcolor.h
  src/util/colorcomponents.h
  src/util/compatibility/qatomic.h
  src/util/compatibility/qbytearray.h
  src/util/compatibility/qhash.h
  src/util/compatibility/qmutex.h
  src/util/console.h
  src/util/counter.h
  src/util/datetime.h
  src/util/db/dbconnection.h
  src/util/db/dbconnectionpool.h
  src/util/db/dbconnectionpooled.h
  src/util/db/dbconnectionpooler.h
  src/util/db/dbentity.h
  src/util/db/dbfieldindex.h
  src/util/db/dbid.h
  src/util/db/dbnamedentity.h
  src/util/db/fwdsqlquery.h
  src/util/db/fwdsqlqueryselectresult.h
  src/util/db/sqlite.h
  src/util/db/sqllikewildcards.h
  src/util/db/sqlqueryfinisher.h
  src/util/db/sqlstorage.h
  src/util/db/sqlstringformatter.h
  src/util/db/sqlsubselectmode.h
  src/util/db/sqltransaction.h
  src/util/debug.h
  src/util/defs.h
  src/util/denormalsarezero.h
  src/util/desktophelper.h
  src/util/dnd.h
  src/util/duration.h
  src/util/event.h
  src/util/experiment.h
  src/util/fifo.h
  src/util/file.h
  src/util/fileaccess.h
  src/util/fileinfo.h
  src/util/filename.h
  src/util/font.h
  src/util/fpclassify.h
  src/util/gitinfostore.h
  src/util/imagefiledata.h
  src/util/imageutils.h
  src/util/indexrange.h
  src/util/itemiterator.h
  src/util/lcs.h
  src/util/logger.h
  src/util/logging.h
  src/util/mac.h
  src/util/macros.h
  src/util/math.h
  src/util/memory.h
  src/util/messagepipe.h
  src/util/movinginterquartilemean.h
  src/util/mutex.h
  src/util/optional.h
  src/util/painterscope.h
  src/util/parented_ptr.h
  src/util/path.h
  src/util/performancetimer.h
  src/util/platform.h
  src/util/qt.h
  src/util/quuid.h
  src/util/rampingvalue.h
  src/util/rangelist.h
  src/util/readaheadsamplebuffer.h
  src/util/reference.h
  src/util/regex.h
  src/util/rescaler.h
  src/util/ringdelaybuffer.h
  src/util/rotary.h
  src/util/runtimeloggingcategory.h
  src/util/safelywritablefile.h
  src/util/sample.h
  src/util/sample_autogen.h
  src/util/samplebuffer.h
  src/util/sandbox.h
  src/util/scopedoverridecursor.h
  src/util/screensaver.h
  src/util/screensavermanager.h
  src/util/semanticversion.h
  src/util/singleton.h
  src/util/span.h
  src/util/stat.h
  src/util/statmodel.h
  src/util/statsmanager.h
  src/util/string.h
  src/util/tapfilter.h
  src/util/task.h
  src/util/taskmonitor.h
  src/util/thread_affinity.h
  src/util/thread_annotations.h
  src/util/threadcputimer.h
  src/util/time.h
  src/util/timer.h
  src/util/trace.h
  src/util/translations.h
  src/util/types.h
  src/util/unique_ptr_vector.h
  src/util/valuetransformer.h
  src/util/versionstore.h
  src/util/widgethelper.h
  src/util/workerthread.h
  src/util/workerthreadscheduler.h
  src/util/xml.h
  ${MIXXX_COMMON_PRECOMPILED_HEADER}
)
if (NOT QML)
  target_sources(mixxx-lib PRIVATE
    # The following sources need to be in the QML target in order to get QML_ELEMENT properly interpreted.
    # However, if we build Mixxx without QML support, these are still required, so it gets appended to the
    # main target
    src/control/controlmodel.cpp
    src/control/controlsortfiltermodel.cpp
  )
endif()
if(QOPENGL)
  target_sources(mixxx-lib PRIVATE
    src/shaders/endoftrackshader.cpp
    src/shaders/patternshader.cpp
    src/shaders/rgbashader.cpp
    src/shaders/rgbshader.cpp
    src/shaders/shader.cpp
    src/shaders/textureshader.cpp
    src/shaders/unicolorshader.cpp
    src/shaders/vinylqualityshader.cpp
    src/util/texture.cpp
    src/waveform/renderers/allshader/matrixforwidgetgeometry.cpp
    src/waveform/renderers/allshader/waveformrenderbackground.cpp
    src/waveform/renderers/allshader/waveformrenderbeat.cpp
    src/waveform/renderers/allshader/waveformrenderer.cpp
    src/waveform/renderers/allshader/waveformrendererendoftrack.cpp
    src/waveform/renderers/allshader/waveformrendererfiltered.cpp
    src/waveform/renderers/allshader/waveformrendererhsv.cpp
    src/waveform/renderers/allshader/waveformrendererlrrgb.cpp
    src/waveform/renderers/allshader/waveformrendererpreroll.cpp
    src/waveform/renderers/allshader/waveformrendererrgb.cpp
    src/waveform/renderers/allshader/waveformrenderersignalbase.cpp
    src/waveform/renderers/allshader/waveformrenderersimple.cpp
    src/waveform/renderers/allshader/waveformrendermark.cpp
    src/waveform/renderers/allshader/waveformrendermarkrange.cpp
    src/waveform/widgets/allshader/filteredwaveformwidget.cpp
    src/waveform/widgets/allshader/hsvwaveformwidget.cpp
    src/waveform/widgets/allshader/lrrgbwaveformwidget.cpp
    src/waveform/widgets/allshader/rgbwaveformwidget.cpp
    src/waveform/widgets/allshader/simplewaveformwidget.cpp
    src/waveform/widgets/allshader/waveformwidget.cpp
    src/widget/openglwindow.cpp
    src/widget/tooltipqopengl.cpp
    src/widget/wglwidgetqopengl.cpp
    src/widget/winitialglwidget.cpp
    src/widget/wspinnyglsl.cpp
    src/widget/wvumeterglsl.cpp
  )
else()
  target_sources(mixxx-lib PRIVATE
<<<<<<< HEAD
    src/waveform/renderers/qtvsynctestrenderer.cpp
    src/waveform/renderers/qtwaveformrendererfilteredsignal.cpp
    src/waveform/renderers/qtwaveformrenderersimplesignal.cpp
    src/waveform/widgets/qthsvwaveformwidget.cpp
    src/waveform/widgets/qtrgbwaveformwidget.cpp
    src/waveform/widgets/qtsimplewaveformwidget.cpp
    src/waveform/widgets/qtvsynctestwidget.cpp
    src/waveform/widgets/qtwaveformwidget.cpp
    src/widget/wglwidgetqglwidget.cpp
=======
    src/mixxxmainwindow.cpp
    src/waveform/guitick.cpp
    src/waveform/renderers/glslwaveformrenderersignal.cpp
    src/waveform/renderers/glvsynctestrenderer.cpp
    src/waveform/renderers/glwaveformrenderbackground.cpp
    src/waveform/renderers/glwaveformrendererfilteredsignal.cpp
    src/waveform/renderers/glwaveformrendererrgb.cpp
    src/waveform/renderers/glwaveformrenderersimplesignal.cpp
    src/waveform/renderers/waveformmark.cpp
    src/waveform/renderers/waveformmarkrange.cpp
    src/waveform/renderers/waveformmarkset.cpp
    src/waveform/renderers/waveformrenderbackground.cpp
    src/waveform/renderers/waveformrenderbeat.cpp
    src/waveform/renderers/waveformrendererabstract.cpp
    src/waveform/renderers/waveformrendererendoftrack.cpp
    src/waveform/renderers/waveformrendererfilteredsignal.cpp
    src/waveform/renderers/waveformrendererhsv.cpp
    src/waveform/renderers/waveformrendererpreroll.cpp
    src/waveform/renderers/waveformrendererrgb.cpp
    src/waveform/renderers/waveformrenderersignalbase.cpp
    src/waveform/renderers/waveformrendermark.cpp
    src/waveform/renderers/waveformrendermarkbase.cpp
    src/waveform/renderers/waveformrendermarkrange.cpp
    src/waveform/renderers/waveformsignalcolors.cpp
    src/waveform/renderers/waveformwidgetrenderer.cpp
    src/waveform/sharedglcontext.cpp
    src/waveform/visualsmanager.cpp
    src/waveform/vsyncthread.cpp
    src/waveform/waveformmarklabel.cpp
    src/waveform/waveformwidgetfactory.cpp
    src/waveform/widgets/emptywaveformwidget.cpp
    src/waveform/widgets/glrgbwaveformwidget.cpp
    src/waveform/widgets/glsimplewaveformwidget.cpp
    src/waveform/widgets/glslwaveformwidget.cpp
    src/waveform/widgets/glvsynctestwidget.cpp
    src/waveform/widgets/glwaveformwidget.cpp
    src/waveform/widgets/glwaveformwidgetabstract.cpp
    src/waveform/widgets/hsvwaveformwidget.cpp
    src/waveform/widgets/rgbwaveformwidget.cpp
    src/waveform/widgets/softwarewaveformwidget.cpp
    src/waveform/widgets/waveformwidgetabstract.cpp
    src/widget/woverview.cpp
    src/widget/woverviewhsv.cpp
    src/widget/woverviewlmh.cpp
    src/widget/woverviewrgb.cpp
    src/widget/wspinny.cpp
    src/widget/wspinnybase.cpp
    src/widget/wvumeter.cpp
    src/widget/wvumeterbase.cpp
    src/widget/wvumeterlegacy.cpp
    src/widget/wwaveformviewer.cpp
>>>>>>> 61b529fd
  )
endif()

set_source_files_properties(src/util/moc_included_test.cpp PROPERTIES SKIP_PRECOMPILE_HEADERS ON)

set_target_properties(mixxx-lib PROPERTIES AUTOMOC ON AUTOUIC ON CXX_CLANG_TIDY "${CLANG_TIDY}")
target_include_directories(mixxx-lib PUBLIC src "${CMAKE_CURRENT_BINARY_DIR}/src")
if(UNIX AND NOT APPLE)
  target_sources(mixxx-lib PRIVATE src/util/rlimit.cpp)
  set(MIXXX_SETTINGS_PATH ".mixxx/")
endif()

if(APPLE)
  enable_language(OBJC OBJCXX)

  # Enable Automatic Reference Counting (ARC) when compiling Objective-C(++).
  # This frees us from having to worry about memory management when interfacing
  # with Apple frameworks (e.g. as in itunesmacosimporter.mm) since the compiler
  # will automatically insert retain/release calls on Objective-C objects.
  target_compile_options(mixxx-lib PUBLIC -fobjc-arc)

  # Disable deprecation warnings for OpenGL on macOS as we won't switch to
  # Apple's Metal API in the foreseeable future.
  target_compile_definitions(mixxx-lib PUBLIC GL_SILENCE_DEPRECATION)

  target_sources(mixxx-lib PRIVATE
    src/util/darkappearance.mm
    src/util/macosversion.mm
  )

  option(MACOS_ITUNES_LIBRARY "Native macOS iTunes/Music.app library integration" ON)
  if(MACOS_ITUNES_LIBRARY)
    target_sources(mixxx-lib PRIVATE
      src/library/itunes/itunesmacosimporter.mm
    )
    target_link_libraries(mixxx-lib PRIVATE "-weak_framework iTunesLibrary")
    target_compile_definitions(mixxx-lib PUBLIC __MACOS_ITUNES_LIBRARY__)
  endif()
endif()

# QML Debugging
if(CMAKE_BUILD_TYPE STREQUAL "Debug")
  target_compile_definitions(mixxx-lib PUBLIC QT_QML_DEBUG)
  message(STATUS "Enabling QML Debugging! This poses a security risk as Mixxx will open a TCP port for debugging")
endif()

# Disable warnings in generated source files
if(GNU_GCC OR LLVM_CLANG)
  set_property(
    SOURCE src/library/rekordbox/kaitaistructs/rekordbox_anlz.cpp
    APPEND_STRING
    PROPERTY COMPILE_OPTIONS -Wno-unused-parameter
  )
  set_property(
    SOURCE src/library/rekordbox/kaitaistructs/rekordbox_pdb.cpp
    APPEND_STRING
    PROPERTY COMPILE_OPTIONS -Wno-unused-parameter -Wno-switch
  )
elseif(MSVC)
  set_property(
    SOURCE src/library/rekordbox/kaitaistructs/rekordbox_pdb.cpp
    APPEND_STRING
    PROPERTY COMPILE_OPTIONS /wd4244
  )
endif()

option(WARNINGS_PEDANTIC "Let the compiler show even more warnings" OFF)
if(MSVC)
  if(WARNINGS_PEDANTIC)
    target_compile_options(mixxx-lib PUBLIC /W4)
  else()
    # Warning Level 3 (production quality)
    target_compile_options(mixxx-lib PUBLIC /W3)
    target_compile_definitions(mixxx-lib PUBLIC _SILENCE_CXX17_ITERATOR_BASE_CLASS_DEPRECATION_WARNING _CRT_SECURE_NO_WARNINGS)
  endif()
else()
  # TODO: Add -Wtrampolines, not yet supported by clazy
  target_compile_options(mixxx-lib PUBLIC -Wall -Wextra $<$<COMPILE_LANGUAGE:CXX>:-Woverloaded-virtual> -Wfloat-conversion -Werror=return-type -Wformat=2 -Wformat-security -Wvla -Wundef)
  if(WARNINGS_PEDANTIC)
    target_compile_options(mixxx-lib PUBLIC -pedantic)
  endif()
endif()

option(INFO_VECTORIZE "Let the compiler show vectorized loops" OFF)
if (INFO_VECTORIZE)
    if(MSVC)
        target_compile_options(mixxx-lib PUBLIC /Qvec-report:1)
    elseif(GNU_GCC)
        target_compile_options(mixxx-lib PUBLIC -fopt-info-vec-optimized)
    elseif(LLVM_CLANG)
        target_compile_options(mixxx-lib PUBLIC -Rpass=loop-vectorize)
    else()
        message(STATUS "INFO_VECTORIZE not implemented for this compiler.")
    endif()
endif()

option(RELATIVE_MACRO_PATHS "Relativize __FILE__ paths" ON)
if(RELATIVE_MACRO_PATHS)
  if(NOT MSVC)
    target_compile_options(mixxx-lib PUBLIC "-fmacro-prefix-map=${CMAKE_SOURCE_DIR}=.")
  endif()
endif()

option(WARNINGS_FATAL "Fail if compiler generates a warning" OFF)
if(WARNINGS_FATAL)
  if(MSVC)
    target_compile_options(mixxx-lib PUBLIC /WX)
  else()
    target_compile_options(mixxx-lib PUBLIC -Werror)
  endif()
endif()

target_compile_definitions(mixxx-lib PUBLIC
  "${CMAKE_SYSTEM_PROCESSOR}"
  $<$<CONFIG:Debug>:MIXXX_BUILD_DEBUG>
  $<$<CONFIG:Debug>:MIXXX_DEBUG_ASSERTIONS_ENABLED>
  $<$<NOT:$<CONFIG:Debug>>:MIXXX_BUILD_RELEASE>
)

# Mac-specific options
#
# These options are OFF by default, and since they are only available on macOS,
# they are forcibly set to OFF on all other platforms.
cmake_dependent_option(MACOS_BUNDLE "Install files to proper locations to make an .app bundle" OFF "APPLE" OFF)
cmake_dependent_option(MACAPPSTORE "Build for Mac App Store" OFF "APPLE" OFF)
if(MACAPPSTORE)
  target_compile_definitions(mixxx-lib PUBLIC __MACAPPSTORE__)
endif()

# Windows-specific options
if(WIN32)
  # https://docs.microsoft.com/en-us/cpp/porting/modifying-winver-and-win32-winnt
  # _WIN32_WINNT_WIN7 = 0x0601
  target_compile_definitions(mixxx-lib PUBLIC WINVER=0x0601)
  target_compile_definitions(mixxx-lib PUBLIC _WIN32_WINNT=0x0601)
  if(MSVC)
    target_compile_definitions(mixxx-lib PUBLIC _USE_MATH_DEFINES)
  endif()
endif()

#
# Installation directories
#
set(MIXXX_INSTALL_BINDIR ".")
set(MIXXX_INSTALL_DATADIR ".")
set(MIXXX_INSTALL_DOCDIR "./doc")
set(MIXXX_INSTALL_LICENSEDIR "./doc")
if (APPLE AND MACOS_BUNDLE)
  set(MIXXX_INSTALL_BINDIR "${CMAKE_INSTALL_BINDIR}")
  set(MACOS_BUNDLE_NAME mixxx)
  set(MIXXX_INSTALL_PREFIX "${MACOS_BUNDLE_NAME}.app")
  set(MIXXX_INSTALL_DATADIR "${MIXXX_INSTALL_PREFIX}/Contents/Resources")
  set(MIXXX_INSTALL_DOCDIR "${MIXXX_INSTALL_DATADIR}")
  set(MIXXX_INSTALL_LICENSEDIR "${MIXXX_INSTALL_DATADIR}/licenses")
elseif (UNIX)
  set(MIXXX_INSTALL_BINDIR "${CMAKE_INSTALL_BINDIR}")
  set(MIXXX_INSTALL_DATADIR "${CMAKE_INSTALL_DATADIR}/${CMAKE_PROJECT_NAME}")
  set(MIXXX_INSTALL_DOCDIR "${CMAKE_INSTALL_DOCDIR}")
  set(MIXXX_INSTALL_LICENSEDIR "${CMAKE_INSTALL_DOCDIR}")
endif()


if(WIN32)
  target_compile_definitions(mixxx-lib PUBLIC __WINDOWS__)

  # Helps prevent duplicate symbols
  target_compile_definitions(mixxx-lib PUBLIC _ATL_MIN_CRT)

  # Need this on Windows until we have UTF16 support in Mixxx use stl min max
  # defines
  # http://connect.microsoft.com/VisualStudio/feedback/details/553420/std-cpp-
  # max-and-std-cpp-min-not-available-in-visual-c-2010
  target_compile_definitions(mixxx-lib PUBLIC NOMINMAX UNICODE)

  # shoutidjc/shout.h checks for WIN32 to see if we are on Windows.
  target_compile_definitions(mixxx-lib PUBLIC WIN32)

  target_link_libraries(mixxx-lib PRIVATE comctl32 shell32)

  if(MSVC)
    target_link_options(mixxx-lib PUBLIC /entry:mainCRTStartup)
    # Force MSVS to generate a manifest (MSVC2010)
    target_link_options(mixxx-lib PUBLIC /manifest)
  endif()
elseif(UNIX)
  if(APPLE)
    target_compile_definitions(mixxx-lib PUBLIC __APPLE__)
  else()
    target_compile_definitions(mixxx-lib PUBLIC __UNIX__)
    if(CMAKE_SYSTEM_NAME STREQUAL Linux)
      target_compile_definitions(mixxx-lib PUBLIC __LINUX__)
    elseif(CMAKE_SYSTEM_NAME MATCHES "^.*BSD$")
      target_compile_definitions(mixxx-lib PUBLIC __BSD__)
    endif()
  endif()
endif()

# The mixxx executable
if(QT6)
  find_package(Qt6 REQUIRED COMPONENTS Core) # For Qt Core cmake functions
  # qt_add_executable() is the recommended initial call for qt_finalize_target()
  # below that takes care of the correct object order in the resulting binary
  # According to https://doc.qt.io/qt-6/qt-finalize-target.html it is importand for
  # builds with Qt < 3.21
  qt_add_executable(mixxx WIN32 src/main.cpp MANUAL_FINALIZATION)
else()
  add_executable(mixxx WIN32 src/main.cpp)
endif()

set_target_properties(mixxx-lib PROPERTIES CXX_CLANG_TIDY "${CLANG_TIDY}")
target_link_libraries(mixxx PRIVATE mixxx-lib mixxx-gitinfostore)

#
# Installation and Packaging
#
if (APPLE)
  if (MACOS_BUNDLE)
    install(FILES "${CMAKE_CURRENT_SOURCE_DIR}/res/osx/application.icns" DESTINATION ${MIXXX_INSTALL_DATADIR})

    set(MACOS_BUNDLE_VERSION "${CMAKE_PROJECT_VERSION}")
    set(MACOS_BUNDLE_SHORTVERSION "${CMAKE_PROJECT_VERSION}")

    set_target_properties(mixxx PROPERTIES
        MACOSX_BUNDLE true
        MACOSX_BUNDLE_INFO_PLIST "${CMAKE_CURRENT_SOURCE_DIR}/packaging/macos/Info.plist.in"
    )
  endif()
endif()

if(WIN32)
  set(CMAKE_INSTALL_SYSTEM_RUNTIME_DESTINATION "${MIXXX_INSTALL_BINDIR}")
  if(MSVC AND CMAKE_BUILD_TYPE STREQUAL "Debug")
    set(CMAKE_INSTALL_DEBUG_LIBRARIES true)
  endif()
  include(InstallRequiredSystemLibraries)
endif()

if(WIN32)
  option(WINDOWS_CODESIGN "Sign Windows executables and libraries with digital certificate" OFF)
  mark_as_advanced(WINDOWS_CODESIGN)
  if(WINDOWS_CODESIGN)
    set(WINDOWS_CODESIGN_CERTIFICATE_PATH "$ENV{WINDOWS_CODESIGN_CERTIFICATE_PATH}" CACHE STRING "Path to signtool certificate")
    set(WINDOWS_CODESIGN_CERTIFICATE_PASSWORD "$ENV{WINDOWS_CODESIGN_CERTIFICATE_PASSWORD}" CACHE STRING "Password of signtool certificate")
    if("${WINDOWS_CODESIGN_CERTIFICATE_PATH}" STREQUAL "" AND "${WINDOWS_CODESIGN_CERTIFICATE_PASSWORD}" STREQUAL "")
        set(WINDOWS_CODESIGN_ARGS /td sha256 /fd sha256 /tr http://timestamp.sectigo.com /a CACHE STRING "parameters for signtool (list)")
    else()
        set(WINDOWS_CODESIGN_ARGS /td sha256 /fd sha256 /tr http://timestamp.sectigo.com /f ${WINDOWS_CODESIGN_CERTIFICATE_PATH} /p ${WINDOWS_CODESIGN_CERTIFICATE_PASSWORD} CACHE STRING "parameters for signtool (list)")
    endif()
    find_program(SIGNTOOL_EXECUTABLE signtool)
    if(NOT SIGNTOOL_EXECUTABLE)
      message(FATAL_ERROR "signtool is not found. Signing executables not possible")
    endif()
    message(STATUS "Found signtool: ${SIGNTOOL_EXECUTABLE}")

    # Check if we're able to sign an executable
    if(NOT DEFINED WINDOWS_CODESIGN_OK)
      file(WRITE ${CMAKE_CURRENT_BINARY_DIR}/testsign.c "int main(){return 0;}")
      file(MAKE_DIRECTORY ${CMAKE_CURRENT_BINARY_DIR}/testsign)
      try_compile(
        RESULT ${CMAKE_CURRENT_BINARY_DIR}/testsign ${CMAKE_CURRENT_BINARY_DIR}/testsign.c
        COPY_FILE ${CMAKE_CURRENT_BINARY_DIR}/testsign.exe
      )
      execute_process(
        COMMAND ${SIGNTOOL_EXECUTABLE} sign ${WINDOWS_CODESIGN_ARGS} ${CMAKE_CURRENT_BINARY_DIR}/testsign.exe
        RESULT_VARIABLE ERR OUTPUT_QUIET
      )
      if(ERR EQUAL 0)
        message(STATUS "Windows codesigning via signtool is working")
        set(WINDOWS_CODESIGN_OK 1 CACHE INTERNAL "Can sign executables")
      else()
        message(FATAL_ERROR "Could NOT codesign test sample (signtool failed)")
        set(WINDOWS_CODESIGN_OK 0 CACHE INTERNAL "Invalid or missing certificate")
      endif()
    endif()
    mark_as_advanced(SIGNTOOL_EXECUTABLE SIGNTOOL_ARGS)
  endif()

  macro(windows_codesign_target CODESIGN_TARGET)
    add_custom_command(
        TARGET "${CODESIGN_TARGET}" POST_BUILD
        COMMAND ${SIGNTOOL_EXECUTABLE} sign ${WINDOWS_CODESIGN_ARGS} $<TARGET_FILE:${CODESIGN_TARGET}>
        COMMENT "Signining target ${CODESIGN_TARGET}"
        VERBATIM
    )
  endmacro()

  if(WINDOWS_CODESIGN)
    windows_codesign_target(mixxx)
  endif()
endif()


install(
  TARGETS
    mixxx
  RUNTIME DESTINATION
    "${MIXXX_INSTALL_BINDIR}"
  BUNDLE DESTINATION
    .
)

# Skins
install(
  DIRECTORY
    "${CMAKE_CURRENT_SOURCE_DIR}/res/skins"
  DESTINATION
    "${MIXXX_INSTALL_DATADIR}"
)

# Controller mappings
install(
  DIRECTORY
    "${CMAKE_CURRENT_SOURCE_DIR}/res/controllers"
  DESTINATION
    "${MIXXX_INSTALL_DATADIR}"
)

# Effect presets
install(
  DIRECTORY
    "${CMAKE_CURRENT_SOURCE_DIR}/res/effects"
  DESTINATION
    "${MIXXX_INSTALL_DATADIR}"
)

# Translation files
install(
  DIRECTORY
    "${CMAKE_CURRENT_SOURCE_DIR}/res/translations"
  DESTINATION
    "${MIXXX_INSTALL_DATADIR}"
  FILES_MATCHING PATTERN
    "*.qm"
)


# Font files
#
# Font installation is only enabled on Windows and macOS, because on Linux/BSD
# fonts should be installed via the package manager. Whenever a new font is
# added to Mixxx, its package name also needs to be added to
# tools/debian_buildenv.sh. If that font is not packaged on most distros, we
# need to re-enable font installation on Linux/BSD and exclude the packaged
# fonts here.
if(APPLE OR WIN32)
  install(
    DIRECTORY
      "${CMAKE_CURRENT_SOURCE_DIR}/res/fonts"
    DESTINATION
      "${MIXXX_INSTALL_DATADIR}"
  )
endif()

# Keyboard mapping(s)
install(
  DIRECTORY
    "${CMAKE_CURRENT_SOURCE_DIR}/res/keyboard"
  DESTINATION
    "${MIXXX_INSTALL_DATADIR}"
)

# Licenses
install(
  FILES
    "${CMAKE_CURRENT_SOURCE_DIR}/LICENSE"
    "${CMAKE_CURRENT_SOURCE_DIR}/COPYING"
  DESTINATION
    "${MIXXX_INSTALL_LICENSEDIR}"
)

# Documentation
install(
  FILES
    "${CMAKE_CURRENT_SOURCE_DIR}/README.md"
    "${CMAKE_CURRENT_SOURCE_DIR}/res/Mixxx-Keyboard-Shortcuts.pdf"
  DESTINATION
    "${MIXXX_INSTALL_DOCDIR}"
)
if(EXISTS "${CMAKE_CURRENT_SOURCE_DIR}/res/Mixxx-Manual.pdf")
  install(
    FILES
      "${CMAKE_CURRENT_SOURCE_DIR}/res/Mixxx-Manual.pdf"
    DESTINATION
      "${MIXXX_INSTALL_DOCDIR}"
  )
endif()

# Additional Linux-only files
if(UNIX AND NOT APPLE)
  # .desktop file for KDE/GNOME menu
  install(
    FILES
      "${CMAKE_CURRENT_SOURCE_DIR}/res/linux/org.mixxx.Mixxx.desktop"
    DESTINATION
      "${CMAKE_INSTALL_DATADIR}/applications"
  )

  # Icon files for menu entry
  install(
    DIRECTORY
      "${CMAKE_CURRENT_SOURCE_DIR}/res/images/icons/"
    DESTINATION
      "${CMAKE_INSTALL_DATADIR}/icons/hicolor"
    # This file is for Windows.
    PATTERN ic_mixxx.ico EXCLUDE
  )

  # .metainfo.xml file for KDE/GNOME AppStream initiative
  install(
    FILES
      "${CMAKE_CURRENT_SOURCE_DIR}/res/linux/org.mixxx.Mixxx.metainfo.xml"
    DESTINATION
      "${CMAKE_INSTALL_DATAROOTDIR}/metainfo"
  )

  option(INSTALL_USER_UDEV_RULES "Install user udev rule file for USB HID and Bulk controllers" ON)
  if(INSTALL_USER_UDEV_RULES)
    set(MIXXX_UDEVDIR "${MIXXX_INSTALL_DATADIR}/udev")
    if (CMAKE_INSTALL_PREFIX STREQUAL "/usr" OR CMAKE_INSTALL_PREFIX STREQUAL "/" )
      # /usr and / install prefixes at treated by cmake GNUInstallDirs as
      # synonym for "system location". In this case we can look up the correct udevdir
      # using pkg-config.
      # See: https://cmake.org/cmake/help/latest/module/GNUInstallDirs.html#special-cases
      find_package(PkgConfig)
      if (PKG_CONFIG_FOUND)
        pkg_check_modules( PKGCONFIG_UDEV udev)
        if (PKGCONFIG_UDEV_FOUND)
	  execute_process(
	    COMMAND ${PKG_CONFIG_EXECUTABLE} --variable=udevdir udev
            OUTPUT_VARIABLE PKGCONFIG_UDEVDIR
            OUTPUT_STRIP_TRAILING_WHITESPACE
          )
          if(PKGCONFIG_UDEVDIR)
	    file(TO_CMAKE_PATH "${PKGCONFIG_UDEVDIR}" MIXXX_UDEVDIR)
          endif()
        endif()
      endif()
    endif()
    if (MIXXX_UDEVDIR STREQUAL "${MIXXX_INSTALL_DATADIR}/udev")
      install(
        FILES
          "${CMAKE_CURRENT_SOURCE_DIR}/res/linux/mixxx-usb-uaccess.rules"
        DESTINATION
          "${MIXXX_UDEVDIR}/rules.d"
      )
      install(CODE "
      message(STATUS \"Important Note: Installation of udev rules\n\"
          \"The udev rule file for USB HID and Bulk controller permissions have been\n\"
          \"installed to:\n\"
          \"    ${MIXXX_UDEVDIR}/rules.d.\n\"
          \"If you are installing Mixxx from source for your own use, copy\n\"
          \"mixxx-usb-uaccess.rules to /etc/udev/rules.d/ and run:\n\"
          \"    udevadm control --reload-rules && udevadm trigger\n\"
          \"as root to load the rules.\n\"
          \"If you are building a package for a distribution, the correct directory for\n\"
          \"system rules is either /lib/udev/rules.d (e.g. Debian, Fedora) or\n\"
          \"/usr/lib/udev/rules.d (e.g. Arch Linux) with an appropriate priority prefix.\n\"
          \"Adjust your package script accordingly and set -DINSTALL_USER_UDEV_RULES=OFF\")
      ")
    else()
      install(
        FILES
          "${CMAKE_CURRENT_SOURCE_DIR}/res/linux/mixxx-usb-uaccess.rules"
        DESTINATION
          "${MIXXX_UDEVDIR}/rules.d"
        RENAME
          "69-mixxx-usb-uaccess.rules"
      )
    endif()
  endif()
endif()

if(MSVC)
  # install debug symbols if any were generated
  install(
    FILES $<TARGET_PDB_FILE:mixxx>
    CONFIGURATIONS Debug RelWithDebInfo
    DESTINATION "${MIXXX_INSTALL_BINDIR}"
    COMPONENT PDB # No spaces allowed
  )
endif()

if(WIN32 AND NOT QT6)
  # Qt 5 loads these ANGLE DLLs at runtime if the graphics driver is on the ignore list.
  # It does not work with Debug, because the debug version is compiled without the a d suffix
  find_package(unofficial-angle CONFIG REQUIRED)
  install(IMPORTED_RUNTIME_ARTIFACTS
    unofficial::angle::libEGL
    unofficial::angle::libGLESv2
    CONFIGURATIONS RelWithDebInfo Release
    DESTINATION "${MIXXX_INSTALL_BINDIR}"
    RUNTIME_DEPENDENCY_SET mixxx
    COMPONENT applocal)
  set(APPLOCAL_COMPONENT_DEFINED true)
endif()

#
# Tests
#

add_executable(mixxx-test
  src/test/analyserwaveformtest.cpp
  src/test/analyzersilence_test.cpp
  src/test/audiotaperpot_test.cpp
  src/test/autodjprocessor_test.cpp
  src/test/beatgridtest.cpp
  src/test/beatmaptest.cpp
  src/test/beatstest.cpp
  src/test/beatstranslatetest.cpp
  src/test/bpmtest.cpp
  src/test/bpmcontrol_test.cpp
  src/test/broadcastprofile_test.cpp
  src/test/broadcastsettings_test.cpp
  src/test/cache_test.cpp
  src/test/channelhandle_test.cpp
  src/test/chrono_clock_resolution_test.cpp
  src/test/colorconfig_test.cpp
  src/test/colormapperjsproxy_test.cpp
  src/test/colorpalette_test.cpp
  src/test/configobject_test.cpp
  src/test/controller_mapping_validation_test.cpp
  src/test/controllerscriptenginelegacy_test.cpp
  src/test/controlobjecttest.cpp
  src/test/controlobjectaliastest.cpp
  src/test/controlobjectscripttest.cpp
  src/test/controlpotmetertest.cpp
  src/test/coreservicestest.cpp
  src/test/coverartcache_test.cpp
  src/test/coverartutils_test.cpp
  src/test/cratestorage_test.cpp
  src/test/cue_test.cpp
  src/test/cuecontrol_test.cpp
  src/test/dbconnectionpool_test.cpp
  src/test/dbidtest.cpp
  src/test/directorydaotest.cpp
  src/test/duration_test.cpp
  src/test/durationutiltest.cpp
  #TODO: write useful tests for refactored effects system
  #src/test/effectchainslottest.cpp
  src/test/enginebufferscalelineartest.cpp
  src/test/enginebuffertest.cpp
  src/test/engineeffectsdelay_test.cpp
  src/test/enginefilterbiquadtest.cpp
  src/test/enginemixertest.cpp
  src/test/enginemicrophonetest.cpp
  src/test/enginesynctest.cpp
  src/test/fileinfo_test.cpp
  src/test/frametest.cpp
  src/test/globaltrackcache_test.cpp
  src/test/hotcuecontrol_test.cpp
  src/test/imageutils_test.cpp
  src/test/indexrange_test.cpp
  src/test/itunesxmlimportertest.cpp
  src/test/keyutilstest.cpp
  src/test/lcstest.cpp
  src/test/learningutilstest.cpp
  src/test/libraryscannertest.cpp
  src/test/librarytest.cpp
  src/test/looping_control_test.cpp
  src/test/main.cpp
  src/test/mathutiltest.cpp
  src/test/metadatatest.cpp
  #TODO: make this build again
  #src/test/metaknob_link_test.cpp
  src/test/midicontrollertest.cpp
  src/test/mixxxtest.cpp
  src/test/mock_networkaccessmanager.cpp
  src/test/movinginterquartilemean_test.cpp
  src/test/musicbrainzrecordingstasktest.cpp
  src/test/nativeeffects_test.cpp
  src/test/performancetimer_test.cpp
  src/test/playcountertest.cpp
  src/test/playermanagertest.cpp
  src/test/playlisttest.cpp
  src/test/portmidicontroller_test.cpp
  src/test/portmidienumeratortest.cpp
  src/test/queryutiltest.cpp
  src/test/rangelist_test.cpp
  src/test/readaheadmanager_test.cpp
  src/test/replaygaintest.cpp
  src/test/rescalertest.cpp
  src/test/rgbcolor_test.cpp
  src/test/ringdelaybuffer_test.cpp
  src/test/samplebuffertest.cpp
  src/test/sampleutiltest.cpp
  src/test/schemamanager_test.cpp
  src/test/searchqueryparsertest.cpp
  src/test/seratobeatgridtest.cpp
  src/test/seratomarkerstest.cpp
  src/test/seratomarkers2test.cpp
  src/test/seratotagstest.cpp
  src/test/signalpathtest.cpp
  src/test/skincontext_test.cpp
  src/test/softtakeover_test.cpp
  src/test/soundproxy_test.cpp
  src/test/soundsourceproviderregistrytest.cpp
  src/test/sqliteliketest.cpp
  src/test/synccontroltest.cpp
  src/test/synctrackmetadatatest.cpp
  src/test/tableview_test.cpp
  src/test/taglibtest.cpp
  src/test/trackdao_test.cpp
  src/test/trackexport_test.cpp
  src/test/trackmetadata_test.cpp
  src/test/tracknumberstest.cpp
  src/test/trackreftest.cpp
  src/test/trackupdate_test.cpp
  src/test/uuid_test.cpp
  src/test/wbatterytest.cpp
  src/test/wpushbutton_test.cpp
  src/test/wwidgetstack_test.cpp
  src/util/moc_included_test.cpp
)
target_precompile_headers(mixxx-test REUSE_FROM mixxx-lib)
find_package(GTest CONFIG REQUIRED)
set_target_properties(mixxx-test PROPERTIES AUTOMOC ON)
target_link_libraries(mixxx-test PRIVATE mixxx-lib mixxx-gitinfostore GTest::gtest GTest::gmock)

find_package(benchmark)
target_link_libraries(mixxx-test PRIVATE benchmark::benchmark)

# Test Suite
include(CTest)
include(GoogleTest)
enable_testing()
gtest_add_tests(
  TARGET mixxx-test
  EXTRA_ARGS --logLevel info
  WORKING_DIRECTORY "${CMAKE_CURRENT_SOURCE_DIR}"
  TEST_LIST testsuite
)
if (NOT WIN32)
  # Default to offscreen rendering during tests.
  # This is required if the build system like Fedora koji/mock does not
  # allow to pass environment variables into the ctest macro expansion.
  set_tests_properties(${testsuite} PROPERTIES ENVIRONMENT "QT_QPA_PLATFORM=offscreen")
endif()

# Benchmarking
add_custom_target(mixxx-benchmark
  COMMAND $<TARGET_FILE:mixxx-test> --benchmark
  WORKING_DIRECTORY "${CMAKE_CURRENT_SOURCE_DIR}"
  COMMENT "Mixxx Benchmarks"
  VERBATIM
)
add_dependencies(mixxx-benchmark mixxx-test)

#
# Resources
#
# Add resources to mixxx and mixxx-test binaries, not the mixxx-lib static
# library. Doing this would require initialization using Q_INIT_RESOURCE()
# calls that are not present at the moment. Further information can be found
# at: https://doc.qt.io/qt5/resources.html#using-resources-in-a-library
option(DOWNLOAD_MANUAL "Download Manual PDF from Mixxx website" OFF)
if(DOWNLOAD_MANUAL AND NOT EXISTS "${CMAKE_CURRENT_SOURCE_DIR}/res/Mixxx-Manual.pdf")
  set(MANUAL_URL "https://downloads.mixxx.org/manual/${CMAKE_PROJECT_VERSION_MAJOR}.${CMAKE_PROJECT_VERSION_MINOR}/mixxx-manual-${CMAKE_PROJECT_VERSION_MAJOR}.${CMAKE_PROJECT_VERSION_MINOR}-en.pdf")
  message(STATUS "Downloading manual from ${MANUAL_URL}...")
  file(DOWNLOAD
    "${MANUAL_URL}"
    "${CMAKE_CURRENT_BINARY_DIR}/res/Mixxx-Manual.pdf"
    SHOW_PROGRESS
    STATUS MANUAL_PDF_DOWNLOAD
    TLS_VERIFY ON
  )
  list(GET MANUAL_PDF_DOWNLOAD 0 MANUAL_PDF_DOWNLOAD_ERROR)
  if(NOT MANUAL_PDF_DOWNLOAD_ERROR EQUAL 0)
    list(GET MANUAL_PDF_DOWNLOAD 1 MANUAL_PDF_DOWNLOAD_MESSGAE)
    message(FATAL_ERROR "Manual PDF download failed with: "
        "${MANUAL_PDF_DOWNLOAD_MESSGAE} Code: ${MANUAL_PDF_DOWNLOAD_ERROR}. "
        "Either download it yourself and move it to "
        "'${CMAKE_CURRENT_SOURCE_DIR}/res/Mixxx-Manual.pdf' or "
        "reconfigure with -DDOWNLOAD_MANUAL=OFF to build without included "
        "manual.")
  endif()
  file(RENAME "${CMAKE_CURRENT_BINARY_DIR}/res/Mixxx-Manual.pdf" "${CMAKE_CURRENT_SOURCE_DIR}/res/Mixxx-Manual.pdf")
endif()

target_sources(mixxx PRIVATE res/mixxx.qrc)
set_target_properties(mixxx PROPERTIES AUTORCC ON)
target_sources(mixxx-test PRIVATE res/mixxx.qrc)
set_target_properties(mixxx-test PROPERTIES AUTORCC ON)

if (MIXXX_VERSION_PRERELEASE STREQUAL "")
   set(MIXXX_VERSION "${CMAKE_PROJECT_VERSION}")
else()
   set(MIXXX_VERSION "${CMAKE_PROJECT_VERSION}-${MIXXX_VERSION_PRERELEASE}")
endif()

get_target_property(MIXXX_BUILD_FLAGS mixxx-lib COMPILE_OPTIONS)

# uses CMAKE_PROJECT_VERSION MIXXX_VERSION_PRERELEASE MIXXX_BUILD_FLAGS
configure_file(src/version.h.in src/version.h @ONLY)

if(GIT_COMMIT_DATE AND NOT GIT_COMMIT_DATE MATCHES "^[0-9]*-[0-9]*-[0-9]*T[0-9]*\\:[0-9]*\\:[0-9]*[+-][0-9]*\\:[0-9]*$")
  message(FATAL_ERROR "GIT_COMMIT_DATE requires strict ISO 8601 format %Y-%m-%dT%H:%M:%SZ")
endif()

add_custom_target(mixxx-gitinfo
  # Note: We don't quote the paths in the command since CMake already inserts
  # escapes (which, if quoted, lead to paths wrongly containing backslashes).
  # See https://stackoverflow.com/questions/8925396/why-does-cmake-prefixes-spaces-with-backslashes-when-executing-a-command
  COMMAND ${CMAKE_COMMAND}
    -DGIT_DESCRIBE=${GIT_DESCRIBE}
    -DGIT_COMMIT_DATE=${GIT_COMMIT_DATE}
    -DINPUT_FILE=${CMAKE_CURRENT_SOURCE_DIR}/src/gitinfo.h.in
    -DOUTPUT_FILE=${CMAKE_CURRENT_BINARY_DIR}/src/gitinfo.h
    -P ${CMAKE_CURRENT_SOURCE_DIR}/cmake/scripts/gitinfo.cmake
  COMMENT "Update git version information in gitinfo.h"
  BYPRODUCTS "${CMAKE_CURRENT_BINARY_DIR}/src/gitinfo.h"
  WORKING_DIRECTORY "${CMAKE_CURRENT_SOURCE_DIR}"
)

add_library(mixxx-gitinfostore STATIC EXCLUDE_FROM_ALL
    src/util/gitinfostore.cpp
)
target_include_directories(mixxx-gitinfostore PUBLIC src ${CMAKE_BINARY_DIR}/src)
add_dependencies(mixxx-gitinfostore mixxx-gitinfo)

# Windows-only resource file
if(WIN32)
  string(TIMESTAMP MIXXX_YEAR "%Y")

  set(MIXXX_FILEVERSION "${CMAKE_PROJECT_VERSION_MAJOR},${CMAKE_PROJECT_VERSION_MINOR},${CMAKE_PROJECT_VERSION_PATCH}")
  set(MIXXX_PRODUCTVERSION "${MIXXX_FILEVERSION}")

  if(CMAKE_BUILD_TYPE STREQUAL "Debug")
    set(MIXXX_DEBUG 1)
  else()
    set(MIXXX_DEBUG 0)
  endif()

  if (MIXXX_VERSION_PRERELEASE STREQUAL "")
    set(MIXXX_PRERELEASE 0)
  else()
    set(MIXXX_PRERELEASE 1)
  endif()

  # uses MIXXX_YEAR MIXXX_FILEVERSION MIXXX_PRODUCTVERSION MIXXX_VERSION MIXXX_DEBUG MIXXX_PRERELEASE
  configure_file(
    "src/mixxx.rc.include.in"
    "src/mixxx.rc.include"
    @ONLY
  )
  add_dependencies(mixxx mixxx-gitinfo)

  target_sources(mixxx PRIVATE
    src/mixxx.rc
    "${CMAKE_CURRENT_BINARY_DIR}/src/mixxx.rc.include"
    "${CMAKE_CURRENT_BINARY_DIR}/src/gitinfo.h"
  )
  target_include_directories(mixxx PRIVATE "${CMAKE_CURRENT_SOURCE_DIR}")
endif()

# Chromaprint
find_package(Chromaprint)
# This is the first package form the environment, if this fails give hints how to install the environment
if(NOT Chromaprint_FOUND)
  FATAL_ERROR_MISSING_ENV()
else()
  target_link_libraries(mixxx-lib PRIVATE Chromaprint::Chromaprint)
endif()

# Locale Aware Compare for SQLite
find_package(SQLite3)
# For LOCALECOMPARE we call directly sqlite functions to the database opened by
# Qt. It only works without crashing when Mixxx links to the same sqlite
# library as Qt.
# This is difficult on macOS where system the SQLite can be installed and linked
# dynamically from various locations. There is no issue in case of static
# linking which would result in a duplicate symbol error.
if(NOT SQLite3_FOUND)
  set(LOCALECOMPARE_DEFAULT OFF)
else()
  is_static_library(SQLite3_IS_STATIC SQLite::SQLite3)
  if(SQLite3_IS_STATIC OR NOT APPLE)
    set(LOCALECOMPARE_DEFAULT ON)
  else()
    set(LOCALECOMPARE_DEFAULT OFF)
  endif()
endif()
cmake_dependent_option(LOCALECOMPARE "Locale Aware Compare support for SQLite" ON "LOCALECOMPARE_DEFAULT" OFF)
if(LOCALECOMPARE)
  if(NOT SQLite3_FOUND)
    message(FATAL_ERROR "Locale Aware Compare for SQLite requires libsqlite and its development headers.")
  endif()
  target_compile_definitions(mixxx-lib PUBLIC __SQLITE3__)
  target_link_libraries(mixxx-lib PRIVATE SQLite::SQLite3)
elseif(SQLite3_IS_STATIC)
  # in the static case we need to link SQLite3 uncoditionally
  target_link_libraries(mixxx-lib PRIVATE SQLite::SQLite3)
endif()

# Denon Engine Prime library export support (using libdjinterop)
option(ENGINEPRIME "Support for library export to Denon Engine Prime" ON)
if(ENGINEPRIME)
  # libdjinterop does not currently have a stable ABI, so we fetch sources for a specific tag, build here, and link
  # statically.  This situation should be reviewed once libdjinterop hits version 1.x.
  set(LIBDJINTEROP_VERSION 0.20.1)
  # Look whether an existing installation of libdjinterop matches the required version.
  find_package(DjInterop  ${LIBDJINTEROP_VERSION} EXACT CONFIG)
  if(NOT DjInterop_FOUND)
    find_package(DjInterop  ${LIBDJINTEROP_VERSION} EXACT MODULE)
  endif()

  if(DjInterop_FOUND)
    # An existing installation of djinterop is available.
    message(STATUS "STATIC link existing system installation of libdjinterop")
    target_link_libraries(mixxx-lib PRIVATE DjInterop::DjInterop)
  else()
    # On MacOS, Mixxx does not use system SQLite, so we will use libdjinterop's
    # embedded SQLite in such a case.
    if (APPLE AND NOT SQLite3_IS_STATIC)
      message(STATUS "Building libdjinterop sources (with embedded SQLite) fetched from GitHub")
      set(DJINTEROP_SYSTEM_SQLITE OFF)
    else()
      message(STATUS "Building libdjinterop sources (with system SQLite) fetched from GitHub")
      set(DJINTEROP_SYSTEM_SQLITE ON)
    endif()

    set(DJINTEROP_INSTALL_DIR "${CMAKE_CURRENT_BINARY_DIR}/lib/libdjinterop-install")
    set(DJINTEROP_LIBRARY "lib/${CMAKE_STATIC_LIBRARY_PREFIX}djinterop${CMAKE_STATIC_LIBRARY_SUFFIX}")

    # CMake does not pass lists of paths properly to external projects.
    # This is worked around by changing the list separator.
    string(REPLACE ";" "|" PIPE_DELIMITED_CMAKE_PREFIX_PATH "${CMAKE_PREFIX_PATH}")

    # For offline builds download the archive file from the URL and
    # copy it into DOWNLOAD_DIR under DOWNLOAD_NAME prior to starting
    # the configuration.
    ExternalProject_Add(libdjinterop
      URL
        "https://github.com/xsco/libdjinterop/archive/refs/tags/${LIBDJINTEROP_VERSION}.tar.gz"
        "https://launchpad.net/~xsco/+archive/ubuntu/djinterop/+sourcefiles/libdjinterop/${LIBDJINTEROP_VERSION}-0ubuntu1/libdjinterop_${LIBDJINTEROP_VERSION}.orig.tar.gz"
      URL_HASH SHA256=69bdbd0e68f12858b79795a76a6023962f93f819ca36ea56a9d4680901865d13
      DOWNLOAD_DIR "${CMAKE_CURRENT_BINARY_DIR}/downloads"
      DOWNLOAD_NAME "libdjinterop-${LIBDJINTEROP_VERSION}.tar.gz"
      INSTALL_DIR ${DJINTEROP_INSTALL_DIR}
      LIST_SEPARATOR "|"
      CMAKE_ARGS
        -DBUILD_SHARED_LIBS=OFF
        -DCMAKE_SKIP_INSTALL_ALL_DEPENDENCY=ON
        -DCMAKE_BUILD_TYPE=${CMAKE_BUILD_TYPE}
        -DCMAKE_INSTALL_PREFIX:PATH=<INSTALL_DIR>
        -DCMAKE_PREFIX_PATH=${PIPE_DELIMITED_CMAKE_PREFIX_PATH}
        -DCMAKE_INSTALL_LIBDIR:PATH=lib
        -DCMAKE_MODULE_PATH:PATH=${CMAKE_MODULE_PATH}
        -$<IF:$<BOOL:${CMAKE_TOOLCHAIN_FILE}>,D,U>CMAKE_TOOLCHAIN_FILE:PATH=${CMAKE_TOOLCHAIN_FILE}
        -$<IF:$<BOOL:${CMAKE_OSX_DEPLOYMENT_TARGET}>,D,U>CMAKE_OSX_DEPLOYMENT_TARGET=${CMAKE_OSX_DEPLOYMENT_TARGET}
        -$<IF:$<BOOL:${CMAKE_OSX_ARCHITECTURES}>,D,U>CMAKE_OSX_ARCHITECTURES=${CMAKE_OSX_ARCHITECTURES}
        -DCMAKE_SYSTEM_PROCESSOR=${CMAKE_SYSTEM_PROCESSOR}
        -DCMAKE_SYSTEM_NAME=${CMAKE_SYSTEM_NAME}
        -DSYSTEM_SQLITE=${DJINTEROP_SYSTEM_SQLITE}
      BUILD_COMMAND ${CMAKE_COMMAND} --build . --target DjInterop
      BUILD_BYPRODUCTS <INSTALL_DIR>/${DJINTEROP_LIBRARY}
      EXCLUDE_FROM_ALL TRUE
    )

    # Since we have built libdjinterop from sources as a static library, its
    # transitive dependencies are not automatically recognised.  libdjinterop
    # depends on zlib and optionally sqlite3.  If libdjinterop was configured
    # to depend on system SQLite, Mixxx will already have the dependency.
    # But it does not have zlib, so we explicitly add that here.
    find_package(ZLIB 1.2.8 REQUIRED)
    # The include folder needs to already exist, otherwise INTERFACE_INCLUDE_DIRECTORIES will not be propagated
    file(MAKE_DIRECTORY "${DJINTEROP_INSTALL_DIR}/include")

    if(NOT CMAKE_GENERATOR STREQUAL "Ninja")
      # Required for 'CMakeFiles/mixxx-lib_autogen_timestamp_deps'
      # This tells 'make" that the libdjinterop is required for the djinterop library
      # BUILD_BYPRODUCTS work for Ninja only, while this workaround does not work for Ninja on macOS
      add_custom_command(
        OUTPUT "${DJINTEROP_INSTALL_DIR}/${DJINTEROP_LIBRARY}"
        DEPENDS libdjinterop
        COMMAND echo libdjinterop installed
      )
    endif()

    # Assemble a library based on the external project.
    add_library(mixxx-libdjinterop STATIC IMPORTED)
    set_target_properties(mixxx-libdjinterop PROPERTIES
      INTERFACE_INCLUDE_DIRECTORIES "${DJINTEROP_INSTALL_DIR}/include"
      INTERFACE_LINK_LIBRARIES ZLIB::ZLIB
      IMPORTED_LOCATION "${DJINTEROP_INSTALL_DIR}/${DJINTEROP_LIBRARY}"
    )
    add_dependencies(mixxx-libdjinterop libdjinterop)
    target_link_libraries(mixxx-lib PRIVATE mixxx-libdjinterop)
  endif()

  # Include conditional sources only required with Engine Prime export support.
  target_sources(mixxx-lib PRIVATE
    src/library/export/dlglibraryexport.cpp
    src/library/export/engineprimeexportjob.cpp
    src/library/export/libraryexporter.cpp)
  target_compile_definitions(mixxx-lib PUBLIC __ENGINEPRIME__)
endif()

# Ebur128
find_package(Ebur128 REQUIRED)
target_link_libraries(mixxx-lib PRIVATE Ebur128::Ebur128)

# FidLib
add_library(fidlib STATIC EXCLUDE_FROM_ALL lib/fidlib/fidlib.c)
if(MSVC)
  target_compile_definitions(fidlib PRIVATE T_MSVC)
  target_compile_definitions(fidlib PRIVATE _USE_MATH_DEFINES)
  target_compile_options(fidlib PRIVATE /W3)
elseif(MINGW)
  target_compile_definitions(fidlib PRIVATE T_MINGW)
  target_compile_options(fidlib PRIVATE -fno-finite-math-only -Wall -Wextra -Wfloat-conversion -Werror=return-type)
else()
  target_compile_definitions(fidlib PRIVATE T_LINUX)
  target_compile_options(fidlib PRIVATE -fno-finite-math-only -Wall -Wextra -Wfloat-conversion -Werror=return-type)
endif()
target_include_directories(mixxx-lib SYSTEM PUBLIC lib/fidlib)
target_link_libraries(mixxx-lib PRIVATE fidlib)

# Create a list from CMAKE_PREFIX_PATH with an alternate separator
# This is required to forward CMAKE_PREFIX_PATH in ExternalProject_Add()
# using the LIST_SEPARATOR option
string(REPLACE ";" "|" CMAKE_PREFIX_PATH_ALT_SEP "${CMAKE_PREFIX_PATH}")

# KeyFinder
option(KEYFINDER "KeyFinder support" ON)
if(KEYFINDER)
  set(MIN_LIBKEYFINDER_VERSION 2.2.4)
  set(FETCH_LIBKEYFINDER_VERSION 2.2.6)
  find_package(KeyFinder ${MIN_LIBKEYFINDER_VERSION})
  if (KeyFinder_FOUND)
    target_link_libraries(mixxx-lib PRIVATE KeyFinder::KeyFinder)
  else()
    # If KeyFinder is built statically, we need FFTW
    find_package(FFTW REQUIRED)
    set(KeyFinder_INSTALL_DIR "${CMAKE_CURRENT_BINARY_DIR}/lib/keyfinder-install")
    set(KeyFinder_LIBRARY "${CMAKE_INSTALL_LIBDIR}/${CMAKE_STATIC_LIBRARY_PREFIX}keyfinder${CMAKE_STATIC_LIBRARY_SUFFIX}")

    # CMake does not pass lists of paths properly to external projects.
    # This is worked around by changing the list separator.
    string(REPLACE ";" "|" PIPE_DELIMITED_CMAKE_PREFIX_PATH "${CMAKE_PREFIX_PATH}")

    # For offline builds download the archive file from the URL and
    # copy it into DOWNLOAD_DIR under DOWNLOAD_NAME prior to starting
    # the configuration.
    ExternalProject_Add(libkeyfinder
      URL "https://github.com/mixxxdj/libkeyfinder/archive/refs/tags/v${FETCH_LIBKEYFINDER_VERSION}.zip"
      URL_HASH SHA256=f15deb56c2dcaa6b10dc3717a7d2f42a8407c04ad550f694de42118be998d256
      DOWNLOAD_DIR "${CMAKE_CURRENT_BINARY_DIR}/downloads"
      DOWNLOAD_NAME "libkeyfinder-${FETCH_LIBKEYFINDER_VERSION}.zip"
      INSTALL_DIR "${KeyFinder_INSTALL_DIR}"
      LIST_SEPARATOR "|"
      CMAKE_ARGS
        -DBUILD_SHARED_LIBS=OFF
        -DCMAKE_SKIP_INSTALL_ALL_DEPENDENCY=ON
        -DCMAKE_BUILD_TYPE=${CMAKE_BUILD_TYPE}
        -DCMAKE_INSTALL_PREFIX:PATH=<INSTALL_DIR>
        -DCMAKE_PREFIX_PATH=${PIPE_DELIMITED_CMAKE_PREFIX_PATH}
        -DCMAKE_INSTALL_LIBDIR=${CMAKE_INSTALL_LIBDIR}
        -$<IF:$<BOOL:${CMAKE_TOOLCHAIN_FILE}>,D,U>CMAKE_TOOLCHAIN_FILE:PATH=${CMAKE_TOOLCHAIN_FILE}
        -$<IF:$<BOOL:${CMAKE_OSX_DEPLOYMENT_TARGET}>,D,U>CMAKE_OSX_DEPLOYMENT_TARGET=${CMAKE_OSX_DEPLOYMEN_TARGET}
        -$<IF:$<BOOL:${CMAKE_OSX_ARCHITECTURES}>,D,U>CMAKE_OSX_ARCHITECTURES=${CMAKE_OSX_ARCHITECTURES}
        -DCMAKE_SYSTEM_PROCESSOR=${CMAKE_SYSTEM_PROCESSOR}
        -DCMAKE_SYSTEM_NAME=${CMAKE_SYSTEM_NAME}
        -DBUILD_TESTING=OFF
      BUILD_COMMAND ${CMAKE_COMMAND} --build .
      BUILD_BYPRODUCTS <INSTALL_DIR>/${KeyFinder_LIBRARY}
      EXCLUDE_FROM_ALL TRUE
      LIST_SEPARATOR |
    )

    # This is a bit of a hack to make sure that the include directory actually
    # exists when configuring the build.
    # ExternalProject_Add() will create it
    # at compile time, but CMake already
    # checks that all directories passed to
    # target_include_directories() exist
    # during configuration and will throw
    # an error if not.
    file(MAKE_DIRECTORY "${KeyFinder_INSTALL_DIR}/include")

    add_library(mixxx-keyfinder STATIC IMPORTED)
    add_dependencies(mixxx-keyfinder libkeyfinder)
    set_target_properties(mixxx-keyfinder PROPERTIES IMPORTED_LOCATION "${KeyFinder_INSTALL_DIR}/${KeyFinder_LIBRARY}")
    target_link_libraries(mixxx-keyfinder INTERFACE FFTW::FFTW)
    target_include_directories(mixxx-keyfinder INTERFACE "${KeyFinder_INSTALL_DIR}/include")
    target_link_libraries(mixxx-lib PRIVATE mixxx-keyfinder)
  endif()

  target_sources(mixxx-lib PRIVATE src/analyzer/plugins/analyzerkeyfinder.cpp)
  target_compile_definitions(mixxx-lib PUBLIC __KEYFINDER__)
endif()

# FLAC
find_package(FLAC REQUIRED)
target_link_libraries(mixxx-lib PRIVATE FLAC::FLAC)

# FpClassify This is a wrapper around the fpclassify function that prevents
# inlining It is compiled without optimization and allows to use these function
# from -ffast-math optimized objects. The MSVC option /fp:fast does not suffer this issue
add_library(FpClassify STATIC EXCLUDE_FROM_ALL src/util/fpclassify.cpp)

if (CMAKE_CXX_COMPILER_ID MATCHES "Clang" AND CMAKE_CXX_SIMULATE_ID MATCHES "MSVC")
  target_compile_options(FpClassify PRIVATE /fp:precise)
elseif(GNU_GCC OR LLVM_CLANG)
  # The option `-ffp-contract=on` must precede `-fno-fast-math`
  # to silence a warning on Clang 14
  target_compile_options(FpClassify PRIVATE -ffp-contract=on -fno-fast-math)
endif()
target_link_libraries(mixxx-lib PRIVATE FpClassify)

# LAME
find_package(mp3lame REQUIRED)
target_link_libraries(mixxx-lib PRIVATE mp3lame::mp3lame)

# Kaitai for reading Rekordbox libraries
add_library(Kaitai STATIC EXCLUDE_FROM_ALL
  lib/kaitai/kaitaistream.cpp
)
target_include_directories(Kaitai SYSTEM PUBLIC lib/kaitai)
target_compile_definitions(Kaitai PRIVATE KS_STR_ENCODING_NONE)
target_link_libraries(mixxx-lib PRIVATE Kaitai)

# For determining MP3 timing offset cases in Rekordbox library feature
add_library(MP3GuessEnc STATIC EXCLUDE_FROM_ALL
  lib/mp3guessenc-0.27.4/mp3guessenc.c
  lib/mp3guessenc-0.27.4/tags.c
  lib/mp3guessenc-0.27.4/decode.c
  lib/mp3guessenc-0.27.4/bit_utils.c
)
if(WIN32)
  target_compile_definitions(MP3GuessEnc PRIVATE __WINDOWS__ _CRT_SECURE_NO_WARNINGS)
endif()
target_include_directories(MP3GuessEnc SYSTEM PUBLIC lib/mp3guessenc-0.27.4)
target_link_libraries(mixxx-lib PRIVATE MP3GuessEnc)

# OpenGL
set(OpenGL_GL_PREFERENCE "GLVND")
find_package(OpenGL REQUIRED)
target_link_libraries(mixxx-lib PRIVATE OpenGL::GL)

# Ogg
find_package(Ogg REQUIRED)
target_link_libraries(mixxx-lib PRIVATE Ogg::ogg)

# Vorbis
find_package(Vorbis REQUIRED)
target_link_libraries(mixxx-lib PRIVATE Vorbis::vorbis Vorbis::vorbisenc Vorbis::vorbisfile)

# PortAudio
find_package(PortAudio REQUIRED)
target_link_libraries(mixxx-lib PUBLIC PortAudio::PortAudio)

# PortAudio Ring Buffer
add_library(PortAudioRingBuffer STATIC EXCLUDE_FROM_ALL
  lib/portaudio/pa_ringbuffer.c
)
target_include_directories(mixxx-lib SYSTEM PUBLIC lib/portaudio)
target_link_libraries(mixxx-lib PRIVATE PortAudioRingBuffer)

# PortMidi
find_package(PortMidi REQUIRED)
target_include_directories(mixxx-lib SYSTEM PUBLIC ${PortMidi_INCLUDE_DIRS})
target_link_libraries(mixxx-lib PRIVATE ${PortMidi_LIBRARIES})

# Protobuf
add_subdirectory(src/proto)
target_link_libraries(mixxx-lib PUBLIC mixxx-proto)

# Rigtorp SPSC Queue
# https://github.com/rigtorp/SPSCQueue
target_include_directories(mixxx-lib SYSTEM PUBLIC lib/rigtorp/SPSCQueue/include)

# Qt
set(
  QT_COMPONENTS
    Concurrent
    Core
    Gui
    Network
    OpenGL
    PrintSupport
    Qml
    QuickWidgets
    Sql
    Svg
    Test
    Widgets
    Xml
)
set(QT_EXTRA_COMPONENTS "")
if(QT6)
  find_package(QT 6.2 NAMES Qt6 COMPONENTS Core REQUIRED)
  list(APPEND QT_EXTRA_COMPONENTS "SvgWidgets")
  list(APPEND QT_EXTRA_COMPONENTS "Core5Compat")
else()
  find_package(QT 5.12 NAMES Qt5 COMPONENTS Core REQUIRED)
endif()
if(QML)
  list(APPEND QT_EXTRA_COMPONENTS "Quick")
  list(APPEND QT_EXTRA_COMPONENTS "QuickControls2")
endif()
find_package(Qt${QT_VERSION_MAJOR}
  COMPONENTS
    ${QT_COMPONENTS}
    ${QT_EXTRA_COMPONENTS}
  REQUIRED
)
# PUBLIC is required below to find included headers
foreach(COMPONENT ${QT_COMPONENTS})
  target_link_libraries(mixxx-lib PUBLIC Qt${QT_VERSION_MAJOR}::${COMPONENT})
endforeach()
if(QT_EXTRA_COMPONENTS)
  foreach(COMPONENT ${QT_EXTRA_COMPONENTS})
    target_link_libraries(mixxx-lib PUBLIC Qt${QT_VERSION_MAJOR}::${COMPONENT})
  endforeach()
endif()

if(QML)
  set(QT_QML_OUTPUT_DIRECTORY ${CMAKE_BINARY_DIR}/qml)
  qt_add_library(mixxx-qml-lib STATIC)
  foreach(COMPONENT ${QT_COMPONENTS})
    target_link_libraries(mixxx-qml-lib PUBLIC Qt${QT_VERSION_MAJOR}::${COMPONENT})
  endforeach()
  if(QT_EXTRA_COMPONENTS)
    foreach(COMPONENT ${QT_EXTRA_COMPONENTS})
      target_link_libraries(mixxx-qml-lib PUBLIC Qt${QT_VERSION_MAJOR}::${COMPONENT})
    endforeach()
  endif()
  set_target_properties(mixxx-qml-lib PROPERTIES AUTOMOC ON)
  qt_add_qml_module(mixxx-qml-lib
    URI Mixxx
    VERSION 1.0
    RESOURCE_PREFIX /mixxx.org/imports
    IMPORTS QtQuick
    QML_FILES
      res/qml/Mixxx/MathUtils.mjs
      res/qml/Mixxx/PlayerDropArea.qml
  )
  target_link_libraries(mixxx-lib PRIVATE mixxx-qml-lib)

  # FIXME: Currently we need to add these include directories due to
  # QTBUG-87221. We should figure out a better way to fix this.
  # See: https://bugreports.qt.io/browse/QTBUG-87221
  target_include_directories(mixxx-qml-lib PRIVATE src/control src/qml)
  target_include_directories(mixxx-qml-lib PUBLIC src/ ${CMAKE_BINARY_DIR}/src)
  target_include_directories(mixxx-qml-lib SYSTEM PUBLIC lib/rigtorp/SPSCQueue/include lib/portaudio)

  target_link_libraries(mixxx-qml-lib PUBLIC mixxx-proto)
  target_link_libraries(mixxx-qml-libplugin PUBLIC mixxx-proto)

  target_precompile_headers(mixxx-qml-lib PUBLIC
    ${MIXXX_COMMON_PRECOMPILED_HEADER}
  )

  target_link_libraries(mixxx-qml-lib PRIVATE mixxx-qml-libplugin)

  qt_add_library(mixxx-qml-mixxxcontrols STATIC)
  set_target_properties(mixxx-qml-mixxxcontrols PROPERTIES AUTOMOC ON)
  qt_add_qml_module(mixxx-qml-mixxxcontrols
    URI Mixxx.Controls
    VERSION 1.0
    RESOURCE_PREFIX /mixxx.org/imports
    OPTIONAL_IMPORTS Mixxx
    QML_FILES
      res/qml/Mixxx/Controls/Knob.qml
      res/qml/Mixxx/Controls/Slider.qml
      res/qml/Mixxx/Controls/Spinny.qml
      res/qml/Mixxx/Controls/WaveformOverviewHotcueMarker.qml
      res/qml/Mixxx/Controls/WaveformOverviewMarker.qml
      res/qml/Mixxx/Controls/WaveformOverview.qml
  )
  target_link_libraries(mixxx-qml-lib PRIVATE mixxx-qml-mixxxcontrolsplugin)

  target_sources(mixxx-qml-lib PRIVATE
    src/qml/asyncimageprovider.cpp
    src/qml/qmlapplication.cpp
    src/qml/qmlcontrolproxy.cpp
    src/qml/qmlconfigproxy.cpp
    src/qml/qmldlgpreferencesproxy.cpp
    src/qml/qmleffectmanifestparametersmodel.cpp
    src/qml/qmleffectsmanagerproxy.cpp
    src/qml/qmleffectslotproxy.cpp
    src/qml/qmllibraryproxy.cpp
    src/qml/qmllibrarytracklistmodel.cpp
    src/qml/qmlplayermanagerproxy.cpp
    src/qml/qmlplayerproxy.cpp
    src/qml/qmlvisibleeffectsmodel.cpp
    src/qml/qmlwaveformoverview.cpp
    # The following sources need to be in this target to get QML_ELEMENT properly interpreted
    src/control/controlmodel.cpp
    src/control/controlsortfiltermodel.cpp
  )

  # qt_finalize_target takes care that the resources :/mixxx.org/imports/Mixxx/
  # and :/mixxx.org/imports/Mixxx/Controls are placed into beginning of the binary
  qt_finalize_target(mixxx)
endif()

option(DEBUG_ASSERTIONS_FATAL "Fail if debug become true assertions" OFF)
if(DEBUG_ASSERTIONS_FATAL)
  target_compile_definitions(mixxx-lib PUBLIC MIXXX_DEBUG_ASSERTIONS_FATAL MIXXX_DEBUG_ASSERTIONS_ENABLED)
  if(QML)
    target_compile_definitions(mixxx-qml-lib PUBLIC MIXXX_DEBUG_ASSERTIONS_FATAL MIXXX_DEBUG_ASSERTIONS_ENABLED)
  endif()
  if (NOT CMAKE_BUILD_TYPE STREQUAL "Debug")
    message(STATUS "DEBUG_ASSERT statements have been enabled because DEBUG_ASSERTIONS_FATAL is ON.")
  endif()
endif()

target_compile_definitions(mixxx-lib PUBLIC QT_TABLET_SUPPORT QT_USE_QSTRINGBUILDER)
is_static_library(Qt_IS_STATIC Qt${QT_VERSION_MAJOR}::Core)
if(Qt_IS_STATIC)
  # NOTE(rryan): If you are adding a plugin here, you must also
  # update src/mixxxapplication.cpp to define a Q_IMPORT_PLUGIN
  # for it. Not all imageformats plugins are built as .libs when
  # building Qt statically on Windows. Check the build environment
  # to see exactly what's available as a standalone .lib vs linked
  # into Qt .libs by default.

  target_link_libraries(mixxx-lib PRIVATE
    # platform plugins
    Qt${QT_VERSION_MAJOR}::QOffscreenIntegrationPlugin
    Qt${QT_VERSION_MAJOR}::QMinimalIntegrationPlugin

    # imageformats plugins
    Qt${QT_VERSION_MAJOR}::QGifPlugin
    Qt${QT_VERSION_MAJOR}::QICOPlugin
    Qt${QT_VERSION_MAJOR}::QJpegPlugin
    Qt${QT_VERSION_MAJOR}::QSvgPlugin

    # sqldrivers
    Qt${QT_VERSION_MAJOR}::QSQLiteDriverPlugin
  )

  if(WIN32)
    target_link_libraries(mixxx-lib PRIVATE
      Qt${QT_VERSION_MAJOR}::QWindowsIntegrationPlugin
      Qt${QT_VERSION_MAJOR}::QWindowsVistaStylePlugin
    )
  endif()

  if(APPLE)
    target_link_libraries(mixxx-lib PRIVATE
      Qt${QT_VERSION_MAJOR}::QCocoaIntegrationPlugin
      Qt${QT_VERSION_MAJOR}::QMacStylePlugin
    )
  endif()
else()
  if(QT6 AND (WIN32 OR APPLE))
    # Qt6 does not automatically install plugins like in Qt 5

    find_package(libjpeg-turbo CONFIG REQUIRED)
    install(IMPORTED_RUNTIME_ARTIFACTS
      # QJpegPlugin dependency
      libjpeg-turbo::jpeg
      DESTINATION "${MIXXX_INSTALL_DATADIR}"
      RUNTIME_DEPENDENCY_SET mixxx
      COMPONENT applocal)

    install(IMPORTED_RUNTIME_ARTIFACTS
      # platform plugins
      Qt${QT_VERSION_MAJOR}::QOffscreenIntegrationPlugin
      Qt${QT_VERSION_MAJOR}::QMinimalIntegrationPlugin
      DESTINATION "${MIXXX_INSTALL_DATADIR}/platforms"
      RUNTIME_DEPENDENCY_SET mixxx
      COMPONENT applocal)

    install(IMPORTED_RUNTIME_ARTIFACTS
      Qt${QT_VERSION_MAJOR}::QGifPlugin
      Qt${QT_VERSION_MAJOR}::QICOPlugin
      Qt${QT_VERSION_MAJOR}::QJpegPlugin
      Qt${QT_VERSION_MAJOR}::QSvgPlugin
      DESTINATION "${MIXXX_INSTALL_DATADIR}/imageformats"
      RUNTIME_DEPENDENCY_SET mixxx
      COMPONENT applocal)

    install(IMPORTED_RUNTIME_ARTIFACTS
      Qt${QT_VERSION_MAJOR}::QSQLiteDriverPlugin
      DESTINATION "${MIXXX_INSTALL_DATADIR}/sqldrivers"
      RUNTIME_DEPENDENCY_SET mixxx
      COMPONENT applocal)

    if(WIN32)
      install(IMPORTED_RUNTIME_ARTIFACTS Qt${QT_VERSION_MAJOR}::QWindowsIntegrationPlugin
        DESTINATION "${MIXXX_INSTALL_DATADIR}/platforms"
        RUNTIME_DEPENDENCY_SET mixxx
        COMPONENT applocal)
      install(IMPORTED_RUNTIME_ARTIFACTS Qt${QT_VERSION_MAJOR}::QWindowsVistaStylePlugin
        DESTINATION "${MIXXX_INSTALL_DATADIR}/styles"
        RUNTIME_DEPENDENCY_SET mixxx
        COMPONENT applocal)
    endif()
    if(APPLE)
      install(IMPORTED_RUNTIME_ARTIFACTS Qt${QT_VERSION_MAJOR}::QCocoaIntegrationPlugin
        DESTINATION "${MIXXX_INSTALL_DATADIR}/platforms"
        RUNTIME_DEPENDENCY_SET mixxx
        COMPONENT applocal)
      install(IMPORTED_RUNTIME_ARTIFACTS Qt${QT_VERSION_MAJOR}::QMacStylePlugin
        DESTINATION "${MIXXX_INSTALL_DATADIR}/styles"
        RUNTIME_DEPENDENCY_SET mixxx
        COMPONENT applocal)
    endif()

    add_custom_command(
        TARGET mixxx POST_BUILD
        COMMAND "${CMAKE_COMMAND}" -DCOMPONENT=applocal -DCMAKE_INSTALL_PREFIX="${CMAKE_CURRENT_BINARY_DIR}" -P cmake_install.cmake)
  endif()
endif()

if(APPLE)
  if(Qt_IS_STATIC OR QT6)
    target_link_libraries(mixxx-lib PRIVATE
        "-weak_framework Accelerate"
        "-weak_framework AppKit"
        "-weak_framework AudioToolbox"
        "-weak_framework AudioUnit"
        "-weak_framework AVFoundation"
        "-weak_framework CoreAudio"
        "-weak_framework CoreFoundation"
        "-weak_framework CoreImage"
        "-weak_framework CoreMedia"
        "-weak_framework CoreMidi"
        "-weak_framework CoreServices"
        "-weak_framework CoreVideo"
        "-weak_framework IOSurface"
        "-weak_framework VideoToolbox"
    )
  else()
    # Used for battery measurements and controlling the screensaver on macOS.
    target_link_libraries(mixxx-lib PRIVATE
        "-weak_framework IOKit"
    )
  endif()
elseif(UNIX AND NOT APPLE)
  if(QT6)
    find_package(X11)
  else()
    find_package(X11 REQUIRED)
    find_package(Qt5 COMPONENTS X11Extras REQUIRED)
    target_link_libraries(mixxx-lib PUBLIC Qt5::X11Extras)
  endif()
  if(${X11_FOUND})
    target_include_directories(mixxx-lib SYSTEM PUBLIC "${X11_INCLUDE_DIR}")
    target_link_libraries(mixxx-lib PRIVATE "${X11_LIBRARIES}")
  endif()
  find_package(Qt${QT_VERSION_MAJOR} COMPONENTS DBus REQUIRED)
  target_link_libraries(mixxx-lib PUBLIC
    Qt${QT_VERSION_MAJOR}::DBus
  )
elseif(WIN32)
  if(Qt_IS_STATIC)
    target_link_libraries(mixxx-lib PRIVATE
      # Pulled from qt-4.8.2-source\mkspecs\win32-msvc2010\qmake.conf
      # QtCore
      kernel32
      user32      # QtGui, QtOpenGL, libHSS1394
      shell32
      uuid
      ole32       # QtGui,
      advapi32    # QtGui, portaudio, portmidi
      ws2_32      # QtGui, QtNetwork, libshout
      # QtGui
      gdi32       # QtOpenGL, libshout
      comdlg32
      oleaut32
      imm32
      winmm
      winspool
      # QtOpenGL
      glu32
      opengl32

      # QtNetwork openssl-linked
      crypt32

      dwmapi      # qtwindows
      iphlpapi    # qt5network
      mpr         # qt5core
      netapi32    # qt5core
      userenv     # qt5core
      uxtheme     # ?
      version     # ?
      wtsapi32    # ?
    )

    find_library(QTFONTDATABASESUPPORT_LIBRARY Qt${QT_VERSION_MAJOR}FontDatabaseSupport)
    target_link_libraries(mixxx-lib PRIVATE "${QTFONTDATABASESUPPORT_LIBRARY}")
    find_library(QTWINDOWSUIAUTOMATIONSUPPORT_LIBRARY Qt${QT_VERSION_MAJOR}WindowsUIAutomationSupport)
    target_link_libraries(mixxx-lib PRIVATE "${QTWINDOWSUIAUTOMATIONSUPPORT_LIBRARY}")
    find_library(QTEVENTDISPATCHERSUPPORT_LIBRARY Qt${QT_VERSION_MAJOR}EventDispatcherSupport)
    target_link_libraries(mixxx-lib PRIVATE "${QTEVENTDISPATCHERSUPPORT_LIBRARY}")
    find_library(QTTHEMESUPPORT_LIBRARY Qt${QT_VERSION_MAJOR}ThemeSupport)
    target_link_libraries(mixxx-lib PRIVATE "${QTTHEMESUPPORT_LIBRARY}")

    find_library(QTFREETYPE_LIBRARY qtfreetype)
    target_link_libraries(mixxx-lib PRIVATE "${QTFREETYPE_LIBRARY}")
    find_library(QTHARFBUZZ_LIBRARY qtharfbuzz)
    target_link_libraries(mixxx-lib PRIVATE "${QTHARFBUZZ_LIBRARY}")
    find_library(QTLIBPNG_LIBRARY qtlibpng)
    target_link_libraries(mixxx-lib PRIVATE "${QTLIBPNG_LIBRARY}")
    find_library(QTPCRE2_LIBRARY qtpcre2)
    target_link_libraries(mixxx-lib PRIVATE "${QTPCRE2_LIBRARY}")
  else()
    #libshout is always built statically
    target_link_libraries(mixxx-lib PRIVATE
      ws2_32      # libshout
      gdi32       # libshout
    )
  endif()
endif()

if(APPLE OR WIN32)
  # qt_de.qm is just one arbitrary file in the directory that needs to be located;
  # there is no particular reason to look for this file versus any other one in the directory.
  if(QT6)
    find_file(QT_TRANSLATION_FILE qt_de.qm PATHS "${Qt6_DIR}/../../translations/Qt6" REQUIRED NO_DEFAULT_PATH)
  else()
    find_file(QT_TRANSLATION_FILE qt_de.qm PATHS "${Qt5_DIR}/../../../translations" "${Qt5_DIR}/../../qt5/translations" REQUIRED NO_DEFAULT_PATH)
  endif()
  get_filename_component(QT_TRANSLATIONS ${QT_TRANSLATION_FILE} DIRECTORY)
  install(
    DIRECTORY "${QT_TRANSLATIONS}/"
    DESTINATION "${MIXXX_INSTALL_DATADIR}/translations"
    # QT 5 translations have been separated into several files, and most of the qt_xx.qm files
    # contain just shortcuts to load the qtbase, qtmultimedia etc files.
    FILES_MATCHING REGEX
      "qt_.+\.qm|qtbase_.*\.qm|qtmultimedia_.*\.qm|qtscript_.*\.qm|qtxmlpatterns_.*\.qm"
  )
endif()

# Queen Mary DSP
add_library(QueenMaryDsp STATIC EXCLUDE_FROM_ALL
  # lib/qm-dsp/base/KaiserWindow.cpp
  lib/qm-dsp/base/Pitch.cpp
  # lib/qm-dsp/base/SincWindow.cpp
  lib/qm-dsp/dsp/chromagram/Chromagram.cpp
  lib/qm-dsp/dsp/chromagram/ConstantQ.cpp
  lib/qm-dsp/dsp/keydetection/GetKeyMode.cpp
  # lib/qm-dsp/dsp/mfcc/MFCC.cpp
  lib/qm-dsp/dsp/onsets/DetectionFunction.cpp
  lib/qm-dsp/dsp/onsets/PeakPicking.cpp
  lib/qm-dsp/dsp/phasevocoder/PhaseVocoder.cpp
  lib/qm-dsp/dsp/rateconversion/Decimator.cpp
  # lib/qm-dsp/dsp/rateconversion/DecimatorB.cpp
  # lib/qm-dsp/dsp/rateconversion/Resampler.cpp
  # lib/qm-dsp/dsp/rhythm/BeatSpectrum.cpp
  # lib/qm-dsp/dsp/segmentation/ClusterMeltSegmenter.cpp
  # lib/qm-dsp/dsp/segmentation/Segmenter.cpp
  # lib/qm-dsp/dsp/segmentation/cluster_melt.c
  # lib/qm-dsp/dsp/segmentation/cluster_segmenter.c
  lib/qm-dsp/dsp/signalconditioning/DFProcess.cpp
  lib/qm-dsp/dsp/signalconditioning/FiltFilt.cpp
  lib/qm-dsp/dsp/signalconditioning/Filter.cpp
  lib/qm-dsp/dsp/signalconditioning/Framer.cpp
  lib/qm-dsp/dsp/tempotracking/DownBeat.cpp
  lib/qm-dsp/dsp/tempotracking/TempoTrack.cpp
  lib/qm-dsp/dsp/tempotracking/TempoTrackV2.cpp
  lib/qm-dsp/dsp/tonal/ChangeDetectionFunction.cpp
  lib/qm-dsp/dsp/tonal/TCSgram.cpp
  lib/qm-dsp/dsp/tonal/TonalEstimator.cpp
  lib/qm-dsp/dsp/transforms/FFT.cpp
  # lib/qm-dsp/dsp/wavelet/Wavelet.cpp
  lib/qm-dsp/ext/kissfft/kiss_fft.c
  lib/qm-dsp/ext/kissfft/tools/kiss_fftr.c
  # lib/qm-dsp/hmm/hmm.c
  lib/qm-dsp/maths/Correlation.cpp
  # lib/qm-dsp/maths/CosineDistance.cpp
  lib/qm-dsp/maths/KLDivergence.cpp lib/qm-dsp/maths/MathUtilities.cpp
  # lib/qm-dsp/maths/pca/pca.c
  # lib/qm-dsp/thread/Thread.cpp
)

target_compile_definitions(QueenMaryDsp PRIVATE kiss_fft_scalar=double)
if(UNIX)
  target_compile_definitions(QueenMaryDsp PRIVATE USE_PTHREADS)
elseif(MSVC)
  # Causes the cmath headers to declare M_PI and friends.
  # http://msdn.microsoft.com/en-us/library/4hwaceh6.aspx We could define this
  # in our headers but then include order matters since headers we don't control
  # may include cmath first.
  target_compile_definitions(QueenMaryDsp PRIVATE _USE_MATH_DEFINES)
endif()
target_include_directories(QueenMaryDsp SYSTEM PUBLIC lib/qm-dsp lib/qm-dsp/include)
target_link_libraries(mixxx-lib PRIVATE QueenMaryDsp)

# ReplayGain
add_library(ReplayGain STATIC EXCLUDE_FROM_ALL
  lib/replaygain/replaygain.cpp
)
target_include_directories(mixxx-lib SYSTEM PRIVATE lib/replaygain)
target_link_libraries(mixxx-lib PRIVATE ReplayGain)

# Reverb
add_library(Reverb STATIC EXCLUDE_FROM_ALL lib/reverb/Reverb.cc)
if(MSVC)
  target_compile_definitions(Reverb PRIVATE _USE_MATH_DEFINES)
endif()
target_include_directories(Reverb PRIVATE src)
target_link_libraries(Reverb PRIVATE Qt${QT_VERSION_MAJOR}::Core)
target_include_directories(mixxx-lib SYSTEM PRIVATE lib/reverb)
target_link_libraries(mixxx-lib PRIVATE Reverb)

# Rubberband
find_package(rubberband REQUIRED)
target_link_libraries(mixxx-lib PRIVATE rubberband::rubberband)

# SndFile
find_package(SndFile REQUIRED)
target_link_libraries(mixxx-lib PRIVATE SndFile::sndfile)
target_compile_definitions(mixxx-lib PUBLIC __SNDFILE__)
if(SndFile_SUPPORTS_SET_COMPRESSION_LEVEL)
  target_compile_definitions(mixxx-lib PUBLIC SFC_SUPPORTS_SET_COMPRESSION_LEVEL)
endif()

# SoundTouch
find_package(SoundTouch 2.1.2 REQUIRED)
target_link_libraries(mixxx-lib PRIVATE SoundTouch::SoundTouch)

# TagLib
find_package(TagLib 1.11 REQUIRED)
target_link_libraries(mixxx-lib PRIVATE TagLib::TagLib)

# Threads
set(THREADS_PREFER_PTHREAD_FLAG ON)
find_package(Threads REQUIRED)
target_link_libraries(mixxx-lib PRIVATE Threads::Threads)

#
# Features
#

# Battery meter
#
# The battery meter is only available on Linux, macOS and Windows, therefore
# this option is forcibly set to OFF on all other platforms.
cmake_dependent_option(BATTERY "Battery meter support" ON "WIN32 OR UNIX" OFF)
if(BATTERY)
  if(WIN32)
    target_sources(mixxx-lib PRIVATE src/util/battery/batterywindows.cpp)
  elseif(APPLE)
    target_sources(mixxx-lib PRIVATE src/util/battery/batterymac.cpp)
  elseif(UNIX)
    find_package(Upower REQUIRED)
    find_package(GLIB COMPONENTS gobject REQUIRED)
    target_include_directories(mixxx-lib SYSTEM PUBLIC ${GLIB_INCLUDE_DIRS})
    target_link_libraries(mixxx-lib PRIVATE Upower::Upower ${GLIB_LIBRARIES} ${GLIB_GOBJECT_LIBRARIES})
    target_sources(mixxx-lib PRIVATE src/util/battery/batterylinux.cpp)
  else()
    message(FATAL_ERROR "Battery support is not implemented for the target platform.")
  endif()
  target_compile_definitions(mixxx-lib PUBLIC __BATTERY__)
endif()


# Build Time
option(BUILDTIME "Use __DATE__ and __TIME__" ON)
if(NOT BUILDTIME)
  # Distributions like openSUSE use tools (e. g. build-compare) to detect
  # whether a built binary differs from a former build to avoid unneeded
  # publishing of packages.
  # If __DATE__ and __TIME__ are used the built binary differs always but
  # the tools cannot detect the root and publish a new package although
  # the only change is caused by __DATE__ and __TIME__.
  target_compile_definitions(mixxx-lib PUBLIC DISABLE_BUILDTIME)
endif()

# Clang Color Diagnostics
option(CLANG_COLORDIAG "Clang color diagnostics" OFF)
if(CLANG_COLORDIAG)
  if(NOT LLVM_CLANG)
    message(FATAL_ERROR "Color Diagnostics are only available when using Clang.")
  endif()
  target_compile_options(mixxx-lib PUBLIC -fcolor-diagnostics)
endif()

# Clang Sanitizers
set(SANITIZERS "")
option(SANITIZE_ADDRESS "Address Sanitizer" OFF)
if(SANITIZE_ADDRESS)
  list(APPEND SANITIZERS "address")
endif()
option(SANITIZE_UNDEFINED "Clang Undefined Behaviour Sanitizer" OFF)
if(SANITIZE_UNDEFINED)
  list(APPEND SANITIZERS "undefined")
endif()
option(SANITIZE_THREAD "Clang Thread Sanitizer" OFF)
if(SANITIZE_THREAD)
  list(APPEND SANITIZERS "thread")
endif()
if(NOT SANITIZERS STREQUAL "")
  if(NOT (LLVM_CLANG OR GNU_GCC))
    message(FATAL_ERROR "Sanitizers are only available on Clang or GCC")
  endif()
  list(JOIN SANITIZERS "," SANITZERS_JOINED)
  target_compile_options(mixxx-lib PUBLIC -fsanitize=${SANITZERS_JOINED})
  target_link_options(mixxx-lib PUBLIC -fsanitize=${SANITZERS_JOINED})
endif()

# CoreAudio MP3/AAC Decoder
#
# The CoreAudio API is only available on macOS, therefore this option is
# forcibly set to OFF on all other platforms.
cmake_dependent_option(COREAUDIO "CoreAudio MP3/AAC Decoder" ON "APPLE" OFF)
if(COREAUDIO)
  target_sources(mixxx-lib PRIVATE
    src/sources/soundsourcecoreaudio.cpp
    src/sources/v1/legacyaudiosourceadapter.cpp
    lib/apple/CAStreamBasicDescription.cpp
  )
  set_property(
    SOURCE lib/apple/CAStreamBasicDescription.cpp
    APPEND_STRING
    PROPERTY COMPILE_OPTIONS -Wno-deprecated-anon-enum-enum-conversion
  )
  target_compile_definitions(mixxx-lib PUBLIC __COREAUDIO__)
  target_include_directories(mixxx-lib SYSTEM PUBLIC lib/apple)
endif()


# FAAD AAC audio file decoder plugin
find_package(MP4)
find_package(MP4v2)
# It is enabled by default on Linux only, because other targets have other
# solutions. It requires MP4 or MP4v2.
default_option(FAAD "FAAD AAC audio file decoder support" "UNIX;NOT APPLE;MP4_FOUND OR MP4v2_FOUND")
if(FAAD)
  if(NOT MP4_FOUND AND NOT MP4v2_FOUND)
    message(FATAL_ERROR "FAAD AAC audio support requires libmp4 or libmp4v2 with development headers.")
  endif()
  target_sources(mixxx-lib PRIVATE
    src/sources/soundsourcem4a.cpp
    src/sources/libfaadloader.cpp
  )
  target_compile_definitions(mixxx-lib PUBLIC __FAAD__)
  if(MP4v2_FOUND)
    target_compile_definitions(mixxx-lib PUBLIC __MP4V2__)
    target_link_libraries(mixxx-lib PRIVATE MP4v2::MP4v2)
  else()
    target_link_libraries(mixxx-lib PRIVATE MP4::MP4)
  endif()
endif()

# FDK-AAC is loaded dynamically at runtime by EncoderFdkAac using QLibrary,
# so copy it into the Windows and macOS packages, but do not link to it.
if(APPLE AND MACOS_BUNDLE)
  find_library(FDK_AAC_LIBRARY fdk-aac)
  if(FDK_AAC_LIBRARY)
    message(STATUS "Found fdk-aac: ${FDK_AAC_LIBRARY}")
    file(COPY ${FDK_AAC_LIBRARY} DESTINATION "${CMAKE_CURRENT_BINARY_DIR}/lib/fdk-aac-install" FOLLOW_SYMLINK_CHAIN)
    install(DIRECTORY "${CMAKE_CURRENT_BINARY_DIR}/lib/fdk-aac-install/" DESTINATION "${MIXXX_INSTALL_PREFIX}/Contents/Frameworks")
  else()
    message(STATUS "Could NOT find libfdk-aac.dylib")
  endif()
elseif(WIN32)
  # On Windows find_library finds the .lib file, but the installer needs the .dll file.
  find_file(FDK_AAC_DLL fdk-aac.dll PATH_SUFFIXES ${CMAKE_INSTALL_BINDIR})
  if(FDK_AAC_DLL)
    message(STATUS "Found fdk-aac DLL: ${FDK_AAC_DLL}")
    install(FILES ${FDK_AAC_DLL} DESTINATION ${MIXXX_INSTALL_BINDIR})
  else()
    message(STATUS "Could NOT find fdk-aac.dll")
  endif()
endif()

# FFmpeg support
# FFmpeg is multimedia library that can be found http://ffmpeg.org/
find_package(FFMPEG COMPONENTS libavcodec libavformat libavutil libswresample)
default_option(FFMPEG "FFmpeg support (version 4.1.9 or later)" "FFMPEG_FOUND")
if(FFMPEG)
  if(NOT FFMPEG_FOUND)
    message(FATAL_ERROR "FFMPEG was not found")
  endif()

  # Check minimum required versions
  # Minimum library versions according to <https://ffmpeg.org/download.html>
  # Windows: Version numbers are not available!?
  # macOS: Untested
  if(FFMPEG_libavcodec_VERSION AND FFMPEG_libavcodec_VERSION VERSION_LESS 58.35.100)
    message(FATAL_ERROR "FFmpeg support requires at least version 58.35.100 of libavcodec (found: ${FFMPEG_libavcodec_VERSION}).")
  endif()
  if(FFMPEG_libavformat_VERSION AND FFMPEG_libavformat_VERSION VERSION_LESS 58.20.100)
    message(FATAL_ERROR "FFmpeg support requires at least version 58.20.100 of libavformat (found: ${FFMPEG_libavformat_VERSION}).")
  endif()
  if(FFMPEG_libavutil_VERSION AND FFMPEG_libavutil_VERSION VERSION_LESS 56.22.100)
    message(FATAL_ERROR "FFmpeg support requires at least version 56.22.100 of libavutil (found: ${FFMPEG_libavutil_VERSION}).")
  endif()
  if(FFMPEG_libswresample_VERSION AND FFMPEG_libswresample_VERSION VERSION_LESS 3.3.100)
    message(FATAL_ERROR "FFmpeg support requires at least version 3.3.100 of libswresample (found: ${FFMPEG_libswresample_VERSION}).")
  endif()

  target_sources(mixxx-lib PRIVATE src/sources/soundsourceffmpeg.cpp)
  target_compile_definitions(mixxx-lib PUBLIC
    __FFMPEG__
    # Needed to build new FFmpeg
    __STDC_CONSTANT_MACROS
    __STDC_LIMIT_MACROS
    __STDC_FORMAT_MACROS
  )
  target_link_libraries(mixxx-lib PRIVATE "${FFMPEG_LIBRARIES}")
  target_include_directories(mixxx-lib PUBLIC "${FFMPEG_INCLUDE_DIRS}")
endif()

# Google PerfTools
option(GPERFTOOLS "Google PerfTools libtcmalloc linkage" OFF)
option(GPERFTOOLSPROFILER "Google PerfTools libprofiler linkage" OFF)
if(GPERFTOOLS OR GPERFTOOLSPROFILER)
  find_package(GPerfTools REQUIRED)
  if(GPERFTOOLS)
    target_link_libraries(mixxx-lib PRIVATE GPerfTools::tcmalloc)
  endif()
  if(PERFTOOLSPROFILER)
    target_link_libraries(mixxx-lib PRIVATE GPerfTools::profiler)
  endif()
endif()

# HSS1394 MIDI device
#
# The HSS1394 library is only available on macOS, therefore this option is
# forcibly set to OFF on all other platforms.
if(WIN32 OR APPLE)
  find_package(HSS1394)
else()
  set(HSS1394 OFF)
endif()
cmake_dependent_option(HSS1394 "HSS1394 MIDI device support" "${HSS1394_FOUND}" "WIN32 OR APPLE" OFF)
if(HSS1394)
  target_sources(mixxx-lib PRIVATE
    src/controllers/midi/hss1394controller.cpp
    src/controllers/midi/hss1394enumerator.cpp
  )
  target_compile_definitions(mixxx-lib PUBLIC __HSS1394__)
  if(NOT HSS1394_FOUND)
    message(FATAL_ERROR "HSS1394 MIDI device support requires the libhss1394 and its development headers.")
  endif()
  target_link_libraries(mixxx-lib PRIVATE HSS1394::HSS1394)
endif()

# Lilv (LV2)
find_package(lilv)
default_option(LILV "Lilv (LV2) support" "lilv_FOUND")
if(LILV)
  if(NOT lilv_FOUND)
    message(FATAL_ERROR "Lilv (LV2) support requires the liblilv-0 and LV2 libraries and development headers.")
  endif()
  target_sources(mixxx-lib PRIVATE
    src/effects/backends/lv2/lv2backend.cpp
    src/effects/backends/lv2/lv2effectprocessor.cpp
    src/effects/backends/lv2/lv2manifest.cpp
  )
  target_compile_definitions(mixxx-lib PUBLIC __LILV__)
  target_link_libraries(mixxx-lib PRIVATE lilv::lilv)
  target_link_libraries(mixxx-test PRIVATE lilv::lilv)
endif()

# Live Broadcasting (Shoutcast)
option(BROADCAST "Live Broadcasting (Shoutcast) support" ON)
if(BROADCAST)
  find_package(Shoutidjc)
  # Check if system lib is at least 2.4.6 and not suffering bugs
  # https://github.com/mixxxdj/mixxx/issues/9681
  # https://github.com/mixxxdj/mixxx/issues/10305
  if(Shoutidjc_FOUND AND Shoutidjc_VERSION VERSION_LESS 2.4.4)
      message(STATUS "Installed libshout-idjc version: ${Shoutidjc_VERSION} is suffering from issue #9681")
  elseif(Shoutidjc_FOUND AND Shoutidjc_VERSION VERSION_LESS 2.4.6)
      message(STATUS "Installed libshout version: ${Shout_VERSION} is suffering from issue #10305")
  endif()
  if(NOT Shoutidjc_FOUND OR Shoutidjc_VERSION VERSION_LESS 2.4.6)
    # Fall back to internal library in the lib tree
    message(STATUS "Using internal libshout-idjc")
    add_subdirectory("${CMAKE_CURRENT_SOURCE_DIR}/lib/libshout-idjc")
    target_include_directories(mixxx-lib SYSTEM PUBLIC lib/libshout-idjc/include)
    if(WIN32)
      target_compile_definitions(shout_mixxx PRIVATE __WINDOWS__ _CRT_NONSTDC_NO_WARNINGS)
    endif()
    target_link_libraries(mixxx-lib PRIVATE shout_mixxx)
  else()
    target_link_libraries(mixxx-lib PRIVATE Shoutidjc::Shoutidjc)
  endif()
  target_sources(mixxx-lib PRIVATE
    src/preferences/dialog/dlgprefbroadcastdlg.ui
    src/preferences/dialog/dlgprefbroadcast.cpp
    src/broadcast/broadcastmanager.cpp
    src/engine/sidechain/shoutconnection.cpp
    src/preferences/broadcastprofile.cpp
    src/preferences/broadcastsettings.cpp
    src/preferences/broadcastsettings_legacy.cpp
    src/preferences/broadcastsettingsmodel.cpp
    src/encoder/encoderbroadcastsettings.cpp
  )
  target_compile_definitions(mixxx-lib PUBLIC __BROADCAST__)
  if (QML)
    target_compile_definitions(mixxx-qml-lib PUBLIC __BROADCAST__)
  endif()
endif()

# Opus (RFC 6716)
find_package(OpusFile)
find_package(Opus)
default_option(OPUS "Opus (RFC 6716) support" "OpusFile_FOUND")
if(OPUS)
  if(NOT OpusFile_FOUND OR NOT Opus_FOUND)
    message(FATAL_ERROR "Opus support requires libopus and libopusfile with development headers.")
  endif()
  target_sources(mixxx-lib PRIVATE
    src/sources/soundsourceopus.cpp
    src/encoder/encoderopus.cpp
    src/encoder/encoderopussettings.cpp
  )
  target_compile_definitions(mixxx-lib PUBLIC __OPUS__)
  target_link_libraries(mixxx-lib PRIVATE OpusFile::OpusFile)
  target_link_libraries(mixxx-lib PRIVATE Opus::Opus)
endif()

# MAD MP3 Decoder
find_package(MAD)
find_package(ID3Tag)
default_option(MAD "MAD MP3 Decoder" "MAD_FOUND;ID3Tag_FOUND")
if(MAD)
  if(NOT MAD_FOUND)
    message(FATAL_ERROR "MAD support requires libmad and its development headers.")
  endif()
  if(NOT ID3Tag_FOUND)
    message(FATAL_ERROR "ID3Tag support requires libid3tag and its development headers.")
  endif()
  target_sources(mixxx-lib PRIVATE src/sources/soundsourcemp3.cpp)
  target_compile_definitions(mixxx-lib PUBLIC __MAD__)
  target_link_libraries(mixxx-lib PRIVATE MAD::MAD ID3Tag::ID3Tag)
endif()

# Media Foundation AAC Decoder Plugin
#
# The Media Foundtation API is only available on Windows, therefore this option
# is forcibly set to OFF on all other platforms.
cmake_dependent_option(MEDIAFOUNDATION "Media Foundation AAC decoder plugin" ON "WIN32" OFF)
if(MEDIAFOUNDATION)
  find_package(MediaFoundation REQUIRED)
  target_sources(mixxx-lib PRIVATE
    src/sources/soundsourcemediafoundation.cpp
  )
  target_compile_definitions(mixxx-lib PUBLIC __MEDIAFOUNDATION__)
  target_include_directories(mixxx-lib SYSTEM PRIVATE
    ${MediaFoundation_INCLUDE_DIRS}
  )
  target_link_libraries(mixxx-lib PRIVATE
    ${MediaFoundation_LIBRARIES}
    Version.lib
  )
endif()

# Modplug support
find_package(Modplug)
default_option(MODPLUG "Modplug module decoder support" "Modplug_FOUND")
if(MODPLUG)
  if(NOT Modplug_FOUND)
    message(FATAL_ERROR "Modplug module decoder support requires libmodplug and its development headers.")
  endif()
  target_sources(mixxx-lib PRIVATE
    src/preferences/dialog/dlgprefmodplugdlg.ui
    src/sources/soundsourcemodplug.cpp
    src/preferences/dialog/dlgprefmodplug.cpp
  )
  target_compile_definitions(mixxx-lib PUBLIC __MODPLUG__)
  target_link_libraries(mixxx-lib PRIVATE Modplug::Modplug)
endif()

find_package(Microsoft.GSL CONFIG)
if(Microsoft.GSL_FOUND)
  target_link_libraries(mixxx-lib PRIVATE Microsoft.GSL::GSL)
  if (QML)
    target_link_libraries(mixxx-qml-lib PRIVATE Microsoft.GSL::GSL)
    target_link_libraries(mixxx-qml-libplugin PRIVATE Microsoft.GSL::GSL)
  endif()
else()
  # check if the headers have been installed without cmake config (< 3.1.0)
  check_include_file_cxx(gsl/gsl HAVE_GSL_GSL)
  if(NOT HAVE_GSL_GSL)
    unset(HAVE_GSL_GSL CACHE) # unset cache to re-evaluate this until it succeeds. check_include_file_cxx() has no REQUIRED flag.
    message(FATAL_ERROR "ms-gsl deveopment headers (libmsgsl-dev) not found")
  endif()
endif()


# QtKeychain
option(QTKEYCHAIN "Secure credentials storage support for Live Broadcasting profiles" ON)
if(QTKEYCHAIN)
  find_package(Qt${QT_VERSION_MAJOR}Keychain REQUIRED)
  target_compile_definitions(mixxx-lib PUBLIC __QTKEYCHAIN__)
  target_link_libraries(mixxx-lib PRIVATE ${QTKEYCHAIN_LIBRARIES})
  target_include_directories(mixxx-lib SYSTEM PUBLIC ${QTKEYCHAIN_INCLUDE_DIRS})
endif()

# USB HID or/and Bulk controller support
find_package(LibUSB)

# USB HID controller support
option(HID "USB HID controller support" ON)
if(HID)
  # hidapi 0.11.2 is the first release, that implements hid_get_input_report
  # for the Linux hidraw backend.
  find_package(hidapi 0.11.2)
  if(NOT hidapi_FOUND)
    message(STATUS "Linking internal libhidapi statically")
    add_library(mixxx-hidapi STATIC EXCLUDE_FROM_ALL)
    target_include_directories(mixxx-hidapi SYSTEM PUBLIC lib/hidapi/hidapi)
    if(WIN32)
        target_sources(mixxx-hidapi PRIVATE lib/hidapi/windows/hid.c)
        find_library(Setupapi_LIBRARY Setupapi REQUIRED)
        target_link_libraries(mixxx-hidapi PUBLIC ${Setupapi_LIBRARY})
    elseif(APPLE)
        target_sources(mixxx-hidapi PRIVATE lib/hidapi/mac/hid.c)
        find_library(AppKit_LIBRARY AppKit REQUIRED)
        target_link_libraries(mixxx-hidapi PUBLIC ${AppKit_LIBRARY})
    elseif(UNIX)
      if(CMAKE_SYSTEM_NAME STREQUAL Linux)
        find_library(libudev_LIBRARY udev REQUIRED)
        target_sources(mixxx-hidapi PRIVATE lib/hidapi/linux/hid.c)
        target_link_libraries(mixxx-hidapi PRIVATE ${libudev_LIBRARY})
      else()
        if(NOT LibUSB_FOUND)
          message(FATAL_ERROR "USB HID controller support on Unix with statically linked libhidapi-libusb requires libusb 1.0 and its development headers.")
        endif()
        target_sources(mixxx-hidapi PRIVATE lib/hidapi/libusb/hid.c)
        target_link_libraries(mixxx-hidapi PRIVATE LibUSB::LibUSB)
      endif()
    else()
      message(FATAL_ERROR "USB HID controller support only possible on Windows/Mac OS/Linux/BSD.")
    endif()
    target_link_libraries(mixxx-lib PRIVATE mixxx-hidapi)
  else()
    # hidapi has two backends on Linux, one using the kernel's hidraw API and one using libusb.
    # libusb obviously does not support Bluetooth HID devices, so use the hidraw backend. The
    # libusb backend is the default, so hidraw needs to be selected explicitly at link time.
    if(CMAKE_SYSTEM_NAME STREQUAL Linux)
      target_link_libraries(mixxx-lib PRIVATE hidapi::hidraw)
    else()
      target_link_libraries(mixxx-lib PRIVATE hidapi::hidapi)
    endif()
  endif()
  target_sources(mixxx-lib PRIVATE
    src/controllers/hid/hidcontroller.cpp
    src/controllers/hid/hidiothread.cpp
    src/controllers/hid/hidioglobaloutputreportfifo.cpp
    src/controllers/hid/hidiooutputreport.cpp
    src/controllers/hid/hiddevice.cpp
    src/controllers/hid/hidenumerator.cpp
    src/controllers/hid/legacyhidcontrollermapping.cpp
    src/controllers/hid/legacyhidcontrollermappingfilehandler.cpp
  )
  target_compile_definitions(mixxx-lib PUBLIC __HID__)
endif()

# USB Bulk controller support
default_option(BULK "USB Bulk controller support" "LibUSB_FOUND;NOT WIN32")
if(BULK)
  if(NOT LibUSB_FOUND)
    message(FATAL_ERROR "USB Bulk controller support requires libusb 1.0 and its development headers.")
  endif()
  target_sources(mixxx-lib PRIVATE
    src/controllers/bulk/bulkcontroller.cpp
    src/controllers/bulk/bulkenumerator.cpp
  )
  if(NOT HID)
    target_sources(mixxx-lib PRIVATE
      src/controllers/hid/legacyhidcontrollermapping.cpp
      src/controllers/hid/legacyhidcontrollermappingfilehandler.cpp
    )
  endif()
  target_compile_definitions(mixxx-lib PUBLIC __BULK__)
  target_link_libraries(mixxx-lib PRIVATE LibUSB::LibUSB)
endif()

# Vinyl Control
default_option(VINYLCONTROL "Vinyl Control support" "NOT MACAPPSTORE")
if(VINYLCONTROL)
  if(MACAPPSTORE)
    message(FATAL_ERROR "Mac App Store and Vinyl Control support are mutually exclusive due to licensing issues.")
  endif()

  target_sources(mixxx-lib PRIVATE
    src/vinylcontrol/vinylcontrol.cpp
    src/vinylcontrol/vinylcontrolxwax.cpp
    src/preferences/dialog/dlgprefvinyl.cpp
    src/vinylcontrol/vinylcontrolsignalwidget.cpp
    src/vinylcontrol/vinylcontrolmanager.cpp
    src/vinylcontrol/vinylcontrolprocessor.cpp
    src/vinylcontrol/steadypitch.cpp
    src/engine/controls/vinylcontrolcontrol.cpp
  )
  target_compile_definitions(mixxx-lib PUBLIC __VINYLCONTROL__)

  # Internal xwax library
  add_library(mixxx-xwax STATIC EXCLUDE_FROM_ALL)
  target_sources(mixxx-xwax PRIVATE lib/xwax/timecoder.c lib/xwax/lut.c)
  target_include_directories(mixxx-xwax SYSTEM PUBLIC lib/xwax)
  target_link_libraries(mixxx-lib PRIVATE mixxx-xwax)
endif()

# WavPack audio file support
find_package(wavpack)
default_option(WAVPACK "WavPack audio file support" "wavpack_FOUND")
if(WAVPACK)
  if(NOT wavpack_FOUND)
    message(FATAL_ERROR "WavPack audio file support requires libwv and its development headers.")
  endif()
  target_sources(mixxx-lib PRIVATE src/sources/soundsourcewv.cpp)
  target_compile_definitions(mixxx-lib PUBLIC __WV__)
  target_link_libraries(mixxx-lib PRIVATE WavPack::wavpack)
endif()

# Configure file with build options
file(RELATIVE_PATH MIXXX_INSTALL_DOCDIR_RELATIVE_TO_DATADIR "${CMAKE_INSTALL_PREFIX}/${MIXXX_INSTALL_DATADIR}" "${CMAKE_INSTALL_PREFIX}/${MIXXX_INSTALL_DOCDIR}")
configure_file("${CMAKE_CURRENT_SOURCE_DIR}/src/config.h.in" "${CMAKE_CURRENT_BINARY_DIR}/src/config.h" @ONLY)

# Packaging
set(CPACK_PACKAGE_VENDOR "Mixxx Project")
set(CPACK_PACKAGE_CONTACT "RJ Skerry-Ryan <rryan@mixxx.org>")
set(CPACK_PACKAGE_DESCRIPTION_SUMMARY "Digital DJ Application")
set(CPACK_PACKAGE_DESCRIPTION_FILE "${CMAKE_CURRENT_SOURCE_DIR}/packaging/CPackPackageDescription.txt")
set(CPACK_PACKAGE_INSTALL_DIRECTORY "Mixxx")
set(CPACK_PACKAGE_EXECUTABLES "mixxx;Mixxx")
set(CPACK_PACKAGE_ICON "${CMAKE_SOURCE_DIR}/res/images/mixxx_install_logo.bmp")
set(CPACK_PACKAGE_HOMEPAGE_URL "https://www.mixxx.org/")
set(CPACK_RESOURCE_FILE_LICENSE "${CMAKE_CURRENT_SOURCE_DIR}/LICENSE")
set(CPACK_RESOURCE_FILE_README "${CMAKE_CURRENT_SOURCE_DIR}/README.md")
set(CPACK_STRIP_FILES ON)
set(CPACK_CREATE_DESKTOP_LINKS "mixxx")
set(CPACK_MIXXX_VERSION "${MIXXX_VERSION}")
# Save GIT values just in case they have been set manual via cmake
set(CPACK_GIT_DESCRIBE "${GIT_DESCRIBE}")
set(CPACK_GIT_COMMIT_DATE ${GIT_COMMIT_DATE})

# Detailed version information, git info and package file name are set from
# CPackConfig.cmake, not here.

set(CPACK_SOURCE_IGNORE_FILES  "\\\\.#;/#;.*~;\\\\.o$")
list(APPEND CPACK_SOURCE_IGNORE_FILES "/\\\\.git/")
list(APPEND CPACK_SOURCE_IGNORE_FILES "/\\\\.github/")
list(APPEND CPACK_SOURCE_IGNORE_FILES "/build/")
list(APPEND CPACK_SOURCE_IGNORE_FILES "${CMAKE_CURRENT_BINARY_DIR}/")
set(CPACK_SOURCE_DIR "${CMAKE_CURRENT_SOURCE_DIR}")

set(CPACK_DEBIAN_PACKAGE_SECTION "sound")
set(CPACK_DEBIAN_PACKAGE_PRIORITY "optional")
set(CPACK_DEBIAN_PACKAGE_SUGGESTS "pdf-viewer, pulseaudio-utils")
set(CPACK_DEBIAN_PACKAGE_REPLACES "mixxx-data")
set(CPACK_DEBIAN_PACKAGE_DEPENDS "libqt5sql5-sqlite, fonts-open-sans, fonts-ubuntu,\
 qml-module-qtquick-controls, qml-module-qtquick-controls2, qml-module-qt-labs-qmlmodels, qml-module-qtquick-shapes")
set(CPACK_DEBIAN_PACKAGE_SHLIBDEPS ON)
set(CPACK_DEBIAN_PACKAGE_HOMEPAGE "${CPACK_PACKAGE_HOMEPAGE_URL}")
set(CPACK_DEBIAN_PACKAGE_CONTROL_STRICT_PERMISSION TRUE)
file(READ ${CPACK_PACKAGE_DESCRIPTION_FILE} CPACK_DEBIAN_PACKAGE_DESCRIPTION)
set(CPACK_DEBIAN_PACKAGE_DESCRIPTION_MERGED "${CPACK_DEBIAN_PACKAGE_DESCRIPTION}")
string(PREPEND CPACK_DEBIAN_PACKAGE_DESCRIPTION_MERGED "${CPACK_PACKAGE_DESCRIPTION_SUMMARY}" "\n")
string(REPLACE "\n\n" "\n.\n" CPACK_DEBIAN_PACKAGE_DESCRIPTION_MERGED "${CPACK_DEBIAN_PACKAGE_DESCRIPTION_MERGED}")
string(REPLACE "\n" "\n " CPACK_DEBIAN_PACKAGE_DESCRIPTION_MERGED "${CPACK_DEBIAN_PACKAGE_DESCRIPTION_MERGED}")

# This is the version of the package itself and can be advanced or set to
# something like 0ubuntu1 when building a new package from the same version
if (NOT CPACK_DEBIAN_PACKAGE_RELEASE)
   set(CPACK_DEBIAN_PACKAGE_RELEASE 1)
endif()

set(CPACK_DEBIAN_DISTRIBUTION_RELEASES jammy lunar mantic noble)
set(CPACK_DEBIAN_SOURCE_DIR ${CMAKE_SOURCE_DIR})
set(CPACK_DEBIAN_UPLOAD_PPA_SCRIPT "${CMAKE_CURRENT_SOURCE_DIR}/packaging/CPackDebUploadPPA.cmake")
set(CPACK_DEBIAN_INSTALL_SCRIPT "${CMAKE_CURRENT_SOURCE_DIR}/packaging/CPackDebInstall.cmake")

set(CPACK_WIX_UPGRADE_GUID "921DC99C-4DCF-478D-B950-50685CB9E6BE")
set(CPACK_WIX_LICENSE_RTF "${CMAKE_CURRENT_SOURCE_DIR}/packaging/wix/LICENSE.rtf")
set(CPACK_WIX_PRODUCT_ICON "${CMAKE_SOURCE_DIR}/res/images/icons/ic_mixxx.ico")
set(CPACK_WIX_PROPERTY_ARPHELPLINK "${CPACK_PACKAGE_HOMEPAGE_URL}")
set(CPACK_WIX_UI_BANNER "${CMAKE_CURRENT_SOURCE_DIR}/packaging/wix/images/banner.bmp")
set(CPACK_WIX_UI_DIALOG "${CMAKE_CURRENT_SOURCE_DIR}/packaging/wix/images/dialog.bmp")

set(CPACK_PROJECT_CONFIG_FILE "${CMAKE_SOURCE_DIR}/packaging/CPackConfig.cmake" )

if(WIN32)
    # override not working default NSIS
    set(CPACK_GENERATOR WIX)
endif()

include(CPack)

if (APPLOCAL_COMPONENT_DEFINED)
    cpack_add_component(applocal
        HIDDEN
        REQUIRED)

    # In order to run Mixx from the build directory install applocal components
    add_custom_command(
        TARGET mixxx POST_BUILD
        COMMAND "${CMAKE_COMMAND}" -DCOMPONENT=applocal -DCMAKE_INSTALL_PREFIX="${CMAKE_CURRENT_BINARY_DIR}" -P cmake_install.cmake)
endif()

if(APPLE AND MACOS_BUNDLE)
    set(BUNDLE_NAME "${MIXXX_INSTALL_PREFIX}")
    set(BUNDLE_DIRS "${CMAKE_PREFIX_PATH}/lib")
    set(APPLE_CODESIGN_ENTITLEMENTS "${CMAKE_CURRENT_SOURCE_DIR}/packaging/macos/Mixxx.entitlements")

    # Starting with arm64 macOS Apple will require ad-hoc code signatures,
    # which can be generated by setting the identity to a single dash (-).
    # These only include a checksum for verifying integrity, not an actual
    # signature.
    if (NOT APPLE_CODESIGN_IDENTITY)
      set(APPLE_CODESIGN_IDENTITY -)
    endif()

    configure_file(cmake/modules/BundleInstall.cmake.in "${CMAKE_CURRENT_BINARY_DIR}/BundleInstall.cmake" @ONLY)
    install(SCRIPT "${CMAKE_CURRENT_BINARY_DIR}/BundleInstall.cmake")
endif()<|MERGE_RESOLUTION|>--- conflicted
+++ resolved
@@ -1158,6 +1158,7 @@
   src/waveform/renderers/waveformrendererrgb.cpp
   src/waveform/renderers/waveformrenderersignalbase.cpp
   src/waveform/renderers/waveformrendermark.cpp
+  src/waveform/renderers/waveformrendermarkbase.cpp
   src/waveform/renderers/waveformrendermarkrange.cpp
   src/waveform/renderers/waveformsignalcolors.cpp
   src/waveform/renderers/waveformwidgetrenderer.cpp
@@ -1471,7 +1472,6 @@
   )
 else()
   target_sources(mixxx-lib PRIVATE
-<<<<<<< HEAD
     src/waveform/renderers/qtvsynctestrenderer.cpp
     src/waveform/renderers/qtwaveformrendererfilteredsignal.cpp
     src/waveform/renderers/qtwaveformrenderersimplesignal.cpp
@@ -1481,59 +1481,6 @@
     src/waveform/widgets/qtvsynctestwidget.cpp
     src/waveform/widgets/qtwaveformwidget.cpp
     src/widget/wglwidgetqglwidget.cpp
-=======
-    src/mixxxmainwindow.cpp
-    src/waveform/guitick.cpp
-    src/waveform/renderers/glslwaveformrenderersignal.cpp
-    src/waveform/renderers/glvsynctestrenderer.cpp
-    src/waveform/renderers/glwaveformrenderbackground.cpp
-    src/waveform/renderers/glwaveformrendererfilteredsignal.cpp
-    src/waveform/renderers/glwaveformrendererrgb.cpp
-    src/waveform/renderers/glwaveformrenderersimplesignal.cpp
-    src/waveform/renderers/waveformmark.cpp
-    src/waveform/renderers/waveformmarkrange.cpp
-    src/waveform/renderers/waveformmarkset.cpp
-    src/waveform/renderers/waveformrenderbackground.cpp
-    src/waveform/renderers/waveformrenderbeat.cpp
-    src/waveform/renderers/waveformrendererabstract.cpp
-    src/waveform/renderers/waveformrendererendoftrack.cpp
-    src/waveform/renderers/waveformrendererfilteredsignal.cpp
-    src/waveform/renderers/waveformrendererhsv.cpp
-    src/waveform/renderers/waveformrendererpreroll.cpp
-    src/waveform/renderers/waveformrendererrgb.cpp
-    src/waveform/renderers/waveformrenderersignalbase.cpp
-    src/waveform/renderers/waveformrendermark.cpp
-    src/waveform/renderers/waveformrendermarkbase.cpp
-    src/waveform/renderers/waveformrendermarkrange.cpp
-    src/waveform/renderers/waveformsignalcolors.cpp
-    src/waveform/renderers/waveformwidgetrenderer.cpp
-    src/waveform/sharedglcontext.cpp
-    src/waveform/visualsmanager.cpp
-    src/waveform/vsyncthread.cpp
-    src/waveform/waveformmarklabel.cpp
-    src/waveform/waveformwidgetfactory.cpp
-    src/waveform/widgets/emptywaveformwidget.cpp
-    src/waveform/widgets/glrgbwaveformwidget.cpp
-    src/waveform/widgets/glsimplewaveformwidget.cpp
-    src/waveform/widgets/glslwaveformwidget.cpp
-    src/waveform/widgets/glvsynctestwidget.cpp
-    src/waveform/widgets/glwaveformwidget.cpp
-    src/waveform/widgets/glwaveformwidgetabstract.cpp
-    src/waveform/widgets/hsvwaveformwidget.cpp
-    src/waveform/widgets/rgbwaveformwidget.cpp
-    src/waveform/widgets/softwarewaveformwidget.cpp
-    src/waveform/widgets/waveformwidgetabstract.cpp
-    src/widget/woverview.cpp
-    src/widget/woverviewhsv.cpp
-    src/widget/woverviewlmh.cpp
-    src/widget/woverviewrgb.cpp
-    src/widget/wspinny.cpp
-    src/widget/wspinnybase.cpp
-    src/widget/wvumeter.cpp
-    src/widget/wvumeterbase.cpp
-    src/widget/wvumeterlegacy.cpp
-    src/widget/wwaveformviewer.cpp
->>>>>>> 61b529fd
   )
 endif()
 
