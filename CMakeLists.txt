--- conflicted
+++ resolved
@@ -869,14 +869,10 @@
   src/util/dnd.cpp
   src/util/duration.cpp
   src/util/experiment.cpp
-<<<<<<< HEAD
-  src/util/file.cpp
   src/util/fileutils.cpp
   src/util/formatter.cpp
-=======
   src/util/fileaccess.cpp
   src/util/fileinfo.cpp
->>>>>>> 34c26298
   src/util/imageutils.cpp
   src/util/indexrange.cpp
   src/util/logger.cpp
@@ -1506,12 +1502,9 @@
   src/test/enginemastertest.cpp
   src/test/enginemicrophonetest.cpp
   src/test/enginesynctest.cpp
-<<<<<<< HEAD
   src/test/formatter_test.cpp
   src/test/fileutils_test.cpp
-=======
   src/test/fileinfo_test.cpp
->>>>>>> 34c26298
   src/test/globaltrackcache_test.cpp
   src/test/hotcuecontrol_test.cpp
   src/test/imageutils_test.cpp
