cmake_minimum_required(VERSION 3.16)

# CMAKE_CXX_COMPILER_ID: Distinguish between "AppleClang" and "Clang"
if(POLICY CMP0025)
  cmake_policy(SET CMP0025 NEW)
endif()

# MACOSX_RPATH is set by default
if(POLICY CMP0042)
  cmake_policy(SET CMP0042 NEW)
endif()

# Support new IN_LIST if() operator
if(POLICY CMP0057)
  cmake_policy(SET CMP0057 NEW)
endif()

# Enforce interprocedural optimization
if(POLICY CMP0069)
  cmake_policy(SET CMP0069 NEW)
endif()

# Let AUTOMOC and AUTOUIC process GENERATED files
if(POLICY CMP0071)
  cmake_policy(SET CMP0071 NEW)
endif()

<<<<<<< HEAD
project(mixxx VERSION 2.4.0)
=======
project(mixxx VERSION 2.3.0)
# Work around missing version suffixes support https://gitlab.kitware.com/cmake/cmake/-/issues/16716
set(MIXXX_VERSION_PRERELEASE "beta") # set to "alpha-pre" "beta" or ""
>>>>>>> 9ba57d6a

set(CMAKE_PROJECT_HOMEPAGE_URL "https://www.mixxx.org")
set(CMAKE_PROJECT_DESCRIPTION "Mixxx is Free DJ software that gives you everything you need to perform live mixes.")

# Used for force control of color output
set(BUILD_COLORS "auto" CACHE STRING "Try to use colors auto/always/no")
# Option to disable symlinks
set(USE_SYMLINKS ON CACHE BOOL "Use symlinks in build directory when possible")

list(APPEND CMAKE_MODULE_PATH "${CMAKE_CURRENT_SOURCE_DIR}/cmake/modules")
include(CMakeDependentOption)
include(CheckSymbolExists)
include(ExternalProject)
include(GNUInstallDirs)
include(DefaultOption)

#######################################################################
# Compilers and toolchains

if(CMAKE_CXX_COMPILER_ID STREQUAL "GNU")
  # GNU is GNU GCC
  set(GNU_GCC true)
else()
  set(GNU_GCC false)
endif()

if(CMAKE_CXX_COMPILER_ID MATCHES "Clang")
  # using regular Clang or AppleClang
  set(LLVM_CLANG true)
else()
  set(LLVM_CLANG false)
endif()

if(APPLE AND CMAKE_OSX_DEPLOYMENT_TARGET VERSION_LESS 10.14)
  add_compile_options(-fno-aligned-allocation)
endif()

# CMake implicitly sets the variable MSVC to true for Microsoft
# Visual C++ or another compiler simulating Visual C++.
# https://cmake.org/cmake/help/latest/variable/MSVC.html

#######################################################################

set(CMAKE_CXX_STANDARD 17)
if(MSVC)
  # Ensure MSVC populates __cplusplus correctly.
  set(CMAKE_CXX_FLAGS "${CMAKE_CXX_FLAGS} /Zc:__cplusplus")
endif()

# Speed up builds on HDDs and prevent wearing of SDDs
#
# This is only applies to gcc/clang, therefore this option is forcibly set to
# ON on all other compilers.
cmake_dependent_option(BUILD_LOW_MEMORY "Store temporary build files on disk by disabling the build option -pipe" OFF "GNU_GCC OR LLVM_CLANG" ON)
if(NOT BUILD_LOW_MEMORY)
  add_compile_options(-pipe)
endif()

# Profiling
#
# This is only available on Linux, therefore this option is forcibly set to OFF
# on all other platforms.
cmake_dependent_option(PROFILING "Profiling (e.g. gprof) support" OFF "UNIX;NOT APPLE" OFF)
if(PROFILING)
  add_compile_options(-pg)
  add_link_options(-pg)
endif()

#
# Optimizations
#

set(OPTIMIZE "portable" CACHE STRING "Optimization and Tuning (set to off, portable, native, legacy)")
string(TOLOWER "${OPTIMIZE}" OPTIMIZE)
message(STATUS "Optimization level: ${OPTIMIZE}")

# CMAKE_INTERPROCEDURAL_OPTIMIZATION can be defined to override the default behaviour.
# We keep CMAKE_INTERPROCEDURAL_OPTIMIZATION unset (IPO disabled) to save
# build time at the cost of a bigger memory footprint at run-time.
# See https://github.com/mixxxdj/mixxx/pull/3589 for some test results
# Note: IPO has caused issues on Fedora https://bugzilla.rpmfusion.org/show_bug.cgi?id=5829
# Uncomment the following code to enable IPO for Release builds
#if(NOT DEFINED CMAKE_INTERPROCEDURAL_OPTIMIZATION AND NOT CMAKE_BUILD_TYPE STREQUAL "Debug" AND NOT OPTIMIZE STREQUAL "off")
#  include(CheckIPOSupported)
#  check_ipo_supported(RESULT HAVE_IPO)
#  if(HAVE_IPO)
#    set(CMAKE_INTERPROCEDURAL_OPTIMIZATION TRUE)
#  endif()
#endif()

if(MSVC)
  # Microsoft Visual Studio Compiler
  add_compile_options(/UTF8)
  if(CMAKE_SIZEOF_VOID_P EQUAL 8)
    # Target architecture is x64 -> x64 has alsways SSE and SSE2 instruction sets
    message(STATUS "x64 Enabling SS2 CPU optimizations (>= Pentium 4)")
    # Define gcc/clang style defines for SSE and SSE2 for compatibility
    add_compile_definitions("__SSE__" "__SSE2__")
  endif()

  # Needed for sccache
  if(CMAKE_BUILD_TYPE STREQUAL "Debug")
    string(REPLACE "/Zi" "/Z7" CMAKE_CXX_FLAGS_DEBUG "${CMAKE_CXX_FLAGS_DEBUG}")
    string(REPLACE "/Zi" "/Z7" CMAKE_C_FLAGS_DEBUG "${CMAKE_C_FLAGS_DEBUG}")
  elseif(CMAKE_BUILD_TYPE STREQUAL "Release")
    string(REPLACE "/Zi" "/Z7" CMAKE_CXX_FLAGS_RELEASE "${CMAKE_CXX_FLAGS_RELEASE}")
    string(REPLACE "/Zi" "/Z7" CMAKE_C_FLAGS_RELEASE "${CMAKE_C_FLAGS_RELEASE}")
  elseif(CMAKE_BUILD_TYPE STREQUAL "RelWithDebInfo")
    string(REPLACE "/Zi" "/Z7" CMAKE_CXX_FLAGS_RELWITHDEBINFO "${CMAKE_CXX_FLAGS_RELWITHDEBINFO}")
    string(REPLACE "/Zi" "/Z7" CMAKE_C_FLAGS_RELWITHDEBINFO "${CMAKE_C_FLAGS_RELWITHDEBINFO}")
  endif()

  if(NOT OPTIMIZE STREQUAL "off")
    # Use the fastest floating point math library
    # http://msdn.microsoft.com/en-us/library/e7s85ffb.aspx
    # http://msdn.microsoft.com/en-us/library/ms235601.aspx
    add_compile_options(/fp:fast)

    # Suggested for unused code removal
    # http://msdn.microsoft.com/en-us/library/ms235601.aspx
    # http://msdn.microsoft.com/en-us/library/xsa71f43.aspx
    # http://msdn.microsoft.com/en-us/library/bxwfs976.aspx
    add_compile_options(/Gy)

    # For repeated local development builds, /INCREMENTAL offers much faster build times with the same performance of the executable,
    # unless link time code generation (like CMAKE_INTERPROCEDURAL_OPTIMIZATION) is used, which is contrary to incremental linking.

    if(CMAKE_BUILD_TYPE STREQUAL "Debug")
      #optimize Debug Builds as well, to have "normal" behaviour of mixxx during development
      string(REPLACE "/Od" "" CMAKE_CXX_FLAGS_DEBUG  "${CMAKE_CXX_FLAGS_DEBUG}")
      string(REPLACE "/Od" "" CMAKE_C_FLAGS_DEBUG  "${CMAKE_C_FLAGS}")
      string(REPLACE "/Ob0" "" CMAKE_CXX_FLAGS_DEBUG  "${CMAKE_CXX_FLAGS_DEBUG}")
      string(REPLACE "/Ob0" "" CMAKE_C_FLAGS_DEBUG  "${CMAKE_C_FLAGS}")

      add_compile_options(/O2) # this implies /Od2
      # Remove /RTC1 flag set by CMAKE by default (conflicts with /O2)
      string(REPLACE "/RTC1" "" CMAKE_CXX_FLAGS_DEBUG  "${CMAKE_CXX_FLAGS_DEBUG}")
      string(REPLACE "/RTC1" "" CMAKE_C_FLAGS_DEBUG  "${CMAKE_C_FLAGS_DEBUG}")
    elseif(CMAKE_BUILD_TYPE STREQUAL "RelWithDebInfo")
      # Reduce the size of the binary in RelWithDebInfo builds
      # Do not use /OPT:ICF because it has no effect.
      # https://github.com/mixxxdj/mixxx/pull/3660#pullrequestreview-600137258
      add_link_options(/OPT:REF)

      # /INCREMENTAL is incompatible with /OPT:REF, but it's the CMake default for RelWithDebInfo
      # The CMAKE_EXE_LINKER_FLAGS_RELWITHDEBINFO can be defined by the user in the GUI or in CMakeSettings.json,
      # therefore we can't rely on the default.
      string(FIND CMAKE_EXE_LINKER_FLAGS_RELWITHDEBINFO "/INCREMENTAL:NO" INCREMENTAL_NO_POSITION)
      if(INCREMENTAL_NO_POSITION EQUAL -1)
        message(STATUS "Overwriting /INCREMENTAL by /INCREMENTAL:NO to allow link time code optimization")
        string(REPLACE "/INCREMENTAL" "/INCREMENTAL:NO" CMAKE_EXE_LINKER_FLAGS_RELWITHDEBINFO "${CMAKE_EXE_LINKER_FLAGS_RELWITHDEBINFO}")
      endif()
      # Note: CMAKE_INTERPROCEDURAL_OPTIMIZATION sets the /GL and /LTCG flags for us
    elseif(CMAKE_BUILD_TYPE STREQUAL "MinSizeRel")
      # Settings for MinSizeRel builds
    elseif(CMAKE_BUILD_TYPE STREQUAL "Release")
      # Settings for Release builds
    endif()

    if(OPTIMIZE STREQUAL "portable")
      if(NOT CMAKE_SIZEOF_VOID_P EQUAL 8)
        # Target architecture is x86 with SSE and SSE2
        message(STATUS "x86 Enabling SS2 CPU optimizations (>= Pentium 4)")
        # Define gcc/clang style defines for SSE and SSE2 for compatibility
        add_compile_definitions("__SSE__" "__SSE2__")
        # Set compiler option for SSE/SSE2
        add_compile_options(/arch:SSE2)
      endif()
    elseif(OPTIMIZE STREQUAL "native")
      message("Enabling optimizations for native system, specified by user")
      if(NOT CMAKE_SIZEOF_VOID_P EQUAL 8)
        # Target architecture is x86 with SSE and SSE2
        message(STATUS "x86 Enabling SS2 CPU optimizations (>= Pentium 4)")
        # Define gcc/clang style defines for SSE and SSE2 for compatibility
        add_compile_definitions("__SSE__" "__SSE2__")
      endif()
      # Define the target processor instruction and other compiler optimization flags here:
      # https://docs.microsoft.com/en-us/cpp/build/reference/arch-x64?view=msvc-160
      # add_compile_options(/arch:AVX512)
      message(FATAL_ERROR "User need to set the MSVC compiler flags for the native processor here!")
      add_compile_options("/favor:${CMAKE_SYSTEM_PROCESSOR}")
    elseif(OPTIMIZE STREQUAL "legacy")
      if(CMAKE_SIZEOF_VOID_P EQUAL 8)
        message("Enabling pure x64 instruction set (without AVX etc.)")
      else()
        message("Enabling pure i386 instruction set (without SSE/SSE2 etc.)")
      endif()
    else()
      message(FATAL_ERROR "Invalid value passed to OPTIMIZE option: ${OPTIMIZE}")
    endif()
  else()
    # OPTIMIZE=off
    if(CMAKE_BUILD_TYPE STREQUAL "Release")
      #Remove optimize flags set by cmake defaults
      string(REPLACE "/O2" "" CMAKE_CXX_FLAGS_RELEASE  "${CMAKE_CXX_FLAGS_RELEASE}")
      string(REPLACE "/O2" "" CMAKE_C_FLAGS_RELEASE  "${CMAKE_C_FLAGS_RELEASE}")
      string(REPLACE "/Ob2" "" CMAKE_CXX_FLAGS_RELEASE  "${CMAKE_CXX_FLAGS_RELEASE}")
      string(REPLACE "/Ob2" "" CMAKE_C_FLAGS_RELEASE  "${CMAKE_C_FLAGS_RELEASE}")
      add_compile_options(/Od) # this implies /Ob0
      add_compile_options(/RTC1)
    elseif(CMAKE_BUILD_TYPE STREQUAL "RelWithDebInfo")
      #Remove optimize flags set by cmake defaults
      string(REPLACE "/O2" "" CMAKE_CXX_FLAGS_RELWITHDEBINFO  "${CMAKE_CXX_FLAGS_RELWITHDEBINFO}")
      string(REPLACE "/O2" "" CMAKE_C_FLAGS_RELWITHDEBINFO  "${CMAKE_C_FLAGS_RELWITHDEBINFO}")
      string(REPLACE "/Ob2" "" CMAKE_CXX_FLAGS_RELWITHDEBINFO  "${CMAKE_CXX_FLAGS_RELWITHDEBINFO}")
      string(REPLACE "/Ob2" "" CMAKE_C_FLAGS_RELWITHDEBINFO  "${CMAKE_C_FLAGS_RELWITHDEBINFO}")
      add_compile_options(/Od) # this implies /Ob0
      add_compile_options(/RTC1)
    endif()
  endif()
elseif(GNU_GCC OR LLVM_CLANG)
  if(NOT OPTIMIZE STREQUAL "off")
    # Common flags to all optimizations.
    # -ffast-math will prevent a performance penalty by denormals
    # (floating point values almost Zero are treated as Zero)
    # unfortunately that work only on 64 bit CPUs or with sse2 enabled
    # The following optimisation flags makes the engine code ~3 times
    # faster, measured on a Atom CPU.
    add_compile_options(
      -O3
      -ffast-math
      -funroll-loops
    )
    # set -fomit-frame-pointer when we don't profile and are not using
    # Clang sanitizers.
    # Note: It is only included in -O on machines where it does not
    # interfere with debugging
    if(NOT PROFILING AND NOT CLANG_SANITIZERS)
      add_compile_options(-fomit-frame-pointer)
    endif()

    if(OPTIMIZE STREQUAL "portable")
      # portable: sse2 CPU (>= Pentium 4)
      if(CMAKE_SYSTEM_PROCESSOR MATCHES "^(i[3456]86|x86|x64|x86_64|AMD64)$")
        message(STATUS "Enabling SS2 CPU optimizations (>= Pentium 4)")
        add_compile_options(-mtune=generic)
        # -mtune=generic picks the most common, but compatible options.
        # on arm platforms equivalent to -march=arch
        if(NOT CMAKE_SIZEOF_VOID_P EQUAL 8)
          # the sse flags are not set by default on 32 bit builds
          # but are not supported on arm builds
          add_compile_options(
            -msse2
            -mfpmath=sse)
        endif()
        # TODO(rryan): macOS can use SSE3, and possibly SSE 4.1 once
        # we require macOS 10.12.
        # https://stackoverflow.com/questions/45917280/mac-osx-minumum-support-sse-version
      elseif(CMAKE_SYSTEM_PROCESSOR MATCHES "^(arm|armv7.*)$") # but not armv8
        add_compile_options(
          -mfloat-abi=hard
          -mfpu=neon
        )
      endif()
      # this sets macros __SSE2_MATH__ __SSE_MATH__ __SSE2__ __SSE__
      # This should be our default build for distribution
      # It's a little sketchy, but turning on SSE2 will gain
      # 100% performance in our filter code and allows us to
      # turns on denormal zeroing.
      # We don't really support CPU's earlier than Pentium 4,
      # which is the class of CPUs this decision affects.
      # The downside of this is that we aren't truly
      # i386 compatible, so builds that claim 'i386' will crash.
      # -- rryan 2/2011
      # Note: SSE2 is a core part of x64 CPUs
    elseif(OPTIMIZE STREQUAL "native")
      message("Enabling native optimizations for ${CMAKE_SYSTEM_PROCESSOR}")
      add_compile_options(-march=native)
      # Note: requires gcc >= 4.2.0
      # macros like __SSE2_MATH__ __SSE_MATH__ __SSE2__ __SSE__
      # are set automatically
      if(CMAKE_SYSTEM_PROCESSOR MATCHES "^(arm|armv7.*)$") # but not armv8
        add_compile_options(
          -mfloat-abi=hard
          -mfpu=neon
        )
      endif()
    elseif(OPTIMIZE STREQUAL "legacy")
      if(CMAKE_SYSTEM_PROCESSOR MATCHES "^(i[3456]86|x86|x64|x86_64|AMD64)$")
        message("Enabling pure i386 code")
        add_compile_options(-mtune=generic)
        # -mtune=generic pick the most common, but compatible options.
        # on arm platforms equivalent to -march=arch
      endif()
    else()
      message(FATAL_ERROR "Invalid value passed to OPTIMIZE option: ${OPTIMIZE}")
    endif()
  endif()
endif()

if(WIN32)
  # Add support for lib prefix on Windows
  set(CMAKE_FIND_LIBRARY_PREFIXES "" "lib")
endif()

# Get the current working branch
execute_process(
  COMMAND git rev-parse --abbrev-ref HEAD
  WORKING_DIRECTORY ${CMAKE_SOURCE_DIR}
  OUTPUT_VARIABLE GIT_BRANCH
  OUTPUT_STRIP_TRAILING_WHITESPACE
  ERROR_QUIET
)
if(NOT GIT_BRANCH)
  set(GIT_BRANCH "unknown")
endif()
message(STATUS "Git branch: ${GIT_BRANCH}")

# Get the latest abbreviated commit hash of the working branch
execute_process(
  COMMAND git log -1 --format=%h
  WORKING_DIRECTORY ${CMAKE_SOURCE_DIR}
  OUTPUT_VARIABLE GIT_COMMIT_HASH
  OUTPUT_STRIP_TRAILING_WHITESPACE
  ERROR_QUIET
)
if(NOT GIT_COMMIT_HASH)
    set(GIT_COMMIT_HASH "unknown")
endif()
message(STATUS "Git commit: ${GIT_COMMIT_HASH}")

# Get the number of commits on the working branch
execute_process(
  COMMAND git rev-list --count --first-parent HEAD
  WORKING_DIRECTORY ${CMAKE_SOURCE_DIR}
  OUTPUT_VARIABLE GIT_COMMIT_COUNT
  OUTPUT_STRIP_TRAILING_WHITESPACE
  ERROR_QUIET
)
if(NOT GIT_COMMIT_COUNT)
    set(GIT_COMMIT_COUNT "unknown")
endif()

# Check if the worktree is dirty
execute_process(
  COMMAND git diff --quiet
  RESULT_VARIABLE GIT_WORKTREE_DIRTY
  WORKING_DIRECTORY ${CMAKE_SOURCE_DIR}
  ERROR_QUIET
)
if(GIT_WORKTREE_DIRTY EQUAL "1")
  set(GIT_COMMIT_COUNT "${GIT_COMMIT_COUNT}+")
endif()
message(STATUS "Git commit count: ${GIT_COMMIT_COUNT}")
if(MSVC)
  # sccache support
  find_program(SCCACHE_EXECUTABLE "sccache")
  if(SCCACHE_EXECUTABLE)
    message(STATUS "Found sccache: ${SCCACHE_EXECUTABLE}")
  else()
    message(STATUS "Could NOT find sccache (missing executable)")
  endif()
  default_option(SCCACHE_SUPPORT "Enable sccache support" "SCCACHE_EXECUTABLE")
  message(STATUS "Support for sccache: ${SCCACHE_SUPPORT}")
  if(SCCACHE_SUPPORT)
    set_property(GLOBAL PROPERTY RULE_LAUNCH_COMPILE "sccache")
  endif()
else()
  # ccache support
  find_program(CCACHE_EXECUTABLE "ccache")
  if(CCACHE_EXECUTABLE)
    message(STATUS "Found ccache: ${CCACHE_EXECUTABLE}")
  else()
      message(STATUS "Could NOT find ccache (missing executable)")
  endif()
  default_option(CCACHE_SUPPORT "Enable ccache support" "CCACHE_EXECUTABLE")
  if(CCACHE_SUPPORT)
    if(GNU_GCC OR LLVM_CLANG)
      # without this compiler messages in `make` backend would be uncolored
      set(CMAKE_CXX_FLAGS  "${CMAKE_CXX_FLAGS} -fdiagnostics-color=${BUILD_COLORS}")
    endif()
    set_property(GLOBAL PROPERTY RULE_LAUNCH_COMPILE "ccache")
    set_property(GLOBAL PROPERTY RULE_LAUNCH_LINK "ccache")
  endif()
  message(STATUS "Support for ccache: ${CCACHE_SUPPORT}")
endif()

set_property(DIRECTORY APPEND
    PROPERTY CMAKE_CONFIGURE_DEPENDS
    "${CMAKE_SOURCE_DIR}/.git/index")

if(CMAKE_VERSION VERSION_LESS "3.7.0")
  set(CMAKE_INCLUDE_CURRENT_DIR ON)
endif()

set(CLANG_TIDY "" CACHE STRING "CMAKE_CXX_CLANG_TIDY equivalent that only applies to mixxx sources, not bundled dependencies")

# Mixxx itself
add_library(mixxx-lib STATIC EXCLUDE_FROM_ALL
  src/analyzer/analyzerbeats.cpp
  src/analyzer/analyzerebur128.cpp
  src/analyzer/analyzergain.cpp
  src/analyzer/analyzerkey.cpp
  src/analyzer/analyzersilence.cpp
  src/analyzer/analyzerthread.cpp
  src/analyzer/analyzerwaveform.cpp
  src/analyzer/plugins/analyzerqueenmarybeats.cpp
  src/analyzer/plugins/analyzerqueenmarykey.cpp
  src/analyzer/plugins/analyzersoundtouchbeats.cpp
  src/analyzer/plugins/buffering_utils.cpp
  src/analyzer/trackanalysisscheduler.cpp
  src/audio/types.cpp
  src/audio/signalinfo.cpp
  src/audio/streaminfo.cpp
  src/control/control.cpp
  src/control/controlaudiotaperpot.cpp
  src/control/controlbehavior.cpp
  src/control/controleffectknob.cpp
  src/control/controlencoder.cpp
  src/control/controlindicator.cpp
  src/control/controllinpotmeter.cpp
  src/control/controllogpotmeter.cpp
  src/control/controlmodel.cpp
  src/control/controlobject.cpp
  src/control/controlobjectscript.cpp
  src/control/controlpotmeter.cpp
  src/control/controlproxy.cpp
  src/control/controlpushbutton.cpp
  src/control/controlttrotary.cpp
  src/controllers/controller.cpp
  src/controllers/controllerdebug.cpp
  src/controllers/controllerenumerator.cpp
  src/controllers/controllerinputmappingtablemodel.cpp
  src/controllers/controllerlearningeventfilter.cpp
  src/controllers/controllermanager.cpp
  src/controllers/controllermappingtablemodel.cpp
  src/controllers/controllermappinginfo.cpp
  src/controllers/controllermappinginfoenumerator.cpp
  src/controllers/controlleroutputmappingtablemodel.cpp
  src/controllers/controlpickermenu.cpp
  src/controllers/legacycontrollermappingfilehandler.cpp
  src/controllers/delegates/controldelegate.cpp
  src/controllers/delegates/midibytedelegate.cpp
  src/controllers/delegates/midichanneldelegate.cpp
  src/controllers/delegates/midiopcodedelegate.cpp
  src/controllers/delegates/midioptionsdelegate.cpp
  src/controllers/dlgcontrollerlearning.cpp
  src/controllers/dlgcontrollerlearning.ui
  src/controllers/dlgprefcontroller.cpp
  src/controllers/dlgprefcontrollerdlg.ui
  src/controllers/dlgprefcontrollers.cpp
  src/controllers/dlgprefcontrollersdlg.ui
  src/controllers/scripting/controllerscriptenginebase.cpp
  src/controllers/scripting/controllerscriptmoduleengine.cpp
  src/controllers/scripting/colormapper.cpp
  src/controllers/scripting/colormapperjsproxy.cpp
  src/controllers/scripting/legacy/controllerscriptenginelegacy.cpp
  src/controllers/scripting/legacy/controllerscriptinterfacelegacy.cpp
  src/controllers/scripting/legacy/scriptconnection.cpp
  src/controllers/scripting/legacy/scriptconnectionjsproxy.cpp
  src/controllers/keyboard/keyboardeventfilter.cpp
  src/controllers/learningutils.cpp
  src/controllers/midi/legacymidicontrollermapping.cpp
  src/controllers/midi/legacymidicontrollermappingfilehandler.cpp
  src/controllers/midi/midicontroller.cpp
  src/controllers/midi/midienumerator.cpp
  src/controllers/midi/midimessage.cpp
  src/controllers/midi/midioutputhandler.cpp
  src/controllers/midi/midiutils.cpp
  src/controllers/midi/portmidicontroller.cpp
  src/controllers/midi/portmidienumerator.cpp
  src/controllers/softtakeover.cpp
  src/database/mixxxdb.cpp
  src/database/schemamanager.cpp
  src/dialog/dlgabout.cpp
  src/dialog/dlgaboutdlg.ui
  src/dialog/dlgdevelopertools.cpp
  src/dialog/dlgdevelopertoolsdlg.ui
  src/dialog/dlgkeywheel.cpp
  src/dialog/dlgkeywheel.ui
  src/dialog/dlgreplacecuecolor.cpp
  src/dialog/dlgreplacecuecolordlg.ui
  src/effects/builtin/autopaneffect.cpp
  src/effects/builtin/balanceeffect.cpp
  src/effects/builtin/bessel4lvmixeqeffect.cpp
  src/effects/builtin/bessel8lvmixeqeffect.cpp
  src/effects/builtin/biquadfullkilleqeffect.cpp
  src/effects/builtin/bitcrushereffect.cpp
  src/effects/builtin/builtinbackend.cpp
  src/effects/builtin/echoeffect.cpp
  src/effects/builtin/filtereffect.cpp
  src/effects/builtin/flangereffect.cpp
  src/effects/builtin/graphiceqeffect.cpp
  src/effects/builtin/linkwitzriley8eqeffect.cpp
  src/effects/builtin/loudnesscontoureffect.cpp
  src/effects/builtin/metronomeeffect.cpp
  src/effects/builtin/whitenoiseeffect.cpp
  src/effects/builtin/moogladder4filtereffect.cpp
  src/effects/builtin/parametriceqeffect.cpp
  src/effects/builtin/phasereffect.cpp
  src/effects/builtin/reverbeffect.cpp
  src/effects/builtin/threebandbiquadeqeffect.cpp
  src/effects/builtin/tremoloeffect.cpp
  src/effects/effect.cpp
  src/effects/effectbuttonparameterslot.cpp
  src/effects/effectchain.cpp
  src/effects/effectchainmanager.cpp
  src/effects/effectchainslot.cpp
  src/effects/effectmanifest.cpp
  src/effects/effectmanifestparameter.cpp
  src/effects/effectparameter.cpp
  src/effects/effectparameterslot.cpp
  src/effects/effectparameterslotbase.cpp
  src/effects/effectrack.cpp
  src/effects/effectsbackend.cpp
  src/effects/effectslot.cpp
  src/effects/effectsmanager.cpp
  src/encoder/encoder.cpp
  src/encoder/encoderfdkaac.cpp
  src/encoder/encoderfdkaacsettings.cpp
  src/encoder/encoderflacsettings.cpp
  src/encoder/encodermp3.cpp
  src/encoder/encodermp3settings.cpp
  src/encoder/encodersndfileflac.cpp
  src/encoder/encodervorbis.cpp
  src/encoder/encodervorbissettings.cpp
  src/encoder/encoderwave.cpp
  src/encoder/encoderwavesettings.cpp
  src/engine/bufferscalers/enginebufferscale.cpp
  src/engine/bufferscalers/enginebufferscalelinear.cpp
  src/engine/bufferscalers/enginebufferscalerubberband.cpp
  src/engine/bufferscalers/enginebufferscalest.cpp
  src/engine/cachingreader/cachingreader.cpp
  src/engine/cachingreader/cachingreaderchunk.cpp
  src/engine/cachingreader/cachingreaderworker.cpp
  src/engine/channelmixer_autogen.cpp
  src/engine/channels/engineaux.cpp
  src/engine/channels/enginechannel.cpp
  src/engine/channels/enginedeck.cpp
  src/engine/channels/enginemicrophone.cpp
  src/engine/controls/bpmcontrol.cpp
  src/engine/controls/clockcontrol.cpp
  src/engine/controls/cuecontrol.cpp
  src/engine/controls/enginecontrol.cpp
  src/engine/controls/keycontrol.cpp
  src/engine/controls/loopingcontrol.cpp
  src/engine/controls/quantizecontrol.cpp
  src/engine/controls/ratecontrol.cpp
  src/engine/effects/engineeffect.cpp
  src/engine/effects/engineeffectchain.cpp
  src/engine/effects/engineeffectrack.cpp
  src/engine/effects/engineeffectsmanager.cpp
  src/engine/enginebuffer.cpp
  src/engine/enginedelay.cpp
  src/engine/enginemaster.cpp
  src/engine/engineobject.cpp
  src/engine/enginepregain.cpp
  src/engine/enginesidechaincompressor.cpp
  src/engine/enginetalkoverducking.cpp
  src/engine/enginevumeter.cpp
  src/engine/engineworker.cpp
  src/engine/engineworkerscheduler.cpp
  src/engine/enginexfader.cpp
  src/engine/filters/enginefilter.cpp
  src/engine/filters/enginefilterbessel4.cpp
  src/engine/filters/enginefilterbessel8.cpp
  src/engine/filters/enginefilterbiquad1.cpp
  src/engine/filters/enginefilterbutterworth4.cpp
  src/engine/filters/enginefilterbutterworth8.cpp
  src/engine/filters/enginefilterlinkwitzriley2.cpp
  src/engine/filters/enginefilterlinkwitzriley4.cpp
  src/engine/filters/enginefilterlinkwitzriley8.cpp
  src/engine/filters/enginefiltermoogladder4.cpp
  src/engine/positionscratchcontroller.cpp
  src/engine/readaheadmanager.cpp
  src/engine/sidechain/enginenetworkstream.cpp
  src/engine/sidechain/enginerecord.cpp
  src/engine/sidechain/enginesidechain.cpp
  src/engine/sidechain/networkinputstreamworker.cpp
  src/engine/sidechain/networkoutputstreamworker.cpp
  src/engine/sync/enginesync.cpp
  src/engine/sync/internalclock.cpp
  src/engine/sync/synccontrol.cpp
  src/errordialoghandler.cpp
  src/library/analysisfeature.cpp
  src/library/analysislibrarytablemodel.cpp
  src/library/autodj/autodjfeature.cpp
  src/library/autodj/autodjprocessor.cpp
  src/library/autodj/dlgautodj.cpp
  src/library/autodj/dlgautodj.ui
  src/library/banshee/bansheedbconnection.cpp
  src/library/banshee/bansheefeature.cpp
  src/library/banshee/bansheeplaylistmodel.cpp
  src/library/baseexternallibraryfeature.cpp
  src/library/baseexternalplaylistmodel.cpp
  src/library/baseexternaltrackmodel.cpp
  src/library/basesqltablemodel.cpp
  src/library/basetrackcache.cpp
  src/library/basetracktablemodel.cpp
  src/library/bpmdelegate.cpp
  src/library/browse/browsefeature.cpp
  src/library/browse/browsetablemodel.cpp
  src/library/browse/browsethread.cpp
  src/library/browse/foldertreemodel.cpp
  src/library/colordelegate.cpp
  src/library/columncache.cpp
  src/library/coverart.cpp
  src/library/coverartcache.cpp
  src/library/coverartdelegate.cpp
  src/library/coverartutils.cpp
  src/library/dao/analysisdao.cpp
  src/library/dao/autodjcratesdao.cpp
  src/library/dao/cuedao.cpp
  src/library/dao/directorydao.cpp
  src/library/dao/libraryhashdao.cpp
  src/library/dao/playlistdao.cpp
  src/library/dao/settingsdao.cpp
  src/library/dao/trackdao.cpp
  src/library/dao/trackschema.cpp
  src/library/dlganalysis.cpp
  src/library/dlganalysis.ui
  src/library/dlgcoverartfullsize.cpp
  src/library/dlgcoverartfullsize.ui
  src/library/dlghidden.cpp
  src/library/dlghidden.ui
  src/library/dlgmissing.cpp
  src/library/dlgmissing.ui
  src/library/dlgtagfetcher.cpp
  src/library/dlgtagfetcher.ui
  src/library/dlgtrackinfo.cpp
  src/library/dlgtrackinfo.ui
  src/library/dlgtrackmetadataexport.cpp
  src/library/export/dlgtrackexport.ui
  src/library/export/trackexportdlg.cpp
  src/library/export/trackexportwizard.cpp
  src/library/export/trackexportworker.cpp
  src/library/externaltrackcollection.cpp
  src/library/hiddentablemodel.cpp
  src/library/itunes/itunesfeature.cpp
  src/library/library.cpp
  src/library/librarycontrol.cpp
  src/library/libraryfeature.cpp
  src/library/librarytablemodel.cpp
  src/library/locationdelegate.cpp
  src/library/missingtablemodel.cpp
  src/library/mixxxlibraryfeature.cpp
  src/library/parser.cpp
  src/library/parsercsv.cpp
  src/library/parserm3u.cpp
  src/library/parserpls.cpp
  src/library/playlisttablemodel.cpp
  src/library/previewbuttondelegate.cpp
  src/library/proxytrackmodel.cpp
  src/library/recording/dlgrecording.cpp
  src/library/recording/dlgrecording.ui
  src/library/recording/recordingfeature.cpp
  src/library/rekordbox/rekordbox_anlz.cpp
  src/library/rekordbox/rekordbox_pdb.cpp
  src/library/rekordbox/rekordboxfeature.cpp
  src/library/rhythmbox/rhythmboxfeature.cpp
  src/library/scanner/importfilestask.cpp
  src/library/scanner/libraryscanner.cpp
  src/library/scanner/libraryscannerdlg.cpp
  src/library/scanner/recursivescandirectorytask.cpp
  src/library/scanner/scannertask.cpp
  src/library/searchquery.cpp
  src/library/searchqueryparser.cpp
  src/library/serato/seratofeature.cpp
  src/library/serato/seratoplaylistmodel.cpp
  src/library/sidebarmodel.cpp
  src/library/stardelegate.cpp
  src/library/stareditor.cpp
  src/library/starrating.cpp
  src/library/tableitemdelegate.cpp
  src/library/trackcollection.cpp
  src/library/trackcollectioniterator.cpp
  src/library/trackcollectionmanager.cpp
  src/library/trackloader.cpp
  src/library/trackmodeliterator.cpp
  src/library/trackprocessing.cpp
  src/library/trackset/baseplaylistfeature.cpp
  src/library/trackset/basetracksetfeature.cpp
  src/library/trackset/crate/cratefeature.cpp
  src/library/trackset/crate/cratefeaturehelper.cpp
  src/library/trackset/crate/cratestorage.cpp
  src/library/trackset/crate/cratetablemodel.cpp
  src/library/trackset/playlistfeature.cpp
  src/library/trackset/setlogfeature.cpp
  src/library/trackset/tracksettablemodel.cpp
  src/library/traktor/traktorfeature.cpp
  src/library/treeitem.cpp
  src/library/treeitemmodel.cpp
  src/mixer/auxiliary.cpp
  src/mixer/baseplayer.cpp
  src/mixer/basetrackplayer.cpp
  src/mixer/deck.cpp
  src/mixer/microphone.cpp
  src/mixer/playerinfo.cpp
  src/mixer/playermanager.cpp
  src/mixer/previewdeck.cpp
  src/mixer/sampler.cpp
  src/mixer/samplerbank.cpp
  src/coreservices.cpp
  src/mixxx.cpp
  src/mixxxapplication.cpp
  src/musicbrainz/chromaprinter.cpp
  src/musicbrainz/crc.cpp
  src/musicbrainz/gzip.cpp
  src/musicbrainz/musicbrainz.cpp
  src/musicbrainz/musicbrainzxml.cpp
  src/musicbrainz/tagfetcher.cpp
  src/musicbrainz/web/acoustidlookuptask.cpp
  src/musicbrainz/web/musicbrainzrecordingstask.cpp
  src/network/jsonwebtask.cpp
  src/network/networktask.cpp
  src/network/webtask.cpp
  src/preferences/configobject.cpp
  src/preferences/dialog/dlgprefautodj.cpp
  src/preferences/dialog/dlgprefautodjdlg.ui
  src/preferences/dialog/dlgprefbeats.cpp
  src/preferences/dialog/dlgprefbeatsdlg.ui
  src/preferences/dialog/dlgprefcolors.cpp
  src/preferences/dialog/dlgprefcolorsdlg.ui
  src/preferences/dialog/dlgprefcrossfader.cpp
  src/preferences/dialog/dlgprefcrossfaderdlg.ui
  src/preferences/dialog/dlgprefdeck.cpp
  src/preferences/dialog/dlgprefdeckdlg.ui
  src/preferences/dialog/dlgprefeffects.cpp
  src/preferences/dialog/dlgprefeffectsdlg.ui
  src/preferences/dialog/dlgprefeq.cpp
  src/preferences/dialog/dlgprefeqdlg.ui
  src/preferences/dialog/dlgpreferencepage.cpp
  src/preferences/dialog/dlgpreferences.cpp
  src/preferences/dialog/dlgpreferencesdlg.ui
  src/preferences/dialog/dlgprefinterface.cpp
  src/preferences/dialog/dlgprefinterfacedlg.ui
  src/preferences/dialog/dlgprefkey.cpp
  src/preferences/dialog/dlgprefkeydlg.ui
  src/preferences/dialog/dlgpreflibrary.cpp
  src/preferences/dialog/dlgpreflibrarydlg.ui
  src/preferences/dialog/dlgpreflv2dlg.ui
  src/preferences/dialog/dlgprefrecord.cpp
  src/preferences/dialog/dlgprefrecorddlg.ui
  src/preferences/dialog/dlgprefreplaygain.cpp
  src/preferences/dialog/dlgprefreplaygaindlg.ui
  src/preferences/dialog/dlgprefsound.cpp
  src/preferences/dialog/dlgprefsounddlg.ui
  src/preferences/dialog/dlgprefsounditem.cpp
  src/preferences/dialog/dlgprefsounditem.ui
  src/preferences/dialog/dlgprefvinyldlg.ui
  src/preferences/dialog/dlgprefwaveform.cpp
  src/preferences/dialog/dlgprefwaveformdlg.ui
  src/preferences/effectsettingsmodel.cpp
  src/preferences/colorpaletteeditor.cpp
  src/preferences/colorpaletteeditormodel.cpp
  src/preferences/colorpalettesettings.cpp
  src/preferences/replaygainsettings.cpp
  src/preferences/settingsmanager.cpp
  src/preferences/upgrade.cpp
  src/recording/recordingmanager.cpp
  src/skin/colorschemeparser.cpp
  src/skin/imgcolor.cpp
  src/skin/imginvert.cpp
  src/skin/imgloader.cpp
  src/skin/launchimage.cpp
  src/skin/legacyskinparser.cpp
  src/skin/pixmapsource.cpp
  src/skin/skincontext.cpp
  src/skin/skinloader.cpp
  src/skin/tooltips.cpp
  src/soundio/sounddevice.cpp
  src/soundio/sounddevicenetwork.cpp
  src/soundio/sounddeviceportaudio.cpp
  src/soundio/soundmanager.cpp
  src/soundio/soundmanagerconfig.cpp
  src/soundio/soundmanagerutil.cpp
  src/sources/audiosource.cpp
  src/sources/audiosourcestereoproxy.cpp
  src/sources/metadatasourcetaglib.cpp
  src/sources/readaheadframebuffer.cpp
  src/sources/soundsource.cpp
  src/sources/soundsourceflac.cpp
  src/sources/soundsourceoggvorbis.cpp
  src/sources/soundsourceprovider.cpp
  src/sources/soundsourceproviderregistry.cpp
  src/sources/soundsourceproxy.cpp
  src/sources/soundsourcesndfile.cpp
  src/track/albuminfo.cpp
  src/track/beatfactory.cpp
  src/track/beatgrid.cpp
  src/track/beatmap.cpp
  src/track/beats.cpp
  src/track/beatutils.cpp
  src/track/bpm.cpp
  src/track/cue.cpp
  src/track/cueinfo.cpp
  src/track/cueinfoimporter.cpp
  src/track/globaltrackcache.cpp
  src/track/keyfactory.cpp
  src/track/keys.cpp
  src/track/keyutils.cpp
  src/track/playcounter.cpp
  src/track/replaygain.cpp
  src/track/serato/beatgrid.cpp
  src/track/serato/beatsimporter.cpp
  src/track/serato/cueinfoimporter.cpp
  src/track/serato/markers.cpp
  src/track/serato/markers2.cpp
  src/track/serato/tags.cpp
  src/track/track.cpp
  src/track/trackinfo.cpp
  src/track/trackmetadata.cpp
  src/track/tracknumbers.cpp
  src/track/trackrecord.cpp
  src/track/trackref.cpp
  src/track/taglib/trackmetadata_ape.cpp
  src/track/taglib/trackmetadata_common.cpp
  src/track/taglib/trackmetadata_file.cpp
  src/track/taglib/trackmetadata_id3v2.cpp
  src/track/taglib/trackmetadata_mp4.cpp
  src/track/taglib/trackmetadata_riff.cpp
  src/track/taglib/trackmetadata_xiph.cpp
  src/util/battery/battery.cpp
  src/util/cache.cpp
  src/util/cmdlineargs.cpp
  src/util/color/color.cpp
  src/util/color/colorpalette.cpp
  src/util/color/predefinedcolorpalettes.cpp
  src/util/console.cpp
  src/util/db/dbconnection.cpp
  src/util/db/dbconnectionpool.cpp
  src/util/db/dbconnectionpooled.cpp
  src/util/db/dbconnectionpooler.cpp
  src/util/db/dbid.cpp
  src/util/db/fwdsqlquery.cpp
  src/util/db/fwdsqlqueryselectresult.cpp
  src/util/db/sqllikewildcardescaper.cpp
  src/util/db/sqlite.cpp
  src/util/db/sqlqueryfinisher.cpp
  src/util/db/sqlstringformatter.cpp
  src/util/db/sqltransaction.cpp
  src/util/desktophelper.cpp
  src/util/dnd.cpp
  src/util/duration.cpp
  src/util/experiment.cpp
  src/util/fileaccess.cpp
  src/util/fileinfo.cpp
  src/util/imageutils.cpp
  src/util/indexrange.cpp
  src/util/logger.cpp
  src/util/logging.cpp
  src/util/mac.cpp
  src/util/movinginterquartilemean.cpp
  src/util/performancetimer.cpp
  src/util/rangelist.cpp
  src/util/readaheadsamplebuffer.cpp
  src/util/rlimit.cpp
  src/util/rotary.cpp
  src/util/sample.cpp
  src/util/samplebuffer.cpp
  src/util/sandbox.cpp
  src/util/semanticversion.cpp
  src/util/screensaver.cpp
  src/util/sleepableqthread.cpp
  src/util/stat.cpp
  src/util/statmodel.cpp
  src/util/statsmanager.cpp
  src/util/tapfilter.cpp
  src/util/task.cpp
  src/util/taskmonitor.cpp
  src/util/threadcputimer.cpp
  src/util/time.cpp
  src/util/timer.cpp
  src/util/valuetransformer.cpp
  src/util/versionstore.cpp
  src/util/widgethelper.cpp
  src/util/widgetrendertimer.cpp
  src/util/workerthread.cpp
  src/util/workerthreadscheduler.cpp
  src/util/xml.cpp
  src/waveform/guitick.cpp
  src/waveform/renderers/glslwaveformrenderersignal.cpp
  src/waveform/renderers/glvsynctestrenderer.cpp
  src/waveform/renderers/glwaveformrendererfilteredsignal.cpp
  src/waveform/renderers/glwaveformrendererrgb.cpp
  src/waveform/renderers/glwaveformrenderersimplesignal.cpp
  src/waveform/renderers/qtvsynctestrenderer.cpp
  src/waveform/renderers/qtwaveformrendererfilteredsignal.cpp
  src/waveform/renderers/qtwaveformrenderersimplesignal.cpp
  src/waveform/renderers/waveformmark.cpp
  src/waveform/renderers/waveformmarkrange.cpp
  src/waveform/renderers/waveformmarkset.cpp
  src/waveform/renderers/waveformrenderbackground.cpp
  src/waveform/renderers/waveformrenderbeat.cpp
  src/waveform/renderers/waveformrendererabstract.cpp
  src/waveform/renderers/waveformrendererendoftrack.cpp
  src/waveform/renderers/waveformrendererfilteredsignal.cpp
  src/waveform/renderers/waveformrendererhsv.cpp
  src/waveform/renderers/waveformrendererpreroll.cpp
  src/waveform/renderers/waveformrendererrgb.cpp
  src/waveform/renderers/waveformrenderersignalbase.cpp
  src/waveform/renderers/waveformrendermark.cpp
  src/waveform/renderers/waveformrendermarkrange.cpp
  src/waveform/renderers/waveformsignalcolors.cpp
  src/waveform/renderers/waveformwidgetrenderer.cpp
  src/waveform/sharedglcontext.cpp
  src/waveform/visualplayposition.cpp
  src/waveform/visualsmanager.cpp
  src/waveform/vsyncthread.cpp
  src/waveform/waveform.cpp
  src/waveform/waveformfactory.cpp
  src/waveform/waveformmarklabel.cpp
  src/waveform/waveformwidgetfactory.cpp
  src/waveform/widgets/emptywaveformwidget.cpp
  src/waveform/widgets/glrgbwaveformwidget.cpp
  src/waveform/widgets/glsimplewaveformwidget.cpp
  src/waveform/widgets/glslwaveformwidget.cpp
  src/waveform/widgets/glvsynctestwidget.cpp
  src/waveform/widgets/glwaveformwidget.cpp
  src/waveform/widgets/hsvwaveformwidget.cpp
  src/waveform/widgets/qthsvwaveformwidget.cpp
  src/waveform/widgets/qtrgbwaveformwidget.cpp
  src/waveform/widgets/qtsimplewaveformwidget.cpp
  src/waveform/widgets/qtvsynctestwidget.cpp
  src/waveform/widgets/qtwaveformwidget.cpp
  src/waveform/widgets/rgbwaveformwidget.cpp
  src/waveform/widgets/softwarewaveformwidget.cpp
  src/waveform/widgets/waveformwidgetabstract.cpp
  src/widget/controlwidgetconnection.cpp
  src/widget/hexspinbox.cpp
  src/widget/paintable.cpp
  src/widget/wanalysislibrarytableview.cpp
  src/widget/wbasewidget.cpp
  src/widget/wbattery.cpp
  src/widget/wbeatspinbox.cpp
  src/widget/wcolorpicker.cpp
  src/widget/wcolorpickeraction.cpp
  src/widget/wcombobox.cpp
  src/widget/wcoverart.cpp
  src/widget/wcoverartlabel.cpp
  src/widget/wcoverartmenu.cpp
  src/widget/wcuemenupopup.cpp
  src/widget/wdisplay.cpp
  src/widget/weffect.cpp
  src/widget/weffectbuttonparameter.cpp
  src/widget/weffectchain.cpp
  src/widget/weffectparameter.cpp
  src/widget/weffectparameterbase.cpp
  src/widget/weffectparameterknob.cpp
  src/widget/weffectparameterknobcomposed.cpp
  src/widget/weffectpushbutton.cpp
  src/widget/weffectselector.cpp
  src/widget/whotcuebutton.cpp
  src/widget/wimagestore.cpp
  src/widget/wkey.cpp
  src/widget/wknob.cpp
  src/widget/wknobcomposed.cpp
  src/widget/wlabel.cpp
  src/widget/wlibrary.cpp
  src/widget/wlibrarysidebar.cpp
  src/widget/wlibrarytableview.cpp
  src/widget/wlibrarytextbrowser.cpp
  src/widget/wmainmenubar.cpp
  src/widget/wnumber.cpp
  src/widget/wnumberdb.cpp
  src/widget/wnumberpos.cpp
  src/widget/wnumberrate.cpp
  src/widget/woverview.cpp
  src/widget/woverviewhsv.cpp
  src/widget/woverviewlmh.cpp
  src/widget/woverviewrgb.cpp
  src/widget/wpixmapstore.cpp
  src/widget/wpushbutton.cpp
  src/widget/wrecordingduration.cpp
  src/widget/wsearchlineedit.cpp
  src/widget/wsearchrelatedtracksmenu.cpp
  src/widget/wsingletoncontainer.cpp
  src/widget/wsizeawarestack.cpp
  src/widget/wskincolor.cpp
  src/widget/wslidercomposed.cpp
  src/widget/wspinny.cpp
  src/widget/wsplitter.cpp
  src/widget/wstarrating.cpp
  src/widget/wstatuslight.cpp
  src/widget/wtime.cpp
  src/widget/wtrackmenu.cpp
  src/widget/wtrackproperty.cpp
  src/widget/wtracktableview.cpp
  src/widget/wtracktableviewheader.cpp
  src/widget/wtracktext.cpp
  src/widget/wtrackwidgetgroup.cpp
  src/widget/wvumeter.cpp
  src/widget/wwaveformviewer.cpp
  src/widget/wwidget.cpp
  src/widget/wwidgetgroup.cpp
  src/widget/wwidgetstack.cpp
  src/widget/wraterange.cpp
)
set_target_properties(mixxx-lib PROPERTIES AUTOMOC ON AUTOUIC ON CXX_CLANG_TIDY "${CLANG_TIDY}")
target_include_directories(mixxx-lib PUBLIC src "${CMAKE_CURRENT_BINARY_DIR}/src")
if(UNIX AND NOT APPLE)
  set(MIXXX_SETTINGS_PATH ".mixxx/")
endif()

# Disable warnings in generated source files
set_property(
  SOURCE src/library/rekordbox/rekordbox_anlz.cpp
  APPEND_STRING
  PROPERTY CXX_CLANG_TIDY ""
)
set_property(
  SOURCE src/library/rekordbox/rekordbox_pdb.cpp
  APPEND_STRING
  PROPERTY CXX_CLANG_TIDY ""
)
if(GNU_GCC OR LLVM_CLANG)
  set_property(
    SOURCE src/library/rekordbox/rekordbox_anlz.cpp
    APPEND_STRING
    PROPERTY COMPILE_OPTIONS -Wno-unused-parameter
  )
  set_property(
    SOURCE src/library/rekordbox/rekordbox_pdb.cpp
    APPEND_STRING
    PROPERTY COMPILE_OPTIONS -Wno-unused-parameter -Wno-switch
  )
elseif(MSVC)
  set_property(
    SOURCE src/library/rekordbox/rekordbox_anlz.cpp
    APPEND_STRING
    PROPERTY COMPILE_OPTIONS /w
  )
  set_property(
    SOURCE src/library/rekordbox/rekordbox_pdb.cpp
    APPEND_STRING
    PROPERTY COMPILE_OPTIONS /w
  )
endif()

option(WARNINGS_PEDANTIC "Let the compiler show even more warnings" OFF)
if(MSVC)
  if(WARNINGS_PEDANTIC)
    target_compile_options(mixxx-lib PUBLIC /W4)
  else()
    target_compile_options(mixxx-lib PUBLIC /W3)
    target_compile_definitions(mixxx-lib PUBLIC _SILENCE_CXX17_ITERATOR_BASE_CLASS_DEPRECATION_WARNING _CRT_SECURE_NO_WARNINGS)
  endif()
else()
  target_compile_options(mixxx-lib PUBLIC -Wall -Wextra -Woverloaded-virtual -Wfloat-conversion -Werror=return-type)
  if(WARNINGS_PEDANTIC)
    target_compile_options(mixxx-lib PUBLIC -pedantic)
  endif()
endif()

option(WARNINGS_FATAL "Fail if compiler generates a warning" OFF)
if(WARNINGS_FATAL)
  if(MSVC)
    target_compile_options(mixxx-lib PUBLIC /WX)
  else()
    target_compile_options(mixxx-lib PUBLIC -Werror)
  endif()
endif()

option(DEBUG_ASSERTIONS_FATAL "Fail if debug become true assertions" OFF)
if(DEBUG_ASSERTIONS_FATAL)
  target_compile_definitions(mixxx-lib PUBLIC MIXXX_DEBUG_ASSERTIONS_FATAL MIXXX_DEBUG_ASSERTIONS_ENABLED)
  if (NOT CMAKE_BUILD_TYPE STREQUAL "Debug")
    message(STATUS "DEBUG_ASSERT statements have been enabled because DEBUG_ASSERTIONS_FATAL is ON.")
  endif()
endif()

target_compile_definitions(mixxx-lib PUBLIC
  "${CMAKE_SYSTEM_PROCESSOR}"
  $<$<CONFIG:Debug>:MIXXX_BUILD_DEBUG>
  $<$<CONFIG:Debug>:MIXXX_DEBUG_ASSERTIONS_ENABLED>
  $<$<NOT:$<CONFIG:Debug>>:MIXXX_BUILD_RELEASE>
  # Disable assert.h assertions in release mode. Some libraries use
  # this as a signal for when to enable code that should be disabled
  # in release mode.
  $<$<NOT:$<CONFIG:Debug>>:NDEBUG>
)

# Mac-specific options
#
# These options are OFF by default, and since they are only available on macOS,
# they are forcibly set to OFF on all other platforms.
cmake_dependent_option(MACOS_BUNDLE "Install files to proper locations to make an .app bundle" OFF "APPLE" OFF)
cmake_dependent_option(MACAPPSTORE "Build for Mac App Store" OFF "APPLE" OFF)
if(MACAPPSTORE)
  target_compile_definitions(mixxx-lib PUBLIC __MACAPPSTORE__)
endif()

# Windows-specific options
if(WIN32)
  # https://docs.microsoft.com/en-us/cpp/porting/modifying-winver-and-win32-winnt
  # _WIN32_WINNT_WIN7 = 0x0601
  target_compile_definitions(mixxx-lib PUBLIC WINVER=0x0601)
  target_compile_definitions(mixxx-lib PUBLIC _WIN32_WINNT=0x0601)
  if(MSVC)
    target_compile_definitions(mixxx-lib PUBLIC _USE_MATH_DEFINES)
  endif()
endif()

#
# Installation directories
#
set(MIXXX_INSTALL_BINDIR ".")
set(MIXXX_INSTALL_DATADIR ".")
set(MIXXX_INSTALL_DOCDIR "./doc")
set(MIXXX_INSTALL_LICENSEDIR "./doc")
if (APPLE AND MACOS_BUNDLE)
  set(MIXXX_INSTALL_BINDIR "${CMAKE_INSTALL_BINDIR}")
  set(MACOS_BUNDLE_NAME mixxx)
  set(MIXXX_INSTALL_PREFIX "${MACOS_BUNDLE_NAME}.app")
  set(MIXXX_INSTALL_DATADIR "${MIXXX_INSTALL_PREFIX}/Contents/Resources")
  set(MIXXX_INSTALL_DOCDIR "${MIXXX_INSTALL_DATADIR}")
  set(MIXXX_INSTALL_LICENSEDIR "${MIXXX_INSTALL_DATADIR}/licenses")
elseif (UNIX)
  include(GNUInstallDirs)
  set(MIXXX_INSTALL_BINDIR "${CMAKE_INSTALL_BINDIR}")
  set(MIXXX_INSTALL_DATADIR "${CMAKE_INSTALL_DATADIR}/${CMAKE_PROJECT_NAME}")
  set(MIXXX_INSTALL_DOCDIR "${CMAKE_INSTALL_DOCDIR}")
  set(MIXXX_INSTALL_LICENSEDIR "${CMAKE_INSTALL_DOCDIR}")
endif()


if(WIN32)
  target_compile_definitions(mixxx-lib PUBLIC __WINDOWS__)

  # Helps prevent duplicate symbols
  target_compile_definitions(mixxx-lib PUBLIC _ATL_MIN_CRT)

  # Need this on Windows until we have UTF16 support in Mixxx use stl min max
  # defines
  # http://connect.microsoft.com/VisualStudio/feedback/details/553420/std-cpp-
  # max-and-std-cpp-min-not-available-in-visual-c-2010
  target_compile_definitions(mixxx-lib PUBLIC NOMINMAX UNICODE)

  if(CMAKE_SIZEOF_VOID_P EQUAL 8)
    target_compile_definitions(mixxx-lib PUBLIC WIN32)
  else()
    target_compile_definitions(mixxx-lib PUBLIC WIN64)
  endif()

  target_link_libraries(mixxx-lib PUBLIC shell32)

  if(MSVC)
    if(NOT STATIC_DEPS OR CMAKE_BUILD_TYPE STREQUAL "Debug")
      target_link_options(mixxx-lib PUBLIC /nodefaultlib:LIBCMT.lib /nodefaultlib:LIBCMTd.lib)
    endif()
    target_link_options(mixxx-lib PUBLIC /entry:mainCRTStartup)
    # Force MSVS to generate a manifest (MSVC2010)
    target_link_options(mixxx-lib PUBLIC /manifest)
  endif()
elseif(UNIX)
  if(APPLE)
    target_compile_definitions(mixxx-lib PUBLIC __APPLE__)
  else()
    target_compile_definitions(mixxx-lib PUBLIC __UNIX__)
    if(CMAKE_SYSTEM_NAME STREQUAL Linux)
      target_compile_definitions(mixxx-lib PUBLIC __LINUX__)
    elseif(CMAKE_SYSTEM_NAME MATCHES "^.*BSD$")
      target_compile_definitions(mixxx-lib PUBLIC __BSD__)
    endif()
  endif()
endif()

# The mixxx executable
add_executable(mixxx WIN32 src/main.cpp)
set_target_properties(mixxx-lib PROPERTIES CXX_CLANG_TIDY "${CLANG_TIDY}")
target_link_libraries(mixxx PUBLIC mixxx-lib)

#
# Installation and Packaging
#
if (APPLE)
  if (MACOS_BUNDLE)
    install(FILES "${CMAKE_CURRENT_SOURCE_DIR}/res/osx/application.icns" DESTINATION ${MIXXX_INSTALL_DATADIR})

    set(MACOS_BUNDLE_VERSION "${CMAKE_PROJECT_VERSION}")
    set(MACOS_BUNDLE_SHORTVERSION "${CMAKE_PROJECT_VERSION}")

    set_target_properties(mixxx PROPERTIES
        MACOSX_BUNDLE true
        MACOSX_BUNDLE_INFO_PLIST "${CMAKE_CURRENT_SOURCE_DIR}/packaging/macos/bundle.plist.in"
    )
  endif()
endif()

if(WIN32)
  set(CMAKE_INSTALL_SYSTEM_RUNTIME_DESTINATION "${MIXXX_INSTALL_BINDIR}")
  if(MSVC AND CMAKE_BUILD_TYPE STREQUAL "Debug")
    set(CMAKE_INSTALL_DEBUG_LIBRARIES true)
  endif()
  include(InstallRequiredSystemLibraries)
endif()

if(WIN32)
  option(WINDOWS_CODESIGN "Sign Windows executables and libraries with digital certificate" OFF)
  mark_as_advanced(WINDOWS_CODESIGN)
  if(WINDOWS_CODESIGN)
    set(WINDOWS_CODESIGN_CERTIFICATE_PATH "$ENV{WINDOWS_CODESIGN_CERTIFICATE_PATH}" CACHE STRING "Path to signtool certificate")
    set(WINDOWS_CODESIGN_CERTIFICATE_PASSWORD "$ENV{WINDOWS_CODESIGN_CERTIFICATE_PASSWORD}" CACHE STRING "Password of signtool certificate")
    if("${WINDOWS_CODESIGN_CERTIFICATE_PATH}" STREQUAL "" AND "${WINDOWS_CODESIGN_CERTIFICATE_PASSWORD}" STREQUAL "")
        set(WINDOWS_CODESIGN_ARGS /a /t http://timestamp.verisign.com/scripts/timstamp.dll CACHE STRING "parameters for signtool (list)")
    else()
        set(WINDOWS_CODESIGN_ARGS /f ${WINDOWS_CODESIGN_CERTIFICATE_PATH} /p ${WINDOWS_CODESIGN_CERTIFICATE_PASSWORD} CACHE STRING "parameters for signtool (list)")
    endif()
    find_program(SIGNTOOL_EXECUTABLE signtool)
    if(NOT SIGNTOOL_EXECUTABLE)
      message(FATAL_ERROR "signtool is not found. Signing executables not possible")
    endif()
    message(STATUS "Found signtool: ${SIGNTOOL_EXECUTABLE}")

    # Check if we're able to sign an executable
    if(NOT DEFINED WINDOWS_CODESIGN_OK)
      file(WRITE ${CMAKE_CURRENT_BINARY_DIR}/testsign.c "int main(){return 0;}")
      file(MAKE_DIRECTORY ${CMAKE_CURRENT_BINARY_DIR}/testsign)
      try_compile(
        RESULT ${CMAKE_CURRENT_BINARY_DIR}/testsign ${CMAKE_CURRENT_BINARY_DIR}/testsign.c
        COPY_FILE ${CMAKE_CURRENT_BINARY_DIR}/testsign.exe
      )
      execute_process(
        COMMAND ${SIGNTOOL_EXECUTABLE} sign ${WINDOWS_CODESIGN_ARGS} ${CMAKE_CURRENT_BINARY_DIR}/testsign.exe
        RESULT_VARIABLE ERR OUTPUT_QUIET
      )
      if(ERR EQUAL 0)
        message(STATUS "Windows codesigning via signtool is working")
        set(WINDOWS_CODESIGN_OK 1 CACHE INTERNAL "Can sign executables")
      else()
        message(FATAL_ERROR "Could NOT codesign test sample (signtool failed)")
        set(WINDOWS_CODESIGN_OK 0 CACHE INTERNAL "Invalid or missing certificate")
      endif()
    endif()
    mark_as_advanced(SIGNTOOL_EXECUTABLE SIGNTOOL_ARGS)
  endif()

  macro(windows_codesign_target CODESIGN_TARGET)
    add_custom_command(
        TARGET "${CODESIGN_TARGET}" POST_BUILD
        COMMAND ${SIGNTOOL_EXECUTABLE} sign ${WINDOWS_CODESIGN_ARGS} $<TARGET_FILE:${CODESIGN_TARGET}>
        COMMENT "Signining target ${CODESIGN_TARGET}"
        VERBATIM
    )
  endmacro()

  if(WINDOWS_CODESIGN)
    windows_codesign_target(mixxx)
  endif()
endif()


install(
  TARGETS
    mixxx
  RUNTIME DESTINATION
    "${MIXXX_INSTALL_BINDIR}"
  BUNDLE DESTINATION
    .
)

# Skins
install(
  DIRECTORY
    "${CMAKE_CURRENT_SOURCE_DIR}/res/skins"
  DESTINATION
    "${MIXXX_INSTALL_DATADIR}"
)

# Controller mappings
install(
  DIRECTORY
    "${CMAKE_CURRENT_SOURCE_DIR}/res/controllers"
  DESTINATION
    "${MIXXX_INSTALL_DATADIR}"
)

# Translation files
install(
  DIRECTORY
    "${CMAKE_CURRENT_SOURCE_DIR}/res/translations"
  DESTINATION
    "${MIXXX_INSTALL_DATADIR}"
  FILES_MATCHING PATTERN
    "*.qm"
)


# Font files
#
# Font installation is only enabled on Windows and macOS, because on Linux/BSD
# fonts should be installed via the package manager. Whenever a new font is
# added to Mixxx, its package name also needs to be added to
# tools/debian_buildenv.sh. If that font is not packaged on most distros, we
# need to re-enable font installation on Linux/BSD and exclude the packaged
# fonts here.
if(APPLE OR WIN32)
  install(
    DIRECTORY
      "${CMAKE_CURRENT_SOURCE_DIR}/res/fonts"
    DESTINATION
      "${MIXXX_INSTALL_DATADIR}"
  )
endif()

# Keyboard mapping(s)
install(
  DIRECTORY
    "${CMAKE_CURRENT_SOURCE_DIR}/res/keyboard"
  DESTINATION
    "${MIXXX_INSTALL_DATADIR}"
)

# Licenses
install(
  FILES
    "${CMAKE_CURRENT_SOURCE_DIR}/LICENSE"
    "${CMAKE_CURRENT_SOURCE_DIR}/COPYING"
  DESTINATION
    "${MIXXX_INSTALL_LICENSEDIR}"
)

# Documentation
install(
  FILES
    "${CMAKE_CURRENT_SOURCE_DIR}/README"
    "${CMAKE_CURRENT_SOURCE_DIR}/res/Mixxx-Keyboard-Shortcuts.pdf"
  DESTINATION
    "${MIXXX_INSTALL_DOCDIR}"
)
if(EXISTS "${CMAKE_CURRENT_SOURCE_DIR}/res/Mixxx-Manual.pdf")
  install(
    FILES
      "${CMAKE_CURRENT_SOURCE_DIR}/res/Mixxx-Manual.pdf"
    DESTINATION
      "${MIXXX_INSTALL_DOCDIR}"
  )
endif()

# Additional Linux-only files
if(UNIX AND NOT APPLE)
  # .desktop file for KDE/GNOME menu
  install(
    FILES
      "${CMAKE_CURRENT_SOURCE_DIR}/res/linux/mixxx.desktop"
    DESTINATION
      "${CMAKE_INSTALL_DATADIR}/applications"
  )

  # Icon file for menu entry
  install(
    FILES
      "${CMAKE_CURRENT_SOURCE_DIR}/res/images/mixxx_icon.svg"
    DESTINATION
      "${CMAKE_INSTALL_DATADIR}/pixmaps"
  )

  # .metainfo.xml file for KDE/GNOME AppStream initiative
  install(
    FILES
      "${CMAKE_CURRENT_SOURCE_DIR}/res/linux/mixxx.metainfo.xml"
    DESTINATION
      "${CMAKE_INSTALL_DATAROOTDIR}/metainfo"
  )

  option(INSTALL_USER_UDEV_RULES "Install user udev rule file for USB HID and Bulk controllers" ON)
  if (INSTALL_USER_UDEV_RULES)
    install(
      FILES
        "${CMAKE_CURRENT_SOURCE_DIR}/res/linux/mixxx-usb-uaccess.rules"
      DESTINATION
        "${MIXXX_INSTALL_DATADIR}/udev/rules.d"
    )
    install(CODE "
    message(STATUS \"Important Note: Installation of udev rules\n\"
        \"The udev rule file for USB HID and Bulk controller permissions will be\n\"
        \"installed to:\n\"
        \"    ${CMAKE_INSTALL_PREFIX}/${MIXXX_INSTALL_DATADIR}/udev/rules.d.\n\"
        \"If you are installing Mixxx from source for your own use, copy\n\"
        \"mixxx-usb-uaccess.rules to /etc/udev/rules.d/ and run:\n\"
        \"    udevadm control --reload-rules && udevadm trigger\n\"
        \"as root to load the rules.\n\"
        \"If you are building a package for a distribution, the correct directory for\n\"
        \"system rules is either /lib/udev/rules.d (e.g. Debian, Fedora) or\n\"
        \"/usr/lib/udev/rules.d (e.g. Arch Linux) with an appropriate priority prefix.\n\"
        \"Adjust your package script accordingly and set -DINSTALL_USER_UDEV_RULES=OFF\")
    ")
  endif()
endif()

if(MSVC)
  # install debug symbols if any were generated
  install(
    FILES $<TARGET_PDB_FILE:mixxx>
    CONFIGURATIONS Debug RelWithDebInfo
    DESTINATION "${MIXXX_INSTALL_BINDIR}"
    COMPONENT PDB # No spaces allowed
  )
endif()

if(WIN32)
  # qt_de.qm is just one arbitrary file in the directory that needs to be located;
  # there is no particular reason to look for this file versus any other one in the directory.
  find_file(QT_TRANSLATION_FILE qt_de.qm PATH_SUFFIXES share/qt5/translations)
  get_filename_component(QT_TRANSLATIONS ${QT_TRANSLATION_FILE} DIRECTORY)
  install(
    DIRECTORY "${QT_TRANSLATIONS}"
    DESTINATION "${MIXXX_INSTALL_DATADIR}"
    # QT 5 translations have been separated into several files, and most of the qt_xx.qm files
    # contain just shortcuts to load the qtbase, qtmultimedia etc files.
    FILES_MATCHING REGEX
      "qt_.+\.qm|qtbase_.*\.qm|qtmultimedia_.*\.qm|qtscript_.*\.qm|qtxmlpatterns_.*\.qm"
  )

  # Qt 5 loads these ANGLE DLLs at runtime if the graphics driver is blocklisted.
  # Qt does not link these and vcpkg does not build them as a dependency of Qt,
  # so copy them manually.
  find_file(EGL_DLL libEGL.dll PATH_SUFFIXES ${CMAKE_INSTALL_BINDIR})
  find_file(GLESv2_DLL libGLESv2.dll PATH_SUFFIXES ${CMAKE_INSTALL_BINDIR})
  install(FILES ${EGL_DLL} ${GLESv2_DLL} DESTINATION "${MIXXX_INSTALL_BINDIR}")
endif()

#
# Tests
#

# CMake + googletest: https://crascit.com/2015/07/25/cmake-gtest/

# Prevent GoogleTest from overriding our compiler/linker options
# when building with Visual Studio
set(gtest_force_shared_crt ON CACHE BOOL "Pass Mixxx compiler/linker options to GoogleTest" FORCE)

# Prevent installation of GoogleTest libraries
set(INSTALL_GTEST OFF CACHE BOOL "Disable installation of GoogleTest" FORCE)

# Add googletest directly to our build. This adds the following targets:
# gtest, gtest_main, gmock and gmock_main
add_subdirectory(
  "${CMAKE_CURRENT_SOURCE_DIR}/lib/googletest-1.10.x"
  "${CMAKE_CURRENT_BINARY_DIR}/lib/googletest-1.10.x"
)

add_executable(mixxx-test
  src/test/analyserwaveformtest.cpp
  src/test/analyzersilence_test.cpp
  src/test/audiotaperpot_test.cpp
  src/test/autodjprocessor_test.cpp
  src/test/baseeffecttest.cpp
  src/test/beatgridtest.cpp
  src/test/beatmaptest.cpp
  src/test/beatstranslatetest.cpp
  src/test/bpmcontrol_test.cpp
  src/test/broadcastprofile_test.cpp
  src/test/broadcastsettings_test.cpp
  src/test/cache_test.cpp
  src/test/channelhandle_test.cpp
  src/test/colorconfig_test.cpp
  src/test/colormapperjsproxy_test.cpp
  src/test/colorpalette_test.cpp
  src/test/compatibility_test.cpp
  src/test/configobject_test.cpp
  src/test/controller_mapping_validation_test.cpp
  src/test/controllerscriptenginelegacy_test.cpp
  src/test/controlobjecttest.cpp
  src/test/coverartcache_test.cpp
  src/test/coverartutils_test.cpp
  src/test/cratestorage_test.cpp
  src/test/cue_test.cpp
  src/test/cuecontrol_test.cpp
  src/test/dbconnectionpool_test.cpp
  src/test/dbidtest.cpp
  src/test/directorydaotest.cpp
  src/test/duration_test.cpp
  src/test/durationutiltest.cpp
  src/test/effectchainslottest.cpp
  src/test/effectslottest.cpp
  src/test/effectsmanagertest.cpp
  src/test/enginebufferscalelineartest.cpp
  src/test/enginebuffertest.cpp
  src/test/enginefilterbiquadtest.cpp
  src/test/enginemastertest.cpp
  src/test/enginemicrophonetest.cpp
  src/test/enginesynctest.cpp
  src/test/fileinfo_test.cpp
  src/test/globaltrackcache_test.cpp
  src/test/hotcuecontrol_test.cpp
  src/test/imageutils_test.cpp
  src/test/indexrange_test.cpp
  src/test/keyutilstest.cpp
  src/test/lcstest.cpp
  src/test/learningutilstest.cpp
  src/test/libraryscannertest.cpp
  src/test/librarytest.cpp
  src/test/looping_control_test.cpp
  src/test/main.cpp
  src/test/mathutiltest.cpp
  src/test/metadatatest.cpp
  src/test/metaknob_link_test.cpp
  src/test/midicontrollertest.cpp
  src/test/mixxxtest.cpp
  src/test/movinginterquartilemean_test.cpp
  src/test/nativeeffects_test.cpp
  src/test/performancetimer_test.cpp
  src/test/playcountertest.cpp
  src/test/playlisttest.cpp
  src/test/portmidicontroller_test.cpp
  src/test/portmidienumeratortest.cpp
  src/test/queryutiltest.cpp
  src/test/rangelist_test.cpp
  src/test/readaheadmanager_test.cpp
  src/test/replaygaintest.cpp
  src/test/rescalertest.cpp
  src/test/rgbcolor_test.cpp
  src/test/samplebuffertest.cpp
  src/test/sampleutiltest.cpp
  src/test/schemamanager_test.cpp
  src/test/searchqueryparsertest.cpp
  src/test/seratobeatgridtest.cpp
  src/test/seratomarkerstest.cpp
  src/test/seratomarkers2test.cpp
  src/test/seratotagstest.cpp
  src/test/signalpathtest.cpp
  src/test/skincontext_test.cpp
  src/test/softtakeover_test.cpp
  src/test/soundproxy_test.cpp
  src/test/soundsourceproviderregistrytest.cpp
  src/test/sqliteliketest.cpp
  src/test/synccontroltest.cpp
  src/test/tableview_test.cpp
  src/test/taglibtest.cpp
  src/test/trackdao_test.cpp
  src/test/trackexport_test.cpp
  src/test/trackmetadata_test.cpp
  src/test/tracknumberstest.cpp
  src/test/trackreftest.cpp
  src/test/trackupdate_test.cpp
  src/test/wbatterytest.cpp
  src/test/wpushbutton_test.cpp
  src/test/wwidgetstack_test.cpp
)
set_target_properties(mixxx-test PROPERTIES AUTOMOC ON)
target_link_libraries(mixxx-test PUBLIC mixxx-lib gtest gmock)

#
# Benchmark tests
#

# Disable testing of google/benchmark
set(BENCHMARK_ENABLE_TESTING OFF CACHE BOOL "" FORCE)

# Prevent installation of google/benchmark artifacts
set(BENCHMARK_ENABLE_INSTALL OFF CACHE BOOL "Disable installation of google/benchmark" FORCE)

add_subdirectory(
  "${CMAKE_CURRENT_SOURCE_DIR}/lib/benchmark"
  "${CMAKE_CURRENT_BINARY_DIR}/lib/benchmark"
)
target_link_libraries(mixxx-test PUBLIC benchmark)

# Test Suite
include(CTest)
include(GoogleTest)
enable_testing()
gtest_add_tests(
  TARGET mixxx-test
  EXTRA_ARGS --logLevel info
  WORKING_DIRECTORY "${CMAKE_CURRENT_SOURCE_DIR}"
  TEST_LIST testsuite
)
if (NOT WIN32)
  # Default to offscreen rendering during tests.
  # This is required if the build system like Fedora koji/mock does not
  # allow to pass environment variables into the ctest macro expansion.
  set_tests_properties(${testsuite} PROPERTIES ENVIRONMENT "QT_QPA_PLATFORM=offscreen")
endif()

# Benchmarking
add_custom_target(mixxx-benchmark
  COMMAND $<TARGET_FILE:mixxx-test> --benchmark
  WORKING_DIRECTORY "${CMAKE_CURRENT_SOURCE_DIR}"
  COMMENT "Mixxx Benchmarks"
  VERBATIM
)
add_dependencies(mixxx-benchmark mixxx-test)

if(UNIX AND USE_SYMLINKS)
  add_custom_target(mixxx-testdata
    COMMAND ${CMAKE_COMMAND} -E create_symlink "${CMAKE_CURRENT_SOURCE_DIR}/src/test" "${CMAKE_CURRENT_BINARY_DIR}/src/test"
    COMMENT "Symlinking test data to build directory..."
  )
elseif(WIN32)
  file(TO_NATIVE_PATH "${CMAKE_CURRENT_SOURCE_DIR}/src/test" CMAKE_CURRENT_SOURCE_TESTDATA_DIR_NATIVE)
  file(TO_NATIVE_PATH "${CMAKE_CURRENT_BINARY_DIR}/src/test/" CMAKE_CURRENT_BINARY_TESTDATA_DIR_NATIVE)
  add_custom_target(mixxx-testdata
    COMMAND xcopy ${CMAKE_CURRENT_SOURCE_TESTDATA_DIR_NATIVE} ${CMAKE_CURRENT_BINARY_TESTDATA_DIR_NATIVE} /s /d /q /y
    COMMENT "Copying missing or modified test data files to build directory..."
  )
else()
  add_custom_target(mixxx-testdata
    COMMAND ${CMAKE_COMMAND} -E copy_directory "${CMAKE_CURRENT_SOURCE_DIR}/src/test" "${CMAKE_CURRENT_BINARY_DIR}/src/test"
    COMMENT "Copying all test data files to build directory..."
  )
endif()
add_dependencies(mixxx-test mixxx-testdata)

#
# Resources
#
# Add resources to mixxx and mixxx-test binaries, not the mixxx-lib static
# library. Doing this would require initialization using Q_INIT_RESOURCE()
# calls that are not present at the moment. Further information can be found
# at: https://doc.qt.io/qt5/resources.html#using-resources-in-a-library
option(DOWNLOAD_MANUAL "Download Manual PDF from Mixxx website" OFF)
if(DOWNLOAD_MANUAL AND NOT EXISTS "${CMAKE_CURRENT_SOURCE_DIR}/res/Mixxx-Manual.pdf")
  set(MANUAL_URL "https://downloads.mixxx.org/manual/${CMAKE_PROJECT_VERSION_MAJOR}.${CMAKE_PROJECT_VERSION_MINOR}/mixxx-manual-${CMAKE_PROJECT_VERSION_MAJOR}.${CMAKE_PROJECT_VERSION_MINOR}-en.pdf")
  message(STATUS "Downloading manual from ${MANUAL_URL}...")
  file(DOWNLOAD
    "${MANUAL_URL}"
    "${CMAKE_CURRENT_BINARY_DIR}/res/Mixxx-Manual.pdf"
    SHOW_PROGRESS
    STATUS MANUAL_PDF_DOWNLOAD
    TLS_VERIFY ON
  )
  if(NOT MANUAL_PDF_DOWNLOAD EQUAL 0)
    message(FATAL_ERROR "Manual PDF download failed. Either download it yourself "
      "and move it to '${CMAKE_CURRENT_SOURCE_DIR}/res/Mixxx-Manual.pdf' or "
      "reconfigure with -DDOWNLOAD_MANUAL=OFF to build without included "
      "manual.")
  endif()
  file(RENAME "${CMAKE_CURRENT_BINARY_DIR}/res/Mixxx-Manual.pdf" "${CMAKE_CURRENT_SOURCE_DIR}/res/Mixxx-Manual.pdf")
endif()

target_sources(mixxx PRIVATE res/mixxx.qrc)
set_target_properties(mixxx PROPERTIES AUTORCC ON)
target_sources(mixxx-test PRIVATE res/mixxx.qrc)
set_target_properties(mixxx-test PROPERTIES AUTORCC ON)

if (MIXXX_VERSION_PRERELEASE STREQUAL "")
   set(MIXXX_VERSION "${CMAKE_PROJECT_VERSION}")
else()
   set(MIXXX_VERSION "${CMAKE_PROJECT_VERSION}-${MIXXX_VERSION_PRERELEASE}")
endif()

get_target_property(BUILD_FLAGS mixxx-lib COMPILE_OPTIONS)

# uses MIXXX_VERSION GIT_BRANCH GIT_COMMIT_COUNT BUILD_FLAGS
configure_file(src/version.h.in src/version.h @ONLY)

# Windows-only resource file
if(WIN32)
  string(TIMESTAMP MIXXX_YEAR "%Y")

  set(MIXXX_FILEVERSION "${CMAKE_PROJECT_VERSION_MAJOR},${CMAKE_PROJECT_VERSION_MINOR},${CMAKE_PROJECT_VERSION_PATCH}")
  if(NOT GIT_COMMIT_COUNT STREQUAL "unknown")
    set(MIXXX_FILEVERSION "${MIXXX_FILEVERSION},${GIT_COMMIT_COUNT}")
    string(REPLACE "+" "" MIXXX_FILEVERSION "${MIXXX_FILEVERSION}")
  endif()
  set(MIXXX_PRODUCTVERSION "${MIXXX_FILEVERSION}")

  if(CMAKE_BUILD_TYPE STREQUAL "Debug")
    set(MIXXX_DEBUG 1)
  else()
    set(MIXXX_DEBUG 0)
  endif()

  if (MIXXX_VERSION_PRERELEASE STREQUAL "")
    set(MIXXX_PRERELEASE 0)
  else()
    set(MIXXX_PRERELEASE 1)
  endif()

  # uses MIXXX_YEAR MIXXX_FILEVERSION MIXXX_PRODUCTVERSION MIXXX_VERSION MIXXX_DEBUG MIXXX_PRERELEASE
  configure_file(
    "${CMAKE_CURRENT_SOURCE_DIR}/src/mixxx.rc.include.template"
    "${CMAKE_CURRENT_BINARY_DIR}/src/mixxx.rc.include"
    @ONLY
  )
  target_sources(mixxx PRIVATE
    src/mixxx.rc
    "${CMAKE_CURRENT_BINARY_DIR}/src/mixxx.rc.include"
  )
  # sccache fails with RC files
  # https://github.com/mozilla/sccache/issues/947
  if(SCCACHE_SUPPORT)
    set_target_properties(mixxx PROPERTIES RULE_LAUNCH_COMPILE "")
  endif()
  target_include_directories(mixxx PRIVATE "${CMAKE_CURRENT_SOURCE_DIR}")
endif()

#
# Dependencies
#
option(STATIC_DEPS "Link dependencies statically" OFF)

# Chromaprint
find_package(Chromaprint REQUIRED)
target_link_libraries(mixxx-lib PUBLIC Chromaprint::Chromaprint)
if(WIN32)
  if(STATIC_DEPS)
    target_compile_definitions(mixxx-lib PUBLIC CHROMAPRINT_NODLL)
  endif()
   # Chromaprint is always built statically and needs fftw.
  find_package(FFTW REQUIRED)
  target_link_libraries(mixxx-lib PUBLIC FFTW::FFTW)
endif()

# Denon Engine Prime library export support (using libdjinterop)
option(ENGINEPRIME "Support for library export to Denon Engine Prime" ON)
if(ENGINEPRIME)
  # Look for an existing installation of libdjinterop and use that if available.
  # Otherwise, download and build from GitHub.
  find_package(DjInterop)
  if(DjInterop_FOUND)
    # An existing installation of djinterop is available.
    message(STATUS "Using existing system installation of libdjinterop")
    target_include_directories(mixxx-lib PUBLIC ${DjInterop_INCLUDE_DIRS})
    target_link_libraries(mixxx-lib PUBLIC DjInterop::DjInterop)
  else()
    # Fetch djinterop sources from GitHub and build them statically.

    # On MacOS, Mixxx does not use system SQLite, so we will use libdjinterop's
    # embedded SQLite in such a case.
    if (APPLE)
      message(STATUS "Building libdjinterop sources (with embedded SQLite) fetched from GitHub")
      set(DJINTEROP_SYSTEM_SQLITE OFF)
    else()
      message(STATUS "Building libdjinterop sources (with system SQLite) fetched from GitHub")
      set(DJINTEROP_SYSTEM_SQLITE ON)
    endif()

    set(DJINTEROP_INSTALL_DIR "${CMAKE_CURRENT_BINARY_DIR}/lib/libdjinterop-install")
    set(DJINTEROP_LIBRARY "lib/${CMAKE_STATIC_LIBRARY_PREFIX}djinterop${CMAKE_STATIC_LIBRARY_SUFFIX}")
    file(MAKE_DIRECTORY "${CMAKE_CURRENT_BINARY_DIR}/download")

    # CMake does not pass lists of paths properly to external projects.
    # This is worked around by changing the list separator.
    string(REPLACE ";" "|" PIPE_DELIMITED_CMAKE_PREFIX_PATH "${CMAKE_PREFIX_PATH}")

    # External project sources must be downloaded as an archive into DOWNLOAD_DIR
    # from an URL to keep offline builds like for Fedora/RPM Fusion working!
    ExternalProject_Add(libdjinterop
      URL "https://github.com/xsco/libdjinterop/archive/0.15.2.tar.gz"
      URL_HASH SHA256=66f64c0b38a53936ba1b471524905e35afd605bc05d29e7aa6fa7ea0005c7d54
      DOWNLOAD_DIR "${CMAKE_CURRENT_BINARY_DIR}/download/libdjinterop"
      INSTALL_DIR ${DJINTEROP_INSTALL_DIR}
      LIST_SEPARATOR "|"
      CMAKE_ARGS
        -DBUILD_SHARED_LIBS=OFF
        -DCMAKE_SKIP_INSTALL_ALL_DEPENDENCY=ON
        -DCMAKE_BUILD_TYPE=${CMAKE_BUILD_TYPE}
        -DCMAKE_INSTALL_PREFIX:PATH=<INSTALL_DIR>
        -DCMAKE_PREFIX_PATH=${PIPE_DELIMITED_CMAKE_PREFIX_PATH}
        -DCMAKE_INSTALL_LIBDIR:PATH=lib
        -DCMAKE_MODULE_PATH:PATH=${CMAKE_MODULE_PATH}
        -DSYSTEM_SQLITE=${DJINTEROP_SYSTEM_SQLITE}
      BUILD_BYPRODUCTS <INSTALL_DIR>/${DJINTEROP_LIBRARY}
      EXCLUDE_FROM_ALL TRUE
    )

    # Assemble a library based on the external project.
    add_library(mixxx-libdjinterop STATIC IMPORTED)
    add_dependencies(mixxx-libdjinterop libdjinterop)
    set(DJINTEROP_INCLUDE_DIR "${DJINTEROP_INSTALL_DIR}/include")
    set(DJINTEROP_LIBRARY_PATH "${DJINTEROP_INSTALL_DIR}/${DJINTEROP_LIBRARY}")
    set_target_properties(mixxx-libdjinterop PROPERTIES IMPORTED_LOCATION "${DJINTEROP_LIBRARY_PATH}")
    target_include_directories(mixxx-lib PUBLIC ${DJINTEROP_INCLUDE_DIR})
    target_link_libraries(mixxx-lib PUBLIC mixxx-libdjinterop)

    # Since we have built libdjinterop from sources as a static library, its
    # transitive dependencies are not automatically recognised.  libdjinterop
    # depends on zlib and optionally sqlite3.  If libdjinterop was configured
    # to depend on system SQLite, Mixxx will already have the dependency.
    # But it does not have zlib, so we explicitly add that here.
    find_package(ZLIB 1.2.8 REQUIRED)
    target_link_libraries(mixxx-lib PUBLIC ${ZLIB_LIBRARIES})
  endif()

  # Include conditional sources only required with Engine Prime export support.
  target_sources(mixxx-lib PRIVATE
    src/library/export/dlglibraryexport.cpp
    src/library/export/engineprimeexportjob.cpp
    src/library/export/libraryexporter.cpp)
  target_compile_definitions(mixxx-lib PUBLIC __ENGINEPRIME__)
endif()

# Ebur128
find_package(Ebur128)
default_option(EBUR128_STATIC "Link libebur128 statically" "NOT Ebur128_FOUND")
if(EBUR128_STATIC)
  message(STATUS "Preparing internal Ebur128")
  set(EBUR128_CMAKE_ARGS "-DBUILD_STATIC_LIBS=ON")
  check_symbol_exists(STAILQ_HEAD sys/queue.h HAVE_STAILQ)
  if(NOT HAVE_STAILQ)
    list(APPEND EBUR128_CMAKE_ARGS "-DENABLE_INTERNAL_QUEUE_H=ON")
  endif()
  if(MSVC)
    set(EBUR128_LIBRARY "${CMAKE_INSTALL_LIBDIR}/${CMAKE_STATIC_LIBRARY_PREFIX}ebur128_static${CMAKE_STATIC_LIBRARY_SUFFIX}")
  else()
    set(EBUR128_LIBRARY "${CMAKE_INSTALL_LIBDIR}/${CMAKE_STATIC_LIBRARY_PREFIX}ebur128${CMAKE_STATIC_LIBRARY_SUFFIX}")
  endif()
  ExternalProject_Add(libebur128
    SOURCE_DIR "${CMAKE_CURRENT_SOURCE_DIR}/lib/libebur128"
    BINARY_DIR "${CMAKE_CURRENT_BINARY_DIR}/lib/libebur128"
    INSTALL_DIR "${CMAKE_CURRENT_BINARY_DIR}/lib/libebur128-install"
    CMAKE_ARGS "-DCMAKE_BUILD_TYPE=${CMAKE_BUILD_TYPE}" -DCMAKE_INSTALL_PREFIX:PATH=<INSTALL_DIR> ${EBUR128_CMAKE_ARGS}
    BUILD_BYPRODUCTS <INSTALL_DIR>/${EBUR128_LIBRARY}
  )
  set_target_properties(libebur128 PROPERTIES EXCLUDE_FROM_ALL TRUE)

  add_library(mixxx-libebur128 STATIC IMPORTED)
  add_dependencies(mixxx-libebur128 libebur128)
  set(EBUR128_LIBRARY_LOCATION "${CMAKE_CURRENT_BINARY_DIR}/lib/libebur128-install/${EBUR128_LIBRARY}")
  message(STATUS "Linking internal libebur128 statically: ${EBUR128_LIBRARY_LOCATION}")
  set_target_properties(mixxx-libebur128 PROPERTIES
    IMPORTED_LOCATION "${EBUR128_LIBRARY_LOCATION}"
    INTERFACE_INCLUDE_DIRECTORIES "${CMAKE_CURRENT_SOURCE_DIR}/lib/libebur128/ebur128"
  )
  target_link_libraries(mixxx-lib PUBLIC mixxx-libebur128)
else()
  message(STATUS "Linking libebur128 dynamically")
  target_link_libraries(mixxx-lib PUBLIC Ebur128::Ebur128)
endif()

# FidLib
add_library(fidlib STATIC EXCLUDE_FROM_ALL lib/fidlib/fidlib.c)
if(MSVC)
  target_compile_definitions(fidlib PRIVATE T_MSVC)
  target_compile_definitions(fidlib PRIVATE _USE_MATH_DEFINES)
elseif(MINGW)
  target_compile_definitions(fidlib PRIVATE T_MINGW)
else()
  target_compile_definitions(fidlib PRIVATE T_LINUX)
endif()
target_include_directories(mixxx-lib SYSTEM PUBLIC lib/fidlib)
target_link_libraries(mixxx-lib PUBLIC fidlib)

# KeyFinder
find_package(KeyFinder)
option(KEYFINDER "KeyFinder support" ON)
if(KEYFINDER)
  if (KeyFinder_FOUND)
    target_link_libraries(mixxx-lib PUBLIC KeyFinder::KeyFinder)
  else()
    # If KeyFinder is built statically, we need FFTW
    find_package(FFTW REQUIRED)
    set(KeyFinder_INSTALL_DIR "${CMAKE_CURRENT_BINARY_DIR}/lib/keyfinder-install")
    set(KeyFinder_LIBRARY "${CMAKE_INSTALL_LIBDIR}/${CMAKE_STATIC_LIBRARY_PREFIX}keyfinder${CMAKE_STATIC_LIBRARY_SUFFIX}")
    file(MAKE_DIRECTORY "${CMAKE_CURRENT_BINARY_DIR}/download")
    # External project sources must be downloaded as an archive into DOWNLOAD_DIR
    # from an URL to keep offline builds like for Fedora/RPM Fusion working!
    ExternalProject_Add(libkeyfinder
      URL "https://github.com/mixxxdj/libkeyfinder/archive/v2.2.4.zip"
      URL_HASH SHA256=cb3fea8c7213257281b6c7006b2430809f466ad8a1d485663324378d6fc0782c
      DOWNLOAD_DIR "${CMAKE_CURRENT_BINARY_DIR}/download/libkeyfinder"
      INSTALL_DIR "${KeyFinder_INSTALL_DIR}"
      CMAKE_ARGS
        -DBUILD_SHARED_LIBS=OFF
        -DCMAKE_SKIP_INSTALL_ALL_DEPENDENCY=ON
        -DCMAKE_BUILD_TYPE=${CMAKE_BUILD_TYPE}
        -DCMAKE_INSTALL_PREFIX:PATH=<INSTALL_DIR>
        -DCMAKE_PREFIX_PATH:PATH="${CMAKE_PREFIX_PATH}"
        -DBUILD_TESTING=OFF
      BUILD_COMMAND ${CMAKE_COMMAND} --build .
      BUILD_BYPRODUCTS <INSTALL_DIR>/${KeyFinder_LIBRARY}
      EXCLUDE_FROM_ALL TRUE
    )

    # This is a bit of a hack to make sure that the include directory actually
    # exists when configuring the build.
    # ExternalProject_Add() will create it
    # at compile time, but CMake already
    # checks that all directories passed to
    # target_include_directories() exist
    # during configuration and will throw
    # an error if not.
    file(MAKE_DIRECTORY "${KeyFinder_INSTALL_DIR}/include")

    add_library(mixxx-keyfinder STATIC IMPORTED)
    add_dependencies(mixxx-keyfinder libkeyfinder)
    set_target_properties(mixxx-keyfinder PROPERTIES IMPORTED_LOCATION "${KeyFinder_INSTALL_DIR}/${KeyFinder_LIBRARY}")
    target_link_libraries(mixxx-keyfinder INTERFACE FFTW::FFTW)
    target_include_directories(mixxx-keyfinder INTERFACE "${KeyFinder_INSTALL_DIR}/include")
    target_link_libraries(mixxx-lib PUBLIC mixxx-keyfinder)
  endif()

  target_sources(mixxx-lib PRIVATE src/analyzer/plugins/analyzerkeyfinder.cpp)
  target_compile_definitions(mixxx-lib PUBLIC __KEYFINDER__)
endif()

# FLAC
find_package(FLAC REQUIRED)
target_link_libraries(mixxx-lib PUBLIC FLAC::FLAC)
if(WIN32 AND STATIC_DEPS)
  target_compile_definitions(mixxx-lib PUBLIC FLAC__NO_DLL)
endif()

# FpClassify This is a wrapper around the fpclassify function that prevents
# inlining It is compiled without optimization and allows to use these function
# from -ffast-math optimized objects. The MSVC option /fp:fast does not suffer this issue
add_library(FpClassify STATIC EXCLUDE_FROM_ALL src/util/fpclassify.cpp)
if(GNU_GCC OR LLVM_CLANG)
  target_compile_options(FpClassify PRIVATE -fno-fast-math)
endif()
target_link_libraries(mixxx-lib PUBLIC FpClassify)

# googletest
# Required to use the macro FRIEND_TEST from <gtest/gtest_prod.h>
# in production code
target_include_directories(mixxx-lib SYSTEM PUBLIC "${gtest_SOURCE_DIR}/include")

# LAME
find_package(mp3lame REQUIRED)
target_link_libraries(mixxx-lib PUBLIC mp3lame::mp3lame)

# Kaitai for reading Rekordbox libraries
add_library(Kaitai STATIC EXCLUDE_FROM_ALL
  lib/kaitai/kaitaistream.cpp
)
target_include_directories(Kaitai SYSTEM PUBLIC lib/kaitai)
target_compile_definitions(Kaitai PRIVATE KS_STR_ENCODING_NONE)
target_link_libraries(mixxx-lib PUBLIC Kaitai)

# For determining MP3 timing offset cases in Rekordbox library feature
add_library(MP3GuessEnc STATIC EXCLUDE_FROM_ALL
  lib/mp3guessenc-0.27.4/mp3guessenc.c
  lib/mp3guessenc-0.27.4/tags.c
  lib/mp3guessenc-0.27.4/decode.c
  lib/mp3guessenc-0.27.4/bit_utils.c
)
if(WIN32)
  target_compile_definitions(MP3GuessEnc PRIVATE __WINDOWS__)
endif()
target_include_directories(MP3GuessEnc SYSTEM PUBLIC lib/mp3guessenc-0.27.4)
target_link_libraries(mixxx-lib PUBLIC MP3GuessEnc)

# OpenGL
set(OpenGL_GL_PREFERENCE "GLVND")
find_package(OpenGL REQUIRED)
target_link_libraries(mixxx-lib PUBLIC OpenGL::GL)

# Ogg
find_package(Ogg REQUIRED)
target_link_libraries(mixxx-lib PUBLIC Ogg::ogg)

# Vorbis
find_package(Vorbis REQUIRED)
target_link_libraries(mixxx-lib PUBLIC Vorbis::vorbis Vorbis::vorbisenc Vorbis::vorbisfile)

# PortAudio
find_package(PortAudio REQUIRED)
target_include_directories(mixxx-lib SYSTEM PUBLIC ${PortAudio_INCLUDE_DIRS})
target_link_libraries(mixxx-lib PUBLIC ${PortAudio_LIBRARIES})

# PortAudio Ring Buffer
add_library(PortAudioRingBuffer STATIC EXCLUDE_FROM_ALL
  lib/portaudio/pa_ringbuffer.c
)
target_include_directories(mixxx-lib SYSTEM PUBLIC lib/portaudio)
target_link_libraries(mixxx-lib PUBLIC PortAudioRingBuffer)

# PortMidi
find_package(PortMidi REQUIRED)
target_include_directories(mixxx-lib SYSTEM PUBLIC ${PortMidi_INCLUDE_DIRS})
target_link_libraries(mixxx-lib PUBLIC ${PortMidi_LIBRARIES})

# Protobuf
if(STATIC_DEPS)
  set(Protobuf_USE_STATIC_LIBS ON)
  mark_as_advanced(Protobuf_USE_STATIC_LIBS)
endif()
add_subdirectory(src/proto)
target_link_libraries(mixxx-lib PUBLIC mixxx-proto)

# Rigtorp SPSC Queue
# https://github.com/rigtorp/SPSCQueue
target_include_directories(mixxx-lib SYSTEM PUBLIC lib/rigtorp/SPSCQueue/include)

# Qt
find_package(Qt5
  COMPONENTS
    Concurrent
    Core
    Gui
    Network
    OpenGL
    Qml
    Sql
    Svg
    Test
    Widgets
    Xml
  REQUIRED
)
target_link_libraries(mixxx-lib PUBLIC
  Qt5::Concurrent
  Qt5::Core
  Qt5::Gui
  Qt5::Network
  Qt5::OpenGL
  Qt5::Qml
  Qt5::Sql
  Qt5::Svg
  Qt5::Test
  Qt5::Widgets
  Qt5::Xml)
target_compile_definitions(mixxx-lib PUBLIC QT_TABLET_SUPPORT QT_USE_QSTRINGBUILDER)
if(UNIX AND NOT APPLE)
  find_package(X11 REQUIRED)
  find_package(Qt5 COMPONENTS X11Extras DBus REQUIRED)
  target_include_directories(mixxx-lib SYSTEM PUBLIC "${X11_INCLUDE_DIR}")
  target_link_libraries(mixxx-lib PUBLIC
    "${X11_LIBRARIES}"
    Qt5::X11Extras
    Qt5::DBus
  )
elseif(WIN32)
  get_target_property(QT5_TYPE Qt5::Core TYPE)
  if(QT5_TYPE STREQUAL "STATIC_LIBRARY")
    target_compile_definitions(mixxx-lib PUBLIC QT_NODLL)
    target_link_libraries(mixxx-lib PUBLIC
      # Pulled from qt-4.8.2-source\mkspecs\win32-msvc2010\qmake.conf
      # QtCore
      kernel32
      user32      # QtGui, QtOpenGL, libHSS1394
      shell32
      uuid
      ole32       # QtGui,
      advapi32    # QtGui, portaudio, portmidi
      ws2_32      # QtGui, QtNetwork, libshout
      # QtGui
      gdi32       # QtOpenGL, libshout
      comdlg32
      oleaut32
      imm32
      winmm
      winspool
      # QtOpenGL
      glu32
      opengl32

      # QtNetwork openssl-linked
      crypt32

      # New libraries required by Qt5.
      dwmapi      # qtwindows
      iphlpapi    # qt5network
      mpr         # qt5core
      netapi32    # qt5core
      userenv     # qt5core
      uxtheme     # ?
      version     # ?
      wtsapi32    # ?

      # NOTE(rryan): If you are adding a plugin here, you must also
      # update src/mixxxapplication.cpp to define a Q_IMPORT_PLUGIN
      # for it. Not all imageformats plugins are built as .libs when
      # building Qt statically on Windows. Check the build environment
      # to see exactly what's available as a standalone .lib vs linked
      # into Qt .libs by default.

      # iconengines plugins
      Qt5::QSvgIconPlugin

      # imageformats plugins
      Qt5::QGifPlugin
      Qt5::QICOPlugin
      Qt5::QJpegPlugin
      Qt5::QSvgPlugin
      Qt5::QTgaPlugin

      # platform plugins (new in Qt5 for Windows)
      Qt5::QWindowsIntegrationPlugin

      # styles (new in Qt5 for Windows)
      Qt5::QWindowsVistaStylePlugin

      # sqldrivers (new in Qt5? or did we just start enabling them)
      Qt5::QSQLiteDriverPlugin
    )

    find_library(QT5FONTDATABASESUPPORT_LIBRARY Qt5FontDatabaseSupport)
    target_link_libraries(mixxx-lib PUBLIC "${QT5FONTDATABASESUPPORT_LIBRARY}")
    find_library(QT5WINDOWSUIAUTOMATIONSUPPORT_LIBRARY Qt5WindowsUIAutomationSupport)
    target_link_libraries(mixxx-lib PUBLIC "${QT5WINDOWSUIAUTOMATIONSUPPORT_LIBRARY}")
    find_library(QT5EVENTDISPATCHERSUPPORT_LIBRARY Qt5EventDispatcherSupport)
    target_link_libraries(mixxx-lib PUBLIC "${QT5EVENTDISPATCHERSUPPORT_LIBRARY}")
    find_library(QT5THEMESUPPORT_LIBRARY Qt5ThemeSupport)
    target_link_libraries(mixxx-lib PUBLIC "${QT5THEMESUPPORT_LIBRARY}")

    find_library(QTFREETYPE_LIBRARY qtfreetype)
    target_link_libraries(mixxx-lib PUBLIC "${QTFREETYPE_LIBRARY}")
    find_library(QTHARFBUZZ_LIBRARY qtharfbuzz)
    target_link_libraries(mixxx-lib PUBLIC "${QTHARFBUZZ_LIBRARY}")
    find_library(QTLIBPNG_LIBRARY qtlibpng)
    target_link_libraries(mixxx-lib PUBLIC "${QTLIBPNG_LIBRARY}")
    find_library(QTPCRE2_LIBRARY qtpcre2)
    target_link_libraries(mixxx-lib PUBLIC "${QTPCRE2_LIBRARY}")
  else()
    #libshout is always built statically
    target_link_libraries(mixxx-lib PUBLIC
      ws2_32      # libshout
      gdi32       # libshout
    )
  endif()
endif()

# Queen Mary DSP
add_library(QueenMaryDsp STATIC EXCLUDE_FROM_ALL
  # lib/qm-dsp/base/KaiserWindow.cpp
  lib/qm-dsp/base/Pitch.cpp
  # lib/qm-dsp/base/SincWindow.cpp
  lib/qm-dsp/dsp/chromagram/Chromagram.cpp
  lib/qm-dsp/dsp/chromagram/ConstantQ.cpp
  lib/qm-dsp/dsp/keydetection/GetKeyMode.cpp
  # lib/qm-dsp/dsp/mfcc/MFCC.cpp
  lib/qm-dsp/dsp/onsets/DetectionFunction.cpp
  lib/qm-dsp/dsp/onsets/PeakPicking.cpp
  lib/qm-dsp/dsp/phasevocoder/PhaseVocoder.cpp
  lib/qm-dsp/dsp/rateconversion/Decimator.cpp
  # lib/qm-dsp/dsp/rateconversion/DecimatorB.cpp
  # lib/qm-dsp/dsp/rateconversion/Resampler.cpp
  # lib/qm-dsp/dsp/rhythm/BeatSpectrum.cpp
  # lib/qm-dsp/dsp/segmentation/ClusterMeltSegmenter.cpp
  # lib/qm-dsp/dsp/segmentation/Segmenter.cpp
  # lib/qm-dsp/dsp/segmentation/cluster_melt.c
  # lib/qm-dsp/dsp/segmentation/cluster_segmenter.c
  lib/qm-dsp/dsp/signalconditioning/DFProcess.cpp
  lib/qm-dsp/dsp/signalconditioning/FiltFilt.cpp
  lib/qm-dsp/dsp/signalconditioning/Filter.cpp
  lib/qm-dsp/dsp/signalconditioning/Framer.cpp
  lib/qm-dsp/dsp/tempotracking/DownBeat.cpp
  lib/qm-dsp/dsp/tempotracking/TempoTrack.cpp
  lib/qm-dsp/dsp/tempotracking/TempoTrackV2.cpp
  lib/qm-dsp/dsp/tonal/ChangeDetectionFunction.cpp
  lib/qm-dsp/dsp/tonal/TCSgram.cpp
  lib/qm-dsp/dsp/tonal/TonalEstimator.cpp
  lib/qm-dsp/dsp/transforms/FFT.cpp
  # lib/qm-dsp/dsp/wavelet/Wavelet.cpp
  lib/qm-dsp/ext/kissfft/kiss_fft.c
  lib/qm-dsp/ext/kissfft/tools/kiss_fftr.c
  # lib/qm-dsp/hmm/hmm.c
  lib/qm-dsp/maths/Correlation.cpp
  # lib/qm-dsp/maths/CosineDistance.cpp
  lib/qm-dsp/maths/KLDivergence.cpp lib/qm-dsp/maths/MathUtilities.cpp
  # lib/qm-dsp/maths/pca/pca.c
  # lib/qm-dsp/thread/Thread.cpp
)

target_compile_definitions(QueenMaryDsp PRIVATE kiss_fft_scalar=double)
if(UNIX)
  target_compile_definitions(QueenMaryDsp PRIVATE USE_PTHREADS)
elseif(MSVC)
  # Causes the cmath headers to declare M_PI and friends.
  # http://msdn.microsoft.com/en-us/library/4hwaceh6.aspx We could define this
  # in our headers but then include order matters since headers we don't control
  # may include cmath first.
  target_compile_definitions(QueenMaryDsp PRIVATE _USE_MATH_DEFINES)
endif()
target_include_directories(QueenMaryDsp SYSTEM PUBLIC lib/qm-dsp lib/qm-dsp/include)
target_link_libraries(mixxx-lib PUBLIC QueenMaryDsp)

# ReplayGain
add_library(ReplayGain STATIC EXCLUDE_FROM_ALL
  lib/replaygain/replaygain.cpp
)
target_include_directories(mixxx-lib SYSTEM PRIVATE lib/replaygain)
target_link_libraries(mixxx-lib PRIVATE ReplayGain)

# Reverb
add_library(Reverb STATIC EXCLUDE_FROM_ALL lib/reverb/Reverb.cc)
if(MSVC)
  target_compile_definitions(Reverb PRIVATE _USE_MATH_DEFINES)
endif()
target_include_directories(Reverb PRIVATE src)
target_link_libraries(Reverb PUBLIC Qt5::Core)
target_include_directories(mixxx-lib SYSTEM PRIVATE lib/reverb)
target_link_libraries(mixxx-lib PUBLIC Reverb)

# Rubberband
find_package(rubberband REQUIRED)
target_link_libraries(mixxx-lib PUBLIC rubberband::rubberband)

# SndFile
find_package(SndFile REQUIRED)
target_link_libraries(mixxx-lib PUBLIC SndFile::sndfile)
target_compile_definitions(mixxx-lib PUBLIC __SNDFILE__)
if(SndFile_SUPPORTS_SET_COMPRESSION_LEVEL)
  target_compile_definitions(mixxx-lib PUBLIC SFC_SUPPORTS_SET_COMPRESSION_LEVEL)
endif()
if(WIN32 AND STATIC_DEPS)
  find_package(G72X REQUIRED)
  target_link_libraries(mixxx-lib PUBLIC G72X::G72X)
endif()

# SoundTouch
find_package(SoundTouch)
default_option(SoundTouch_STATIC "Link libSoundTouch statically" "NOT SoundTouch_FOUND")
if(SoundTouch_STATIC)
  message(STATUS "Preparing internal libSoundTouch")
  add_library(SoundTouch STATIC EXCLUDE_FROM_ALL
    lib/soundtouch/AAFilter.cpp
    lib/soundtouch/BPMDetect.cpp
    lib/soundtouch/FIFOSampleBuffer.cpp
    lib/soundtouch/FIRFilter.cpp
    lib/soundtouch/InterpolateCubic.cpp
    lib/soundtouch/InterpolateLinear.cpp
    lib/soundtouch/InterpolateShannon.cpp
    lib/soundtouch/PeakFinder.cpp
    lib/soundtouch/RateTransposer.cpp
    lib/soundtouch/SoundTouch.cpp
    lib/soundtouch/TDStretch.cpp
    lib/soundtouch/cpu_detect_x86.cpp
    lib/soundtouch/mmx_optimized.cpp
    lib/soundtouch/sse_optimized.cpp
  )
  target_include_directories(SoundTouch SYSTEM PUBLIC lib)
  target_link_libraries(mixxx-lib PUBLIC SoundTouch)
else()
  message(STATUS "Linking libSoundTouch dynamically")
  target_link_libraries(mixxx-lib PUBLIC SoundTouch::SoundTouch)
endif()

# TagLib
find_package(TagLib REQUIRED)
target_link_libraries(mixxx-lib PUBLIC TagLib::TagLib)
if(WIN32 AND STATIC_DEPS)
  target_compile_definitions(mixxx-lib PUBLIC TAGLIB_STATIC)
endif()

# Threads
set(THREADS_PREFER_PTHREAD_FLAG ON)
find_package(Threads REQUIRED)
target_link_libraries(mixxx-lib PUBLIC Threads::Threads)

# Upower
if(UNIX AND NOT APPLE)
  find_package(GLIB COMPONENTS gobject REQUIRED)
  find_package(Upower REQUIRED)
  target_include_directories(mixxx-lib SYSTEM PUBLIC ${GLIB_INCLUDE_DIRS})
  target_link_libraries(mixxx-lib PUBLIC ${GLIB_LIBRARIES} ${GLIB_GOBJECT_LIBRARIES})
  target_link_libraries(mixxx-lib PUBLIC Upower::Upower)
endif()

# iOS/OS X Frameworks
if(APPLE)
  find_library(COREFOUNDATION_LIBRARY CoreFoundation REQUIRED)
  target_link_libraries(mixxx-lib PUBLIC ${COREFOUNDATION_LIBRARY})

  # The iOS/OS X security framework is used to implement sandboxing.
  find_library(SECURITY_LIBRARY Security REQUIRED)
  target_link_libraries(mixxx-lib PUBLIC ${SECURITY_LIBRARY})

  find_library(CORESERVICES_LIBRARY CoreServices REQUIRED)
  target_link_libraries(mixxx-lib PUBLIC ${CORESERVICES_LIBRARY})

  find_library(FOUNDATION_LIBRARY Foundation REQUIRED)
  target_link_libraries(mixxx-lib PUBLIC ${FOUNDATION_LIBRARY})

  # Used for battery measurements and controlling the screensaver on OS X and iOS.
  find_library(IOKIT_LIBRARY IOKit REQUIRED)
  target_link_libraries(mixxx-lib PUBLIC ${IOKIT_LIBRARY})
endif()

#
# Features
#

# Battery meter
#
# The battery meter is only available on Linux, macOS and Windows, therefore
# this option is forcibly set to OFF on all other platforms.
cmake_dependent_option(BATTERY "Battery meter support" ON "WIN32 OR UNIX" OFF)
if(BATTERY)
  if(WIN32)
    target_sources(mixxx-lib PRIVATE src/util/battery/batterywindows.cpp)
  elseif(APPLE)
    target_sources(mixxx-lib PRIVATE src/util/battery/batterymac.cpp)
  elseif(UNIX)
    target_sources(mixxx-lib PRIVATE src/util/battery/batterylinux.cpp)
  else()
    message(FATAL_ERROR "Battery support is not implemented for the target platform.")
  endif()
  target_compile_definitions(mixxx-lib PUBLIC __BATTERY__)
endif()


# Build Time
option(BUILDTIME "Use __DATE__ and __TIME__" ON)
if(NOT BUILDTIME)
  # Distributions like openSUSE use tools (e. g. build-compare) to detect
  # whether a built binary differs from a former build to avoid unneeded
  # publishing of packages.
  # If __DATE__ and __TIME__ are used the built binary differs always but
  # the tools cannot detect the root and publish a new package although
  # the only change is caused by __DATE__ and __TIME__.
  target_compile_definitions(mixxx-lib PUBLIC DISABLE_BUILDTIME)
endif()

# Clang Color Diagnostics
option(CLANG_COLORDIAG "Clang color diagnostics" OFF)
if(CLANG_COLORDIAG)
  if(NOT LLVM_CLANG)
    message(FATAL_ERROR "Color Diagnostics are only available when using Clang.")
  endif()
  target_compile_options(mixxx-lib PUBLIC -fcolor-diagnostics)
endif()

# Clang Sanitizers
set(CLANG_SANITIZERS "")
option(CLANG_ASAN "Clang Address Sanitizer" OFF)
if(CLANG_ASAN)
  list(APPEND CLANG_SANITIZERS "address")
endif()
option(CLANG_UBSAN "Clang Undefined Behaviour Sanitizer" OFF)
if(CLANG_UBSAN)
  list(APPEND CLANG_SANITIZERS "undefined")
endif()
option(CLANG_TSAN "Clang Thread Sanitizer" OFF)
if(CLANG_TSAN)
  list(APPEND CLANG_SANITIZERS "thread")
endif()
if(NOT CLANG_SANITIZERS STREQUAL "")
  if(NOT LLVM_CLANG)
    message(FATAL_ERROR "Clang Sanitizers are only available when using Clang.")
  endif()
  list(JOIN CLANG_SANITIZERS "," CLANG_SANITZERS_JOINED)
  target_compile_options(mixxx-lib PUBLIC -fsanitize=${CLANG_SANITZERS_JOINED})
  target_link_options(mixxx-lib PUBLIC -fsanitize=${CLANG_SANITZERS_JOINED})
endif()

# CoreAudio MP3/AAC Decoder
#
# The CoreAudio API is only available on macOS, therefore this option is
# forcibly set to OFF on all other platforms.
cmake_dependent_option(COREAUDIO "CoreAudio MP3/AAC Decoder" ON "APPLE" OFF)
if(COREAUDIO)
  target_sources(mixxx-lib PRIVATE
    src/sources/soundsourcecoreaudio.cpp
    src/sources/v1/legacyaudiosourceadapter.cpp
    lib/apple/CAStreamBasicDescription.cpp
  )
  find_library(AUDIOTOOLBOX_LIBRARY AudioToolbox REQUIRED)
  target_link_libraries(mixxx-lib PUBLIC ${AUDIOTOOLBOX_LIBRARY})
  target_compile_definitions(mixxx-lib PRIVATE __COREAUDIO__)
  target_include_directories(mixxx-lib SYSTEM PUBLIC lib/apple)
endif()

# FAAD AAC audio file decoder plugin
find_package(MP4)
find_package(MP4v2)
# It is enabled by default on Linux only, because other targets have other
# solutions. It requires MP4 or MP4v2.
default_option(FAAD "FAAD AAC audio file decoder support" "UNIX;NOT APPLE;(MP4_FOUND OR MP4v2_FOUND)")
if(FAAD)
  if(NOT MP4_FOUND AND NOT MP4v2_FOUND)
    message(FATAL_ERROR "FAAD AAC audio support requires libmp4 or libmp4v2 with development headers.")
  endif()
  target_sources(mixxx-lib PRIVATE
    src/sources/soundsourcem4a.cpp
    src/sources/libfaadloader.cpp
  )
  target_compile_definitions(mixxx-lib PRIVATE __FAAD__)
  if(MP4v2_FOUND)
    target_compile_definitions(mixxx-lib PRIVATE __MP4V2__)
    target_link_libraries(mixxx-lib PUBLIC MP4v2::MP4v2)
  else()
    target_link_libraries(mixxx-lib PUBLIC MP4::MP4)
  endif()
endif()

# FDK-AAC is loaded dynamically at runtime by EncoderFdkAac using QLibrary,
# so copy it into the Windows and macOS packages, but do not link to it.
if(APPLE AND MACOS_BUNDLE)
  find_library(FDK_AAC_LIBRARY fdk-aac.2)
  if(FDK_AAC_LIBRARY)
    message(STATUS "Found fdk-aac: ${FDK_AAC_LIBRARY}")
    install(FILES ${FDK_AAC_LIBRARY} DESTINATION ${MIXXX_INSTALL_PREFIX}/Contents/Frameworks)
  else()
    message(STATUS "Could NOT find libfdk-aac.2.dylib")
  endif()
elseif(WIN32)
  # On Windows find_library finds the .lib file, but the installer needs the .dll file.
  find_file(FDK_AAC_DLL fdk-aac.dll PATH_SUFFIXES ${CMAKE_INSTALL_BINDIR})
  if(FDK_AAC_DLL)
    message(STATUS "Found fdk-aac DLL: ${FDK_AAC_DLL}")
    install(FILES ${FDK_AAC_DLL} DESTINATION ${MIXXX_INSTALL_BINDIR})
  else()
    message(STATUS "Could NOT find fdk-aac.dll")
  endif()
endif()

# FFmpeg 4.x support
# FFmpeg is multimedia library that can be found http://ffmpeg.org/
find_package(FFMPEG COMPONENTS libavcodec libavformat libavutil libswresample)
default_option(FFMPEG "FFmpeg 4.x support" "FFMPEG_FOUND")
if(FFMPEG)
  if(NOT FFMPEG_FOUND)
    message(FATAL_ERROR "FFMPEG was not found")
  endif()

  # Check minimum required versions
  # Windows: Version numbers are not available!?
  # macOS: Untested
  if(FFMPEG_libavcodec_VERSION AND FFMPEG_libavcodec_VERSION VERSION_LESS 58)
    message(FATAL_ERROR "FFmpeg support requires at least version 58 of libavcodec (found: ${FFMPEG_libavcodec_VERSION}).")
  endif()
  if(FFMPEG_libavformat_VERSION AND FFMPEG_libavformat_VERSION VERSION_LESS 58)
    message(FATAL_ERROR "FFmpeg support requires at least version 58 of libavformat (found: ${FFMPEG_libavformat_VERSION}).")
  endif()
  if(FFMPEG_libavutil_VERSION AND FFMPEG_libavutil_VERSION VERSION_LESS 56)
    message(FATAL_ERROR "FFmpeg support requires at least version 56 of libavutil (found: ${FFMPEG_libavutil_VERSION}).")
  endif()
  if(FFMPEG_libswresample_VERSION AND FFMPEG_libswresample_VERSION VERSION_LESS 3.1)
    message(FATAL_ERROR "FFmpeg support requires at least version 3.1 of libswresample (found: ${FFMPEG_libswresample_VERSION}).")
  endif()

  target_sources(mixxx-lib PRIVATE src/sources/soundsourceffmpeg.cpp)
  target_compile_definitions(mixxx-lib PUBLIC
    __FFMPEG__
    # Needed to build new FFmpeg
    __STDC_CONSTANT_MACROS
    __STDC_LIMIT_MACROS
    __STDC_FORMAT_MACROS
  )
  target_link_libraries(mixxx-lib PUBLIC "${FFMPEG_LIBRARIES}")
  target_include_directories(mixxx-lib PUBLIC "${FFMPEG_INCLUDE_DIRS}")
endif()

# Google PerfTools
option(GPERFTOOLS "Google PerfTools libtcmalloc linkage" OFF)
option(GPERFTOOLSPROFILER "Google PerfTools libprofiler linkage" OFF)
if(GPERFTOOLS OR GPERFTOOLSPROFILER)
  find_package(GPerfTools REQUIRED)
  if(GPERFTOOLS)
    target_link_libraries(mixxx-lib PUBLIC GPerfTools::tcmalloc)
  endif()
  if(PERFTOOLSPROFILER)
    target_link_libraries(mixxx-lib PUBLIC GPerfTools::profiler)
  endif()
endif()

# HSS1394 MIDI device
#
# The HSS1394 library is only available on macOS, therefore this option is
# forcibly set to OFF on all other platforms.
if(WIN32 OR APPLE)
  find_package(HSS1394)
else()
  set(HSS1394 OFF)
endif()
cmake_dependent_option(HSS1394 "HSS1394 MIDI device support" "${HSS1394_FOUND}" "WIN32 OR APPLE" OFF)
if(HSS1394)
  target_sources(mixxx-lib PRIVATE
    src/controllers/midi/hss1394controller.cpp
    src/controllers/midi/hss1394enumerator.cpp
  )
  target_compile_definitions(mixxx-lib PUBLIC __HSS1394__)
  if(NOT HSS1394_FOUND)
    message(FATAL_ERROR "HSS1394 MIDI device support requires the libhss1394 and its development headers.")
  endif()
  target_link_libraries(mixxx-lib PUBLIC HSS1394::HSS1394)
endif()

# Lilv (LV2)
find_package(lilv)
default_option(LILV "Lilv (LV2) support" "lilv_FOUND")
if(LILV)
  if(NOT TARGET lilv::lilv)
    message(FATAL_ERROR "Lilv (LV2) support requires the liblilv-0 and its development headers.")
  endif()
  target_sources(mixxx-lib PRIVATE
    src/effects/lv2/lv2backend.cpp
    src/effects/lv2/lv2effectprocessor.cpp
    src/effects/lv2/lv2manifest.cpp
    src/preferences/dialog/dlgpreflv2.cpp
  )
  target_compile_definitions(mixxx-lib PUBLIC __LILV__)
  target_link_libraries(mixxx-lib PUBLIC lilv::lilv)
endif()

# Live Broadcasting (Shoutcast)
option(BROADCAST "Live Broadcasting (Shoutcast) support" ON)
if(BROADCAST)
  find_package(Shoutidjc)
  # Check if system lib is at least 2.4.6 and not suffering bugs
  # https://bugs.launchpad.net/mixxx/+bug/1833225
  # https://bugs.launchpad.net/mixxx/+bug/1913579
  if(Shoutidjc_FOUND AND Shoutidjc_VERSION VERSION_LESS 2.4.4)
      message(STATUS "Installed libshout-idjc version: ${Shoutidjc_VERSION} is suffering from bug lp1833225")
  elseif(Shoutidjc_FOUND AND Shoutidjc_VERSION VERSION_LESS 2.4.6)
      message(STATUS "Installed libshout version: ${Shout_VERSION} is suffering from bug lp1913579")
  endif()
  if(NOT Shoutidjc_FOUND OR Shoutidjc_VERSION VERSION_LESS 2.4.6)
    # Fall back to internal libraray in the lib tree
    message(STATUS "Using internal libshout-idjc")
    add_subdirectory("${CMAKE_CURRENT_SOURCE_DIR}/lib/libshout-idjc")
    target_include_directories(mixxx-lib SYSTEM PUBLIC lib/libshout-idjc/include)
    target_link_libraries(mixxx-lib PUBLIC shout_mixxx)
  else()
    target_link_libraries(mixxx-lib PUBLIC Shoutidjc::Shoutidjc)
  endif()
  target_sources(mixxx-lib PRIVATE
    src/preferences/dialog/dlgprefbroadcastdlg.ui
    src/preferences/dialog/dlgprefbroadcast.cpp
    src/broadcast/broadcastmanager.cpp
    src/engine/sidechain/shoutconnection.cpp
    src/preferences/broadcastprofile.cpp
    src/preferences/broadcastsettings.cpp
    src/preferences/broadcastsettings_legacy.cpp
    src/preferences/broadcastsettingsmodel.cpp
    src/encoder/encoderbroadcastsettings.cpp
  )
  target_compile_definitions(mixxx-lib PUBLIC __BROADCAST__)
endif()

# Locale Aware Compare for SQLite
find_package(SQLite3)
# FIXME: It is difficult to get qmake to link Qt to a custom built SQLite on
# macOS instead of the system SQLite, which results in a crash on startup when
# LOCALECOMPARE is enabled, therefore this option is forcibly set to OFF on
# macOS.
cmake_dependent_option(LOCALECOMPARE "Locale Aware Compare support for SQLite" "${SQLite3_FOUND}" "NOT APPLE" OFF)
if(LOCALECOMPARE)
  if(NOT SQLite3_FOUND)
    message(FATAL_ERROR "Locale Aware Compare for SQLite requires libsqlite and its development headers.")
  endif()
  target_compile_definitions(mixxx-lib PUBLIC __SQLITE3__)
  target_include_directories(mixxx-lib SYSTEM PRIVATE ${SQLite3_INCLUDE_DIRS})
  target_link_libraries(mixxx-lib PUBLIC ${SQLite3_LIBRARIES})
endif()

# Opus (RFC 6716)
find_package(Opus)
default_option(OPUS "Opus (RFC 6716) support" "Opus_FOUND")
if(OPUS)
  if(NOT Opus_FOUND)
    message(FATAL_ERROR "Opus support requires libopus and libopusfile with development headers.")
  endif()
  target_sources(mixxx-lib PRIVATE
    src/sources/soundsourceopus.cpp
    src/encoder/encoderopus.cpp
    src/encoder/encoderopussettings.cpp
  )
  target_compile_definitions(mixxx-lib PUBLIC __OPUS__)
  target_include_directories(mixxx-lib SYSTEM PUBLIC ${Opus_INCLUDE_DIRS})
  target_link_libraries(mixxx-lib PUBLIC ${Opus_LIBRARIES})
  if(WIN32 AND STATIC_DEPS)
    find_package(Celt)
    if(NOT Celt_FOUND)
      message(FATAL_ERROR "Opus support with static dependencies requires the celt library.")
    endif()
    target_link_libraries(mixxx-lib PUBLIC Celt::Celt)

    find_package(Silk)
    if(NOT Silk_FOUND)
      message(FATAL_ERROR "Opus support with static dependencies requires the silk library.")
    endif()
    target_link_libraries(mixxx-lib PUBLIC Silk::Float)
  endif()
endif()

# MAD MP3 Decoder
find_package(MAD)
find_package(ID3Tag)
default_option(MAD "MAD MP3 Decoder" "MAD_FOUND;ID3Tag_FOUND")
if(MAD)
  if(NOT MAD_FOUND)
    message(FATAL_ERROR "MAD support requires libmad and its development headers.")
  endif()
  if(NOT ID3Tag_FOUND)
    message(FATAL_ERROR "ID3Tag support requires libid3tag and its development headers.")
  endif()
  target_sources(mixxx-lib PRIVATE src/sources/soundsourcemp3.cpp)
  target_compile_definitions(mixxx-lib PUBLIC __MAD__)
  target_link_libraries(mixxx-lib PUBLIC MAD::MAD ID3Tag::ID3Tag)
endif()

# Media Foundation AAC Decoder Plugin
#
# The Media Foundtation API is only available on Windows, therefore this option
# is forcibly set to OFF on all other platforms.
cmake_dependent_option(MEDIAFOUNDATION "Media Foundation AAC decoder plugin" ON "WIN32" OFF)
if(MEDIAFOUNDATION)
  find_package(MediaFoundation REQUIRED)
  target_sources(mixxx-lib PRIVATE
    src/sources/soundsourcemediafoundation.cpp
  )
  target_compile_definitions(mixxx-lib PUBLIC __MEDIAFOUNDATION__)
  target_include_directories(mixxx-lib SYSTEM PRIVATE
    ${MediaFoundation_INCLUDE_DIRS}
  )
  target_link_libraries(mixxx-lib PUBLIC
    ${MediaFoundation_LIBRARIES}
  )
endif()

# Modplug support
find_package(Modplug)
default_option(MODPLUG "Modplug module decoder support" "Modplug_FOUND")
if(MODPLUG)
  if(NOT Modplug_FOUND)
    message(FATAL_ERROR "Modplug module decoder support requires libmodplug and its development headers.")
  endif()
  target_sources(mixxx-lib PRIVATE
    src/preferences/dialog/dlgprefmodplugdlg.ui
    src/sources/soundsourcemodplug.cpp
    src/preferences/dialog/dlgprefmodplug.cpp
  )
  target_compile_definitions(mixxx-lib PUBLIC __MODPLUG__)
  target_link_libraries(mixxx-lib PUBLIC Modplug::Modplug)
endif()

# QtKeychain
find_package(Qt5Keychain QUIET)
option(QTKEYCHAIN "Secure credentials storage support for Live Broadcasting profiles" ON)
if(QTKEYCHAIN)
  if(NOT Qt5Keychain_FOUND)
    message(FATAL_ERROR "Secure credential storage support requires the Qt5::Keychain component.")
  endif()
  target_compile_definitions(mixxx-lib PUBLIC __QTKEYCHAIN__)
  target_link_libraries(mixxx-lib PUBLIC ${QTKEYCHAIN_LIBRARIES})
  target_include_directories(mixxx-lib SYSTEM PUBLIC ${QTKEYCHAIN_INCLUDE_DIRS})
endif()

# USB HID or/and Bulk controller support
find_package(LibUSB)

# USB HID controller support
find_package(hidapi)
option(HID "USB HID controller support" ON)
# hidapi_VERSION is only available starting with 0.10.0
default_option(HIDAPI_STATIC "Link HIDAPI library statically" "NOT hidapi_FOUND OR NOT hidapi_VERSION OR hidapi_VERSION VERSION_LESS 0.10.0")
if(HID)
  target_sources(mixxx-lib PRIVATE
    src/controllers/hid/hidcontroller.cpp
    src/controllers/hid/hiddevice.cpp
    src/controllers/hid/hidenumerator.cpp
    src/controllers/hid/legacyhidcontrollermapping.cpp
    src/controllers/hid/legacyhidcontrollermappingfilehandler.cpp
  )
  target_compile_definitions(mixxx-lib PUBLIC __HID__)
  if(HIDAPI_STATIC)
    message(STATUS "Linking internal libhidapi statically")
    add_library(mixxx-hidapi STATIC EXCLUDE_FROM_ALL)
    target_include_directories(mixxx-hidapi SYSTEM PUBLIC lib/hidapi/hidapi)
    if(WIN32)
        target_sources(mixxx-hidapi PRIVATE lib/hidapi/windows/hid.c)
        find_library(Setupapi_LIBRARY Setupapi REQUIRED)
        target_link_libraries(mixxx-hidapi PUBLIC ${Setupapi_LIBRARY})
    elseif(APPLE)
        target_sources(mixxx-hidapi PRIVATE lib/hidapi/mac/hid.c)
        find_library(AppKit_LIBRARY AppKit REQUIRED)
        target_link_libraries(mixxx-hidapi PUBLIC ${AppKit_LIBRARY})
    elseif(UNIX)
      if(NOT LibUSB_FOUND)
        message(FATAL_ERROR "USB HID controller support on Unix with statically linked libhidapi-libusb requires libusb 1.0 and its development headers.")
      endif()
      target_sources(mixxx-hidapi PRIVATE lib/hidapi/libusb/hid.c)
      target_link_libraries(mixxx-hidapi PRIVATE LibUSB::LibUSB)
    else()
      message(FATAL_ERROR "USB HID controller support only possible on Windows/Mac OS/Linux/BSD.")
    endif()
    target_link_libraries(mixxx-lib PUBLIC mixxx-hidapi)
  else()
    message(STATUS "Linking libhidapi dynamically")
    if(NOT HIDAPI_FOUND)
      message(FATAL_ERROR "USB HID controller support requires libhidapi-libusb and its development headers.")
    endif()
    target_link_libraries(mixxx-lib PUBLIC hidapi::hidapi)
  endif()
endif()

# USB Bulk controller support
default_option(BULK "USB Bulk controller support" "LibUSB_FOUND")
if(BULK)
  if(NOT LibUSB_FOUND)
    message(FATAL_ERROR "USB Bulk controller support requires libusb 1.0 and its development headers.")
  endif()
  target_sources(mixxx-lib PRIVATE
    src/controllers/bulk/bulkcontroller.cpp
    src/controllers/bulk/bulkenumerator.cpp
  )
  if(NOT HID)
    target_sources(mixxx-lib PRIVATE
      src/controllers/hid/legacyhidcontrollermapping.cpp
      src/controllers/hid/legacyhidcontrollermappingfilehandler.cpp
    )
  endif()
  target_compile_definitions(mixxx-lib PUBLIC __BULK__)
  target_link_libraries(mixxx-lib PUBLIC LibUSB::LibUSB)
endif()

# Vinyl Control
default_option(VINYLCONTROL "Vinyl Control support" "NOT MACAPPSTORE")
if(VINYLCONTROL)
  if(MACAPPSTORE)
    message(FATAL_ERROR "Mac App Store and Vinyl Control support are mutually exclusive due to licensing issues.")
  endif()

  target_sources(mixxx-lib PRIVATE
    src/vinylcontrol/vinylcontrol.cpp
    src/vinylcontrol/vinylcontrolxwax.cpp
    src/preferences/dialog/dlgprefvinyl.cpp
    src/vinylcontrol/vinylcontrolsignalwidget.cpp
    src/vinylcontrol/vinylcontrolmanager.cpp
    src/vinylcontrol/vinylcontrolprocessor.cpp
    src/vinylcontrol/steadypitch.cpp
    src/engine/controls/vinylcontrolcontrol.cpp
  )
  target_compile_definitions(mixxx-lib PUBLIC __VINYLCONTROL__)

  # Internal xwax library
  add_library(mixxx-xwax STATIC EXCLUDE_FROM_ALL)
  if(WIN32)
    target_sources(mixxx-xwax PRIVATE lib/xwax/timecoder_win32.cpp lib/xwax/lut_win32.cpp)
  else()
    target_sources(mixxx-xwax PRIVATE lib/xwax/timecoder.c lib/xwax/lut.c)
  endif()
  target_include_directories(mixxx-xwax SYSTEM PUBLIC lib/xwax)
  target_link_libraries(mixxx-lib PUBLIC mixxx-xwax)
endif()

# WavPack audio file support
find_package(wavpack)
default_option(WAVPACK "WavPack audio file support" "wavpack_FOUND")
if(WAVPACK)
  if(NOT wavpack_FOUND)
    message(FATAL_ERROR "WavPack audio file support requires libwv and its development headers.")
  endif()
  target_sources(mixxx-lib PRIVATE src/sources/soundsourcewv.cpp)
  target_compile_definitions(mixxx-lib PUBLIC __WV__)
  target_link_libraries(mixxx-lib PUBLIC WavPack::wavpack)
endif()

# Configure file with build options
file(RELATIVE_PATH MIXXX_INSTALL_DOCDIR_RELATIVE_TO_DATADIR "${CMAKE_INSTALL_PREFIX}/${MIXXX_INSTALL_DATADIR}" "${CMAKE_INSTALL_PREFIX}/${MIXXX_INSTALL_DOCDIR}")
configure_file("${CMAKE_CURRENT_SOURCE_DIR}/src/config.h.in" "${CMAKE_CURRENT_BINARY_DIR}/src/config.h" @ONLY)

# Packaging
set(CPACK_PACKAGE_VENDOR "Mixxx Project")
set(CPACK_PACKAGE_CONTACT "RJ Skerry-Ryan <rryan@mixxx.org>")
set(CPACK_PACKAGE_DESCRIPTION_SUMMARY "Digital DJ Application")
set(CPACK_PACKAGE_DESCRIPTION_FILE "${CMAKE_CURRENT_SOURCE_DIR}/packaging/CPackPackageDescription.txt")
set(CPACK_PACKAGE_INSTALL_DIRECTORY "Mixxx")
set(CPACK_PACKAGE_EXECUTABLES "mixxx;Mixxx")
set(CPACK_PACKAGE_ICON "${CMAKE_SOURCE_DIR}/res/images/mixxx_install_logo.bmp")
set(CPACK_PACKAGE_HOMEPAGE_URL "https://www.mixxx.org/")
set(CPACK_PACKAGE_FILE_NAME "Mixxx-${GIT_BRANCH}-r${GIT_COMMIT_COUNT}-${GIT_COMMIT_HASH}")

set(CPACK_RESOURCE_FILE_LICENSE "${CMAKE_CURRENT_SOURCE_DIR}/LICENSE")
set(CPACK_RESOURCE_FILE_README "${CMAKE_CURRENT_SOURCE_DIR}/README")
set(CPACK_STRIP_FILES ON)
set(CPACK_CREATE_DESKTOP_LINKS "mixxx")

set(CPACK_SOURCE_IGNORE_FILES  "\\\\.#;/#;.*~;\\\\.o$")
list(APPEND CPACK_SOURCE_IGNORE_FILES "/\\\\.git/")
list(APPEND CPACK_SOURCE_IGNORE_FILES "/\\\\.github/")
list(APPEND CPACK_SOURCE_IGNORE_FILES "/cache/")
list(APPEND CPACK_SOURCE_IGNORE_FILES "/build/")
list(APPEND CPACK_SOURCE_IGNORE_FILES "/.*_build/")
list(APPEND CPACK_SOURCE_IGNORE_FILES "/\\\\.sconf_temp/")
list(APPEND CPACK_SOURCE_IGNORE_FILES "${CMAKE_CURRENT_BINARY_DIR}/")
set(CPACK_SOURCE_PACKAGE_FILE_NAME "${CPACK_PACKAGE_FILE_NAME}-Source")

set(CPACK_DEBIAN_PACKAGE_SECTION "sound")
set(CPACK_DEBIAN_PACKAGE_PRIORITY "optional")
set(CPACK_DEBIAN_PACKAGE_SUGGESTS "pdf-viewer, pulseaudio-utils")
set(CPACK_DEBIAN_PACKAGE_REPLACES "mixxx-data")
set(CPACK_DEBIAN_PACKAGE_DEPENDS "libqt5sql5-sqlite, fonts-open-sans, fonts-ubuntu")
set(CPACK_DEBIAN_PACKAGE_SHLIBDEPS ON)
set(CPACK_DEBIAN_PACKAGE_HOMEPAGE "${CPACK_PACKAGE_HOMEPAGE_URL}")
set(CPACK_DEBIAN_PACKAGE_CONTROL_STRICT_PERMISSION TRUE)
file(READ ${CPACK_PACKAGE_DESCRIPTION_FILE} CPACK_DEBIAN_PACKAGE_DESCRIPTION)
set(CPACK_DEBIAN_PACKAGE_DESCRIPTION_MERGED "${CPACK_DEBIAN_PACKAGE_DESCRIPTION}")
string(PREPEND CPACK_DEBIAN_PACKAGE_DESCRIPTION_MERGED "${CPACK_PACKAGE_DESCRIPTION_SUMMARY}" "\n")
string(REPLACE "\n\n" "\n.\n" CPACK_DEBIAN_PACKAGE_DESCRIPTION_MERGED "${CPACK_DEBIAN_PACKAGE_DESCRIPTION_MERGED}")
string(REPLACE "\n" "\n " CPACK_DEBIAN_PACKAGE_DESCRIPTION_MERGED "${CPACK_DEBIAN_PACKAGE_DESCRIPTION_MERGED}")

# The upstream version must not contain hyphen
string(REPLACE "-" "~" CPACK_DEBIAN_UPSTREAM_VERSION "${MIXXX_VERSION}")
set(CPACK_DEBIAN_DEBIAN_VERSION 0ubuntu1)
set(CPACK_DEBIAN_DEBIAN_VERSION_EXTRA "${GIT_BRANCH}~git${GIT_COMMIT_COUNT}")
string(REPLACE "_" "" CPACK_DEBIAN_DEBIAN_VERSION_EXTRA "${CPACK_DEBIAN_DEBIAN_VERSION_EXTRA}")
set(CPACK_DEBIAN_DISTRIBUTION_RELEASES focal groovy hirsute)
set(CPACK_DEBIAN_SOURCE_DIR ${CMAKE_SOURCE_DIR})
set(CPACK_DEBIAN_UPLOAD_PPA_SCRIPT "${CMAKE_CURRENT_SOURCE_DIR}/packaging/CPackDebUploadPPA.cmake")
set(CPACK_DEBIAN_INSTALL_SCRIPT "${CMAKE_CURRENT_SOURCE_DIR}/packaging/CPackDebInstall.cmake")

set(CPACK_WIX_UPGRADE_GUID "921DC99C-4DCF-478D-B950-50685CB9E6BE")
set(CPACK_WIX_LICENSE_RTF "${CMAKE_CURRENT_SOURCE_DIR}/packaging/wix/LICENSE.rtf")
set(CPACK_WIX_PRODUCT_ICON "${CMAKE_SOURCE_DIR}/res/images/ic_mixxx.ico")
set(CPACK_WIX_PROPERTY_ARPHELPLINK "${CPACK_PACKAGE_HOMEPAGE_URL}")
set(CPACK_WIX_UI_BANNER "${CMAKE_CURRENT_SOURCE_DIR}/packaging/wix/images/banner.bmp")
set(CPACK_WIX_UI_DIALOG "${CMAKE_CURRENT_SOURCE_DIR}/packaging/wix/images/dialog.bmp")

set(CPACK_PROJECT_CONFIG_FILE "${CMAKE_SOURCE_DIR}/packaging/CPackConfig.cmake" )

include(CPack)

if(APPLE AND MACOS_BUNDLE)
    macro(install_qt5_plugin _qt_plugin_name _qt_plugins_var _prefix)
        get_target_property(_qt_plugin_path "${_qt_plugin_name}" LOCATION)
        if(EXISTS "${_qt_plugin_path}")
            get_filename_component(_qt_plugin_file "${_qt_plugin_path}" NAME)
            get_filename_component(_qt_plugin_type "${_qt_plugin_path}" PATH)
            get_filename_component(_qt_plugin_type "${_qt_plugin_type}" NAME)
            set(_qt_plugin_dest "${_prefix}/Contents/PlugIns/${_qt_plugin_type}")
            install(FILES "${_qt_plugin_path}"
                DESTINATION "${_qt_plugin_dest}")
            set(${_qt_plugins_var}
                "${${_qt_plugins_var}};\$ENV{DEST_DIR}\${CMAKE_INSTALL_PREFIX}/${_qt_plugin_dest}/${_qt_plugin_file}")
        else()
            message(FATAL_ERROR "QT plugin ${_qt_plugin_name} not found")
        endif()
    endmacro()


    install_qt5_plugin(Qt5::QCocoaIntegrationPlugin BUNDLE_LIBS "${MIXXX_INSTALL_PREFIX}")
    install_qt5_plugin(Qt5::QSQLiteDriverPlugin BUNDLE_LIBS "${MIXXX_INSTALL_PREFIX}")
    install_qt5_plugin(Qt5::QMacStylePlugin BUNDLE_LIBS "${MIXXX_INSTALL_PREFIX}")
    install_qt5_plugin(Qt5::QSvgPlugin BUNDLE_LIBS "${MIXXX_INSTALL_PREFIX}")
    install_qt5_plugin(Qt5::QSvgIconPlugin BUNDLE_LIBS "${MIXXX_INSTALL_PREFIX}")
    install_qt5_plugin(Qt5::QJpegPlugin BUNDLE_LIBS "${MIXXX_INSTALL_PREFIX}")
    install_qt5_plugin(Qt5::QGifPlugin BUNDLE_LIBS "${MIXXX_INSTALL_PREFIX}")

    set(BUNDLE_NAME "${MIXXX_INSTALL_PREFIX}")
    set(BUNDLE_DIRS "${CMAKE_PREFIX_PATH}/lib;${Qt5Widgets_DIR}/../..")
    set(APPLE_CODESIGN_ENTITLEMENTS "${CMAKE_CURRENT_SOURCE_DIR}/packaging/macos/entitlements.plist")

    configure_file(cmake/modules/BundleInstall.cmake.in "${CMAKE_CURRENT_BINARY_DIR}/BundleInstall.cmake" @ONLY)
    install(SCRIPT "${CMAKE_CURRENT_BINARY_DIR}/BundleInstall.cmake")
endif()<|MERGE_RESOLUTION|>--- conflicted
+++ resolved
@@ -25,13 +25,9 @@
   cmake_policy(SET CMP0071 NEW)
 endif()
 
-<<<<<<< HEAD
 project(mixxx VERSION 2.4.0)
-=======
-project(mixxx VERSION 2.3.0)
 # Work around missing version suffixes support https://gitlab.kitware.com/cmake/cmake/-/issues/16716
-set(MIXXX_VERSION_PRERELEASE "beta") # set to "alpha-pre" "beta" or ""
->>>>>>> 9ba57d6a
+set(MIXXX_VERSION_PRERELEASE "alpha-pre") # set to "alpha-pre" "beta" or ""
 
 set(CMAKE_PROJECT_HOMEPAGE_URL "https://www.mixxx.org")
 set(CMAKE_PROJECT_DESCRIPTION "Mixxx is Free DJ software that gives you everything you need to perform live mixes.")
