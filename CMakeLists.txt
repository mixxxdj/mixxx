--- conflicted
+++ resolved
@@ -205,11 +205,7 @@
   endif()
 endif()
 
-<<<<<<< HEAD
 project(mixxx VERSION 2.5.0)
-=======
-project(mixxx VERSION 2.4.1)
->>>>>>> 09071886
 enable_language(C CXX)
 # Work around missing version suffixes support https://gitlab.kitware.com/cmake/cmake/-/issues/16716
 set(MIXXX_VERSION_PRERELEASE "alpha") # set to "alpha" "beta" or ""
