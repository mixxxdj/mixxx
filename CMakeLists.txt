cmake_minimum_required(VERSION 3.21)

message(STATUS "CMAKE_VERSION: ${CMAKE_VERSION}")

# CMAKE_CXX_COMPILER_ID: Distinguish between "AppleClang" and "Clang"
if(POLICY CMP0025)
  cmake_policy(SET CMP0025 NEW)
endif()

# MACOSX_RPATH is set by default
if(POLICY CMP0042)
  cmake_policy(SET CMP0042 NEW)
endif()

# Support new IN_LIST if() operator
if(POLICY CMP0057)
  cmake_policy(SET CMP0057 NEW)
endif()

# Enforce interprocedural optimization
if(POLICY CMP0069)
  cmake_policy(SET CMP0069 NEW)
endif()

# Let AUTOMOC and AUTOUIC process GENERATED files
if(POLICY CMP0071)
  cmake_policy(SET CMP0071 NEW)
endif()

# Propagate interface link properties
if(POLICY CMP0099)
  # This avoids a warning when qt deals with different behaviours controlled by this policy
  # in its cmake functions. See
  # https://github.com/qt/qtbase/commit/e3e1007f9778d8fc629a06f7d3d216bb7f81351b
  cmake_policy(SET CMP0099 NEW)
endif()

# An imported target missing its location property fails during generation.
if(POLICY CMP0111)
  cmake_policy(SET CMP0111 NEW)
endif()

# Set the timestamp of extracted files to the time of the extraction instead of
# the archived timestamp to make sure that dependent files are rebuilt if the
# URL changes.
if(POLICY CMP0135)
  cmake_policy(SET CMP0135 NEW)
endif()

function(FATAL_ERROR_MISSING_ENV)
  if(WIN32)
    if(CMAKE_BUILD_TYPE MATCHES "Debug")
      message(FATAL_ERROR "Did you download the Mixxx build environment using ´${CMAKE_SOURCE_DIR}/tools/windows_buildenv.bat´?")
    else()
      message(FATAL_ERROR "Did you download the Mixxx build environment using ´${CMAKE_SOURCE_DIR}/tools/windows_release_buildenv.bat´ or ´${CMAKE_SOURCE_DIR}/tools/windows_buildenv.bat´(includes Debug)?")
    endif()
  elseif(APPLE)
    if(CMAKE_BUILD_TYPE MATCHES "Debug")
      message(FATAL_ERROR "Did you download the Mixxx build environment using ´${CMAKE_SOURCE_DIR}/tools/macos_buildenv.bat´")
    else()
      message(FATAL_ERROR "Did you download the Mixxx build environment using ´${CMAKE_SOURCE_DIR}/tools/macos_release_buildenv.bat´ or ´${CMAKE_SOURCE_DIR}/tools/macos_buildenv.bat´(includes Debug)?")
    endif()
  else()
    message(FATAL_ERROR "Did you install the Debian dev packages via ´${CMAKE_SOURCE_DIR}/tools/debian_buildenv.sh´ or the equivalent packages using your package manager?")
  endif()
endfunction()

# We use here ENV{MIXXX_VCPKG_ROOT} as a workaround to find the overlay folders
# in manifest mode https://github.com/microsoft/vcpkg/issues/12289.
# Note: VCPKG_ROOT, the default location for the vcpkg cli tool is later
# adjusted by CMAKE_TOOLCHAIN_FILE.
if(DEFINED ENV{MIXXX_VCPKG_ROOT} AND NOT DEFINED MIXXX_VCPKG_ROOT)
    set(MIXXX_VCPKG_ROOT "$ENV{MIXXX_VCPKG_ROOT}")
endif()

if(DEFINED MIXXX_VCPKG_ROOT)
  if(EXISTS "$ENV{MIXXX_VCPKG_ROOT}/overlay/ports" OR NOT EXISTS "$ENV{MIXXX_VCPKG_ROOT}/ports")
    # MIXXX_VCPKG_ROOT points to our vcpkg environment
    # and we configure the CMAKE_TOOLCHAIN_FILE and overlays accordingly
    message(STATUS "Using MIXXX_VCPKG_ROOT: $ENV{MIXXX_VCPKG_ROOT}")
  else()
    message(STATUS "MIXXX_VCPKG_ROOT not correct (missing $ENV{MIXXX_VCPKG_ROOT}/overlay/ports)")
    FATAL_ERROR_MISSING_ENV()
  endif()

  if(NOT DEFINED VCPKG_OVERLAY_PORTS)
    # required for manifest mode
    set(VCPKG_OVERLAY_PORTS "${MIXXX_VCPKG_ROOT}/overlay/ports")
    if(APPLE)
        list(APPEND VCPKG_OVERLAY_PORTS "${MIXXX_VCPKG_ROOT}/overlay/osx")
    elseif(WIN32)
        list(APPEND VCPKG_OVERLAY_PORTS "${MIXXX_VCPKG_ROOT}/overlay/windows")
    endif()
  endif()

  if(NOT DEFINED VCPKG_OVERLAY_TRIPLETS)
    # required for manifest mode
    set(VCPKG_OVERLAY_TRIPLETS "${MIXXX_VCPKG_ROOT}/overlay/triplets")
  endif()

  if(NOT DEFINED CMAKE_TOOLCHAIN_FILE)
    set(CMAKE_TOOLCHAIN_FILE "${MIXXX_VCPKG_ROOT}/scripts/buildsystems/vcpkg.cmake" CACHE STRING "")
  endif()
endif()

if(NOT DEFINED VCPKG_TARGET_TRIPLET)
  if(DEFINED ENV{VCPKG_TARGET_TRIPLET})
    set(VCPKG_TARGET_TRIPLET "$ENV{VCPKG_TARGET_TRIPLET}")
  elseif(DEFINED ENV{VCPKG_DEFAULT_TRIPLET})
    set(VCPKG_TARGET_TRIPLET "$ENV{VCPKG_DEFAULT_TRIPLET}")
  endif()
endif()
set(X_VCPKG_APPLOCAL_DEPS_INSTALL ON CACHE BOOL "Automatically copy dependencies into the install target directory for executables." FORCE)


# Set a default build type if none was specified
# See https://blog.kitware.com/cmake-and-the-default-build-type/ for details.
set(default_build_type "RelWithDebInfo")
if(EXISTS "${CMAKE_SOURCE_DIR}/.git" AND NOT WIN32)
  # On Windows, Debug builds are linked to unoptimized libs
  # generating unusable slow Mixxx builds.
  set(default_build_type "Debug")
endif()

if(NOT CMAKE_CONFIGURATION_TYPES)
  if(NOT CMAKE_BUILD_TYPE)
    message(STATUS "Setting CMAKE_BUILD_TYPE to '${default_build_type}' as none was specified.")
    set(CMAKE_BUILD_TYPE "${default_build_type}" CACHE STRING "Choose the type of build." FORCE)
    # Set the possible values of build type for cmake-gui
    set_property(CACHE CMAKE_BUILD_TYPE PROPERTY STRINGS "Debug" "Release" "RelWithDebInfo")
  elseif(NOT CMAKE_BUILD_TYPE MATCHES "^(Debug|Release|RelWithDebInfo)$")
    message(FATAL_ERROR "CMAKE_BUILD_TYPE=${CMAKE_BUILD_TYPE} is not supported, use one of Debug, Release or RelWithDebInfo.")
  endif()
endif()

include(CMakeDependentOption)

option(QT6 "Build with Qt6" ON)
cmake_dependent_option(QML "Build with QML" ON "QT6" OFF)
option(QOPENGL "Use QOpenGLWindow based widget instead of QGLWidget" ON)

if(QOPENGL)
  add_compile_definitions(MIXXX_USE_QOPENGL)
endif()

if(QML)
  add_compile_definitions(MIXXX_USE_QML)
endif()

if(APPLE)
  # Check if xcode-select is installed
  execute_process(COMMAND xcode-select -v
    RESULT_VARIABLE XCODE_SELECT_RESULT
    OUTPUT_QUIET
  )
  if(XCODE_SELECT_RESULT)
    # xcode-select command failed, meaning it is not installed or not configured properly
    message(FATAL_ERROR "'xcode-select -v' failed with '${XCODE_SELECT_RESULT}'. You may need to install Xcode and run 'sudo xcode-select --install'.")
  endif()

  if(VCPKG_TARGET_TRIPLET MATCHES "^arm64-osx")
    # Minimum macOS version for arm64 Support
    set(CMAKE_OSX_DEPLOYMENT_TARGET 11.0 CACHE STRING "Minimum macOS version the build will be able to run on")
    set(CMAKE_OSX_ARCHITECTURES arm64 CACHE STRING "The target architecture")
    set(CMAKE_SYSTEM_PROCESSOR arm64 CACHE STRING "The target system processor")
    set(CMAKE_SYSTEM_NAME Darwin CACHE STRING "Setting this enables CMAKE_CROSSCOMPILE")
  else()
    if(QT6)
      # Minimum macOS version supported by Qt 6
      set(CMAKE_OSX_DEPLOYMENT_TARGET 10.15 CACHE STRING "Minimum macOS version the build will be able to run on")
    else()
      # Minimum macOS version supported by Qt 5.12
      set(CMAKE_OSX_DEPLOYMENT_TARGET 10.12 CACHE STRING "Minimum macOS version the build will be able to run on")
      # Needed for deployment target < 10.14
      add_compile_options(-fno-aligned-allocation)
    endif()
  endif()
endif()

project(mixxx VERSION 2.5.0)
enable_language(C CXX)
# Work around missing version suffixes support https://gitlab.kitware.com/cmake/cmake/-/issues/16716
set(MIXXX_VERSION_PRERELEASE "alpha") # set to "alpha" "beta" or ""

set(CMAKE_PROJECT_HOMEPAGE_URL "https://www.mixxx.org")
set(CMAKE_PROJECT_DESCRIPTION "Mixxx is Free DJ software that gives you everything you need to perform live mixes.")

# Used for force control of color output
set(BUILD_COLORS "auto" CACHE STRING "Try to use colors auto/always/no")

list(APPEND CMAKE_MODULE_PATH "${CMAKE_CURRENT_SOURCE_DIR}/cmake/modules")
include(CheckSymbolExists)
include(CheckIncludeFileCXX)
include(ExternalProject)
include(GNUInstallDirs)
include(DefaultOption)
include(IsStaticLibrary)

# Verify VCPKG settings
if(DEFINED _VCPKG_INSTALLED_DIR)
  if(NOT EXISTS "${_VCPKG_INSTALLED_DIR}/${VCPKG_TARGET_TRIPLET}")
    # Fail early if this part of CMAKE_PREFIX_PATH does not exist
    # else the library lookups below will fail with misleading error messages
    message(STATUS "VCPKG_TARGET_TRIPLET dir not found: ${_VCPKG_INSTALLED_DIR}/${VCPKG_TARGET_TRIPLET} "
        "Make sure the VCPKG build environment is installed and contains the build for the selected triplet.")
    FATAL_ERROR_MISSING_ENV()
  else()
    message(STATUS "Using VCPKG_TARGET_TRIPLET: ${VCPKG_TARGET_TRIPLET}")
  endif()
endif()

#######################################################################
# Compilers and toolchains

if(CMAKE_CXX_COMPILER_ID STREQUAL "GNU")
  # GNU is GNU GCC
  set(GNU_GCC true)
else()
  set(GNU_GCC false)
endif()

if(CMAKE_CXX_COMPILER_ID MATCHES "Clang")
  if (CMAKE_CXX_SIMULATE_ID MATCHES "MSVC")
    set(LLVM_CLANG false)
    set(MSVC true)
  else()
    # using regular Clang or AppleClang
    set(LLVM_CLANG true)
  endif()
else()
  set(LLVM_CLANG false)
endif()

# CMake implicitly sets the variable MSVC to true for Microsoft
# Visual C++ or another compiler simulating Visual C++.
# https://cmake.org/cmake/help/latest/variable/MSVC.html

#######################################################################

set(CMAKE_CXX_STANDARD 20)
if(MSVC)
  # Ensure MSVC populates __cplusplus correctly.
  set(CMAKE_CXX_FLAGS "${CMAKE_CXX_FLAGS} /Zc:__cplusplus")
  # Remove unreferenced code and data
  # Since c++11 they can safely be removed to speed up linking.
  set(CMAKE_CXX_FLAGS "${CMAKE_CXX_FLAGS} /Zc:inline")
endif()

# Speed up builds on HDDs and prevent wearing of SDDs
#
# This is only applies to gcc/clang, therefore this option is forcibly set to
# ON on all other compilers.
cmake_dependent_option(BUILD_LOW_MEMORY "Store temporary build files on disk by disabling the build option -pipe" OFF "GNU_GCC OR LLVM_CLANG" ON)
if(NOT BUILD_LOW_MEMORY)
  add_compile_options(-pipe)
endif()

# Coverage
#
# This is only available with GCC, therefore this option is forcibly set to OFF
# for all other compilers.
cmake_dependent_option(COVERAGE "Coverage (i.e. gcov) support" OFF "GNU_GCC" OFF)
if(COVERAGE)
  add_compile_options(--coverage -fprofile-arcs -ftest-coverage)
  add_link_options(--coverage -fprofile-arcs -ftest-coverage)
endif()

# Profiling
#
# This is only available on Linux, therefore this option is forcibly set to OFF
# on all other platforms.
cmake_dependent_option(PROFILING "Profiling (e.g. gprof) support" OFF "UNIX;NOT APPLE" OFF)
if(PROFILING)
  add_compile_options(-pg)
  add_link_options(-pg)
endif()

#
# Optimizations
#

set(OPTIMIZE "portable" CACHE STRING "Optimization and Tuning (set to off, portable, native, legacy)")
set_property(CACHE OPTIMIZE PROPERTY STRINGS "off" "portable" "native" "legacy")
string(TOLOWER "${OPTIMIZE}" OPTIMIZE)
message(STATUS "Optimization level: ${OPTIMIZE}")

# CMAKE_INTERPROCEDURAL_OPTIMIZATION can be defined to override the default behaviour.
# We keep CMAKE_INTERPROCEDURAL_OPTIMIZATION unset (IPO disabled) to save
# build time at the cost of a bigger memory footprint at run-time.
# See https://github.com/mixxxdj/mixxx/pull/3589 for some test results
# Note: IPO has caused issues on Fedora https://bugzilla.rpmfusion.org/show_bug.cgi?id=5829
# Uncomment the following code to enable IPO for Release builds
#if(NOT DEFINED CMAKE_INTERPROCEDURAL_OPTIMIZATION AND NOT CMAKE_BUILD_TYPE STREQUAL "Debug" AND NOT OPTIMIZE STREQUAL "off")
#  include(CheckIPOSupported)
#  check_ipo_supported(RESULT HAVE_IPO)
#  if(HAVE_IPO)
#    set(CMAKE_INTERPROCEDURAL_OPTIMIZATION TRUE)
#  endif()
#endif()

if(MSVC)
  # Microsoft Visual Studio Compiler
  add_compile_options(/UTF8)
  if(CMAKE_SIZEOF_VOID_P EQUAL 8)
    # Target architecture is x64 -> x64 has alsways SSE and SSE2 instruction sets
    message(STATUS "x64 Enabling SSE2 CPU optimizations (>= Pentium 4)")
    # Define gcc/clang style defines for SSE and SSE2 for compatibility
    add_compile_definitions("__SSE__" "__SSE2__")
  endif()

  # Needed for sccache
  if(CMAKE_BUILD_TYPE STREQUAL "Debug")
    string(REPLACE "/Zi" "/Z7" CMAKE_CXX_FLAGS_DEBUG "${CMAKE_CXX_FLAGS_DEBUG}")
    string(REPLACE "/Zi" "/Z7" CMAKE_C_FLAGS_DEBUG "${CMAKE_C_FLAGS_DEBUG}")
  elseif(CMAKE_BUILD_TYPE STREQUAL "Release")
    string(REPLACE "/Zi" "/Z7" CMAKE_CXX_FLAGS_RELEASE "${CMAKE_CXX_FLAGS_RELEASE}")
    string(REPLACE "/Zi" "/Z7" CMAKE_C_FLAGS_RELEASE "${CMAKE_C_FLAGS_RELEASE}")
  elseif(CMAKE_BUILD_TYPE STREQUAL "RelWithDebInfo")
    string(REPLACE "/Zi" "/Z7" CMAKE_CXX_FLAGS_RELWITHDEBINFO "${CMAKE_CXX_FLAGS_RELWITHDEBINFO}")
    string(REPLACE "/Zi" "/Z7" CMAKE_C_FLAGS_RELWITHDEBINFO "${CMAKE_C_FLAGS_RELWITHDEBINFO}")
  endif()

  if(NOT OPTIMIZE STREQUAL "off")
    # Use the fastest floating point math library
    # http://msdn.microsoft.com/en-us/library/e7s85ffb.aspx
    # http://msdn.microsoft.com/en-us/library/ms235601.aspx
    add_compile_options(/fp:fast)

    # Suggested for unused code removal
    # http://msdn.microsoft.com/en-us/library/ms235601.aspx
    # http://msdn.microsoft.com/en-us/library/xsa71f43.aspx
    # http://msdn.microsoft.com/en-us/library/bxwfs976.aspx
    add_compile_options(/Gy)

    # For repeated local development builds, /INCREMENTAL offers much faster build times with the same performance of the executable,
    # unless link time code generation (like CMAKE_INTERPROCEDURAL_OPTIMIZATION) is used, which is contrary to incremental linking.

    if(CMAKE_BUILD_TYPE STREQUAL "Debug")
      #optimize Debug Builds as well, to have "normal" behaviour of mixxx during development
      string(REPLACE "/Od" "" CMAKE_CXX_FLAGS_DEBUG  "${CMAKE_CXX_FLAGS_DEBUG}")
      string(REPLACE "/Od" "" CMAKE_C_FLAGS_DEBUG  "${CMAKE_C_FLAGS}")
      string(REPLACE "/Ob0" "" CMAKE_CXX_FLAGS_DEBUG  "${CMAKE_CXX_FLAGS_DEBUG}")
      string(REPLACE "/Ob0" "" CMAKE_C_FLAGS_DEBUG  "${CMAKE_C_FLAGS}")

      add_compile_options(/O2) # this implies /Od2
      # Remove /RTC1 flag set by CMAKE by default (conflicts with /O2)
      string(REPLACE "/RTC1" "" CMAKE_CXX_FLAGS_DEBUG  "${CMAKE_CXX_FLAGS_DEBUG}")
      string(REPLACE "/RTC1" "" CMAKE_C_FLAGS_DEBUG  "${CMAKE_C_FLAGS_DEBUG}")
    elseif(CMAKE_BUILD_TYPE STREQUAL "RelWithDebInfo")
      # For some reasons cmake uses /Ob1 in RelWithDebInfo https://gitlab.kitware.com/cmake/cmake/-/issues/20812
      # /O2 is applied by CMake and this implies /Od2
      string(REPLACE "/Ob1" "" CMAKE_CXX_FLAGS_RELWITHDEBINFO  "${CMAKE_CXX_FLAGS_RELWITHDEBINFO}")
      string(REPLACE "/Ob1" "" CMAKE_C_FLAGS_RELWITHDEBINFO  "${CMAKE_C_FLAGS_RELWITHDEBINFO}")

      # Reduce the size of the binary in RelWithDebInfo builds
      # Do not use /OPT:ICF because it has no effect.
      # https://github.com/mixxxdj/mixxx/pull/3660#pullrequestreview-600137258
      add_link_options(/OPT:REF)

      # /INCREMENTAL is incompatible with /OPT:REF, but it's the CMake default for RelWithDebInfo
      # The CMAKE_EXE_LINKER_FLAGS_RELWITHDEBINFO can be defined by the user in the GUI or in CMakeSettings.json,
      # therefore we can't rely on the default.
      string(FIND CMAKE_EXE_LINKER_FLAGS_RELWITHDEBINFO "/INCREMENTAL:NO" INCREMENTAL_NO_POSITION)
      if(INCREMENTAL_NO_POSITION EQUAL -1)
        message(STATUS "Overwriting /INCREMENTAL by /INCREMENTAL:NO to allow link time code optimization")
        string(REPLACE "/INCREMENTAL" "/INCREMENTAL:NO" CMAKE_EXE_LINKER_FLAGS_RELWITHDEBINFO "${CMAKE_EXE_LINKER_FLAGS_RELWITHDEBINFO}")
      endif()
      # Note: CMAKE_INTERPROCEDURAL_OPTIMIZATION sets the /GL and /LTCG flags for us
    elseif(CMAKE_BUILD_TYPE STREQUAL "Release")
      # Reduce the size of the binary in Release builds
      # Do not use /OPT:ICF because it has no effect.
      # https://github.com/mixxxdj/mixxx/pull/3660#pullrequestreview-600137258
      add_link_options(/OPT:REF)
    endif()

    if(OPTIMIZE STREQUAL "portable")
      if(NOT CMAKE_SIZEOF_VOID_P EQUAL 8)
        # Target architecture is x86 with SSE and SSE2
        message(STATUS "x86 Enabling SSE2 CPU optimizations (>= Pentium 4)")
        # Define gcc/clang style defines for SSE and SSE2 for compatibility
        add_compile_definitions("__SSE__" "__SSE2__")
        # Set compiler option for SSE/SSE2
        add_compile_options(/arch:SSE2)
      endif()
    elseif(OPTIMIZE STREQUAL "native")
      message("Enabling optimizations for native system, specified by user")
      if(NOT CMAKE_SIZEOF_VOID_P EQUAL 8)
        # Target architecture is x86 with SSE and SSE2
        message(STATUS "x86 Enabling SSE2 CPU optimizations (>= Pentium 4)")
        # Define gcc/clang style defines for SSE and SSE2 for compatibility
        add_compile_definitions("__SSE__" "__SSE2__")
      endif()
      # Define the target processor instruction and other compiler optimization flags here:
      # https://docs.microsoft.com/en-us/cpp/build/reference/arch-x64?view=msvc-160
      # add_compile_options(/arch:AVX512)
      message(FATAL_ERROR "User need to set the MSVC compiler flags for the native processor here!")
      add_compile_options("/favor:${CMAKE_SYSTEM_PROCESSOR}")
    elseif(OPTIMIZE STREQUAL "legacy")
      if(CMAKE_SIZEOF_VOID_P EQUAL 8)
        message("Enabling pure x64 instruction set (without AVX etc.)")
      else()
        message("Enabling pure i386 instruction set (without SSE/SSE2 etc.)")
      endif()
    else()
      message(FATAL_ERROR "Invalid value passed to OPTIMIZE option: ${OPTIMIZE}")
    endif()
  else()
    # OPTIMIZE=off
    if(CMAKE_BUILD_TYPE STREQUAL "Release")
      #Remove optimize flags set by cmake defaults
      string(REPLACE "/O2" "" CMAKE_CXX_FLAGS_RELEASE  "${CMAKE_CXX_FLAGS_RELEASE}")
      string(REPLACE "/O2" "" CMAKE_C_FLAGS_RELEASE  "${CMAKE_C_FLAGS_RELEASE}")
      string(REPLACE "/Ob2" "" CMAKE_CXX_FLAGS_RELEASE  "${CMAKE_CXX_FLAGS_RELEASE}")
      string(REPLACE "/Ob2" "" CMAKE_C_FLAGS_RELEASE  "${CMAKE_C_FLAGS_RELEASE}")
      add_compile_options(/Od) # this implies /Ob0
      add_compile_options(/RTC1)
    elseif(CMAKE_BUILD_TYPE STREQUAL "RelWithDebInfo")
      #Remove optimize flags set by cmake defaults
      string(REPLACE "/O2" "" CMAKE_CXX_FLAGS_RELWITHDEBINFO  "${CMAKE_CXX_FLAGS_RELWITHDEBINFO}")
      string(REPLACE "/O2" "" CMAKE_C_FLAGS_RELWITHDEBINFO  "${CMAKE_C_FLAGS_RELWITHDEBINFO}")
      # For some reasons cmake uses /Ob1 in RelWithDebInfo https://gitlab.kitware.com/cmake/cmake/-/issues/20812
      string(REPLACE "/Ob1" "" CMAKE_CXX_FLAGS_RELWITHDEBINFO  "${CMAKE_CXX_FLAGS_RELWITHDEBINFO}")
      string(REPLACE "/Ob1" "" CMAKE_C_FLAGS_RELWITHDEBINFO  "${CMAKE_C_FLAGS_RELWITHDEBINFO}")
      add_compile_options(/Od) # this implies /Ob0
      add_compile_options(/RTC1)
    endif()
  endif()
elseif(GNU_GCC OR LLVM_CLANG)
  if(NOT OPTIMIZE STREQUAL "off")
    # Common flags to all optimizations.
    # -ffast-math will prevent a performance penalty by denormals
    # (floating point values almost Zero are treated as Zero)
    # unfortunately that work only on 64 bit CPUs or with sse2 enabled
    # The following optimisation flags makes the engine code ~3 times
    # faster, measured on a Atom CPU.
    add_compile_options(
      -O3
      -ffast-math
      -funroll-loops
    )
    # set -fomit-frame-pointer when we don't profile and are not using
    # Clang sanitizers.
    # Note: It is only included in -O on machines where it does not
    # interfere with debugging
    if(NOT PROFILING AND NOT SANITIZERS)
      add_compile_options(-fomit-frame-pointer)
    endif()

    if(OPTIMIZE STREQUAL "portable")
      # portable: sse2 CPU (>= Pentium 4)
      if(CMAKE_SYSTEM_PROCESSOR MATCHES "^(i[3456]86|x86|x64|x86_64|AMD64)$")
        message(STATUS "Enabling SSE2 CPU optimizations (>= Pentium 4)")
        add_compile_options(-mtune=generic)
        # -mtune=generic picks the most common, but compatible options.
        # on arm platforms equivalent to -march=arch
        if(NOT CMAKE_SIZEOF_VOID_P EQUAL 8)
          # the sse flags are not set by default on 32 bit builds
          # but are not supported on arm builds
          add_compile_options(
            -msse2
            -mfpmath=sse)
        endif()
        # TODO(rryan): macOS can use SSE3, and possibly SSE 4.1 once
        # we require macOS 10.12.
        # https://stackoverflow.com/questions/45917280/mac-osx-minumum-support-sse-version
      elseif(CMAKE_SYSTEM_PROCESSOR MATCHES "^(arm|armv7.*)$") # but not armv8
        add_compile_options(
          -mfloat-abi=hard
          -mfpu=neon
        )
      endif()
      # this sets macros __SSE2_MATH__ __SSE_MATH__ __SSE2__ __SSE__
      # This should be our default build for distribution
      # It's a little sketchy, but turning on SSE2 will gain
      # 100% performance in our filter code and allows us to
      # turns on denormal zeroing.
      # We don't really support CPU's earlier than Pentium 4,
      # which is the class of CPUs this decision affects.
      # The downside of this is that we aren't truly
      # i386 compatible, so builds that claim 'i386' will crash.
      # -- rryan 2/2011
      # Note: SSE2 is a core part of x64 CPUs
    elseif(OPTIMIZE STREQUAL "native")
      message("Enabling native optimizations for ${CMAKE_SYSTEM_PROCESSOR}")
      add_compile_options(-march=native)
      # Note: requires gcc >= 4.2.0
      # macros like __SSE2_MATH__ __SSE_MATH__ __SSE2__ __SSE__
      # are set automatically
      if(CMAKE_SYSTEM_PROCESSOR MATCHES "^(arm|armv7.*)$") # but not armv8
        add_compile_options(
          -mfloat-abi=hard
          -mfpu=neon
        )
      endif()
    elseif(OPTIMIZE STREQUAL "legacy")
      if(CMAKE_SYSTEM_PROCESSOR MATCHES "^(i[3456]86|x86|x64|x86_64|AMD64)$")
        message("Enabling pure i386 code")
        add_compile_options(-mtune=generic)
        # -mtune=generic pick the most common, but compatible options.
        # on arm platforms equivalent to -march=arch
      endif()
    else()
      message(FATAL_ERROR "Invalid value passed to OPTIMIZE option: ${OPTIMIZE}")
    endif()
  endif()
endif()

set(CMAKE_C_VISIBILITY_PRESET hidden)
set(CMAKE_CXX_VISIBILITY_PRESET hidden)
set(CMAKE_VISIBILITY_INLINES_HIDDEN TRUE)

if(WIN32)
  # Add support for lib prefix on Windows
  set(CMAKE_FIND_LIBRARY_PREFIXES "" "lib")
endif()

if(MSVC)
  if(NOT DEFINED CMAKE_DISABLE_PRECOMPILE_HEADERS)
    # With MSVC, PCH is faster than caching
    set(CMAKE_DISABLE_PRECOMPILE_HEADERS OFF)
  endif()
  set(CMAKE_DISABLE_PRECOMPILE_HEADERS ${CMAKE_DISABLE_PRECOMPILE_HEADERS} CACHE BOOL "Disable precompiled headers")

  # sccache support
  find_program(SCCACHE_EXECUTABLE "sccache")
  if(SCCACHE_EXECUTABLE)
    message(STATUS "Found sccache: ${SCCACHE_EXECUTABLE}")
  else()
    message(STATUS "Could NOT find sccache (missing executable)")
  endif()
  default_option(SCCACHE_SUPPORT "Enable sccache support" "SCCACHE_EXECUTABLE;CMAKE_DISABLE_PRECOMPILE_HEADERS")
  message(STATUS "Support for sccache: ${SCCACHE_SUPPORT}")
  if(SCCACHE_SUPPORT)
    if(NOT CMAKE_DISABLE_PRECOMPILE_HEADERS)
      message(WARNING
            "sccache: Does not work with precompiled headers. Set CMAKE_DISABLE_PRECOMPILE_HEADERS=ON")
    endif()
    set( CMAKE_C_COMPILER_LAUNCHER "${SCCACHE_EXECUTABLE}" )
    set( CMAKE_CXX_COMPILER_LAUNCHER "${SCCACHE_EXECUTABLE}" )
  endif()
else()
  # ccache support
  find_program(CCACHE_EXECUTABLE "ccache")
  if(CCACHE_EXECUTABLE)
    message(STATUS "Found ccache: ${CCACHE_EXECUTABLE}")
  else()
      message(STATUS "Could NOT find ccache (missing executable)")
  endif()
  default_option(CCACHE_SUPPORT "Enable ccache support" "CCACHE_EXECUTABLE")

  if(NOT DEFINED CMAKE_DISABLE_PRECOMPILE_HEADERS)
    set(CMAKE_DISABLE_PRECOMPILE_HEADERS ${CCACHE_SUPPORT})
  endif()
  set(CMAKE_DISABLE_PRECOMPILE_HEADERS ${CMAKE_DISABLE_PRECOMPILE_HEADERS} CACHE BOOL "Disable precompiled headers")

  if(CCACHE_SUPPORT)
    if(GNU_GCC OR LLVM_CLANG)
      # without this compiler messages in `make` backend would be uncolored
      set(CMAKE_CXX_FLAGS  "${CMAKE_CXX_FLAGS} -fdiagnostics-color=${BUILD_COLORS}")
    endif()
    if(NOT CMAKE_DISABLE_PRECOMPILE_HEADERS)
      execute_process(
          COMMAND "${CCACHE_EXECUTABLE}" "--get-config=sloppiness"
                    WORKING_DIRECTORY "${CMAKE_CURRENT_BINARY_DIR}"
                    OUTPUT_VARIABLE CCACHE_CONFIGURED_SLOPPINESS OUTPUT_STRIP_TRAILING_WHITESPACE
                    ERROR_QUIET)
      if (NOT CCACHE_CONFIGURED_SLOPPINESS MATCHES "pch_defines" OR
          NOT CCACHE_CONFIGURED_SLOPPINESS MATCHES "time_macros")
        message(WARNING
            "ccache: For use with precompiled headers, the setting \"sloppiness\" needs to "
            "be set to \"pch_defines,time_macros\". This can be done via the environment variable "
            "\"CCACHE_SLOPPINESS=pch_defines,time_macros\" or permanent via "
            "\"ccache --set-config=sloppiness=pch_defines,time_macros\".")
      endif()
    endif()
    set( CMAKE_C_COMPILER_LAUNCHER "${CCACHE_EXECUTABLE}" )
    set( CMAKE_CXX_COMPILER_LAUNCHER "${CCACHE_EXECUTABLE}" )
  endif()
  message(STATUS "Support for ccache: ${CCACHE_SUPPORT}")
endif()

if(NOT MSVC)
  # Try to configure mold as linker via -fuse-ld=mold, support from gcc 12.1, gcc 11.2.0-16 or clang
  execute_process(
    COMMAND ${CMAKE_CXX_COMPILER} -fuse-ld=mold -Wl,--version
    ERROR_QUIET
    OUTPUT_VARIABLE MOLD_FUSE_VERSION_STRING
    OUTPUT_STRIP_TRAILING_WHITESPACE
  )
  if(MOLD_FUSE_VERSION_STRING)
      set(MOLD_FUSE_FOUND TRUE)
  endif()
  if(NOT MOLD_FUSE_FOUND)
    # check if the symlink ld is in the mold folder for older compiler
    find_program(MOLD_SYMLINK "${CMAKE_INSTALL_LIBEXECDIR}/mold/ld")
    get_filename_component(MOLD_SYMLINK_DIRECTORY ${MOLD_SYMLINK} DIRECTORY)
  endif()
  if(MOLD_SYMLINK)
      set(MOLD_SYMLINK_FOUND TRUE)
  endif()
  default_option(MOLD_SUPPORT "Use 'mold' for linking" "MOLD_FUSE_FOUND OR MOLD_SYMLINK_FOUND")
  if(MOLD_SUPPORT)
    if(MOLD_FUSE_FOUND)
      message(STATUS "Selecting mold as linker")
      add_link_options("-fuse-ld=mold")
    elseif(MOLD_SYMLINK_FOUND)
      message(STATUS "Selecting mold as linker via ld symlink in ${MOLD_SYMLINK_DIRECTORY}")
      add_link_options("-B${MOLD_SYMLINK_DIRECTORY}")
    else()
      message(FATAL_ERROR "Could NOT find mold (missing executable)")
    endif()
  else()
    # Try to configure lld as linker
    execute_process(
      COMMAND ${CMAKE_CXX_COMPILER} -fuse-ld=lld -Wl,--version
      ERROR_QUIET
      OUTPUT_VARIABLE LLD_VERSION_STRING
      OUTPUT_STRIP_TRAILING_WHITESPACE
    )
    if(LLD_VERSION_STRING)
      string(REGEX MATCH "LLD ([0-9]+\\.[0-9]+\\.[0-9]+)" LLD_VERSION_MATCH "${LLD_VERSION_STRING}")
      if(LLD_VERSION_MATCH)
        set(LLD_VERSION ${CMAKE_MATCH_1})
        message(STATUS "Found ld.lld with version: ${LLD_VERSION}")
      else()
        message(WARNING "Failed to parse ld.lld version from: ${LLD_VERSION_STRING}")
      endif()
    endif()
    # LLD 10.0.0 does not work because of https://bugs.llvm.org/show_bug.cgi?id=45769
    default_option(LLD_SUPPORT "Use 'ld.lld' for linking" "LLD_VERSION VERSION_GREATER 10.0.0")
    if(LLD_SUPPORT)
      if(LLD_VERSION_STRING)
        if(LLD_VERSION VERSION_GREATER 10.0.0)
          message(STATUS "Selecting lld as linker")
          add_link_options("-fuse-ld=lld")
        else()
          message(FATAL_ERROR "Could NOT find ld.lld > 10.0.0")
        endif()
      else()
        message(FATAL_ERROR "Could NOT find ld.lld (missing executable)")
      endif()
    endif()
  endif()
endif()

if(CMAKE_VERSION VERSION_LESS "3.7.0")
  set(CMAKE_INCLUDE_CURRENT_DIR ON)
endif()

set(CLANG_TIDY "" CACHE STRING "CMAKE_CXX_CLANG_TIDY equivalent that only applies to mixxx sources, not bundled dependencies")

# Mixxx itself
add_library(mixxx-lib STATIC EXCLUDE_FROM_ALL
  src/analyzer/analyzerbeats.cpp
  src/analyzer/analyzerebur128.cpp
  src/analyzer/analyzergain.cpp
  src/analyzer/analyzerkey.cpp
  src/analyzer/analyzerscheduledtrack.cpp
  src/analyzer/analyzersilence.cpp
  src/analyzer/analyzerthread.cpp
  src/analyzer/analyzertrack.cpp
  src/analyzer/analyzerwaveform.cpp
  src/analyzer/plugins/analyzerqueenmarybeats.cpp
  src/analyzer/plugins/analyzerqueenmarykey.cpp
  src/analyzer/plugins/analyzersoundtouchbeats.cpp
  src/analyzer/plugins/buffering_utils.cpp
  src/analyzer/trackanalysisscheduler.cpp
  src/audio/frame.cpp
  src/audio/signalinfo.cpp
  src/audio/streaminfo.cpp
  src/audio/types.cpp
  src/control/control.cpp
  src/control/controlaudiotaperpot.cpp
  src/control/controlbehavior.cpp
  src/control/controlcompressingproxy.cpp
  src/control/controleffectknob.cpp
  src/control/controlencoder.cpp
  src/control/controlindicator.cpp
  src/control/controlindicatortimer.cpp
  src/control/controllinpotmeter.cpp
  src/control/controllogpotmeter.cpp
  src/control/controlobject.cpp
  src/control/controlobjectscript.cpp
  src/control/controlpotmeter.cpp
  src/control/controlproxy.cpp
  src/control/controlpushbutton.cpp
  src/control/controlttrotary.cpp
  src/controllers/controller.cpp
  src/controllers/controllerenumerator.cpp
  src/controllers/controllerinputmappingtablemodel.cpp
  src/controllers/controllerlearningeventfilter.cpp
  src/controllers/controllermanager.cpp
  src/controllers/controllermappinginfo.cpp
  src/controllers/controllermappinginfoenumerator.cpp
  src/controllers/controllermappingtablemodel.cpp
  src/controllers/controlleroutputmappingtablemodel.cpp
  src/controllers/controlpickermenu.cpp
  src/controllers/delegates/controldelegate.cpp
  src/controllers/delegates/midibytedelegate.cpp
  src/controllers/delegates/midichanneldelegate.cpp
  src/controllers/delegates/midiopcodedelegate.cpp
  src/controllers/delegates/midioptionsdelegate.cpp
  src/controllers/dlgcontrollerlearning.cpp
  src/controllers/dlgcontrollerlearning.ui
  src/controllers/dlgprefcontroller.cpp
  src/controllers/dlgprefcontrollerdlg.ui
  src/controllers/dlgprefcontrollers.cpp
  src/controllers/dlgprefcontrollersdlg.ui
  src/controllers/keyboard/keyboardeventfilter.cpp
  src/controllers/learningutils.cpp
  src/controllers/legacycontrollermappingfilehandler.cpp
  src/controllers/midi/legacymidicontrollermapping.cpp
  src/controllers/midi/legacymidicontrollermappingfilehandler.cpp
  src/controllers/midi/midicontroller.cpp
  src/controllers/midi/midienumerator.cpp
  src/controllers/midi/midimessage.cpp
  src/controllers/midi/midioutputhandler.cpp
  src/controllers/midi/midiutils.cpp
  src/controllers/midi/portmidicontroller.cpp
  src/controllers/midi/portmidienumerator.cpp
  src/controllers/scripting/colormapper.cpp
  src/controllers/scripting/colormapperjsproxy.cpp
  src/controllers/scripting/controllerscriptenginebase.cpp
  src/controllers/scripting/controllerscriptmoduleengine.cpp
  src/controllers/scripting/legacy/controllerscriptenginelegacy.cpp
  src/controllers/scripting/legacy/controllerscriptinterfacelegacy.cpp
  src/controllers/scripting/legacy/scriptconnection.cpp
  src/controllers/scripting/legacy/scriptconnectionjsproxy.cpp
  src/controllers/softtakeover.cpp
  src/coreservices.cpp
  src/database/mixxxdb.cpp
  src/database/schemamanager.cpp
  src/dialog/dlgabout.cpp
  src/dialog/dlgaboutdlg.ui
  src/dialog/dlgdevelopertools.cpp
  src/dialog/dlgdevelopertoolsdlg.ui
  src/dialog/dlgkeywheel.cpp
  src/dialog/dlgkeywheel.ui
  src/dialog/dlgreplacecuecolor.cpp
  src/dialog/dlgreplacecuecolordlg.ui
  src/effects/backends/builtin/autopaneffect.cpp
  src/effects/backends/builtin/balanceeffect.cpp
  src/effects/backends/builtin/bessel4lvmixeqeffect.cpp
  src/effects/backends/builtin/bessel8lvmixeqeffect.cpp
  src/effects/backends/builtin/biquadfullkilleqeffect.cpp
  src/effects/backends/builtin/bitcrushereffect.cpp
  src/effects/backends/builtin/builtinbackend.cpp
  src/effects/backends/builtin/distortioneffect.cpp
  src/effects/backends/builtin/echoeffect.cpp
  src/effects/backends/builtin/filtereffect.cpp
  src/effects/backends/builtin/flangereffect.cpp
  src/effects/backends/builtin/glitcheffect.cpp
  src/effects/backends/builtin/graphiceqeffect.cpp
  src/effects/backends/builtin/linkwitzriley8eqeffect.cpp
  src/effects/backends/builtin/loudnesscontoureffect.cpp
  src/effects/backends/builtin/metronomeeffect.cpp
  src/effects/backends/builtin/moogladder4filtereffect.cpp
  src/effects/backends/builtin/parametriceqeffect.cpp
  src/effects/backends/builtin/phasereffect.cpp
  src/effects/backends/builtin/reverbeffect.cpp
  src/effects/backends/builtin/threebandbiquadeqeffect.cpp
  src/effects/backends/builtin/tremoloeffect.cpp
  src/effects/backends/builtin/whitenoiseeffect.cpp
  src/effects/backends/effectmanifest.cpp
  src/effects/backends/effectmanifestparameter.cpp
  src/effects/backends/effectsbackend.cpp
  src/effects/backends/effectsbackendmanager.cpp
  src/effects/chains/equalizereffectchain.cpp
  src/effects/chains/outputeffectchain.cpp
  src/effects/chains/pergroupeffectchain.cpp
  src/effects/chains/quickeffectchain.cpp
  src/effects/chains/standardeffectchain.cpp
  src/effects/effectbuttonparameterslot.cpp
  src/effects/effectchain.cpp
  src/effects/effectchainmixmode.cpp
  src/effects/effectknobparameterslot.cpp
  src/effects/effectparameter.cpp
  src/effects/effectparameterslotbase.cpp
  src/effects/effectslot.cpp
  src/effects/effectsmanager.cpp
  src/effects/effectsmessenger.cpp
  src/effects/presets/effectchainpreset.cpp
  src/effects/presets/effectchainpresetmanager.cpp
  src/effects/presets/effectparameterpreset.cpp
  src/effects/presets/effectpreset.cpp
  src/effects/presets/effectpresetmanager.cpp
  src/effects/visibleeffectslist.cpp
  src/encoder/encoder.cpp
  src/encoder/encoderfdkaac.cpp
  src/encoder/encoderfdkaacsettings.cpp
  src/encoder/encoderflacsettings.cpp
  src/encoder/encodermp3.cpp
  src/encoder/encodermp3settings.cpp
  src/encoder/encodersndfileflac.cpp
  src/encoder/encodervorbis.cpp
  src/encoder/encodervorbissettings.cpp
  src/encoder/encoderwave.cpp
  src/encoder/encoderwavesettings.cpp
  src/engine/bufferscalers/enginebufferscale.cpp
  src/engine/bufferscalers/enginebufferscalelinear.cpp
  src/engine/bufferscalers/enginebufferscalest.cpp
  src/engine/cachingreader/cachingreader.cpp
  src/engine/cachingreader/cachingreaderchunk.cpp
  src/engine/cachingreader/cachingreaderworker.cpp
  src/engine/channelmixer.cpp
  src/engine/channels/engineaux.cpp
  src/engine/channels/enginechannel.cpp
  src/engine/channels/enginedeck.cpp
  src/engine/channels/enginemicrophone.cpp
  src/engine/controls/bpmcontrol.cpp
  src/engine/controls/clockcontrol.cpp
  src/engine/controls/cuecontrol.cpp
  src/engine/controls/enginecontrol.cpp
  src/engine/controls/keycontrol.cpp
  src/engine/controls/loopingcontrol.cpp
  src/engine/controls/quantizecontrol.cpp
  src/engine/controls/ratecontrol.cpp
  src/engine/effects/engineeffect.cpp
  src/engine/effects/engineeffectchain.cpp
  src/engine/effects/engineeffectsdelay.cpp
  src/engine/effects/engineeffectsmanager.cpp
  src/engine/enginebuffer.cpp
  src/engine/enginedelay.cpp
  src/engine/enginemixer.cpp
  src/engine/engineobject.cpp
  src/engine/enginepregain.cpp
  src/engine/enginesidechaincompressor.cpp
  src/engine/enginetalkoverducking.cpp
  src/engine/enginevumeter.cpp
  src/engine/engineworker.cpp
  src/engine/engineworkerscheduler.cpp
  src/engine/enginexfader.cpp
  src/engine/filters/enginefilterbessel4.cpp
  src/engine/filters/enginefilterbessel8.cpp
  src/engine/filters/enginefilterbiquad1.cpp
  src/engine/filters/enginefilterbutterworth4.cpp
  src/engine/filters/enginefilterbutterworth8.cpp
  src/engine/filters/enginefilterlinkwitzriley2.cpp
  src/engine/filters/enginefilterlinkwitzriley4.cpp
  src/engine/filters/enginefilterlinkwitzriley8.cpp
  src/engine/filters/enginefiltermoogladder4.cpp
  src/engine/positionscratchcontroller.cpp
  src/engine/readaheadmanager.cpp
  src/engine/sidechain/enginenetworkstream.cpp
  src/engine/sidechain/enginerecord.cpp
  src/engine/sidechain/enginesidechain.cpp
  src/engine/sidechain/networkinputstreamworker.cpp
  src/engine/sidechain/networkoutputstreamworker.cpp
  src/engine/sync/enginesync.cpp
  src/engine/sync/internalclock.cpp
  src/engine/sync/synccontrol.cpp
  src/errordialoghandler.cpp
  src/library/analysisfeature.cpp
  src/library/analysislibrarytablemodel.cpp
  src/library/autodj/autodjfeature.cpp
  src/library/autodj/autodjprocessor.cpp
  src/library/autodj/dlgautodj.cpp
  src/library/autodj/dlgautodj.ui
  src/library/banshee/bansheedbconnection.cpp
  src/library/banshee/bansheefeature.cpp
  src/library/banshee/bansheeplaylistmodel.cpp
  src/library/baseexternallibraryfeature.cpp
  src/library/baseexternalplaylistmodel.cpp
  src/library/baseexternaltrackmodel.cpp
  src/library/basesqltablemodel.cpp
  src/library/basetrackcache.cpp
  src/library/basetracktablemodel.cpp
  src/library/bpmdelegate.cpp
  src/library/browse/browsefeature.cpp
  src/library/browse/browsetablemodel.cpp
  src/library/browse/browsethread.cpp
  src/library/browse/foldertreemodel.cpp
  src/library/colordelegate.cpp
  src/library/columncache.cpp
  src/library/coverart.cpp
  src/library/coverartcache.cpp
  src/library/coverartdelegate.cpp
  src/library/coverartutils.cpp
  src/library/dao/analysisdao.cpp
  src/library/dao/autodjcratesdao.cpp
  src/library/dao/cuedao.cpp
  src/library/dao/directorydao.cpp
  src/library/dao/libraryhashdao.cpp
  src/library/dao/playlistdao.cpp
  src/library/dao/settingsdao.cpp
  src/library/dao/trackdao.cpp
  src/library/dao/trackschema.cpp
  src/library/dlganalysis.cpp
  src/library/dlganalysis.ui
  src/library/dlgcoverartfullsize.cpp
  src/library/dlgcoverartfullsize.ui
  src/library/dlghidden.cpp
  src/library/dlghidden.ui
  src/library/dlgmissing.cpp
  src/library/dlgmissing.ui
  src/library/dlgtagfetcher.cpp
  src/library/dlgtagfetcher.ui
  src/library/dlgtrackinfo.cpp
  src/library/dlgtrackinfo.ui
  src/library/dlgtrackmetadataexport.cpp
  src/library/export/coverartcopyworker.cpp
  src/library/export/dlgtrackexport.ui
  src/library/export/trackexportdlg.cpp
  src/library/export/trackexportwizard.cpp
  src/library/export/trackexportworker.cpp
  src/library/externaltrackcollection.cpp
  src/library/hiddentablemodel.cpp
  src/library/itunes/itunesdao.cpp
  src/library/itunes/itunesfeature.cpp
  src/library/itunes/itunesimporter.cpp
  src/library/itunes/itunesplaylistmodel.cpp
  src/library/itunes/itunesxmlimporter.cpp
  src/library/library_prefs.cpp
  src/library/library.cpp
  src/library/librarycontrol.cpp
  src/library/libraryfeature.cpp
  src/library/librarytablemodel.cpp
  src/library/locationdelegate.cpp
  src/library/missingtablemodel.cpp
  src/library/mixxxlibraryfeature.cpp
  src/library/multilineeditdelegate.cpp
  src/library/parser.cpp
  src/library/parsercsv.cpp
  src/library/parserm3u.cpp
  src/library/parserpls.cpp
  src/library/playcountdelegate.cpp
  src/library/playlisttablemodel.cpp
  src/library/previewbuttondelegate.cpp
  src/library/proxytrackmodel.cpp
  src/library/recording/dlgrecording.cpp
  src/library/recording/dlgrecording.ui
  src/library/recording/recordingfeature.cpp
  src/library/rekordbox/kaitaistructs/rekordbox_anlz.cpp
  src/library/rekordbox/kaitaistructs/rekordbox_pdb.cpp
  src/library/rekordbox/rekordboxfeature.cpp
  src/library/rhythmbox/rhythmboxfeature.cpp
  src/library/scanner/importfilestask.cpp
  src/library/scanner/libraryscanner.cpp
  src/library/scanner/libraryscannerdlg.cpp
  src/library/scanner/recursivescandirectorytask.cpp
  src/library/scanner/scannertask.cpp
  src/library/searchquery.cpp
  src/library/searchqueryparser.cpp
  src/library/serato/seratofeature.cpp
  src/library/serato/seratoplaylistmodel.cpp
  src/library/sidebarmodel.cpp
  src/library/stardelegate.cpp
  src/library/stareditor.cpp
  src/library/starrating.cpp
  src/library/tableitemdelegate.cpp
  src/library/trackcollection.cpp
  src/library/trackcollectioniterator.cpp
  src/library/trackcollectionmanager.cpp
  src/library/trackloader.cpp
  src/library/trackmodeliterator.cpp
  src/library/trackprocessing.cpp
  src/library/trackset/baseplaylistfeature.cpp
  src/library/trackset/basetracksetfeature.cpp
  src/library/trackset/crate/cratefeature.cpp
  src/library/trackset/crate/cratefeaturehelper.cpp
  src/library/trackset/crate/cratestorage.cpp
  src/library/trackset/crate/cratetablemodel.cpp
  src/library/trackset/playlistfeature.cpp
  src/library/trackset/setlogfeature.cpp
  src/library/trackset/tracksettablemodel.cpp
  src/library/traktor/traktorfeature.cpp
  src/library/treeitem.cpp
  src/library/treeitemmodel.cpp
  src/mixer/auxiliary.cpp
  src/mixer/baseplayer.cpp
  src/mixer/basetrackplayer.cpp
  src/mixer/deck.cpp
  src/mixer/microphone.cpp
  src/mixer/playerinfo.cpp
  src/mixer/playermanager.cpp
  src/mixer/previewdeck.cpp
  src/mixer/sampler.cpp
  src/mixer/samplerbank.cpp
  src/mixxxapplication.cpp
  src/mixxxmainwindow.cpp
  src/musicbrainz/chromaprinter.cpp
  src/musicbrainz/crc.cpp
  src/musicbrainz/gzip.cpp
  src/musicbrainz/musicbrainz.cpp
  src/musicbrainz/musicbrainzxml.cpp
  src/musicbrainz/tagfetcher.cpp
  src/musicbrainz/web/acoustidlookuptask.cpp
  src/musicbrainz/web/coverartarchiveimagetask.cpp
  src/musicbrainz/web/coverartarchivelinkstask.cpp
  src/musicbrainz/web/musicbrainzrecordingstask.cpp
  src/nativeeventhandlerwin.cpp
  src/network/jsonwebtask.cpp
  src/network/networktask.cpp
  src/network/webtask.cpp
  src/preferences/colorpaletteeditor.cpp
  src/preferences/colorpaletteeditor.cpp
  src/preferences/colorpaletteeditormodel.cpp
  src/preferences/colorpaletteeditormodel.cpp
  src/preferences/colorpalettesettings.cpp
  src/preferences/colorpalettesettings.cpp
  src/preferences/configobject.cpp
  src/preferences/dialog/dlgprefautodj.cpp
  src/preferences/dialog/dlgprefautodjdlg.ui
  src/preferences/dialog/dlgprefbeats.cpp
  src/preferences/dialog/dlgprefbeatsdlg.ui
  src/preferences/dialog/dlgprefcolors.cpp
  src/preferences/dialog/dlgprefcolorsdlg.ui
  src/preferences/dialog/dlgprefdeck.cpp
  src/preferences/dialog/dlgprefdeckdlg.ui
  src/preferences/dialog/dlgprefeffects.cpp
  src/preferences/dialog/dlgprefeffectsdlg.ui
  src/preferences/dialog/dlgpreferencepage.cpp
  src/preferences/dialog/dlgpreferences.cpp
  src/preferences/dialog/dlgpreferencesdlg.ui
  src/preferences/dialog/dlgprefinterface.cpp
  src/preferences/dialog/dlgprefinterfacedlg.ui
  src/preferences/dialog/dlgprefkey.cpp
  src/preferences/dialog/dlgprefkeydlg.ui
  src/preferences/dialog/dlgpreflibrary.cpp
  src/preferences/dialog/dlgpreflibrarydlg.ui
  src/preferences/dialog/dlgprefmixer.cpp
  src/preferences/dialog/dlgprefmixerdlg.ui
  src/preferences/dialog/dlgprefrecord.cpp
  src/preferences/dialog/dlgprefrecorddlg.ui
  src/preferences/dialog/dlgprefreplaygain.cpp
  src/preferences/dialog/dlgprefreplaygaindlg.ui
  src/preferences/dialog/dlgprefsound.cpp
  src/preferences/dialog/dlgprefsounddlg.ui
  src/preferences/dialog/dlgprefsounditem.cpp
  src/preferences/dialog/dlgprefsounditem.ui
  src/preferences/dialog/dlgprefvinyldlg.ui
  src/preferences/dialog/dlgprefwaveform.cpp
  src/preferences/dialog/dlgprefwaveformdlg.ui
  src/preferences/effectchainpresetlistmodel.cpp
  src/preferences/effectmanifesttablemodel.cpp
  src/preferences/replaygainsettings.cpp
  src/preferences/settingsmanager.cpp
  src/preferences/upgrade.cpp
  src/recording/recordingmanager.cpp
  src/skin/legacy/colorschemeparser.cpp
  src/skin/legacy/imgcolor.cpp
  src/skin/legacy/imginvert.cpp
  src/skin/legacy/imgloader.cpp
  src/skin/legacy/launchimage.cpp
  src/skin/legacy/legacyskin.cpp
  src/skin/legacy/legacyskinparser.cpp
  src/skin/legacy/pixmapsource.cpp
  src/skin/legacy/skincontext.cpp
  src/skin/legacy/tooltips.cpp
  src/skin/skincontrols.cpp
  src/skin/skinloader.cpp
  src/soundio/sounddevice.cpp
  src/soundio/sounddevicenetwork.cpp
  src/soundio/sounddeviceportaudio.cpp
  src/soundio/soundmanager.cpp
  src/soundio/soundmanagerconfig.cpp
  src/soundio/soundmanagerutil.cpp
  src/sources/audiosource.cpp
  src/sources/audiosourcestereoproxy.cpp
  src/sources/metadatasource.cpp
  src/sources/metadatasourcetaglib.cpp
  src/sources/readaheadframebuffer.cpp
  src/sources/soundsource.cpp
  src/sources/soundsourceflac.cpp
  src/sources/soundsourceoggvorbis.cpp
  src/sources/soundsourceprovider.cpp
  src/sources/soundsourceproviderregistry.cpp
  src/sources/soundsourceproxy.cpp
  src/sources/soundsourcesndfile.cpp
  src/track/albuminfo.cpp
  src/track/beatfactory.cpp
  src/track/beats.cpp
  src/track/beatutils.cpp
  src/track/bpm.cpp
  src/track/cue.cpp
  src/track/cueinfo.cpp
  src/track/cueinfoimporter.cpp
  src/track/globaltrackcache.cpp
  src/track/keyfactory.cpp
  src/track/keys.cpp
  src/track/keyutils.cpp
  src/track/playcounter.cpp
  src/track/replaygain.cpp
  src/track/serato/beatgrid.cpp
  src/track/serato/beatsimporter.cpp
  src/track/serato/color.cpp
  src/track/serato/cueinfoimporter.cpp
  src/track/serato/markers.cpp
  src/track/serato/markers2.cpp
  src/track/serato/tags.cpp
  src/track/taglib/trackmetadata_ape.cpp
  src/track/taglib/trackmetadata_common.cpp
  src/track/taglib/trackmetadata_file.cpp
  src/track/taglib/trackmetadata_id3v2.cpp
  src/track/taglib/trackmetadata_mp4.cpp
  src/track/taglib/trackmetadata_riff.cpp
  src/track/taglib/trackmetadata_xiph.cpp
  src/track/track.cpp
  src/track/trackinfo.cpp
  src/track/trackmetadata.cpp
  src/track/tracknumbers.cpp
  src/track/trackrecord.cpp
  src/track/trackref.cpp
  src/util/battery/battery.cpp
  src/util/cache.cpp
  src/util/cmdlineargs.cpp
  src/util/color/color.cpp
  src/util/color/colorpalette.cpp
  src/util/color/predefinedcolorpalettes.cpp
  src/util/colorcomponents.cpp
  src/util/console.cpp
  src/util/db/dbconnection.cpp
  src/util/db/dbconnectionpool.cpp
  src/util/db/dbconnectionpooled.cpp
  src/util/db/dbconnectionpooler.cpp
  src/util/db/fwdsqlquery.cpp
  src/util/db/fwdsqlqueryselectresult.cpp
  src/util/db/sqlite.cpp
  src/util/db/sqlqueryfinisher.cpp
  src/util/db/sqlstringformatter.cpp
  src/util/db/sqltransaction.cpp
  src/util/desktophelper.cpp
  src/util/dnd.cpp
  src/util/duration.cpp
  src/util/experiment.cpp
  src/util/file.cpp
  src/util/fileaccess.cpp
  src/util/fileinfo.cpp
  src/util/filename.cpp
  src/util/imagefiledata.cpp
  src/util/imagefiledata.cpp
  src/util/imageutils.cpp
  src/util/indexrange.cpp
  src/util/logger.cpp
  src/util/logging.cpp
  src/util/mac.cpp
  src/util/moc_included_test.cpp
  src/util/movinginterquartilemean.cpp
  src/util/rangelist.cpp
  src/util/readaheadsamplebuffer.cpp
  src/util/ringdelaybuffer.cpp
  src/util/rotary.cpp
  src/util/runtimeloggingcategory.cpp
  src/util/safelywritablefile.cpp
  src/util/sample.cpp
  src/util/sandbox.cpp
  src/util/screensaver.cpp
  src/util/screensavermanager.cpp
  src/util/semanticversion.cpp
  src/util/stat.cpp
  src/util/statmodel.cpp
  src/util/statsmanager.cpp
  src/util/tapfilter.cpp
  src/util/task.cpp
  src/util/taskmonitor.cpp
  src/util/threadcputimer.cpp
  src/util/time.cpp
  src/util/timer.cpp
  src/util/valuetransformer.cpp
  src/util/versionstore.cpp
  src/util/widgethelper.cpp
  src/util/workerthread.cpp
  src/util/workerthreadscheduler.cpp
  src/util/xml.cpp
  src/waveform/guitick.cpp
  src/waveform/renderers/glslwaveformrenderersignal.cpp
  src/waveform/renderers/glvsynctestrenderer.cpp
  src/waveform/renderers/glwaveformrenderbackground.cpp
  src/waveform/renderers/glwaveformrendererfilteredsignal.cpp
  src/waveform/renderers/glwaveformrendererrgb.cpp
  src/waveform/renderers/glwaveformrenderersimplesignal.cpp
  src/waveform/renderers/waveformmark.cpp
  src/waveform/renderers/waveformmarkrange.cpp
  src/waveform/renderers/waveformmarkset.cpp
  src/waveform/renderers/waveformrenderbackground.cpp
  src/waveform/renderers/waveformrenderbeat.cpp
  src/waveform/renderers/waveformrendererabstract.cpp
  src/waveform/renderers/waveformrendererendoftrack.cpp
  src/waveform/renderers/waveformrendererfilteredsignal.cpp
  src/waveform/renderers/waveformrendererhsv.cpp
  src/waveform/renderers/waveformrendererpreroll.cpp
  src/waveform/renderers/waveformrendererrgb.cpp
  src/waveform/renderers/waveformrenderersignalbase.cpp
  src/waveform/renderers/waveformrendermark.cpp
  src/waveform/renderers/waveformrendermarkbase.cpp
  src/waveform/renderers/waveformrendermarkrange.cpp
  src/waveform/renderers/waveformsignalcolors.cpp
  src/waveform/renderers/waveformwidgetrenderer.cpp
  src/waveform/sharedglcontext.cpp
  src/waveform/visualplayposition.cpp
  src/waveform/visualsmanager.cpp
  src/waveform/vsyncthread.cpp
  src/waveform/waveform.cpp
  src/waveform/waveformfactory.cpp
  src/waveform/waveformmarklabel.cpp
  src/waveform/waveformwidgetfactory.cpp
  src/waveform/widgets/emptywaveformwidget.cpp
  src/waveform/widgets/glrgbwaveformwidget.cpp
  src/waveform/widgets/glsimplewaveformwidget.cpp
  src/waveform/widgets/glslwaveformwidget.cpp
  src/waveform/widgets/glvsynctestwidget.cpp
  src/waveform/widgets/glwaveformwidget.cpp
  src/waveform/widgets/glwaveformwidgetabstract.cpp
  src/waveform/widgets/hsvwaveformwidget.cpp
  src/waveform/widgets/rgbwaveformwidget.cpp
  src/waveform/widgets/softwarewaveformwidget.cpp
  src/waveform/widgets/waveformwidgetabstract.cpp
  src/widget/controlwidgetconnection.cpp
  src/widget/findonwebmenufactory.cpp
  src/widget/findonwebmenuservices/findonwebmenudiscogs.cpp
  src/widget/findonwebmenuservices/findonwebmenulastfm.cpp
  src/widget/findonwebmenuservices/findonwebmenusoundcloud.cpp
  src/widget/hexspinbox.cpp
  src/widget/paintable.cpp
  src/widget/wanalysislibrarytableview.cpp
  src/widget/wbasewidget.cpp
  src/widget/wbattery.cpp
  src/widget/wbeatspinbox.cpp
  src/widget/wcolorpicker.cpp
  src/widget/wcolorpickeraction.cpp
  src/widget/wcombobox.cpp
  src/widget/wcoverart.cpp
  src/widget/wcoverartlabel.cpp
  src/widget/wcoverartmenu.cpp
  src/widget/wcuemenupopup.cpp
  src/widget/wdisplay.cpp
  src/widget/weffectbuttonparametername.cpp
  src/widget/weffectchain.cpp
  src/widget/weffectchainpresetbutton.cpp
  src/widget/weffectchainpresetselector.cpp
  src/widget/weffectknobparametername.cpp
  src/widget/weffectname.cpp
  src/widget/weffectparameterknob.cpp
  src/widget/weffectparameterknobcomposed.cpp
  src/widget/weffectparameternamebase.cpp
  src/widget/weffectpushbutton.cpp
  src/widget/weffectselector.cpp
  src/widget/wfindonwebmenu.cpp
  src/widget/whotcuebutton.cpp
  src/widget/wimagestore.cpp
  src/widget/wkey.cpp
  src/widget/wknob.cpp
  src/widget/wknobcomposed.cpp
  src/widget/wlabel.cpp
  src/widget/wlibrary.cpp
  src/widget/wlibrarysidebar.cpp
  src/widget/wlibrarytableview.cpp
  src/widget/wlibrarytextbrowser.cpp
  src/widget/wmainmenubar.cpp
  src/widget/wnumber.cpp
  src/widget/wnumberdb.cpp
  src/widget/wnumberpos.cpp
  src/widget/wnumberrate.cpp
  src/widget/woverview.cpp
  src/widget/woverviewhsv.cpp
  src/widget/woverviewlmh.cpp
  src/widget/woverviewrgb.cpp
  src/widget/wpixmapstore.cpp
  src/widget/wpushbutton.cpp
  src/widget/wraterange.cpp
  src/widget/wrecordingduration.cpp
  src/widget/wscrollable.cpp
  src/widget/wsearchlineedit.cpp
  src/widget/wsearchrelatedtracksmenu.cpp
  src/widget/wsingletoncontainer.cpp
  src/widget/wsizeawarestack.cpp
  src/widget/wskincolor.cpp
  src/widget/wslidercomposed.cpp
  src/widget/wspinny.cpp
  src/widget/wspinnybase.cpp
  src/widget/wsplitter.cpp
  src/widget/wstarrating.cpp
  src/widget/wstatuslight.cpp
  src/widget/wtime.cpp
  src/widget/wtrackmenu.cpp
  src/widget/wtrackproperty.cpp
  src/widget/wtracktableview.cpp
  src/widget/wtracktableviewheader.cpp
  src/widget/wtrackwidgetgroup.cpp
  src/widget/wvumeter.cpp
  src/widget/wvumeterbase.cpp
  src/widget/wvumeterlegacy.cpp
  src/widget/wwaveformviewer.cpp
  src/widget/wwidget.cpp
  src/widget/wwidgetgroup.cpp
  src/widget/wwidgetstack.cpp
)
set(MIXXX_COMMON_PRECOMPILED_HEADER
  src/util/assert.h
)
target_precompile_headers(mixxx-lib PUBLIC
  src/audio/frame.h
  src/audio/signalinfo.h
  src/audio/streaminfo.h
  src/audio/types.h
  src/control/control.h
  src/control/controlaudiotaperpot.h
  src/control/controlbehavior.h
  src/control/controlcompressingproxy.h
  src/control/controleffectknob.h
  src/control/controlencoder.h
  src/control/controlindicator.h
  src/control/controlindicatortimer.h
  src/control/controllinpotmeter.h
  src/control/controllogpotmeter.h
  src/control/controlmodel.h
  src/control/controlobject.h
  src/control/controlobjectscript.h
  src/control/controlpotmeter.h
  src/control/controlproxy.h
  src/control/controlpushbutton.h
  src/control/controlsortfiltermodel.h
  src/control/controlttrotary.h
  src/control/controlvalue.h
  src/control/convert.h
  src/control/pollingcontrolproxy.h
  src/controllers/defs_controllers.h
  src/defs_urls.h
  src/effects/defs.h
  src/engine/channelhandle.h
  src/engine/engine.h
  src/errordialoghandler.h
  src/track/track.h
  src/track/track_decl.h
  src/track/trackid.h
  src/track/trackinfo.h
  src/track/trackiterator.h
  src/track/trackmetadata.h
  src/track/tracknumbers.h
  src/track/trackrecord.h
  src/track/trackref.h
  src/util/alphabetafilter.h
  src/util/battery/battery.h
  src/util/cache.h
  src/util/circularbuffer.h
  src/util/class.h
  src/util/cmdlineargs.h
  src/util/color/color.h
  src/util/color/colorpalette.h
  src/util/color/predefinedcolorpalettes.h
  src/util/color/rgbcolor.h
  src/util/colorcomponents.h
  src/util/compatibility/qatomic.h
  src/util/compatibility/qbytearray.h
  src/util/compatibility/qhash.h
  src/util/compatibility/qmutex.h
  src/util/console.h
  src/util/counter.h
  src/util/datetime.h
  src/util/db/dbconnection.h
  src/util/db/dbconnectionpool.h
  src/util/db/dbconnectionpooled.h
  src/util/db/dbconnectionpooler.h
  src/util/db/dbentity.h
  src/util/db/dbfieldindex.h
  src/util/db/dbid.h
  src/util/db/dbnamedentity.h
  src/util/db/fwdsqlquery.h
  src/util/db/fwdsqlqueryselectresult.h
  src/util/db/sqlite.h
  src/util/db/sqllikewildcards.h
  src/util/db/sqlqueryfinisher.h
  src/util/db/sqlstorage.h
  src/util/db/sqlstringformatter.h
  src/util/db/sqlsubselectmode.h
  src/util/db/sqltransaction.h
  src/util/debug.h
  src/util/defs.h
  src/util/denormalsarezero.h
  src/util/desktophelper.h
  src/util/dnd.h
  src/util/duration.h
  src/util/event.h
  src/util/experiment.h
  src/util/fifo.h
  src/util/file.h
  src/util/fileaccess.h
  src/util/fileinfo.h
  src/util/filename.h
  src/util/font.h
  src/util/fpclassify.h
  src/util/gitinfostore.h
  src/util/imagefiledata.h
  src/util/imageutils.h
  src/util/indexrange.h
  src/util/itemiterator.h
  src/util/lcs.h
  src/util/logger.h
  src/util/logging.h
  src/util/mac.h
  src/util/macros.h
  src/util/math.h
  src/util/memory.h
  src/util/messagepipe.h
  src/util/movinginterquartilemean.h
  src/util/mutex.h
  src/util/optional.h
  src/util/painterscope.h
  src/util/parented_ptr.h
  src/util/path.h
  src/util/performancetimer.h
  src/util/platform.h
  src/util/qt.h
  src/util/quuid.h
  src/util/rampingvalue.h
  src/util/rangelist.h
  src/util/readaheadsamplebuffer.h
  src/util/reference.h
  src/util/regex.h
  src/util/rescaler.h
  src/util/ringdelaybuffer.h
  src/util/rotary.h
  src/util/runtimeloggingcategory.h
  src/util/safelywritablefile.h
  src/util/sample.h
  src/util/sample_autogen.h
  src/util/samplebuffer.h
  src/util/sandbox.h
  src/util/scopedoverridecursor.h
  src/util/screensaver.h
  src/util/screensavermanager.h
  src/util/semanticversion.h
  src/util/singleton.h
  src/util/span.h
  src/util/stat.h
  src/util/statmodel.h
  src/util/statsmanager.h
  src/util/string.h
  src/util/tapfilter.h
  src/util/task.h
  src/util/taskmonitor.h
  src/util/thread_affinity.h
  src/util/thread_annotations.h
  src/util/threadcputimer.h
  src/util/time.h
  src/util/timer.h
  src/util/trace.h
  src/util/translations.h
  src/util/types.h
  src/util/unique_ptr_vector.h
  src/util/valuetransformer.h
  src/util/versionstore.h
  src/util/widgethelper.h
  src/util/workerthread.h
  src/util/workerthreadscheduler.h
  src/util/xml.h
  ${MIXXX_COMMON_PRECOMPILED_HEADER}
)
if (NOT QML)
  target_sources(mixxx-lib PRIVATE
    # The following sources need to be in the QML target in order to get QML_ELEMENT properly interpreted.
    # However, if we build Mixxx without QML support, these are still required, so it gets appended to the
    # main target
    src/control/controlmodel.cpp
    src/control/controlsortfiltermodel.cpp
  )
endif()
if(QOPENGL)
  target_sources(mixxx-lib PRIVATE
    src/shaders/endoftrackshader.cpp
    src/shaders/patternshader.cpp
    src/shaders/rgbashader.cpp
    src/shaders/rgbshader.cpp
    src/shaders/shader.cpp
    src/shaders/textureshader.cpp
    src/shaders/unicolorshader.cpp
    src/shaders/vinylqualityshader.cpp
    src/util/texture.cpp
    src/waveform/renderers/allshader/matrixforwidgetgeometry.cpp
    src/waveform/renderers/allshader/waveformrenderbackground.cpp
    src/waveform/renderers/allshader/waveformrenderbeat.cpp
    src/waveform/renderers/allshader/waveformrenderer.cpp
    src/waveform/renderers/allshader/waveformrendererendoftrack.cpp
    src/waveform/renderers/allshader/waveformrendererfiltered.cpp
    src/waveform/renderers/allshader/waveformrendererhsv.cpp
    src/waveform/renderers/allshader/waveformrendererlrrgb.cpp
    src/waveform/renderers/allshader/waveformrendererpreroll.cpp
    src/waveform/renderers/allshader/waveformrendererrgb.cpp
    src/waveform/renderers/allshader/waveformrenderersignalbase.cpp
    src/waveform/renderers/allshader/waveformrenderersimple.cpp
    src/waveform/renderers/allshader/waveformrendermark.cpp
    src/waveform/renderers/allshader/waveformrendermarkrange.cpp
    src/waveform/widgets/allshader/filteredwaveformwidget.cpp
    src/waveform/widgets/allshader/hsvwaveformwidget.cpp
    src/waveform/widgets/allshader/lrrgbwaveformwidget.cpp
    src/waveform/widgets/allshader/rgbwaveformwidget.cpp
    src/waveform/widgets/allshader/simplewaveformwidget.cpp
    src/waveform/widgets/allshader/waveformwidget.cpp
    src/widget/openglwindow.cpp
    src/widget/tooltipqopengl.cpp
    src/widget/wglwidgetqopengl.cpp
    src/widget/winitialglwidget.cpp
    src/widget/wspinnyglsl.cpp
    src/widget/wvumeterglsl.cpp
  )
else()
  target_sources(mixxx-lib PRIVATE
    src/waveform/renderers/qtvsynctestrenderer.cpp
    src/waveform/renderers/qtwaveformrendererfilteredsignal.cpp
    src/waveform/renderers/qtwaveformrenderersimplesignal.cpp
    src/waveform/widgets/qthsvwaveformwidget.cpp
    src/waveform/widgets/qtrgbwaveformwidget.cpp
    src/waveform/widgets/qtsimplewaveformwidget.cpp
    src/waveform/widgets/qtvsynctestwidget.cpp
    src/waveform/widgets/qtwaveformwidget.cpp
    src/widget/wglwidgetqglwidget.cpp
  )
endif()

set_source_files_properties(src/util/moc_included_test.cpp PROPERTIES SKIP_PRECOMPILE_HEADERS ON)

set_target_properties(mixxx-lib PROPERTIES AUTOMOC ON AUTOUIC ON CXX_CLANG_TIDY "${CLANG_TIDY}")
target_include_directories(mixxx-lib PUBLIC src "${CMAKE_CURRENT_BINARY_DIR}/src")
if(UNIX AND NOT APPLE)
  target_sources(mixxx-lib PRIVATE src/util/rlimit.cpp)
  set(MIXXX_SETTINGS_PATH ".mixxx/")
endif()

if(APPLE)
  enable_language(OBJC OBJCXX)

  # Enable Automatic Reference Counting (ARC) when compiling Objective-C(++).
  # This frees us from having to worry about memory management when interfacing
  # with Apple frameworks (e.g. as in itunesmacosimporter.mm) since the compiler
  # will automatically insert retain/release calls on Objective-C objects.
  target_compile_options(mixxx-lib PUBLIC -fobjc-arc)

  # Disable deprecation warnings for OpenGL on macOS as we won't switch to
  # Apple's Metal API in the foreseeable future.
  target_compile_definitions(mixxx-lib PUBLIC GL_SILENCE_DEPRECATION)

  target_sources(mixxx-lib PRIVATE
    src/util/appleosversion.mm
    src/util/darkappearance.mm
  )

  if(IOS)
    target_sources(mixxx-lib PRIVATE
      src/util/screensaverios.mm
    )
  endif()

  option(MACOS_ITUNES_LIBRARY "Native macOS iTunes/Music.app library integration" ON)
  if(MACOS_ITUNES_LIBRARY)
    target_sources(mixxx-lib PRIVATE
      src/library/itunes/itunesmacosimporter.mm
    )
    target_link_libraries(mixxx-lib PRIVATE "-weak_framework iTunesLibrary")
    target_compile_definitions(mixxx-lib PUBLIC __MACOS_ITUNES_LIBRARY__)
  endif()
endif()

# QML Debugging
if(CMAKE_BUILD_TYPE STREQUAL "Debug")
  target_compile_definitions(mixxx-lib PUBLIC QT_QML_DEBUG)
  message(STATUS "Enabling QML Debugging! This poses a security risk as Mixxx will open a TCP port for debugging")
endif()

# Disable warnings in generated source files
if(GNU_GCC OR LLVM_CLANG)
  set_property(
    SOURCE src/library/rekordbox/kaitaistructs/rekordbox_anlz.cpp
    APPEND_STRING
    PROPERTY COMPILE_OPTIONS -Wno-unused-parameter
  )
  set_property(
    SOURCE src/library/rekordbox/kaitaistructs/rekordbox_pdb.cpp
    APPEND_STRING
    PROPERTY COMPILE_OPTIONS -Wno-unused-parameter -Wno-switch
  )
elseif(MSVC)
  set_property(
    SOURCE src/library/rekordbox/kaitaistructs/rekordbox_pdb.cpp
    APPEND_STRING
    PROPERTY COMPILE_OPTIONS /wd4244
  )
endif()

option(WARNINGS_PEDANTIC "Let the compiler show even more warnings" OFF)
if(MSVC)
  if(WARNINGS_PEDANTIC)
    target_compile_options(mixxx-lib PUBLIC /W4)
  else()
    # Warning Level 3 (production quality)
    target_compile_options(mixxx-lib PUBLIC /W3)
    target_compile_definitions(mixxx-lib PUBLIC _SILENCE_CXX17_ITERATOR_BASE_CLASS_DEPRECATION_WARNING _CRT_SECURE_NO_WARNINGS)
  endif()
else()
  # TODO: Add -Wtrampolines, not yet supported by clazy
  target_compile_options(mixxx-lib PUBLIC -Wall -Wextra $<$<COMPILE_LANGUAGE:CXX>:-Woverloaded-virtual> -Wfloat-conversion -Werror=return-type -Wformat=2 -Wformat-security -Wvla -Wundef)
  if(WARNINGS_PEDANTIC)
    target_compile_options(mixxx-lib PUBLIC -pedantic)
  endif()
endif()

option(INFO_VECTORIZE "Let the compiler show vectorized loops" OFF)
if (INFO_VECTORIZE)
    if(MSVC)
        target_compile_options(mixxx-lib PUBLIC /Qvec-report:1)
    elseif(GNU_GCC)
        target_compile_options(mixxx-lib PUBLIC -fopt-info-vec-optimized)
    elseif(LLVM_CLANG)
        target_compile_options(mixxx-lib PUBLIC -Rpass=loop-vectorize)
    else()
        message(STATUS "INFO_VECTORIZE not implemented for this compiler.")
    endif()
endif()

option(RELATIVE_MACRO_PATHS "Relativize __FILE__ paths" ON)
if(RELATIVE_MACRO_PATHS)
  if(NOT MSVC)
    target_compile_options(mixxx-lib PUBLIC "-fmacro-prefix-map=${CMAKE_SOURCE_DIR}=.")
  endif()
endif()

option(WARNINGS_FATAL "Fail if compiler generates a warning" OFF)
if(WARNINGS_FATAL)
  if(MSVC)
    target_compile_options(mixxx-lib PUBLIC /WX)
  else()
    target_compile_options(mixxx-lib PUBLIC -Werror)
  endif()
endif()

target_compile_definitions(mixxx-lib PUBLIC
  "${CMAKE_SYSTEM_PROCESSOR}"
  $<$<CONFIG:Debug>:MIXXX_BUILD_DEBUG>
  $<$<CONFIG:Debug>:MIXXX_DEBUG_ASSERTIONS_ENABLED>
  $<$<NOT:$<CONFIG:Debug>>:MIXXX_BUILD_RELEASE>
)

# Mac-specific options
#
# These options are OFF by default, and since they are only available on macOS,
# they are forcibly set to OFF on all other platforms.
cmake_dependent_option(MACOS_BUNDLE "Install files to proper locations to make an .app bundle" OFF "APPLE" OFF)
cmake_dependent_option(MACAPPSTORE "Build for Mac App Store" OFF "APPLE" OFF)
if(MACAPPSTORE)
  target_compile_definitions(mixxx-lib PUBLIC __MACAPPSTORE__)
endif()

# Windows-specific options
if(WIN32)
  # https://docs.microsoft.com/en-us/cpp/porting/modifying-winver-and-win32-winnt
  # _WIN32_WINNT_WIN7 = 0x0601
  target_compile_definitions(mixxx-lib PUBLIC WINVER=0x0601)
  target_compile_definitions(mixxx-lib PUBLIC _WIN32_WINNT=0x0601)
  if(MSVC)
    target_compile_definitions(mixxx-lib PUBLIC _USE_MATH_DEFINES)
  endif()
endif()

#
# Installation directories
#
set(MIXXX_INSTALL_BINDIR ".")
set(MIXXX_INSTALL_DATADIR ".")
set(MIXXX_INSTALL_DOCDIR "./doc")
set(MIXXX_INSTALL_LICENSEDIR "./doc")
if (APPLE AND MACOS_BUNDLE)
  set(MIXXX_INSTALL_BINDIR "${CMAKE_INSTALL_BINDIR}")
  set(MACOS_BUNDLE_NAME Mixxx)
  set(MACOS_BUNDLE_IDENTIFIER org.mixxx.mixxx)
  set(MIXXX_INSTALL_PREFIX "${MACOS_BUNDLE_NAME}.app")
  set(MIXXX_INSTALL_DATADIR "${MIXXX_INSTALL_PREFIX}/Contents/Resources")
  set(MIXXX_INSTALL_DOCDIR "${MIXXX_INSTALL_DATADIR}")
  set(MIXXX_INSTALL_LICENSEDIR "${MIXXX_INSTALL_DATADIR}/licenses")
elseif (UNIX)
  set(MIXXX_INSTALL_BINDIR "${CMAKE_INSTALL_BINDIR}")
  set(MIXXX_INSTALL_DATADIR "${CMAKE_INSTALL_DATADIR}/${CMAKE_PROJECT_NAME}")
  set(MIXXX_INSTALL_DOCDIR "${CMAKE_INSTALL_DOCDIR}")
  set(MIXXX_INSTALL_LICENSEDIR "${CMAKE_INSTALL_DOCDIR}")
endif()


if(WIN32)
  target_compile_definitions(mixxx-lib PUBLIC __WINDOWS__)

  # Helps prevent duplicate symbols
  target_compile_definitions(mixxx-lib PUBLIC _ATL_MIN_CRT)

  # Need this on Windows until we have UTF16 support in Mixxx use stl min max
  # defines
  # http://connect.microsoft.com/VisualStudio/feedback/details/553420/std-cpp-
  # max-and-std-cpp-min-not-available-in-visual-c-2010
  target_compile_definitions(mixxx-lib PUBLIC NOMINMAX UNICODE)

  # shoutidjc/shout.h checks for WIN32 to see if we are on Windows.
  target_compile_definitions(mixxx-lib PUBLIC WIN32)

  target_link_libraries(mixxx-lib PRIVATE comctl32 shell32)

  if(MSVC)
    target_link_options(mixxx-lib PUBLIC /entry:mainCRTStartup)
    # Force MSVS to generate a manifest (MSVC2010)
    target_link_options(mixxx-lib PUBLIC /manifest)
  endif()
elseif(UNIX)
  if(APPLE)
    target_compile_definitions(mixxx-lib PUBLIC __APPLE__)
  else()
    target_compile_definitions(mixxx-lib PUBLIC __UNIX__)
    if(CMAKE_SYSTEM_NAME STREQUAL Linux)
      target_compile_definitions(mixxx-lib PUBLIC __LINUX__)
    elseif(CMAKE_SYSTEM_NAME MATCHES "^.*BSD$")
      target_compile_definitions(mixxx-lib PUBLIC __BSD__)
    endif()
  endif()
endif()

# The mixxx executable
if(QT6)
  find_package(Qt6 COMPONENTS Core) # For Qt Core cmake functions
  # This is the first package form the environment, if this fails give hints how to install the environment
  if(NOT Qt6_FOUND)
     FATAL_ERROR_MISSING_ENV()
  endif()
  # qt_add_executable() is the recommended initial call for qt_finalize_target()
  # below that takes care of the correct object order in the resulting binary
  # According to https://doc.qt.io/qt-6/qt-finalize-target.html it is importand for
  # builds with Qt < 3.21
  qt_add_executable(mixxx WIN32 src/main.cpp MANUAL_FINALIZATION)
else()
  find_package(Qt5 COMPONENTS Core) # For Qt Core cmake functions
  # This is the first package form the environment, if this fails give hints how to install the environment
  if(NOT Qt5_FOUND)
     FATAL_ERROR_MISSING_ENV()
  endif()
  add_executable(mixxx WIN32 src/main.cpp)
endif()

set_target_properties(mixxx-lib PROPERTIES CXX_CLANG_TIDY "${CLANG_TIDY}")
target_link_libraries(mixxx PRIVATE mixxx-lib mixxx-gitinfostore)

#
# Installation and Packaging
#
if (APPLE)
  if (MACOS_BUNDLE)
    install(FILES "${CMAKE_CURRENT_SOURCE_DIR}/res/osx/application.icns" DESTINATION ${MIXXX_INSTALL_DATADIR})

    set(MACOS_BUNDLE_VERSION "${CMAKE_PROJECT_VERSION}")
    set(MACOS_BUNDLE_SHORTVERSION "${CMAKE_PROJECT_VERSION}")

    set_target_properties(mixxx PROPERTIES
        MACOSX_BUNDLE true
        OUTPUT_NAME "${MACOS_BUNDLE_NAME}"
        MACOSX_BUNDLE_INFO_PLIST "${CMAKE_CURRENT_SOURCE_DIR}/packaging/macos/Info.plist.in"
    )
  endif()
endif()

if(WIN32)
  set(CMAKE_INSTALL_SYSTEM_RUNTIME_DESTINATION "${MIXXX_INSTALL_BINDIR}")
  if(MSVC AND CMAKE_BUILD_TYPE STREQUAL "Debug")
    set(CMAKE_INSTALL_DEBUG_LIBRARIES true)
  endif()
  include(InstallRequiredSystemLibraries)
endif()

install(
  TARGETS
    mixxx
  RUNTIME DESTINATION
    "${MIXXX_INSTALL_BINDIR}"
  BUNDLE DESTINATION
    .
)

# Skins
install(
  DIRECTORY
    "${CMAKE_CURRENT_SOURCE_DIR}/res/skins"
  DESTINATION
    "${MIXXX_INSTALL_DATADIR}"
)

# Controller mappings
install(
  DIRECTORY
    "${CMAKE_CURRENT_SOURCE_DIR}/res/controllers"
  DESTINATION
    "${MIXXX_INSTALL_DATADIR}"
)

# Effect presets
install(
  DIRECTORY
    "${CMAKE_CURRENT_SOURCE_DIR}/res/effects"
  DESTINATION
    "${MIXXX_INSTALL_DATADIR}"
)

# Translation files
install(
  DIRECTORY
    "${CMAKE_CURRENT_SOURCE_DIR}/res/translations"
  DESTINATION
    "${MIXXX_INSTALL_DATADIR}"
  FILES_MATCHING PATTERN
    "*.qm"
)


# Font files
#
# Font installation is only enabled on Windows and macOS, because on Linux/BSD
# fonts should be installed via the package manager. Whenever a new font is
# added to Mixxx, its package name also needs to be added to
# tools/debian_buildenv.sh. If that font is not packaged on most distros, we
# need to re-enable font installation on Linux/BSD and exclude the packaged
# fonts here.
if(APPLE OR WIN32)
  install(
    DIRECTORY
      "${CMAKE_CURRENT_SOURCE_DIR}/res/fonts"
    DESTINATION
      "${MIXXX_INSTALL_DATADIR}"
  )
endif()

# Keyboard mapping(s)
install(
  DIRECTORY
    "${CMAKE_CURRENT_SOURCE_DIR}/res/keyboard"
  DESTINATION
    "${MIXXX_INSTALL_DATADIR}"
)

# Licenses
install(
  FILES
    "${CMAKE_CURRENT_SOURCE_DIR}/LICENSE"
    "${CMAKE_CURRENT_SOURCE_DIR}/COPYING"
  DESTINATION
    "${MIXXX_INSTALL_LICENSEDIR}"
)

# Documentation
install(
  FILES
    "${CMAKE_CURRENT_SOURCE_DIR}/README.md"
    "${CMAKE_CURRENT_SOURCE_DIR}/res/Mixxx-Keyboard-Shortcuts.pdf"
  DESTINATION
    "${MIXXX_INSTALL_DOCDIR}"
)
if(EXISTS "${CMAKE_CURRENT_SOURCE_DIR}/res/Mixxx-Manual.pdf")
  install(
    FILES
      "${CMAKE_CURRENT_SOURCE_DIR}/res/Mixxx-Manual.pdf"
    DESTINATION
      "${MIXXX_INSTALL_DOCDIR}"
  )
endif()

# Additional Linux-only files
if(UNIX AND NOT APPLE)
  # .desktop file for KDE/GNOME menu
  install(
    FILES
      "${CMAKE_CURRENT_SOURCE_DIR}/res/linux/org.mixxx.Mixxx.desktop"
    DESTINATION
      "${CMAKE_INSTALL_DATADIR}/applications"
  )

  # Icon files for menu entry
  install(
    DIRECTORY
      "${CMAKE_CURRENT_SOURCE_DIR}/res/images/icons/"
    DESTINATION
      "${CMAKE_INSTALL_DATADIR}/icons/hicolor"
    # This file is for Windows.
    PATTERN ic_mixxx.ico EXCLUDE
  )

  # .metainfo.xml file for KDE/GNOME AppStream initiative
  install(
    FILES
      "${CMAKE_CURRENT_SOURCE_DIR}/res/linux/org.mixxx.Mixxx.metainfo.xml"
    DESTINATION
      "${CMAKE_INSTALL_DATAROOTDIR}/metainfo"
  )

  option(INSTALL_USER_UDEV_RULES "Install user udev rule file for USB HID and Bulk controllers" ON)
  if(INSTALL_USER_UDEV_RULES)
    set(MIXXX_UDEVDIR "${MIXXX_INSTALL_DATADIR}/udev")
    if (CMAKE_INSTALL_PREFIX STREQUAL "/usr" OR CMAKE_INSTALL_PREFIX STREQUAL "/" )
      # /usr and / install prefixes at treated by cmake GNUInstallDirs as
      # synonym for "system location". In this case we can look up the correct udevdir
      # using pkg-config.
      # See: https://cmake.org/cmake/help/latest/module/GNUInstallDirs.html#special-cases
      find_package(PkgConfig)
      if (PKG_CONFIG_FOUND)
        pkg_check_modules( PKGCONFIG_UDEV udev)
        if (PKGCONFIG_UDEV_FOUND)
	  execute_process(
	    COMMAND ${PKG_CONFIG_EXECUTABLE} --variable=udevdir udev
            OUTPUT_VARIABLE PKGCONFIG_UDEVDIR
            OUTPUT_STRIP_TRAILING_WHITESPACE
          )
          if(PKGCONFIG_UDEVDIR)
	    file(TO_CMAKE_PATH "${PKGCONFIG_UDEVDIR}" MIXXX_UDEVDIR)
          endif()
        endif()
      endif()
    endif()
    if (MIXXX_UDEVDIR STREQUAL "${MIXXX_INSTALL_DATADIR}/udev")
      install(
        FILES
          "${CMAKE_CURRENT_SOURCE_DIR}/res/linux/mixxx-usb-uaccess.rules"
        DESTINATION
          "${MIXXX_UDEVDIR}/rules.d"
      )
      install(CODE "
      message(STATUS \"Important Note: Installation of udev rules\n\"
          \"The udev rule file for USB HID and Bulk controller permissions have been\n\"
          \"installed to:\n\"
          \"    ${MIXXX_UDEVDIR}/rules.d.\n\"
          \"If you are installing Mixxx from source for your own use, copy\n\"
          \"mixxx-usb-uaccess.rules to /etc/udev/rules.d/ and run:\n\"
          \"    udevadm control --reload-rules && udevadm trigger\n\"
          \"as root to load the rules.\n\"
          \"If you are building a package for a distribution, the correct directory for\n\"
          \"system rules is either /lib/udev/rules.d (e.g. Debian, Fedora) or\n\"
          \"/usr/lib/udev/rules.d (e.g. Arch Linux) with an appropriate priority prefix.\n\"
          \"Adjust your package script accordingly and set -DINSTALL_USER_UDEV_RULES=OFF\")
      ")
    else()
      install(
        FILES
          "${CMAKE_CURRENT_SOURCE_DIR}/res/linux/mixxx-usb-uaccess.rules"
        DESTINATION
          "${MIXXX_UDEVDIR}/rules.d"
        RENAME
          "69-mixxx-usb-uaccess.rules"
      )
    endif()
  endif()
endif()

if(MSVC)
  # install debug symbols if any were generated
  install(
    FILES $<TARGET_PDB_FILE:mixxx>
    CONFIGURATIONS Debug RelWithDebInfo
    DESTINATION "${MIXXX_INSTALL_BINDIR}"
    COMPONENT PDB # No spaces allowed
  )
endif()

if(WIN32 AND NOT QT6)
  # Qt 5 loads these ANGLE DLLs at runtime if the graphics driver is on the ignore list.
  # It does not work with Debug, because the debug version is compiled without the a d suffix
  find_package(unofficial-angle CONFIG REQUIRED)
  install(IMPORTED_RUNTIME_ARTIFACTS
    unofficial::angle::libEGL
    unofficial::angle::libGLESv2
    CONFIGURATIONS RelWithDebInfo Release
    DESTINATION "${MIXXX_INSTALL_BINDIR}"
    COMPONENT applocal)
  set(APPLOCAL_COMPONENT_DEFINED true)
endif()

#
# Tests
#

add_executable(mixxx-test
  src/test/analyserwaveformtest.cpp
  src/test/analyzersilence_test.cpp
  src/test/audiotaperpot_test.cpp
  src/test/autodjprocessor_test.cpp
  src/test/beatgridtest.cpp
  src/test/beatmaptest.cpp
  src/test/beatstest.cpp
  src/test/beatstranslatetest.cpp
  src/test/bpmtest.cpp
  src/test/bpmcontrol_test.cpp
  src/test/broadcastprofile_test.cpp
  src/test/broadcastsettings_test.cpp
  src/test/cache_test.cpp
  src/test/channelhandle_test.cpp
  src/test/chrono_clock_resolution_test.cpp
  src/test/colorconfig_test.cpp
  src/test/colormapperjsproxy_test.cpp
  src/test/colorpalette_test.cpp
  src/test/configobject_test.cpp
  src/test/controller_mapping_validation_test.cpp
  src/test/controllerscriptenginelegacy_test.cpp
  src/test/controlobjecttest.cpp
  src/test/controlobjectaliastest.cpp
  src/test/controlobjectscripttest.cpp
  src/test/controlpotmetertest.cpp
  src/test/coreservicestest.cpp
  src/test/coverartcache_test.cpp
  src/test/coverartutils_test.cpp
  src/test/cratestorage_test.cpp
  src/test/cue_test.cpp
  src/test/cuecontrol_test.cpp
  src/test/dbconnectionpool_test.cpp
  src/test/dbidtest.cpp
  src/test/directorydaotest.cpp
  src/test/duration_test.cpp
  src/test/durationutiltest.cpp
  #TODO: write useful tests for refactored effects system
  #src/test/effectchainslottest.cpp
  src/test/enginebufferscalelineartest.cpp
  src/test/enginebuffertest.cpp
  src/test/engineeffectsdelay_test.cpp
  src/test/enginefilterbiquadtest.cpp
  src/test/enginemixertest.cpp
  src/test/enginemicrophonetest.cpp
  src/test/enginesynctest.cpp
  src/test/fileinfo_test.cpp
  src/test/frametest.cpp
  src/test/globaltrackcache_test.cpp
  src/test/hotcuecontrol_test.cpp
  src/test/imageutils_test.cpp
  src/test/indexrange_test.cpp
  src/test/itunesxmlimportertest.cpp
  src/test/keyutilstest.cpp
  src/test/lcstest.cpp
  src/test/learningutilstest.cpp
  src/test/libraryscannertest.cpp
  src/test/librarytest.cpp
  src/test/looping_control_test.cpp
  src/test/main.cpp
  src/test/mathutiltest.cpp
  src/test/metadatatest.cpp
  #TODO: make this build again
  #src/test/metaknob_link_test.cpp
  src/test/midicontrollertest.cpp
  src/test/mixxxtest.cpp
  src/test/mock_networkaccessmanager.cpp
  src/test/movinginterquartilemean_test.cpp
  src/test/musicbrainzrecordingstasktest.cpp
  src/test/nativeeffects_test.cpp
  src/test/performancetimer_test.cpp
  src/test/playcountertest.cpp
  src/test/playermanagertest.cpp
  src/test/playlisttest.cpp
  src/test/portmidicontroller_test.cpp
  src/test/portmidienumeratortest.cpp
  src/test/queryutiltest.cpp
  src/test/rangelist_test.cpp
  src/test/readaheadmanager_test.cpp
  src/test/replaygaintest.cpp
  src/test/rescalertest.cpp
  src/test/rgbcolor_test.cpp
  src/test/ringdelaybuffer_test.cpp
  src/test/samplebuffertest.cpp
  src/test/sampleutiltest.cpp
  src/test/schemamanager_test.cpp
  src/test/searchqueryparsertest.cpp
  src/test/seratobeatgridtest.cpp
  src/test/seratomarkerstest.cpp
  src/test/seratomarkers2test.cpp
  src/test/seratotagstest.cpp
  src/test/signalpathtest.cpp
  src/test/skincontext_test.cpp
  src/test/softtakeover_test.cpp
  src/test/soundproxy_test.cpp
  src/test/soundsourceproviderregistrytest.cpp
  src/test/sqliteliketest.cpp
  src/test/synccontroltest.cpp
  src/test/synctrackmetadatatest.cpp
  src/test/tableview_test.cpp
  src/test/taglibtest.cpp
  src/test/trackdao_test.cpp
  src/test/trackexport_test.cpp
  src/test/trackmetadata_test.cpp
  src/test/tracknumberstest.cpp
  src/test/trackreftest.cpp
  src/test/trackupdate_test.cpp
  src/test/uuid_test.cpp
  src/test/wbatterytest.cpp
  src/test/wpushbutton_test.cpp
  src/test/wwidgetstack_test.cpp
  src/util/moc_included_test.cpp
)
target_precompile_headers(mixxx-test REUSE_FROM mixxx-lib)
find_package(GTest CONFIG REQUIRED)
set_target_properties(mixxx-test PROPERTIES AUTOMOC ON)
target_link_libraries(mixxx-test PRIVATE mixxx-lib mixxx-gitinfostore GTest::gtest GTest::gmock)

find_package(benchmark)
target_link_libraries(mixxx-test PRIVATE benchmark::benchmark)

# Test Suite
include(CTest)
include(GoogleTest)
enable_testing()
gtest_add_tests(
  TARGET mixxx-test
  EXTRA_ARGS --logLevel info
  WORKING_DIRECTORY "${CMAKE_CURRENT_SOURCE_DIR}"
  TEST_LIST testsuite
)
if (NOT WIN32)
  # Default to offscreen rendering during tests.
  # This is required if the build system like Fedora koji/mock does not
  # allow to pass environment variables into the ctest macro expansion.
  set_tests_properties(${testsuite} PROPERTIES ENVIRONMENT "QT_QPA_PLATFORM=offscreen")
endif()

# Benchmarking
add_custom_target(mixxx-benchmark
  COMMAND $<TARGET_FILE:mixxx-test> --benchmark
  WORKING_DIRECTORY "${CMAKE_CURRENT_SOURCE_DIR}"
  COMMENT "Mixxx Benchmarks"
  VERBATIM
)
add_dependencies(mixxx-benchmark mixxx-test)

#
# Resources
#
# Add resources to mixxx and mixxx-test binaries, not the mixxx-lib static
# library. Doing this would require initialization using Q_INIT_RESOURCE()
# calls that are not present at the moment. Further information can be found
# at: https://doc.qt.io/qt5/resources.html#using-resources-in-a-library
option(DOWNLOAD_MANUAL "Download Manual PDF from Mixxx website" OFF)
if(DOWNLOAD_MANUAL AND NOT EXISTS "${CMAKE_CURRENT_SOURCE_DIR}/res/Mixxx-Manual.pdf")
  set(MANUAL_URL "https://downloads.mixxx.org/manual/${CMAKE_PROJECT_VERSION_MAJOR}.${CMAKE_PROJECT_VERSION_MINOR}/mixxx-manual-${CMAKE_PROJECT_VERSION_MAJOR}.${CMAKE_PROJECT_VERSION_MINOR}-en.pdf")
  message(STATUS "Downloading manual from ${MANUAL_URL}...")
  file(DOWNLOAD
    "${MANUAL_URL}"
    "${CMAKE_CURRENT_BINARY_DIR}/res/Mixxx-Manual.pdf"
    SHOW_PROGRESS
    STATUS MANUAL_PDF_DOWNLOAD
    TLS_VERIFY ON
  )
  list(GET MANUAL_PDF_DOWNLOAD 0 MANUAL_PDF_DOWNLOAD_ERROR)
  if(NOT MANUAL_PDF_DOWNLOAD_ERROR EQUAL 0)
    list(GET MANUAL_PDF_DOWNLOAD 1 MANUAL_PDF_DOWNLOAD_MESSGAE)
    message(FATAL_ERROR "Manual PDF download failed with: "
        "${MANUAL_PDF_DOWNLOAD_MESSGAE} Code: ${MANUAL_PDF_DOWNLOAD_ERROR}. "
        "Either download it yourself and move it to "
        "'${CMAKE_CURRENT_SOURCE_DIR}/res/Mixxx-Manual.pdf' or "
        "reconfigure with -DDOWNLOAD_MANUAL=OFF to build without included "
        "manual.")
  endif()
  file(RENAME "${CMAKE_CURRENT_BINARY_DIR}/res/Mixxx-Manual.pdf" "${CMAKE_CURRENT_SOURCE_DIR}/res/Mixxx-Manual.pdf")
endif()

target_sources(mixxx PRIVATE res/mixxx.qrc)
set_target_properties(mixxx PROPERTIES AUTORCC ON)
target_sources(mixxx-test PRIVATE res/mixxx.qrc)
set_target_properties(mixxx-test PROPERTIES AUTORCC ON)

if (MIXXX_VERSION_PRERELEASE STREQUAL "")
   set(MIXXX_VERSION "${CMAKE_PROJECT_VERSION}")
else()
   set(MIXXX_VERSION "${CMAKE_PROJECT_VERSION}-${MIXXX_VERSION_PRERELEASE}")
endif()

get_target_property(MIXXX_BUILD_FLAGS mixxx-lib COMPILE_OPTIONS)

# uses CMAKE_PROJECT_VERSION MIXXX_VERSION_PRERELEASE MIXXX_BUILD_FLAGS
configure_file(src/version.h.in src/version.h @ONLY)

if(GIT_COMMIT_DATE AND NOT GIT_COMMIT_DATE MATCHES "^[0-9]*-[0-9]*-[0-9]*T[0-9]*\\:[0-9]*\\:[0-9]*[+-][0-9]*\\:[0-9]*$")
  message(FATAL_ERROR "GIT_COMMIT_DATE requires strict ISO 8601 format %Y-%m-%dT%H:%M:%SZ")
endif()

add_custom_target(mixxx-gitinfo
  # Note: We don't quote the paths in the command since CMake already inserts
  # escapes (which, if quoted, lead to paths wrongly containing backslashes).
  # See https://stackoverflow.com/questions/8925396/why-does-cmake-prefixes-spaces-with-backslashes-when-executing-a-command
  COMMAND ${CMAKE_COMMAND}
    -DGIT_DESCRIBE=${GIT_DESCRIBE}
    -DGIT_COMMIT_DATE=${GIT_COMMIT_DATE}
    -DINPUT_FILE=${CMAKE_CURRENT_SOURCE_DIR}/src/gitinfo.h.in
    -DOUTPUT_FILE=${CMAKE_CURRENT_BINARY_DIR}/src/gitinfo.h
    -P ${CMAKE_CURRENT_SOURCE_DIR}/cmake/scripts/gitinfo.cmake
  COMMENT "Update git version information in gitinfo.h"
  BYPRODUCTS "${CMAKE_CURRENT_BINARY_DIR}/src/gitinfo.h"
  WORKING_DIRECTORY "${CMAKE_CURRENT_SOURCE_DIR}"
)

add_library(mixxx-gitinfostore STATIC EXCLUDE_FROM_ALL
    src/util/gitinfostore.cpp
)
target_include_directories(mixxx-gitinfostore PUBLIC src ${CMAKE_BINARY_DIR}/src)
add_dependencies(mixxx-gitinfostore mixxx-gitinfo)

# Windows-only resource file
if(WIN32)
  string(TIMESTAMP MIXXX_YEAR "%Y")

  set(MIXXX_FILEVERSION "${CMAKE_PROJECT_VERSION_MAJOR},${CMAKE_PROJECT_VERSION_MINOR},${CMAKE_PROJECT_VERSION_PATCH}")
  set(MIXXX_PRODUCTVERSION "${MIXXX_FILEVERSION}")

  if(CMAKE_BUILD_TYPE STREQUAL "Debug")
    set(MIXXX_DEBUG 1)
  else()
    set(MIXXX_DEBUG 0)
  endif()

  if (MIXXX_VERSION_PRERELEASE STREQUAL "")
    set(MIXXX_PRERELEASE 0)
  else()
    set(MIXXX_PRERELEASE 1)
  endif()

  # uses MIXXX_YEAR MIXXX_FILEVERSION MIXXX_PRODUCTVERSION MIXXX_VERSION MIXXX_DEBUG MIXXX_PRERELEASE
  configure_file(
    "src/mixxx.rc.include.in"
    "src/mixxx.rc.include"
    @ONLY
  )
  add_dependencies(mixxx mixxx-gitinfo)

  target_sources(mixxx PRIVATE
    src/mixxx.rc
    "${CMAKE_CURRENT_BINARY_DIR}/src/mixxx.rc.include"
    "${CMAKE_CURRENT_BINARY_DIR}/src/gitinfo.h"
  )
  target_include_directories(mixxx PRIVATE "${CMAKE_CURRENT_SOURCE_DIR}")
endif()

# Chromaprint
find_package(Chromaprint REQUIRED)
target_link_libraries(mixxx-lib PRIVATE Chromaprint::Chromaprint)

# Locale Aware Compare for SQLite
find_package(SQLite3)
# For LOCALECOMPARE we call directly sqlite functions to the database opened by
# Qt. It only works without crashing when Mixxx links to the same sqlite
# library as Qt.
# This is difficult on macOS where system the SQLite can be installed and linked
# dynamically from various locations. There is no issue in case of static
# linking which would result in a duplicate symbol error.
if(NOT SQLite3_FOUND)
  set(LOCALECOMPARE_DEFAULT OFF)
else()
  is_static_library(SQLite3_IS_STATIC SQLite::SQLite3)
  if(SQLite3_IS_STATIC OR NOT APPLE)
    set(LOCALECOMPARE_DEFAULT ON)
  else()
    set(LOCALECOMPARE_DEFAULT OFF)
  endif()
endif()
cmake_dependent_option(LOCALECOMPARE "Locale Aware Compare support for SQLite" ON "LOCALECOMPARE_DEFAULT" OFF)
if(LOCALECOMPARE)
  if(NOT SQLite3_FOUND)
    message(FATAL_ERROR "Locale Aware Compare for SQLite requires libsqlite and its development headers.")
  endif()
  target_compile_definitions(mixxx-lib PUBLIC __SQLITE3__)
  target_link_libraries(mixxx-lib PRIVATE SQLite::SQLite3)
elseif(SQLite3_IS_STATIC)
  # in the static case we need to link SQLite3 uncoditionally
  target_link_libraries(mixxx-lib PRIVATE SQLite::SQLite3)
endif()

# Denon Engine Prime library export support (using libdjinterop)
option(ENGINEPRIME "Support for library export to Denon Engine Prime" ON)
if(ENGINEPRIME)
  # libdjinterop does not currently have a stable ABI, so we fetch sources for a specific tag, build here, and link
  # statically.  This situation should be reviewed once libdjinterop hits version 1.x.
  set(LIBDJINTEROP_VERSION 0.20.1)
  # Look whether an existing installation of libdjinterop matches the required version.
  find_package(DjInterop  ${LIBDJINTEROP_VERSION} EXACT CONFIG)
  if(NOT DjInterop_FOUND)
    find_package(DjInterop  ${LIBDJINTEROP_VERSION} EXACT MODULE)
  endif()

  if(DjInterop_FOUND)
    # An existing installation of djinterop is available.
    message(STATUS "STATIC link existing system installation of libdjinterop")
    target_link_libraries(mixxx-lib PUBLIC DjInterop::DjInterop)
  else()
    # On MacOS, Mixxx does not use system SQLite, so we will use libdjinterop's
    # embedded SQLite in such a case.
    if (APPLE AND NOT SQLite3_IS_STATIC)
      message(STATUS "Building libdjinterop sources (with embedded SQLite) fetched from GitHub")
      set(DJINTEROP_SYSTEM_SQLITE OFF)
    else()
      message(STATUS "Building libdjinterop sources (with system SQLite) fetched from GitHub")
      set(DJINTEROP_SYSTEM_SQLITE ON)
    endif()

    set(DJINTEROP_INSTALL_DIR "${CMAKE_CURRENT_BINARY_DIR}/lib/libdjinterop-install")
    set(DJINTEROP_LIBRARY "lib/${CMAKE_STATIC_LIBRARY_PREFIX}djinterop${CMAKE_STATIC_LIBRARY_SUFFIX}")

    # CMake does not pass lists of paths properly to external projects.
    # This is worked around by changing the list separator.
    string(REPLACE ";" "|" PIPE_DELIMITED_CMAKE_PREFIX_PATH "${CMAKE_PREFIX_PATH}")

    # For offline builds download the archive file from the URL and
    # copy it into DOWNLOAD_DIR under DOWNLOAD_NAME prior to starting
    # the configuration.
    ExternalProject_Add(libdjinterop
      URL
        "https://github.com/xsco/libdjinterop/archive/refs/tags/${LIBDJINTEROP_VERSION}.tar.gz"
        "https://launchpad.net/~xsco/+archive/ubuntu/djinterop/+sourcefiles/libdjinterop/${LIBDJINTEROP_VERSION}-0ubuntu1/libdjinterop_${LIBDJINTEROP_VERSION}.orig.tar.gz"
      URL_HASH SHA256=69bdbd0e68f12858b79795a76a6023962f93f819ca36ea56a9d4680901865d13
      DOWNLOAD_DIR "${CMAKE_CURRENT_BINARY_DIR}/downloads"
      DOWNLOAD_NAME "libdjinterop-${LIBDJINTEROP_VERSION}.tar.gz"
      INSTALL_DIR ${DJINTEROP_INSTALL_DIR}
      LIST_SEPARATOR "|"
      CMAKE_ARGS
        -DBUILD_SHARED_LIBS=OFF
        -DCMAKE_SKIP_INSTALL_ALL_DEPENDENCY=ON
        -DCMAKE_BUILD_TYPE=${CMAKE_BUILD_TYPE}
        -DCMAKE_INSTALL_PREFIX:PATH=<INSTALL_DIR>
        -DCMAKE_PREFIX_PATH=${PIPE_DELIMITED_CMAKE_PREFIX_PATH}
        -DCMAKE_INSTALL_LIBDIR:PATH=lib
        -DCMAKE_MODULE_PATH:PATH=${CMAKE_MODULE_PATH}
        -$<IF:$<BOOL:${CMAKE_TOOLCHAIN_FILE}>,D,U>CMAKE_TOOLCHAIN_FILE:PATH=${CMAKE_TOOLCHAIN_FILE}
        -$<IF:$<BOOL:${CMAKE_OSX_DEPLOYMENT_TARGET}>,D,U>CMAKE_OSX_DEPLOYMENT_TARGET=${CMAKE_OSX_DEPLOYMENT_TARGET}
        -$<IF:$<BOOL:${CMAKE_OSX_ARCHITECTURES}>,D,U>CMAKE_OSX_ARCHITECTURES=${CMAKE_OSX_ARCHITECTURES}
        -DCMAKE_SYSTEM_PROCESSOR=${CMAKE_SYSTEM_PROCESSOR}
        -DCMAKE_SYSTEM_NAME=${CMAKE_SYSTEM_NAME}
        -DSYSTEM_SQLITE=${DJINTEROP_SYSTEM_SQLITE}
      BUILD_COMMAND ${CMAKE_COMMAND} --build . --target DjInterop
      BUILD_BYPRODUCTS <INSTALL_DIR>/${DJINTEROP_LIBRARY}
      EXCLUDE_FROM_ALL TRUE
    )

    # Since we have built libdjinterop from sources as a static library, its
    # transitive dependencies are not automatically recognised.  libdjinterop
    # depends on zlib and optionally sqlite3.  If libdjinterop was configured
    # to depend on system SQLite, Mixxx will already have the dependency.
    # But it does not have zlib, so we explicitly add that here.
    find_package(ZLIB 1.2.8 REQUIRED)
    # The include folder needs to already exist, otherwise INTERFACE_INCLUDE_DIRECTORIES will not be propagated
    file(MAKE_DIRECTORY "${DJINTEROP_INSTALL_DIR}/include")

    if(NOT CMAKE_GENERATOR STREQUAL "Ninja")
      # Required for 'CMakeFiles/mixxx-lib_autogen_timestamp_deps'
      # This tells 'make" that the libdjinterop is required for the djinterop library
      # BUILD_BYPRODUCTS work for Ninja only, while this workaround does not work for Ninja on macOS
      add_custom_command(
        OUTPUT "${DJINTEROP_INSTALL_DIR}/${DJINTEROP_LIBRARY}"
        DEPENDS libdjinterop
        COMMAND echo libdjinterop installed
      )
    endif()

    # Assemble a library based on the external project.
    add_library(mixxx-libdjinterop STATIC IMPORTED)
    set_target_properties(mixxx-libdjinterop PROPERTIES
      INTERFACE_INCLUDE_DIRECTORIES "${DJINTEROP_INSTALL_DIR}/include"
      INTERFACE_LINK_LIBRARIES ZLIB::ZLIB
      IMPORTED_LOCATION "${DJINTEROP_INSTALL_DIR}/${DJINTEROP_LIBRARY}"
    )
    add_dependencies(mixxx-libdjinterop libdjinterop)
    target_link_libraries(mixxx-lib PRIVATE mixxx-libdjinterop)
  endif()

  # Include conditional sources only required with Engine Prime export support.
  target_sources(mixxx-lib PRIVATE
    src/library/export/dlglibraryexport.cpp
    src/library/export/engineprimeexportjob.cpp
    src/library/export/libraryexporter.cpp)
  target_compile_definitions(mixxx-lib PUBLIC __ENGINEPRIME__)
endif()

# Ebur128
find_package(Ebur128 REQUIRED)
target_link_libraries(mixxx-lib PRIVATE Ebur128::Ebur128)

# FidLib
add_library(fidlib STATIC EXCLUDE_FROM_ALL lib/fidlib/fidlib.c)
if(MSVC)
  target_compile_definitions(fidlib PRIVATE T_MSVC)
  target_compile_definitions(fidlib PRIVATE _USE_MATH_DEFINES)
  target_compile_options(fidlib PRIVATE /W3)
elseif(MINGW)
  target_compile_definitions(fidlib PRIVATE T_MINGW)
  target_compile_options(fidlib PRIVATE -fno-finite-math-only -Wall -Wextra -Wfloat-conversion -Werror=return-type)
else()
  target_compile_definitions(fidlib PRIVATE T_LINUX)
  target_compile_options(fidlib PRIVATE -fno-finite-math-only -Wall -Wextra -Wfloat-conversion -Werror=return-type)
endif()
target_include_directories(mixxx-lib SYSTEM PUBLIC lib/fidlib)
target_link_libraries(mixxx-lib PRIVATE fidlib)

# Create a list from CMAKE_PREFIX_PATH with an alternate separator
# This is required to forward CMAKE_PREFIX_PATH in ExternalProject_Add()
# using the LIST_SEPARATOR option
string(REPLACE ";" "|" CMAKE_PREFIX_PATH_ALT_SEP "${CMAKE_PREFIX_PATH}")

# KeyFinder
option(KEYFINDER "KeyFinder support" ON)
if(KEYFINDER)
  set(MIN_LIBKEYFINDER_VERSION 2.2.4)
  set(FETCH_LIBKEYFINDER_VERSION 2.2.6)
  find_package(KeyFinder ${MIN_LIBKEYFINDER_VERSION})
  if (KeyFinder_FOUND)
    target_link_libraries(mixxx-lib PRIVATE KeyFinder::KeyFinder)
  else()
    # If KeyFinder is built statically, we need FFTW
    find_package(FFTW REQUIRED)
    set(KeyFinder_INSTALL_DIR "${CMAKE_CURRENT_BINARY_DIR}/lib/keyfinder-install")
    set(KeyFinder_LIBRARY "${CMAKE_INSTALL_LIBDIR}/${CMAKE_STATIC_LIBRARY_PREFIX}keyfinder${CMAKE_STATIC_LIBRARY_SUFFIX}")

    # CMake does not pass lists of paths properly to external projects.
    # This is worked around by changing the list separator.
    string(REPLACE ";" "|" PIPE_DELIMITED_CMAKE_PREFIX_PATH "${CMAKE_PREFIX_PATH}")

    # For offline builds download the archive file from the URL and
    # copy it into DOWNLOAD_DIR under DOWNLOAD_NAME prior to starting
    # the configuration.
    ExternalProject_Add(libkeyfinder
      URL "https://github.com/mixxxdj/libkeyfinder/archive/refs/tags/v${FETCH_LIBKEYFINDER_VERSION}.zip"
      URL_HASH SHA256=f15deb56c2dcaa6b10dc3717a7d2f42a8407c04ad550f694de42118be998d256
      DOWNLOAD_DIR "${CMAKE_CURRENT_BINARY_DIR}/downloads"
      DOWNLOAD_NAME "libkeyfinder-${FETCH_LIBKEYFINDER_VERSION}.zip"
      INSTALL_DIR "${KeyFinder_INSTALL_DIR}"
      LIST_SEPARATOR "|"
      CMAKE_ARGS
        -DBUILD_SHARED_LIBS=OFF
        -DCMAKE_SKIP_INSTALL_ALL_DEPENDENCY=ON
        -DCMAKE_BUILD_TYPE=${CMAKE_BUILD_TYPE}
        -DCMAKE_INSTALL_PREFIX:PATH=<INSTALL_DIR>
        -DCMAKE_PREFIX_PATH=${PIPE_DELIMITED_CMAKE_PREFIX_PATH}
        -DCMAKE_INSTALL_LIBDIR=${CMAKE_INSTALL_LIBDIR}
        -$<IF:$<BOOL:${CMAKE_TOOLCHAIN_FILE}>,D,U>CMAKE_TOOLCHAIN_FILE:PATH=${CMAKE_TOOLCHAIN_FILE}
        -$<IF:$<BOOL:${CMAKE_OSX_DEPLOYMENT_TARGET}>,D,U>CMAKE_OSX_DEPLOYMENT_TARGET=${CMAKE_OSX_DEPLOYMEN_TARGET}
        -$<IF:$<BOOL:${CMAKE_OSX_ARCHITECTURES}>,D,U>CMAKE_OSX_ARCHITECTURES=${CMAKE_OSX_ARCHITECTURES}
        -DCMAKE_SYSTEM_PROCESSOR=${CMAKE_SYSTEM_PROCESSOR}
        -DCMAKE_SYSTEM_NAME=${CMAKE_SYSTEM_NAME}
        -DBUILD_TESTING=OFF
      BUILD_COMMAND ${CMAKE_COMMAND} --build .
      BUILD_BYPRODUCTS <INSTALL_DIR>/${KeyFinder_LIBRARY}
      EXCLUDE_FROM_ALL TRUE
      LIST_SEPARATOR |
    )

    # This is a bit of a hack to make sure that the include directory actually
    # exists when configuring the build.
    # ExternalProject_Add() will create it
    # at compile time, but CMake already
    # checks that all directories passed to
    # target_include_directories() exist
    # during configuration and will throw
    # an error if not.
    file(MAKE_DIRECTORY "${KeyFinder_INSTALL_DIR}/include")

    if(NOT CMAKE_GENERATOR STREQUAL "Ninja")
      # Required for 'CMakeFiles/mixxx-lib_autogen_timestamp_deps'
      # This tells 'make" that the libkeyfinder is required for the mixxx-keyfinder library
      # BUILD_BYPRODUCTS work for Ninja only, while this workaround does not work for Ninja on macOS
      add_custom_command(
        OUTPUT "${KeyFinder_INSTALL_DIR}/${KeyFinder_LIBRARY}"
        DEPENDS libkeyfinder
        COMMAND echo libkeyfinder installed
      )
    endif()

    add_library(mixxx-keyfinder STATIC IMPORTED)
    add_dependencies(mixxx-keyfinder libkeyfinder)
    set_target_properties(mixxx-keyfinder PROPERTIES IMPORTED_LOCATION "${KeyFinder_INSTALL_DIR}/${KeyFinder_LIBRARY}")
    target_link_libraries(mixxx-keyfinder INTERFACE FFTW::FFTW)
    target_include_directories(mixxx-keyfinder INTERFACE "${KeyFinder_INSTALL_DIR}/include")
    target_link_libraries(mixxx-lib PRIVATE mixxx-keyfinder)
  endif()

  target_sources(mixxx-lib PRIVATE src/analyzer/plugins/analyzerkeyfinder.cpp)
  target_compile_definitions(mixxx-lib PUBLIC __KEYFINDER__)
endif()

# FLAC
find_package(FLAC REQUIRED)
target_link_libraries(mixxx-lib PRIVATE FLAC::FLAC)

# FpClassify This is a wrapper around the fpclassify function that prevents
# inlining It is compiled without optimization and allows to use these function
# from -ffast-math optimized objects. The MSVC option /fp:fast does not suffer this issue
add_library(FpClassify STATIC EXCLUDE_FROM_ALL src/util/fpclassify.cpp)

if (CMAKE_CXX_COMPILER_ID MATCHES "Clang" AND CMAKE_CXX_SIMULATE_ID MATCHES "MSVC")
  target_compile_options(FpClassify PRIVATE /fp:precise)
elseif(GNU_GCC OR LLVM_CLANG)
  # The option `-ffp-contract=on` must precede `-fno-fast-math`
  # to silence a warning on Clang 14
  target_compile_options(FpClassify PRIVATE -ffp-contract=on -fno-fast-math)
endif()
target_link_libraries(mixxx-lib PRIVATE FpClassify)

# LAME
find_package(mp3lame REQUIRED)
target_link_libraries(mixxx-lib PRIVATE mp3lame::mp3lame)

# Kaitai for reading Rekordbox libraries
add_library(Kaitai STATIC EXCLUDE_FROM_ALL
  lib/kaitai/kaitaistream.cpp
)
target_include_directories(Kaitai SYSTEM PUBLIC lib/kaitai)
target_compile_definitions(Kaitai PRIVATE KS_STR_ENCODING_NONE)
target_link_libraries(mixxx-lib PRIVATE Kaitai)

# For determining MP3 timing offset cases in Rekordbox library feature
add_library(MP3GuessEnc STATIC EXCLUDE_FROM_ALL
  lib/mp3guessenc-0.27.4/mp3guessenc.c
  lib/mp3guessenc-0.27.4/tags.c
  lib/mp3guessenc-0.27.4/decode.c
  lib/mp3guessenc-0.27.4/bit_utils.c
)
if(WIN32)
  target_compile_definitions(MP3GuessEnc PRIVATE __WINDOWS__ _CRT_SECURE_NO_WARNINGS)
endif()
target_include_directories(MP3GuessEnc SYSTEM PUBLIC lib/mp3guessenc-0.27.4)
target_link_libraries(mixxx-lib PRIVATE MP3GuessEnc)

# OpenGL
set(OpenGL_GL_PREFERENCE "GLVND")
find_package(OpenGL REQUIRED)
target_link_libraries(mixxx-lib PRIVATE OpenGL::GL)

# Ogg
find_package(Ogg REQUIRED)
target_link_libraries(mixxx-lib PRIVATE Ogg::ogg)

# Vorbis
find_package(Vorbis REQUIRED)
target_link_libraries(mixxx-lib PRIVATE Vorbis::vorbis Vorbis::vorbisenc Vorbis::vorbisfile)

# PortAudio
find_package(PortAudio REQUIRED)
target_link_libraries(mixxx-lib PUBLIC PortAudio::PortAudio)

# PortAudio Ring Buffer
add_library(PortAudioRingBuffer STATIC EXCLUDE_FROM_ALL
  lib/portaudio/pa_ringbuffer.c
)
target_include_directories(mixxx-lib SYSTEM PUBLIC lib/portaudio)
target_link_libraries(mixxx-lib PRIVATE PortAudioRingBuffer)

# PortMidi
find_package(PortMidi REQUIRED)
target_include_directories(mixxx-lib SYSTEM PUBLIC ${PortMidi_INCLUDE_DIRS})
target_link_libraries(mixxx-lib PRIVATE ${PortMidi_LIBRARIES})

# Protobuf
add_subdirectory(src/proto)
target_link_libraries(mixxx-lib PUBLIC mixxx-proto)

# Rigtorp SPSC Queue
# https://github.com/rigtorp/SPSCQueue
target_include_directories(mixxx-lib SYSTEM PUBLIC lib/rigtorp/SPSCQueue/include)

# Qt
set(
  QT_COMPONENTS
    Concurrent
    Core
    Gui
    Network
    OpenGL
    PrintSupport
    Qml
    QuickWidgets
    Sql
    Svg
    Test
    Widgets
    Xml
)
set(QT_EXTRA_COMPONENTS "")
if(QT6)
  find_package(QT 6.2 NAMES Qt6 COMPONENTS Core REQUIRED)
  list(APPEND QT_EXTRA_COMPONENTS "SvgWidgets")
  list(APPEND QT_EXTRA_COMPONENTS "Core5Compat")
  list(APPEND QT_EXTRA_COMPONENTS "Quick")
  list(APPEND QT_EXTRA_COMPONENTS "QuickControls2")
  list(APPEND QT_EXTRA_COMPONENTS "QuickWidgets")
else()
  find_package(QT 5.12 NAMES Qt5 COMPONENTS Core REQUIRED)
endif()
find_package(Qt${QT_VERSION_MAJOR}
  COMPONENTS
<<<<<<< HEAD
    ${QT_COMPONENTS}
=======
    Concurrent
    Core
    Gui
    Network
    OpenGL
    PrintSupport
    Qml # for QJSEngine
    Sql
    Svg
    Test
    Widgets
    Xml
>>>>>>> 99da6221
    ${QT_EXTRA_COMPONENTS}
  REQUIRED
)
# PUBLIC is required below to find included headers
<<<<<<< HEAD
foreach(COMPONENT ${QT_COMPONENTS})
  target_link_libraries(mixxx-lib PUBLIC Qt${QT_VERSION_MAJOR}::${COMPONENT})
endforeach()
=======
target_link_libraries(mixxx-lib PUBLIC
  Qt${QT_VERSION_MAJOR}::Concurrent
  Qt${QT_VERSION_MAJOR}::Core
  Qt${QT_VERSION_MAJOR}::Gui
  Qt${QT_VERSION_MAJOR}::Network
  Qt${QT_VERSION_MAJOR}::OpenGL
  Qt${QT_VERSION_MAJOR}::PrintSupport
  Qt${QT_VERSION_MAJOR}::Qml
  Qt${QT_VERSION_MAJOR}::Sql
  Qt${QT_VERSION_MAJOR}::Svg
  Qt${QT_VERSION_MAJOR}::Test
  Qt${QT_VERSION_MAJOR}::Widgets
  Qt${QT_VERSION_MAJOR}::Xml)
>>>>>>> 99da6221
if(QT_EXTRA_COMPONENTS)
  foreach(COMPONENT ${QT_EXTRA_COMPONENTS})
    target_link_libraries(mixxx-lib PUBLIC Qt${QT_VERSION_MAJOR}::${COMPONENT})
  endforeach()
endif()

<<<<<<< HEAD
if(QML)
=======
if(QT6)
>>>>>>> 99da6221
  set(QT_QML_OUTPUT_DIRECTORY ${CMAKE_BINARY_DIR}/qml)
  qt_add_library(mixxx-qml-lib STATIC)
  foreach(COMPONENT ${QT_COMPONENTS})
    target_link_libraries(mixxx-qml-lib PUBLIC Qt${QT_VERSION_MAJOR}::${COMPONENT})
  endforeach()
  if(QT_EXTRA_COMPONENTS)
    foreach(COMPONENT ${QT_EXTRA_COMPONENTS})
      target_link_libraries(mixxx-qml-lib PUBLIC Qt${QT_VERSION_MAJOR}::${COMPONENT})
    endforeach()
  endif()
  set_target_properties(mixxx-qml-lib PROPERTIES AUTOMOC ON)
  qt_add_qml_module(mixxx-qml-lib
    URI Mixxx
    VERSION 1.0
    RESOURCE_PREFIX /mixxx.org/imports
    IMPORTS QtQuick
    QML_FILES
      res/qml/Mixxx/MathUtils.mjs
      res/qml/Mixxx/PlayerDropArea.qml
  )
  target_link_libraries(mixxx-lib PRIVATE mixxx-qml-lib)

  # FIXME: Currently we need to add these include directories due to
  # QTBUG-87221. We should figure out a better way to fix this.
  # See: https://bugreports.qt.io/browse/QTBUG-87221
  target_include_directories(mixxx-qml-lib PRIVATE src/control src/qml)
  target_include_directories(mixxx-qml-lib PUBLIC src/ ${CMAKE_BINARY_DIR}/src)
  target_include_directories(mixxx-qml-lib SYSTEM PUBLIC lib/rigtorp/SPSCQueue/include lib/portaudio)

  target_link_libraries(mixxx-qml-lib PUBLIC mixxx-proto)
  target_link_libraries(mixxx-qml-libplugin PUBLIC mixxx-proto)

  target_precompile_headers(mixxx-qml-lib PUBLIC
    ${MIXXX_COMMON_PRECOMPILED_HEADER}
  )

  target_link_libraries(mixxx-qml-lib PRIVATE mixxx-qml-libplugin)

  qt_add_library(mixxx-qml-mixxxcontrols STATIC)
  set_target_properties(mixxx-qml-mixxxcontrols PROPERTIES AUTOMOC ON)
  qt_add_qml_module(mixxx-qml-mixxxcontrols
    URI Mixxx.Controls
    VERSION 1.0
    RESOURCE_PREFIX /mixxx.org/imports
    OPTIONAL_IMPORTS Mixxx
    QML_FILES
      res/qml/Mixxx/Controls/Knob.qml
      res/qml/Mixxx/Controls/Slider.qml
      res/qml/Mixxx/Controls/Spinny.qml
      res/qml/Mixxx/Controls/WaveformOverviewHotcueMarker.qml
      res/qml/Mixxx/Controls/WaveformOverviewMarker.qml
      res/qml/Mixxx/Controls/WaveformOverview.qml
  )
  target_link_libraries(mixxx-qml-lib PRIVATE mixxx-qml-mixxxcontrolsplugin)

  target_sources(mixxx-qml-lib PRIVATE
    src/qml/asyncimageprovider.cpp
    src/qml/qmlapplication.cpp
    src/qml/qmlcontrolproxy.cpp
    src/qml/qmlconfigproxy.cpp
    src/qml/qmldlgpreferencesproxy.cpp
    src/qml/qmleffectmanifestparametersmodel.cpp
    src/qml/qmleffectsmanagerproxy.cpp
    src/qml/qmleffectslotproxy.cpp
    src/qml/qmllibraryproxy.cpp
    src/qml/qmllibrarytracklistmodel.cpp
    src/qml/qmlplayermanagerproxy.cpp
    src/qml/qmlplayerproxy.cpp
    src/qml/qmlvisibleeffectsmodel.cpp
    src/qml/qmlwaveformoverview.cpp
    # The following sources need to be in this target to get QML_ELEMENT properly interpreted
    src/control/controlmodel.cpp
    src/control/controlsortfiltermodel.cpp
  )

  # qt_finalize_target takes care that the resources :/mixxx.org/imports/Mixxx/
  # and :/mixxx.org/imports/Mixxx/Controls are placed into beginning of the binary
  qt_finalize_target(mixxx)
endif()

option(DEBUG_ASSERTIONS_FATAL "Fail if debug become true assertions" OFF)
if(DEBUG_ASSERTIONS_FATAL)
  target_compile_definitions(mixxx-lib PUBLIC MIXXX_DEBUG_ASSERTIONS_FATAL MIXXX_DEBUG_ASSERTIONS_ENABLED)
  if(QT6)
    target_compile_definitions(mixxx-qml-lib PUBLIC MIXXX_DEBUG_ASSERTIONS_FATAL MIXXX_DEBUG_ASSERTIONS_ENABLED)
  endif()
  if (NOT CMAKE_BUILD_TYPE STREQUAL "Debug")
    message(STATUS "DEBUG_ASSERT statements have been enabled because DEBUG_ASSERTIONS_FATAL is ON.")
  endif()
endif()

target_compile_definitions(mixxx-lib PUBLIC QT_TABLET_SUPPORT QT_USE_QSTRINGBUILDER)
is_static_library(Qt_IS_STATIC Qt${QT_VERSION_MAJOR}::Core)
if(Qt_IS_STATIC)
  # NOTE(rryan): If you are adding a plugin here, you must also
  # update src/mixxxapplication.cpp to define a Q_IMPORT_PLUGIN
  # for it. Not all imageformats plugins are built as .libs when
  # building Qt statically on Windows. Check the build environment
  # to see exactly what's available as a standalone .lib vs linked
  # into Qt .libs by default.

  target_link_libraries(mixxx-lib PRIVATE
    # platform plugins
    Qt${QT_VERSION_MAJOR}::QOffscreenIntegrationPlugin
    Qt${QT_VERSION_MAJOR}::QMinimalIntegrationPlugin

    # imageformats plugins
    Qt${QT_VERSION_MAJOR}::QGifPlugin
    Qt${QT_VERSION_MAJOR}::QICOPlugin
    Qt${QT_VERSION_MAJOR}::QJpegPlugin
    Qt${QT_VERSION_MAJOR}::QSvgPlugin

    # sqldrivers
    Qt${QT_VERSION_MAJOR}::QSQLiteDriverPlugin
  )

  if(WIN32)
    target_link_libraries(mixxx-lib PRIVATE
      Qt${QT_VERSION_MAJOR}::QWindowsIntegrationPlugin
      Qt${QT_VERSION_MAJOR}::QWindowsVistaStylePlugin
    )
  endif()

  if(APPLE)
    target_link_libraries(mixxx-lib PRIVATE
      Qt${QT_VERSION_MAJOR}::QCocoaIntegrationPlugin
      Qt${QT_VERSION_MAJOR}::QMacStylePlugin
    )
  endif()
else()
  if(QT6 AND (WIN32 OR APPLE))
    # Qt6 does not automatically install plugins like in Qt 5

    find_package(libjpeg-turbo CONFIG REQUIRED)
    install(IMPORTED_RUNTIME_ARTIFACTS
      # QJpegPlugin dependency
      libjpeg-turbo::jpeg
      DESTINATION "${MIXXX_INSTALL_DATADIR}"
      COMPONENT applocal)

    install(IMPORTED_RUNTIME_ARTIFACTS
      # platform plugins
      Qt${QT_VERSION_MAJOR}::QOffscreenIntegrationPlugin
      Qt${QT_VERSION_MAJOR}::QMinimalIntegrationPlugin
      DESTINATION "${MIXXX_INSTALL_DATADIR}/platforms"
      COMPONENT applocal)

    install(IMPORTED_RUNTIME_ARTIFACTS
      Qt${QT_VERSION_MAJOR}::QGifPlugin
      Qt${QT_VERSION_MAJOR}::QICOPlugin
      Qt${QT_VERSION_MAJOR}::QJpegPlugin
      Qt${QT_VERSION_MAJOR}::QSvgPlugin
      DESTINATION "${MIXXX_INSTALL_DATADIR}/imageformats"
      COMPONENT applocal)

    install(IMPORTED_RUNTIME_ARTIFACTS
      Qt${QT_VERSION_MAJOR}::QSQLiteDriverPlugin
      DESTINATION "${MIXXX_INSTALL_DATADIR}/sqldrivers"
      COMPONENT applocal)

    if(WIN32)
      install(IMPORTED_RUNTIME_ARTIFACTS Qt${QT_VERSION_MAJOR}::QWindowsIntegrationPlugin
        DESTINATION "${MIXXX_INSTALL_DATADIR}/platforms"
        COMPONENT applocal)
      install(IMPORTED_RUNTIME_ARTIFACTS Qt${QT_VERSION_MAJOR}::QWindowsVistaStylePlugin
        DESTINATION "${MIXXX_INSTALL_DATADIR}/styles"
        COMPONENT applocal)
    endif()
    if(APPLE)
      install(IMPORTED_RUNTIME_ARTIFACTS Qt${QT_VERSION_MAJOR}::QCocoaIntegrationPlugin
        DESTINATION "${MIXXX_INSTALL_DATADIR}/platforms"
        COMPONENT applocal)
      install(IMPORTED_RUNTIME_ARTIFACTS Qt${QT_VERSION_MAJOR}::QMacStylePlugin
        DESTINATION "${MIXXX_INSTALL_DATADIR}/styles"
        COMPONENT applocal)
    endif()

    add_custom_command(
        TARGET mixxx POST_BUILD
        COMMAND "${CMAKE_COMMAND}" -DCOMPONENT=applocal -DCMAKE_INSTALL_PREFIX="${CMAKE_CURRENT_BINARY_DIR}" -P cmake_install.cmake)
  endif()
endif()

if(APPLE)
  if(Qt_IS_STATIC OR QT6)
    target_link_libraries(mixxx-lib PRIVATE
        "-weak_framework Accelerate"
        "-weak_framework AppKit"
        "-weak_framework AudioToolbox"
        "-weak_framework AudioUnit"
        "-weak_framework AVFoundation"
        "-weak_framework CoreAudio"
        "-weak_framework CoreFoundation"
        "-weak_framework CoreImage"
        "-weak_framework CoreMedia"
        "-weak_framework CoreMidi"
        "-weak_framework CoreServices"
        "-weak_framework CoreVideo"
        "-weak_framework IOSurface"
        "-weak_framework VideoToolbox"
    )
  else()
    # Used for battery measurements and controlling the screensaver on macOS.
    target_link_libraries(mixxx-lib PRIVATE
        "-weak_framework IOKit"
    )
  endif()
elseif(UNIX AND NOT APPLE)
  if(QT6)
    find_package(X11)
  else()
    find_package(X11 REQUIRED)
    find_package(Qt5 COMPONENTS X11Extras REQUIRED)
    target_link_libraries(mixxx-lib PUBLIC Qt5::X11Extras)
  endif()
  if(${X11_FOUND})
    target_include_directories(mixxx-lib SYSTEM PUBLIC "${X11_INCLUDE_DIR}")
    target_link_libraries(mixxx-lib PRIVATE "${X11_LIBRARIES}")
  endif()
  find_package(Qt${QT_VERSION_MAJOR} COMPONENTS DBus REQUIRED)
  target_link_libraries(mixxx-lib PUBLIC
    Qt${QT_VERSION_MAJOR}::DBus
  )
elseif(WIN32)
  if(Qt_IS_STATIC)
    target_link_libraries(mixxx-lib PRIVATE
      # Pulled from qt-4.8.2-source\mkspecs\win32-msvc2010\qmake.conf
      # QtCore
      kernel32
      user32      # QtGui, QtOpenGL, libHSS1394
      shell32
      uuid
      ole32       # QtGui,
      advapi32    # QtGui, portaudio, portmidi
      ws2_32      # QtGui, QtNetwork, libshout
      # QtGui
      gdi32       # QtOpenGL, libshout
      comdlg32
      oleaut32
      imm32
      winmm
      winspool
      # QtOpenGL
      glu32
      opengl32

      # QtNetwork openssl-linked
      crypt32

      dwmapi      # qtwindows
      iphlpapi    # qt5network
      mpr         # qt5core
      netapi32    # qt5core
      userenv     # qt5core
      uxtheme     # ?
      version     # ?
      wtsapi32    # ?
    )

    find_library(QTFONTDATABASESUPPORT_LIBRARY Qt${QT_VERSION_MAJOR}FontDatabaseSupport)
    target_link_libraries(mixxx-lib PRIVATE "${QTFONTDATABASESUPPORT_LIBRARY}")
    find_library(QTWINDOWSUIAUTOMATIONSUPPORT_LIBRARY Qt${QT_VERSION_MAJOR}WindowsUIAutomationSupport)
    target_link_libraries(mixxx-lib PRIVATE "${QTWINDOWSUIAUTOMATIONSUPPORT_LIBRARY}")
    find_library(QTEVENTDISPATCHERSUPPORT_LIBRARY Qt${QT_VERSION_MAJOR}EventDispatcherSupport)
    target_link_libraries(mixxx-lib PRIVATE "${QTEVENTDISPATCHERSUPPORT_LIBRARY}")
    find_library(QTTHEMESUPPORT_LIBRARY Qt${QT_VERSION_MAJOR}ThemeSupport)
    target_link_libraries(mixxx-lib PRIVATE "${QTTHEMESUPPORT_LIBRARY}")

    find_library(QTFREETYPE_LIBRARY qtfreetype)
    target_link_libraries(mixxx-lib PRIVATE "${QTFREETYPE_LIBRARY}")
    find_library(QTHARFBUZZ_LIBRARY qtharfbuzz)
    target_link_libraries(mixxx-lib PRIVATE "${QTHARFBUZZ_LIBRARY}")
    find_library(QTLIBPNG_LIBRARY qtlibpng)
    target_link_libraries(mixxx-lib PRIVATE "${QTLIBPNG_LIBRARY}")
    find_library(QTPCRE2_LIBRARY qtpcre2)
    target_link_libraries(mixxx-lib PRIVATE "${QTPCRE2_LIBRARY}")
  else()
    #libshout is always built statically
    target_link_libraries(mixxx-lib PRIVATE
      ws2_32      # libshout
      gdi32       # libshout
    )
  endif()
endif()

if(APPLE OR WIN32)
  # qt_de.qm is just one arbitrary file in the directory that needs to be located;
  # there is no particular reason to look for this file versus any other one in the directory.
  if(QT6)
    find_file(QT_TRANSLATION_FILE qt_de.qm PATHS "${Qt6_DIR}/../../translations/Qt6" REQUIRED NO_DEFAULT_PATH)
  else()
    find_file(QT_TRANSLATION_FILE qt_de.qm PATHS "${Qt5_DIR}/../../../translations" "${Qt5_DIR}/../../qt5/translations" REQUIRED NO_DEFAULT_PATH)
  endif()
  get_filename_component(QT_TRANSLATIONS ${QT_TRANSLATION_FILE} DIRECTORY)
  install(
    DIRECTORY "${QT_TRANSLATIONS}/"
    DESTINATION "${MIXXX_INSTALL_DATADIR}/translations"
    # QT 5 translations have been separated into several files, and most of the qt_xx.qm files
    # contain just shortcuts to load the qtbase, qtmultimedia etc files.
    FILES_MATCHING REGEX
      "qt_.+\.qm|qtbase_.*\.qm|qtmultimedia_.*\.qm|qtscript_.*\.qm|qtxmlpatterns_.*\.qm"
  )
endif()

# Queen Mary DSP
add_library(QueenMaryDsp STATIC EXCLUDE_FROM_ALL
  # lib/qm-dsp/base/KaiserWindow.cpp
  lib/qm-dsp/base/Pitch.cpp
  # lib/qm-dsp/base/SincWindow.cpp
  lib/qm-dsp/dsp/chromagram/Chromagram.cpp
  lib/qm-dsp/dsp/chromagram/ConstantQ.cpp
  lib/qm-dsp/dsp/keydetection/GetKeyMode.cpp
  # lib/qm-dsp/dsp/mfcc/MFCC.cpp
  lib/qm-dsp/dsp/onsets/DetectionFunction.cpp
  lib/qm-dsp/dsp/onsets/PeakPicking.cpp
  lib/qm-dsp/dsp/phasevocoder/PhaseVocoder.cpp
  lib/qm-dsp/dsp/rateconversion/Decimator.cpp
  # lib/qm-dsp/dsp/rateconversion/DecimatorB.cpp
  # lib/qm-dsp/dsp/rateconversion/Resampler.cpp
  # lib/qm-dsp/dsp/rhythm/BeatSpectrum.cpp
  # lib/qm-dsp/dsp/segmentation/ClusterMeltSegmenter.cpp
  # lib/qm-dsp/dsp/segmentation/Segmenter.cpp
  # lib/qm-dsp/dsp/segmentation/cluster_melt.c
  # lib/qm-dsp/dsp/segmentation/cluster_segmenter.c
  lib/qm-dsp/dsp/signalconditioning/DFProcess.cpp
  lib/qm-dsp/dsp/signalconditioning/FiltFilt.cpp
  lib/qm-dsp/dsp/signalconditioning/Filter.cpp
  lib/qm-dsp/dsp/signalconditioning/Framer.cpp
  lib/qm-dsp/dsp/tempotracking/DownBeat.cpp
  lib/qm-dsp/dsp/tempotracking/TempoTrack.cpp
  lib/qm-dsp/dsp/tempotracking/TempoTrackV2.cpp
  lib/qm-dsp/dsp/tonal/ChangeDetectionFunction.cpp
  lib/qm-dsp/dsp/tonal/TCSgram.cpp
  lib/qm-dsp/dsp/tonal/TonalEstimator.cpp
  lib/qm-dsp/dsp/transforms/FFT.cpp
  # lib/qm-dsp/dsp/wavelet/Wavelet.cpp
  lib/qm-dsp/ext/kissfft/kiss_fft.c
  lib/qm-dsp/ext/kissfft/tools/kiss_fftr.c
  # lib/qm-dsp/hmm/hmm.c
  lib/qm-dsp/maths/Correlation.cpp
  # lib/qm-dsp/maths/CosineDistance.cpp
  lib/qm-dsp/maths/KLDivergence.cpp lib/qm-dsp/maths/MathUtilities.cpp
  # lib/qm-dsp/maths/pca/pca.c
  # lib/qm-dsp/thread/Thread.cpp
)

target_compile_definitions(QueenMaryDsp PRIVATE kiss_fft_scalar=double)
if(UNIX)
  target_compile_definitions(QueenMaryDsp PRIVATE USE_PTHREADS)
elseif(MSVC)
  # Causes the cmath headers to declare M_PI and friends.
  # http://msdn.microsoft.com/en-us/library/4hwaceh6.aspx We could define this
  # in our headers but then include order matters since headers we don't control
  # may include cmath first.
  target_compile_definitions(QueenMaryDsp PRIVATE _USE_MATH_DEFINES)
endif()
target_include_directories(QueenMaryDsp SYSTEM PUBLIC lib/qm-dsp lib/qm-dsp/include)
target_link_libraries(mixxx-lib PRIVATE QueenMaryDsp)

# ReplayGain
add_library(ReplayGain STATIC EXCLUDE_FROM_ALL
  lib/replaygain/replaygain.cpp
)
target_include_directories(mixxx-lib SYSTEM PRIVATE lib/replaygain)
target_link_libraries(mixxx-lib PRIVATE ReplayGain)

# Reverb
add_library(Reverb STATIC EXCLUDE_FROM_ALL lib/reverb/Reverb.cc)
if(MSVC)
  target_compile_definitions(Reverb PRIVATE _USE_MATH_DEFINES)
endif()
target_include_directories(Reverb PRIVATE src)
target_link_libraries(Reverb PRIVATE Qt${QT_VERSION_MAJOR}::Core)
target_include_directories(mixxx-lib SYSTEM PRIVATE lib/reverb)
target_link_libraries(mixxx-lib PRIVATE Reverb)

# Rubberband
option(RUBBERBAND "Enable the rubberband engine for pitch-bending" ON)
if(RUBBERBAND)
  find_package(rubberband REQUIRED)
  target_link_libraries(mixxx-lib PRIVATE rubberband::rubberband)
  target_compile_definitions(mixxx-lib PUBLIC __RUBBERBAND__)
  target_sources(mixxx-lib PRIVATE
    src/effects/backends/builtin/pitchshifteffect.cpp
    src/engine/bufferscalers/enginebufferscalerubberband.cpp
  )
endif()

# SndFile
find_package(SndFile REQUIRED)
target_link_libraries(mixxx-lib PRIVATE SndFile::sndfile)
target_compile_definitions(mixxx-lib PUBLIC __SNDFILE__)
if(SndFile_SUPPORTS_SET_COMPRESSION_LEVEL)
  target_compile_definitions(mixxx-lib PUBLIC SFC_SUPPORTS_SET_COMPRESSION_LEVEL)
endif()

# SoundTouch
find_package(SoundTouch 2.1.2 REQUIRED)
target_link_libraries(mixxx-lib PRIVATE SoundTouch::SoundTouch)

# TagLib
find_package(TagLib 1.11 REQUIRED)
target_link_libraries(mixxx-lib PRIVATE TagLib::TagLib)

# Threads
set(THREADS_PREFER_PTHREAD_FLAG ON)
find_package(Threads REQUIRED)
target_link_libraries(mixxx-lib PRIVATE Threads::Threads)

#
# Features
#

# Battery meter
#
# The battery meter is only available on Linux, macOS and Windows, therefore
# this option is forcibly set to OFF on all other platforms.
cmake_dependent_option(BATTERY "Battery meter support" ON "WIN32 OR UNIX" OFF)
if(BATTERY)
  if(WIN32)
    target_sources(mixxx-lib PRIVATE src/util/battery/batterywindows.cpp)
  elseif(APPLE)
    target_sources(mixxx-lib PRIVATE src/util/battery/batterymac.cpp)
  elseif(UNIX)
    find_package(Upower REQUIRED)
    find_package(GLIB COMPONENTS gobject REQUIRED)
    target_include_directories(mixxx-lib SYSTEM PUBLIC ${GLIB_INCLUDE_DIRS})
    target_link_libraries(mixxx-lib PRIVATE Upower::Upower ${GLIB_LIBRARIES} ${GLIB_GOBJECT_LIBRARIES})
    target_sources(mixxx-lib PRIVATE src/util/battery/batterylinux.cpp)
  else()
    message(FATAL_ERROR "Battery support is not implemented for the target platform.")
  endif()
  target_compile_definitions(mixxx-lib PUBLIC __BATTERY__)
endif()


# Build Time
option(BUILDTIME "Use __DATE__ and __TIME__" ON)
if(NOT BUILDTIME)
  # Distributions like openSUSE use tools (e. g. build-compare) to detect
  # whether a built binary differs from a former build to avoid unneeded
  # publishing of packages.
  # If __DATE__ and __TIME__ are used the built binary differs always but
  # the tools cannot detect the root and publish a new package although
  # the only change is caused by __DATE__ and __TIME__.
  target_compile_definitions(mixxx-lib PUBLIC DISABLE_BUILDTIME)
endif()

# Clang Color Diagnostics
option(CLANG_COLORDIAG "Clang color diagnostics" OFF)
if(CLANG_COLORDIAG)
  if(NOT LLVM_CLANG)
    message(FATAL_ERROR "Color Diagnostics are only available when using Clang.")
  endif()
  target_compile_options(mixxx-lib PUBLIC -fcolor-diagnostics)
endif()

# Clang Sanitizers
set(SANITIZERS "")
option(SANITIZE_ADDRESS "Address Sanitizer" OFF)
if(SANITIZE_ADDRESS)
  list(APPEND SANITIZERS "address")
endif()
option(SANITIZE_UNDEFINED "Clang Undefined Behaviour Sanitizer" OFF)
if(SANITIZE_UNDEFINED)
  list(APPEND SANITIZERS "undefined")
endif()
option(SANITIZE_THREAD "Clang Thread Sanitizer" OFF)
if(SANITIZE_THREAD)
  list(APPEND SANITIZERS "thread")
endif()
if(NOT SANITIZERS STREQUAL "")
  if(NOT (LLVM_CLANG OR GNU_GCC))
    message(FATAL_ERROR "Sanitizers are only available on Clang or GCC")
  endif()
  list(JOIN SANITIZERS "," SANITZERS_JOINED)
  target_compile_options(mixxx-lib PUBLIC -fsanitize=${SANITZERS_JOINED})
  target_link_options(mixxx-lib PUBLIC -fsanitize=${SANITZERS_JOINED})
endif()

# CoreAudio MP3/AAC Decoder
#
# The CoreAudio API is only available on macOS, therefore this option is
# forcibly set to OFF on all other platforms.
cmake_dependent_option(COREAUDIO "CoreAudio MP3/AAC Decoder" ON "APPLE" OFF)
if(COREAUDIO)
  target_sources(mixxx-lib PRIVATE
    src/sources/soundsourcecoreaudio.cpp
    src/sources/v1/legacyaudiosourceadapter.cpp
    lib/apple/CAStreamBasicDescription.cpp
  )
  set_property(
    SOURCE lib/apple/CAStreamBasicDescription.cpp
    APPEND_STRING
    PROPERTY COMPILE_OPTIONS -Wno-deprecated-anon-enum-enum-conversion
  )
  target_compile_definitions(mixxx-lib PUBLIC __COREAUDIO__)
  target_include_directories(mixxx-lib SYSTEM PUBLIC lib/apple)
endif()


# FAAD AAC audio file decoder plugin
find_package(MP4)
find_package(MP4v2)
# It is enabled by default on Linux only, because other targets have other
# solutions. It requires MP4 or MP4v2.
default_option(FAAD "FAAD AAC audio file decoder support" "UNIX;NOT APPLE;MP4_FOUND OR MP4v2_FOUND")
if(FAAD)
  if(NOT MP4_FOUND AND NOT MP4v2_FOUND)
    message(FATAL_ERROR "FAAD AAC audio support requires libmp4 or libmp4v2 with development headers.")
  endif()
  target_sources(mixxx-lib PRIVATE
    src/sources/soundsourcem4a.cpp
    src/sources/libfaadloader.cpp
  )
  target_compile_definitions(mixxx-lib PUBLIC __FAAD__)
  if(MP4v2_FOUND)
    target_compile_definitions(mixxx-lib PUBLIC __MP4V2__)
    target_link_libraries(mixxx-lib PRIVATE MP4v2::MP4v2)
  else()
    target_link_libraries(mixxx-lib PRIVATE MP4::MP4)
  endif()
endif()

# FDK-AAC is loaded dynamically at runtime by EncoderFdkAac using QLibrary,
# so copy it into the Windows and macOS packages, but do not link to it.
if(APPLE AND MACOS_BUNDLE)
  find_library(FDK_AAC_LIBRARY fdk-aac)
  if(FDK_AAC_LIBRARY)
    message(STATUS "Found fdk-aac: ${FDK_AAC_LIBRARY}")
    file(COPY ${FDK_AAC_LIBRARY} DESTINATION "${CMAKE_CURRENT_BINARY_DIR}/lib/fdk-aac-install" FOLLOW_SYMLINK_CHAIN)
    install(DIRECTORY "${CMAKE_CURRENT_BINARY_DIR}/lib/fdk-aac-install/" DESTINATION "${MIXXX_INSTALL_PREFIX}/Contents/Frameworks")
  else()
    message(STATUS "Could NOT find libfdk-aac.dylib")
  endif()
elseif(WIN32)
  # On Windows find_library finds the .lib file, but the installer needs the .dll file.
  find_file(FDK_AAC_DLL fdk-aac.dll PATH_SUFFIXES ${CMAKE_INSTALL_BINDIR})
  if(FDK_AAC_DLL)
    message(STATUS "Found fdk-aac DLL: ${FDK_AAC_DLL}")
    install(FILES ${FDK_AAC_DLL} DESTINATION ${MIXXX_INSTALL_BINDIR})
  else()
    message(STATUS "Could NOT find fdk-aac.dll")
  endif()
endif()

# FFmpeg support
# FFmpeg is multimedia library that can be found http://ffmpeg.org/
find_package(FFMPEG COMPONENTS libavcodec libavformat libavutil libswresample)
default_option(FFMPEG "FFmpeg support (version 4.1.9 or later)" "FFMPEG_FOUND")
if(FFMPEG)
  if(NOT FFMPEG_FOUND)
    message(FATAL_ERROR "FFMPEG was not found")
  endif()

  # Check minimum required versions
  # Minimum library versions according to <https://ffmpeg.org/download.html>
  # Windows: Version numbers are not available!?
  # macOS: Untested
  if(FFMPEG_libavcodec_VERSION AND FFMPEG_libavcodec_VERSION VERSION_LESS 58.35.100)
    message(FATAL_ERROR "FFmpeg support requires at least version 58.35.100 of libavcodec (found: ${FFMPEG_libavcodec_VERSION}).")
  endif()
  if(FFMPEG_libavformat_VERSION AND FFMPEG_libavformat_VERSION VERSION_LESS 58.20.100)
    message(FATAL_ERROR "FFmpeg support requires at least version 58.20.100 of libavformat (found: ${FFMPEG_libavformat_VERSION}).")
  endif()
  if(FFMPEG_libavutil_VERSION AND FFMPEG_libavutil_VERSION VERSION_LESS 56.22.100)
    message(FATAL_ERROR "FFmpeg support requires at least version 56.22.100 of libavutil (found: ${FFMPEG_libavutil_VERSION}).")
  endif()
  if(FFMPEG_libswresample_VERSION AND FFMPEG_libswresample_VERSION VERSION_LESS 3.3.100)
    message(FATAL_ERROR "FFmpeg support requires at least version 3.3.100 of libswresample (found: ${FFMPEG_libswresample_VERSION}).")
  endif()

  target_sources(mixxx-lib PRIVATE src/sources/soundsourceffmpeg.cpp)
  target_compile_definitions(mixxx-lib PUBLIC
    __FFMPEG__
    # Needed to build new FFmpeg
    __STDC_CONSTANT_MACROS
    __STDC_LIMIT_MACROS
    __STDC_FORMAT_MACROS
  )
  target_link_libraries(mixxx-lib PRIVATE "${FFMPEG_LIBRARIES}")
  target_include_directories(mixxx-lib PUBLIC "${FFMPEG_INCLUDE_DIRS}")
endif()

# Google PerfTools
option(GPERFTOOLS "Google PerfTools libtcmalloc linkage" OFF)
option(GPERFTOOLSPROFILER "Google PerfTools libprofiler linkage" OFF)
if(GPERFTOOLS OR GPERFTOOLSPROFILER)
  find_package(GPerfTools REQUIRED)
  if(GPERFTOOLS)
    target_link_libraries(mixxx-lib PRIVATE GPerfTools::tcmalloc)
  endif()
  if(PERFTOOLSPROFILER)
    target_link_libraries(mixxx-lib PRIVATE GPerfTools::profiler)
  endif()
endif()

# HSS1394 MIDI device
#
# The HSS1394 library is only available on macOS, therefore this option is
# forcibly set to OFF on all other platforms.
if(WIN32 OR APPLE)
  find_package(HSS1394)
else()
  set(HSS1394 OFF)
endif()
cmake_dependent_option(HSS1394 "HSS1394 MIDI device support" "${HSS1394_FOUND}" "WIN32 OR APPLE" OFF)
if(HSS1394)
  target_sources(mixxx-lib PRIVATE
    src/controllers/midi/hss1394controller.cpp
    src/controllers/midi/hss1394enumerator.cpp
  )
  target_compile_definitions(mixxx-lib PUBLIC __HSS1394__)
  if(NOT HSS1394_FOUND)
    message(FATAL_ERROR "HSS1394 MIDI device support requires the libhss1394 and its development headers.")
  endif()
  target_link_libraries(mixxx-lib PRIVATE HSS1394::HSS1394)
endif()

# Lilv (LV2)
find_package(lilv)
default_option(LILV "Lilv (LV2) support" "lilv_FOUND")
if(LILV)
  if(NOT lilv_FOUND)
    message(FATAL_ERROR "Lilv (LV2) support requires the liblilv-0 and LV2 libraries and development headers.")
  endif()
  target_sources(mixxx-lib PRIVATE
    src/effects/backends/lv2/lv2backend.cpp
    src/effects/backends/lv2/lv2effectprocessor.cpp
    src/effects/backends/lv2/lv2manifest.cpp
  )
  target_compile_definitions(mixxx-lib PUBLIC __LILV__)
  target_link_libraries(mixxx-lib PRIVATE lilv::lilv)
  target_link_libraries(mixxx-test PRIVATE lilv::lilv)
endif()

# Live Broadcasting (Shoutcast)
option(BROADCAST "Live Broadcasting (Shoutcast) support" ON)
if(BROADCAST)
  find_package(Shoutidjc)
  # Check if system lib is at least 2.4.6 and not suffering bugs
  # https://github.com/mixxxdj/mixxx/issues/9681
  # https://github.com/mixxxdj/mixxx/issues/10305
  if(Shoutidjc_FOUND AND Shoutidjc_VERSION VERSION_LESS 2.4.4)
      message(STATUS "Installed libshout-idjc version: ${Shoutidjc_VERSION} is suffering from issue #9681")
  elseif(Shoutidjc_FOUND AND Shoutidjc_VERSION VERSION_LESS 2.4.6)
      message(STATUS "Installed libshout version: ${Shout_VERSION} is suffering from issue #10305")
  endif()
  if(NOT Shoutidjc_FOUND OR Shoutidjc_VERSION VERSION_LESS 2.4.6)
    # Fall back to internal library in the lib tree
    message(STATUS "Using internal libshout-idjc")
    add_subdirectory("${CMAKE_CURRENT_SOURCE_DIR}/lib/libshout-idjc")
    target_include_directories(mixxx-lib SYSTEM PUBLIC lib/libshout-idjc/include)
    if(WIN32)
      target_compile_definitions(shout_mixxx PRIVATE __WINDOWS__ _CRT_NONSTDC_NO_WARNINGS)
    endif()
    target_link_libraries(mixxx-lib PRIVATE shout_mixxx)
  else()
    target_link_libraries(mixxx-lib PRIVATE Shoutidjc::Shoutidjc)
  endif()
  target_sources(mixxx-lib PRIVATE
    src/preferences/dialog/dlgprefbroadcastdlg.ui
    src/preferences/dialog/dlgprefbroadcast.cpp
    src/broadcast/broadcastmanager.cpp
    src/engine/sidechain/shoutconnection.cpp
    src/preferences/broadcastprofile.cpp
    src/preferences/broadcastsettings.cpp
    src/preferences/broadcastsettings_legacy.cpp
    src/preferences/broadcastsettingsmodel.cpp
    src/encoder/encoderbroadcastsettings.cpp
  )
  target_compile_definitions(mixxx-lib PUBLIC __BROADCAST__)
  if (QML)
    target_compile_definitions(mixxx-qml-lib PUBLIC __BROADCAST__)
  endif()
endif()

# Opus (RFC 6716)
find_package(OpusFile)
find_package(Opus)
default_option(OPUS "Opus (RFC 6716) support" "OpusFile_FOUND")
if(OPUS)
  if(NOT OpusFile_FOUND OR NOT Opus_FOUND)
    message(FATAL_ERROR "Opus support requires libopus and libopusfile with development headers.")
  endif()
  target_sources(mixxx-lib PRIVATE
    src/sources/soundsourceopus.cpp
    src/encoder/encoderopus.cpp
    src/encoder/encoderopussettings.cpp
  )
  target_compile_definitions(mixxx-lib PUBLIC __OPUS__)
  target_link_libraries(mixxx-lib PRIVATE OpusFile::OpusFile)
  target_link_libraries(mixxx-lib PRIVATE Opus::Opus)
endif()

# MAD MP3 Decoder
find_package(MAD)
find_package(ID3Tag)
default_option(MAD "MAD MP3 Decoder" "MAD_FOUND;ID3Tag_FOUND")
if(MAD)
  if(NOT MAD_FOUND)
    message(FATAL_ERROR "MAD support requires libmad and its development headers.")
  endif()
  if(NOT ID3Tag_FOUND)
    message(FATAL_ERROR "ID3Tag support requires libid3tag and its development headers.")
  endif()
  target_sources(mixxx-lib PRIVATE src/sources/soundsourcemp3.cpp)
  target_compile_definitions(mixxx-lib PUBLIC __MAD__)
  target_link_libraries(mixxx-lib PRIVATE MAD::MAD ID3Tag::ID3Tag)
endif()

# Media Foundation AAC Decoder Plugin
#
# The Media Foundtation API is only available on Windows, therefore this option
# is forcibly set to OFF on all other platforms.
cmake_dependent_option(MEDIAFOUNDATION "Media Foundation AAC decoder plugin" ON "WIN32" OFF)
if(MEDIAFOUNDATION)
  find_package(MediaFoundation REQUIRED)
  target_sources(mixxx-lib PRIVATE
    src/sources/soundsourcemediafoundation.cpp
  )
  target_compile_definitions(mixxx-lib PUBLIC __MEDIAFOUNDATION__)
  target_include_directories(mixxx-lib SYSTEM PRIVATE
    ${MediaFoundation_INCLUDE_DIRS}
  )
  target_link_libraries(mixxx-lib PRIVATE
    ${MediaFoundation_LIBRARIES}
    Version.lib
  )
endif()

# Modplug support
find_package(Modplug)
default_option(MODPLUG "Modplug module decoder support" "Modplug_FOUND")
if(MODPLUG)
  if(NOT Modplug_FOUND)
    message(FATAL_ERROR "Modplug module decoder support requires libmodplug and its development headers.")
  endif()
  target_sources(mixxx-lib PRIVATE
    src/preferences/dialog/dlgprefmodplugdlg.ui
    src/sources/soundsourcemodplug.cpp
    src/preferences/dialog/dlgprefmodplug.cpp
  )
  target_compile_definitions(mixxx-lib PUBLIC __MODPLUG__)
  target_link_libraries(mixxx-lib PRIVATE Modplug::Modplug)
endif()

find_package(Microsoft.GSL CONFIG)
if(Microsoft.GSL_FOUND)
  target_link_libraries(mixxx-lib PRIVATE Microsoft.GSL::GSL)
  if (QML)
    target_link_libraries(mixxx-qml-lib PRIVATE Microsoft.GSL::GSL)
    target_link_libraries(mixxx-qml-libplugin PRIVATE Microsoft.GSL::GSL)
  endif()
else()
  # check if the headers have been installed without cmake config (< 3.1.0)
  check_include_file_cxx(gsl/gsl HAVE_GSL_GSL)
  if(NOT HAVE_GSL_GSL)
    unset(HAVE_GSL_GSL CACHE) # unset cache to re-evaluate this until it succeeds. check_include_file_cxx() has no REQUIRED flag.
    message(FATAL_ERROR "ms-gsl deveopment headers (libmsgsl-dev) not found")
  endif()
endif()


# QtKeychain
option(QTKEYCHAIN "Secure credentials storage support for Live Broadcasting profiles" ON)
if(QTKEYCHAIN)
  find_package(Qt${QT_VERSION_MAJOR}Keychain REQUIRED)
  target_compile_definitions(mixxx-lib PUBLIC __QTKEYCHAIN__)
  target_link_libraries(mixxx-lib PRIVATE ${QTKEYCHAIN_LIBRARIES})
  target_include_directories(mixxx-lib SYSTEM PUBLIC ${QTKEYCHAIN_INCLUDE_DIRS})
endif()

# USB HID or/and Bulk controller support
find_package(LibUSB)

# USB HID controller support
option(HID "USB HID controller support" ON)
if(HID)
  # hidapi 0.11.2 is the first release, that implements hid_get_input_report
  # for the Linux hidraw backend.
  find_package(hidapi 0.11.2)
  if(NOT hidapi_FOUND)
    message(STATUS "Linking internal libhidapi statically")
    add_library(mixxx-hidapi STATIC EXCLUDE_FROM_ALL)
    target_include_directories(mixxx-hidapi SYSTEM PUBLIC lib/hidapi/hidapi)
    if(WIN32)
        target_sources(mixxx-hidapi PRIVATE lib/hidapi/windows/hid.c)
        find_library(Setupapi_LIBRARY Setupapi REQUIRED)
        target_link_libraries(mixxx-hidapi PUBLIC ${Setupapi_LIBRARY})
    elseif(APPLE)
        target_sources(mixxx-hidapi PRIVATE lib/hidapi/mac/hid.c)
        find_library(AppKit_LIBRARY AppKit REQUIRED)
        target_link_libraries(mixxx-hidapi PUBLIC ${AppKit_LIBRARY})
    elseif(UNIX)
      if(CMAKE_SYSTEM_NAME STREQUAL Linux)
        find_library(libudev_LIBRARY udev REQUIRED)
        target_sources(mixxx-hidapi PRIVATE lib/hidapi/linux/hid.c)
        target_link_libraries(mixxx-hidapi PRIVATE ${libudev_LIBRARY})
      else()
        if(NOT LibUSB_FOUND)
          message(FATAL_ERROR "USB HID controller support on Unix with statically linked libhidapi-libusb requires libusb 1.0 and its development headers.")
        endif()
        target_sources(mixxx-hidapi PRIVATE lib/hidapi/libusb/hid.c)
        target_link_libraries(mixxx-hidapi PRIVATE LibUSB::LibUSB)
      endif()
    else()
      message(FATAL_ERROR "USB HID controller support only possible on Windows/Mac OS/Linux/BSD.")
    endif()
    target_link_libraries(mixxx-lib PRIVATE mixxx-hidapi)
  else()
    # hidapi has two backends on Linux, one using the kernel's hidraw API and one using libusb.
    # libusb obviously does not support Bluetooth HID devices, so use the hidraw backend. The
    # libusb backend is the default, so hidraw needs to be selected explicitly at link time.
    if(CMAKE_SYSTEM_NAME STREQUAL Linux)
      target_link_libraries(mixxx-lib PRIVATE hidapi::hidraw)
    else()
      target_link_libraries(mixxx-lib PRIVATE hidapi::hidapi)
    endif()
  endif()
  target_sources(mixxx-lib PRIVATE
    src/controllers/hid/hidcontroller.cpp
    src/controllers/hid/hidiothread.cpp
    src/controllers/hid/hidioglobaloutputreportfifo.cpp
    src/controllers/hid/hidiooutputreport.cpp
    src/controllers/hid/hiddevice.cpp
    src/controllers/hid/hidenumerator.cpp
    src/controllers/hid/legacyhidcontrollermapping.cpp
    src/controllers/hid/legacyhidcontrollermappingfilehandler.cpp
  )
  target_compile_definitions(mixxx-lib PUBLIC __HID__)
endif()

# USB Bulk controller support
default_option(BULK "USB Bulk controller support" "LibUSB_FOUND;NOT WIN32")
if(BULK)
  if(NOT LibUSB_FOUND)
    message(FATAL_ERROR "USB Bulk controller support requires libusb 1.0 and its development headers.")
  endif()
  target_sources(mixxx-lib PRIVATE
    src/controllers/bulk/bulkcontroller.cpp
    src/controllers/bulk/bulkenumerator.cpp
  )
  if(NOT HID)
    target_sources(mixxx-lib PRIVATE
      src/controllers/hid/legacyhidcontrollermapping.cpp
      src/controllers/hid/legacyhidcontrollermappingfilehandler.cpp
    )
  endif()
  target_compile_definitions(mixxx-lib PUBLIC __BULK__)
  target_link_libraries(mixxx-lib PRIVATE LibUSB::LibUSB)
endif()

# Vinyl Control
default_option(VINYLCONTROL "Vinyl Control support" "NOT MACAPPSTORE")
if(VINYLCONTROL)
  if(MACAPPSTORE)
    message(FATAL_ERROR "Mac App Store and Vinyl Control support are mutually exclusive due to licensing issues.")
  endif()

  target_sources(mixxx-lib PRIVATE
    src/vinylcontrol/vinylcontrol.cpp
    src/vinylcontrol/vinylcontrolxwax.cpp
    src/preferences/dialog/dlgprefvinyl.cpp
    src/vinylcontrol/vinylcontrolsignalwidget.cpp
    src/vinylcontrol/vinylcontrolmanager.cpp
    src/vinylcontrol/vinylcontrolprocessor.cpp
    src/vinylcontrol/steadypitch.cpp
    src/engine/controls/vinylcontrolcontrol.cpp
  )
  target_compile_definitions(mixxx-lib PUBLIC __VINYLCONTROL__)

  # Internal xwax library
  add_library(mixxx-xwax STATIC EXCLUDE_FROM_ALL)
  target_sources(mixxx-xwax PRIVATE lib/xwax/timecoder.c lib/xwax/lut.c)
  target_include_directories(mixxx-xwax SYSTEM PUBLIC lib/xwax)
  target_link_libraries(mixxx-lib PRIVATE mixxx-xwax)
endif()

# WavPack audio file support
find_package(wavpack)
default_option(WAVPACK "WavPack audio file support" "wavpack_FOUND")
if(WAVPACK)
  if(NOT wavpack_FOUND)
    message(FATAL_ERROR "WavPack audio file support requires libwv and its development headers.")
  endif()
  target_sources(mixxx-lib PRIVATE src/sources/soundsourcewv.cpp)
  target_compile_definitions(mixxx-lib PUBLIC __WV__)
  target_link_libraries(mixxx-lib PRIVATE WavPack::wavpack)
endif()

# Configure file with build options
file(RELATIVE_PATH MIXXX_INSTALL_DOCDIR_RELATIVE_TO_DATADIR "${CMAKE_INSTALL_PREFIX}/${MIXXX_INSTALL_DATADIR}" "${CMAKE_INSTALL_PREFIX}/${MIXXX_INSTALL_DOCDIR}")
configure_file("${CMAKE_CURRENT_SOURCE_DIR}/src/config.h.in" "${CMAKE_CURRENT_BINARY_DIR}/src/config.h" @ONLY)

# Packaging
set(CPACK_PACKAGE_VENDOR "Mixxx Project")
set(CPACK_PACKAGE_CONTACT "RJ Skerry-Ryan <rryan@mixxx.org>")
set(CPACK_PACKAGE_DESCRIPTION_SUMMARY "Digital DJ Application")
set(CPACK_PACKAGE_DESCRIPTION_FILE "${CMAKE_CURRENT_SOURCE_DIR}/packaging/CPackPackageDescription.txt")
set(CPACK_PACKAGE_INSTALL_DIRECTORY "Mixxx")
set(CPACK_PACKAGE_EXECUTABLES "mixxx;Mixxx")
set(CPACK_PACKAGE_ICON "${CMAKE_SOURCE_DIR}/res/images/mixxx_install_logo.bmp")
set(CPACK_PACKAGE_HOMEPAGE_URL "https://www.mixxx.org/")
set(CPACK_RESOURCE_FILE_LICENSE "${CMAKE_CURRENT_SOURCE_DIR}/LICENSE")
set(CPACK_RESOURCE_FILE_README "${CMAKE_CURRENT_SOURCE_DIR}/README.md")
set(CPACK_STRIP_FILES ON)
set(CPACK_CREATE_DESKTOP_LINKS "mixxx")
set(CPACK_MIXXX_VERSION "${MIXXX_VERSION}")
# Save GIT values just in case they have been set manual via cmake
set(CPACK_GIT_DESCRIBE "${GIT_DESCRIBE}")
set(CPACK_GIT_COMMIT_DATE ${GIT_COMMIT_DATE})

# Detailed version information, git info and package file name are set from
# CPackConfig.cmake, not here.

set(CPACK_SOURCE_IGNORE_FILES  "\\\\.#;/#;.*~;\\\\.o$")
list(APPEND CPACK_SOURCE_IGNORE_FILES "/\\\\.git/")
list(APPEND CPACK_SOURCE_IGNORE_FILES "/\\\\.github/")
list(APPEND CPACK_SOURCE_IGNORE_FILES "/build/")
list(APPEND CPACK_SOURCE_IGNORE_FILES "${CMAKE_CURRENT_BINARY_DIR}/")
set(CPACK_SOURCE_DIR "${CMAKE_CURRENT_SOURCE_DIR}")

set(CPACK_DEBIAN_PACKAGE_SECTION "sound")
set(CPACK_DEBIAN_PACKAGE_PRIORITY "optional")
set(CPACK_DEBIAN_PACKAGE_SUGGESTS "pdf-viewer, pulseaudio-utils")
set(CPACK_DEBIAN_PACKAGE_REPLACES "mixxx-data")
<<<<<<< HEAD
set(CPACK_DEBIAN_PACKAGE_DEPENDS "libqt5sql5-sqlite, fonts-open-sans, fonts-ubuntu,\
 qml-module-qtquick-controls, qml-module-qtquick-controls2, qml-module-qt-labs-qmlmodels, qml-module-qtquick-shapes, qt6-qpa-plugins")
=======
set(CPACK_DEBIAN_PACKAGE_DEPENDS "libqt5sql5-sqlite, fonts-open-sans, fonts-ubuntu")
>>>>>>> 99da6221
set(CPACK_DEBIAN_PACKAGE_SHLIBDEPS ON)
set(CPACK_DEBIAN_PACKAGE_HOMEPAGE "${CPACK_PACKAGE_HOMEPAGE_URL}")
set(CPACK_DEBIAN_PACKAGE_CONTROL_STRICT_PERMISSION TRUE)
file(READ ${CPACK_PACKAGE_DESCRIPTION_FILE} CPACK_DEBIAN_PACKAGE_DESCRIPTION)
set(CPACK_DEBIAN_PACKAGE_DESCRIPTION_MERGED "${CPACK_DEBIAN_PACKAGE_DESCRIPTION}")
string(PREPEND CPACK_DEBIAN_PACKAGE_DESCRIPTION_MERGED "${CPACK_PACKAGE_DESCRIPTION_SUMMARY}" "\n")
string(REPLACE "\n\n" "\n.\n" CPACK_DEBIAN_PACKAGE_DESCRIPTION_MERGED "${CPACK_DEBIAN_PACKAGE_DESCRIPTION_MERGED}")
string(REPLACE "\n" "\n " CPACK_DEBIAN_PACKAGE_DESCRIPTION_MERGED "${CPACK_DEBIAN_PACKAGE_DESCRIPTION_MERGED}")

# This is the version of the package itself and can be advanced or set to
# something like 0ubuntu1 when building a new package from the same version
if (NOT CPACK_DEBIAN_PACKAGE_RELEASE)
   set(CPACK_DEBIAN_PACKAGE_RELEASE 1)
endif()

set(CPACK_DEBIAN_DISTRIBUTION_RELEASES jammy lunar mantic noble)
set(CPACK_DEBIAN_SOURCE_DIR ${CMAKE_SOURCE_DIR})
set(CPACK_DEBIAN_UPLOAD_PPA_SCRIPT "${CMAKE_CURRENT_SOURCE_DIR}/packaging/CPackDebUploadPPA.cmake")
set(CPACK_DEBIAN_INSTALL_SCRIPT "${CMAKE_CURRENT_SOURCE_DIR}/packaging/CPackDebInstall.cmake")

set(CPACK_WIX_UPGRADE_GUID "921DC99C-4DCF-478D-B950-50685CB9E6BE")
set(CPACK_WIX_LICENSE_RTF "${CMAKE_CURRENT_SOURCE_DIR}/packaging/wix/LICENSE.rtf")
set(CPACK_WIX_PRODUCT_ICON "${CMAKE_SOURCE_DIR}/res/images/icons/ic_mixxx.ico")
set(CPACK_WIX_PROPERTY_ARPHELPLINK "${CPACK_PACKAGE_HOMEPAGE_URL}")
set(CPACK_WIX_UI_BANNER "${CMAKE_CURRENT_SOURCE_DIR}/packaging/wix/images/banner.bmp")
set(CPACK_WIX_UI_DIALOG "${CMAKE_CURRENT_SOURCE_DIR}/packaging/wix/images/dialog.bmp")

set(CPACK_PROJECT_CONFIG_FILE "${CMAKE_SOURCE_DIR}/packaging/CPackConfig.cmake" )

if(WIN32)
    # override not working default NSIS
    set(CPACK_GENERATOR WIX)
endif()

include(CPack)

if (APPLOCAL_COMPONENT_DEFINED)
    cpack_add_component(applocal
        HIDDEN
        REQUIRED)

    # In order to run Mixx from the build directory install applocal components
    add_custom_command(
        TARGET mixxx POST_BUILD
        COMMAND "${CMAKE_COMMAND}" -DCOMPONENT=applocal -DCMAKE_INSTALL_PREFIX="${CMAKE_CURRENT_BINARY_DIR}" -P cmake_install.cmake)
endif()

if(APPLE AND MACOS_BUNDLE)
    set(BUNDLE_NAME "${MIXXX_INSTALL_PREFIX}")
    set(BUNDLE_DIRS "${CMAKE_PREFIX_PATH}/lib")
    set(APPLE_CODESIGN_ENTITLEMENTS "${CMAKE_CURRENT_SOURCE_DIR}/packaging/macos/Mixxx.entitlements")

    # Starting with arm64 macOS Apple will require ad-hoc code signatures,
    # which can be generated by setting the identity to a single dash (-).
    # These only include a checksum for verifying integrity, not an actual
    # signature.
    if (NOT APPLE_CODESIGN_IDENTITY)
      set(APPLE_CODESIGN_IDENTITY -)
    endif()

    configure_file(cmake/modules/BundleInstall.cmake.in "${CMAKE_CURRENT_BINARY_DIR}/BundleInstall.cmake" @ONLY)
    install(SCRIPT "${CMAKE_CURRENT_BINARY_DIR}/BundleInstall.cmake")
endif()<|MERGE_RESOLUTION|>--- conflicted
+++ resolved
@@ -2551,8 +2551,7 @@
     Network
     OpenGL
     PrintSupport
-    Qml
-    QuickWidgets
+    Qml # for QJSEngine
     Sql
     Svg
     Test
@@ -2572,56 +2571,21 @@
 endif()
 find_package(Qt${QT_VERSION_MAJOR}
   COMPONENTS
-<<<<<<< HEAD
     ${QT_COMPONENTS}
-=======
-    Concurrent
-    Core
-    Gui
-    Network
-    OpenGL
-    PrintSupport
-    Qml # for QJSEngine
-    Sql
-    Svg
-    Test
-    Widgets
-    Xml
->>>>>>> 99da6221
     ${QT_EXTRA_COMPONENTS}
   REQUIRED
 )
 # PUBLIC is required below to find included headers
-<<<<<<< HEAD
 foreach(COMPONENT ${QT_COMPONENTS})
   target_link_libraries(mixxx-lib PUBLIC Qt${QT_VERSION_MAJOR}::${COMPONENT})
 endforeach()
-=======
-target_link_libraries(mixxx-lib PUBLIC
-  Qt${QT_VERSION_MAJOR}::Concurrent
-  Qt${QT_VERSION_MAJOR}::Core
-  Qt${QT_VERSION_MAJOR}::Gui
-  Qt${QT_VERSION_MAJOR}::Network
-  Qt${QT_VERSION_MAJOR}::OpenGL
-  Qt${QT_VERSION_MAJOR}::PrintSupport
-  Qt${QT_VERSION_MAJOR}::Qml
-  Qt${QT_VERSION_MAJOR}::Sql
-  Qt${QT_VERSION_MAJOR}::Svg
-  Qt${QT_VERSION_MAJOR}::Test
-  Qt${QT_VERSION_MAJOR}::Widgets
-  Qt${QT_VERSION_MAJOR}::Xml)
->>>>>>> 99da6221
 if(QT_EXTRA_COMPONENTS)
   foreach(COMPONENT ${QT_EXTRA_COMPONENTS})
     target_link_libraries(mixxx-lib PUBLIC Qt${QT_VERSION_MAJOR}::${COMPONENT})
   endforeach()
 endif()
 
-<<<<<<< HEAD
 if(QML)
-=======
-if(QT6)
->>>>>>> 99da6221
   set(QT_QML_OUTPUT_DIRECTORY ${CMAKE_BINARY_DIR}/qml)
   qt_add_library(mixxx-qml-lib STATIC)
   foreach(COMPONENT ${QT_COMPONENTS})
@@ -2705,7 +2669,7 @@
 option(DEBUG_ASSERTIONS_FATAL "Fail if debug become true assertions" OFF)
 if(DEBUG_ASSERTIONS_FATAL)
   target_compile_definitions(mixxx-lib PUBLIC MIXXX_DEBUG_ASSERTIONS_FATAL MIXXX_DEBUG_ASSERTIONS_ENABLED)
-  if(QT6)
+  if(QML)
     target_compile_definitions(mixxx-qml-lib PUBLIC MIXXX_DEBUG_ASSERTIONS_FATAL MIXXX_DEBUG_ASSERTIONS_ENABLED)
   endif()
   if (NOT CMAKE_BUILD_TYPE STREQUAL "Debug")
@@ -3549,12 +3513,8 @@
 set(CPACK_DEBIAN_PACKAGE_PRIORITY "optional")
 set(CPACK_DEBIAN_PACKAGE_SUGGESTS "pdf-viewer, pulseaudio-utils")
 set(CPACK_DEBIAN_PACKAGE_REPLACES "mixxx-data")
-<<<<<<< HEAD
 set(CPACK_DEBIAN_PACKAGE_DEPENDS "libqt5sql5-sqlite, fonts-open-sans, fonts-ubuntu,\
  qml-module-qtquick-controls, qml-module-qtquick-controls2, qml-module-qt-labs-qmlmodels, qml-module-qtquick-shapes, qt6-qpa-plugins")
-=======
-set(CPACK_DEBIAN_PACKAGE_DEPENDS "libqt5sql5-sqlite, fonts-open-sans, fonts-ubuntu")
->>>>>>> 99da6221
 set(CPACK_DEBIAN_PACKAGE_SHLIBDEPS ON)
 set(CPACK_DEBIAN_PACKAGE_HOMEPAGE "${CPACK_PACKAGE_HOMEPAGE_URL}")
 set(CPACK_DEBIAN_PACKAGE_CONTROL_STRICT_PERMISSION TRUE)
