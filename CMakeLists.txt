cmake_minimum_required(VERSION 3.21)

# CMAKE_CXX_COMPILER_ID: Distinguish between "AppleClang" and "Clang"
if(POLICY CMP0025)
  cmake_policy(SET CMP0025 NEW)
endif()

# MACOSX_RPATH is set by default
if(POLICY CMP0042)
  cmake_policy(SET CMP0042 NEW)
endif()

# Support new IN_LIST if() operator
if(POLICY CMP0057)
  cmake_policy(SET CMP0057 NEW)
endif()

# Enforce interprocedural optimization
if(POLICY CMP0069)
  cmake_policy(SET CMP0069 NEW)
endif()

# Let AUTOMOC and AUTOUIC process GENERATED files
if(POLICY CMP0071)
  cmake_policy(SET CMP0071 NEW)
endif()

# Propagate interface link properties
if(POLICY CMP0099)
  # This avoids a warning when qt deals with different behaviours controlled by this policy
  # in its cmake functions. See
  # https://github.com/qt/qtbase/commit/e3e1007f9778d8fc629a06f7d3d216bb7f81351b
  cmake_policy(SET CMP0099 NEW)
endif()

# An imported target missing its location property fails during generation.
if(POLICY CMP0111)
  cmake_policy(SET CMP0111 NEW)
endif()

# Set the timestamp of extracted files to the time of the extraction instead of
# the archived timestamp to make sure that dependent files are rebuilt if the
# URL changes.
if(POLICY CMP0135)
  cmake_policy(SET CMP0135 NEW)
endif()

function(FATAL_ERROR_MISSING_ENV)
  if(WIN32)
    if(CMAKE_BUILD_TYPE MATCHES "Debug")
      message(FATAL_ERROR "Did you download the Mixxx build environment using ´${CMAKE_SOURCE_DIR}/tools/windows_buildenv.bat´?")
    else()
      message(FATAL_ERROR "Did you download the Mixxx build environment using ´${CMAKE_SOURCE_DIR}/tools/windows_release_buildenv.bat´ or ´${CMAKE_SOURCE_DIR}/tools/windows_buildenv.bat´(includes Debug)?")
    endif()
  elseif(APPLE)
    if(CMAKE_BUILD_TYPE MATCHES "Debug")
      message(FATAL_ERROR "Did you download the Mixxx build environment using ´${CMAKE_SOURCE_DIR}/tools/macos_buildenv.bat´")
    else()
      message(FATAL_ERROR "Did you download the Mixxx build environment using ´${CMAKE_SOURCE_DIR}/tools/macos_release_buildenv.bat´ or ´${CMAKE_SOURCE_DIR}/tools/macos_buildenv.bat´(includes Debug)?")
    endif()
  else()
    message(FATAL_ERROR "Did you install the Debian dev packages via ´${CMAKE_SOURCE_DIR}/tools/debian_buildenv.sh´ or the equivalent packages using your package manager?")
  endif()
endfunction()

# We use here ENV{MIXXX_VCPKG_ROOT} as a workaround to find the overlay folders
# in manifest mode https://github.com/microsoft/vcpkg/issues/12289.
# Note: VCPKG_ROOT, the default location for the vcpkg cli tool is later
# adjusted by CMAKE_TOOLCHAIN_FILE.
if(DEFINED ENV{MIXXX_VCPKG_ROOT} AND NOT DEFINED MIXXX_VCPKG_ROOT)
    set(MIXXX_VCPKG_ROOT "$ENV{MIXXX_VCPKG_ROOT}")
endif()

if(DEFINED MIXXX_VCPKG_ROOT)
  if(EXISTS "$ENV{MIXXX_VCPKG_ROOT}/overlay/ports" OR NOT EXISTS "$ENV{MIXXX_VCPKG_ROOT}/ports")
    # MIXXX_VCPKG_ROOT points to our vcpkg environment
    # and we configure the CMAKE_TOOLCHAIN_FILE and overlays accordingly
    message(STATUS "Using MIXXX_VCPKG_ROOT: $ENV{MIXXX_VCPKG_ROOT}")
  else()
    message(STATUS "MIXXX_VCPKG_ROOT not correct (missing $ENV{MIXXX_VCPKG_ROOT}/overlay/ports)")
    FATAL_ERROR_MISSING_ENV()
  endif()

  if(NOT DEFINED VCPKG_OVERLAY_PORTS)
    # required for manifest mode
    set(VCPKG_OVERLAY_PORTS "${MIXXX_VCPKG_ROOT}/overlay/ports")
    if(APPLE)
        list(APPEND VCPKG_OVERLAY_PORTS "${MIXXX_VCPKG_ROOT}/overlay/osx")
    elseif(WIN32)
        list(APPEND VCPKG_OVERLAY_PORTS "${MIXXX_VCPKG_ROOT}/overlay/windows")
    endif()
  endif()

  if(NOT DEFINED VCPKG_OVERLAY_TRIPLETS)
    # required for manifest mode
    set(VCPKG_OVERLAY_TRIPLETS "${MIXXX_VCPKG_ROOT}/overlay/triplets")
  endif()

  if(NOT DEFINED CMAKE_TOOLCHAIN_FILE)
    set(CMAKE_TOOLCHAIN_FILE "${MIXXX_VCPKG_ROOT}/scripts/buildsystems/vcpkg.cmake" CACHE STRING "")
  endif()
endif()

if(DEFINED ENV{VCPKG_DEFAULT_TRIPLET} AND NOT DEFINED VCPKG_TARGET_TRIPLET)
  set(VCPKG_TARGET_TRIPLET "$ENV{VCPKG_DEFAULT_TRIPLET}")
endif()
set(X_VCPKG_APPLOCAL_DEPS_INSTALL ON CACHE BOOL "Automatically copy dependencies into the install target directory for executables." FORCE)


# Set a default build type if none was specified
# See https://blog.kitware.com/cmake-and-the-default-build-type/ for details.
set(default_build_type "RelWithDebInfo")
if(EXISTS "${CMAKE_SOURCE_DIR}/.git" AND NOT WIN32)
  # On Windows, Debug builds are linked to unoptimized libs
  # generating unusable slow Mixxx builds.
  set(default_build_type "Debug")
endif()

if(NOT CMAKE_CONFIGURATION_TYPES)
  if(NOT CMAKE_BUILD_TYPE)
    message(STATUS "Setting CMAKE_BUILD_TYPE to '${default_build_type}' as none was specified.")
    set(CMAKE_BUILD_TYPE "${default_build_type}" CACHE STRING "Choose the type of build." FORCE)
    # Set the possible values of build type for cmake-gui
    set_property(CACHE CMAKE_BUILD_TYPE PROPERTY STRINGS "Debug" "Release" "RelWithDebInfo")
  elseif(NOT CMAKE_BUILD_TYPE MATCHES "^(Debug|Release|RelWithDebInfo)$")
    message(FATAL_ERROR "CMAKE_BUILD_TYPE=${CMAKE_BUILD_TYPE} is not supported, use one of Debug, Release or RelWithDebInfo.")
  endif()
endif()

option(QT6 "Build with Qt6" ON)
option(QML "Build with QML" OFF)
option(QOPENGL "Use QOpenGLWindow based widget instead of QGLWidget" ON)

if(QML AND NOT QT6)
  message(FATAL_ERROR "Building with option QML=ON requires QT6=ON")
endif()

if(QOPENGL)
  add_compile_definitions(MIXXX_USE_QOPENGL)
endif()

if(QML)
  add_compile_definitions(MIXXX_USE_QML)
endif()

if(APPLE)
  # Check if xcode-select is installed
  execute_process(COMMAND xcode-select -v
    RESULT_VARIABLE XCODE_SELECT_RESULT
    OUTPUT_QUIET
  )
  if(XCODE_SELECT_RESULT)
    # xcode-select command failed, meaning it is not installed or not configured properly
    message(FATAL_ERROR "'xcode-select -v' failed with '${XCODE_SELECT_RESULT}'. You may need to install Xcode and run 'sudo xcode-select --install'.")
  endif()

  if(VCPKG_TARGET_TRIPLET MATCHES "^arm64-osx")
    # Minimum macOS version for arm64 Support
    set(CMAKE_OSX_DEPLOYMENT_TARGET 11.0 CACHE STRING "Minimum macOS version the build will be able to run on")
    set(CMAKE_OSX_ARCHITECTURES arm64 CACHE STRING "The target architecture")
    set(CMAKE_SYSTEM_PROCESSOR arm64 CACHE STRING "The target system processor")
    set(CMAKE_SYSTEM_NAME Darwin CACHE STRING "Setting this enables CMAKE_CROSSCOMPILE")
  else()
    if(QT6)
      # Minimum macOS version supported by Qt 6
      set(CMAKE_OSX_DEPLOYMENT_TARGET 10.15 CACHE STRING "Minimum macOS version the build will be able to run on")
    else()
      # Minimum macOS version supported by Qt 5.12
      set(CMAKE_OSX_DEPLOYMENT_TARGET 10.12 CACHE STRING "Minimum macOS version the build will be able to run on")
      # Needed for deployment target < 10.14
      add_compile_options(-fno-aligned-allocation)
    endif()
  endif()
endif()

project(mixxx VERSION 2.5.0)
# Work around missing version suffixes support https://gitlab.kitware.com/cmake/cmake/-/issues/16716
set(MIXXX_VERSION_PRERELEASE "alpha") # set to "alpha" "beta" or ""

set(CMAKE_PROJECT_HOMEPAGE_URL "https://www.mixxx.org")
set(CMAKE_PROJECT_DESCRIPTION "Mixxx is Free DJ software that gives you everything you need to perform live mixes.")

# Used for force control of color output
set(BUILD_COLORS "auto" CACHE STRING "Try to use colors auto/always/no")

list(APPEND CMAKE_MODULE_PATH "${CMAKE_CURRENT_SOURCE_DIR}/cmake/modules")
include(CMakeDependentOption)
include(CheckSymbolExists)
include(CheckIncludeFileCXX)
include(ExternalProject)
include(GNUInstallDirs)
include(DefaultOption)
include(IsStaticLibrary)

# Verify VCPKG settings
if(DEFINED _VCPKG_INSTALLED_DIR)
  if(NOT EXISTS "${_VCPKG_INSTALLED_DIR}/${VCPKG_TARGET_TRIPLET}")
    # Fail early if this part of CMAKE_PREFIX_PATH does not exist
    # else the library lookups below will fail with misleading error messages
    message(STATUS "VCPKG_TARGET_TRIPLET dir not found: ${_VCPKG_INSTALLED_DIR}/${VCPKG_TARGET_TRIPLET} "
        "Make sure the VCPKG build environment is installed and contains the build for the selected triplet.")
    FATAL_ERROR_MISSING_ENV()
  else()
    message(STATUS "Using VCPKG_TARGET_TRIPLET: ${VCPKG_TARGET_TRIPLET}")
  endif()
endif()

#######################################################################
# Compilers and toolchains

if(CMAKE_CXX_COMPILER_ID STREQUAL "GNU")
  # GNU is GNU GCC
  set(GNU_GCC true)
else()
  set(GNU_GCC false)
endif()

if(CMAKE_CXX_COMPILER_ID MATCHES "Clang")
  if (CMAKE_CXX_SIMULATE_ID MATCHES "MSVC")
    set(LLVM_CLANG false)
    set(MSVC true)
  else()
    # using regular Clang or AppleClang
    set(LLVM_CLANG true)
  endif()
else()
  set(LLVM_CLANG false)
endif()

# CMake implicitly sets the variable MSVC to true for Microsoft
# Visual C++ or another compiler simulating Visual C++.
# https://cmake.org/cmake/help/latest/variable/MSVC.html

#######################################################################

set(CMAKE_CXX_STANDARD 20)
if(MSVC)
  # Ensure MSVC populates __cplusplus correctly.
  set(CMAKE_CXX_FLAGS "${CMAKE_CXX_FLAGS} /Zc:__cplusplus")
  # Remove unreferenced code and data
  # Since c++11 they can safely be removed to speed up linking.
  set(CMAKE_CXX_FLAGS "${CMAKE_CXX_FLAGS} /Zc:inline")
endif()

# Speed up builds on HDDs and prevent wearing of SDDs
#
# This is only applies to gcc/clang, therefore this option is forcibly set to
# ON on all other compilers.
cmake_dependent_option(BUILD_LOW_MEMORY "Store temporary build files on disk by disabling the build option -pipe" OFF "GNU_GCC OR LLVM_CLANG" ON)
if(NOT BUILD_LOW_MEMORY)
  add_compile_options(-pipe)
endif()

# Coverage
#
# This is only available with GCC, therefore this option is forcibly set to OFF
# for all other compilers.
cmake_dependent_option(COVERAGE "Coverage (i.e. gcov) support" OFF "GNU_GCC" OFF)
if(COVERAGE)
  add_compile_options(--coverage -fprofile-arcs -ftest-coverage)
  add_link_options(--coverage -fprofile-arcs -ftest-coverage)
endif()

# Profiling
#
# This is only available on Linux, therefore this option is forcibly set to OFF
# on all other platforms.
cmake_dependent_option(PROFILING "Profiling (e.g. gprof) support" OFF "UNIX;NOT APPLE" OFF)
if(PROFILING)
  add_compile_options(-pg)
  add_link_options(-pg)
endif()

#
# Optimizations
#

set(OPTIMIZE "portable" CACHE STRING "Optimization and Tuning (set to off, portable, native, legacy)")
set_property(CACHE OPTIMIZE PROPERTY STRINGS "off" "portable" "native" "legacy")
string(TOLOWER "${OPTIMIZE}" OPTIMIZE)
message(STATUS "Optimization level: ${OPTIMIZE}")

# CMAKE_INTERPROCEDURAL_OPTIMIZATION can be defined to override the default behaviour.
# We keep CMAKE_INTERPROCEDURAL_OPTIMIZATION unset (IPO disabled) to save
# build time at the cost of a bigger memory footprint at run-time.
# See https://github.com/mixxxdj/mixxx/pull/3589 for some test results
# Note: IPO has caused issues on Fedora https://bugzilla.rpmfusion.org/show_bug.cgi?id=5829
# Uncomment the following code to enable IPO for Release builds
#if(NOT DEFINED CMAKE_INTERPROCEDURAL_OPTIMIZATION AND NOT CMAKE_BUILD_TYPE STREQUAL "Debug" AND NOT OPTIMIZE STREQUAL "off")
#  include(CheckIPOSupported)
#  check_ipo_supported(RESULT HAVE_IPO)
#  if(HAVE_IPO)
#    set(CMAKE_INTERPROCEDURAL_OPTIMIZATION TRUE)
#  endif()
#endif()

if(MSVC)
  # Microsoft Visual Studio Compiler
  add_compile_options(/UTF8)
  if(CMAKE_SIZEOF_VOID_P EQUAL 8)
    # Target architecture is x64 -> x64 has alsways SSE and SSE2 instruction sets
    message(STATUS "x64 Enabling SSE2 CPU optimizations (>= Pentium 4)")
    # Define gcc/clang style defines for SSE and SSE2 for compatibility
    add_compile_definitions("__SSE__" "__SSE2__")
  endif()

  # Needed for sccache
  if(CMAKE_BUILD_TYPE STREQUAL "Debug")
    string(REPLACE "/Zi" "/Z7" CMAKE_CXX_FLAGS_DEBUG "${CMAKE_CXX_FLAGS_DEBUG}")
    string(REPLACE "/Zi" "/Z7" CMAKE_C_FLAGS_DEBUG "${CMAKE_C_FLAGS_DEBUG}")
  elseif(CMAKE_BUILD_TYPE STREQUAL "Release")
    string(REPLACE "/Zi" "/Z7" CMAKE_CXX_FLAGS_RELEASE "${CMAKE_CXX_FLAGS_RELEASE}")
    string(REPLACE "/Zi" "/Z7" CMAKE_C_FLAGS_RELEASE "${CMAKE_C_FLAGS_RELEASE}")
  elseif(CMAKE_BUILD_TYPE STREQUAL "RelWithDebInfo")
    string(REPLACE "/Zi" "/Z7" CMAKE_CXX_FLAGS_RELWITHDEBINFO "${CMAKE_CXX_FLAGS_RELWITHDEBINFO}")
    string(REPLACE "/Zi" "/Z7" CMAKE_C_FLAGS_RELWITHDEBINFO "${CMAKE_C_FLAGS_RELWITHDEBINFO}")
  endif()

  if(NOT OPTIMIZE STREQUAL "off")
    # Use the fastest floating point math library
    # http://msdn.microsoft.com/en-us/library/e7s85ffb.aspx
    # http://msdn.microsoft.com/en-us/library/ms235601.aspx
    add_compile_options(/fp:fast)

    # Suggested for unused code removal
    # http://msdn.microsoft.com/en-us/library/ms235601.aspx
    # http://msdn.microsoft.com/en-us/library/xsa71f43.aspx
    # http://msdn.microsoft.com/en-us/library/bxwfs976.aspx
    add_compile_options(/Gy)

    # For repeated local development builds, /INCREMENTAL offers much faster build times with the same performance of the executable,
    # unless link time code generation (like CMAKE_INTERPROCEDURAL_OPTIMIZATION) is used, which is contrary to incremental linking.

    if(CMAKE_BUILD_TYPE STREQUAL "Debug")
      #optimize Debug Builds as well, to have "normal" behaviour of mixxx during development
      string(REPLACE "/Od" "" CMAKE_CXX_FLAGS_DEBUG  "${CMAKE_CXX_FLAGS_DEBUG}")
      string(REPLACE "/Od" "" CMAKE_C_FLAGS_DEBUG  "${CMAKE_C_FLAGS}")
      string(REPLACE "/Ob0" "" CMAKE_CXX_FLAGS_DEBUG  "${CMAKE_CXX_FLAGS_DEBUG}")
      string(REPLACE "/Ob0" "" CMAKE_C_FLAGS_DEBUG  "${CMAKE_C_FLAGS}")

      add_compile_options(/O2) # this implies /Od2
      # Remove /RTC1 flag set by CMAKE by default (conflicts with /O2)
      string(REPLACE "/RTC1" "" CMAKE_CXX_FLAGS_DEBUG  "${CMAKE_CXX_FLAGS_DEBUG}")
      string(REPLACE "/RTC1" "" CMAKE_C_FLAGS_DEBUG  "${CMAKE_C_FLAGS_DEBUG}")
    elseif(CMAKE_BUILD_TYPE STREQUAL "RelWithDebInfo")
      # For some reasons cmake uses /Ob1 in RelWithDebInfo https://gitlab.kitware.com/cmake/cmake/-/issues/20812
      # /O2 is applied by CMake and this implies /Od2
      string(REPLACE "/Ob1" "" CMAKE_CXX_FLAGS_RELWITHDEBINFO  "${CMAKE_CXX_FLAGS_RELWITHDEBINFO}")
      string(REPLACE "/Ob1" "" CMAKE_C_FLAGS_RELWITHDEBINFO  "${CMAKE_C_FLAGS_RELWITHDEBINFO}")

      # Reduce the size of the binary in RelWithDebInfo builds
      # Do not use /OPT:ICF because it has no effect.
      # https://github.com/mixxxdj/mixxx/pull/3660#pullrequestreview-600137258
      add_link_options(/OPT:REF)

      # /INCREMENTAL is incompatible with /OPT:REF, but it's the CMake default for RelWithDebInfo
      # The CMAKE_EXE_LINKER_FLAGS_RELWITHDEBINFO can be defined by the user in the GUI or in CMakeSettings.json,
      # therefore we can't rely on the default.
      string(FIND CMAKE_EXE_LINKER_FLAGS_RELWITHDEBINFO "/INCREMENTAL:NO" INCREMENTAL_NO_POSITION)
      if(INCREMENTAL_NO_POSITION EQUAL -1)
        message(STATUS "Overwriting /INCREMENTAL by /INCREMENTAL:NO to allow link time code optimization")
        string(REPLACE "/INCREMENTAL" "/INCREMENTAL:NO" CMAKE_EXE_LINKER_FLAGS_RELWITHDEBINFO "${CMAKE_EXE_LINKER_FLAGS_RELWITHDEBINFO}")
      endif()
      # Note: CMAKE_INTERPROCEDURAL_OPTIMIZATION sets the /GL and /LTCG flags for us
    elseif(CMAKE_BUILD_TYPE STREQUAL "Release")
      # Reduce the size of the binary in Release builds
      # Do not use /OPT:ICF because it has no effect.
      # https://github.com/mixxxdj/mixxx/pull/3660#pullrequestreview-600137258
      add_link_options(/OPT:REF)
    endif()

    if(OPTIMIZE STREQUAL "portable")
      if(NOT CMAKE_SIZEOF_VOID_P EQUAL 8)
        # Target architecture is x86 with SSE and SSE2
        message(STATUS "x86 Enabling SSE2 CPU optimizations (>= Pentium 4)")
        # Define gcc/clang style defines for SSE and SSE2 for compatibility
        add_compile_definitions("__SSE__" "__SSE2__")
        # Set compiler option for SSE/SSE2
        add_compile_options(/arch:SSE2)
      endif()
    elseif(OPTIMIZE STREQUAL "native")
      message("Enabling optimizations for native system, specified by user")
      if(NOT CMAKE_SIZEOF_VOID_P EQUAL 8)
        # Target architecture is x86 with SSE and SSE2
        message(STATUS "x86 Enabling SSE2 CPU optimizations (>= Pentium 4)")
        # Define gcc/clang style defines for SSE and SSE2 for compatibility
        add_compile_definitions("__SSE__" "__SSE2__")
      endif()
      # Define the target processor instruction and other compiler optimization flags here:
      # https://docs.microsoft.com/en-us/cpp/build/reference/arch-x64?view=msvc-160
      # add_compile_options(/arch:AVX512)
      message(FATAL_ERROR "User need to set the MSVC compiler flags for the native processor here!")
      add_compile_options("/favor:${CMAKE_SYSTEM_PROCESSOR}")
    elseif(OPTIMIZE STREQUAL "legacy")
      if(CMAKE_SIZEOF_VOID_P EQUAL 8)
        message("Enabling pure x64 instruction set (without AVX etc.)")
      else()
        message("Enabling pure i386 instruction set (without SSE/SSE2 etc.)")
      endif()
    else()
      message(FATAL_ERROR "Invalid value passed to OPTIMIZE option: ${OPTIMIZE}")
    endif()
  else()
    # OPTIMIZE=off
    if(CMAKE_BUILD_TYPE STREQUAL "Release")
      #Remove optimize flags set by cmake defaults
      string(REPLACE "/O2" "" CMAKE_CXX_FLAGS_RELEASE  "${CMAKE_CXX_FLAGS_RELEASE}")
      string(REPLACE "/O2" "" CMAKE_C_FLAGS_RELEASE  "${CMAKE_C_FLAGS_RELEASE}")
      string(REPLACE "/Ob2" "" CMAKE_CXX_FLAGS_RELEASE  "${CMAKE_CXX_FLAGS_RELEASE}")
      string(REPLACE "/Ob2" "" CMAKE_C_FLAGS_RELEASE  "${CMAKE_C_FLAGS_RELEASE}")
      add_compile_options(/Od) # this implies /Ob0
      add_compile_options(/RTC1)
    elseif(CMAKE_BUILD_TYPE STREQUAL "RelWithDebInfo")
      #Remove optimize flags set by cmake defaults
      string(REPLACE "/O2" "" CMAKE_CXX_FLAGS_RELWITHDEBINFO  "${CMAKE_CXX_FLAGS_RELWITHDEBINFO}")
      string(REPLACE "/O2" "" CMAKE_C_FLAGS_RELWITHDEBINFO  "${CMAKE_C_FLAGS_RELWITHDEBINFO}")
      # For some reasons cmake uses /Ob1 in RelWithDebInfo https://gitlab.kitware.com/cmake/cmake/-/issues/20812
      string(REPLACE "/Ob1" "" CMAKE_CXX_FLAGS_RELWITHDEBINFO  "${CMAKE_CXX_FLAGS_RELWITHDEBINFO}")
      string(REPLACE "/Ob1" "" CMAKE_C_FLAGS_RELWITHDEBINFO  "${CMAKE_C_FLAGS_RELWITHDEBINFO}")
      add_compile_options(/Od) # this implies /Ob0
      add_compile_options(/RTC1)
    endif()
  endif()
elseif(GNU_GCC OR LLVM_CLANG)
  if(NOT OPTIMIZE STREQUAL "off")
    # Common flags to all optimizations.
    # -ffast-math will prevent a performance penalty by denormals
    # (floating point values almost Zero are treated as Zero)
    # unfortunately that work only on 64 bit CPUs or with sse2 enabled
    # The following optimisation flags makes the engine code ~3 times
    # faster, measured on a Atom CPU.
    add_compile_options(
      -O3
      -ffast-math
      -funroll-loops
    )
    # set -fomit-frame-pointer when we don't profile and are not using
    # Clang sanitizers.
    # Note: It is only included in -O on machines where it does not
    # interfere with debugging
    if(NOT PROFILING AND NOT CLANG_SANITIZERS)
      add_compile_options(-fomit-frame-pointer)
    endif()

    if(OPTIMIZE STREQUAL "portable")
      # portable: sse2 CPU (>= Pentium 4)
      if(CMAKE_SYSTEM_PROCESSOR MATCHES "^(i[3456]86|x86|x64|x86_64|AMD64)$")
        message(STATUS "Enabling SSE2 CPU optimizations (>= Pentium 4)")
        add_compile_options(-mtune=generic)
        # -mtune=generic picks the most common, but compatible options.
        # on arm platforms equivalent to -march=arch
        if(NOT CMAKE_SIZEOF_VOID_P EQUAL 8)
          # the sse flags are not set by default on 32 bit builds
          # but are not supported on arm builds
          add_compile_options(
            -msse2
            -mfpmath=sse)
        endif()
        # TODO(rryan): macOS can use SSE3, and possibly SSE 4.1 once
        # we require macOS 10.12.
        # https://stackoverflow.com/questions/45917280/mac-osx-minumum-support-sse-version
      elseif(CMAKE_SYSTEM_PROCESSOR MATCHES "^(arm|armv7.*)$") # but not armv8
        add_compile_options(
          -mfloat-abi=hard
          -mfpu=neon
        )
      endif()
      # this sets macros __SSE2_MATH__ __SSE_MATH__ __SSE2__ __SSE__
      # This should be our default build for distribution
      # It's a little sketchy, but turning on SSE2 will gain
      # 100% performance in our filter code and allows us to
      # turns on denormal zeroing.
      # We don't really support CPU's earlier than Pentium 4,
      # which is the class of CPUs this decision affects.
      # The downside of this is that we aren't truly
      # i386 compatible, so builds that claim 'i386' will crash.
      # -- rryan 2/2011
      # Note: SSE2 is a core part of x64 CPUs
    elseif(OPTIMIZE STREQUAL "native")
      message("Enabling native optimizations for ${CMAKE_SYSTEM_PROCESSOR}")
      add_compile_options(-march=native)
      # Note: requires gcc >= 4.2.0
      # macros like __SSE2_MATH__ __SSE_MATH__ __SSE2__ __SSE__
      # are set automatically
      if(CMAKE_SYSTEM_PROCESSOR MATCHES "^(arm|armv7.*)$") # but not armv8
        add_compile_options(
          -mfloat-abi=hard
          -mfpu=neon
        )
      endif()
    elseif(OPTIMIZE STREQUAL "legacy")
      if(CMAKE_SYSTEM_PROCESSOR MATCHES "^(i[3456]86|x86|x64|x86_64|AMD64)$")
        message("Enabling pure i386 code")
        add_compile_options(-mtune=generic)
        # -mtune=generic pick the most common, but compatible options.
        # on arm platforms equivalent to -march=arch
      endif()
    else()
      message(FATAL_ERROR "Invalid value passed to OPTIMIZE option: ${OPTIMIZE}")
    endif()
  endif()
endif()

set(CMAKE_C_VISIBILITY_PRESET hidden)
set(CMAKE_CXX_VISIBILITY_PRESET hidden)
set(CMAKE_VISIBILITY_INLINES_HIDDEN TRUE)

if(WIN32)
  # Add support for lib prefix on Windows
  set(CMAKE_FIND_LIBRARY_PREFIXES "" "lib")
endif()

if(MSVC)
  # sccache support
  find_program(SCCACHE_EXECUTABLE "sccache")
  if(SCCACHE_EXECUTABLE)
    message(STATUS "Found sccache: ${SCCACHE_EXECUTABLE}")
  else()
    message(STATUS "Could NOT find sccache (missing executable)")
  endif()
  default_option(SCCACHE_SUPPORT "Enable sccache support" "SCCACHE_EXECUTABLE")
  message(STATUS "Support for sccache: ${SCCACHE_SUPPORT}")
  if(SCCACHE_SUPPORT)
    set( CMAKE_C_COMPILER_LAUNCHER "${SCCACHE_EXECUTABLE}" )
    set( CMAKE_CXX_COMPILER_LAUNCHER "${SCCACHE_EXECUTABLE}" )
  endif()
else()
  # ccache support
  find_program(CCACHE_EXECUTABLE "ccache")
  if(CCACHE_EXECUTABLE)
    message(STATUS "Found ccache: ${CCACHE_EXECUTABLE}")
  else()
      message(STATUS "Could NOT find ccache (missing executable)")
  endif()
  default_option(CCACHE_SUPPORT "Enable ccache support" "CCACHE_EXECUTABLE")
  if(CCACHE_SUPPORT)
    if(GNU_GCC OR LLVM_CLANG)
      # without this compiler messages in `make` backend would be uncolored
      set(CMAKE_CXX_FLAGS  "${CMAKE_CXX_FLAGS} -fdiagnostics-color=${BUILD_COLORS}")
    endif()
    set( CMAKE_C_COMPILER_LAUNCHER "${CCACHE_EXECUTABLE}" )
    set( CMAKE_CXX_COMPILER_LAUNCHER "${CCACHE_EXECUTABLE}" )
  endif()
  message(STATUS "Support for ccache: ${CCACHE_SUPPORT}")
endif()

if(NOT MSVC)
  find_program(MOLD_EXECUTABLE mold)
  default_option(MOLD_SUPPORT "Use 'mold' for linking" "MOLD_EXECUTABLE")
  if(MOLD_SUPPORT)
    if(MOLD_EXECUTABLE)
      message(STATUS "Selecting mold as linker")
      set(SELECT_MOLD_WITH_FUSE true)
      # With GCC, mold is a valid '-fuse' argument only with version 12.1.0 and newer.
      # Earlier versions must use the -B option.
      if (GNU_GCC)
        execute_process(
          COMMAND gcc -dumpfullversion
          ERROR_QUIET
          OUTPUT_VARIABLE GCC_VERSION_STRING
          OUTPUT_STRIP_TRAILING_WHITESPACE
        )
        if (GCC_VERSION_STRING VERSION_LESS 12.1.0)
          set(SELECT_MOLD_WITH_FUSE false)
        endif()
      endif()
      if (SELECT_MOLD_WITH_FUSE)
        add_link_options("-fuse-ld=mold")
      else()
        add_link_options("-B${MOLD_EXECUTABLE}")
      endif()
    else()
      message(FATAL_ERROR "Could NOT find mold (missing executable)")
    endif()
  else()
    find_program(LLD_EXECUTABLE lld)
    if(LLD_EXECUTABLE)
      execute_process(
        COMMAND ${CMAKE_CXX_COMPILER} -fuse-ld=lld -Wl,--version
        ERROR_QUIET
        OUTPUT_VARIABLE LLD_VERSION_STRING
        OUTPUT_STRIP_TRAILING_WHITESPACE
      )
      string(REGEX MATCH "LLD ([0-9]+\\.[0-9]+\\.[0-9]+)" LLD_VERSION_MATCH "${LLD_VERSION_STRING}")
      if(LLD_VERSION_MATCH)
        set(LLD_VERSION ${CMAKE_MATCH_1})
        message(STATUS "Found lld with version: ${LLD_VERSION}")
      else()
        message(WARNING "Failed to parse lld version from: ${LLD_VERSION_STRING}")
      endif()
    endif()
    # LLD 10.0.0 does not work because of https://bugs.llvm.org/show_bug.cgi?id=45769
    default_option(LLD_SUPPORT "Use 'lld' for linking" "LLD_EXECUTABLE;LLD_VERSION VERSION_GREATER 10.0.0")
    if(LLD_SUPPORT)
      if(LLD_EXECUTABLE)
        message(STATUS "Selecting lld as linker")
        add_link_options("-fuse-ld=lld")
      else()
        message(FATAL_ERROR "Could NOT find lld (missing executable)")
      endif()
    endif()
  endif()
endif()

if(CMAKE_VERSION VERSION_LESS "3.7.0")
  set(CMAKE_INCLUDE_CURRENT_DIR ON)
endif()

set(CLANG_TIDY "" CACHE STRING "CMAKE_CXX_CLANG_TIDY equivalent that only applies to mixxx sources, not bundled dependencies")

# Mixxx itself
add_library(mixxx-lib STATIC EXCLUDE_FROM_ALL
  src/analyzer/analyzerbeats.cpp
  src/analyzer/analyzerebur128.cpp
  src/analyzer/analyzergain.cpp
  src/analyzer/analyzerkey.cpp
  src/analyzer/analyzerscheduledtrack.cpp
  src/analyzer/analyzersilence.cpp
  src/analyzer/analyzerthread.cpp
  src/analyzer/analyzertrack.cpp
  src/analyzer/analyzerwaveform.cpp
  src/analyzer/plugins/analyzerqueenmarybeats.cpp
  src/analyzer/plugins/analyzerqueenmarykey.cpp
  src/analyzer/plugins/analyzersoundtouchbeats.cpp
  src/analyzer/plugins/buffering_utils.cpp
  src/analyzer/trackanalysisscheduler.cpp
  src/audio/frame.cpp
  src/audio/types.cpp
  src/audio/signalinfo.cpp
  src/audio/streaminfo.cpp
  src/control/control.cpp
  src/control/controlaudiotaperpot.cpp
  src/control/controlbehavior.cpp
  src/control/controlcompressingproxy.cpp
  src/control/controleffectknob.cpp
  src/control/controlencoder.cpp
  src/control/controlindicator.cpp
  src/control/controlindicatortimer.cpp
  src/control/controllinpotmeter.cpp
  src/control/controllogpotmeter.cpp
  src/control/controlmodel.cpp
  src/control/controlsortfiltermodel.cpp
  src/control/controlobject.cpp
  src/control/controlobjectscript.cpp
  src/control/controlpotmeter.cpp
  src/control/controlproxy.cpp
  src/control/controlpushbutton.cpp
  src/control/controlttrotary.cpp
  src/controllers/controller.cpp
  src/controllers/controllerenumerator.cpp
  src/controllers/controllerinputmappingtablemodel.cpp
  src/controllers/controllerlearningeventfilter.cpp
  src/controllers/controllermanager.cpp
  src/controllers/controllermappingtablemodel.cpp
  src/controllers/controllermappinginfo.cpp
  src/controllers/controllermappinginfoenumerator.cpp
  src/controllers/controlleroutputmappingtablemodel.cpp
  src/controllers/controlpickermenu.cpp
  src/controllers/legacycontrollermappingfilehandler.cpp
  src/controllers/delegates/controldelegate.cpp
  src/controllers/delegates/midibytedelegate.cpp
  src/controllers/delegates/midichanneldelegate.cpp
  src/controllers/delegates/midiopcodedelegate.cpp
  src/controllers/delegates/midioptionsdelegate.cpp
  src/controllers/dlgcontrollerlearning.cpp
  src/controllers/dlgcontrollerlearning.ui
  src/controllers/dlgprefcontroller.cpp
  src/controllers/dlgprefcontrollerdlg.ui
  src/controllers/dlgprefcontrollers.cpp
  src/controllers/dlgprefcontrollersdlg.ui
  src/controllers/scripting/controllerscriptenginebase.cpp
  src/controllers/scripting/controllerscriptmoduleengine.cpp
  src/controllers/scripting/colormapper.cpp
  src/controllers/scripting/colormapperjsproxy.cpp
  src/controllers/scripting/legacy/controllerscriptenginelegacy.cpp
  src/controllers/scripting/legacy/controllerscriptinterfacelegacy.cpp
  src/controllers/scripting/legacy/scriptconnection.cpp
  src/controllers/scripting/legacy/scriptconnectionjsproxy.cpp
  src/controllers/keyboard/keyboardeventfilter.cpp
  src/controllers/learningutils.cpp
  src/controllers/midi/legacymidicontrollermapping.cpp
  src/controllers/midi/legacymidicontrollermappingfilehandler.cpp
  src/controllers/midi/midicontroller.cpp
  src/controllers/midi/midienumerator.cpp
  src/controllers/midi/midimessage.cpp
  src/controllers/midi/midioutputhandler.cpp
  src/controllers/midi/midiutils.cpp
  src/controllers/midi/portmidicontroller.cpp
  src/controllers/midi/portmidienumerator.cpp
  src/controllers/softtakeover.cpp
  src/database/mixxxdb.cpp
  src/database/schemamanager.cpp
  src/dialog/dlgabout.cpp
  src/dialog/dlgaboutdlg.ui
  src/dialog/dlgdevelopertools.cpp
  src/dialog/dlgdevelopertoolsdlg.ui
  src/dialog/dlgkeywheel.cpp
  src/dialog/dlgkeywheel.ui
  src/dialog/dlgreplacecuecolor.cpp
  src/dialog/dlgreplacecuecolordlg.ui
  src/effects/effectbuttonparameterslot.cpp
  src/effects/effectchain.cpp
  src/effects/effectchainmixmode.cpp
  src/effects/effectparameter.cpp
  src/effects/effectknobparameterslot.cpp
  src/effects/effectparameterslotbase.cpp
  src/effects/effectslot.cpp
  src/effects/effectsmanager.cpp
  src/effects/effectsmessenger.cpp
  src/effects/visibleeffectslist.cpp
  src/effects/backends/effectsbackend.cpp
  src/effects/backends/effectmanifest.cpp
  src/effects/backends/effectmanifestparameter.cpp
  src/effects/backends/builtin/autopaneffect.cpp
  src/effects/backends/builtin/balanceeffect.cpp
  src/effects/backends/builtin/bessel4lvmixeqeffect.cpp
  src/effects/backends/builtin/bessel8lvmixeqeffect.cpp
  src/effects/backends/builtin/biquadfullkilleqeffect.cpp
  src/effects/backends/builtin/bitcrushereffect.cpp
  src/effects/backends/builtin/builtinbackend.cpp
  src/effects/backends/builtin/echoeffect.cpp
  src/effects/backends/builtin/filtereffect.cpp
  src/effects/backends/builtin/flangereffect.cpp
  src/effects/backends/builtin/graphiceqeffect.cpp
  src/effects/backends/builtin/linkwitzriley8eqeffect.cpp
  src/effects/backends/builtin/loudnesscontoureffect.cpp
  src/effects/backends/builtin/metronomeeffect.cpp
  src/effects/backends/builtin/moogladder4filtereffect.cpp
  src/effects/backends/builtin/distortioneffect.cpp
  src/effects/backends/builtin/parametriceqeffect.cpp
  src/effects/backends/builtin/phasereffect.cpp
  src/effects/backends/builtin/pitchshifteffect.cpp
  src/effects/backends/builtin/reverbeffect.cpp
  src/effects/backends/builtin/threebandbiquadeqeffect.cpp
  src/effects/backends/builtin/tremoloeffect.cpp
  src/effects/backends/builtin/whitenoiseeffect.cpp
  src/effects/backends/builtin/glitcheffect.cpp
  src/effects/backends/effectsbackendmanager.cpp
  src/effects/chains/equalizereffectchain.cpp
  src/effects/chains/outputeffectchain.cpp
  src/effects/chains/pergroupeffectchain.cpp
  src/effects/chains/quickeffectchain.cpp
  src/effects/chains/standardeffectchain.cpp
  src/effects/presets/effectchainpreset.cpp
  src/effects/presets/effectchainpresetmanager.cpp
  src/effects/presets/effectparameterpreset.cpp
  src/effects/presets/effectpreset.cpp
  src/effects/presets/effectpresetmanager.cpp
  src/encoder/encoder.cpp
  src/encoder/encoderfdkaac.cpp
  src/encoder/encoderfdkaacsettings.cpp
  src/encoder/encoderflacsettings.cpp
  src/encoder/encodermp3.cpp
  src/encoder/encodermp3settings.cpp
  src/encoder/encodersndfileflac.cpp
  src/encoder/encodervorbis.cpp
  src/encoder/encodervorbissettings.cpp
  src/encoder/encoderwave.cpp
  src/encoder/encoderwavesettings.cpp
  src/engine/bufferscalers/enginebufferscale.cpp
  src/engine/bufferscalers/enginebufferscalelinear.cpp
  src/engine/bufferscalers/enginebufferscalerubberband.cpp
  src/engine/bufferscalers/enginebufferscalest.cpp
  src/engine/cachingreader/cachingreader.cpp
  src/engine/cachingreader/cachingreaderchunk.cpp
  src/engine/cachingreader/cachingreaderworker.cpp
  src/engine/channelmixer.cpp
  src/engine/channels/engineaux.cpp
  src/engine/channels/enginechannel.cpp
  src/engine/channels/enginedeck.cpp
  src/engine/channels/enginemicrophone.cpp
  src/engine/controls/bpmcontrol.cpp
  src/engine/controls/clockcontrol.cpp
  src/engine/controls/cuecontrol.cpp
  src/engine/controls/enginecontrol.cpp
  src/engine/controls/keycontrol.cpp
  src/engine/controls/loopingcontrol.cpp
  src/engine/controls/quantizecontrol.cpp
  src/engine/controls/ratecontrol.cpp
  src/engine/effects/engineeffect.cpp
  src/engine/effects/engineeffectchain.cpp
  src/engine/effects/engineeffectsdelay.cpp
  src/engine/effects/engineeffectsmanager.cpp
  src/engine/enginebuffer.cpp
  src/engine/enginedelay.cpp
  src/engine/enginemixer.cpp
  src/engine/engineobject.cpp
  src/engine/enginepregain.cpp
  src/engine/enginesidechaincompressor.cpp
  src/engine/enginetalkoverducking.cpp
  src/engine/enginevumeter.cpp
  src/engine/engineworker.cpp
  src/engine/engineworkerscheduler.cpp
  src/engine/enginexfader.cpp
  src/engine/filters/enginefilterbessel4.cpp
  src/engine/filters/enginefilterbessel8.cpp
  src/engine/filters/enginefilterbiquad1.cpp
  src/engine/filters/enginefilterbutterworth4.cpp
  src/engine/filters/enginefilterbutterworth8.cpp
  src/engine/filters/enginefilterlinkwitzriley2.cpp
  src/engine/filters/enginefilterlinkwitzriley4.cpp
  src/engine/filters/enginefilterlinkwitzriley8.cpp
  src/engine/filters/enginefiltermoogladder4.cpp
  src/engine/positionscratchcontroller.cpp
  src/engine/readaheadmanager.cpp
  src/engine/sidechain/enginenetworkstream.cpp
  src/engine/sidechain/enginerecord.cpp
  src/engine/sidechain/enginesidechain.cpp
  src/engine/sidechain/networkinputstreamworker.cpp
  src/engine/sidechain/networkoutputstreamworker.cpp
  src/engine/sync/enginesync.cpp
  src/engine/sync/internalclock.cpp
  src/engine/sync/synccontrol.cpp
  src/errordialoghandler.cpp
  src/library/analysisfeature.cpp
  src/library/analysislibrarytablemodel.cpp
  src/library/autodj/autodjfeature.cpp
  src/library/autodj/autodjprocessor.cpp
  src/library/autodj/dlgautodj.cpp
  src/library/autodj/dlgautodj.ui
  src/library/banshee/bansheedbconnection.cpp
  src/library/banshee/bansheefeature.cpp
  src/library/banshee/bansheeplaylistmodel.cpp
  src/library/baseexternallibraryfeature.cpp
  src/library/baseexternalplaylistmodel.cpp
  src/library/baseexternaltrackmodel.cpp
  src/library/basesqltablemodel.cpp
  src/library/basetrackcache.cpp
  src/library/basetracktablemodel.cpp
  src/library/bpmdelegate.cpp
  src/library/browse/browsefeature.cpp
  src/library/browse/browsetablemodel.cpp
  src/library/browse/browsethread.cpp
  src/library/browse/foldertreemodel.cpp
  src/library/colordelegate.cpp
  src/library/columncache.cpp
  src/library/coverart.cpp
  src/library/coverartcache.cpp
  src/library/coverartdelegate.cpp
  src/library/coverartutils.cpp
  src/library/dao/analysisdao.cpp
  src/library/dao/autodjcratesdao.cpp
  src/library/dao/cuedao.cpp
  src/library/dao/directorydao.cpp
  src/library/dao/libraryhashdao.cpp
  src/library/dao/playlistdao.cpp
  src/library/dao/settingsdao.cpp
  src/library/dao/trackdao.cpp
  src/library/dao/trackschema.cpp
  src/library/dlganalysis.cpp
  src/library/dlganalysis.ui
  src/library/dlgcoverartfullsize.cpp
  src/library/dlgcoverartfullsize.ui
  src/library/dlghidden.cpp
  src/library/dlghidden.ui
  src/library/dlgmissing.cpp
  src/library/dlgmissing.ui
  src/library/dlgtagfetcher.cpp
  src/library/dlgtagfetcher.ui
  src/library/dlgtrackinfo.cpp
  src/library/dlgtrackinfo.ui
  src/library/dlgtrackmetadataexport.cpp
  src/library/export/coverartcopyworker.cpp
  src/library/export/dlgtrackexport.ui
  src/library/export/trackexportdlg.cpp
  src/library/export/trackexportwizard.cpp
  src/library/export/trackexportworker.cpp
  src/library/externaltrackcollection.cpp
  src/library/hiddentablemodel.cpp
  src/library/itunes/itunesdao.cpp
  src/library/itunes/itunesfeature.cpp
  src/library/itunes/itunesimporter.cpp
  src/library/itunes/itunesplaylistmodel.cpp
  src/library/itunes/itunesxmlimporter.cpp
  src/library/library_prefs.cpp
  src/library/library.cpp
  src/library/librarycontrol.cpp
  src/library/libraryfeature.cpp
  src/library/librarytablemodel.cpp
  src/library/locationdelegate.cpp
  src/library/missingtablemodel.cpp
  src/library/mixxxlibraryfeature.cpp
  src/library/multilineeditdelegate.cpp
  src/library/parser.cpp
  src/library/parsercsv.cpp
  src/library/parserm3u.cpp
  src/library/parserpls.cpp
  src/library/playlisttablemodel.cpp
  src/library/previewbuttondelegate.cpp
  src/library/proxytrackmodel.cpp
  src/library/recording/dlgrecording.cpp
  src/library/recording/dlgrecording.ui
  src/library/recording/recordingfeature.cpp
  src/library/rekordbox/kaitaistructs/rekordbox_anlz.cpp
  src/library/rekordbox/kaitaistructs/rekordbox_pdb.cpp
  src/library/rekordbox/rekordboxfeature.cpp
  src/library/rhythmbox/rhythmboxfeature.cpp
  src/library/scanner/importfilestask.cpp
  src/library/scanner/libraryscanner.cpp
  src/library/scanner/libraryscannerdlg.cpp
  src/library/scanner/recursivescandirectorytask.cpp
  src/library/scanner/scannertask.cpp
  src/library/searchquery.cpp
  src/library/searchqueryparser.cpp
  src/library/serato/seratofeature.cpp
  src/library/serato/seratoplaylistmodel.cpp
  src/library/sidebarmodel.cpp
  src/library/stardelegate.cpp
  src/library/stareditor.cpp
  src/library/starrating.cpp
  src/library/tableitemdelegate.cpp
  src/library/trackcollection.cpp
  src/library/trackcollectioniterator.cpp
  src/library/trackcollectionmanager.cpp
  src/library/trackloader.cpp
  src/library/trackmodeliterator.cpp
  src/library/trackprocessing.cpp
  src/library/trackset/baseplaylistfeature.cpp
  src/library/trackset/basetracksetfeature.cpp
  src/library/trackset/crate/cratefeature.cpp
  src/library/trackset/crate/cratefeaturehelper.cpp
  src/library/trackset/crate/cratestorage.cpp
  src/library/trackset/crate/cratetablemodel.cpp
  src/library/trackset/playlistfeature.cpp
  src/library/trackset/setlogfeature.cpp
  src/library/trackset/tracksettablemodel.cpp
  src/library/traktor/traktorfeature.cpp
  src/library/treeitem.cpp
  src/library/treeitemmodel.cpp
  src/mixer/auxiliary.cpp
  src/mixer/baseplayer.cpp
  src/mixer/basetrackplayer.cpp
  src/mixer/deck.cpp
  src/mixer/microphone.cpp
  src/mixer/playerinfo.cpp
  src/mixer/playermanager.cpp
  src/mixer/previewdeck.cpp
  src/mixer/sampler.cpp
  src/mixer/samplerbank.cpp
  src/coreservices.cpp
  src/mixxxapplication.cpp
  src/musicbrainz/chromaprinter.cpp
  src/musicbrainz/crc.cpp
  src/musicbrainz/gzip.cpp
  src/musicbrainz/musicbrainz.cpp
  src/musicbrainz/musicbrainzxml.cpp
  src/musicbrainz/tagfetcher.cpp
  src/musicbrainz/web/acoustidlookuptask.cpp
  src/musicbrainz/web/coverartarchiveimagetask.cpp
  src/musicbrainz/web/coverartarchivelinkstask.cpp
  src/musicbrainz/web/musicbrainzrecordingstask.cpp
  src/network/jsonwebtask.cpp
  src/network/networktask.cpp
  src/network/webtask.cpp
  src/preferences/colorpaletteeditor.cpp
  src/preferences/colorpaletteeditormodel.cpp
  src/preferences/colorpalettesettings.cpp
  src/preferences/configobject.cpp
  src/preferences/dialog/dlgprefautodj.cpp
  src/preferences/dialog/dlgprefautodjdlg.ui
  src/preferences/dialog/dlgprefbeats.cpp
  src/preferences/dialog/dlgprefbeatsdlg.ui
  src/preferences/dialog/dlgprefcolors.cpp
  src/preferences/dialog/dlgprefcolorsdlg.ui
  src/preferences/dialog/dlgprefmixer.cpp
  src/preferences/dialog/dlgprefmixerdlg.ui
  src/preferences/dialog/dlgprefdeck.cpp
  src/preferences/dialog/dlgprefdeckdlg.ui
  src/preferences/dialog/dlgprefeffects.cpp
  src/preferences/dialog/dlgprefeffectsdlg.ui
  src/preferences/dialog/dlgpreferencepage.cpp
  src/preferences/dialog/dlgpreferences.cpp
  src/preferences/dialog/dlgpreferencesdlg.ui
  src/preferences/dialog/dlgprefinterface.cpp
  src/preferences/dialog/dlgprefinterfacedlg.ui
  src/preferences/dialog/dlgprefkey.cpp
  src/preferences/dialog/dlgprefkeydlg.ui
  src/preferences/dialog/dlgpreflibrary.cpp
  src/preferences/dialog/dlgpreflibrarydlg.ui
  src/preferences/dialog/dlgprefrecord.cpp
  src/preferences/dialog/dlgprefrecorddlg.ui
  src/preferences/dialog/dlgprefreplaygain.cpp
  src/preferences/dialog/dlgprefreplaygaindlg.ui
  src/preferences/dialog/dlgprefsound.cpp
  src/preferences/dialog/dlgprefsounddlg.ui
  src/preferences/dialog/dlgprefsounditem.cpp
  src/preferences/dialog/dlgprefsounditem.ui
  src/preferences/dialog/dlgprefvinyldlg.ui
  src/preferences/dialog/dlgprefwaveform.cpp
  src/preferences/dialog/dlgprefwaveformdlg.ui
  src/preferences/effectchainpresetlistmodel.cpp
  src/preferences/effectmanifesttablemodel.cpp
  src/preferences/colorpaletteeditor.cpp
  src/preferences/colorpaletteeditormodel.cpp
  src/preferences/colorpalettesettings.cpp
  src/preferences/replaygainsettings.cpp
  src/preferences/settingsmanager.cpp
  src/preferences/upgrade.cpp
  src/recording/recordingmanager.cpp
  src/skin/legacy/colorschemeparser.cpp
  src/skin/legacy/imgcolor.cpp
  src/skin/legacy/imginvert.cpp
  src/skin/legacy/imgloader.cpp
  src/skin/legacy/launchimage.cpp
  src/skin/legacy/legacyskin.cpp
  src/skin/legacy/legacyskinparser.cpp
  src/skin/legacy/pixmapsource.cpp
  src/skin/legacy/skincontext.cpp
  src/skin/legacy/tooltips.cpp
  src/skin/skinloader.cpp
  src/soundio/sounddevice.cpp
  src/soundio/sounddevicenetwork.cpp
  src/soundio/sounddeviceportaudio.cpp
  src/soundio/soundmanager.cpp
  src/soundio/soundmanagerconfig.cpp
  src/soundio/soundmanagerutil.cpp
  src/sources/audiosource.cpp
  src/sources/audiosourcestereoproxy.cpp
  src/sources/metadatasource.cpp
  src/sources/metadatasourcetaglib.cpp
  src/sources/readaheadframebuffer.cpp
  src/sources/soundsource.cpp
  src/sources/soundsourceflac.cpp
  src/sources/soundsourceoggvorbis.cpp
  src/sources/soundsourceprovider.cpp
  src/sources/soundsourceproviderregistry.cpp
  src/sources/soundsourceproxy.cpp
  src/sources/soundsourcesndfile.cpp
  src/track/albuminfo.cpp
  src/track/beatfactory.cpp
  src/track/beats.cpp
  src/track/beatutils.cpp
  src/track/bpm.cpp
  src/track/cue.cpp
  src/track/cueinfo.cpp
  src/track/cueinfoimporter.cpp
  src/track/globaltrackcache.cpp
  src/track/keyfactory.cpp
  src/track/keys.cpp
  src/track/keyutils.cpp
  src/track/playcounter.cpp
  src/track/replaygain.cpp
  src/track/serato/beatgrid.cpp
  src/track/serato/beatsimporter.cpp
  src/track/serato/color.cpp
  src/track/serato/cueinfoimporter.cpp
  src/track/serato/markers.cpp
  src/track/serato/markers2.cpp
  src/track/serato/tags.cpp
  src/track/track.cpp
  src/track/trackinfo.cpp
  src/track/trackmetadata.cpp
  src/track/tracknumbers.cpp
  src/track/trackrecord.cpp
  src/track/trackref.cpp
  src/track/taglib/trackmetadata_ape.cpp
  src/track/taglib/trackmetadata_common.cpp
  src/track/taglib/trackmetadata_file.cpp
  src/track/taglib/trackmetadata_id3v2.cpp
  src/track/taglib/trackmetadata_mp4.cpp
  src/track/taglib/trackmetadata_riff.cpp
  src/track/taglib/trackmetadata_xiph.cpp
  src/util/battery/battery.cpp
  src/util/cache.cpp
  src/util/cmdlineargs.cpp
  src/util/colorcomponents.cpp
  src/util/color/color.cpp
  src/util/color/colorpalette.cpp
  src/util/color/predefinedcolorpalettes.cpp
  src/util/console.cpp
  src/util/safelywritablefile.cpp
  src/util/db/dbconnection.cpp
  src/util/db/dbconnectionpool.cpp
  src/util/db/dbconnectionpooled.cpp
  src/util/db/dbconnectionpooler.cpp
  src/util/db/dbid.cpp
  src/util/db/fwdsqlquery.cpp
  src/util/db/fwdsqlqueryselectresult.cpp
  src/util/db/sqlite.cpp
  src/util/db/sqlqueryfinisher.cpp
  src/util/db/sqlstringformatter.cpp
  src/util/db/sqltransaction.cpp
  src/util/desktophelper.cpp
  src/util/dnd.cpp
  src/util/duration.cpp
  src/util/experiment.cpp
  src/util/file.cpp
  src/util/imagefiledata.cpp
  src/util/fileaccess.cpp
  src/util/fileinfo.cpp
  src/util/filename.cpp
  src/util/imagefiledata.cpp
  src/util/imageutils.cpp
  src/util/indexrange.cpp
  src/util/logger.cpp
  src/util/logging.cpp
  src/util/mac.cpp
  src/util/moc_included_test.cpp
  src/util/movinginterquartilemean.cpp
  src/util/rangelist.cpp
  src/util/readaheadsamplebuffer.cpp
  src/util/ringdelaybuffer.cpp
  src/util/rotary.cpp
  src/util/runtimeloggingcategory.cpp
  src/util/sample.cpp
  src/util/samplebuffer.cpp
  src/util/sandbox.cpp
  src/util/semanticversion.cpp
  src/util/screensaver.cpp
  src/util/screensavermanager.cpp
  src/util/stat.cpp
  src/util/statmodel.cpp
  src/util/statsmanager.cpp
  src/util/tapfilter.cpp
  src/util/task.cpp
  src/util/taskmonitor.cpp
  src/util/threadcputimer.cpp
  src/util/time.cpp
  src/util/timer.cpp
  src/util/valuetransformer.cpp
  src/util/versionstore.cpp
  src/util/widgethelper.cpp
  src/util/workerthread.cpp
  src/util/workerthreadscheduler.cpp
  src/util/xml.cpp
  src/waveform/visualplayposition.cpp
  src/waveform/waveform.cpp
  src/waveform/waveformfactory.cpp
  src/widget/controlwidgetconnection.cpp
  src/widget/findonwebmenufactory.cpp
  src/widget/findonwebmenuservices/findonwebmenudiscogs.cpp
  src/widget/findonwebmenuservices/findonwebmenulastfm.cpp
  src/widget/findonwebmenuservices/findonwebmenusoundcloud.cpp
  src/widget/hexspinbox.cpp
  src/widget/paintable.cpp
  src/widget/wanalysislibrarytableview.cpp
  src/widget/wbasewidget.cpp
  src/widget/wbattery.cpp
  src/widget/wbeatspinbox.cpp
  src/widget/wcolorpicker.cpp
  src/widget/wcolorpickeraction.cpp
  src/widget/wcombobox.cpp
  src/widget/wcoverart.cpp
  src/widget/wcoverartlabel.cpp
  src/widget/wcoverartmenu.cpp
  src/widget/wcuemenupopup.cpp
  src/widget/wdisplay.cpp
  src/widget/weffectbuttonparametername.cpp
  src/widget/weffectchain.cpp
  src/widget/weffectchainpresetbutton.cpp
  src/widget/weffectchainpresetselector.cpp
  src/widget/weffectknobparametername.cpp
  src/widget/weffectname.cpp
  src/widget/weffectparameterknob.cpp
  src/widget/weffectparameterknobcomposed.cpp
  src/widget/weffectparameternamebase.cpp
  src/widget/weffectpushbutton.cpp
  src/widget/weffectselector.cpp
  src/widget/wfindonwebmenu.cpp
  src/widget/whotcuebutton.cpp
  src/widget/wimagestore.cpp
  src/widget/wkey.cpp
  src/widget/wknob.cpp
  src/widget/wknobcomposed.cpp
  src/widget/wlabel.cpp
  src/widget/wlibrary.cpp
  src/widget/wlibrarysidebar.cpp
  src/widget/wlibrarytableview.cpp
  src/widget/wlibrarytextbrowser.cpp
  src/widget/wmainmenubar.cpp
  src/widget/wnumber.cpp
  src/widget/wnumberdb.cpp
  src/widget/wnumberpos.cpp
  src/widget/wnumberrate.cpp
  src/widget/wpixmapstore.cpp
  src/widget/wpushbutton.cpp
  src/widget/wraterange.cpp
  src/widget/wrecordingduration.cpp
  src/widget/wscrollable.cpp
  src/widget/wsearchlineedit.cpp
  src/widget/wsearchrelatedtracksmenu.cpp
  src/widget/wsingletoncontainer.cpp
  src/widget/wsizeawarestack.cpp
  src/widget/wskincolor.cpp
  src/widget/wslidercomposed.cpp
  src/widget/wsplitter.cpp
  src/widget/wstarrating.cpp
  src/widget/wstatuslight.cpp
  src/widget/wtime.cpp
  src/widget/wtrackmenu.cpp
  src/widget/wtrackproperty.cpp
  src/widget/wtracktableview.cpp
  src/widget/wtracktableviewheader.cpp
  src/widget/wtracktext.cpp
  src/widget/wtrackwidgetgroup.cpp
  src/widget/wwidget.cpp
  src/widget/wwidgetgroup.cpp
  src/widget/wwidgetstack.cpp
)
if(QML)
  target_sources(mixxx-lib PRIVATE
    src/qml/asyncimageprovider.cpp
    src/qml/qmlapplication.cpp
    src/qml/qmlcontrolproxy.cpp
    src/qml/qmlconfigproxy.cpp
    src/qml/qmldlgpreferencesproxy.cpp
    src/qml/qmleffectmanifestparametersmodel.cpp
    src/qml/qmleffectsmanagerproxy.cpp
    src/qml/qmleffectslotproxy.cpp
    src/qml/qmllibraryproxy.cpp
    src/qml/qmllibrarytracklistmodel.cpp
    src/qml/qmlplayermanagerproxy.cpp
    src/qml/qmlplayerproxy.cpp
    src/qml/qmlvisibleeffectsmodel.cpp
    src/qml/qmlwaveformoverview.cpp
  )
else()
  target_sources(mixxx-lib PRIVATE
    src/mixxxmainwindow.cpp
    src/waveform/guitick.cpp
    src/waveform/renderers/glslwaveformrenderersignal.cpp
    src/waveform/renderers/glvsynctestrenderer.cpp
    src/waveform/renderers/glwaveformrenderbackground.cpp
    src/waveform/renderers/glwaveformrendererfilteredsignal.cpp
    src/waveform/renderers/glwaveformrendererrgb.cpp
    src/waveform/renderers/glwaveformrenderersimplesignal.cpp
    src/waveform/renderers/waveformmark.cpp
    src/waveform/renderers/waveformmarkrange.cpp
    src/waveform/renderers/waveformmarkset.cpp
    src/waveform/renderers/waveformrenderbackground.cpp
    src/waveform/renderers/waveformrenderbeat.cpp
    src/waveform/renderers/waveformrendererabstract.cpp
    src/waveform/renderers/waveformrendererendoftrack.cpp
    src/waveform/renderers/waveformrendererfilteredsignal.cpp
    src/waveform/renderers/waveformrendererhsv.cpp
    src/waveform/renderers/waveformrendererpreroll.cpp
    src/waveform/renderers/waveformrendererrgb.cpp
    src/waveform/renderers/waveformrenderersignalbase.cpp
    src/waveform/renderers/waveformrendermark.cpp
    src/waveform/renderers/waveformrendermarkrange.cpp
    src/waveform/renderers/waveformsignalcolors.cpp
    src/waveform/renderers/waveformwidgetrenderer.cpp
    src/waveform/sharedglcontext.cpp
    src/waveform/visualsmanager.cpp
    src/waveform/vsyncthread.cpp
    src/waveform/waveformmarklabel.cpp
    src/waveform/waveformwidgetfactory.cpp
    src/waveform/widgets/emptywaveformwidget.cpp
    src/waveform/widgets/glrgbwaveformwidget.cpp
    src/waveform/widgets/glsimplewaveformwidget.cpp
    src/waveform/widgets/glslwaveformwidget.cpp
    src/waveform/widgets/glvsynctestwidget.cpp
    src/waveform/widgets/glwaveformwidget.cpp
    src/waveform/widgets/glwaveformwidgetabstract.cpp
    src/waveform/widgets/hsvwaveformwidget.cpp
    src/waveform/widgets/rgbwaveformwidget.cpp
    src/waveform/widgets/softwarewaveformwidget.cpp
    src/waveform/widgets/waveformwidgetabstract.cpp
    src/widget/woverview.cpp
    src/widget/woverviewhsv.cpp
    src/widget/woverviewlmh.cpp
    src/widget/woverviewrgb.cpp
    src/widget/wspinny.cpp
    src/widget/wspinnybase.cpp
    src/widget/wvumeter.cpp
    src/widget/wvumeterbase.cpp
    src/widget/wvumeterlegacy.cpp
    src/widget/wwaveformviewer.cpp
  )
  if(QOPENGL)
    target_sources(mixxx-lib PRIVATE
      src/shaders/endoftrackshader.cpp
      src/shaders/rgbashader.cpp
      src/shaders/rgbshader.cpp
      src/shaders/shader.cpp
      src/shaders/textureshader.cpp
      src/shaders/unicolorshader.cpp
      src/shaders/vinylqualityshader.cpp
      src/util/texture.cpp
      src/waveform/renderers/allshader/matrixforwidgetgeometry.cpp
      src/waveform/renderers/allshader/waveformrenderbackground.cpp
      src/waveform/renderers/allshader/waveformrenderbeat.cpp
      src/waveform/renderers/allshader/waveformrenderer.cpp
      src/waveform/renderers/allshader/waveformrendererendoftrack.cpp
      src/waveform/renderers/allshader/waveformrendererfiltered.cpp
      src/waveform/renderers/allshader/waveformrendererhsv.cpp
      src/waveform/renderers/allshader/waveformrendererlrrgb.cpp
      src/waveform/renderers/allshader/waveformrendererpreroll.cpp
      src/waveform/renderers/allshader/waveformrendererrgb.cpp
      src/waveform/renderers/allshader/waveformrenderersignalbase.cpp
      src/waveform/renderers/allshader/waveformrenderersimple.cpp
      src/waveform/renderers/allshader/waveformrendermark.cpp
      src/waveform/renderers/allshader/waveformrendermarkrange.cpp
      src/waveform/widgets/allshader/filteredwaveformwidget.cpp
      src/waveform/widgets/allshader/hsvwaveformwidget.cpp
      src/waveform/widgets/allshader/lrrgbwaveformwidget.cpp
      src/waveform/widgets/allshader/rgbwaveformwidget.cpp
      src/waveform/widgets/allshader/simplewaveformwidget.cpp
      src/waveform/widgets/allshader/waveformwidget.cpp
      src/widget/openglwindow.cpp
      src/widget/tooltipqopengl.cpp
      src/widget/wglwidgetqopengl.cpp
      src/widget/winitialglwidget.cpp
      src/widget/wspinnyglsl.cpp
      src/widget/wvumeterglsl.cpp
    )
  else()
    target_sources(mixxx-lib PRIVATE
      src/waveform/renderers/qtvsynctestrenderer.cpp
      src/waveform/renderers/qtwaveformrendererfilteredsignal.cpp
      src/waveform/renderers/qtwaveformrenderersimplesignal.cpp
      src/waveform/widgets/qthsvwaveformwidget.cpp
      src/waveform/widgets/qtrgbwaveformwidget.cpp
      src/waveform/widgets/qtsimplewaveformwidget.cpp
      src/waveform/widgets/qtvsynctestwidget.cpp
      src/waveform/widgets/qtwaveformwidget.cpp
      src/widget/wglwidgetqglwidget.cpp
    )
  endif()
endif()

set_target_properties(mixxx-lib PROPERTIES AUTOMOC ON AUTOUIC ON CXX_CLANG_TIDY "${CLANG_TIDY}")
target_include_directories(mixxx-lib PUBLIC src "${CMAKE_CURRENT_BINARY_DIR}/src")
if(UNIX AND NOT APPLE)
  target_sources(mixxx-lib PRIVATE src/util/rlimit.cpp)
  set(MIXXX_SETTINGS_PATH ".mixxx/")
endif()

if(APPLE)
  # Enable Automatic Reference Counting (ARC) when compiling Objective-C(++).
  # This frees us from having to worry about memory management when interfacing
  # with Apple frameworks (e.g. as in itunesmacosimporter.mm) since the compiler
  # will automatically insert retain/release calls on Objective-C objects.
  target_compile_options(mixxx-lib PUBLIC -fobjc-arc)

  # Disable deprecation warnings for OpenGL on macOS as we won't switch to
  # Apple's Metal API in the foreseeable future.
  target_compile_definitions(mixxx-lib PUBLIC GL_SILENCE_DEPRECATION)

  target_sources(mixxx-lib PRIVATE
    src/util/darkappearance.mm
    src/util/macosversion.mm
  )

  option(MACOS_ITUNES_LIBRARY "Native macOS iTunes/Music.app library integration" ON)
  if(MACOS_ITUNES_LIBRARY)
    target_sources(mixxx-lib PRIVATE
      src/library/itunes/itunesmacosimporter.mm
    )
    target_link_libraries(mixxx-lib PRIVATE "-weak_framework iTunesLibrary")
    target_compile_definitions(mixxx-lib PUBLIC __MACOS_ITUNES_LIBRARY__)
  endif()
endif()

# QML Debugging
if(CMAKE_BUILD_TYPE STREQUAL "Debug")
  target_compile_definitions(mixxx-lib PRIVATE QT_QML_DEBUG)
  message(STATUS "Enabling QML Debugging! This poses a security risk as Mixxx will open a TCP port for debugging")
endif()

# Disable warnings in generated source files
if(GNU_GCC OR LLVM_CLANG)
  set_property(
    SOURCE src/library/rekordbox/kaitaistructs/rekordbox_anlz.cpp
    APPEND_STRING
    PROPERTY COMPILE_OPTIONS -Wno-unused-parameter
  )
  set_property(
    SOURCE src/library/rekordbox/kaitaistructs/rekordbox_pdb.cpp
    APPEND_STRING
    PROPERTY COMPILE_OPTIONS -Wno-unused-parameter -Wno-switch
  )
elseif(MSVC)
  set_property(
    SOURCE src/library/rekordbox/kaitaistructs/rekordbox_anlz.cpp
    APPEND_STRING
    PROPERTY COMPILE_OPTIONS /w
  )
  set_property(
    SOURCE src/library/rekordbox/kaitaistructs/rekordbox_pdb.cpp
    APPEND_STRING
    PROPERTY COMPILE_OPTIONS /w
  )
endif()

option(WARNINGS_PEDANTIC "Let the compiler show even more warnings" OFF)
if(MSVC)
  if(WARNINGS_PEDANTIC)
    target_compile_options(mixxx-lib PUBLIC /W4)
  else()
    # Warning Level 3 (production quality)
    target_compile_options(mixxx-lib PUBLIC /W3)
    target_compile_definitions(mixxx-lib PUBLIC _SILENCE_CXX17_ITERATOR_BASE_CLASS_DEPRECATION_WARNING _CRT_SECURE_NO_WARNINGS)
  endif()
else()
  # TODO: Add -Wtrampolines, not yet supported by clazy
  target_compile_options(mixxx-lib PUBLIC -Wall -Wextra $<$<COMPILE_LANGUAGE:CXX>:-Woverloaded-virtual> -Wfloat-conversion -Werror=return-type -Wformat=2 -Wformat-security -Wvla -Wundef)
  if(WARNINGS_PEDANTIC)
    target_compile_options(mixxx-lib PUBLIC -pedantic)
  endif()
endif()

option(INFO_VECTORIZE "Let the compiler show vectorized loops" OFF)
if (INFO_VECTORIZE)
    if(MSVC)
        target_compile_options(mixxx-lib PUBLIC /Qvec-report:1)
    elseif(GNU_GCC)
        target_compile_options(mixxx-lib PUBLIC -fopt-info-vec-optimized)
    elseif(LLVM_CLANG)
        target_compile_options(mixxx-lib PUBLIC -Rpass=loop-vectorize)
    else()
        message(STATUS "INFO_VECTORIZE not implemented for this compiler.")
    endif()
endif()

option(WARNINGS_FATAL "Fail if compiler generates a warning" OFF)
if(WARNINGS_FATAL)
  if(MSVC)
    target_compile_options(mixxx-lib PUBLIC /WX)
  else()
    target_compile_options(mixxx-lib PUBLIC -Werror)
  endif()
endif()

option(DEBUG_ASSERTIONS_FATAL "Fail if debug become true assertions" OFF)
if(DEBUG_ASSERTIONS_FATAL)
  target_compile_definitions(mixxx-lib PUBLIC MIXXX_DEBUG_ASSERTIONS_FATAL MIXXX_DEBUG_ASSERTIONS_ENABLED)
  if (NOT CMAKE_BUILD_TYPE STREQUAL "Debug")
    message(STATUS "DEBUG_ASSERT statements have been enabled because DEBUG_ASSERTIONS_FATAL is ON.")
  endif()
endif()

target_compile_definitions(mixxx-lib PUBLIC
  "${CMAKE_SYSTEM_PROCESSOR}"
  $<$<CONFIG:Debug>:MIXXX_BUILD_DEBUG>
  $<$<CONFIG:Debug>:MIXXX_DEBUG_ASSERTIONS_ENABLED>
  $<$<NOT:$<CONFIG:Debug>>:MIXXX_BUILD_RELEASE>
)

# Mac-specific options
#
# These options are OFF by default, and since they are only available on macOS,
# they are forcibly set to OFF on all other platforms.
cmake_dependent_option(MACOS_BUNDLE "Install files to proper locations to make an .app bundle" OFF "APPLE" OFF)
cmake_dependent_option(MACAPPSTORE "Build for Mac App Store" OFF "APPLE" OFF)
if(MACAPPSTORE)
  target_compile_definitions(mixxx-lib PUBLIC __MACAPPSTORE__)
endif()

# Windows-specific options
if(WIN32)
  # https://docs.microsoft.com/en-us/cpp/porting/modifying-winver-and-win32-winnt
  # _WIN32_WINNT_WIN7 = 0x0601
  target_compile_definitions(mixxx-lib PUBLIC WINVER=0x0601)
  target_compile_definitions(mixxx-lib PUBLIC _WIN32_WINNT=0x0601)
  if(MSVC)
    target_compile_definitions(mixxx-lib PUBLIC _USE_MATH_DEFINES)
  endif()
endif()

#
# Installation directories
#
set(MIXXX_INSTALL_BINDIR ".")
set(MIXXX_INSTALL_DATADIR ".")
set(MIXXX_INSTALL_DOCDIR "./doc")
set(MIXXX_INSTALL_LICENSEDIR "./doc")
if (APPLE AND MACOS_BUNDLE)
  set(MIXXX_INSTALL_BINDIR "${CMAKE_INSTALL_BINDIR}")
  set(MACOS_BUNDLE_NAME mixxx)
  set(MIXXX_INSTALL_PREFIX "${MACOS_BUNDLE_NAME}.app")
  set(MIXXX_INSTALL_DATADIR "${MIXXX_INSTALL_PREFIX}/Contents/Resources")
  set(MIXXX_INSTALL_DOCDIR "${MIXXX_INSTALL_DATADIR}")
  set(MIXXX_INSTALL_LICENSEDIR "${MIXXX_INSTALL_DATADIR}/licenses")
elseif (UNIX)
  set(MIXXX_INSTALL_BINDIR "${CMAKE_INSTALL_BINDIR}")
  set(MIXXX_INSTALL_DATADIR "${CMAKE_INSTALL_DATADIR}/${CMAKE_PROJECT_NAME}")
  set(MIXXX_INSTALL_DOCDIR "${CMAKE_INSTALL_DOCDIR}")
  set(MIXXX_INSTALL_LICENSEDIR "${CMAKE_INSTALL_DOCDIR}")
endif()


if(WIN32)
  target_compile_definitions(mixxx-lib PUBLIC __WINDOWS__)

  # Helps prevent duplicate symbols
  target_compile_definitions(mixxx-lib PUBLIC _ATL_MIN_CRT)

  # Need this on Windows until we have UTF16 support in Mixxx use stl min max
  # defines
  # http://connect.microsoft.com/VisualStudio/feedback/details/553420/std-cpp-
  # max-and-std-cpp-min-not-available-in-visual-c-2010
  target_compile_definitions(mixxx-lib PUBLIC NOMINMAX UNICODE)

  # shoutidjc/shout.h checks for WIN32 to see if we are on Windows.
  target_compile_definitions(mixxx-lib PUBLIC WIN32)

  target_link_libraries(mixxx-lib PRIVATE shell32)

  if(MSVC)
    target_link_options(mixxx-lib PUBLIC /entry:mainCRTStartup)
    # Force MSVS to generate a manifest (MSVC2010)
    target_link_options(mixxx-lib PUBLIC /manifest)
  endif()
elseif(UNIX)
  if(APPLE)
    target_compile_definitions(mixxx-lib PUBLIC __APPLE__)
  else()
    target_compile_definitions(mixxx-lib PUBLIC __UNIX__)
    if(CMAKE_SYSTEM_NAME STREQUAL Linux)
      target_compile_definitions(mixxx-lib PUBLIC __LINUX__)
    elseif(CMAKE_SYSTEM_NAME MATCHES "^.*BSD$")
      target_compile_definitions(mixxx-lib PUBLIC __BSD__)
    endif()
  endif()
endif()

# The mixxx executable
if(QT6)
  find_package(Qt6 REQUIRED COMPONENTS Core) # For Qt Core cmake functions
  # qt_add_executable() is the recommended initial call for qt_finalize_target()
  # below that takes care of the correct object order in the resulting binary
  # According to https://doc.qt.io/qt-6/qt-finalize-target.html it is importand for
  # builds with Qt < 3.21
  qt_add_executable(mixxx WIN32 src/main.cpp MANUAL_FINALIZATION)
else()
  add_executable(mixxx WIN32 src/main.cpp)
endif()
# ugly hack to get #include "preferences/dialog/ui_dlgpreferencesdlg.h" to work in
# src/qmldlgpreferencesproxy.h, which is #included from src/qmlapplication.h.
target_include_directories(mixxx PRIVATE "${CMAKE_CURRENT_BINARY_DIR}/mixxx-lib_autogen/include")
set_target_properties(mixxx-lib PROPERTIES CXX_CLANG_TIDY "${CLANG_TIDY}")
target_link_libraries(mixxx PRIVATE mixxx-lib mixxx-gitinfostore)

#
# Installation and Packaging
#
if (APPLE)
  if (MACOS_BUNDLE)
    install(FILES "${CMAKE_CURRENT_SOURCE_DIR}/res/osx/application.icns" DESTINATION ${MIXXX_INSTALL_DATADIR})

    set(MACOS_BUNDLE_VERSION "${CMAKE_PROJECT_VERSION}")
    set(MACOS_BUNDLE_SHORTVERSION "${CMAKE_PROJECT_VERSION}")

    set_target_properties(mixxx PROPERTIES
        MACOSX_BUNDLE true
        MACOSX_BUNDLE_INFO_PLIST "${CMAKE_CURRENT_SOURCE_DIR}/packaging/macos/Info.plist.in"
    )
  endif()
endif()

if(WIN32)
  set(CMAKE_INSTALL_SYSTEM_RUNTIME_DESTINATION "${MIXXX_INSTALL_BINDIR}")
  if(MSVC AND CMAKE_BUILD_TYPE STREQUAL "Debug")
    set(CMAKE_INSTALL_DEBUG_LIBRARIES true)
  endif()
  include(InstallRequiredSystemLibraries)
endif()

if(WIN32)
  option(WINDOWS_CODESIGN "Sign Windows executables and libraries with digital certificate" OFF)
  mark_as_advanced(WINDOWS_CODESIGN)
  if(WINDOWS_CODESIGN)
    set(WINDOWS_CODESIGN_CERTIFICATE_PATH "$ENV{WINDOWS_CODESIGN_CERTIFICATE_PATH}" CACHE STRING "Path to signtool certificate")
    set(WINDOWS_CODESIGN_CERTIFICATE_PASSWORD "$ENV{WINDOWS_CODESIGN_CERTIFICATE_PASSWORD}" CACHE STRING "Password of signtool certificate")
    if("${WINDOWS_CODESIGN_CERTIFICATE_PATH}" STREQUAL "" AND "${WINDOWS_CODESIGN_CERTIFICATE_PASSWORD}" STREQUAL "")
        set(WINDOWS_CODESIGN_ARGS /td sha256 /fd sha256 /tr http://timestamp.sectigo.com /a CACHE STRING "parameters for signtool (list)")
    else()
        set(WINDOWS_CODESIGN_ARGS /td sha256 /fd sha256 /tr http://timestamp.sectigo.com /f ${WINDOWS_CODESIGN_CERTIFICATE_PATH} /p ${WINDOWS_CODESIGN_CERTIFICATE_PASSWORD} CACHE STRING "parameters for signtool (list)")
    endif()
    find_program(SIGNTOOL_EXECUTABLE signtool)
    if(NOT SIGNTOOL_EXECUTABLE)
      message(FATAL_ERROR "signtool is not found. Signing executables not possible")
    endif()
    message(STATUS "Found signtool: ${SIGNTOOL_EXECUTABLE}")

    # Check if we're able to sign an executable
    if(NOT DEFINED WINDOWS_CODESIGN_OK)
      file(WRITE ${CMAKE_CURRENT_BINARY_DIR}/testsign.c "int main(){return 0;}")
      file(MAKE_DIRECTORY ${CMAKE_CURRENT_BINARY_DIR}/testsign)
      try_compile(
        RESULT ${CMAKE_CURRENT_BINARY_DIR}/testsign ${CMAKE_CURRENT_BINARY_DIR}/testsign.c
        COPY_FILE ${CMAKE_CURRENT_BINARY_DIR}/testsign.exe
      )
      execute_process(
        COMMAND ${SIGNTOOL_EXECUTABLE} sign ${WINDOWS_CODESIGN_ARGS} ${CMAKE_CURRENT_BINARY_DIR}/testsign.exe
        RESULT_VARIABLE ERR OUTPUT_QUIET
      )
      if(ERR EQUAL 0)
        message(STATUS "Windows codesigning via signtool is working")
        set(WINDOWS_CODESIGN_OK 1 CACHE INTERNAL "Can sign executables")
      else()
        message(FATAL_ERROR "Could NOT codesign test sample (signtool failed)")
        set(WINDOWS_CODESIGN_OK 0 CACHE INTERNAL "Invalid or missing certificate")
      endif()
    endif()
    mark_as_advanced(SIGNTOOL_EXECUTABLE SIGNTOOL_ARGS)
  endif()

  macro(windows_codesign_target CODESIGN_TARGET)
    add_custom_command(
        TARGET "${CODESIGN_TARGET}" POST_BUILD
        COMMAND ${SIGNTOOL_EXECUTABLE} sign ${WINDOWS_CODESIGN_ARGS} $<TARGET_FILE:${CODESIGN_TARGET}>
        COMMENT "Signining target ${CODESIGN_TARGET}"
        VERBATIM
    )
  endmacro()

  if(WINDOWS_CODESIGN)
    windows_codesign_target(mixxx)
  endif()
endif()


install(
  TARGETS
    mixxx
  RUNTIME DESTINATION
    "${MIXXX_INSTALL_BINDIR}"
  BUNDLE DESTINATION
    .
)

# Skins
install(
  DIRECTORY
    "${CMAKE_CURRENT_SOURCE_DIR}/res/skins"
  DESTINATION
    "${MIXXX_INSTALL_DATADIR}"
)

# Controller mappings
install(
  DIRECTORY
    "${CMAKE_CURRENT_SOURCE_DIR}/res/controllers"
  DESTINATION
    "${MIXXX_INSTALL_DATADIR}"
)

# Effect presets
install(
  DIRECTORY
    "${CMAKE_CURRENT_SOURCE_DIR}/res/effects"
  DESTINATION
    "${MIXXX_INSTALL_DATADIR}"
)

# Translation files
install(
  DIRECTORY
    "${CMAKE_CURRENT_SOURCE_DIR}/res/translations"
  DESTINATION
    "${MIXXX_INSTALL_DATADIR}"
  FILES_MATCHING PATTERN
    "*.qm"
)


# Font files
#
# Font installation is only enabled on Windows and macOS, because on Linux/BSD
# fonts should be installed via the package manager. Whenever a new font is
# added to Mixxx, its package name also needs to be added to
# tools/debian_buildenv.sh. If that font is not packaged on most distros, we
# need to re-enable font installation on Linux/BSD and exclude the packaged
# fonts here.
if(APPLE OR WIN32)
  install(
    DIRECTORY
      "${CMAKE_CURRENT_SOURCE_DIR}/res/fonts"
    DESTINATION
      "${MIXXX_INSTALL_DATADIR}"
  )
endif()

# Keyboard mapping(s)
install(
  DIRECTORY
    "${CMAKE_CURRENT_SOURCE_DIR}/res/keyboard"
  DESTINATION
    "${MIXXX_INSTALL_DATADIR}"
)

# Licenses
install(
  FILES
    "${CMAKE_CURRENT_SOURCE_DIR}/LICENSE"
    "${CMAKE_CURRENT_SOURCE_DIR}/COPYING"
  DESTINATION
    "${MIXXX_INSTALL_LICENSEDIR}"
)

# Documentation
install(
  FILES
    "${CMAKE_CURRENT_SOURCE_DIR}/README.md"
    "${CMAKE_CURRENT_SOURCE_DIR}/res/Mixxx-Keyboard-Shortcuts.pdf"
  DESTINATION
    "${MIXXX_INSTALL_DOCDIR}"
)
if(EXISTS "${CMAKE_CURRENT_SOURCE_DIR}/res/Mixxx-Manual.pdf")
  install(
    FILES
      "${CMAKE_CURRENT_SOURCE_DIR}/res/Mixxx-Manual.pdf"
    DESTINATION
      "${MIXXX_INSTALL_DOCDIR}"
  )
endif()

# Additional Linux-only files
if(UNIX AND NOT APPLE)
  # .desktop file for KDE/GNOME menu
  install(
    FILES
      "${CMAKE_CURRENT_SOURCE_DIR}/res/linux/org.mixxx.Mixxx.desktop"
    DESTINATION
      "${CMAKE_INSTALL_DATADIR}/applications"
  )

  # Icon files for menu entry
  install(
    DIRECTORY
      "${CMAKE_CURRENT_SOURCE_DIR}/res/images/icons/"
    DESTINATION
      "${CMAKE_INSTALL_DATADIR}/icons/hicolor"
    # This file is for Windows.
    PATTERN ic_mixxx.ico EXCLUDE
  )

  # .metainfo.xml file for KDE/GNOME AppStream initiative
  install(
    FILES
      "${CMAKE_CURRENT_SOURCE_DIR}/res/linux/org.mixxx.Mixxx.metainfo.xml"
    DESTINATION
      "${CMAKE_INSTALL_DATAROOTDIR}/metainfo"
  )

  option(INSTALL_USER_UDEV_RULES "Install user udev rule file for USB HID and Bulk controllers" ON)
  if(INSTALL_USER_UDEV_RULES)
    set(MIXXX_UDEVDIR "${MIXXX_INSTALL_DATADIR}/udev")
    if (CMAKE_INSTALL_PREFIX STREQUAL "/usr" OR CMAKE_INSTALL_PREFIX STREQUAL "/" )
      # /usr and / install prefixes at treated by cmake GNUInstallDirs as
      # synonym for "system location". In this case we can look up the correct udevdir
      # using pkg-config.
      # See: https://cmake.org/cmake/help/latest/module/GNUInstallDirs.html#special-cases
      find_package(PkgConfig)
      if (PKG_CONFIG_FOUND)
        pkg_check_modules( PKGCONFIG_UDEV udev)
        if (PKGCONFIG_UDEV_FOUND)
	  execute_process(
	    COMMAND ${PKG_CONFIG_EXECUTABLE} --variable=udevdir udev
            OUTPUT_VARIABLE PKGCONFIG_UDEVDIR
            OUTPUT_STRIP_TRAILING_WHITESPACE
          )
          if(PKGCONFIG_UDEVDIR)
	    file(TO_CMAKE_PATH "${PKGCONFIG_UDEVDIR}" MIXXX_UDEVDIR)
          endif()
        endif()
      endif()
    endif()
    if (MIXXX_UDEVDIR STREQUAL "${MIXXX_INSTALL_DATADIR}/udev")
      install(
        FILES
          "${CMAKE_CURRENT_SOURCE_DIR}/res/linux/mixxx-usb-uaccess.rules"
        DESTINATION
          "${MIXXX_UDEVDIR}/rules.d"
      )
      install(CODE "
      message(STATUS \"Important Note: Installation of udev rules\n\"
          \"The udev rule file for USB HID and Bulk controller permissions have been\n\"
          \"installed to:\n\"
          \"    ${MIXXX_UDEVDIR}/rules.d.\n\"
          \"If you are installing Mixxx from source for your own use, copy\n\"
          \"mixxx-usb-uaccess.rules to /etc/udev/rules.d/ and run:\n\"
          \"    udevadm control --reload-rules && udevadm trigger\n\"
          \"as root to load the rules.\n\"
          \"If you are building a package for a distribution, the correct directory for\n\"
          \"system rules is either /lib/udev/rules.d (e.g. Debian, Fedora) or\n\"
          \"/usr/lib/udev/rules.d (e.g. Arch Linux) with an appropriate priority prefix.\n\"
          \"Adjust your package script accordingly and set -DINSTALL_USER_UDEV_RULES=OFF\")
      ")
    else()
      install(
        FILES
          "${CMAKE_CURRENT_SOURCE_DIR}/res/linux/mixxx-usb-uaccess.rules"
        DESTINATION
          "${MIXXX_UDEVDIR}/rules.d"
        RENAME
          "69-mixxx-usb-uaccess.rules"
      )
    endif()
  endif()
endif()

if(MSVC)
  # install debug symbols if any were generated
  install(
    FILES $<TARGET_PDB_FILE:mixxx>
    CONFIGURATIONS Debug RelWithDebInfo
    DESTINATION "${MIXXX_INSTALL_BINDIR}"
    COMPONENT PDB # No spaces allowed
  )
endif()

<<<<<<< HEAD
if(WIN32 AND NOT QT6)
  # Qt 5 loads these ANGLE DLLs at runtime if the graphics driver is blocklisted.
  # Qt does not link these and vcpkg does not build them as a dependency of Qt,
  # so copy them manually.
  find_file(EGL_DLL libEGL.dll PATH_SUFFIXES ${CMAKE_INSTALL_BINDIR})
  find_file(GLESv2_DLL libGLESv2.dll PATH_SUFFIXES ${CMAKE_INSTALL_BINDIR})
  install(FILES ${EGL_DLL} ${GLESv2_DLL} DESTINATION "${MIXXX_INSTALL_BINDIR}")
=======
if(WIN32)
  # Qt 5 loads these ANGLE DLLs at runtime if the graphics driver is on the ignore list.
  # It does not work with Debug, because the debug version is compiled without the a d suffix
  find_package(unofficial-angle CONFIG REQUIRED)
  install(IMPORTED_RUNTIME_ARTIFACTS
    unofficial::angle::libEGL
    unofficial::angle::libGLESv2
    CONFIGURATIONS RelWithDebInfo Release
    DESTINATION "${MIXXX_INSTALL_BINDIR}"
    RUNTIME_DEPENDENCY_SET mixxx
    COMPONENT applocal)
  set(APPLOCAL_COMPONENT_DEFINED true)
>>>>>>> e336dfa5
endif()

#
# Tests
#

add_executable(mixxx-test
  src/test/analyserwaveformtest.cpp
  src/test/analyzersilence_test.cpp
  src/test/audiotaperpot_test.cpp
  src/test/autodjprocessor_test.cpp
  src/test/beatgridtest.cpp
  src/test/beatmaptest.cpp
  src/test/beatstest.cpp
  src/test/beatstranslatetest.cpp
  src/test/bpmtest.cpp
  src/test/bpmcontrol_test.cpp
  src/test/broadcastprofile_test.cpp
  src/test/broadcastsettings_test.cpp
  src/test/cache_test.cpp
  src/test/channelhandle_test.cpp
  src/test/chrono_clock_resolution_test.cpp
  src/test/colorconfig_test.cpp
  src/test/colormapperjsproxy_test.cpp
  src/test/colorpalette_test.cpp
  src/test/configobject_test.cpp
  src/test/controller_mapping_validation_test.cpp
  src/test/controllerscriptenginelegacy_test.cpp
  src/test/controlobjecttest.cpp
  src/test/controlobjectaliastest.cpp
  src/test/controlobjectscripttest.cpp
  src/test/coreservicestest.cpp
  src/test/coverartcache_test.cpp
  src/test/coverartutils_test.cpp
  src/test/cratestorage_test.cpp
  src/test/cue_test.cpp
  src/test/cuecontrol_test.cpp
  src/test/dbconnectionpool_test.cpp
  src/test/dbidtest.cpp
  src/test/directorydaotest.cpp
  src/test/duration_test.cpp
  src/test/durationutiltest.cpp
  #TODO: write useful tests for refactored effects system
  #src/test/effectchainslottest.cpp
  src/test/enginebufferscalelineartest.cpp
  src/test/enginebuffertest.cpp
  src/test/engineeffectsdelay_test.cpp
  src/test/enginefilterbiquadtest.cpp
  src/test/enginemixertest.cpp
  src/test/enginemicrophonetest.cpp
  src/test/enginesynctest.cpp
  src/test/fileinfo_test.cpp
  src/test/frametest.cpp
  src/test/globaltrackcache_test.cpp
  src/test/hotcuecontrol_test.cpp
  src/test/imageutils_test.cpp
  src/test/indexrange_test.cpp
  src/test/itunesxmlimportertest.cpp
  src/test/keyutilstest.cpp
  src/test/lcstest.cpp
  src/test/learningutilstest.cpp
  src/test/libraryscannertest.cpp
  src/test/librarytest.cpp
  src/test/looping_control_test.cpp
  src/test/main.cpp
  src/test/mathutiltest.cpp
  src/test/metadatatest.cpp
  #TODO: make this build again
  #src/test/metaknob_link_test.cpp
  src/test/midicontrollertest.cpp
  src/test/mixxxtest.cpp
  src/test/mock_networkaccessmanager.cpp
  src/test/movinginterquartilemean_test.cpp
  src/test/musicbrainzrecordingstasktest.cpp
  src/test/nativeeffects_test.cpp
  src/test/performancetimer_test.cpp
  src/test/playcountertest.cpp
  src/test/playermanagertest.cpp
  src/test/playlisttest.cpp
  src/test/portmidicontroller_test.cpp
  src/test/portmidienumeratortest.cpp
  src/test/queryutiltest.cpp
  src/test/rangelist_test.cpp
  src/test/readaheadmanager_test.cpp
  src/test/replaygaintest.cpp
  src/test/rescalertest.cpp
  src/test/rgbcolor_test.cpp
  src/test/ringdelaybuffer_test.cpp
  src/test/samplebuffertest.cpp
  src/test/sampleutiltest.cpp
  src/test/schemamanager_test.cpp
  src/test/searchqueryparsertest.cpp
  src/test/seratobeatgridtest.cpp
  src/test/seratomarkerstest.cpp
  src/test/seratomarkers2test.cpp
  src/test/seratotagstest.cpp
  src/test/signalpathtest.cpp
  src/test/skincontext_test.cpp
  src/test/softtakeover_test.cpp
  src/test/soundproxy_test.cpp
  src/test/soundsourceproviderregistrytest.cpp
  src/test/sqliteliketest.cpp
  src/test/synccontroltest.cpp
  src/test/synctrackmetadatatest.cpp
  src/test/tableview_test.cpp
  src/test/taglibtest.cpp
  src/test/trackdao_test.cpp
  src/test/trackexport_test.cpp
  src/test/trackmetadata_test.cpp
  src/test/tracknumberstest.cpp
  src/test/trackreftest.cpp
  src/test/trackupdate_test.cpp
  src/test/uuid_test.cpp
  src/test/wbatterytest.cpp
  src/test/wpushbutton_test.cpp
  src/test/wwidgetstack_test.cpp
  src/util/moc_included_test.cpp
)
find_package(GTest CONFIG REQUIRED)
set_target_properties(mixxx-test PROPERTIES AUTOMOC ON)
target_link_libraries(mixxx-test PRIVATE mixxx-lib mixxx-gitinfostore GTest::gtest GTest::gmock)

find_package(benchmark)
target_link_libraries(mixxx-test PRIVATE benchmark::benchmark)

# Test Suite
include(CTest)
include(GoogleTest)
enable_testing()
gtest_add_tests(
  TARGET mixxx-test
  EXTRA_ARGS --logLevel info
  WORKING_DIRECTORY "${CMAKE_CURRENT_SOURCE_DIR}"
  TEST_LIST testsuite
)
if (NOT WIN32)
  # Default to offscreen rendering during tests.
  # This is required if the build system like Fedora koji/mock does not
  # allow to pass environment variables into the ctest macro expansion.
  set_tests_properties(${testsuite} PROPERTIES ENVIRONMENT "QT_QPA_PLATFORM=offscreen")
endif()

# Benchmarking
add_custom_target(mixxx-benchmark
  COMMAND $<TARGET_FILE:mixxx-test> --benchmark
  WORKING_DIRECTORY "${CMAKE_CURRENT_SOURCE_DIR}"
  COMMENT "Mixxx Benchmarks"
  VERBATIM
)
add_dependencies(mixxx-benchmark mixxx-test)

#
# Resources
#
# Add resources to mixxx and mixxx-test binaries, not the mixxx-lib static
# library. Doing this would require initialization using Q_INIT_RESOURCE()
# calls that are not present at the moment. Further information can be found
# at: https://doc.qt.io/qt5/resources.html#using-resources-in-a-library
option(DOWNLOAD_MANUAL "Download Manual PDF from Mixxx website" OFF)
if(DOWNLOAD_MANUAL AND NOT EXISTS "${CMAKE_CURRENT_SOURCE_DIR}/res/Mixxx-Manual.pdf")
  set(MANUAL_URL "https://downloads.mixxx.org/manual/${CMAKE_PROJECT_VERSION_MAJOR}.${CMAKE_PROJECT_VERSION_MINOR}/mixxx-manual-${CMAKE_PROJECT_VERSION_MAJOR}.${CMAKE_PROJECT_VERSION_MINOR}-en.pdf")
  message(STATUS "Downloading manual from ${MANUAL_URL}...")
  file(DOWNLOAD
    "${MANUAL_URL}"
    "${CMAKE_CURRENT_BINARY_DIR}/res/Mixxx-Manual.pdf"
    SHOW_PROGRESS
    STATUS MANUAL_PDF_DOWNLOAD
    TLS_VERIFY ON
  )
  if(NOT MANUAL_PDF_DOWNLOAD EQUAL 0)
    message(FATAL_ERROR "Manual PDF download failed. Either download it yourself "
      "and move it to '${CMAKE_CURRENT_SOURCE_DIR}/res/Mixxx-Manual.pdf' or "
      "reconfigure with -DDOWNLOAD_MANUAL=OFF to build without included "
      "manual.")
  endif()
  file(RENAME "${CMAKE_CURRENT_BINARY_DIR}/res/Mixxx-Manual.pdf" "${CMAKE_CURRENT_SOURCE_DIR}/res/Mixxx-Manual.pdf")
endif()

target_sources(mixxx PRIVATE res/mixxx.qrc)
set_target_properties(mixxx PROPERTIES AUTORCC ON)
target_sources(mixxx-test PRIVATE res/mixxx.qrc)
set_target_properties(mixxx-test PROPERTIES AUTORCC ON)

if (MIXXX_VERSION_PRERELEASE STREQUAL "")
   set(MIXXX_VERSION "${CMAKE_PROJECT_VERSION}")
else()
   set(MIXXX_VERSION "${CMAKE_PROJECT_VERSION}-${MIXXX_VERSION_PRERELEASE}")
endif()

get_target_property(MIXXX_BUILD_FLAGS mixxx-lib COMPILE_OPTIONS)

# uses CMAKE_PROJECT_VERSION MIXXX_VERSION_PRERELEASE MIXXX_BUILD_FLAGS
configure_file(src/version.h.in src/version.h @ONLY)

if(GIT_COMMIT_DATE AND NOT GIT_COMMIT_DATE MATCHES "^[0-9]*-[0-9]*-[0-9]*T[0-9]*\\:[0-9]*\\:[0-9]*[+-][0-9]*\\:[0-9]*$")
  message(FATAL_ERROR "GIT_COMMIT_DATE requires strict ISO 8601 format %Y-%m-%dT%H:%M:%SZ")
endif()

add_custom_target(mixxx-gitinfo
  COMMAND ${CMAKE_COMMAND}
    -DGIT_DESCRIBE="${GIT_DESCRIBE}"
    -DGIT_COMMIT_DATE="${GIT_COMMIT_DATE}"
    -DINPUT_FILE="${CMAKE_CURRENT_SOURCE_DIR}/src/gitinfo.h.in"
    -DOUTPUT_FILE="${CMAKE_CURRENT_BINARY_DIR}/src/gitinfo.h"
    -P "${CMAKE_CURRENT_SOURCE_DIR}/cmake/scripts/gitinfo.cmake"
  COMMENT "Update git version information in gitinfo.h"
  BYPRODUCTS "${CMAKE_CURRENT_BINARY_DIR}/src/gitinfo.h"
  WORKING_DIRECTORY "${CMAKE_CURRENT_SOURCE_DIR}"
)

add_library(mixxx-gitinfostore STATIC EXCLUDE_FROM_ALL
    src/util/gitinfostore.cpp
)
target_include_directories(mixxx-gitinfostore PUBLIC src ${CMAKE_BINARY_DIR}/src)
add_dependencies(mixxx-gitinfostore mixxx-gitinfo)

# Windows-only resource file
if(WIN32)
  string(TIMESTAMP MIXXX_YEAR "%Y")

  set(MIXXX_FILEVERSION "${CMAKE_PROJECT_VERSION_MAJOR},${CMAKE_PROJECT_VERSION_MINOR},${CMAKE_PROJECT_VERSION_PATCH}")
  set(MIXXX_PRODUCTVERSION "${MIXXX_FILEVERSION}")

  if(CMAKE_BUILD_TYPE STREQUAL "Debug")
    set(MIXXX_DEBUG 1)
  else()
    set(MIXXX_DEBUG 0)
  endif()

  if (MIXXX_VERSION_PRERELEASE STREQUAL "")
    set(MIXXX_PRERELEASE 0)
  else()
    set(MIXXX_PRERELEASE 1)
  endif()

  # uses MIXXX_YEAR MIXXX_FILEVERSION MIXXX_PRODUCTVERSION MIXXX_VERSION MIXXX_DEBUG MIXXX_PRERELEASE
  configure_file(
    "src/mixxx.rc.include.in"
    "src/mixxx.rc.include"
    @ONLY
  )
  add_dependencies(mixxx mixxx-gitinfo)

  target_sources(mixxx PRIVATE
    src/mixxx.rc
    "${CMAKE_CURRENT_BINARY_DIR}/src/mixxx.rc.include"
    "${CMAKE_CURRENT_BINARY_DIR}/src/gitinfo.h"
  )
  target_include_directories(mixxx PRIVATE "${CMAKE_CURRENT_SOURCE_DIR}")
endif()

# Chromaprint
find_package(Chromaprint)
# This is the first package form the environment, if this fails give hints how to install the environment
if(NOT Chromaprint_FOUND)
  FATAL_ERROR_MISSING_ENV()
else()
  target_link_libraries(mixxx-lib PRIVATE Chromaprint::Chromaprint)
endif()

# Locale Aware Compare for SQLite
find_package(SQLite3)
# For LOCALECOMPARE we call directly sqlite functions to the database opened by
# Qt. It only works without crashing when Mixxx links to the same sqlite
# library as Qt.
# This is difficult on macOS where system the SQLite can be installed and linked
# dynamically from various locations. There is no issue in case of static
# linking which would result in a duplicate symbol error.
if(NOT SQLite3_FOUND)
  set(LOCALECOMPARE_DEFAULT OFF)
else()
  is_static_library(SQLite3_IS_STATIC SQLite::SQLite3)
  if(SQLite3_IS_STATIC OR NOT APPLE)
    set(LOCALECOMPARE_DEFAULT ON)
  else()
    set(LOCALECOMPARE_DEFAULT OFF)
  endif()
endif()
cmake_dependent_option(LOCALECOMPARE "Locale Aware Compare support for SQLite" ON "LOCALECOMPARE_DEFAULT" OFF)
if(LOCALECOMPARE)
  if(NOT SQLite3_FOUND)
    message(FATAL_ERROR "Locale Aware Compare for SQLite requires libsqlite and its development headers.")
  endif()
  target_compile_definitions(mixxx-lib PUBLIC __SQLITE3__)
  target_link_libraries(mixxx-lib PRIVATE SQLite::SQLite3)
elseif(SQLite3_IS_STATIC)
  # in the static case we need to link SQLite3 uncoditionally
  target_link_libraries(mixxx-lib PRIVATE SQLite::SQLite3)
endif()

# Denon Engine Prime library export support (using libdjinterop)
option(ENGINEPRIME "Support for library export to Denon Engine Prime" ON)
if(ENGINEPRIME)
  # libdjinterop does not currently have a stable ABI, so we fetch sources for a specific tag, build here, and link
  # statically.  This situation should be reviewed once libdjinterop hits version 1.x.
  set(LIBDJINTEROP_VERSION 0.19.2)
  # Look whether an existing installation of libdjinterop matches the required version.
  find_package(DjInterop  ${LIBDJINTEROP_VERSION} EXACT CONFIG)
  if(NOT DjInterop_FOUND)
    find_package(DjInterop  ${LIBDJINTEROP_VERSION} EXACT MODULE)
  endif()

  if(DjInterop_FOUND)
    # An existing installation of djinterop is available.
    message(STATUS "STATIC link existing system installation of libdjinterop")
    target_link_libraries(mixxx-lib PRIVATE DjInterop::DjInterop)
  else()
    # On MacOS, Mixxx does not use system SQLite, so we will use libdjinterop's
    # embedded SQLite in such a case.
    if (APPLE AND NOT SQLite3_IS_STATIC)
      message(STATUS "Building libdjinterop sources (with embedded SQLite) fetched from GitHub")
      set(DJINTEROP_SYSTEM_SQLITE OFF)
    else()
      message(STATUS "Building libdjinterop sources (with system SQLite) fetched from GitHub")
      set(DJINTEROP_SYSTEM_SQLITE ON)
    endif()

    set(DJINTEROP_INSTALL_DIR "${CMAKE_CURRENT_BINARY_DIR}/lib/libdjinterop-install")
    set(DJINTEROP_LIBRARY "lib/${CMAKE_STATIC_LIBRARY_PREFIX}djinterop${CMAKE_STATIC_LIBRARY_SUFFIX}")

    # CMake does not pass lists of paths properly to external projects.
    # This is worked around by changing the list separator.
    string(REPLACE ";" "|" PIPE_DELIMITED_CMAKE_PREFIX_PATH "${CMAKE_PREFIX_PATH}")

    # For offline builds download the archive file from the URL and
    # copy it into DOWNLOAD_DIR under DOWNLOAD_NAME prior to starting
    # the configuration.
    ExternalProject_Add(libdjinterop
      URL
        "https://github.com/xsco/libdjinterop/archive/refs/tags/${LIBDJINTEROP_VERSION}.tar.gz"
        "https://launchpad.net/~xsco/+archive/ubuntu/djinterop/+sourcefiles/libdjinterop/${LIBDJINTEROP_VERSION}-0ubuntu1/libdjinterop_${LIBDJINTEROP_VERSION}.orig.tar.gz"
      URL_HASH SHA256=2f44b43a612b5fccc5bcba4d6c9e463ba8cd637edc9ab2e5dc19173d00c5f4eb
      DOWNLOAD_DIR "${CMAKE_CURRENT_BINARY_DIR}/downloads"
      DOWNLOAD_NAME "libdjinterop-${LIBDJINTEROP_VERSION}.tar.gz"
      INSTALL_DIR ${DJINTEROP_INSTALL_DIR}
      LIST_SEPARATOR "|"
      CMAKE_ARGS
        -DBUILD_SHARED_LIBS=OFF
        -DCMAKE_SKIP_INSTALL_ALL_DEPENDENCY=ON
        -DCMAKE_BUILD_TYPE=${CMAKE_BUILD_TYPE}
        -DCMAKE_INSTALL_PREFIX:PATH=<INSTALL_DIR>
        -DCMAKE_PREFIX_PATH=${PIPE_DELIMITED_CMAKE_PREFIX_PATH}
        -DCMAKE_INSTALL_LIBDIR:PATH=lib
        -DCMAKE_MODULE_PATH:PATH=${CMAKE_MODULE_PATH}
        -$<IF:$<BOOL:${CMAKE_TOOLCHAIN_FILE}>,D,U>CMAKE_TOOLCHAIN_FILE:PATH=${CMAKE_TOOLCHAIN_FILE}
        -$<IF:$<BOOL:${CMAKE_OSX_DEPLOYMENT}>,D,U>CMAKE_OSX_DEPLOYMENT_TARGET=${CMAKE_OSX_DEPLOYMENT}
        -$<IF:$<BOOL:${CMAKE_OSX_ARCHITECTURES}>,D,U>CMAKE_OSX_ARCHITECTURES=${CMAKE_OSX_ARCHITECTURES}
        -DCMAKE_SYSTEM_PROCESSOR=${CMAKE_SYSTEM_PROCESSOR}
        -DCMAKE_SYSTEM_NAME=${CMAKE_SYSTEM_NAME}
        -DSYSTEM_SQLITE=${DJINTEROP_SYSTEM_SQLITE}
      BUILD_COMMAND ${CMAKE_COMMAND} --build . --target DjInterop
      BUILD_BYPRODUCTS <INSTALL_DIR>/${DJINTEROP_LIBRARY}
      EXCLUDE_FROM_ALL TRUE
    )

    # Assemble a library based on the external project.
    add_library(mixxx-libdjinterop STATIC IMPORTED)
    add_dependencies(mixxx-libdjinterop libdjinterop)
    set(DJINTEROP_INCLUDE_DIR "${DJINTEROP_INSTALL_DIR}/include")
    set(DJINTEROP_LIBRARY_PATH "${DJINTEROP_INSTALL_DIR}/${DJINTEROP_LIBRARY}")
    set_target_properties(mixxx-libdjinterop PROPERTIES IMPORTED_LOCATION "${DJINTEROP_LIBRARY_PATH}")
    target_include_directories(mixxx-lib PUBLIC ${DJINTEROP_INCLUDE_DIR})
    target_link_libraries(mixxx-lib PRIVATE mixxx-libdjinterop)

    # Since we have built libdjinterop from sources as a static library, its
    # transitive dependencies are not automatically recognised.  libdjinterop
    # depends on zlib and optionally sqlite3.  If libdjinterop was configured
    # to depend on system SQLite, Mixxx will already have the dependency.
    # But it does not have zlib, so we explicitly add that here.
    find_package(ZLIB 1.2.8 REQUIRED)
    target_link_libraries(mixxx-lib PRIVATE ${ZLIB_LIBRARIES})
  endif()

  # Include conditional sources only required with Engine Prime export support.
  target_sources(mixxx-lib PRIVATE
    src/library/export/dlglibraryexport.cpp
    src/library/export/engineprimeexportjob.cpp
    src/library/export/libraryexporter.cpp)
  target_compile_definitions(mixxx-lib PUBLIC __ENGINEPRIME__)
endif()

# Ebur128
find_package(Ebur128 REQUIRED)
target_link_libraries(mixxx-lib PRIVATE Ebur128::Ebur128)

# FidLib
add_library(fidlib STATIC EXCLUDE_FROM_ALL lib/fidlib/fidlib.c)
if(MSVC)
  target_compile_definitions(fidlib PRIVATE T_MSVC)
  target_compile_definitions(fidlib PRIVATE _USE_MATH_DEFINES)
  target_compile_options(fidlib PRIVATE /W3)
elseif(MINGW)
  target_compile_definitions(fidlib PRIVATE T_MINGW)
  target_compile_options(fidlib PRIVATE -fno-finite-math-only -Wall -Wextra -Wfloat-conversion -Werror=return-type)
else()
  target_compile_definitions(fidlib PRIVATE T_LINUX)
  target_compile_options(fidlib PRIVATE -fno-finite-math-only -Wall -Wextra -Wfloat-conversion -Werror=return-type)
endif()
target_include_directories(mixxx-lib SYSTEM PUBLIC lib/fidlib)
target_link_libraries(mixxx-lib PRIVATE fidlib)

# Create a list from CMAKE_PREFIX_PATH with an alternate separator
# This is required to forward CMAKE_PREFIX_PATH in ExternalProject_Add()
# using the LIST_SEPARATOR option
string(REPLACE ";" "|" CMAKE_PREFIX_PATH_ALT_SEP "${CMAKE_PREFIX_PATH}")

# KeyFinder
option(KEYFINDER "KeyFinder support" ON)
if(KEYFINDER)
  set(MIN_LIBKEYFINDER_VERSION 2.2.4)
  set(FETCH_LIBKEYFINDER_VERSION 2.2.6)
  find_package(KeyFinder ${MIN_LIBKEYFINDER_VERSION})
  if (KeyFinder_FOUND)
    target_link_libraries(mixxx-lib PRIVATE KeyFinder::KeyFinder)
  else()
    # If KeyFinder is built statically, we need FFTW
    find_package(FFTW REQUIRED)
    set(KeyFinder_INSTALL_DIR "${CMAKE_CURRENT_BINARY_DIR}/lib/keyfinder-install")
    set(KeyFinder_LIBRARY "${CMAKE_INSTALL_LIBDIR}/${CMAKE_STATIC_LIBRARY_PREFIX}keyfinder${CMAKE_STATIC_LIBRARY_SUFFIX}")

    # CMake does not pass lists of paths properly to external projects.
    # This is worked around by changing the list separator.
    string(REPLACE ";" "|" PIPE_DELIMITED_CMAKE_PREFIX_PATH "${CMAKE_PREFIX_PATH}")

    # For offline builds download the archive file from the URL and
    # copy it into DOWNLOAD_DIR under DOWNLOAD_NAME prior to starting
    # the configuration.
    ExternalProject_Add(libkeyfinder
      URL "https://github.com/mixxxdj/libkeyfinder/archive/refs/tags/v${FETCH_LIBKEYFINDER_VERSION}.zip"
      URL_HASH SHA256=f15deb56c2dcaa6b10dc3717a7d2f42a8407c04ad550f694de42118be998d256
      DOWNLOAD_DIR "${CMAKE_CURRENT_BINARY_DIR}/downloads"
      DOWNLOAD_NAME "libkeyfinder-${FETCH_LIBKEYFINDER_VERSION}.zip"
      INSTALL_DIR "${KeyFinder_INSTALL_DIR}"
      LIST_SEPARATOR "|"
      CMAKE_ARGS
        -DBUILD_SHARED_LIBS=OFF
        -DCMAKE_SKIP_INSTALL_ALL_DEPENDENCY=ON
        -DCMAKE_BUILD_TYPE=${CMAKE_BUILD_TYPE}
        -DCMAKE_INSTALL_PREFIX:PATH=<INSTALL_DIR>
        -DCMAKE_PREFIX_PATH=${PIPE_DELIMITED_CMAKE_PREFIX_PATH}
        -DCMAKE_INSTALL_LIBDIR=${CMAKE_INSTALL_LIBDIR}
        -$<IF:$<BOOL:${CMAKE_TOOLCHAIN_FILE}>,D,U>CMAKE_TOOLCHAIN_FILE:PATH=${CMAKE_TOOLCHAIN_FILE}
        -$<IF:$<BOOL:${CMAKE_OSX_DEPLOYMENT}>,D,U>CMAKE_OSX_DEPLOYMENT_TARGET=${CMAKE_OSX_DEPLOYMENT}
        -$<IF:$<BOOL:${CMAKE_OSX_ARCHITECTURES}>,D,U>CMAKE_OSX_ARCHITECTURES=${CMAKE_OSX_ARCHITECTURES}
        -DCMAKE_SYSTEM_PROCESSOR=${CMAKE_SYSTEM_PROCESSOR}
        -DCMAKE_SYSTEM_NAME=${CMAKE_SYSTEM_NAME}
        -DBUILD_TESTING=OFF
      BUILD_COMMAND ${CMAKE_COMMAND} --build .
      BUILD_BYPRODUCTS <INSTALL_DIR>/${KeyFinder_LIBRARY}
      EXCLUDE_FROM_ALL TRUE
      LIST_SEPARATOR |
    )

    # This is a bit of a hack to make sure that the include directory actually
    # exists when configuring the build.
    # ExternalProject_Add() will create it
    # at compile time, but CMake already
    # checks that all directories passed to
    # target_include_directories() exist
    # during configuration and will throw
    # an error if not.
    file(MAKE_DIRECTORY "${KeyFinder_INSTALL_DIR}/include")

    add_library(mixxx-keyfinder STATIC IMPORTED)
    add_dependencies(mixxx-keyfinder libkeyfinder)
    set_target_properties(mixxx-keyfinder PROPERTIES IMPORTED_LOCATION "${KeyFinder_INSTALL_DIR}/${KeyFinder_LIBRARY}")
    target_link_libraries(mixxx-keyfinder INTERFACE FFTW::FFTW)
    target_include_directories(mixxx-keyfinder INTERFACE "${KeyFinder_INSTALL_DIR}/include")
    target_link_libraries(mixxx-lib PRIVATE mixxx-keyfinder)
  endif()

  target_sources(mixxx-lib PRIVATE src/analyzer/plugins/analyzerkeyfinder.cpp)
  target_compile_definitions(mixxx-lib PUBLIC __KEYFINDER__)
endif()

# FLAC
find_package(FLAC REQUIRED)
target_link_libraries(mixxx-lib PRIVATE FLAC::FLAC)

# FpClassify This is a wrapper around the fpclassify function that prevents
# inlining It is compiled without optimization and allows to use these function
# from -ffast-math optimized objects. The MSVC option /fp:fast does not suffer this issue
add_library(FpClassify STATIC EXCLUDE_FROM_ALL src/util/fpclassify.cpp)

if (CMAKE_CXX_COMPILER_ID MATCHES "Clang" AND CMAKE_CXX_SIMULATE_ID MATCHES "MSVC")
  target_compile_options(FpClassify PRIVATE /fp:precise)
elseif(GNU_GCC OR LLVM_CLANG)
  # The option `-ffp-contract=on` must precede `-fno-fast-math`
  # to silence a warning on Clang 14
  target_compile_options(FpClassify PRIVATE -ffp-contract=on -fno-fast-math)
endif()
target_link_libraries(mixxx-lib PRIVATE FpClassify)

# LAME
find_package(mp3lame REQUIRED)
target_link_libraries(mixxx-lib PRIVATE mp3lame::mp3lame)

# Kaitai for reading Rekordbox libraries
add_library(Kaitai STATIC EXCLUDE_FROM_ALL
  lib/kaitai/kaitaistream.cpp
)
target_include_directories(Kaitai SYSTEM PUBLIC lib/kaitai)
target_compile_definitions(Kaitai PRIVATE KS_STR_ENCODING_NONE)
target_link_libraries(mixxx-lib PRIVATE Kaitai)

# For determining MP3 timing offset cases in Rekordbox library feature
add_library(MP3GuessEnc STATIC EXCLUDE_FROM_ALL
  lib/mp3guessenc-0.27.4/mp3guessenc.c
  lib/mp3guessenc-0.27.4/tags.c
  lib/mp3guessenc-0.27.4/decode.c
  lib/mp3guessenc-0.27.4/bit_utils.c
)
if(WIN32)
  target_compile_definitions(MP3GuessEnc PRIVATE __WINDOWS__ _CRT_SECURE_NO_WARNINGS)
endif()
target_include_directories(MP3GuessEnc SYSTEM PUBLIC lib/mp3guessenc-0.27.4)
target_link_libraries(mixxx-lib PRIVATE MP3GuessEnc)

# OpenGL
set(OpenGL_GL_PREFERENCE "GLVND")
find_package(OpenGL REQUIRED)
target_link_libraries(mixxx-lib PRIVATE OpenGL::GL)

# Ogg
find_package(Ogg REQUIRED)
target_link_libraries(mixxx-lib PRIVATE Ogg::ogg)

# Vorbis
find_package(Vorbis REQUIRED)
target_link_libraries(mixxx-lib PRIVATE Vorbis::vorbis Vorbis::vorbisenc Vorbis::vorbisfile)

# PortAudio
find_package(PortAudio REQUIRED)
target_link_libraries(mixxx-lib PRIVATE PortAudio::PortAudio)

# PortAudio Ring Buffer
add_library(PortAudioRingBuffer STATIC EXCLUDE_FROM_ALL
  lib/portaudio/pa_ringbuffer.c
)
target_include_directories(mixxx-lib SYSTEM PUBLIC lib/portaudio)
target_link_libraries(mixxx-lib PRIVATE PortAudioRingBuffer)

# PortMidi
find_package(PortMidi REQUIRED)
target_include_directories(mixxx-lib SYSTEM PUBLIC ${PortMidi_INCLUDE_DIRS})
target_link_libraries(mixxx-lib PRIVATE ${PortMidi_LIBRARIES})

# Protobuf
add_subdirectory(src/proto)
target_link_libraries(mixxx-lib PUBLIC mixxx-proto)

# Rigtorp SPSC Queue
# https://github.com/rigtorp/SPSCQueue
target_include_directories(mixxx-lib SYSTEM PUBLIC lib/rigtorp/SPSCQueue/include)

# Qt
if(QT6)
  find_package(QT 6.2 NAMES Qt6 COMPONENTS Core REQUIRED)
  set(QT6_NEW_COMPONENTS "SvgWidgets;Core5Compat")
else()
  find_package(QT 5.12 NAMES Qt5 COMPONENTS Core REQUIRED)
endif()
find_package(Qt${QT_VERSION_MAJOR}
  COMPONENTS
    Concurrent
    Core
    Gui
    Network
    OpenGL
    PrintSupport
    Qml
    QuickWidgets
    Sql
    Svg
    Test
    Widgets
    Xml
    ${QT6_NEW_COMPONENTS}
  REQUIRED
)
# PUBLIC is required below to find included headers
target_link_libraries(mixxx-lib PUBLIC
  Qt${QT_VERSION_MAJOR}::Concurrent
  Qt${QT_VERSION_MAJOR}::Core
  Qt${QT_VERSION_MAJOR}::Gui
  Qt${QT_VERSION_MAJOR}::Network
  Qt${QT_VERSION_MAJOR}::OpenGL
  Qt${QT_VERSION_MAJOR}::PrintSupport
  Qt${QT_VERSION_MAJOR}::Qml
  Qt${QT_VERSION_MAJOR}::QuickWidgets
  Qt${QT_VERSION_MAJOR}::Sql
  Qt${QT_VERSION_MAJOR}::Svg
  Qt${QT_VERSION_MAJOR}::Test
  Qt${QT_VERSION_MAJOR}::Widgets
  Qt${QT_VERSION_MAJOR}::Xml)
if(QT6)
  foreach(COMPONENT ${QT6_NEW_COMPONENTS})
    target_link_libraries(mixxx-lib PUBLIC Qt6::${COMPONENT})
  endforeach()
endif()

if(QML)
  set(QT_QML_OUTPUT_DIRECTORY ${CMAKE_BINARY_DIR}/qml)
  set_target_properties(mixxx-lib PROPERTIES AUTOMOC ON)
  qt_add_qml_module(mixxx-lib
    URI Mixxx
    VERSION 1.0
    RESOURCE_PREFIX /mixxx.org/imports
    IMPORTS QtQuick
    QML_FILES
      res/qml/Mixxx/MathUtils.mjs
      res/qml/Mixxx/PlayerDropArea.qml
    NO_GENERATE_QMLDIR
  )

  # Generation of the `qmldir` file has been disabled (via `NO_GENERATE_QMLDIR`
  # above) due to QTBUG-100326, which breaks JavaScript module imports:
  # https://bugreports.qt.io/browse/QTBUG-100326
  # Instead, a handwritten `qmldir` file that works around the issue needs to
  # be added to the resources here.
  set_source_files_properties("res/qml/Mixxx/qmldir" PROPERTIES QT_RESOURCE_ALIAS "qmldir")
  qt_add_resources(mixxx-libplugin qmldir
    FILES "res/qml/Mixxx/qmldir"
    PREFIX "/mixxx.org/imports/Mixxx"
  )
  # to make also qmllint happy
  configure_file(res/qml/Mixxx/qmldir qml/Mixxx/qmldir COPYONLY)

  # FIXME: Currently we need to add these include directories due to
  # QTBUG-87221. We should figure out a better way to fix this.
  # See: https://bugreports.qt.io/browse/QTBUG-87221
  target_include_directories(mixxx-lib PRIVATE src/control src/qml)
  target_link_libraries(mixxx-lib PRIVATE mixxx-libplugin)

  qt_add_library(mixxx-qml-mixxxcontrols STATIC)
  set_target_properties(mixxx-qml-mixxxcontrols PROPERTIES AUTOMOC ON)
  qt_add_qml_module(mixxx-qml-mixxxcontrols
    URI Mixxx.Controls
    VERSION 1.0
    RESOURCE_PREFIX /mixxx.org/imports
    OPTIONAL_IMPORTS Mixxx
    QML_FILES
      res/qml/Mixxx/Controls/Knob.qml
      res/qml/Mixxx/Controls/Slider.qml
      res/qml/Mixxx/Controls/Spinny.qml
      res/qml/Mixxx/Controls/WaveformOverviewHotcueMarker.qml
      res/qml/Mixxx/Controls/WaveformOverviewMarker.qml
      res/qml/Mixxx/Controls/WaveformOverview.qml
  )
  target_link_libraries(mixxx-lib PRIVATE mixxx-qml-mixxxcontrolsplugin)

  # qt_finalize_target takes care that the resources :/mixxx.org/imports/Mixxx/
  # and :/mixxx.org/imports/Mixxx/Controls are placed into beginning of the binary
  qt_finalize_target(mixxx)
endif()

target_compile_definitions(mixxx-lib PUBLIC QT_TABLET_SUPPORT QT_USE_QSTRINGBUILDER)
is_static_library(Qt_IS_STATIC Qt${QT_VERSION_MAJOR}::Core)
if(Qt_IS_STATIC)
  # NOTE(rryan): If you are adding a plugin here, you must also
  # update src/mixxxapplication.cpp to define a Q_IMPORT_PLUGIN
  # for it. Not all imageformats plugins are built as .libs when
  # building Qt statically on Windows. Check the build environment
  # to see exactly what's available as a standalone .lib vs linked
  # into Qt .libs by default.

  target_link_libraries(mixxx-lib PRIVATE
    # platform plugins
    Qt${QT_VERSION_MAJOR}::QOffscreenIntegrationPlugin
    Qt${QT_VERSION_MAJOR}::QMinimalIntegrationPlugin

    # imageformats plugins
    Qt${QT_VERSION_MAJOR}::QGifPlugin
    Qt${QT_VERSION_MAJOR}::QICOPlugin
    Qt${QT_VERSION_MAJOR}::QJpegPlugin
    Qt${QT_VERSION_MAJOR}::QSvgPlugin

    # sqldrivers
    Qt${QT_VERSION_MAJOR}::QSQLiteDriverPlugin
  )

  if(WIN32)
    target_link_libraries(mixxx-lib PRIVATE
      Qt${QT_VERSION_MAJOR}::QWindowsIntegrationPlugin
      Qt${QT_VERSION_MAJOR}::QWindowsVistaStylePlugin
    )
  endif()

  if(APPLE)
    target_link_libraries(mixxx-lib PRIVATE
      Qt${QT_VERSION_MAJOR}::QCocoaIntegrationPlugin
      Qt${QT_VERSION_MAJOR}::QMacStylePlugin
    )
  endif()
else()
  if(QT6 AND (WIN32 OR APPLE))
    # Qt6 does not automatically install plugins like in Qt 5

    find_package(libjpeg-turbo CONFIG REQUIRED)
    install(IMPORTED_RUNTIME_ARTIFACTS
      # QJpegPlugin dependency
      libjpeg-turbo::jpeg
      DESTINATION "${MIXXX_INSTALL_DATADIR}"
      RUNTIME_DEPENDENCY_SET mixxx
      COMPONENT applocal)

    install(IMPORTED_RUNTIME_ARTIFACTS
      # platform plugins
      Qt${QT_VERSION_MAJOR}::QOffscreenIntegrationPlugin
      Qt${QT_VERSION_MAJOR}::QMinimalIntegrationPlugin
      DESTINATION "${MIXXX_INSTALL_DATADIR}/platforms"
      RUNTIME_DEPENDENCY_SET mixxx
      COMPONENT applocal)

    install(IMPORTED_RUNTIME_ARTIFACTS
      Qt${QT_VERSION_MAJOR}::QGifPlugin
      Qt${QT_VERSION_MAJOR}::QICOPlugin
      Qt${QT_VERSION_MAJOR}::QJpegPlugin
      Qt${QT_VERSION_MAJOR}::QSvgPlugin
      DESTINATION "${MIXXX_INSTALL_DATADIR}/imageformats"
      RUNTIME_DEPENDENCY_SET mixxx
      COMPONENT applocal)

    install(IMPORTED_RUNTIME_ARTIFACTS
      Qt${QT_VERSION_MAJOR}::QSQLiteDriverPlugin
      DESTINATION "${MIXXX_INSTALL_DATADIR}/sqldrivers"
      RUNTIME_DEPENDENCY_SET mixxx
      COMPONENT applocal)

    if(WIN32)
      install(IMPORTED_RUNTIME_ARTIFACTS Qt${QT_VERSION_MAJOR}::QWindowsIntegrationPlugin
        DESTINATION "${MIXXX_INSTALL_DATADIR}/platforms"
        RUNTIME_DEPENDENCY_SET mixxx
        COMPONENT applocal)
      install(IMPORTED_RUNTIME_ARTIFACTS Qt${QT_VERSION_MAJOR}::QWindowsVistaStylePlugin
        DESTINATION "${MIXXX_INSTALL_DATADIR}/styles"
        RUNTIME_DEPENDENCY_SET mixxx
        COMPONENT applocal)
    endif()
    if(APPLE)
      install(IMPORTED_RUNTIME_ARTIFACTS Qt${QT_VERSION_MAJOR}::QCocoaIntegrationPlugin
        DESTINATION "${MIXXX_INSTALL_DATADIR}/platforms"
        RUNTIME_DEPENDENCY_SET mixxx
        COMPONENT applocal)
      install(IMPORTED_RUNTIME_ARTIFACTS Qt${QT_VERSION_MAJOR}::QMacStylePlugin
        DESTINATION "${MIXXX_INSTALL_DATADIR}/styles"
        RUNTIME_DEPENDENCY_SET mixxx
        COMPONENT applocal)
    endif()

    add_custom_command(
        TARGET mixxx POST_BUILD
        COMMAND "${CMAKE_COMMAND}" -DCOMPONENT=applocal -DCMAKE_INSTALL_PREFIX="${CMAKE_CURRENT_BINARY_DIR}" -P cmake_install.cmake)
  endif()
endif()

if(APPLE)
  if(Qt_IS_STATIC OR QT6)
    target_link_libraries(mixxx-lib PRIVATE
        "-weak_framework Accelerate"
        "-weak_framework AppKit"
        "-weak_framework AudioToolbox"
        "-weak_framework AudioUnit"
        "-weak_framework AVFoundation"
        "-weak_framework CoreAudio"
        "-weak_framework CoreFoundation"
        "-weak_framework CoreImage"
        "-weak_framework CoreMedia"
        "-weak_framework CoreMidi"
        "-weak_framework CoreServices"
        "-weak_framework CoreVideo"
        "-weak_framework IOSurface"
        "-weak_framework VideoToolbox"
    )
  else()
    # Used for battery measurements and controlling the screensaver on macOS.
    target_link_libraries(mixxx-lib PRIVATE
        "-weak_framework IOKit"
    )
  endif()
elseif(UNIX AND NOT APPLE)
  if(QT6)
    find_package(X11)
  else()
    find_package(X11 REQUIRED)
    find_package(Qt5 COMPONENTS X11Extras REQUIRED)
    target_link_libraries(mixxx-lib PRIVATE Qt5::X11Extras)
  endif()
  if(${X11_FOUND})
    target_include_directories(mixxx-lib SYSTEM PUBLIC "${X11_INCLUDE_DIR}")
    target_link_libraries(mixxx-lib PRIVATE "${X11_LIBRARIES}")
  endif()
  find_package(Qt${QT_VERSION_MAJOR} COMPONENTS DBus REQUIRED)
  target_link_libraries(mixxx-lib PRIVATE
    Qt${QT_VERSION_MAJOR}::DBus
  )
elseif(WIN32)
  if(Qt_IS_STATIC)
    target_link_libraries(mixxx-lib PRIVATE
      # Pulled from qt-4.8.2-source\mkspecs\win32-msvc2010\qmake.conf
      # QtCore
      kernel32
      user32      # QtGui, QtOpenGL, libHSS1394
      shell32
      uuid
      ole32       # QtGui,
      advapi32    # QtGui, portaudio, portmidi
      ws2_32      # QtGui, QtNetwork, libshout
      # QtGui
      gdi32       # QtOpenGL, libshout
      comdlg32
      oleaut32
      imm32
      winmm
      winspool
      # QtOpenGL
      glu32
      opengl32

      # QtNetwork openssl-linked
      crypt32

      dwmapi      # qtwindows
      iphlpapi    # qt5network
      mpr         # qt5core
      netapi32    # qt5core
      userenv     # qt5core
      uxtheme     # ?
      version     # ?
      wtsapi32    # ?
    )

    find_library(QTFONTDATABASESUPPORT_LIBRARY Qt${QT_VERSION_MAJOR}FontDatabaseSupport)
    target_link_libraries(mixxx-lib PRIVATE "${QTFONTDATABASESUPPORT_LIBRARY}")
    find_library(QTWINDOWSUIAUTOMATIONSUPPORT_LIBRARY Qt${QT_VERSION_MAJOR}WindowsUIAutomationSupport)
    target_link_libraries(mixxx-lib PRIVATE "${QTWINDOWSUIAUTOMATIONSUPPORT_LIBRARY}")
    find_library(QTEVENTDISPATCHERSUPPORT_LIBRARY Qt${QT_VERSION_MAJOR}EventDispatcherSupport)
    target_link_libraries(mixxx-lib PRIVATE "${QTEVENTDISPATCHERSUPPORT_LIBRARY}")
    find_library(QTTHEMESUPPORT_LIBRARY Qt${QT_VERSION_MAJOR}ThemeSupport)
    target_link_libraries(mixxx-lib PRIVATE "${QTTHEMESUPPORT_LIBRARY}")

    find_library(QTFREETYPE_LIBRARY qtfreetype)
    target_link_libraries(mixxx-lib PRIVATE "${QTFREETYPE_LIBRARY}")
    find_library(QTHARFBUZZ_LIBRARY qtharfbuzz)
    target_link_libraries(mixxx-lib PRIVATE "${QTHARFBUZZ_LIBRARY}")
    find_library(QTLIBPNG_LIBRARY qtlibpng)
    target_link_libraries(mixxx-lib PRIVATE "${QTLIBPNG_LIBRARY}")
    find_library(QTPCRE2_LIBRARY qtpcre2)
    target_link_libraries(mixxx-lib PRIVATE "${QTPCRE2_LIBRARY}")
  else()
    #libshout is always built statically
    target_link_libraries(mixxx-lib PRIVATE
      ws2_32      # libshout
      gdi32       # libshout
    )
  endif()
endif()

if(APPLE OR WIN32)
  # qt_de.qm is just one arbitrary file in the directory that needs to be located;
  # there is no particular reason to look for this file versus any other one in the directory.
  if(QT6)
    find_file(QT_TRANSLATION_FILE qt_de.qm PATHS "${Qt6_DIR}/../../translations/Qt6" REQUIRED NO_DEFAULT_PATH)
  else()
    find_file(QT_TRANSLATION_FILE qt_de.qm PATHS "${Qt5_DIR}/../../../translations" "${Qt5_DIR}/../../qt5/translations" REQUIRED NO_DEFAULT_PATH)
  endif()
  get_filename_component(QT_TRANSLATIONS ${QT_TRANSLATION_FILE} DIRECTORY)
  install(
    DIRECTORY "${QT_TRANSLATIONS}/"
    DESTINATION "${MIXXX_INSTALL_DATADIR}/translations"
    # QT 5 translations have been separated into several files, and most of the qt_xx.qm files
    # contain just shortcuts to load the qtbase, qtmultimedia etc files.
    FILES_MATCHING REGEX
      "qt_.+\.qm|qtbase_.*\.qm|qtmultimedia_.*\.qm|qtscript_.*\.qm|qtxmlpatterns_.*\.qm"
  )
endif()

# Queen Mary DSP
add_library(QueenMaryDsp STATIC EXCLUDE_FROM_ALL
  # lib/qm-dsp/base/KaiserWindow.cpp
  lib/qm-dsp/base/Pitch.cpp
  # lib/qm-dsp/base/SincWindow.cpp
  lib/qm-dsp/dsp/chromagram/Chromagram.cpp
  lib/qm-dsp/dsp/chromagram/ConstantQ.cpp
  lib/qm-dsp/dsp/keydetection/GetKeyMode.cpp
  # lib/qm-dsp/dsp/mfcc/MFCC.cpp
  lib/qm-dsp/dsp/onsets/DetectionFunction.cpp
  lib/qm-dsp/dsp/onsets/PeakPicking.cpp
  lib/qm-dsp/dsp/phasevocoder/PhaseVocoder.cpp
  lib/qm-dsp/dsp/rateconversion/Decimator.cpp
  # lib/qm-dsp/dsp/rateconversion/DecimatorB.cpp
  # lib/qm-dsp/dsp/rateconversion/Resampler.cpp
  # lib/qm-dsp/dsp/rhythm/BeatSpectrum.cpp
  # lib/qm-dsp/dsp/segmentation/ClusterMeltSegmenter.cpp
  # lib/qm-dsp/dsp/segmentation/Segmenter.cpp
  # lib/qm-dsp/dsp/segmentation/cluster_melt.c
  # lib/qm-dsp/dsp/segmentation/cluster_segmenter.c
  lib/qm-dsp/dsp/signalconditioning/DFProcess.cpp
  lib/qm-dsp/dsp/signalconditioning/FiltFilt.cpp
  lib/qm-dsp/dsp/signalconditioning/Filter.cpp
  lib/qm-dsp/dsp/signalconditioning/Framer.cpp
  lib/qm-dsp/dsp/tempotracking/DownBeat.cpp
  lib/qm-dsp/dsp/tempotracking/TempoTrack.cpp
  lib/qm-dsp/dsp/tempotracking/TempoTrackV2.cpp
  lib/qm-dsp/dsp/tonal/ChangeDetectionFunction.cpp
  lib/qm-dsp/dsp/tonal/TCSgram.cpp
  lib/qm-dsp/dsp/tonal/TonalEstimator.cpp
  lib/qm-dsp/dsp/transforms/FFT.cpp
  # lib/qm-dsp/dsp/wavelet/Wavelet.cpp
  lib/qm-dsp/ext/kissfft/kiss_fft.c
  lib/qm-dsp/ext/kissfft/tools/kiss_fftr.c
  # lib/qm-dsp/hmm/hmm.c
  lib/qm-dsp/maths/Correlation.cpp
  # lib/qm-dsp/maths/CosineDistance.cpp
  lib/qm-dsp/maths/KLDivergence.cpp lib/qm-dsp/maths/MathUtilities.cpp
  # lib/qm-dsp/maths/pca/pca.c
  # lib/qm-dsp/thread/Thread.cpp
)

target_compile_definitions(QueenMaryDsp PRIVATE kiss_fft_scalar=double)
if(UNIX)
  target_compile_definitions(QueenMaryDsp PRIVATE USE_PTHREADS)
elseif(MSVC)
  # Causes the cmath headers to declare M_PI and friends.
  # http://msdn.microsoft.com/en-us/library/4hwaceh6.aspx We could define this
  # in our headers but then include order matters since headers we don't control
  # may include cmath first.
  target_compile_definitions(QueenMaryDsp PRIVATE _USE_MATH_DEFINES)
endif()
target_include_directories(QueenMaryDsp SYSTEM PUBLIC lib/qm-dsp lib/qm-dsp/include)
target_link_libraries(mixxx-lib PRIVATE QueenMaryDsp)

# ReplayGain
add_library(ReplayGain STATIC EXCLUDE_FROM_ALL
  lib/replaygain/replaygain.cpp
)
target_include_directories(mixxx-lib SYSTEM PRIVATE lib/replaygain)
target_link_libraries(mixxx-lib PRIVATE ReplayGain)

# Reverb
add_library(Reverb STATIC EXCLUDE_FROM_ALL lib/reverb/Reverb.cc)
if(MSVC)
  target_compile_definitions(Reverb PRIVATE _USE_MATH_DEFINES)
endif()
target_include_directories(Reverb PRIVATE src)
target_link_libraries(Reverb PRIVATE Qt${QT_VERSION_MAJOR}::Core)
target_include_directories(mixxx-lib SYSTEM PRIVATE lib/reverb)
target_link_libraries(mixxx-lib PRIVATE Reverb)

# Rubberband
find_package(rubberband REQUIRED)
target_link_libraries(mixxx-lib PRIVATE rubberband::rubberband)

# SndFile
find_package(SndFile REQUIRED)
target_link_libraries(mixxx-lib PRIVATE SndFile::sndfile)
target_compile_definitions(mixxx-lib PUBLIC __SNDFILE__)
if(SndFile_SUPPORTS_SET_COMPRESSION_LEVEL)
  target_compile_definitions(mixxx-lib PUBLIC SFC_SUPPORTS_SET_COMPRESSION_LEVEL)
endif()

# SoundTouch
find_package(SoundTouch 2.1.2 REQUIRED)
target_link_libraries(mixxx-lib PRIVATE SoundTouch::SoundTouch)

# TagLib
find_package(TagLib 1.11 REQUIRED)
target_link_libraries(mixxx-lib PRIVATE TagLib::TagLib)

# Threads
set(THREADS_PREFER_PTHREAD_FLAG ON)
find_package(Threads REQUIRED)
target_link_libraries(mixxx-lib PRIVATE Threads::Threads)

#
# Features
#

# Battery meter
#
# The battery meter is only available on Linux, macOS and Windows, therefore
# this option is forcibly set to OFF on all other platforms.
cmake_dependent_option(BATTERY "Battery meter support" ON "WIN32 OR UNIX" OFF)
if(BATTERY)
  if(WIN32)
    target_sources(mixxx-lib PRIVATE src/util/battery/batterywindows.cpp)
  elseif(APPLE)
    target_sources(mixxx-lib PRIVATE src/util/battery/batterymac.cpp)
  elseif(UNIX)
    find_package(Upower REQUIRED)
    find_package(GLIB COMPONENTS gobject REQUIRED)
    target_include_directories(mixxx-lib SYSTEM PUBLIC ${GLIB_INCLUDE_DIRS})
    target_link_libraries(mixxx-lib PRIVATE Upower::Upower ${GLIB_LIBRARIES} ${GLIB_GOBJECT_LIBRARIES})
    target_sources(mixxx-lib PRIVATE src/util/battery/batterylinux.cpp)
  else()
    message(FATAL_ERROR "Battery support is not implemented for the target platform.")
  endif()
  target_compile_definitions(mixxx-lib PUBLIC __BATTERY__)
endif()


# Build Time
option(BUILDTIME "Use __DATE__ and __TIME__" ON)
if(NOT BUILDTIME)
  # Distributions like openSUSE use tools (e. g. build-compare) to detect
  # whether a built binary differs from a former build to avoid unneeded
  # publishing of packages.
  # If __DATE__ and __TIME__ are used the built binary differs always but
  # the tools cannot detect the root and publish a new package although
  # the only change is caused by __DATE__ and __TIME__.
  target_compile_definitions(mixxx-lib PUBLIC DISABLE_BUILDTIME)
endif()

# Clang Color Diagnostics
option(CLANG_COLORDIAG "Clang color diagnostics" OFF)
if(CLANG_COLORDIAG)
  if(NOT LLVM_CLANG)
    message(FATAL_ERROR "Color Diagnostics are only available when using Clang.")
  endif()
  target_compile_options(mixxx-lib PUBLIC -fcolor-diagnostics)
endif()

# Clang Sanitizers
set(CLANG_SANITIZERS "")
option(CLANG_ASAN "Clang Address Sanitizer" OFF)
if(CLANG_ASAN)
  list(APPEND CLANG_SANITIZERS "address")
endif()
option(CLANG_UBSAN "Clang Undefined Behaviour Sanitizer" OFF)
if(CLANG_UBSAN)
  list(APPEND CLANG_SANITIZERS "undefined")
endif()
option(CLANG_TSAN "Clang Thread Sanitizer" OFF)
if(CLANG_TSAN)
  list(APPEND CLANG_SANITIZERS "thread")
endif()
if(NOT CLANG_SANITIZERS STREQUAL "")
  if(NOT LLVM_CLANG)
    message(FATAL_ERROR "Clang Sanitizers are only available when using Clang.")
  endif()
  list(JOIN CLANG_SANITIZERS "," CLANG_SANITZERS_JOINED)
  target_compile_options(mixxx-lib PUBLIC -fsanitize=${CLANG_SANITZERS_JOINED})
  target_link_options(mixxx-lib PUBLIC -fsanitize=${CLANG_SANITZERS_JOINED})
endif()

# CoreAudio MP3/AAC Decoder
#
# The CoreAudio API is only available on macOS, therefore this option is
# forcibly set to OFF on all other platforms.
cmake_dependent_option(COREAUDIO "CoreAudio MP3/AAC Decoder" ON "APPLE" OFF)
if(COREAUDIO)
  target_sources(mixxx-lib PRIVATE
    src/sources/soundsourcecoreaudio.cpp
    src/sources/v1/legacyaudiosourceadapter.cpp
    lib/apple/CAStreamBasicDescription.cpp
  )
  set_property(
    SOURCE lib/apple/CAStreamBasicDescription.cpp
    APPEND_STRING
    PROPERTY COMPILE_OPTIONS -Wno-deprecated-anon-enum-enum-conversion
  )
  target_compile_definitions(mixxx-lib PRIVATE __COREAUDIO__)
  target_include_directories(mixxx-lib SYSTEM PUBLIC lib/apple)
endif()


# FAAD AAC audio file decoder plugin
find_package(MP4)
find_package(MP4v2)
# It is enabled by default on Linux only, because other targets have other
# solutions. It requires MP4 or MP4v2.
default_option(FAAD "FAAD AAC audio file decoder support" "UNIX;NOT APPLE;MP4_FOUND OR MP4v2_FOUND")
if(FAAD)
  if(NOT MP4_FOUND AND NOT MP4v2_FOUND)
    message(FATAL_ERROR "FAAD AAC audio support requires libmp4 or libmp4v2 with development headers.")
  endif()
  target_sources(mixxx-lib PRIVATE
    src/sources/soundsourcem4a.cpp
    src/sources/libfaadloader.cpp
  )
  target_compile_definitions(mixxx-lib PUBLIC __FAAD__)
  if(MP4v2_FOUND)
    target_compile_definitions(mixxx-lib PRIVATE __MP4V2__)
    target_link_libraries(mixxx-lib PRIVATE MP4v2::MP4v2)
  else()
    target_link_libraries(mixxx-lib PRIVATE MP4::MP4)
  endif()
endif()

# FDK-AAC is loaded dynamically at runtime by EncoderFdkAac using QLibrary,
# so copy it into the Windows and macOS packages, but do not link to it.
if(APPLE AND MACOS_BUNDLE)
  find_library(FDK_AAC_LIBRARY fdk-aac)
  if(FDK_AAC_LIBRARY)
    message(STATUS "Found fdk-aac: ${FDK_AAC_LIBRARY}")
    file(COPY ${FDK_AAC_LIBRARY} DESTINATION "${CMAKE_CURRENT_BINARY_DIR}/lib/fdk-aac-install" FOLLOW_SYMLINK_CHAIN)
    install(DIRECTORY "${CMAKE_CURRENT_BINARY_DIR}/lib/fdk-aac-install/" DESTINATION "${MIXXX_INSTALL_PREFIX}/Contents/Frameworks")
  else()
    message(STATUS "Could NOT find libfdk-aac.dylib")
  endif()
elseif(WIN32)
  # On Windows find_library finds the .lib file, but the installer needs the .dll file.
  find_file(FDK_AAC_DLL fdk-aac.dll PATH_SUFFIXES ${CMAKE_INSTALL_BINDIR})
  if(FDK_AAC_DLL)
    message(STATUS "Found fdk-aac DLL: ${FDK_AAC_DLL}")
    install(FILES ${FDK_AAC_DLL} DESTINATION ${MIXXX_INSTALL_BINDIR})
  else()
    message(STATUS "Could NOT find fdk-aac.dll")
  endif()
endif()

# FFmpeg support
# FFmpeg is multimedia library that can be found http://ffmpeg.org/
find_package(FFMPEG COMPONENTS libavcodec libavformat libavutil libswresample)
default_option(FFMPEG "FFmpeg support (version 4.1.9 or later)" "FFMPEG_FOUND")
if(FFMPEG)
  if(NOT FFMPEG_FOUND)
    message(FATAL_ERROR "FFMPEG was not found")
  endif()

  # Check minimum required versions
  # Minimum library versions according to <https://ffmpeg.org/download.html>
  # Windows: Version numbers are not available!?
  # macOS: Untested
  if(FFMPEG_libavcodec_VERSION AND FFMPEG_libavcodec_VERSION VERSION_LESS 58.35.100)
    message(FATAL_ERROR "FFmpeg support requires at least version 58.35.100 of libavcodec (found: ${FFMPEG_libavcodec_VERSION}).")
  endif()
  if(FFMPEG_libavformat_VERSION AND FFMPEG_libavformat_VERSION VERSION_LESS 58.20.100)
    message(FATAL_ERROR "FFmpeg support requires at least version 58.20.100 of libavformat (found: ${FFMPEG_libavformat_VERSION}).")
  endif()
  if(FFMPEG_libavutil_VERSION AND FFMPEG_libavutil_VERSION VERSION_LESS 56.22.100)
    message(FATAL_ERROR "FFmpeg support requires at least version 56.22.100 of libavutil (found: ${FFMPEG_libavutil_VERSION}).")
  endif()
  if(FFMPEG_libswresample_VERSION AND FFMPEG_libswresample_VERSION VERSION_LESS 3.3.100)
    message(FATAL_ERROR "FFmpeg support requires at least version 3.3.100 of libswresample (found: ${FFMPEG_libswresample_VERSION}).")
  endif()

  target_sources(mixxx-lib PRIVATE src/sources/soundsourceffmpeg.cpp)
  target_compile_definitions(mixxx-lib PUBLIC
    __FFMPEG__
    # Needed to build new FFmpeg
    __STDC_CONSTANT_MACROS
    __STDC_LIMIT_MACROS
    __STDC_FORMAT_MACROS
  )
  target_link_libraries(mixxx-lib PRIVATE "${FFMPEG_LIBRARIES}")
  target_include_directories(mixxx-lib PUBLIC "${FFMPEG_INCLUDE_DIRS}")
endif()

# Google PerfTools
option(GPERFTOOLS "Google PerfTools libtcmalloc linkage" OFF)
option(GPERFTOOLSPROFILER "Google PerfTools libprofiler linkage" OFF)
if(GPERFTOOLS OR GPERFTOOLSPROFILER)
  find_package(GPerfTools REQUIRED)
  if(GPERFTOOLS)
    target_link_libraries(mixxx-lib PRIVATE GPerfTools::tcmalloc)
  endif()
  if(PERFTOOLSPROFILER)
    target_link_libraries(mixxx-lib PRIVATE GPerfTools::profiler)
  endif()
endif()

# HSS1394 MIDI device
#
# The HSS1394 library is only available on macOS, therefore this option is
# forcibly set to OFF on all other platforms.
if(WIN32 OR APPLE)
  find_package(HSS1394)
else()
  set(HSS1394 OFF)
endif()
cmake_dependent_option(HSS1394 "HSS1394 MIDI device support" "${HSS1394_FOUND}" "WIN32 OR APPLE" OFF)
if(HSS1394)
  target_sources(mixxx-lib PRIVATE
    src/controllers/midi/hss1394controller.cpp
    src/controllers/midi/hss1394enumerator.cpp
  )
  target_compile_definitions(mixxx-lib PUBLIC __HSS1394__)
  if(NOT HSS1394_FOUND)
    message(FATAL_ERROR "HSS1394 MIDI device support requires the libhss1394 and its development headers.")
  endif()
  target_link_libraries(mixxx-lib PRIVATE HSS1394::HSS1394)
endif()

# Lilv (LV2)
find_package(lilv)
default_option(LILV "Lilv (LV2) support" "lilv_FOUND")
if(LILV)
  if(NOT lilv_FOUND)
    message(FATAL_ERROR "Lilv (LV2) support requires the liblilv-0 and LV2 libraries and development headers.")
  endif()
  target_sources(mixxx-lib PRIVATE
    src/effects/backends/lv2/lv2backend.cpp
    src/effects/backends/lv2/lv2effectprocessor.cpp
    src/effects/backends/lv2/lv2manifest.cpp
  )
  target_compile_definitions(mixxx-lib PUBLIC __LILV__)
  target_link_libraries(mixxx-lib PRIVATE lilv::lilv)
  target_link_libraries(mixxx-test PRIVATE lilv::lilv)
endif()

# Live Broadcasting (Shoutcast)
option(BROADCAST "Live Broadcasting (Shoutcast) support" ON)
if(BROADCAST)
  find_package(Shoutidjc)
  # Check if system lib is at least 2.4.6 and not suffering bugs
  # https://github.com/mixxxdj/mixxx/issues/9681
  # https://github.com/mixxxdj/mixxx/issues/10305
  if(Shoutidjc_FOUND AND Shoutidjc_VERSION VERSION_LESS 2.4.4)
      message(STATUS "Installed libshout-idjc version: ${Shoutidjc_VERSION} is suffering from issue #9681")
  elseif(Shoutidjc_FOUND AND Shoutidjc_VERSION VERSION_LESS 2.4.6)
      message(STATUS "Installed libshout version: ${Shout_VERSION} is suffering from issue #10305")
  endif()
  if(NOT Shoutidjc_FOUND OR Shoutidjc_VERSION VERSION_LESS 2.4.6)
    # Fall back to internal library in the lib tree
    message(STATUS "Using internal libshout-idjc")
    add_subdirectory("${CMAKE_CURRENT_SOURCE_DIR}/lib/libshout-idjc")
    target_include_directories(mixxx-lib SYSTEM PUBLIC lib/libshout-idjc/include)
    if(WIN32)
      target_compile_definitions(shout_mixxx PRIVATE __WINDOWS__ _CRT_NONSTDC_NO_WARNINGS)
    endif()
    target_link_libraries(mixxx-lib PRIVATE shout_mixxx)
  else()
    target_link_libraries(mixxx-lib PRIVATE Shoutidjc::Shoutidjc)
  endif()
  target_sources(mixxx-lib PRIVATE
    src/preferences/dialog/dlgprefbroadcastdlg.ui
    src/preferences/dialog/dlgprefbroadcast.cpp
    src/broadcast/broadcastmanager.cpp
    src/engine/sidechain/shoutconnection.cpp
    src/preferences/broadcastprofile.cpp
    src/preferences/broadcastsettings.cpp
    src/preferences/broadcastsettings_legacy.cpp
    src/preferences/broadcastsettingsmodel.cpp
    src/encoder/encoderbroadcastsettings.cpp
  )
  target_compile_definitions(mixxx-lib PUBLIC __BROADCAST__)
endif()

# Opus (RFC 6716)
find_package(OpusFile)
find_package(Opus)
default_option(OPUS "Opus (RFC 6716) support" "OpusFile_FOUND")
if(OPUS)
  if(NOT OpusFile_FOUND OR NOT Opus_FOUND)
    message(FATAL_ERROR "Opus support requires libopus and libopusfile with development headers.")
  endif()
  target_sources(mixxx-lib PRIVATE
    src/sources/soundsourceopus.cpp
    src/encoder/encoderopus.cpp
    src/encoder/encoderopussettings.cpp
  )
  target_compile_definitions(mixxx-lib PUBLIC __OPUS__)
  target_link_libraries(mixxx-lib PRIVATE OpusFile::OpusFile)
  target_link_libraries(mixxx-lib PRIVATE Opus::Opus)
endif()

# MAD MP3 Decoder
find_package(MAD)
find_package(ID3Tag)
default_option(MAD "MAD MP3 Decoder" "MAD_FOUND;ID3Tag_FOUND")
if(MAD)
  if(NOT MAD_FOUND)
    message(FATAL_ERROR "MAD support requires libmad and its development headers.")
  endif()
  if(NOT ID3Tag_FOUND)
    message(FATAL_ERROR "ID3Tag support requires libid3tag and its development headers.")
  endif()
  target_sources(mixxx-lib PRIVATE src/sources/soundsourcemp3.cpp)
  target_compile_definitions(mixxx-lib PUBLIC __MAD__)
  target_link_libraries(mixxx-lib PRIVATE MAD::MAD ID3Tag::ID3Tag)
endif()

# Media Foundation AAC Decoder Plugin
#
# The Media Foundtation API is only available on Windows, therefore this option
# is forcibly set to OFF on all other platforms.
cmake_dependent_option(MEDIAFOUNDATION "Media Foundation AAC decoder plugin" ON "WIN32" OFF)
if(MEDIAFOUNDATION)
  find_package(MediaFoundation REQUIRED)
  target_sources(mixxx-lib PRIVATE
    src/sources/soundsourcemediafoundation.cpp
  )
  target_compile_definitions(mixxx-lib PUBLIC __MEDIAFOUNDATION__)
  target_include_directories(mixxx-lib SYSTEM PRIVATE
    ${MediaFoundation_INCLUDE_DIRS}
  )
  target_link_libraries(mixxx-lib PRIVATE
    ${MediaFoundation_LIBRARIES}
    Version.lib
  )
endif()

# Modplug support
find_package(Modplug)
default_option(MODPLUG "Modplug module decoder support" "Modplug_FOUND")
if(MODPLUG)
  if(NOT Modplug_FOUND)
    message(FATAL_ERROR "Modplug module decoder support requires libmodplug and its development headers.")
  endif()
  target_sources(mixxx-lib PRIVATE
    src/preferences/dialog/dlgprefmodplugdlg.ui
    src/sources/soundsourcemodplug.cpp
    src/preferences/dialog/dlgprefmodplug.cpp
  )
  target_compile_definitions(mixxx-lib PUBLIC __MODPLUG__)
  target_link_libraries(mixxx-lib PRIVATE Modplug::Modplug)
endif()

find_package(Microsoft.GSL CONFIG)
if(Microsoft.GSL_FOUND)
  target_link_libraries(mixxx-lib PRIVATE Microsoft.GSL::GSL)
else()
  # check if the headers have been installed without cmake config (< 3.1.0)
  check_include_file_cxx(gsl/gsl HAVE_GSL_GSL)
  if(NOT HAVE_GSL_GSL)
    unset(HAVE_GSL_GSL CACHE) # unset cache to re-evaluate this until it succeeds. check_include_file_cxx() has no REQUIRED flag.
    message(FATAL_ERROR "ms-gsl deveopment headers (libmsgsl-dev) not found")
  endif()
endif()


# QtKeychain
option(QTKEYCHAIN "Secure credentials storage support for Live Broadcasting profiles" ON)
if(QTKEYCHAIN)
  find_package(Qt${QT_VERSION_MAJOR}Keychain REQUIRED)
  target_compile_definitions(mixxx-lib PUBLIC __QTKEYCHAIN__)
  target_link_libraries(mixxx-lib PRIVATE ${QTKEYCHAIN_LIBRARIES})
  target_include_directories(mixxx-lib SYSTEM PUBLIC ${QTKEYCHAIN_INCLUDE_DIRS})
endif()

# USB HID or/and Bulk controller support
find_package(LibUSB)

# USB HID controller support
option(HID "USB HID controller support" ON)
if(HID)
  # hidapi 0.11.2 is the first release, that implements hid_get_input_report
  # for the Linux hidraw backend.
  find_package(hidapi 0.11.2)
  if(NOT hidapi_FOUND)
    message(STATUS "Linking internal libhidapi statically")
    add_library(mixxx-hidapi STATIC EXCLUDE_FROM_ALL)
    target_include_directories(mixxx-hidapi SYSTEM PUBLIC lib/hidapi/hidapi)
    if(WIN32)
        target_sources(mixxx-hidapi PRIVATE lib/hidapi/windows/hid.c)
        find_library(Setupapi_LIBRARY Setupapi REQUIRED)
        target_link_libraries(mixxx-hidapi PUBLIC ${Setupapi_LIBRARY})
    elseif(APPLE)
        target_sources(mixxx-hidapi PRIVATE lib/hidapi/mac/hid.c)
        find_library(AppKit_LIBRARY AppKit REQUIRED)
        target_link_libraries(mixxx-hidapi PUBLIC ${AppKit_LIBRARY})
    elseif(UNIX)
      if(CMAKE_SYSTEM_NAME STREQUAL Linux)
        find_library(libudev_LIBRARY udev REQUIRED)
        target_sources(mixxx-hidapi PRIVATE lib/hidapi/linux/hid.c)
        target_link_libraries(mixxx-hidapi PRIVATE ${libudev_LIBRARY})
      else()
        if(NOT LibUSB_FOUND)
          message(FATAL_ERROR "USB HID controller support on Unix with statically linked libhidapi-libusb requires libusb 1.0 and its development headers.")
        endif()
        target_sources(mixxx-hidapi PRIVATE lib/hidapi/libusb/hid.c)
        target_link_libraries(mixxx-hidapi PRIVATE LibUSB::LibUSB)
      endif()
    else()
      message(FATAL_ERROR "USB HID controller support only possible on Windows/Mac OS/Linux/BSD.")
    endif()
    target_link_libraries(mixxx-lib PRIVATE mixxx-hidapi)
  else()
    # hidapi has two backends on Linux, one using the kernel's hidraw API and one using libusb.
    # libusb obviously does not support Bluetooth HID devices, so use the hidraw backend. The
    # libusb backend is the default, so hidraw needs to be selected explicitly at link time.
    if(CMAKE_SYSTEM_NAME STREQUAL Linux)
      target_link_libraries(mixxx-lib PRIVATE hidapi::hidraw)
    else()
      target_link_libraries(mixxx-lib PRIVATE hidapi::hidapi)
    endif()
  endif()
  target_sources(mixxx-lib PRIVATE
    src/controllers/hid/hidcontroller.cpp
    src/controllers/hid/hidiothread.cpp
    src/controllers/hid/hidioglobaloutputreportfifo.cpp
    src/controllers/hid/hidiooutputreport.cpp
    src/controllers/hid/hiddevice.cpp
    src/controllers/hid/hidenumerator.cpp
    src/controllers/hid/legacyhidcontrollermapping.cpp
    src/controllers/hid/legacyhidcontrollermappingfilehandler.cpp
  )
  target_compile_definitions(mixxx-lib PUBLIC __HID__)
endif()

# USB Bulk controller support
default_option(BULK "USB Bulk controller support" "LibUSB_FOUND;NOT WIN32")
if(BULK)
  if(NOT LibUSB_FOUND)
    message(FATAL_ERROR "USB Bulk controller support requires libusb 1.0 and its development headers.")
  endif()
  target_sources(mixxx-lib PRIVATE
    src/controllers/bulk/bulkcontroller.cpp
    src/controllers/bulk/bulkenumerator.cpp
  )
  if(NOT HID)
    target_sources(mixxx-lib PRIVATE
      src/controllers/hid/legacyhidcontrollermapping.cpp
      src/controllers/hid/legacyhidcontrollermappingfilehandler.cpp
    )
  endif()
  target_compile_definitions(mixxx-lib PUBLIC __BULK__)
  target_link_libraries(mixxx-lib PRIVATE LibUSB::LibUSB)
endif()

# Vinyl Control
default_option(VINYLCONTROL "Vinyl Control support" "NOT MACAPPSTORE")
if(VINYLCONTROL)
  if(MACAPPSTORE)
    message(FATAL_ERROR "Mac App Store and Vinyl Control support are mutually exclusive due to licensing issues.")
  endif()

  target_sources(mixxx-lib PRIVATE
    src/vinylcontrol/vinylcontrol.cpp
    src/vinylcontrol/vinylcontrolxwax.cpp
    src/preferences/dialog/dlgprefvinyl.cpp
    src/vinylcontrol/vinylcontrolsignalwidget.cpp
    src/vinylcontrol/vinylcontrolmanager.cpp
    src/vinylcontrol/vinylcontrolprocessor.cpp
    src/vinylcontrol/steadypitch.cpp
    src/engine/controls/vinylcontrolcontrol.cpp
  )
  target_compile_definitions(mixxx-lib PUBLIC __VINYLCONTROL__)

  # Internal xwax library
  add_library(mixxx-xwax STATIC EXCLUDE_FROM_ALL)
  target_sources(mixxx-xwax PRIVATE lib/xwax/timecoder.c lib/xwax/lut.c)
  target_include_directories(mixxx-xwax SYSTEM PUBLIC lib/xwax)
  target_link_libraries(mixxx-lib PRIVATE mixxx-xwax)
endif()

# WavPack audio file support
find_package(wavpack)
default_option(WAVPACK "WavPack audio file support" "wavpack_FOUND")
if(WAVPACK)
  if(NOT wavpack_FOUND)
    message(FATAL_ERROR "WavPack audio file support requires libwv and its development headers.")
  endif()
  target_sources(mixxx-lib PRIVATE src/sources/soundsourcewv.cpp)
  target_compile_definitions(mixxx-lib PUBLIC __WV__)
  target_link_libraries(mixxx-lib PRIVATE WavPack::wavpack)
endif()

if (APPLOCAL_COMPONENT_DEFINED)
    set(CPACK_COMPONENT_applocal_HIDDEN TRUE)
    # In order to run Mixx from the build directory install applocal components
    add_custom_command(
        TARGET mixxx POST_BUILD
        COMMAND "${CMAKE_COMMAND}" -DCOMPONENT=applocal -DCMAKE_INSTALL_PREFIX="${CMAKE_CURRENT_BINARY_DIR}" -P cmake_install.cmake)
endif()

# Configure file with build options
file(RELATIVE_PATH MIXXX_INSTALL_DOCDIR_RELATIVE_TO_DATADIR "${CMAKE_INSTALL_PREFIX}/${MIXXX_INSTALL_DATADIR}" "${CMAKE_INSTALL_PREFIX}/${MIXXX_INSTALL_DOCDIR}")
configure_file("${CMAKE_CURRENT_SOURCE_DIR}/src/config.h.in" "${CMAKE_CURRENT_BINARY_DIR}/src/config.h" @ONLY)

# Packaging
set(CPACK_PACKAGE_VENDOR "Mixxx Project")
set(CPACK_PACKAGE_CONTACT "RJ Skerry-Ryan <rryan@mixxx.org>")
set(CPACK_PACKAGE_DESCRIPTION_SUMMARY "Digital DJ Application")
set(CPACK_PACKAGE_DESCRIPTION_FILE "${CMAKE_CURRENT_SOURCE_DIR}/packaging/CPackPackageDescription.txt")
set(CPACK_PACKAGE_INSTALL_DIRECTORY "Mixxx")
set(CPACK_PACKAGE_EXECUTABLES "mixxx;Mixxx")
set(CPACK_PACKAGE_ICON "${CMAKE_SOURCE_DIR}/res/images/mixxx_install_logo.bmp")
set(CPACK_PACKAGE_HOMEPAGE_URL "https://www.mixxx.org/")
set(CPACK_RESOURCE_FILE_LICENSE "${CMAKE_CURRENT_SOURCE_DIR}/LICENSE")
set(CPACK_RESOURCE_FILE_README "${CMAKE_CURRENT_SOURCE_DIR}/README.md")
set(CPACK_STRIP_FILES ON)
set(CPACK_CREATE_DESKTOP_LINKS "mixxx")
set(CPACK_MIXXX_VERSION "${MIXXX_VERSION}")
# Save GIT values just in case they have been set manual via cmake
set(CPACK_GIT_DESCRIBE "${GIT_DESCRIBE}")
set(CPACK_GIT_COMMIT_DATE ${GIT_COMMIT_DATE})

# Detailed version information, git info and package file name are set from
# CPackConfig.cmake, not here.

set(CPACK_SOURCE_IGNORE_FILES  "\\\\.#;/#;.*~;\\\\.o$")
list(APPEND CPACK_SOURCE_IGNORE_FILES "/\\\\.git/")
list(APPEND CPACK_SOURCE_IGNORE_FILES "/\\\\.github/")
list(APPEND CPACK_SOURCE_IGNORE_FILES "/build/")
list(APPEND CPACK_SOURCE_IGNORE_FILES "${CMAKE_CURRENT_BINARY_DIR}/")
set(CPACK_SOURCE_DIR "${CMAKE_CURRENT_SOURCE_DIR}")

set(CPACK_DEBIAN_PACKAGE_SECTION "sound")
set(CPACK_DEBIAN_PACKAGE_PRIORITY "optional")
set(CPACK_DEBIAN_PACKAGE_SUGGESTS "pdf-viewer, pulseaudio-utils")
set(CPACK_DEBIAN_PACKAGE_REPLACES "mixxx-data")
set(CPACK_DEBIAN_PACKAGE_DEPENDS "libqt5sql5-sqlite, fonts-open-sans, fonts-ubuntu,\
 qml-module-qtquick-controls, qml-module-qtquick-controls2, qml-module-qt-labs-qmlmodels, qml-module-qtquick-shapes")
set(CPACK_DEBIAN_PACKAGE_SHLIBDEPS ON)
set(CPACK_DEBIAN_PACKAGE_HOMEPAGE "${CPACK_PACKAGE_HOMEPAGE_URL}")
set(CPACK_DEBIAN_PACKAGE_CONTROL_STRICT_PERMISSION TRUE)
file(READ ${CPACK_PACKAGE_DESCRIPTION_FILE} CPACK_DEBIAN_PACKAGE_DESCRIPTION)
set(CPACK_DEBIAN_PACKAGE_DESCRIPTION_MERGED "${CPACK_DEBIAN_PACKAGE_DESCRIPTION}")
string(PREPEND CPACK_DEBIAN_PACKAGE_DESCRIPTION_MERGED "${CPACK_PACKAGE_DESCRIPTION_SUMMARY}" "\n")
string(REPLACE "\n\n" "\n.\n" CPACK_DEBIAN_PACKAGE_DESCRIPTION_MERGED "${CPACK_DEBIAN_PACKAGE_DESCRIPTION_MERGED}")
string(REPLACE "\n" "\n " CPACK_DEBIAN_PACKAGE_DESCRIPTION_MERGED "${CPACK_DEBIAN_PACKAGE_DESCRIPTION_MERGED}")

# This is the version of the package itself and can be advanced or set to
# something like 0ubuntu1 when building a new package from the same version
if (NOT CPACK_DEBIAN_PACKAGE_RELEASE)
   set(CPACK_DEBIAN_PACKAGE_RELEASE 1)
endif()

set(CPACK_DEBIAN_DISTRIBUTION_RELEASES jammy kinetic lunar mantic)
set(CPACK_DEBIAN_SOURCE_DIR ${CMAKE_SOURCE_DIR})
set(CPACK_DEBIAN_UPLOAD_PPA_SCRIPT "${CMAKE_CURRENT_SOURCE_DIR}/packaging/CPackDebUploadPPA.cmake")
set(CPACK_DEBIAN_INSTALL_SCRIPT "${CMAKE_CURRENT_SOURCE_DIR}/packaging/CPackDebInstall.cmake")

set(CPACK_WIX_UPGRADE_GUID "921DC99C-4DCF-478D-B950-50685CB9E6BE")
set(CPACK_WIX_LICENSE_RTF "${CMAKE_CURRENT_SOURCE_DIR}/packaging/wix/LICENSE.rtf")
set(CPACK_WIX_PRODUCT_ICON "${CMAKE_SOURCE_DIR}/res/images/icons/ic_mixxx.ico")
set(CPACK_WIX_PROPERTY_ARPHELPLINK "${CPACK_PACKAGE_HOMEPAGE_URL}")
set(CPACK_WIX_UI_BANNER "${CMAKE_CURRENT_SOURCE_DIR}/packaging/wix/images/banner.bmp")
set(CPACK_WIX_UI_DIALOG "${CMAKE_CURRENT_SOURCE_DIR}/packaging/wix/images/dialog.bmp")

set(CPACK_PROJECT_CONFIG_FILE "${CMAKE_SOURCE_DIR}/packaging/CPackConfig.cmake" )

if(WIN32)
    # override not working default NSIS
    set(CPACK_GENERATOR WIX)
endif()

include(CPack)

if(APPLE AND MACOS_BUNDLE)
    set(BUNDLE_NAME "${MIXXX_INSTALL_PREFIX}")
    set(BUNDLE_DIRS "${CMAKE_PREFIX_PATH}/lib")
    set(APPLE_CODESIGN_ENTITLEMENTS "${CMAKE_CURRENT_SOURCE_DIR}/packaging/macos/Mixxx.entitlements")

    # Starting with arm64 macOS Apple will require ad-hoc code signatures,
    # which can be generated by setting the identity to a single dash (-).
    # These only include a checksum for verifying integrity, not an actual
    # signature.
    if (NOT APPLE_CODESIGN_IDENTITY)
      set(APPLE_CODESIGN_IDENTITY -)
    endif()

    configure_file(cmake/modules/BundleInstall.cmake.in "${CMAKE_CURRENT_BINARY_DIR}/BundleInstall.cmake" @ONLY)
    install(SCRIPT "${CMAKE_CURRENT_BINARY_DIR}/BundleInstall.cmake")
endif()<|MERGE_RESOLUTION|>--- conflicted
+++ resolved
@@ -1802,16 +1802,7 @@
   )
 endif()
 
-<<<<<<< HEAD
 if(WIN32 AND NOT QT6)
-  # Qt 5 loads these ANGLE DLLs at runtime if the graphics driver is blocklisted.
-  # Qt does not link these and vcpkg does not build them as a dependency of Qt,
-  # so copy them manually.
-  find_file(EGL_DLL libEGL.dll PATH_SUFFIXES ${CMAKE_INSTALL_BINDIR})
-  find_file(GLESv2_DLL libGLESv2.dll PATH_SUFFIXES ${CMAKE_INSTALL_BINDIR})
-  install(FILES ${EGL_DLL} ${GLESv2_DLL} DESTINATION "${MIXXX_INSTALL_BINDIR}")
-=======
-if(WIN32)
   # Qt 5 loads these ANGLE DLLs at runtime if the graphics driver is on the ignore list.
   # It does not work with Debug, because the debug version is compiled without the a d suffix
   find_package(unofficial-angle CONFIG REQUIRED)
@@ -1823,7 +1814,6 @@
     RUNTIME_DEPENDENCY_SET mixxx
     COMPONENT applocal)
   set(APPLOCAL_COMPONENT_DEFINED true)
->>>>>>> e336dfa5
 endif()
 
 #
