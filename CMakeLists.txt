--- conflicted
+++ resolved
@@ -2798,12 +2798,6 @@
 option(DEBUG_ASSERTIONS_FATAL "Fail if debug become true assertions" OFF)
 if(DEBUG_ASSERTIONS_FATAL)
   target_compile_definitions(mixxx-lib PUBLIC MIXXX_DEBUG_ASSERTIONS_FATAL MIXXX_DEBUG_ASSERTIONS_ENABLED)
-<<<<<<< HEAD
-  if(QML)
-    target_compile_definitions(mixxx-qml-lib PUBLIC MIXXX_DEBUG_ASSERTIONS_FATAL MIXXX_DEBUG_ASSERTIONS_ENABLED)
-  endif()
-=======
->>>>>>> 71975072
   if (NOT CMAKE_BUILD_TYPE STREQUAL "Debug")
     message(STATUS "DEBUG_ASSERT statements have been enabled because DEBUG_ASSERTIONS_FATAL is ON.")
   endif()
