cmake_minimum_required(VERSION 3.16)

# CMAKE_CXX_COMPILER_ID: Distinguish between "AppleClang" and "Clang"
if(POLICY CMP0025)
  cmake_policy(SET CMP0025 NEW)
endif()

# MACOSX_RPATH is set by default
if(POLICY CMP0042)
  cmake_policy(SET CMP0042 NEW)
endif()

# Support new IN_LIST if() operator
if(POLICY CMP0057)
  cmake_policy(SET CMP0057 NEW)
endif()

# Enforce interprocedural optimization
if(POLICY CMP0069)
  cmake_policy(SET CMP0069 NEW)
endif()

# Let AUTOMOC and AUTOUIC process GENERATED files
if(POLICY CMP0071)
  cmake_policy(SET CMP0071 NEW)
endif()

<<<<<<< HEAD
# Propagate interface link properties
if(POLICY CMP0099)
  # This avoids a warning when qt deals with different behaviours controlled by this policy
  # in its cmake functions. See
  # https://github.com/qt/qtbase/commit/e3e1007f9778d8fc629a06f7d3d216bb7f81351b
  cmake_policy(SET CMP0099 NEW)
=======
# Set the timestamp of extracted files to the time of the extraction instead of
# the archived timestamp to make sure that dependent files are rebuilt if the
# URL changes.
if(POLICY CMP0135)
  cmake_policy(SET CMP0135 NEW)
endif()

# Check if any relevant env vars were set from the build env scripts
if(DEFINED ENV{X_VCPKG_APPLOCAL_DEPS_INSTALL} AND NOT DEFINED X_VCPKG_APPLOCAL_DEPS_INSTALL)
  set(X_VCPKG_APPLOCAL_DEPS_INSTALL "$ENV{X_VCPKG_APPLOCAL_DEPS_INSTALL}" CACHE BOOL "")
>>>>>>> 11d66086
endif()

# Set the timestamp of extracted files to the time of the extraction instead of
# the archived timestamp to make sure that dependent files are rebuilt if the
# URL changes.
if(POLICY CMP0135)
  cmake_policy(SET CMP0135 NEW)
endif()

# Set up vcpkg
if(DEFINED ENV{VCPKG_ROOT} AND NOT DEFINED VCPKG_ROOT)
    set(VCPKG_ROOT "$ENV{VCPKG_ROOT}")
endif()

if(DEFINED VCPKG_ROOT)
  set(X_VCPKG_APPLOCAL_DEPS_INSTALL ON CACHE BOOL "Automatically copy dependencies into the install target directory for executables." FORCE)

  if(NOT DEFINED VCPKG_OVERLAY_PORTS)
    set(VCPKG_OVERLAY_PORTS "${VCPKG_ROOT}/overlay/ports")
    if(APPLE)
        list(APPEND VCPKG_OVERLAY_PORTS "${VCPKG_ROOT}/overlay/osx")
    elseif(WIN32)
        list(APPEND VCPKG_OVERLAY_PORTS "${VCPKG_ROOT}/overlay/windows")
    endif()
  endif()

  if(NOT DEFINED VCPKG_OVERLAY_TRIPLETS)
    set(VCPKG_OVERLAY_TRIPLETS "${VCPKG_ROOT}/overlay/triplets")
  endif()

  if(DEFINED ENV{VCPKG_DEFAULT_TRIPLET})
    set(VCPKG_TARGET_TRIPLET "$ENV{VCPKG_DEFAULT_TRIPLET}")
  endif()

  if(NOT DEFINED CMAKE_TOOLCHAIN_FILE)
    set(CMAKE_TOOLCHAIN_FILE "${VCPKG_ROOT}/scripts/buildsystems/vcpkg.cmake" CACHE STRING "")
  endif()
endif()

# Set a default build type if none was specified
# See https://blog.kitware.com/cmake-and-the-default-build-type/ for details.
set(default_build_type "RelWithDebInfo")
if(EXISTS "${CMAKE_SOURCE_DIR}/.git" AND NOT WIN32)
  # On Windows, Debug builds are linked to unoptimized libs
  # generating unusable slow Mixxx builds.
  set(default_build_type "Debug")
endif()

if(NOT CMAKE_CONFIGURATION_TYPES)
  if(NOT CMAKE_BUILD_TYPE)
    message(STATUS "Setting CMAKE_BUILD_TYPE to '${default_build_type}' as none was specified.")
    set(CMAKE_BUILD_TYPE "${default_build_type}" CACHE STRING "Choose the type of build." FORCE)
    # Set the possible values of build type for cmake-gui
    set_property(CACHE CMAKE_BUILD_TYPE PROPERTY STRINGS "Debug" "Release" "RelWithDebInfo")
  elseif(NOT CMAKE_BUILD_TYPE MATCHES "^(Debug|Release|RelWithDebInfo)$")
    message(FATAL_ERROR "CMAKE_BUILD_TYPE=${CMAKE_BUILD_TYPE} is not supported, use one of Debug, Release or RelWithDebInfo.")
  endif()
endif()

option(QT6 "Build with Qt6" OFF)

if(APPLE)
  if(QT6)
    # Minimum macOS version supported by Qt 6
    set(CMAKE_OSX_DEPLOYMENT_TARGET 10.15 CACHE STRING "Minimum macOS version the build will be able to run on")
    if(NOT VCPKG_TARGET_TRIPLET)
      set(VCPKG_TARGET_TRIPLET "x64-osx-min10.15")
    endif()
  else()
    # Minimum macOS version supported by Qt 5.12
    set(CMAKE_OSX_DEPLOYMENT_TARGET 10.12 CACHE STRING "Minimum macOS version the build will be able to run on")
    if(NOT VCPKG_TARGET_TRIPLET)
      set(VCPKG_TARGET_TRIPLET "x64-osx-min1012")
    endif()
    # Needed for deployment target < 10.14
    add_compile_options(-fno-aligned-allocation)
  endif()
endif()

if(DEFINED VCPKG_ROOT AND DEFINED VCPKG_TARGET_TRIPLET)
  if(NOT EXISTS "${VCPKG_ROOT}/installed/${VCPKG_TARGET_TRIPLET}")
    message(FATAL_ERROR "VCPKG_TARGET_TRIPLET dir not found: ${VCPKG_ROOT}/installed/${VCPKG_TARGET_TRIPLET} "
        "Make sure the VCPKG build environment is installed and contains the build for the selected triplet.")
  endif()
endif()

project(mixxx VERSION 2.4.0)
# Work around missing version suffixes support https://gitlab.kitware.com/cmake/cmake/-/issues/16716
set(MIXXX_VERSION_PRERELEASE "alpha-pre") # set to "alpha-pre" "beta" or ""

set(CMAKE_PROJECT_HOMEPAGE_URL "https://www.mixxx.org")
set(CMAKE_PROJECT_DESCRIPTION "Mixxx is Free DJ software that gives you everything you need to perform live mixes.")

# Used for force control of color output
set(BUILD_COLORS "auto" CACHE STRING "Try to use colors auto/always/no")

list(APPEND CMAKE_MODULE_PATH "${CMAKE_CURRENT_SOURCE_DIR}/cmake/modules")
include(CMakeDependentOption)
include(CheckSymbolExists)
include(CheckIncludeFileCXX)
include(ExternalProject)
include(GNUInstallDirs)
include(DefaultOption)
include(IsStaticLibrary)

#######################################################################
# Compilers and toolchains

if(CMAKE_CXX_COMPILER_ID STREQUAL "GNU")
  # GNU is GNU GCC
  set(GNU_GCC true)
else()
  set(GNU_GCC false)
endif()

if(CMAKE_CXX_COMPILER_ID MATCHES "Clang")
  # using regular Clang or AppleClang
  set(LLVM_CLANG true)
else()
  set(LLVM_CLANG false)
endif()

# CMake implicitly sets the variable MSVC to true for Microsoft
# Visual C++ or another compiler simulating Visual C++.
# https://cmake.org/cmake/help/latest/variable/MSVC.html

#######################################################################

set(CMAKE_CXX_STANDARD 20)
if(MSVC)
  # Ensure MSVC populates __cplusplus correctly.
  set(CMAKE_CXX_FLAGS "${CMAKE_CXX_FLAGS} /Zc:__cplusplus")
endif()

# Speed up builds on HDDs and prevent wearing of SDDs
#
# This is only applies to gcc/clang, therefore this option is forcibly set to
# ON on all other compilers.
cmake_dependent_option(BUILD_LOW_MEMORY "Store temporary build files on disk by disabling the build option -pipe" OFF "GNU_GCC OR LLVM_CLANG" ON)
if(NOT BUILD_LOW_MEMORY)
  add_compile_options(-pipe)
endif()

# Coverage
#
# This is only available with GCC, therefore this option is forcibly set to OFF
# for all other compilers.
cmake_dependent_option(COVERAGE "Coverage (i.e. gcov) support" OFF "GNU_GCC" OFF)
if(COVERAGE)
  add_compile_options(--coverage -fprofile-arcs -ftest-coverage)
  add_link_options(--coverage -fprofile-arcs -ftest-coverage)
endif()

# Profiling
#
# This is only available on Linux, therefore this option is forcibly set to OFF
# on all other platforms.
cmake_dependent_option(PROFILING "Profiling (e.g. gprof) support" OFF "UNIX;NOT APPLE" OFF)
if(PROFILING)
  add_compile_options(-pg)
  add_link_options(-pg)
endif()

#
# Optimizations
#

set(OPTIMIZE "portable" CACHE STRING "Optimization and Tuning (set to off, portable, native, legacy)")
set_property(CACHE OPTIMIZE PROPERTY STRINGS "off" "portable" "native" "legacy")
string(TOLOWER "${OPTIMIZE}" OPTIMIZE)
message(STATUS "Optimization level: ${OPTIMIZE}")

# CMAKE_INTERPROCEDURAL_OPTIMIZATION can be defined to override the default behaviour.
# We keep CMAKE_INTERPROCEDURAL_OPTIMIZATION unset (IPO disabled) to save
# build time at the cost of a bigger memory footprint at run-time.
# See https://github.com/mixxxdj/mixxx/pull/3589 for some test results
# Note: IPO has caused issues on Fedora https://bugzilla.rpmfusion.org/show_bug.cgi?id=5829
# Uncomment the following code to enable IPO for Release builds
#if(NOT DEFINED CMAKE_INTERPROCEDURAL_OPTIMIZATION AND NOT CMAKE_BUILD_TYPE STREQUAL "Debug" AND NOT OPTIMIZE STREQUAL "off")
#  include(CheckIPOSupported)
#  check_ipo_supported(RESULT HAVE_IPO)
#  if(HAVE_IPO)
#    set(CMAKE_INTERPROCEDURAL_OPTIMIZATION TRUE)
#  endif()
#endif()

if(MSVC)
  # Microsoft Visual Studio Compiler
  add_compile_options(/UTF8)
  if(CMAKE_SIZEOF_VOID_P EQUAL 8)
    # Target architecture is x64 -> x64 has alsways SSE and SSE2 instruction sets
    message(STATUS "x64 Enabling SS2 CPU optimizations (>= Pentium 4)")
    # Define gcc/clang style defines for SSE and SSE2 for compatibility
    add_compile_definitions("__SSE__" "__SSE2__")
  endif()

  # Needed for sccache
  if(CMAKE_BUILD_TYPE STREQUAL "Debug")
    string(REPLACE "/Zi" "/Z7" CMAKE_CXX_FLAGS_DEBUG "${CMAKE_CXX_FLAGS_DEBUG}")
    string(REPLACE "/Zi" "/Z7" CMAKE_C_FLAGS_DEBUG "${CMAKE_C_FLAGS_DEBUG}")
  elseif(CMAKE_BUILD_TYPE STREQUAL "Release")
    string(REPLACE "/Zi" "/Z7" CMAKE_CXX_FLAGS_RELEASE "${CMAKE_CXX_FLAGS_RELEASE}")
    string(REPLACE "/Zi" "/Z7" CMAKE_C_FLAGS_RELEASE "${CMAKE_C_FLAGS_RELEASE}")
  elseif(CMAKE_BUILD_TYPE STREQUAL "RelWithDebInfo")
    string(REPLACE "/Zi" "/Z7" CMAKE_CXX_FLAGS_RELWITHDEBINFO "${CMAKE_CXX_FLAGS_RELWITHDEBINFO}")
    string(REPLACE "/Zi" "/Z7" CMAKE_C_FLAGS_RELWITHDEBINFO "${CMAKE_C_FLAGS_RELWITHDEBINFO}")
  endif()

  if(NOT OPTIMIZE STREQUAL "off")
    # Use the fastest floating point math library
    # http://msdn.microsoft.com/en-us/library/e7s85ffb.aspx
    # http://msdn.microsoft.com/en-us/library/ms235601.aspx
    add_compile_options(/fp:fast)

    # Suggested for unused code removal
    # http://msdn.microsoft.com/en-us/library/ms235601.aspx
    # http://msdn.microsoft.com/en-us/library/xsa71f43.aspx
    # http://msdn.microsoft.com/en-us/library/bxwfs976.aspx
    add_compile_options(/Gy)

    # For repeated local development builds, /INCREMENTAL offers much faster build times with the same performance of the executable,
    # unless link time code generation (like CMAKE_INTERPROCEDURAL_OPTIMIZATION) is used, which is contrary to incremental linking.

    if(CMAKE_BUILD_TYPE STREQUAL "Debug")
      #optimize Debug Builds as well, to have "normal" behaviour of mixxx during development
      string(REPLACE "/Od" "" CMAKE_CXX_FLAGS_DEBUG  "${CMAKE_CXX_FLAGS_DEBUG}")
      string(REPLACE "/Od" "" CMAKE_C_FLAGS_DEBUG  "${CMAKE_C_FLAGS}")
      string(REPLACE "/Ob0" "" CMAKE_CXX_FLAGS_DEBUG  "${CMAKE_CXX_FLAGS_DEBUG}")
      string(REPLACE "/Ob0" "" CMAKE_C_FLAGS_DEBUG  "${CMAKE_C_FLAGS}")

      add_compile_options(/O2) # this implies /Od2
      # Remove /RTC1 flag set by CMAKE by default (conflicts with /O2)
      string(REPLACE "/RTC1" "" CMAKE_CXX_FLAGS_DEBUG  "${CMAKE_CXX_FLAGS_DEBUG}")
      string(REPLACE "/RTC1" "" CMAKE_C_FLAGS_DEBUG  "${CMAKE_C_FLAGS_DEBUG}")
    elseif(CMAKE_BUILD_TYPE STREQUAL "RelWithDebInfo")
      # Reduce the size of the binary in RelWithDebInfo builds
      # Do not use /OPT:ICF because it has no effect.
      # https://github.com/mixxxdj/mixxx/pull/3660#pullrequestreview-600137258
      add_link_options(/OPT:REF)

      # /INCREMENTAL is incompatible with /OPT:REF, but it's the CMake default for RelWithDebInfo
      # The CMAKE_EXE_LINKER_FLAGS_RELWITHDEBINFO can be defined by the user in the GUI or in CMakeSettings.json,
      # therefore we can't rely on the default.
      string(FIND CMAKE_EXE_LINKER_FLAGS_RELWITHDEBINFO "/INCREMENTAL:NO" INCREMENTAL_NO_POSITION)
      if(INCREMENTAL_NO_POSITION EQUAL -1)
        message(STATUS "Overwriting /INCREMENTAL by /INCREMENTAL:NO to allow link time code optimization")
        string(REPLACE "/INCREMENTAL" "/INCREMENTAL:NO" CMAKE_EXE_LINKER_FLAGS_RELWITHDEBINFO "${CMAKE_EXE_LINKER_FLAGS_RELWITHDEBINFO}")
      endif()
      # Note: CMAKE_INTERPROCEDURAL_OPTIMIZATION sets the /GL and /LTCG flags for us
    elseif(CMAKE_BUILD_TYPE STREQUAL "Release")
      # Reduce the size of the binary in Release builds
      # Do not use /OPT:ICF because it has no effect.
      # https://github.com/mixxxdj/mixxx/pull/3660#pullrequestreview-600137258
      add_link_options(/OPT:REF)
    endif()

    if(OPTIMIZE STREQUAL "portable")
      if(NOT CMAKE_SIZEOF_VOID_P EQUAL 8)
        # Target architecture is x86 with SSE and SSE2
        message(STATUS "x86 Enabling SS2 CPU optimizations (>= Pentium 4)")
        # Define gcc/clang style defines for SSE and SSE2 for compatibility
        add_compile_definitions("__SSE__" "__SSE2__")
        # Set compiler option for SSE/SSE2
        add_compile_options(/arch:SSE2)
      endif()
    elseif(OPTIMIZE STREQUAL "native")
      message("Enabling optimizations for native system, specified by user")
      if(NOT CMAKE_SIZEOF_VOID_P EQUAL 8)
        # Target architecture is x86 with SSE and SSE2
        message(STATUS "x86 Enabling SS2 CPU optimizations (>= Pentium 4)")
        # Define gcc/clang style defines for SSE and SSE2 for compatibility
        add_compile_definitions("__SSE__" "__SSE2__")
      endif()
      # Define the target processor instruction and other compiler optimization flags here:
      # https://docs.microsoft.com/en-us/cpp/build/reference/arch-x64?view=msvc-160
      # add_compile_options(/arch:AVX512)
      message(FATAL_ERROR "User need to set the MSVC compiler flags for the native processor here!")
      add_compile_options("/favor:${CMAKE_SYSTEM_PROCESSOR}")
    elseif(OPTIMIZE STREQUAL "legacy")
      if(CMAKE_SIZEOF_VOID_P EQUAL 8)
        message("Enabling pure x64 instruction set (without AVX etc.)")
      else()
        message("Enabling pure i386 instruction set (without SSE/SSE2 etc.)")
      endif()
    else()
      message(FATAL_ERROR "Invalid value passed to OPTIMIZE option: ${OPTIMIZE}")
    endif()
  else()
    # OPTIMIZE=off
    if(CMAKE_BUILD_TYPE STREQUAL "Release")
      #Remove optimize flags set by cmake defaults
      string(REPLACE "/O2" "" CMAKE_CXX_FLAGS_RELEASE  "${CMAKE_CXX_FLAGS_RELEASE}")
      string(REPLACE "/O2" "" CMAKE_C_FLAGS_RELEASE  "${CMAKE_C_FLAGS_RELEASE}")
      string(REPLACE "/Ob2" "" CMAKE_CXX_FLAGS_RELEASE  "${CMAKE_CXX_FLAGS_RELEASE}")
      string(REPLACE "/Ob2" "" CMAKE_C_FLAGS_RELEASE  "${CMAKE_C_FLAGS_RELEASE}")
      add_compile_options(/Od) # this implies /Ob0
      add_compile_options(/RTC1)
    elseif(CMAKE_BUILD_TYPE STREQUAL "RelWithDebInfo")
      #Remove optimize flags set by cmake defaults
      string(REPLACE "/O2" "" CMAKE_CXX_FLAGS_RELWITHDEBINFO  "${CMAKE_CXX_FLAGS_RELWITHDEBINFO}")
      string(REPLACE "/O2" "" CMAKE_C_FLAGS_RELWITHDEBINFO  "${CMAKE_C_FLAGS_RELWITHDEBINFO}")
      string(REPLACE "/Ob2" "" CMAKE_CXX_FLAGS_RELWITHDEBINFO  "${CMAKE_CXX_FLAGS_RELWITHDEBINFO}")
      string(REPLACE "/Ob2" "" CMAKE_C_FLAGS_RELWITHDEBINFO  "${CMAKE_C_FLAGS_RELWITHDEBINFO}")
      add_compile_options(/Od) # this implies /Ob0
      add_compile_options(/RTC1)
    endif()
  endif()
elseif(GNU_GCC OR LLVM_CLANG)
  if(NOT OPTIMIZE STREQUAL "off")
    # Common flags to all optimizations.
    # -ffast-math will prevent a performance penalty by denormals
    # (floating point values almost Zero are treated as Zero)
    # unfortunately that work only on 64 bit CPUs or with sse2 enabled
    # The following optimisation flags makes the engine code ~3 times
    # faster, measured on a Atom CPU.
    add_compile_options(
      -O3
      -ffast-math
      -funroll-loops
    )
    # set -fomit-frame-pointer when we don't profile and are not using
    # Clang sanitizers.
    # Note: It is only included in -O on machines where it does not
    # interfere with debugging
    if(NOT PROFILING AND NOT CLANG_SANITIZERS)
      add_compile_options(-fomit-frame-pointer)
    endif()

    if(OPTIMIZE STREQUAL "portable")
      # portable: sse2 CPU (>= Pentium 4)
      if(CMAKE_SYSTEM_PROCESSOR MATCHES "^(i[3456]86|x86|x64|x86_64|AMD64)$")
        message(STATUS "Enabling SS2 CPU optimizations (>= Pentium 4)")
        add_compile_options(-mtune=generic)
        # -mtune=generic picks the most common, but compatible options.
        # on arm platforms equivalent to -march=arch
        if(NOT CMAKE_SIZEOF_VOID_P EQUAL 8)
          # the sse flags are not set by default on 32 bit builds
          # but are not supported on arm builds
          add_compile_options(
            -msse2
            -mfpmath=sse)
        endif()
        # TODO(rryan): macOS can use SSE3, and possibly SSE 4.1 once
        # we require macOS 10.12.
        # https://stackoverflow.com/questions/45917280/mac-osx-minumum-support-sse-version
      elseif(CMAKE_SYSTEM_PROCESSOR MATCHES "^(arm|armv7.*)$") # but not armv8
        add_compile_options(
          -mfloat-abi=hard
          -mfpu=neon
        )
      endif()
      # this sets macros __SSE2_MATH__ __SSE_MATH__ __SSE2__ __SSE__
      # This should be our default build for distribution
      # It's a little sketchy, but turning on SSE2 will gain
      # 100% performance in our filter code and allows us to
      # turns on denormal zeroing.
      # We don't really support CPU's earlier than Pentium 4,
      # which is the class of CPUs this decision affects.
      # The downside of this is that we aren't truly
      # i386 compatible, so builds that claim 'i386' will crash.
      # -- rryan 2/2011
      # Note: SSE2 is a core part of x64 CPUs
    elseif(OPTIMIZE STREQUAL "native")
      message("Enabling native optimizations for ${CMAKE_SYSTEM_PROCESSOR}")
      add_compile_options(-march=native)
      # Note: requires gcc >= 4.2.0
      # macros like __SSE2_MATH__ __SSE_MATH__ __SSE2__ __SSE__
      # are set automatically
      if(CMAKE_SYSTEM_PROCESSOR MATCHES "^(arm|armv7.*)$") # but not armv8
        add_compile_options(
          -mfloat-abi=hard
          -mfpu=neon
        )
      endif()
    elseif(OPTIMIZE STREQUAL "legacy")
      if(CMAKE_SYSTEM_PROCESSOR MATCHES "^(i[3456]86|x86|x64|x86_64|AMD64)$")
        message("Enabling pure i386 code")
        add_compile_options(-mtune=generic)
        # -mtune=generic pick the most common, but compatible options.
        # on arm platforms equivalent to -march=arch
      endif()
    else()
      message(FATAL_ERROR "Invalid value passed to OPTIMIZE option: ${OPTIMIZE}")
    endif()
  endif()
endif()

set(CMAKE_C_VISIBILITY_PRESET hidden)
set(CMAKE_CXX_VISIBILITY_PRESET hidden)
set(CMAKE_VISIBILITY_INLINES_HIDDEN TRUE)

if(WIN32)
  # Add support for lib prefix on Windows
  set(CMAKE_FIND_LIBRARY_PREFIXES "" "lib")
endif()

if(MSVC)
  # sccache support
  find_program(SCCACHE_EXECUTABLE "sccache")
  if(SCCACHE_EXECUTABLE)
    message(STATUS "Found sccache: ${SCCACHE_EXECUTABLE}")
  else()
    message(STATUS "Could NOT find sccache (missing executable)")
  endif()
  default_option(SCCACHE_SUPPORT "Enable sccache support" "SCCACHE_EXECUTABLE")
  message(STATUS "Support for sccache: ${SCCACHE_SUPPORT}")
  if(SCCACHE_SUPPORT)
    set( CMAKE_C_COMPILER_LAUNCHER "${SCCACHE_EXECUTABLE}" )
    set( CMAKE_CXX_COMPILER_LAUNCHER "${SCCACHE_EXECUTABLE}" )
  endif()
else()
  # ccache support
  find_program(CCACHE_EXECUTABLE "ccache")
  if(CCACHE_EXECUTABLE)
    message(STATUS "Found ccache: ${CCACHE_EXECUTABLE}")
  else()
      message(STATUS "Could NOT find ccache (missing executable)")
  endif()
  default_option(CCACHE_SUPPORT "Enable ccache support" "CCACHE_EXECUTABLE")
  if(CCACHE_SUPPORT)
    if(GNU_GCC OR LLVM_CLANG)
      # without this compiler messages in `make` backend would be uncolored
      set(CMAKE_CXX_FLAGS  "${CMAKE_CXX_FLAGS} -fdiagnostics-color=${BUILD_COLORS}")
    endif()
    set( CMAKE_C_COMPILER_LAUNCHER "${CCACHE_EXECUTABLE}" )
    set( CMAKE_CXX_COMPILER_LAUNCHER "${CCACHE_EXECUTABLE}" )
  endif()
  message(STATUS "Support for ccache: ${CCACHE_SUPPORT}")
endif()

if(CMAKE_VERSION VERSION_LESS "3.7.0")
  set(CMAKE_INCLUDE_CURRENT_DIR ON)
endif()

set(CLANG_TIDY "" CACHE STRING "CMAKE_CXX_CLANG_TIDY equivalent that only applies to mixxx sources, not bundled dependencies")

# Mixxx itself
add_library(mixxx-lib STATIC EXCLUDE_FROM_ALL
  src/analyzer/analyzerbeats.cpp
  src/analyzer/analyzerebur128.cpp
  src/analyzer/analyzergain.cpp
  src/analyzer/analyzerkey.cpp
  src/analyzer/analyzersilence.cpp
  src/analyzer/analyzerthread.cpp
  src/analyzer/analyzerwaveform.cpp
  src/analyzer/plugins/analyzerqueenmarybeats.cpp
  src/analyzer/plugins/analyzerqueenmarykey.cpp
  src/analyzer/plugins/analyzersoundtouchbeats.cpp
  src/analyzer/plugins/buffering_utils.cpp
  src/analyzer/trackanalysisscheduler.cpp
  src/audio/frame.cpp
  src/audio/types.cpp
  src/audio/signalinfo.cpp
  src/audio/streaminfo.cpp
  src/control/control.cpp
  src/control/controlaudiotaperpot.cpp
  src/control/controlbehavior.cpp
  src/control/controlcompressingproxy.cpp
  src/control/controleffectknob.cpp
  src/control/controlencoder.cpp
  src/control/controlindicator.cpp
  src/control/controlindicatortimer.cpp
  src/control/controllinpotmeter.cpp
  src/control/controllogpotmeter.cpp
  src/control/controlmodel.cpp
  src/control/controlsortfiltermodel.cpp
  src/control/controlobject.cpp
  src/control/controlobjectscript.cpp
  src/control/controlpotmeter.cpp
  src/control/controlproxy.cpp
  src/control/controlpushbutton.cpp
  src/control/controlttrotary.cpp
  src/controllers/controller.cpp
  src/controllers/controllerenumerator.cpp
  src/controllers/controllerinputmappingtablemodel.cpp
  src/controllers/controllerlearningeventfilter.cpp
  src/controllers/controllermanager.cpp
  src/controllers/controllermappingtablemodel.cpp
  src/controllers/controllermappinginfo.cpp
  src/controllers/controllermappinginfoenumerator.cpp
  src/controllers/controlleroutputmappingtablemodel.cpp
  src/controllers/controlpickermenu.cpp
  src/controllers/legacycontrollermappingfilehandler.cpp
  src/controllers/delegates/controldelegate.cpp
  src/controllers/delegates/midibytedelegate.cpp
  src/controllers/delegates/midichanneldelegate.cpp
  src/controllers/delegates/midiopcodedelegate.cpp
  src/controllers/delegates/midioptionsdelegate.cpp
  src/controllers/dlgcontrollerlearning.cpp
  src/controllers/dlgcontrollerlearning.ui
  src/controllers/dlgprefcontroller.cpp
  src/controllers/dlgprefcontrollerdlg.ui
  src/controllers/dlgprefcontrollers.cpp
  src/controllers/dlgprefcontrollersdlg.ui
  src/controllers/scripting/controllerscriptenginebase.cpp
  src/controllers/scripting/controllerscriptmoduleengine.cpp
  src/controllers/scripting/colormapper.cpp
  src/controllers/scripting/colormapperjsproxy.cpp
  src/controllers/scripting/legacy/controllerscriptenginelegacy.cpp
  src/controllers/scripting/legacy/controllerscriptinterfacelegacy.cpp
  src/controllers/scripting/legacy/scriptconnection.cpp
  src/controllers/scripting/legacy/scriptconnectionjsproxy.cpp
  src/controllers/keyboard/keyboardeventfilter.cpp
  src/controllers/learningutils.cpp
  src/controllers/midi/legacymidicontrollermapping.cpp
  src/controllers/midi/legacymidicontrollermappingfilehandler.cpp
  src/controllers/midi/midicontroller.cpp
  src/controllers/midi/midienumerator.cpp
  src/controllers/midi/midimessage.cpp
  src/controllers/midi/midioutputhandler.cpp
  src/controllers/midi/midiutils.cpp
  src/controllers/midi/portmidicontroller.cpp
  src/controllers/midi/portmidienumerator.cpp
  src/controllers/softtakeover.cpp
  src/database/mixxxdb.cpp
  src/database/schemamanager.cpp
  src/dialog/dlgabout.cpp
  src/dialog/dlgaboutdlg.ui
  src/dialog/dlgdevelopertools.cpp
  src/dialog/dlgdevelopertoolsdlg.ui
  src/dialog/dlgkeywheel.cpp
  src/dialog/dlgkeywheel.ui
  src/dialog/dlgreplacecuecolor.cpp
  src/dialog/dlgreplacecuecolordlg.ui
  src/effects/effectbuttonparameterslot.cpp
  src/effects/effectchain.cpp
  src/effects/effectchainmixmode.cpp
  src/effects/effectparameter.cpp
  src/effects/effectknobparameterslot.cpp
  src/effects/effectparameterslotbase.cpp
  src/effects/effectslot.cpp
  src/effects/effectsmanager.cpp
  src/effects/effectsmessenger.cpp
  src/effects/visibleeffectslist.cpp
  src/effects/backends/effectsbackend.cpp
  src/effects/backends/effectmanifest.cpp
  src/effects/backends/effectmanifestparameter.cpp
  src/effects/backends/builtin/autopaneffect.cpp
  src/effects/backends/builtin/balanceeffect.cpp
  src/effects/backends/builtin/bessel4lvmixeqeffect.cpp
  src/effects/backends/builtin/bessel8lvmixeqeffect.cpp
  src/effects/backends/builtin/biquadfullkilleqeffect.cpp
  src/effects/backends/builtin/bitcrushereffect.cpp
  src/effects/backends/builtin/builtinbackend.cpp
  src/effects/backends/builtin/echoeffect.cpp
  src/effects/backends/builtin/filtereffect.cpp
  src/effects/backends/builtin/flangereffect.cpp
  src/effects/backends/builtin/graphiceqeffect.cpp
  src/effects/backends/builtin/linkwitzriley8eqeffect.cpp
  src/effects/backends/builtin/loudnesscontoureffect.cpp
  src/effects/backends/builtin/metronomeeffect.cpp
  src/effects/backends/builtin/moogladder4filtereffect.cpp
  src/effects/backends/builtin/parametriceqeffect.cpp
  src/effects/backends/builtin/phasereffect.cpp
  src/effects/backends/builtin/pitchshifteffect.cpp
  src/effects/backends/builtin/reverbeffect.cpp
  src/effects/backends/builtin/threebandbiquadeqeffect.cpp
  src/effects/backends/builtin/tremoloeffect.cpp
  src/effects/backends/builtin/whitenoiseeffect.cpp
  src/effects/backends/effectsbackendmanager.cpp
  src/effects/chains/equalizereffectchain.cpp
  src/effects/chains/outputeffectchain.cpp
  src/effects/chains/pergroupeffectchain.cpp
  src/effects/chains/quickeffectchain.cpp
  src/effects/chains/standardeffectchain.cpp
  src/effects/presets/effectchainpreset.cpp
  src/effects/presets/effectchainpresetmanager.cpp
  src/effects/presets/effectparameterpreset.cpp
  src/effects/presets/effectpreset.cpp
  src/effects/presets/effectpresetmanager.cpp
  src/encoder/encoder.cpp
  src/encoder/encoderfdkaac.cpp
  src/encoder/encoderfdkaacsettings.cpp
  src/encoder/encoderflacsettings.cpp
  src/encoder/encodermp3.cpp
  src/encoder/encodermp3settings.cpp
  src/encoder/encodersndfileflac.cpp
  src/encoder/encodervorbis.cpp
  src/encoder/encodervorbissettings.cpp
  src/encoder/encoderwave.cpp
  src/encoder/encoderwavesettings.cpp
  src/engine/bufferscalers/enginebufferscale.cpp
  src/engine/bufferscalers/enginebufferscalelinear.cpp
  src/engine/bufferscalers/enginebufferscalerubberband.cpp
  src/engine/bufferscalers/enginebufferscalest.cpp
  src/engine/cachingreader/cachingreader.cpp
  src/engine/cachingreader/cachingreaderchunk.cpp
  src/engine/cachingreader/cachingreaderworker.cpp
  src/engine/channelmixer.cpp
  src/engine/channels/engineaux.cpp
  src/engine/channels/enginechannel.cpp
  src/engine/channels/enginedeck.cpp
  src/engine/channels/enginemicrophone.cpp
  src/engine/controls/bpmcontrol.cpp
  src/engine/controls/clockcontrol.cpp
  src/engine/controls/cuecontrol.cpp
  src/engine/controls/enginecontrol.cpp
  src/engine/controls/keycontrol.cpp
  src/engine/controls/loopingcontrol.cpp
  src/engine/controls/quantizecontrol.cpp
  src/engine/controls/ratecontrol.cpp
  src/engine/effects/engineeffect.cpp
  src/engine/effects/engineeffectchain.cpp
  src/engine/effects/engineeffectsdelay.cpp
  src/engine/effects/engineeffectsmanager.cpp
  src/engine/enginebuffer.cpp
  src/engine/enginedelay.cpp
  src/engine/enginemaster.cpp
  src/engine/engineobject.cpp
  src/engine/enginepregain.cpp
  src/engine/enginesidechaincompressor.cpp
  src/engine/enginetalkoverducking.cpp
  src/engine/enginevumeter.cpp
  src/engine/engineworker.cpp
  src/engine/engineworkerscheduler.cpp
  src/engine/enginexfader.cpp
  src/engine/filters/enginefilter.cpp
  src/engine/filters/enginefilterbessel4.cpp
  src/engine/filters/enginefilterbessel8.cpp
  src/engine/filters/enginefilterbiquad1.cpp
  src/engine/filters/enginefilterbutterworth4.cpp
  src/engine/filters/enginefilterbutterworth8.cpp
  src/engine/filters/enginefilterlinkwitzriley2.cpp
  src/engine/filters/enginefilterlinkwitzriley4.cpp
  src/engine/filters/enginefilterlinkwitzriley8.cpp
  src/engine/filters/enginefiltermoogladder4.cpp
  src/engine/positionscratchcontroller.cpp
  src/engine/readaheadmanager.cpp
  src/engine/sidechain/enginenetworkstream.cpp
  src/engine/sidechain/enginerecord.cpp
  src/engine/sidechain/enginesidechain.cpp
  src/engine/sidechain/networkinputstreamworker.cpp
  src/engine/sidechain/networkoutputstreamworker.cpp
  src/engine/sync/enginesync.cpp
  src/engine/sync/internalclock.cpp
  src/engine/sync/synccontrol.cpp
  src/errordialoghandler.cpp
  src/library/analysisfeature.cpp
  src/library/analysislibrarytablemodel.cpp
  src/library/autodj/autodjfeature.cpp
  src/library/autodj/autodjprocessor.cpp
  src/library/autodj/dlgautodj.cpp
  src/library/autodj/dlgautodj.ui
  src/library/banshee/bansheedbconnection.cpp
  src/library/banshee/bansheefeature.cpp
  src/library/banshee/bansheeplaylistmodel.cpp
  src/library/baseexternallibraryfeature.cpp
  src/library/baseexternalplaylistmodel.cpp
  src/library/baseexternaltrackmodel.cpp
  src/library/basesqltablemodel.cpp
  src/library/basetrackcache.cpp
  src/library/basetracktablemodel.cpp
  src/library/bpmdelegate.cpp
  src/library/browse/browsefeature.cpp
  src/library/browse/browsetablemodel.cpp
  src/library/browse/browsethread.cpp
  src/library/browse/foldertreemodel.cpp
  src/library/colordelegate.cpp
  src/library/columncache.cpp
  src/library/coverart.cpp
  src/library/coverartcache.cpp
  src/library/coverartdelegate.cpp
  src/library/coverartutils.cpp
  src/library/dao/analysisdao.cpp
  src/library/dao/autodjcratesdao.cpp
  src/library/dao/cuedao.cpp
  src/library/dao/directorydao.cpp
  src/library/dao/libraryhashdao.cpp
  src/library/dao/playlistdao.cpp
  src/library/dao/settingsdao.cpp
  src/library/dao/trackdao.cpp
  src/library/dao/trackschema.cpp
  src/library/dlganalysis.cpp
  src/library/dlganalysis.ui
  src/library/dlgcoverartfullsize.cpp
  src/library/dlgcoverartfullsize.ui
  src/library/dlghidden.cpp
  src/library/dlghidden.ui
  src/library/dlgmissing.cpp
  src/library/dlgmissing.ui
  src/library/dlgtagfetcher.cpp
  src/library/dlgtagfetcher.ui
  src/library/dlgtrackinfo.cpp
  src/library/dlgtrackinfo.ui
  src/library/dlgtrackmetadataexport.cpp
  src/library/export/dlgtrackexport.ui
  src/library/export/trackexportdlg.cpp
  src/library/export/trackexportwizard.cpp
  src/library/export/trackexportworker.cpp
  src/library/externaltrackcollection.cpp
  src/library/hiddentablemodel.cpp
  src/library/itunes/itunesfeature.cpp
  src/library/library_prefs.cpp
  src/library/library.cpp
  src/library/librarycontrol.cpp
  src/library/libraryfeature.cpp
  src/library/librarytablemodel.cpp
  src/library/locationdelegate.cpp
  src/library/missingtablemodel.cpp
  src/library/mixxxlibraryfeature.cpp
  src/library/parser.cpp
  src/library/parsercsv.cpp
  src/library/parserm3u.cpp
  src/library/parserpls.cpp
  src/library/playlisttablemodel.cpp
  src/library/previewbuttondelegate.cpp
  src/library/proxytrackmodel.cpp
  src/library/recording/dlgrecording.cpp
  src/library/recording/dlgrecording.ui
  src/library/recording/recordingfeature.cpp
  src/library/rekordbox/rekordbox_anlz.cpp
  src/library/rekordbox/rekordbox_pdb.cpp
  src/library/rekordbox/rekordboxfeature.cpp
  src/library/rhythmbox/rhythmboxfeature.cpp
  src/library/scanner/importfilestask.cpp
  src/library/scanner/libraryscanner.cpp
  src/library/scanner/libraryscannerdlg.cpp
  src/library/scanner/recursivescandirectorytask.cpp
  src/library/scanner/scannertask.cpp
  src/library/searchquery.cpp
  src/library/searchqueryparser.cpp
  src/library/serato/seratofeature.cpp
  src/library/serato/seratoplaylistmodel.cpp
  src/library/sidebarmodel.cpp
  src/library/stardelegate.cpp
  src/library/stareditor.cpp
  src/library/starrating.cpp
  src/library/tableitemdelegate.cpp
  src/library/trackcollection.cpp
  src/library/trackcollectioniterator.cpp
  src/library/trackcollectionmanager.cpp
  src/library/trackloader.cpp
  src/library/trackmodeliterator.cpp
  src/library/trackprocessing.cpp
  src/library/trackset/baseplaylistfeature.cpp
  src/library/trackset/basetracksetfeature.cpp
  src/library/trackset/crate/cratefeature.cpp
  src/library/trackset/crate/cratefeaturehelper.cpp
  src/library/trackset/crate/cratestorage.cpp
  src/library/trackset/crate/cratetablemodel.cpp
  src/library/trackset/playlistfeature.cpp
  src/library/trackset/setlogfeature.cpp
  src/library/trackset/tracksettablemodel.cpp
  src/library/traktor/traktorfeature.cpp
  src/library/treeitem.cpp
  src/library/treeitemmodel.cpp
  src/mixer/auxiliary.cpp
  src/mixer/baseplayer.cpp
  src/mixer/basetrackplayer.cpp
  src/mixer/deck.cpp
  src/mixer/microphone.cpp
  src/mixer/playerinfo.cpp
  src/mixer/playermanager.cpp
  src/mixer/previewdeck.cpp
  src/mixer/sampler.cpp
  src/mixer/samplerbank.cpp
  src/coreservices.cpp
  src/mixxxapplication.cpp
  src/musicbrainz/chromaprinter.cpp
  src/musicbrainz/crc.cpp
  src/musicbrainz/gzip.cpp
  src/musicbrainz/musicbrainz.cpp
  src/musicbrainz/musicbrainzxml.cpp
  src/musicbrainz/tagfetcher.cpp
  src/musicbrainz/web/acoustidlookuptask.cpp
  src/musicbrainz/web/musicbrainzrecordingstask.cpp
  src/network/jsonwebtask.cpp
  src/network/networktask.cpp
  src/network/webtask.cpp
  src/preferences/colorpaletteeditor.cpp
  src/preferences/colorpaletteeditormodel.cpp
  src/preferences/colorpalettesettings.cpp
  src/preferences/configobject.cpp
  src/preferences/dialog/dlgprefautodj.cpp
  src/preferences/dialog/dlgprefautodjdlg.ui
  src/preferences/dialog/dlgprefbeats.cpp
  src/preferences/dialog/dlgprefbeatsdlg.ui
  src/preferences/dialog/dlgprefcolors.cpp
  src/preferences/dialog/dlgprefcolorsdlg.ui
  src/preferences/dialog/dlgprefcrossfader.cpp
  src/preferences/dialog/dlgprefcrossfaderdlg.ui
  src/preferences/dialog/dlgprefdeck.cpp
  src/preferences/dialog/dlgprefdeckdlg.ui
  src/preferences/dialog/dlgprefeffects.cpp
  src/preferences/dialog/dlgprefeffectsdlg.ui
  src/preferences/dialog/dlgprefeq.cpp
  src/preferences/dialog/dlgprefeqdlg.ui
  src/preferences/dialog/dlgpreferencepage.cpp
  src/preferences/dialog/dlgpreferences.cpp
  src/preferences/dialog/dlgpreferencesdlg.ui
  src/preferences/dialog/dlgprefinterface.cpp
  src/preferences/dialog/dlgprefinterfacedlg.ui
  src/preferences/dialog/dlgprefkey.cpp
  src/preferences/dialog/dlgprefkeydlg.ui
  src/preferences/dialog/dlgpreflibrary.cpp
  src/preferences/dialog/dlgpreflibrarydlg.ui
  src/preferences/dialog/dlgprefrecord.cpp
  src/preferences/dialog/dlgprefrecorddlg.ui
  src/preferences/dialog/dlgprefreplaygain.cpp
  src/preferences/dialog/dlgprefreplaygaindlg.ui
  src/preferences/dialog/dlgprefsound.cpp
  src/preferences/dialog/dlgprefsounddlg.ui
  src/preferences/dialog/dlgprefsounditem.cpp
  src/preferences/dialog/dlgprefsounditem.ui
  src/preferences/dialog/dlgprefvinyldlg.ui
  src/preferences/dialog/dlgprefwaveform.cpp
  src/preferences/dialog/dlgprefwaveformdlg.ui
  src/preferences/effectchainpresetlistmodel.cpp
  src/preferences/effectmanifesttablemodel.cpp
  src/preferences/colorpaletteeditor.cpp
  src/preferences/colorpaletteeditormodel.cpp
  src/preferences/colorpalettesettings.cpp
  src/preferences/replaygainsettings.cpp
  src/preferences/settingsmanager.cpp
  src/preferences/upgrade.cpp
  src/recording/recordingmanager.cpp
  src/skin/legacy/colorschemeparser.cpp
  src/skin/legacy/imgcolor.cpp
  src/skin/legacy/imginvert.cpp
  src/skin/legacy/imgloader.cpp
  src/skin/legacy/launchimage.cpp
  src/skin/legacy/legacyskin.cpp
  src/skin/legacy/legacyskinparser.cpp
  src/skin/legacy/pixmapsource.cpp
  src/skin/legacy/skincontext.cpp
  src/skin/legacy/tooltips.cpp
  src/skin/skinloader.cpp
  src/soundio/sounddevice.cpp
  src/soundio/sounddevicenetwork.cpp
  src/soundio/sounddeviceportaudio.cpp
  src/soundio/soundmanager.cpp
  src/soundio/soundmanagerconfig.cpp
  src/soundio/soundmanagerutil.cpp
  src/sources/audiosource.cpp
  src/sources/audiosourcestereoproxy.cpp
  src/sources/metadatasource.cpp
  src/sources/metadatasourcetaglib.cpp
  src/sources/readaheadframebuffer.cpp
  src/sources/soundsource.cpp
  src/sources/soundsourceflac.cpp
  src/sources/soundsourceoggvorbis.cpp
  src/sources/soundsourceprovider.cpp
  src/sources/soundsourceproviderregistry.cpp
  src/sources/soundsourceproxy.cpp
  src/sources/soundsourcesndfile.cpp
  src/track/albuminfo.cpp
  src/track/beatfactory.cpp
  src/track/beats.cpp
  src/track/beatutils.cpp
  src/track/bpm.cpp
  src/track/cue.cpp
  src/track/cueinfo.cpp
  src/track/cueinfoimporter.cpp
  src/track/globaltrackcache.cpp
  src/track/keyfactory.cpp
  src/track/keys.cpp
  src/track/keyutils.cpp
  src/track/playcounter.cpp
  src/track/replaygain.cpp
  src/track/serato/beatgrid.cpp
  src/track/serato/beatsimporter.cpp
  src/track/serato/cueinfoimporter.cpp
  src/track/serato/markers.cpp
  src/track/serato/markers2.cpp
  src/track/serato/tags.cpp
  src/track/track.cpp
  src/track/trackinfo.cpp
  src/track/trackmetadata.cpp
  src/track/tracknumbers.cpp
  src/track/trackrecord.cpp
  src/track/trackref.cpp
  src/track/taglib/trackmetadata_ape.cpp
  src/track/taglib/trackmetadata_common.cpp
  src/track/taglib/trackmetadata_file.cpp
  src/track/taglib/trackmetadata_id3v2.cpp
  src/track/taglib/trackmetadata_mp4.cpp
  src/track/taglib/trackmetadata_riff.cpp
  src/track/taglib/trackmetadata_xiph.cpp
  src/util/battery/battery.cpp
  src/util/cache.cpp
  src/util/cmdlineargs.cpp
  src/util/color/color.cpp
  src/util/color/colorpalette.cpp
  src/util/color/predefinedcolorpalettes.cpp
  src/util/console.cpp
  src/util/db/dbconnection.cpp
  src/util/db/dbconnectionpool.cpp
  src/util/db/dbconnectionpooled.cpp
  src/util/db/dbconnectionpooler.cpp
  src/util/db/dbid.cpp
  src/util/db/fwdsqlquery.cpp
  src/util/db/fwdsqlqueryselectresult.cpp
  src/util/db/sqlite.cpp
  src/util/db/sqlqueryfinisher.cpp
  src/util/db/sqlstringformatter.cpp
  src/util/db/sqltransaction.cpp
  src/util/desktophelper.cpp
  src/util/dnd.cpp
  src/util/duration.cpp
  src/util/experiment.cpp
  src/util/file.cpp
  src/util/fileaccess.cpp
  src/util/fileinfo.cpp
  src/util/filename.cpp
  src/util/imageutils.cpp
  src/util/indexrange.cpp
  src/util/logger.cpp
  src/util/logging.cpp
  src/util/mac.cpp
  src/util/movinginterquartilemean.cpp
  src/util/performancetimer.cpp
  src/util/rangelist.cpp
  src/util/readaheadsamplebuffer.cpp
  src/util/ringdelaybuffer.cpp
  src/util/rotary.cpp
  src/util/runtimeloggingcategory.cpp
  src/util/sample.cpp
  src/util/samplebuffer.cpp
  src/util/sandbox.cpp
  src/util/semanticversion.cpp
  src/util/screensaver.cpp
  src/util/screensavermanager.cpp
  src/util/stat.cpp
  src/util/statmodel.cpp
  src/util/statsmanager.cpp
  src/util/tapfilter.cpp
  src/util/task.cpp
  src/util/taskmonitor.cpp
  src/util/threadcputimer.cpp
  src/util/time.cpp
  src/util/timer.cpp
  src/util/valuetransformer.cpp
  src/util/versionstore.cpp
  src/util/widgethelper.cpp
  src/util/widgetrendertimer.cpp
  src/util/workerthread.cpp
  src/util/workerthreadscheduler.cpp
  src/util/xml.cpp
  src/waveform/visualplayposition.cpp
  src/waveform/waveform.cpp
  src/waveform/waveformfactory.cpp
  src/widget/controlwidgetconnection.cpp
  src/widget/findonwebmenufactory.cpp
  src/widget/findonwebmenuservices/findonwebmenudiscogs.cpp
  src/widget/findonwebmenuservices/findonwebmenulastfm.cpp
  src/widget/findonwebmenuservices/findonwebmenusoundcloud.cpp
  src/widget/hexspinbox.cpp
  src/widget/paintable.cpp
  src/widget/wanalysislibrarytableview.cpp
  src/widget/wbasewidget.cpp
  src/widget/wbattery.cpp
  src/widget/wbeatspinbox.cpp
  src/widget/wcolorpicker.cpp
  src/widget/wcolorpickeraction.cpp
  src/widget/wcombobox.cpp
  src/widget/wcoverart.cpp
  src/widget/wcoverartlabel.cpp
  src/widget/wcoverartmenu.cpp
  src/widget/wcuemenupopup.cpp
  src/widget/wdisplay.cpp
  src/widget/weffectbuttonparametername.cpp
  src/widget/weffectchain.cpp
  src/widget/weffectchainpresetbutton.cpp
  src/widget/weffectchainpresetselector.cpp
  src/widget/weffectknobparametername.cpp
  src/widget/weffectname.cpp
  src/widget/weffectparameterknob.cpp
  src/widget/weffectparameterknobcomposed.cpp
  src/widget/weffectparameternamebase.cpp
  src/widget/weffectpushbutton.cpp
  src/widget/weffectselector.cpp
  src/widget/wfindonwebmenu.cpp
  src/widget/whotcuebutton.cpp
  src/widget/wimagestore.cpp
  src/widget/wkey.cpp
  src/widget/wknob.cpp
  src/widget/wknobcomposed.cpp
  src/widget/wlabel.cpp
  src/widget/wlibrary.cpp
  src/widget/wlibrarysidebar.cpp
  src/widget/wlibrarytableview.cpp
  src/widget/wlibrarytextbrowser.cpp
  src/widget/wmainmenubar.cpp
  src/widget/wnumber.cpp
  src/widget/wnumberdb.cpp
  src/widget/wnumberpos.cpp
  src/widget/wnumberrate.cpp
  src/widget/wpixmapstore.cpp
  src/widget/wpushbutton.cpp
  src/widget/wraterange.cpp
  src/widget/wrecordingduration.cpp
  src/widget/wscrollable.cpp
  src/widget/wsearchlineedit.cpp
  src/widget/wsearchrelatedtracksmenu.cpp
  src/widget/wsingletoncontainer.cpp
  src/widget/wsizeawarestack.cpp
  src/widget/wskincolor.cpp
  src/widget/wslidercomposed.cpp
  src/widget/wsplitter.cpp
  src/widget/wstarrating.cpp
  src/widget/wstatuslight.cpp
  src/widget/wtime.cpp
  src/widget/wtrackmenu.cpp
  src/widget/wtrackproperty.cpp
  src/widget/wtracktableview.cpp
  src/widget/wtracktableviewheader.cpp
  src/widget/wtracktext.cpp
  src/widget/wtrackwidgetgroup.cpp
  src/widget/wvumeter.cpp
  src/widget/wwidget.cpp
  src/widget/wwidgetgroup.cpp
  src/widget/wwidgetstack.cpp
)
if(QT6)
  target_sources(mixxx-lib PRIVATE
    src/qml/asyncimageprovider.cpp
    src/qml/qmlapplication.cpp
    src/qml/qmlcontrolproxy.cpp
    src/qml/qmlconfigproxy.cpp
    src/qml/qmldlgpreferencesproxy.cpp
    src/qml/qmleffectmanifestparametersmodel.cpp
    src/qml/qmleffectsmanagerproxy.cpp
    src/qml/qmleffectslotproxy.cpp
    src/qml/qmllibraryproxy.cpp
    src/qml/qmllibrarytracklistmodel.cpp
    src/qml/qmlplayermanagerproxy.cpp
    src/qml/qmlplayerproxy.cpp
    src/qml/qmlvisibleeffectsmodel.cpp
    src/qml/qmlwaveformoverview.cpp
  )
else()
  target_sources(mixxx-lib PRIVATE
    src/mixxxmainwindow.cpp
    src/waveform/guitick.cpp
    src/waveform/renderers/glslwaveformrenderersignal.cpp
    src/waveform/renderers/glvsynctestrenderer.cpp
    src/waveform/renderers/glwaveformrendererfilteredsignal.cpp
    src/waveform/renderers/glwaveformrendererrgb.cpp
    src/waveform/renderers/glwaveformrenderersimplesignal.cpp
    src/waveform/renderers/qtvsynctestrenderer.cpp
    src/waveform/renderers/qtwaveformrendererfilteredsignal.cpp
    src/waveform/renderers/qtwaveformrenderersimplesignal.cpp
    src/waveform/renderers/waveformmark.cpp
    src/waveform/renderers/waveformmarkrange.cpp
    src/waveform/renderers/waveformmarkset.cpp
    src/waveform/renderers/waveformrenderbackground.cpp
    src/waveform/renderers/waveformrenderbeat.cpp
    src/waveform/renderers/waveformrendererabstract.cpp
    src/waveform/renderers/waveformrendererendoftrack.cpp
    src/waveform/renderers/waveformrendererfilteredsignal.cpp
    src/waveform/renderers/waveformrendererhsv.cpp
    src/waveform/renderers/waveformrendererpreroll.cpp
    src/waveform/renderers/waveformrendererrgb.cpp
    src/waveform/renderers/waveformrenderersignalbase.cpp
    src/waveform/renderers/waveformrendermark.cpp
    src/waveform/renderers/waveformrendermarkrange.cpp
    src/waveform/renderers/waveformsignalcolors.cpp
    src/waveform/renderers/waveformwidgetrenderer.cpp
    src/waveform/sharedglcontext.cpp
    src/waveform/visualsmanager.cpp
    src/waveform/vsyncthread.cpp
    src/waveform/waveformmarklabel.cpp
    src/waveform/waveformwidgetfactory.cpp
    src/waveform/widgets/emptywaveformwidget.cpp
    src/waveform/widgets/glrgbwaveformwidget.cpp
    src/waveform/widgets/glsimplewaveformwidget.cpp
    src/waveform/widgets/glslwaveformwidget.cpp
    src/waveform/widgets/glvsynctestwidget.cpp
    src/waveform/widgets/glwaveformwidget.cpp
    src/waveform/widgets/hsvwaveformwidget.cpp
    src/waveform/widgets/qthsvwaveformwidget.cpp
    src/waveform/widgets/qtrgbwaveformwidget.cpp
    src/waveform/widgets/qtsimplewaveformwidget.cpp
    src/waveform/widgets/qtvsynctestwidget.cpp
    src/waveform/widgets/qtwaveformwidget.cpp
    src/waveform/widgets/rgbwaveformwidget.cpp
    src/waveform/widgets/softwarewaveformwidget.cpp
    src/waveform/widgets/waveformwidgetabstract.cpp
    src/widget/woverview.cpp
    src/widget/woverviewhsv.cpp
    src/widget/woverviewlmh.cpp
    src/widget/woverviewrgb.cpp
    src/widget/wspinny.cpp
    src/widget/wwaveformviewer.cpp
  )
endif()
set_target_properties(mixxx-lib PROPERTIES AUTOMOC ON AUTOUIC ON CXX_CLANG_TIDY "${CLANG_TIDY}")
target_include_directories(mixxx-lib PUBLIC src "${CMAKE_CURRENT_BINARY_DIR}/src")
if(UNIX AND NOT APPLE)
  target_sources(mixxx-lib PRIVATE src/util/rlimit.cpp)
  set(MIXXX_SETTINGS_PATH ".mixxx/")
endif()

# QML Debugging
if(CMAKE_BUILD_TYPE STREQUAL "Debug")
  target_compile_definitions(mixxx-lib PRIVATE QT_QML_DEBUG)
  message(STATUS "Enabling QML Debugging! This poses a security risk as Mixxx will open a TCP port for debugging")
endif()

# Disable warnings in generated source files
set_property(
  SOURCE src/library/rekordbox/rekordbox_anlz.cpp
  APPEND_STRING
  PROPERTY CXX_CLANG_TIDY ""
)
set_property(
  SOURCE src/library/rekordbox/rekordbox_pdb.cpp
  APPEND_STRING
  PROPERTY CXX_CLANG_TIDY ""
)
if(GNU_GCC OR LLVM_CLANG)
  set_property(
    SOURCE src/library/rekordbox/rekordbox_anlz.cpp
    APPEND_STRING
    PROPERTY COMPILE_OPTIONS -Wno-unused-parameter
  )
  set_property(
    SOURCE src/library/rekordbox/rekordbox_pdb.cpp
    APPEND_STRING
    PROPERTY COMPILE_OPTIONS -Wno-unused-parameter -Wno-switch
  )
elseif(MSVC)
  set_property(
    SOURCE src/library/rekordbox/rekordbox_anlz.cpp
    APPEND_STRING
    PROPERTY COMPILE_OPTIONS /w
  )
  set_property(
    SOURCE src/library/rekordbox/rekordbox_pdb.cpp
    APPEND_STRING
    PROPERTY COMPILE_OPTIONS /w
  )
endif()

option(WARNINGS_PEDANTIC "Let the compiler show even more warnings" OFF)
if(MSVC)
  if(WARNINGS_PEDANTIC)
    target_compile_options(mixxx-lib PUBLIC /W4)
  else()
    target_compile_options(mixxx-lib PUBLIC /W3)
    target_compile_definitions(mixxx-lib PUBLIC _SILENCE_CXX17_ITERATOR_BASE_CLASS_DEPRECATION_WARNING _CRT_SECURE_NO_WARNINGS)
  endif()
else()
  # TODO: Add -Wtrampolines, not yet supported by clazy
  target_compile_options(mixxx-lib PUBLIC -Wall -Wextra $<$<COMPILE_LANGUAGE:CXX>:-Woverloaded-virtual> -Wfloat-conversion -Werror=return-type -Wformat=2 -Wformat-security -Wvla -Wundef)
  if(WARNINGS_PEDANTIC)
    target_compile_options(mixxx-lib PUBLIC -pedantic)
  endif()
endif()

option(INFO_VECTORIZE "Let the compiler show vectorized loops" OFF)
if (INFO_VECTORIZE)
    if(MSVC)
        target_compile_options(mixxx-lib PUBLIC /Qvec-report:1)
    elseif(GNU_GCC)
        target_compile_options(mixxx-lib PUBLIC -fopt-info-vec-optimized)
    elseif(LLVM_CLANG)
        target_compile_options(mixxx-lib PUBLIC -Rpass=loop-vectorize)
    else()
        message(STATUS "INFO_VECTORIZE not implemented for this compliler.")
    endif()
endif()

option(WARNINGS_FATAL "Fail if compiler generates a warning" OFF)
if(WARNINGS_FATAL)
  if(MSVC)
    target_compile_options(mixxx-lib PUBLIC /WX)
  else()
    target_compile_options(mixxx-lib PUBLIC -Werror)
  endif()
endif()

option(DEBUG_ASSERTIONS_FATAL "Fail if debug become true assertions" OFF)
if(DEBUG_ASSERTIONS_FATAL)
  target_compile_definitions(mixxx-lib PUBLIC MIXXX_DEBUG_ASSERTIONS_FATAL MIXXX_DEBUG_ASSERTIONS_ENABLED)
  if (NOT CMAKE_BUILD_TYPE STREQUAL "Debug")
    message(STATUS "DEBUG_ASSERT statements have been enabled because DEBUG_ASSERTIONS_FATAL is ON.")
  endif()
endif()

target_compile_definitions(mixxx-lib PUBLIC
  "${CMAKE_SYSTEM_PROCESSOR}"
  $<$<CONFIG:Debug>:MIXXX_BUILD_DEBUG>
  $<$<CONFIG:Debug>:MIXXX_DEBUG_ASSERTIONS_ENABLED>
  $<$<NOT:$<CONFIG:Debug>>:MIXXX_BUILD_RELEASE>
  # Disable assert.h assertions in release mode. Some libraries use
  # this as a signal for when to enable code that should be disabled
  # in release mode.
  $<$<NOT:$<CONFIG:Debug>>:NDEBUG>
)

# Mac-specific options
#
# These options are OFF by default, and since they are only available on macOS,
# they are forcibly set to OFF on all other platforms.
cmake_dependent_option(MACOS_BUNDLE "Install files to proper locations to make an .app bundle" OFF "APPLE" OFF)
cmake_dependent_option(MACAPPSTORE "Build for Mac App Store" OFF "APPLE" OFF)
if(MACAPPSTORE)
  target_compile_definitions(mixxx-lib PUBLIC __MACAPPSTORE__)
endif()

# Windows-specific options
if(WIN32)
  # https://docs.microsoft.com/en-us/cpp/porting/modifying-winver-and-win32-winnt
  # _WIN32_WINNT_WIN7 = 0x0601
  target_compile_definitions(mixxx-lib PUBLIC WINVER=0x0601)
  target_compile_definitions(mixxx-lib PUBLIC _WIN32_WINNT=0x0601)
  if(MSVC)
    target_compile_definitions(mixxx-lib PUBLIC _USE_MATH_DEFINES)
  endif()
endif()

#
# Installation directories
#
set(MIXXX_INSTALL_BINDIR ".")
set(MIXXX_INSTALL_DATADIR ".")
set(MIXXX_INSTALL_DOCDIR "./doc")
set(MIXXX_INSTALL_LICENSEDIR "./doc")
if (APPLE AND MACOS_BUNDLE)
  set(MIXXX_INSTALL_BINDIR "${CMAKE_INSTALL_BINDIR}")
  set(MACOS_BUNDLE_NAME mixxx)
  set(MIXXX_INSTALL_PREFIX "${MACOS_BUNDLE_NAME}.app")
  set(MIXXX_INSTALL_DATADIR "${MIXXX_INSTALL_PREFIX}/Contents/Resources")
  set(MIXXX_INSTALL_DOCDIR "${MIXXX_INSTALL_DATADIR}")
  set(MIXXX_INSTALL_LICENSEDIR "${MIXXX_INSTALL_DATADIR}/licenses")
elseif (UNIX)
  set(MIXXX_INSTALL_BINDIR "${CMAKE_INSTALL_BINDIR}")
  set(MIXXX_INSTALL_DATADIR "${CMAKE_INSTALL_DATADIR}/${CMAKE_PROJECT_NAME}")
  set(MIXXX_INSTALL_DOCDIR "${CMAKE_INSTALL_DOCDIR}")
  set(MIXXX_INSTALL_LICENSEDIR "${CMAKE_INSTALL_DOCDIR}")
endif()


if(WIN32)
  target_compile_definitions(mixxx-lib PUBLIC __WINDOWS__)

  # Helps prevent duplicate symbols
  target_compile_definitions(mixxx-lib PUBLIC _ATL_MIN_CRT)

  # Need this on Windows until we have UTF16 support in Mixxx use stl min max
  # defines
  # http://connect.microsoft.com/VisualStudio/feedback/details/553420/std-cpp-
  # max-and-std-cpp-min-not-available-in-visual-c-2010
  target_compile_definitions(mixxx-lib PUBLIC NOMINMAX UNICODE)

  if(CMAKE_SIZEOF_VOID_P EQUAL 8)
    target_compile_definitions(mixxx-lib PUBLIC WIN32)
  else()
    target_compile_definitions(mixxx-lib PUBLIC WIN64)
  endif()

  target_link_libraries(mixxx-lib PRIVATE shell32)

  if(MSVC)
    target_link_options(mixxx-lib PUBLIC /entry:mainCRTStartup)
    # Force MSVS to generate a manifest (MSVC2010)
    target_link_options(mixxx-lib PUBLIC /manifest)
  endif()
elseif(UNIX)
  if(APPLE)
    target_compile_definitions(mixxx-lib PUBLIC __APPLE__)
  else()
    target_compile_definitions(mixxx-lib PUBLIC __UNIX__)
    if(CMAKE_SYSTEM_NAME STREQUAL Linux)
      target_compile_definitions(mixxx-lib PUBLIC __LINUX__)
    elseif(CMAKE_SYSTEM_NAME MATCHES "^.*BSD$")
      target_compile_definitions(mixxx-lib PUBLIC __BSD__)
    endif()
  endif()
endif()

# The mixxx executable
if(QT6)
  find_package(Qt6 REQUIRED COMPONENTS Core) # For Qt Core cmake functions
  # qt_add_executable() is the recommended initial call for qt_finalize_target()
  # below that takes care of the correct object order in the resulting binary
  # According to https://doc.qt.io/qt-6/qt-finalize-target.html it is importand for
  # builds with Qt < 3.21
  qt_add_executable(mixxx WIN32 src/main.cpp MANUAL_FINALIZATION)
else()
  add_executable(mixxx WIN32 src/main.cpp)
endif()
# ugly hack to get #include "preferences/dialog/ui_dlgpreferencesdlg.h" to work in
# src/qmldlgpreferencesproxy.h, which is #included from src/qmlapplication.h.
target_include_directories(mixxx PRIVATE "${CMAKE_CURRENT_BINARY_DIR}/mixxx-lib_autogen/include")
set_target_properties(mixxx-lib PROPERTIES CXX_CLANG_TIDY "${CLANG_TIDY}")
target_link_libraries(mixxx PRIVATE mixxx-lib mixxx-gitinfostore)

#
# Installation and Packaging
#
if (APPLE)
  if (MACOS_BUNDLE)
    install(FILES "${CMAKE_CURRENT_SOURCE_DIR}/res/osx/application.icns" DESTINATION ${MIXXX_INSTALL_DATADIR})

    set(MACOS_BUNDLE_VERSION "${CMAKE_PROJECT_VERSION}")
    set(MACOS_BUNDLE_SHORTVERSION "${CMAKE_PROJECT_VERSION}")

    set_target_properties(mixxx PROPERTIES
        MACOSX_BUNDLE true
        MACOSX_BUNDLE_INFO_PLIST "${CMAKE_CURRENT_SOURCE_DIR}/packaging/macos/bundle.plist.in"
    )
  endif()
endif()

if(WIN32)
  set(CMAKE_INSTALL_SYSTEM_RUNTIME_DESTINATION "${MIXXX_INSTALL_BINDIR}")
  if(MSVC AND CMAKE_BUILD_TYPE STREQUAL "Debug")
    set(CMAKE_INSTALL_DEBUG_LIBRARIES true)
  endif()
  include(InstallRequiredSystemLibraries)
endif()

if(WIN32)
  option(WINDOWS_CODESIGN "Sign Windows executables and libraries with digital certificate" OFF)
  mark_as_advanced(WINDOWS_CODESIGN)
  if(WINDOWS_CODESIGN)
    set(WINDOWS_CODESIGN_CERTIFICATE_PATH "$ENV{WINDOWS_CODESIGN_CERTIFICATE_PATH}" CACHE STRING "Path to signtool certificate")
    set(WINDOWS_CODESIGN_CERTIFICATE_PASSWORD "$ENV{WINDOWS_CODESIGN_CERTIFICATE_PASSWORD}" CACHE STRING "Password of signtool certificate")
    if("${WINDOWS_CODESIGN_CERTIFICATE_PATH}" STREQUAL "" AND "${WINDOWS_CODESIGN_CERTIFICATE_PASSWORD}" STREQUAL "")
        set(WINDOWS_CODESIGN_ARGS /td sha256 /fd sha256 /tr http://timestamp.sectigo.com /a CACHE STRING "parameters for signtool (list)")
    else()
        set(WINDOWS_CODESIGN_ARGS /td sha256 /fd sha256 /tr http://timestamp.sectigo.com /f ${WINDOWS_CODESIGN_CERTIFICATE_PATH} /p ${WINDOWS_CODESIGN_CERTIFICATE_PASSWORD} CACHE STRING "parameters for signtool (list)")
    endif()
    find_program(SIGNTOOL_EXECUTABLE signtool)
    if(NOT SIGNTOOL_EXECUTABLE)
      message(FATAL_ERROR "signtool is not found. Signing executables not possible")
    endif()
    message(STATUS "Found signtool: ${SIGNTOOL_EXECUTABLE}")

    # Check if we're able to sign an executable
    if(NOT DEFINED WINDOWS_CODESIGN_OK)
      file(WRITE ${CMAKE_CURRENT_BINARY_DIR}/testsign.c "int main(){return 0;}")
      file(MAKE_DIRECTORY ${CMAKE_CURRENT_BINARY_DIR}/testsign)
      try_compile(
        RESULT ${CMAKE_CURRENT_BINARY_DIR}/testsign ${CMAKE_CURRENT_BINARY_DIR}/testsign.c
        COPY_FILE ${CMAKE_CURRENT_BINARY_DIR}/testsign.exe
      )
      execute_process(
        COMMAND ${SIGNTOOL_EXECUTABLE} sign ${WINDOWS_CODESIGN_ARGS} ${CMAKE_CURRENT_BINARY_DIR}/testsign.exe
        RESULT_VARIABLE ERR OUTPUT_QUIET
      )
      if(ERR EQUAL 0)
        message(STATUS "Windows codesigning via signtool is working")
        set(WINDOWS_CODESIGN_OK 1 CACHE INTERNAL "Can sign executables")
      else()
        message(FATAL_ERROR "Could NOT codesign test sample (signtool failed)")
        set(WINDOWS_CODESIGN_OK 0 CACHE INTERNAL "Invalid or missing certificate")
      endif()
    endif()
    mark_as_advanced(SIGNTOOL_EXECUTABLE SIGNTOOL_ARGS)
  endif()

  macro(windows_codesign_target CODESIGN_TARGET)
    add_custom_command(
        TARGET "${CODESIGN_TARGET}" POST_BUILD
        COMMAND ${SIGNTOOL_EXECUTABLE} sign ${WINDOWS_CODESIGN_ARGS} $<TARGET_FILE:${CODESIGN_TARGET}>
        COMMENT "Signining target ${CODESIGN_TARGET}"
        VERBATIM
    )
  endmacro()

  if(WINDOWS_CODESIGN)
    windows_codesign_target(mixxx)
  endif()
endif()


install(
  TARGETS
    mixxx
  RUNTIME DESTINATION
    "${MIXXX_INSTALL_BINDIR}"
  BUNDLE DESTINATION
    .
)

# Skins
install(
  DIRECTORY
    "${CMAKE_CURRENT_SOURCE_DIR}/res/skins"
  DESTINATION
    "${MIXXX_INSTALL_DATADIR}"
)

# Controller mappings
install(
  DIRECTORY
    "${CMAKE_CURRENT_SOURCE_DIR}/res/controllers"
  DESTINATION
    "${MIXXX_INSTALL_DATADIR}"
)

# Effect presets
install(
  DIRECTORY
    "${CMAKE_CURRENT_SOURCE_DIR}/res/effects"
  DESTINATION
    "${MIXXX_INSTALL_DATADIR}"
)

# Translation files
install(
  DIRECTORY
    "${CMAKE_CURRENT_SOURCE_DIR}/res/translations"
  DESTINATION
    "${MIXXX_INSTALL_DATADIR}"
  FILES_MATCHING PATTERN
    "*.qm"
)


# Font files
#
# Font installation is only enabled on Windows and macOS, because on Linux/BSD
# fonts should be installed via the package manager. Whenever a new font is
# added to Mixxx, its package name also needs to be added to
# tools/debian_buildenv.sh. If that font is not packaged on most distros, we
# need to re-enable font installation on Linux/BSD and exclude the packaged
# fonts here.
if(APPLE OR WIN32)
  install(
    DIRECTORY
      "${CMAKE_CURRENT_SOURCE_DIR}/res/fonts"
    DESTINATION
      "${MIXXX_INSTALL_DATADIR}"
  )
endif()

# Keyboard mapping(s)
install(
  DIRECTORY
    "${CMAKE_CURRENT_SOURCE_DIR}/res/keyboard"
  DESTINATION
    "${MIXXX_INSTALL_DATADIR}"
)

# Licenses
install(
  FILES
    "${CMAKE_CURRENT_SOURCE_DIR}/LICENSE"
    "${CMAKE_CURRENT_SOURCE_DIR}/COPYING"
  DESTINATION
    "${MIXXX_INSTALL_LICENSEDIR}"
)

# Documentation
install(
  FILES
    "${CMAKE_CURRENT_SOURCE_DIR}/README.md"
    "${CMAKE_CURRENT_SOURCE_DIR}/res/Mixxx-Keyboard-Shortcuts.pdf"
  DESTINATION
    "${MIXXX_INSTALL_DOCDIR}"
)
if(EXISTS "${CMAKE_CURRENT_SOURCE_DIR}/res/Mixxx-Manual.pdf")
  install(
    FILES
      "${CMAKE_CURRENT_SOURCE_DIR}/res/Mixxx-Manual.pdf"
    DESTINATION
      "${MIXXX_INSTALL_DOCDIR}"
  )
endif()

# Additional Linux-only files
if(UNIX AND NOT APPLE)
  # .desktop file for KDE/GNOME menu
  install(
    FILES
      "${CMAKE_CURRENT_SOURCE_DIR}/res/linux/org.mixxx.Mixxx.desktop"
    DESTINATION
      "${CMAKE_INSTALL_DATADIR}/applications"
  )

  # Icon files for menu entry
  install(
    DIRECTORY
      "${CMAKE_CURRENT_SOURCE_DIR}/res/images/icons/"
    DESTINATION
      "${CMAKE_INSTALL_DATADIR}/icons/hicolor"
    # This file is for Windows.
    PATTERN ic_mixxx.ico EXCLUDE
  )

  # .metainfo.xml file for KDE/GNOME AppStream initiative
  install(
    FILES
      "${CMAKE_CURRENT_SOURCE_DIR}/res/linux/org.mixxx.Mixxx.metainfo.xml"
    DESTINATION
      "${CMAKE_INSTALL_DATAROOTDIR}/metainfo"
  )

  option(INSTALL_USER_UDEV_RULES "Install user udev rule file for USB HID and Bulk controllers" ON)
  if(INSTALL_USER_UDEV_RULES)
    set(MIXXX_UDEVDIR "${MIXXX_INSTALL_DATADIR}/udev")
    if (CMAKE_INSTALL_PREFIX STREQUAL "/usr" OR CMAKE_INSTALL_PREFIX STREQUAL "/" )
      # /usr and / install prefixes at treated by cmake GNUInstallDirs as
      # synonym for "system location". In this case we can look up the correct udevdir
      # using pkg-config.
      # See: https://cmake.org/cmake/help/latest/module/GNUInstallDirs.html#special-cases
      find_package(PkgConfig)
      if (PKG_CONFIG_FOUND)
        pkg_check_modules( PKGCONFIG_UDEV udev)
        if (PKGCONFIG_UDEV_FOUND)
	  execute_process(
	    COMMAND ${PKG_CONFIG_EXECUTABLE} --variable=udevdir udev
            OUTPUT_VARIABLE PKGCONFIG_UDEVDIR
            OUTPUT_STRIP_TRAILING_WHITESPACE
          )
          if(PKGCONFIG_UDEVDIR)
	    file(TO_CMAKE_PATH "${PKGCONFIG_UDEVDIR}" MIXXX_UDEVDIR)
          endif()
        endif()
      endif()
    endif()
    if (MIXXX_UDEVDIR STREQUAL "${MIXXX_INSTALL_DATADIR}/udev")
      install(
        FILES
          "${CMAKE_CURRENT_SOURCE_DIR}/res/linux/mixxx-usb-uaccess.rules"
        DESTINATION
          "${MIXXX_UDEVDIR}/rules.d"
      )
      install(CODE "
      message(STATUS \"Important Note: Installation of udev rules\n\"
          \"The udev rule file for USB HID and Bulk controller permissions have been\n\"
          \"installed to:\n\"
          \"    ${MIXXX_UDEVDIR}/rules.d.\n\"
          \"If you are installing Mixxx from source for your own use, copy\n\"
          \"mixxx-usb-uaccess.rules to /etc/udev/rules.d/ and run:\n\"
          \"    udevadm control --reload-rules && udevadm trigger\n\"
          \"as root to load the rules.\n\"
          \"If you are building a package for a distribution, the correct directory for\n\"
          \"system rules is either /lib/udev/rules.d (e.g. Debian, Fedora) or\n\"
          \"/usr/lib/udev/rules.d (e.g. Arch Linux) with an appropriate priority prefix.\n\"
          \"Adjust your package script accordingly and set -DINSTALL_USER_UDEV_RULES=OFF\")
      ")
    else()
      install(
        FILES
          "${CMAKE_CURRENT_SOURCE_DIR}/res/linux/mixxx-usb-uaccess.rules"
        DESTINATION
          "${MIXXX_UDEVDIR}/rules.d"
        RENAME
          "69-mixxx-usb-uaccess.rules"
      )
    endif()
  endif()
endif()

if(MSVC)
  # install debug symbols if any were generated
  install(
    FILES $<TARGET_PDB_FILE:mixxx>
    CONFIGURATIONS Debug RelWithDebInfo
    DESTINATION "${MIXXX_INSTALL_BINDIR}"
    COMPONENT PDB # No spaces allowed
  )
endif()

if(WIN32)
  # qt_de.qm is just one arbitrary file in the directory that needs to be located;
  # there is no particular reason to look for this file versus any other one in the directory.
  find_file(QT_TRANSLATION_FILE qt_de.qm PATH_SUFFIXES share/qt5/translations)
  get_filename_component(QT_TRANSLATIONS ${QT_TRANSLATION_FILE} DIRECTORY)
  install(
    DIRECTORY "${QT_TRANSLATIONS}"
    DESTINATION "${MIXXX_INSTALL_DATADIR}"
    # QT 5 translations have been separated into several files, and most of the qt_xx.qm files
    # contain just shortcuts to load the qtbase, qtmultimedia etc files.
    FILES_MATCHING REGEX
      "qt_.+\.qm|qtbase_.*\.qm|qtmultimedia_.*\.qm|qtscript_.*\.qm|qtxmlpatterns_.*\.qm"
  )

  # Qt 5 loads these ANGLE DLLs at runtime if the graphics driver is blocklisted.
  # Qt does not link these and vcpkg does not build them as a dependency of Qt,
  # so copy them manually.
  find_file(EGL_DLL libEGL.dll PATH_SUFFIXES ${CMAKE_INSTALL_BINDIR})
  find_file(GLESv2_DLL libGLESv2.dll PATH_SUFFIXES ${CMAKE_INSTALL_BINDIR})
  install(FILES ${EGL_DLL} ${GLESv2_DLL} DESTINATION "${MIXXX_INSTALL_BINDIR}")
endif()

#
# Tests
#

# CMake + googletest: https://crascit.com/2015/07/25/cmake-gtest/

# Prevent GoogleTest from overriding our compiler/linker options
# when building with Visual Studio
set(gtest_force_shared_crt ON CACHE BOOL "Pass Mixxx compiler/linker options to GoogleTest" FORCE)

# Prevent installation of GoogleTest libraries
set(INSTALL_GTEST OFF CACHE BOOL "Disable installation of GoogleTest" FORCE)

# Add googletest directly to our build. This adds the following targets:
# gtest, gtest_main, gmock and gmock_main
add_subdirectory(
  "${CMAKE_CURRENT_SOURCE_DIR}/lib/googletest"
  "${CMAKE_CURRENT_BINARY_DIR}/lib/googletest"
)

add_executable(mixxx-test
  src/test/analyserwaveformtest.cpp
  src/test/analyzersilence_test.cpp
  src/test/audiotaperpot_test.cpp
  src/test/autodjprocessor_test.cpp
  src/test/beatgridtest.cpp
  src/test/beatmaptest.cpp
  src/test/beatstest.cpp
  src/test/beatstranslatetest.cpp
  src/test/bpmtest.cpp
  src/test/bpmcontrol_test.cpp
  src/test/broadcastprofile_test.cpp
  src/test/broadcastsettings_test.cpp
  src/test/cache_test.cpp
  src/test/channelhandle_test.cpp
  src/test/colorconfig_test.cpp
  src/test/colormapperjsproxy_test.cpp
  src/test/colorpalette_test.cpp
  src/test/configobject_test.cpp
  src/test/controller_mapping_validation_test.cpp
  src/test/controllerscriptenginelegacy_test.cpp
  src/test/controlobjecttest.cpp
  src/test/controlobjectscripttest.cpp
  src/test/coreservicestest.cpp
  src/test/coverartcache_test.cpp
  src/test/coverartutils_test.cpp
  src/test/cratestorage_test.cpp
  src/test/cue_test.cpp
  src/test/cuecontrol_test.cpp
  src/test/dbconnectionpool_test.cpp
  src/test/dbidtest.cpp
  src/test/directorydaotest.cpp
  src/test/duration_test.cpp
  src/test/durationutiltest.cpp
  #TODO: write useful tests for refactored effects system
  #src/test/effectchainslottest.cpp
  src/test/enginebufferscalelineartest.cpp
  src/test/enginebuffertest.cpp
  src/test/engineeffectsdelay_test.cpp
  src/test/enginefilterbiquadtest.cpp
  src/test/enginemastertest.cpp
  src/test/enginemicrophonetest.cpp
  src/test/enginesynctest.cpp
  src/test/fileinfo_test.cpp
  src/test/frametest.cpp
  src/test/globaltrackcache_test.cpp
  src/test/hotcuecontrol_test.cpp
  src/test/imageutils_test.cpp
  src/test/indexrange_test.cpp
  src/test/keyutilstest.cpp
  src/test/lcstest.cpp
  src/test/learningutilstest.cpp
  src/test/libraryscannertest.cpp
  src/test/librarytest.cpp
  src/test/looping_control_test.cpp
  src/test/main.cpp
  src/test/mathutiltest.cpp
  src/test/metadatatest.cpp
  #TODO: make this build again
  #src/test/metaknob_link_test.cpp
  src/test/midicontrollertest.cpp
  src/test/mixxxtest.cpp
  src/test/movinginterquartilemean_test.cpp
  src/test/nativeeffects_test.cpp
  src/test/performancetimer_test.cpp
  src/test/playcountertest.cpp
  src/test/playermanagertest.cpp
  src/test/playlisttest.cpp
  src/test/portmidicontroller_test.cpp
  src/test/portmidienumeratortest.cpp
  src/test/queryutiltest.cpp
  src/test/rangelist_test.cpp
  src/test/readaheadmanager_test.cpp
  src/test/replaygaintest.cpp
  src/test/rescalertest.cpp
  src/test/rgbcolor_test.cpp
  src/test/ringdelaybuffer_test.cpp
  src/test/samplebuffertest.cpp
  src/test/sampleutiltest.cpp
  src/test/schemamanager_test.cpp
  src/test/searchqueryparsertest.cpp
  src/test/seratobeatgridtest.cpp
  src/test/seratomarkerstest.cpp
  src/test/seratomarkers2test.cpp
  src/test/seratotagstest.cpp
  src/test/signalpathtest.cpp
  src/test/skincontext_test.cpp
  src/test/softtakeover_test.cpp
  src/test/soundproxy_test.cpp
  src/test/soundsourceproviderregistrytest.cpp
  src/test/sqliteliketest.cpp
  src/test/synccontroltest.cpp
  src/test/synctrackmetadatatest.cpp
  src/test/tableview_test.cpp
  src/test/taglibtest.cpp
  src/test/trackdao_test.cpp
  src/test/trackexport_test.cpp
  src/test/trackmetadata_test.cpp
  src/test/tracknumberstest.cpp
  src/test/trackreftest.cpp
  src/test/trackupdate_test.cpp
  src/test/uuid_test.cpp
  src/test/wbatterytest.cpp
  src/test/wpushbutton_test.cpp
  src/test/wwidgetstack_test.cpp
)
set_target_properties(mixxx-test PROPERTIES AUTOMOC ON)
target_link_libraries(mixxx-test PRIVATE mixxx-lib mixxx-gitinfostore gtest gmock)

#
# Benchmark tests
#

# Disable testing of google/benchmark
set(BENCHMARK_ENABLE_TESTING OFF CACHE BOOL "" FORCE)

# Prevent installation of google/benchmark artifacts
set(BENCHMARK_ENABLE_INSTALL OFF CACHE BOOL "Disable installation of google/benchmark" FORCE)

add_subdirectory(
  "${CMAKE_CURRENT_SOURCE_DIR}/lib/benchmark"
  "${CMAKE_CURRENT_BINARY_DIR}/lib/benchmark"
)
target_link_libraries(mixxx-test PRIVATE benchmark)

# Test Suite
include(CTest)
include(GoogleTest)
enable_testing()
gtest_add_tests(
  TARGET mixxx-test
  EXTRA_ARGS --logLevel info
  WORKING_DIRECTORY "${CMAKE_CURRENT_SOURCE_DIR}"
  TEST_LIST testsuite
)
if (NOT WIN32)
  # Default to offscreen rendering during tests.
  # This is required if the build system like Fedora koji/mock does not
  # allow to pass environment variables into the ctest macro expansion.
  set_tests_properties(${testsuite} PROPERTIES ENVIRONMENT "QT_QPA_PLATFORM=offscreen")
endif()

# Benchmarking
add_custom_target(mixxx-benchmark
  COMMAND $<TARGET_FILE:mixxx-test> --benchmark
  WORKING_DIRECTORY "${CMAKE_CURRENT_SOURCE_DIR}"
  COMMENT "Mixxx Benchmarks"
  VERBATIM
)
add_dependencies(mixxx-benchmark mixxx-test)

#
# Resources
#
# Add resources to mixxx and mixxx-test binaries, not the mixxx-lib static
# library. Doing this would require initialization using Q_INIT_RESOURCE()
# calls that are not present at the moment. Further information can be found
# at: https://doc.qt.io/qt5/resources.html#using-resources-in-a-library
option(DOWNLOAD_MANUAL "Download Manual PDF from Mixxx website" OFF)
if(DOWNLOAD_MANUAL AND NOT EXISTS "${CMAKE_CURRENT_SOURCE_DIR}/res/Mixxx-Manual.pdf")
  set(MANUAL_URL "https://downloads.mixxx.org/manual/${CMAKE_PROJECT_VERSION_MAJOR}.${CMAKE_PROJECT_VERSION_MINOR}/mixxx-manual-${CMAKE_PROJECT_VERSION_MAJOR}.${CMAKE_PROJECT_VERSION_MINOR}-en.pdf")
  message(STATUS "Downloading manual from ${MANUAL_URL}...")
  file(DOWNLOAD
    "${MANUAL_URL}"
    "${CMAKE_CURRENT_BINARY_DIR}/res/Mixxx-Manual.pdf"
    SHOW_PROGRESS
    STATUS MANUAL_PDF_DOWNLOAD
    TLS_VERIFY ON
  )
  if(NOT MANUAL_PDF_DOWNLOAD EQUAL 0)
    message(FATAL_ERROR "Manual PDF download failed. Either download it yourself "
      "and move it to '${CMAKE_CURRENT_SOURCE_DIR}/res/Mixxx-Manual.pdf' or "
      "reconfigure with -DDOWNLOAD_MANUAL=OFF to build without included "
      "manual.")
  endif()
  file(RENAME "${CMAKE_CURRENT_BINARY_DIR}/res/Mixxx-Manual.pdf" "${CMAKE_CURRENT_SOURCE_DIR}/res/Mixxx-Manual.pdf")
endif()

target_sources(mixxx PRIVATE res/mixxx.qrc)
set_target_properties(mixxx PROPERTIES AUTORCC ON)
target_sources(mixxx-test PRIVATE res/mixxx.qrc)
set_target_properties(mixxx-test PROPERTIES AUTORCC ON)

if (MIXXX_VERSION_PRERELEASE STREQUAL "")
   set(MIXXX_VERSION "${CMAKE_PROJECT_VERSION}")
else()
   set(MIXXX_VERSION "${CMAKE_PROJECT_VERSION}-${MIXXX_VERSION_PRERELEASE}")
endif()

get_target_property(MIXXX_BUILD_FLAGS mixxx-lib COMPILE_OPTIONS)

# uses CMAKE_PROJECT_VERSION MIXXX_VERSION_PRERELEASE MIXXX_BUILD_FLAGS
configure_file(src/version.h.in src/version.h @ONLY)

if(GIT_COMMIT_DATE AND NOT GIT_COMMIT_DATE MATCHES "^[0-9]*-[0-9]*-[0-9]*T[0-9]*\\:[0-9]*\\:[0-9]*[+-][0-9]*\\:[0-9]*$")
  message(FATAL_ERROR "GIT_COMMIT_DATE requires strict ISO 8601 format %Y-%m-%dT%H:%M:%SZ")
endif()

add_custom_target(mixxx-gitinfo
  COMMAND ${CMAKE_COMMAND}
    -DGIT_DESCRIBE="${GIT_DESCRIBE}"
    -DGIT_COMMIT_DATE="${GIT_COMMIT_DATE}"
    -DINPUT_FILE="${CMAKE_CURRENT_SOURCE_DIR}/src/gitinfo.h.in"
    -DOUTPUT_FILE="${CMAKE_CURRENT_BINARY_DIR}/src/gitinfo.h"
    -P "${CMAKE_CURRENT_SOURCE_DIR}/cmake/scripts/gitinfo.cmake"
  COMMENT "Update git version information in gitinfo.h"
  BYPRODUCTS "${CMAKE_CURRENT_BINARY_DIR}/src/gitinfo.h"
  WORKING_DIRECTORY "${CMAKE_CURRENT_SOURCE_DIR}"
)

add_library(mixxx-gitinfostore STATIC EXCLUDE_FROM_ALL
    src/util/gitinfostore.cpp
)
target_include_directories(mixxx-gitinfostore PUBLIC src ${CMAKE_BINARY_DIR}/src)
add_dependencies(mixxx-gitinfostore mixxx-gitinfo)

# Windows-only resource file
if(WIN32)
  string(TIMESTAMP MIXXX_YEAR "%Y")

  set(MIXXX_FILEVERSION "${CMAKE_PROJECT_VERSION_MAJOR},${CMAKE_PROJECT_VERSION_MINOR},${CMAKE_PROJECT_VERSION_PATCH}")
  set(MIXXX_PRODUCTVERSION "${MIXXX_FILEVERSION}")

  if(CMAKE_BUILD_TYPE STREQUAL "Debug")
    set(MIXXX_DEBUG 1)
  else()
    set(MIXXX_DEBUG 0)
  endif()

  if (MIXXX_VERSION_PRERELEASE STREQUAL "")
    set(MIXXX_PRERELEASE 0)
  else()
    set(MIXXX_PRERELEASE 1)
  endif()

  # uses MIXXX_YEAR MIXXX_FILEVERSION MIXXX_PRODUCTVERSION MIXXX_VERSION MIXXX_DEBUG MIXXX_PRERELEASE
  configure_file(
    "src/mixxx.rc.include.in"
    "src/mixxx.rc.include"
    @ONLY
  )
  add_dependencies(mixxx mixxx-gitinfo)

  target_sources(mixxx PRIVATE
    src/mixxx.rc
    "${CMAKE_CURRENT_BINARY_DIR}/src/mixxx.rc.include"
    "${CMAKE_CURRENT_BINARY_DIR}/src/gitinfo.h"
  )
  target_include_directories(mixxx PRIVATE "${CMAKE_CURRENT_SOURCE_DIR}")
endif()

# Chromaprint
find_package(Chromaprint REQUIRED)
target_link_libraries(mixxx-lib PRIVATE Chromaprint::Chromaprint)

# Locale Aware Compare for SQLite
find_package(SQLite3)
# For LOCALECOMPARE we call directly sqlite functions to the database opened by
# Qt. It only works without crashing when Mixxx links to the same sqlite
# library as Qt.
# This is difficult on macOS where system the SQLite can be installed and linked
# dynamically from various locations. There is no issue in case of static
# linking which would result in a duplicate symbol error.
if(NOT SQLite3_FOUND)
  set(LOCALECOMPARE_DEFAULT OFF)
else()
  is_static_library(SQLite3_IS_STATIC SQLite::SQLite3)
  if(SQLite3_IS_STATIC OR NOT APPLE)
    set(LOCALECOMPARE_DEFAULT ON)
  else()
    set(LOCALECOMPARE_DEFAULT OFF)
  endif()
endif()
cmake_dependent_option(LOCALECOMPARE "Locale Aware Compare support for SQLite" ON "LOCALECOMPARE_DEFAULT" OFF)
if(LOCALECOMPARE)
  if(NOT SQLite3_FOUND)
    message(FATAL_ERROR "Locale Aware Compare for SQLite requires libsqlite and its development headers.")
  endif()
  target_compile_definitions(mixxx-lib PUBLIC __SQLITE3__)
  target_link_libraries(mixxx-lib PRIVATE SQLite::SQLite3)
elseif(SQLite3_IS_STATIC)
  # in the static case we need to link SQLite3 uncoditionally
  target_link_libraries(mixxx-lib PRIVATE SQLite::SQLite3)
endif()

# Denon Engine Prime library export support (using libdjinterop)
option(ENGINEPRIME "Support for library export to Denon Engine Prime" ON)
if(ENGINEPRIME)
  set(LIBDJINTEROP_VERSION 0.16.0)
  # Look for an existing installation of libdjinterop and use that if available.
  # Otherwise, download and build from GitHub.
  find_package(DjInterop ${LIBDJINTEROP_VERSION})
  if(DjInterop_FOUND)
    # An existing installation of djinterop is available.
    message(STATUS "Using existing system installation of libdjinterop")
    target_include_directories(mixxx-lib PUBLIC ${DjInterop_INCLUDE_DIRS})
    target_link_libraries(mixxx-lib PRIVATE DjInterop::DjInterop)
  else()
    # Fetch djinterop sources from GitHub and build them statically.

    # On MacOS, Mixxx does not use system SQLite, so we will use libdjinterop's
    # embedded SQLite in such a case.
    if (APPLE AND NOT SQLite3_IS_STATIC)
      message(STATUS "Building libdjinterop sources (with embedded SQLite) fetched from GitHub")
      set(DJINTEROP_SYSTEM_SQLITE OFF)
    else()
      message(STATUS "Building libdjinterop sources (with system SQLite) fetched from GitHub")
      set(DJINTEROP_SYSTEM_SQLITE ON)
    endif()

    set(DJINTEROP_INSTALL_DIR "${CMAKE_CURRENT_BINARY_DIR}/lib/libdjinterop-install")
    set(DJINTEROP_LIBRARY "lib/${CMAKE_STATIC_LIBRARY_PREFIX}djinterop${CMAKE_STATIC_LIBRARY_SUFFIX}")

    # CMake does not pass lists of paths properly to external projects.
    # This is worked around by changing the list separator.
    string(REPLACE ";" "|" PIPE_DELIMITED_CMAKE_PREFIX_PATH "${CMAKE_PREFIX_PATH}")

    # For offline builds download the archive file from the URL and
    # copy it into DOWNLOAD_DIR under DOWNLOAD_NAME prior to starting
    # the configuration.
    ExternalProject_Add(libdjinterop
      URL "https://github.com/xsco/libdjinterop/archive/refs/tags/${LIBDJINTEROP_VERSION}.tar.gz"
      URL_HASH SHA256=c998831fe4d3cc80c5c031491204244c9ed0c61575dd529260304b95d79db588
      DOWNLOAD_DIR "${CMAKE_CURRENT_BINARY_DIR}/downloads"
      DOWNLOAD_NAME "libdjinterop-${LIBDJINTEROP_VERSION}.tar.gz"
      INSTALL_DIR ${DJINTEROP_INSTALL_DIR}
      LIST_SEPARATOR "|"
      CMAKE_ARGS
        -DBUILD_SHARED_LIBS=OFF
        -DCMAKE_SKIP_INSTALL_ALL_DEPENDENCY=ON
        -DCMAKE_BUILD_TYPE=${CMAKE_BUILD_TYPE}
        -DCMAKE_INSTALL_PREFIX:PATH=<INSTALL_DIR>
        -DCMAKE_PREFIX_PATH=${PIPE_DELIMITED_CMAKE_PREFIX_PATH}
        -DCMAKE_INSTALL_LIBDIR:PATH=lib
        -DCMAKE_MODULE_PATH:PATH=${CMAKE_MODULE_PATH}
        -DSYSTEM_SQLITE=${DJINTEROP_SYSTEM_SQLITE}
      BUILD_BYPRODUCTS <INSTALL_DIR>/${DJINTEROP_LIBRARY}
      EXCLUDE_FROM_ALL TRUE
    )

    # Assemble a library based on the external project.
    add_library(mixxx-libdjinterop STATIC IMPORTED)
    add_dependencies(mixxx-libdjinterop libdjinterop)
    set(DJINTEROP_INCLUDE_DIR "${DJINTEROP_INSTALL_DIR}/include")
    set(DJINTEROP_LIBRARY_PATH "${DJINTEROP_INSTALL_DIR}/${DJINTEROP_LIBRARY}")
    set_target_properties(mixxx-libdjinterop PROPERTIES IMPORTED_LOCATION "${DJINTEROP_LIBRARY_PATH}")
    target_include_directories(mixxx-lib PUBLIC ${DJINTEROP_INCLUDE_DIR})
    target_link_libraries(mixxx-lib PRIVATE mixxx-libdjinterop)

    # Since we have built libdjinterop from sources as a static library, its
    # transitive dependencies are not automatically recognised.  libdjinterop
    # depends on zlib and optionally sqlite3.  If libdjinterop was configured
    # to depend on system SQLite, Mixxx will already have the dependency.
    # But it does not have zlib, so we explicitly add that here.
    find_package(ZLIB 1.2.8 REQUIRED)
    target_link_libraries(mixxx-lib PRIVATE ${ZLIB_LIBRARIES})
  endif()

  # Include conditional sources only required with Engine Prime export support.
  target_sources(mixxx-lib PRIVATE
    src/library/export/dlglibraryexport.cpp
    src/library/export/engineprimeexportjob.cpp
    src/library/export/libraryexporter.cpp)
  target_compile_definitions(mixxx-lib PUBLIC __ENGINEPRIME__)
endif()

# Ebur128
find_package(Ebur128 REQUIRED)
target_link_libraries(mixxx-lib PRIVATE Ebur128::Ebur128)

# FidLib
add_library(fidlib STATIC EXCLUDE_FROM_ALL lib/fidlib/fidlib.c)
if(MSVC)
  target_compile_definitions(fidlib PRIVATE T_MSVC)
  target_compile_definitions(fidlib PRIVATE _USE_MATH_DEFINES)
elseif(MINGW)
  target_compile_definitions(fidlib PRIVATE T_MINGW)
else()
  target_compile_definitions(fidlib PRIVATE T_LINUX)
endif()
target_include_directories(mixxx-lib SYSTEM PUBLIC lib/fidlib)
target_link_libraries(mixxx-lib PRIVATE fidlib)

# KeyFinder
set(LIBKEYFINDER_VERSION 2.2.6)
find_package(KeyFinder ${LIBKEYFINDER_VERSION})
option(KEYFINDER "KeyFinder support" ON)
if(KEYFINDER)
  if (KeyFinder_FOUND)
    target_link_libraries(mixxx-lib PRIVATE KeyFinder::KeyFinder)
  else()
    # If KeyFinder is built statically, we need FFTW
    find_package(FFTW REQUIRED)
    set(KeyFinder_INSTALL_DIR "${CMAKE_CURRENT_BINARY_DIR}/lib/keyfinder-install")
    set(KeyFinder_LIBRARY "${CMAKE_INSTALL_LIBDIR}/${CMAKE_STATIC_LIBRARY_PREFIX}keyfinder${CMAKE_STATIC_LIBRARY_SUFFIX}")
    # For offline builds download the archive file from the URL and
    # copy it into DOWNLOAD_DIR under DOWNLOAD_NAME prior to starting
    # the configuration.
    ExternalProject_Add(libkeyfinder
      URL "https://github.com/mixxxdj/libkeyfinder/archive/refs/tags/v${LIBKEYFINDER_VERSION}.zip"
      URL_HASH SHA256=f15deb56c2dcaa6b10dc3717a7d2f42a8407c04ad550f694de42118be998d256
      DOWNLOAD_DIR "${CMAKE_CURRENT_BINARY_DIR}/downloads"
      DOWNLOAD_NAME "libkeyfinder-${LIBKEYFINDER_VERSION}.zip"
      INSTALL_DIR "${KeyFinder_INSTALL_DIR}"
      CMAKE_ARGS
        -DBUILD_SHARED_LIBS=OFF
        -DCMAKE_SKIP_INSTALL_ALL_DEPENDENCY=ON
        -DCMAKE_BUILD_TYPE=${CMAKE_BUILD_TYPE}
        -DCMAKE_INSTALL_PREFIX:PATH=<INSTALL_DIR>
        -DCMAKE_PREFIX_PATH:PATH="${CMAKE_PREFIX_PATH}"
        -DCMAKE_INSTALL_LIBDIR=${CMAKE_INSTALL_LIBDIR}
        -DBUILD_TESTING=OFF
      BUILD_COMMAND ${CMAKE_COMMAND} --build .
      BUILD_BYPRODUCTS <INSTALL_DIR>/${KeyFinder_LIBRARY}
      EXCLUDE_FROM_ALL TRUE
    )

    # This is a bit of a hack to make sure that the include directory actually
    # exists when configuring the build.
    # ExternalProject_Add() will create it
    # at compile time, but CMake already
    # checks that all directories passed to
    # target_include_directories() exist
    # during configuration and will throw
    # an error if not.
    file(MAKE_DIRECTORY "${KeyFinder_INSTALL_DIR}/include")

    add_library(mixxx-keyfinder STATIC IMPORTED)
    add_dependencies(mixxx-keyfinder libkeyfinder)
    set_target_properties(mixxx-keyfinder PROPERTIES IMPORTED_LOCATION "${KeyFinder_INSTALL_DIR}/${KeyFinder_LIBRARY}")
    target_link_libraries(mixxx-keyfinder INTERFACE FFTW::FFTW)
    target_include_directories(mixxx-keyfinder INTERFACE "${KeyFinder_INSTALL_DIR}/include")
    target_link_libraries(mixxx-lib PRIVATE mixxx-keyfinder)
  endif()

  target_sources(mixxx-lib PRIVATE src/analyzer/plugins/analyzerkeyfinder.cpp)
  target_compile_definitions(mixxx-lib PUBLIC __KEYFINDER__)
endif()

# FLAC
find_package(FLAC REQUIRED)
target_link_libraries(mixxx-lib PRIVATE FLAC::FLAC)

# FpClassify This is a wrapper around the fpclassify function that prevents
# inlining It is compiled without optimization and allows to use these function
# from -ffast-math optimized objects. The MSVC option /fp:fast does not suffer this issue
add_library(FpClassify STATIC EXCLUDE_FROM_ALL src/util/fpclassify.cpp)
if(GNU_GCC OR LLVM_CLANG)
  # The option `-ffp-contract=on` must precede `-fno-fast-math`
  # to silence a warning on Clang 14
  target_compile_options(FpClassify PRIVATE -ffp-contract=on -fno-fast-math)
endif()
target_link_libraries(mixxx-lib PRIVATE FpClassify)

# googletest
# Required to use the macro FRIEND_TEST from <gtest/gtest_prod.h>
# in production code
target_include_directories(mixxx-lib SYSTEM PUBLIC "${gtest_SOURCE_DIR}/include")

# LAME
find_package(mp3lame REQUIRED)
target_link_libraries(mixxx-lib PRIVATE mp3lame::mp3lame)

# Kaitai for reading Rekordbox libraries
add_library(Kaitai STATIC EXCLUDE_FROM_ALL
  lib/kaitai/kaitaistream.cpp
)
target_include_directories(Kaitai SYSTEM PUBLIC lib/kaitai)
target_compile_definitions(Kaitai PRIVATE KS_STR_ENCODING_NONE)
target_link_libraries(mixxx-lib PRIVATE Kaitai)

# For determining MP3 timing offset cases in Rekordbox library feature
add_library(MP3GuessEnc STATIC EXCLUDE_FROM_ALL
  lib/mp3guessenc-0.27.4/mp3guessenc.c
  lib/mp3guessenc-0.27.4/tags.c
  lib/mp3guessenc-0.27.4/decode.c
  lib/mp3guessenc-0.27.4/bit_utils.c
)
if(WIN32)
  target_compile_definitions(MP3GuessEnc PRIVATE __WINDOWS__)
endif()
target_include_directories(MP3GuessEnc SYSTEM PUBLIC lib/mp3guessenc-0.27.4)
target_link_libraries(mixxx-lib PRIVATE MP3GuessEnc)

# OpenGL
set(OpenGL_GL_PREFERENCE "GLVND")
find_package(OpenGL REQUIRED)
target_link_libraries(mixxx-lib PRIVATE OpenGL::GL)

# Ogg
find_package(Ogg REQUIRED)
target_link_libraries(mixxx-lib PRIVATE Ogg::ogg)

# Vorbis
find_package(Vorbis REQUIRED)
target_link_libraries(mixxx-lib PRIVATE Vorbis::vorbis Vorbis::vorbisenc Vorbis::vorbisfile)

# PortAudio
find_package(PortAudio REQUIRED)
target_link_libraries(mixxx-lib PRIVATE PortAudio::PortAudio)

# PortAudio Ring Buffer
add_library(PortAudioRingBuffer STATIC EXCLUDE_FROM_ALL
  lib/portaudio/pa_ringbuffer.c
)
target_include_directories(mixxx-lib SYSTEM PUBLIC lib/portaudio)
target_link_libraries(mixxx-lib PRIVATE PortAudioRingBuffer)

# PortMidi
find_package(PortMidi REQUIRED)
target_include_directories(mixxx-lib SYSTEM PUBLIC ${PortMidi_INCLUDE_DIRS})
target_link_libraries(mixxx-lib PRIVATE ${PortMidi_LIBRARIES})

# Protobuf
add_subdirectory(src/proto)
target_link_libraries(mixxx-lib PRIVATE mixxx-proto)

# Rigtorp SPSC Queue
# https://github.com/rigtorp/SPSCQueue
target_include_directories(mixxx-lib SYSTEM PUBLIC lib/rigtorp/SPSCQueue/include)

# Qt
if(QT6)
  find_package(QT 6.2 NAMES Qt6 COMPONENTS Core REQUIRED)
  set(QT6_NEW_COMPONENTS "SvgWidgets;Core5Compat")
else()
  find_package(QT 5.12 NAMES Qt5 COMPONENTS Core REQUIRED)
endif()
find_package(Qt${QT_VERSION_MAJOR}
  COMPONENTS
    Concurrent
    Core
    Gui
    Network
    OpenGL
    PrintSupport
    Qml
    QuickWidgets
    Sql
    Svg
    Test
    Widgets
    Xml
    ${QT6_NEW_COMPONENTS}
  REQUIRED
)
# PUBLIC is required below to find included headers
target_link_libraries(mixxx-lib PUBLIC
  Qt${QT_VERSION_MAJOR}::Concurrent
  Qt${QT_VERSION_MAJOR}::Core
  Qt${QT_VERSION_MAJOR}::Gui
  Qt${QT_VERSION_MAJOR}::Network
  Qt${QT_VERSION_MAJOR}::OpenGL
  Qt${QT_VERSION_MAJOR}::PrintSupport
  Qt${QT_VERSION_MAJOR}::Qml
  Qt${QT_VERSION_MAJOR}::QuickWidgets
  Qt${QT_VERSION_MAJOR}::Sql
  Qt${QT_VERSION_MAJOR}::Svg
  Qt${QT_VERSION_MAJOR}::Test
  Qt${QT_VERSION_MAJOR}::Widgets
  Qt${QT_VERSION_MAJOR}::Xml)
if(QT6)
  foreach(COMPONENT ${QT6_NEW_COMPONENTS})
    target_link_libraries(mixxx-lib PUBLIC Qt6::${COMPONENT})
  endforeach()

  set(QT_QML_OUTPUT_DIRECTORY ${CMAKE_BINARY_DIR}/qml)
  set_target_properties(mixxx-lib PROPERTIES AUTOMOC ON)
  qt_add_qml_module(mixxx-lib
    URI Mixxx
    VERSION 0.1
    RESOURCE_PREFIX /mixxx.org/imports
    IMPORTS QtQuick
    QML_FILES
      res/qml/Mixxx/MathUtils.mjs
      res/qml/Mixxx/PlayerDropArea.qml
    NO_GENERATE_QMLDIR
  )

  # Generation of the `qmldir` file has been disabled (via `NO_GENERATE_QMLDIR`
  # above) due to QTBUG-100326, which breaks JavaScript module imports:
  # https://bugreports.qt.io/browse/QTBUG-100326
  # Instead, a handwritten `qmldir` file that works around the issue needs to
  # be added to the resources here.
  set_source_files_properties("res/qml/Mixxx/qmldir" PROPERTIES QT_RESOURCE_ALIAS "qmldir")
  qt_add_resources(mixxx-libplugin qmldir
    FILES "res/qml/Mixxx/qmldir"
    PREFIX "/mixxx.org/imports/Mixxx"
  )
  # to make also qmllint happy
  configure_file(res/qml/Mixxx/qmldir qml/Mixxx/qmldir COPYONLY)

  # FIXME: Currently we need to add these include directories due to
  # QTBUG-87221. We should figure out a better way to fix this.
  # See: https://bugreports.qt.io/browse/QTBUG-87221
  target_include_directories(mixxx-lib PRIVATE src/control src/qml)
  target_link_libraries(mixxx-lib PRIVATE mixxx-libplugin)

  qt_add_library(mixxx-qml-mixxxcontrols STATIC)
  set_target_properties(mixxx-qml-mixxxcontrols PROPERTIES AUTOMOC ON)
  qt_add_qml_module(mixxx-qml-mixxxcontrols
    URI Mixxx.Controls
    VERSION 0.1
    RESOURCE_PREFIX /mixxx.org/imports
    OPTIONAL_IMPORTS Mixxx
    QML_FILES
      res/qml/Mixxx/Controls/Knob.qml
      res/qml/Mixxx/Controls/Slider.qml
      res/qml/Mixxx/Controls/Spinny.qml
      res/qml/Mixxx/Controls/WaveformOverviewHotcueMarker.qml
      res/qml/Mixxx/Controls/WaveformOverviewMarker.qml
      res/qml/Mixxx/Controls/WaveformOverview.qml
  )
  target_link_libraries(mixxx-lib PRIVATE mixxx-qml-mixxxcontrolsplugin)

  # qt_finalize_target takes care that the resources :/mixxx.org/imports/Mixxx/
  # and :/mixxx.org/imports/Mixxx/Controls are placed into beginning of the binary
  qt_finalize_target(mixxx)
endif()

target_compile_definitions(mixxx-lib PUBLIC QT_TABLET_SUPPORT QT_USE_QSTRINGBUILDER)
is_static_library(Qt_IS_STATIC Qt${QT_VERSION_MAJOR}::Core)
if(Qt_IS_STATIC)
  # NOTE(rryan): If you are adding a plugin here, you must also
  # update src/mixxxapplication.cpp to define a Q_IMPORT_PLUGIN
  # for it. Not all imageformats plugins are built as .libs when
  # building Qt statically on Windows. Check the build environment
  # to see exactly what's available as a standalone .lib vs linked
  # into Qt .libs by default.

  target_link_libraries(mixxx-lib PRIVATE
    # platform plugins
    Qt${QT_VERSION_MAJOR}::QOffscreenIntegrationPlugin
    Qt${QT_VERSION_MAJOR}::QMinimalIntegrationPlugin

    # imageformats plugins
    Qt${QT_VERSION_MAJOR}::QGifPlugin
    Qt${QT_VERSION_MAJOR}::QICOPlugin
    Qt${QT_VERSION_MAJOR}::QJpegPlugin
    Qt${QT_VERSION_MAJOR}::QSvgPlugin

    # sqldrivers
    Qt${QT_VERSION_MAJOR}::QSQLiteDriverPlugin
  )

  if(WIN32)
    target_link_libraries(mixxx-lib PRIVATE
      Qt${QT_VERSION_MAJOR}::QWindowsIntegrationPlugin
      Qt${QT_VERSION_MAJOR}::QWindowsVistaStylePlugin
    )
  endif()

  if(APPLE)
    target_link_libraries(mixxx-lib PRIVATE
      Qt${QT_VERSION_MAJOR}::QCocoaIntegrationPlugin
      Qt${QT_VERSION_MAJOR}::QMacStylePlugin
    )
  endif()

endif()


if(APPLE)
  if(Qt_IS_STATIC)
    target_link_libraries(mixxx-lib PRIVATE
        "-weak_framework Accelerate"
        "-weak_framework AppKit"
        "-weak_framework AudioToolbox"
        "-weak_framework AudioUnit"
        "-weak_framework AVFoundation"
        "-weak_framework CoreAudio"
        "-weak_framework CoreFoundation"
        "-weak_framework CoreImage"
        "-weak_framework CoreMedia"
        "-weak_framework CoreMidi"
        "-weak_framework CoreServices"
        "-weak_framework CoreVideo"
        "-weak_framework IOSurface"
        "-weak_framework VideoToolbox"
    )
  else()
    # Used for battery measurements and controlling the screensaver on macOS.
    target_link_libraries(mixxx-lib PRIVATE
        "-weak_framework IOKit"
    )
  endif()
elseif(UNIX AND NOT APPLE)
  if(QT6)
    find_package(X11)
  else()
    find_package(X11 REQUIRED)
    find_package(Qt5 COMPONENTS X11Extras REQUIRED)
    target_link_libraries(mixxx-lib PRIVATE Qt5::X11Extras)
  endif()
  if(${X11_FOUND})
    target_include_directories(mixxx-lib SYSTEM PUBLIC "${X11_INCLUDE_DIR}")
    target_link_libraries(mixxx-lib PRIVATE "${X11_LIBRARIES}")
  endif()
  find_package(Qt${QT_VERSION_MAJOR} COMPONENTS DBus REQUIRED)
  target_link_libraries(mixxx-lib PRIVATE
    Qt${QT_VERSION_MAJOR}::DBus
  )
elseif(WIN32)
  if(Qt_IS_STATIC)
    target_link_libraries(mixxx-lib PRIVATE
      # Pulled from qt-4.8.2-source\mkspecs\win32-msvc2010\qmake.conf
      # QtCore
      kernel32
      user32      # QtGui, QtOpenGL, libHSS1394
      shell32
      uuid
      ole32       # QtGui,
      advapi32    # QtGui, portaudio, portmidi
      ws2_32      # QtGui, QtNetwork, libshout
      # QtGui
      gdi32       # QtOpenGL, libshout
      comdlg32
      oleaut32
      imm32
      winmm
      winspool
      # QtOpenGL
      glu32
      opengl32

      # QtNetwork openssl-linked
      crypt32

      dwmapi      # qtwindows
      iphlpapi    # qt5network
      mpr         # qt5core
      netapi32    # qt5core
      userenv     # qt5core
      uxtheme     # ?
      version     # ?
      wtsapi32    # ?
    )

    find_library(QTFONTDATABASESUPPORT_LIBRARY Qt${QT_VERSION_MAJOR}FontDatabaseSupport)
    target_link_libraries(mixxx-lib PRIVATE "${QTFONTDATABASESUPPORT_LIBRARY}")
    find_library(QTWINDOWSUIAUTOMATIONSUPPORT_LIBRARY Qt${QT_VERSION_MAJOR}WindowsUIAutomationSupport)
    target_link_libraries(mixxx-lib PRIVATE "${QTWINDOWSUIAUTOMATIONSUPPORT_LIBRARY}")
    find_library(QTEVENTDISPATCHERSUPPORT_LIBRARY Qt${QT_VERSION_MAJOR}EventDispatcherSupport)
    target_link_libraries(mixxx-lib PRIVATE "${QTEVENTDISPATCHERSUPPORT_LIBRARY}")
    find_library(QTTHEMESUPPORT_LIBRARY Qt${QT_VERSION_MAJOR}ThemeSupport)
    target_link_libraries(mixxx-lib PRIVATE "${QTTHEMESUPPORT_LIBRARY}")

    find_library(QTFREETYPE_LIBRARY qtfreetype)
    target_link_libraries(mixxx-lib PRIVATE "${QTFREETYPE_LIBRARY}")
    find_library(QTHARFBUZZ_LIBRARY qtharfbuzz)
    target_link_libraries(mixxx-lib PRIVATE "${QTHARFBUZZ_LIBRARY}")
    find_library(QTLIBPNG_LIBRARY qtlibpng)
    target_link_libraries(mixxx-lib PRIVATE "${QTLIBPNG_LIBRARY}")
    find_library(QTPCRE2_LIBRARY qtpcre2)
    target_link_libraries(mixxx-lib PRIVATE "${QTPCRE2_LIBRARY}")
  else()
    #libshout is always built statically
    target_link_libraries(mixxx-lib PRIVATE
      ws2_32      # libshout
      gdi32       # libshout
    )
  endif()
endif()

# Queen Mary DSP
add_library(QueenMaryDsp STATIC EXCLUDE_FROM_ALL
  # lib/qm-dsp/base/KaiserWindow.cpp
  lib/qm-dsp/base/Pitch.cpp
  # lib/qm-dsp/base/SincWindow.cpp
  lib/qm-dsp/dsp/chromagram/Chromagram.cpp
  lib/qm-dsp/dsp/chromagram/ConstantQ.cpp
  lib/qm-dsp/dsp/keydetection/GetKeyMode.cpp
  # lib/qm-dsp/dsp/mfcc/MFCC.cpp
  lib/qm-dsp/dsp/onsets/DetectionFunction.cpp
  lib/qm-dsp/dsp/onsets/PeakPicking.cpp
  lib/qm-dsp/dsp/phasevocoder/PhaseVocoder.cpp
  lib/qm-dsp/dsp/rateconversion/Decimator.cpp
  # lib/qm-dsp/dsp/rateconversion/DecimatorB.cpp
  # lib/qm-dsp/dsp/rateconversion/Resampler.cpp
  # lib/qm-dsp/dsp/rhythm/BeatSpectrum.cpp
  # lib/qm-dsp/dsp/segmentation/ClusterMeltSegmenter.cpp
  # lib/qm-dsp/dsp/segmentation/Segmenter.cpp
  # lib/qm-dsp/dsp/segmentation/cluster_melt.c
  # lib/qm-dsp/dsp/segmentation/cluster_segmenter.c
  lib/qm-dsp/dsp/signalconditioning/DFProcess.cpp
  lib/qm-dsp/dsp/signalconditioning/FiltFilt.cpp
  lib/qm-dsp/dsp/signalconditioning/Filter.cpp
  lib/qm-dsp/dsp/signalconditioning/Framer.cpp
  lib/qm-dsp/dsp/tempotracking/DownBeat.cpp
  lib/qm-dsp/dsp/tempotracking/TempoTrack.cpp
  lib/qm-dsp/dsp/tempotracking/TempoTrackV2.cpp
  lib/qm-dsp/dsp/tonal/ChangeDetectionFunction.cpp
  lib/qm-dsp/dsp/tonal/TCSgram.cpp
  lib/qm-dsp/dsp/tonal/TonalEstimator.cpp
  lib/qm-dsp/dsp/transforms/FFT.cpp
  # lib/qm-dsp/dsp/wavelet/Wavelet.cpp
  lib/qm-dsp/ext/kissfft/kiss_fft.c
  lib/qm-dsp/ext/kissfft/tools/kiss_fftr.c
  # lib/qm-dsp/hmm/hmm.c
  lib/qm-dsp/maths/Correlation.cpp
  # lib/qm-dsp/maths/CosineDistance.cpp
  lib/qm-dsp/maths/KLDivergence.cpp lib/qm-dsp/maths/MathUtilities.cpp
  # lib/qm-dsp/maths/pca/pca.c
  # lib/qm-dsp/thread/Thread.cpp
)

target_compile_definitions(QueenMaryDsp PRIVATE kiss_fft_scalar=double)
if(UNIX)
  target_compile_definitions(QueenMaryDsp PRIVATE USE_PTHREADS)
elseif(MSVC)
  # Causes the cmath headers to declare M_PI and friends.
  # http://msdn.microsoft.com/en-us/library/4hwaceh6.aspx We could define this
  # in our headers but then include order matters since headers we don't control
  # may include cmath first.
  target_compile_definitions(QueenMaryDsp PRIVATE _USE_MATH_DEFINES)
endif()
target_include_directories(QueenMaryDsp SYSTEM PUBLIC lib/qm-dsp lib/qm-dsp/include)
target_link_libraries(mixxx-lib PRIVATE QueenMaryDsp)

# ReplayGain
add_library(ReplayGain STATIC EXCLUDE_FROM_ALL
  lib/replaygain/replaygain.cpp
)
target_include_directories(mixxx-lib SYSTEM PRIVATE lib/replaygain)
target_link_libraries(mixxx-lib PRIVATE ReplayGain)

# Reverb
add_library(Reverb STATIC EXCLUDE_FROM_ALL lib/reverb/Reverb.cc)
if(MSVC)
  target_compile_definitions(Reverb PRIVATE _USE_MATH_DEFINES)
endif()
target_include_directories(Reverb PRIVATE src)
target_link_libraries(Reverb PRIVATE Qt${QT_VERSION_MAJOR}::Core)
target_include_directories(mixxx-lib SYSTEM PRIVATE lib/reverb)
target_link_libraries(mixxx-lib PRIVATE Reverb)

# Rubberband
find_package(rubberband REQUIRED)
target_link_libraries(mixxx-lib PRIVATE rubberband::rubberband)

# SndFile
find_package(SndFile REQUIRED)
target_link_libraries(mixxx-lib PRIVATE SndFile::sndfile)
target_compile_definitions(mixxx-lib PUBLIC __SNDFILE__)
if(SndFile_SUPPORTS_SET_COMPRESSION_LEVEL)
  target_compile_definitions(mixxx-lib PUBLIC SFC_SUPPORTS_SET_COMPRESSION_LEVEL)
endif()

# SoundTouch
find_package(SoundTouch 2.1.2 REQUIRED)
target_link_libraries(mixxx-lib PRIVATE SoundTouch::SoundTouch)

# TagLib
find_package(TagLib 1.11 REQUIRED)
target_link_libraries(mixxx-lib PRIVATE TagLib::TagLib)

# Threads
set(THREADS_PREFER_PTHREAD_FLAG ON)
find_package(Threads REQUIRED)
target_link_libraries(mixxx-lib PRIVATE Threads::Threads)

#
# Features
#

# Battery meter
#
# The battery meter is only available on Linux, macOS and Windows, therefore
# this option is forcibly set to OFF on all other platforms.
cmake_dependent_option(BATTERY "Battery meter support" ON "WIN32 OR UNIX" OFF)
if(BATTERY)
  if(WIN32)
    target_sources(mixxx-lib PRIVATE src/util/battery/batterywindows.cpp)
  elseif(APPLE)
    target_sources(mixxx-lib PRIVATE src/util/battery/batterymac.cpp)
  elseif(UNIX)
    find_package(Upower REQUIRED)
    find_package(GLIB COMPONENTS gobject REQUIRED)
    target_include_directories(mixxx-lib SYSTEM PUBLIC ${GLIB_INCLUDE_DIRS})
    target_link_libraries(mixxx-lib PRIVATE Upower::Upower ${GLIB_LIBRARIES} ${GLIB_GOBJECT_LIBRARIES})
    target_sources(mixxx-lib PRIVATE src/util/battery/batterylinux.cpp)
  else()
    message(FATAL_ERROR "Battery support is not implemented for the target platform.")
  endif()
  target_compile_definitions(mixxx-lib PUBLIC __BATTERY__)
endif()


# Build Time
option(BUILDTIME "Use __DATE__ and __TIME__" ON)
if(NOT BUILDTIME)
  # Distributions like openSUSE use tools (e. g. build-compare) to detect
  # whether a built binary differs from a former build to avoid unneeded
  # publishing of packages.
  # If __DATE__ and __TIME__ are used the built binary differs always but
  # the tools cannot detect the root and publish a new package although
  # the only change is caused by __DATE__ and __TIME__.
  target_compile_definitions(mixxx-lib PUBLIC DISABLE_BUILDTIME)
endif()

# Clang Color Diagnostics
option(CLANG_COLORDIAG "Clang color diagnostics" OFF)
if(CLANG_COLORDIAG)
  if(NOT LLVM_CLANG)
    message(FATAL_ERROR "Color Diagnostics are only available when using Clang.")
  endif()
  target_compile_options(mixxx-lib PUBLIC -fcolor-diagnostics)
endif()

# Clang Sanitizers
set(CLANG_SANITIZERS "")
option(CLANG_ASAN "Clang Address Sanitizer" OFF)
if(CLANG_ASAN)
  list(APPEND CLANG_SANITIZERS "address")
endif()
option(CLANG_UBSAN "Clang Undefined Behaviour Sanitizer" OFF)
if(CLANG_UBSAN)
  list(APPEND CLANG_SANITIZERS "undefined")
endif()
option(CLANG_TSAN "Clang Thread Sanitizer" OFF)
if(CLANG_TSAN)
  list(APPEND CLANG_SANITIZERS "thread")
endif()
if(NOT CLANG_SANITIZERS STREQUAL "")
  if(NOT LLVM_CLANG)
    message(FATAL_ERROR "Clang Sanitizers are only available when using Clang.")
  endif()
  list(JOIN CLANG_SANITIZERS "," CLANG_SANITZERS_JOINED)
  target_compile_options(mixxx-lib PUBLIC -fsanitize=${CLANG_SANITZERS_JOINED})
  target_link_options(mixxx-lib PUBLIC -fsanitize=${CLANG_SANITZERS_JOINED})
endif()

# CoreAudio MP3/AAC Decoder
#
# The CoreAudio API is only available on macOS, therefore this option is
# forcibly set to OFF on all other platforms.
cmake_dependent_option(COREAUDIO "CoreAudio MP3/AAC Decoder" ON "APPLE" OFF)
if(COREAUDIO)
  target_sources(mixxx-lib PRIVATE
    src/sources/soundsourcecoreaudio.cpp
    src/sources/v1/legacyaudiosourceadapter.cpp
    lib/apple/CAStreamBasicDescription.cpp
  )
  find_library(AUDIOTOOLBOX_LIBRARY AudioToolbox REQUIRED)
  target_link_libraries(mixxx-lib PRIVATE ${AUDIOTOOLBOX_LIBRARY})
  target_compile_definitions(mixxx-lib PRIVATE __COREAUDIO__)
  target_include_directories(mixxx-lib SYSTEM PUBLIC lib/apple)
endif()


# FAAD AAC audio file decoder plugin
find_package(MP4)
find_package(MP4v2)
# It is enabled by default on Linux only, because other targets have other
# solutions. It requires MP4 or MP4v2.
default_option(FAAD "FAAD AAC audio file decoder support" "UNIX;NOT APPLE;MP4_FOUND OR MP4v2_FOUND")
if(FAAD)
  if(NOT MP4_FOUND AND NOT MP4v2_FOUND)
    message(FATAL_ERROR "FAAD AAC audio support requires libmp4 or libmp4v2 with development headers.")
  endif()
  target_sources(mixxx-lib PRIVATE
    src/sources/soundsourcem4a.cpp
    src/sources/libfaadloader.cpp
  )
  target_compile_definitions(mixxx-lib PRIVATE __FAAD__)
  if(MP4v2_FOUND)
    target_compile_definitions(mixxx-lib PRIVATE __MP4V2__)
    target_link_libraries(mixxx-lib PRIVATE MP4v2::MP4v2)
  else()
    target_link_libraries(mixxx-lib PRIVATE MP4::MP4)
  endif()
endif()

# FDK-AAC is loaded dynamically at runtime by EncoderFdkAac using QLibrary,
# so copy it into the Windows and macOS packages, but do not link to it.
if(APPLE AND MACOS_BUNDLE)
  find_library(FDK_AAC_LIBRARY fdk-aac)
  if(FDK_AAC_LIBRARY)
    message(STATUS "Found fdk-aac: ${FDK_AAC_LIBRARY}")
    file(COPY ${FDK_AAC_LIBRARY} DESTINATION "${CMAKE_CURRENT_BINARY_DIR}/lib/fdk-aac-install" FOLLOW_SYMLINK_CHAIN)
    install(DIRECTORY "${CMAKE_CURRENT_BINARY_DIR}/lib/fdk-aac-install/" DESTINATION "${MIXXX_INSTALL_PREFIX}/Contents/Frameworks")
  else()
    message(STATUS "Could NOT find libfdk-aac.dylib")
  endif()
elseif(WIN32)
  # On Windows find_library finds the .lib file, but the installer needs the .dll file.
  find_file(FDK_AAC_DLL fdk-aac.dll PATH_SUFFIXES ${CMAKE_INSTALL_BINDIR})
  if(FDK_AAC_DLL)
    message(STATUS "Found fdk-aac DLL: ${FDK_AAC_DLL}")
    install(FILES ${FDK_AAC_DLL} DESTINATION ${MIXXX_INSTALL_BINDIR})
  else()
    message(STATUS "Could NOT find fdk-aac.dll")
  endif()
endif()

# FFmpeg support
# FFmpeg is multimedia library that can be found http://ffmpeg.org/
find_package(FFMPEG COMPONENTS libavcodec libavformat libavutil libswresample)
default_option(FFMPEG "FFmpeg support (version 4.1.9 or later)" "FFMPEG_FOUND")
if(FFMPEG)
  if(NOT FFMPEG_FOUND)
    message(FATAL_ERROR "FFMPEG was not found")
  endif()

  # Check minimum required versions
  # Minimum library versions according to <https://ffmpeg.org/download.html>
  # Windows: Version numbers are not available!?
  # macOS: Untested
  if(FFMPEG_libavcodec_VERSION AND FFMPEG_libavcodec_VERSION VERSION_LESS 58.35.100)
    message(FATAL_ERROR "FFmpeg support requires at least version 58.35.100 of libavcodec (found: ${FFMPEG_libavcodec_VERSION}).")
  endif()
  if(FFMPEG_libavformat_VERSION AND FFMPEG_libavformat_VERSION VERSION_LESS 58.20.100)
    message(FATAL_ERROR "FFmpeg support requires at least version 58.20.100 of libavformat (found: ${FFMPEG_libavformat_VERSION}).")
  endif()
  if(FFMPEG_libavutil_VERSION AND FFMPEG_libavutil_VERSION VERSION_LESS 56.22.100)
    message(FATAL_ERROR "FFmpeg support requires at least version 56.22.100 of libavutil (found: ${FFMPEG_libavutil_VERSION}).")
  endif()
  if(FFMPEG_libswresample_VERSION AND FFMPEG_libswresample_VERSION VERSION_LESS 3.3.100)
    message(FATAL_ERROR "FFmpeg support requires at least version 3.3.100 of libswresample (found: ${FFMPEG_libswresample_VERSION}).")
  endif()

  target_sources(mixxx-lib PRIVATE src/sources/soundsourceffmpeg.cpp)
  target_compile_definitions(mixxx-lib PUBLIC
    __FFMPEG__
    # Needed to build new FFmpeg
    __STDC_CONSTANT_MACROS
    __STDC_LIMIT_MACROS
    __STDC_FORMAT_MACROS
  )
  target_link_libraries(mixxx-lib PRIVATE "${FFMPEG_LIBRARIES}")
  target_include_directories(mixxx-lib PUBLIC "${FFMPEG_INCLUDE_DIRS}")
endif()

# Google PerfTools
option(GPERFTOOLS "Google PerfTools libtcmalloc linkage" OFF)
option(GPERFTOOLSPROFILER "Google PerfTools libprofiler linkage" OFF)
if(GPERFTOOLS OR GPERFTOOLSPROFILER)
  find_package(GPerfTools REQUIRED)
  if(GPERFTOOLS)
    target_link_libraries(mixxx-lib PRIVATE GPerfTools::tcmalloc)
  endif()
  if(PERFTOOLSPROFILER)
    target_link_libraries(mixxx-lib PRIVATE GPerfTools::profiler)
  endif()
endif()

# HSS1394 MIDI device
#
# The HSS1394 library is only available on macOS, therefore this option is
# forcibly set to OFF on all other platforms.
if(WIN32 OR APPLE)
  find_package(HSS1394)
else()
  set(HSS1394 OFF)
endif()
cmake_dependent_option(HSS1394 "HSS1394 MIDI device support" "${HSS1394_FOUND}" "WIN32 OR APPLE" OFF)
if(HSS1394)
  target_sources(mixxx-lib PRIVATE
    src/controllers/midi/hss1394controller.cpp
    src/controllers/midi/hss1394enumerator.cpp
  )
  target_compile_definitions(mixxx-lib PUBLIC __HSS1394__)
  if(NOT HSS1394_FOUND)
    message(FATAL_ERROR "HSS1394 MIDI device support requires the libhss1394 and its development headers.")
  endif()
  target_link_libraries(mixxx-lib PRIVATE HSS1394::HSS1394)
endif()

# Lilv (LV2)
find_package(lilv)
default_option(LILV "Lilv (LV2) support" "lilv_FOUND")
if(LILV)
  if(NOT TARGET lilv::lilv)
    message(FATAL_ERROR "Lilv (LV2) support requires the liblilv-0 and its development headers.")
  endif()
  target_sources(mixxx-lib PRIVATE
    src/effects/backends/lv2/lv2backend.cpp
    src/effects/backends/lv2/lv2effectprocessor.cpp
    src/effects/backends/lv2/lv2manifest.cpp
  )
  target_compile_definitions(mixxx-lib PUBLIC __LILV__)
  target_link_libraries(mixxx-lib PRIVATE lilv::lilv)
  target_link_libraries(mixxx-test PRIVATE lilv::lilv)
endif()

# Live Broadcasting (Shoutcast)
option(BROADCAST "Live Broadcasting (Shoutcast) support" ON)
if(BROADCAST)
  find_package(Shoutidjc)
  # Check if system lib is at least 2.4.6 and not suffering bugs
  # https://bugs.launchpad.net/mixxx/+bug/1833225
  # https://bugs.launchpad.net/mixxx/+bug/1913579
  if(Shoutidjc_FOUND AND Shoutidjc_VERSION VERSION_LESS 2.4.4)
      message(STATUS "Installed libshout-idjc version: ${Shoutidjc_VERSION} is suffering from bug lp1833225")
  elseif(Shoutidjc_FOUND AND Shoutidjc_VERSION VERSION_LESS 2.4.6)
      message(STATUS "Installed libshout version: ${Shout_VERSION} is suffering from bug lp1913579")
  endif()
  if(NOT Shoutidjc_FOUND OR Shoutidjc_VERSION VERSION_LESS 2.4.6)
    # Fall back to internal library in the lib tree
    message(STATUS "Using internal libshout-idjc")
    add_subdirectory("${CMAKE_CURRENT_SOURCE_DIR}/lib/libshout-idjc")
    target_include_directories(mixxx-lib SYSTEM PUBLIC lib/libshout-idjc/include)
    target_link_libraries(mixxx-lib PRIVATE shout_mixxx)
  else()
    target_link_libraries(mixxx-lib PRIVATE Shoutidjc::Shoutidjc)
  endif()
  target_sources(mixxx-lib PRIVATE
    src/preferences/dialog/dlgprefbroadcastdlg.ui
    src/preferences/dialog/dlgprefbroadcast.cpp
    src/broadcast/broadcastmanager.cpp
    src/engine/sidechain/shoutconnection.cpp
    src/preferences/broadcastprofile.cpp
    src/preferences/broadcastsettings.cpp
    src/preferences/broadcastsettings_legacy.cpp
    src/preferences/broadcastsettingsmodel.cpp
    src/encoder/encoderbroadcastsettings.cpp
  )
  target_compile_definitions(mixxx-lib PUBLIC __BROADCAST__)
endif()

# Opus (RFC 6716)
find_package(OpusFile)
find_package(Opus)
default_option(OPUS "Opus (RFC 6716) support" "OpusFile_FOUND")
if(OPUS)
  if(NOT OpusFile_FOUND OR NOT Opus_FOUND)
    message(FATAL_ERROR "Opus support requires libopus and libopusfile with development headers.")
  endif()
  target_sources(mixxx-lib PRIVATE
    src/sources/soundsourceopus.cpp
    src/encoder/encoderopus.cpp
    src/encoder/encoderopussettings.cpp
  )
  target_compile_definitions(mixxx-lib PUBLIC __OPUS__)
  target_link_libraries(mixxx-lib PRIVATE OpusFile::OpusFile)
  target_link_libraries(mixxx-lib PRIVATE Opus::Opus)
endif()

# MAD MP3 Decoder
find_package(MAD)
find_package(ID3Tag)
default_option(MAD "MAD MP3 Decoder" "MAD_FOUND;ID3Tag_FOUND")
if(MAD)
  if(NOT MAD_FOUND)
    message(FATAL_ERROR "MAD support requires libmad and its development headers.")
  endif()
  if(NOT ID3Tag_FOUND)
    message(FATAL_ERROR "ID3Tag support requires libid3tag and its development headers.")
  endif()
  target_sources(mixxx-lib PRIVATE src/sources/soundsourcemp3.cpp)
  target_compile_definitions(mixxx-lib PUBLIC __MAD__)
  target_link_libraries(mixxx-lib PRIVATE MAD::MAD ID3Tag::ID3Tag)
endif()

# Media Foundation AAC Decoder Plugin
#
# The Media Foundtation API is only available on Windows, therefore this option
# is forcibly set to OFF on all other platforms.
cmake_dependent_option(MEDIAFOUNDATION "Media Foundation AAC decoder plugin" ON "WIN32" OFF)
if(MEDIAFOUNDATION)
  find_package(MediaFoundation REQUIRED)
  target_sources(mixxx-lib PRIVATE
    src/sources/soundsourcemediafoundation.cpp
  )
  target_compile_definitions(mixxx-lib PUBLIC __MEDIAFOUNDATION__)
  target_include_directories(mixxx-lib SYSTEM PRIVATE
    ${MediaFoundation_INCLUDE_DIRS}
  )
  target_link_libraries(mixxx-lib PRIVATE
    ${MediaFoundation_LIBRARIES}
  )
endif()

# Modplug support
find_package(Modplug)
default_option(MODPLUG "Modplug module decoder support" "Modplug_FOUND")
if(MODPLUG)
  if(NOT Modplug_FOUND)
    message(FATAL_ERROR "Modplug module decoder support requires libmodplug and its development headers.")
  endif()
  target_sources(mixxx-lib PRIVATE
    src/preferences/dialog/dlgprefmodplugdlg.ui
    src/sources/soundsourcemodplug.cpp
    src/preferences/dialog/dlgprefmodplug.cpp
  )
  target_compile_definitions(mixxx-lib PUBLIC __MODPLUG__)
  target_link_libraries(mixxx-lib PRIVATE Modplug::Modplug)
endif()

find_package(Microsoft.GSL CONFIG)
if(Microsoft.GSL_FOUND)
  target_link_libraries(mixxx-lib PRIVATE Microsoft.GSL::GSL)
else()
  # check if the headers have been installed without cmake config (< 3.1.0)
  check_include_file_cxx(gsl/gsl HAVE_GSL_GSL)
  if(NOT HAVE_GSL_GSL)
    unset(HAVE_GSL_GSL CACHE) # unset cache to re-evaluate this until it succeeds. check_include_file_cxx() has no REQUIRED flag.
    message(FATAL_ERROR "ms-gsl deveopment headers (libmsgsl-dev) not found")
  endif()
endif()


# QtKeychain
option(QTKEYCHAIN "Secure credentials storage support for Live Broadcasting profiles" ON)
if(QTKEYCHAIN)
  find_package(Qt${QT_VERSION_MAJOR}Keychain REQUIRED)
  target_compile_definitions(mixxx-lib PUBLIC __QTKEYCHAIN__)
  target_link_libraries(mixxx-lib PRIVATE ${QTKEYCHAIN_LIBRARIES})
  target_include_directories(mixxx-lib SYSTEM PUBLIC ${QTKEYCHAIN_INCLUDE_DIRS})
endif()

# USB HID or/and Bulk controller support
find_package(LibUSB)

# USB HID controller support
option(HID "USB HID controller support" ON)
if(HID)
  # hidapi 0.11.2 is the first release, that implements hid_get_input_report
  # for the Linux hidraw backend.
  find_package(hidapi 0.11.2)
  if(NOT hidapi_FOUND)
    message(STATUS "Linking internal libhidapi statically")
    add_library(mixxx-hidapi STATIC EXCLUDE_FROM_ALL)
    target_include_directories(mixxx-hidapi SYSTEM PUBLIC lib/hidapi/hidapi)
    if(WIN32)
        target_sources(mixxx-hidapi PRIVATE lib/hidapi/windows/hid.c)
        find_library(Setupapi_LIBRARY Setupapi REQUIRED)
        target_link_libraries(mixxx-hidapi PUBLIC ${Setupapi_LIBRARY})
    elseif(APPLE)
        target_sources(mixxx-hidapi PRIVATE lib/hidapi/mac/hid.c)
        find_library(AppKit_LIBRARY AppKit REQUIRED)
        target_link_libraries(mixxx-hidapi PUBLIC ${AppKit_LIBRARY})
    elseif(UNIX)
      if(CMAKE_SYSTEM_NAME STREQUAL Linux)
        find_library(libudev_LIBRARY udev REQUIRED)
        target_sources(mixxx-hidapi PRIVATE lib/hidapi/linux/hid.c)
        target_link_libraries(mixxx-hidapi PRIVATE ${libudev_LIBRARY})
      else()
        if(NOT LibUSB_FOUND)
          message(FATAL_ERROR "USB HID controller support on Unix with statically linked libhidapi-libusb requires libusb 1.0 and its development headers.")
        endif()
        target_sources(mixxx-hidapi PRIVATE lib/hidapi/libusb/hid.c)
        target_link_libraries(mixxx-hidapi PRIVATE LibUSB::LibUSB)
      endif()
    else()
      message(FATAL_ERROR "USB HID controller support only possible on Windows/Mac OS/Linux/BSD.")
    endif()
    target_link_libraries(mixxx-lib PRIVATE mixxx-hidapi)
  else()
    # hidapi has two backends on Linux, one using the kernel's hidraw API and one using libusb.
    # libusb obviously does not support Bluetooth HID devices, so use the hidraw backend. The
    # libusb backend is the default, so hidraw needs to be selected explicitly at link time.
    if(CMAKE_SYSTEM_NAME STREQUAL Linux)
      target_link_libraries(mixxx-lib PRIVATE hidapi::hidraw)
    else()
      target_link_libraries(mixxx-lib PRIVATE hidapi::hidapi)
    endif()
  endif()
  target_sources(mixxx-lib PRIVATE
    src/controllers/hid/hidcontroller.cpp
    src/controllers/hid/hidiothread.cpp
    src/controllers/hid/hidiooutputreport.cpp
    src/controllers/hid/hiddevice.cpp
    src/controllers/hid/hidenumerator.cpp
    src/controllers/hid/legacyhidcontrollermapping.cpp
    src/controllers/hid/legacyhidcontrollermappingfilehandler.cpp
  )
  target_compile_definitions(mixxx-lib PUBLIC __HID__)
endif()

# USB Bulk controller support
default_option(BULK "USB Bulk controller support" "LibUSB_FOUND")
if(BULK)
  if(NOT LibUSB_FOUND)
    message(FATAL_ERROR "USB Bulk controller support requires libusb 1.0 and its development headers.")
  endif()
  target_sources(mixxx-lib PRIVATE
    src/controllers/bulk/bulkcontroller.cpp
    src/controllers/bulk/bulkenumerator.cpp
  )
  if(NOT HID)
    target_sources(mixxx-lib PRIVATE
      src/controllers/hid/legacyhidcontrollermapping.cpp
      src/controllers/hid/legacyhidcontrollermappingfilehandler.cpp
    )
  endif()
  target_compile_definitions(mixxx-lib PUBLIC __BULK__)
  target_link_libraries(mixxx-lib PRIVATE LibUSB::LibUSB)
endif()

# Vinyl Control
default_option(VINYLCONTROL "Vinyl Control support" "NOT MACAPPSTORE")
if(VINYLCONTROL)
  if(MACAPPSTORE)
    message(FATAL_ERROR "Mac App Store and Vinyl Control support are mutually exclusive due to licensing issues.")
  endif()

  target_sources(mixxx-lib PRIVATE
    src/vinylcontrol/vinylcontrol.cpp
    src/vinylcontrol/vinylcontrolxwax.cpp
    src/preferences/dialog/dlgprefvinyl.cpp
    src/vinylcontrol/vinylcontrolsignalwidget.cpp
    src/vinylcontrol/vinylcontrolmanager.cpp
    src/vinylcontrol/vinylcontrolprocessor.cpp
    src/vinylcontrol/steadypitch.cpp
    src/engine/controls/vinylcontrolcontrol.cpp
  )
  target_compile_definitions(mixxx-lib PUBLIC __VINYLCONTROL__)

  # Internal xwax library
  add_library(mixxx-xwax STATIC EXCLUDE_FROM_ALL)
  target_sources(mixxx-xwax PRIVATE lib/xwax/timecoder.c lib/xwax/lut.c)
  target_include_directories(mixxx-xwax SYSTEM PUBLIC lib/xwax)
  target_link_libraries(mixxx-lib PRIVATE mixxx-xwax)
endif()

# WavPack audio file support
find_package(wavpack)
default_option(WAVPACK "WavPack audio file support" "wavpack_FOUND")
if(WAVPACK)
  if(NOT wavpack_FOUND)
    message(FATAL_ERROR "WavPack audio file support requires libwv and its development headers.")
  endif()
  target_sources(mixxx-lib PRIVATE src/sources/soundsourcewv.cpp)
  target_compile_definitions(mixxx-lib PUBLIC __WV__)
  target_link_libraries(mixxx-lib PRIVATE WavPack::wavpack)
endif()

# Configure file with build options
file(RELATIVE_PATH MIXXX_INSTALL_DOCDIR_RELATIVE_TO_DATADIR "${CMAKE_INSTALL_PREFIX}/${MIXXX_INSTALL_DATADIR}" "${CMAKE_INSTALL_PREFIX}/${MIXXX_INSTALL_DOCDIR}")
configure_file("${CMAKE_CURRENT_SOURCE_DIR}/src/config.h.in" "${CMAKE_CURRENT_BINARY_DIR}/src/config.h" @ONLY)

# Packaging
set(CPACK_PACKAGE_VENDOR "Mixxx Project")
set(CPACK_PACKAGE_CONTACT "RJ Skerry-Ryan <rryan@mixxx.org>")
set(CPACK_PACKAGE_DESCRIPTION_SUMMARY "Digital DJ Application")
set(CPACK_PACKAGE_DESCRIPTION_FILE "${CMAKE_CURRENT_SOURCE_DIR}/packaging/CPackPackageDescription.txt")
set(CPACK_PACKAGE_INSTALL_DIRECTORY "Mixxx")
set(CPACK_PACKAGE_EXECUTABLES "mixxx;Mixxx")
set(CPACK_PACKAGE_ICON "${CMAKE_SOURCE_DIR}/res/images/mixxx_install_logo.bmp")
set(CPACK_PACKAGE_HOMEPAGE_URL "https://www.mixxx.org/")
set(CPACK_RESOURCE_FILE_LICENSE "${CMAKE_CURRENT_SOURCE_DIR}/LICENSE")
set(CPACK_RESOURCE_FILE_README "${CMAKE_CURRENT_SOURCE_DIR}/README.md")
set(CPACK_STRIP_FILES ON)
set(CPACK_CREATE_DESKTOP_LINKS "mixxx")
set(CPACK_MIXXX_VERSION "${MIXXX_VERSION}")
# Save GIT values just in case they have been set manual via cmake
set(CPACK_GIT_DESCRIBE "${GIT_DESCRIBE}")
set(CPACK_GIT_COMMIT_DATE ${GIT_COMMIT_DATE})

# Detailed version information, git info and package file name are set from
# CPackConfig.cmake, not here.

set(CPACK_SOURCE_IGNORE_FILES  "\\\\.#;/#;.*~;\\\\.o$")
list(APPEND CPACK_SOURCE_IGNORE_FILES "/\\\\.git/")
list(APPEND CPACK_SOURCE_IGNORE_FILES "/\\\\.github/")
list(APPEND CPACK_SOURCE_IGNORE_FILES "/build/")
list(APPEND CPACK_SOURCE_IGNORE_FILES "${CMAKE_CURRENT_BINARY_DIR}/")
set(CPACK_SOURCE_DIR "${CMAKE_CURRENT_SOURCE_DIR}")

set(CPACK_DEBIAN_PACKAGE_SECTION "sound")
set(CPACK_DEBIAN_PACKAGE_PRIORITY "optional")
set(CPACK_DEBIAN_PACKAGE_SUGGESTS "pdf-viewer, pulseaudio-utils")
set(CPACK_DEBIAN_PACKAGE_REPLACES "mixxx-data")
set(CPACK_DEBIAN_PACKAGE_DEPENDS "libqt5sql5-sqlite, fonts-open-sans, fonts-ubuntu,\
 qml-module-qtquick-controls, qml-module-qtquick-controls2, qml-module-qt-labs-qmlmodels, qml-module-qtquick-shapes")
set(CPACK_DEBIAN_PACKAGE_SHLIBDEPS ON)
set(CPACK_DEBIAN_PACKAGE_HOMEPAGE "${CPACK_PACKAGE_HOMEPAGE_URL}")
set(CPACK_DEBIAN_PACKAGE_CONTROL_STRICT_PERMISSION TRUE)
file(READ ${CPACK_PACKAGE_DESCRIPTION_FILE} CPACK_DEBIAN_PACKAGE_DESCRIPTION)
set(CPACK_DEBIAN_PACKAGE_DESCRIPTION_MERGED "${CPACK_DEBIAN_PACKAGE_DESCRIPTION}")
string(PREPEND CPACK_DEBIAN_PACKAGE_DESCRIPTION_MERGED "${CPACK_PACKAGE_DESCRIPTION_SUMMARY}" "\n")
string(REPLACE "\n\n" "\n.\n" CPACK_DEBIAN_PACKAGE_DESCRIPTION_MERGED "${CPACK_DEBIAN_PACKAGE_DESCRIPTION_MERGED}")
string(REPLACE "\n" "\n " CPACK_DEBIAN_PACKAGE_DESCRIPTION_MERGED "${CPACK_DEBIAN_PACKAGE_DESCRIPTION_MERGED}")

# This is the version of the package itself and can be advanced or set to
# something like 0ubuntu1 when building a new package from the same version
if (NOT CPACK_DEBIAN_PACKAGE_RELEASE)
   set(CPACK_DEBIAN_PACKAGE_RELEASE 1)
endif()

set(CPACK_DEBIAN_DISTRIBUTION_RELEASES jammy kinetic)
set(CPACK_DEBIAN_SOURCE_DIR ${CMAKE_SOURCE_DIR})
set(CPACK_DEBIAN_UPLOAD_PPA_SCRIPT "${CMAKE_CURRENT_SOURCE_DIR}/packaging/CPackDebUploadPPA.cmake")
set(CPACK_DEBIAN_INSTALL_SCRIPT "${CMAKE_CURRENT_SOURCE_DIR}/packaging/CPackDebInstall.cmake")

set(CPACK_WIX_UPGRADE_GUID "921DC99C-4DCF-478D-B950-50685CB9E6BE")
set(CPACK_WIX_LICENSE_RTF "${CMAKE_CURRENT_SOURCE_DIR}/packaging/wix/LICENSE.rtf")
set(CPACK_WIX_PRODUCT_ICON "${CMAKE_SOURCE_DIR}/res/images/icons/ic_mixxx.ico")
set(CPACK_WIX_PROPERTY_ARPHELPLINK "${CPACK_PACKAGE_HOMEPAGE_URL}")
set(CPACK_WIX_UI_BANNER "${CMAKE_CURRENT_SOURCE_DIR}/packaging/wix/images/banner.bmp")
set(CPACK_WIX_UI_DIALOG "${CMAKE_CURRENT_SOURCE_DIR}/packaging/wix/images/dialog.bmp")

set(CPACK_PROJECT_CONFIG_FILE "${CMAKE_SOURCE_DIR}/packaging/CPackConfig.cmake" )

include(CPack)

if(APPLE AND MACOS_BUNDLE)
    set(BUNDLE_NAME "${MIXXX_INSTALL_PREFIX}")
    set(BUNDLE_DIRS "${CMAKE_PREFIX_PATH}/lib")
    set(APPLE_CODESIGN_ENTITLEMENTS "${CMAKE_CURRENT_SOURCE_DIR}/packaging/macos/entitlements.plist")

    # Starting with arm64 macOS Apple will require ad-hoc code signatures,
    # which can be generated by setting the identity to a single dash (-).
    # These only include a checksum for verifying integrity, not an actual
    # signature.
    if (NOT APPLE_CODESIGN_IDENTITY)
      set(APPLE_CODESIGN_IDENTITY -)
    endif()

    configure_file(cmake/modules/BundleInstall.cmake.in "${CMAKE_CURRENT_BINARY_DIR}/BundleInstall.cmake" @ONLY)
    install(SCRIPT "${CMAKE_CURRENT_BINARY_DIR}/BundleInstall.cmake")
endif()<|MERGE_RESOLUTION|>--- conflicted
+++ resolved
@@ -25,14 +25,14 @@
   cmake_policy(SET CMP0071 NEW)
 endif()
 
-<<<<<<< HEAD
 # Propagate interface link properties
 if(POLICY CMP0099)
   # This avoids a warning when qt deals with different behaviours controlled by this policy
   # in its cmake functions. See
   # https://github.com/qt/qtbase/commit/e3e1007f9778d8fc629a06f7d3d216bb7f81351b
   cmake_policy(SET CMP0099 NEW)
-=======
+endif()
+
 # Set the timestamp of extracted files to the time of the extraction instead of
 # the archived timestamp to make sure that dependent files are rebuilt if the
 # URL changes.
@@ -43,7 +43,6 @@
 # Check if any relevant env vars were set from the build env scripts
 if(DEFINED ENV{X_VCPKG_APPLOCAL_DEPS_INSTALL} AND NOT DEFINED X_VCPKG_APPLOCAL_DEPS_INSTALL)
   set(X_VCPKG_APPLOCAL_DEPS_INSTALL "$ENV{X_VCPKG_APPLOCAL_DEPS_INSTALL}" CACHE BOOL "")
->>>>>>> 11d66086
 endif()
 
 # Set the timestamp of extracted files to the time of the extraction instead of
