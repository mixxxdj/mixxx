--- conflicted
+++ resolved
@@ -64,41 +64,40 @@
       )
     endif()
   elseif(APPLE AND NOT IOS)
-<<<<<<< HEAD
-    if(CMAKE_BUILD_TYPE MATCHES "Debug")
+    if(CMAKE_SYSTEM_PROCESSOR MATCHES "arm64")
+      message(
+        FATAL_ERROR
+        "Did you build the Mixxx build environment as described here: https://github.com/mixxxdj/mixxx/wiki/Compiling-dependencies-for-macOS-arm64?"
+      )
+    elseif(CMAKE_BUILD_TYPE MATCHES "Debug")
       message(
         FATAL_ERROR
         "Did you download the Mixxx build environment using `${CMAKE_SOURCE_DIR}/tools/macos_buildenv.sh`"
       )
-=======
-    if(CMAKE_SYSTEM_PROCESSOR MATCHES "arm64")
-      message(FATAL_ERROR "Did you build the Mixxx build environment as described here: https://github.com/mixxxdj/mixxx/wiki/Compiling-dependencies-for-macOS-arm64?")
-    elseif(CMAKE_BUILD_TYPE MATCHES "Debug")
-      message(FATAL_ERROR "Did you download the Mixxx build environment using `${CMAKE_SOURCE_DIR}/tools/macos_buildenv.sh`")
->>>>>>> 23a9c9a0
     else()
       message(
         FATAL_ERROR
         "Did you download the Mixxx build environment using `${CMAKE_SOURCE_DIR}/tools/macos_release_buildenv.sh` or `${CMAKE_SOURCE_DIR}/tools/macos_buildenv.sh`(includes Debug)?"
       )
     endif()
-<<<<<<< HEAD
-  elseif(LINUX)
-    message(
-      FATAL_ERROR
-      "Did you install the Debian dev packages via `${CMAKE_SOURCE_DIR}/tools/debian_buildenv.sh` or the equivalent packages using your package manager?"
-    )
-=======
   elseif(UNIX AND NOT APPLE)
     # Linux, BSD, Solaris, Minix
     if(EXISTS "/etc/debian_version") # exists also on Ubuntu and Mint
-      message(FATAL_ERROR "Did you install the required Debian dev packages via `${CMAKE_SOURCE_DIR}/tools/debian_buildenv.sh`?")
+      message(
+        FATAL_ERROR
+        "Did you install the required Debian dev packages via `${CMAKE_SOURCE_DIR}/tools/debian_buildenv.sh`?"
+      )
     elseif(EXISTS "/etc/redhat-release") # exists also on Fedora Mageia Madndriva Alma CentOS
-      message(FATAL_ERROR "Did you install the required RPM dev packages via `${CMAKE_SOURCE_DIR}/tools/rpm_buildenv.sh`?")
+      message(
+        FATAL_ERROR
+        "Did you install the required RPM dev packages via `${CMAKE_SOURCE_DIR}/tools/rpm_buildenv.sh`?"
+      )
     else()
-       message(FATAL_ERROR "Did you install the equivalent dev packages listed in `${CMAKE_SOURCE_DIR}/tools/debian_buildenv.sh`?")
+      message(
+        FATAL_ERROR
+        "Did you install the equivalent dev packages listed in `${CMAKE_SOURCE_DIR}/tools/debian_buildenv.sh`?"
+      )
     endif()
->>>>>>> 23a9c9a0
   elseif(DEFINED VCPKG_TARGET_TRIPLET)
     message(
       FATAL_ERROR
