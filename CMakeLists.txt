cmake_minimum_required(VERSION 3.21)

message(STATUS "CMAKE_VERSION: ${CMAKE_VERSION}")

# CMAKE_CXX_COMPILER_ID: Distinguish between "AppleClang" and "Clang"
if(POLICY CMP0025)
  cmake_policy(SET CMP0025 NEW)
endif()

# MACOSX_RPATH is set by default
if(POLICY CMP0042)
  cmake_policy(SET CMP0042 NEW)
endif()

# Support new IN_LIST if() operator
if(POLICY CMP0057)
  cmake_policy(SET CMP0057 NEW)
endif()

# Enforce interprocedural optimization
if(POLICY CMP0069)
  cmake_policy(SET CMP0069 NEW)
endif()

# Let AUTOMOC and AUTOUIC process GENERATED files
if(POLICY CMP0071)
  cmake_policy(SET CMP0071 NEW)
endif()

# Propagate interface link properties
if(POLICY CMP0099)
  # This avoids a warning when qt deals with different behaviours controlled by this policy
  # in its cmake functions. See
  # https://github.com/qt/qtbase/commit/e3e1007f9778d8fc629a06f7d3d216bb7f81351b
  cmake_policy(SET CMP0099 NEW)
endif()

# An imported target missing its location property fails during generation.
if(POLICY CMP0111)
  cmake_policy(SET CMP0111 NEW)
endif()

# Set the timestamp of extracted files to the time of the extraction instead of
# the archived timestamp to make sure that dependent files are rebuilt if the
# URL changes.
if(POLICY CMP0135)
  cmake_policy(SET CMP0135 NEW)
endif()

function(FATAL_ERROR_MISSING_ENV)
  if(WIN32)
    if(CMAKE_BUILD_TYPE MATCHES "Debug")
      message(FATAL_ERROR "Did you download the Mixxx build environment using `${CMAKE_SOURCE_DIR}/tools/windows_buildenv.bat`?")
    else()
      message(FATAL_ERROR "Did you download the Mixxx build environment using `${CMAKE_SOURCE_DIR}/tools/windows_release_buildenv.bat` or `${CMAKE_SOURCE_DIR}/tools/windows_buildenv.bat`(includes Debug)?")
    endif()
  elseif(APPLE AND NOT IOS)
    if(CMAKE_BUILD_TYPE MATCHES "Debug")
      message(FATAL_ERROR "Did you download the Mixxx build environment using `${CMAKE_SOURCE_DIR}/tools/macos_buildenv.sh`")
    else()
      message(FATAL_ERROR "Did you download the Mixxx build environment using `${CMAKE_SOURCE_DIR}/tools/macos_release_buildenv.sh` or `${CMAKE_SOURCE_DIR}/tools/macos_buildenv.sh`(includes Debug)?")
    endif()
  elseif(LINUX)
    message(FATAL_ERROR "Did you install the Debian dev packages via `${CMAKE_SOURCE_DIR}/tools/debian_buildenv.sh` or the equivalent packages using your package manager?")
  elseif(DEFINED VCPKG_TARGET_TRIPLET)
    message(FATAL_ERROR "You are targeting ${VCPKG_TARGET_TRIPLET}, which does not have a prebuilt environment. Please make sure that -DMIXXX_VCPKG_ROOT points to a vcpkg environment containing installed dependencies for ${VCPKG_TARGET_TRIPLET}!")
  else()
    message(FATAL_ERROR "You are building for an unknown platform and are missing a build environment. Please set -DVCPKG_TARGET_TRIPLET and make sure that -DMIXXX_VCPKG_ROOT points to a vcpkg environment containing installed dependencies for your target platform!")
  endif()
endfunction()

# We use here ENV{MIXXX_VCPKG_ROOT} as a workaround to find the overlay folders
# in manifest mode https://github.com/microsoft/vcpkg/issues/12289.
# Note: VCPKG_ROOT, the default location for the vcpkg cli tool is later
# adjusted by CMAKE_TOOLCHAIN_FILE.
if(DEFINED ENV{MIXXX_VCPKG_ROOT} AND NOT DEFINED MIXXX_VCPKG_ROOT)
    set(MIXXX_VCPKG_ROOT "$ENV{MIXXX_VCPKG_ROOT}")
endif()

if(DEFINED MIXXX_VCPKG_ROOT)
  if(EXISTS "$ENV{MIXXX_VCPKG_ROOT}/overlay/ports" OR NOT EXISTS "$ENV{MIXXX_VCPKG_ROOT}/ports")
    # MIXXX_VCPKG_ROOT points to our vcpkg environment
    # and we configure the CMAKE_TOOLCHAIN_FILE and overlays accordingly
    message(STATUS "Using MIXXX_VCPKG_ROOT: $ENV{MIXXX_VCPKG_ROOT}")
  else()
    message(STATUS "MIXXX_VCPKG_ROOT not correct (missing $ENV{MIXXX_VCPKG_ROOT}/overlay/ports)")
    FATAL_ERROR_MISSING_ENV()
  endif()

  if(NOT DEFINED VCPKG_OVERLAY_PORTS)
    # required for manifest mode
    set(VCPKG_OVERLAY_PORTS "${MIXXX_VCPKG_ROOT}/overlay/ports")
    if(APPLE)
        list(APPEND VCPKG_OVERLAY_PORTS "${MIXXX_VCPKG_ROOT}/overlay/osx")
    elseif(WIN32)
        list(APPEND VCPKG_OVERLAY_PORTS "${MIXXX_VCPKG_ROOT}/overlay/windows")
    endif()
  endif()

  if(NOT DEFINED VCPKG_OVERLAY_TRIPLETS)
    # required for manifest mode
    set(VCPKG_OVERLAY_TRIPLETS "${MIXXX_VCPKG_ROOT}/overlay/triplets")
  endif()

  if(NOT DEFINED CMAKE_TOOLCHAIN_FILE)
    set(CMAKE_TOOLCHAIN_FILE "${MIXXX_VCPKG_ROOT}/scripts/buildsystems/vcpkg.cmake" CACHE STRING "")
  endif()
endif()

if(NOT DEFINED VCPKG_TARGET_TRIPLET)
  if(DEFINED ENV{VCPKG_TARGET_TRIPLET})
    set(VCPKG_TARGET_TRIPLET "$ENV{VCPKG_TARGET_TRIPLET}")
  elseif(DEFINED ENV{VCPKG_DEFAULT_TRIPLET})
    set(VCPKG_TARGET_TRIPLET "$ENV{VCPKG_DEFAULT_TRIPLET}")
  endif()
endif()
set(X_VCPKG_APPLOCAL_DEPS_INSTALL ON CACHE BOOL "Automatically copy dependencies into the install target directory for executables." FORCE)


# Set a default build type if none was specified
# See https://blog.kitware.com/cmake-and-the-default-build-type/ for details.
set(default_build_type "RelWithDebInfo")
if(EXISTS "${CMAKE_SOURCE_DIR}/.git" AND NOT WIN32)
  # On Windows, Debug builds are linked to unoptimized libs
  # generating unusable slow Mixxx builds.
  set(default_build_type "Debug")
endif()

if(NOT CMAKE_CONFIGURATION_TYPES)
  if(NOT CMAKE_BUILD_TYPE)
    message(STATUS "Setting CMAKE_BUILD_TYPE to '${default_build_type}' as none was specified.")
    set(CMAKE_BUILD_TYPE "${default_build_type}" CACHE STRING "Choose the type of build." FORCE)
    # Set the possible values of build type for cmake-gui
    set_property(CACHE CMAKE_BUILD_TYPE PROPERTY STRINGS "Debug" "Release" "RelWithDebInfo")
  elseif(NOT CMAKE_BUILD_TYPE MATCHES "^(Debug|Release|RelWithDebInfo)$")
    message(FATAL_ERROR "CMAKE_BUILD_TYPE=${CMAKE_BUILD_TYPE} is not supported, use one of Debug, Release or RelWithDebInfo.")
  endif()
endif()

include(CMakeDependentOption)

option(QT6 "Build with Qt6" ON)
cmake_dependent_option(QML "Build with QML" ON "QT6" OFF)
option(QOPENGL "Use QOpenGLWindow based widget instead of QGLWidget" ON)

if(QOPENGL)
  add_compile_definitions(MIXXX_USE_QOPENGL)
endif()

if(QML)
  add_compile_definitions(MIXXX_USE_QML)
endif()

if(VCPKG_TARGET_TRIPLET MATCHES "^wasm(32|64)-emscripten")
  message(STATUS "Targeting Emscripten (${VCPKG_TARGET_TRIPLET})")
  if(DEFINED ENV{EMSDK})
    message(STATUS "Found EMSDK at $ENV{EMSDK}")
  else()
    message(FATAL_ERROR "Please make sure emsdk is installed and the environment variable EMSDK is set (see https://emscripten.org/docs/getting_started/downloads.html)")
  endif()
  if(NOT DEFINED VCPKG_CHAINLOAD_TOOLCHAIN_FILE)
    set(VCPKG_CHAINLOAD_TOOLCHAIN_FILE "$ENV{EMSDK}/upstream/emscripten/cmake/Modules/Platform/Emscripten.cmake" CACHE STRING "")
  endif()
  # Enabling this causes Qt's FindWrapRt C++ compile check to fail as it tries
  # to run `clang-scan-deps` (because we set the C++ standard to 20). Emscripten
  # does not ship this binary yet, though. Potentially relevant upstream bug:
  # https://github.com/emscripten-core/emscripten/issues/21042
  set(CMAKE_CXX_SCAN_FOR_MODULES OFF)
elseif(APPLE)
  # Check if xcode-select is installed
  execute_process(COMMAND xcode-select -v
    RESULT_VARIABLE XCODE_SELECT_RESULT
    OUTPUT_QUIET
  )
  if(XCODE_SELECT_RESULT)
    # xcode-select command failed, meaning it is not installed or not configured properly
    message(FATAL_ERROR "'xcode-select -v' failed with '${XCODE_SELECT_RESULT}'. You may need to install Xcode and run 'sudo xcode-select --install'.")
  endif()

  if(VCPKG_TARGET_TRIPLET MATCHES "^[a-zA-Z0-9]+-osx")
    message(STATUS "Targeting macOS (${VCPKG_TARGET_TRIPLET})")
    set(CMAKE_SYSTEM_NAME Darwin CACHE STRING "Target macOS")
    if(VCPKG_TARGET_TRIPLET MATCHES "^arm64-")
      # Minimum macOS version for arm64 Support
      set(CMAKE_OSX_DEPLOYMENT_TARGET 11.0 CACHE STRING "Minimum macOS version the build will be able to run on")
      set(CMAKE_OSX_ARCHITECTURES arm64 CACHE STRING "The target architecture")
      set(CMAKE_SYSTEM_PROCESSOR arm64 CACHE STRING "The target system processor")
    else()
      if(QT6)
        # Minimum macOS version supported by Qt 6
        set(CMAKE_OSX_DEPLOYMENT_TARGET 10.15 CACHE STRING "Minimum macOS version the build will be able to run on")
      else()
        # Minimum macOS version supported by Qt 5.12
        set(CMAKE_OSX_DEPLOYMENT_TARGET 10.12 CACHE STRING "Minimum macOS version the build will be able to run on")
        # Needed for deployment target < 10.14
        add_compile_options(-fno-aligned-allocation)
      endif()
    endif()
  elseif(VCPKG_TARGET_TRIPLET MATCHES "^[a-zA-Z0-9]+-ios")
    message(STATUS "Targeting iOS (${VCPKG_TARGET_TRIPLET})")
    set(CMAKE_SYSTEM_NAME iOS CACHE STRING "Target iOS")
    set(CMAKE_OSX_DEPLOYMENT_TARGET 14.0 CACHE STRING "Minimum iOS version to target")
  else()
    message(WARNING "Targeting an Apple platform, but VCPKG_TARGET_TRIPLET is not set. This is not a supported scenario!")
  endif()
endif()

project(mixxx VERSION 2.6.0)
enable_language(C CXX)
# Work around missing version suffixes support https://gitlab.kitware.com/cmake/cmake/-/issues/16716
set(MIXXX_VERSION_PRERELEASE "alpha") # set to "alpha" "beta" or ""

set(CMAKE_PROJECT_HOMEPAGE_URL "https://www.mixxx.org")
set(CMAKE_PROJECT_DESCRIPTION "Mixxx is Free DJ software that gives you everything you need to perform live mixes.")

# Used for force control of color output
set(BUILD_COLORS "auto" CACHE STRING "Try to use colors auto/always/no")

list(APPEND CMAKE_MODULE_PATH "${CMAKE_CURRENT_SOURCE_DIR}/cmake/modules")
include(CheckSymbolExists)
include(CheckIncludeFileCXX)
include(ExternalProject)
include(GNUInstallDirs)
include(DefaultOption)
include(IsStaticLibrary)

# Verify VCPKG settings
if(DEFINED _VCPKG_INSTALLED_DIR)
  if(NOT EXISTS "${_VCPKG_INSTALLED_DIR}/${VCPKG_TARGET_TRIPLET}")
    # Fail early if this part of CMAKE_PREFIX_PATH does not exist
    # else the library lookups below will fail with misleading error messages
    message(STATUS "VCPKG_TARGET_TRIPLET dir not found: ${_VCPKG_INSTALLED_DIR}/${VCPKG_TARGET_TRIPLET} "
        "Make sure the VCPKG build environment is installed and contains the build for the selected triplet.")
    FATAL_ERROR_MISSING_ENV()
  else()
    message(STATUS "Using VCPKG_TARGET_TRIPLET: ${VCPKG_TARGET_TRIPLET}")
  endif()
endif()

#######################################################################
# Compilers and toolchains

if(CMAKE_CXX_COMPILER_ID STREQUAL "GNU")
  # GNU is GNU GCC
  set(GNU_GCC true)
else()
  set(GNU_GCC false)
endif()

if(CMAKE_CXX_COMPILER_ID MATCHES "Clang")
  if (CMAKE_CXX_SIMULATE_ID MATCHES "MSVC")
    set(LLVM_CLANG false)
    set(MSVC true)
  else()
    # using regular Clang or AppleClang
    set(LLVM_CLANG true)
  endif()
else()
  set(LLVM_CLANG false)
endif()

# CMake implicitly sets the variable MSVC to true for Microsoft
# Visual C++ or another compiler simulating Visual C++.
# https://cmake.org/cmake/help/latest/variable/MSVC.html

#######################################################################

set(CMAKE_CXX_STANDARD 20)
if(MSVC)
  # Ensure MSVC populates __cplusplus correctly.
  set(CMAKE_CXX_FLAGS "${CMAKE_CXX_FLAGS} /Zc:__cplusplus")
  # Remove unreferenced code and data
  # Since c++11 they can safely be removed to speed up linking.
  set(CMAKE_CXX_FLAGS "${CMAKE_CXX_FLAGS} /Zc:inline")
endif()

# Speed up builds on HDDs and prevent wearing of SDDs
#
# This is only applies to gcc/clang, therefore this option is forcibly set to
# ON on all other compilers.
cmake_dependent_option(BUILD_LOW_MEMORY "Store temporary build files on disk by disabling the build option -pipe" OFF "GNU_GCC OR LLVM_CLANG" ON)
if(NOT BUILD_LOW_MEMORY)
  add_compile_options(-pipe)
endif()

# Coverage
#
# This is only available with GCC, therefore this option is forcibly set to OFF
# for all other compilers.
cmake_dependent_option(COVERAGE "Coverage (i.e. gcov) support" OFF "GNU_GCC" OFF)
if(COVERAGE)
  add_compile_options(--coverage -fprofile-arcs -ftest-coverage)
  add_link_options(--coverage -fprofile-arcs -ftest-coverage)
endif()

# Profiling
#
# This is only available on Linux, therefore this option is forcibly set to OFF
# on all other platforms.
cmake_dependent_option(PROFILING "Profiling (e.g. gprof) support" OFF "UNIX;NOT APPLE" OFF)
if(PROFILING)
  add_compile_options(-pg)
  add_link_options(-pg)
endif()

#
# Optimizations
#

set(OPTIMIZE "portable" CACHE STRING "Optimization and Tuning (set to off, portable, native, legacy)")
set_property(CACHE OPTIMIZE PROPERTY STRINGS "off" "portable" "native" "legacy")
string(TOLOWER "${OPTIMIZE}" OPTIMIZE)
message(STATUS "Optimization level: ${OPTIMIZE}")

# CMAKE_INTERPROCEDURAL_OPTIMIZATION can be defined to override the default behaviour.
# We keep CMAKE_INTERPROCEDURAL_OPTIMIZATION unset (IPO disabled) to save
# build time at the cost of a bigger memory footprint at run-time.
# See https://github.com/mixxxdj/mixxx/pull/3589 for some test results
# Note: IPO has caused issues on Fedora https://bugzilla.rpmfusion.org/show_bug.cgi?id=5829
# Uncomment the following code to enable IPO for Release builds
#if(NOT DEFINED CMAKE_INTERPROCEDURAL_OPTIMIZATION AND NOT CMAKE_BUILD_TYPE STREQUAL "Debug" AND NOT OPTIMIZE STREQUAL "off")
#  include(CheckIPOSupported)
#  check_ipo_supported(RESULT HAVE_IPO)
#  if(HAVE_IPO)
#    set(CMAKE_INTERPROCEDURAL_OPTIMIZATION TRUE)
#  endif()
#endif()

if(MSVC)
  # Microsoft Visual Studio Compiler
  add_compile_options(/UTF8)
  if(CMAKE_SIZEOF_VOID_P EQUAL 8)
    # Target architecture is x64 -> x64 has alsways SSE and SSE2 instruction sets
    message(STATUS "x64 Enabling SSE2 CPU optimizations (>= Pentium 4)")
    # Define gcc/clang style defines for SSE and SSE2 for compatibility
    add_compile_definitions("__SSE__" "__SSE2__")
  endif()

  # Needed for sccache
  if(CMAKE_BUILD_TYPE STREQUAL "Debug")
    string(REPLACE "/Zi" "/Z7" CMAKE_CXX_FLAGS_DEBUG "${CMAKE_CXX_FLAGS_DEBUG}")
    string(REPLACE "/Zi" "/Z7" CMAKE_C_FLAGS_DEBUG "${CMAKE_C_FLAGS_DEBUG}")
  elseif(CMAKE_BUILD_TYPE STREQUAL "Release")
    string(REPLACE "/Zi" "/Z7" CMAKE_CXX_FLAGS_RELEASE "${CMAKE_CXX_FLAGS_RELEASE}")
    string(REPLACE "/Zi" "/Z7" CMAKE_C_FLAGS_RELEASE "${CMAKE_C_FLAGS_RELEASE}")
  elseif(CMAKE_BUILD_TYPE STREQUAL "RelWithDebInfo")
    string(REPLACE "/Zi" "/Z7" CMAKE_CXX_FLAGS_RELWITHDEBINFO "${CMAKE_CXX_FLAGS_RELWITHDEBINFO}")
    string(REPLACE "/Zi" "/Z7" CMAKE_C_FLAGS_RELWITHDEBINFO "${CMAKE_C_FLAGS_RELWITHDEBINFO}")
  endif()

  if(NOT OPTIMIZE STREQUAL "off")
    # Use the fastest floating point math library
    # http://msdn.microsoft.com/en-us/library/e7s85ffb.aspx
    # http://msdn.microsoft.com/en-us/library/ms235601.aspx
    add_compile_options(/fp:fast)

    # Suggested for unused code removal
    # http://msdn.microsoft.com/en-us/library/ms235601.aspx
    # http://msdn.microsoft.com/en-us/library/xsa71f43.aspx
    # http://msdn.microsoft.com/en-us/library/bxwfs976.aspx
    add_compile_options(/Gy)

    # For repeated local development builds, /INCREMENTAL offers much faster build times with the same performance of the executable,
    # unless link time code generation (like CMAKE_INTERPROCEDURAL_OPTIMIZATION) is used, which is contrary to incremental linking.

    if(CMAKE_BUILD_TYPE STREQUAL "Debug")
      #optimize Debug Builds as well, to have "normal" behaviour of mixxx during development
      string(REPLACE "/Od" "" CMAKE_CXX_FLAGS_DEBUG  "${CMAKE_CXX_FLAGS_DEBUG}")
      string(REPLACE "/Od" "" CMAKE_C_FLAGS_DEBUG  "${CMAKE_C_FLAGS}")
      string(REPLACE "/Ob0" "" CMAKE_CXX_FLAGS_DEBUG  "${CMAKE_CXX_FLAGS_DEBUG}")
      string(REPLACE "/Ob0" "" CMAKE_C_FLAGS_DEBUG  "${CMAKE_C_FLAGS}")

      add_compile_options(/O2) # this implies /Od2
      # Remove /RTC1 flag set by CMAKE by default (conflicts with /O2)
      string(REPLACE "/RTC1" "" CMAKE_CXX_FLAGS_DEBUG  "${CMAKE_CXX_FLAGS_DEBUG}")
      string(REPLACE "/RTC1" "" CMAKE_C_FLAGS_DEBUG  "${CMAKE_C_FLAGS_DEBUG}")
    elseif(CMAKE_BUILD_TYPE STREQUAL "RelWithDebInfo")
      # For some reasons cmake uses /Ob1 in RelWithDebInfo https://gitlab.kitware.com/cmake/cmake/-/issues/20812
      # /O2 is applied by CMake and this implies /Od2
      string(REPLACE "/Ob1" "" CMAKE_CXX_FLAGS_RELWITHDEBINFO  "${CMAKE_CXX_FLAGS_RELWITHDEBINFO}")
      string(REPLACE "/Ob1" "" CMAKE_C_FLAGS_RELWITHDEBINFO  "${CMAKE_C_FLAGS_RELWITHDEBINFO}")

      # Reduce the size of the binary in RelWithDebInfo builds
      # Do not use /OPT:ICF because it has no effect.
      # https://github.com/mixxxdj/mixxx/pull/3660#pullrequestreview-600137258
      add_link_options(/OPT:REF)

      # /INCREMENTAL is incompatible with /OPT:REF, but it's the CMake default for RelWithDebInfo
      # The CMAKE_EXE_LINKER_FLAGS_RELWITHDEBINFO can be defined by the user in the GUI or in CMakeSettings.json,
      # therefore we can't rely on the default.
      string(FIND CMAKE_EXE_LINKER_FLAGS_RELWITHDEBINFO "/INCREMENTAL:NO" INCREMENTAL_NO_POSITION)
      if(INCREMENTAL_NO_POSITION EQUAL -1)
        message(STATUS "Overwriting /INCREMENTAL by /INCREMENTAL:NO to allow link time code optimization")
        string(REPLACE "/INCREMENTAL" "/INCREMENTAL:NO" CMAKE_EXE_LINKER_FLAGS_RELWITHDEBINFO "${CMAKE_EXE_LINKER_FLAGS_RELWITHDEBINFO}")
      endif()
      # Note: CMAKE_INTERPROCEDURAL_OPTIMIZATION sets the /GL and /LTCG flags for us
    elseif(CMAKE_BUILD_TYPE STREQUAL "Release")
      # Reduce the size of the binary in Release builds
      # Do not use /OPT:ICF because it has no effect.
      # https://github.com/mixxxdj/mixxx/pull/3660#pullrequestreview-600137258
      add_link_options(/OPT:REF)
    endif()

    if(OPTIMIZE STREQUAL "portable")
      if(NOT CMAKE_SIZEOF_VOID_P EQUAL 8)
        # Target architecture is x86 with SSE and SSE2
        message(STATUS "x86 Enabling SSE2 CPU optimizations (>= Pentium 4)")
        # Define gcc/clang style defines for SSE and SSE2 for compatibility
        add_compile_definitions("__SSE__" "__SSE2__")
        # Set compiler option for SSE/SSE2
        add_compile_options(/arch:SSE2)
      endif()
    elseif(OPTIMIZE STREQUAL "native")
      message("Enabling optimizations for native system, specified by user")
      if(NOT CMAKE_SIZEOF_VOID_P EQUAL 8)
        # Target architecture is x86 with SSE and SSE2
        message(STATUS "x86 Enabling SSE2 CPU optimizations (>= Pentium 4)")
        # Define gcc/clang style defines for SSE and SSE2 for compatibility
        add_compile_definitions("__SSE__" "__SSE2__")
      endif()
      # Define the target processor instruction and other compiler optimization flags here:
      # https://docs.microsoft.com/en-us/cpp/build/reference/arch-x64?view=msvc-160
      # add_compile_options(/arch:AVX512)
      message(FATAL_ERROR "User need to set the MSVC compiler flags for the native processor here!")
      add_compile_options("/favor:${CMAKE_SYSTEM_PROCESSOR}")
    elseif(OPTIMIZE STREQUAL "legacy")
      if(CMAKE_SIZEOF_VOID_P EQUAL 8)
        message("Enabling pure x64 instruction set (without AVX etc.)")
      else()
        message("Enabling pure i386 instruction set (without SSE/SSE2 etc.)")
      endif()
    else()
      message(FATAL_ERROR "Invalid value passed to OPTIMIZE option: ${OPTIMIZE}")
    endif()
  else()
    # OPTIMIZE=off
    if(CMAKE_BUILD_TYPE STREQUAL "Release")
      #Remove optimize flags set by cmake defaults
      string(REPLACE "/O2" "" CMAKE_CXX_FLAGS_RELEASE  "${CMAKE_CXX_FLAGS_RELEASE}")
      string(REPLACE "/O2" "" CMAKE_C_FLAGS_RELEASE  "${CMAKE_C_FLAGS_RELEASE}")
      string(REPLACE "/Ob2" "" CMAKE_CXX_FLAGS_RELEASE  "${CMAKE_CXX_FLAGS_RELEASE}")
      string(REPLACE "/Ob2" "" CMAKE_C_FLAGS_RELEASE  "${CMAKE_C_FLAGS_RELEASE}")
      add_compile_options(/Od) # this implies /Ob0
      add_compile_options(/RTC1)
    elseif(CMAKE_BUILD_TYPE STREQUAL "RelWithDebInfo")
      #Remove optimize flags set by cmake defaults
      string(REPLACE "/O2" "" CMAKE_CXX_FLAGS_RELWITHDEBINFO  "${CMAKE_CXX_FLAGS_RELWITHDEBINFO}")
      string(REPLACE "/O2" "" CMAKE_C_FLAGS_RELWITHDEBINFO  "${CMAKE_C_FLAGS_RELWITHDEBINFO}")
      # For some reasons cmake uses /Ob1 in RelWithDebInfo https://gitlab.kitware.com/cmake/cmake/-/issues/20812
      string(REPLACE "/Ob1" "" CMAKE_CXX_FLAGS_RELWITHDEBINFO  "${CMAKE_CXX_FLAGS_RELWITHDEBINFO}")
      string(REPLACE "/Ob1" "" CMAKE_C_FLAGS_RELWITHDEBINFO  "${CMAKE_C_FLAGS_RELWITHDEBINFO}")
      add_compile_options(/Od) # this implies /Ob0
      add_compile_options(/RTC1)
    endif()
  endif()
elseif(GNU_GCC OR LLVM_CLANG)
  if(NOT OPTIMIZE STREQUAL "off")
    # Common flags to all optimizations.
    # -ffast-math will prevent a performance penalty by denormals
    # (floating point values almost Zero are treated as Zero)
    # unfortunately that work only on 64 bit CPUs or with sse2 enabled
    # The following optimisation flags makes the engine code ~3 times
    # faster, measured on a Atom CPU.
    add_compile_options(
      -ffast-math
      -funroll-loops
    )
    if(EMSCRIPTEN)
      # Optimize for size + speed when targeting Emscripten/WebAssembly
      # This is recommended as we use asyncify:
      # See https://doc.qt.io/qt-6/wasm.html#asyncify
      add_compile_options(-Os)
    else()
      add_compile_options(-O3)
    endif()
    # set -fomit-frame-pointer when we don't profile and are not using
    # Clang sanitizers.
    # Note: It is only included in -O on machines where it does not
    # interfere with debugging
    if(NOT PROFILING AND NOT SANITIZERS)
      add_compile_options(-fomit-frame-pointer)
    endif()

    if(OPTIMIZE STREQUAL "portable")
      # portable: sse2 CPU (>= Pentium 4)
      if(CMAKE_SYSTEM_PROCESSOR MATCHES "^(i[3456]86|x86|x64|x86_64|AMD64)$")
        message(STATUS "Enabling SSE2 CPU optimizations (>= Pentium 4)")
        if(NOT EMSCRIPTEN)
          add_compile_options(-mtune=generic)
        endif()
        # -mtune=generic picks the most common, but compatible options.
        # on arm platforms equivalent to -march=arch
        if(NOT CMAKE_SIZEOF_VOID_P EQUAL 8)
          # the sse flags are not set by default on 32 bit builds
          # but are not supported on arm builds
          add_compile_options(-msse2)
          if(EMSCRIPTEN)
            add_compile_options(-msimd128)
          else()
            add_compile_options(-mfpmath=sse)
          endif()
        endif()
        # TODO(rryan): macOS can use SSE3, and possibly SSE 4.1 once
        # we require macOS 10.12.
        # https://stackoverflow.com/questions/45917280/mac-osx-minumum-support-sse-version
      elseif(CMAKE_SYSTEM_PROCESSOR MATCHES "^(arm|armv7.*)$") # but not armv8
        add_compile_options(
          -mfloat-abi=hard
          -mfpu=neon
        )
      endif()
      # this sets macros __SSE2_MATH__ __SSE_MATH__ __SSE2__ __SSE__
      # This should be our default build for distribution
      # It's a little sketchy, but turning on SSE2 will gain
      # 100% performance in our filter code and allows us to
      # turns on denormal zeroing.
      # We don't really support CPU's earlier than Pentium 4,
      # which is the class of CPUs this decision affects.
      # The downside of this is that we aren't truly
      # i386 compatible, so builds that claim 'i386' will crash.
      # -- rryan 2/2011
      # Note: SSE2 is a core part of x64 CPUs
    elseif(OPTIMIZE STREQUAL "native")
      message("Enabling native optimizations for ${CMAKE_SYSTEM_PROCESSOR}")
      add_compile_options(-march=native)
      # Note: requires gcc >= 4.2.0
      # macros like __SSE2_MATH__ __SSE_MATH__ __SSE2__ __SSE__
      # are set automatically
      if(CMAKE_SYSTEM_PROCESSOR MATCHES "^(arm|armv7.*)$") # but not armv8
        add_compile_options(
          -mfloat-abi=hard
          -mfpu=neon
        )
      endif()
    elseif(OPTIMIZE STREQUAL "legacy")
      if(CMAKE_SYSTEM_PROCESSOR MATCHES "^(i[3456]86|x86|x64|x86_64|AMD64)$")
        message("Enabling pure i386 code")
        add_compile_options(-mtune=generic)
        # -mtune=generic pick the most common, but compatible options.
        # on arm platforms equivalent to -march=arch
      endif()
    else()
      message(FATAL_ERROR "Invalid value passed to OPTIMIZE option: ${OPTIMIZE}")
    endif()
  endif()
endif()

set(CMAKE_C_VISIBILITY_PRESET hidden)
set(CMAKE_CXX_VISIBILITY_PRESET hidden)
set(CMAKE_VISIBILITY_INLINES_HIDDEN TRUE)

if(WIN32)
  # Add support for lib prefix on Windows
  set(CMAKE_FIND_LIBRARY_PREFIXES "" "lib")
endif()

if(MSVC)
  if(NOT DEFINED CMAKE_DISABLE_PRECOMPILE_HEADERS)
    # With MSVC, PCH is faster than caching
    set(CMAKE_DISABLE_PRECOMPILE_HEADERS OFF)
  endif()
  set(CMAKE_DISABLE_PRECOMPILE_HEADERS ${CMAKE_DISABLE_PRECOMPILE_HEADERS} CACHE BOOL "Disable precompiled headers")

  # sccache support
  find_program(SCCACHE_EXECUTABLE "sccache")
  if(SCCACHE_EXECUTABLE)
    message(STATUS "Found sccache: ${SCCACHE_EXECUTABLE}")
  else()
    message(STATUS "Could NOT find sccache (missing executable)")
  endif()
  default_option(SCCACHE_SUPPORT "Enable sccache support" "SCCACHE_EXECUTABLE;CMAKE_DISABLE_PRECOMPILE_HEADERS")
  message(STATUS "Support for sccache: ${SCCACHE_SUPPORT}")
  if(SCCACHE_SUPPORT)
    if(NOT CMAKE_DISABLE_PRECOMPILE_HEADERS)
      message(WARNING
            "sccache: Does not work with precompiled headers. Set CMAKE_DISABLE_PRECOMPILE_HEADERS=ON")
    endif()
    set( CMAKE_C_COMPILER_LAUNCHER "${SCCACHE_EXECUTABLE}" )
    set( CMAKE_CXX_COMPILER_LAUNCHER "${SCCACHE_EXECUTABLE}" )
  endif()
else()
  # ccache support
  find_program(CCACHE_EXECUTABLE "ccache")
  if(CCACHE_EXECUTABLE)
    message(STATUS "Found ccache: ${CCACHE_EXECUTABLE}")
  else()
      message(STATUS "Could NOT find ccache (missing executable)")
  endif()
  default_option(CCACHE_SUPPORT "Enable ccache support" "CCACHE_EXECUTABLE")

  if(NOT DEFINED CMAKE_DISABLE_PRECOMPILE_HEADERS)
    set(CMAKE_DISABLE_PRECOMPILE_HEADERS ${CCACHE_SUPPORT})
  endif()
  set(CMAKE_DISABLE_PRECOMPILE_HEADERS ${CMAKE_DISABLE_PRECOMPILE_HEADERS} CACHE BOOL "Disable precompiled headers")

  if(CCACHE_SUPPORT)
    if(GNU_GCC OR LLVM_CLANG)
      # without this compiler messages in `make` backend would be uncolored
      set(CMAKE_CXX_FLAGS  "${CMAKE_CXX_FLAGS} -fdiagnostics-color=${BUILD_COLORS}")
    endif()
    if(NOT CMAKE_DISABLE_PRECOMPILE_HEADERS)
      execute_process(
          COMMAND "${CCACHE_EXECUTABLE}" "--get-config=sloppiness"
                    WORKING_DIRECTORY "${CMAKE_CURRENT_BINARY_DIR}"
                    OUTPUT_VARIABLE CCACHE_CONFIGURED_SLOPPINESS OUTPUT_STRIP_TRAILING_WHITESPACE
                    ERROR_QUIET)
      if (NOT CCACHE_CONFIGURED_SLOPPINESS MATCHES "pch_defines" OR
          NOT CCACHE_CONFIGURED_SLOPPINESS MATCHES "time_macros")
        message(WARNING
            "ccache: For use with precompiled headers, the setting \"sloppiness\" needs to "
            "be set to \"pch_defines,time_macros\". This can be done via the environment variable "
            "\"CCACHE_SLOPPINESS=pch_defines,time_macros\" or permanent via "
            "\"ccache --set-config=sloppiness=pch_defines,time_macros\".")
      endif()
    endif()
    set( CMAKE_C_COMPILER_LAUNCHER "${CCACHE_EXECUTABLE}" )
    set( CMAKE_CXX_COMPILER_LAUNCHER "${CCACHE_EXECUTABLE}" )
  endif()
  message(STATUS "Support for ccache: ${CCACHE_SUPPORT}")
endif()

if(NOT MSVC)
  # Try to configure mold as linker via -fuse-ld=mold, support from gcc 12.1, gcc 11.2.0-16 or clang
  execute_process(
    COMMAND ${CMAKE_CXX_COMPILER} -fuse-ld=mold -Wl,--version
    ERROR_QUIET
    OUTPUT_VARIABLE MOLD_FUSE_VERSION_STRING
    OUTPUT_STRIP_TRAILING_WHITESPACE
  )
  if(MOLD_FUSE_VERSION_STRING)
      set(MOLD_FUSE_FOUND TRUE)
  endif()
  if(NOT MOLD_FUSE_FOUND)
    # check if the symlink ld is in the mold folder for older compiler
    find_program(MOLD_SYMLINK "${CMAKE_INSTALL_LIBEXECDIR}/mold/ld")
    get_filename_component(MOLD_SYMLINK_DIRECTORY ${MOLD_SYMLINK} DIRECTORY)
  endif()
  if(MOLD_SYMLINK)
      set(MOLD_SYMLINK_FOUND TRUE)
  endif()
  default_option(MOLD_SUPPORT "Use 'mold' for linking" "MOLD_FUSE_FOUND OR MOLD_SYMLINK_FOUND")
  if(MOLD_SUPPORT)
    if(MOLD_FUSE_FOUND)
      message(STATUS "Selecting mold as linker")
      add_link_options("-fuse-ld=mold")
    elseif(MOLD_SYMLINK_FOUND)
      message(STATUS "Selecting mold as linker via ld symlink in ${MOLD_SYMLINK_DIRECTORY}")
      add_link_options("-B${MOLD_SYMLINK_DIRECTORY}")
    else()
      message(FATAL_ERROR "Could NOT find mold (missing executable)")
    endif()
  else()
    # Try to configure lld as linker
    execute_process(
      COMMAND ${CMAKE_CXX_COMPILER} -fuse-ld=lld -Wl,--version
      ERROR_QUIET
      OUTPUT_VARIABLE LLD_VERSION_STRING
      OUTPUT_STRIP_TRAILING_WHITESPACE
    )
    if(LLD_VERSION_STRING)
      string(REGEX MATCH "LLD ([0-9]+\\.[0-9]+\\.[0-9]+)" LLD_VERSION_MATCH "${LLD_VERSION_STRING}")
      if(LLD_VERSION_MATCH)
        set(LLD_VERSION ${CMAKE_MATCH_1})
        message(STATUS "Found ld.lld with version: ${LLD_VERSION}")
      else()
        message(WARNING "Failed to parse ld.lld version from: ${LLD_VERSION_STRING}")
      endif()
    endif()
    # LLD 10.0.0 does not work because of https://bugs.llvm.org/show_bug.cgi?id=45769
    default_option(LLD_SUPPORT "Use 'ld.lld' for linking" "LLD_VERSION VERSION_GREATER 10.0.0")
    if(LLD_SUPPORT)
      if(LLD_VERSION_STRING)
        if(LLD_VERSION VERSION_GREATER 10.0.0)
          message(STATUS "Selecting lld as linker")
          add_link_options("-fuse-ld=lld")
        else()
          message(FATAL_ERROR "Could NOT find ld.lld > 10.0.0")
        endif()
      else()
        message(FATAL_ERROR "Could NOT find ld.lld (missing executable)")
      endif()
    endif()
  endif()
endif()

if(CMAKE_VERSION VERSION_LESS "3.7.0")
  set(CMAKE_INCLUDE_CURRENT_DIR ON)
endif()

set(CLANG_TIDY "" CACHE STRING "CMAKE_CXX_CLANG_TIDY equivalent that only applies to mixxx sources, not bundled dependencies")

# Mixxx itself
add_library(mixxx-lib STATIC EXCLUDE_FROM_ALL
  src/analyzer/analyzerbeats.cpp
  src/analyzer/analyzerebur128.cpp
  src/analyzer/analyzergain.cpp
  src/analyzer/analyzerkey.cpp
  src/analyzer/analyzerscheduledtrack.cpp
  src/analyzer/analyzersilence.cpp
  src/analyzer/analyzerthread.cpp
  src/analyzer/analyzertrack.cpp
  src/analyzer/analyzerwaveform.cpp
  src/analyzer/plugins/analyzerqueenmarybeats.cpp
  src/analyzer/plugins/analyzerqueenmarykey.cpp
  src/analyzer/plugins/analyzersoundtouchbeats.cpp
  src/analyzer/plugins/buffering_utils.cpp
  src/analyzer/trackanalysisscheduler.cpp
  src/audio/frame.cpp
  src/audio/signalinfo.cpp
  src/audio/streaminfo.cpp
  src/audio/types.cpp
  src/control/control.cpp
  src/control/controlaudiotaperpot.cpp
  src/control/controlbehavior.cpp
  src/control/controlcompressingproxy.cpp
  src/control/controleffectknob.cpp
  src/control/controlencoder.cpp
  src/control/controlindicator.cpp
  src/control/controlindicatortimer.cpp
  src/control/controllinpotmeter.cpp
  src/control/controllogpotmeter.cpp
  src/control/controlobject.cpp
  src/control/controlobjectscript.cpp
  src/control/controlpotmeter.cpp
  src/control/controlproxy.cpp
  src/control/controlpushbutton.cpp
  src/control/controlttrotary.cpp
  src/controllers/controller.cpp
  src/controllers/controllerenumerator.cpp
  src/controllers/controllerinputmappingtablemodel.cpp
  src/controllers/controllerlearningeventfilter.cpp
  src/controllers/controllermanager.cpp
  src/controllers/controllermappinginfo.cpp
  src/controllers/legacycontrollersettings.cpp
  src/controllers/legacycontrollersettingslayout.cpp
  src/controllers/controllermappinginfoenumerator.cpp
  src/controllers/controllermappingtablemodel.cpp
  src/controllers/controlleroutputmappingtablemodel.cpp
  src/controllers/controlpickermenu.cpp
  src/controllers/legacycontrollermappingfilehandler.cpp
  src/controllers/legacycontrollermapping.cpp
  src/controllers/delegates/controldelegate.cpp
  src/controllers/delegates/midibytedelegate.cpp
  src/controllers/delegates/midichanneldelegate.cpp
  src/controllers/delegates/midiopcodedelegate.cpp
  src/controllers/delegates/midioptionsdelegate.cpp
  src/controllers/dlgcontrollerlearning.cpp
  src/controllers/dlgcontrollerlearning.ui
  src/controllers/dlgprefcontroller.cpp
  src/controllers/dlgprefcontrollerdlg.ui
  src/controllers/dlgprefcontrollers.cpp
  src/controllers/dlgprefcontrollersdlg.ui
  src/controllers/keyboard/keyboardeventfilter.cpp
  src/controllers/learningutils.cpp
  src/controllers/legacycontrollermappingfilehandler.cpp
  src/controllers/midi/legacymidicontrollermapping.cpp
  src/controllers/midi/legacymidicontrollermappingfilehandler.cpp
  src/controllers/midi/midicontroller.cpp
  src/controllers/midi/midienumerator.cpp
  src/controllers/midi/midimessage.cpp
  src/controllers/midi/midioutputhandler.cpp
  src/controllers/midi/midiutils.cpp
  src/controllers/scripting/colormapper.cpp
  src/controllers/scripting/colormapperjsproxy.cpp
  src/controllers/scripting/controllerscriptenginebase.cpp
  src/controllers/scripting/controllerscriptmoduleengine.cpp
  src/controllers/scripting/legacy/controllerscriptenginelegacy.cpp
  src/controllers/scripting/legacy/controllerscriptinterfacelegacy.cpp
  src/controllers/scripting/legacy/scriptconnection.cpp
  src/controllers/scripting/legacy/scriptconnectionjsproxy.cpp
  src/controllers/softtakeover.cpp
  src/coreservices.cpp
  src/database/mixxxdb.cpp
  src/database/schemamanager.cpp
  src/dialog/dlgabout.cpp
  src/dialog/dlgaboutdlg.ui
  src/dialog/dlgdevelopertools.cpp
  src/dialog/dlgdevelopertoolsdlg.ui
  src/dialog/dlgkeywheel.cpp
  src/dialog/dlgkeywheel.ui
  src/dialog/dlgreplacecuecolor.cpp
  src/dialog/dlgreplacecuecolordlg.ui
  src/effects/backends/builtin/autopaneffect.cpp
  src/effects/backends/builtin/balanceeffect.cpp
  src/effects/backends/builtin/bessel4lvmixeqeffect.cpp
  src/effects/backends/builtin/bessel8lvmixeqeffect.cpp
  src/effects/backends/builtin/biquadfullkilleqeffect.cpp
  src/effects/backends/builtin/bitcrushereffect.cpp
  src/effects/backends/builtin/builtinbackend.cpp
  src/effects/backends/builtin/distortioneffect.cpp
  src/effects/backends/builtin/echoeffect.cpp
  src/effects/backends/builtin/filtereffect.cpp
  src/effects/backends/builtin/flangereffect.cpp
  src/effects/backends/builtin/glitcheffect.cpp
  src/effects/backends/builtin/graphiceqeffect.cpp
  src/effects/backends/builtin/linkwitzriley8eqeffect.cpp
  src/effects/backends/builtin/loudnesscontoureffect.cpp
  src/effects/backends/builtin/metronomeeffect.cpp
  src/effects/backends/builtin/metronomeclick.cpp
  src/effects/backends/builtin/moogladder4filtereffect.cpp
  src/effects/backends/builtin/compressoreffect.cpp
  src/effects/backends/builtin/parametriceqeffect.cpp
  src/effects/backends/builtin/phasereffect.cpp
  src/effects/backends/builtin/reverbeffect.cpp
  src/effects/backends/builtin/threebandbiquadeqeffect.cpp
  src/effects/backends/builtin/tremoloeffect.cpp
  src/effects/backends/builtin/whitenoiseeffect.cpp
  src/effects/backends/effectmanifest.cpp
  src/effects/backends/effectmanifestparameter.cpp
  src/effects/backends/effectsbackend.cpp
  src/effects/backends/effectsbackendmanager.cpp
  src/effects/chains/equalizereffectchain.cpp
  src/effects/chains/outputeffectchain.cpp
  src/effects/chains/pergroupeffectchain.cpp
  src/effects/chains/quickeffectchain.cpp
  src/effects/chains/standardeffectchain.cpp
  src/effects/effectbuttonparameterslot.cpp
  src/effects/effectchain.cpp
  src/effects/effectchainmixmode.cpp
  src/effects/effectknobparameterslot.cpp
  src/effects/effectparameter.cpp
  src/effects/effectparameterslotbase.cpp
  src/effects/effectslot.cpp
  src/effects/effectsmanager.cpp
  src/effects/effectsmessenger.cpp
  src/effects/presets/effectchainpreset.cpp
  src/effects/presets/effectchainpresetmanager.cpp
  src/effects/presets/effectparameterpreset.cpp
  src/effects/presets/effectpreset.cpp
  src/effects/presets/effectpresetmanager.cpp
  src/effects/visibleeffectslist.cpp
  src/encoder/encoder.cpp
  src/encoder/encoderfdkaac.cpp
  src/encoder/encoderfdkaacsettings.cpp
  src/encoder/encoderflacsettings.cpp
  src/encoder/encodermp3.cpp
  src/encoder/encodermp3settings.cpp
  src/encoder/encodersndfileflac.cpp
  src/encoder/encodervorbis.cpp
  src/encoder/encodervorbissettings.cpp
  src/encoder/encoderwave.cpp
  src/encoder/encoderwavesettings.cpp
  src/engine/bufferscalers/enginebufferscale.cpp
  src/engine/bufferscalers/enginebufferscalelinear.cpp
  src/engine/bufferscalers/enginebufferscalest.cpp
  src/engine/cachingreader/cachingreader.cpp
  src/engine/cachingreader/cachingreaderchunk.cpp
  src/engine/cachingreader/cachingreaderworker.cpp
  src/engine/channelmixer.cpp
  src/engine/channels/engineaux.cpp
  src/engine/channels/enginechannel.cpp
  src/engine/channels/enginedeck.cpp
  src/engine/channels/enginemicrophone.cpp
  src/engine/controls/bpmcontrol.cpp
  src/engine/controls/clockcontrol.cpp
  src/engine/controls/cuecontrol.cpp
  src/engine/controls/enginecontrol.cpp
  src/engine/controls/keycontrol.cpp
  src/engine/controls/loopingcontrol.cpp
  src/engine/controls/quantizecontrol.cpp
  src/engine/controls/ratecontrol.cpp
  src/engine/effects/engineeffect.cpp
  src/engine/effects/engineeffectchain.cpp
  src/engine/effects/engineeffectsdelay.cpp
  src/engine/effects/engineeffectsmanager.cpp
  src/engine/enginebuffer.cpp
  src/engine/enginedelay.cpp
  src/engine/enginemixer.cpp
  src/engine/engineobject.cpp
  src/engine/enginepregain.cpp
  src/engine/enginesidechaincompressor.cpp
  src/engine/enginetalkoverducking.cpp
  src/engine/enginevumeter.cpp
  src/engine/engineworker.cpp
  src/engine/engineworkerscheduler.cpp
  src/engine/enginexfader.cpp
  src/engine/filters/enginefilterbessel4.cpp
  src/engine/filters/enginefilterbessel8.cpp
  src/engine/filters/enginefilterbiquad1.cpp
  src/engine/filters/enginefilterbutterworth4.cpp
  src/engine/filters/enginefilterbutterworth8.cpp
  src/engine/filters/enginefilterlinkwitzriley2.cpp
  src/engine/filters/enginefilterlinkwitzriley4.cpp
  src/engine/filters/enginefilterlinkwitzriley8.cpp
  src/engine/filters/enginefiltermoogladder4.cpp
  src/engine/positionscratchcontroller.cpp
  src/engine/readaheadmanager.cpp
  src/engine/sidechain/enginenetworkstream.cpp
  src/engine/sidechain/enginerecord.cpp
  src/engine/sidechain/enginesidechain.cpp
  src/engine/sidechain/networkinputstreamworker.cpp
  src/engine/sidechain/networkoutputstreamworker.cpp
  src/engine/sync/enginesync.cpp
  src/engine/sync/internalclock.cpp
  src/engine/sync/synccontrol.cpp
  src/errordialoghandler.cpp
  src/library/analysis/analysisfeature.cpp
  src/library/analysis/analysislibrarytablemodel.cpp
  src/library/analysis/dlganalysis.cpp
  src/library/analysis/dlganalysis.ui
  src/library/autodj/autodjfeature.cpp
  src/library/autodj/autodjprocessor.cpp
  src/library/autodj/dlgautodj.cpp
  src/library/autodj/dlgautodj.ui
  src/library/banshee/bansheedbconnection.cpp
  src/library/banshee/bansheefeature.cpp
  src/library/banshee/bansheeplaylistmodel.cpp
  src/library/baseexternallibraryfeature.cpp
  src/library/baseexternalplaylistmodel.cpp
  src/library/baseexternaltrackmodel.cpp
  src/library/basesqltablemodel.cpp
  src/library/basetrackcache.cpp
  src/library/basetracktablemodel.cpp
  src/library/browse/browsefeature.cpp
  src/library/browse/browsetablemodel.cpp
  src/library/browse/browsethread.cpp
  src/library/browse/foldertreemodel.cpp
  src/library/columncache.cpp
  src/library/coverart.cpp
  src/library/coverartcache.cpp
  src/library/coverartutils.cpp
  src/library/dao/analysisdao.cpp
  src/library/dao/autodjcratesdao.cpp
  src/library/dao/cuedao.cpp
  src/library/dao/directorydao.cpp
  src/library/dao/libraryhashdao.cpp
  src/library/dao/playlistdao.cpp
  src/library/dao/settingsdao.cpp
  src/library/dao/trackdao.cpp
  src/library/dao/trackschema.cpp
  src/library/dlgcoverartfullsize.cpp
  src/library/dlgcoverartfullsize.ui
  src/library/dlgtagfetcher.cpp
  src/library/dlgtagfetcher.ui
  src/library/dlgtrackinfo.cpp
  src/library/dlgtrackinfo.ui
  src/library/dlgtrackinfomulti.cpp
  src/library/dlgtrackinfomulti.ui
  src/library/dlgtrackmetadataexport.cpp
  src/library/export/coverartcopyworker.cpp
  src/library/export/dlgtrackexport.ui
  src/library/export/trackexportdlg.cpp
  src/library/export/trackexportwizard.cpp
  src/library/export/trackexportworker.cpp
  src/library/externaltrackcollection.cpp
  src/library/itunes/itunesdao.cpp
  src/library/itunes/itunesfeature.cpp
  src/library/itunes/itunesimporter.cpp
  src/library/itunes/itunesplaylistmodel.cpp
  src/library/itunes/itunesxmlimporter.cpp
  src/library/library_prefs.cpp
  src/library/library.cpp
  src/library/librarycontrol.cpp
  src/library/libraryfeature.cpp
  src/library/librarytablemodel.cpp
  src/library/missing_hidden/dlghidden.cpp
  src/library/missing_hidden/dlghidden.ui
  src/library/missing_hidden/dlgmissing.cpp
  src/library/missing_hidden/dlgmissing.ui
  src/library/missing_hidden/hiddentablemodel.cpp
  src/library/missing_hidden/missingtablemodel.cpp
  src/library/mixxxlibraryfeature.cpp
  src/library/parser.cpp
  src/library/parsercsv.cpp
  src/library/parserm3u.cpp
  src/library/parserpls.cpp
  src/library/playlisttablemodel.cpp
  src/library/proxytrackmodel.cpp
  src/library/recording/dlgrecording.cpp
  src/library/recording/dlgrecording.ui
  src/library/recording/recordingfeature.cpp
  src/library/rekordbox/rekordboxfeature.cpp
  src/library/rhythmbox/rhythmboxfeature.cpp
  src/library/scanner/importfilestask.cpp
  src/library/scanner/libraryscanner.cpp
  src/library/scanner/libraryscannerdlg.cpp
  src/library/scanner/recursivescandirectorytask.cpp
  src/library/scanner/scannertask.cpp
  src/library/searchquery.cpp
  src/library/searchqueryparser.cpp
  src/library/serato/seratofeature.cpp
  src/library/serato/seratoplaylistmodel.cpp
  src/library/sidebarmodel.cpp
  src/library/starrating.cpp
  src/library/tabledelegates/bpmdelegate.cpp
  src/library/tabledelegates/checkboxdelegate.cpp
  src/library/tabledelegates/colordelegate.cpp
  src/library/tabledelegates/coverartdelegate.cpp
  src/library/tabledelegates/keydelegate.cpp
  src/library/tabledelegates/locationdelegate.cpp
  src/library/tabledelegates/multilineeditdelegate.cpp
  src/library/tabledelegates/previewbuttondelegate.cpp
  src/library/tabledelegates/stardelegate.cpp
  src/library/tabledelegates/stareditor.cpp
  src/library/tabledelegates/tableitemdelegate.cpp
  src/library/trackcollection.cpp
  src/library/trackcollectioniterator.cpp
  src/library/trackcollectionmanager.cpp
  src/library/trackloader.cpp
  src/library/trackmodeliterator.cpp
  src/library/trackprocessing.cpp
  src/library/trackset/baseplaylistfeature.cpp
  src/library/trackset/basetracksetfeature.cpp
  src/library/trackset/crate/cratefeature.cpp
  src/library/trackset/crate/cratefeaturehelper.cpp
  src/library/trackset/crate/cratestorage.cpp
  src/library/trackset/crate/cratetablemodel.cpp
  src/library/trackset/playlistfeature.cpp
  src/library/trackset/setlogfeature.cpp
  src/library/trackset/tracksettablemodel.cpp
  src/library/traktor/traktorfeature.cpp
  src/library/treeitem.cpp
  src/library/treeitemmodel.cpp
  src/mixer/auxiliary.cpp
  src/mixer/baseplayer.cpp
  src/mixer/basetrackplayer.cpp
  src/mixer/deck.cpp
  src/mixer/microphone.cpp
  src/mixer/playerinfo.cpp
  src/mixer/playermanager.cpp
  src/mixer/previewdeck.cpp
  src/mixer/sampler.cpp
  src/mixer/samplerbank.cpp
  src/mixxxapplication.cpp
  src/mixxxmainwindow.cpp
  src/musicbrainz/chromaprinter.cpp
  src/musicbrainz/crc.cpp
  src/musicbrainz/gzip.cpp
  src/musicbrainz/musicbrainz.cpp
  src/musicbrainz/musicbrainzxml.cpp
  src/musicbrainz/tagfetcher.cpp
  src/musicbrainz/web/acoustidlookuptask.cpp
  src/musicbrainz/web/coverartarchiveimagetask.cpp
  src/musicbrainz/web/coverartarchivelinkstask.cpp
  src/musicbrainz/web/musicbrainzrecordingstask.cpp
  src/nativeeventhandlerwin.cpp
  src/network/jsonwebtask.cpp
  src/network/networktask.cpp
  src/network/webtask.cpp
  src/preferences/colorpaletteeditor.cpp
  src/preferences/colorpaletteeditor.cpp
  src/preferences/colorpaletteeditormodel.cpp
  src/preferences/colorpaletteeditormodel.cpp
  src/preferences/colorpalettesettings.cpp
  src/preferences/colorpalettesettings.cpp
  src/preferences/configobject.cpp
  src/preferences/constants.cpp
  src/preferences/dialog/dlgprefautodj.cpp
  src/preferences/dialog/dlgprefautodjdlg.ui
  src/preferences/dialog/dlgprefbeats.cpp
  src/preferences/dialog/dlgprefbeatsdlg.ui
  src/preferences/dialog/dlgprefcolors.cpp
  src/preferences/dialog/dlgprefcolorsdlg.ui
  src/preferences/dialog/dlgprefdeck.cpp
  src/preferences/dialog/dlgprefdeckdlg.ui
  src/preferences/dialog/dlgprefeffects.cpp
  src/preferences/dialog/dlgprefeffectsdlg.ui
  src/preferences/dialog/dlgpreferencepage.cpp
  src/preferences/dialog/dlgpreferences.cpp
  src/preferences/dialog/dlgpreferencesdlg.ui
  src/preferences/dialog/dlgprefinterface.cpp
  src/preferences/dialog/dlgprefinterfacedlg.ui
  src/preferences/dialog/dlgprefkey.cpp
  src/preferences/dialog/dlgprefkeydlg.ui
  src/preferences/dialog/dlgpreflibrary.cpp
  src/preferences/dialog/dlgpreflibrarydlg.ui
  src/preferences/dialog/dlgprefmixer.cpp
  src/preferences/dialog/dlgprefmixerdlg.ui
  src/preferences/dialog/dlgprefrecord.cpp
  src/preferences/dialog/dlgprefrecorddlg.ui
  src/preferences/dialog/dlgprefreplaygain.cpp
  src/preferences/dialog/dlgprefreplaygaindlg.ui
  src/preferences/dialog/dlgprefsound.cpp
  src/preferences/dialog/dlgprefsounddlg.ui
  src/preferences/dialog/dlgprefsounditem.cpp
  src/preferences/dialog/dlgprefsounditem.ui
  src/preferences/dialog/dlgprefvinyldlg.ui
  src/preferences/dialog/dlgprefwaveform.cpp
  src/preferences/dialog/dlgprefwaveformdlg.ui
  src/preferences/effectchainpresetlistmodel.cpp
  src/preferences/effectmanifesttablemodel.cpp
  src/preferences/replaygainsettings.cpp
  src/preferences/settingsmanager.cpp
  src/preferences/upgrade.cpp
  src/recording/recordingmanager.cpp
  src/skin/legacy/colorschemeparser.cpp
  src/skin/legacy/imgcolor.cpp
  src/skin/legacy/imginvert.cpp
  src/skin/legacy/imgloader.cpp
  src/skin/legacy/launchimage.cpp
  src/skin/legacy/legacyskin.cpp
  src/skin/legacy/legacyskinparser.cpp
  src/skin/legacy/pixmapsource.cpp
  src/skin/legacy/skincontext.cpp
  src/skin/legacy/tooltips.cpp
  src/skin/skincontrols.cpp
  src/skin/skinloader.cpp
  src/soundio/sounddevice.cpp
  src/soundio/sounddevicenetwork.cpp
  src/soundio/sounddeviceportaudio.cpp
  src/soundio/soundmanager.cpp
  src/soundio/soundmanagerconfig.cpp
  src/soundio/soundmanagerutil.cpp
  src/sources/audiosource.cpp
  src/sources/audiosourcestereoproxy.cpp
  src/sources/metadatasource.cpp
  src/sources/metadatasourcetaglib.cpp
  src/sources/readaheadframebuffer.cpp
  src/sources/soundsource.cpp
  src/sources/soundsourceflac.cpp
  src/sources/soundsourceoggvorbis.cpp
  src/sources/soundsourceprovider.cpp
  src/sources/soundsourceproviderregistry.cpp
  src/sources/soundsourceproxy.cpp
  src/sources/soundsourcesndfile.cpp
  src/track/albuminfo.cpp
  src/track/beatfactory.cpp
  src/track/beats.cpp
  src/track/beatutils.cpp
  src/track/bpm.cpp
  src/track/cue.cpp
  src/track/cueinfo.cpp
  src/track/cueinfoimporter.cpp
  src/track/globaltrackcache.cpp
  src/track/keyfactory.cpp
  src/track/keys.cpp
  src/track/keyutils.cpp
  src/track/playcounter.cpp
  src/track/replaygain.cpp
  src/track/serato/beatgrid.cpp
  src/track/serato/beatsimporter.cpp
  src/track/serato/color.cpp
  src/track/serato/cueinfoimporter.cpp
  src/track/serato/markers.cpp
  src/track/serato/markers2.cpp
  src/track/serato/tags.cpp
  src/track/taglib/trackmetadata_ape.cpp
  src/track/taglib/trackmetadata_common.cpp
  src/track/taglib/trackmetadata_file.cpp
  src/track/taglib/trackmetadata_id3v2.cpp
  src/track/taglib/trackmetadata_mp4.cpp
  src/track/taglib/trackmetadata_riff.cpp
  src/track/taglib/trackmetadata_xiph.cpp
  src/track/track.cpp
  src/track/trackinfo.cpp
  src/track/trackmetadata.cpp
  src/track/tracknumbers.cpp
  src/track/trackrecord.cpp
  src/track/trackref.cpp
  src/util/battery/battery.cpp
  src/util/cache.cpp
  src/util/clipboard.cpp
  src/util/cmdlineargs.cpp
  src/util/color/color.cpp
  src/util/color/colorpalette.cpp
  src/util/color/predefinedcolorpalettes.cpp
  src/util/colorcomponents.cpp
  src/util/console.cpp
  src/util/db/dbconnection.cpp
  src/util/db/dbconnectionpool.cpp
  src/util/db/dbconnectionpooled.cpp
  src/util/db/dbconnectionpooler.cpp
  src/util/db/fwdsqlquery.cpp
  src/util/db/fwdsqlqueryselectresult.cpp
  src/util/db/sqlite.cpp
  src/util/db/sqlqueryfinisher.cpp
  src/util/db/sqlstringformatter.cpp
  src/util/db/sqltransaction.cpp
  src/util/desktophelper.cpp
  src/util/dnd.cpp
  src/util/duration.cpp
  src/util/experiment.cpp
  src/util/file.cpp
  src/util/fileaccess.cpp
  src/util/fileinfo.cpp
  src/util/filename.cpp
  src/util/imagefiledata.cpp
  src/util/imagefiledata.cpp
  src/util/imageutils.cpp
  src/util/indexrange.cpp
  src/util/logger.cpp
  src/util/logging.cpp
  src/util/mac.cpp
  src/util/moc_included_test.cpp
  src/util/movinginterquartilemean.cpp
  src/util/rangelist.cpp
  src/util/readaheadsamplebuffer.cpp
  src/util/ringdelaybuffer.cpp
  src/util/rotary.cpp
  src/util/runtimeloggingcategory.cpp
  src/util/safelywritablefile.cpp
  src/util/sample.cpp
  src/util/sandbox.cpp
  src/util/screensaver.cpp
  src/util/screensavermanager.cpp
  src/util/semanticversion.cpp
  src/util/stat.cpp
  src/util/statmodel.cpp
  src/util/statsmanager.cpp
  src/util/tapfilter.cpp
  src/util/task.cpp
  src/util/taskmonitor.cpp
  src/util/threadcputimer.cpp
  src/util/time.cpp
  src/util/timer.cpp
  src/util/valuetransformer.cpp
  src/util/versionstore.cpp
  src/util/widgethelper.cpp
  src/util/workerthread.cpp
  src/util/workerthreadscheduler.cpp
  src/util/xml.cpp
  src/waveform/guitick.cpp
  src/waveform/renderers/glwaveformrenderbackground.cpp
  src/waveform/renderers/glvsynctestrenderer.cpp
  src/waveform/renderers/waveformmark.cpp
  src/waveform/renderers/waveformmarkrange.cpp
  src/waveform/renderers/waveformmarkset.cpp
  src/waveform/renderers/waveformrenderbackground.cpp
  src/waveform/renderers/waveformrenderbeat.cpp
  src/waveform/renderers/waveformrendererabstract.cpp
  src/waveform/renderers/waveformrendererendoftrack.cpp
  src/waveform/renderers/waveformrendererfilteredsignal.cpp
  src/waveform/renderers/waveformrendererhsv.cpp
  src/waveform/renderers/waveformrendererpreroll.cpp
  src/waveform/renderers/waveformrendererrgb.cpp
  src/waveform/renderers/waveformrenderersignalbase.cpp
  src/waveform/renderers/waveformrendermark.cpp
  src/waveform/renderers/waveformrendermarkbase.cpp
  src/waveform/renderers/waveformrendermarkrange.cpp
  src/waveform/renderers/waveformsignalcolors.cpp
  src/waveform/renderers/waveformwidgetrenderer.cpp
  src/waveform/sharedglcontext.cpp
  src/waveform/visualplayposition.cpp
  src/waveform/visualsmanager.cpp
  src/waveform/vsyncthread.cpp
  src/waveform/waveform.cpp
  src/waveform/waveformfactory.cpp
  src/waveform/waveformmarklabel.cpp
  src/waveform/waveformwidgetfactory.cpp
  src/waveform/widgets/emptywaveformwidget.cpp
  src/waveform/widgets/hsvwaveformwidget.cpp
  src/waveform/widgets/rgbwaveformwidget.cpp
  src/waveform/widgets/softwarewaveformwidget.cpp
  src/waveform/widgets/waveformwidgetabstract.cpp
  src/waveform/widgets/glwaveformwidgetabstract.cpp
  src/waveform/widgets/glvsynctestwidget.cpp
  src/widget/controlwidgetconnection.cpp
  src/widget/findonwebmenufactory.cpp
  src/widget/findonwebmenuservices/findonwebmenudiscogs.cpp
  src/widget/findonwebmenuservices/findonwebmenulastfm.cpp
  src/widget/findonwebmenuservices/findonwebmenusoundcloud.cpp
  src/widget/hexspinbox.cpp
  src/widget/paintable.cpp
  src/widget/wanalysislibrarytableview.cpp
  src/widget/wbasewidget.cpp
  src/widget/wbattery.cpp
  src/widget/wbeatspinbox.cpp
  src/widget/wcolorpicker.cpp
  src/widget/wcolorpickeraction.cpp
  src/widget/wcombobox.cpp
  src/widget/wcoverart.cpp
  src/widget/wcoverartlabel.cpp
  src/widget/wcoverartmenu.cpp
  src/widget/wcuemenupopup.cpp
  src/widget/wdisplay.cpp
  src/widget/weffectbuttonparametername.cpp
  src/widget/weffectchain.cpp
  src/widget/weffectchainpresetbutton.cpp
  src/widget/weffectchainpresetselector.cpp
  src/widget/weffectknobparametername.cpp
  src/widget/weffectname.cpp
  src/widget/weffectmetaknob.cpp
  src/widget/weffectparameterknob.cpp
  src/widget/weffectparameterknobcomposed.cpp
  src/widget/weffectparameternamebase.cpp
  src/widget/weffectpushbutton.cpp
  src/widget/weffectselector.cpp
  src/widget/wfindonwebmenu.cpp
  src/widget/whotcuebutton.cpp
  src/widget/wimagestore.cpp
  src/widget/wkey.cpp
  src/widget/wknob.cpp
  src/widget/wknobcomposed.cpp
  src/widget/wlabel.cpp
  src/widget/wlibrary.cpp
  src/widget/wlibrarysidebar.cpp
  src/widget/wlibrarytableview.cpp
  src/widget/wlibrarytextbrowser.cpp
  src/widget/wmainmenubar.cpp
  src/widget/wnumber.cpp
  src/widget/wnumberdb.cpp
  src/widget/wnumberpos.cpp
  src/widget/wnumberrate.cpp
  src/widget/woverview.cpp
  src/widget/wpixmapstore.cpp
  src/widget/wpushbutton.cpp
  src/widget/wraterange.cpp
  src/widget/wstarratingaction.cpp
  src/widget/wrecordingduration.cpp
  src/widget/wscrollable.cpp
  src/widget/wsearchlineedit.cpp
  src/widget/wsearchrelatedtracksmenu.cpp
  src/widget/wsingletoncontainer.cpp
  src/widget/wsizeawarestack.cpp
  src/widget/wskincolor.cpp
  src/widget/wslidercomposed.cpp
  src/widget/wspinny.cpp
  src/widget/wspinnybase.cpp
  src/widget/wsplitter.cpp
  src/widget/wstarrating.cpp
  src/widget/wstatuslight.cpp
  src/widget/wtime.cpp
  src/widget/wtrackmenu.cpp
  src/widget/wtrackproperty.cpp
  src/widget/wtracktableview.cpp
  src/widget/wtracktableviewheader.cpp
  src/widget/wtrackwidgetgroup.cpp
  src/widget/wvumeter.cpp
  src/widget/wvumeterbase.cpp
  src/widget/wvumeterlegacy.cpp
  src/widget/wwaveformviewer.cpp
  src/widget/wwidget.cpp
  src/widget/wwidgetgroup.cpp
  src/widget/wwidgetstack.cpp
)
set(MIXXX_COMMON_PRECOMPILED_HEADER
  src/util/assert.h
)
set(MIXXX_LIB_PRECOMPILED_HEADER
  src/audio/frame.h
  src/audio/signalinfo.h
  src/audio/streaminfo.h
  src/audio/types.h
  src/control/control.h
  src/control/controlaudiotaperpot.h
  src/control/controlbehavior.h
  src/control/controlbuttonmode.h
  src/control/controlcompressingproxy.h
  src/control/controleffectknob.h
  src/control/controlencoder.h
  src/control/controlindicator.h
  src/control/controlindicatortimer.h
  src/control/controllinpotmeter.h
  src/control/controllogpotmeter.h
  src/control/controlmodel.h
  src/control/controlobject.h
  src/control/controlobjectscript.h
  src/control/controlpotmeter.h
  src/control/controlproxy.h
  src/control/controlpushbutton.h
  src/control/controlsortfiltermodel.h
  src/control/controlttrotary.h
  src/control/controlvalue.h
  src/control/convert.h
  src/control/pollingcontrolproxy.h
  src/controllers/defs_controllers.h
  src/defs_urls.h
  src/effects/defs.h
  src/engine/channelhandle.h
  src/engine/engine.h
  src/errordialoghandler.h
  src/track/track.h
  src/track/track_decl.h
  src/track/trackid.h
  src/track/trackinfo.h
  src/track/trackiterator.h
  src/track/trackmetadata.h
  src/track/tracknumbers.h
  src/track/trackrecord.h
  src/track/trackref.h
  src/util/always_false_v.h
  src/util/alphabetafilter.h
  src/util/battery/battery.h
  src/util/cache.h
  src/util/circularbuffer.h
  src/util/class.h
  src/util/cmdlineargs.h
  src/util/color/color.h
  src/util/color/colorpalette.h
  src/util/color/predefinedcolorpalettes.h
  src/util/color/rgbcolor.h
  src/util/colorcomponents.h
  src/util/compatibility/qatomic.h
  src/util/compatibility/qbytearray.h
  src/util/compatibility/qhash.h
  src/util/compatibility/qmutex.h
  src/util/console.h
  src/util/counter.h
  src/util/datetime.h
  src/util/db/dbconnection.h
  src/util/db/dbconnectionpool.h
  src/util/db/dbconnectionpooled.h
  src/util/db/dbconnectionpooler.h
  src/util/db/dbentity.h
  src/util/db/dbfieldindex.h
  src/util/db/dbid.h
  src/util/db/dbnamedentity.h
  src/util/db/fwdsqlquery.h
  src/util/db/fwdsqlqueryselectresult.h
  src/util/db/sqlite.h
  src/util/db/sqllikewildcards.h
  src/util/db/sqlqueryfinisher.h
  src/util/db/sqlstorage.h
  src/util/db/sqlstringformatter.h
  src/util/db/sqlsubselectmode.h
  src/util/db/sqltransaction.h
  src/util/debug.h
  src/util/defs.h
  src/util/denormalsarezero.h
  src/util/desktophelper.h
  src/util/dnd.h
  src/util/duration.h
  src/util/event.h
  src/util/experiment.h
  src/util/fifo.h
  src/util/file.h
  src/util/fileaccess.h
  src/util/fileinfo.h
  src/util/filename.h
  src/util/font.h
  src/util/fpclassify.h
  src/util/gitinfostore.h
  src/util/imagefiledata.h
  src/util/imageutils.h
  src/util/indexrange.h
  src/util/itemiterator.h
  src/util/lcs.h
  src/util/logger.h
  src/util/logging.h
  src/util/mac.h
  src/util/macros.h
  src/util/math.h
  src/util/messagepipe.h
  src/util/movinginterquartilemean.h
  src/util/mutex.h
  src/util/optional.h
  src/util/painterscope.h
  src/util/parented_ptr.h
  src/util/path.h
  src/util/performancetimer.h
  src/util/platform.h
  src/util/qt.h
  src/util/quuid.h
  src/util/rampingvalue.h
  src/util/rangelist.h
  src/util/readaheadsamplebuffer.h
  src/util/regex.h
  src/util/rescaler.h
  src/util/ringdelaybuffer.h
  src/util/rotary.h
  src/util/runtimeloggingcategory.h
  src/util/safelywritablefile.h
  src/util/sample.h
  src/util/sample_autogen.h
  src/util/samplebuffer.h
  src/util/sandbox.h
  src/util/scopedoverridecursor.h
  src/util/screensaver.h
  src/util/screensavermanager.h
  src/util/semanticversion.h
  src/util/singleton.h
  src/util/span.h
  src/util/stat.h
  src/util/statmodel.h
  src/util/statsmanager.h
  src/util/string.h
  src/util/stringformat.h
  src/util/tapfilter.h
  src/util/task.h
  src/util/taskmonitor.h
  src/util/thread_affinity.h
  src/util/thread_annotations.h
  src/util/threadcputimer.h
  src/util/time.h
  src/util/timer.h
  src/util/trace.h
  src/util/translations.h
  src/util/types.h
  src/util/unique_ptr_vector.h
  src/util/valuetransformer.h
  src/util/versionstore.h
  src/util/widgethelper.h
  src/util/workerthread.h
  src/util/workerthreadscheduler.h
  src/util/xml.h
)
if (NOT QML)
  target_sources(mixxx-lib PRIVATE
    # The following sources need to be in the QML target in order to get QML_ELEMENT properly interpreted.
    # However, if we build Mixxx without QML support, these are still required, so it gets appended to the
    # main target
    src/control/controlmodel.cpp
    src/control/controlsortfiltermodel.cpp
  )
else()
  target_sources(mixxx-lib PRIVATE
    # The following source depends of QML being available but aren't part of the new QML UI
    src/controllers/rendering/controllerrenderingengine.cpp
    src/controllers/controllerenginethreadcontrol.cpp
    src/controllers/controllerscreenpreview.cpp
  )
endif()
if(QOPENGL)
  target_sources(mixxx-lib PRIVATE
    src/shaders/endoftrackshader.cpp
    src/shaders/slipmodeshader.cpp
    src/shaders/patternshader.cpp
    src/shaders/rgbashader.cpp
    src/shaders/rgbshader.cpp
    src/shaders/shader.cpp
    src/shaders/textureshader.cpp
    src/shaders/unicolorshader.cpp
    src/shaders/vinylqualityshader.cpp
    src/util/opengltexture2d.cpp
    src/waveform/renderers/allshader/digitsrenderer.cpp
    src/waveform/renderers/allshader/matrixforwidgetgeometry.cpp
    src/waveform/renderers/allshader/waveformrenderbackground.cpp
    src/waveform/renderers/allshader/waveformrenderbeat.cpp
    src/waveform/renderers/allshader/waveformrenderer.cpp
    src/waveform/renderers/allshader/waveformrendererendoftrack.cpp
    src/waveform/renderers/allshader/waveformrendererslipmode.cpp
    src/waveform/renderers/allshader/waveformrendererfiltered.cpp
    src/waveform/renderers/allshader/waveformrendererhsv.cpp
    src/waveform/renderers/allshader/waveformrendererpreroll.cpp
    src/waveform/renderers/allshader/waveformrendererrgb.cpp
    src/waveform/renderers/allshader/waveformrenderertextured.cpp
    src/waveform/renderers/allshader/waveformrenderersignalbase.cpp
    src/waveform/renderers/allshader/waveformrenderersimple.cpp
    src/waveform/renderers/allshader/waveformrendermark.cpp
    src/waveform/renderers/allshader/waveformrendermarkrange.cpp
    src/waveform/widgets/allshader/waveformwidget.cpp
    src/widget/openglwindow.cpp
    src/widget/tooltipqopengl.cpp
    src/widget/wglwidgetqopengl.cpp
    src/widget/winitialglwidget.cpp
    src/widget/wspinnyglsl.cpp
    src/widget/wvumeterglsl.cpp
  )
else()
  target_sources(mixxx-lib PRIVATE
    src/waveform/renderers/qtvsynctestrenderer.cpp
    src/waveform/renderers/qtwaveformrendererfilteredsignal.cpp
    src/waveform/renderers/qtwaveformrenderersimplesignal.cpp
    src/widget/wglwidgetqglwidget.cpp
  )
endif()

set_source_files_properties(src/util/moc_included_test.cpp PROPERTIES SKIP_PRECOMPILE_HEADERS ON)

set_target_properties(mixxx-lib PROPERTIES AUTOMOC ON AUTOUIC ON CXX_CLANG_TIDY "${CLANG_TIDY}")
target_include_directories(mixxx-lib PUBLIC src "${CMAKE_CURRENT_BINARY_DIR}/src")
if(UNIX AND NOT APPLE)
  target_sources(mixxx-lib PRIVATE src/util/rlimit.cpp)
  set(MIXXX_SETTINGS_PATH ".mixxx/")
endif()

if(APPLE)
  enable_language(OBJC OBJCXX)

  # Enable Automatic Reference Counting (ARC) when compiling Objective-C(++).
  # This frees us from having to worry about memory management when interfacing
  # with Apple frameworks (e.g. as in itunesmacosimporter.mm) since the compiler
  # will automatically insert retain/release calls on Objective-C objects.
  target_compile_options(mixxx-lib PUBLIC -fobjc-arc)

  # Disable deprecation warnings for OpenGL on macOS as we won't switch to
  # Apple's Metal API in the foreseeable future.
  target_compile_definitions(mixxx-lib PUBLIC GL_SILENCE_DEPRECATION)

  target_sources(mixxx-lib PRIVATE
    src/util/appleosversion.mm
  )

  if(IOS)
    target_sources(mixxx-lib PRIVATE
      src/soundio/soundmanagerios.mm
      src/util/screensaverios.mm
    )
  else()
    target_sources(mixxx-lib PRIVATE
      src/util/darkappearance.mm
    )

    option(MACOS_ITUNES_LIBRARY "Native macOS iTunes/Music.app library integration" ON)
    if(MACOS_ITUNES_LIBRARY)
      target_sources(mixxx-lib PRIVATE
        src/library/itunes/itunesmacosimporter.mm
      )
      target_link_libraries(mixxx-lib PRIVATE "-weak_framework iTunesLibrary")
      target_compile_definitions(mixxx-lib PUBLIC __MACOS_ITUNES_LIBRARY__)
    endif()
  endif()

  option(AU_EFFECTS "Audio Unit (AU) effects integration" ON)
  if(AU_EFFECTS)
    target_sources(mixxx-lib PRIVATE
      src/effects/backends/audiounit/audiounitbackend.mm
      src/effects/backends/audiounit/audiounitmanager.mm
      src/effects/backends/audiounit/audiouniteffectprocessor.mm
      src/effects/backends/audiounit/audiounitmanifest.mm
    )
    target_link_libraries(mixxx-lib PRIVATE
      "-weak_framework AudioToolbox"
      "-weak_framework AVFAudio"
    )
    target_compile_definitions(mixxx-lib PUBLIC __AU_EFFECTS__)
  endif()
endif()

if(EMSCRIPTEN)
  # We need asyncify to support asynchronous calls (e.g. QDialog::exec)
  # when targeting Emscripten/WebAssembly.
  # See https://doc.qt.io/qt-6/wasm.html#asyncify
  target_link_options(mixxx-lib PUBLIC -sASYNCIFY)
endif()

# QML Debugging
if(CMAKE_BUILD_TYPE STREQUAL "Debug")
  target_compile_definitions(mixxx-lib PUBLIC QT_QML_DEBUG)
  message(STATUS "Enabling QML Debugging! This poses a security risk as Mixxx will open a TCP port for debugging")
endif()

option(WARNINGS_PEDANTIC "Let the compiler show even more warnings" OFF)
if(MSVC)
  if(WARNINGS_PEDANTIC)
    target_compile_options(mixxx-lib PUBLIC /W4)
  else()
    target_compile_options(mixxx-lib PUBLIC
        /W3  # Warning Level 3 (production quality)
        /wd4200 # C4200: nonstandard extension used: zero-sized array in struct/union
                # Note: Even with CMAKE_C_STANDARD = 99 MSVC does not complain about C99 flexible array members
    )
    target_compile_definitions(mixxx-lib PUBLIC _SILENCE_CXX17_ITERATOR_BASE_CLASS_DEPRECATION_WARNING _CRT_SECURE_NO_WARNINGS)
  endif()
else()
  # TODO: Add -Wtrampolines, not yet supported by clazy
  target_compile_options(mixxx-lib PUBLIC -Wall -Wextra $<$<COMPILE_LANGUAGE:CXX>:-Woverloaded-virtual> -Wfloat-conversion -Werror=return-type -Wformat=2 -Wformat-security -Wvla -Wundef)
  if(WARNINGS_PEDANTIC)
    target_compile_options(mixxx-lib PUBLIC -pedantic)
  endif()
endif()

option(INFO_VECTORIZE "Let the compiler show vectorized loops" OFF)
if (INFO_VECTORIZE)
    if(MSVC)
        target_compile_options(mixxx-lib PUBLIC /Qvec-report:1)
    elseif(GNU_GCC)
        target_compile_options(mixxx-lib PUBLIC -fopt-info-vec-optimized)
    elseif(LLVM_CLANG)
        target_compile_options(mixxx-lib PUBLIC -Rpass=loop-vectorize)
    else()
        message(STATUS "INFO_VECTORIZE not implemented for this compiler.")
    endif()
endif()

option(RELATIVE_MACRO_PATHS "Relativize __FILE__ paths" ON)
if(RELATIVE_MACRO_PATHS)
  if(NOT MSVC)
    target_compile_options(mixxx-lib PUBLIC "-fmacro-prefix-map=${CMAKE_SOURCE_DIR}=.")
  endif()
endif()

option(WARNINGS_FATAL "Fail if compiler generates a warning" OFF)
if(WARNINGS_FATAL)
  if(MSVC)
    target_compile_options(mixxx-lib PUBLIC /WX)
  else()
    target_compile_options(mixxx-lib PUBLIC -Werror)
  endif()
endif()

target_compile_definitions(mixxx-lib PUBLIC
  "${CMAKE_SYSTEM_PROCESSOR}"
  $<$<CONFIG:Debug>:MIXXX_BUILD_DEBUG>
  $<$<CONFIG:Debug>:MIXXX_DEBUG_ASSERTIONS_ENABLED>
  $<$<NOT:$<CONFIG:Debug>>:MIXXX_BUILD_RELEASE>
)

# Mac-specific options
#
# These options are OFF by default, and since they are only available on macOS,
# they are forcibly set to OFF on all other platforms.
cmake_dependent_option(MACOS_BUNDLE "Install files to proper locations to make an .app bundle" OFF "APPLE" OFF)
cmake_dependent_option(MACAPPSTORE "Build for Mac App Store" OFF "APPLE" OFF)
if(MACAPPSTORE)
  target_compile_definitions(mixxx-lib PUBLIC __MACAPPSTORE__)
endif()

# Windows-specific options
if(WIN32)
  # https://docs.microsoft.com/en-us/cpp/porting/modifying-winver-and-win32-winnt
  # _WIN32_WINNT_WIN7 = 0x0601
  target_compile_definitions(mixxx-lib PUBLIC WINVER=0x0601)
  target_compile_definitions(mixxx-lib PUBLIC _WIN32_WINNT=0x0601)
  if(MSVC)
    target_compile_definitions(mixxx-lib PUBLIC _USE_MATH_DEFINES)
  endif()
endif()

#
# Installation directories
#
set(MIXXX_INSTALL_BINDIR ".")
set(MIXXX_INSTALL_DATADIR ".")
set(MIXXX_INSTALL_DOCDIR "./doc")
set(MIXXX_INSTALL_LICENSEDIR "./doc")
if (APPLE AND MACOS_BUNDLE)
  set(MIXXX_INSTALL_BINDIR "${CMAKE_INSTALL_BINDIR}")
  set(MACOS_BUNDLE_NAME Mixxx CACHE STRING "The macOS app bundle and executable name")
  set(MACOS_BUNDLE_IDENTIFIER org.mixxx.mixxx CACHE STRING "The macOS app bundle identifier")
  set(MIXXX_INSTALL_PREFIX "${MACOS_BUNDLE_NAME}.app")
  set(MIXXX_INSTALL_DATADIR "${MIXXX_INSTALL_PREFIX}/Contents/Resources")
  set(MIXXX_INSTALL_DOCDIR "${MIXXX_INSTALL_DATADIR}")
  set(MIXXX_INSTALL_LICENSEDIR "${MIXXX_INSTALL_DATADIR}/licenses")
elseif (APPLE AND IOS)
  set(MIXXX_INSTALL_BINDIR "${CMAKE_INSTALL_BINDIR}")
  set(IOS_BUNDLE_NAME Mixxx CACHE STRING "The iOS app bundle and executable name")
  set(IOS_BUNDLE_IDENTIFIER org.mixxx.mixxx CACHE STRING "The iOS app bundle identifier")
elseif (UNIX)
  set(MIXXX_INSTALL_BINDIR "${CMAKE_INSTALL_BINDIR}")
  set(MIXXX_INSTALL_DATADIR "${CMAKE_INSTALL_DATADIR}/${CMAKE_PROJECT_NAME}")
  set(MIXXX_INSTALL_DOCDIR "${CMAKE_INSTALL_DOCDIR}")
  set(MIXXX_INSTALL_LICENSEDIR "${CMAKE_INSTALL_DOCDIR}")
endif()


if(WIN32)
  target_compile_definitions(mixxx-lib PUBLIC __WINDOWS__)

  # Helps prevent duplicate symbols
  target_compile_definitions(mixxx-lib PUBLIC _ATL_MIN_CRT)

  # Need this on Windows until we have UTF16 support in Mixxx use stl min max
  # defines
  # http://connect.microsoft.com/VisualStudio/feedback/details/553420/std-cpp-
  # max-and-std-cpp-min-not-available-in-visual-c-2010
  target_compile_definitions(mixxx-lib PUBLIC NOMINMAX UNICODE)

  # shoutidjc/shout.h checks for WIN32 to see if we are on Windows.
  target_compile_definitions(mixxx-lib PUBLIC WIN32)

  target_link_libraries(mixxx-lib PRIVATE comctl32 shell32)

  if(MSVC)
    target_link_options(mixxx-lib PUBLIC /entry:mainCRTStartup)
    # Force MSVS to generate a manifest (MSVC2010)
    target_link_options(mixxx-lib PUBLIC /manifest)
  endif()
elseif(UNIX)
  if(APPLE)
    target_compile_definitions(mixxx-lib PUBLIC __APPLE__)
  else()
    target_compile_definitions(mixxx-lib PUBLIC __UNIX__)
    if(CMAKE_SYSTEM_NAME STREQUAL Linux)
      target_compile_definitions(mixxx-lib PUBLIC __LINUX__)
    elseif(CMAKE_SYSTEM_NAME MATCHES "^.*BSD$")
      target_compile_definitions(mixxx-lib PUBLIC __BSD__)
    endif()
  endif()
endif()

# The mixxx executable
if(QT6)
  find_package(Qt6 COMPONENTS Core) # For Qt Core cmake functions
  # This is the first package form the environment, if this fails give hints how to install the environment
  if(NOT Qt6_FOUND)
     FATAL_ERROR_MISSING_ENV()
  endif()
  # qt_add_executable() is the recommended initial call for qt_finalize_target()
  # below that takes care of the correct object order in the resulting binary
  # According to https://doc.qt.io/qt-6/qt-finalize-target.html it is importand for
  # builds with Qt < 3.21
  qt_add_executable(mixxx WIN32 src/main.cpp MANUAL_FINALIZATION)
else()
  find_package(Qt5 COMPONENTS Core) # For Qt Core cmake functions
  # This is the first package form the environment, if this fails give hints how to install the environment
  if(NOT Qt5_FOUND)
     FATAL_ERROR_MISSING_ENV()
  endif()
  add_executable(mixxx WIN32 src/main.cpp)
endif()

set_target_properties(mixxx-lib PROPERTIES CXX_CLANG_TIDY "${CLANG_TIDY}")
target_link_libraries(mixxx PRIVATE mixxx-lib mixxx-gitinfostore)

#
# Installation and Packaging
#
if (APPLE)
  if (IOS)
    set(IOS_BUNDLE_VERSION "${CMAKE_PROJECT_VERSION}")
    set(IOS_BUNDLE_SHORTVERSION "${CMAKE_PROJECT_VERSION}")

    # https://stackoverflow.com/questions/54830302/how-to-add-the-copy-bundle-resources-phase-with-cmake-in-xcode
    # https://discourse.cmake.org/t/ios-resource-management/758/7
    file(GLOB IOS_RESOURCES res/**)
    list(APPEND IOS_RESOURCES packaging/ios/Assets.xcassets)
    target_sources(mixxx PUBLIC ${IOS_RESOURCES})
    set_source_files_properties(${IOS_RESOURCES} PROPERTIES MACOSX_PACKAGE_LOCATION Resources)
    source_group(Resources FILES ${IOS_RESOURCES})

    set(QT_IOS_LAUNCH_SCREEN "${CMAKE_CURRENT_SOURCE_DIR}/packaging/ios/LaunchScreen.storyboard")

    set_target_properties(mixxx PROPERTIES
      MACOSX_BUNDLE true
      OUTPUT_NAME "${IOS_BUNDLE_NAME}"
      MACOSX_BUNDLE_BUNDLE_NAME "${IOS_BUNDLE_NAME}"
      MACOSX_BUNDLE_INFO_PLIST "${CMAKE_CURRENT_SOURCE_DIR}/packaging/ios/Info.plist.in"
      MACOSX_BUNDLE_GUI_IDENTIFIER "${IOS_BUNDLE_IDENTIFIER}"
      XCODE_ATTRIBUTE_ASSETCATALOG_COMPILER_APPICON_NAME "AppIcon"
    )
  elseif (MACOS_BUNDLE)
    install(FILES "${CMAKE_CURRENT_SOURCE_DIR}/res/osx/application.icns" DESTINATION ${MIXXX_INSTALL_DATADIR})

    set(MACOS_BUNDLE_VERSION "${CMAKE_PROJECT_VERSION}")
    set(MACOS_BUNDLE_SHORTVERSION "${CMAKE_PROJECT_VERSION}")

    set_target_properties(mixxx PROPERTIES
        MACOSX_BUNDLE true
        OUTPUT_NAME "${MACOS_BUNDLE_NAME}"
        MACOSX_BUNDLE_INFO_PLIST "${CMAKE_CURRENT_SOURCE_DIR}/packaging/macos/Info.plist.in"
    )
  endif()
endif()

if(EMSCRIPTEN)
  # Package resources for the web using preloading.
  # This will generate a mixxx.data file containing all the resources.
  # See https://emscripten.org/docs/porting/files/packaging_files.html
  # TODO: Strip this down by only including what we need (i.e. no macOS/Linux packaging, ...)
  target_link_options(mixxx-lib PUBLIC "--preload-file=${CMAKE_CURRENT_SOURCE_DIR}/res@/res")
endif()

if(WIN32)
  set(CMAKE_INSTALL_SYSTEM_RUNTIME_DESTINATION "${MIXXX_INSTALL_BINDIR}")
  if(MSVC AND CMAKE_BUILD_TYPE STREQUAL "Debug")
    set(CMAKE_INSTALL_DEBUG_LIBRARIES true)
  endif()
  include(InstallRequiredSystemLibraries)
endif()

install(
  TARGETS
    mixxx
  RUNTIME DESTINATION
    "${MIXXX_INSTALL_BINDIR}"
  BUNDLE DESTINATION
    .
)

# Skins
install(
  DIRECTORY
    "${CMAKE_CURRENT_SOURCE_DIR}/res/skins"
  DESTINATION
    "${MIXXX_INSTALL_DATADIR}"
)

# Controller mappings
install(
  DIRECTORY
    "${CMAKE_CURRENT_SOURCE_DIR}/res/controllers"
  DESTINATION
    "${MIXXX_INSTALL_DATADIR}"
)

# Effect presets
install(
  DIRECTORY
    "${CMAKE_CURRENT_SOURCE_DIR}/res/effects"
  DESTINATION
    "${MIXXX_INSTALL_DATADIR}"
)

# Translation files
install(
  DIRECTORY
    "${CMAKE_CURRENT_SOURCE_DIR}/res/translations"
  DESTINATION
    "${MIXXX_INSTALL_DATADIR}"
  FILES_MATCHING PATTERN
    "*.qm"
)


# Font files
#
# Font installation is only enabled on Windows and macOS, because on Linux/BSD
# fonts should be installed via the package manager. Whenever a new font is
# added to Mixxx, its package name also needs to be added to
# tools/debian_buildenv.sh. If that font is not packaged on most distros, we
# need to re-enable font installation on Linux/BSD and exclude the packaged
# fonts here.
if(APPLE OR WIN32)
  install(
    DIRECTORY
      "${CMAKE_CURRENT_SOURCE_DIR}/res/fonts"
    DESTINATION
      "${MIXXX_INSTALL_DATADIR}"
  )
endif()

# Keyboard mapping(s)
install(
  DIRECTORY
    "${CMAKE_CURRENT_SOURCE_DIR}/res/keyboard"
  DESTINATION
    "${MIXXX_INSTALL_DATADIR}"
)

# Licenses
install(
  FILES
    "${CMAKE_CURRENT_SOURCE_DIR}/LICENSE"
    "${CMAKE_CURRENT_SOURCE_DIR}/COPYING"
  DESTINATION
    "${MIXXX_INSTALL_LICENSEDIR}"
)

# Documentation
install(
  FILES
    "${CMAKE_CURRENT_SOURCE_DIR}/README.md"
    "${CMAKE_CURRENT_SOURCE_DIR}/res/Mixxx-Keyboard-Shortcuts.pdf"
  DESTINATION
    "${MIXXX_INSTALL_DOCDIR}"
)
if(EXISTS "${CMAKE_CURRENT_SOURCE_DIR}/res/Mixxx-Manual.pdf")
  install(
    FILES
      "${CMAKE_CURRENT_SOURCE_DIR}/res/Mixxx-Manual.pdf"
    DESTINATION
      "${MIXXX_INSTALL_DOCDIR}"
  )
endif()

# Additional Linux-only files
if(UNIX AND NOT APPLE)
  # .desktop file for KDE/GNOME menu
  install(
    FILES
      "${CMAKE_CURRENT_SOURCE_DIR}/res/linux/org.mixxx.Mixxx.desktop"
    DESTINATION
      "${CMAKE_INSTALL_DATADIR}/applications"
  )

  # Icon files for menu entry
  install(
    DIRECTORY
      "${CMAKE_CURRENT_SOURCE_DIR}/res/images/icons/"
    DESTINATION
      "${CMAKE_INSTALL_DATADIR}/icons/hicolor"
    # This file is for Windows.
    PATTERN ic_mixxx.ico EXCLUDE
  )

  # .metainfo.xml file for KDE/GNOME AppStream initiative
  install(
    FILES
      "${CMAKE_CURRENT_SOURCE_DIR}/res/linux/org.mixxx.Mixxx.metainfo.xml"
    DESTINATION
      "${CMAKE_INSTALL_DATAROOTDIR}/metainfo"
  )

  option(INSTALL_USER_UDEV_RULES "Install user udev rule file for USB HID and Bulk controllers" ON)
  if(INSTALL_USER_UDEV_RULES)
    set(MIXXX_UDEVDIR "${MIXXX_INSTALL_DATADIR}/udev")
    if (CMAKE_INSTALL_PREFIX STREQUAL "/usr" OR CMAKE_INSTALL_PREFIX STREQUAL "/" )
      # /usr and / install prefixes at treated by cmake GNUInstallDirs as
      # synonym for "system location". In this case we can look up the correct udevdir
      # using pkg-config.
      # See: https://cmake.org/cmake/help/latest/module/GNUInstallDirs.html#special-cases
      find_package(PkgConfig)
      if (PKG_CONFIG_FOUND)
        pkg_check_modules( PKGCONFIG_UDEV udev)
        if (PKGCONFIG_UDEV_FOUND)
	  execute_process(
	    COMMAND ${PKG_CONFIG_EXECUTABLE} --variable=udevdir udev
            OUTPUT_VARIABLE PKGCONFIG_UDEVDIR
            OUTPUT_STRIP_TRAILING_WHITESPACE
          )
          if(PKGCONFIG_UDEVDIR)
	    file(TO_CMAKE_PATH "${PKGCONFIG_UDEVDIR}" MIXXX_UDEVDIR)
          endif()
        endif()
      endif()
    endif()
    if (MIXXX_UDEVDIR STREQUAL "${MIXXX_INSTALL_DATADIR}/udev")
      install(
        FILES
          "${CMAKE_CURRENT_SOURCE_DIR}/res/linux/mixxx-usb-uaccess.rules"
        DESTINATION
          "${MIXXX_UDEVDIR}/rules.d"
      )
      install(CODE "
      message(STATUS \"Important Note: Installation of udev rules\n\"
          \"The udev rule file for USB HID and Bulk controller permissions have been\n\"
          \"installed to:\n\"
          \"    ${MIXXX_UDEVDIR}/rules.d.\n\"
          \"If you are installing Mixxx from source for your own use, copy\n\"
          \"mixxx-usb-uaccess.rules to /etc/udev/rules.d/ and run:\n\"
          \"    udevadm control --reload-rules && udevadm trigger\n\"
          \"as root to load the rules.\n\"
          \"If you are building a package for a distribution, the correct directory for\n\"
          \"system rules is either /lib/udev/rules.d (e.g. Debian, Fedora) or\n\"
          \"/usr/lib/udev/rules.d (e.g. Arch Linux) with an appropriate priority prefix.\n\"
          \"Adjust your package script accordingly and set -DINSTALL_USER_UDEV_RULES=OFF\")
      ")
    else()
      install(
        FILES
          "${CMAKE_CURRENT_SOURCE_DIR}/res/linux/mixxx-usb-uaccess.rules"
        DESTINATION
          "${MIXXX_UDEVDIR}/rules.d"
        RENAME
          "69-mixxx-usb-uaccess.rules"
      )
    endif()
  endif()
endif()

if(MSVC)
  # install debug symbols if any were generated
  install(
    FILES $<TARGET_PDB_FILE:mixxx>
    CONFIGURATIONS Debug RelWithDebInfo
    DESTINATION "${MIXXX_INSTALL_BINDIR}"
    COMPONENT PDB # No spaces allowed
  )
endif()

if(WIN32 AND NOT QT6)
  # Qt 5 loads these ANGLE DLLs at runtime if the graphics driver is on the ignore list.
  # It does not work with Debug, because the debug version is compiled without the a d suffix
  find_package(unofficial-angle CONFIG REQUIRED)
  install(IMPORTED_RUNTIME_ARTIFACTS
    unofficial::angle::libEGL
    unofficial::angle::libGLESv2
    CONFIGURATIONS RelWithDebInfo Release
    DESTINATION "${MIXXX_INSTALL_BINDIR}"
    COMPONENT applocal)
  set(APPLOCAL_COMPONENT_DEFINED true)
endif()

#
# Tests
#

add_executable(mixxx-test
  src/test/analyserwaveformtest.cpp
  src/test/analyzersilence_test.cpp
  src/test/audiotaperpot_test.cpp
  src/test/autodjprocessor_test.cpp
  src/test/beatgridtest.cpp
  src/test/beatmaptest.cpp
  src/test/beatstest.cpp
  src/test/beatstranslatetest.cpp
  src/test/bpmtest.cpp
  src/test/bpmcontrol_test.cpp
  src/test/broadcastprofile_test.cpp
  src/test/broadcastsettings_test.cpp
  src/test/cache_test.cpp
  src/test/channelhandle_test.cpp
  src/test/chrono_clock_resolution_test.cpp
  src/test/colorconfig_test.cpp
  src/test/colormapperjsproxy_test.cpp
  src/test/colorpalette_test.cpp
  src/test/configobject_test.cpp
  src/test/controller_mapping_validation_test.cpp
  src/test/controller_mapping_settings_test.cpp
  src/test/controllers/controller_columnid_regression_test.cpp
  src/test/controllerscriptenginelegacy_test.cpp
  src/test/controlobjecttest.cpp
  src/test/controlobjectaliastest.cpp
  src/test/controlobjectscripttest.cpp
  src/test/controlpotmetertest.cpp
  src/test/coreservicestest.cpp
  src/test/coverartcache_test.cpp
  src/test/coverartutils_test.cpp
  src/test/cratestorage_test.cpp
  src/test/cue_test.cpp
  src/test/cuecontrol_test.cpp
  src/test/dbconnectionpool_test.cpp
  src/test/dbidtest.cpp
  src/test/directorydaotest.cpp
  src/test/duration_test.cpp
  src/test/durationutiltest.cpp
  #TODO: write useful tests for refactored effects system
  #src/test/effectchainslottest.cpp
  src/test/enginebufferscalelineartest.cpp
  src/test/enginebuffertest.cpp
  src/test/engineeffectsdelay_test.cpp
  src/test/enginefilterbiquadtest.cpp
  src/test/enginemixertest.cpp
  src/test/enginemicrophonetest.cpp
  src/test/enginesynctest.cpp
  src/test/fileinfo_test.cpp
  src/test/frametest.cpp
  src/test/globaltrackcache_test.cpp
  src/test/hotcuecontrol_test.cpp
  src/test/imageutils_test.cpp
  src/test/indexrange_test.cpp
  src/test/itunesxmlimportertest.cpp
  src/test/keyutilstest.cpp
  src/test/lcstest.cpp
  src/test/learningutilstest.cpp
  src/test/libraryscannertest.cpp
  src/test/librarytest.cpp
  src/test/looping_control_test.cpp
  src/test/main.cpp
  src/test/mathutiltest.cpp
  src/test/metadatatest.cpp
  #TODO: make this build again
  #src/test/metaknob_link_test.cpp
  src/test/midicontrollertest.cpp
  src/test/mixxxtest.cpp
  src/test/mock_networkaccessmanager.cpp
  src/test/movinginterquartilemean_test.cpp
  src/test/musicbrainzrecordingstasktest.cpp
  src/test/nativeeffects_test.cpp
  src/test/performancetimer_test.cpp
  src/test/playcountertest.cpp
  src/test/playermanagertest.cpp
  src/test/playlisttest.cpp
  src/test/portmidicontroller_test.cpp
  src/test/portmidienumeratortest.cpp
  src/test/queryutiltest.cpp
  src/test/rangelist_test.cpp
  src/test/readaheadmanager_test.cpp
  src/test/replaygaintest.cpp
  src/test/rescalertest.cpp
  src/test/rgbcolor_test.cpp
  src/test/ringdelaybuffer_test.cpp
  src/test/samplebuffertest.cpp
  src/test/sampleutiltest.cpp
  src/test/schemamanager_test.cpp
  src/test/searchqueryparsertest.cpp
  src/test/seratobeatgridtest.cpp
  src/test/seratomarkerstest.cpp
  src/test/seratomarkers2test.cpp
  src/test/seratotagstest.cpp
  src/test/signalpathtest.cpp
  src/test/skincontext_test.cpp
  src/test/softtakeover_test.cpp
  src/test/soundproxy_test.cpp
  src/test/soundsourceproviderregistrytest.cpp
  src/test/sqliteliketest.cpp
  src/test/synccontroltest.cpp
  src/test/synctrackmetadatatest.cpp
  src/test/tableview_test.cpp
  src/test/taglibtest.cpp
  src/test/trackdao_test.cpp
  src/test/trackexport_test.cpp
  src/test/trackmetadata_test.cpp
  src/test/trackmetadataexport_test.cpp
  src/test/tracknumberstest.cpp
  src/test/trackreftest.cpp
  src/test/trackupdate_test.cpp
  src/test/uuid_test.cpp
  src/test/wbatterytest.cpp
  src/test/wpushbutton_test.cpp
  src/test/wwidgetstack_test.cpp
  src/test/waveform_upgrade_test.cpp
  src/util/moc_included_test.cpp
  src/test/helpers/log_test.cpp
)
if (QML)
  target_sources(mixxx-test PRIVATE
    src/test/controller_mapping_file_handler_test.cpp
    src/test/controllerrenderingengine_test.cpp
  )
endif()
find_package(GTest CONFIG REQUIRED)
set_target_properties(mixxx-test PROPERTIES AUTOMOC ON)
target_link_libraries(mixxx-test PRIVATE mixxx-lib mixxx-gitinfostore GTest::gtest GTest::gmock)

find_package(benchmark)
target_link_libraries(mixxx-test PRIVATE benchmark::benchmark)

#
# Resources
#
# Add resources to mixxx and mixxx-test binaries, not the mixxx-lib static
# library. Doing this would require initialization using Q_INIT_RESOURCE()
# calls that are not present at the moment. Further information can be found
# at: https://doc.qt.io/qt5/resources.html#using-resources-in-a-library
option(DOWNLOAD_MANUAL "Download Manual PDF from Mixxx website" OFF)
if(DOWNLOAD_MANUAL AND NOT EXISTS "${CMAKE_CURRENT_SOURCE_DIR}/res/Mixxx-Manual.pdf")
  set(MANUAL_URL "https://downloads.mixxx.org/manual/${CMAKE_PROJECT_VERSION_MAJOR}.${CMAKE_PROJECT_VERSION_MINOR}/mixxx-manual-${CMAKE_PROJECT_VERSION_MAJOR}.${CMAKE_PROJECT_VERSION_MINOR}-en.pdf")
  message(STATUS "Downloading manual from ${MANUAL_URL}...")
  file(DOWNLOAD
    "${MANUAL_URL}"
    "${CMAKE_CURRENT_BINARY_DIR}/res/Mixxx-Manual.pdf"
    SHOW_PROGRESS
    STATUS MANUAL_PDF_DOWNLOAD
    TLS_VERIFY ON
  )
  list(GET MANUAL_PDF_DOWNLOAD 0 MANUAL_PDF_DOWNLOAD_ERROR)
  if(NOT MANUAL_PDF_DOWNLOAD_ERROR EQUAL 0)
    list(GET MANUAL_PDF_DOWNLOAD 1 MANUAL_PDF_DOWNLOAD_MESSGAE)
    message(FATAL_ERROR "Manual PDF download failed with: "
        "${MANUAL_PDF_DOWNLOAD_MESSGAE} Code: ${MANUAL_PDF_DOWNLOAD_ERROR}. "
        "Either download it yourself and move it to "
        "'${CMAKE_CURRENT_SOURCE_DIR}/res/Mixxx-Manual.pdf' or "
        "reconfigure with -DDOWNLOAD_MANUAL=OFF to build without included "
        "manual.")
  endif()
  file(RENAME "${CMAKE_CURRENT_BINARY_DIR}/res/Mixxx-Manual.pdf" "${CMAKE_CURRENT_SOURCE_DIR}/res/Mixxx-Manual.pdf")
endif()

target_sources(mixxx PRIVATE res/mixxx.qrc)
set_target_properties(mixxx PROPERTIES AUTORCC ON)
target_sources(mixxx-test PRIVATE res/mixxx.qrc)
set_target_properties(mixxx-test PROPERTIES AUTORCC ON)

if (MIXXX_VERSION_PRERELEASE STREQUAL "")
   set(MIXXX_VERSION "${CMAKE_PROJECT_VERSION}")
else()
   set(MIXXX_VERSION "${CMAKE_PROJECT_VERSION}-${MIXXX_VERSION_PRERELEASE}")
endif()

get_target_property(MIXXX_BUILD_FLAGS mixxx-lib COMPILE_OPTIONS)

# uses CMAKE_PROJECT_VERSION MIXXX_VERSION_PRERELEASE MIXXX_BUILD_FLAGS
configure_file(src/version.h.in src/version.h @ONLY)

if(GIT_COMMIT_DATE AND NOT GIT_COMMIT_DATE MATCHES "^[0-9]*-[0-9]*-[0-9]*T[0-9]*\\:[0-9]*\\:[0-9]*[+-][0-9]*\\:[0-9]*$")
  message(FATAL_ERROR "GIT_COMMIT_DATE requires strict ISO 8601 format %Y-%m-%dT%H:%M:%SZ")
endif()

add_custom_target(mixxx-gitinfo
  # Note: We don't quote the paths in the command since CMake already inserts
  # escapes (which, if quoted, lead to paths wrongly containing backslashes).
  # See https://stackoverflow.com/questions/8925396/why-does-cmake-prefixes-spaces-with-backslashes-when-executing-a-command
  COMMAND ${CMAKE_COMMAND}
    -DGIT_DESCRIBE=${GIT_DESCRIBE}
    -DGIT_COMMIT_DATE=${GIT_COMMIT_DATE}
    -DINPUT_FILE=${CMAKE_CURRENT_SOURCE_DIR}/src/gitinfo.h.in
    -DOUTPUT_FILE=${CMAKE_CURRENT_BINARY_DIR}/src/gitinfo.h
    -P ${CMAKE_CURRENT_SOURCE_DIR}/cmake/scripts/gitinfo.cmake
  COMMENT "Update git version information in gitinfo.h"
  BYPRODUCTS "${CMAKE_CURRENT_BINARY_DIR}/src/gitinfo.h"
  WORKING_DIRECTORY "${CMAKE_CURRENT_SOURCE_DIR}"
)

add_library(mixxx-gitinfostore STATIC EXCLUDE_FROM_ALL
    src/util/gitinfostore.cpp
)
target_include_directories(mixxx-gitinfostore PUBLIC src ${CMAKE_BINARY_DIR}/src)
add_dependencies(mixxx-gitinfostore mixxx-gitinfo)

# Windows-only resource file
if(WIN32)
  string(TIMESTAMP MIXXX_YEAR "%Y")

  set(MIXXX_FILEVERSION "${CMAKE_PROJECT_VERSION_MAJOR},${CMAKE_PROJECT_VERSION_MINOR},${CMAKE_PROJECT_VERSION_PATCH}")
  set(MIXXX_PRODUCTVERSION "${MIXXX_FILEVERSION}")

  if(CMAKE_BUILD_TYPE STREQUAL "Debug")
    set(MIXXX_DEBUG 1)
  else()
    set(MIXXX_DEBUG 0)
  endif()

  if (MIXXX_VERSION_PRERELEASE STREQUAL "")
    set(MIXXX_PRERELEASE 0)
  else()
    set(MIXXX_PRERELEASE 1)
  endif()

  # uses MIXXX_YEAR MIXXX_FILEVERSION MIXXX_PRODUCTVERSION MIXXX_VERSION MIXXX_DEBUG MIXXX_PRERELEASE
  configure_file(
    "src/mixxx.rc.include.in"
    "src/mixxx.rc.include"
    @ONLY
  )
  add_dependencies(mixxx mixxx-gitinfo)

  target_sources(mixxx PRIVATE
    src/mixxx.rc
    "${CMAKE_CURRENT_BINARY_DIR}/src/mixxx.rc.include"
    "${CMAKE_CURRENT_BINARY_DIR}/src/gitinfo.h"
  )
  target_include_directories(mixxx PRIVATE "${CMAKE_CURRENT_SOURCE_DIR}")
endif()

# Chromaprint
find_package(Chromaprint REQUIRED)
target_link_libraries(mixxx-lib PRIVATE Chromaprint::Chromaprint)

# Locale Aware Compare for SQLite
find_package(SQLite3)
# For LOCALECOMPARE we call directly sqlite functions to the database opened by
# Qt. It only works without crashing when Mixxx links to the same sqlite
# library as Qt.
# This is difficult on macOS where system the SQLite can be installed and linked
# dynamically from various locations. There is no issue in case of static
# linking which would result in a duplicate symbol error.
if(NOT SQLite3_FOUND)
  set(LOCALECOMPARE_DEFAULT OFF)
else()
  is_static_library(SQLite3_IS_STATIC SQLite::SQLite3)
  if(SQLite3_IS_STATIC OR NOT APPLE)
    set(LOCALECOMPARE_DEFAULT ON)
  else()
    set(LOCALECOMPARE_DEFAULT OFF)
  endif()
endif()
cmake_dependent_option(LOCALECOMPARE "Locale Aware Compare support for SQLite" ON "LOCALECOMPARE_DEFAULT" OFF)
if(LOCALECOMPARE)
  if(NOT SQLite3_FOUND)
    message(FATAL_ERROR "Locale Aware Compare for SQLite requires libsqlite and its development headers.")
  endif()
  target_compile_definitions(mixxx-lib PUBLIC __SQLITE3__)
  target_link_libraries(mixxx-lib PRIVATE SQLite::SQLite3)
elseif(SQLite3_IS_STATIC)
  # in the static case we need to link SQLite3 uncoditionally
  target_link_libraries(mixxx-lib PRIVATE SQLite::SQLite3)
endif()

# Denon Engine Prime library export support (using libdjinterop)
option(ENGINEPRIME "Support for library export to Denon Engine Prime" ON)
if(ENGINEPRIME)
  # libdjinterop does not currently have a stable ABI, so we fetch sources for a specific tag, build here, and link
  # statically.  This situation should be reviewed once libdjinterop hits version 1.x.
  set(LIBDJINTEROP_VERSION 0.21.0)
  # Look whether an existing installation of libdjinterop matches the required version.
  find_package(DjInterop  ${LIBDJINTEROP_VERSION} EXACT CONFIG)
  if(NOT DjInterop_FOUND)
    find_package(DjInterop  ${LIBDJINTEROP_VERSION} EXACT MODULE)
  endif()

  if(DjInterop_FOUND)
    # An existing installation of djinterop is available.
    message(STATUS "STATIC link existing system installation of libdjinterop")
    target_link_libraries(mixxx-lib PUBLIC DjInterop::DjInterop)
  else()
    # On MacOS, Mixxx does not use system SQLite, so we will use libdjinterop's
    # embedded SQLite in such a case.
    if (APPLE AND NOT SQLite3_IS_STATIC)
      message(STATUS "Building libdjinterop sources (with embedded SQLite) fetched from GitHub")
      set(DJINTEROP_SYSTEM_SQLITE OFF)
    else()
      message(STATUS "Building libdjinterop sources (with system SQLite) fetched from GitHub")
      set(DJINTEROP_SYSTEM_SQLITE ON)
    endif()

    set(DJINTEROP_INSTALL_DIR "${CMAKE_CURRENT_BINARY_DIR}/lib/libdjinterop-install")
    set(DJINTEROP_LIBRARY "lib/${CMAKE_STATIC_LIBRARY_PREFIX}djinterop${CMAKE_STATIC_LIBRARY_SUFFIX}")

    # CMake does not pass lists of paths properly to external projects.
    # This is worked around by changing the list separator.
    string(REPLACE ";" "|" PIPE_DELIMITED_CMAKE_PREFIX_PATH "${CMAKE_PREFIX_PATH}")

    # For offline builds download the archive file from the URL and
    # copy it into DOWNLOAD_DIR under DOWNLOAD_NAME prior to starting
    # the configuration.
    ExternalProject_Add(libdjinterop
      URL
        "https://github.com/xsco/libdjinterop/archive/refs/tags/${LIBDJINTEROP_VERSION}.tar.gz"
        "https://launchpad.net/~xsco/+archive/ubuntu/djinterop/+sourcefiles/libdjinterop/${LIBDJINTEROP_VERSION}-0ubuntu1/libdjinterop_${LIBDJINTEROP_VERSION}.orig.tar.gz"
      URL_HASH SHA256=160d4e09b25e859816a6b664058e7c6bc5cd889adeb188a9721c2b65d2133641
      DOWNLOAD_DIR "${CMAKE_CURRENT_BINARY_DIR}/downloads"
      DOWNLOAD_NAME "libdjinterop-${LIBDJINTEROP_VERSION}.tar.gz"
      INSTALL_DIR ${DJINTEROP_INSTALL_DIR}
      LIST_SEPARATOR "|"
      CMAKE_ARGS
        -DBUILD_SHARED_LIBS=OFF
        -DCMAKE_SKIP_INSTALL_ALL_DEPENDENCY=ON
        -DCMAKE_BUILD_TYPE=${CMAKE_BUILD_TYPE}
        -DCMAKE_INSTALL_PREFIX:PATH=<INSTALL_DIR>
        -DCMAKE_PREFIX_PATH=${PIPE_DELIMITED_CMAKE_PREFIX_PATH}
        -DCMAKE_INSTALL_LIBDIR:PATH=lib
        -DCMAKE_MODULE_PATH:PATH=${CMAKE_MODULE_PATH}
        -$<IF:$<BOOL:${CMAKE_TOOLCHAIN_FILE}>,D,U>CMAKE_TOOLCHAIN_FILE:PATH=${CMAKE_TOOLCHAIN_FILE}
        -$<IF:$<BOOL:${CMAKE_OSX_DEPLOYMENT_TARGET}>,D,U>CMAKE_OSX_DEPLOYMENT_TARGET=${CMAKE_OSX_DEPLOYMENT_TARGET}
        -$<IF:$<BOOL:${CMAKE_OSX_ARCHITECTURES}>,D,U>CMAKE_OSX_ARCHITECTURES=${CMAKE_OSX_ARCHITECTURES}
        -DCMAKE_SYSTEM_PROCESSOR=${CMAKE_SYSTEM_PROCESSOR}
        -DCMAKE_SYSTEM_NAME=${CMAKE_SYSTEM_NAME}
        -DSYSTEM_SQLITE=${DJINTEROP_SYSTEM_SQLITE}
      BUILD_COMMAND ${CMAKE_COMMAND} --build . --target DjInterop
      BUILD_BYPRODUCTS <INSTALL_DIR>/${DJINTEROP_LIBRARY}
      EXCLUDE_FROM_ALL TRUE
    )

    # Since we have built libdjinterop from sources as a static library, its
    # transitive dependencies are not automatically recognised.  libdjinterop
    # depends on zlib and optionally sqlite3.  If libdjinterop was configured
    # to depend on system SQLite, Mixxx will already have the dependency.
    # But it does not have zlib, so we explicitly add that here.
    find_package(ZLIB 1.2.8 REQUIRED)
    # The include folder needs to already exist, otherwise INTERFACE_INCLUDE_DIRECTORIES will not be propagated
    file(MAKE_DIRECTORY "${DJINTEROP_INSTALL_DIR}/include")

    if(NOT CMAKE_GENERATOR STREQUAL "Ninja")
      # Required for 'CMakeFiles/mixxx-lib_autogen_timestamp_deps'
      # This tells 'make" that the libdjinterop is required for the djinterop library
      # BUILD_BYPRODUCTS work for Ninja only, while this workaround does not work for Ninja on macOS
      add_custom_command(
        OUTPUT "${DJINTEROP_INSTALL_DIR}/${DJINTEROP_LIBRARY}"
        DEPENDS libdjinterop
        COMMAND echo libdjinterop installed
      )
    endif()

    # Assemble a library based on the external project.
    add_library(mixxx-libdjinterop STATIC IMPORTED)
    set_target_properties(mixxx-libdjinterop PROPERTIES
      INTERFACE_INCLUDE_DIRECTORIES "${DJINTEROP_INSTALL_DIR}/include"
      INTERFACE_LINK_LIBRARIES ZLIB::ZLIB
      IMPORTED_LOCATION "${DJINTEROP_INSTALL_DIR}/${DJINTEROP_LIBRARY}"
    )
    add_dependencies(mixxx-libdjinterop libdjinterop)
    target_link_libraries(mixxx-lib PRIVATE mixxx-libdjinterop)
  endif()

  # Include conditional sources only required with Engine Prime export support.
  target_sources(mixxx-lib PRIVATE
    src/library/export/dlglibraryexport.cpp
    src/library/export/engineprimeexportjob.cpp
    src/library/export/libraryexporter.cpp)
  target_compile_definitions(mixxx-lib PUBLIC __ENGINEPRIME__)
endif()

# Ebur128
find_package(Ebur128 REQUIRED)
target_link_libraries(mixxx-lib PRIVATE Ebur128::Ebur128)

# FidLib
add_library(fidlib STATIC EXCLUDE_FROM_ALL lib/fidlib/fidlib.c)
if(MSVC)
  target_compile_definitions(fidlib PRIVATE T_MSVC)
  target_compile_definitions(fidlib PRIVATE _USE_MATH_DEFINES)
  target_compile_options(fidlib PRIVATE /W3)
elseif(MINGW)
  target_compile_definitions(fidlib PRIVATE T_MINGW)
  target_compile_options(fidlib PRIVATE -fno-finite-math-only -Wall -Wextra -Wfloat-conversion -Werror=return-type)
else()
  target_compile_definitions(fidlib PRIVATE T_LINUX)
  target_compile_options(fidlib PRIVATE -fno-finite-math-only -Wall -Wextra -Wfloat-conversion -Werror=return-type)
endif()
target_include_directories(mixxx-lib SYSTEM PUBLIC lib/fidlib)
target_link_libraries(mixxx-lib PRIVATE fidlib)

# Create a list from CMAKE_PREFIX_PATH with an alternate separator
# This is required to forward CMAKE_PREFIX_PATH in ExternalProject_Add()
# using the LIST_SEPARATOR option
string(REPLACE ";" "|" CMAKE_PREFIX_PATH_ALT_SEP "${CMAKE_PREFIX_PATH}")

# KeyFinder
option(KEYFINDER "KeyFinder support" ON)
if(KEYFINDER)
  set(MIN_LIBKEYFINDER_VERSION 2.2.4)
  set(FETCH_LIBKEYFINDER_VERSION 2.2.8)
  find_package(KeyFinder ${MIN_LIBKEYFINDER_VERSION})
  if (KeyFinder_FOUND)
    target_link_libraries(mixxx-lib PRIVATE KeyFinder::KeyFinder)
  else()
    # If KeyFinder is built statically, we need FFTW
    find_package(FFTW REQUIRED)
    set(KeyFinder_INSTALL_DIR "${CMAKE_CURRENT_BINARY_DIR}/lib/keyfinder-install")
    set(KeyFinder_LIBRARY "${CMAKE_INSTALL_LIBDIR}/${CMAKE_STATIC_LIBRARY_PREFIX}keyfinder${CMAKE_STATIC_LIBRARY_SUFFIX}")

    # CMake does not pass lists of paths properly to external projects.
    # This is worked around by changing the list separator.
    string(REPLACE ";" "|" PIPE_DELIMITED_CMAKE_PREFIX_PATH "${CMAKE_PREFIX_PATH}")

    # For offline builds download the archive file from the URL and
    # copy it into DOWNLOAD_DIR under DOWNLOAD_NAME prior to starting
    # the configuration.
    ExternalProject_Add(libkeyfinder
      URL "https://github.com/mixxxdj/libkeyfinder/archive/refs/tags/${FETCH_LIBKEYFINDER_VERSION}.zip"
      URL_HASH SHA256=4f10e9e5673d948776e47e78273fa4d61408155cb0e210af1538c83222f285d4
      DOWNLOAD_DIR "${CMAKE_CURRENT_BINARY_DIR}/downloads"
      DOWNLOAD_NAME "libkeyfinder-${FETCH_LIBKEYFINDER_VERSION}.zip"
      INSTALL_DIR "${KeyFinder_INSTALL_DIR}"
      LIST_SEPARATOR "|"
      CMAKE_ARGS
        -DBUILD_SHARED_LIBS=OFF
        -DCMAKE_SKIP_INSTALL_ALL_DEPENDENCY=ON
        -DCMAKE_BUILD_TYPE=${CMAKE_BUILD_TYPE}
        -DCMAKE_INSTALL_PREFIX:PATH=<INSTALL_DIR>
        -DCMAKE_PREFIX_PATH=${PIPE_DELIMITED_CMAKE_PREFIX_PATH}
        -DCMAKE_INSTALL_LIBDIR=${CMAKE_INSTALL_LIBDIR}
        -$<IF:$<BOOL:${CMAKE_TOOLCHAIN_FILE}>,D,U>CMAKE_TOOLCHAIN_FILE:PATH=${CMAKE_TOOLCHAIN_FILE}
        -$<IF:$<BOOL:${CMAKE_OSX_DEPLOYMENT_TARGET}>,D,U>CMAKE_OSX_DEPLOYMENT_TARGET=${CMAKE_OSX_DEPLOYMEN_TARGET}
        -$<IF:$<BOOL:${CMAKE_OSX_ARCHITECTURES}>,D,U>CMAKE_OSX_ARCHITECTURES=${CMAKE_OSX_ARCHITECTURES}
        -DCMAKE_SYSTEM_PROCESSOR=${CMAKE_SYSTEM_PROCESSOR}
        -DCMAKE_SYSTEM_NAME=${CMAKE_SYSTEM_NAME}
        -DBUILD_TESTING=OFF
      BUILD_COMMAND ${CMAKE_COMMAND} --build .
      BUILD_BYPRODUCTS <INSTALL_DIR>/${KeyFinder_LIBRARY}
      EXCLUDE_FROM_ALL TRUE
      LIST_SEPARATOR |
    )

    # This is a bit of a hack to make sure that the include directory actually
    # exists when configuring the build.
    # ExternalProject_Add() will create it
    # at compile time, but CMake already
    # checks that all directories passed to
    # target_include_directories() exist
    # during configuration and will throw
    # an error if not.
    file(MAKE_DIRECTORY "${KeyFinder_INSTALL_DIR}/include")

    if(NOT CMAKE_GENERATOR STREQUAL "Ninja")
      # Required for 'CMakeFiles/mixxx-lib_autogen_timestamp_deps'
      # This tells 'make" that the libkeyfinder is required for the mixxx-keyfinder library
      # BUILD_BYPRODUCTS work for Ninja only, while this workaround does not work for Ninja on macOS
      add_custom_command(
        OUTPUT "${KeyFinder_INSTALL_DIR}/${KeyFinder_LIBRARY}"
        DEPENDS libkeyfinder
        COMMAND echo libkeyfinder installed
      )
    endif()

    add_library(mixxx-keyfinder STATIC IMPORTED)
    add_dependencies(mixxx-keyfinder libkeyfinder)
    set_target_properties(mixxx-keyfinder PROPERTIES IMPORTED_LOCATION "${KeyFinder_INSTALL_DIR}/${KeyFinder_LIBRARY}")
    target_link_libraries(mixxx-keyfinder INTERFACE FFTW::FFTW)
    target_include_directories(mixxx-keyfinder INTERFACE "${KeyFinder_INSTALL_DIR}/include")
    target_link_libraries(mixxx-lib PRIVATE mixxx-keyfinder)
  endif()

  target_sources(mixxx-lib PRIVATE src/analyzer/plugins/analyzerkeyfinder.cpp)
  target_compile_definitions(mixxx-lib PUBLIC __KEYFINDER__)
endif()

# FLAC
find_package(FLAC REQUIRED)
target_link_libraries(mixxx-lib PRIVATE FLAC::FLAC)

# FpClassify This is a wrapper around the fpclassify function that prevents
# inlining It is compiled without optimization and allows to use these function
# from -ffast-math optimized objects. The MSVC option /fp:fast does not suffer this issue
add_library(FpClassify STATIC EXCLUDE_FROM_ALL src/util/fpclassify.cpp)

if (CMAKE_CXX_COMPILER_ID MATCHES "Clang" AND CMAKE_CXX_SIMULATE_ID MATCHES "MSVC")
  target_compile_options(FpClassify PRIVATE /fp:precise)
elseif(GNU_GCC OR LLVM_CLANG)
  # The option `-ffp-contract=on` must precede `-fno-fast-math`
  # to silence a warning on Clang 14
  target_compile_options(FpClassify PRIVATE -ffp-contract=on -fno-fast-math)
endif()
target_link_libraries(mixxx-lib PRIVATE FpClassify)

# LAME
find_package(mp3lame REQUIRED)
target_link_libraries(mixxx-lib PRIVATE mp3lame::mp3lame)

add_library(rekordbox_metadata STATIC EXCLUDE_FROM_ALL
  lib/rekordbox-metadata/rekordbox_pdb.cpp
  lib/rekordbox-metadata/rekordbox_anlz.cpp
)
target_include_directories(rekordbox_metadata SYSTEM PUBLIC lib/rekordbox-metadata)
target_link_libraries(mixxx-lib PRIVATE rekordbox_metadata)

#silence "enumeration values not handled in switch" in generated code
if(CMAKE_CXX_COMPILER_ID MATCHES "GNU|Clang")
    target_compile_options(rekordbox_metadata PRIVATE -Wno-switch)
elseif(CMAKE_CXX_COMPILER_ID MATCHES "MSVC")
    target_compile_options(rekordbox_metadata PRIVATE /w44063)
endif()

# Kaitai for reading Rekordbox libraries
add_library(Kaitai STATIC EXCLUDE_FROM_ALL
  lib/kaitai/kaitai/kaitaistream.cpp
)
target_include_directories(Kaitai SYSTEM PUBLIC lib/kaitai)
target_compile_definitions(Kaitai PRIVATE KS_STR_ENCODING_NONE)
target_link_libraries(rekordbox_metadata PRIVATE Kaitai)
target_link_libraries(mixxx-lib PRIVATE Kaitai)

# For determining MP3 timing offset cases in Rekordbox library feature
add_library(MP3GuessEnc STATIC EXCLUDE_FROM_ALL
  lib/mp3guessenc-0.27.4/mp3guessenc.c
  lib/mp3guessenc-0.27.4/tags.c
  lib/mp3guessenc-0.27.4/decode.c
  lib/mp3guessenc-0.27.4/bit_utils.c
)
if(WIN32)
  target_compile_definitions(MP3GuessEnc PRIVATE __WINDOWS__ _CRT_SECURE_NO_WARNINGS)
endif()
target_include_directories(MP3GuessEnc SYSTEM PUBLIC lib/mp3guessenc-0.27.4)
target_link_libraries(mixxx-lib PRIVATE MP3GuessEnc)

# OpenGL
if(IOS)
  target_link_libraries(mixxx-lib PRIVATE "-framework OpenGLES")
  target_compile_definitions(mixxx-lib PUBLIC QT_OPENGL_ES_2)
else()
  if(APPLE)
    # Prefer the system-provided OpenGL framework on macOS to avoid accidentally
    # linking some other implementation, e.g. /usr/X11R6/lib/libGL.dylib if the
    # user has XQuartz installed, due to vcpkg setting CMAKE_FIND_FRAMEWORK to
    # LAST (see https://cmake.org/cmake/help/latest/variable/CMAKE_FIND_FRAMEWORK.html)
    set(_previous_find_framework ${CMAKE_FIND_FRAMEWORK})
    set(CMAKE_FIND_FRAMEWORK FIRST)
  endif()
  set(OpenGL_GL_PREFERENCE "GLVND")
  find_package(OpenGL REQUIRED)
  if(EMSCRIPTEN)
    # Emscripten's FindOpenGL.cmake does not create OpenGL::GL
    target_link_libraries(mixxx-lib PRIVATE ${OPENGL_gl_LIBRARY})
    target_compile_definitions(mixxx-lib PUBLIC QT_OPENGL_ES_2)
    # Require WebGL 2.0 (for a WebGL-friendly subset of OpenGL ES 3.0) and
    # enable full OpenGL ES 2.0 emulation as per
    # https://emscripten.org/docs/porting/multimedia_and_graphics/OpenGL-support.html
    target_link_options(mixxx-lib PUBLIC -sMIN_WEBGL_VERSION=2 -sMAX_WEBGL_VERSION=2 -sFULL_ES2=1)
  else()
    target_link_libraries(mixxx-lib PRIVATE OpenGL::GL)
  endif()
  if(APPLE)
    # Restore the previous CMAKE_FIND_FRAMEWORK value
    set(CMAKE_FIND_FRAMEWORK ${_previous_find_framework})
  endif()
endif()

# Ogg
find_package(Ogg REQUIRED)
target_link_libraries(mixxx-lib PRIVATE Ogg::ogg)

# Vorbis
find_package(Vorbis REQUIRED)
target_link_libraries(mixxx-lib PRIVATE Vorbis::vorbis Vorbis::vorbisenc Vorbis::vorbisfile)

# PortAudio
find_package(PortAudio REQUIRED)
target_link_libraries(mixxx-lib PUBLIC PortAudio::PortAudio)

# PortAudio Ring Buffer
add_library(PortAudioRingBuffer STATIC EXCLUDE_FROM_ALL
  lib/portaudio/pa_ringbuffer.c
)
target_include_directories(mixxx-lib SYSTEM PUBLIC lib/portaudio)
target_link_libraries(mixxx-lib PRIVATE PortAudioRingBuffer)

# PortMidi
option(PORTMIDI "Enable the PortMidi backend for MIDI controllers" ON)
if(PORTMIDI)
  target_compile_definitions(mixxx-lib PUBLIC __PORTMIDI__)
  find_package(PortMidi REQUIRED)
  target_include_directories(mixxx-lib SYSTEM PUBLIC ${PortMidi_INCLUDE_DIRS})
  target_link_libraries(mixxx-lib PRIVATE ${PortMidi_LIBRARIES})
  target_sources(mixxx-lib PRIVATE
    src/controllers/midi/portmidicontroller.cpp
    src/controllers/midi/portmidienumerator.cpp
  )
endif()

# Protobuf
add_subdirectory(src/proto)
target_link_libraries(mixxx-lib PUBLIC mixxx-proto)

# Rigtorp SPSC Queue
# https://github.com/rigtorp/SPSCQueue
target_include_directories(mixxx-lib SYSTEM PUBLIC lib/rigtorp/SPSCQueue/include)

# Qt
set(
  QT_COMPONENTS
    Concurrent
    Core
    Gui
    Network
    OpenGL
    PrintSupport
    Qml # for QJSEngine
    Sql
    Svg
    Test
    Widgets
    Xml
)
set(QT_EXTRA_COMPONENTS "")
if(QT6)
  find_package(QT 6.2 NAMES Qt6 COMPONENTS Core REQUIRED)
  list(APPEND QT_EXTRA_COMPONENTS "ShaderTools")
  list(APPEND QT_EXTRA_COMPONENTS "SvgWidgets")
  list(APPEND QT_EXTRA_COMPONENTS "Core5Compat")
else()
  find_package(QT 5.12 NAMES Qt5 COMPONENTS Core REQUIRED)
endif()
if(QML)
  list(APPEND QT_EXTRA_COMPONENTS "Quick")
  list(APPEND QT_EXTRA_COMPONENTS "LabsQmlModels")
  list(APPEND QT_EXTRA_COMPONENTS "QuickControls2")
  list(APPEND QT_EXTRA_COMPONENTS "QuickControls2Impl")
  list(APPEND QT_EXTRA_COMPONENTS "QuickLayouts")
  list(APPEND QT_EXTRA_COMPONENTS "QuickShapesPrivate")
  list(APPEND QT_EXTRA_COMPONENTS "QuickTemplates2")
  list(APPEND QT_EXTRA_COMPONENTS "QuickWidgets")
  list(APPEND QT_EXTRA_COMPONENTS "QmlWorkerScript")
  list(APPEND QT_EXTRA_COMPONENTS "ShaderTools")
endif()
find_package(Qt${QT_VERSION_MAJOR}
  COMPONENTS
    ${QT_COMPONENTS}
    ${QT_EXTRA_COMPONENTS}
  REQUIRED
)
# PUBLIC is required below to find included headers
foreach(COMPONENT ${QT_COMPONENTS})
  target_link_libraries(mixxx-lib PUBLIC Qt${QT_VERSION_MAJOR}::${COMPONENT})
endforeach()
if(QT_EXTRA_COMPONENTS)
  foreach(COMPONENT ${QT_EXTRA_COMPONENTS})
    target_link_libraries(mixxx-lib PUBLIC Qt${QT_VERSION_MAJOR}::${COMPONENT})
  endforeach()
endif()

if(QML)
  add_subdirectory(res/shaders)

  set(QT_QML_OUTPUT_DIRECTORY ${CMAKE_BINARY_DIR}/qml)
  qt_add_library(mixxx-qml-lib STATIC)
  foreach(COMPONENT ${QT_COMPONENTS})
    target_link_libraries(mixxx-qml-lib PUBLIC Qt${QT_VERSION_MAJOR}::${COMPONENT})
  endforeach()
  if(QT_EXTRA_COMPONENTS)
    foreach(COMPONENT ${QT_EXTRA_COMPONENTS})
      target_link_libraries(mixxx-qml-lib PUBLIC Qt${QT_VERSION_MAJOR}::${COMPONENT})
    endforeach()
  endif()
  set_target_properties(mixxx-qml-lib PROPERTIES AUTOMOC ON)
  qt_add_qml_module(mixxx-qml-lib
    URI Mixxx
    VERSION 1.0
    RESOURCE_PREFIX /mixxx.org/imports
    IMPORTS QtQuick
    QML_FILES
      res/qml/Mixxx/MathUtils.mjs
      res/qml/Mixxx/PlayerDropArea.qml
  )
  target_link_libraries(mixxx-lib PRIVATE mixxx-qml-lib)

  # FIXME: Currently we need to add these include directories due to
  # QTBUG-87221. We should figure out a better way to fix this.
  # See: https://bugreports.qt.io/browse/QTBUG-87221
  target_include_directories(mixxx-qml-lib PRIVATE src/control src/qml)
  target_include_directories(mixxx-qml-lib PUBLIC src/ ${CMAKE_BINARY_DIR}/src)
  target_include_directories(mixxx-qml-lib SYSTEM PUBLIC lib/rigtorp/SPSCQueue/include lib/portaudio)

  target_link_libraries(mixxx-qml-lib PUBLIC mixxx-proto)
  target_link_libraries(mixxx-qml-libplugin PUBLIC mixxx-proto)

  target_precompile_headers(mixxx-qml-lib PUBLIC
    ${MIXXX_COMMON_PRECOMPILED_HEADER}
  )

  target_link_libraries(mixxx-qml-lib PRIVATE mixxx-qml-libplugin)

  qt_add_library(mixxx-qml-mixxxcontrols STATIC)
  set_target_properties(mixxx-qml-mixxxcontrols PROPERTIES AUTOMOC ON)
  qt_add_qml_module(mixxx-qml-mixxxcontrols
    URI Mixxx.Controls
    VERSION 1.0
    RESOURCE_PREFIX /mixxx.org/imports
    OPTIONAL_IMPORTS Mixxx
    QML_FILES
      res/qml/Mixxx/Controls/Knob.qml
      res/qml/Mixxx/Controls/Slider.qml
      res/qml/Mixxx/Controls/Spinny.qml
      res/qml/Mixxx/Controls/WaveformOverviewHotcueMarker.qml
      res/qml/Mixxx/Controls/WaveformOverviewMarker.qml
      res/qml/Mixxx/Controls/WaveformOverview.qml
  )
  target_link_libraries(mixxx-qml-lib PRIVATE mixxx-qml-mixxxcontrolsplugin)

  target_sources(mixxx-qml-lib PRIVATE
    src/qml/asyncimageprovider.cpp
    src/qml/qmlapplication.cpp
    src/qml/qmlautoreload.cpp
    src/qml/qmlbeatsmodel.cpp
    src/qml/qmlcuesmodel.cpp
    src/qml/qmlcontrolproxy.cpp
    src/qml/qmlconfigproxy.cpp
    src/qml/qmldlgpreferencesproxy.cpp
    src/qml/qmleffectmanifestparametersmodel.cpp
    src/qml/qmleffectsmanagerproxy.cpp
    src/qml/qmleffectslotproxy.cpp
    src/qml/qmllibraryproxy.cpp
    src/qml/qmllibrarytracklistmodel.cpp
    src/qml/qmlplayermanagerproxy.cpp
    src/qml/qmlplayerproxy.cpp
    src/qml/qmlvisibleeffectsmodel.cpp
    src/qml/qmlchainpresetmodel.cpp
    src/qml/qmlwaveformoverview.cpp
    # The following sources need to be in this target to get QML_ELEMENT properly interpreted
    src/control/controlmodel.cpp
    src/control/controlsortfiltermodel.cpp
  )

  # qt_finalize_target takes care that the resources :/mixxx.org/imports/Mixxx/
  # and :/mixxx.org/imports/Mixxx/Controls are placed into beginning of the binary
  qt_finalize_target(mixxx)

  install(
    DIRECTORY
      "${CMAKE_CURRENT_SOURCE_DIR}/res/qml"
    DESTINATION
      "${MIXXX_INSTALL_DATADIR}"
  )

endif()

option(DEBUG_ASSERTIONS_FATAL "Fail if debug become true assertions" OFF)
if(DEBUG_ASSERTIONS_FATAL)
  target_compile_definitions(mixxx-lib PUBLIC MIXXX_DEBUG_ASSERTIONS_FATAL MIXXX_DEBUG_ASSERTIONS_ENABLED)
  if(QML)
    target_compile_definitions(mixxx-qml-lib PUBLIC MIXXX_DEBUG_ASSERTIONS_FATAL MIXXX_DEBUG_ASSERTIONS_ENABLED)
  endif()
  if (NOT CMAKE_BUILD_TYPE STREQUAL "Debug")
    message(STATUS "DEBUG_ASSERT statements have been enabled because DEBUG_ASSERTIONS_FATAL is ON.")
  endif()
endif()

if(EMSCRIPTEN)
  option(WASM_ASSERTIONS "Enable additional checks when targeting Emscripten/WebAssembly" OFF)
  if(WASM_ASSERTIONS)
    target_link_options(mixxx-lib PUBLIC -sASSERTIONS)
  endif()
endif()

target_compile_definitions(mixxx-lib PUBLIC QT_TABLET_SUPPORT QT_USE_QSTRINGBUILDER)
is_static_library(Qt_IS_STATIC Qt${QT_VERSION_MAJOR}::Core)
if(Qt_IS_STATIC)
  # NOTE(rryan): If you are adding a plugin here, you must also
  # update src/mixxxapplication.cpp to define a Q_IMPORT_PLUGIN
  # for it. Not all imageformats plugins are built as .libs when
  # building Qt statically on Windows. Check the build environment
  # to see exactly what's available as a standalone .lib vs linked
  # into Qt .libs by default.

  target_link_libraries(mixxx-lib PRIVATE
    # imageformats plugins
    Qt${QT_VERSION_MAJOR}::QGifPlugin
    Qt${QT_VERSION_MAJOR}::QICOPlugin
    Qt${QT_VERSION_MAJOR}::QJpegPlugin
    Qt${QT_VERSION_MAJOR}::QSvgPlugin

    # sqldrivers
    Qt${QT_VERSION_MAJOR}::QSQLiteDriverPlugin
  )

  if(EMSCRIPTEN)
    target_link_libraries(mixxx-lib PRIVATE
      Qt${QT_VERSION_MAJOR}::QWasmIntegrationPlugin
    )
  else()
    target_link_libraries(mixxx-lib PRIVATE
      # platform plugins
      Qt${QT_VERSION_MAJOR}::QOffscreenIntegrationPlugin
      Qt${QT_VERSION_MAJOR}::QMinimalIntegrationPlugin
    )
  endif()

  if(WIN32)
    target_link_libraries(mixxx-lib PRIVATE
      Qt${QT_VERSION_MAJOR}::QWindowsIntegrationPlugin
      Qt${QT_VERSION_MAJOR}::QWindowsVistaStylePlugin
    )
  endif()

  if(APPLE)
    if(IOS)
      target_link_libraries(mixxx-lib PRIVATE
        Qt${QT_VERSION_MAJOR}::QIOSIntegrationPlugin
      )
    else()
      target_link_libraries(mixxx-lib PRIVATE
        Qt${QT_VERSION_MAJOR}::QCocoaIntegrationPlugin
        Qt${QT_VERSION_MAJOR}::QMacStylePlugin
      )
    endif()
  endif()
else()
  if(QT6 AND (WIN32 OR APPLE))
    # Qt6 does not automatically install plugins like in Qt 5

    find_package(libjpeg-turbo CONFIG REQUIRED)
    install(IMPORTED_RUNTIME_ARTIFACTS
      # QJpegPlugin dependency
      libjpeg-turbo::jpeg
      DESTINATION "${MIXXX_INSTALL_DATADIR}"
      COMPONENT applocal)

    install(IMPORTED_RUNTIME_ARTIFACTS
      # platform plugins
      Qt${QT_VERSION_MAJOR}::QOffscreenIntegrationPlugin
      Qt${QT_VERSION_MAJOR}::QMinimalIntegrationPlugin
      DESTINATION "${MIXXX_INSTALL_DATADIR}/platforms"
      COMPONENT applocal)

    install(IMPORTED_RUNTIME_ARTIFACTS
      Qt${QT_VERSION_MAJOR}::QGifPlugin
      Qt${QT_VERSION_MAJOR}::QICOPlugin
      Qt${QT_VERSION_MAJOR}::QJpegPlugin
      Qt${QT_VERSION_MAJOR}::QSvgPlugin
      DESTINATION "${MIXXX_INSTALL_DATADIR}/imageformats"
      COMPONENT applocal)

    install(IMPORTED_RUNTIME_ARTIFACTS
      Qt${QT_VERSION_MAJOR}::QSQLiteDriverPlugin
      DESTINATION "${MIXXX_INSTALL_DATADIR}/sqldrivers"
      COMPONENT applocal)

    if(QML)
      install(IMPORTED_RUNTIME_ARTIFACTS
        Qt${QT_VERSION_MAJOR}::LabsQmlModels
        DESTINATION "${MIXXX_INSTALL_DATADIR}"
        COMPONENT applocal)

      install(IMPORTED_RUNTIME_ARTIFACTS
        Qt${QT_VERSION_MAJOR}::QuickControls2
        DESTINATION "${MIXXX_INSTALL_DATADIR}"
        COMPONENT applocal)

      install(IMPORTED_RUNTIME_ARTIFACTS
        Qt${QT_VERSION_MAJOR}::QuickControls2Impl
        DESTINATION "${MIXXX_INSTALL_DATADIR}"
        COMPONENT applocal)

      install(IMPORTED_RUNTIME_ARTIFACTS
        Qt${QT_VERSION_MAJOR}::QuickLayouts
        DESTINATION "${MIXXX_INSTALL_DATADIR}"
        COMPONENT applocal)

      install(IMPORTED_RUNTIME_ARTIFACTS
        Qt${QT_VERSION_MAJOR}::QuickShapesPrivate
        DESTINATION "${MIXXX_INSTALL_DATADIR}"
        COMPONENT applocal)

      install(IMPORTED_RUNTIME_ARTIFACTS
        Qt${QT_VERSION_MAJOR}::QuickTemplates2
        DESTINATION "${MIXXX_INSTALL_DATADIR}"
        COMPONENT applocal)

      install(IMPORTED_RUNTIME_ARTIFACTS
        Qt${QT_VERSION_MAJOR}::QmlWorkerScript
        DESTINATION "${MIXXX_INSTALL_DATADIR}"
        COMPONENT applocal)

      install(IMPORTED_RUNTIME_ARTIFACTS
        Qt${QT_VERSION_MAJOR}::ShaderTools
        DESTINATION "${MIXXX_INSTALL_DATADIR}"
        COMPONENT applocal)

      #install qml6-module-qt5compat-graphicaleffects
      install(
        DIRECTORY "${VCPKG_INSTALLED_DIR}/${VCPKG_TARGET_TRIPLET}$<$<CONFIG:Debug>:/debug>/Qt6/qml/Qt5Compat/GraphicalEffects"
        DESTINATION "${MIXXX_INSTALL_DATADIR}/Qt6/qml/Qt5Compat"
        COMPONENT applocal)

      # install qml6-module-qtqml-workerscript
      install(
        DIRECTORY "${VCPKG_INSTALLED_DIR}/${VCPKG_TARGET_TRIPLET}$<$<CONFIG:Debug>:/debug>/Qt6/qml/QtQml/WorkerScript"
        DESTINATION "${MIXXX_INSTALL_DATADIR}/Qt6/qml/QtQml"
        COMPONENT applocal)

      # install qml6-module-qtquick-controls
      install(
        DIRECTORY "${VCPKG_INSTALLED_DIR}/${VCPKG_TARGET_TRIPLET}$<$<CONFIG:Debug>:/debug>/Qt6/qml/QtQuick/Controls"
        DESTINATION "${MIXXX_INSTALL_DATADIR}/Qt6/qml/QtQuick"
        COMPONENT applocal)

      # install qml6-module-qtquick-layouts
      install(
        DIRECTORY "${VCPKG_INSTALLED_DIR}/${VCPKG_TARGET_TRIPLET}$<$<CONFIG:Debug>:/debug>/Qt6/qml/QtQuick/Layouts"
        DESTINATION "${MIXXX_INSTALL_DATADIR}/Qt6/qml/QtQuick"
        COMPONENT applocal)

      # install qml6-module-qtquick-nativestyle
      install(
        DIRECTORY "${VCPKG_INSTALLED_DIR}/${VCPKG_TARGET_TRIPLET}$<$<CONFIG:Debug>:/debug>/Qt6/qml/QtQuick/NativeStyle"
        DESTINATION "${MIXXX_INSTALL_DATADIR}/Qt6/qml/QtQuick"
        COMPONENT applocal)

      # install qml6-module-qtquick-shapes
      install(
        DIRECTORY "${VCPKG_INSTALLED_DIR}/${VCPKG_TARGET_TRIPLET}$<$<CONFIG:Debug>:/debug>/Qt6/qml/QtQuick/Shapes"
        DESTINATION "${MIXXX_INSTALL_DATADIR}/Qt6/qml/QtQuick"
        COMPONENT applocal)

      # install qml6-module-qtquick-templates
      install(
        DIRECTORY "${VCPKG_INSTALLED_DIR}/${VCPKG_TARGET_TRIPLET}$<$<CONFIG:Debug>:/debug>/Qt6/qml/QtQuick/Templates"
        DESTINATION "${MIXXX_INSTALL_DATADIR}/Qt6/qml/QtQuick"
        COMPONENT applocal)

      # qml6-module-qtquick-window
      install(
        DIRECTORY "${VCPKG_INSTALLED_DIR}/${VCPKG_TARGET_TRIPLET}$<$<CONFIG:Debug>:/debug>/Qt6/qml/QtQuick/Window"
        DESTINATION "${MIXXX_INSTALL_DATADIR}/Qt6/qml/QtQuick"
        COMPONENT applocal)

      # install qml6-module-qt-labs-qmlmodels
      install(
        DIRECTORY "${VCPKG_INSTALLED_DIR}/${VCPKG_TARGET_TRIPLET}$<$<CONFIG:Debug>:/debug>/Qt6/qml/Qt/labs/qmlmodels"
        DESTINATION "${MIXXX_INSTALL_DATADIR}/Qt6/qml/Qt/labs"
        COMPONENT applocal)

    endif()

    if(WIN32)
      install(IMPORTED_RUNTIME_ARTIFACTS Qt${QT_VERSION_MAJOR}::QWindowsIntegrationPlugin
        DESTINATION "${MIXXX_INSTALL_DATADIR}/platforms"
        COMPONENT applocal)
      install(IMPORTED_RUNTIME_ARTIFACTS Qt${QT_VERSION_MAJOR}::QWindowsVistaStylePlugin
        DESTINATION "${MIXXX_INSTALL_DATADIR}/styles"
        COMPONENT applocal)
    endif()
    if(APPLE)
      install(IMPORTED_RUNTIME_ARTIFACTS Qt${QT_VERSION_MAJOR}::QCocoaIntegrationPlugin
        DESTINATION "${MIXXX_INSTALL_DATADIR}/platforms"
        COMPONENT applocal)
      install(IMPORTED_RUNTIME_ARTIFACTS Qt${QT_VERSION_MAJOR}::QMacStylePlugin
        DESTINATION "${MIXXX_INSTALL_DATADIR}/styles"
        COMPONENT applocal)
    endif()

    set(APPLOCAL_COMPONENT_DEFINED true)
  endif()
endif()

if(APPLE)
  if(Qt_IS_STATIC OR QT6)
    target_link_libraries(mixxx-lib PRIVATE
        "-weak_framework Accelerate"
        "-weak_framework AudioToolbox"
        "-weak_framework AVFoundation"
        "-weak_framework CoreAudio"
        "-weak_framework CoreFoundation"
        "-weak_framework CoreImage"
        "-weak_framework CoreMedia"
        "-weak_framework CoreMidi"
        "-weak_framework CoreServices"
        "-weak_framework CoreVideo"
        "-weak_framework IOSurface"
        "-weak_framework VideoToolbox"
    )
    if(IOS)
      target_link_libraries(mixxx-lib PRIVATE
        "-weak_framework UIKit"
      )
    elseif()
      target_link_libraries(mixxx-lib PRIVATE
        "-weak_framework AppKit"
        "-weak_framework AudioUnit"
      )
    endif()
  else()
    # Used for battery measurements and controlling the screensaver on macOS.
    target_link_libraries(mixxx-lib PRIVATE
        "-weak_framework IOKit"
    )
  endif()
elseif(UNIX AND NOT APPLE AND NOT EMSCRIPTEN)
  if(QT6)
    find_package(X11)
  else()
    find_package(X11 REQUIRED)
    find_package(Qt5 COMPONENTS X11Extras REQUIRED)
    target_link_libraries(mixxx-lib PUBLIC Qt5::X11Extras)
  endif()
  if(${X11_FOUND})
    target_include_directories(mixxx-lib SYSTEM PUBLIC "${X11_INCLUDE_DIR}")
    target_link_libraries(mixxx-lib PRIVATE "${X11_LIBRARIES}")
  endif()
  find_package(Qt${QT_VERSION_MAJOR} COMPONENTS DBus REQUIRED)
  target_link_libraries(mixxx-lib PUBLIC
    Qt${QT_VERSION_MAJOR}::DBus
  )
elseif(WIN32)
  if(Qt_IS_STATIC)
    target_link_libraries(mixxx-lib PRIVATE
      # Pulled from qt-4.8.2-source\mkspecs\win32-msvc2010\qmake.conf
      # QtCore
      kernel32
      user32      # QtGui, QtOpenGL, libHSS1394
      shell32
      uuid
      ole32       # QtGui,
      advapi32    # QtGui, portaudio, portmidi
      ws2_32      # QtGui, QtNetwork, libshout
      # QtGui
      gdi32       # QtOpenGL, libshout
      comdlg32
      oleaut32
      imm32
      winmm
      winspool
      # QtOpenGL
      glu32
      opengl32

      # QtNetwork openssl-linked
      crypt32

      dwmapi      # qtwindows
      iphlpapi    # qt5network
      mpr         # qt5core
      netapi32    # qt5core
      userenv     # qt5core
      uxtheme     # ?
      version     # ?
      wtsapi32    # ?
    )

    find_library(QTFONTDATABASESUPPORT_LIBRARY Qt${QT_VERSION_MAJOR}FontDatabaseSupport)
    target_link_libraries(mixxx-lib PRIVATE "${QTFONTDATABASESUPPORT_LIBRARY}")
    find_library(QTWINDOWSUIAUTOMATIONSUPPORT_LIBRARY Qt${QT_VERSION_MAJOR}WindowsUIAutomationSupport)
    target_link_libraries(mixxx-lib PRIVATE "${QTWINDOWSUIAUTOMATIONSUPPORT_LIBRARY}")
    find_library(QTEVENTDISPATCHERSUPPORT_LIBRARY Qt${QT_VERSION_MAJOR}EventDispatcherSupport)
    target_link_libraries(mixxx-lib PRIVATE "${QTEVENTDISPATCHERSUPPORT_LIBRARY}")
    find_library(QTTHEMESUPPORT_LIBRARY Qt${QT_VERSION_MAJOR}ThemeSupport)
    target_link_libraries(mixxx-lib PRIVATE "${QTTHEMESUPPORT_LIBRARY}")

    find_library(QTFREETYPE_LIBRARY qtfreetype)
    target_link_libraries(mixxx-lib PRIVATE "${QTFREETYPE_LIBRARY}")
    find_library(QTHARFBUZZ_LIBRARY qtharfbuzz)
    target_link_libraries(mixxx-lib PRIVATE "${QTHARFBUZZ_LIBRARY}")
    find_library(QTLIBPNG_LIBRARY qtlibpng)
    target_link_libraries(mixxx-lib PRIVATE "${QTLIBPNG_LIBRARY}")
    find_library(QTPCRE2_LIBRARY qtpcre2)
    target_link_libraries(mixxx-lib PRIVATE "${QTPCRE2_LIBRARY}")
  else()
    #libshout is always built statically
    target_link_libraries(mixxx-lib PRIVATE
      ws2_32      # libshout
      gdi32       # libshout
    )
  endif()
endif()

if(APPLE OR WIN32)
  # qt_de.qm is just one arbitrary file in the directory that needs to be located;
  # there is no particular reason to look for this file versus any other one in the directory.
  if(QT6)
    find_file(QT_TRANSLATION_FILE qt_de.qm PATHS "${Qt6_DIR}/../../translations/Qt6" REQUIRED NO_DEFAULT_PATH)
  else()
    find_file(QT_TRANSLATION_FILE qt_de.qm PATHS "${Qt5_DIR}/../../../translations" "${Qt5_DIR}/../../qt5/translations" REQUIRED NO_DEFAULT_PATH)
  endif()
  get_filename_component(QT_TRANSLATIONS ${QT_TRANSLATION_FILE} DIRECTORY)
  install(
    DIRECTORY "${QT_TRANSLATIONS}/"
    DESTINATION "${MIXXX_INSTALL_DATADIR}/translations"
    # QT 5 translations have been separated into several files, and most of the qt_xx.qm files
    # contain just shortcuts to load the qtbase, qtmultimedia etc files.
    FILES_MATCHING REGEX
      "qt_.+\.qm|qtbase_.*\.qm|qtmultimedia_.*\.qm|qtscript_.*\.qm|qtxmlpatterns_.*\.qm"
  )
endif()

# Queen Mary DSP
add_library(QueenMaryDsp STATIC EXCLUDE_FROM_ALL
  # lib/qm-dsp/base/KaiserWindow.cpp
  lib/qm-dsp/base/Pitch.cpp
  # lib/qm-dsp/base/SincWindow.cpp
  lib/qm-dsp/dsp/chromagram/Chromagram.cpp
  lib/qm-dsp/dsp/chromagram/ConstantQ.cpp
  lib/qm-dsp/dsp/keydetection/GetKeyMode.cpp
  # lib/qm-dsp/dsp/mfcc/MFCC.cpp
  lib/qm-dsp/dsp/onsets/DetectionFunction.cpp
  lib/qm-dsp/dsp/onsets/PeakPicking.cpp
  lib/qm-dsp/dsp/phasevocoder/PhaseVocoder.cpp
  lib/qm-dsp/dsp/rateconversion/Decimator.cpp
  # lib/qm-dsp/dsp/rateconversion/DecimatorB.cpp
  # lib/qm-dsp/dsp/rateconversion/Resampler.cpp
  # lib/qm-dsp/dsp/rhythm/BeatSpectrum.cpp
  # lib/qm-dsp/dsp/segmentation/ClusterMeltSegmenter.cpp
  # lib/qm-dsp/dsp/segmentation/Segmenter.cpp
  # lib/qm-dsp/dsp/segmentation/cluster_melt.c
  # lib/qm-dsp/dsp/segmentation/cluster_segmenter.c
  lib/qm-dsp/dsp/signalconditioning/DFProcess.cpp
  lib/qm-dsp/dsp/signalconditioning/FiltFilt.cpp
  lib/qm-dsp/dsp/signalconditioning/Filter.cpp
  lib/qm-dsp/dsp/signalconditioning/Framer.cpp
  lib/qm-dsp/dsp/tempotracking/DownBeat.cpp
  lib/qm-dsp/dsp/tempotracking/TempoTrack.cpp
  lib/qm-dsp/dsp/tempotracking/TempoTrackV2.cpp
  lib/qm-dsp/dsp/tonal/ChangeDetectionFunction.cpp
  lib/qm-dsp/dsp/tonal/TCSgram.cpp
  lib/qm-dsp/dsp/tonal/TonalEstimator.cpp
  lib/qm-dsp/dsp/transforms/FFT.cpp
  # lib/qm-dsp/dsp/wavelet/Wavelet.cpp
  lib/qm-dsp/ext/kissfft/kiss_fft.c
  lib/qm-dsp/ext/kissfft/tools/kiss_fftr.c
  # lib/qm-dsp/hmm/hmm.c
  lib/qm-dsp/maths/Correlation.cpp
  # lib/qm-dsp/maths/CosineDistance.cpp
  lib/qm-dsp/maths/KLDivergence.cpp lib/qm-dsp/maths/MathUtilities.cpp
  # lib/qm-dsp/maths/pca/pca.c
  # lib/qm-dsp/thread/Thread.cpp
)

target_compile_definitions(QueenMaryDsp PRIVATE kiss_fft_scalar=double)
if(UNIX)
  target_compile_definitions(QueenMaryDsp PRIVATE USE_PTHREADS)
elseif(MSVC)
  # Causes the cmath headers to declare M_PI and friends.
  # http://msdn.microsoft.com/en-us/library/4hwaceh6.aspx We could define this
  # in our headers but then include order matters since headers we don't control
  # may include cmath first.
  target_compile_definitions(QueenMaryDsp PRIVATE _USE_MATH_DEFINES)
endif()
target_include_directories(QueenMaryDsp SYSTEM PUBLIC lib/qm-dsp lib/qm-dsp/include)
target_link_libraries(mixxx-lib PRIVATE QueenMaryDsp)

# ReplayGain
add_library(ReplayGain STATIC EXCLUDE_FROM_ALL
  lib/replaygain/replaygain.cpp
)
target_include_directories(mixxx-lib SYSTEM PRIVATE lib/replaygain)
target_link_libraries(mixxx-lib PRIVATE ReplayGain)

# Reverb
add_library(Reverb STATIC EXCLUDE_FROM_ALL lib/reverb/Reverb.cc)
if(MSVC)
  target_compile_definitions(Reverb PRIVATE _USE_MATH_DEFINES)
endif()
target_include_directories(Reverb PRIVATE src)
target_link_libraries(Reverb PRIVATE Qt${QT_VERSION_MAJOR}::Core)
target_include_directories(mixxx-lib SYSTEM PRIVATE lib/reverb)
target_link_libraries(mixxx-lib PRIVATE Reverb)

# Rubberband
option(RUBBERBAND "Enable the rubberband engine for pitch-bending" ON)
if(RUBBERBAND)
  find_package(rubberband REQUIRED)
  target_link_libraries(mixxx-lib PRIVATE rubberband::rubberband)
  target_compile_definitions(mixxx-lib PUBLIC __RUBBERBAND__)
  target_sources(mixxx-lib PRIVATE
    src/effects/backends/builtin/pitchshifteffect.cpp
    src/engine/bufferscalers/enginebufferscalerubberband.cpp
    src/engine/bufferscalers/rubberbandwrapper.cpp
    src/engine/bufferscalers/rubberbandtask.cpp
    src/engine/bufferscalers/rubberbandworkerpool.cpp
  )
endif()

# SndFile
find_package(SndFile REQUIRED)
target_link_libraries(mixxx-lib PRIVATE SndFile::sndfile)
target_compile_definitions(mixxx-lib PUBLIC __SNDFILE__)
if(SndFile_SUPPORTS_SET_COMPRESSION_LEVEL)
  target_compile_definitions(mixxx-lib PUBLIC SFC_SUPPORTS_SET_COMPRESSION_LEVEL)
endif()

# SoundTouch
find_package(SoundTouch 2.1.2 REQUIRED)
target_link_libraries(mixxx-lib PRIVATE SoundTouch::SoundTouch)

# TagLib
find_package(TagLib 1.11 REQUIRED)
if (NOT TagLib_VERSION VERSION_LESS 2.0.0)
  message(WARNING "Installed Taglib ${TagLib_VERSION} is not supported and might lead to data loss (https://github.com/mixxxdj/mixxx/issues/12708). Use version >= 1.11 and < 2.0 instead.")
endif()
target_link_libraries(mixxx-lib PUBLIC TagLib::TagLib)
if (QML)
  target_link_libraries(mixxx-qml-lib PUBLIC TagLib::TagLib)
endif()

# Threads
set(THREADS_PREFER_PTHREAD_FLAG ON)
find_package(Threads REQUIRED)
target_link_libraries(mixxx-lib PRIVATE Threads::Threads)

#
# Features
#

# Battery meter
#
# The battery meter is only available on Linux, macOS and Windows, therefore
# this option is forcibly set to OFF on all other platforms.
cmake_dependent_option(BATTERY "Battery meter support" ON "WIN32 OR UNIX" OFF)
if(BATTERY)
  if(WIN32)
    target_sources(mixxx-lib PRIVATE src/util/battery/batterywindows.cpp)
  elseif(APPLE)
    if(IOS)
      message(FATAL_ERROR "Battery support is not implemented for iOS")
    else()
      target_sources(mixxx-lib PRIVATE src/util/battery/batterymac.cpp)
    endif()
  elseif(UNIX)
    if(EMSCRIPTEN)
      message(FATAL_ERROR "Battery support is not implemented for Emscripten (WebAssembly)")
    endif()
    find_package(Upower REQUIRED)
    find_package(GLIB COMPONENTS gobject REQUIRED)
    target_include_directories(mixxx-lib SYSTEM PUBLIC ${GLIB_INCLUDE_DIRS})
    target_link_libraries(mixxx-lib PRIVATE Upower::Upower ${GLIB_LIBRARIES} ${GLIB_GOBJECT_LIBRARIES})
    target_sources(mixxx-lib PRIVATE src/util/battery/batterylinux.cpp)
  else()
    message(FATAL_ERROR "Battery support is not implemented for the target platform.")
  endif()
  target_compile_definitions(mixxx-lib PUBLIC __BATTERY__)
endif()


# Build Time
option(BUILDTIME "Use __DATE__ and __TIME__" ON)
if(NOT BUILDTIME)
  # Distributions like openSUSE use tools (e. g. build-compare) to detect
  # whether a built binary differs from a former build to avoid unneeded
  # publishing of packages.
  # If __DATE__ and __TIME__ are used the built binary differs always but
  # the tools cannot detect the root and publish a new package although
  # the only change is caused by __DATE__ and __TIME__.
  target_compile_definitions(mixxx-lib PUBLIC DISABLE_BUILDTIME)
endif()

# Clang Color Diagnostics
option(CLANG_COLORDIAG "Clang color diagnostics" OFF)
if(CLANG_COLORDIAG)
  if(NOT LLVM_CLANG)
    message(FATAL_ERROR "Color Diagnostics are only available when using Clang.")
  endif()
  target_compile_options(mixxx-lib PUBLIC -fcolor-diagnostics)
endif()

# Clang Sanitizers
set(SANITIZERS "")
option(SANITIZE_ADDRESS "Address Sanitizer" OFF)
if(SANITIZE_ADDRESS)
  list(APPEND SANITIZERS "address")
endif()
option(SANITIZE_UNDEFINED "Clang Undefined Behaviour Sanitizer" OFF)
if(SANITIZE_UNDEFINED)
  list(APPEND SANITIZERS "undefined")
endif()
option(SANITIZE_THREAD "Clang Thread Sanitizer" OFF)
if(SANITIZE_THREAD)
  list(APPEND SANITIZERS "thread")
endif()
if(NOT SANITIZERS STREQUAL "")
  if(NOT (LLVM_CLANG OR GNU_GCC))
    message(FATAL_ERROR "Sanitizers are only available on Clang or GCC")
  endif()
  list(JOIN SANITIZERS "," SANITZERS_JOINED)
  target_compile_options(mixxx-lib PUBLIC -fsanitize=${SANITZERS_JOINED})
  target_link_options(mixxx-lib PUBLIC -fsanitize=${SANITZERS_JOINED})
endif()

# CoreAudio MP3/AAC Decoder
#
# The CoreAudio API is only available on macOS, therefore this option is
# forcibly set to OFF on all other platforms.
cmake_dependent_option(COREAUDIO "CoreAudio MP3/AAC Decoder" ON "APPLE" OFF)
if(COREAUDIO)
  target_sources(mixxx-lib PRIVATE
    src/sources/soundsourcecoreaudio.cpp
    src/sources/v1/legacyaudiosourceadapter.cpp
    lib/apple/CAStreamBasicDescription.cpp
  )
  set_property(
    SOURCE lib/apple/CAStreamBasicDescription.cpp
    APPEND_STRING
    PROPERTY COMPILE_OPTIONS -Wno-deprecated-anon-enum-enum-conversion
  )
  target_compile_definitions(mixxx-lib PUBLIC __COREAUDIO__)
  target_include_directories(mixxx-lib SYSTEM PUBLIC lib/apple)
endif()


# FAAD AAC audio file decoder plugin
find_package(MP4)
find_package(MP4v2)
# It is enabled by default on Linux only, because other targets have other
# solutions. It requires MP4 or MP4v2.
default_option(FAAD "FAAD AAC audio file decoder support" "UNIX;NOT APPLE;MP4_FOUND OR MP4v2_FOUND")
if(FAAD)
  if(NOT MP4_FOUND AND NOT MP4v2_FOUND)
    message(FATAL_ERROR "FAAD AAC audio support requires libmp4 or libmp4v2 with development headers.")
  endif()
  target_sources(mixxx-lib PRIVATE
    src/sources/soundsourcem4a.cpp
    src/sources/libfaadloader.cpp
  )
  target_compile_definitions(mixxx-lib PUBLIC __FAAD__)
  if(MP4v2_FOUND)
    target_compile_definitions(mixxx-lib PUBLIC __MP4V2__)
    target_link_libraries(mixxx-lib PRIVATE MP4v2::MP4v2)
  else()
    target_link_libraries(mixxx-lib PRIVATE MP4::MP4)
  endif()
endif()

# FDK-AAC is loaded dynamically at runtime by EncoderFdkAac using QLibrary,
# so copy it into the Windows and macOS packages, but do not link to it.
if(APPLE AND MACOS_BUNDLE)
  find_library(FDK_AAC_LIBRARY fdk-aac)
  if(FDK_AAC_LIBRARY)
    message(STATUS "Found fdk-aac: ${FDK_AAC_LIBRARY}")
    file(COPY ${FDK_AAC_LIBRARY} DESTINATION "${CMAKE_CURRENT_BINARY_DIR}/lib/fdk-aac-install" FOLLOW_SYMLINK_CHAIN)
    install(DIRECTORY "${CMAKE_CURRENT_BINARY_DIR}/lib/fdk-aac-install/" DESTINATION "${MIXXX_INSTALL_PREFIX}/Contents/Frameworks")
  else()
    message(STATUS "Could NOT find libfdk-aac.dylib")
  endif()
elseif(WIN32)
  # On Windows find_library finds the .lib file, but the installer needs the .dll file.
  find_file(FDK_AAC_DLL fdk-aac.dll PATH_SUFFIXES ${CMAKE_INSTALL_BINDIR})
  if(FDK_AAC_DLL)
    message(STATUS "Found fdk-aac DLL: ${FDK_AAC_DLL}")
    install(FILES ${FDK_AAC_DLL} DESTINATION ${MIXXX_INSTALL_BINDIR})
  else()
    message(STATUS "Could NOT find fdk-aac.dll")
  endif()
endif()

# FFmpeg support
# FFmpeg is multimedia library that can be found http://ffmpeg.org/
find_package(FFMPEG COMPONENTS libavcodec libavformat libavutil libswresample)
default_option(FFMPEG "FFmpeg support (version 4.1.9 or later)" "FFMPEG_FOUND")
if(FFMPEG)
  if(NOT FFMPEG_FOUND)
    message(FATAL_ERROR "FFMPEG was not found")
  endif()

  # Check minimum required versions
  # Minimum library versions according to <https://ffmpeg.org/download.html>
  # Windows: Version numbers are not available!?
  # macOS: Untested
  if(FFMPEG_libavcodec_VERSION AND FFMPEG_libavcodec_VERSION VERSION_LESS 58.35.100)
    message(FATAL_ERROR "FFmpeg support requires at least version 58.35.100 of libavcodec (found: ${FFMPEG_libavcodec_VERSION}).")
  endif()
  if(FFMPEG_libavformat_VERSION AND FFMPEG_libavformat_VERSION VERSION_LESS 58.20.100)
    message(FATAL_ERROR "FFmpeg support requires at least version 58.20.100 of libavformat (found: ${FFMPEG_libavformat_VERSION}).")
  endif()
  if(FFMPEG_libavutil_VERSION AND FFMPEG_libavutil_VERSION VERSION_LESS 56.22.100)
    message(FATAL_ERROR "FFmpeg support requires at least version 56.22.100 of libavutil (found: ${FFMPEG_libavutil_VERSION}).")
  endif()
  if(FFMPEG_libswresample_VERSION AND FFMPEG_libswresample_VERSION VERSION_LESS 3.3.100)
    message(FATAL_ERROR "FFmpeg support requires at least version 3.3.100 of libswresample (found: ${FFMPEG_libswresample_VERSION}).")
  endif()

  target_sources(mixxx-lib PRIVATE src/sources/soundsourceffmpeg.cpp)
  target_compile_definitions(mixxx-lib PUBLIC
    __FFMPEG__
    # Needed to build new FFmpeg
    __STDC_CONSTANT_MACROS
    __STDC_LIMIT_MACROS
    __STDC_FORMAT_MACROS
  )
  target_link_libraries(mixxx-lib PRIVATE "${FFMPEG_LIBRARIES}")
  target_include_directories(mixxx-lib PUBLIC "${FFMPEG_INCLUDE_DIRS}")
endif()

# STEM file support
default_option(STEM "STEM file support" "FFMPEG_FOUND;FFMPEG")
if (STEM)
  if(NOT FFMPEG)
    message(FATAL_ERROR "STEM requires that also FFMPEG is enabled")
  endif()
  target_compile_definitions(mixxx-lib PUBLIC __STEM__)
  target_compile_definitions(mixxx-test PUBLIC __STEM__)
  target_sources(mixxx-test PUBLIC
    src/test/stemtest.cpp
    src/test/steminfotest.cpp
    src/test/stemcontrolobjecttest.cpp
  )
  list(APPEND MIXXX_LIB_PRECOMPILED_HEADER src/track/steminfo.h)
  target_sources(mixxx-lib PRIVATE
    src/sources/soundsourcestem.cpp
    src/track/steminfoimporter.cpp
    src/track/steminfo.cpp
<<<<<<< HEAD
    src/widget/wstemlabel.cpp
=======
    src/widget/wtrackstemmenu.cpp
>>>>>>> e4f5ff37
  )
  if(QOPENGL)
    target_sources(mixxx-lib PRIVATE
      src/waveform/renderers/allshader/waveformrendererstem.cpp
    )
  endif()
  if(QML)
    target_compile_definitions(mixxx-qml-lib PUBLIC __STEM__)
    target_sources(mixxx-qml-lib PRIVATE
      src/qml/qmlstemsmodel.cpp
    )
  endif()
endif()

# Test Suite
include(CTest)
include(GoogleTest)
enable_testing()
gtest_add_tests(
  TARGET mixxx-test
  EXTRA_ARGS --logLevel info
  WORKING_DIRECTORY "${CMAKE_CURRENT_SOURCE_DIR}"
  TEST_LIST testsuite
)
if (NOT WIN32)
  # Default to offscreen rendering during tests.
  # This is required if the build system like Fedora koji/mock does not
  # allow to pass environment variables into the ctest macro expansion.
  set_tests_properties(${testsuite} PROPERTIES ENVIRONMENT "QT_QPA_PLATFORM=offscreen")
endif()

# Benchmarking
add_custom_target(mixxx-benchmark
  COMMAND $<TARGET_FILE:mixxx-test> --benchmark
  WORKING_DIRECTORY "${CMAKE_CURRENT_SOURCE_DIR}"
  COMMENT "Mixxx Benchmarks"
  VERBATIM
)
add_dependencies(mixxx-benchmark mixxx-test)

# Google PerfTools
option(GPERFTOOLS "Google PerfTools libtcmalloc linkage" OFF)
option(GPERFTOOLSPROFILER "Google PerfTools libprofiler linkage" OFF)
if(GPERFTOOLS OR GPERFTOOLSPROFILER)
  find_package(GPerfTools REQUIRED)
  if(GPERFTOOLS)
    target_link_libraries(mixxx-lib PRIVATE GPerfTools::tcmalloc)
  endif()
  if(PERFTOOLSPROFILER)
    target_link_libraries(mixxx-lib PRIVATE GPerfTools::profiler)
  endif()
endif()

# HSS1394 MIDI device
#
# The HSS1394 library is only available on macOS, therefore this option is
# forcibly set to OFF on all other platforms.
if(WIN32 OR APPLE)
  find_package(HSS1394)
else()
  set(HSS1394 OFF)
endif()
cmake_dependent_option(HSS1394 "HSS1394 MIDI device support" "${HSS1394_FOUND}" "WIN32 OR APPLE" OFF)
if(HSS1394)
  target_sources(mixxx-lib PRIVATE
    src/controllers/midi/hss1394controller.cpp
    src/controllers/midi/hss1394enumerator.cpp
  )
  target_compile_definitions(mixxx-lib PUBLIC __HSS1394__)
  if(NOT HSS1394_FOUND)
    message(FATAL_ERROR "HSS1394 MIDI device support requires the libhss1394 and its development headers.")
  endif()
  target_link_libraries(mixxx-lib PRIVATE HSS1394::HSS1394)
endif()

# Lilv (LV2)
find_package(lilv)
default_option(LILV "Lilv (LV2) support" "lilv_FOUND")
if(LILV)
  if(NOT lilv_FOUND)
    message(FATAL_ERROR "Lilv (LV2) support requires the liblilv-0 and LV2 libraries and development headers.")
  endif()
  target_sources(mixxx-lib PRIVATE
    src/effects/backends/lv2/lv2backend.cpp
    src/effects/backends/lv2/lv2effectprocessor.cpp
    src/effects/backends/lv2/lv2manifest.cpp
  )
  target_compile_definitions(mixxx-lib PUBLIC __LILV__)
  target_link_libraries(mixxx-lib PRIVATE lilv::lilv)
  target_link_libraries(mixxx-test PRIVATE lilv::lilv)
endif()

# Live Broadcasting (Shoutcast)
cmake_dependent_option(BROADCAST "Live Broadcasting (Shoutcast) support" ON "NOT IOS" OFF)
if(BROADCAST)
  find_package(Shoutidjc)
  # Check if system lib is at least 2.4.6 and not suffering bugs
  # https://github.com/mixxxdj/mixxx/issues/9681
  # https://github.com/mixxxdj/mixxx/issues/10305
  if(Shoutidjc_FOUND AND Shoutidjc_VERSION VERSION_LESS 2.4.4)
      message(STATUS "Installed libshout-idjc version: ${Shoutidjc_VERSION} is suffering from issue #9681")
  elseif(Shoutidjc_FOUND AND Shoutidjc_VERSION VERSION_LESS 2.4.6)
      message(STATUS "Installed libshout version: ${Shout_VERSION} is suffering from issue #10305")
  endif()
  if(NOT Shoutidjc_FOUND OR Shoutidjc_VERSION VERSION_LESS 2.4.6)
    # Fall back to internal library in the lib tree
    message(STATUS "Using internal libshout-idjc")
    add_subdirectory("${CMAKE_CURRENT_SOURCE_DIR}/lib/libshout-idjc")
    target_include_directories(mixxx-lib SYSTEM PUBLIC lib/libshout-idjc/include)
    if(WIN32)
      target_compile_definitions(shout_mixxx PRIVATE __WINDOWS__ _CRT_NONSTDC_NO_WARNINGS)
    endif()
    target_link_libraries(mixxx-lib PRIVATE shout_mixxx)
  else()
    target_link_libraries(mixxx-lib PRIVATE Shoutidjc::Shoutidjc)
  endif()
  target_sources(mixxx-lib PRIVATE
    src/preferences/dialog/dlgprefbroadcastdlg.ui
    src/preferences/dialog/dlgprefbroadcast.cpp
    src/broadcast/broadcastmanager.cpp
    src/engine/sidechain/shoutconnection.cpp
    src/preferences/broadcastprofile.cpp
    src/preferences/broadcastsettings.cpp
    src/preferences/broadcastsettings_legacy.cpp
    src/preferences/broadcastsettingsmodel.cpp
    src/encoder/encoderbroadcastsettings.cpp
  )
  target_compile_definitions(mixxx-lib PUBLIC __BROADCAST__)
  if (QML)
    target_compile_definitions(mixxx-qml-lib PUBLIC __BROADCAST__)
  endif()
endif()

# Opus (RFC 6716)
find_package(OpusFile)
find_package(Opus)
default_option(OPUS "Opus (RFC 6716) support" "OpusFile_FOUND")
if(OPUS)
  if(NOT OpusFile_FOUND OR NOT Opus_FOUND)
    message(FATAL_ERROR "Opus support requires libopus and libopusfile with development headers.")
  endif()
  target_sources(mixxx-lib PRIVATE
    src/sources/soundsourceopus.cpp
    src/encoder/encoderopus.cpp
    src/encoder/encoderopussettings.cpp
  )
  target_compile_definitions(mixxx-lib PUBLIC __OPUS__)
  target_link_libraries(mixxx-lib PRIVATE OpusFile::OpusFile Opus::Opus)
  target_link_libraries(mixxx-test PRIVATE OpusFile::OpusFile Opus::Opus)
endif()

# MAD MP3 Decoder
find_package(MAD)
find_package(ID3Tag)
default_option(MAD "MAD MP3 Decoder" "MAD_FOUND;ID3Tag_FOUND")
if(MAD)
  if(NOT MAD_FOUND)
    message(FATAL_ERROR "MAD support requires libmad and its development headers.")
  endif()
  if(NOT ID3Tag_FOUND)
    message(FATAL_ERROR "ID3Tag support requires libid3tag and its development headers.")
  endif()
  target_sources(mixxx-lib PRIVATE src/sources/soundsourcemp3.cpp)
  target_compile_definitions(mixxx-lib PUBLIC __MAD__)
  target_link_libraries(mixxx-lib PRIVATE MAD::MAD ID3Tag::ID3Tag)
endif()

# Media Foundation AAC Decoder Plugin
#
# The Media Foundtation API is only available on Windows, therefore this option
# is forcibly set to OFF on all other platforms.
cmake_dependent_option(MEDIAFOUNDATION "Media Foundation AAC decoder plugin" ON "WIN32" OFF)
if(MEDIAFOUNDATION)
  find_package(MediaFoundation REQUIRED)
  target_sources(mixxx-lib PRIVATE
    src/sources/soundsourcemediafoundation.cpp
  )
  target_compile_definitions(mixxx-lib PUBLIC __MEDIAFOUNDATION__)
  target_include_directories(mixxx-lib SYSTEM PRIVATE
    ${MediaFoundation_INCLUDE_DIRS}
  )
  target_link_libraries(mixxx-lib PRIVATE
    ${MediaFoundation_LIBRARIES}
    Version.lib
  )
endif()

# Modplug support
find_package(Modplug)
default_option(MODPLUG "Modplug module decoder support" "Modplug_FOUND")
if(MODPLUG)
  if(NOT Modplug_FOUND)
    message(FATAL_ERROR "Modplug module decoder support requires libmodplug and its development headers.")
  endif()
  target_sources(mixxx-lib PRIVATE
    src/preferences/dialog/dlgprefmodplugdlg.ui
    src/sources/soundsourcemodplug.cpp
    src/preferences/dialog/dlgprefmodplug.cpp
  )
  target_compile_definitions(mixxx-lib PUBLIC __MODPLUG__)
  target_link_libraries(mixxx-lib PRIVATE Modplug::Modplug)
endif()

find_package(Microsoft.GSL CONFIG)
if(Microsoft.GSL_FOUND)
  target_link_libraries(mixxx-lib PRIVATE Microsoft.GSL::GSL)
  if (QML)
    target_link_libraries(mixxx-qml-lib PRIVATE Microsoft.GSL::GSL)
    target_link_libraries(mixxx-qml-libplugin PRIVATE Microsoft.GSL::GSL)
  endif()
else()
  # check if the headers have been installed without cmake config (< 3.1.0)
  check_include_file_cxx(gsl/gsl HAVE_GSL_GSL)
  if(NOT HAVE_GSL_GSL)
    unset(HAVE_GSL_GSL CACHE) # unset cache to re-evaluate this until it succeeds. check_include_file_cxx() has no REQUIRED flag.
    message(FATAL_ERROR "ms-gsl development headers (libmsgsl-dev) not found")
  endif()
endif()


# QtKeychain
option(QTKEYCHAIN "Secure credentials storage support for Live Broadcasting profiles" ON)
if(QTKEYCHAIN)
  find_package(Qt${QT_VERSION_MAJOR}Keychain REQUIRED)
  target_compile_definitions(mixxx-lib PUBLIC __QTKEYCHAIN__)
  target_link_libraries(mixxx-lib PRIVATE ${QTKEYCHAIN_LIBRARIES})
  target_include_directories(mixxx-lib SYSTEM PUBLIC ${QTKEYCHAIN_INCLUDE_DIRS})
endif()

# USB HID or/and Bulk controller support
find_package(LibUSB)

# USB HID controller support
option(HID "USB HID controller support" ON)
if(HID)
  # hidapi 0.11.2 is the first release, that implements hid_get_input_report
  # for the Linux hidraw backend.
  find_package(hidapi 0.11.2)
  if(NOT hidapi_FOUND)
    message(STATUS "Linking internal libhidapi statically")
    add_library(mixxx-hidapi STATIC EXCLUDE_FROM_ALL)
    target_include_directories(mixxx-hidapi SYSTEM PUBLIC lib/hidapi/hidapi)
    if(WIN32)
        target_sources(mixxx-hidapi PRIVATE lib/hidapi/windows/hid.c)
        find_library(Setupapi_LIBRARY Setupapi REQUIRED)
        target_link_libraries(mixxx-hidapi PUBLIC ${Setupapi_LIBRARY})
    elseif(APPLE)
        if(IOS)
          message(FATAL_ERROR "USB HID controllers are not supported on iOS")
        endif()
        target_sources(mixxx-hidapi PRIVATE lib/hidapi/mac/hid.c)
        find_library(AppKit_LIBRARY AppKit REQUIRED)
        target_link_libraries(mixxx-hidapi PUBLIC ${AppKit_LIBRARY})
    elseif(UNIX)
      if(CMAKE_SYSTEM_NAME STREQUAL Linux)
        find_library(libudev_LIBRARY udev REQUIRED)
        target_sources(mixxx-hidapi PRIVATE lib/hidapi/linux/hid.c)
        target_link_libraries(mixxx-hidapi PRIVATE ${libudev_LIBRARY})
      else()
        if(NOT LibUSB_FOUND)
          message(FATAL_ERROR "USB HID controller support on Unix with statically linked libhidapi-libusb requires libusb 1.0 and its development headers.")
        endif()
        target_sources(mixxx-hidapi PRIVATE lib/hidapi/libusb/hid.c)
        target_link_libraries(mixxx-hidapi PRIVATE LibUSB::LibUSB)
      endif()
    else()
      message(FATAL_ERROR "USB HID controller support only possible on Windows/Mac OS/Linux/BSD.")
    endif()
    target_link_libraries(mixxx-lib PRIVATE mixxx-hidapi)
  else()
    # hidapi has two backends on Linux, one using the kernel's hidraw API and one using libusb.
    # libusb obviously does not support Bluetooth HID devices, so use the hidraw backend. The
    # libusb backend is the default, so hidraw needs to be selected explicitly at link time.
    if(CMAKE_SYSTEM_NAME STREQUAL Linux)
      target_link_libraries(mixxx-lib PRIVATE hidapi::hidraw)
    else()
      target_link_libraries(mixxx-lib PRIVATE hidapi::hidapi)
    endif()
  endif()
  target_sources(mixxx-lib PRIVATE
    src/controllers/hid/hidcontroller.cpp
    src/controllers/hid/hidiothread.cpp
    src/controllers/hid/hidioglobaloutputreportfifo.cpp
    src/controllers/hid/hidiooutputreport.cpp
    src/controllers/hid/hiddevice.cpp
    src/controllers/hid/hidenumerator.cpp
    src/controllers/hid/legacyhidcontrollermapping.cpp
    src/controllers/hid/legacyhidcontrollermappingfilehandler.cpp
  )
  target_compile_definitions(mixxx-lib PUBLIC __HID__)
endif()

# USB Bulk controller support
default_option(BULK "USB Bulk controller support" "LibUSB_FOUND;NOT WIN32")
if(BULK)
  if(NOT LibUSB_FOUND)
    message(FATAL_ERROR "USB Bulk controller support requires libusb 1.0 and its development headers.")
  endif()
  target_sources(mixxx-lib PRIVATE
    src/controllers/bulk/bulkcontroller.cpp
    src/controllers/bulk/bulkenumerator.cpp
  )
  if(NOT HID)
    target_sources(mixxx-lib PRIVATE
      src/controllers/hid/legacyhidcontrollermapping.cpp
      src/controllers/hid/legacyhidcontrollermappingfilehandler.cpp
    )
  endif()
  target_compile_definitions(mixxx-lib PUBLIC __BULK__)
  target_link_libraries(mixxx-lib PRIVATE LibUSB::LibUSB)
endif()

# Vinyl Control
default_option(VINYLCONTROL "Vinyl Control support" "NOT MACAPPSTORE")
if(VINYLCONTROL)
  if(MACAPPSTORE)
    message(FATAL_ERROR "Mac App Store and Vinyl Control support are mutually exclusive due to licensing issues.")
  endif()

  target_sources(mixxx-lib PRIVATE
    src/vinylcontrol/vinylcontrol.cpp
    src/vinylcontrol/vinylcontrolxwax.cpp
    src/preferences/dialog/dlgprefvinyl.cpp
    src/vinylcontrol/vinylcontrolsignalwidget.cpp
    src/vinylcontrol/vinylcontrolmanager.cpp
    src/vinylcontrol/vinylcontrolprocessor.cpp
    src/vinylcontrol/steadypitch.cpp
    src/engine/controls/vinylcontrolcontrol.cpp
  )
  target_compile_definitions(mixxx-lib PUBLIC __VINYLCONTROL__)

  # Internal xwax library
  add_library(mixxx-xwax STATIC EXCLUDE_FROM_ALL)
  target_sources(mixxx-xwax PRIVATE lib/xwax/timecoder.c lib/xwax/lut.c)
  target_include_directories(mixxx-xwax SYSTEM PUBLIC lib/xwax)
  target_link_libraries(mixxx-lib PRIVATE mixxx-xwax)
endif()

# WavPack audio file support
find_package(wavpack)
default_option(WAVPACK "WavPack audio file support" "wavpack_FOUND")
if(WAVPACK)
  if(NOT wavpack_FOUND)
    message(FATAL_ERROR "WavPack audio file support requires libwv and its development headers.")
  endif()
  target_sources(mixxx-lib PRIVATE src/sources/soundsourcewv.cpp)
  target_compile_definitions(mixxx-lib PUBLIC __WV__)
  target_link_libraries(mixxx-lib PRIVATE WavPack::wavpack)
endif()

target_precompile_headers(mixxx-lib PUBLIC
  ${MIXXX_LIB_PRECOMPILED_HEADER}
  ${MIXXX_COMMON_PRECOMPILED_HEADER}
)
target_precompile_headers(mixxx-test REUSE_FROM mixxx-lib)

# Configure file with build options
file(RELATIVE_PATH MIXXX_INSTALL_DOCDIR_RELATIVE_TO_DATADIR "${CMAKE_INSTALL_PREFIX}/${MIXXX_INSTALL_DATADIR}" "${CMAKE_INSTALL_PREFIX}/${MIXXX_INSTALL_DOCDIR}")
configure_file("${CMAKE_CURRENT_SOURCE_DIR}/src/config.h.in" "${CMAKE_CURRENT_BINARY_DIR}/src/config.h" @ONLY)

# Packaging
set(CPACK_PACKAGE_NAME "Mixxx")
set(CPACK_PACKAGE_VENDOR "Mixxx Project")
set(CPACK_PACKAGE_CONTACT "RJ Skerry-Ryan <rryan@mixxx.org>")
set(CPACK_PACKAGE_DESCRIPTION_SUMMARY "Digital DJ Application")
set(CPACK_PACKAGE_DESCRIPTION_FILE "${CMAKE_CURRENT_SOURCE_DIR}/packaging/CPackPackageDescription.txt")
set(CPACK_PACKAGE_INSTALL_DIRECTORY "Mixxx")
set(CPACK_PACKAGE_EXECUTABLES "mixxx;Mixxx")
set(CPACK_PACKAGE_ICON "${CMAKE_SOURCE_DIR}/res/images/mixxx_install_logo.bmp")
set(CPACK_PACKAGE_HOMEPAGE_URL "https://www.mixxx.org/")
set(CPACK_RESOURCE_FILE_LICENSE "${CMAKE_CURRENT_SOURCE_DIR}/LICENSE")
set(CPACK_RESOURCE_FILE_README "${CMAKE_CURRENT_SOURCE_DIR}/README.md")
set(CPACK_STRIP_FILES ON)
set(CPACK_CREATE_DESKTOP_LINKS "mixxx")
set(CPACK_MIXXX_VERSION "${MIXXX_VERSION}")
# Save GIT values just in case they have been set manual via cmake
set(CPACK_GIT_DESCRIBE "${GIT_DESCRIBE}")
set(CPACK_GIT_COMMIT_DATE ${GIT_COMMIT_DATE})

# Detailed version information, git info and package file name are set from
# CPackConfig.cmake, not here.

set(CPACK_SOURCE_IGNORE_FILES  "\\\\.#;/#;.*~;\\\\.o$")
list(APPEND CPACK_SOURCE_IGNORE_FILES "/\\\\.git/")
list(APPEND CPACK_SOURCE_IGNORE_FILES "/\\\\.github/")
list(APPEND CPACK_SOURCE_IGNORE_FILES "/build/")
list(APPEND CPACK_SOURCE_IGNORE_FILES "${CMAKE_CURRENT_BINARY_DIR}/")
set(CPACK_SOURCE_DIR "${CMAKE_CURRENT_SOURCE_DIR}")

set(CPACK_DEBIAN_PACKAGE_SECTION "sound")
set(CPACK_DEBIAN_PACKAGE_PRIORITY "optional")
set(CPACK_DEBIAN_PACKAGE_SUGGESTS "pdf-viewer, pulseaudio-utils")
set(CPACK_DEBIAN_PACKAGE_REPLACES "mixxx-data")
if(QT6)
  if(QML)
    set(CPACK_DEBIAN_PACKAGE_DEPENDS
        "libqt6sql6-sqlite, fonts-open-sans, fonts-ubuntu, qt6-qpa-plugins,\
 qml6-module-qt5compat-graphicaleffects, qml6-module-qtquick-controls, qml6-module-qtquick-layouts, qml6-module-qtquick-nativestyle, qml6-module-qtquick-templates, qml6-module-qtquick-window, qml6-module-qt-labs-qmlmodels, qml6-module-qtquick-shapes, qml6-module-qtqml-workerscript")
  else()
    set(CPACK_DEBIAN_PACKAGE_DEPENDS "libqt6sql6-sqlite, fonts-open-sans, fonts-ubuntu, qt6-qpa-plugins")
  endif()
else()
  if(QML)
    set(CPACK_DEBIAN_PACKAGE_DEPENDS "libqt5sql5-sqlite, fonts-open-sans, fonts-ubuntu,\
 qml-module-qtquick-controls, qml-module-qtquick-controls2, qml-module-qt-labs-qmlmodels, qml-module-qtquick-shapes")
  else()
    set(CPACK_DEBIAN_PACKAGE_DEPENDS "libqt5sql5-sqlite, fonts-open-sans, fonts-ubuntu")
  endif()
endif()
set(CPACK_DEBIAN_PACKAGE_SHLIBDEPS ON)
set(CPACK_DEBIAN_PACKAGE_HOMEPAGE "${CPACK_PACKAGE_HOMEPAGE_URL}")
set(CPACK_DEBIAN_PACKAGE_CONTROL_STRICT_PERMISSION TRUE)
file(READ ${CPACK_PACKAGE_DESCRIPTION_FILE} CPACK_DEBIAN_PACKAGE_DESCRIPTION)
set(CPACK_DEBIAN_PACKAGE_DESCRIPTION_MERGED "${CPACK_DEBIAN_PACKAGE_DESCRIPTION}")
string(PREPEND CPACK_DEBIAN_PACKAGE_DESCRIPTION_MERGED "${CPACK_PACKAGE_DESCRIPTION_SUMMARY}" "\n")
string(REPLACE "\n\n" "\n.\n" CPACK_DEBIAN_PACKAGE_DESCRIPTION_MERGED "${CPACK_DEBIAN_PACKAGE_DESCRIPTION_MERGED}")
string(REPLACE "\n" "\n " CPACK_DEBIAN_PACKAGE_DESCRIPTION_MERGED "${CPACK_DEBIAN_PACKAGE_DESCRIPTION_MERGED}")

# This is the version of the package itself and can be advanced or set to
# something like 0ubuntu1 when building a new package from the same version
if (NOT CPACK_DEBIAN_PACKAGE_RELEASE)
   set(CPACK_DEBIAN_PACKAGE_RELEASE 1)
endif()

set(CPACK_DEBIAN_DISTRIBUTION_RELEASES jammy mantic noble oracular)
set(CPACK_DEBIAN_SOURCE_DIR ${CMAKE_SOURCE_DIR})
set(CPACK_DEBIAN_UPLOAD_PPA_SCRIPT "${CMAKE_CURRENT_SOURCE_DIR}/packaging/CPackDebUploadPPA.cmake")
set(CPACK_DEBIAN_INSTALL_SCRIPT "${CMAKE_CURRENT_SOURCE_DIR}/packaging/CPackDebInstall.cmake")

set(CPACK_WIX_UPGRADE_GUID "921DC99C-4DCF-478D-B950-50685CB9E6BE")
set(CPACK_WIX_LICENSE_RTF "${CMAKE_CURRENT_BINARY_DIR}/packaging/wix/LICENSE.rtf")
set(CPACK_WIX_PRODUCT_ICON "${CMAKE_SOURCE_DIR}/res/images/icons/ic_mixxx.ico")
set(CPACK_WIX_PROPERTY_ARPHELPLINK "${CPACK_PACKAGE_HOMEPAGE_URL}")
set(CPACK_WIX_UI_BANNER "${CMAKE_CURRENT_SOURCE_DIR}/packaging/wix/images/banner.bmp")
set(CPACK_WIX_UI_DIALOG "${CMAKE_CURRENT_SOURCE_DIR}/packaging/wix/images/dialog.bmp")

set(CPACK_PROJECT_CONFIG_FILE "${CMAKE_SOURCE_DIR}/packaging/CPackConfig.cmake" )

if(WIN32)
    # override not working default NSIS
    set(CPACK_GENERATOR WIX)
    # uses CMAKE_PROJECT_VERSION
    configure_file(packaging/wix/LICENSE.rtf.in packaging/wix/LICENSE.rtf @ONLY)
endif()

include(CPack)

if (APPLOCAL_COMPONENT_DEFINED)
    cpack_add_component(applocal
        HIDDEN
        REQUIRED)

    # In order to run Mixx from the build directory install applocal components
    add_custom_command(
        TARGET mixxx POST_BUILD
        COMMAND "${CMAKE_COMMAND}" -DCOMPONENT=applocal -DCMAKE_INSTALL_PREFIX="${CMAKE_CURRENT_BINARY_DIR}" -P cmake_install.cmake)
endif()

if(APPLE AND MACOS_BUNDLE)
    set(BUNDLE_NAME "${MIXXX_INSTALL_PREFIX}")
    set(BUNDLE_DIRS "${CMAKE_PREFIX_PATH}/lib")
    set(APPLE_CODESIGN_ENTITLEMENTS "${CMAKE_CURRENT_SOURCE_DIR}/packaging/macos/Mixxx.entitlements")

    # Starting with arm64 macOS Apple will require ad-hoc code signatures,
    # which can be generated by setting the identity to a single dash (-).
    # These only include a checksum for verifying integrity, not an actual
    # signature.
    if (NOT APPLE_CODESIGN_IDENTITY)
      set(APPLE_CODESIGN_IDENTITY -)
    endif()

    configure_file(cmake/modules/BundleInstall.cmake.in "${CMAKE_CURRENT_BINARY_DIR}/BundleInstall.cmake" @ONLY)
    install(SCRIPT "${CMAKE_CURRENT_BINARY_DIR}/BundleInstall.cmake")
endif()<|MERGE_RESOLUTION|>--- conflicted
+++ resolved
@@ -3467,11 +3467,8 @@
     src/sources/soundsourcestem.cpp
     src/track/steminfoimporter.cpp
     src/track/steminfo.cpp
-<<<<<<< HEAD
     src/widget/wstemlabel.cpp
-=======
     src/widget/wtrackstemmenu.cpp
->>>>>>> e4f5ff37
   )
   if(QOPENGL)
     target_sources(mixxx-lib PRIVATE
