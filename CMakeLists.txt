cmake_minimum_required(VERSION 3.21)
# lint_cmake: -readability/wonkycase

message(STATUS "CMAKE_VERSION: ${CMAKE_VERSION}")

# CMAKE_CXX_COMPILER_ID: Distinguish between "AppleClang" and "Clang"
if(POLICY CMP0025)
  cmake_policy(SET CMP0025 NEW)
endif()

# MACOSX_RPATH is set by default
if(POLICY CMP0042)
  cmake_policy(SET CMP0042 NEW)
endif()

# Support new IN_LIST if() operator
if(POLICY CMP0057)
  cmake_policy(SET CMP0057 NEW)
endif()

# Enforce interprocedural optimization
if(POLICY CMP0069)
  cmake_policy(SET CMP0069 NEW)
endif()

# Let AUTOMOC and AUTOUIC process GENERATED files
if(POLICY CMP0071)
  cmake_policy(SET CMP0071 NEW)
endif()

# Propagate interface link properties
if(POLICY CMP0099)
  # This avoids a warning when qt deals with different behaviours controlled by this policy
  # in its cmake functions. See
  # https://github.com/qt/qtbase/commit/e3e1007f9778d8fc629a06f7d3d216bb7f81351b
  cmake_policy(SET CMP0099 NEW)
endif()

# An imported target missing its location property fails during generation.
if(POLICY CMP0111)
  cmake_policy(SET CMP0111 NEW)
endif()

# Set the timestamp of extracted files to the time of the extraction instead of
# the archived timestamp to make sure that dependent files are rebuilt if the
# URL changes.
if(POLICY CMP0135)
  cmake_policy(SET CMP0135 NEW)
endif()

if(((APPLE AND NOT IOS) OR WIN32) AND NOT IS_DIRECTORY "${MIXXX_VCPKG_ROOT}")
  if(NOT DEFINED BUILDENV_BASEPATH)
    if(DEFINED ENV{BUILDENV_BASEPATH})
      set(BUILDENV_BASEPATH "$ENV{BUILDENV_BASEPATH}")
    else()
      set(BUILDENV_BASEPATH "${CMAKE_SOURCE_DIR}/buildenv")
    endif()
  endif()

  if(NOT DEFINED BUILDENV_URL)
    if(DEFINED ENV{BUILDENV_URL})
      set(BUILDENV_URL "$ENV{BUILDENV_URL}")
    elseif(NOT DEFINED BUILDENV_URL)
      message(FATAL_ERROR "BUILDENV_URL not specified")
    endif()
  endif()

  # Extract the filename from the URL
  get_filename_component(FILENAME_WITH_EXTENSION "${BUILDENV_URL}" NAME)

  # Remove the extension from the filename (note that our buildenv names contain two dots)
  string(
    REGEX REPLACE
    "\\.[^.]*$"
    ""
    BUILDENV_NAME
    "${FILENAME_WITH_EXTENSION}"
  )

  message(STATUS "BUILDENV_NAME is: ${BUILDENV_NAME}")

  if(
    NOT EXISTS "${BUILDENV_BASEPATH}/${BUILDENV_NAME}"
    OR NOT IS_DIRECTORY "${BUILDENV_BASEPATH}/${BUILDENV_NAME}"
  )
    if(NOT DEFINED BUILDENV_SHA256)
      if(DEFINED ENV{BUILDENV_SHA256})
        set(BUILDENV_SHA256 "$ENV{BUILDENV_SHA256}")
      elseif(NOT DEFINED BUILDENV_SHA256)
        message(STATUS "BUILDENV_SHA256 not specified")
      endif()
    endif()

    if(NOT EXISTS "${BUILDENV_BASEPATH}/${BUILDENV_NAME}.zip")
      message(
        STATUS
        "Downloading file ${BUILDENV_URL} to ${BUILDENV_BASEPATH} ..."
      )
      file(
        DOWNLOAD ${BUILDENV_URL} "${BUILDENV_BASEPATH}/${BUILDENV_NAME}.zip"
        SHOW_PROGRESS
        TLS_VERIFY ON
      )
    else()
      # Reference to suppress intentionally unused variable warnings
      set(_dummy "${BUILDENV_URL}")
    endif()

    if(NOT ${BUILDENV_SHA256} STREQUAL "")
      message(
        STATUS
        "Verify SHA256 of downloaded file ${BUILDENV_BASEPATH}/${BUILDENV_NAME}.zip ..."
      )
      file(SHA256 "${BUILDENV_BASEPATH}/${BUILDENV_NAME}.zip" actual_sha256)

      if(NOT actual_sha256 STREQUAL ${BUILDENV_SHA256})
        message(
          FATAL_ERROR
          "SHA256 checksum mismatch:\nexpected: ${BUILDENV_SHA256}\n     got: ${actual_sha256}"
        )
      else()
        message(STATUS "SHA256 ${BUILDENV_SHA256} is correct!")
      endif()
    endif()

    message(
      STATUS
      "Unpacking file ${BUILDENV_BASEPATH}/${BUILDENV_NAME}.zip ..."
    )
    execute_process(
      COMMAND ${CMAKE_COMMAND} -E tar xzf "${BUILDENV_NAME}.zip"
      WORKING_DIRECTORY ${BUILDENV_BASEPATH}
    )
  else()
    # Reference to suppress intentionally unused variable warnings
    set(_dummy "${BUILDENV_SHA256}")
  endif()
else()
  # Reference to suppress intentionally unused variable warnings
  set(_dummy "${BUILDENV_URL} ${BUILDENV_BASEPATH} ${BUILDENV_SHA256}")
endif()

# Use this function to throw an error because the build environment is not set
# up correctly.
function(fatal_error_missing_env)
  if(WIN32)
    if(CMAKE_BUILD_TYPE MATCHES "Debug")
      message(
        FATAL_ERROR
        "Did you download the Mixxx build environment using `${CMAKE_SOURCE_DIR}/tools/windows_buildenv.bat`?"
      )
    else()
      message(
        FATAL_ERROR
        "Did you download the Mixxx build environment using `${CMAKE_SOURCE_DIR}/tools/windows_release_buildenv.bat` or `${CMAKE_SOURCE_DIR}/tools/windows_buildenv.bat`(includes Debug)?"
      )
    endif()
  elseif(APPLE AND NOT IOS)
    if(CMAKE_SYSTEM_PROCESSOR MATCHES "arm64")
      message(
        FATAL_ERROR
        "Did you build the Mixxx build environment as described here: https://github.com/mixxxdj/mixxx/wiki/Compiling-dependencies-for-macOS-arm64?"
      )
    elseif(CMAKE_BUILD_TYPE MATCHES "Debug")
      message(
        FATAL_ERROR
        "Did you download the Mixxx build environment using `source ${CMAKE_SOURCE_DIR}/tools/macos_buildenv.sh setup`"
      )
    else()
      message(
        FATAL_ERROR
        "Did you download the Mixxx build environment using `source ${CMAKE_SOURCE_DIR}/tools/macos_release_buildenv.sh setup` or `source ${CMAKE_SOURCE_DIR}/tools/macos_buildenv.sh setup` (includes Debug)?"
      )
    endif()
  elseif(UNIX AND NOT APPLE)
    # Linux, BSD, Solaris, Minix
    if(EXISTS "/etc/debian_version") # exists also on Ubuntu and Mint
      message(
        FATAL_ERROR
        "Did you install the required Debian dev packages via `${CMAKE_SOURCE_DIR}/tools/debian_buildenv.sh setup`?"
      )
    elseif(EXISTS "/etc/redhat-release") # exists also on Fedora Mageia Madndriva Alma CentOS
      message(
        FATAL_ERROR
        "Did you install the required RPM dev packages via `${CMAKE_SOURCE_DIR}/tools/rpm_buildenv.sh setup`?"
      )
    else()
      message(
        FATAL_ERROR
        "Did you install the equivalent dev packages listed in `${CMAKE_SOURCE_DIR}/tools/debian_buildenv.sh setup`?"
      )
    endif()
  elseif(DEFINED VCPKG_TARGET_TRIPLET)
    message(
      FATAL_ERROR
      "You are targeting ${VCPKG_TARGET_TRIPLET}, which does not have a prebuilt environment. Please make sure that -DMIXXX_VCPKG_ROOT points to a vcpkg environment containing installed dependencies for ${VCPKG_TARGET_TRIPLET}!"
    )
  else()
    message(
      FATAL_ERROR
      "You are building for an unknown platform and are missing a build environment. Please set -DVCPKG_TARGET_TRIPLET and make sure that -DMIXXX_VCPKG_ROOT points to a vcpkg environment containing installed dependencies for your target platform!"
    )
  endif()
endfunction()

if(UNIX AND NOT APPLE)
  execute_process(
    COMMAND uname -r
    OUTPUT_VARIABLE UNAME_R
    OUTPUT_STRIP_TRAILING_WHITESPACE
  )
  if(UNAME_R MATCHES ".*[Mm]icrosoft.*" OR UNAME_R MATCHES ".*WSL.*")
    message(
      FATAL_ERROR
      "Building on Windows Subsystem for Linux (WSL) is not supported. If you want to build Mixxx from command line on Windows, you need to use the \"x64 Native Tools Command Prompt for VS 2022\"!"
    )
  endif()
endif()
if(WIN32)
  # Check if we are running from "Visual Studio 20XX Developer Command Prompt"
  if(NOT DEFINED ENV{INCLUDE})
    message(
      FATAL_ERROR
      "The INCLUDE environment variable is not defined. Please ensure you are using the correct shell like 'x64 Native Tools Command Prompt for VS 20XX'"
    )
  endif()
endif()
if(WIN32)
  # Check if we are running from "Visual Studio 20XX Developer Command Prompt"
  if(NOT DEFINED ENV{INCLUDE})
    message(FATAL_ERROR "The INCLUDE environment variable is not defined. Please ensure you are using the correct shell like 'x64 Native Tools Command Prompt for VS 20XX'")
  endif()
endif()

# We use here ENV{MIXXX_VCPKG_ROOT} as a workaround to find the overlay folders
# in manifest mode https://github.com/microsoft/vcpkg/issues/12289.
# Note: VCPKG_ROOT, the default location for the vcpkg cli tool is later
# adjusted by CMAKE_TOOLCHAIN_FILE.
if(DEFINED ENV{MIXXX_VCPKG_ROOT} AND NOT DEFINED MIXXX_VCPKG_ROOT)
  set(MIXXX_VCPKG_ROOT "$ENV{MIXXX_VCPKG_ROOT}")
endif()

if(DEFINED MIXXX_VCPKG_ROOT)
  if(
    EXISTS "${MIXXX_VCPKG_ROOT}/overlay/ports"
    OR NOT EXISTS "${MIXXX_VCPKG_ROOT}/ports"
  )
    # MIXXX_VCPKG_ROOT points to our vcpkg environment
    # and we configure the CMAKE_TOOLCHAIN_FILE and overlays accordingly
    message(STATUS "Using MIXXX_VCPKG_ROOT: ${MIXXX_VCPKG_ROOT}")
  else()
    message(
      STATUS
      "MIXXX_VCPKG_ROOT not correct (missing ${MIXXX_VCPKG_ROOT}/overlay/ports)"
    )
    fatal_error_missing_env()
  endif()

  if(NOT DEFINED VCPKG_OVERLAY_PORTS)
    # required for manifest mode
    set(VCPKG_OVERLAY_PORTS "${MIXXX_VCPKG_ROOT}/overlay/ports")
    if(APPLE)
      list(APPEND VCPKG_OVERLAY_PORTS "${MIXXX_VCPKG_ROOT}/overlay/osx")
    elseif(WIN32)
      list(APPEND VCPKG_OVERLAY_PORTS "${MIXXX_VCPKG_ROOT}/overlay/windows")
    endif()
  endif()

  if(NOT DEFINED VCPKG_OVERLAY_TRIPLETS)
    # required for manifest mode
    set(VCPKG_OVERLAY_TRIPLETS "${MIXXX_VCPKG_ROOT}/overlay/triplets")
  endif()

  if(NOT DEFINED CMAKE_TOOLCHAIN_FILE)
    set(
      CMAKE_TOOLCHAIN_FILE
      "${MIXXX_VCPKG_ROOT}/scripts/buildsystems/vcpkg.cmake"
      CACHE STRING
      ""
    )
  endif()
endif()

if(NOT DEFINED VCPKG_TARGET_TRIPLET)
  if(DEFINED ENV{VCPKG_TARGET_TRIPLET})
    set(VCPKG_TARGET_TRIPLET "$ENV{VCPKG_TARGET_TRIPLET}")
  elseif(DEFINED ENV{VCPKG_DEFAULT_TRIPLET})
    set(VCPKG_TARGET_TRIPLET "$ENV{VCPKG_DEFAULT_TRIPLET}")
  endif()
endif()
set(
  X_VCPKG_APPLOCAL_DEPS_INSTALL
  ON
  CACHE BOOL
  "Automatically copy dependencies into the install target directory for executables."
  FORCE
)

# Set a default build type if none was specified
# See https://blog.kitware.com/cmake-and-the-default-build-type/ for details.
set(default_build_type "RelWithDebInfo")
if(EXISTS "${CMAKE_SOURCE_DIR}/.git" AND NOT WIN32)
  # On Windows, Debug builds are linked to unoptimized libs
  # generating unusable slow Mixxx builds.
  set(default_build_type "Debug")
endif()

if(NOT CMAKE_CONFIGURATION_TYPES)
  if(NOT CMAKE_BUILD_TYPE)
    message(
      STATUS
      "Setting CMAKE_BUILD_TYPE to '${default_build_type}' as none was specified."
    )
    set(
      CMAKE_BUILD_TYPE
      "${default_build_type}"
      CACHE STRING
      "Choose the type of build."
      FORCE
    )
    # Set the possible values of build type for cmake-gui
    set_property(
      CACHE CMAKE_BUILD_TYPE
      PROPERTY STRINGS "Debug" "Release" "RelWithDebInfo"
    )
  elseif(NOT CMAKE_BUILD_TYPE MATCHES "^(Debug|Release|RelWithDebInfo)$")
    message(
      FATAL_ERROR
      "CMAKE_BUILD_TYPE=${CMAKE_BUILD_TYPE} is not supported, use one of Debug, Release or RelWithDebInfo."
    )
  endif()
endif()

include(CMakeDependentOption)

option(QT6 "Build with Qt6" ON)

# Because of multiple concurrent definition of symbols caused by the rendergraph
# compile definition we need to disable QML by default. This avoids the risk of
# undefined behaviour in a stable build.
# See: https://github.com/mixxxdj/mixxx/issues/14766
# Once this is fixed we can revert the commit introducing this.
option(QML "Build with QML" OFF)

if(QT6)
  set(QOPENGL ON CACHE INTERNAL "Forced ON because QT6=ON")
else()
  option(QOPENGL "Use QOpenGLWindow based widget instead of QGLWidget" ON)
endif()

if(QOPENGL)
  add_compile_definitions(MIXXX_USE_QOPENGL)
endif()

if(QML)
  add_compile_definitions(MIXXX_USE_QML)
endif()

if(VCPKG_TARGET_TRIPLET MATCHES "^wasm(32|64)-emscripten")
  message(STATUS "Targeting Emscripten (${VCPKG_TARGET_TRIPLET})")
  if(DEFINED ENV{EMSDK})
    message(STATUS "Found EMSDK at $ENV{EMSDK}")
  else()
    message(
      FATAL_ERROR
      "Please make sure emsdk is installed and the environment variable EMSDK is set (see https://emscripten.org/docs/getting_started/downloads.html)"
    )
  endif()
  if(NOT DEFINED VCPKG_CHAINLOAD_TOOLCHAIN_FILE)
    set(
      VCPKG_CHAINLOAD_TOOLCHAIN_FILE
      "$ENV{EMSDK}/upstream/emscripten/cmake/Modules/Platform/Emscripten.cmake"
      CACHE STRING
      ""
    )
  endif()
  # Enabling this causes Qt's FindWrapRt C++ compile check to fail as it tries
  # to run `clang-scan-deps` (because we set the C++ standard to 20). Emscripten
  # does not ship this binary yet, though. Potentially relevant upstream bug:
  # https://github.com/emscripten-core/emscripten/issues/21042
  set(CMAKE_CXX_SCAN_FOR_MODULES OFF)
elseif(APPLE)
  # Check if xcode-select is installed
  execute_process(
    COMMAND xcode-select -v
    RESULT_VARIABLE XCODE_SELECT_RESULT
    OUTPUT_QUIET
  )
  if(XCODE_SELECT_RESULT)
    # xcode-select command failed, meaning it is not installed or not configured properly
    message(
      FATAL_ERROR
      "'xcode-select -v' failed with '${XCODE_SELECT_RESULT}'. You may need to install Xcode and run 'sudo xcode-select --install'."
    )
  endif()

  if(VCPKG_TARGET_TRIPLET MATCHES "^[a-zA-Z0-9]+-osx")
    message(STATUS "Targeting macOS (${VCPKG_TARGET_TRIPLET})")
    set(CMAKE_SYSTEM_NAME Darwin CACHE STRING "Target macOS")
    if(VCPKG_TARGET_TRIPLET MATCHES "^arm64-")
      # Minimum macOS version for arm64 Support
      set(
        CMAKE_OSX_DEPLOYMENT_TARGET
        11.0
        CACHE STRING
        "Minimum macOS version the build will be able to run on"
      )
      set(CMAKE_OSX_ARCHITECTURES arm64 CACHE STRING "The target architecture")
      set(
        CMAKE_SYSTEM_PROCESSOR
        arm64
        CACHE STRING
        "The target system processor"
      )
    else()
      if(QT6)
        # Minimum macOS version supported by Qt 6.5
        set(
          CMAKE_OSX_DEPLOYMENT_TARGET
          11.0
          CACHE STRING
          "Minimum macOS version the build will be able to run on"
        )
      else()
        # Minimum macOS version supported by Qt 5.12
        set(
          CMAKE_OSX_DEPLOYMENT_TARGET
          10.12
          CACHE STRING
          "Minimum macOS version the build will be able to run on"
        )
        # Needed for deployment target < 10.14
        add_compile_options(-fno-aligned-allocation)
      endif()
    endif()
  elseif(VCPKG_TARGET_TRIPLET MATCHES "^[a-zA-Z0-9]+-ios")
    message(STATUS "Targeting iOS (${VCPKG_TARGET_TRIPLET})")
    set(CMAKE_SYSTEM_NAME iOS CACHE STRING "Target iOS")
    set(
      CMAKE_OSX_DEPLOYMENT_TARGET
      14.0
      CACHE STRING
      "Minimum iOS version to target"
    )
  else()
    message(
      WARNING
      "Targeting an Apple platform, but VCPKG_TARGET_TRIPLET is not set. This is not a supported scenario!"
    )
  endif()
endif()

<<<<<<< HEAD
project(mixxx VERSION 2.6.0 LANGUAGES C CXX)
=======
project(mixxx VERSION 2.5.4)
enable_language(C CXX)
>>>>>>> 6f5235ef
# Work around missing version suffixes support https://gitlab.kitware.com/cmake/cmake/-/issues/16716
set(MIXXX_VERSION_PRERELEASE "beta") # set to "alpha" "beta" or ""

set(CMAKE_PROJECT_HOMEPAGE_URL "https://www.mixxx.org")
set(
  CMAKE_PROJECT_DESCRIPTION
  "Mixxx is Free DJ software that gives you everything you need to perform live mixes."
)

# Used for force control of color output
set(BUILD_COLORS "auto" CACHE STRING "Try to use colors auto/always/no")

list(APPEND CMAKE_MODULE_PATH "${CMAKE_CURRENT_SOURCE_DIR}/cmake/modules")
include(CheckSymbolExists)
include(CheckIncludeFileCXX)
include(ExternalProject)
include(GNUInstallDirs)
include(DefaultOption)
include(IsStaticLibrary)

# Verify VCPKG settings
if(DEFINED _VCPKG_INSTALLED_DIR)
  if(NOT EXISTS "${_VCPKG_INSTALLED_DIR}/${VCPKG_TARGET_TRIPLET}")
    # Fail early if this part of CMAKE_PREFIX_PATH does not exist
    # else the library lookups below will fail with misleading error messages
    message(
      STATUS
      "VCPKG_TARGET_TRIPLET dir not found: ${_VCPKG_INSTALLED_DIR}/${VCPKG_TARGET_TRIPLET} "
      "Make sure the VCPKG build environment is installed and contains the build for the selected triplet."
    )
    fatal_error_missing_env()
  else()
    message(STATUS "Using VCPKG_TARGET_TRIPLET: ${VCPKG_TARGET_TRIPLET}")
  endif()
endif()

#######################################################################
# Compilers and toolchains

if(CMAKE_CXX_COMPILER_ID STREQUAL "GNU")
  # GNU is GNU GCC
  set(GNU_GCC true)
else()
  set(GNU_GCC false)
endif()

if(CMAKE_CXX_COMPILER_ID MATCHES "Clang")
  if(CMAKE_CXX_SIMULATE_ID MATCHES "MSVC")
    set(LLVM_CLANG false)
    set(MSVC true)
  else()
    # using regular Clang or AppleClang
    set(LLVM_CLANG true)
  endif()
else()
  set(LLVM_CLANG false)
endif()

# CMake implicitly sets the variable MSVC to true for Microsoft
# Visual C++ or another compiler simulating Visual C++.
# https://cmake.org/cmake/help/latest/variable/MSVC.html

#######################################################################

set(CMAKE_CXX_STANDARD 20)
if(MSVC)
  # Ensure MSVC populates __cplusplus correctly.
  set(CMAKE_CXX_FLAGS "${CMAKE_CXX_FLAGS} /Zc:__cplusplus")
  # Remove unreferenced code and data
  # Since c++11 they can safely be removed to speed up linking.
  set(CMAKE_CXX_FLAGS "${CMAKE_CXX_FLAGS} /Zc:inline")

  if(NOT DEFINED MSVC_TOOLSET_VERSION OR MSVC_TOOLSET_VERSION VERSION_LESS 143)
    message(
      FATAL_ERROR
      "MSVC_TOOLSET_VERSION is ${MSVC_TOOLSET_VERSION}.\n"
      "Mixxx requires the Microsoft Visual C++ Redistributable toolset of version 143 (VS2022) or greater, "
      "as the VCPKG buildenv is built with this version.\n"
      "Please use the Visual Studio 2022 toolset therefore!"
    )
  endif()
endif()

# Speed up builds on HDDs and prevent wearing of SDDs
#
# This is only applies to gcc/clang, therefore this option is forcibly set to
# ON on all other compilers.
cmake_dependent_option(
  BUILD_LOW_MEMORY
  "Store temporary build files on disk by disabling the build option -pipe"
  OFF
  "GNU_GCC OR LLVM_CLANG"
  ON
)
if(NOT BUILD_LOW_MEMORY)
  add_compile_options(-pipe)
endif()

# Coverage
#
# This is only available with GCC, therefore this option is forcibly set to OFF
# for all other compilers.
cmake_dependent_option(
  COVERAGE
  "Coverage (i.e. gcov) support"
  OFF
  "GNU_GCC"
  OFF
)
if(COVERAGE)
  add_compile_options(--coverage -fprofile-arcs -ftest-coverage)
  add_link_options(--coverage -fprofile-arcs -ftest-coverage)
endif()

# Profiling
#
# This is only available on Linux, therefore this option is forcibly set to OFF
# on all other platforms.
cmake_dependent_option(
  PROFILING
  "Profiling (e.g. gprof) support"
  OFF
  "UNIX;NOT APPLE"
  OFF
)
if(PROFILING)
  add_compile_options(-pg)
  add_link_options(-pg)
endif()

#
# Optimizations
#

set(
  OPTIMIZE
  "portable"
  CACHE STRING
  "Optimization and Tuning (set to off, portable, native, legacy)"
)
set_property(
  CACHE OPTIMIZE
  PROPERTY STRINGS "off" "portable" "native" "legacy"
)
string(TOLOWER "${OPTIMIZE}" OPTIMIZE)
message(STATUS "Optimization level: ${OPTIMIZE}")
message(STATUS "CMAKE_SYSTEM_PROCESSOR: ${CMAKE_SYSTEM_PROCESSOR}")

# CMAKE_INTERPROCEDURAL_OPTIMIZATION can be defined to override the default behaviour.
# We keep CMAKE_INTERPROCEDURAL_OPTIMIZATION unset (IPO disabled) to save
# build time at the cost of a bigger memory footprint at run-time.
# See https://github.com/mixxxdj/mixxx/pull/3589 for some test results
# Note: IPO has caused issues on Fedora https://bugzilla.rpmfusion.org/show_bug.cgi?id=5829
# Uncomment the following code to enable IPO for Release builds
#if(NOT DEFINED CMAKE_INTERPROCEDURAL_OPTIMIZATION AND NOT CMAKE_BUILD_TYPE STREQUAL "Debug" AND NOT OPTIMIZE STREQUAL "off")
#  include(CheckIPOSupported)
#  check_ipo_supported(RESULT HAVE_IPO)
#  if(HAVE_IPO)
#    set(CMAKE_INTERPROCEDURAL_OPTIMIZATION TRUE)
#  endif()
#endif()

if(MSVC)
  # Microsoft Visual Studio Compiler
  add_compile_options(/UTF8)
  if(CMAKE_SYSTEM_PROCESSOR MATCHES "^(x64|x86_64|AMD64)$")
    # Target architecture is x64 -> x64 has alsways SSE and SSE2 instruction sets
    message(STATUS "x64 Enabling SSE2 CPU optimizations (>= Pentium 4)")
    # Define gcc/clang style defines for SSE and SSE2 for compatibility
    add_compile_definitions("__SSE__" "__SSE2__")
  endif()

  # Needed for sccache
  if(CMAKE_BUILD_TYPE STREQUAL "Debug")
    string(REPLACE "/Zi" "/Z7" CMAKE_CXX_FLAGS_DEBUG "${CMAKE_CXX_FLAGS_DEBUG}")
    string(REPLACE "/Zi" "/Z7" CMAKE_C_FLAGS_DEBUG "${CMAKE_C_FLAGS_DEBUG}")
  elseif(CMAKE_BUILD_TYPE STREQUAL "Release")
    string(
      REPLACE
      "/Zi"
      "/Z7"
      CMAKE_CXX_FLAGS_RELEASE
      "${CMAKE_CXX_FLAGS_RELEASE}"
    )
    string(REPLACE "/Zi" "/Z7" CMAKE_C_FLAGS_RELEASE "${CMAKE_C_FLAGS_RELEASE}")
  elseif(CMAKE_BUILD_TYPE STREQUAL "RelWithDebInfo")
    string(
      REPLACE
      "/Zi"
      "/Z7"
      CMAKE_CXX_FLAGS_RELWITHDEBINFO
      "${CMAKE_CXX_FLAGS_RELWITHDEBINFO}"
    )
    string(
      REPLACE
      "/Zi"
      "/Z7"
      CMAKE_C_FLAGS_RELWITHDEBINFO
      "${CMAKE_C_FLAGS_RELWITHDEBINFO}"
    )
  endif()

  if(NOT OPTIMIZE STREQUAL "off")
    # Use the fastest floating point math library
    # http://msdn.microsoft.com/en-us/library/e7s85ffb.aspx
    # http://msdn.microsoft.com/en-us/library/ms235601.aspx
    add_compile_options(/fp:fast)

    # Suggested for unused code removal
    # http://msdn.microsoft.com/en-us/library/ms235601.aspx
    # http://msdn.microsoft.com/en-us/library/xsa71f43.aspx
    # http://msdn.microsoft.com/en-us/library/bxwfs976.aspx
    add_compile_options(/Gy)

    # For repeated local development builds, /INCREMENTAL offers much faster build times with the same performance of the executable,
    # unless link time code generation (like CMAKE_INTERPROCEDURAL_OPTIMIZATION) is used, which is contrary to incremental linking.

    if(CMAKE_BUILD_TYPE STREQUAL "Debug")
      # Optimize Debug Builds as well, to have "normal" behavior of Mixxx during development
      string(REPLACE "/Od" "" CMAKE_CXX_FLAGS_DEBUG "${CMAKE_CXX_FLAGS_DEBUG}")
      string(REPLACE "/Od" "" CMAKE_C_FLAGS_DEBUG "${CMAKE_C_FLAGS}")
      string(REPLACE "/Ob0" "" CMAKE_CXX_FLAGS_DEBUG "${CMAKE_CXX_FLAGS_DEBUG}")
      string(REPLACE "/Ob0" "" CMAKE_C_FLAGS_DEBUG "${CMAKE_C_FLAGS}")

      add_compile_options(/O2) # this implies /Od2
      # Remove /RTC1 flag set by CMAKE by default (conflicts with /O2)
      string(
        REPLACE
        "/RTC1"
        ""
        CMAKE_CXX_FLAGS_DEBUG
        "${CMAKE_CXX_FLAGS_DEBUG}"
      )
      string(REPLACE "/RTC1" "" CMAKE_C_FLAGS_DEBUG "${CMAKE_C_FLAGS_DEBUG}")
    elseif(CMAKE_BUILD_TYPE STREQUAL "RelWithDebInfo")
      # For some reasons cmake uses /Ob1 in RelWithDebInfo https://gitlab.kitware.com/cmake/cmake/-/issues/20812
      # /O2 is applied by CMake and this implies /Od2
      string(
        REPLACE
        "/Ob1"
        ""
        CMAKE_CXX_FLAGS_RELWITHDEBINFO
        "${CMAKE_CXX_FLAGS_RELWITHDEBINFO}"
      )
      string(
        REPLACE
        "/Ob1"
        ""
        CMAKE_C_FLAGS_RELWITHDEBINFO
        "${CMAKE_C_FLAGS_RELWITHDEBINFO}"
      )

      # Reduce the size of the binary in RelWithDebInfo builds
      # Do not use /OPT:ICF because it has no effect.
      # https://github.com/mixxxdj/mixxx/pull/3660#pullrequestreview-600137258
      add_link_options(/OPT:REF)

      # /INCREMENTAL is incompatible with /OPT:REF, but it's the CMake default for RelWithDebInfo
      # The CMAKE_EXE_LINKER_FLAGS_RELWITHDEBINFO can be defined by the user in the GUI or in CMakeSettings.json,
      # therefore we can't rely on the default.
      string(
        FIND
        CMAKE_EXE_LINKER_FLAGS_RELWITHDEBINFO
        "/INCREMENTAL:NO"
        INCREMENTAL_NO_POSITION
      )
      if(INCREMENTAL_NO_POSITION EQUAL -1)
        message(
          STATUS
          "Overwriting /INCREMENTAL by /INCREMENTAL:NO to allow link time code optimization"
        )
        string(
          REPLACE
          "/INCREMENTAL"
          "/INCREMENTAL:NO"
          CMAKE_EXE_LINKER_FLAGS_RELWITHDEBINFO
          "${CMAKE_EXE_LINKER_FLAGS_RELWITHDEBINFO}"
        )
      endif()
      # Note: CMAKE_INTERPROCEDURAL_OPTIMIZATION sets the /GL and /LTCG flags for us
    elseif(CMAKE_BUILD_TYPE STREQUAL "Release")
      # Reduce the size of the binary in Release builds
      # Do not use /OPT:ICF because it has no effect.
      # https://github.com/mixxxdj/mixxx/pull/3660#pullrequestreview-600137258
      add_link_options(/OPT:REF)
    endif()

    if(OPTIMIZE STREQUAL "portable")
      if(CMAKE_SYSTEM_PROCESSOR MATCHES "^(i[3456]86|x86)$")
        # Target architecture is x86 with SSE and SSE2
        message(STATUS "x86 Enabling SSE2 CPU optimizations (>= Pentium 4)")
        # Define gcc/clang style defines for SSE and SSE2 for compatibility
        add_compile_definitions("__SSE__" "__SSE2__")
        # Set compiler option for SSE/SSE2
        add_compile_options(/arch:SSE2)
      endif()
    elseif(OPTIMIZE STREQUAL "native")
      message("Enabling optimizations for native system, specified by user")
      if(CMAKE_SYSTEM_PROCESSOR MATCHES "^(i[3456]86|x86)$")
        # Target architecture is x86 with SSE and SSE2
        message(STATUS "x86 Enabling SSE2 CPU optimizations (>= Pentium 4)")
        # Define gcc/clang style defines for SSE and SSE2 for compatibility
        add_compile_definitions("__SSE__" "__SSE2__")
      endif()
      # Define the target processor instruction and other compiler optimization flags here:
      # https://docs.microsoft.com/en-us/cpp/build/reference/arch-x64?view=msvc-160
      # add_compile_options(/arch:AVX512)
      message(
        FATAL_ERROR
        "User need to set the MSVC compiler flags for the native processor here!"
      )
      add_compile_options("/favor:${CMAKE_SYSTEM_PROCESSOR}")
    elseif(OPTIMIZE STREQUAL "legacy")
      if(CMAKE_SYSTEM_PROCESSOR MATCHES "^(x64|x86_64|AMD64)$")
        message("Enabling pure x64 instruction set (without AVX etc.)")
      elseif(CMAKE_SYSTEM_PROCESSOR MATCHES "^(i[3456]86|x86)$")
        message("Enabling pure i386 instruction set (without SSE/SSE2 etc.)")
      endif()
    else()
      message(
        FATAL_ERROR
        "Invalid value passed to OPTIMIZE option: ${OPTIMIZE}"
      )
    endif()
  else()
    # OPTIMIZE=off
    if(CMAKE_BUILD_TYPE STREQUAL "Release")
      # Remove optimize flags set by cmake defaults
      string(
        REPLACE
        "/O2"
        ""
        CMAKE_CXX_FLAGS_RELEASE
        "${CMAKE_CXX_FLAGS_RELEASE}"
      )
      string(REPLACE "/O2" "" CMAKE_C_FLAGS_RELEASE "${CMAKE_C_FLAGS_RELEASE}")
      string(
        REPLACE
        "/Ob2"
        ""
        CMAKE_CXX_FLAGS_RELEASE
        "${CMAKE_CXX_FLAGS_RELEASE}"
      )
      string(REPLACE "/Ob2" "" CMAKE_C_FLAGS_RELEASE "${CMAKE_C_FLAGS_RELEASE}")
      add_compile_options(/Od) # this implies /Ob0
      add_compile_options(/RTC1)
    elseif(CMAKE_BUILD_TYPE STREQUAL "RelWithDebInfo")
      # Remove optimize flags set by cmake defaults
      string(
        REPLACE
        "/O2"
        ""
        CMAKE_CXX_FLAGS_RELWITHDEBINFO
        "${CMAKE_CXX_FLAGS_RELWITHDEBINFO}"
      )
      string(
        REPLACE
        "/O2"
        ""
        CMAKE_C_FLAGS_RELWITHDEBINFO
        "${CMAKE_C_FLAGS_RELWITHDEBINFO}"
      )
      # For some reasons cmake uses /Ob1 in RelWithDebInfo https://gitlab.kitware.com/cmake/cmake/-/issues/20812
      string(
        REPLACE
        "/Ob1"
        ""
        CMAKE_CXX_FLAGS_RELWITHDEBINFO
        "${CMAKE_CXX_FLAGS_RELWITHDEBINFO}"
      )
      string(
        REPLACE
        "/Ob1"
        ""
        CMAKE_C_FLAGS_RELWITHDEBINFO
        "${CMAKE_C_FLAGS_RELWITHDEBINFO}"
      )
      add_compile_options(/Od) # this implies /Ob0
      add_compile_options(/RTC1)
    endif()
  endif()
elseif(GNU_GCC OR LLVM_CLANG)
  if(NOT OPTIMIZE STREQUAL "off")
    # Common flags to all optimizations.
    # -ffast-math will prevent a performance penalty by denormals
    # (floating point values almost Zero are treated as Zero)
    # unfortunately that work only on 64 bit CPUs or with sse2 enabled
    # The following optimisation flags makes the engine code ~3 times
    # faster, measured on a Atom CPU.
    add_compile_options(-ffast-math -funroll-loops)
    if(EMSCRIPTEN)
      # Optimize for size + speed when targeting Emscripten/WebAssembly
      # This is recommended as we use asyncify:
      # See https://doc.qt.io/qt-6/wasm.html#asyncify
      add_compile_options(-Os)
    else()
      add_compile_options(-O3)
    endif()
    # set -fomit-frame-pointer when we don't profile and are not using
    # Clang sanitizers.
    # Note: It is only included in -O on machines where it does not
    # interfere with debugging
    if(NOT PROFILING AND NOT SANITIZERS)
      add_compile_options(-fomit-frame-pointer)
    endif()

    if(OPTIMIZE STREQUAL "portable")
      # portable: sse2 CPU (>= Pentium 4)
      if(CMAKE_SYSTEM_PROCESSOR MATCHES "^(i[3456]86|x86|x64|x86_64|AMD64)$")
        message(STATUS "Enabling SSE2 CPU optimizations (>= Pentium 4)")
        if(NOT EMSCRIPTEN)
          add_compile_options(-mtune=generic)
        endif()
        # -mtune=generic picks the most common, but compatible options.
        # on arm platforms equivalent to -march=arch
        if(NOT CMAKE_SIZEOF_VOID_P EQUAL 8)
          # the sse flags are not set by default on 32 bit builds
          # but are not supported on arm builds
          add_compile_options(-msse2)
          if(EMSCRIPTEN)
            add_compile_options(-msimd128)
          else()
            add_compile_options(-mfpmath=sse)
          endif()
        endif()
        # TODO(rryan): macOS can use SSE3, and possibly SSE 4.1 once
        # we require macOS 10.12.
        # https://stackoverflow.com/questions/45917280/mac-osx-minumum-support-sse-version
      elseif(CMAKE_SYSTEM_PROCESSOR MATCHES "^(arm|armv7.*)$") # but not armv8
        add_compile_options(-mfloat-abi=hard -mfpu=neon)
      endif()
      # this sets macros __SSE2_MATH__ __SSE_MATH__ __SSE2__ __SSE__
      # This should be our default build for distribution
      # It's a little sketchy, but turning on SSE2 will gain
      # 100% performance in our filter code and allows us to
      # turns on denormal zeroing.
      # We don't really support CPU's earlier than Pentium 4,
      # which is the class of CPUs this decision affects.
      # The downside of this is that we aren't truly
      # i386 compatible, so builds that claim 'i386' will crash.
      # -- rryan 2/2011
      # Note: SSE2 is a core part of x64 CPUs
    elseif(OPTIMIZE STREQUAL "native")
      message("Enabling native optimizations for ${CMAKE_SYSTEM_PROCESSOR}")
      add_compile_options(-march=native)
      # Note: requires gcc >= 4.2.0
      # macros like __SSE2_MATH__ __SSE_MATH__ __SSE2__ __SSE__
      # are set automatically
      if(CMAKE_SYSTEM_PROCESSOR MATCHES "^(arm|armv7.*)$") # but not armv8
        add_compile_options(-mfloat-abi=hard -mfpu=neon)
      endif()
    elseif(OPTIMIZE STREQUAL "legacy")
      if(CMAKE_SYSTEM_PROCESSOR MATCHES "^(i[3456]86|x86|x64|x86_64|AMD64)$")
        message("Enabling pure i386 code")
        add_compile_options(-mtune=generic)
        # -mtune=generic pick the most common, but compatible options.
        # on arm platforms equivalent to -march=arch
      endif()
    else()
      message(
        FATAL_ERROR
        "Invalid value passed to OPTIMIZE option: ${OPTIMIZE}"
      )
    endif()
  endif()
endif()

set(CMAKE_C_VISIBILITY_PRESET hidden)
set(CMAKE_CXX_VISIBILITY_PRESET hidden)
set(CMAKE_VISIBILITY_INLINES_HIDDEN TRUE)

if(WIN32)
  # Add support for lib prefix on Windows
  set(CMAKE_FIND_LIBRARY_PREFIXES "" "lib")
endif()

if(MSVC)
  if(NOT DEFINED CMAKE_DISABLE_PRECOMPILE_HEADERS)
    # With MSVC, PCH is faster than caching
    set(CMAKE_DISABLE_PRECOMPILE_HEADERS OFF)
  endif()
  set(
    CMAKE_DISABLE_PRECOMPILE_HEADERS
    ${CMAKE_DISABLE_PRECOMPILE_HEADERS}
    CACHE BOOL
    "Disable precompiled headers"
  )

  # sccache support
  find_program(SCCACHE_EXECUTABLE "sccache")
  if(SCCACHE_EXECUTABLE)
    message(STATUS "Found sccache: ${SCCACHE_EXECUTABLE}")
  else()
    message(STATUS "Could NOT find sccache (missing executable)")
  endif()
  default_option(SCCACHE_SUPPORT "Enable sccache support" "SCCACHE_EXECUTABLE;CMAKE_DISABLE_PRECOMPILE_HEADERS")
  message(STATUS "Support for sccache: ${SCCACHE_SUPPORT}")
  if(SCCACHE_SUPPORT)
    if(NOT CMAKE_DISABLE_PRECOMPILE_HEADERS)
      message(
        WARNING
        "sccache: Does not work with precompiled headers. Set CMAKE_DISABLE_PRECOMPILE_HEADERS=ON"
      )
    endif()
    set(CMAKE_C_COMPILER_LAUNCHER "${SCCACHE_EXECUTABLE}")
    set(CMAKE_CXX_COMPILER_LAUNCHER "${SCCACHE_EXECUTABLE}")
  endif()
else()
  # ccache support
  find_program(CCACHE_EXECUTABLE "ccache")
  if(CCACHE_EXECUTABLE)
    message(STATUS "Found ccache: ${CCACHE_EXECUTABLE}")
  else()
    message(STATUS "Could NOT find ccache (missing executable)")
  endif()
  default_option(CCACHE_SUPPORT "Enable ccache support" "CCACHE_EXECUTABLE")

  if(NOT DEFINED CMAKE_DISABLE_PRECOMPILE_HEADERS)
    set(CMAKE_DISABLE_PRECOMPILE_HEADERS ${CCACHE_SUPPORT})
  endif()
  set(
    CMAKE_DISABLE_PRECOMPILE_HEADERS
    ${CMAKE_DISABLE_PRECOMPILE_HEADERS}
    CACHE BOOL
    "Disable precompiled headers"
  )

  if(CCACHE_SUPPORT)
    if(GNU_GCC OR LLVM_CLANG)
      # without this compiler messages in `make` backend would be uncolored
      set(
        CMAKE_CXX_FLAGS
        "${CMAKE_CXX_FLAGS} -fdiagnostics-color=${BUILD_COLORS}"
      )
    endif()
    if(NOT CMAKE_DISABLE_PRECOMPILE_HEADERS)
      execute_process(
        COMMAND "${CCACHE_EXECUTABLE}" "--get-config=sloppiness"
        WORKING_DIRECTORY "${CMAKE_CURRENT_BINARY_DIR}"
        OUTPUT_VARIABLE CCACHE_CONFIGURED_SLOPPINESS
        OUTPUT_STRIP_TRAILING_WHITESPACE
        ERROR_QUIET
      )
      if(
        NOT CCACHE_CONFIGURED_SLOPPINESS MATCHES "pch_defines"
        OR NOT CCACHE_CONFIGURED_SLOPPINESS MATCHES "time_macros"
      )
        message(
          WARNING
          "ccache: For use with precompiled headers, the setting \"sloppiness\" needs to "
          "be set to \"pch_defines,time_macros\". This can be done via the environment variable "
          "\"CCACHE_SLOPPINESS=pch_defines,time_macros\" or permanent via "
          "\"ccache --set-config=sloppiness=pch_defines,time_macros\"."
        )
      endif()
    endif()
    set(CMAKE_C_COMPILER_LAUNCHER "${CCACHE_EXECUTABLE}")
    set(CMAKE_CXX_COMPILER_LAUNCHER "${CCACHE_EXECUTABLE}")
  endif()
  message(STATUS "Support for ccache: ${CCACHE_SUPPORT}")
endif()

if(NOT MSVC)
  # Try to configure mold as linker via -fuse-ld=mold, support from gcc 12.1, gcc 11.2.0-16 or clang
  execute_process(
    COMMAND ${CMAKE_CXX_COMPILER} -fuse-ld=mold -Wl,--version
    ERROR_QUIET
    OUTPUT_VARIABLE MOLD_FUSE_VERSION_STRING
    OUTPUT_STRIP_TRAILING_WHITESPACE
  )
  if(MOLD_FUSE_VERSION_STRING)
    set(MOLD_FUSE_FOUND TRUE)
  endif()
  if(NOT MOLD_FUSE_FOUND)
    # check if the symlink ld is in the mold folder for older compiler
    find_program(MOLD_SYMLINK "${CMAKE_INSTALL_LIBEXECDIR}/mold/ld")
    get_filename_component(MOLD_SYMLINK_DIRECTORY ${MOLD_SYMLINK} DIRECTORY)
  endif()
  if(MOLD_SYMLINK)
    set(MOLD_SYMLINK_FOUND TRUE)
  endif()
  default_option(MOLD_SUPPORT "Use 'mold' for linking" "MOLD_FUSE_FOUND OR MOLD_SYMLINK_FOUND")
  if(MOLD_SUPPORT)
    if(MOLD_FUSE_FOUND)
      message(STATUS "Selecting mold as linker")
      add_link_options("-fuse-ld=mold")
    elseif(MOLD_SYMLINK_FOUND)
      message(
        STATUS
        "Selecting mold as linker via ld symlink in ${MOLD_SYMLINK_DIRECTORY}"
      )
      add_link_options("-B${MOLD_SYMLINK_DIRECTORY}")
    else()
      message(FATAL_ERROR "Could NOT find mold (missing executable)")
    endif()
  else()
    # Try to configure lld as linker
    execute_process(
      COMMAND ${CMAKE_CXX_COMPILER} -fuse-ld=lld -Wl,--version
      ERROR_QUIET
      OUTPUT_VARIABLE LLD_VERSION_STRING
      OUTPUT_STRIP_TRAILING_WHITESPACE
    )
    if(LLD_VERSION_STRING)
      string(
        REGEX MATCH
        "LLD ([0-9]+\\.[0-9]+\\.[0-9]+)"
        LLD_VERSION_MATCH
        "${LLD_VERSION_STRING}"
      )
      if(LLD_VERSION_MATCH)
        set(LLD_VERSION ${CMAKE_MATCH_1})
        message(STATUS "Found ld.lld with version: ${LLD_VERSION}")
      else()
        message(
          WARNING
          "Failed to parse ld.lld version from: ${LLD_VERSION_STRING}"
        )
      endif()
    endif()
    # LLD 10.0.0 does not work because of https://bugs.llvm.org/show_bug.cgi?id=45769
    default_option(LLD_SUPPORT "Use 'ld.lld' for linking" "LLD_VERSION VERSION_GREATER 10.0.0")
    if(LLD_SUPPORT)
      if(LLD_VERSION_STRING)
        if(LLD_VERSION VERSION_GREATER 10.0.0)
          message(STATUS "Selecting lld as linker")
          add_link_options("-fuse-ld=lld")
        else()
          message(FATAL_ERROR "Could NOT find ld.lld > 10.0.0")
        endif()
      else()
        message(FATAL_ERROR "Could NOT find ld.lld (missing executable)")
      endif()
    endif()
  endif()
endif()

if(CMAKE_VERSION VERSION_LESS "3.7.0")
  set(CMAKE_INCLUDE_CURRENT_DIR ON)
endif()

set(
  CLANG_TIDY
  ""
  CACHE STRING
  "CMAKE_CXX_CLANG_TIDY equivalent that only applies to mixxx sources, not bundled dependencies"
)

# Mixxx itself
add_library(
  mixxx-lib
  STATIC
  EXCLUDE_FROM_ALL
  src/analyzer/analyzerbeats.cpp
  src/analyzer/analyzerebur128.cpp
  src/analyzer/analyzergain.cpp
  src/analyzer/analyzerkey.cpp
  src/analyzer/analyzerscheduledtrack.cpp
  src/analyzer/analyzersilence.cpp
  src/analyzer/analyzerthread.cpp
  src/analyzer/analyzertrack.cpp
  src/analyzer/analyzerwaveform.cpp
  src/analyzer/plugins/analyzerqueenmarybeats.cpp
  src/analyzer/plugins/analyzerqueenmarykey.cpp
  src/analyzer/plugins/analyzersoundtouchbeats.cpp
  src/analyzer/plugins/buffering_utils.cpp
  src/analyzer/trackanalysisscheduler.cpp
  src/audio/frame.cpp
  src/audio/signalinfo.cpp
  src/audio/streaminfo.cpp
  src/audio/types.cpp
  src/control/control.cpp
  src/control/controlaudiotaperpot.cpp
  src/control/controlbehavior.cpp
  src/control/controlcompressingproxy.cpp
  src/control/controleffectknob.cpp
  src/control/controlencoder.cpp
  src/control/controlindicator.cpp
  src/control/controlindicatortimer.cpp
  src/control/controllinpotmeter.cpp
  src/control/controllogpotmeter.cpp
  src/control/controlobject.cpp
  src/control/controlobjectscript.cpp
  src/control/controlpotmeter.cpp
  src/control/controlproxy.cpp
  src/control/controlpushbutton.cpp
  src/control/controlttrotary.cpp
  src/controllers/controller.cpp
  src/controllers/controllerenumerator.cpp
  src/controllers/controllerinputmappingtablemodel.cpp
  src/controllers/controllerlearningeventfilter.cpp
  src/controllers/controllermanager.cpp
  src/controllers/controllermappinginfo.cpp
  src/controllers/legacycontrollersettings.cpp
  src/controllers/legacycontrollersettingslayout.cpp
  src/controllers/controllermappinginfoenumerator.cpp
  src/controllers/controllermappingtablemodel.cpp
  src/controllers/controlleroutputmappingtablemodel.cpp
  src/controllers/controlpickermenu.cpp
  src/controllers/legacycontrollermappingfilehandler.cpp
  src/controllers/legacycontrollermapping.cpp
  src/controllers/delegates/controldelegate.cpp
  src/controllers/delegates/midibytedelegate.cpp
  src/controllers/delegates/midichanneldelegate.cpp
  src/controllers/delegates/midiopcodedelegate.cpp
  src/controllers/delegates/midioptionsdelegate.cpp
  src/controllers/dlgcontrollerlearning.cpp
  src/controllers/dlgcontrollerlearning.ui
  src/controllers/dlgprefcontroller.cpp
  src/controllers/dlgprefcontrollerdlg.ui
  src/controllers/dlgprefcontrollers.cpp
  src/controllers/dlgprefcontrollersdlg.ui
  src/controllers/keyboard/keyboardeventfilter.cpp
  src/controllers/learningutils.cpp
  src/controllers/legacycontrollermappingfilehandler.cpp
  src/controllers/midi/legacymidicontrollermapping.cpp
  src/controllers/midi/legacymidicontrollermappingfilehandler.cpp
  src/controllers/midi/midicontroller.cpp
  src/controllers/midi/midienumerator.cpp
  src/controllers/midi/midimessage.cpp
  src/controllers/midi/midioutputhandler.cpp
  src/controllers/midi/midiutils.cpp
  src/controllers/scripting/colormapper.cpp
  src/controllers/scripting/colormapperjsproxy.cpp
  src/controllers/scripting/controllerscriptenginebase.cpp
  src/controllers/scripting/controllerscriptmoduleengine.cpp
  src/controllers/scripting/legacy/controllerscriptenginelegacy.cpp
  src/controllers/scripting/legacy/controllerscriptinterfacelegacy.cpp
  src/controllers/scripting/legacy/scriptconnection.cpp
  src/controllers/scripting/legacy/scriptconnectionjsproxy.cpp
  src/controllers/softtakeover.cpp
  src/coreservices.cpp
  src/database/mixxxdb.cpp
  src/database/schemamanager.cpp
  src/dialog/dlgabout.cpp
  src/dialog/dlgaboutdlg.ui
  src/dialog/dlgdevelopertools.cpp
  src/dialog/dlgdevelopertoolsdlg.ui
  src/dialog/dlgkeywheel.cpp
  src/dialog/dlgkeywheel.ui
  src/dialog/dlgreplacecuecolor.cpp
  src/dialog/dlgreplacecuecolordlg.ui
  src/effects/backends/builtin/autopaneffect.cpp
  src/effects/backends/builtin/balanceeffect.cpp
  src/effects/backends/builtin/bessel4lvmixeqeffect.cpp
  src/effects/backends/builtin/bessel8lvmixeqeffect.cpp
  src/effects/backends/builtin/biquadfullkilleqeffect.cpp
  src/effects/backends/builtin/bitcrushereffect.cpp
  src/effects/backends/builtin/builtinbackend.cpp
  src/effects/backends/builtin/distortioneffect.cpp
  src/effects/backends/builtin/echoeffect.cpp
  src/effects/backends/builtin/filtereffect.cpp
  src/effects/backends/builtin/flangereffect.cpp
  src/effects/backends/builtin/glitcheffect.cpp
  src/effects/backends/builtin/graphiceqeffect.cpp
  src/effects/backends/builtin/linkwitzriley8eqeffect.cpp
  src/effects/backends/builtin/loudnesscontoureffect.cpp
  src/effects/backends/builtin/metronomeeffect.cpp
  src/effects/backends/builtin/metronomeclick.cpp
  src/effects/backends/builtin/moogladder4filtereffect.cpp
  src/effects/backends/builtin/compressoreffect.cpp
  src/effects/backends/builtin/parametriceqeffect.cpp
  src/effects/backends/builtin/phasereffect.cpp
  src/effects/backends/builtin/reverbeffect.cpp
  src/effects/backends/builtin/threebandbiquadeqeffect.cpp
  src/effects/backends/builtin/tremoloeffect.cpp
  src/effects/backends/builtin/whitenoiseeffect.cpp
  src/effects/backends/effectmanifest.cpp
  src/effects/backends/effectmanifestparameter.cpp
  src/effects/backends/effectsbackend.cpp
  src/effects/backends/effectsbackendmanager.cpp
  src/effects/chains/equalizereffectchain.cpp
  src/effects/chains/outputeffectchain.cpp
  src/effects/chains/pergroupeffectchain.cpp
  src/effects/chains/quickeffectchain.cpp
  src/effects/chains/standardeffectchain.cpp
  src/effects/effectbuttonparameterslot.cpp
  src/effects/effectchain.cpp
  src/effects/effectchainmixmode.cpp
  src/effects/effectknobparameterslot.cpp
  src/effects/effectparameter.cpp
  src/effects/effectparameterslotbase.cpp
  src/effects/effectslot.cpp
  src/effects/effectsmanager.cpp
  src/effects/effectsmessenger.cpp
  src/effects/presets/effectchainpreset.cpp
  src/effects/presets/effectchainpresetmanager.cpp
  src/effects/presets/effectparameterpreset.cpp
  src/effects/presets/effectpreset.cpp
  src/effects/presets/effectpresetmanager.cpp
  src/effects/visibleeffectslist.cpp
  src/encoder/encoder.cpp
  src/encoder/encoderfdkaac.cpp
  src/encoder/encoderfdkaacsettings.cpp
  src/encoder/encoderflacsettings.cpp
  src/encoder/encodermp3.cpp
  src/encoder/encodermp3settings.cpp
  src/encoder/encodersndfileflac.cpp
  src/encoder/encodervorbis.cpp
  src/encoder/encodervorbissettings.cpp
  src/encoder/encoderwave.cpp
  src/encoder/encoderwavesettings.cpp
  src/engine/bufferscalers/enginebufferscale.cpp
  src/engine/bufferscalers/enginebufferscalelinear.cpp
  src/engine/bufferscalers/enginebufferscalest.cpp
  src/engine/cachingreader/cachingreader.cpp
  src/engine/cachingreader/cachingreaderchunk.cpp
  src/engine/cachingreader/cachingreaderworker.cpp
  src/engine/channelmixer.cpp
  src/engine/channels/engineaux.cpp
  src/engine/channels/enginechannel.cpp
  src/engine/channels/enginedeck.cpp
  src/engine/channels/enginemicrophone.cpp
  src/engine/controls/bpmcontrol.cpp
  src/engine/controls/clockcontrol.cpp
  src/engine/controls/cuecontrol.cpp
  src/engine/controls/enginecontrol.cpp
  src/engine/controls/keycontrol.cpp
  src/engine/controls/loopingcontrol.cpp
  src/engine/controls/quantizecontrol.cpp
  src/engine/controls/ratecontrol.cpp
  src/engine/effects/engineeffect.cpp
  src/engine/effects/engineeffectchain.cpp
  src/engine/effects/engineeffectsdelay.cpp
  src/engine/effects/engineeffectsmanager.cpp
  src/engine/enginebuffer.cpp
  src/engine/enginedelay.cpp
  src/engine/enginemixer.cpp
  src/engine/engineobject.cpp
  src/engine/enginepregain.cpp
  src/engine/enginesidechaincompressor.cpp
  src/engine/enginetalkoverducking.cpp
  src/engine/enginevumeter.cpp
  src/engine/engineworker.cpp
  src/engine/engineworkerscheduler.cpp
  src/engine/enginexfader.cpp
  src/engine/filters/enginefilterbessel4.cpp
  src/engine/filters/enginefilterbessel8.cpp
  src/engine/filters/enginefilterbiquad1.cpp
  src/engine/filters/enginefilterbutterworth4.cpp
  src/engine/filters/enginefilterbutterworth8.cpp
  src/engine/filters/enginefilterlinkwitzriley2.cpp
  src/engine/filters/enginefilterlinkwitzriley4.cpp
  src/engine/filters/enginefilterlinkwitzriley8.cpp
  src/engine/filters/enginefiltermoogladder4.cpp
  src/engine/positionscratchcontroller.cpp
  src/engine/readaheadmanager.cpp
  src/engine/sidechain/enginenetworkstream.cpp
  src/engine/sidechain/enginerecord.cpp
  src/engine/sidechain/enginesidechain.cpp
  src/engine/sidechain/networkinputstreamworker.cpp
  src/engine/sidechain/networkoutputstreamworker.cpp
  src/engine/sync/enginesync.cpp
  src/engine/sync/internalclock.cpp
  src/engine/sync/synccontrol.cpp
  src/errordialoghandler.cpp
  src/library/analysis/analysisfeature.cpp
  src/library/analysis/analysislibrarytablemodel.cpp
  src/library/analysis/dlganalysis.cpp
  src/library/analysis/dlganalysis.ui
  src/library/autodj/autodjfeature.cpp
  src/library/autodj/autodjprocessor.cpp
  src/library/autodj/dlgautodj.cpp
  src/library/autodj/dlgautodj.ui
  src/library/banshee/bansheedbconnection.cpp
  src/library/banshee/bansheefeature.cpp
  src/library/banshee/bansheeplaylistmodel.cpp
  src/library/baseexternallibraryfeature.cpp
  src/library/baseexternalplaylistmodel.cpp
  src/library/baseexternaltrackmodel.cpp
  src/library/basesqltablemodel.cpp
  src/library/basetrackcache.cpp
  src/library/basetracktablemodel.cpp
  src/library/browse/browsefeature.cpp
  src/library/browse/browsetablemodel.cpp
  src/library/browse/browsethread.cpp
  src/library/browse/foldertreemodel.cpp
  src/library/columncache.cpp
  src/library/coverart.cpp
  src/library/coverartcache.cpp
  src/library/coverartutils.cpp
  src/library/dao/analysisdao.cpp
  src/library/dao/autodjcratesdao.cpp
  src/library/dao/cuedao.cpp
  src/library/dao/directorydao.cpp
  src/library/dao/libraryhashdao.cpp
  src/library/dao/playlistdao.cpp
  src/library/dao/settingsdao.cpp
  src/library/dao/trackdao.cpp
  src/library/dao/trackschema.cpp
  src/library/tabledelegates/defaultdelegate.cpp
  src/library/dlgcoverartfullsize.cpp
  src/library/dlgcoverartfullsize.ui
  src/library/dlgtagfetcher.cpp
  src/library/dlgtagfetcher.ui
  src/library/dlgtrackinfo.cpp
  src/library/dlgtrackinfo.ui
  src/library/dlgtrackinfomulti.cpp
  src/library/dlgtrackinfomulti.ui
  src/library/dlgtrackmetadataexport.cpp
  src/library/export/coverartcopyworker.cpp
  src/library/export/dlgtrackexport.ui
  src/library/export/trackexportdlg.cpp
  src/library/export/trackexportwizard.cpp
  src/library/export/trackexportworker.cpp
  src/library/externaltrackcollection.cpp
  src/library/itunes/itunesdao.cpp
  src/library/itunes/itunesfeature.cpp
  src/library/itunes/itunesimporter.cpp
  src/library/itunes/itunesplaylistmodel.cpp
  src/library/itunes/itunestrackmodel.cpp
  src/library/itunes/itunesxmlimporter.cpp
  src/library/library_prefs.cpp
  src/library/library.cpp
  src/library/librarycontrol.cpp
  src/library/libraryfeature.cpp
  src/library/librarytablemodel.cpp
  src/library/missing_hidden/dlghidden.cpp
  src/library/missing_hidden/dlghidden.ui
  src/library/missing_hidden/dlgmissing.cpp
  src/library/missing_hidden/dlgmissing.ui
  src/library/missing_hidden/hiddentablemodel.cpp
  src/library/missing_hidden/missingtablemodel.cpp
  src/library/mixxxlibraryfeature.cpp
  src/library/overviewcache.cpp
  src/library/parser.cpp
  src/library/parsercsv.cpp
  src/library/parserm3u.cpp
  src/library/parserpls.cpp
  src/library/playlisttablemodel.cpp
  src/library/proxytrackmodel.cpp
  src/library/recording/dlgrecording.cpp
  src/library/recording/dlgrecording.ui
  src/library/recording/recordingfeature.cpp
  src/library/rekordbox/rekordboxfeature.cpp
  src/library/rhythmbox/rhythmboxfeature.cpp
  src/library/scanner/importfilestask.cpp
  src/library/scanner/libraryscanner.cpp
  src/library/scanner/libraryscannerdlg.cpp
  src/library/scanner/recursivescandirectorytask.cpp
  src/library/scanner/scannertask.cpp
  src/library/searchquery.cpp
  src/library/searchqueryparser.cpp
  src/library/serato/seratofeature.cpp
  src/library/serato/seratoplaylistmodel.cpp
  src/library/sidebarmodel.cpp
  src/library/starrating.cpp
  src/library/tabledelegates/bpmdelegate.cpp
  src/library/tabledelegates/checkboxdelegate.cpp
  src/library/tabledelegates/colordelegate.cpp
  src/library/tabledelegates/coverartdelegate.cpp
  src/library/tabledelegates/keydelegate.cpp
  src/library/tabledelegates/locationdelegate.cpp
  src/library/tabledelegates/multilineeditdelegate.cpp
  src/library/tabledelegates/overviewdelegate.cpp
  src/library/tabledelegates/previewbuttondelegate.cpp
  src/library/tabledelegates/stardelegate.cpp
  src/library/tabledelegates/stareditor.cpp
  src/library/tabledelegates/tableitemdelegate.cpp
  src/library/trackcollection.cpp
  src/library/trackcollectioniterator.cpp
  src/library/trackcollectionmanager.cpp
  src/library/trackloader.cpp
  src/library/trackmodeliterator.cpp
  src/library/trackprocessing.cpp
  src/library/trackset/baseplaylistfeature.cpp
  src/library/trackset/basetracksetfeature.cpp
  src/library/trackset/crate/cratefeature.cpp
  src/library/trackset/crate/cratefeaturehelper.cpp
  src/library/trackset/crate/cratestorage.cpp
  src/library/trackset/crate/cratetablemodel.cpp
  src/library/trackset/playlistfeature.cpp
  src/library/trackset/setlogfeature.cpp
  src/library/trackset/tracksettablemodel.cpp
  src/library/traktor/traktorfeature.cpp
  src/library/treeitem.cpp
  src/library/treeitemmodel.cpp
  src/mixer/auxiliary.cpp
  src/mixer/baseplayer.cpp
  src/mixer/basetrackplayer.cpp
  src/mixer/deck.cpp
  src/mixer/microphone.cpp
  src/mixer/playerinfo.cpp
  src/mixer/playermanager.cpp
  src/mixer/previewdeck.cpp
  src/mixer/sampler.cpp
  src/mixer/samplerbank.cpp
  src/mixxxapplication.cpp
  src/mixxxmainwindow.cpp
  src/musicbrainz/chromaprinter.cpp
  src/musicbrainz/crc.cpp
  src/musicbrainz/gzip.cpp
  src/musicbrainz/musicbrainz.cpp
  src/musicbrainz/musicbrainzxml.cpp
  src/musicbrainz/tagfetcher.cpp
  src/musicbrainz/web/acoustidlookuptask.cpp
  src/musicbrainz/web/coverartarchiveimagetask.cpp
  src/musicbrainz/web/coverartarchivelinkstask.cpp
  src/musicbrainz/web/musicbrainzrecordingstask.cpp
  src/nativeeventhandlerwin.cpp
  src/network/jsonwebtask.cpp
  src/network/networktask.cpp
  src/network/webtask.cpp
  src/preferences/colorpaletteeditor.cpp
  src/preferences/colorpaletteeditor.cpp
  src/preferences/colorpaletteeditormodel.cpp
  src/preferences/colorpaletteeditormodel.cpp
  src/preferences/colorpalettesettings.cpp
  src/preferences/colorpalettesettings.cpp
  src/preferences/configobject.cpp
  src/preferences/constants.cpp
  src/preferences/dialog/dlgprefautodj.cpp
  src/preferences/dialog/dlgprefautodjdlg.ui
  src/preferences/dialog/dlgprefbeats.cpp
  src/preferences/dialog/dlgprefbeatsdlg.ui
  src/preferences/dialog/dlgprefcolors.cpp
  src/preferences/dialog/dlgprefcolorsdlg.ui
  src/preferences/dialog/dlgprefdeck.cpp
  src/preferences/dialog/dlgprefdeckdlg.ui
  src/preferences/dialog/dlgprefeffects.cpp
  src/preferences/dialog/dlgprefeffectsdlg.ui
  src/preferences/dialog/dlgpreferencepage.cpp
  src/preferences/dialog/dlgpreferences.cpp
  src/preferences/dialog/dlgpreferencesdlg.ui
  src/preferences/dialog/dlgprefinterface.cpp
  src/preferences/dialog/dlgprefinterfacedlg.ui
  src/preferences/dialog/dlgprefkey.cpp
  src/preferences/dialog/dlgprefkeydlg.ui
  src/preferences/dialog/dlgpreflibrary.cpp
  src/preferences/dialog/dlgpreflibrarydlg.ui
  src/preferences/dialog/dlgprefmixer.cpp
  src/preferences/dialog/dlgprefmixerdlg.ui
  src/preferences/dialog/dlgprefrecord.cpp
  src/preferences/dialog/dlgprefrecorddlg.ui
  src/preferences/dialog/dlgprefreplaygain.cpp
  src/preferences/dialog/dlgprefreplaygaindlg.ui
  src/preferences/dialog/dlgprefsound.cpp
  src/preferences/dialog/dlgprefsounddlg.ui
  src/preferences/dialog/dlgprefsounditem.cpp
  src/preferences/dialog/dlgprefsounditem.ui
  src/preferences/dialog/dlgprefvinyldlg.ui
  src/preferences/dialog/dlgprefwaveform.cpp
  src/preferences/dialog/dlgprefwaveformdlg.ui
  src/preferences/effectchainpresetlistmodel.cpp
  src/preferences/effectmanifesttablemodel.cpp
  src/preferences/replaygainsettings.cpp
  src/preferences/settingsmanager.cpp
  src/preferences/upgrade.cpp
  src/recording/recordingmanager.cpp
  src/skin/legacy/colorschemeparser.cpp
  src/skin/legacy/imgcolor.cpp
  src/skin/legacy/imginvert.cpp
  src/skin/legacy/imgloader.cpp
  src/skin/legacy/launchimage.cpp
  src/skin/legacy/legacyskin.cpp
  src/skin/legacy/legacyskinparser.cpp
  src/skin/legacy/pixmapsource.cpp
  src/skin/legacy/skincontext.cpp
  src/skin/legacy/tooltips.cpp
  src/skin/skincontrols.cpp
  src/skin/skinloader.cpp
  src/soundio/sounddevice.cpp
  src/soundio/sounddevicenetwork.cpp
  src/soundio/sounddeviceportaudio.cpp
  src/soundio/soundmanager.cpp
  src/soundio/soundmanagerconfig.cpp
  src/soundio/soundmanagerutil.cpp
  src/sources/audiosource.cpp
  src/sources/audiosourcestereoproxy.cpp
  src/sources/metadatasource.cpp
  src/sources/metadatasourcetaglib.cpp
  src/sources/readaheadframebuffer.cpp
  src/sources/soundsource.cpp
  src/sources/soundsourceflac.cpp
  src/sources/soundsourceoggvorbis.cpp
  src/sources/soundsourceprovider.cpp
  src/sources/soundsourceproviderregistry.cpp
  src/sources/soundsourceproxy.cpp
  src/sources/soundsourcesndfile.cpp
  src/track/albuminfo.cpp
  src/track/beatfactory.cpp
  src/track/beats.cpp
  src/track/beatutils.cpp
  src/track/bpm.cpp
  src/track/cue.cpp
  src/track/cueinfo.cpp
  src/track/cueinfoimporter.cpp
  src/track/globaltrackcache.cpp
  src/track/keyfactory.cpp
  src/track/keys.cpp
  src/track/keyutils.cpp
  src/track/playcounter.cpp
  src/track/replaygain.cpp
  src/track/serato/beatgrid.cpp
  src/track/serato/beatsimporter.cpp
  src/track/serato/color.cpp
  src/track/serato/cueinfoimporter.cpp
  src/track/serato/markers.cpp
  src/track/serato/markers2.cpp
  src/track/serato/tags.cpp
  src/track/taglib/trackmetadata_ape.cpp
  src/track/taglib/trackmetadata_common.cpp
  src/track/taglib/trackmetadata_file.cpp
  src/track/taglib/trackmetadata_id3v2.cpp
  src/track/taglib/trackmetadata_mp4.cpp
  src/track/taglib/trackmetadata_riff.cpp
  src/track/taglib/trackmetadata_xiph.cpp
  src/track/track.cpp
  src/track/trackinfo.cpp
  src/track/trackmetadata.cpp
  src/track/tracknumbers.cpp
  src/track/trackrecord.cpp
  src/track/trackref.cpp
  src/util/autofilereloader.cpp
  src/util/battery/battery.cpp
  src/util/cache.cpp
  src/util/clipboard.cpp
  src/util/cmdlineargs.cpp
  src/util/color/color.cpp
  src/util/color/colorpalette.cpp
  src/util/color/predefinedcolorpalettes.cpp
  src/util/colorcomponents.cpp
  src/util/console.cpp
  src/util/db/dbconnection.cpp
  src/util/db/dbconnectionpool.cpp
  src/util/db/dbconnectionpooled.cpp
  src/util/db/dbconnectionpooler.cpp
  src/util/db/fwdsqlquery.cpp
  src/util/db/fwdsqlqueryselectresult.cpp
  src/util/db/sqlite.cpp
  src/util/db/sqlqueryfinisher.cpp
  src/util/db/sqlstringformatter.cpp
  src/util/db/sqltransaction.cpp
  src/util/desktophelper.cpp
  src/util/dnd.cpp
  src/util/duration.cpp
  src/util/experiment.cpp
  src/util/file.cpp
  src/util/fileaccess.cpp
  src/util/fileinfo.cpp
  src/util/filename.cpp
  src/util/font.cpp
  src/util/imagefiledata.cpp
  src/util/imagefiledata.cpp
  src/util/imageutils.cpp
  src/util/indexrange.cpp
  src/util/logger.cpp
  src/util/logging.cpp
  src/util/mac.cpp
  src/util/moc_included_test.cpp
  src/util/movinginterquartilemean.cpp
  src/util/rangelist.cpp
  src/util/readaheadsamplebuffer.cpp
  src/util/ringdelaybuffer.cpp
  src/util/rotary.cpp
  src/util/runtimeloggingcategory.cpp
  src/util/safelywritablefile.cpp
  src/util/sample.cpp
  src/util/sandbox.cpp
  src/util/screensaver.cpp
  src/util/screensavermanager.cpp
  src/util/semanticversion.cpp
  src/util/stat.cpp
  src/util/statmodel.cpp
  src/util/statsmanager.cpp
  src/util/tapfilter.cpp
  src/util/task.cpp
  src/util/taskmonitor.cpp
  src/util/time.cpp
  src/util/timer.cpp
  src/util/valuetransformer.cpp
  src/util/versionstore.cpp
  src/util/widgethelper.cpp
  src/util/workerthread.cpp
  src/util/workerthreadscheduler.cpp
  src/util/xml.cpp
  src/waveform/guitick.cpp
  src/waveform/overviewtype.cpp
  src/waveform/renderers/glwaveformrenderbackground.cpp
  src/waveform/renderers/glvsynctestrenderer.cpp
  src/waveform/renderers/waveformmark.cpp
  src/waveform/renderers/waveformmarkrange.cpp
  src/waveform/renderers/waveformmarkset.cpp
  src/waveform/renderers/waveformoverviewrenderer.cpp
  src/waveform/renderers/waveformrenderbackground.cpp
  src/waveform/renderers/waveformrenderbeat.cpp
  src/waveform/renderers/waveformrendererabstract.cpp
  src/waveform/renderers/waveformrendererendoftrack.cpp
  src/waveform/renderers/waveformrendererfilteredsignal.cpp
  src/waveform/renderers/waveformrendererhsv.cpp
  src/waveform/renderers/waveformrendererpreroll.cpp
  src/waveform/renderers/waveformrendererrgb.cpp
  src/waveform/renderers/waveformrenderersignalbase.cpp
  src/waveform/renderers/waveformrenderersimplesignal.cpp
  src/waveform/renderers/waveformrendermark.cpp
  src/waveform/renderers/waveformrendermarkbase.cpp
  src/waveform/renderers/waveformrendermarkrange.cpp
  src/waveform/renderers/waveformsignalcolors.cpp
  src/waveform/renderers/waveformwidgetrenderer.cpp
  src/waveform/sharedglcontext.cpp
  src/waveform/visualplayposition.cpp
  src/waveform/visualsmanager.cpp
  src/waveform/vsyncthread.cpp
  src/waveform/waveform.cpp
  src/waveform/waveformfactory.cpp
  src/waveform/waveformmarklabel.cpp
  src/waveform/waveformwidgetfactory.cpp
  src/waveform/widgets/emptywaveformwidget.cpp
  src/waveform/widgets/hsvwaveformwidget.cpp
  src/waveform/widgets/rgbwaveformwidget.cpp
  src/waveform/widgets/simplesignalwaveformwidget.cpp
  src/waveform/widgets/softwarewaveformwidget.cpp
  src/waveform/widgets/waveformwidgetabstract.cpp
  src/waveform/widgets/glwaveformwidgetabstract.cpp
  src/waveform/widgets/glvsynctestwidget.cpp
  src/widget/controlwidgetconnection.cpp
  src/widget/findonwebmenufactory.cpp
  src/widget/findonwebmenuservices/findonwebmenudiscogs.cpp
  src/widget/findonwebmenuservices/findonwebmenulastfm.cpp
  src/widget/findonwebmenuservices/findonwebmenusoundcloud.cpp
  src/widget/hexspinbox.cpp
  src/widget/hotcuedrag.cpp
  src/widget/paintable.cpp
  src/widget/wanalysislibrarytableview.cpp
  src/widget/wbasewidget.cpp
  src/widget/wbattery.cpp
  src/widget/wbeatspinbox.cpp
  src/widget/wcollapsiblegroupbox.cpp
  src/widget/wcolorpicker.cpp
  src/widget/wcolorpickeraction.cpp
  src/widget/wcombobox.cpp
  src/widget/wcoverart.cpp
  src/widget/wcoverartlabel.cpp
  src/widget/wcoverartmenu.cpp
  src/widget/wcuemenupopup.cpp
  src/widget/wcuebutton.cpp
  src/widget/wdisplay.cpp
  src/widget/weffectbuttonparametername.cpp
  src/widget/weffectchain.cpp
  src/widget/weffectchainpresetbutton.cpp
  src/widget/weffectchainpresetselector.cpp
  src/widget/weffectknobparametername.cpp
  src/widget/weffectname.cpp
  src/widget/weffectmetaknob.cpp
  src/widget/weffectparameterknob.cpp
  src/widget/weffectparameterknobcomposed.cpp
  src/widget/weffectparameternamebase.cpp
  src/widget/weffectpushbutton.cpp
  src/widget/weffectselector.cpp
  src/widget/wfindonwebmenu.cpp
  src/widget/whotcuebutton.cpp
  src/widget/wimagestore.cpp
  src/widget/wkey.cpp
  src/widget/wknob.cpp
  src/widget/wknobcomposed.cpp
  src/widget/wlabel.cpp
  src/widget/wlibrary.cpp
  src/widget/wlibrarysidebar.cpp
  src/widget/wlibrarytableview.cpp
  src/widget/wlibrarytextbrowser.cpp
  src/widget/wmainmenubar.cpp
  src/widget/wmenucheckbox.cpp
  src/widget/wnumber.cpp
  src/widget/wnumberdb.cpp
  src/widget/wnumberpos.cpp
  src/widget/wnumberrate.cpp
  src/widget/woverview.cpp
  src/widget/wpixmapstore.cpp
  src/widget/wplaybutton.cpp
  src/widget/wpushbutton.cpp
  src/widget/wraterange.cpp
  src/widget/wstarratingaction.cpp
  src/widget/wrecordingduration.cpp
  src/widget/wscrollable.cpp
  src/widget/wsearchlineedit.cpp
  src/widget/wsearchrelatedtracksmenu.cpp
  src/widget/wsettingscheckboxlabel.cpp
  src/widget/wsingletoncontainer.cpp
  src/widget/wsizeawarestack.cpp
  src/widget/wskincolor.cpp
  src/widget/wslidercomposed.cpp
  src/widget/wspinny.cpp
  src/widget/wspinnybase.cpp
  src/widget/wsplitter.cpp
  src/widget/wstarrating.cpp
  src/widget/wstatuslight.cpp
  src/widget/wtime.cpp
  src/widget/wtrackmenu.cpp
  src/widget/wtrackproperty.cpp
  src/widget/wtracktableview.cpp
  src/widget/wtracktableviewheader.cpp
  src/widget/wtrackwidgetgroup.cpp
  src/widget/wvumeter.cpp
  src/widget/wvumeterbase.cpp
  src/widget/wvumeterlegacy.cpp
  src/widget/wwaveformviewer.cpp
  src/widget/wwidget.cpp
  src/widget/wwidgetgroup.cpp
  src/widget/wwidgetstack.cpp
)
set(MIXXX_COMMON_PRECOMPILED_HEADER src/util/assert.h)
set(
  MIXXX_LIB_PRECOMPILED_HEADER
  src/audio/frame.h
  src/audio/signalinfo.h
  src/audio/streaminfo.h
  src/audio/types.h
  src/control/control.h
  src/control/controlaudiotaperpot.h
  src/control/controlbehavior.h
  src/control/controlbuttonmode.h
  src/control/controlcompressingproxy.h
  src/control/controleffectknob.h
  src/control/controlencoder.h
  src/control/controlindicator.h
  src/control/controlindicatortimer.h
  src/control/controllinpotmeter.h
  src/control/controllogpotmeter.h
  src/control/controlmodel.h
  src/control/controlobject.h
  src/control/controlobjectscript.h
  src/control/controlpotmeter.h
  src/control/controlproxy.h
  src/control/controlpushbutton.h
  src/control/controlsortfiltermodel.h
  src/control/controlttrotary.h
  src/control/controlvalue.h
  src/control/convert.h
  src/control/pollingcontrolproxy.h
  src/controllers/defs_controllers.h
  src/defs_urls.h
  src/effects/defs.h
  src/engine/channelhandle.h
  src/engine/engine.h
  src/errordialoghandler.h
  src/track/track.h
  src/track/track_decl.h
  src/track/trackid.h
  src/track/trackinfo.h
  src/track/trackiterator.h
  src/track/trackmetadata.h
  src/track/tracknumbers.h
  src/track/trackrecord.h
  src/track/trackref.h
  src/util/always_false_v.h
  src/util/alphabetafilter.h
  src/util/battery/battery.h
  src/util/cache.h
  src/util/circularbuffer.h
  src/util/class.h
  src/util/cmdlineargs.h
  src/util/color/color.h
  src/util/color/colorpalette.h
  src/util/color/predefinedcolorpalettes.h
  src/util/color/rgbcolor.h
  src/util/colorcomponents.h
  src/util/compatibility/qatomic.h
  src/util/compatibility/qbytearray.h
  src/util/compatibility/qhash.h
  src/util/compatibility/qmutex.h
  src/util/console.h
  src/util/counter.h
  src/util/datetime.h
  src/util/db/dbconnection.h
  src/util/db/dbconnectionpool.h
  src/util/db/dbconnectionpooled.h
  src/util/db/dbconnectionpooler.h
  src/util/db/dbentity.h
  src/util/db/dbfieldindex.h
  src/util/db/dbid.h
  src/util/db/dbnamedentity.h
  src/util/db/fwdsqlquery.h
  src/util/db/fwdsqlqueryselectresult.h
  src/util/db/sqlite.h
  src/util/db/sqllikewildcards.h
  src/util/db/sqlqueryfinisher.h
  src/util/db/sqlstorage.h
  src/util/db/sqlstringformatter.h
  src/util/db/sqlsubselectmode.h
  src/util/db/sqltransaction.h
  src/util/debug.h
  src/util/defs.h
  src/util/denormalsarezero.h
  src/util/desktophelper.h
  src/util/dnd.h
  src/util/duration.h
  src/util/event.h
  src/util/experiment.h
  src/util/fifo.h
  src/util/file.h
  src/util/fileaccess.h
  src/util/fileinfo.h
  src/util/filename.h
  src/util/font.h
  src/util/fpclassify.h
  src/util/gitinfostore.h
  src/util/imagefiledata.h
  src/util/imageutils.h
  src/util/indexrange.h
  src/util/itemiterator.h
  src/util/lcs.h
  src/util/logger.h
  src/util/logging.h
  src/util/mac.h
  src/util/macros.h
  src/util/math.h
  src/util/messagepipe.h
  src/util/movinginterquartilemean.h
  src/util/mutex.h
  src/util/optional.h
  src/util/painterscope.h
  src/util/parented_ptr.h
  src/util/path.h
  src/util/performancetimer.h
  src/util/platform.h
  src/util/qt.h
  src/util/quuid.h
  src/util/rampingvalue.h
  src/util/rangelist.h
  src/util/readaheadsamplebuffer.h
  src/util/regex.h
  src/util/rescaler.h
  src/util/ringdelaybuffer.h
  src/util/rotary.h
  src/util/runtimeloggingcategory.h
  src/util/safelywritablefile.h
  src/util/sample.h
  src/util/samplebuffer.h
  src/util/sandbox.h
  src/util/scopedoverridecursor.h
  src/util/screensaver.h
  src/util/screensavermanager.h
  src/util/semanticversion.h
  src/util/singleton.h
  src/util/span.h
  src/util/stat.h
  src/util/statmodel.h
  src/util/statsmanager.h
  src/util/string.h
  src/util/stringformat.h
  src/util/tapfilter.h
  src/util/task.h
  src/util/taskmonitor.h
  src/util/thread_affinity.h
  src/util/thread_annotations.h
  src/util/time.h
  src/util/timer.h
  src/util/trace.h
  src/util/translations.h
  src/util/types.h
  src/util/unique_ptr_vector.h
  src/util/valuetransformer.h
  src/util/versionstore.h
  src/util/widgethelper.h
  src/util/workerthread.h
  src/util/workerthreadscheduler.h
  src/util/xml.h
)
if(NOT QML)
  target_sources(
    mixxx-lib
    PRIVATE
      # The following sources need to be in the QML target in order to get QML_ELEMENT properly interpreted.
      # However, if we build Mixxx without QML support, these are still required, so it gets appended to the
      # main target
      src/control/controlmodel.cpp
      src/control/controlsortfiltermodel.cpp
  )
else()
  target_sources(
    mixxx-lib
    PRIVATE
      # The following source depends of QML being available but aren't part of the new QML UI
      src/controllers/rendering/controllerrenderingengine.cpp
      src/controllers/controllerenginethreadcontrol.cpp
      src/controllers/controllerscreenpreview.cpp
  )
endif()
if(QOPENGL)
  target_sources(
    mixxx-lib
    PRIVATE
      src/shaders/endoftrackshader.cpp
      src/shaders/slipmodeshader.cpp
      src/shaders/patternshader.cpp
      src/shaders/rgbashader.cpp
      src/shaders/rgbshader.cpp
      src/shaders/shader.cpp
      src/shaders/textureshader.cpp
      src/shaders/unicolorshader.cpp
      src/shaders/vinylqualityshader.cpp
      src/util/opengltexture2d.cpp
      src/waveform/renderers/allshader/digitsrenderer.cpp
      src/waveform/renderers/allshader/matrixforwidgetgeometry.cpp
      src/waveform/renderers/allshader/waveformrenderbackground.cpp
      src/waveform/renderers/allshader/waveformrenderbeat.cpp
      src/waveform/renderers/allshader/waveformrenderer.cpp
      src/waveform/renderers/allshader/waveformrendererendoftrack.cpp
      src/waveform/renderers/allshader/waveformrendererslipmode.cpp
      src/waveform/renderers/allshader/waveformrendererfiltered.cpp
      src/waveform/renderers/allshader/waveformrendererhsv.cpp
      src/waveform/renderers/allshader/waveformrendererpreroll.cpp
      src/waveform/renderers/allshader/waveformrendererrgb.cpp
      src/waveform/renderers/allshader/waveformrenderertextured.cpp
      src/waveform/renderers/allshader/waveformrenderersignalbase.cpp
      src/waveform/renderers/allshader/waveformrenderersimple.cpp
      src/waveform/renderers/allshader/waveformrendermark.cpp
      src/waveform/renderers/allshader/waveformrendermarkrange.cpp
      src/waveform/widgets/allshader/waveformwidget.cpp
      src/widget/openglwindow.cpp
      src/widget/tooltipqopengl.cpp
      src/widget/wglwidgetqopengl.cpp
      src/widget/winitialglwidget.cpp
      src/widget/wspinnyglsl.cpp
      src/widget/wvumeterglsl.cpp
  )
else()
  target_sources(
    mixxx-lib
    PRIVATE
      src/waveform/renderers/qtvsynctestrenderer.cpp
      src/waveform/renderers/qtwaveformrendererfilteredsignal.cpp
      src/waveform/renderers/qtwaveformrenderersimplesignal.cpp
      src/widget/wglwidgetqglwidget.cpp
  )
endif()

set_source_files_properties(
  src/util/moc_included_test.cpp
  PROPERTIES SKIP_PRECOMPILE_HEADERS ON
)

set_target_properties(
  mixxx-lib
  PROPERTIES AUTOMOC ON AUTOUIC ON CXX_CLANG_TIDY "${CLANG_TIDY}"
)
target_include_directories(
  mixxx-lib
  PUBLIC src "${CMAKE_CURRENT_BINARY_DIR}/src"
)
if(UNIX AND NOT APPLE)
  target_sources(mixxx-lib PRIVATE src/util/rlimit.cpp)
  set(MIXXX_SETTINGS_PATH ".mixxx/")
endif()

if(APPLE)
  enable_language(OBJC OBJCXX)

  # Enable Automatic Reference Counting (ARC) when compiling Objective-C(++).
  # This frees us from having to worry about memory management when interfacing
  # with Apple frameworks (e.g. as in itunesmacosimporter.mm) since the compiler
  # will automatically insert retain/release calls on Objective-C objects.
  target_compile_options(mixxx-lib PUBLIC -fobjc-arc)

  # Disable deprecation warnings for OpenGL on macOS as we won't switch to
  # Apple's Metal API in the foreseeable future.
  target_compile_definitions(mixxx-lib PUBLIC GL_SILENCE_DEPRECATION)

  target_sources(mixxx-lib PRIVATE src/util/appleosversion.mm)

  if(IOS)
    target_sources(
      mixxx-lib
      PRIVATE src/soundio/soundmanagerios.mm src/util/screensaverios.mm
    )

    option(IOS_ITUNES_LIBRARY "Native iOS music library integration" ON)
    if(IOS_ITUNES_LIBRARY)
      target_sources(
        mixxx-lib
        PRIVATE
          src/library/itunes/itunesiosassetexporter.mm
          src/library/itunes/itunesiosimporter.mm
          src/library/itunes/itunesiostrackresolver.cpp
      )
      target_link_libraries(mixxx-lib PRIVATE "-weak_framework MediaPlayer")
      target_compile_definitions(mixxx-lib PUBLIC __IOS_ITUNES_LIBRARY__)
    endif()
  else()
    target_sources(mixxx-lib PRIVATE src/util/darkappearance.mm)

    option(
      MACOS_ITUNES_LIBRARY
      "Native macOS iTunes/Music.app library integration"
      ON
    )
    if(MACOS_ITUNES_LIBRARY)
      target_sources(
        mixxx-lib
        PRIVATE src/library/itunes/itunesmacosimporter.mm
      )
      target_link_libraries(mixxx-lib PRIVATE "-weak_framework iTunesLibrary")
      target_compile_definitions(mixxx-lib PUBLIC __MACOS_ITUNES_LIBRARY__)
    endif()
  endif()

  option(AU_EFFECTS "Audio Unit (AU) effects integration" ON)
  if(AU_EFFECTS)
    target_sources(
      mixxx-lib
      PRIVATE
        src/effects/backends/audiounit/audiounitbackend.mm
        src/effects/backends/audiounit/audiounitmanager.mm
        src/effects/backends/audiounit/audiouniteffectprocessor.mm
        src/effects/backends/audiounit/audiounitmanifest.mm
    )
    target_link_libraries(
      mixxx-lib
      PRIVATE "-weak_framework AudioToolbox" "-weak_framework AVFAudio"
    )
    target_compile_definitions(mixxx-lib PUBLIC __AU_EFFECTS__)
  endif()
endif()

if(EMSCRIPTEN)
  # We need asyncify to support asynchronous calls (e.g. QDialog::exec)
  # when targeting Emscripten/WebAssembly.
  # See https://doc.qt.io/qt-6/wasm.html#asyncify
  target_link_options(mixxx-lib PUBLIC -sASYNCIFY)
endif()

# QML Debugging
if(CMAKE_BUILD_TYPE STREQUAL "Debug")
  target_compile_definitions(mixxx-lib PUBLIC QT_QML_DEBUG)
  message(
    STATUS
    "Enabling QML Debugging! This poses a security risk as Mixxx will open a TCP port for debugging"
  )
endif()

option(WARNINGS_PEDANTIC "Let the compiler show even more warnings" OFF)
if(MSVC)
  if(WARNINGS_PEDANTIC)
    target_compile_options(mixxx-lib PUBLIC /W4)
  else()
    target_compile_options(
      mixxx-lib
      PUBLIC
        /W3 # Warning Level 3 (production quality)
        /wd4200 # C4200: nonstandard extension used: zero-sized array in struct/union
      # Note: Even with CMAKE_C_STANDARD = 99 MSVC does not complain about C99 flexible array members
    )
    target_compile_definitions(
      mixxx-lib
      PUBLIC
        _SILENCE_CXX17_ITERATOR_BASE_CLASS_DEPRECATION_WARNING
        _CRT_SECURE_NO_WARNINGS
    )
  endif()
else()
  # TODO: Add -Wtrampolines, not yet supported by clazy
  target_compile_options(
    mixxx-lib
    PUBLIC
      -Wall
      -Wextra
      $<$<COMPILE_LANGUAGE:CXX>:-Woverloaded-virtual>
      -Wfloat-conversion
      -Werror=return-type
      -Wformat=2
      -Wformat-security
      -Wvla
      -Wundef
  )
  if(WARNINGS_PEDANTIC)
    target_compile_options(mixxx-lib PUBLIC -pedantic)
  endif()
endif()

option(INFO_VECTORIZE "Let the compiler show vectorized loops" OFF)
if(INFO_VECTORIZE)
  if(MSVC)
    target_compile_options(mixxx-lib PUBLIC /Qvec-report:1)
  elseif(GNU_GCC)
    target_compile_options(mixxx-lib PUBLIC -fopt-info-vec-optimized)
  elseif(LLVM_CLANG)
    target_compile_options(mixxx-lib PUBLIC -Rpass=loop-vectorize)
  else()
    message(STATUS "INFO_VECTORIZE not implemented for this compiler.")
  endif()
endif()

option(RELATIVE_MACRO_PATHS "Relativize __FILE__ paths" ON)
if(RELATIVE_MACRO_PATHS)
  if(NOT MSVC)
    target_compile_options(
      mixxx-lib
      PUBLIC "-fmacro-prefix-map=${CMAKE_SOURCE_DIR}=."
    )
  endif()
endif()

option(WARNINGS_FATAL "Fail if compiler generates a warning" OFF)
if(WARNINGS_FATAL)
  if(MSVC)
    target_compile_options(mixxx-lib PUBLIC /WX)
  else()
    target_compile_options(mixxx-lib PUBLIC -Werror)
  endif()
endif()

target_compile_definitions(
  mixxx-lib
  PUBLIC
    "${CMAKE_SYSTEM_PROCESSOR}"
    $<$<CONFIG:Debug>:MIXXX_BUILD_DEBUG>
    $<$<CONFIG:Debug>:MIXXX_DEBUG_ASSERTIONS_ENABLED>
    $<$<NOT:$<CONFIG:Debug>>:MIXXX_BUILD_RELEASE>
)

# Mac-specific options
#
# These options are OFF by default, and since they are only available on macOS,
# they are forcibly set to OFF on all other platforms.
cmake_dependent_option(
  MACOS_BUNDLE
  "Install files to proper locations to make an .app bundle"
  OFF
  "APPLE"
  OFF
)
cmake_dependent_option(
  MACAPPSTORE
  "Build for Mac App Store"
  OFF
  "APPLE"
  OFF
)
if(MACAPPSTORE)
  target_compile_definitions(mixxx-lib PUBLIC __MACAPPSTORE__)
endif()

# Windows-specific options
if(WIN32)
  # https://docs.microsoft.com/en-us/cpp/porting/modifying-winver-and-win32-winnt
  # _WIN32_WINNT_WIN7 = 0x0601
  target_compile_definitions(mixxx-lib PUBLIC WINVER=0x0601)
  target_compile_definitions(mixxx-lib PUBLIC _WIN32_WINNT=0x0601)
  if(MSVC)
    target_compile_definitions(mixxx-lib PUBLIC _USE_MATH_DEFINES)
  endif()
endif()

#
# Installation directories
#
set(MIXXX_INSTALL_BINDIR ".")
set(MIXXX_INSTALL_DATADIR ".")
set(MIXXX_INSTALL_DOCDIR "./doc")
set(MIXXX_INSTALL_LICENSEDIR "./doc")
if(APPLE AND MACOS_BUNDLE)
  set(MIXXX_INSTALL_BINDIR "${CMAKE_INSTALL_BINDIR}")
  set(
    MACOS_BUNDLE_NAME
    Mixxx
    CACHE STRING
    "The macOS app bundle and executable name"
  )
  set(
    MACOS_BUNDLE_IDENTIFIER
    org.mixxx.mixxx
    CACHE STRING
    "The macOS app bundle identifier"
  )
  set(MIXXX_INSTALL_PREFIX "${MACOS_BUNDLE_NAME}.app")
  set(MIXXX_INSTALL_DATADIR "${MIXXX_INSTALL_PREFIX}/Contents/Resources")
  set(MIXXX_INSTALL_DOCDIR "${MIXXX_INSTALL_DATADIR}")
  set(MIXXX_INSTALL_LICENSEDIR "${MIXXX_INSTALL_DATADIR}/licenses")
elseif(APPLE AND IOS)
  set(MIXXX_INSTALL_BINDIR "${CMAKE_INSTALL_BINDIR}")
  set(
    IOS_BUNDLE_NAME
    Mixxx
    CACHE STRING
    "The iOS app bundle and executable name"
  )
  set(
    IOS_BUNDLE_IDENTIFIER
    org.mixxx.mixxx
    CACHE STRING
    "The iOS app bundle identifier"
  )
elseif(UNIX)
  set(MIXXX_INSTALL_BINDIR "${CMAKE_INSTALL_BINDIR}")
  set(MIXXX_INSTALL_DATADIR "${CMAKE_INSTALL_DATADIR}/${CMAKE_PROJECT_NAME}")
  set(MIXXX_INSTALL_DOCDIR "${CMAKE_INSTALL_DOCDIR}")
  set(MIXXX_INSTALL_LICENSEDIR "${CMAKE_INSTALL_DOCDIR}")
endif()

if(WIN32)
  target_compile_definitions(mixxx-lib PUBLIC __WINDOWS__)

  # Helps prevent duplicate symbols
  target_compile_definitions(mixxx-lib PUBLIC _ATL_MIN_CRT)

  # Need this on Windows until we have UTF16 support in Mixxx use stl min max
  # defines
  # http://connect.microsoft.com/VisualStudio/feedback/details/553420/std-cpp-
  # max-and-std-cpp-min-not-available-in-visual-c-2010
  target_compile_definitions(mixxx-lib PUBLIC NOMINMAX UNICODE)

  # shoutidjc/shout.h checks for WIN32 to see if we are on Windows.
  target_compile_definitions(mixxx-lib PUBLIC WIN32)

  target_link_libraries(mixxx-lib PRIVATE comctl32 shell32)

  if(MSVC)
    target_link_options(mixxx-lib PUBLIC /entry:mainCRTStartup)
    # Force MSVS to generate a manifest (MSVC2010)
    target_link_options(mixxx-lib PUBLIC /manifest)
  endif()
elseif(UNIX)
  if(APPLE)
    target_compile_definitions(mixxx-lib PUBLIC __APPLE__)
  else()
    target_compile_definitions(mixxx-lib PUBLIC __UNIX__)
    if(CMAKE_SYSTEM_NAME STREQUAL Linux)
      target_compile_definitions(mixxx-lib PUBLIC __LINUX__)
    elseif(CMAKE_SYSTEM_NAME MATCHES "^.*BSD$")
      target_compile_definitions(mixxx-lib PUBLIC __BSD__)
    endif()
  endif()
endif()

# The mixxx executable
if(QT6)
  find_package(Qt6 COMPONENTS Core) # For Qt Core cmake functions
  # This is the first package form the environment, if this fails give hints how to install the environment
  if(NOT Qt6_FOUND)
    fatal_error_missing_env()
  endif()
  # qt_add_executable() is the recommended initial call for qt_finalize_target()
  # below that takes care of the correct object order in the resulting binary
  # According to https://doc.qt.io/qt-6/qt-finalize-target.html it is importand for
  # builds with Qt < 3.21
  qt_add_executable(mixxx WIN32 src/main.cpp MANUAL_FINALIZATION)
else()
  find_package(Qt5 COMPONENTS Core) # For Qt Core cmake functions
  # This is the first package form the environment, if this fails give hints how to install the environment
  if(NOT Qt5_FOUND)
    fatal_error_missing_env()
  endif()
  add_executable(mixxx WIN32 src/main.cpp)
endif()

set_target_properties(mixxx-lib PROPERTIES CXX_CLANG_TIDY "${CLANG_TIDY}")
target_link_libraries(mixxx PRIVATE mixxx-lib mixxx-gitinfostore)

#
# Installation and Packaging
#
if(APPLE)
  if(IOS)
    set(IOS_BUNDLE_VERSION "${CMAKE_PROJECT_VERSION}")
    set(IOS_BUNDLE_SHORTVERSION "${CMAKE_PROJECT_VERSION}")

    # https://stackoverflow.com/questions/54830302/how-to-add-the-copy-bundle-resources-phase-with-cmake-in-xcode
    # https://discourse.cmake.org/t/ios-resource-management/758/7
    file(GLOB IOS_RESOURCES res/**)
    list(APPEND IOS_RESOURCES packaging/ios/Assets.xcassets)
    target_sources(mixxx PUBLIC ${IOS_RESOURCES})
    set_source_files_properties(
      ${IOS_RESOURCES}
      PROPERTIES MACOSX_PACKAGE_LOCATION Resources
    )
    source_group(Resources FILES ${IOS_RESOURCES})

    set(
      QT_IOS_LAUNCH_SCREEN
      "${CMAKE_CURRENT_SOURCE_DIR}/packaging/ios/LaunchScreen.storyboard"
    )

    set_target_properties(
      mixxx
      PROPERTIES
        MACOSX_BUNDLE true
        OUTPUT_NAME "${IOS_BUNDLE_NAME}"
        MACOSX_BUNDLE_BUNDLE_NAME "${IOS_BUNDLE_NAME}"
        MACOSX_BUNDLE_INFO_PLIST
          "${CMAKE_CURRENT_SOURCE_DIR}/packaging/ios/Info.plist.in"
        MACOSX_BUNDLE_GUI_IDENTIFIER "${IOS_BUNDLE_IDENTIFIER}"
        XCODE_ATTRIBUTE_ASSETCATALOG_COMPILER_APPICON_NAME "AppIcon"
    )
  elseif(MACOS_BUNDLE)
    install(
      FILES "${CMAKE_CURRENT_SOURCE_DIR}/res/osx/application.icns"
      DESTINATION ${MIXXX_INSTALL_DATADIR}
    )

    set(MACOS_BUNDLE_VERSION "${CMAKE_PROJECT_VERSION}")
    set(MACOS_BUNDLE_SHORTVERSION "${CMAKE_PROJECT_VERSION}")

    set_target_properties(
      mixxx
      PROPERTIES
        MACOSX_BUNDLE true
        OUTPUT_NAME "${MACOS_BUNDLE_NAME}"
        MACOSX_BUNDLE_INFO_PLIST
          "${CMAKE_CURRENT_SOURCE_DIR}/packaging/macos/Info.plist.in"
    )
  endif()
endif()

if(EMSCRIPTEN)
  # Package resources for the web using preloading.
  # This will generate a mixxx.data file containing all the resources.
  # See https://emscripten.org/docs/porting/files/packaging_files.html
  # TODO: Strip this down by only including what we need (i.e. no macOS/Linux packaging, ...)
  target_link_options(
    mixxx-lib
    PUBLIC "--preload-file=${CMAKE_CURRENT_SOURCE_DIR}/res@/res"
  )
endif()

if(WIN32)
  set(CMAKE_INSTALL_SYSTEM_RUNTIME_DESTINATION "${MIXXX_INSTALL_BINDIR}")
  if(MSVC AND CMAKE_BUILD_TYPE STREQUAL "Debug")
    set(CMAKE_INSTALL_UCRT_LIBRARIES true)
    set(CMAKE_INSTALL_DEBUG_LIBRARIES true)
    set(CMAKE_INSTALL_DEBUG_LIBRARIES_ONLY true)
  endif()
  include(InstallRequiredSystemLibraries)
endif()

install(
  TARGETS mixxx
  RUNTIME DESTINATION "${MIXXX_INSTALL_BINDIR}"
  BUNDLE DESTINATION .
)

# Skins
install(
  DIRECTORY "${CMAKE_CURRENT_SOURCE_DIR}/res/skins"
  DESTINATION "${MIXXX_INSTALL_DATADIR}"
)

# Controller mappings
install(
  DIRECTORY "${CMAKE_CURRENT_SOURCE_DIR}/res/controllers"
  DESTINATION "${MIXXX_INSTALL_DATADIR}"
)

# Effect presets
install(
  DIRECTORY "${CMAKE_CURRENT_SOURCE_DIR}/res/effects"
  DESTINATION "${MIXXX_INSTALL_DATADIR}"
)

# Translation files
install(
  DIRECTORY "${CMAKE_CURRENT_SOURCE_DIR}/res/translations"
  DESTINATION "${MIXXX_INSTALL_DATADIR}"
  FILES_MATCHING
  PATTERN "*.qm"
)

# Font files
#
# Font installation is only enabled on Windows and macOS, because on Linux/BSD
# fonts should be installed via the package manager. Whenever a new font is
# added to Mixxx, its package name also needs to be added to
# tools/debian_buildenv.sh. If that font is not packaged on most distros, we
# need to re-enable font installation on Linux/BSD and exclude the packaged
# fonts here.
if(APPLE OR WIN32)
  install(
    DIRECTORY "${CMAKE_CURRENT_SOURCE_DIR}/res/fonts"
    DESTINATION "${MIXXX_INSTALL_DATADIR}"
  )
endif()

# Keyboard mapping(s)
install(
  DIRECTORY "${CMAKE_CURRENT_SOURCE_DIR}/res/keyboard"
  DESTINATION "${MIXXX_INSTALL_DATADIR}"
)

# Licenses
install(
  FILES
    "${CMAKE_CURRENT_SOURCE_DIR}/LICENSE"
    "${CMAKE_CURRENT_SOURCE_DIR}/COPYING"
  DESTINATION "${MIXXX_INSTALL_LICENSEDIR}"
)

# Documentation
install(
  FILES
    "${CMAKE_CURRENT_SOURCE_DIR}/README.md"
    "${CMAKE_CURRENT_SOURCE_DIR}/res/Mixxx-Keyboard-Shortcuts.pdf"
  DESTINATION "${MIXXX_INSTALL_DOCDIR}"
)
if(EXISTS "${CMAKE_CURRENT_SOURCE_DIR}/res/Mixxx-Manual.pdf")
  install(
    FILES "${CMAKE_CURRENT_SOURCE_DIR}/res/Mixxx-Manual.pdf"
    DESTINATION "${MIXXX_INSTALL_DOCDIR}"
  )
endif()

# Additional Linux-only files
if(UNIX AND NOT APPLE)
  # .desktop file for KDE/GNOME menu
  install(
    FILES "${CMAKE_CURRENT_SOURCE_DIR}/res/linux/org.mixxx.Mixxx.desktop"
    DESTINATION "${CMAKE_INSTALL_DATADIR}/applications"
  )

  # Icon files for menu entry
  install(
    DIRECTORY "${CMAKE_CURRENT_SOURCE_DIR}/res/images/icons/"
    DESTINATION "${CMAKE_INSTALL_DATADIR}/icons/hicolor"
    # This file is for Windows.
    PATTERN ic_mixxx.ico EXCLUDE
  )

  # .metainfo.xml file for KDE/GNOME AppStream initiative
  install(
    FILES "${CMAKE_CURRENT_SOURCE_DIR}/res/linux/org.mixxx.Mixxx.metainfo.xml"
    DESTINATION "${CMAKE_INSTALL_DATAROOTDIR}/metainfo"
  )

  option(
    INSTALL_USER_UDEV_RULES
    "Install user udev rule file for USB HID and Bulk controllers"
    ON
  )
  if(INSTALL_USER_UDEV_RULES)
    set(MIXXX_UDEVDIR "${MIXXX_INSTALL_DATADIR}/udev")
    if(
      CMAKE_INSTALL_PREFIX STREQUAL "/usr"
      OR CMAKE_INSTALL_PREFIX STREQUAL "/"
    )
      # /usr and / install prefixes at treated by cmake GNUInstallDirs as
      # synonym for "system location". In this case we can look up the correct udevdir
      # using pkg-config.
      # See: https://cmake.org/cmake/help/latest/module/GNUInstallDirs.html#special-cases
      find_package(PkgConfig)
      if(PKG_CONFIG_FOUND)
        pkg_check_modules(PKGCONFIG_UDEV udev)
        if(PKGCONFIG_UDEV_FOUND)
          execute_process(
            COMMAND ${PKG_CONFIG_EXECUTABLE} --variable=udevdir udev
            OUTPUT_VARIABLE PKGCONFIG_UDEVDIR
            OUTPUT_STRIP_TRAILING_WHITESPACE
          )
          if(PKGCONFIG_UDEVDIR)
            file(TO_CMAKE_PATH "${PKGCONFIG_UDEVDIR}" MIXXX_UDEVDIR)
          endif()
        endif()
      endif()
    endif()
    if(MIXXX_UDEVDIR STREQUAL "${MIXXX_INSTALL_DATADIR}/udev")
      install(
        FILES "${CMAKE_CURRENT_SOURCE_DIR}/res/linux/mixxx-usb-uaccess.rules"
        DESTINATION "${MIXXX_UDEVDIR}/rules.d"
      )
      install(
        CODE
          "
      message(STATUS \"Important Note: Installation of udev rules\n\"
          \"The udev rule file for USB HID and Bulk controller permissions have been\n\"
          \"installed to:\n\"
          \"    ${MIXXX_UDEVDIR}/rules.d.\n\"
          \"If you are installing Mixxx from source for your own use, copy\n\"
          \"mixxx-usb-uaccess.rules to /etc/udev/rules.d/ and run:\n\"
          \"    udevadm control --reload-rules && udevadm trigger\n\"
          \"as root to load the rules.\n\"
          \"If you are building a package for a distribution, the correct directory for\n\"
          \"system rules is either /lib/udev/rules.d (e.g. Debian, Fedora) or\n\"
          \"/usr/lib/udev/rules.d (e.g. Arch Linux) with an appropriate priority prefix.\n\"
          \"Adjust your package script accordingly and set -DINSTALL_USER_UDEV_RULES=OFF\")
      "
      )
    else()
      install(
        FILES "${CMAKE_CURRENT_SOURCE_DIR}/res/linux/mixxx-usb-uaccess.rules"
        DESTINATION "${MIXXX_UDEVDIR}/rules.d"
        RENAME "69-mixxx-usb-uaccess.rules"
      )
    endif()
  endif()
endif()

if(MSVC)
  # install debug symbols if any were generated
  install(
    FILES $<TARGET_PDB_FILE:mixxx>
    CONFIGURATIONS Debug RelWithDebInfo
    DESTINATION "${MIXXX_INSTALL_BINDIR}"
    COMPONENT
      PDB # No spaces allowed
  )
endif()

if(WIN32 AND NOT QT6)
  # Qt 5 loads these ANGLE DLLs at runtime if the graphics driver is on the ignore list.
  # It does not work with Debug, because the debug version is compiled without the a d suffix
  find_package(unofficial-angle CONFIG REQUIRED)
  install(
    IMPORTED_RUNTIME_ARTIFACTS
      unofficial::angle::libEGL
      unofficial::angle::libGLESv2
      CONFIGURATIONS
      RelWithDebInfo
      Release
      DESTINATION
      "${MIXXX_INSTALL_BINDIR}"
      COMPONENT
      applocal
  )
  set(APPLOCAL_COMPONENT_DEFINED true)
endif()

#
# Tests
#

find_package(GTest CONFIG)
default_option(BUILD_TESTING "Build with Unittests" "GTest_FOUND")
if(BUILD_TESTING)
  if(GTest_FOUND)
    message(STATUS "Found GTest: Unittests enabled")
  else()
    message(FATAL_ERROR "GTest: not found")
  endif()
endif()

find_package(benchmark)
default_option(BUILD_BENCH "Build mixxx-benchmark" "benchmark_FOUND")
if(BUILD_BENCH AND BUILD_TESTING)
  if(benchmark_FOUND)
    message(STATUS "Found google-benchmark: mixxx-benchmark enabled")
  else()
    message(FATAL_ERROR "google-benchmark: not found")
  endif()
elseif(BUILD_BENCH AND NOT BUILD_TESTING)
  message(FATAL_ERROR "Benchmark needs Unittests (-DBUILD_TESTING=ON)")
endif()

# FFmpeg support
# FFmpeg is multimedia library that can be found http://ffmpeg.org/
find_package(FFMPEG COMPONENTS libavcodec libavformat libavutil libswresample)
default_option(FFMPEG "FFmpeg support (version 4.1.9 or later)" "FFMPEG_FOUND")
if(FFMPEG)
  if(NOT FFMPEG_FOUND)
    message(FATAL_ERROR "FFMPEG was not found")
  endif()

  # Check minimum required versions
  # Minimum library versions according to <https://ffmpeg.org/download.html>
  # Windows: Version numbers are not available!?
  # macOS: Untested
  if(
    FFMPEG_libavcodec_VERSION
    AND FFMPEG_libavcodec_VERSION VERSION_LESS 58.35.100
  )
    message(
      FATAL_ERROR
      "FFmpeg support requires at least version 58.35.100 of libavcodec (found: ${FFMPEG_libavcodec_VERSION})."
    )
  endif()
  if(
    FFMPEG_libavformat_VERSION
    AND FFMPEG_libavformat_VERSION VERSION_LESS 58.20.100
  )
    message(
      FATAL_ERROR
      "FFmpeg support requires at least version 58.20.100 of libavformat (found: ${FFMPEG_libavformat_VERSION})."
    )
  endif()
  if(
    FFMPEG_libavutil_VERSION
    AND FFMPEG_libavutil_VERSION VERSION_LESS 56.22.100
  )
    message(
      FATAL_ERROR
      "FFmpeg support requires at least version 56.22.100 of libavutil (found: ${FFMPEG_libavutil_VERSION})."
    )
  endif()
  if(
    FFMPEG_libswresample_VERSION
    AND FFMPEG_libswresample_VERSION VERSION_LESS 3.3.100
  )
    message(
      FATAL_ERROR
      "FFmpeg support requires at least version 3.3.100 of libswresample (found: ${FFMPEG_libswresample_VERSION})."
    )
  endif()

  target_sources(mixxx-lib PRIVATE src/sources/soundsourceffmpeg.cpp)
  target_compile_definitions(
    mixxx-lib
    PUBLIC
      __FFMPEG__
      # Needed to build new FFmpeg
      __STDC_CONSTANT_MACROS
      __STDC_LIMIT_MACROS
      __STDC_FORMAT_MACROS
  )
  target_link_libraries(mixxx-lib PRIVATE "${FFMPEG_LIBRARIES}")
  target_include_directories(mixxx-lib PUBLIC "${FFMPEG_INCLUDE_DIRS}")
endif()

# STEM file support
default_option(STEM "STEM file support" "FFMPEG_FOUND;FFMPEG")
if(STEM)
  if(NOT FFMPEG)
    message(FATAL_ERROR "STEM requires that also FFMPEG is enabled")
  endif()
  target_compile_definitions(mixxx-lib PUBLIC __STEM__)
  list(APPEND MIXXX_LIB_PRECOMPILED_HEADER src/track/steminfo.h)
  target_sources(
    mixxx-lib
    PRIVATE
      src/sources/soundsourcestem.cpp
      src/track/steminfoimporter.cpp
      src/track/steminfo.cpp
      src/widget/wtrackstemmenu.cpp
      src/widget/wstemlabel.cpp
  )
  if(QOPENGL)
    target_sources(
      mixxx-lib
      PRIVATE src/waveform/renderers/allshader/waveformrendererstem.cpp
    )
  endif()
endif()

if(BUILD_TESTING)
  set(
    src-mixxx-test
    src/test/analyserwaveformtest.cpp
    src/test/analyzersilence_test.cpp
    src/test/audiotaperpot_test.cpp
    src/test/autodjprocessor_test.cpp
    src/test/beatgridtest.cpp
    src/test/beatmaptest.cpp
    src/test/beatstest.cpp
    src/test/beatstranslatetest.cpp
    src/test/borrowabletest.cpp
    src/test/bpmtest.cpp
    src/test/bpmcontrol_test.cpp
    src/test/broadcastprofile_test.cpp
    src/test/broadcastsettings_test.cpp
    src/test/cache_test.cpp
    src/test/channelhandle_test.cpp
    src/test/chrono_clock_resolution_test.cpp
    src/test/colorconfig_test.cpp
    src/test/colormapperjsproxy_test.cpp
    src/test/colorpalette_test.cpp
    src/test/configobject_test.cpp
    src/test/controller_mapping_validation_test.cpp
    src/test/controller_mapping_settings_test.cpp
    src/test/controllers/controller_columnid_regression_test.cpp
    src/test/controllerscriptenginelegacy_test.cpp
    src/test/controlobjecttest.cpp
    src/test/controlobjectaliastest.cpp
    src/test/controlobjectscripttest.cpp
    src/test/controlpotmetertest.cpp
    src/test/coreservicestest.cpp
    src/test/coverartcache_test.cpp
    src/test/coverartutils_test.cpp
    src/test/cratestorage_test.cpp
    src/test/cue_test.cpp
    src/test/cuecontrol_test.cpp
    src/test/dbconnectionpool_test.cpp
    src/test/dbidtest.cpp
    src/test/directorydaotest.cpp
    src/test/duration_test.cpp
    src/test/durationutiltest.cpp
    #TODO: write useful tests for refactored effects system
    #src/test/effectchainslottest.cpp
    src/test/enginebufferscalelineartest.cpp
    src/test/enginebuffertest.cpp
    src/test/enginefilterbiquadtest.cpp
    src/test/enginemixertest.cpp
    src/test/enginemicrophonetest.cpp
    src/test/enginesynctest.cpp
    src/test/fileinfo_test.cpp
    src/test/frametest.cpp
    src/test/globaltrackcache_test.cpp
    src/test/hotcuecontrol_test.cpp
    src/test/hotcueorderbyposition_test.cpp
    src/test/imageutils_test.cpp
    src/test/indexrange_test.cpp
    src/test/itunesxmlimportertest.cpp
    src/test/keyfactorytest.cpp
    src/test/keyutilstest.cpp
    src/test/lcstest.cpp
    src/test/learningutilstest.cpp
    src/test/libraryscannertest.cpp
    src/test/librarytest.cpp
    src/test/looping_control_test.cpp
    src/test/main.cpp
    src/test/mathutiltest.cpp
    src/test/metadatatest.cpp
    #TODO: make this build again
    #src/test/metaknob_link_test.cpp
    src/test/midicontrollertest.cpp
    src/test/mixxxtest.cpp
    src/test/mock_networkaccessmanager.cpp
    src/test/musicbrainzrecordingstasktest.cpp
    src/test/performancetimer_test.cpp
    src/test/playcountertest.cpp
    src/test/playermanagertest.cpp
    src/test/playlisttest.cpp
    src/test/portmidicontroller_test.cpp
    src/test/portmidienumeratortest.cpp
    src/test/queryutiltest.cpp
    src/test/rangelist_test.cpp
    src/test/readaheadmanager_test.cpp
    src/test/replaygaintest.cpp
    src/test/rescalertest.cpp
    src/test/rgbcolor_test.cpp
    src/test/rotary_test.cpp
    src/test/samplebuffertest.cpp
    src/test/schemamanager_test.cpp
    src/test/searchqueryparsertest.cpp
    src/test/seratobeatgridtest.cpp
    src/test/seratomarkerstest.cpp
    src/test/seratomarkers2test.cpp
    src/test/seratotagstest.cpp
    src/test/signalpathtest.cpp
    src/test/skincontext_test.cpp
    src/test/softtakeover_test.cpp
    src/test/soundproxy_test.cpp
    src/test/soundsourceproviderregistrytest.cpp
    src/test/sqliteliketest.cpp
    src/test/synccontroltest.cpp
    src/test/synctrackmetadatatest.cpp
    src/test/tableview_test.cpp
    src/test/taglibtest.cpp
    src/test/trackdao_test.cpp
    src/test/trackexport_test.cpp
    src/test/trackmetadata_test.cpp
    src/test/trackmetadataexport_test.cpp
    src/test/tracknumberstest.cpp
    src/test/trackreftest.cpp
    src/test/trackupdate_test.cpp
    src/test/uuid_test.cpp
    src/test/wbatterytest.cpp
    src/test/wpushbutton_test.cpp
    src/test/wwidgetstack_test.cpp
    src/util/moc_included_test.cpp
    src/test/helpers/log_test.cpp
  )
  if(STEM)
    set(
      src-mixxx-test
      ${src-mixxx-test}
      src/test/stemtest.cpp
      src/test/steminfotest.cpp
      src/test/stemcontrolobjecttest.cpp
    )
  endif()
  if(BUILD_BENCH)
    set(
      src-mixxx-test
      ${src-mixxx-test}
      src/test/engineeffectsdelay_test.cpp
      src/test/movinginterquartilemean_test.cpp
      src/test/nativeeffects_test.cpp
      src/test/ringdelaybuffer_test.cpp
      src/test/sampleutiltest.cpp
      src/test/waveform_upgrade_test.cpp
    )
  endif()

  add_executable(mixxx-test ${src-mixxx-test})

  if(QML)
    target_sources(
      mixxx-test
      PRIVATE
        src/test/controller_mapping_file_handler_test.cpp
        src/test/controllerrenderingengine_test.cpp
    )
  endif()

  set_target_properties(mixxx-test PROPERTIES AUTOMOC ON)
  target_link_libraries(
    mixxx-test
    PRIVATE mixxx-lib mixxx-gitinfostore GTest::gtest GTest::gmock
  )

  if(BUILD_BENCH)
    add_compile_definitions(USE_BENCH)
    target_link_libraries(mixxx-test PRIVATE benchmark::benchmark)
  endif()

  # Test Suite
  include(CTest)
  include(GoogleTest)
  enable_testing()
  gtest_discover_tests(
    mixxx-test
    EXTRA_ARGS --logLevel info
    WORKING_DIRECTORY "${CMAKE_CURRENT_SOURCE_DIR}"
    TEST_LIST testsuite
    DISCOVERY_MODE PRE_TEST
  )

  if(BUILD_BENCH)
    # Benchmarking
    add_custom_target(
      mixxx-benchmark
      COMMAND $<TARGET_FILE:mixxx-test> --benchmark
      WORKING_DIRECTORY "${CMAKE_CURRENT_SOURCE_DIR}"
      COMMENT "Mixxx Benchmarks"
      VERBATIM
    )
    add_dependencies(mixxx-benchmark mixxx-test)
  endif()
endif() # BUILD_TESTING

#
# Resources
#
# Add resources to mixxx and mixxx-test binaries, not the mixxx-lib static
# library. Doing this would require initialization using Q_INIT_RESOURCE()
# calls that are not present at the moment. Further information can be found
# at: https://doc.qt.io/qt5/resources.html#using-resources-in-a-library
option(DOWNLOAD_MANUAL "Download Manual PDF from Mixxx website" OFF)
if(
  DOWNLOAD_MANUAL
  AND NOT EXISTS "${CMAKE_CURRENT_SOURCE_DIR}/res/Mixxx-Manual.pdf"
)
  set(
    MANUAL_URL
    "https://downloads.mixxx.org/manual/${CMAKE_PROJECT_VERSION_MAJOR}.${CMAKE_PROJECT_VERSION_MINOR}/mixxx-manual-${CMAKE_PROJECT_VERSION_MAJOR}.${CMAKE_PROJECT_VERSION_MINOR}-en.pdf"
  )
  message(STATUS "Downloading manual from ${MANUAL_URL}...")
  file(
    DOWNLOAD "${MANUAL_URL}" "${CMAKE_CURRENT_BINARY_DIR}/res/Mixxx-Manual.pdf"
    SHOW_PROGRESS
    STATUS MANUAL_PDF_DOWNLOAD
    TLS_VERIFY ON
  )
  list(GET MANUAL_PDF_DOWNLOAD 0 MANUAL_PDF_DOWNLOAD_ERROR)
  if(NOT MANUAL_PDF_DOWNLOAD_ERROR EQUAL 0)
    list(GET MANUAL_PDF_DOWNLOAD 1 MANUAL_PDF_DOWNLOAD_MESSGAE)
    message(
      FATAL_ERROR
      "Manual PDF download failed with: "
      "${MANUAL_PDF_DOWNLOAD_MESSGAE} Code: ${MANUAL_PDF_DOWNLOAD_ERROR}. "
      "Either download it yourself and move it to "
      "'${CMAKE_CURRENT_SOURCE_DIR}/res/Mixxx-Manual.pdf' or "
      "reconfigure with -DDOWNLOAD_MANUAL=OFF to build without included "
      "manual."
    )
  endif()
  file(
    RENAME
    "${CMAKE_CURRENT_BINARY_DIR}/res/Mixxx-Manual.pdf"
    "${CMAKE_CURRENT_SOURCE_DIR}/res/Mixxx-Manual.pdf"
  )
endif()

target_sources(mixxx PRIVATE res/mixxx.qrc)
set_target_properties(mixxx PROPERTIES AUTORCC ON)
if(BUILD_TESTING)
  target_sources(mixxx-test PRIVATE res/mixxx.qrc)
  set_target_properties(mixxx-test PROPERTIES AUTORCC ON)
endif()

if(MIXXX_VERSION_PRERELEASE STREQUAL "")
  set(MIXXX_VERSION "${CMAKE_PROJECT_VERSION}")
else()
  set(MIXXX_VERSION "${CMAKE_PROJECT_VERSION}-${MIXXX_VERSION_PRERELEASE}")
endif()

get_target_property(MIXXX_BUILD_FLAGS mixxx-lib COMPILE_OPTIONS)

# uses CMAKE_PROJECT_VERSION MIXXX_VERSION_PRERELEASE MIXXX_BUILD_FLAGS
configure_file(src/version.h.in src/version.h @ONLY)

if(
  GIT_COMMIT_DATE
  AND
    NOT
      GIT_COMMIT_DATE
        MATCHES
        "^[0-9]*-[0-9]*-[0-9]*T[0-9]*\\:[0-9]*\\:[0-9]*[+-][0-9]*\\:[0-9]*$"
)
  message(
    FATAL_ERROR
    "GIT_COMMIT_DATE requires strict ISO 8601 format %Y-%m-%dT%H:%M:%SZ"
  )
endif()

add_custom_target(
  mixxx-gitinfo
  # Note: We don't quote the paths in the command since CMake already inserts
  # escapes (which, if quoted, lead to paths wrongly containing backslashes).
  # See https://stackoverflow.com/questions/8925396/why-does-cmake-prefixes-spaces-with-backslashes-when-executing-a-command
  COMMAND
    ${CMAKE_COMMAND} -DGIT_DESCRIBE=${GIT_DESCRIBE}
    -DGIT_COMMIT_DATE=${GIT_COMMIT_DATE}
    -DINPUT_FILE=${CMAKE_CURRENT_SOURCE_DIR}/src/gitinfo.h.in
    -DOUTPUT_FILE=${CMAKE_CURRENT_BINARY_DIR}/src/gitinfo.h -P
    ${CMAKE_CURRENT_SOURCE_DIR}/cmake/scripts/gitinfo.cmake
  COMMENT "Update git version information in gitinfo.h"
  BYPRODUCTS "${CMAKE_CURRENT_BINARY_DIR}/src/gitinfo.h"
  WORKING_DIRECTORY "${CMAKE_CURRENT_SOURCE_DIR}"
)

# Windows-only resource file
if(WIN32)
  string(TIMESTAMP MIXXX_YEAR "%Y")

  set(
    MIXXX_FILEVERSION
    "${CMAKE_PROJECT_VERSION_MAJOR},${CMAKE_PROJECT_VERSION_MINOR},${CMAKE_PROJECT_VERSION_PATCH}"
  )
  set(MIXXX_PRODUCTVERSION "${MIXXX_FILEVERSION}")

  if(CMAKE_BUILD_TYPE STREQUAL "Debug")
    set(MIXXX_DEBUG 1)
  else()
    set(MIXXX_DEBUG 0)
  endif()

  if(MIXXX_VERSION_PRERELEASE STREQUAL "")
    set(MIXXX_PRERELEASE 0)
  else()
    set(MIXXX_PRERELEASE 1)
  endif()

  # uses MIXXX_YEAR MIXXX_FILEVERSION MIXXX_PRODUCTVERSION MIXXX_VERSION MIXXX_DEBUG MIXXX_PRERELEASE
  configure_file("src/mixxx.rc.include.in" "src/mixxx.rc.include" @ONLY)
  add_dependencies(mixxx mixxx-gitinfo)

  target_sources(
    mixxx
    PRIVATE
      src/mixxx.rc
      "${CMAKE_CURRENT_BINARY_DIR}/src/mixxx.rc.include"
      "${CMAKE_CURRENT_BINARY_DIR}/src/gitinfo.h"
  )
  target_include_directories(mixxx PRIVATE "${CMAKE_CURRENT_SOURCE_DIR}")
endif()

# Chromaprint
find_package(Chromaprint)
if(NOT Chromaprint_FOUND)
  # Fail verbose, because with Qt Creator, the verbose error message for Qt is bypassed.
  fatal_error_missing_env()
endif()
target_link_libraries(mixxx-lib PRIVATE Chromaprint::Chromaprint)

# Locale Aware Compare for SQLite
find_package(SQLite3)
# For LOCALECOMPARE we call directly sqlite functions to the database opened by
# Qt. It only works without crashing when Mixxx links to the same sqlite
# library as Qt.
# This is difficult on macOS where system the SQLite can be installed and linked
# dynamically from various locations. There is no issue in case of static
# linking which would result in a duplicate symbol error.
if(NOT SQLite3_FOUND)
  set(LOCALECOMPARE_DEFAULT OFF)
else()
  is_static_library(SQLite3_IS_STATIC SQLite::SQLite3)
  if(SQLite3_IS_STATIC OR NOT APPLE)
    set(LOCALECOMPARE_DEFAULT ON)
  else()
    set(LOCALECOMPARE_DEFAULT OFF)
  endif()
endif()
cmake_dependent_option(
  LOCALECOMPARE
  "Locale Aware Compare support for SQLite"
  ON
  "LOCALECOMPARE_DEFAULT"
  OFF
)
if(LOCALECOMPARE)
  if(NOT SQLite3_FOUND)
    message(
      FATAL_ERROR
      "Locale Aware Compare for SQLite requires libsqlite and its development headers."
    )
  endif()
  target_compile_definitions(mixxx-lib PUBLIC __SQLITE3__)
  target_link_libraries(mixxx-lib PRIVATE SQLite::SQLite3)
elseif(SQLite3_IS_STATIC)
  # in the static case we need to link SQLite3 uncoditionally
  target_link_libraries(mixxx-lib PRIVATE SQLite::SQLite3)
endif()

# Denon Engine Prime library export support (using libdjinterop)
option(ENGINEPRIME "Support for library export to Denon Engine Prime" ON)
if(ENGINEPRIME)
  # libdjinterop does not currently have a stable ABI, so we fetch sources for a specific tag, build here, and link
  # statically.  This situation should be reviewed once libdjinterop hits version 1.x.
  set(LIBDJINTEROP_VERSION 0.27.0)
  # Look whether an existing installation of libdjinterop matches the required version.
  find_package(DjInterop ${LIBDJINTEROP_VERSION} EXACT CONFIG)
  if(NOT DjInterop_FOUND)
    find_package(DjInterop ${LIBDJINTEROP_VERSION} EXACT MODULE)
  endif()

  if(DjInterop_FOUND)
    # An existing installation of djinterop is available.
    message(STATUS "STATIC link existing system installation of libdjinterop")
    target_link_libraries(mixxx-lib PUBLIC DjInterop::DjInterop)
  else()
    # On MacOS, Mixxx does not use system SQLite, so we will use libdjinterop's
    # embedded SQLite in such a case.
    if(APPLE AND NOT SQLite3_IS_STATIC)
      message(
        STATUS
        "Building libdjinterop sources (with embedded SQLite) fetched from GitHub"
      )
      set(DJINTEROP_SYSTEM_SQLITE OFF)
    else()
      message(
        STATUS
        "Building libdjinterop sources (with system SQLite) fetched from GitHub"
      )
      set(DJINTEROP_SYSTEM_SQLITE ON)
    endif()

    set(
      DJINTEROP_INSTALL_DIR
      "${CMAKE_CURRENT_BINARY_DIR}/lib/libdjinterop-install"
    )
    set(
      DJINTEROP_LIBRARY
      "lib/${CMAKE_STATIC_LIBRARY_PREFIX}djinterop${CMAKE_STATIC_LIBRARY_SUFFIX}"
    )

    # CMake does not pass lists of paths properly to external projects.
    # This is worked around by changing the list separator.
    string(
      REPLACE
      ";"
      "|"
      PIPE_DELIMITED_CMAKE_PREFIX_PATH
      "${CMAKE_PREFIX_PATH}"
    )

    # For offline builds download the archive file from the URL and
    # copy it into DOWNLOAD_DIR under DOWNLOAD_NAME prior to starting
    # the configuration.
    #
    # If you want to test (locally) an experimental fork/branch of libdjinterop,
    # you can comment out URL and URL_HASH and use GIT_REPOSITORY instead:
    #
    # GIT_REPOSITORY "https://github.com/abcd/your-fork-of-libdjinterop"
    # GIT_TAG "origin/name-of-your-branch"
    #
    ExternalProject_Add(
      libdjinterop
      URL
        "https://github.com/xsco/libdjinterop/archive/refs/tags/${LIBDJINTEROP_VERSION}.tar.gz"
        "https://launchpad.net/~xsco/+archive/ubuntu/djinterop/+sourcefiles/libdjinterop/${LIBDJINTEROP_VERSION}-0ubuntu1/libdjinterop_${LIBDJINTEROP_VERSION}.orig.tar.gz"
      URL_HASH
        SHA256=c4e73bf3907fd45be1c9767bcd9f367cbb7c279b4fe047bf2216bc92ae3d1668
      DOWNLOAD_DIR "${CMAKE_CURRENT_BINARY_DIR}/downloads"
      DOWNLOAD_NAME "libdjinterop-${LIBDJINTEROP_VERSION}.tar.gz"
      PREFIX "libdjinterop-${LIBDJINTEROP_VERSION}"
      INSTALL_DIR ${DJINTEROP_INSTALL_DIR}
      LIST_SEPARATOR "|"
      CMAKE_ARGS
        -DBUILD_SHARED_LIBS=OFF -DCMAKE_SKIP_INSTALL_ALL_DEPENDENCY=ON
        -DCMAKE_BUILD_TYPE=${CMAKE_BUILD_TYPE}
        -DCMAKE_INSTALL_PREFIX:PATH=<INSTALL_DIR>
        -DCMAKE_PREFIX_PATH=${PIPE_DELIMITED_CMAKE_PREFIX_PATH}
        -DCMAKE_INSTALL_LIBDIR:PATH=lib
        -DCMAKE_MODULE_PATH:PATH=${CMAKE_MODULE_PATH}
        -$<IF:$<BOOL:${CMAKE_TOOLCHAIN_FILE}>,D,U>CMAKE_TOOLCHAIN_FILE:PATH=${CMAKE_TOOLCHAIN_FILE}
        -$<IF:$<BOOL:${CMAKE_OSX_DEPLOYMENT_TARGET}>,D,U>CMAKE_OSX_DEPLOYMENT_TARGET=${CMAKE_OSX_DEPLOYMENT_TARGET}
        -$<IF:$<BOOL:${CMAKE_OSX_ARCHITECTURES}>,D,U>CMAKE_OSX_ARCHITECTURES=${CMAKE_OSX_ARCHITECTURES}
        -DCMAKE_SYSTEM_PROCESSOR=${CMAKE_SYSTEM_PROCESSOR}
        -DCMAKE_SYSTEM_NAME=${CMAKE_SYSTEM_NAME}
        -DSYSTEM_SQLITE=${DJINTEROP_SYSTEM_SQLITE}
      BUILD_COMMAND ${CMAKE_COMMAND} --build . --target DjInterop
      BUILD_BYPRODUCTS <INSTALL_DIR>/${DJINTEROP_LIBRARY}
      EXCLUDE_FROM_ALL TRUE
    )

    # Since we have built libdjinterop from sources as a static library, its
    # transitive dependencies are not automatically recognised.  libdjinterop
    # depends on zlib and optionally sqlite3.  If libdjinterop was configured
    # to depend on system SQLite, Mixxx will already have the dependency.
    # But it does not have zlib, so we explicitly add that here.
    find_package(ZLIB 1.2.8 REQUIRED)
    # The include folder needs to already exist, otherwise INTERFACE_INCLUDE_DIRECTORIES will not be propagated
    file(MAKE_DIRECTORY "${DJINTEROP_INSTALL_DIR}/include")

    if(NOT CMAKE_GENERATOR STREQUAL "Ninja")
      # Required for 'CMakeFiles/mixxx-lib_autogen_timestamp_deps'
      # This tells 'make" that the libdjinterop is required for the djinterop library
      # BUILD_BYPRODUCTS work for Ninja only, while this workaround does not work for Ninja on macOS
      add_custom_command(
        OUTPUT "${DJINTEROP_INSTALL_DIR}/${DJINTEROP_LIBRARY}"
        DEPENDS libdjinterop
        COMMAND echo libdjinterop installed
        COMMENT
          "Tell 'make' that libdjinterop is required for the djinterop target"
      )
    endif()

    # Assemble a library based on the external project.
    add_library(mixxx-libdjinterop STATIC IMPORTED)
    set_target_properties(
      mixxx-libdjinterop
      PROPERTIES
        INTERFACE_INCLUDE_DIRECTORIES "${DJINTEROP_INSTALL_DIR}/include"
        INTERFACE_LINK_LIBRARIES ZLIB::ZLIB
        IMPORTED_LOCATION "${DJINTEROP_INSTALL_DIR}/${DJINTEROP_LIBRARY}"
    )
    add_dependencies(mixxx-libdjinterop libdjinterop)
    # Add the local include directory explicitly before linking the library
    # to make sure not the system provided headers are used
    target_include_directories(
      mixxx-lib
      BEFORE
      PRIVATE "${DJINTEROP_INSTALL_DIR}/include"
    )
    target_link_libraries(mixxx-lib PRIVATE mixxx-libdjinterop)
  endif()

  # Include conditional sources only required with Engine Prime export support.
  target_sources(
    mixxx-lib
    PRIVATE
      src/library/export/dlglibraryexport.cpp
      src/library/export/engineprimeexportjob.cpp
      src/library/export/libraryexporter.cpp
  )
  target_compile_definitions(mixxx-lib PUBLIC __ENGINEPRIME__)
endif()

# Ebur128
find_package(Ebur128 REQUIRED)
target_link_libraries(mixxx-lib PRIVATE Ebur128::Ebur128)

# FidLib
add_library(fidlib STATIC EXCLUDE_FROM_ALL lib/fidlib/fidlib.c)
if(MSVC)
  target_compile_definitions(fidlib PRIVATE T_MSVC)
  target_compile_definitions(fidlib PRIVATE _USE_MATH_DEFINES)
  target_compile_options(fidlib PRIVATE /W3)
elseif(MINGW)
  target_compile_definitions(fidlib PRIVATE T_MINGW)
  target_compile_options(
    fidlib
    PRIVATE
      -fno-finite-math-only
      -Wall
      -Wextra
      -Wfloat-conversion
      -Werror=return-type
  )
else()
  target_compile_definitions(fidlib PRIVATE T_LINUX)
  target_compile_options(
    fidlib
    PRIVATE
      -fno-finite-math-only
      -Wall
      -Wextra
      -Wfloat-conversion
      -Werror=return-type
  )
endif()
target_include_directories(mixxx-lib SYSTEM PUBLIC lib/fidlib)
target_link_libraries(mixxx-lib PRIVATE fidlib)

# Create a list from CMAKE_PREFIX_PATH with an alternate separator
# This is required to forward CMAKE_PREFIX_PATH in ExternalProject_Add()
# using the LIST_SEPARATOR option
string(REPLACE ";" "|" CMAKE_PREFIX_PATH_ALT_SEP "${CMAKE_PREFIX_PATH}")

# KeyFinder
option(KEYFINDER "KeyFinder support" ON)
if(KEYFINDER)
  set(MIN_LIBKEYFINDER_VERSION 2.2.4)
  set(FETCH_LIBKEYFINDER_VERSION 2.2.8)
  find_package(KeyFinder ${MIN_LIBKEYFINDER_VERSION})
  if(KeyFinder_FOUND)
    target_link_libraries(mixxx-lib PRIVATE KeyFinder::KeyFinder)
  else()
    # If KeyFinder is built statically, we need FFTW
    find_package(FFTW3 REQUIRED)
    set(
      KeyFinder_INSTALL_DIR
      "${CMAKE_CURRENT_BINARY_DIR}/lib/keyfinder-install"
    )
    set(
      KeyFinder_LIBRARY
      "${CMAKE_INSTALL_LIBDIR}/${CMAKE_STATIC_LIBRARY_PREFIX}keyfinder${CMAKE_STATIC_LIBRARY_SUFFIX}"
    )

    # CMake does not pass lists of paths properly to external projects.
    # This is worked around by changing the list separator.
    string(
      REPLACE
      ";"
      "|"
      PIPE_DELIMITED_CMAKE_PREFIX_PATH
      "${CMAKE_PREFIX_PATH}"
    )

    # For offline builds download the archive file from the URL and
    # copy it into DOWNLOAD_DIR under DOWNLOAD_NAME prior to starting
    # the configuration.
    ExternalProject_Add(
      libkeyfinder
      URL
        "https://github.com/mixxxdj/libkeyfinder/archive/refs/tags/${FETCH_LIBKEYFINDER_VERSION}.zip"
      URL_HASH
        SHA256=4f10e9e5673d948776e47e78273fa4d61408155cb0e210af1538c83222f285d4
      DOWNLOAD_DIR "${CMAKE_CURRENT_BINARY_DIR}/downloads"
      DOWNLOAD_NAME "libkeyfinder-${FETCH_LIBKEYFINDER_VERSION}.zip"
      PREFIX "libdjinterop-${FETCH_LIBKEYFINDER_VERSION}"
      INSTALL_DIR "${KeyFinder_INSTALL_DIR}"
      LIST_SEPARATOR "|"
      CMAKE_ARGS
        -DBUILD_SHARED_LIBS=OFF -DCMAKE_SKIP_INSTALL_ALL_DEPENDENCY=ON
        -DCMAKE_BUILD_TYPE=${CMAKE_BUILD_TYPE}
        -DCMAKE_INSTALL_PREFIX:PATH=<INSTALL_DIR>
        -DCMAKE_PREFIX_PATH=${PIPE_DELIMITED_CMAKE_PREFIX_PATH}
        -DCMAKE_INSTALL_LIBDIR=${CMAKE_INSTALL_LIBDIR}
        -$<IF:$<BOOL:${CMAKE_TOOLCHAIN_FILE}>,D,U>CMAKE_TOOLCHAIN_FILE:PATH=${CMAKE_TOOLCHAIN_FILE}
        -$<IF:$<BOOL:${CMAKE_OSX_DEPLOYMENT_TARGET}>,D,U>CMAKE_OSX_DEPLOYMENT_TARGET=${CMAKE_OSX_DEPLOYMENT_TARGET}
        -$<IF:$<BOOL:${CMAKE_OSX_ARCHITECTURES}>,D,U>CMAKE_OSX_ARCHITECTURES=${CMAKE_OSX_ARCHITECTURES}
        -DCMAKE_SYSTEM_PROCESSOR=${CMAKE_SYSTEM_PROCESSOR}
        -DCMAKE_SYSTEM_NAME=${CMAKE_SYSTEM_NAME} -DBUILD_TESTING=OFF
      BUILD_COMMAND ${CMAKE_COMMAND} --build .
      BUILD_BYPRODUCTS <INSTALL_DIR>/${KeyFinder_LIBRARY}
      EXCLUDE_FROM_ALL TRUE
    )

    # This is a bit of a hack to make sure that the include directory actually
    # exists when configuring the build.
    # ExternalProject_Add() will create it
    # at compile time, but CMake already
    # checks that all directories passed to
    # target_include_directories() exist
    # during configuration and will throw
    # an error if not.
    file(MAKE_DIRECTORY "${KeyFinder_INSTALL_DIR}/include")

    if(NOT CMAKE_GENERATOR STREQUAL "Ninja")
      # Required for 'CMakeFiles/mixxx-lib_autogen_timestamp_deps'
      # This tells 'make" that the libkeyfinder is required for the mixxx-keyfinder library
      # BUILD_BYPRODUCTS work for Ninja only, while this workaround does not work for Ninja on macOS
      add_custom_command(
        OUTPUT "${KeyFinder_INSTALL_DIR}/${KeyFinder_LIBRARY}"
        DEPENDS libkeyfinder
        COMMAND echo libkeyfinder installed
        COMMENT
          "Tell 'make' that libkeyfinder is required for the mixxx-keyfinder target"
      )
    endif()

    add_library(mixxx-keyfinder STATIC IMPORTED)
    add_dependencies(mixxx-keyfinder libkeyfinder)
    set_target_properties(
      mixxx-keyfinder
      PROPERTIES
        IMPORTED_LOCATION "${KeyFinder_INSTALL_DIR}/${KeyFinder_LIBRARY}"
    )
    target_link_libraries(mixxx-keyfinder INTERFACE FFTW3::fftw3)
    target_include_directories(
      mixxx-keyfinder
      INTERFACE "${KeyFinder_INSTALL_DIR}/include"
    )
    target_link_libraries(mixxx-lib PRIVATE mixxx-keyfinder)
  endif()

  target_sources(mixxx-lib PRIVATE src/analyzer/plugins/analyzerkeyfinder.cpp)
  target_compile_definitions(mixxx-lib PUBLIC __KEYFINDER__)
endif()

# FLAC
find_package(FLAC REQUIRED)
target_link_libraries(mixxx-lib PRIVATE FLAC::FLAC)

# FpClassify This is a wrapper around the fpclassify function that prevents
# inlining It is compiled without optimization and allows to use these function
# from -ffast-math optimized objects. The MSVC option /fp:fast does not suffer this issue
add_library(FpClassify STATIC EXCLUDE_FROM_ALL src/util/fpclassify.cpp)
# With gcc >= 14 and -flto some code is inlined to fast-math code and then
# optimized away. Disable it explicit for all compiler just in case.
# Note: This does not set -fno-lto to override an external provided -flto=auto like on
# Launchpad. Setting it explicit below.
set_target_properties(FpClassify PROPERTIES INTERPROCEDURAL_OPTIMIZATION OFF)

if(
  CMAKE_CXX_COMPILER_ID MATCHES "Clang"
  AND CMAKE_CXX_SIMULATE_ID MATCHES "MSVC"
)
  target_compile_options(FpClassify PRIVATE /fp:precise)
elseif(GNU_GCC OR LLVM_CLANG)
  # The option `-ffp-contract=on` must precede `-fno-fast-math`
  # to silence a warning on Clang 14
  target_compile_options(
    FpClassify
    PRIVATE -ffp-contract=on -fno-fast-math -fno-lto
  )
endif()
target_link_libraries(mixxx-lib PRIVATE FpClassify)

# LAME
find_package(mp3lame REQUIRED)
target_link_libraries(mixxx-lib PRIVATE mp3lame::mp3lame)

add_library(
  rekordbox_metadata
  STATIC
  EXCLUDE_FROM_ALL
  lib/rekordbox-metadata/rekordbox_pdb.cpp
  lib/rekordbox-metadata/rekordbox_anlz.cpp
)
target_include_directories(
  rekordbox_metadata
  SYSTEM
  PUBLIC lib/rekordbox-metadata
)
target_link_libraries(mixxx-lib PRIVATE rekordbox_metadata)

#silence "enumeration values not handled in switch" in generated code
if(CMAKE_CXX_COMPILER_ID MATCHES "GNU|Clang")
  target_compile_options(rekordbox_metadata PRIVATE -Wno-switch)
elseif(CMAKE_CXX_COMPILER_ID MATCHES "MSVC")
  target_compile_options(rekordbox_metadata PRIVATE /w44063)
endif()

# Kaitai for reading Rekordbox libraries
add_library(Kaitai STATIC EXCLUDE_FROM_ALL lib/kaitai/kaitai/kaitaistream.cpp)
target_include_directories(Kaitai SYSTEM PUBLIC lib/kaitai)
target_compile_definitions(Kaitai PRIVATE KS_STR_ENCODING_NONE)
target_link_libraries(rekordbox_metadata PRIVATE Kaitai)
target_link_libraries(mixxx-lib PRIVATE Kaitai)

# For determining MP3 timing offset cases in Rekordbox library feature
add_library(
  MP3GuessEnc
  STATIC
  EXCLUDE_FROM_ALL
  lib/mp3guessenc-0.27.4/mp3guessenc.c
  lib/mp3guessenc-0.27.4/tags.c
  lib/mp3guessenc-0.27.4/decode.c
  lib/mp3guessenc-0.27.4/bit_utils.c
)
if(WIN32)
  target_compile_definitions(
    MP3GuessEnc
    PRIVATE __WINDOWS__ _CRT_SECURE_NO_WARNINGS
  )
endif()
target_include_directories(MP3GuessEnc SYSTEM PUBLIC lib/mp3guessenc-0.27.4)
target_link_libraries(mixxx-lib PRIVATE MP3GuessEnc)

# OpenGL
option(QGLES2 "Use GLES 2.0 (or higher) instead of full OpenGL for UNIX" OFF)
if(IOS)
  target_link_libraries(mixxx-lib PRIVATE "-framework OpenGLES")
  target_compile_definitions(mixxx-lib PUBLIC QT_OPENGL_ES_2)
else()
  if(APPLE)
    # Prefer the system-provided OpenGL framework on macOS to avoid accidentally
    # linking some other implementation, e.g. /usr/X11R6/lib/libGL.dylib if the
    # user has XQuartz installed, due to vcpkg setting CMAKE_FIND_FRAMEWORK to
    # LAST (see https://cmake.org/cmake/help/latest/variable/CMAKE_FIND_FRAMEWORK.html)
    set(_previous_find_framework ${CMAKE_FIND_FRAMEWORK})
    set(CMAKE_FIND_FRAMEWORK FIRST)
  endif()
  set(OpenGL_GL_PREFERENCE "GLVND")
  find_package(OpenGL REQUIRED)
  if(EMSCRIPTEN)
    # Emscripten's FindOpenGL.cmake does not create OpenGL::GL
    target_link_libraries(mixxx-lib PRIVATE ${OPENGL_gl_LIBRARY})
    target_compile_definitions(mixxx-lib PUBLIC QT_OPENGL_ES_2)
    # Require WebGL 2.0 (for a WebGL-friendly subset of OpenGL ES 3.0) and
    # enable full OpenGL ES 2.0 emulation as per
    # https://emscripten.org/docs/porting/multimedia_and_graphics/OpenGL-support.html
    target_link_options(
      mixxx-lib
      PUBLIC -sMIN_WEBGL_VERSION=2 -sMAX_WEBGL_VERSION=2 -sFULL_ES2=1
    )
  else()
    target_link_libraries(mixxx-lib PRIVATE OpenGL::GL)
  endif()
  if(UNIX AND QGLES2)
    target_compile_definitions(mixxx-lib PUBLIC QT_OPENGL_ES_2)
  endif()
  if(APPLE)
    # Restore the previous CMAKE_FIND_FRAMEWORK value
    set(CMAKE_FIND_FRAMEWORK ${_previous_find_framework})
  endif()
endif()

# Ogg
find_package(Ogg REQUIRED)
target_link_libraries(mixxx-lib PRIVATE Ogg::ogg)

# Vorbis
find_package(Vorbis REQUIRED)
target_link_libraries(
  mixxx-lib
  PRIVATE Vorbis::vorbis Vorbis::vorbisenc Vorbis::vorbisfile
)

# PortAudio
find_package(PortAudio REQUIRED)
target_link_libraries(mixxx-lib PUBLIC PortAudio::PortAudio)

# PortAudio Ring Buffer
add_library(
  PortAudioRingBuffer
  STATIC
  EXCLUDE_FROM_ALL
  lib/portaudio/pa_ringbuffer.c
)
target_include_directories(mixxx-lib SYSTEM PUBLIC lib/portaudio)
target_link_libraries(mixxx-lib PRIVATE PortAudioRingBuffer)

# PortMidi
option(PORTMIDI "Enable the PortMidi backend for MIDI controllers" ON)
if(PORTMIDI)
  target_compile_definitions(mixxx-lib PUBLIC __PORTMIDI__)
  find_package(PortMidi REQUIRED)
  target_include_directories(mixxx-lib SYSTEM PUBLIC ${PortMidi_INCLUDE_DIRS})
  target_link_libraries(mixxx-lib PRIVATE ${PortMidi_LIBRARIES})
  target_sources(
    mixxx-lib
    PRIVATE
      src/controllers/midi/portmidicontroller.cpp
      src/controllers/midi/portmidienumerator.cpp
  )
endif()

# Protobuf
add_subdirectory(src/proto)
target_link_libraries(mixxx-lib PUBLIC mixxx-proto)

# Rigtorp SPSC Queue
# https://github.com/rigtorp/SPSCQueue
target_include_directories(
  mixxx-lib
  SYSTEM
  PUBLIC lib/rigtorp/SPSCQueue/include
)

# Qt
set(
  QT_COMPONENTS
  Concurrent
  Core
  Gui
  Network
  OpenGL
  PrintSupport
  Qml # for QJSEngine
  Sql
  Svg
  Test
  Widgets
  Xml
)
set(QT_EXTRA_COMPONENTS "")
if(QT6)
  find_package(QT 6.2 NAMES Qt6 COMPONENTS Core REQUIRED)
  list(APPEND QT_EXTRA_COMPONENTS "ShaderTools")
  list(APPEND QT_EXTRA_COMPONENTS "SvgWidgets")
  list(APPEND QT_EXTRA_COMPONENTS "Core5Compat")
  if(QT_VERSION VERSION_GREATER_EQUAL 6.10)
    # from Qt 6.10 GuiPrivate required for QShader/rendergraph (rhi/qshader.h)
    list(APPEND QT_EXTRA_COMPONENTS "GuiPrivate")
  endif()
else()
  find_package(QT 5.12 NAMES Qt5 COMPONENTS Core REQUIRED)
endif()
if(QML)
  list(APPEND QT_EXTRA_COMPONENTS "Quick")
  list(APPEND QT_EXTRA_COMPONENTS "LabsQmlModels")
  list(APPEND QT_EXTRA_COMPONENTS "QuickControls2")
  list(APPEND QT_EXTRA_COMPONENTS "QuickControls2Impl")
  list(APPEND QT_EXTRA_COMPONENTS "QuickLayouts")
  list(APPEND QT_EXTRA_COMPONENTS "QuickShapesPrivate")
  list(APPEND QT_EXTRA_COMPONENTS "QuickTemplates2")
  list(APPEND QT_EXTRA_COMPONENTS "QuickWidgets")
  list(APPEND QT_EXTRA_COMPONENTS "ShaderTools")
  if(QT_VERSION VERSION_GREATER_EQUAL 6.7)
    list(APPEND QT_EXTRA_COMPONENTS "QuickControls2Basic")
    list(APPEND QT_EXTRA_COMPONENTS "QuickControls2BasicStyleImpl")
    list(APPEND QT_EXTRA_COMPONENTS "QuickControls2Fusion")
    list(APPEND QT_EXTRA_COMPONENTS "QuickControls2FusionStyleImpl")
  endif()
  if(QT_VERSION VERSION_LESS 6.8)
    # From Qt 6.8 integrated in Qml via QmlMeta
    list(APPEND QT_EXTRA_COMPONENTS "QmlWorkerScript")
  endif()
endif()
find_package(
  Qt${QT_VERSION_MAJOR}
  COMPONENTS ${QT_COMPONENTS} ${QT_EXTRA_COMPONENTS}
  REQUIRED
)
# PUBLIC is required below to find included headers
foreach(component ${QT_COMPONENTS})
  target_link_libraries(mixxx-lib PUBLIC Qt${QT_VERSION_MAJOR}::${component})
endforeach()
if(QT_EXTRA_COMPONENTS)
  foreach(component ${QT_EXTRA_COMPONENTS})
    target_link_libraries(mixxx-lib PUBLIC Qt${QT_VERSION_MAJOR}::${component})
  endforeach()
endif()

if(QML)
  if(QT_KNOWN_POLICY_QTP0004)
    # See: https://doc.qt.io/qt-6/qt-cmake-policy-qtp0004.html
    # OLD (Qt < 6.8) requires to import qml modules with a folder e.g.:
    # fragmentShader: "qrc:/shaders/rgbsignal_qml.frag.qsb"
    # For using NEW, we need to back-port:
    # https://github.com/qt/qtdeclarative/commit/6314d305ee0d9064ca848980ef2dab1793c191b8
    # until Qt 6.8 lands in all supported distros
    qt6_policy(SET QTP0004 OLD)
  endif()

  add_subdirectory(res/shaders)

  set(QT_QML_OUTPUT_DIRECTORY ${CMAKE_BINARY_DIR}/qml)
  qt_add_library(mixxx-qml-lib STATIC)
  foreach(component ${QT_COMPONENTS})
    target_link_libraries(
      mixxx-qml-lib
      PUBLIC Qt${QT_VERSION_MAJOR}::${component}
    )
  endforeach()
  if(QT_EXTRA_COMPONENTS)
    foreach(component ${QT_EXTRA_COMPONENTS})
      target_link_libraries(
        mixxx-qml-lib
        PUBLIC Qt${QT_VERSION_MAJOR}::${component}
      )
    endforeach()
  endif()
  set_target_properties(mixxx-qml-lib PROPERTIES AUTOMOC ON)
  qt_add_qml_module(mixxx-qml-lib
    URI Mixxx
    VERSION 1.0
    RESOURCE_PREFIX /mixxx.org/imports
    IMPORTS QtQuick
    QML_FILES
      res/qml/Mixxx/MathUtils.mjs
      res/qml/Mixxx/PlayerDropArea.qml
  )
  target_link_libraries(mixxx-lib PRIVATE mixxx-qml-lib)

  # FIXME: Currently we need to add these include directories due to
  # QTBUG-87221. We should figure out a better way to fix this.
  # See: https://bugreports.qt.io/browse/QTBUG-87221
  target_include_directories(mixxx-qml-lib PRIVATE src/control src/qml)
  target_include_directories(mixxx-qml-lib PUBLIC src/ ${CMAKE_BINARY_DIR}/src)
  target_include_directories(
    mixxx-qml-lib
    SYSTEM
    PUBLIC lib/rigtorp/SPSCQueue/include lib/portaudio
  )

  target_link_libraries(mixxx-qml-lib PUBLIC mixxx-proto)
  target_link_libraries(mixxx-qml-libplugin PUBLIC mixxx-proto)

  target_precompile_headers(
    mixxx-qml-lib
    PUBLIC ${MIXXX_COMMON_PRECOMPILED_HEADER}
  )

  target_link_libraries(mixxx-qml-lib PRIVATE mixxx-qml-libplugin)

  qt_add_library(mixxx-qml-mixxxcontrols STATIC)
  set_target_properties(mixxx-qml-mixxxcontrols PROPERTIES AUTOMOC ON)
  qt_add_qml_module(mixxx-qml-mixxxcontrols
    URI Mixxx.Controls
    VERSION 1.0
    RESOURCE_PREFIX /mixxx.org/imports
    OPTIONAL_IMPORTS Mixxx
    QML_FILES
      res/qml/Mixxx/Controls/Knob.qml
      res/qml/Mixxx/Controls/Slider.qml
      res/qml/Mixxx/Controls/Spinny.qml
      res/qml/Mixxx/Controls/WaveformOverviewHotcueMarker.qml
      res/qml/Mixxx/Controls/WaveformOverviewMarker.qml
      res/qml/Mixxx/Controls/WaveformOverview.qml
      res/qml/Mixxx/Controls/WaveformDisplay.qml
  )
  target_link_libraries(mixxx-qml-lib PRIVATE mixxx-qml-mixxxcontrolsplugin)

  target_sources(
    mixxx-qml-lib
    PRIVATE
      src/qml/asyncimageprovider.cpp
      src/qml/qmlapplication.cpp
      src/qml/qmlautoreload.cpp
      src/qml/qmlbeatsmodel.cpp
      src/qml/qmlcuesmodel.cpp
      src/qml/qmlcontrolproxy.cpp
      src/qml/qmlconfigproxy.cpp
      src/qml/qmldlgpreferencesproxy.cpp
      src/qml/qmleffectmanifestparametersmodel.cpp
      src/qml/qmleffectsmanagerproxy.cpp
      src/qml/qmleffectslotproxy.cpp
      src/qml/qmllibraryproxy.cpp
      src/qml/qmllibrarytracklistmodel.cpp
      src/qml/qmlplayermanagerproxy.cpp
      src/qml/qmlplayerproxy.cpp
      src/qml/qmlvisibleeffectsmodel.cpp
      src/qml/qmlchainpresetmodel.cpp
      src/qml/qmlwaveformoverview.cpp
      src/qml/qmlmixxxcontrollerscreen.cpp
      src/qml/qmlwaveformdisplay.cpp
      src/qml/qmlwaveformrenderer.cpp
      src/waveform/renderers/allshader/digitsrenderer.cpp
      src/waveform/renderers/allshader/waveformrenderbeat.cpp
      src/waveform/renderers/allshader/waveformrenderer.cpp
      src/waveform/renderers/allshader/waveformrendererendoftrack.cpp
      src/waveform/renderers/allshader/waveformrendererpreroll.cpp
      src/waveform/renderers/allshader/waveformrendererrgb.cpp
      src/waveform/renderers/allshader/waveformrenderersignalbase.cpp
      src/waveform/renderers/allshader/waveformrendermark.cpp
      src/waveform/renderers/allshader/waveformrendermarkrange.cpp
      src/waveform/renderers/allshader/waveformrendererslipmode.cpp
      src/waveform/renderers/allshader/waveformrendererfiltered.cpp
      src/waveform/renderers/allshader/waveformrendererhsv.cpp
      src/waveform/renderers/allshader/waveformrenderersimple.cpp
      # The following sources need to be in this target to get QML_ELEMENT properly interpreted
      src/control/controlmodel.cpp
      src/control/controlsortfiltermodel.cpp
      # needed for qml/qmlautoreload.cpp
      src/util/autofilereloader.cpp
  )

  if(STEM)
    target_compile_definitions(mixxx-qml-lib PUBLIC __STEM__)
    target_sources(
      mixxx-qml-lib
      PRIVATE
        src/waveform/renderers/allshader/waveformrendererstem.cpp
        src/qml/qmlstemsmodel.cpp
    )
  endif()

  # qt_finalize_target takes care that the resources :/mixxx.org/imports/Mixxx/
  # and :/mixxx.org/imports/Mixxx/Controls are placed into beginning of the binary
  qt_finalize_target(mixxx)

  install(
    DIRECTORY "${CMAKE_CURRENT_SOURCE_DIR}/res/qml"
    DESTINATION "${MIXXX_INSTALL_DATADIR}"
  )
endif()

option(DEBUG_ASSERTIONS_FATAL "Fail if debug become true assertions" OFF)
if(DEBUG_ASSERTIONS_FATAL)
  target_compile_definitions(
    mixxx-lib
    PUBLIC MIXXX_DEBUG_ASSERTIONS_FATAL MIXXX_DEBUG_ASSERTIONS_ENABLED
  )
  if(QML)
    target_compile_definitions(
      mixxx-qml-lib
      PUBLIC MIXXX_DEBUG_ASSERTIONS_FATAL MIXXX_DEBUG_ASSERTIONS_ENABLED
    )
  endif()
  if(NOT CMAKE_BUILD_TYPE STREQUAL "Debug")
    message(
      STATUS
      "DEBUG_ASSERT statements have been enabled because DEBUG_ASSERTIONS_FATAL is ON."
    )
  endif()
endif()

if(EMSCRIPTEN)
  option(
    WASM_ASSERTIONS
    "Enable additional checks when targeting Emscripten/WebAssembly"
    OFF
  )
  if(WASM_ASSERTIONS)
    target_link_options(mixxx-lib PUBLIC -sASSERTIONS)
  endif()
endif()

target_compile_definitions(
  mixxx-lib
  PUBLIC QT_TABLET_SUPPORT QT_USE_QSTRINGBUILDER
)
is_static_library(Qt_IS_STATIC Qt${QT_VERSION_MAJOR}::Core)
if(Qt_IS_STATIC)
  # NOTE(rryan): If you are adding a plugin here, you must also
  # update src/mixxxapplication.cpp to define a Q_IMPORT_PLUGIN
  # for it. Not all imageformats plugins are built as .libs when
  # building Qt statically on Windows. Check the build environment
  # to see exactly what's available as a standalone .lib vs linked
  # into Qt .libs by default.

  target_link_libraries(
    mixxx-lib
    PRIVATE
      # imageformats plugins
      Qt${QT_VERSION_MAJOR}::QGifPlugin
      Qt${QT_VERSION_MAJOR}::QICOPlugin
      Qt${QT_VERSION_MAJOR}::QJpegPlugin
      Qt${QT_VERSION_MAJOR}::QSvgPlugin
      # sqldrivers
      Qt${QT_VERSION_MAJOR}::QSQLiteDriverPlugin
  )

  if(NOT IOS)
    target_link_libraries(
      mixxx-lib
      PRIVATE
        # network plugins
        Qt${QT_VERSION_MAJOR}::QTlsBackendOpenSSLPlugin
    )
  endif()

  if(EMSCRIPTEN)
    target_link_libraries(
      mixxx-lib
      PRIVATE Qt${QT_VERSION_MAJOR}::QWasmIntegrationPlugin
    )
  else()
    target_link_libraries(
      mixxx-lib
      PRIVATE
        # platform plugins
        Qt${QT_VERSION_MAJOR}::QOffscreenIntegrationPlugin
        Qt${QT_VERSION_MAJOR}::QMinimalIntegrationPlugin
    )
  endif()

  if(WIN32)
    target_link_libraries(
      mixxx-lib
      PRIVATE Qt${QT_VERSION_MAJOR}::QWindowsIntegrationPlugin
    )
    if(QT_VERSION VERSION_LESS 6.7)
      target_link_libraries(
        mixxx-lib
        PRIVATE Qt${QT_VERSION_MAJOR}::QWindowsVistaStylePlugin
      )
    else()
      target_link_libraries(
        mixxx-lib
        PRIVATE Qt${QT_VERSION_MAJOR}::QModernWindowsStylePlugin
      )
    endif()
  endif()

  if(APPLE)
    if(IOS)
      target_link_libraries(
        mixxx-lib
        PRIVATE Qt${QT_VERSION_MAJOR}::QIOSIntegrationPlugin
      )
    else()
      target_link_libraries(
        mixxx-lib
        PRIVATE
          Qt${QT_VERSION_MAJOR}::QCocoaIntegrationPlugin
          Qt${QT_VERSION_MAJOR}::QMacStylePlugin
      )
    endif()
  endif()
else()
  if(QT6 AND (WIN32 OR APPLE))
    # Qt6 does not automatically install plugins like in Qt 5

    find_package(libjpeg-turbo CONFIG REQUIRED)
    install(
      IMPORTED_RUNTIME_ARTIFACTS
        # QJpegPlugin dependency
        libjpeg-turbo::jpeg
        DESTINATION
        "${MIXXX_INSTALL_DATADIR}"
        COMPONENT
        applocal
    )

    install(
      IMPORTED_RUNTIME_ARTIFACTS
        # platform plugins
        Qt${QT_VERSION_MAJOR}::QOffscreenIntegrationPlugin
        Qt${QT_VERSION_MAJOR}::QMinimalIntegrationPlugin
        DESTINATION
        "${MIXXX_INSTALL_DATADIR}/platforms"
        COMPONENT
        applocal
    )

    install(
      IMPORTED_RUNTIME_ARTIFACTS
        Qt${QT_VERSION_MAJOR}::QGifPlugin
        Qt${QT_VERSION_MAJOR}::QICOPlugin
        Qt${QT_VERSION_MAJOR}::QJpegPlugin
        Qt${QT_VERSION_MAJOR}::QSvgPlugin
        DESTINATION
        "${MIXXX_INSTALL_DATADIR}/imageformats"
        COMPONENT
        applocal
    )

    install(
      IMPORTED_RUNTIME_ARTIFACTS
        Qt${QT_VERSION_MAJOR}::QSQLiteDriverPlugin
        DESTINATION
        "${MIXXX_INSTALL_DATADIR}/sqldrivers"
        COMPONENT
        applocal
    )

    if(NOT IOS)
      install(
        IMPORTED_RUNTIME_ARTIFACTS
          Qt${QT_VERSION_MAJOR}::QTlsBackendOpenSSLPlugin
          DESTINATION
          "${MIXXX_INSTALL_DATADIR}/tls"
          COMPONENT
          applocal
      )
    endif()

    if(QML)
      install(
        IMPORTED_RUNTIME_ARTIFACTS
          Qt${QT_VERSION_MAJOR}::LabsQmlModels
          DESTINATION
          "${MIXXX_INSTALL_DATADIR}"
          COMPONENT
          applocal
      )

      install(
        IMPORTED_RUNTIME_ARTIFACTS
          Qt${QT_VERSION_MAJOR}::QuickControls2Impl
          DESTINATION
          "${MIXXX_INSTALL_DATADIR}"
          COMPONENT
          applocal
      )

      if(QT_VERSION VERSION_GREATER_EQUAL 6.7)
        install(
          IMPORTED_RUNTIME_ARTIFACTS
            Qt${QT_VERSION_MAJOR}::QuickControls2Basic
            Qt${QT_VERSION_MAJOR}::QuickControls2BasicStyleImpl
            Qt${QT_VERSION_MAJOR}::QuickControls2Fusion
            Qt${QT_VERSION_MAJOR}::QuickControls2FusionStyleImpl
            DESTINATION
            "${MIXXX_INSTALL_DATADIR}"
            COMPONENT
            applocal
        )
      else()
        install(
          IMPORTED_RUNTIME_ARTIFACTS
            Qt${QT_VERSION_MAJOR}::QuickControls2
            DESTINATION
            "${MIXXX_INSTALL_DATADIR}"
            COMPONENT
            applocal
        )
      endif()

      if(QT_VERSION VERSION_LESS 6.8)
        # From Qt 6.8 integrated in Qml via QmlMeta
        install(
          IMPORTED_RUNTIME_ARTIFACTS
            Qt${QT_VERSION_MAJOR}::QmlWorkerScript
            DESTINATION
            "${MIXXX_INSTALL_DATADIR}"
            COMPONENT
            applocal
        )
      endif()

      install(
        IMPORTED_RUNTIME_ARTIFACTS
          Qt${QT_VERSION_MAJOR}::QuickLayouts
          DESTINATION
          "${MIXXX_INSTALL_DATADIR}"
          COMPONENT
          applocal
      )

      install(
        IMPORTED_RUNTIME_ARTIFACTS
          Qt${QT_VERSION_MAJOR}::QuickShapesPrivate
          DESTINATION
          "${MIXXX_INSTALL_DATADIR}"
          COMPONENT
          applocal
      )

      if(QT_VERSION VERSION_LESS 6.4)
        # From Qt 6.4 integrated in QuickControls2
        install(
          IMPORTED_RUNTIME_ARTIFACTS
            Qt${QT_VERSION_MAJOR}::QuickTemplates2
            DESTINATION
            "${MIXXX_INSTALL_DATADIR}"
            COMPONENT
            applocal
        )
      endif()

      install(
        IMPORTED_RUNTIME_ARTIFACTS
          Qt${QT_VERSION_MAJOR}::ShaderTools
          DESTINATION
          "${MIXXX_INSTALL_DATADIR}"
          COMPONENT
          applocal
      )

      #install qml6-module-qt5compat-graphicaleffects
      install(
        DIRECTORY
          "${VCPKG_INSTALLED_DIR}/${VCPKG_TARGET_TRIPLET}$<$<CONFIG:Debug>:/debug>/Qt6/qml/Qt5Compat/GraphicalEffects"
        DESTINATION "${MIXXX_INSTALL_DATADIR}/Qt6/qml/Qt5Compat"
        COMPONENT applocal
      )

      # install qml6-module-qtqml-workerscript
      install(
        DIRECTORY
          "${VCPKG_INSTALLED_DIR}/${VCPKG_TARGET_TRIPLET}$<$<CONFIG:Debug>:/debug>/Qt6/qml/QtQml/WorkerScript"
        DESTINATION "${MIXXX_INSTALL_DATADIR}/Qt6/qml/QtQml"
        COMPONENT applocal
      )

      # install qml6-module-qtquick-controls
      install(
        DIRECTORY
          "${VCPKG_INSTALLED_DIR}/${VCPKG_TARGET_TRIPLET}$<$<CONFIG:Debug>:/debug>/Qt6/qml/QtQuick/Controls"
        DESTINATION "${MIXXX_INSTALL_DATADIR}/Qt6/qml/QtQuick"
        COMPONENT applocal
      )

      # install qml6-module-qtquick-layouts
      install(
        DIRECTORY
          "${VCPKG_INSTALLED_DIR}/${VCPKG_TARGET_TRIPLET}$<$<CONFIG:Debug>:/debug>/Qt6/qml/QtQuick/Layouts"
        DESTINATION "${MIXXX_INSTALL_DATADIR}/Qt6/qml/QtQuick"
        COMPONENT applocal
      )

      # install qml6-module-qtquick-nativestyle
      install(
        DIRECTORY
          "${VCPKG_INSTALLED_DIR}/${VCPKG_TARGET_TRIPLET}$<$<CONFIG:Debug>:/debug>/Qt6/qml/QtQuick/NativeStyle"
        DESTINATION "${MIXXX_INSTALL_DATADIR}/Qt6/qml/QtQuick"
        COMPONENT applocal
      )

      # install qml6-module-qtquick-shapes
      install(
        DIRECTORY
          "${VCPKG_INSTALLED_DIR}/${VCPKG_TARGET_TRIPLET}$<$<CONFIG:Debug>:/debug>/Qt6/qml/QtQuick/Shapes"
        DESTINATION "${MIXXX_INSTALL_DATADIR}/Qt6/qml/QtQuick"
        COMPONENT applocal
      )

      # install qml6-module-qtquick-templates
      install(
        DIRECTORY
          "${VCPKG_INSTALLED_DIR}/${VCPKG_TARGET_TRIPLET}$<$<CONFIG:Debug>:/debug>/Qt6/qml/QtQuick/Templates"
        DESTINATION "${MIXXX_INSTALL_DATADIR}/Qt6/qml/QtQuick"
        COMPONENT applocal
      )

      # qml6-module-qtquick-window
      install(
        DIRECTORY
          "${VCPKG_INSTALLED_DIR}/${VCPKG_TARGET_TRIPLET}$<$<CONFIG:Debug>:/debug>/Qt6/qml/QtQuick/Window"
        DESTINATION "${MIXXX_INSTALL_DATADIR}/Qt6/qml/QtQuick"
        COMPONENT applocal
      )

      # install qml6-module-qt-labs-qmlmodels
      install(
        DIRECTORY
          "${VCPKG_INSTALLED_DIR}/${VCPKG_TARGET_TRIPLET}$<$<CONFIG:Debug>:/debug>/Qt6/qml/Qt/labs/qmlmodels"
        DESTINATION "${MIXXX_INSTALL_DATADIR}/Qt6/qml/Qt/labs"
        COMPONENT applocal
      )
    endif()

    if(WIN32)
      install(
        IMPORTED_RUNTIME_ARTIFACTS
          Qt${QT_VERSION_MAJOR}::QWindowsIntegrationPlugin
          DESTINATION
          "${MIXXX_INSTALL_DATADIR}/platforms"
          COMPONENT
          applocal
      )
      if(QT_VERSION VERSION_LESS 6.7)
        install(
          IMPORTED_RUNTIME_ARTIFACTS
            Qt${QT_VERSION_MAJOR}::QWindowsVistaStylePlugin
            DESTINATION
            "${MIXXX_INSTALL_DATADIR}/styles"
            COMPONENT
            applocal
        )
      else()
        install(
          IMPORTED_RUNTIME_ARTIFACTS
            Qt${QT_VERSION_MAJOR}::QModernWindowsStylePlugin
            DESTINATION
            "${MIXXX_INSTALL_DATADIR}/styles"
            COMPONENT
            applocal
        )
      endif()
    endif()
    if(APPLE)
      install(
        IMPORTED_RUNTIME_ARTIFACTS
          Qt${QT_VERSION_MAJOR}::QCocoaIntegrationPlugin
          DESTINATION
          "${MIXXX_INSTALL_DATADIR}/platforms"
          COMPONENT
          applocal
      )
      install(
        IMPORTED_RUNTIME_ARTIFACTS
          Qt${QT_VERSION_MAJOR}::QMacStylePlugin
          DESTINATION
          "${MIXXX_INSTALL_DATADIR}/styles"
          COMPONENT
          applocal
      )
    endif()

    set(APPLOCAL_COMPONENT_DEFINED true)
  endif()
endif()

if(APPLE)
  if(Qt_IS_STATIC OR QT6)
    target_link_libraries(
      mixxx-lib
      PRIVATE
        "-weak_framework Accelerate"
        "-weak_framework AudioToolbox"
        "-weak_framework AVFoundation"
        "-weak_framework CoreAudio"
        "-weak_framework CoreFoundation"
        "-weak_framework CoreImage"
        "-weak_framework CoreMedia"
        "-weak_framework CoreMidi"
        "-weak_framework CoreServices"
        "-weak_framework CoreVideo"
        "-weak_framework IOSurface"
        "-weak_framework VideoToolbox"
    )
    if(IOS)
      target_link_libraries(mixxx-lib PRIVATE "-weak_framework UIKit")
    elseif()
      target_link_libraries(
        mixxx-lib
        PRIVATE "-weak_framework AppKit" "-weak_framework AudioUnit"
      )
    endif()
  else()
    # Used for battery measurements and controlling the screensaver on macOS.
    target_link_libraries(mixxx-lib PRIVATE "-weak_framework IOKit")
  endif()
elseif(UNIX AND NOT APPLE AND NOT EMSCRIPTEN)
  if(QT6)
    find_package(X11)
  else()
    find_package(X11 REQUIRED)
    find_package(Qt5 COMPONENTS X11Extras REQUIRED)
    target_link_libraries(mixxx-lib PUBLIC Qt5::X11Extras)
  endif()
  if(${X11_FOUND})
    target_include_directories(mixxx-lib SYSTEM PUBLIC "${X11_INCLUDE_DIR}")
    target_link_libraries(mixxx-lib PRIVATE "${X11_LIBRARIES}")
  endif()
  find_package(Qt${QT_VERSION_MAJOR} COMPONENTS DBus REQUIRED)
  target_link_libraries(mixxx-lib PUBLIC Qt${QT_VERSION_MAJOR}::DBus)
elseif(WIN32)
  if(Qt_IS_STATIC)
    target_link_libraries(
      mixxx-lib
      PRIVATE
        # Pulled from qt-4.8.2-source\mkspecs\win32-msvc2010\qmake.conf
        # QtCore
        kernel32
        user32 # QtGui, QtOpenGL, libHSS1394
        shell32
        uuid
        ole32 # QtGui,
        advapi32 # QtGui, portaudio, portmidi
        ws2_32 # QtGui, QtNetwork, libshout
        # QtGui
        gdi32 # QtOpenGL, libshout
        comdlg32
        oleaut32
        imm32
        winmm
        winspool
        # QtOpenGL
        glu32
        opengl32
        # QtNetwork openssl-linked
        crypt32
        dwmapi # qtwindows
        iphlpapi # qt5network
        mpr # qt5core
        netapi32 # qt5core
        userenv # qt5core
        uxtheme # ?
        version # ?
        wtsapi32 # ?
    )

    find_library(
      QTFONTDATABASESUPPORT_LIBRARY
      Qt${QT_VERSION_MAJOR}FontDatabaseSupport
    )
    target_link_libraries(mixxx-lib PRIVATE "${QTFONTDATABASESUPPORT_LIBRARY}")
    find_library(
      QTWINDOWSUIAUTOMATIONSUPPORT_LIBRARY
      Qt${QT_VERSION_MAJOR}WindowsUIAutomationSupport
    )
    target_link_libraries(
      mixxx-lib
      PRIVATE "${QTWINDOWSUIAUTOMATIONSUPPORT_LIBRARY}"
    )
    find_library(
      QTEVENTDISPATCHERSUPPORT_LIBRARY
      Qt${QT_VERSION_MAJOR}EventDispatcherSupport
    )
    target_link_libraries(
      mixxx-lib
      PRIVATE "${QTEVENTDISPATCHERSUPPORT_LIBRARY}"
    )
    find_library(QTTHEMESUPPORT_LIBRARY Qt${QT_VERSION_MAJOR}ThemeSupport)
    target_link_libraries(mixxx-lib PRIVATE "${QTTHEMESUPPORT_LIBRARY}")

    find_library(QTFREETYPE_LIBRARY qtfreetype)
    target_link_libraries(mixxx-lib PRIVATE "${QTFREETYPE_LIBRARY}")
    find_library(QTHARFBUZZ_LIBRARY qtharfbuzz)
    target_link_libraries(mixxx-lib PRIVATE "${QTHARFBUZZ_LIBRARY}")
    find_library(QTLIBPNG_LIBRARY qtlibpng)
    target_link_libraries(mixxx-lib PRIVATE "${QTLIBPNG_LIBRARY}")
    find_library(QTPCRE2_LIBRARY qtpcre2)
    target_link_libraries(mixxx-lib PRIVATE "${QTPCRE2_LIBRARY}")
  else()
    #libshout is always built statically
    target_link_libraries(
      mixxx-lib
      PRIVATE
        ws2_32 # libshout
        gdi32 # libshout
    )
  endif()
endif()

if(APPLE OR WIN32)
  # qt_de.qm is just one arbitrary file in the directory that needs to be located;
  # there is no particular reason to look for this file versus any other one in the directory.
  if(QT6)
    find_file(
      QT_TRANSLATION_FILE
      qt_de.qm
      PATHS "${Qt6_DIR}/../../translations/Qt6"
      REQUIRED
      NO_DEFAULT_PATH
    )
  else()
    find_file(
      QT_TRANSLATION_FILE
      qt_de.qm
      PATHS
        "${Qt5_DIR}/../../../translations"
        "${Qt5_DIR}/../../qt5/translations"
      REQUIRED
      NO_DEFAULT_PATH
    )
  endif()
  get_filename_component(QT_TRANSLATIONS ${QT_TRANSLATION_FILE} DIRECTORY)
  install(
    DIRECTORY "${QT_TRANSLATIONS}/"
    DESTINATION "${MIXXX_INSTALL_DATADIR}/translations"
    # QT 5 translations have been separated into several files, and most of the qt_xx.qm files
    # contain just shortcuts to load the qtbase, qtmultimedia etc files.
    FILES_MATCHING
    REGEX
    "qt_.+\.qm|qtbase_.*\.qm|qtmultimedia_.*\.qm|qtscript_.*\.qm|qtxmlpatterns_.*\.qm"
  )
endif()

add_library(
  mixxx-gitinfostore
  STATIC
  EXCLUDE_FROM_ALL
  src/util/gitinfostore.cpp
)
# QtCore for QString
target_link_libraries(mixxx-gitinfostore PUBLIC Qt${QT_VERSION_MAJOR}::Core)
target_include_directories(
  mixxx-gitinfostore
  PUBLIC src ${CMAKE_BINARY_DIR}/src
)
add_dependencies(mixxx-gitinfostore mixxx-gitinfo)

# Queen Mary DSP
add_library(
  QueenMaryDsp
  STATIC
  EXCLUDE_FROM_ALL
  # lib/qm-dsp/base/KaiserWindow.cpp
  lib/qm-dsp/base/Pitch.cpp
  # lib/qm-dsp/base/SincWindow.cpp
  lib/qm-dsp/dsp/chromagram/Chromagram.cpp
  lib/qm-dsp/dsp/chromagram/ConstantQ.cpp
  lib/qm-dsp/dsp/keydetection/GetKeyMode.cpp
  # lib/qm-dsp/dsp/mfcc/MFCC.cpp
  lib/qm-dsp/dsp/onsets/DetectionFunction.cpp
  lib/qm-dsp/dsp/onsets/PeakPicking.cpp
  lib/qm-dsp/dsp/phasevocoder/PhaseVocoder.cpp
  lib/qm-dsp/dsp/rateconversion/Decimator.cpp
  # lib/qm-dsp/dsp/rateconversion/DecimatorB.cpp
  # lib/qm-dsp/dsp/rateconversion/Resampler.cpp
  # lib/qm-dsp/dsp/rhythm/BeatSpectrum.cpp
  # lib/qm-dsp/dsp/segmentation/ClusterMeltSegmenter.cpp
  # lib/qm-dsp/dsp/segmentation/Segmenter.cpp
  # lib/qm-dsp/dsp/segmentation/cluster_melt.c
  # lib/qm-dsp/dsp/segmentation/cluster_segmenter.c
  lib/qm-dsp/dsp/signalconditioning/DFProcess.cpp
  lib/qm-dsp/dsp/signalconditioning/FiltFilt.cpp
  lib/qm-dsp/dsp/signalconditioning/Filter.cpp
  lib/qm-dsp/dsp/signalconditioning/Framer.cpp
  lib/qm-dsp/dsp/tempotracking/DownBeat.cpp
  lib/qm-dsp/dsp/tempotracking/TempoTrack.cpp
  lib/qm-dsp/dsp/tempotracking/TempoTrackV2.cpp
  lib/qm-dsp/dsp/tonal/ChangeDetectionFunction.cpp
  lib/qm-dsp/dsp/tonal/TCSgram.cpp
  lib/qm-dsp/dsp/tonal/TonalEstimator.cpp
  lib/qm-dsp/dsp/transforms/FFT.cpp
  # lib/qm-dsp/dsp/wavelet/Wavelet.cpp
  lib/qm-dsp/ext/kissfft/kiss_fft.c
  lib/qm-dsp/ext/kissfft/tools/kiss_fftr.c
  # lib/qm-dsp/hmm/hmm.c
  lib/qm-dsp/maths/Correlation.cpp
  # lib/qm-dsp/maths/CosineDistance.cpp
  lib/qm-dsp/maths/KLDivergence.cpp
  lib/qm-dsp/maths/MathUtilities.cpp
  # lib/qm-dsp/maths/pca/pca.c
  # lib/qm-dsp/thread/Thread.cpp
)

target_compile_definitions(QueenMaryDsp PRIVATE kiss_fft_scalar=double)
if(UNIX)
  target_compile_definitions(QueenMaryDsp PRIVATE USE_PTHREADS)
elseif(MSVC)
  # Causes the cmath headers to declare M_PI and friends.
  # http://msdn.microsoft.com/en-us/library/4hwaceh6.aspx We could define this
  # in our headers but then include order matters since headers we don't control
  # may include cmath first.
  target_compile_definitions(QueenMaryDsp PRIVATE _USE_MATH_DEFINES)
endif()
target_include_directories(
  QueenMaryDsp
  SYSTEM
  PUBLIC lib/qm-dsp lib/qm-dsp/include
)
target_link_libraries(mixxx-lib PRIVATE QueenMaryDsp)

# ReplayGain
add_library(ReplayGain STATIC EXCLUDE_FROM_ALL lib/replaygain/replaygain.cpp)
target_include_directories(mixxx-lib SYSTEM PRIVATE lib/replaygain)
target_link_libraries(mixxx-lib PRIVATE ReplayGain)

# Reverb
add_library(Reverb STATIC EXCLUDE_FROM_ALL lib/reverb/Reverb.cc)
if(MSVC)
  target_compile_definitions(Reverb PRIVATE _USE_MATH_DEFINES)
endif()
target_include_directories(Reverb PRIVATE src)
target_link_libraries(Reverb PRIVATE Qt${QT_VERSION_MAJOR}::Core)
target_include_directories(mixxx-lib SYSTEM PRIVATE lib/reverb)
target_link_libraries(mixxx-lib PRIVATE Reverb)

# Rubberband
option(RUBBERBAND "Enable the rubberband engine for pitch-bending" ON)
if(RUBBERBAND)
  find_package(rubberband REQUIRED)
  target_link_libraries(mixxx-lib PRIVATE rubberband::rubberband)
  target_compile_definitions(mixxx-lib PUBLIC __RUBBERBAND__)
  target_sources(
    mixxx-lib
    PRIVATE
      src/effects/backends/builtin/pitchshifteffect.cpp
      src/engine/bufferscalers/enginebufferscalerubberband.cpp
      src/engine/bufferscalers/rubberbandwrapper.cpp
      src/engine/bufferscalers/rubberbandtask.cpp
      src/engine/bufferscalers/rubberbandworkerpool.cpp
  )
endif()

# SndFile
find_package(SndFile REQUIRED)
target_link_libraries(mixxx-lib PRIVATE SndFile::sndfile)
target_compile_definitions(mixxx-lib PUBLIC __SNDFILE__)
if(SndFile_SUPPORTS_SET_COMPRESSION_LEVEL)
  target_compile_definitions(
    mixxx-lib
    PUBLIC SFC_SUPPORTS_SET_COMPRESSION_LEVEL
  )
endif()

# SoundTouch
find_package(SoundTouch 2.1.2 REQUIRED)
target_link_libraries(mixxx-lib PRIVATE SoundTouch::SoundTouch)

# TagLib
find_package(TagLib 1.11 REQUIRED)
target_link_libraries(mixxx-lib PUBLIC TagLib::TagLib)
if(QML)
  target_link_libraries(mixxx-qml-lib PUBLIC TagLib::TagLib)
endif()

# Threads
set(THREADS_PREFER_PTHREAD_FLAG ON)
find_package(Threads REQUIRED)
target_link_libraries(mixxx-lib PRIVATE Threads::Threads)

#
# Features
#

# Battery meter
#
# The battery meter is only available on Linux, macOS and Windows, therefore
# this option is forcibly set to OFF on all other platforms.
cmake_dependent_option(
  BATTERY
  "Battery meter support"
  ON
  "WIN32 OR UNIX"
  OFF
)
if(BATTERY)
  if(WIN32)
    target_sources(mixxx-lib PRIVATE src/util/battery/batterywindows.cpp)
  elseif(APPLE)
    if(IOS)
      message(FATAL_ERROR "Battery support is not implemented for iOS")
    else()
      target_sources(mixxx-lib PRIVATE src/util/battery/batterymac.cpp)
    endif()
  elseif(UNIX)
    if(EMSCRIPTEN)
      message(
        FATAL_ERROR
        "Battery support is not implemented for Emscripten (WebAssembly)"
      )
    endif()
    find_package(Upower REQUIRED)
    find_package(GLIB COMPONENTS gobject REQUIRED)
    target_include_directories(mixxx-lib SYSTEM PUBLIC ${GLIB_INCLUDE_DIRS})
    target_link_libraries(
      mixxx-lib
      PRIVATE Upower::Upower ${GLIB_LIBRARIES} ${GLIB_GOBJECT_LIBRARIES}
    )
    target_sources(mixxx-lib PRIVATE src/util/battery/batterylinux.cpp)
  else()
    message(
      FATAL_ERROR
      "Battery support is not implemented for the target platform."
    )
  endif()
  target_compile_definitions(mixxx-lib PUBLIC __BATTERY__)
endif()

# Build Time
option(BUILDTIME "Use __DATE__ and __TIME__" ON)
if(NOT BUILDTIME)
  # Distributions like openSUSE use tools (e. g. build-compare) to detect
  # whether a built binary differs from a former build to avoid unneeded
  # publishing of packages.
  # If __DATE__ and __TIME__ are used the built binary differs always but
  # the tools cannot detect the root and publish a new package although
  # the only change is caused by __DATE__ and __TIME__.
  target_compile_definitions(mixxx-lib PUBLIC DISABLE_BUILDTIME)
endif()

# Clang Color Diagnostics
option(CLANG_COLORDIAG "Clang color diagnostics" OFF)
if(CLANG_COLORDIAG)
  if(NOT LLVM_CLANG)
    message(
      FATAL_ERROR
      "Color Diagnostics are only available when using Clang."
    )
  endif()
  target_compile_options(mixxx-lib PUBLIC -fcolor-diagnostics)
endif()

# Clang Sanitizers
set(SANITIZERS "")
option(SANITIZE_ADDRESS "Address Sanitizer" OFF)
if(SANITIZE_ADDRESS)
  list(APPEND SANITIZERS "address")
endif()
option(SANITIZE_UNDEFINED "Clang Undefined Behaviour Sanitizer" OFF)
if(SANITIZE_UNDEFINED)
  list(APPEND SANITIZERS "undefined")
endif()
option(SANITIZE_THREAD "Clang Thread Sanitizer" OFF)
if(SANITIZE_THREAD)
  list(APPEND SANITIZERS "thread")
endif()
if(NOT SANITIZERS STREQUAL "")
  if(NOT (LLVM_CLANG OR GNU_GCC))
    message(FATAL_ERROR "Sanitizers are only available on Clang or GCC")
  endif()
  list(JOIN SANITIZERS "," SANITZERS_JOINED)
  target_compile_options(mixxx-lib PUBLIC -fsanitize=${SANITZERS_JOINED})
  target_link_options(mixxx-lib PUBLIC -fsanitize=${SANITZERS_JOINED})
endif()

# CoreAudio MP3/AAC Decoder
#
# The CoreAudio API is only available on macOS, therefore this option is
# forcibly set to OFF on all other platforms.
cmake_dependent_option(
  COREAUDIO
  "CoreAudio MP3/AAC Decoder"
  ON
  "APPLE"
  OFF
)
if(COREAUDIO)
  target_sources(
    mixxx-lib
    PRIVATE
      src/sources/soundsourcecoreaudio.cpp
      src/sources/v1/legacyaudiosourceadapter.cpp
      lib/apple/CAStreamBasicDescription.cpp
  )
  set_property(
    SOURCE lib/apple/CAStreamBasicDescription.cpp
    APPEND_STRING
    PROPERTY COMPILE_OPTIONS -Wno-deprecated-anon-enum-enum-conversion
  )
  target_compile_definitions(mixxx-lib PUBLIC __COREAUDIO__)
  target_include_directories(mixxx-lib SYSTEM PUBLIC lib/apple)
endif()

# FAAD AAC audio file decoder plugin
find_package(MP4)
find_package(MP4v2)
# It is enabled by default on Linux only, because other targets have other
# solutions. It requires MP4 or MP4v2.
default_option(FAAD "FAAD AAC audio file decoder support" "UNIX;NOT APPLE;MP4_FOUND OR MP4v2_FOUND")
if(FAAD)
  if(NOT MP4_FOUND AND NOT MP4v2_FOUND)
    message(
      FATAL_ERROR
      "FAAD AAC audio support requires libmp4 or libmp4v2 with development headers."
    )
  endif()
  target_sources(
    mixxx-lib
    PRIVATE src/sources/soundsourcem4a.cpp src/sources/libfaadloader.cpp
  )
  target_compile_definitions(mixxx-lib PUBLIC __FAAD__)
  if(MP4v2_FOUND)
    target_compile_definitions(mixxx-lib PUBLIC __MP4V2__)
    target_link_libraries(mixxx-lib PRIVATE MP4v2::MP4v2)
  else()
    target_link_libraries(mixxx-lib PRIVATE MP4::MP4)
  endif()
endif()

# FDK-AAC is loaded dynamically at runtime by EncoderFdkAac using QLibrary,
# so copy it into the Windows and macOS packages, but do not link to it.
if(APPLE AND MACOS_BUNDLE)
  find_library(FDK_AAC_LIBRARY fdk-aac)
  if(FDK_AAC_LIBRARY)
    message(STATUS "Found fdk-aac: ${FDK_AAC_LIBRARY}")
    file(
      COPY ${FDK_AAC_LIBRARY}
      DESTINATION "${CMAKE_CURRENT_BINARY_DIR}/lib/fdk-aac-install"
      FOLLOW_SYMLINK_CHAIN
    )
    install(
      DIRECTORY "${CMAKE_CURRENT_BINARY_DIR}/lib/fdk-aac-install/"
      DESTINATION "${MIXXX_INSTALL_PREFIX}/Contents/Frameworks"
    )
  else()
    message(STATUS "Could NOT find libfdk-aac.dylib")
  endif()
elseif(WIN32)
  # On Windows find_library finds the .lib file, but the installer needs the .dll file.
  find_file(FDK_AAC_DLL fdk-aac.dll PATH_SUFFIXES ${CMAKE_INSTALL_BINDIR})
  if(FDK_AAC_DLL)
    message(STATUS "Found fdk-aac DLL: ${FDK_AAC_DLL}")
    install(FILES ${FDK_AAC_DLL} DESTINATION ${MIXXX_INSTALL_BINDIR})
  else()
    message(STATUS "Could NOT find fdk-aac.dll")
  endif()
endif()

# Google PerfTools
option(GPERFTOOLS "Google PerfTools libtcmalloc linkage" OFF)
option(GPERFTOOLSPROFILER "Google PerfTools libprofiler linkage" OFF)
if((BUILD_BENCH) AND (GPERFTOOLS OR GPERFTOOLSPROFILER))
  find_package(GPerfTools REQUIRED)
  if(GPERFTOOLS)
    target_link_libraries(mixxx-lib PRIVATE GPerfTools::tcmalloc)
  endif()
  if(PERFTOOLSPROFILER)
    target_link_libraries(mixxx-lib PRIVATE GPerfTools::profiler)
  endif()
endif()

# HSS1394 MIDI device
#
# The HSS1394 library is only available on macOS, therefore this option is
# forcibly set to OFF on all other platforms.
if(WIN32 OR APPLE)
  find_package(HSS1394)
else()
  set(HSS1394 OFF)
endif()
cmake_dependent_option(
  HSS1394
  "HSS1394 MIDI device support"
  "${HSS1394_FOUND}"
  "WIN32 OR APPLE"
  OFF
)
if(HSS1394)
  target_sources(
    mixxx-lib
    PRIVATE
      src/controllers/midi/hss1394controller.cpp
      src/controllers/midi/hss1394enumerator.cpp
  )
  target_compile_definitions(mixxx-lib PUBLIC __HSS1394__)
  if(NOT HSS1394_FOUND)
    message(
      FATAL_ERROR
      "HSS1394 MIDI device support requires the libhss1394 and its development headers."
    )
  endif()
  target_link_libraries(mixxx-lib PRIVATE HSS1394::HSS1394)
endif()

# Lilv (LV2)
find_package(lilv)
default_option(LILV "Lilv (LV2) support" "lilv_FOUND")
if(LILV)
  if(NOT lilv_FOUND)
    message(
      FATAL_ERROR
      "Lilv (LV2) support requires the liblilv-0 and LV2 libraries and development headers."
    )
  endif()
  target_sources(
    mixxx-lib
    PRIVATE
      src/effects/backends/lv2/lv2backend.cpp
      src/effects/backends/lv2/lv2effectprocessor.cpp
      src/effects/backends/lv2/lv2manifest.cpp
  )
  target_compile_definitions(mixxx-lib PUBLIC __LILV__)
  target_link_libraries(mixxx-lib PRIVATE lilv::lilv)
  if(BUILD_TESTING)
    target_link_libraries(mixxx-test PRIVATE lilv::lilv)
  endif()
endif()

# Live Broadcasting (Shoutcast)
cmake_dependent_option(
  BROADCAST
  "Live Broadcasting (Shoutcast) support"
  ON
  "NOT IOS"
  OFF
)
if(BROADCAST)
  find_package(Shoutidjc)
  # Check if system lib is at least 2.4.6 and not suffering bugs
  # https://github.com/mixxxdj/mixxx/issues/9681
  # https://github.com/mixxxdj/mixxx/issues/10305
  if(Shoutidjc_FOUND AND Shoutidjc_VERSION VERSION_LESS 2.4.4)
    message(
      STATUS
      "Installed libshout-idjc version: ${Shoutidjc_VERSION} is suffering from issue #9681"
    )
  elseif(Shoutidjc_FOUND AND Shoutidjc_VERSION VERSION_LESS 2.4.6)
    message(
      STATUS
      "Installed libshout version: ${Shout_VERSION} is suffering from issue #10305"
    )
  endif()
  if(NOT Shoutidjc_FOUND OR Shoutidjc_VERSION VERSION_LESS 2.4.6)
    # Fall back to internal library in the lib tree
    message(STATUS "Using internal libshout-idjc")
    add_subdirectory("${CMAKE_CURRENT_SOURCE_DIR}/lib/libshout-idjc")
    target_include_directories(
      mixxx-lib
      SYSTEM
      PUBLIC lib/libshout-idjc/include
    )
    if(WIN32)
      target_compile_definitions(
        shout_mixxx
        PRIVATE __WINDOWS__ _CRT_NONSTDC_NO_WARNINGS
      )
    endif()
    target_link_libraries(mixxx-lib PRIVATE shout_mixxx)
  else()
    target_link_libraries(mixxx-lib PRIVATE Shoutidjc::Shoutidjc)
  endif()
  target_sources(
    mixxx-lib
    PRIVATE
      src/preferences/dialog/dlgprefbroadcastdlg.ui
      src/preferences/dialog/dlgprefbroadcast.cpp
      src/broadcast/broadcastmanager.cpp
      src/engine/sidechain/shoutconnection.cpp
      src/preferences/broadcastprofile.cpp
      src/preferences/broadcastsettings.cpp
      src/preferences/broadcastsettings_legacy.cpp
      src/preferences/broadcastsettingsmodel.cpp
      src/encoder/encoderbroadcastsettings.cpp
  )
  target_compile_definitions(mixxx-lib PUBLIC __BROADCAST__)
  if(QML)
    target_compile_definitions(mixxx-qml-lib PUBLIC __BROADCAST__)
  endif()
endif()

# Opus (RFC 6716)
find_package(OpusFile)
find_package(Opus)
default_option(OPUS "Opus (RFC 6716) support" "OpusFile_FOUND")
if(OPUS)
  if(NOT OpusFile_FOUND OR NOT Opus_FOUND)
    message(
      FATAL_ERROR
      "Opus support requires libopus and libopusfile with development headers."
    )
  endif()
  target_sources(
    mixxx-lib
    PRIVATE
      src/sources/soundsourceopus.cpp
      src/encoder/encoderopus.cpp
      src/encoder/encoderopussettings.cpp
  )
  target_compile_definitions(mixxx-lib PUBLIC __OPUS__)
  target_link_libraries(mixxx-lib PRIVATE OpusFile::OpusFile Opus::Opus)
  if(BUILD_TESTING)
    target_link_libraries(mixxx-test PRIVATE OpusFile::OpusFile Opus::Opus)
  endif()
endif()

# MAD MP3 Decoder
find_package(MAD)
find_package(ID3Tag)
default_option(MAD "MAD MP3 Decoder" "MAD_FOUND;ID3Tag_FOUND")
if(MAD)
  if(NOT MAD_FOUND)
    message(
      FATAL_ERROR
      "MAD support requires libmad and its development headers."
    )
  endif()
  if(NOT ID3Tag_FOUND)
    message(
      FATAL_ERROR
      "ID3Tag support requires libid3tag and its development headers."
    )
  endif()
  target_sources(mixxx-lib PRIVATE src/sources/soundsourcemp3.cpp)
  target_compile_definitions(mixxx-lib PUBLIC __MAD__)
  target_link_libraries(mixxx-lib PRIVATE MAD::MAD ID3Tag::ID3Tag)
endif()

# Media Foundation AAC Decoder Plugin
#
# The Media Foundtation API is only available on Windows, therefore this option
# is forcibly set to OFF on all other platforms.
cmake_dependent_option(
  MEDIAFOUNDATION
  "Media Foundation AAC decoder plugin"
  ON
  "WIN32"
  OFF
)
if(MEDIAFOUNDATION)
  find_package(MediaFoundation REQUIRED)
  target_sources(mixxx-lib PRIVATE src/sources/soundsourcemediafoundation.cpp)
  target_compile_definitions(mixxx-lib PUBLIC __MEDIAFOUNDATION__)
  target_include_directories(
    mixxx-lib
    SYSTEM
    PRIVATE ${MediaFoundation_INCLUDE_DIRS}
  )
  target_link_libraries(
    mixxx-lib
    PRIVATE ${MediaFoundation_LIBRARIES} Version.lib
  )
endif()

# Modplug support
find_package(Modplug)
default_option(MODPLUG "Modplug module decoder support" "Modplug_FOUND")
if(MODPLUG)
  if(NOT Modplug_FOUND)
    message(
      FATAL_ERROR
      "Modplug module decoder support requires libmodplug and its development headers."
    )
  endif()
  target_sources(
    mixxx-lib
    PRIVATE
      src/preferences/dialog/dlgprefmodplugdlg.ui
      src/sources/soundsourcemodplug.cpp
      src/preferences/dialog/dlgprefmodplug.cpp
  )
  target_compile_definitions(mixxx-lib PUBLIC __MODPLUG__)
  target_link_libraries(mixxx-lib PRIVATE Modplug::Modplug)
endif()

find_package(Microsoft.GSL CONFIG)
if(Microsoft.GSL_FOUND)
  target_link_libraries(mixxx-lib PRIVATE Microsoft.GSL::GSL)
  if(QML)
    target_link_libraries(mixxx-qml-lib PRIVATE Microsoft.GSL::GSL)
    target_link_libraries(mixxx-qml-libplugin PRIVATE Microsoft.GSL::GSL)
  endif()
else()
  # check if the headers have been installed without cmake config (< 3.1.0)
  check_include_file_cxx(gsl/gsl HAVE_GSL_GSL)
  if(NOT HAVE_GSL_GSL)
    unset(HAVE_GSL_GSL CACHE) # unset cache to re-evaluate this until it succeeds. check_include_file_cxx() has no REQUIRED flag.
    message(FATAL_ERROR "ms-gsl development headers (libmsgsl-dev) not found")
  endif()
endif()

# QtKeychain
option(
  QTKEYCHAIN
  "Secure credentials storage support for Live Broadcasting profiles"
  ON
)
if(QTKEYCHAIN)
  find_package(Qt${QT_VERSION_MAJOR}Keychain REQUIRED)
  target_compile_definitions(mixxx-lib PUBLIC __QTKEYCHAIN__)
  target_link_libraries(mixxx-lib PRIVATE ${QTKEYCHAIN_LIBRARIES})
  target_include_directories(mixxx-lib SYSTEM PUBLIC ${QTKEYCHAIN_INCLUDE_DIRS})
endif()

# USB HID or/and Bulk controller support
find_package(LibUSB)

# USB HID controller support
option(HID "USB HID controller support" ON)
if(HID)
  # hidapi 0.14.0 is the first release, that contains bus type information
  find_package(hidapi 0.14.0)
  if(NOT hidapi_FOUND)
    message(FATAL_ERROR "hidapi >= 0.14.0 not found!")
  else()
    # hidapi has two backends on Linux, one using the kernel's hidraw API and one using libusb.
    # libusb obviously does not support Bluetooth HID devices, so use the hidraw backend. The
    # libusb backend is the default, so hidraw needs to be selected explicitly at link time.
    if(CMAKE_SYSTEM_NAME STREQUAL Linux)
      target_link_libraries(mixxx-lib PRIVATE hidapi::hidraw)
    else()
      target_link_libraries(mixxx-lib PRIVATE hidapi::hidapi)
    endif()
  endif()
  target_sources(
    mixxx-lib
    PRIVATE
      src/controllers/hid/hidcontroller.cpp
      src/controllers/hid/hidiothread.cpp
      src/controllers/hid/hidioglobaloutputreportfifo.cpp
      src/controllers/hid/hidiooutputreport.cpp
      src/controllers/hid/hiddevice.cpp
      src/controllers/hid/hidenumerator.cpp
      src/controllers/hid/hidusagetables.cpp
      src/controllers/hid/legacyhidcontrollermapping.cpp
      src/controllers/hid/legacyhidcontrollermappingfilehandler.cpp
  )
  target_compile_definitions(mixxx-lib PUBLIC __HID__)
endif()

# USB Bulk controller support
default_option(BULK "USB Bulk controller support" "LibUSB_FOUND;NOT WIN32")
if(BULK)
  if(NOT LibUSB_FOUND)
    message(
      FATAL_ERROR
      "USB Bulk controller support requires libusb 1.0 and its development headers."
    )
  endif()
  target_sources(
    mixxx-lib
    PRIVATE
      src/controllers/bulk/bulkcontroller.cpp
      src/controllers/bulk/bulkenumerator.cpp
  )
  if(NOT HID)
    target_sources(
      mixxx-lib
      PRIVATE
        src/controllers/hid/legacyhidcontrollermapping.cpp
        src/controllers/hid/legacyhidcontrollermappingfilehandler.cpp
    )
  endif()
  target_compile_definitions(mixxx-lib PUBLIC __BULK__)
  target_link_libraries(mixxx-lib PRIVATE LibUSB::LibUSB)
endif()

# Vinyl Control
default_option(VINYLCONTROL "Vinyl Control support" "NOT MACAPPSTORE")
if(VINYLCONTROL)
  if(MACAPPSTORE)
    message(
      FATAL_ERROR
      "Mac App Store and Vinyl Control support are mutually exclusive due to licensing issues."
    )
  endif()

  target_sources(
    mixxx-lib
    PRIVATE
      src/vinylcontrol/vinylcontrol.cpp
      src/vinylcontrol/vinylcontrolxwax.cpp
      src/preferences/dialog/dlgprefvinyl.cpp
      src/vinylcontrol/vinylcontrolsignalwidget.cpp
      src/vinylcontrol/vinylcontrolmanager.cpp
      src/vinylcontrol/vinylcontrolprocessor.cpp
      src/vinylcontrol/steadypitch.cpp
      src/engine/controls/vinylcontrolcontrol.cpp
  )
  target_compile_definitions(mixxx-lib PUBLIC __VINYLCONTROL__)

  # Internal xwax library
  add_library(mixxx-xwax STATIC EXCLUDE_FROM_ALL)
  target_sources(
    mixxx-xwax
    PRIVATE lib/xwax/timecoder.c lib/xwax/lut.c lib/xwax/pitch_kalman.c
  )
  target_include_directories(mixxx-xwax SYSTEM PUBLIC lib/xwax)
  target_link_libraries(mixxx-lib PRIVATE mixxx-xwax)
endif()

# rendergraph
add_subdirectory(src/rendergraph)
target_compile_definitions(
  rendergraph_gl
  PUBLIC $<$<CONFIG:Debug>:MIXXX_DEBUG_ASSERTIONS_ENABLED>
)
target_link_libraries(mixxx-lib PUBLIC rendergraph_gl)
target_compile_definitions(mixxx-lib PUBLIC rendergraph=rendergraph_gl)
target_compile_definitions(mixxx-lib PRIVATE allshader=allshader_gl)
if(BUILD_TESTING)
  target_compile_definitions(mixxx-test PRIVATE allshader=allshader_gl)
endif()
if(QML)
  target_compile_definitions(
    rendergraph_sg
    PUBLIC $<$<CONFIG:Debug>:MIXXX_DEBUG_ASSERTIONS_ENABLED>
  )
  target_link_libraries(mixxx-qml-lib PRIVATE rendergraph_sg)
  target_compile_definitions(mixxx-qml-lib PRIVATE rendergraph=rendergraph_sg)
  target_compile_definitions(mixxx-qml-lib PRIVATE __SCENEGRAPH__)
  target_compile_definitions(mixxx-qml-lib PRIVATE allshader=allshader_sg)
endif()

# WavPack audio file support
find_package(wavpack)
default_option(WAVPACK "WavPack audio file support" "wavpack_FOUND")
if(WAVPACK)
  if(NOT wavpack_FOUND)
    message(
      FATAL_ERROR
      "WavPack audio file support requires libwv and its development headers."
    )
  endif()
  target_sources(mixxx-lib PRIVATE src/sources/soundsourcewv.cpp)
  target_compile_definitions(mixxx-lib PUBLIC __WV__)
  target_link_libraries(mixxx-lib PRIVATE WavPack::wavpack)
endif()

target_precompile_headers(
  mixxx-lib
  PUBLIC ${MIXXX_LIB_PRECOMPILED_HEADER} ${MIXXX_COMMON_PRECOMPILED_HEADER}
)
if(BUILD_TESTING)
  target_precompile_headers(mixxx-test REUSE_FROM mixxx-lib)
endif()

# Configure file with build options
file(
  RELATIVE_PATH
  MIXXX_INSTALL_DOCDIR_RELATIVE_TO_DATADIR
  "${CMAKE_INSTALL_PREFIX}/${MIXXX_INSTALL_DATADIR}"
  "${CMAKE_INSTALL_PREFIX}/${MIXXX_INSTALL_DOCDIR}"
)
configure_file(
  "${CMAKE_CURRENT_SOURCE_DIR}/src/config.h.in"
  "${CMAKE_CURRENT_BINARY_DIR}/src/config.h"
  @ONLY
)

# Packaging
set(CPACK_PACKAGE_NAME "Mixxx")
set(CPACK_PACKAGE_VENDOR "Mixxx Project")
set(CPACK_PACKAGE_CONTACT "RJ Skerry-Ryan <rryan@mixxx.org>")
set(CPACK_PACKAGE_DESCRIPTION_SUMMARY "Digital DJ Application")
set(
  CPACK_PACKAGE_DESCRIPTION_FILE
  "${CMAKE_CURRENT_SOURCE_DIR}/packaging/CPackPackageDescription.txt"
)
set(CPACK_PACKAGE_INSTALL_DIRECTORY "Mixxx")
set(CPACK_PACKAGE_EXECUTABLES "mixxx;Mixxx")
set(CPACK_PACKAGE_ICON "${CMAKE_SOURCE_DIR}/res/images/mixxx_install_logo.bmp")
set(CPACK_PACKAGE_HOMEPAGE_URL "https://www.mixxx.org/")
set(CPACK_RESOURCE_FILE_LICENSE "${CMAKE_CURRENT_SOURCE_DIR}/LICENSE")
set(CPACK_RESOURCE_FILE_README "${CMAKE_CURRENT_SOURCE_DIR}/README.md")
set(CPACK_STRIP_FILES ON)
set(CPACK_CREATE_DESKTOP_LINKS "mixxx")
set(CPACK_MIXXX_VERSION "${MIXXX_VERSION}")
# Save GIT values just in case they have been set manual via cmake
set(CPACK_GIT_DESCRIBE "${GIT_DESCRIBE}")
set(CPACK_GIT_COMMIT_DATE ${GIT_COMMIT_DATE})

# Detailed version information, git info and package file name are set from
# CPackConfig.cmake, not here.

set(CPACK_SOURCE_IGNORE_FILES "\\\\.#;/#;.*~;\\\\.o$")
list(APPEND CPACK_SOURCE_IGNORE_FILES "/\\\\.git/")
list(APPEND CPACK_SOURCE_IGNORE_FILES "/\\\\.github/")
list(APPEND CPACK_SOURCE_IGNORE_FILES "/build/")
list(APPEND CPACK_SOURCE_IGNORE_FILES "${CMAKE_CURRENT_BINARY_DIR}/")
set(CPACK_SOURCE_DIR "${CMAKE_CURRENT_SOURCE_DIR}")

set(CPACK_DEBIAN_PACKAGE_SECTION "sound")
set(CPACK_DEBIAN_PACKAGE_PRIORITY "optional")
if(QT6)
  set(CPACK_DEBIAN_PACKAGE_RECOMMENDS "qt6-translations-l10n")
else()
  set(CPACK_DEBIAN_PACKAGE_RECOMMENDS "qttranslations5-l10n")
endif()
set(CPACK_DEBIAN_PACKAGE_SUGGESTS "pdf-viewer, pulseaudio-utils")
set(CPACK_DEBIAN_PACKAGE_REPLACES "mixxx-data")

set(CPACK_DEBIAN_PACKAGE_DEPENDS "")
list(APPEND CPACK_DEBIAN_PACKAGE_DEPENDS "fonts-open-sans")
list(APPEND CPACK_DEBIAN_PACKAGE_DEPENDS "fonts-ubuntu")
if(QT6)
  list(APPEND CPACK_DEBIAN_PACKAGE_DEPENDS "libqt6sql6-sqlite")
  list(APPEND CPACK_DEBIAN_PACKAGE_DEPENDS "qt6-qpa-plugins")
  if(QT_VERSION VERSION_GREATER_EQUAL 6.8)
    list(APPEND CPACK_DEBIAN_PACKAGE_DEPENDS "qt6-svg-plugins")
  endif()
  if(QML)
    list(
      APPEND
      CPACK_DEBIAN_PACKAGE_DEPENDS
      "qml6-module-qt5compat-graphicaleffects"
    )
    list(APPEND CPACK_DEBIAN_PACKAGE_DEPENDS "qml6-module-qtquick-controls")
    list(APPEND CPACK_DEBIAN_PACKAGE_DEPENDS "qml6-module-qtquick-layouts")
    list(APPEND CPACK_DEBIAN_PACKAGE_DEPENDS "qml6-module-qtquick-templates")
    list(APPEND CPACK_DEBIAN_PACKAGE_DEPENDS "qml6-module-qtquick-window")
    list(APPEND CPACK_DEBIAN_PACKAGE_DEPENDS "qml6-module-qt-labs-qmlmodels")
    list(APPEND CPACK_DEBIAN_PACKAGE_DEPENDS "qml6-module-qtquick-shapes")
    list(APPEND CPACK_DEBIAN_PACKAGE_DEPENDS "qml6-module-qtqml-workerscript")
  endif()
else()
  list(APPEND CPACK_DEBIAN_PACKAGE_DEPENDS "libqt5sql5-sqlite")
  if(QML)
    list(APPEND CPACK_DEBIAN_PACKAGE_DEPENDS "qml-module-qtquick-controls")
    list(APPEND CPACK_DEBIAN_PACKAGE_DEPENDS "qml-module-qtquick-controls2")
    list(APPEND CPACK_DEBIAN_PACKAGE_DEPENDS "qml-module-qt-labs-qmlmodels")
    list(APPEND CPACK_DEBIAN_PACKAGE_DEPENDS "qml-module-qtquick-shapes")
  endif()
endif()
list(JOIN CPACK_DEBIAN_PACKAGE_DEPENDS ", " CPACK_DEBIAN_PACKAGE_DEPENDS)

set(CPACK_DEBIAN_PACKAGE_SHLIBDEPS ON)
set(CPACK_DEBIAN_PACKAGE_HOMEPAGE "${CPACK_PACKAGE_HOMEPAGE_URL}")
set(CPACK_DEBIAN_PACKAGE_CONTROL_STRICT_PERMISSION TRUE)
file(READ ${CPACK_PACKAGE_DESCRIPTION_FILE} CPACK_DEBIAN_PACKAGE_DESCRIPTION)
set(
  CPACK_DEBIAN_PACKAGE_DESCRIPTION_MERGED
  "${CPACK_DEBIAN_PACKAGE_DESCRIPTION}"
)
string(
  PREPEND
  CPACK_DEBIAN_PACKAGE_DESCRIPTION_MERGED
  "${CPACK_PACKAGE_DESCRIPTION_SUMMARY}"
  "\n"
)
string(
  REPLACE
  "\n\n"
  "\n.\n"
  CPACK_DEBIAN_PACKAGE_DESCRIPTION_MERGED
  "${CPACK_DEBIAN_PACKAGE_DESCRIPTION_MERGED}"
)
string(
  REPLACE
  "\n"
  "\n "
  CPACK_DEBIAN_PACKAGE_DESCRIPTION_MERGED
  "${CPACK_DEBIAN_PACKAGE_DESCRIPTION_MERGED}"
)

# This is the version of the package itself and can be advanced or set to
# something like 0ubuntu1 when building a new package from the same version
if(NOT CPACK_DEBIAN_PACKAGE_RELEASE)
  set(CPACK_DEBIAN_PACKAGE_RELEASE 1)
endif()

set(CPACK_DEBIAN_DISTRIBUTION_RELEASES noble plucky questing resolute)
set(CPACK_DEBIAN_SOURCE_DIR ${CMAKE_SOURCE_DIR})
set(
  CPACK_DEBIAN_UPLOAD_PPA_SCRIPT
  "${CMAKE_CURRENT_SOURCE_DIR}/packaging/CPackDebUploadPPA.cmake"
)
set(
  CPACK_DEBIAN_INSTALL_SCRIPT
  "${CMAKE_CURRENT_SOURCE_DIR}/packaging/CPackDebInstall.cmake"
)

set(CPACK_WIX_UPGRADE_GUID "921DC99C-4DCF-478D-B950-50685CB9E6BE")
set(
  CPACK_WIX_LICENSE_RTF
  "${CMAKE_CURRENT_BINARY_DIR}/packaging/wix/LICENSE.rtf"
)
set(CPACK_WIX_PRODUCT_ICON "${CMAKE_SOURCE_DIR}/res/images/icons/ic_mixxx.ico")
set(CPACK_WIX_PROPERTY_ARPHELPLINK "${CPACK_PACKAGE_HOMEPAGE_URL}")
set(
  CPACK_WIX_UI_BANNER
  "${CMAKE_CURRENT_SOURCE_DIR}/packaging/wix/images/banner.bmp"
)
set(
  CPACK_WIX_UI_DIALOG
  "${CMAKE_CURRENT_SOURCE_DIR}/packaging/wix/images/dialog.bmp"
)

set(CPACK_PROJECT_CONFIG_FILE "${CMAKE_SOURCE_DIR}/packaging/CPackConfig.cmake")

if(WIN32)
  # override not working default NSIS
  set(CPACK_GENERATOR WIX)

  if(CMAKE_SYSTEM_PROCESSOR MATCHES "ARM64")
    if(${CMAKE_VERSION} VERSION_LESS "3.24")
      message(FATAL_ERROR "WIX: Need CMake version >= 3.24 for ARM64")
    endif()
    set(CPACK_WIX_ARCHITECTURE "ARM64")
  elseif(CMAKE_SYSTEM_PROCESSOR MATCHES "^(x64|x86_64|AMD64)$")
    set(CPACK_WIX_ARCHITECTURE "x64")
  elseif(CMAKE_SYSTEM_PROCESSOR MATCHES "^(i[3456]86|x86)$")
    set(CPACK_WIX_ARCHITECTURE "x86")
  else()
    message(
      FATAL_ERROR
      "WIX: Unsupported architecture: ${CMAKE_SYSTEM_PROCESSOR}"
    )
  endif()

  # uses CMAKE_PROJECT_VERSION
  configure_file(packaging/wix/LICENSE.rtf.in packaging/wix/LICENSE.rtf @ONLY)
endif()

include(CPack)

if(APPLOCAL_COMPONENT_DEFINED)
  cpack_add_component(applocal HIDDEN REQUIRED)

  # In order to run Mixx from the build directory install applocal components
  add_custom_command(
    TARGET mixxx
    POST_BUILD
    COMMAND
      "${CMAKE_COMMAND}" -DCOMPONENT=applocal
      -DCMAKE_INSTALL_PREFIX="${CMAKE_CURRENT_BINARY_DIR}" -P
      cmake_install.cmake
    COMMENT
      "Install applocal components to allow Mixxx to be run from the build directory."
  )
endif()

if(APPLE AND MACOS_BUNDLE)
  set(BUNDLE_NAME "${MIXXX_INSTALL_PREFIX}")
  foreach(PREFIX ${CMAKE_PREFIX_PATH})
    list(APPEND BUNDLE_DIRS "${PREFIX}/lib")
  endforeach()
  set(
    APPLE_CODESIGN_ENTITLEMENTS
    "${CMAKE_CURRENT_SOURCE_DIR}/packaging/macos/Mixxx.entitlements"
  )

  # Starting with arm64 macOS Apple will require ad-hoc code signatures,
  # which can be generated by setting the identity to a single dash (-).
  # These only include a checksum for verifying integrity, not an actual
  # signature.
  if(NOT APPLE_CODESIGN_IDENTITY)
    set(APPLE_CODESIGN_IDENTITY -)
  endif()

  configure_file(
    cmake/modules/BundleInstall.cmake.in
    "${CMAKE_CURRENT_BINARY_DIR}/BundleInstall.cmake"
    @ONLY
  )
  install(SCRIPT "${CMAKE_CURRENT_BINARY_DIR}/BundleInstall.cmake")
endif()<|MERGE_RESOLUTION|>--- conflicted
+++ resolved
@@ -228,7 +228,10 @@
 if(WIN32)
   # Check if we are running from "Visual Studio 20XX Developer Command Prompt"
   if(NOT DEFINED ENV{INCLUDE})
-    message(FATAL_ERROR "The INCLUDE environment variable is not defined. Please ensure you are using the correct shell like 'x64 Native Tools Command Prompt for VS 20XX'")
+    message(
+      FATAL_ERROR
+      "The INCLUDE environment variable is not defined. Please ensure you are using the correct shell like 'x64 Native Tools Command Prompt for VS 20XX'"
+    )
   endif()
 endif()
 
@@ -450,12 +453,7 @@
   endif()
 endif()
 
-<<<<<<< HEAD
 project(mixxx VERSION 2.6.0 LANGUAGES C CXX)
-=======
-project(mixxx VERSION 2.5.4)
-enable_language(C CXX)
->>>>>>> 6f5235ef
 # Work around missing version suffixes support https://gitlab.kitware.com/cmake/cmake/-/issues/16716
 set(MIXXX_VERSION_PRERELEASE "beta") # set to "alpha" "beta" or ""
 
