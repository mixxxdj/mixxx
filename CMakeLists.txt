--- conflicted
+++ resolved
@@ -1621,25 +1621,7 @@
   src/widget/wwidgetgroup.cpp
   src/widget/wwidgetstack.cpp
 )
-<<<<<<< HEAD
-
-if(QT6)
-  target_sources(mixxx-lib PRIVATE
-    src/qml/asyncimageprovider.cpp
-    src/qml/qmlapplication.cpp
-    src/qml/qmlcontrolproxy.cpp
-    src/qml/qmlconfigproxy.cpp
-    src/qml/qmldlgpreferencesproxy.cpp
-    src/qml/qmleffectmanifestparametersmodel.cpp
-    src/qml/qmleffectsmanagerproxy.cpp
-    src/qml/qmleffectslotproxy.cpp
-    src/qml/qmllibraryproxy.cpp
-    src/qml/qmllibrarytracklistmodel.cpp
-    src/qml/qmlplayermanagerproxy.cpp
-    src/qml/qmlplayerproxy.cpp
-    src/qml/qmlvisibleeffectsmodel.cpp
-    src/qml/qmlwaveformoverview.cpp
-=======
+
 set(MIXXX_COMMON_PRECOMPILED_HEADER src/util/assert.h)
 set(
   MIXXX_LIB_PRECOMPILED_HEADER
@@ -1807,7 +1789,6 @@
       # main target
       src/control/controlmodel.cpp
       src/control/controlsortfiltermodel.cpp
->>>>>>> 2c9b66fd
   )
 else()
   target_sources(
@@ -4846,7 +4827,7 @@
   target_link_libraries(mixxx-lib PRIVATE WavPack::wavpack)
 endif()
 
-<<<<<<< HEAD
+
 #remote control dependencies
 add_subdirectory(
         "${CMAKE_SOURCE_DIR}/lib/QtWebApp" 
@@ -4856,7 +4837,7 @@
 target_include_directories(mixxx-lib SYSTEM PUBLIC lib/QtWebApp/)
 target_sources(mixxx-lib PRIVATE src/remote/remote.cpp)
 target_link_libraries(mixxx-lib PRIVATE qtwebapp)
-=======
+
 target_precompile_headers(
   mixxx-lib
   PUBLIC ${MIXXX_LIB_PRECOMPILED_HEADER} ${MIXXX_COMMON_PRECOMPILED_HEADER}
@@ -4864,7 +4845,6 @@
 if(BUILD_TESTING)
   target_precompile_headers(mixxx-test REUSE_FROM mixxx-lib)
 endif()
->>>>>>> 2c9b66fd
 
 # Configure file with build options
 file(
