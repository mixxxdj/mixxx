cmake_minimum_required(VERSION 3.21)

message(STATUS "CMAKE_VERSION: ${CMAKE_VERSION}")

# CMAKE_CXX_COMPILER_ID: Distinguish between "AppleClang" and "Clang"
if(POLICY CMP0025)
  cmake_policy(SET CMP0025 NEW)
endif()

# MACOSX_RPATH is set by default
if(POLICY CMP0042)
  cmake_policy(SET CMP0042 NEW)
endif()

# Support new IN_LIST if() operator
if(POLICY CMP0057)
  cmake_policy(SET CMP0057 NEW)
endif()

# Enforce interprocedural optimization
if(POLICY CMP0069)
  cmake_policy(SET CMP0069 NEW)
endif()

# Let AUTOMOC and AUTOUIC process GENERATED files
if(POLICY CMP0071)
  cmake_policy(SET CMP0071 NEW)
endif()

# Propagate interface link properties
if(POLICY CMP0099)
  # This avoids a warning when qt deals with different behaviours controlled by this policy
  # in its cmake functions. See
  # https://github.com/qt/qtbase/commit/e3e1007f9778d8fc629a06f7d3d216bb7f81351b
  cmake_policy(SET CMP0099 NEW)
endif()

# An imported target missing its location property fails during generation.
if(POLICY CMP0111)
  cmake_policy(SET CMP0111 NEW)
endif()

# Set the timestamp of extracted files to the time of the extraction instead of
# the archived timestamp to make sure that dependent files are rebuilt if the
# URL changes.
if(POLICY CMP0135)
  cmake_policy(SET CMP0135 NEW)
endif()

function(FATAL_ERROR_MISSING_ENV)
  if(WIN32)
    if(CMAKE_BUILD_TYPE MATCHES "Debug")
      message(FATAL_ERROR "Did you download the Mixxx build environment using `${CMAKE_SOURCE_DIR}/tools/windows_buildenv.bat`?")
    else()
      message(FATAL_ERROR "Did you download the Mixxx build environment using `${CMAKE_SOURCE_DIR}/tools/windows_release_buildenv.bat` or `${CMAKE_SOURCE_DIR}/tools/windows_buildenv.bat`(includes Debug)?")
    endif()
  elseif(APPLE AND NOT IOS)
    if(CMAKE_BUILD_TYPE MATCHES "Debug")
      message(FATAL_ERROR "Did you download the Mixxx build environment using `${CMAKE_SOURCE_DIR}/tools/macos_buildenv.sh`")
    else()
      message(FATAL_ERROR "Did you download the Mixxx build environment using `${CMAKE_SOURCE_DIR}/tools/macos_release_buildenv.sh` or `${CMAKE_SOURCE_DIR}/tools/macos_buildenv.sh`(includes Debug)?")
    endif()
  elseif(LINUX)
    message(FATAL_ERROR "Did you install the Debian dev packages via `${CMAKE_SOURCE_DIR}/tools/debian_buildenv.sh` or the equivalent packages using your package manager?")
  elseif(DEFINED VCPKG_TARGET_TRIPLET)
    message(FATAL_ERROR "You are targeting ${VCPKG_TARGET_TRIPLET}, which does not have a prebuilt environment. Please make sure that -DMIXXX_VCPKG_ROOT points to a vcpkg environment containing installed dependencies for ${VCPKG_TARGET_TRIPLET}!")
  else()
    message(FATAL_ERROR "You are building for an unknown platform and are missing a build environment. Please set -DVCPKG_TARGET_TRIPLET and make sure that -DMIXXX_VCPKG_ROOT points to a vcpkg environment containing installed dependencies for your target platform!")
  endif()
endfunction()

# We use here ENV{MIXXX_VCPKG_ROOT} as a workaround to find the overlay folders
# in manifest mode https://github.com/microsoft/vcpkg/issues/12289.
# Note: VCPKG_ROOT, the default location for the vcpkg cli tool is later
# adjusted by CMAKE_TOOLCHAIN_FILE.
if(DEFINED ENV{MIXXX_VCPKG_ROOT} AND NOT DEFINED MIXXX_VCPKG_ROOT)
    set(MIXXX_VCPKG_ROOT "$ENV{MIXXX_VCPKG_ROOT}")
endif()

if(DEFINED MIXXX_VCPKG_ROOT)
  if(EXISTS "$ENV{MIXXX_VCPKG_ROOT}/overlay/ports" OR NOT EXISTS "$ENV{MIXXX_VCPKG_ROOT}/ports")
    # MIXXX_VCPKG_ROOT points to our vcpkg environment
    # and we configure the CMAKE_TOOLCHAIN_FILE and overlays accordingly
    message(STATUS "Using MIXXX_VCPKG_ROOT: $ENV{MIXXX_VCPKG_ROOT}")
  else()
    message(STATUS "MIXXX_VCPKG_ROOT not correct (missing $ENV{MIXXX_VCPKG_ROOT}/overlay/ports)")
    FATAL_ERROR_MISSING_ENV()
  endif()

  if(NOT DEFINED VCPKG_OVERLAY_PORTS)
    # required for manifest mode
    set(VCPKG_OVERLAY_PORTS "${MIXXX_VCPKG_ROOT}/overlay/ports")
    if(APPLE)
        list(APPEND VCPKG_OVERLAY_PORTS "${MIXXX_VCPKG_ROOT}/overlay/osx")
    elseif(WIN32)
        list(APPEND VCPKG_OVERLAY_PORTS "${MIXXX_VCPKG_ROOT}/overlay/windows")
    endif()
  endif()

  if(NOT DEFINED VCPKG_OVERLAY_TRIPLETS)
    # required for manifest mode
    set(VCPKG_OVERLAY_TRIPLETS "${MIXXX_VCPKG_ROOT}/overlay/triplets")
  endif()

  if(NOT DEFINED CMAKE_TOOLCHAIN_FILE)
    set(CMAKE_TOOLCHAIN_FILE "${MIXXX_VCPKG_ROOT}/scripts/buildsystems/vcpkg.cmake" CACHE STRING "")
  endif()
endif()

if(NOT DEFINED VCPKG_TARGET_TRIPLET)
  if(DEFINED ENV{VCPKG_TARGET_TRIPLET})
    set(VCPKG_TARGET_TRIPLET "$ENV{VCPKG_TARGET_TRIPLET}")
  elseif(DEFINED ENV{VCPKG_DEFAULT_TRIPLET})
    set(VCPKG_TARGET_TRIPLET "$ENV{VCPKG_DEFAULT_TRIPLET}")
  endif()
endif()
set(X_VCPKG_APPLOCAL_DEPS_INSTALL ON CACHE BOOL "Automatically copy dependencies into the install target directory for executables." FORCE)


# Set a default build type if none was specified
# See https://blog.kitware.com/cmake-and-the-default-build-type/ for details.
set(default_build_type "RelWithDebInfo")
if(EXISTS "${CMAKE_SOURCE_DIR}/.git" AND NOT WIN32)
  # On Windows, Debug builds are linked to unoptimized libs
  # generating unusable slow Mixxx builds.
  set(default_build_type "Debug")
endif()

if(NOT CMAKE_CONFIGURATION_TYPES)
  if(NOT CMAKE_BUILD_TYPE)
    message(STATUS "Setting CMAKE_BUILD_TYPE to '${default_build_type}' as none was specified.")
    set(CMAKE_BUILD_TYPE "${default_build_type}" CACHE STRING "Choose the type of build." FORCE)
    # Set the possible values of build type for cmake-gui
    set_property(CACHE CMAKE_BUILD_TYPE PROPERTY STRINGS "Debug" "Release" "RelWithDebInfo")
  elseif(NOT CMAKE_BUILD_TYPE MATCHES "^(Debug|Release|RelWithDebInfo)$")
    message(FATAL_ERROR "CMAKE_BUILD_TYPE=${CMAKE_BUILD_TYPE} is not supported, use one of Debug, Release or RelWithDebInfo.")
  endif()
endif()

include(CMakeDependentOption)

option(QT6 "Build with Qt6" ON)
cmake_dependent_option(QML "Build with QML" ON "QT6" OFF)
option(QOPENGL "Use QOpenGLWindow based widget instead of QGLWidget" ON)

if(QOPENGL)
  add_compile_definitions(MIXXX_USE_QOPENGL)
endif()

if(QML)
  add_compile_definitions(MIXXX_USE_QML)
endif()

if(VCPKG_TARGET_TRIPLET MATCHES "^wasm(32|64)-emscripten")
  message(STATUS "Targeting Emscripten (${VCPKG_TARGET_TRIPLET})")
  if(DEFINED ENV{EMSDK})
    message(STATUS "Found EMSDK at $ENV{EMSDK}")
  else()
    message(FATAL_ERROR "Please make sure emsdk is installed and the environment variable EMSDK is set (see https://emscripten.org/docs/getting_started/downloads.html)")
  endif()
  if(NOT DEFINED VCPKG_CHAINLOAD_TOOLCHAIN_FILE)
    set(VCPKG_CHAINLOAD_TOOLCHAIN_FILE "$ENV{EMSDK}/upstream/emscripten/cmake/Modules/Platform/Emscripten.cmake" CACHE STRING "")
  endif()
  # Enabling this causes Qt's FindWrapRt C++ compile check to fail as it tries
  # to run `clang-scan-deps` (because we set the C++ standard to 20). Emscripten
  # does not ship this binary yet, though. Potentially relevant upstream bug:
  # https://github.com/emscripten-core/emscripten/issues/21042
  set(CMAKE_CXX_SCAN_FOR_MODULES OFF)
elseif(APPLE)
  # Check if xcode-select is installed
  execute_process(COMMAND xcode-select -v
    RESULT_VARIABLE XCODE_SELECT_RESULT
    OUTPUT_QUIET
  )
  if(XCODE_SELECT_RESULT)
    # xcode-select command failed, meaning it is not installed or not configured properly
    message(FATAL_ERROR "'xcode-select -v' failed with '${XCODE_SELECT_RESULT}'. You may need to install Xcode and run 'sudo xcode-select --install'.")
  endif()

  if(VCPKG_TARGET_TRIPLET MATCHES "^[a-zA-Z0-9]+-osx")
    message(STATUS "Targeting macOS (${VCPKG_TARGET_TRIPLET})")
    set(CMAKE_SYSTEM_NAME Darwin CACHE STRING "Target macOS")
    if(VCPKG_TARGET_TRIPLET MATCHES "^arm64-")
      # Minimum macOS version for arm64 Support
      set(CMAKE_OSX_DEPLOYMENT_TARGET 11.0 CACHE STRING "Minimum macOS version the build will be able to run on")
      set(CMAKE_OSX_ARCHITECTURES arm64 CACHE STRING "The target architecture")
      set(CMAKE_SYSTEM_PROCESSOR arm64 CACHE STRING "The target system processor")
    else()
      if(QT6)
        # Minimum macOS version supported by Qt 6
        set(CMAKE_OSX_DEPLOYMENT_TARGET 10.15 CACHE STRING "Minimum macOS version the build will be able to run on")
      else()
        # Minimum macOS version supported by Qt 5.12
        set(CMAKE_OSX_DEPLOYMENT_TARGET 10.12 CACHE STRING "Minimum macOS version the build will be able to run on")
        # Needed for deployment target < 10.14
        add_compile_options(-fno-aligned-allocation)
      endif()
    endif()
  elseif(VCPKG_TARGET_TRIPLET MATCHES "^[a-zA-Z0-9]+-ios")
    message(STATUS "Targeting iOS (${VCPKG_TARGET_TRIPLET})")
    set(CMAKE_SYSTEM_NAME iOS CACHE STRING "Target iOS")
    set(CMAKE_OSX_DEPLOYMENT_TARGET 14.0 CACHE STRING "Minimum iOS version to target")
  else()
    message(WARNING "Targeting an Apple platform, but VCPKG_TARGET_TRIPLET is not set. This is not a supported scenario!")
  endif()
endif()

project(mixxx VERSION 2.6.0)
enable_language(C CXX)
# Work around missing version suffixes support https://gitlab.kitware.com/cmake/cmake/-/issues/16716
set(MIXXX_VERSION_PRERELEASE "alpha") # set to "alpha" "beta" or ""

set(CMAKE_PROJECT_HOMEPAGE_URL "https://www.mixxx.org")
set(CMAKE_PROJECT_DESCRIPTION "Mixxx is Free DJ software that gives you everything you need to perform live mixes.")

# Used for force control of color output
set(BUILD_COLORS "auto" CACHE STRING "Try to use colors auto/always/no")

list(APPEND CMAKE_MODULE_PATH "${CMAKE_CURRENT_SOURCE_DIR}/cmake/modules")
include(CheckSymbolExists)
include(CheckIncludeFileCXX)
include(ExternalProject)
include(GNUInstallDirs)
include(DefaultOption)
include(IsStaticLibrary)

# Verify VCPKG settings
if(DEFINED _VCPKG_INSTALLED_DIR)
  if(NOT EXISTS "${_VCPKG_INSTALLED_DIR}/${VCPKG_TARGET_TRIPLET}")
    # Fail early if this part of CMAKE_PREFIX_PATH does not exist
    # else the library lookups below will fail with misleading error messages
    message(STATUS "VCPKG_TARGET_TRIPLET dir not found: ${_VCPKG_INSTALLED_DIR}/${VCPKG_TARGET_TRIPLET} "
        "Make sure the VCPKG build environment is installed and contains the build for the selected triplet.")
    FATAL_ERROR_MISSING_ENV()
  else()
    message(STATUS "Using VCPKG_TARGET_TRIPLET: ${VCPKG_TARGET_TRIPLET}")
  endif()
endif()

#######################################################################
# Compilers and toolchains

if(CMAKE_CXX_COMPILER_ID STREQUAL "GNU")
  # GNU is GNU GCC
  set(GNU_GCC true)
else()
  set(GNU_GCC false)
endif()

if(CMAKE_CXX_COMPILER_ID MATCHES "Clang")
  if (CMAKE_CXX_SIMULATE_ID MATCHES "MSVC")
    set(LLVM_CLANG false)
    set(MSVC true)
  else()
    # using regular Clang or AppleClang
    set(LLVM_CLANG true)
  endif()
else()
  set(LLVM_CLANG false)
endif()

# CMake implicitly sets the variable MSVC to true for Microsoft
# Visual C++ or another compiler simulating Visual C++.
# https://cmake.org/cmake/help/latest/variable/MSVC.html

#######################################################################

set(CMAKE_CXX_STANDARD 20)
if(MSVC)
  # Ensure MSVC populates __cplusplus correctly.
  set(CMAKE_CXX_FLAGS "${CMAKE_CXX_FLAGS} /Zc:__cplusplus")
  # Remove unreferenced code and data
  # Since c++11 they can safely be removed to speed up linking.
  set(CMAKE_CXX_FLAGS "${CMAKE_CXX_FLAGS} /Zc:inline")
endif()

# Speed up builds on HDDs and prevent wearing of SDDs
#
# This is only applies to gcc/clang, therefore this option is forcibly set to
# ON on all other compilers.
cmake_dependent_option(BUILD_LOW_MEMORY "Store temporary build files on disk by disabling the build option -pipe" OFF "GNU_GCC OR LLVM_CLANG" ON)
if(NOT BUILD_LOW_MEMORY)
  add_compile_options(-pipe)
endif()

# Coverage
#
# This is only available with GCC, therefore this option is forcibly set to OFF
# for all other compilers.
cmake_dependent_option(COVERAGE "Coverage (i.e. gcov) support" OFF "GNU_GCC" OFF)
if(COVERAGE)
  add_compile_options(--coverage -fprofile-arcs -ftest-coverage)
  add_link_options(--coverage -fprofile-arcs -ftest-coverage)
endif()

# Profiling
#
# This is only available on Linux, therefore this option is forcibly set to OFF
# on all other platforms.
cmake_dependent_option(PROFILING "Profiling (e.g. gprof) support" OFF "UNIX;NOT APPLE" OFF)
if(PROFILING)
  add_compile_options(-pg)
  add_link_options(-pg)
endif()

#
# Optimizations
#

set(OPTIMIZE "portable" CACHE STRING "Optimization and Tuning (set to off, portable, native, legacy)")
set_property(CACHE OPTIMIZE PROPERTY STRINGS "off" "portable" "native" "legacy")
string(TOLOWER "${OPTIMIZE}" OPTIMIZE)
message(STATUS "Optimization level: ${OPTIMIZE}")

# CMAKE_INTERPROCEDURAL_OPTIMIZATION can be defined to override the default behaviour.
# We keep CMAKE_INTERPROCEDURAL_OPTIMIZATION unset (IPO disabled) to save
# build time at the cost of a bigger memory footprint at run-time.
# See https://github.com/mixxxdj/mixxx/pull/3589 for some test results
# Note: IPO has caused issues on Fedora https://bugzilla.rpmfusion.org/show_bug.cgi?id=5829
# Uncomment the following code to enable IPO for Release builds
#if(NOT DEFINED CMAKE_INTERPROCEDURAL_OPTIMIZATION AND NOT CMAKE_BUILD_TYPE STREQUAL "Debug" AND NOT OPTIMIZE STREQUAL "off")
#  include(CheckIPOSupported)
#  check_ipo_supported(RESULT HAVE_IPO)
#  if(HAVE_IPO)
#    set(CMAKE_INTERPROCEDURAL_OPTIMIZATION TRUE)
#  endif()
#endif()

if(MSVC)
  # Microsoft Visual Studio Compiler
  add_compile_options(/UTF8)
  if(CMAKE_SIZEOF_VOID_P EQUAL 8)
    # Target architecture is x64 -> x64 has alsways SSE and SSE2 instruction sets
    message(STATUS "x64 Enabling SSE2 CPU optimizations (>= Pentium 4)")
    # Define gcc/clang style defines for SSE and SSE2 for compatibility
    add_compile_definitions("__SSE__" "__SSE2__")
  endif()

  # Needed for sccache
  if(CMAKE_BUILD_TYPE STREQUAL "Debug")
    string(REPLACE "/Zi" "/Z7" CMAKE_CXX_FLAGS_DEBUG "${CMAKE_CXX_FLAGS_DEBUG}")
    string(REPLACE "/Zi" "/Z7" CMAKE_C_FLAGS_DEBUG "${CMAKE_C_FLAGS_DEBUG}")
  elseif(CMAKE_BUILD_TYPE STREQUAL "Release")
    string(REPLACE "/Zi" "/Z7" CMAKE_CXX_FLAGS_RELEASE "${CMAKE_CXX_FLAGS_RELEASE}")
    string(REPLACE "/Zi" "/Z7" CMAKE_C_FLAGS_RELEASE "${CMAKE_C_FLAGS_RELEASE}")
  elseif(CMAKE_BUILD_TYPE STREQUAL "RelWithDebInfo")
    string(REPLACE "/Zi" "/Z7" CMAKE_CXX_FLAGS_RELWITHDEBINFO "${CMAKE_CXX_FLAGS_RELWITHDEBINFO}")
    string(REPLACE "/Zi" "/Z7" CMAKE_C_FLAGS_RELWITHDEBINFO "${CMAKE_C_FLAGS_RELWITHDEBINFO}")
  endif()

  if(NOT OPTIMIZE STREQUAL "off")
    # Use the fastest floating point math library
    # http://msdn.microsoft.com/en-us/library/e7s85ffb.aspx
    # http://msdn.microsoft.com/en-us/library/ms235601.aspx
    add_compile_options(/fp:fast)

    # Suggested for unused code removal
    # http://msdn.microsoft.com/en-us/library/ms235601.aspx
    # http://msdn.microsoft.com/en-us/library/xsa71f43.aspx
    # http://msdn.microsoft.com/en-us/library/bxwfs976.aspx
    add_compile_options(/Gy)

    # For repeated local development builds, /INCREMENTAL offers much faster build times with the same performance of the executable,
    # unless link time code generation (like CMAKE_INTERPROCEDURAL_OPTIMIZATION) is used, which is contrary to incremental linking.

    if(CMAKE_BUILD_TYPE STREQUAL "Debug")
      #optimize Debug Builds as well, to have "normal" behaviour of mixxx during development
      string(REPLACE "/Od" "" CMAKE_CXX_FLAGS_DEBUG  "${CMAKE_CXX_FLAGS_DEBUG}")
      string(REPLACE "/Od" "" CMAKE_C_FLAGS_DEBUG  "${CMAKE_C_FLAGS}")
      string(REPLACE "/Ob0" "" CMAKE_CXX_FLAGS_DEBUG  "${CMAKE_CXX_FLAGS_DEBUG}")
      string(REPLACE "/Ob0" "" CMAKE_C_FLAGS_DEBUG  "${CMAKE_C_FLAGS}")

      add_compile_options(/O2) # this implies /Od2
      # Remove /RTC1 flag set by CMAKE by default (conflicts with /O2)
      string(REPLACE "/RTC1" "" CMAKE_CXX_FLAGS_DEBUG  "${CMAKE_CXX_FLAGS_DEBUG}")
      string(REPLACE "/RTC1" "" CMAKE_C_FLAGS_DEBUG  "${CMAKE_C_FLAGS_DEBUG}")
    elseif(CMAKE_BUILD_TYPE STREQUAL "RelWithDebInfo")
      # For some reasons cmake uses /Ob1 in RelWithDebInfo https://gitlab.kitware.com/cmake/cmake/-/issues/20812
      # /O2 is applied by CMake and this implies /Od2
      string(REPLACE "/Ob1" "" CMAKE_CXX_FLAGS_RELWITHDEBINFO  "${CMAKE_CXX_FLAGS_RELWITHDEBINFO}")
      string(REPLACE "/Ob1" "" CMAKE_C_FLAGS_RELWITHDEBINFO  "${CMAKE_C_FLAGS_RELWITHDEBINFO}")

      # Reduce the size of the binary in RelWithDebInfo builds
      # Do not use /OPT:ICF because it has no effect.
      # https://github.com/mixxxdj/mixxx/pull/3660#pullrequestreview-600137258
      add_link_options(/OPT:REF)

      # /INCREMENTAL is incompatible with /OPT:REF, but it's the CMake default for RelWithDebInfo
      # The CMAKE_EXE_LINKER_FLAGS_RELWITHDEBINFO can be defined by the user in the GUI or in CMakeSettings.json,
      # therefore we can't rely on the default.
      string(FIND CMAKE_EXE_LINKER_FLAGS_RELWITHDEBINFO "/INCREMENTAL:NO" INCREMENTAL_NO_POSITION)
      if(INCREMENTAL_NO_POSITION EQUAL -1)
        message(STATUS "Overwriting /INCREMENTAL by /INCREMENTAL:NO to allow link time code optimization")
        string(REPLACE "/INCREMENTAL" "/INCREMENTAL:NO" CMAKE_EXE_LINKER_FLAGS_RELWITHDEBINFO "${CMAKE_EXE_LINKER_FLAGS_RELWITHDEBINFO}")
      endif()
      # Note: CMAKE_INTERPROCEDURAL_OPTIMIZATION sets the /GL and /LTCG flags for us
    elseif(CMAKE_BUILD_TYPE STREQUAL "Release")
      # Reduce the size of the binary in Release builds
      # Do not use /OPT:ICF because it has no effect.
      # https://github.com/mixxxdj/mixxx/pull/3660#pullrequestreview-600137258
      add_link_options(/OPT:REF)
    endif()

    if(OPTIMIZE STREQUAL "portable")
      if(NOT CMAKE_SIZEOF_VOID_P EQUAL 8)
        # Target architecture is x86 with SSE and SSE2
        message(STATUS "x86 Enabling SSE2 CPU optimizations (>= Pentium 4)")
        # Define gcc/clang style defines for SSE and SSE2 for compatibility
        add_compile_definitions("__SSE__" "__SSE2__")
        # Set compiler option for SSE/SSE2
        add_compile_options(/arch:SSE2)
      endif()
    elseif(OPTIMIZE STREQUAL "native")
      message("Enabling optimizations for native system, specified by user")
      if(NOT CMAKE_SIZEOF_VOID_P EQUAL 8)
        # Target architecture is x86 with SSE and SSE2
        message(STATUS "x86 Enabling SSE2 CPU optimizations (>= Pentium 4)")
        # Define gcc/clang style defines for SSE and SSE2 for compatibility
        add_compile_definitions("__SSE__" "__SSE2__")
      endif()
      # Define the target processor instruction and other compiler optimization flags here:
      # https://docs.microsoft.com/en-us/cpp/build/reference/arch-x64?view=msvc-160
      # add_compile_options(/arch:AVX512)
      message(FATAL_ERROR "User need to set the MSVC compiler flags for the native processor here!")
      add_compile_options("/favor:${CMAKE_SYSTEM_PROCESSOR}")
    elseif(OPTIMIZE STREQUAL "legacy")
      if(CMAKE_SIZEOF_VOID_P EQUAL 8)
        message("Enabling pure x64 instruction set (without AVX etc.)")
      else()
        message("Enabling pure i386 instruction set (without SSE/SSE2 etc.)")
      endif()
    else()
      message(FATAL_ERROR "Invalid value passed to OPTIMIZE option: ${OPTIMIZE}")
    endif()
  else()
    # OPTIMIZE=off
    if(CMAKE_BUILD_TYPE STREQUAL "Release")
      #Remove optimize flags set by cmake defaults
      string(REPLACE "/O2" "" CMAKE_CXX_FLAGS_RELEASE  "${CMAKE_CXX_FLAGS_RELEASE}")
      string(REPLACE "/O2" "" CMAKE_C_FLAGS_RELEASE  "${CMAKE_C_FLAGS_RELEASE}")
      string(REPLACE "/Ob2" "" CMAKE_CXX_FLAGS_RELEASE  "${CMAKE_CXX_FLAGS_RELEASE}")
      string(REPLACE "/Ob2" "" CMAKE_C_FLAGS_RELEASE  "${CMAKE_C_FLAGS_RELEASE}")
      add_compile_options(/Od) # this implies /Ob0
      add_compile_options(/RTC1)
    elseif(CMAKE_BUILD_TYPE STREQUAL "RelWithDebInfo")
      #Remove optimize flags set by cmake defaults
      string(REPLACE "/O2" "" CMAKE_CXX_FLAGS_RELWITHDEBINFO  "${CMAKE_CXX_FLAGS_RELWITHDEBINFO}")
      string(REPLACE "/O2" "" CMAKE_C_FLAGS_RELWITHDEBINFO  "${CMAKE_C_FLAGS_RELWITHDEBINFO}")
      # For some reasons cmake uses /Ob1 in RelWithDebInfo https://gitlab.kitware.com/cmake/cmake/-/issues/20812
      string(REPLACE "/Ob1" "" CMAKE_CXX_FLAGS_RELWITHDEBINFO  "${CMAKE_CXX_FLAGS_RELWITHDEBINFO}")
      string(REPLACE "/Ob1" "" CMAKE_C_FLAGS_RELWITHDEBINFO  "${CMAKE_C_FLAGS_RELWITHDEBINFO}")
      add_compile_options(/Od) # this implies /Ob0
      add_compile_options(/RTC1)
    endif()
  endif()
elseif(GNU_GCC OR LLVM_CLANG)
  if(NOT OPTIMIZE STREQUAL "off")
    # Common flags to all optimizations.
    # -ffast-math will prevent a performance penalty by denormals
    # (floating point values almost Zero are treated as Zero)
    # unfortunately that work only on 64 bit CPUs or with sse2 enabled
    # The following optimisation flags makes the engine code ~3 times
    # faster, measured on a Atom CPU.
    add_compile_options(
      -ffast-math
      -funroll-loops
    )
    if(EMSCRIPTEN)
      # Optimize for size + speed when targeting Emscripten/WebAssembly
      # This is recommended as we use asyncify:
      # See https://doc.qt.io/qt-6/wasm.html#asyncify
      add_compile_options(-Os)
    else()
      add_compile_options(-O3)
    endif()
    # set -fomit-frame-pointer when we don't profile and are not using
    # Clang sanitizers.
    # Note: It is only included in -O on machines where it does not
    # interfere with debugging
    if(NOT PROFILING AND NOT SANITIZERS)
      add_compile_options(-fomit-frame-pointer)
    endif()

    if(OPTIMIZE STREQUAL "portable")
      # portable: sse2 CPU (>= Pentium 4)
      if(CMAKE_SYSTEM_PROCESSOR MATCHES "^(i[3456]86|x86|x64|x86_64|AMD64)$")
        message(STATUS "Enabling SSE2 CPU optimizations (>= Pentium 4)")
        if(NOT EMSCRIPTEN)
          add_compile_options(-mtune=generic)
        endif()
        # -mtune=generic picks the most common, but compatible options.
        # on arm platforms equivalent to -march=arch
        if(NOT CMAKE_SIZEOF_VOID_P EQUAL 8)
          # the sse flags are not set by default on 32 bit builds
          # but are not supported on arm builds
          add_compile_options(-msse2)
          if(EMSCRIPTEN)
            add_compile_options(-msimd128)
          else()
            add_compile_options(-mfpmath=sse)
          endif()
        endif()
        # TODO(rryan): macOS can use SSE3, and possibly SSE 4.1 once
        # we require macOS 10.12.
        # https://stackoverflow.com/questions/45917280/mac-osx-minumum-support-sse-version
      elseif(CMAKE_SYSTEM_PROCESSOR MATCHES "^(arm|armv7.*)$") # but not armv8
        add_compile_options(
          -mfloat-abi=hard
          -mfpu=neon
        )
      endif()
      # this sets macros __SSE2_MATH__ __SSE_MATH__ __SSE2__ __SSE__
      # This should be our default build for distribution
      # It's a little sketchy, but turning on SSE2 will gain
      # 100% performance in our filter code and allows us to
      # turns on denormal zeroing.
      # We don't really support CPU's earlier than Pentium 4,
      # which is the class of CPUs this decision affects.
      # The downside of this is that we aren't truly
      # i386 compatible, so builds that claim 'i386' will crash.
      # -- rryan 2/2011
      # Note: SSE2 is a core part of x64 CPUs
    elseif(OPTIMIZE STREQUAL "native")
      message("Enabling native optimizations for ${CMAKE_SYSTEM_PROCESSOR}")
      add_compile_options(-march=native)
      # Note: requires gcc >= 4.2.0
      # macros like __SSE2_MATH__ __SSE_MATH__ __SSE2__ __SSE__
      # are set automatically
      if(CMAKE_SYSTEM_PROCESSOR MATCHES "^(arm|armv7.*)$") # but not armv8
        add_compile_options(
          -mfloat-abi=hard
          -mfpu=neon
        )
      endif()
    elseif(OPTIMIZE STREQUAL "legacy")
      if(CMAKE_SYSTEM_PROCESSOR MATCHES "^(i[3456]86|x86|x64|x86_64|AMD64)$")
        message("Enabling pure i386 code")
        add_compile_options(-mtune=generic)
        # -mtune=generic pick the most common, but compatible options.
        # on arm platforms equivalent to -march=arch
      endif()
    else()
      message(FATAL_ERROR "Invalid value passed to OPTIMIZE option: ${OPTIMIZE}")
    endif()
  endif()
endif()

set(CMAKE_C_VISIBILITY_PRESET hidden)
set(CMAKE_CXX_VISIBILITY_PRESET hidden)
set(CMAKE_VISIBILITY_INLINES_HIDDEN TRUE)

if(WIN32)
  # Add support for lib prefix on Windows
  set(CMAKE_FIND_LIBRARY_PREFIXES "" "lib")
endif()

if(MSVC)
  if(NOT DEFINED CMAKE_DISABLE_PRECOMPILE_HEADERS)
    # With MSVC, PCH is faster than caching
    set(CMAKE_DISABLE_PRECOMPILE_HEADERS OFF)
  endif()
  set(CMAKE_DISABLE_PRECOMPILE_HEADERS ${CMAKE_DISABLE_PRECOMPILE_HEADERS} CACHE BOOL "Disable precompiled headers")

  # sccache support
  find_program(SCCACHE_EXECUTABLE "sccache")
  if(SCCACHE_EXECUTABLE)
    message(STATUS "Found sccache: ${SCCACHE_EXECUTABLE}")
  else()
    message(STATUS "Could NOT find sccache (missing executable)")
  endif()
  default_option(SCCACHE_SUPPORT "Enable sccache support" "SCCACHE_EXECUTABLE;CMAKE_DISABLE_PRECOMPILE_HEADERS")
  message(STATUS "Support for sccache: ${SCCACHE_SUPPORT}")
  if(SCCACHE_SUPPORT)
    if(NOT CMAKE_DISABLE_PRECOMPILE_HEADERS)
      message(WARNING
            "sccache: Does not work with precompiled headers. Set CMAKE_DISABLE_PRECOMPILE_HEADERS=ON")
    endif()
    set( CMAKE_C_COMPILER_LAUNCHER "${SCCACHE_EXECUTABLE}" )
    set( CMAKE_CXX_COMPILER_LAUNCHER "${SCCACHE_EXECUTABLE}" )
  endif()
else()
  # ccache support
  find_program(CCACHE_EXECUTABLE "ccache")
  if(CCACHE_EXECUTABLE)
    message(STATUS "Found ccache: ${CCACHE_EXECUTABLE}")
  else()
      message(STATUS "Could NOT find ccache (missing executable)")
  endif()
  default_option(CCACHE_SUPPORT "Enable ccache support" "CCACHE_EXECUTABLE")

  if(NOT DEFINED CMAKE_DISABLE_PRECOMPILE_HEADERS)
    set(CMAKE_DISABLE_PRECOMPILE_HEADERS ${CCACHE_SUPPORT})
  endif()
  set(CMAKE_DISABLE_PRECOMPILE_HEADERS ${CMAKE_DISABLE_PRECOMPILE_HEADERS} CACHE BOOL "Disable precompiled headers")

  if(CCACHE_SUPPORT)
    if(GNU_GCC OR LLVM_CLANG)
      # without this compiler messages in `make` backend would be uncolored
      set(CMAKE_CXX_FLAGS  "${CMAKE_CXX_FLAGS} -fdiagnostics-color=${BUILD_COLORS}")
    endif()
    if(NOT CMAKE_DISABLE_PRECOMPILE_HEADERS)
      execute_process(
          COMMAND "${CCACHE_EXECUTABLE}" "--get-config=sloppiness"
                    WORKING_DIRECTORY "${CMAKE_CURRENT_BINARY_DIR}"
                    OUTPUT_VARIABLE CCACHE_CONFIGURED_SLOPPINESS OUTPUT_STRIP_TRAILING_WHITESPACE
                    ERROR_QUIET)
      if (NOT CCACHE_CONFIGURED_SLOPPINESS MATCHES "pch_defines" OR
          NOT CCACHE_CONFIGURED_SLOPPINESS MATCHES "time_macros")
        message(WARNING
            "ccache: For use with precompiled headers, the setting \"sloppiness\" needs to "
            "be set to \"pch_defines,time_macros\". This can be done via the environment variable "
            "\"CCACHE_SLOPPINESS=pch_defines,time_macros\" or permanent via "
            "\"ccache --set-config=sloppiness=pch_defines,time_macros\".")
      endif()
    endif()
    set( CMAKE_C_COMPILER_LAUNCHER "${CCACHE_EXECUTABLE}" )
    set( CMAKE_CXX_COMPILER_LAUNCHER "${CCACHE_EXECUTABLE}" )
  endif()
  message(STATUS "Support for ccache: ${CCACHE_SUPPORT}")
endif()

if(NOT MSVC)
  # Try to configure mold as linker via -fuse-ld=mold, support from gcc 12.1, gcc 11.2.0-16 or clang
  execute_process(
    COMMAND ${CMAKE_CXX_COMPILER} -fuse-ld=mold -Wl,--version
    ERROR_QUIET
    OUTPUT_VARIABLE MOLD_FUSE_VERSION_STRING
    OUTPUT_STRIP_TRAILING_WHITESPACE
  )
  if(MOLD_FUSE_VERSION_STRING)
      set(MOLD_FUSE_FOUND TRUE)
  endif()
  if(NOT MOLD_FUSE_FOUND)
    # check if the symlink ld is in the mold folder for older compiler
    find_program(MOLD_SYMLINK "${CMAKE_INSTALL_LIBEXECDIR}/mold/ld")
    get_filename_component(MOLD_SYMLINK_DIRECTORY ${MOLD_SYMLINK} DIRECTORY)
  endif()
  if(MOLD_SYMLINK)
      set(MOLD_SYMLINK_FOUND TRUE)
  endif()
  default_option(MOLD_SUPPORT "Use 'mold' for linking" "MOLD_FUSE_FOUND OR MOLD_SYMLINK_FOUND")
  if(MOLD_SUPPORT)
    if(MOLD_FUSE_FOUND)
      message(STATUS "Selecting mold as linker")
      add_link_options("-fuse-ld=mold")
    elseif(MOLD_SYMLINK_FOUND)
      message(STATUS "Selecting mold as linker via ld symlink in ${MOLD_SYMLINK_DIRECTORY}")
      add_link_options("-B${MOLD_SYMLINK_DIRECTORY}")
    else()
      message(FATAL_ERROR "Could NOT find mold (missing executable)")
    endif()
  else()
    # Try to configure lld as linker
    execute_process(
      COMMAND ${CMAKE_CXX_COMPILER} -fuse-ld=lld -Wl,--version
      ERROR_QUIET
      OUTPUT_VARIABLE LLD_VERSION_STRING
      OUTPUT_STRIP_TRAILING_WHITESPACE
    )
    if(LLD_VERSION_STRING)
      string(REGEX MATCH "LLD ([0-9]+\\.[0-9]+\\.[0-9]+)" LLD_VERSION_MATCH "${LLD_VERSION_STRING}")
      if(LLD_VERSION_MATCH)
        set(LLD_VERSION ${CMAKE_MATCH_1})
        message(STATUS "Found ld.lld with version: ${LLD_VERSION}")
      else()
        message(WARNING "Failed to parse ld.lld version from: ${LLD_VERSION_STRING}")
      endif()
    endif()
    # LLD 10.0.0 does not work because of https://bugs.llvm.org/show_bug.cgi?id=45769
    default_option(LLD_SUPPORT "Use 'ld.lld' for linking" "LLD_VERSION VERSION_GREATER 10.0.0")
    if(LLD_SUPPORT)
      if(LLD_VERSION_STRING)
        if(LLD_VERSION VERSION_GREATER 10.0.0)
          message(STATUS "Selecting lld as linker")
          add_link_options("-fuse-ld=lld")
        else()
          message(FATAL_ERROR "Could NOT find ld.lld > 10.0.0")
        endif()
      else()
        message(FATAL_ERROR "Could NOT find ld.lld (missing executable)")
      endif()
    endif()
  endif()
endif()

if(CMAKE_VERSION VERSION_LESS "3.7.0")
  set(CMAKE_INCLUDE_CURRENT_DIR ON)
endif()

set(CLANG_TIDY "" CACHE STRING "CMAKE_CXX_CLANG_TIDY equivalent that only applies to mixxx sources, not bundled dependencies")

# Mixxx itself
add_library(mixxx-lib STATIC EXCLUDE_FROM_ALL
  src/analyzer/analyzerbeats.cpp
  src/analyzer/analyzerebur128.cpp
  src/analyzer/analyzergain.cpp
  src/analyzer/analyzerkey.cpp
  src/analyzer/analyzerscheduledtrack.cpp
  src/analyzer/analyzersilence.cpp
  src/analyzer/analyzerthread.cpp
  src/analyzer/analyzertrack.cpp
  src/analyzer/analyzerwaveform.cpp
  src/analyzer/plugins/analyzerqueenmarybeats.cpp
  src/analyzer/plugins/analyzerqueenmarykey.cpp
  src/analyzer/plugins/analyzersoundtouchbeats.cpp
  src/analyzer/plugins/buffering_utils.cpp
  src/analyzer/trackanalysisscheduler.cpp
  src/audio/frame.cpp
  src/audio/signalinfo.cpp
  src/audio/streaminfo.cpp
  src/audio/types.cpp
  src/control/control.cpp
  src/control/controlaudiotaperpot.cpp
  src/control/controlbehavior.cpp
  src/control/controlcompressingproxy.cpp
  src/control/controleffectknob.cpp
  src/control/controlencoder.cpp
  src/control/controlindicator.cpp
  src/control/controlindicatortimer.cpp
  src/control/controllinpotmeter.cpp
  src/control/controllogpotmeter.cpp
  src/control/controlobject.cpp
  src/control/controlobjectscript.cpp
  src/control/controlpotmeter.cpp
  src/control/controlproxy.cpp
  src/control/controlpushbutton.cpp
  src/control/controlttrotary.cpp
  src/controllers/controller.cpp
  src/controllers/controllerenumerator.cpp
  src/controllers/controllerinputmappingtablemodel.cpp
  src/controllers/controllerlearningeventfilter.cpp
  src/controllers/controllermanager.cpp
  src/controllers/controllermappinginfo.cpp
  src/controllers/legacycontrollersettings.cpp
  src/controllers/legacycontrollersettingslayout.cpp
  src/controllers/controllermappinginfoenumerator.cpp
  src/controllers/controllermappingtablemodel.cpp
  src/controllers/controlleroutputmappingtablemodel.cpp
  src/controllers/controlpickermenu.cpp
  src/controllers/legacycontrollermappingfilehandler.cpp
  src/controllers/legacycontrollermapping.cpp
  src/controllers/delegates/controldelegate.cpp
  src/controllers/delegates/midibytedelegate.cpp
  src/controllers/delegates/midichanneldelegate.cpp
  src/controllers/delegates/midiopcodedelegate.cpp
  src/controllers/delegates/midioptionsdelegate.cpp
  src/controllers/dlgcontrollerlearning.cpp
  src/controllers/dlgcontrollerlearning.ui
  src/controllers/dlgprefcontroller.cpp
  src/controllers/dlgprefcontrollerdlg.ui
  src/controllers/dlgprefcontrollers.cpp
  src/controllers/dlgprefcontrollersdlg.ui
  src/controllers/keyboard/keyboardeventfilter.cpp
  src/controllers/learningutils.cpp
  src/controllers/legacycontrollermappingfilehandler.cpp
  src/controllers/midi/legacymidicontrollermapping.cpp
  src/controllers/midi/legacymidicontrollermappingfilehandler.cpp
  src/controllers/midi/midicontroller.cpp
  src/controllers/midi/midienumerator.cpp
  src/controllers/midi/midimessage.cpp
  src/controllers/midi/midioutputhandler.cpp
  src/controllers/midi/midiutils.cpp
  src/controllers/scripting/colormapper.cpp
  src/controllers/scripting/colormapperjsproxy.cpp
  src/controllers/scripting/controllerscriptenginebase.cpp
  src/controllers/scripting/controllerscriptmoduleengine.cpp
  src/controllers/scripting/legacy/controllerscriptenginelegacy.cpp
  src/controllers/scripting/legacy/controllerscriptinterfacelegacy.cpp
  src/controllers/scripting/legacy/scriptconnection.cpp
  src/controllers/scripting/legacy/scriptconnectionjsproxy.cpp
  src/controllers/softtakeover.cpp
  src/coreservices.cpp
  src/database/mixxxdb.cpp
  src/database/schemamanager.cpp
  src/dialog/dlgabout.cpp
  src/dialog/dlgaboutdlg.ui
  src/dialog/dlgdevelopertools.cpp
  src/dialog/dlgdevelopertoolsdlg.ui
  src/dialog/dlgkeywheel.cpp
  src/dialog/dlgkeywheel.ui
  src/dialog/dlgreplacecuecolor.cpp
  src/dialog/dlgreplacecuecolordlg.ui
  src/effects/backends/builtin/autopaneffect.cpp
  src/effects/backends/builtin/balanceeffect.cpp
  src/effects/backends/builtin/bessel4lvmixeqeffect.cpp
  src/effects/backends/builtin/bessel8lvmixeqeffect.cpp
  src/effects/backends/builtin/biquadfullkilleqeffect.cpp
  src/effects/backends/builtin/bitcrushereffect.cpp
  src/effects/backends/builtin/builtinbackend.cpp
  src/effects/backends/builtin/distortioneffect.cpp
  src/effects/backends/builtin/echoeffect.cpp
  src/effects/backends/builtin/filtereffect.cpp
  src/effects/backends/builtin/flangereffect.cpp
  src/effects/backends/builtin/glitcheffect.cpp
  src/effects/backends/builtin/graphiceqeffect.cpp
  src/effects/backends/builtin/linkwitzriley8eqeffect.cpp
  src/effects/backends/builtin/loudnesscontoureffect.cpp
  src/effects/backends/builtin/metronomeeffect.cpp
  src/effects/backends/builtin/metronomeclick.cpp
  src/effects/backends/builtin/moogladder4filtereffect.cpp
  src/effects/backends/builtin/compressoreffect.cpp
  src/effects/backends/builtin/parametriceqeffect.cpp
  src/effects/backends/builtin/phasereffect.cpp
  src/effects/backends/builtin/reverbeffect.cpp
  src/effects/backends/builtin/threebandbiquadeqeffect.cpp
  src/effects/backends/builtin/tremoloeffect.cpp
  src/effects/backends/builtin/whitenoiseeffect.cpp
  src/effects/backends/effectmanifest.cpp
  src/effects/backends/effectmanifestparameter.cpp
  src/effects/backends/effectsbackend.cpp
  src/effects/backends/effectsbackendmanager.cpp
  src/effects/chains/equalizereffectchain.cpp
  src/effects/chains/outputeffectchain.cpp
  src/effects/chains/pergroupeffectchain.cpp
  src/effects/chains/quickeffectchain.cpp
  src/effects/chains/standardeffectchain.cpp
  src/effects/effectbuttonparameterslot.cpp
  src/effects/effectchain.cpp
  src/effects/effectchainmixmode.cpp
  src/effects/effectknobparameterslot.cpp
  src/effects/effectparameter.cpp
  src/effects/effectparameterslotbase.cpp
  src/effects/effectslot.cpp
  src/effects/effectsmanager.cpp
  src/effects/effectsmessenger.cpp
  src/effects/presets/effectchainpreset.cpp
  src/effects/presets/effectchainpresetmanager.cpp
  src/effects/presets/effectparameterpreset.cpp
  src/effects/presets/effectpreset.cpp
  src/effects/presets/effectpresetmanager.cpp
  src/effects/visibleeffectslist.cpp
  src/encoder/encoder.cpp
  src/encoder/encoderfdkaac.cpp
  src/encoder/encoderfdkaacsettings.cpp
  src/encoder/encoderflacsettings.cpp
  src/encoder/encodermp3.cpp
  src/encoder/encodermp3settings.cpp
  src/encoder/encodersndfileflac.cpp
  src/encoder/encodervorbis.cpp
  src/encoder/encodervorbissettings.cpp
  src/encoder/encoderwave.cpp
  src/encoder/encoderwavesettings.cpp
  src/engine/bufferscalers/enginebufferscale.cpp
  src/engine/bufferscalers/enginebufferscalelinear.cpp
  src/engine/bufferscalers/enginebufferscalest.cpp
  src/engine/cachingreader/cachingreader.cpp
  src/engine/cachingreader/cachingreaderchunk.cpp
  src/engine/cachingreader/cachingreaderworker.cpp
  src/engine/channelmixer.cpp
  src/engine/channels/engineaux.cpp
  src/engine/channels/enginechannel.cpp
  src/engine/channels/enginedeck.cpp
  src/engine/channels/enginemicrophone.cpp
  src/engine/controls/bpmcontrol.cpp
  src/engine/controls/clockcontrol.cpp
  src/engine/controls/cuecontrol.cpp
  src/engine/controls/enginecontrol.cpp
  src/engine/controls/keycontrol.cpp
  src/engine/controls/loopingcontrol.cpp
  src/engine/controls/quantizecontrol.cpp
  src/engine/controls/ratecontrol.cpp
  src/engine/effects/engineeffect.cpp
  src/engine/effects/engineeffectchain.cpp
  src/engine/effects/engineeffectsdelay.cpp
  src/engine/effects/engineeffectsmanager.cpp
  src/engine/enginebuffer.cpp
  src/engine/enginedelay.cpp
  src/engine/enginemixer.cpp
  src/engine/engineobject.cpp
  src/engine/enginepregain.cpp
  src/engine/enginesidechaincompressor.cpp
  src/engine/enginetalkoverducking.cpp
  src/engine/enginevumeter.cpp
  src/engine/engineworker.cpp
  src/engine/engineworkerscheduler.cpp
  src/engine/enginexfader.cpp
  src/engine/filters/enginefilterbessel4.cpp
  src/engine/filters/enginefilterbessel8.cpp
  src/engine/filters/enginefilterbiquad1.cpp
  src/engine/filters/enginefilterbutterworth4.cpp
  src/engine/filters/enginefilterbutterworth8.cpp
  src/engine/filters/enginefilterlinkwitzriley2.cpp
  src/engine/filters/enginefilterlinkwitzriley4.cpp
  src/engine/filters/enginefilterlinkwitzriley8.cpp
  src/engine/filters/enginefiltermoogladder4.cpp
  src/engine/positionscratchcontroller.cpp
  src/engine/readaheadmanager.cpp
  src/engine/sidechain/enginenetworkstream.cpp
  src/engine/sidechain/enginerecord.cpp
  src/engine/sidechain/enginesidechain.cpp
  src/engine/sidechain/networkinputstreamworker.cpp
  src/engine/sidechain/networkoutputstreamworker.cpp
  src/engine/sync/enginesync.cpp
  src/engine/sync/internalclock.cpp
  src/engine/sync/synccontrol.cpp
  src/errordialoghandler.cpp
  src/library/analysis/analysisfeature.cpp
  src/library/analysis/analysislibrarytablemodel.cpp
  src/library/analysis/dlganalysis.cpp
  src/library/analysis/dlganalysis.ui
  src/library/autodj/autodjfeature.cpp
  src/library/autodj/autodjprocessor.cpp
  src/library/autodj/dlgautodj.cpp
  src/library/autodj/dlgautodj.ui
  src/library/banshee/bansheedbconnection.cpp
  src/library/banshee/bansheefeature.cpp
  src/library/banshee/bansheeplaylistmodel.cpp
  src/library/baseexternallibraryfeature.cpp
  src/library/baseexternalplaylistmodel.cpp
  src/library/baseexternaltrackmodel.cpp
  src/library/basesqltablemodel.cpp
  src/library/basetrackcache.cpp
  src/library/basetracktablemodel.cpp
  src/library/browse/browsefeature.cpp
  src/library/browse/browsetablemodel.cpp
  src/library/browse/browsethread.cpp
  src/library/browse/foldertreemodel.cpp
  src/library/columncache.cpp
  src/library/coverart.cpp
  src/library/coverartcache.cpp
  src/library/coverartutils.cpp
  src/library/dao/analysisdao.cpp
  src/library/dao/autodjcratesdao.cpp
  src/library/dao/cuedao.cpp
  src/library/dao/directorydao.cpp
  src/library/dao/libraryhashdao.cpp
  src/library/dao/playlistdao.cpp
  src/library/dao/settingsdao.cpp
  src/library/dao/trackdao.cpp
  src/library/dao/trackschema.cpp
  src/library/dlgcoverartfullsize.cpp
  src/library/dlgcoverartfullsize.ui
  src/library/dlgtagfetcher.cpp
  src/library/dlgtagfetcher.ui
  src/library/dlgtrackinfo.cpp
  src/library/dlgtrackinfo.ui
  src/library/dlgtrackinfomulti.cpp
  src/library/dlgtrackinfomulti.ui
  src/library/dlgtrackmetadataexport.cpp
  src/library/export/coverartcopyworker.cpp
  src/library/export/dlgtrackexport.ui
  src/library/export/trackexportdlg.cpp
  src/library/export/trackexportwizard.cpp
  src/library/export/trackexportworker.cpp
  src/library/externaltrackcollection.cpp
  src/library/itunes/itunesdao.cpp
  src/library/itunes/itunesfeature.cpp
  src/library/itunes/itunesimporter.cpp
  src/library/itunes/itunesplaylistmodel.cpp
  src/library/itunes/itunesxmlimporter.cpp
  src/library/library_prefs.cpp
  src/library/library.cpp
  src/library/librarycontrol.cpp
  src/library/libraryfeature.cpp
  src/library/librarytablemodel.cpp
  src/library/missing_hidden/dlghidden.cpp
  src/library/missing_hidden/dlghidden.ui
  src/library/missing_hidden/dlgmissing.cpp
  src/library/missing_hidden/dlgmissing.ui
  src/library/missing_hidden/hiddentablemodel.cpp
  src/library/missing_hidden/missingtablemodel.cpp
  src/library/mixxxlibraryfeature.cpp
  src/library/parser.cpp
  src/library/parsercsv.cpp
  src/library/parserm3u.cpp
  src/library/parserpls.cpp
  src/library/playlisttablemodel.cpp
  src/library/proxytrackmodel.cpp
  src/library/recording/dlgrecording.cpp
  src/library/recording/dlgrecording.ui
  src/library/recording/recordingfeature.cpp
  src/library/rekordbox/rekordboxfeature.cpp
  src/library/rhythmbox/rhythmboxfeature.cpp
  src/library/scanner/importfilestask.cpp
  src/library/scanner/libraryscanner.cpp
  src/library/scanner/libraryscannerdlg.cpp
  src/library/scanner/recursivescandirectorytask.cpp
  src/library/scanner/scannertask.cpp
  src/library/searchquery.cpp
  src/library/searchqueryparser.cpp
  src/library/serato/seratofeature.cpp
  src/library/serato/seratoplaylistmodel.cpp
  src/library/sidebarmodel.cpp
  src/library/starrating.cpp
  src/library/tabledelegates/bpmdelegate.cpp
  src/library/tabledelegates/checkboxdelegate.cpp
  src/library/tabledelegates/colordelegate.cpp
  src/library/tabledelegates/coverartdelegate.cpp
  src/library/tabledelegates/keydelegate.cpp
  src/library/tabledelegates/locationdelegate.cpp
  src/library/tabledelegates/multilineeditdelegate.cpp
  src/library/tabledelegates/previewbuttondelegate.cpp
  src/library/tabledelegates/stardelegate.cpp
  src/library/tabledelegates/stareditor.cpp
  src/library/tabledelegates/tableitemdelegate.cpp
  src/library/trackcollection.cpp
  src/library/trackcollectioniterator.cpp
  src/library/trackcollectionmanager.cpp
  src/library/trackloader.cpp
  src/library/trackmodeliterator.cpp
  src/library/trackprocessing.cpp
  src/library/trackset/baseplaylistfeature.cpp
  src/library/trackset/basetracksetfeature.cpp
  src/library/trackset/crate/cratefeature.cpp
  src/library/trackset/crate/cratefeaturehelper.cpp
  src/library/trackset/crate/cratestorage.cpp
  src/library/trackset/crate/cratetablemodel.cpp
  src/library/trackset/playlistfeature.cpp
  src/library/trackset/setlogfeature.cpp
  src/library/trackset/tracksettablemodel.cpp
  src/library/traktor/traktorfeature.cpp
  src/library/treeitem.cpp
  src/library/treeitemmodel.cpp
  src/mixer/auxiliary.cpp
  src/mixer/baseplayer.cpp
  src/mixer/basetrackplayer.cpp
  src/mixer/deck.cpp
  src/mixer/microphone.cpp
  src/mixer/playerinfo.cpp
  src/mixer/playermanager.cpp
  src/mixer/previewdeck.cpp
  src/mixer/sampler.cpp
  src/mixer/samplerbank.cpp
  src/mixxxapplication.cpp
  src/mixxxmainwindow.cpp
  src/musicbrainz/chromaprinter.cpp
  src/musicbrainz/crc.cpp
  src/musicbrainz/gzip.cpp
  src/musicbrainz/musicbrainz.cpp
  src/musicbrainz/musicbrainzxml.cpp
  src/musicbrainz/tagfetcher.cpp
  src/musicbrainz/web/acoustidlookuptask.cpp
  src/musicbrainz/web/coverartarchiveimagetask.cpp
  src/musicbrainz/web/coverartarchivelinkstask.cpp
  src/musicbrainz/web/musicbrainzrecordingstask.cpp
  src/nativeeventhandlerwin.cpp
  src/network/jsonwebtask.cpp
  src/network/networktask.cpp
  src/network/webtask.cpp
  src/preferences/colorpaletteeditor.cpp
  src/preferences/colorpaletteeditor.cpp
  src/preferences/colorpaletteeditormodel.cpp
  src/preferences/colorpaletteeditormodel.cpp
  src/preferences/colorpalettesettings.cpp
  src/preferences/colorpalettesettings.cpp
  src/preferences/configobject.cpp
  src/preferences/constants.cpp
  src/preferences/dialog/dlgprefautodj.cpp
  src/preferences/dialog/dlgprefautodjdlg.ui
  src/preferences/dialog/dlgprefbeats.cpp
  src/preferences/dialog/dlgprefbeatsdlg.ui
  src/preferences/dialog/dlgprefcolors.cpp
  src/preferences/dialog/dlgprefcolorsdlg.ui
  src/preferences/dialog/dlgprefdeck.cpp
  src/preferences/dialog/dlgprefdeckdlg.ui
  src/preferences/dialog/dlgprefeffects.cpp
  src/preferences/dialog/dlgprefeffectsdlg.ui
  src/preferences/dialog/dlgpreferencepage.cpp
  src/preferences/dialog/dlgpreferences.cpp
  src/preferences/dialog/dlgpreferencesdlg.ui
  src/preferences/dialog/dlgprefinterface.cpp
  src/preferences/dialog/dlgprefinterfacedlg.ui
  src/preferences/dialog/dlgprefkey.cpp
  src/preferences/dialog/dlgprefkeydlg.ui
  src/preferences/dialog/dlgpreflibrary.cpp
  src/preferences/dialog/dlgpreflibrarydlg.ui
  src/preferences/dialog/dlgprefmixer.cpp
  src/preferences/dialog/dlgprefmixerdlg.ui
  src/preferences/dialog/dlgprefrecord.cpp
  src/preferences/dialog/dlgprefrecorddlg.ui
  src/preferences/dialog/dlgprefreplaygain.cpp
  src/preferences/dialog/dlgprefreplaygaindlg.ui
  src/preferences/dialog/dlgprefsound.cpp
  src/preferences/dialog/dlgprefsounddlg.ui
  src/preferences/dialog/dlgprefsounditem.cpp
  src/preferences/dialog/dlgprefsounditem.ui
  src/preferences/dialog/dlgprefvinyldlg.ui
  src/preferences/dialog/dlgprefwaveform.cpp
  src/preferences/dialog/dlgprefwaveformdlg.ui
  src/preferences/effectchainpresetlistmodel.cpp
  src/preferences/effectmanifesttablemodel.cpp
  src/preferences/replaygainsettings.cpp
  src/preferences/settingsmanager.cpp
  src/preferences/upgrade.cpp
  src/recording/recordingmanager.cpp
  src/skin/legacy/colorschemeparser.cpp
  src/skin/legacy/imgcolor.cpp
  src/skin/legacy/imginvert.cpp
  src/skin/legacy/imgloader.cpp
  src/skin/legacy/launchimage.cpp
  src/skin/legacy/legacyskin.cpp
  src/skin/legacy/legacyskinparser.cpp
  src/skin/legacy/pixmapsource.cpp
  src/skin/legacy/skincontext.cpp
  src/skin/legacy/tooltips.cpp
  src/skin/skincontrols.cpp
  src/skin/skinloader.cpp
  src/soundio/sounddevice.cpp
  src/soundio/sounddevicenetwork.cpp
  src/soundio/sounddeviceportaudio.cpp
  src/soundio/soundmanager.cpp
  src/soundio/soundmanagerconfig.cpp
  src/soundio/soundmanagerutil.cpp
  src/sources/audiosource.cpp
  src/sources/audiosourcestereoproxy.cpp
  src/sources/metadatasource.cpp
  src/sources/metadatasourcetaglib.cpp
  src/sources/readaheadframebuffer.cpp
  src/sources/soundsource.cpp
  src/sources/soundsourceflac.cpp
  src/sources/soundsourceoggvorbis.cpp
  src/sources/soundsourceprovider.cpp
  src/sources/soundsourceproviderregistry.cpp
  src/sources/soundsourceproxy.cpp
  src/sources/soundsourcesndfile.cpp
  src/track/albuminfo.cpp
  src/track/beatfactory.cpp
  src/track/beats.cpp
  src/track/beatutils.cpp
  src/track/bpm.cpp
  src/track/cue.cpp
  src/track/cueinfo.cpp
  src/track/cueinfoimporter.cpp
  src/track/globaltrackcache.cpp
  src/track/keyfactory.cpp
  src/track/keys.cpp
  src/track/keyutils.cpp
  src/track/playcounter.cpp
  src/track/replaygain.cpp
  src/track/serato/beatgrid.cpp
  src/track/serato/beatsimporter.cpp
  src/track/serato/color.cpp
  src/track/serato/cueinfoimporter.cpp
  src/track/serato/markers.cpp
  src/track/serato/markers2.cpp
  src/track/serato/tags.cpp
  src/track/taglib/trackmetadata_ape.cpp
  src/track/taglib/trackmetadata_common.cpp
  src/track/taglib/trackmetadata_file.cpp
  src/track/taglib/trackmetadata_id3v2.cpp
  src/track/taglib/trackmetadata_mp4.cpp
  src/track/taglib/trackmetadata_riff.cpp
  src/track/taglib/trackmetadata_xiph.cpp
  src/track/track.cpp
  src/track/trackinfo.cpp
  src/track/trackmetadata.cpp
  src/track/tracknumbers.cpp
  src/track/trackrecord.cpp
  src/track/trackref.cpp
  src/util/battery/battery.cpp
  src/util/cache.cpp
  src/util/clipboard.cpp
  src/util/cmdlineargs.cpp
  src/util/color/color.cpp
  src/util/color/colorpalette.cpp
  src/util/color/predefinedcolorpalettes.cpp
  src/util/colorcomponents.cpp
  src/util/console.cpp
  src/util/db/dbconnection.cpp
  src/util/db/dbconnectionpool.cpp
  src/util/db/dbconnectionpooled.cpp
  src/util/db/dbconnectionpooler.cpp
  src/util/db/fwdsqlquery.cpp
  src/util/db/fwdsqlqueryselectresult.cpp
  src/util/db/sqlite.cpp
  src/util/db/sqlqueryfinisher.cpp
  src/util/db/sqlstringformatter.cpp
  src/util/db/sqltransaction.cpp
  src/util/desktophelper.cpp
  src/util/dnd.cpp
  src/util/duration.cpp
  src/util/experiment.cpp
  src/util/file.cpp
  src/util/fileaccess.cpp
  src/util/fileinfo.cpp
  src/util/filename.cpp
  src/util/imagefiledata.cpp
  src/util/imagefiledata.cpp
  src/util/imageutils.cpp
  src/util/indexrange.cpp
  src/util/logger.cpp
  src/util/logging.cpp
  src/util/mac.cpp
  src/util/moc_included_test.cpp
  src/util/movinginterquartilemean.cpp
  src/util/rangelist.cpp
  src/util/readaheadsamplebuffer.cpp
  src/util/ringdelaybuffer.cpp
  src/util/rotary.cpp
  src/util/runtimeloggingcategory.cpp
  src/util/safelywritablefile.cpp
  src/util/sample.cpp
  src/util/sandbox.cpp
  src/util/screensaver.cpp
  src/util/screensavermanager.cpp
  src/util/semanticversion.cpp
  src/util/stat.cpp
  src/util/statmodel.cpp
  src/util/statsmanager.cpp
  src/util/tapfilter.cpp
  src/util/task.cpp
  src/util/taskmonitor.cpp
  src/util/threadcputimer.cpp
  src/util/time.cpp
  src/util/timer.cpp
  src/util/valuetransformer.cpp
  src/util/versionstore.cpp
  src/util/widgethelper.cpp
  src/util/workerthread.cpp
  src/util/workerthreadscheduler.cpp
  src/util/xml.cpp
  src/waveform/guitick.cpp
  src/waveform/renderers/glwaveformrenderbackground.cpp
  src/waveform/renderers/glvsynctestrenderer.cpp
  src/waveform/renderers/waveformmark.cpp
  src/waveform/renderers/waveformmarkrange.cpp
  src/waveform/renderers/waveformmarkset.cpp
  src/waveform/renderers/waveformrenderbackground.cpp
  src/waveform/renderers/waveformrenderbeat.cpp
  src/waveform/renderers/waveformrendererabstract.cpp
  src/waveform/renderers/waveformrendererendoftrack.cpp
  src/waveform/renderers/waveformrendererfilteredsignal.cpp
  src/waveform/renderers/waveformrendererhsv.cpp
  src/waveform/renderers/waveformrendererpreroll.cpp
  src/waveform/renderers/waveformrendererrgb.cpp
  src/waveform/renderers/waveformrenderersignalbase.cpp
  src/waveform/renderers/waveformrendermark.cpp
  src/waveform/renderers/waveformrendermarkbase.cpp
  src/waveform/renderers/waveformrendermarkrange.cpp
  src/waveform/renderers/waveformsignalcolors.cpp
  src/waveform/renderers/waveformwidgetrenderer.cpp
  src/waveform/sharedglcontext.cpp
  src/waveform/visualplayposition.cpp
  src/waveform/visualsmanager.cpp
  src/waveform/vsyncthread.cpp
  src/waveform/waveform.cpp
  src/waveform/waveformfactory.cpp
  src/waveform/waveformmarklabel.cpp
  src/waveform/waveformwidgetfactory.cpp
  src/waveform/widgets/emptywaveformwidget.cpp
  src/waveform/widgets/hsvwaveformwidget.cpp
  src/waveform/widgets/rgbwaveformwidget.cpp
  src/waveform/widgets/softwarewaveformwidget.cpp
  src/waveform/widgets/waveformwidgetabstract.cpp
  src/waveform/widgets/glwaveformwidgetabstract.cpp
  src/waveform/widgets/glvsynctestwidget.cpp
  src/widget/controlwidgetconnection.cpp
  src/widget/findonwebmenufactory.cpp
  src/widget/findonwebmenuservices/findonwebmenudiscogs.cpp
  src/widget/findonwebmenuservices/findonwebmenulastfm.cpp
  src/widget/findonwebmenuservices/findonwebmenusoundcloud.cpp
  src/widget/hexspinbox.cpp
  src/widget/paintable.cpp
  src/widget/wanalysislibrarytableview.cpp
  src/widget/wbasewidget.cpp
  src/widget/wbattery.cpp
  src/widget/wbeatspinbox.cpp
  src/widget/wcolorpicker.cpp
  src/widget/wcolorpickeraction.cpp
  src/widget/wcombobox.cpp
  src/widget/wcoverart.cpp
  src/widget/wcoverartlabel.cpp
  src/widget/wcoverartmenu.cpp
  src/widget/wcuemenupopup.cpp
  src/widget/wdisplay.cpp
  src/widget/weffectbuttonparametername.cpp
  src/widget/weffectchain.cpp
  src/widget/weffectchainpresetbutton.cpp
  src/widget/weffectchainpresetselector.cpp
  src/widget/weffectknobparametername.cpp
  src/widget/weffectname.cpp
  src/widget/weffectmetaknob.cpp
  src/widget/weffectparameterknob.cpp
  src/widget/weffectparameterknobcomposed.cpp
  src/widget/weffectparameternamebase.cpp
  src/widget/weffectpushbutton.cpp
  src/widget/weffectselector.cpp
  src/widget/wfindonwebmenu.cpp
  src/widget/whotcuebutton.cpp
  src/widget/wimagestore.cpp
  src/widget/wkey.cpp
  src/widget/wknob.cpp
  src/widget/wknobcomposed.cpp
  src/widget/wlabel.cpp
  src/widget/wlibrary.cpp
  src/widget/wlibrarysidebar.cpp
  src/widget/wlibrarytableview.cpp
  src/widget/wlibrarytextbrowser.cpp
  src/widget/wmainmenubar.cpp
  src/widget/wnumber.cpp
  src/widget/wnumberdb.cpp
  src/widget/wnumberpos.cpp
  src/widget/wnumberrate.cpp
  src/widget/woverview.cpp
  src/widget/wpixmapstore.cpp
  src/widget/wpushbutton.cpp
  src/widget/wraterange.cpp
  src/widget/wstarratingaction.cpp
  src/widget/wrecordingduration.cpp
  src/widget/wscrollable.cpp
  src/widget/wsearchlineedit.cpp
  src/widget/wsearchrelatedtracksmenu.cpp
  src/widget/wsingletoncontainer.cpp
  src/widget/wsizeawarestack.cpp
  src/widget/wskincolor.cpp
  src/widget/wslidercomposed.cpp
  src/widget/wspinny.cpp
  src/widget/wspinnybase.cpp
  src/widget/wsplitter.cpp
  src/widget/wstarrating.cpp
  src/widget/wstatuslight.cpp
  src/widget/wtime.cpp
  src/widget/wtrackmenu.cpp
  src/widget/wtrackproperty.cpp
  src/widget/wtracktableview.cpp
  src/widget/wtracktableviewheader.cpp
  src/widget/wtrackwidgetgroup.cpp
  src/widget/wvumeter.cpp
  src/widget/wvumeterbase.cpp
  src/widget/wvumeterlegacy.cpp
  src/widget/wwaveformviewer.cpp
  src/widget/wwidget.cpp
  src/widget/wwidgetgroup.cpp
  src/widget/wwidgetstack.cpp
)
set(MIXXX_COMMON_PRECOMPILED_HEADER
  src/util/assert.h
)
set(MIXXX_LIB_PRECOMPILED_HEADER
  src/audio/frame.h
  src/audio/signalinfo.h
  src/audio/streaminfo.h
  src/audio/types.h
  src/control/control.h
  src/control/controlaudiotaperpot.h
  src/control/controlbehavior.h
  src/control/controlbuttonmode.h
  src/control/controlcompressingproxy.h
  src/control/controleffectknob.h
  src/control/controlencoder.h
  src/control/controlindicator.h
  src/control/controlindicatortimer.h
  src/control/controllinpotmeter.h
  src/control/controllogpotmeter.h
  src/control/controlmodel.h
  src/control/controlobject.h
  src/control/controlobjectscript.h
  src/control/controlpotmeter.h
  src/control/controlproxy.h
  src/control/controlpushbutton.h
  src/control/controlsortfiltermodel.h
  src/control/controlttrotary.h
  src/control/controlvalue.h
  src/control/convert.h
  src/control/pollingcontrolproxy.h
  src/controllers/defs_controllers.h
  src/defs_urls.h
  src/effects/defs.h
  src/engine/channelhandle.h
  src/engine/engine.h
  src/errordialoghandler.h
  src/track/track.h
  src/track/track_decl.h
  src/track/trackid.h
  src/track/trackinfo.h
  src/track/trackiterator.h
  src/track/trackmetadata.h
  src/track/tracknumbers.h
  src/track/trackrecord.h
  src/track/trackref.h
  src/util/always_false_v.h
  src/util/alphabetafilter.h
  src/util/battery/battery.h
  src/util/cache.h
  src/util/circularbuffer.h
  src/util/class.h
  src/util/cmdlineargs.h
  src/util/color/color.h
  src/util/color/colorpalette.h
  src/util/color/predefinedcolorpalettes.h
  src/util/color/rgbcolor.h
  src/util/colorcomponents.h
  src/util/compatibility/qatomic.h
  src/util/compatibility/qbytearray.h
  src/util/compatibility/qhash.h
  src/util/compatibility/qmutex.h
  src/util/console.h
  src/util/counter.h
  src/util/datetime.h
  src/util/db/dbconnection.h
  src/util/db/dbconnectionpool.h
  src/util/db/dbconnectionpooled.h
  src/util/db/dbconnectionpooler.h
  src/util/db/dbentity.h
  src/util/db/dbfieldindex.h
  src/util/db/dbid.h
  src/util/db/dbnamedentity.h
  src/util/db/fwdsqlquery.h
  src/util/db/fwdsqlqueryselectresult.h
  src/util/db/sqlite.h
  src/util/db/sqllikewildcards.h
  src/util/db/sqlqueryfinisher.h
  src/util/db/sqlstorage.h
  src/util/db/sqlstringformatter.h
  src/util/db/sqlsubselectmode.h
  src/util/db/sqltransaction.h
  src/util/debug.h
  src/util/defs.h
  src/util/denormalsarezero.h
  src/util/desktophelper.h
  src/util/dnd.h
  src/util/duration.h
  src/util/event.h
  src/util/experiment.h
  src/util/fifo.h
  src/util/file.h
  src/util/fileaccess.h
  src/util/fileinfo.h
  src/util/filename.h
  src/util/font.h
  src/util/fpclassify.h
  src/util/gitinfostore.h
  src/util/imagefiledata.h
  src/util/imageutils.h
  src/util/indexrange.h
  src/util/itemiterator.h
  src/util/lcs.h
  src/util/logger.h
  src/util/logging.h
  src/util/mac.h
  src/util/macros.h
  src/util/math.h
  src/util/messagepipe.h
  src/util/movinginterquartilemean.h
  src/util/mutex.h
  src/util/optional.h
  src/util/painterscope.h
  src/util/parented_ptr.h
  src/util/path.h
  src/util/performancetimer.h
  src/util/platform.h
  src/util/qt.h
  src/util/quuid.h
  src/util/rampingvalue.h
  src/util/rangelist.h
  src/util/readaheadsamplebuffer.h
  src/util/regex.h
  src/util/rescaler.h
  src/util/ringdelaybuffer.h
  src/util/rotary.h
  src/util/runtimeloggingcategory.h
  src/util/safelywritablefile.h
  src/util/sample.h
  src/util/sample_autogen.h
  src/util/samplebuffer.h
  src/util/sandbox.h
  src/util/scopedoverridecursor.h
  src/util/screensaver.h
  src/util/screensavermanager.h
  src/util/semanticversion.h
  src/util/singleton.h
  src/util/span.h
  src/util/stat.h
  src/util/statmodel.h
  src/util/statsmanager.h
  src/util/string.h
  src/util/stringformat.h
  src/util/tapfilter.h
  src/util/task.h
  src/util/taskmonitor.h
  src/util/thread_affinity.h
  src/util/thread_annotations.h
  src/util/threadcputimer.h
  src/util/time.h
  src/util/timer.h
  src/util/trace.h
  src/util/translations.h
  src/util/types.h
  src/util/unique_ptr_vector.h
  src/util/valuetransformer.h
  src/util/versionstore.h
  src/util/widgethelper.h
  src/util/workerthread.h
  src/util/workerthreadscheduler.h
  src/util/xml.h
)
if (NOT QML)
  target_sources(mixxx-lib PRIVATE
    # The following sources need to be in the QML target in order to get QML_ELEMENT properly interpreted.
    # However, if we build Mixxx without QML support, these are still required, so it gets appended to the
    # main target
    src/control/controlmodel.cpp
    src/control/controlsortfiltermodel.cpp
  )
else()
  target_sources(mixxx-lib PRIVATE
    # The following source depends of QML being available but aren't part of the new QML UI
    src/controllers/rendering/controllerrenderingengine.cpp
    src/controllers/controllerenginethreadcontrol.cpp
    src/controllers/controllerscreenpreview.cpp
  )
endif()
if(QOPENGL)
  target_sources(mixxx-lib PRIVATE
    src/shaders/endoftrackshader.cpp
    src/shaders/slipmodeshader.cpp
    src/shaders/patternshader.cpp
    src/shaders/rgbashader.cpp
    src/shaders/rgbshader.cpp
    src/shaders/shader.cpp
    src/shaders/textureshader.cpp
    src/shaders/unicolorshader.cpp
    src/shaders/vinylqualityshader.cpp
    src/util/opengltexture2d.cpp
    src/waveform/renderers/allshader/digitsrenderer.cpp
    src/waveform/renderers/allshader/matrixforwidgetgeometry.cpp
    src/waveform/renderers/allshader/waveformrenderbackground.cpp
    src/waveform/renderers/allshader/waveformrenderbeat.cpp
    src/waveform/renderers/allshader/waveformrenderer.cpp
    src/waveform/renderers/allshader/waveformrendererendoftrack.cpp
    src/waveform/renderers/allshader/waveformrendererslipmode.cpp
    src/waveform/renderers/allshader/waveformrendererfiltered.cpp
    src/waveform/renderers/allshader/waveformrendererhsv.cpp
    src/waveform/renderers/allshader/waveformrendererpreroll.cpp
    src/waveform/renderers/allshader/waveformrendererrgb.cpp
    src/waveform/renderers/allshader/waveformrenderertextured.cpp
    src/waveform/renderers/allshader/waveformrenderersignalbase.cpp
    src/waveform/renderers/allshader/waveformrenderersimple.cpp
    src/waveform/renderers/allshader/waveformrendermark.cpp
    src/waveform/renderers/allshader/waveformrendermarkrange.cpp
    src/waveform/widgets/allshader/waveformwidget.cpp
    src/widget/openglwindow.cpp
    src/widget/tooltipqopengl.cpp
    src/widget/wglwidgetqopengl.cpp
    src/widget/winitialglwidget.cpp
    src/widget/wspinnyglsl.cpp
    src/widget/wvumeterglsl.cpp
  )
else()
  target_sources(mixxx-lib PRIVATE
    src/waveform/renderers/qtvsynctestrenderer.cpp
    src/waveform/renderers/qtwaveformrendererfilteredsignal.cpp
    src/waveform/renderers/qtwaveformrenderersimplesignal.cpp
    src/widget/wglwidgetqglwidget.cpp
  )
endif()

set_source_files_properties(src/util/moc_included_test.cpp PROPERTIES SKIP_PRECOMPILE_HEADERS ON)

set_target_properties(mixxx-lib PROPERTIES AUTOMOC ON AUTOUIC ON CXX_CLANG_TIDY "${CLANG_TIDY}")
target_include_directories(mixxx-lib PUBLIC src "${CMAKE_CURRENT_BINARY_DIR}/src")
if(UNIX AND NOT APPLE)
  target_sources(mixxx-lib PRIVATE src/util/rlimit.cpp)
  set(MIXXX_SETTINGS_PATH ".mixxx/")
endif()

if(APPLE)
  enable_language(OBJC OBJCXX)

  # Enable Automatic Reference Counting (ARC) when compiling Objective-C(++).
  # This frees us from having to worry about memory management when interfacing
  # with Apple frameworks (e.g. as in itunesmacosimporter.mm) since the compiler
  # will automatically insert retain/release calls on Objective-C objects.
  target_compile_options(mixxx-lib PUBLIC -fobjc-arc)

  # Disable deprecation warnings for OpenGL on macOS as we won't switch to
  # Apple's Metal API in the foreseeable future.
  target_compile_definitions(mixxx-lib PUBLIC GL_SILENCE_DEPRECATION)

  target_sources(mixxx-lib PRIVATE
    src/util/appleosversion.mm
  )

  if(IOS)
    target_sources(mixxx-lib PRIVATE
      src/soundio/soundmanagerios.mm
      src/util/screensaverios.mm
    )
  else()
    target_sources(mixxx-lib PRIVATE
      src/util/darkappearance.mm
    )

    option(MACOS_ITUNES_LIBRARY "Native macOS iTunes/Music.app library integration" ON)
    if(MACOS_ITUNES_LIBRARY)
      target_sources(mixxx-lib PRIVATE
        src/library/itunes/itunesmacosimporter.mm
      )
      target_link_libraries(mixxx-lib PRIVATE "-weak_framework iTunesLibrary")
      target_compile_definitions(mixxx-lib PUBLIC __MACOS_ITUNES_LIBRARY__)
    endif()
  endif()

  option(AU_EFFECTS "Audio Unit (AU) effects integration" ON)
  if(AU_EFFECTS)
    target_sources(mixxx-lib PRIVATE
      src/effects/backends/audiounit/audiounitbackend.mm
      src/effects/backends/audiounit/audiounitmanager.mm
      src/effects/backends/audiounit/audiouniteffectprocessor.mm
      src/effects/backends/audiounit/audiounitmanifest.mm
    )
    target_link_libraries(mixxx-lib PRIVATE
      "-weak_framework AudioToolbox"
      "-weak_framework AVFAudio"
    )
    target_compile_definitions(mixxx-lib PUBLIC __AU_EFFECTS__)
  endif()
endif()

if(EMSCRIPTEN)
  # We need asyncify to support asynchronous calls (e.g. QDialog::exec)
  # when targeting Emscripten/WebAssembly.
  # See https://doc.qt.io/qt-6/wasm.html#asyncify
  target_link_options(mixxx-lib PUBLIC -sASYNCIFY)
endif()

# QML Debugging
if(CMAKE_BUILD_TYPE STREQUAL "Debug")
  target_compile_definitions(mixxx-lib PUBLIC QT_QML_DEBUG)
  message(STATUS "Enabling QML Debugging! This poses a security risk as Mixxx will open a TCP port for debugging")
endif()

option(WARNINGS_PEDANTIC "Let the compiler show even more warnings" OFF)
if(MSVC)
  if(WARNINGS_PEDANTIC)
    target_compile_options(mixxx-lib PUBLIC /W4)
  else()
    target_compile_options(mixxx-lib PUBLIC
        /W3  # Warning Level 3 (production quality)
        /wd4200 # C4200: nonstandard extension used: zero-sized array in struct/union
                # Note: Even with CMAKE_C_STANDARD = 99 MSVC does not complain about C99 flexible array members
    )
    target_compile_definitions(mixxx-lib PUBLIC _SILENCE_CXX17_ITERATOR_BASE_CLASS_DEPRECATION_WARNING _CRT_SECURE_NO_WARNINGS)
  endif()
else()
  # TODO: Add -Wtrampolines, not yet supported by clazy
  target_compile_options(mixxx-lib PUBLIC -Wall -Wextra $<$<COMPILE_LANGUAGE:CXX>:-Woverloaded-virtual> -Wfloat-conversion -Werror=return-type -Wformat=2 -Wformat-security -Wvla -Wundef)
  if(WARNINGS_PEDANTIC)
    target_compile_options(mixxx-lib PUBLIC -pedantic)
  endif()
endif()

option(INFO_VECTORIZE "Let the compiler show vectorized loops" OFF)
if (INFO_VECTORIZE)
    if(MSVC)
        target_compile_options(mixxx-lib PUBLIC /Qvec-report:1)
    elseif(GNU_GCC)
        target_compile_options(mixxx-lib PUBLIC -fopt-info-vec-optimized)
    elseif(LLVM_CLANG)
        target_compile_options(mixxx-lib PUBLIC -Rpass=loop-vectorize)
    else()
        message(STATUS "INFO_VECTORIZE not implemented for this compiler.")
    endif()
endif()

option(RELATIVE_MACRO_PATHS "Relativize __FILE__ paths" ON)
if(RELATIVE_MACRO_PATHS)
  if(NOT MSVC)
    target_compile_options(mixxx-lib PUBLIC "-fmacro-prefix-map=${CMAKE_SOURCE_DIR}=.")
  endif()
endif()

option(WARNINGS_FATAL "Fail if compiler generates a warning" OFF)
if(WARNINGS_FATAL)
  if(MSVC)
    target_compile_options(mixxx-lib PUBLIC /WX)
  else()
    target_compile_options(mixxx-lib PUBLIC -Werror)
  endif()
endif()

target_compile_definitions(mixxx-lib PUBLIC
  "${CMAKE_SYSTEM_PROCESSOR}"
  $<$<CONFIG:Debug>:MIXXX_BUILD_DEBUG>
  $<$<CONFIG:Debug>:MIXXX_DEBUG_ASSERTIONS_ENABLED>
  $<$<NOT:$<CONFIG:Debug>>:MIXXX_BUILD_RELEASE>
)

# Mac-specific options
#
# These options are OFF by default, and since they are only available on macOS,
# they are forcibly set to OFF on all other platforms.
cmake_dependent_option(MACOS_BUNDLE "Install files to proper locations to make an .app bundle" OFF "APPLE" OFF)
cmake_dependent_option(MACAPPSTORE "Build for Mac App Store" OFF "APPLE" OFF)
if(MACAPPSTORE)
  target_compile_definitions(mixxx-lib PUBLIC __MACAPPSTORE__)
endif()

# Windows-specific options
if(WIN32)
  # https://docs.microsoft.com/en-us/cpp/porting/modifying-winver-and-win32-winnt
  # _WIN32_WINNT_WIN7 = 0x0601
  target_compile_definitions(mixxx-lib PUBLIC WINVER=0x0601)
  target_compile_definitions(mixxx-lib PUBLIC _WIN32_WINNT=0x0601)
  if(MSVC)
    target_compile_definitions(mixxx-lib PUBLIC _USE_MATH_DEFINES)
  endif()
endif()

#
# Installation directories
#
set(MIXXX_INSTALL_BINDIR ".")
set(MIXXX_INSTALL_DATADIR ".")
set(MIXXX_INSTALL_DOCDIR "./doc")
set(MIXXX_INSTALL_LICENSEDIR "./doc")
if (APPLE AND MACOS_BUNDLE)
  set(MIXXX_INSTALL_BINDIR "${CMAKE_INSTALL_BINDIR}")
  set(MACOS_BUNDLE_NAME Mixxx CACHE STRING "The macOS app bundle and executable name")
  set(MACOS_BUNDLE_IDENTIFIER org.mixxx.mixxx CACHE STRING "The macOS app bundle identifier")
  set(MIXXX_INSTALL_PREFIX "${MACOS_BUNDLE_NAME}.app")
  set(MIXXX_INSTALL_DATADIR "${MIXXX_INSTALL_PREFIX}/Contents/Resources")
  set(MIXXX_INSTALL_DOCDIR "${MIXXX_INSTALL_DATADIR}")
  set(MIXXX_INSTALL_LICENSEDIR "${MIXXX_INSTALL_DATADIR}/licenses")
elseif (APPLE AND IOS)
  set(MIXXX_INSTALL_BINDIR "${CMAKE_INSTALL_BINDIR}")
  set(IOS_BUNDLE_NAME Mixxx CACHE STRING "The iOS app bundle and executable name")
  set(IOS_BUNDLE_IDENTIFIER org.mixxx.mixxx CACHE STRING "The iOS app bundle identifier")
elseif (UNIX)
  set(MIXXX_INSTALL_BINDIR "${CMAKE_INSTALL_BINDIR}")
  set(MIXXX_INSTALL_DATADIR "${CMAKE_INSTALL_DATADIR}/${CMAKE_PROJECT_NAME}")
  set(MIXXX_INSTALL_DOCDIR "${CMAKE_INSTALL_DOCDIR}")
  set(MIXXX_INSTALL_LICENSEDIR "${CMAKE_INSTALL_DOCDIR}")
endif()


if(WIN32)
  target_compile_definitions(mixxx-lib PUBLIC __WINDOWS__)

  # Helps prevent duplicate symbols
  target_compile_definitions(mixxx-lib PUBLIC _ATL_MIN_CRT)

  # Need this on Windows until we have UTF16 support in Mixxx use stl min max
  # defines
  # http://connect.microsoft.com/VisualStudio/feedback/details/553420/std-cpp-
  # max-and-std-cpp-min-not-available-in-visual-c-2010
  target_compile_definitions(mixxx-lib PUBLIC NOMINMAX UNICODE)

  # shoutidjc/shout.h checks for WIN32 to see if we are on Windows.
  target_compile_definitions(mixxx-lib PUBLIC WIN32)

  target_link_libraries(mixxx-lib PRIVATE comctl32 shell32)

  if(MSVC)
    target_link_options(mixxx-lib PUBLIC /entry:mainCRTStartup)
    # Force MSVS to generate a manifest (MSVC2010)
    target_link_options(mixxx-lib PUBLIC /manifest)
  endif()
elseif(UNIX)
  if(APPLE)
    target_compile_definitions(mixxx-lib PUBLIC __APPLE__)
  else()
    target_compile_definitions(mixxx-lib PUBLIC __UNIX__)
    if(CMAKE_SYSTEM_NAME STREQUAL Linux)
      target_compile_definitions(mixxx-lib PUBLIC __LINUX__)
    elseif(CMAKE_SYSTEM_NAME MATCHES "^.*BSD$")
      target_compile_definitions(mixxx-lib PUBLIC __BSD__)
    endif()
  endif()
endif()

# The mixxx executable
if(QT6)
  find_package(Qt6 COMPONENTS Core) # For Qt Core cmake functions
  # This is the first package form the environment, if this fails give hints how to install the environment
  if(NOT Qt6_FOUND)
     FATAL_ERROR_MISSING_ENV()
  endif()
  # qt_add_executable() is the recommended initial call for qt_finalize_target()
  # below that takes care of the correct object order in the resulting binary
  # According to https://doc.qt.io/qt-6/qt-finalize-target.html it is importand for
  # builds with Qt < 3.21
  qt_add_executable(mixxx WIN32 src/main.cpp MANUAL_FINALIZATION)
else()
  find_package(Qt5 COMPONENTS Core) # For Qt Core cmake functions
  # This is the first package form the environment, if this fails give hints how to install the environment
  if(NOT Qt5_FOUND)
     FATAL_ERROR_MISSING_ENV()
  endif()
  add_executable(mixxx WIN32 src/main.cpp)
endif()

set_target_properties(mixxx-lib PROPERTIES CXX_CLANG_TIDY "${CLANG_TIDY}")
target_link_libraries(mixxx PRIVATE mixxx-lib mixxx-gitinfostore)

#
# Installation and Packaging
#
if (APPLE)
  if (IOS)
    set(IOS_BUNDLE_VERSION "${CMAKE_PROJECT_VERSION}")
    set(IOS_BUNDLE_SHORTVERSION "${CMAKE_PROJECT_VERSION}")

    # https://stackoverflow.com/questions/54830302/how-to-add-the-copy-bundle-resources-phase-with-cmake-in-xcode
    # https://discourse.cmake.org/t/ios-resource-management/758/7
    file(GLOB IOS_RESOURCES res/**)
    list(APPEND IOS_RESOURCES packaging/ios/Assets.xcassets)
    target_sources(mixxx PUBLIC ${IOS_RESOURCES})
    set_source_files_properties(${IOS_RESOURCES} PROPERTIES MACOSX_PACKAGE_LOCATION Resources)
    source_group(Resources FILES ${IOS_RESOURCES})

    set(QT_IOS_LAUNCH_SCREEN "${CMAKE_CURRENT_SOURCE_DIR}/packaging/ios/LaunchScreen.storyboard")

    set_target_properties(mixxx PROPERTIES
      MACOSX_BUNDLE true
      OUTPUT_NAME "${IOS_BUNDLE_NAME}"
      MACOSX_BUNDLE_BUNDLE_NAME "${IOS_BUNDLE_NAME}"
      MACOSX_BUNDLE_INFO_PLIST "${CMAKE_CURRENT_SOURCE_DIR}/packaging/ios/Info.plist.in"
      MACOSX_BUNDLE_GUI_IDENTIFIER "${IOS_BUNDLE_IDENTIFIER}"
      XCODE_ATTRIBUTE_ASSETCATALOG_COMPILER_APPICON_NAME "AppIcon"
    )
  elseif (MACOS_BUNDLE)
    install(FILES "${CMAKE_CURRENT_SOURCE_DIR}/res/osx/application.icns" DESTINATION ${MIXXX_INSTALL_DATADIR})

    set(MACOS_BUNDLE_VERSION "${CMAKE_PROJECT_VERSION}")
    set(MACOS_BUNDLE_SHORTVERSION "${CMAKE_PROJECT_VERSION}")

    set_target_properties(mixxx PROPERTIES
        MACOSX_BUNDLE true
        OUTPUT_NAME "${MACOS_BUNDLE_NAME}"
        MACOSX_BUNDLE_INFO_PLIST "${CMAKE_CURRENT_SOURCE_DIR}/packaging/macos/Info.plist.in"
    )
  endif()
endif()

if(EMSCRIPTEN)
  # Package resources for the web using preloading.
  # This will generate a mixxx.data file containing all the resources.
  # See https://emscripten.org/docs/porting/files/packaging_files.html
  # TODO: Strip this down by only including what we need (i.e. no macOS/Linux packaging, ...)
  target_link_options(mixxx-lib PUBLIC "--preload-file=${CMAKE_CURRENT_SOURCE_DIR}/res@/res")
endif()

if(WIN32)
  set(CMAKE_INSTALL_SYSTEM_RUNTIME_DESTINATION "${MIXXX_INSTALL_BINDIR}")
  if(MSVC AND CMAKE_BUILD_TYPE STREQUAL "Debug")
    set(CMAKE_INSTALL_DEBUG_LIBRARIES true)
  endif()
  include(InstallRequiredSystemLibraries)
endif()

install(
  TARGETS
    mixxx
  RUNTIME DESTINATION
    "${MIXXX_INSTALL_BINDIR}"
  BUNDLE DESTINATION
    .
)

# Skins
install(
  DIRECTORY
    "${CMAKE_CURRENT_SOURCE_DIR}/res/skins"
  DESTINATION
    "${MIXXX_INSTALL_DATADIR}"
)

# Controller mappings
install(
  DIRECTORY
    "${CMAKE_CURRENT_SOURCE_DIR}/res/controllers"
  DESTINATION
    "${MIXXX_INSTALL_DATADIR}"
)

# Effect presets
install(
  DIRECTORY
    "${CMAKE_CURRENT_SOURCE_DIR}/res/effects"
  DESTINATION
    "${MIXXX_INSTALL_DATADIR}"
)

# Translation files
install(
  DIRECTORY
    "${CMAKE_CURRENT_SOURCE_DIR}/res/translations"
  DESTINATION
    "${MIXXX_INSTALL_DATADIR}"
  FILES_MATCHING PATTERN
    "*.qm"
)


# Font files
#
# Font installation is only enabled on Windows and macOS, because on Linux/BSD
# fonts should be installed via the package manager. Whenever a new font is
# added to Mixxx, its package name also needs to be added to
# tools/debian_buildenv.sh. If that font is not packaged on most distros, we
# need to re-enable font installation on Linux/BSD and exclude the packaged
# fonts here.
if(APPLE OR WIN32)
  install(
    DIRECTORY
      "${CMAKE_CURRENT_SOURCE_DIR}/res/fonts"
    DESTINATION
      "${MIXXX_INSTALL_DATADIR}"
  )
endif()

# Keyboard mapping(s)
install(
  DIRECTORY
    "${CMAKE_CURRENT_SOURCE_DIR}/res/keyboard"
  DESTINATION
    "${MIXXX_INSTALL_DATADIR}"
)

# Licenses
install(
  FILES
    "${CMAKE_CURRENT_SOURCE_DIR}/LICENSE"
    "${CMAKE_CURRENT_SOURCE_DIR}/COPYING"
  DESTINATION
    "${MIXXX_INSTALL_LICENSEDIR}"
)

# Documentation
install(
  FILES
    "${CMAKE_CURRENT_SOURCE_DIR}/README.md"
    "${CMAKE_CURRENT_SOURCE_DIR}/res/Mixxx-Keyboard-Shortcuts.pdf"
  DESTINATION
    "${MIXXX_INSTALL_DOCDIR}"
)
if(EXISTS "${CMAKE_CURRENT_SOURCE_DIR}/res/Mixxx-Manual.pdf")
  install(
    FILES
      "${CMAKE_CURRENT_SOURCE_DIR}/res/Mixxx-Manual.pdf"
    DESTINATION
      "${MIXXX_INSTALL_DOCDIR}"
  )
endif()

# Additional Linux-only files
if(UNIX AND NOT APPLE)
  # .desktop file for KDE/GNOME menu
  install(
    FILES
      "${CMAKE_CURRENT_SOURCE_DIR}/res/linux/org.mixxx.Mixxx.desktop"
    DESTINATION
      "${CMAKE_INSTALL_DATADIR}/applications"
  )

  # Icon files for menu entry
  install(
    DIRECTORY
      "${CMAKE_CURRENT_SOURCE_DIR}/res/images/icons/"
    DESTINATION
      "${CMAKE_INSTALL_DATADIR}/icons/hicolor"
    # This file is for Windows.
    PATTERN ic_mixxx.ico EXCLUDE
  )

  # .metainfo.xml file for KDE/GNOME AppStream initiative
  install(
    FILES
      "${CMAKE_CURRENT_SOURCE_DIR}/res/linux/org.mixxx.Mixxx.metainfo.xml"
    DESTINATION
      "${CMAKE_INSTALL_DATAROOTDIR}/metainfo"
  )

  option(INSTALL_USER_UDEV_RULES "Install user udev rule file for USB HID and Bulk controllers" ON)
  if(INSTALL_USER_UDEV_RULES)
    set(MIXXX_UDEVDIR "${MIXXX_INSTALL_DATADIR}/udev")
    if (CMAKE_INSTALL_PREFIX STREQUAL "/usr" OR CMAKE_INSTALL_PREFIX STREQUAL "/" )
      # /usr and / install prefixes at treated by cmake GNUInstallDirs as
      # synonym for "system location". In this case we can look up the correct udevdir
      # using pkg-config.
      # See: https://cmake.org/cmake/help/latest/module/GNUInstallDirs.html#special-cases
      find_package(PkgConfig)
      if (PKG_CONFIG_FOUND)
        pkg_check_modules( PKGCONFIG_UDEV udev)
        if (PKGCONFIG_UDEV_FOUND)
	  execute_process(
	    COMMAND ${PKG_CONFIG_EXECUTABLE} --variable=udevdir udev
            OUTPUT_VARIABLE PKGCONFIG_UDEVDIR
            OUTPUT_STRIP_TRAILING_WHITESPACE
          )
          if(PKGCONFIG_UDEVDIR)
	    file(TO_CMAKE_PATH "${PKGCONFIG_UDEVDIR}" MIXXX_UDEVDIR)
          endif()
        endif()
      endif()
    endif()
    if (MIXXX_UDEVDIR STREQUAL "${MIXXX_INSTALL_DATADIR}/udev")
      install(
        FILES
          "${CMAKE_CURRENT_SOURCE_DIR}/res/linux/mixxx-usb-uaccess.rules"
        DESTINATION
          "${MIXXX_UDEVDIR}/rules.d"
      )
      install(CODE "
      message(STATUS \"Important Note: Installation of udev rules\n\"
          \"The udev rule file for USB HID and Bulk controller permissions have been\n\"
          \"installed to:\n\"
          \"    ${MIXXX_UDEVDIR}/rules.d.\n\"
          \"If you are installing Mixxx from source for your own use, copy\n\"
          \"mixxx-usb-uaccess.rules to /etc/udev/rules.d/ and run:\n\"
          \"    udevadm control --reload-rules && udevadm trigger\n\"
          \"as root to load the rules.\n\"
          \"If you are building a package for a distribution, the correct directory for\n\"
          \"system rules is either /lib/udev/rules.d (e.g. Debian, Fedora) or\n\"
          \"/usr/lib/udev/rules.d (e.g. Arch Linux) with an appropriate priority prefix.\n\"
          \"Adjust your package script accordingly and set -DINSTALL_USER_UDEV_RULES=OFF\")
      ")
    else()
      install(
        FILES
          "${CMAKE_CURRENT_SOURCE_DIR}/res/linux/mixxx-usb-uaccess.rules"
        DESTINATION
          "${MIXXX_UDEVDIR}/rules.d"
        RENAME
          "69-mixxx-usb-uaccess.rules"
      )
    endif()
  endif()
endif()

if(MSVC)
  # install debug symbols if any were generated
  install(
    FILES $<TARGET_PDB_FILE:mixxx>
    CONFIGURATIONS Debug RelWithDebInfo
    DESTINATION "${MIXXX_INSTALL_BINDIR}"
    COMPONENT PDB # No spaces allowed
  )
endif()

if(WIN32 AND NOT QT6)
  # Qt 5 loads these ANGLE DLLs at runtime if the graphics driver is on the ignore list.
  # It does not work with Debug, because the debug version is compiled without the a d suffix
  find_package(unofficial-angle CONFIG REQUIRED)
  install(IMPORTED_RUNTIME_ARTIFACTS
    unofficial::angle::libEGL
    unofficial::angle::libGLESv2
    CONFIGURATIONS RelWithDebInfo Release
    DESTINATION "${MIXXX_INSTALL_BINDIR}"
    COMPONENT applocal)
  set(APPLOCAL_COMPONENT_DEFINED true)
endif()

#
# Tests
#

add_executable(mixxx-test
  src/test/analyserwaveformtest.cpp
  src/test/analyzersilence_test.cpp
  src/test/audiotaperpot_test.cpp
  src/test/autodjprocessor_test.cpp
  src/test/beatgridtest.cpp
  src/test/beatmaptest.cpp
  src/test/beatstest.cpp
  src/test/beatstranslatetest.cpp
  src/test/bpmtest.cpp
  src/test/bpmcontrol_test.cpp
  src/test/broadcastprofile_test.cpp
  src/test/broadcastsettings_test.cpp
  src/test/cache_test.cpp
  src/test/channelhandle_test.cpp
  src/test/chrono_clock_resolution_test.cpp
  src/test/colorconfig_test.cpp
  src/test/colormapperjsproxy_test.cpp
  src/test/colorpalette_test.cpp
  src/test/configobject_test.cpp
  src/test/controller_mapping_validation_test.cpp
  src/test/controller_mapping_settings_test.cpp
  src/test/controllers/controller_columnid_regression_test.cpp
  src/test/controllerscriptenginelegacy_test.cpp
  src/test/controlobjecttest.cpp
  src/test/controlobjectaliastest.cpp
  src/test/controlobjectscripttest.cpp
  src/test/controlpotmetertest.cpp
  src/test/coreservicestest.cpp
  src/test/coverartcache_test.cpp
  src/test/coverartutils_test.cpp
  src/test/cratestorage_test.cpp
  src/test/cue_test.cpp
  src/test/cuecontrol_test.cpp
  src/test/dbconnectionpool_test.cpp
  src/test/dbidtest.cpp
  src/test/directorydaotest.cpp
  src/test/duration_test.cpp
  src/test/durationutiltest.cpp
  #TODO: write useful tests for refactored effects system
  #src/test/effectchainslottest.cpp
  src/test/enginebufferscalelineartest.cpp
  src/test/enginebuffertest.cpp
  src/test/engineeffectsdelay_test.cpp
  src/test/enginefilterbiquadtest.cpp
  src/test/enginemixertest.cpp
  src/test/enginemicrophonetest.cpp
  src/test/enginesynctest.cpp
  src/test/fileinfo_test.cpp
  src/test/frametest.cpp
  src/test/globaltrackcache_test.cpp
  src/test/hotcuecontrol_test.cpp
  src/test/imageutils_test.cpp
  src/test/indexrange_test.cpp
  src/test/itunesxmlimportertest.cpp
  src/test/keyfactorytest.cpp
  src/test/keyutilstest.cpp
  src/test/lcstest.cpp
  src/test/learningutilstest.cpp
  src/test/libraryscannertest.cpp
  src/test/librarytest.cpp
  src/test/looping_control_test.cpp
  src/test/main.cpp
  src/test/mathutiltest.cpp
  src/test/metadatatest.cpp
  #TODO: make this build again
  #src/test/metaknob_link_test.cpp
  src/test/midicontrollertest.cpp
  src/test/mixxxtest.cpp
  src/test/mock_networkaccessmanager.cpp
  src/test/movinginterquartilemean_test.cpp
  src/test/musicbrainzrecordingstasktest.cpp
  src/test/nativeeffects_test.cpp
  src/test/performancetimer_test.cpp
  src/test/playcountertest.cpp
  src/test/playermanagertest.cpp
  src/test/playlisttest.cpp
  src/test/portmidicontroller_test.cpp
  src/test/portmidienumeratortest.cpp
  src/test/queryutiltest.cpp
  src/test/rangelist_test.cpp
  src/test/readaheadmanager_test.cpp
  src/test/replaygaintest.cpp
  src/test/rescalertest.cpp
  src/test/rgbcolor_test.cpp
  src/test/ringdelaybuffer_test.cpp
  src/test/samplebuffertest.cpp
  src/test/sampleutiltest.cpp
  src/test/schemamanager_test.cpp
  src/test/searchqueryparsertest.cpp
  src/test/seratobeatgridtest.cpp
  src/test/seratomarkerstest.cpp
  src/test/seratomarkers2test.cpp
  src/test/seratotagstest.cpp
  src/test/signalpathtest.cpp
  src/test/skincontext_test.cpp
  src/test/softtakeover_test.cpp
  src/test/soundproxy_test.cpp
  src/test/soundsourceproviderregistrytest.cpp
  src/test/sqliteliketest.cpp
  src/test/synccontroltest.cpp
  src/test/synctrackmetadatatest.cpp
  src/test/tableview_test.cpp
  src/test/taglibtest.cpp
  src/test/trackdao_test.cpp
  src/test/trackexport_test.cpp
  src/test/trackmetadata_test.cpp
  src/test/trackmetadataexport_test.cpp
  src/test/tracknumberstest.cpp
  src/test/trackreftest.cpp
  src/test/trackupdate_test.cpp
  src/test/uuid_test.cpp
  src/test/wbatterytest.cpp
  src/test/wpushbutton_test.cpp
  src/test/wwidgetstack_test.cpp
  src/test/waveform_upgrade_test.cpp
  src/util/moc_included_test.cpp
  src/test/helpers/log_test.cpp
)
if (QML)
  target_sources(mixxx-test PRIVATE
    src/test/controller_mapping_file_handler_test.cpp
    src/test/controllerrenderingengine_test.cpp
  )
endif()
find_package(GTest CONFIG REQUIRED)
set_target_properties(mixxx-test PROPERTIES AUTOMOC ON)
target_link_libraries(mixxx-test PRIVATE mixxx-lib mixxx-gitinfostore GTest::gtest GTest::gmock)

find_package(benchmark)
target_link_libraries(mixxx-test PRIVATE benchmark::benchmark)

#
# Resources
#
# Add resources to mixxx and mixxx-test binaries, not the mixxx-lib static
# library. Doing this would require initialization using Q_INIT_RESOURCE()
# calls that are not present at the moment. Further information can be found
# at: https://doc.qt.io/qt5/resources.html#using-resources-in-a-library
option(DOWNLOAD_MANUAL "Download Manual PDF from Mixxx website" OFF)
if(DOWNLOAD_MANUAL AND NOT EXISTS "${CMAKE_CURRENT_SOURCE_DIR}/res/Mixxx-Manual.pdf")
  set(MANUAL_URL "https://downloads.mixxx.org/manual/${CMAKE_PROJECT_VERSION_MAJOR}.${CMAKE_PROJECT_VERSION_MINOR}/mixxx-manual-${CMAKE_PROJECT_VERSION_MAJOR}.${CMAKE_PROJECT_VERSION_MINOR}-en.pdf")
  message(STATUS "Downloading manual from ${MANUAL_URL}...")
  file(DOWNLOAD
    "${MANUAL_URL}"
    "${CMAKE_CURRENT_BINARY_DIR}/res/Mixxx-Manual.pdf"
    SHOW_PROGRESS
    STATUS MANUAL_PDF_DOWNLOAD
    TLS_VERIFY ON
  )
  list(GET MANUAL_PDF_DOWNLOAD 0 MANUAL_PDF_DOWNLOAD_ERROR)
  if(NOT MANUAL_PDF_DOWNLOAD_ERROR EQUAL 0)
    list(GET MANUAL_PDF_DOWNLOAD 1 MANUAL_PDF_DOWNLOAD_MESSGAE)
    message(FATAL_ERROR "Manual PDF download failed with: "
        "${MANUAL_PDF_DOWNLOAD_MESSGAE} Code: ${MANUAL_PDF_DOWNLOAD_ERROR}. "
        "Either download it yourself and move it to "
        "'${CMAKE_CURRENT_SOURCE_DIR}/res/Mixxx-Manual.pdf' or "
        "reconfigure with -DDOWNLOAD_MANUAL=OFF to build without included "
        "manual.")
  endif()
  file(RENAME "${CMAKE_CURRENT_BINARY_DIR}/res/Mixxx-Manual.pdf" "${CMAKE_CURRENT_SOURCE_DIR}/res/Mixxx-Manual.pdf")
endif()

target_sources(mixxx PRIVATE res/mixxx.qrc)
set_target_properties(mixxx PROPERTIES AUTORCC ON)
target_sources(mixxx-test PRIVATE res/mixxx.qrc)
set_target_properties(mixxx-test PROPERTIES AUTORCC ON)

if (MIXXX_VERSION_PRERELEASE STREQUAL "")
   set(MIXXX_VERSION "${CMAKE_PROJECT_VERSION}")
else()
   set(MIXXX_VERSION "${CMAKE_PROJECT_VERSION}-${MIXXX_VERSION_PRERELEASE}")
endif()

get_target_property(MIXXX_BUILD_FLAGS mixxx-lib COMPILE_OPTIONS)

# uses CMAKE_PROJECT_VERSION MIXXX_VERSION_PRERELEASE MIXXX_BUILD_FLAGS
configure_file(src/version.h.in src/version.h @ONLY)

if(GIT_COMMIT_DATE AND NOT GIT_COMMIT_DATE MATCHES "^[0-9]*-[0-9]*-[0-9]*T[0-9]*\\:[0-9]*\\:[0-9]*[+-][0-9]*\\:[0-9]*$")
  message(FATAL_ERROR "GIT_COMMIT_DATE requires strict ISO 8601 format %Y-%m-%dT%H:%M:%SZ")
endif()

add_custom_target(mixxx-gitinfo
  # Note: We don't quote the paths in the command since CMake already inserts
  # escapes (which, if quoted, lead to paths wrongly containing backslashes).
  # See https://stackoverflow.com/questions/8925396/why-does-cmake-prefixes-spaces-with-backslashes-when-executing-a-command
  COMMAND ${CMAKE_COMMAND}
    -DGIT_DESCRIBE=${GIT_DESCRIBE}
    -DGIT_COMMIT_DATE=${GIT_COMMIT_DATE}
    -DINPUT_FILE=${CMAKE_CURRENT_SOURCE_DIR}/src/gitinfo.h.in
    -DOUTPUT_FILE=${CMAKE_CURRENT_BINARY_DIR}/src/gitinfo.h
    -P ${CMAKE_CURRENT_SOURCE_DIR}/cmake/scripts/gitinfo.cmake
  COMMENT "Update git version information in gitinfo.h"
  BYPRODUCTS "${CMAKE_CURRENT_BINARY_DIR}/src/gitinfo.h"
  WORKING_DIRECTORY "${CMAKE_CURRENT_SOURCE_DIR}"
)

add_library(mixxx-gitinfostore STATIC EXCLUDE_FROM_ALL
    src/util/gitinfostore.cpp
)
target_include_directories(mixxx-gitinfostore PUBLIC src ${CMAKE_BINARY_DIR}/src)
add_dependencies(mixxx-gitinfostore mixxx-gitinfo)

# Windows-only resource file
if(WIN32)
  string(TIMESTAMP MIXXX_YEAR "%Y")

  set(MIXXX_FILEVERSION "${CMAKE_PROJECT_VERSION_MAJOR},${CMAKE_PROJECT_VERSION_MINOR},${CMAKE_PROJECT_VERSION_PATCH}")
  set(MIXXX_PRODUCTVERSION "${MIXXX_FILEVERSION}")

  if(CMAKE_BUILD_TYPE STREQUAL "Debug")
    set(MIXXX_DEBUG 1)
  else()
    set(MIXXX_DEBUG 0)
  endif()

  if (MIXXX_VERSION_PRERELEASE STREQUAL "")
    set(MIXXX_PRERELEASE 0)
  else()
    set(MIXXX_PRERELEASE 1)
  endif()

  # uses MIXXX_YEAR MIXXX_FILEVERSION MIXXX_PRODUCTVERSION MIXXX_VERSION MIXXX_DEBUG MIXXX_PRERELEASE
  configure_file(
    "src/mixxx.rc.include.in"
    "src/mixxx.rc.include"
    @ONLY
  )
  add_dependencies(mixxx mixxx-gitinfo)

  target_sources(mixxx PRIVATE
    src/mixxx.rc
    "${CMAKE_CURRENT_BINARY_DIR}/src/mixxx.rc.include"
    "${CMAKE_CURRENT_BINARY_DIR}/src/gitinfo.h"
  )
  target_include_directories(mixxx PRIVATE "${CMAKE_CURRENT_SOURCE_DIR}")
endif()

# Chromaprint
find_package(Chromaprint REQUIRED)
target_link_libraries(mixxx-lib PRIVATE Chromaprint::Chromaprint)

# Locale Aware Compare for SQLite
find_package(SQLite3)
# For LOCALECOMPARE we call directly sqlite functions to the database opened by
# Qt. It only works without crashing when Mixxx links to the same sqlite
# library as Qt.
# This is difficult on macOS where system the SQLite can be installed and linked
# dynamically from various locations. There is no issue in case of static
# linking which would result in a duplicate symbol error.
if(NOT SQLite3_FOUND)
  set(LOCALECOMPARE_DEFAULT OFF)
else()
  is_static_library(SQLite3_IS_STATIC SQLite::SQLite3)
  if(SQLite3_IS_STATIC OR NOT APPLE)
    set(LOCALECOMPARE_DEFAULT ON)
  else()
    set(LOCALECOMPARE_DEFAULT OFF)
  endif()
endif()
cmake_dependent_option(LOCALECOMPARE "Locale Aware Compare support for SQLite" ON "LOCALECOMPARE_DEFAULT" OFF)
if(LOCALECOMPARE)
  if(NOT SQLite3_FOUND)
    message(FATAL_ERROR "Locale Aware Compare for SQLite requires libsqlite and its development headers.")
  endif()
  target_compile_definitions(mixxx-lib PUBLIC __SQLITE3__)
  target_link_libraries(mixxx-lib PRIVATE SQLite::SQLite3)
elseif(SQLite3_IS_STATIC)
  # in the static case we need to link SQLite3 uncoditionally
  target_link_libraries(mixxx-lib PRIVATE SQLite::SQLite3)
endif()

# Denon Engine Prime library export support (using libdjinterop)
option(ENGINEPRIME "Support for library export to Denon Engine Prime" ON)
if(ENGINEPRIME)
  # libdjinterop does not currently have a stable ABI, so we fetch sources for a specific tag, build here, and link
  # statically.  This situation should be reviewed once libdjinterop hits version 1.x.
  set(LIBDJINTEROP_VERSION 0.21.0)
  # Look whether an existing installation of libdjinterop matches the required version.
  find_package(DjInterop  ${LIBDJINTEROP_VERSION} EXACT CONFIG)
  if(NOT DjInterop_FOUND)
    find_package(DjInterop  ${LIBDJINTEROP_VERSION} EXACT MODULE)
  endif()

  if(DjInterop_FOUND)
    # An existing installation of djinterop is available.
    message(STATUS "STATIC link existing system installation of libdjinterop")
    target_link_libraries(mixxx-lib PUBLIC DjInterop::DjInterop)
  else()
    # On MacOS, Mixxx does not use system SQLite, so we will use libdjinterop's
    # embedded SQLite in such a case.
    if (APPLE AND NOT SQLite3_IS_STATIC)
      message(STATUS "Building libdjinterop sources (with embedded SQLite) fetched from GitHub")
      set(DJINTEROP_SYSTEM_SQLITE OFF)
    else()
      message(STATUS "Building libdjinterop sources (with system SQLite) fetched from GitHub")
      set(DJINTEROP_SYSTEM_SQLITE ON)
    endif()

    set(DJINTEROP_INSTALL_DIR "${CMAKE_CURRENT_BINARY_DIR}/lib/libdjinterop-install")
    set(DJINTEROP_LIBRARY "lib/${CMAKE_STATIC_LIBRARY_PREFIX}djinterop${CMAKE_STATIC_LIBRARY_SUFFIX}")

    # CMake does not pass lists of paths properly to external projects.
    # This is worked around by changing the list separator.
    string(REPLACE ";" "|" PIPE_DELIMITED_CMAKE_PREFIX_PATH "${CMAKE_PREFIX_PATH}")

    # For offline builds download the archive file from the URL and
    # copy it into DOWNLOAD_DIR under DOWNLOAD_NAME prior to starting
    # the configuration.
    ExternalProject_Add(libdjinterop
      URL
        "https://github.com/xsco/libdjinterop/archive/refs/tags/${LIBDJINTEROP_VERSION}.tar.gz"
        "https://launchpad.net/~xsco/+archive/ubuntu/djinterop/+sourcefiles/libdjinterop/${LIBDJINTEROP_VERSION}-0ubuntu1/libdjinterop_${LIBDJINTEROP_VERSION}.orig.tar.gz"
      URL_HASH SHA256=160d4e09b25e859816a6b664058e7c6bc5cd889adeb188a9721c2b65d2133641
      DOWNLOAD_DIR "${CMAKE_CURRENT_BINARY_DIR}/downloads"
      DOWNLOAD_NAME "libdjinterop-${LIBDJINTEROP_VERSION}.tar.gz"
      INSTALL_DIR ${DJINTEROP_INSTALL_DIR}
      LIST_SEPARATOR "|"
      CMAKE_ARGS
        -DBUILD_SHARED_LIBS=OFF
        -DCMAKE_SKIP_INSTALL_ALL_DEPENDENCY=ON
        -DCMAKE_BUILD_TYPE=${CMAKE_BUILD_TYPE}
        -DCMAKE_INSTALL_PREFIX:PATH=<INSTALL_DIR>
        -DCMAKE_PREFIX_PATH=${PIPE_DELIMITED_CMAKE_PREFIX_PATH}
        -DCMAKE_INSTALL_LIBDIR:PATH=lib
        -DCMAKE_MODULE_PATH:PATH=${CMAKE_MODULE_PATH}
        -$<IF:$<BOOL:${CMAKE_TOOLCHAIN_FILE}>,D,U>CMAKE_TOOLCHAIN_FILE:PATH=${CMAKE_TOOLCHAIN_FILE}
        -$<IF:$<BOOL:${CMAKE_OSX_DEPLOYMENT_TARGET}>,D,U>CMAKE_OSX_DEPLOYMENT_TARGET=${CMAKE_OSX_DEPLOYMENT_TARGET}
        -$<IF:$<BOOL:${CMAKE_OSX_ARCHITECTURES}>,D,U>CMAKE_OSX_ARCHITECTURES=${CMAKE_OSX_ARCHITECTURES}
        -DCMAKE_SYSTEM_PROCESSOR=${CMAKE_SYSTEM_PROCESSOR}
        -DCMAKE_SYSTEM_NAME=${CMAKE_SYSTEM_NAME}
        -DSYSTEM_SQLITE=${DJINTEROP_SYSTEM_SQLITE}
      BUILD_COMMAND ${CMAKE_COMMAND} --build . --target DjInterop
      BUILD_BYPRODUCTS <INSTALL_DIR>/${DJINTEROP_LIBRARY}
      EXCLUDE_FROM_ALL TRUE
    )

    # Since we have built libdjinterop from sources as a static library, its
    # transitive dependencies are not automatically recognised.  libdjinterop
    # depends on zlib and optionally sqlite3.  If libdjinterop was configured
    # to depend on system SQLite, Mixxx will already have the dependency.
    # But it does not have zlib, so we explicitly add that here.
    find_package(ZLIB 1.2.8 REQUIRED)
    # The include folder needs to already exist, otherwise INTERFACE_INCLUDE_DIRECTORIES will not be propagated
    file(MAKE_DIRECTORY "${DJINTEROP_INSTALL_DIR}/include")

    if(NOT CMAKE_GENERATOR STREQUAL "Ninja")
      # Required for 'CMakeFiles/mixxx-lib_autogen_timestamp_deps'
      # This tells 'make" that the libdjinterop is required for the djinterop library
      # BUILD_BYPRODUCTS work for Ninja only, while this workaround does not work for Ninja on macOS
      add_custom_command(
        OUTPUT "${DJINTEROP_INSTALL_DIR}/${DJINTEROP_LIBRARY}"
        DEPENDS libdjinterop
        COMMAND echo libdjinterop installed
      )
    endif()

    # Assemble a library based on the external project.
    add_library(mixxx-libdjinterop STATIC IMPORTED)
    set_target_properties(mixxx-libdjinterop PROPERTIES
      INTERFACE_INCLUDE_DIRECTORIES "${DJINTEROP_INSTALL_DIR}/include"
      INTERFACE_LINK_LIBRARIES ZLIB::ZLIB
      IMPORTED_LOCATION "${DJINTEROP_INSTALL_DIR}/${DJINTEROP_LIBRARY}"
    )
    add_dependencies(mixxx-libdjinterop libdjinterop)
    target_link_libraries(mixxx-lib PRIVATE mixxx-libdjinterop)
  endif()

  # Include conditional sources only required with Engine Prime export support.
  target_sources(mixxx-lib PRIVATE
    src/library/export/dlglibraryexport.cpp
    src/library/export/engineprimeexportjob.cpp
    src/library/export/libraryexporter.cpp)
  target_compile_definitions(mixxx-lib PUBLIC __ENGINEPRIME__)
endif()

# Ebur128
find_package(Ebur128 REQUIRED)
target_link_libraries(mixxx-lib PRIVATE Ebur128::Ebur128)

# FidLib
add_library(fidlib STATIC EXCLUDE_FROM_ALL lib/fidlib/fidlib.c)
if(MSVC)
  target_compile_definitions(fidlib PRIVATE T_MSVC)
  target_compile_definitions(fidlib PRIVATE _USE_MATH_DEFINES)
  target_compile_options(fidlib PRIVATE /W3)
elseif(MINGW)
  target_compile_definitions(fidlib PRIVATE T_MINGW)
  target_compile_options(fidlib PRIVATE -fno-finite-math-only -Wall -Wextra -Wfloat-conversion -Werror=return-type)
else()
  target_compile_definitions(fidlib PRIVATE T_LINUX)
  target_compile_options(fidlib PRIVATE -fno-finite-math-only -Wall -Wextra -Wfloat-conversion -Werror=return-type)
endif()
target_include_directories(mixxx-lib SYSTEM PUBLIC lib/fidlib)
target_link_libraries(mixxx-lib PRIVATE fidlib)

# Create a list from CMAKE_PREFIX_PATH with an alternate separator
# This is required to forward CMAKE_PREFIX_PATH in ExternalProject_Add()
# using the LIST_SEPARATOR option
string(REPLACE ";" "|" CMAKE_PREFIX_PATH_ALT_SEP "${CMAKE_PREFIX_PATH}")

# KeyFinder
option(KEYFINDER "KeyFinder support" ON)
if(KEYFINDER)
  set(MIN_LIBKEYFINDER_VERSION 2.2.4)
  set(FETCH_LIBKEYFINDER_VERSION 2.2.8)
  find_package(KeyFinder ${MIN_LIBKEYFINDER_VERSION})
  if (KeyFinder_FOUND)
    target_link_libraries(mixxx-lib PRIVATE KeyFinder::KeyFinder)
  else()
    # If KeyFinder is built statically, we need FFTW
    find_package(FFTW REQUIRED)
    set(KeyFinder_INSTALL_DIR "${CMAKE_CURRENT_BINARY_DIR}/lib/keyfinder-install")
    set(KeyFinder_LIBRARY "${CMAKE_INSTALL_LIBDIR}/${CMAKE_STATIC_LIBRARY_PREFIX}keyfinder${CMAKE_STATIC_LIBRARY_SUFFIX}")

    # CMake does not pass lists of paths properly to external projects.
    # This is worked around by changing the list separator.
    string(REPLACE ";" "|" PIPE_DELIMITED_CMAKE_PREFIX_PATH "${CMAKE_PREFIX_PATH}")

    # For offline builds download the archive file from the URL and
    # copy it into DOWNLOAD_DIR under DOWNLOAD_NAME prior to starting
    # the configuration.
    ExternalProject_Add(libkeyfinder
      URL "https://github.com/mixxxdj/libkeyfinder/archive/refs/tags/${FETCH_LIBKEYFINDER_VERSION}.zip"
      URL_HASH SHA256=4f10e9e5673d948776e47e78273fa4d61408155cb0e210af1538c83222f285d4
      DOWNLOAD_DIR "${CMAKE_CURRENT_BINARY_DIR}/downloads"
      DOWNLOAD_NAME "libkeyfinder-${FETCH_LIBKEYFINDER_VERSION}.zip"
      INSTALL_DIR "${KeyFinder_INSTALL_DIR}"
      LIST_SEPARATOR "|"
      CMAKE_ARGS
        -DBUILD_SHARED_LIBS=OFF
        -DCMAKE_SKIP_INSTALL_ALL_DEPENDENCY=ON
        -DCMAKE_BUILD_TYPE=${CMAKE_BUILD_TYPE}
        -DCMAKE_INSTALL_PREFIX:PATH=<INSTALL_DIR>
        -DCMAKE_PREFIX_PATH=${PIPE_DELIMITED_CMAKE_PREFIX_PATH}
        -DCMAKE_INSTALL_LIBDIR=${CMAKE_INSTALL_LIBDIR}
        -$<IF:$<BOOL:${CMAKE_TOOLCHAIN_FILE}>,D,U>CMAKE_TOOLCHAIN_FILE:PATH=${CMAKE_TOOLCHAIN_FILE}
        -$<IF:$<BOOL:${CMAKE_OSX_DEPLOYMENT_TARGET}>,D,U>CMAKE_OSX_DEPLOYMENT_TARGET=${CMAKE_OSX_DEPLOYMEN_TARGET}
        -$<IF:$<BOOL:${CMAKE_OSX_ARCHITECTURES}>,D,U>CMAKE_OSX_ARCHITECTURES=${CMAKE_OSX_ARCHITECTURES}
        -DCMAKE_SYSTEM_PROCESSOR=${CMAKE_SYSTEM_PROCESSOR}
        -DCMAKE_SYSTEM_NAME=${CMAKE_SYSTEM_NAME}
        -DBUILD_TESTING=OFF
      BUILD_COMMAND ${CMAKE_COMMAND} --build .
      BUILD_BYPRODUCTS <INSTALL_DIR>/${KeyFinder_LIBRARY}
      EXCLUDE_FROM_ALL TRUE
      LIST_SEPARATOR |
    )

    # This is a bit of a hack to make sure that the include directory actually
    # exists when configuring the build.
    # ExternalProject_Add() will create it
    # at compile time, but CMake already
    # checks that all directories passed to
    # target_include_directories() exist
    # during configuration and will throw
    # an error if not.
    file(MAKE_DIRECTORY "${KeyFinder_INSTALL_DIR}/include")

    if(NOT CMAKE_GENERATOR STREQUAL "Ninja")
      # Required for 'CMakeFiles/mixxx-lib_autogen_timestamp_deps'
      # This tells 'make" that the libkeyfinder is required for the mixxx-keyfinder library
      # BUILD_BYPRODUCTS work for Ninja only, while this workaround does not work for Ninja on macOS
      add_custom_command(
        OUTPUT "${KeyFinder_INSTALL_DIR}/${KeyFinder_LIBRARY}"
        DEPENDS libkeyfinder
        COMMAND echo libkeyfinder installed
      )
    endif()

    add_library(mixxx-keyfinder STATIC IMPORTED)
    add_dependencies(mixxx-keyfinder libkeyfinder)
    set_target_properties(mixxx-keyfinder PROPERTIES IMPORTED_LOCATION "${KeyFinder_INSTALL_DIR}/${KeyFinder_LIBRARY}")
    target_link_libraries(mixxx-keyfinder INTERFACE FFTW::FFTW)
    target_include_directories(mixxx-keyfinder INTERFACE "${KeyFinder_INSTALL_DIR}/include")
    target_link_libraries(mixxx-lib PRIVATE mixxx-keyfinder)
  endif()

  target_sources(mixxx-lib PRIVATE src/analyzer/plugins/analyzerkeyfinder.cpp)
  target_compile_definitions(mixxx-lib PUBLIC __KEYFINDER__)
endif()

# FLAC
find_package(FLAC REQUIRED)
target_link_libraries(mixxx-lib PRIVATE FLAC::FLAC)

# FpClassify This is a wrapper around the fpclassify function that prevents
# inlining It is compiled without optimization and allows to use these function
# from -ffast-math optimized objects. The MSVC option /fp:fast does not suffer this issue
add_library(FpClassify STATIC EXCLUDE_FROM_ALL src/util/fpclassify.cpp)

if (CMAKE_CXX_COMPILER_ID MATCHES "Clang" AND CMAKE_CXX_SIMULATE_ID MATCHES "MSVC")
  target_compile_options(FpClassify PRIVATE /fp:precise)
elseif(GNU_GCC OR LLVM_CLANG)
  # The option `-ffp-contract=on` must precede `-fno-fast-math`
  # to silence a warning on Clang 14
  target_compile_options(FpClassify PRIVATE -ffp-contract=on -fno-fast-math)
endif()
target_link_libraries(mixxx-lib PRIVATE FpClassify)

# LAME
find_package(mp3lame REQUIRED)
target_link_libraries(mixxx-lib PRIVATE mp3lame::mp3lame)

add_library(rekordbox_metadata STATIC EXCLUDE_FROM_ALL
  lib/rekordbox-metadata/rekordbox_pdb.cpp
  lib/rekordbox-metadata/rekordbox_anlz.cpp
)
target_include_directories(rekordbox_metadata SYSTEM PUBLIC lib/rekordbox-metadata)
target_link_libraries(mixxx-lib PRIVATE rekordbox_metadata)

#silence "enumeration values not handled in switch" in generated code
if(CMAKE_CXX_COMPILER_ID MATCHES "GNU|Clang")
    target_compile_options(rekordbox_metadata PRIVATE -Wno-switch)
elseif(CMAKE_CXX_COMPILER_ID MATCHES "MSVC")
    target_compile_options(rekordbox_metadata PRIVATE /w44063)
endif()

# Kaitai for reading Rekordbox libraries
add_library(Kaitai STATIC EXCLUDE_FROM_ALL
  lib/kaitai/kaitai/kaitaistream.cpp
)
target_include_directories(Kaitai SYSTEM PUBLIC lib/kaitai)
target_compile_definitions(Kaitai PRIVATE KS_STR_ENCODING_NONE)
target_link_libraries(rekordbox_metadata PRIVATE Kaitai)
target_link_libraries(mixxx-lib PRIVATE Kaitai)

# For determining MP3 timing offset cases in Rekordbox library feature
add_library(MP3GuessEnc STATIC EXCLUDE_FROM_ALL
  lib/mp3guessenc-0.27.4/mp3guessenc.c
  lib/mp3guessenc-0.27.4/tags.c
  lib/mp3guessenc-0.27.4/decode.c
  lib/mp3guessenc-0.27.4/bit_utils.c
)
if(WIN32)
  target_compile_definitions(MP3GuessEnc PRIVATE __WINDOWS__ _CRT_SECURE_NO_WARNINGS)
endif()
target_include_directories(MP3GuessEnc SYSTEM PUBLIC lib/mp3guessenc-0.27.4)
target_link_libraries(mixxx-lib PRIVATE MP3GuessEnc)

# OpenGL
if(IOS)
  target_link_libraries(mixxx-lib PRIVATE "-framework OpenGLES")
  target_compile_definitions(mixxx-lib PUBLIC QT_OPENGL_ES_2)
else()
  if(APPLE)
    # Prefer the system-provided OpenGL framework on macOS to avoid accidentally
    # linking some other implementation, e.g. /usr/X11R6/lib/libGL.dylib if the
    # user has XQuartz installed, due to vcpkg setting CMAKE_FIND_FRAMEWORK to
    # LAST (see https://cmake.org/cmake/help/latest/variable/CMAKE_FIND_FRAMEWORK.html)
    set(_previous_find_framework ${CMAKE_FIND_FRAMEWORK})
    set(CMAKE_FIND_FRAMEWORK FIRST)
  endif()
  set(OpenGL_GL_PREFERENCE "GLVND")
  find_package(OpenGL REQUIRED)
  if(EMSCRIPTEN)
    # Emscripten's FindOpenGL.cmake does not create OpenGL::GL
    target_link_libraries(mixxx-lib PRIVATE ${OPENGL_gl_LIBRARY})
    target_compile_definitions(mixxx-lib PUBLIC QT_OPENGL_ES_2)
    # Require WebGL 2.0 (for a WebGL-friendly subset of OpenGL ES 3.0) and
    # enable full OpenGL ES 2.0 emulation as per
    # https://emscripten.org/docs/porting/multimedia_and_graphics/OpenGL-support.html
    target_link_options(mixxx-lib PUBLIC -sMIN_WEBGL_VERSION=2 -sMAX_WEBGL_VERSION=2 -sFULL_ES2=1)
  else()
    target_link_libraries(mixxx-lib PRIVATE OpenGL::GL)
  endif()
  if(APPLE)
    # Restore the previous CMAKE_FIND_FRAMEWORK value
    set(CMAKE_FIND_FRAMEWORK ${_previous_find_framework})
  endif()
endif()

# Ogg
find_package(Ogg REQUIRED)
target_link_libraries(mixxx-lib PRIVATE Ogg::ogg)

# Vorbis
find_package(Vorbis REQUIRED)
target_link_libraries(mixxx-lib PRIVATE Vorbis::vorbis Vorbis::vorbisenc Vorbis::vorbisfile)

# PortAudio
find_package(PortAudio REQUIRED)
target_link_libraries(mixxx-lib PUBLIC PortAudio::PortAudio)

# PortAudio Ring Buffer
add_library(PortAudioRingBuffer STATIC EXCLUDE_FROM_ALL
  lib/portaudio/pa_ringbuffer.c
)
target_include_directories(mixxx-lib SYSTEM PUBLIC lib/portaudio)
target_link_libraries(mixxx-lib PRIVATE PortAudioRingBuffer)

# PortMidi
option(PORTMIDI "Enable the PortMidi backend for MIDI controllers" ON)
if(PORTMIDI)
  target_compile_definitions(mixxx-lib PUBLIC __PORTMIDI__)
  find_package(PortMidi REQUIRED)
  target_include_directories(mixxx-lib SYSTEM PUBLIC ${PortMidi_INCLUDE_DIRS})
  target_link_libraries(mixxx-lib PRIVATE ${PortMidi_LIBRARIES})
  target_sources(mixxx-lib PRIVATE
    src/controllers/midi/portmidicontroller.cpp
    src/controllers/midi/portmidienumerator.cpp
  )
endif()

# Protobuf
add_subdirectory(src/proto)
target_link_libraries(mixxx-lib PUBLIC mixxx-proto)

# Rigtorp SPSC Queue
# https://github.com/rigtorp/SPSCQueue
target_include_directories(mixxx-lib SYSTEM PUBLIC lib/rigtorp/SPSCQueue/include)

# Qt
set(
  QT_COMPONENTS
    Concurrent
    Core
    Gui
    Network
    OpenGL
    PrintSupport
    Qml # for QJSEngine
    Sql
    Svg
    Test
    Widgets
    Xml
)
set(QT_EXTRA_COMPONENTS "")
if(QT6)
  find_package(QT 6.2 NAMES Qt6 COMPONENTS Core REQUIRED)
  list(APPEND QT_EXTRA_COMPONENTS "ShaderTools")
  list(APPEND QT_EXTRA_COMPONENTS "SvgWidgets")
  list(APPEND QT_EXTRA_COMPONENTS "Core5Compat")
else()
  find_package(QT 5.12 NAMES Qt5 COMPONENTS Core REQUIRED)
endif()
if(QML)
  list(APPEND QT_EXTRA_COMPONENTS "Quick")
  list(APPEND QT_EXTRA_COMPONENTS "LabsQmlModels")
  list(APPEND QT_EXTRA_COMPONENTS "QuickControls2")
  list(APPEND QT_EXTRA_COMPONENTS "QuickControls2Impl")
  list(APPEND QT_EXTRA_COMPONENTS "QuickLayouts")
  list(APPEND QT_EXTRA_COMPONENTS "QuickShapesPrivate")
  list(APPEND QT_EXTRA_COMPONENTS "QuickTemplates2")
  list(APPEND QT_EXTRA_COMPONENTS "QuickWidgets")
  list(APPEND QT_EXTRA_COMPONENTS "QmlWorkerScript")
  list(APPEND QT_EXTRA_COMPONENTS "ShaderTools")
endif()
find_package(Qt${QT_VERSION_MAJOR}
  COMPONENTS
    ${QT_COMPONENTS}
    ${QT_EXTRA_COMPONENTS}
  REQUIRED
)
# PUBLIC is required below to find included headers
foreach(COMPONENT ${QT_COMPONENTS})
  target_link_libraries(mixxx-lib PUBLIC Qt${QT_VERSION_MAJOR}::${COMPONENT})
endforeach()
if(QT_EXTRA_COMPONENTS)
  foreach(COMPONENT ${QT_EXTRA_COMPONENTS})
    target_link_libraries(mixxx-lib PUBLIC Qt${QT_VERSION_MAJOR}::${COMPONENT})
  endforeach()
endif()

if(QML)
  add_subdirectory(res/shaders)

  set(QT_QML_OUTPUT_DIRECTORY ${CMAKE_BINARY_DIR}/qml)
  qt_add_library(mixxx-qml-lib STATIC)
  foreach(COMPONENT ${QT_COMPONENTS})
    target_link_libraries(mixxx-qml-lib PUBLIC Qt${QT_VERSION_MAJOR}::${COMPONENT})
  endforeach()
  if(QT_EXTRA_COMPONENTS)
    foreach(COMPONENT ${QT_EXTRA_COMPONENTS})
      target_link_libraries(mixxx-qml-lib PUBLIC Qt${QT_VERSION_MAJOR}::${COMPONENT})
    endforeach()
  endif()
  set_target_properties(mixxx-qml-lib PROPERTIES AUTOMOC ON)
  qt_add_qml_module(mixxx-qml-lib
    URI Mixxx
    VERSION 1.0
    RESOURCE_PREFIX /mixxx.org/imports
    IMPORTS QtQuick
    QML_FILES
      res/qml/Mixxx/MathUtils.mjs
      res/qml/Mixxx/PlayerDropArea.qml
  )
  target_link_libraries(mixxx-lib PRIVATE mixxx-qml-lib)

  # FIXME: Currently we need to add these include directories due to
  # QTBUG-87221. We should figure out a better way to fix this.
  # See: https://bugreports.qt.io/browse/QTBUG-87221
  target_include_directories(mixxx-qml-lib PRIVATE src/control src/qml)
  target_include_directories(mixxx-qml-lib PUBLIC src/ ${CMAKE_BINARY_DIR}/src)
  target_include_directories(mixxx-qml-lib SYSTEM PUBLIC lib/rigtorp/SPSCQueue/include lib/portaudio)

  target_link_libraries(mixxx-qml-lib PUBLIC mixxx-proto)
  target_link_libraries(mixxx-qml-libplugin PUBLIC mixxx-proto)

  target_precompile_headers(mixxx-qml-lib PUBLIC
    ${MIXXX_COMMON_PRECOMPILED_HEADER}
  )

  target_link_libraries(mixxx-qml-lib PRIVATE mixxx-qml-libplugin)

  qt_add_library(mixxx-qml-mixxxcontrols STATIC)
  set_target_properties(mixxx-qml-mixxxcontrols PROPERTIES AUTOMOC ON)
  qt_add_qml_module(mixxx-qml-mixxxcontrols
    URI Mixxx.Controls
    VERSION 1.0
    RESOURCE_PREFIX /mixxx.org/imports
    OPTIONAL_IMPORTS Mixxx
    QML_FILES
      res/qml/Mixxx/Controls/Knob.qml
      res/qml/Mixxx/Controls/Slider.qml
      res/qml/Mixxx/Controls/Spinny.qml
      res/qml/Mixxx/Controls/WaveformOverviewHotcueMarker.qml
      res/qml/Mixxx/Controls/WaveformOverviewMarker.qml
      res/qml/Mixxx/Controls/WaveformOverview.qml
  )
  target_link_libraries(mixxx-qml-lib PRIVATE mixxx-qml-mixxxcontrolsplugin)

  target_sources(mixxx-qml-lib PRIVATE
    src/qml/asyncimageprovider.cpp
    src/qml/qmlapplication.cpp
    src/qml/qmlautoreload.cpp
    src/qml/qmlbeatsmodel.cpp
    src/qml/qmlcuesmodel.cpp
    src/qml/qmlcontrolproxy.cpp
    src/qml/qmlconfigproxy.cpp
    src/qml/qmldlgpreferencesproxy.cpp
    src/qml/qmleffectmanifestparametersmodel.cpp
    src/qml/qmleffectsmanagerproxy.cpp
    src/qml/qmleffectslotproxy.cpp
    src/qml/qmllibraryproxy.cpp
    src/qml/qmllibrarytracklistmodel.cpp
    src/qml/qmlplayermanagerproxy.cpp
    src/qml/qmlplayerproxy.cpp
    src/qml/qmlvisibleeffectsmodel.cpp
    src/qml/qmlchainpresetmodel.cpp
    src/qml/qmlwaveformoverview.cpp
    # The following sources need to be in this target to get QML_ELEMENT properly interpreted
    src/control/controlmodel.cpp
    src/control/controlsortfiltermodel.cpp
  )

  # qt_finalize_target takes care that the resources :/mixxx.org/imports/Mixxx/
  # and :/mixxx.org/imports/Mixxx/Controls are placed into beginning of the binary
  qt_finalize_target(mixxx)

  install(
    DIRECTORY
      "${CMAKE_CURRENT_SOURCE_DIR}/res/qml"
    DESTINATION
      "${MIXXX_INSTALL_DATADIR}"
  )

endif()

option(DEBUG_ASSERTIONS_FATAL "Fail if debug become true assertions" OFF)
if(DEBUG_ASSERTIONS_FATAL)
  target_compile_definitions(mixxx-lib PUBLIC MIXXX_DEBUG_ASSERTIONS_FATAL MIXXX_DEBUG_ASSERTIONS_ENABLED)
  if(QML)
    target_compile_definitions(mixxx-qml-lib PUBLIC MIXXX_DEBUG_ASSERTIONS_FATAL MIXXX_DEBUG_ASSERTIONS_ENABLED)
  endif()
  if (NOT CMAKE_BUILD_TYPE STREQUAL "Debug")
    message(STATUS "DEBUG_ASSERT statements have been enabled because DEBUG_ASSERTIONS_FATAL is ON.")
  endif()
endif()

if(EMSCRIPTEN)
  option(WASM_ASSERTIONS "Enable additional checks when targeting Emscripten/WebAssembly" OFF)
  if(WASM_ASSERTIONS)
    target_link_options(mixxx-lib PUBLIC -sASSERTIONS)
  endif()
endif()

target_compile_definitions(mixxx-lib PUBLIC QT_TABLET_SUPPORT QT_USE_QSTRINGBUILDER)
is_static_library(Qt_IS_STATIC Qt${QT_VERSION_MAJOR}::Core)
if(Qt_IS_STATIC)
  # NOTE(rryan): If you are adding a plugin here, you must also
  # update src/mixxxapplication.cpp to define a Q_IMPORT_PLUGIN
  # for it. Not all imageformats plugins are built as .libs when
  # building Qt statically on Windows. Check the build environment
  # to see exactly what's available as a standalone .lib vs linked
  # into Qt .libs by default.

  target_link_libraries(mixxx-lib PRIVATE
    # imageformats plugins
    Qt${QT_VERSION_MAJOR}::QGifPlugin
    Qt${QT_VERSION_MAJOR}::QICOPlugin
    Qt${QT_VERSION_MAJOR}::QJpegPlugin
    Qt${QT_VERSION_MAJOR}::QSvgPlugin

    # sqldrivers
    Qt${QT_VERSION_MAJOR}::QSQLiteDriverPlugin
  )

  if(EMSCRIPTEN)
    target_link_libraries(mixxx-lib PRIVATE
      Qt${QT_VERSION_MAJOR}::QWasmIntegrationPlugin
    )
  else()
    target_link_libraries(mixxx-lib PRIVATE
      # platform plugins
      Qt${QT_VERSION_MAJOR}::QOffscreenIntegrationPlugin
      Qt${QT_VERSION_MAJOR}::QMinimalIntegrationPlugin
    )
  endif()

  if(WIN32)
    target_link_libraries(mixxx-lib PRIVATE
      Qt${QT_VERSION_MAJOR}::QWindowsIntegrationPlugin
      Qt${QT_VERSION_MAJOR}::QWindowsVistaStylePlugin
    )
  endif()

  if(APPLE)
    if(IOS)
      target_link_libraries(mixxx-lib PRIVATE
        Qt${QT_VERSION_MAJOR}::QIOSIntegrationPlugin
      )
    else()
      target_link_libraries(mixxx-lib PRIVATE
        Qt${QT_VERSION_MAJOR}::QCocoaIntegrationPlugin
        Qt${QT_VERSION_MAJOR}::QMacStylePlugin
      )
    endif()
  endif()
else()
  if(QT6 AND (WIN32 OR APPLE))
    # Qt6 does not automatically install plugins like in Qt 5

    find_package(libjpeg-turbo CONFIG REQUIRED)
    install(IMPORTED_RUNTIME_ARTIFACTS
      # QJpegPlugin dependency
      libjpeg-turbo::jpeg
      DESTINATION "${MIXXX_INSTALL_DATADIR}"
      COMPONENT applocal)

    install(IMPORTED_RUNTIME_ARTIFACTS
      # platform plugins
      Qt${QT_VERSION_MAJOR}::QOffscreenIntegrationPlugin
      Qt${QT_VERSION_MAJOR}::QMinimalIntegrationPlugin
      DESTINATION "${MIXXX_INSTALL_DATADIR}/platforms"
      COMPONENT applocal)

    install(IMPORTED_RUNTIME_ARTIFACTS
      Qt${QT_VERSION_MAJOR}::QGifPlugin
      Qt${QT_VERSION_MAJOR}::QICOPlugin
      Qt${QT_VERSION_MAJOR}::QJpegPlugin
      Qt${QT_VERSION_MAJOR}::QSvgPlugin
      DESTINATION "${MIXXX_INSTALL_DATADIR}/imageformats"
      COMPONENT applocal)

    install(IMPORTED_RUNTIME_ARTIFACTS
      Qt${QT_VERSION_MAJOR}::QSQLiteDriverPlugin
      DESTINATION "${MIXXX_INSTALL_DATADIR}/sqldrivers"
      COMPONENT applocal)

    if(QML)
      install(IMPORTED_RUNTIME_ARTIFACTS
        Qt${QT_VERSION_MAJOR}::LabsQmlModels
        DESTINATION "${MIXXX_INSTALL_DATADIR}"
        COMPONENT applocal)

      install(IMPORTED_RUNTIME_ARTIFACTS
        Qt${QT_VERSION_MAJOR}::QuickControls2
        DESTINATION "${MIXXX_INSTALL_DATADIR}"
        COMPONENT applocal)

      install(IMPORTED_RUNTIME_ARTIFACTS
        Qt${QT_VERSION_MAJOR}::QuickControls2Impl
        DESTINATION "${MIXXX_INSTALL_DATADIR}"
        COMPONENT applocal)

      install(IMPORTED_RUNTIME_ARTIFACTS
        Qt${QT_VERSION_MAJOR}::QuickLayouts
        DESTINATION "${MIXXX_INSTALL_DATADIR}"
        COMPONENT applocal)

      install(IMPORTED_RUNTIME_ARTIFACTS
        Qt${QT_VERSION_MAJOR}::QuickShapesPrivate
        DESTINATION "${MIXXX_INSTALL_DATADIR}"
        COMPONENT applocal)

      install(IMPORTED_RUNTIME_ARTIFACTS
        Qt${QT_VERSION_MAJOR}::QuickTemplates2
        DESTINATION "${MIXXX_INSTALL_DATADIR}"
        COMPONENT applocal)

      install(IMPORTED_RUNTIME_ARTIFACTS
        Qt${QT_VERSION_MAJOR}::QmlWorkerScript
        DESTINATION "${MIXXX_INSTALL_DATADIR}"
        COMPONENT applocal)

      install(IMPORTED_RUNTIME_ARTIFACTS
        Qt${QT_VERSION_MAJOR}::ShaderTools
        DESTINATION "${MIXXX_INSTALL_DATADIR}"
        COMPONENT applocal)

      #install qml6-module-qt5compat-graphicaleffects
      install(
        DIRECTORY "${VCPKG_INSTALLED_DIR}/${VCPKG_TARGET_TRIPLET}$<$<CONFIG:Debug>:/debug>/Qt6/qml/Qt5Compat/GraphicalEffects"
        DESTINATION "${MIXXX_INSTALL_DATADIR}/Qt6/qml/Qt5Compat"
        COMPONENT applocal)

      # install qml6-module-qtqml-workerscript
      install(
        DIRECTORY "${VCPKG_INSTALLED_DIR}/${VCPKG_TARGET_TRIPLET}$<$<CONFIG:Debug>:/debug>/Qt6/qml/QtQml/WorkerScript"
        DESTINATION "${MIXXX_INSTALL_DATADIR}/Qt6/qml/QtQml"
        COMPONENT applocal)

      # install qml6-module-qtquick-controls
      install(
        DIRECTORY "${VCPKG_INSTALLED_DIR}/${VCPKG_TARGET_TRIPLET}$<$<CONFIG:Debug>:/debug>/Qt6/qml/QtQuick/Controls"
        DESTINATION "${MIXXX_INSTALL_DATADIR}/Qt6/qml/QtQuick"
        COMPONENT applocal)

      # install qml6-module-qtquick-layouts
      install(
        DIRECTORY "${VCPKG_INSTALLED_DIR}/${VCPKG_TARGET_TRIPLET}$<$<CONFIG:Debug>:/debug>/Qt6/qml/QtQuick/Layouts"
        DESTINATION "${MIXXX_INSTALL_DATADIR}/Qt6/qml/QtQuick"
        COMPONENT applocal)

      # install qml6-module-qtquick-nativestyle
      install(
        DIRECTORY "${VCPKG_INSTALLED_DIR}/${VCPKG_TARGET_TRIPLET}$<$<CONFIG:Debug>:/debug>/Qt6/qml/QtQuick/NativeStyle"
        DESTINATION "${MIXXX_INSTALL_DATADIR}/Qt6/qml/QtQuick"
        COMPONENT applocal)

      # install qml6-module-qtquick-shapes
      install(
        DIRECTORY "${VCPKG_INSTALLED_DIR}/${VCPKG_TARGET_TRIPLET}$<$<CONFIG:Debug>:/debug>/Qt6/qml/QtQuick/Shapes"
        DESTINATION "${MIXXX_INSTALL_DATADIR}/Qt6/qml/QtQuick"
        COMPONENT applocal)

      # install qml6-module-qtquick-templates
      install(
        DIRECTORY "${VCPKG_INSTALLED_DIR}/${VCPKG_TARGET_TRIPLET}$<$<CONFIG:Debug>:/debug>/Qt6/qml/QtQuick/Templates"
        DESTINATION "${MIXXX_INSTALL_DATADIR}/Qt6/qml/QtQuick"
        COMPONENT applocal)

      # qml6-module-qtquick-window
      install(
        DIRECTORY "${VCPKG_INSTALLED_DIR}/${VCPKG_TARGET_TRIPLET}$<$<CONFIG:Debug>:/debug>/Qt6/qml/QtQuick/Window"
        DESTINATION "${MIXXX_INSTALL_DATADIR}/Qt6/qml/QtQuick"
        COMPONENT applocal)

      # install qml6-module-qt-labs-qmlmodels
      install(
        DIRECTORY "${VCPKG_INSTALLED_DIR}/${VCPKG_TARGET_TRIPLET}$<$<CONFIG:Debug>:/debug>/Qt6/qml/Qt/labs/qmlmodels"
        DESTINATION "${MIXXX_INSTALL_DATADIR}/Qt6/qml/Qt/labs"
        COMPONENT applocal)

    endif()

    if(WIN32)
      install(IMPORTED_RUNTIME_ARTIFACTS Qt${QT_VERSION_MAJOR}::QWindowsIntegrationPlugin
        DESTINATION "${MIXXX_INSTALL_DATADIR}/platforms"
        COMPONENT applocal)
      install(IMPORTED_RUNTIME_ARTIFACTS Qt${QT_VERSION_MAJOR}::QWindowsVistaStylePlugin
        DESTINATION "${MIXXX_INSTALL_DATADIR}/styles"
        COMPONENT applocal)
    endif()
    if(APPLE)
      install(IMPORTED_RUNTIME_ARTIFACTS Qt${QT_VERSION_MAJOR}::QCocoaIntegrationPlugin
        DESTINATION "${MIXXX_INSTALL_DATADIR}/platforms"
        COMPONENT applocal)
      install(IMPORTED_RUNTIME_ARTIFACTS Qt${QT_VERSION_MAJOR}::QMacStylePlugin
        DESTINATION "${MIXXX_INSTALL_DATADIR}/styles"
        COMPONENT applocal)
    endif()

    set(APPLOCAL_COMPONENT_DEFINED true)
  endif()
endif()

if(APPLE)
  if(Qt_IS_STATIC OR QT6)
    target_link_libraries(mixxx-lib PRIVATE
        "-weak_framework Accelerate"
        "-weak_framework AudioToolbox"
        "-weak_framework AVFoundation"
        "-weak_framework CoreAudio"
        "-weak_framework CoreFoundation"
        "-weak_framework CoreImage"
        "-weak_framework CoreMedia"
        "-weak_framework CoreMidi"
        "-weak_framework CoreServices"
        "-weak_framework CoreVideo"
        "-weak_framework IOSurface"
        "-weak_framework VideoToolbox"
    )
    if(IOS)
      target_link_libraries(mixxx-lib PRIVATE
        "-weak_framework UIKit"
      )
    elseif()
      target_link_libraries(mixxx-lib PRIVATE
        "-weak_framework AppKit"
        "-weak_framework AudioUnit"
      )
    endif()
  else()
    # Used for battery measurements and controlling the screensaver on macOS.
    target_link_libraries(mixxx-lib PRIVATE
        "-weak_framework IOKit"
    )
  endif()
elseif(UNIX AND NOT APPLE AND NOT EMSCRIPTEN)
  if(QT6)
    find_package(X11)
  else()
    find_package(X11 REQUIRED)
    find_package(Qt5 COMPONENTS X11Extras REQUIRED)
    target_link_libraries(mixxx-lib PUBLIC Qt5::X11Extras)
  endif()
  if(${X11_FOUND})
    target_include_directories(mixxx-lib SYSTEM PUBLIC "${X11_INCLUDE_DIR}")
    target_link_libraries(mixxx-lib PRIVATE "${X11_LIBRARIES}")
  endif()
  find_package(Qt${QT_VERSION_MAJOR} COMPONENTS DBus REQUIRED)
  target_link_libraries(mixxx-lib PUBLIC
    Qt${QT_VERSION_MAJOR}::DBus
  )
elseif(WIN32)
  if(Qt_IS_STATIC)
    target_link_libraries(mixxx-lib PRIVATE
      # Pulled from qt-4.8.2-source\mkspecs\win32-msvc2010\qmake.conf
      # QtCore
      kernel32
      user32      # QtGui, QtOpenGL, libHSS1394
      shell32
      uuid
      ole32       # QtGui,
      advapi32    # QtGui, portaudio, portmidi
      ws2_32      # QtGui, QtNetwork, libshout
      # QtGui
      gdi32       # QtOpenGL, libshout
      comdlg32
      oleaut32
      imm32
      winmm
      winspool
      # QtOpenGL
      glu32
      opengl32

      # QtNetwork openssl-linked
      crypt32

      dwmapi      # qtwindows
      iphlpapi    # qt5network
      mpr         # qt5core
      netapi32    # qt5core
      userenv     # qt5core
      uxtheme     # ?
      version     # ?
      wtsapi32    # ?
    )

    find_library(QTFONTDATABASESUPPORT_LIBRARY Qt${QT_VERSION_MAJOR}FontDatabaseSupport)
    target_link_libraries(mixxx-lib PRIVATE "${QTFONTDATABASESUPPORT_LIBRARY}")
    find_library(QTWINDOWSUIAUTOMATIONSUPPORT_LIBRARY Qt${QT_VERSION_MAJOR}WindowsUIAutomationSupport)
    target_link_libraries(mixxx-lib PRIVATE "${QTWINDOWSUIAUTOMATIONSUPPORT_LIBRARY}")
    find_library(QTEVENTDISPATCHERSUPPORT_LIBRARY Qt${QT_VERSION_MAJOR}EventDispatcherSupport)
    target_link_libraries(mixxx-lib PRIVATE "${QTEVENTDISPATCHERSUPPORT_LIBRARY}")
    find_library(QTTHEMESUPPORT_LIBRARY Qt${QT_VERSION_MAJOR}ThemeSupport)
    target_link_libraries(mixxx-lib PRIVATE "${QTTHEMESUPPORT_LIBRARY}")

    find_library(QTFREETYPE_LIBRARY qtfreetype)
    target_link_libraries(mixxx-lib PRIVATE "${QTFREETYPE_LIBRARY}")
    find_library(QTHARFBUZZ_LIBRARY qtharfbuzz)
    target_link_libraries(mixxx-lib PRIVATE "${QTHARFBUZZ_LIBRARY}")
    find_library(QTLIBPNG_LIBRARY qtlibpng)
    target_link_libraries(mixxx-lib PRIVATE "${QTLIBPNG_LIBRARY}")
    find_library(QTPCRE2_LIBRARY qtpcre2)
    target_link_libraries(mixxx-lib PRIVATE "${QTPCRE2_LIBRARY}")
  else()
    #libshout is always built statically
    target_link_libraries(mixxx-lib PRIVATE
      ws2_32      # libshout
      gdi32       # libshout
    )
  endif()
endif()

if(APPLE OR WIN32)
  # qt_de.qm is just one arbitrary file in the directory that needs to be located;
  # there is no particular reason to look for this file versus any other one in the directory.
  if(QT6)
    find_file(QT_TRANSLATION_FILE qt_de.qm PATHS "${Qt6_DIR}/../../translations/Qt6" REQUIRED NO_DEFAULT_PATH)
  else()
    find_file(QT_TRANSLATION_FILE qt_de.qm PATHS "${Qt5_DIR}/../../../translations" "${Qt5_DIR}/../../qt5/translations" REQUIRED NO_DEFAULT_PATH)
  endif()
  get_filename_component(QT_TRANSLATIONS ${QT_TRANSLATION_FILE} DIRECTORY)
  install(
    DIRECTORY "${QT_TRANSLATIONS}/"
    DESTINATION "${MIXXX_INSTALL_DATADIR}/translations"
    # QT 5 translations have been separated into several files, and most of the qt_xx.qm files
    # contain just shortcuts to load the qtbase, qtmultimedia etc files.
    FILES_MATCHING REGEX
      "qt_.+\.qm|qtbase_.*\.qm|qtmultimedia_.*\.qm|qtscript_.*\.qm|qtxmlpatterns_.*\.qm"
  )
endif()

# Queen Mary DSP
add_library(QueenMaryDsp STATIC EXCLUDE_FROM_ALL
  # lib/qm-dsp/base/KaiserWindow.cpp
  lib/qm-dsp/base/Pitch.cpp
  # lib/qm-dsp/base/SincWindow.cpp
  lib/qm-dsp/dsp/chromagram/Chromagram.cpp
  lib/qm-dsp/dsp/chromagram/ConstantQ.cpp
  lib/qm-dsp/dsp/keydetection/GetKeyMode.cpp
  # lib/qm-dsp/dsp/mfcc/MFCC.cpp
  lib/qm-dsp/dsp/onsets/DetectionFunction.cpp
  lib/qm-dsp/dsp/onsets/PeakPicking.cpp
  lib/qm-dsp/dsp/phasevocoder/PhaseVocoder.cpp
  lib/qm-dsp/dsp/rateconversion/Decimator.cpp
  # lib/qm-dsp/dsp/rateconversion/DecimatorB.cpp
  # lib/qm-dsp/dsp/rateconversion/Resampler.cpp
  # lib/qm-dsp/dsp/rhythm/BeatSpectrum.cpp
  # lib/qm-dsp/dsp/segmentation/ClusterMeltSegmenter.cpp
  # lib/qm-dsp/dsp/segmentation/Segmenter.cpp
  # lib/qm-dsp/dsp/segmentation/cluster_melt.c
  # lib/qm-dsp/dsp/segmentation/cluster_segmenter.c
  lib/qm-dsp/dsp/signalconditioning/DFProcess.cpp
  lib/qm-dsp/dsp/signalconditioning/FiltFilt.cpp
  lib/qm-dsp/dsp/signalconditioning/Filter.cpp
  lib/qm-dsp/dsp/signalconditioning/Framer.cpp
  lib/qm-dsp/dsp/tempotracking/DownBeat.cpp
  lib/qm-dsp/dsp/tempotracking/TempoTrack.cpp
  lib/qm-dsp/dsp/tempotracking/TempoTrackV2.cpp
  lib/qm-dsp/dsp/tonal/ChangeDetectionFunction.cpp
  lib/qm-dsp/dsp/tonal/TCSgram.cpp
  lib/qm-dsp/dsp/tonal/TonalEstimator.cpp
  lib/qm-dsp/dsp/transforms/FFT.cpp
  # lib/qm-dsp/dsp/wavelet/Wavelet.cpp
  lib/qm-dsp/ext/kissfft/kiss_fft.c
  lib/qm-dsp/ext/kissfft/tools/kiss_fftr.c
  # lib/qm-dsp/hmm/hmm.c
  lib/qm-dsp/maths/Correlation.cpp
  # lib/qm-dsp/maths/CosineDistance.cpp
  lib/qm-dsp/maths/KLDivergence.cpp lib/qm-dsp/maths/MathUtilities.cpp
  # lib/qm-dsp/maths/pca/pca.c
  # lib/qm-dsp/thread/Thread.cpp
)

target_compile_definitions(QueenMaryDsp PRIVATE kiss_fft_scalar=double)
if(UNIX)
  target_compile_definitions(QueenMaryDsp PRIVATE USE_PTHREADS)
elseif(MSVC)
  # Causes the cmath headers to declare M_PI and friends.
  # http://msdn.microsoft.com/en-us/library/4hwaceh6.aspx We could define this
  # in our headers but then include order matters since headers we don't control
  # may include cmath first.
  target_compile_definitions(QueenMaryDsp PRIVATE _USE_MATH_DEFINES)
endif()
target_include_directories(QueenMaryDsp SYSTEM PUBLIC lib/qm-dsp lib/qm-dsp/include)
target_link_libraries(mixxx-lib PRIVATE QueenMaryDsp)

# ReplayGain
add_library(ReplayGain STATIC EXCLUDE_FROM_ALL
  lib/replaygain/replaygain.cpp
)
target_include_directories(mixxx-lib SYSTEM PRIVATE lib/replaygain)
target_link_libraries(mixxx-lib PRIVATE ReplayGain)

# Reverb
add_library(Reverb STATIC EXCLUDE_FROM_ALL lib/reverb/Reverb.cc)
if(MSVC)
  target_compile_definitions(Reverb PRIVATE _USE_MATH_DEFINES)
endif()
target_include_directories(Reverb PRIVATE src)
target_link_libraries(Reverb PRIVATE Qt${QT_VERSION_MAJOR}::Core)
target_include_directories(mixxx-lib SYSTEM PRIVATE lib/reverb)
target_link_libraries(mixxx-lib PRIVATE Reverb)

# Rubberband
option(RUBBERBAND "Enable the rubberband engine for pitch-bending" ON)
if(RUBBERBAND)
  find_package(rubberband REQUIRED)
  target_link_libraries(mixxx-lib PRIVATE rubberband::rubberband)
  target_compile_definitions(mixxx-lib PUBLIC __RUBBERBAND__)
  target_sources(mixxx-lib PRIVATE
    src/effects/backends/builtin/pitchshifteffect.cpp
    src/engine/bufferscalers/enginebufferscalerubberband.cpp
    src/engine/bufferscalers/rubberbandwrapper.cpp
    src/engine/bufferscalers/rubberbandtask.cpp
    src/engine/bufferscalers/rubberbandworkerpool.cpp
  )
endif()

# SndFile
find_package(SndFile REQUIRED)
target_link_libraries(mixxx-lib PRIVATE SndFile::sndfile)
target_compile_definitions(mixxx-lib PUBLIC __SNDFILE__)
if(SndFile_SUPPORTS_SET_COMPRESSION_LEVEL)
  target_compile_definitions(mixxx-lib PUBLIC SFC_SUPPORTS_SET_COMPRESSION_LEVEL)
endif()

# SoundTouch
find_package(SoundTouch 2.1.2 REQUIRED)
target_link_libraries(mixxx-lib PRIVATE SoundTouch::SoundTouch)

# TagLib
find_package(TagLib 1.11 REQUIRED)
if (NOT TagLib_VERSION VERSION_LESS 2.0.0)
  message(WARNING "Installed Taglib ${TagLib_VERSION} is not supported and might lead to data loss (https://github.com/mixxxdj/mixxx/issues/12708). Use version >= 1.11 and < 2.0 instead.")
endif()
target_link_libraries(mixxx-lib PUBLIC TagLib::TagLib)
if (QML)
  target_link_libraries(mixxx-qml-lib PUBLIC TagLib::TagLib)
endif()

# Threads
set(THREADS_PREFER_PTHREAD_FLAG ON)
find_package(Threads REQUIRED)
target_link_libraries(mixxx-lib PRIVATE Threads::Threads)

#
# Features
#

# Battery meter
#
# The battery meter is only available on Linux, macOS and Windows, therefore
# this option is forcibly set to OFF on all other platforms.
cmake_dependent_option(BATTERY "Battery meter support" ON "WIN32 OR UNIX" OFF)
if(BATTERY)
  if(WIN32)
    target_sources(mixxx-lib PRIVATE src/util/battery/batterywindows.cpp)
  elseif(APPLE)
    if(IOS)
      message(FATAL_ERROR "Battery support is not implemented for iOS")
    else()
      target_sources(mixxx-lib PRIVATE src/util/battery/batterymac.cpp)
    endif()
  elseif(UNIX)
    if(EMSCRIPTEN)
      message(FATAL_ERROR "Battery support is not implemented for Emscripten (WebAssembly)")
    endif()
    find_package(Upower REQUIRED)
    find_package(GLIB COMPONENTS gobject REQUIRED)
    target_include_directories(mixxx-lib SYSTEM PUBLIC ${GLIB_INCLUDE_DIRS})
    target_link_libraries(mixxx-lib PRIVATE Upower::Upower ${GLIB_LIBRARIES} ${GLIB_GOBJECT_LIBRARIES})
    target_sources(mixxx-lib PRIVATE src/util/battery/batterylinux.cpp)
  else()
    message(FATAL_ERROR "Battery support is not implemented for the target platform.")
  endif()
  target_compile_definitions(mixxx-lib PUBLIC __BATTERY__)
endif()


# Build Time
option(BUILDTIME "Use __DATE__ and __TIME__" ON)
if(NOT BUILDTIME)
  # Distributions like openSUSE use tools (e. g. build-compare) to detect
  # whether a built binary differs from a former build to avoid unneeded
  # publishing of packages.
  # If __DATE__ and __TIME__ are used the built binary differs always but
  # the tools cannot detect the root and publish a new package although
  # the only change is caused by __DATE__ and __TIME__.
  target_compile_definitions(mixxx-lib PUBLIC DISABLE_BUILDTIME)
endif()

# Clang Color Diagnostics
option(CLANG_COLORDIAG "Clang color diagnostics" OFF)
if(CLANG_COLORDIAG)
  if(NOT LLVM_CLANG)
    message(FATAL_ERROR "Color Diagnostics are only available when using Clang.")
  endif()
  target_compile_options(mixxx-lib PUBLIC -fcolor-diagnostics)
endif()

# Clang Sanitizers
set(SANITIZERS "")
option(SANITIZE_ADDRESS "Address Sanitizer" OFF)
if(SANITIZE_ADDRESS)
  list(APPEND SANITIZERS "address")
endif()
option(SANITIZE_UNDEFINED "Clang Undefined Behaviour Sanitizer" OFF)
if(SANITIZE_UNDEFINED)
  list(APPEND SANITIZERS "undefined")
endif()
option(SANITIZE_THREAD "Clang Thread Sanitizer" OFF)
if(SANITIZE_THREAD)
  list(APPEND SANITIZERS "thread")
endif()
if(NOT SANITIZERS STREQUAL "")
  if(NOT (LLVM_CLANG OR GNU_GCC))
    message(FATAL_ERROR "Sanitizers are only available on Clang or GCC")
  endif()
  list(JOIN SANITIZERS "," SANITZERS_JOINED)
  target_compile_options(mixxx-lib PUBLIC -fsanitize=${SANITZERS_JOINED})
  target_link_options(mixxx-lib PUBLIC -fsanitize=${SANITZERS_JOINED})
endif()

# CoreAudio MP3/AAC Decoder
#
# The CoreAudio API is only available on macOS, therefore this option is
# forcibly set to OFF on all other platforms.
cmake_dependent_option(COREAUDIO "CoreAudio MP3/AAC Decoder" ON "APPLE" OFF)
if(COREAUDIO)
  target_sources(mixxx-lib PRIVATE
    src/sources/soundsourcecoreaudio.cpp
    src/sources/v1/legacyaudiosourceadapter.cpp
    lib/apple/CAStreamBasicDescription.cpp
  )
  set_property(
    SOURCE lib/apple/CAStreamBasicDescription.cpp
    APPEND_STRING
    PROPERTY COMPILE_OPTIONS -Wno-deprecated-anon-enum-enum-conversion
  )
  target_compile_definitions(mixxx-lib PUBLIC __COREAUDIO__)
  target_include_directories(mixxx-lib SYSTEM PUBLIC lib/apple)
endif()


# FAAD AAC audio file decoder plugin
find_package(MP4)
find_package(MP4v2)
# It is enabled by default on Linux only, because other targets have other
# solutions. It requires MP4 or MP4v2.
default_option(FAAD "FAAD AAC audio file decoder support" "UNIX;NOT APPLE;MP4_FOUND OR MP4v2_FOUND")
if(FAAD)
  if(NOT MP4_FOUND AND NOT MP4v2_FOUND)
    message(FATAL_ERROR "FAAD AAC audio support requires libmp4 or libmp4v2 with development headers.")
  endif()
  target_sources(mixxx-lib PRIVATE
    src/sources/soundsourcem4a.cpp
    src/sources/libfaadloader.cpp
  )
  target_compile_definitions(mixxx-lib PUBLIC __FAAD__)
  if(MP4v2_FOUND)
    target_compile_definitions(mixxx-lib PUBLIC __MP4V2__)
    target_link_libraries(mixxx-lib PRIVATE MP4v2::MP4v2)
  else()
    target_link_libraries(mixxx-lib PRIVATE MP4::MP4)
  endif()
endif()

# FDK-AAC is loaded dynamically at runtime by EncoderFdkAac using QLibrary,
# so copy it into the Windows and macOS packages, but do not link to it.
if(APPLE AND MACOS_BUNDLE)
  find_library(FDK_AAC_LIBRARY fdk-aac)
  if(FDK_AAC_LIBRARY)
    message(STATUS "Found fdk-aac: ${FDK_AAC_LIBRARY}")
    file(COPY ${FDK_AAC_LIBRARY} DESTINATION "${CMAKE_CURRENT_BINARY_DIR}/lib/fdk-aac-install" FOLLOW_SYMLINK_CHAIN)
    install(DIRECTORY "${CMAKE_CURRENT_BINARY_DIR}/lib/fdk-aac-install/" DESTINATION "${MIXXX_INSTALL_PREFIX}/Contents/Frameworks")
  else()
    message(STATUS "Could NOT find libfdk-aac.dylib")
  endif()
elseif(WIN32)
  # On Windows find_library finds the .lib file, but the installer needs the .dll file.
  find_file(FDK_AAC_DLL fdk-aac.dll PATH_SUFFIXES ${CMAKE_INSTALL_BINDIR})
  if(FDK_AAC_DLL)
    message(STATUS "Found fdk-aac DLL: ${FDK_AAC_DLL}")
    install(FILES ${FDK_AAC_DLL} DESTINATION ${MIXXX_INSTALL_BINDIR})
  else()
    message(STATUS "Could NOT find fdk-aac.dll")
  endif()
endif()

# FFmpeg support
# FFmpeg is multimedia library that can be found http://ffmpeg.org/
find_package(FFMPEG COMPONENTS libavcodec libavformat libavutil libswresample)
default_option(FFMPEG "FFmpeg support (version 4.1.9 or later)" "FFMPEG_FOUND")
if(FFMPEG)
  if(NOT FFMPEG_FOUND)
    message(FATAL_ERROR "FFMPEG was not found")
  endif()

  # Check minimum required versions
  # Minimum library versions according to <https://ffmpeg.org/download.html>
  # Windows: Version numbers are not available!?
  # macOS: Untested
  if(FFMPEG_libavcodec_VERSION AND FFMPEG_libavcodec_VERSION VERSION_LESS 58.35.100)
    message(FATAL_ERROR "FFmpeg support requires at least version 58.35.100 of libavcodec (found: ${FFMPEG_libavcodec_VERSION}).")
  endif()
  if(FFMPEG_libavformat_VERSION AND FFMPEG_libavformat_VERSION VERSION_LESS 58.20.100)
    message(FATAL_ERROR "FFmpeg support requires at least version 58.20.100 of libavformat (found: ${FFMPEG_libavformat_VERSION}).")
  endif()
  if(FFMPEG_libavutil_VERSION AND FFMPEG_libavutil_VERSION VERSION_LESS 56.22.100)
    message(FATAL_ERROR "FFmpeg support requires at least version 56.22.100 of libavutil (found: ${FFMPEG_libavutil_VERSION}).")
  endif()
  if(FFMPEG_libswresample_VERSION AND FFMPEG_libswresample_VERSION VERSION_LESS 3.3.100)
    message(FATAL_ERROR "FFmpeg support requires at least version 3.3.100 of libswresample (found: ${FFMPEG_libswresample_VERSION}).")
  endif()

  target_sources(mixxx-lib PRIVATE src/sources/soundsourceffmpeg.cpp)
  target_compile_definitions(mixxx-lib PUBLIC
    __FFMPEG__
    # Needed to build new FFmpeg
    __STDC_CONSTANT_MACROS
    __STDC_LIMIT_MACROS
    __STDC_FORMAT_MACROS
  )
  target_link_libraries(mixxx-lib PRIVATE "${FFMPEG_LIBRARIES}")
  target_include_directories(mixxx-lib PUBLIC "${FFMPEG_INCLUDE_DIRS}")
endif()

# STEM file support
default_option(STEM "STEM file support" "FFMPEG_FOUND;FFMPEG")
if (STEM)
  if(NOT FFMPEG)
    message(FATAL_ERROR "STEM requires that also FFMPEG is enabled")
  endif()
  target_compile_definitions(mixxx-lib PUBLIC __STEM__)
  target_compile_definitions(mixxx-test PUBLIC __STEM__)
  target_sources(mixxx-test PUBLIC
    src/test/stemtest.cpp
    src/test/steminfotest.cpp
    src/test/stemcontrolobjecttest.cpp
  )
  list(APPEND MIXXX_LIB_PRECOMPILED_HEADER src/track/steminfo.h)
  target_sources(mixxx-lib PRIVATE
    src/sources/soundsourcestem.cpp
    src/track/steminfoimporter.cpp
    src/track/steminfo.cpp
<<<<<<< HEAD
    src/widget/wtrackstemmenu.cpp
=======
    src/widget/wstemlabel.cpp
>>>>>>> 20b6fc65
  )
  if(QOPENGL)
    target_sources(mixxx-lib PRIVATE
      src/waveform/renderers/allshader/waveformrendererstem.cpp
    )
  endif()
  if(QML)
    target_compile_definitions(mixxx-qml-lib PUBLIC __STEM__)
    target_sources(mixxx-qml-lib PRIVATE
      src/qml/qmlstemsmodel.cpp
    )
  endif()
endif()

# Test Suite
include(CTest)
include(GoogleTest)
enable_testing()
gtest_add_tests(
  TARGET mixxx-test
  EXTRA_ARGS --logLevel info
  WORKING_DIRECTORY "${CMAKE_CURRENT_SOURCE_DIR}"
  TEST_LIST testsuite
)
if (NOT WIN32)
  # Default to offscreen rendering during tests.
  # This is required if the build system like Fedora koji/mock does not
  # allow to pass environment variables into the ctest macro expansion.
  set_tests_properties(${testsuite} PROPERTIES ENVIRONMENT "QT_QPA_PLATFORM=offscreen")
endif()

# Benchmarking
add_custom_target(mixxx-benchmark
  COMMAND $<TARGET_FILE:mixxx-test> --benchmark
  WORKING_DIRECTORY "${CMAKE_CURRENT_SOURCE_DIR}"
  COMMENT "Mixxx Benchmarks"
  VERBATIM
)
add_dependencies(mixxx-benchmark mixxx-test)

# Google PerfTools
option(GPERFTOOLS "Google PerfTools libtcmalloc linkage" OFF)
option(GPERFTOOLSPROFILER "Google PerfTools libprofiler linkage" OFF)
if(GPERFTOOLS OR GPERFTOOLSPROFILER)
  find_package(GPerfTools REQUIRED)
  if(GPERFTOOLS)
    target_link_libraries(mixxx-lib PRIVATE GPerfTools::tcmalloc)
  endif()
  if(PERFTOOLSPROFILER)
    target_link_libraries(mixxx-lib PRIVATE GPerfTools::profiler)
  endif()
endif()

# HSS1394 MIDI device
#
# The HSS1394 library is only available on macOS, therefore this option is
# forcibly set to OFF on all other platforms.
if(WIN32 OR APPLE)
  find_package(HSS1394)
else()
  set(HSS1394 OFF)
endif()
cmake_dependent_option(HSS1394 "HSS1394 MIDI device support" "${HSS1394_FOUND}" "WIN32 OR APPLE" OFF)
if(HSS1394)
  target_sources(mixxx-lib PRIVATE
    src/controllers/midi/hss1394controller.cpp
    src/controllers/midi/hss1394enumerator.cpp
  )
  target_compile_definitions(mixxx-lib PUBLIC __HSS1394__)
  if(NOT HSS1394_FOUND)
    message(FATAL_ERROR "HSS1394 MIDI device support requires the libhss1394 and its development headers.")
  endif()
  target_link_libraries(mixxx-lib PRIVATE HSS1394::HSS1394)
endif()

# Lilv (LV2)
find_package(lilv)
default_option(LILV "Lilv (LV2) support" "lilv_FOUND")
if(LILV)
  if(NOT lilv_FOUND)
    message(FATAL_ERROR "Lilv (LV2) support requires the liblilv-0 and LV2 libraries and development headers.")
  endif()
  target_sources(mixxx-lib PRIVATE
    src/effects/backends/lv2/lv2backend.cpp
    src/effects/backends/lv2/lv2effectprocessor.cpp
    src/effects/backends/lv2/lv2manifest.cpp
  )
  target_compile_definitions(mixxx-lib PUBLIC __LILV__)
  target_link_libraries(mixxx-lib PRIVATE lilv::lilv)
  target_link_libraries(mixxx-test PRIVATE lilv::lilv)
endif()

# Live Broadcasting (Shoutcast)
cmake_dependent_option(BROADCAST "Live Broadcasting (Shoutcast) support" ON "NOT IOS" OFF)
if(BROADCAST)
  find_package(Shoutidjc)
  # Check if system lib is at least 2.4.6 and not suffering bugs
  # https://github.com/mixxxdj/mixxx/issues/9681
  # https://github.com/mixxxdj/mixxx/issues/10305
  if(Shoutidjc_FOUND AND Shoutidjc_VERSION VERSION_LESS 2.4.4)
      message(STATUS "Installed libshout-idjc version: ${Shoutidjc_VERSION} is suffering from issue #9681")
  elseif(Shoutidjc_FOUND AND Shoutidjc_VERSION VERSION_LESS 2.4.6)
      message(STATUS "Installed libshout version: ${Shout_VERSION} is suffering from issue #10305")
  endif()
  if(NOT Shoutidjc_FOUND OR Shoutidjc_VERSION VERSION_LESS 2.4.6)
    # Fall back to internal library in the lib tree
    message(STATUS "Using internal libshout-idjc")
    add_subdirectory("${CMAKE_CURRENT_SOURCE_DIR}/lib/libshout-idjc")
    target_include_directories(mixxx-lib SYSTEM PUBLIC lib/libshout-idjc/include)
    if(WIN32)
      target_compile_definitions(shout_mixxx PRIVATE __WINDOWS__ _CRT_NONSTDC_NO_WARNINGS)
    endif()
    target_link_libraries(mixxx-lib PRIVATE shout_mixxx)
  else()
    target_link_libraries(mixxx-lib PRIVATE Shoutidjc::Shoutidjc)
  endif()
  target_sources(mixxx-lib PRIVATE
    src/preferences/dialog/dlgprefbroadcastdlg.ui
    src/preferences/dialog/dlgprefbroadcast.cpp
    src/broadcast/broadcastmanager.cpp
    src/engine/sidechain/shoutconnection.cpp
    src/preferences/broadcastprofile.cpp
    src/preferences/broadcastsettings.cpp
    src/preferences/broadcastsettings_legacy.cpp
    src/preferences/broadcastsettingsmodel.cpp
    src/encoder/encoderbroadcastsettings.cpp
  )
  target_compile_definitions(mixxx-lib PUBLIC __BROADCAST__)
  if (QML)
    target_compile_definitions(mixxx-qml-lib PUBLIC __BROADCAST__)
  endif()
endif()

# Opus (RFC 6716)
find_package(OpusFile)
find_package(Opus)
default_option(OPUS "Opus (RFC 6716) support" "OpusFile_FOUND")
if(OPUS)
  if(NOT OpusFile_FOUND OR NOT Opus_FOUND)
    message(FATAL_ERROR "Opus support requires libopus and libopusfile with development headers.")
  endif()
  target_sources(mixxx-lib PRIVATE
    src/sources/soundsourceopus.cpp
    src/encoder/encoderopus.cpp
    src/encoder/encoderopussettings.cpp
  )
  target_compile_definitions(mixxx-lib PUBLIC __OPUS__)
  target_link_libraries(mixxx-lib PRIVATE OpusFile::OpusFile Opus::Opus)
  target_link_libraries(mixxx-test PRIVATE OpusFile::OpusFile Opus::Opus)
endif()

# MAD MP3 Decoder
find_package(MAD)
find_package(ID3Tag)
default_option(MAD "MAD MP3 Decoder" "MAD_FOUND;ID3Tag_FOUND")
if(MAD)
  if(NOT MAD_FOUND)
    message(FATAL_ERROR "MAD support requires libmad and its development headers.")
  endif()
  if(NOT ID3Tag_FOUND)
    message(FATAL_ERROR "ID3Tag support requires libid3tag and its development headers.")
  endif()
  target_sources(mixxx-lib PRIVATE src/sources/soundsourcemp3.cpp)
  target_compile_definitions(mixxx-lib PUBLIC __MAD__)
  target_link_libraries(mixxx-lib PRIVATE MAD::MAD ID3Tag::ID3Tag)
endif()

# Media Foundation AAC Decoder Plugin
#
# The Media Foundtation API is only available on Windows, therefore this option
# is forcibly set to OFF on all other platforms.
cmake_dependent_option(MEDIAFOUNDATION "Media Foundation AAC decoder plugin" ON "WIN32" OFF)
if(MEDIAFOUNDATION)
  find_package(MediaFoundation REQUIRED)
  target_sources(mixxx-lib PRIVATE
    src/sources/soundsourcemediafoundation.cpp
  )
  target_compile_definitions(mixxx-lib PUBLIC __MEDIAFOUNDATION__)
  target_include_directories(mixxx-lib SYSTEM PRIVATE
    ${MediaFoundation_INCLUDE_DIRS}
  )
  target_link_libraries(mixxx-lib PRIVATE
    ${MediaFoundation_LIBRARIES}
    Version.lib
  )
endif()

# Modplug support
find_package(Modplug)
default_option(MODPLUG "Modplug module decoder support" "Modplug_FOUND")
if(MODPLUG)
  if(NOT Modplug_FOUND)
    message(FATAL_ERROR "Modplug module decoder support requires libmodplug and its development headers.")
  endif()
  target_sources(mixxx-lib PRIVATE
    src/preferences/dialog/dlgprefmodplugdlg.ui
    src/sources/soundsourcemodplug.cpp
    src/preferences/dialog/dlgprefmodplug.cpp
  )
  target_compile_definitions(mixxx-lib PUBLIC __MODPLUG__)
  target_link_libraries(mixxx-lib PRIVATE Modplug::Modplug)
endif()

find_package(Microsoft.GSL CONFIG)
if(Microsoft.GSL_FOUND)
  target_link_libraries(mixxx-lib PRIVATE Microsoft.GSL::GSL)
  if (QML)
    target_link_libraries(mixxx-qml-lib PRIVATE Microsoft.GSL::GSL)
    target_link_libraries(mixxx-qml-libplugin PRIVATE Microsoft.GSL::GSL)
  endif()
else()
  # check if the headers have been installed without cmake config (< 3.1.0)
  check_include_file_cxx(gsl/gsl HAVE_GSL_GSL)
  if(NOT HAVE_GSL_GSL)
    unset(HAVE_GSL_GSL CACHE) # unset cache to re-evaluate this until it succeeds. check_include_file_cxx() has no REQUIRED flag.
    message(FATAL_ERROR "ms-gsl development headers (libmsgsl-dev) not found")
  endif()
endif()


# QtKeychain
option(QTKEYCHAIN "Secure credentials storage support for Live Broadcasting profiles" ON)
if(QTKEYCHAIN)
  find_package(Qt${QT_VERSION_MAJOR}Keychain REQUIRED)
  target_compile_definitions(mixxx-lib PUBLIC __QTKEYCHAIN__)
  target_link_libraries(mixxx-lib PRIVATE ${QTKEYCHAIN_LIBRARIES})
  target_include_directories(mixxx-lib SYSTEM PUBLIC ${QTKEYCHAIN_INCLUDE_DIRS})
endif()

# USB HID or/and Bulk controller support
find_package(LibUSB)

# USB HID controller support
option(HID "USB HID controller support" ON)
if(HID)
  # hidapi 0.11.2 is the first release, that implements hid_get_input_report
  # for the Linux hidraw backend.
  find_package(hidapi 0.11.2)
  if(NOT hidapi_FOUND)
    message(STATUS "Linking internal libhidapi statically")
    add_library(mixxx-hidapi STATIC EXCLUDE_FROM_ALL)
    target_include_directories(mixxx-hidapi SYSTEM PUBLIC lib/hidapi/hidapi)
    if(WIN32)
        target_sources(mixxx-hidapi PRIVATE lib/hidapi/windows/hid.c)
        find_library(Setupapi_LIBRARY Setupapi REQUIRED)
        target_link_libraries(mixxx-hidapi PUBLIC ${Setupapi_LIBRARY})
    elseif(APPLE)
        if(IOS)
          message(FATAL_ERROR "USB HID controllers are not supported on iOS")
        endif()
        target_sources(mixxx-hidapi PRIVATE lib/hidapi/mac/hid.c)
        find_library(AppKit_LIBRARY AppKit REQUIRED)
        target_link_libraries(mixxx-hidapi PUBLIC ${AppKit_LIBRARY})
    elseif(UNIX)
      if(CMAKE_SYSTEM_NAME STREQUAL Linux)
        find_library(libudev_LIBRARY udev REQUIRED)
        target_sources(mixxx-hidapi PRIVATE lib/hidapi/linux/hid.c)
        target_link_libraries(mixxx-hidapi PRIVATE ${libudev_LIBRARY})
      else()
        if(NOT LibUSB_FOUND)
          message(FATAL_ERROR "USB HID controller support on Unix with statically linked libhidapi-libusb requires libusb 1.0 and its development headers.")
        endif()
        target_sources(mixxx-hidapi PRIVATE lib/hidapi/libusb/hid.c)
        target_link_libraries(mixxx-hidapi PRIVATE LibUSB::LibUSB)
      endif()
    else()
      message(FATAL_ERROR "USB HID controller support only possible on Windows/Mac OS/Linux/BSD.")
    endif()
    target_link_libraries(mixxx-lib PRIVATE mixxx-hidapi)
  else()
    # hidapi has two backends on Linux, one using the kernel's hidraw API and one using libusb.
    # libusb obviously does not support Bluetooth HID devices, so use the hidraw backend. The
    # libusb backend is the default, so hidraw needs to be selected explicitly at link time.
    if(CMAKE_SYSTEM_NAME STREQUAL Linux)
      target_link_libraries(mixxx-lib PRIVATE hidapi::hidraw)
    else()
      target_link_libraries(mixxx-lib PRIVATE hidapi::hidapi)
    endif()
  endif()
  target_sources(mixxx-lib PRIVATE
    src/controllers/hid/hidcontroller.cpp
    src/controllers/hid/hidiothread.cpp
    src/controllers/hid/hidioglobaloutputreportfifo.cpp
    src/controllers/hid/hidiooutputreport.cpp
    src/controllers/hid/hiddevice.cpp
    src/controllers/hid/hidenumerator.cpp
    src/controllers/hid/legacyhidcontrollermapping.cpp
    src/controllers/hid/legacyhidcontrollermappingfilehandler.cpp
  )
  target_compile_definitions(mixxx-lib PUBLIC __HID__)
endif()

# USB Bulk controller support
default_option(BULK "USB Bulk controller support" "LibUSB_FOUND;NOT WIN32")
if(BULK)
  if(NOT LibUSB_FOUND)
    message(FATAL_ERROR "USB Bulk controller support requires libusb 1.0 and its development headers.")
  endif()
  target_sources(mixxx-lib PRIVATE
    src/controllers/bulk/bulkcontroller.cpp
    src/controllers/bulk/bulkenumerator.cpp
  )
  if(NOT HID)
    target_sources(mixxx-lib PRIVATE
      src/controllers/hid/legacyhidcontrollermapping.cpp
      src/controllers/hid/legacyhidcontrollermappingfilehandler.cpp
    )
  endif()
  target_compile_definitions(mixxx-lib PUBLIC __BULK__)
  target_link_libraries(mixxx-lib PRIVATE LibUSB::LibUSB)
endif()

# Vinyl Control
default_option(VINYLCONTROL "Vinyl Control support" "NOT MACAPPSTORE")
if(VINYLCONTROL)
  if(MACAPPSTORE)
    message(FATAL_ERROR "Mac App Store and Vinyl Control support are mutually exclusive due to licensing issues.")
  endif()

  target_sources(mixxx-lib PRIVATE
    src/vinylcontrol/vinylcontrol.cpp
    src/vinylcontrol/vinylcontrolxwax.cpp
    src/preferences/dialog/dlgprefvinyl.cpp
    src/vinylcontrol/vinylcontrolsignalwidget.cpp
    src/vinylcontrol/vinylcontrolmanager.cpp
    src/vinylcontrol/vinylcontrolprocessor.cpp
    src/vinylcontrol/steadypitch.cpp
    src/engine/controls/vinylcontrolcontrol.cpp
  )
  target_compile_definitions(mixxx-lib PUBLIC __VINYLCONTROL__)

  # Internal xwax library
  add_library(mixxx-xwax STATIC EXCLUDE_FROM_ALL)
  target_sources(mixxx-xwax PRIVATE lib/xwax/timecoder.c lib/xwax/lut.c)
  target_include_directories(mixxx-xwax SYSTEM PUBLIC lib/xwax)
  target_link_libraries(mixxx-lib PRIVATE mixxx-xwax)
endif()

# WavPack audio file support
find_package(wavpack)
default_option(WAVPACK "WavPack audio file support" "wavpack_FOUND")
if(WAVPACK)
  if(NOT wavpack_FOUND)
    message(FATAL_ERROR "WavPack audio file support requires libwv and its development headers.")
  endif()
  target_sources(mixxx-lib PRIVATE src/sources/soundsourcewv.cpp)
  target_compile_definitions(mixxx-lib PUBLIC __WV__)
  target_link_libraries(mixxx-lib PRIVATE WavPack::wavpack)
endif()

target_precompile_headers(mixxx-lib PUBLIC
  ${MIXXX_LIB_PRECOMPILED_HEADER}
  ${MIXXX_COMMON_PRECOMPILED_HEADER}
)
target_precompile_headers(mixxx-test REUSE_FROM mixxx-lib)

# Configure file with build options
file(RELATIVE_PATH MIXXX_INSTALL_DOCDIR_RELATIVE_TO_DATADIR "${CMAKE_INSTALL_PREFIX}/${MIXXX_INSTALL_DATADIR}" "${CMAKE_INSTALL_PREFIX}/${MIXXX_INSTALL_DOCDIR}")
configure_file("${CMAKE_CURRENT_SOURCE_DIR}/src/config.h.in" "${CMAKE_CURRENT_BINARY_DIR}/src/config.h" @ONLY)

# Packaging
set(CPACK_PACKAGE_NAME "Mixxx")
set(CPACK_PACKAGE_VENDOR "Mixxx Project")
set(CPACK_PACKAGE_CONTACT "RJ Skerry-Ryan <rryan@mixxx.org>")
set(CPACK_PACKAGE_DESCRIPTION_SUMMARY "Digital DJ Application")
set(CPACK_PACKAGE_DESCRIPTION_FILE "${CMAKE_CURRENT_SOURCE_DIR}/packaging/CPackPackageDescription.txt")
set(CPACK_PACKAGE_INSTALL_DIRECTORY "Mixxx")
set(CPACK_PACKAGE_EXECUTABLES "mixxx;Mixxx")
set(CPACK_PACKAGE_ICON "${CMAKE_SOURCE_DIR}/res/images/mixxx_install_logo.bmp")
set(CPACK_PACKAGE_HOMEPAGE_URL "https://www.mixxx.org/")
set(CPACK_RESOURCE_FILE_LICENSE "${CMAKE_CURRENT_SOURCE_DIR}/LICENSE")
set(CPACK_RESOURCE_FILE_README "${CMAKE_CURRENT_SOURCE_DIR}/README.md")
set(CPACK_STRIP_FILES ON)
set(CPACK_CREATE_DESKTOP_LINKS "mixxx")
set(CPACK_MIXXX_VERSION "${MIXXX_VERSION}")
# Save GIT values just in case they have been set manual via cmake
set(CPACK_GIT_DESCRIBE "${GIT_DESCRIBE}")
set(CPACK_GIT_COMMIT_DATE ${GIT_COMMIT_DATE})

# Detailed version information, git info and package file name are set from
# CPackConfig.cmake, not here.

set(CPACK_SOURCE_IGNORE_FILES  "\\\\.#;/#;.*~;\\\\.o$")
list(APPEND CPACK_SOURCE_IGNORE_FILES "/\\\\.git/")
list(APPEND CPACK_SOURCE_IGNORE_FILES "/\\\\.github/")
list(APPEND CPACK_SOURCE_IGNORE_FILES "/build/")
list(APPEND CPACK_SOURCE_IGNORE_FILES "${CMAKE_CURRENT_BINARY_DIR}/")
set(CPACK_SOURCE_DIR "${CMAKE_CURRENT_SOURCE_DIR}")

set(CPACK_DEBIAN_PACKAGE_SECTION "sound")
set(CPACK_DEBIAN_PACKAGE_PRIORITY "optional")
set(CPACK_DEBIAN_PACKAGE_SUGGESTS "pdf-viewer, pulseaudio-utils")
set(CPACK_DEBIAN_PACKAGE_REPLACES "mixxx-data")
if(QT6)
  if(QML)
    set(CPACK_DEBIAN_PACKAGE_DEPENDS
        "libqt6sql6-sqlite, fonts-open-sans, fonts-ubuntu, qt6-qpa-plugins,\
 qml6-module-qt5compat-graphicaleffects, qml6-module-qtquick-controls, qml6-module-qtquick-layouts, qml6-module-qtquick-nativestyle, qml6-module-qtquick-templates, qml6-module-qtquick-window, qml6-module-qt-labs-qmlmodels, qml6-module-qtquick-shapes, qml6-module-qtqml-workerscript")
  else()
    set(CPACK_DEBIAN_PACKAGE_DEPENDS "libqt6sql6-sqlite, fonts-open-sans, fonts-ubuntu, qt6-qpa-plugins")
  endif()
else()
  if(QML)
    set(CPACK_DEBIAN_PACKAGE_DEPENDS "libqt5sql5-sqlite, fonts-open-sans, fonts-ubuntu,\
 qml-module-qtquick-controls, qml-module-qtquick-controls2, qml-module-qt-labs-qmlmodels, qml-module-qtquick-shapes")
  else()
    set(CPACK_DEBIAN_PACKAGE_DEPENDS "libqt5sql5-sqlite, fonts-open-sans, fonts-ubuntu")
  endif()
endif()
set(CPACK_DEBIAN_PACKAGE_SHLIBDEPS ON)
set(CPACK_DEBIAN_PACKAGE_HOMEPAGE "${CPACK_PACKAGE_HOMEPAGE_URL}")
set(CPACK_DEBIAN_PACKAGE_CONTROL_STRICT_PERMISSION TRUE)
file(READ ${CPACK_PACKAGE_DESCRIPTION_FILE} CPACK_DEBIAN_PACKAGE_DESCRIPTION)
set(CPACK_DEBIAN_PACKAGE_DESCRIPTION_MERGED "${CPACK_DEBIAN_PACKAGE_DESCRIPTION}")
string(PREPEND CPACK_DEBIAN_PACKAGE_DESCRIPTION_MERGED "${CPACK_PACKAGE_DESCRIPTION_SUMMARY}" "\n")
string(REPLACE "\n\n" "\n.\n" CPACK_DEBIAN_PACKAGE_DESCRIPTION_MERGED "${CPACK_DEBIAN_PACKAGE_DESCRIPTION_MERGED}")
string(REPLACE "\n" "\n " CPACK_DEBIAN_PACKAGE_DESCRIPTION_MERGED "${CPACK_DEBIAN_PACKAGE_DESCRIPTION_MERGED}")

# This is the version of the package itself and can be advanced or set to
# something like 0ubuntu1 when building a new package from the same version
if (NOT CPACK_DEBIAN_PACKAGE_RELEASE)
   set(CPACK_DEBIAN_PACKAGE_RELEASE 1)
endif()

set(CPACK_DEBIAN_DISTRIBUTION_RELEASES jammy mantic noble oracular)
set(CPACK_DEBIAN_SOURCE_DIR ${CMAKE_SOURCE_DIR})
set(CPACK_DEBIAN_UPLOAD_PPA_SCRIPT "${CMAKE_CURRENT_SOURCE_DIR}/packaging/CPackDebUploadPPA.cmake")
set(CPACK_DEBIAN_INSTALL_SCRIPT "${CMAKE_CURRENT_SOURCE_DIR}/packaging/CPackDebInstall.cmake")

set(CPACK_WIX_UPGRADE_GUID "921DC99C-4DCF-478D-B950-50685CB9E6BE")
set(CPACK_WIX_LICENSE_RTF "${CMAKE_CURRENT_BINARY_DIR}/packaging/wix/LICENSE.rtf")
set(CPACK_WIX_PRODUCT_ICON "${CMAKE_SOURCE_DIR}/res/images/icons/ic_mixxx.ico")
set(CPACK_WIX_PROPERTY_ARPHELPLINK "${CPACK_PACKAGE_HOMEPAGE_URL}")
set(CPACK_WIX_UI_BANNER "${CMAKE_CURRENT_SOURCE_DIR}/packaging/wix/images/banner.bmp")
set(CPACK_WIX_UI_DIALOG "${CMAKE_CURRENT_SOURCE_DIR}/packaging/wix/images/dialog.bmp")

set(CPACK_PROJECT_CONFIG_FILE "${CMAKE_SOURCE_DIR}/packaging/CPackConfig.cmake" )

if(WIN32)
    # override not working default NSIS
    set(CPACK_GENERATOR WIX)
    # uses CMAKE_PROJECT_VERSION
    configure_file(packaging/wix/LICENSE.rtf.in packaging/wix/LICENSE.rtf @ONLY)
endif()

include(CPack)

if (APPLOCAL_COMPONENT_DEFINED)
    cpack_add_component(applocal
        HIDDEN
        REQUIRED)

    # In order to run Mixx from the build directory install applocal components
    add_custom_command(
        TARGET mixxx POST_BUILD
        COMMAND "${CMAKE_COMMAND}" -DCOMPONENT=applocal -DCMAKE_INSTALL_PREFIX="${CMAKE_CURRENT_BINARY_DIR}" -P cmake_install.cmake)
endif()

if(APPLE AND MACOS_BUNDLE)
    set(BUNDLE_NAME "${MIXXX_INSTALL_PREFIX}")
    set(BUNDLE_DIRS "${CMAKE_PREFIX_PATH}/lib")
    set(APPLE_CODESIGN_ENTITLEMENTS "${CMAKE_CURRENT_SOURCE_DIR}/packaging/macos/Mixxx.entitlements")

    # Starting with arm64 macOS Apple will require ad-hoc code signatures,
    # which can be generated by setting the identity to a single dash (-).
    # These only include a checksum for verifying integrity, not an actual
    # signature.
    if (NOT APPLE_CODESIGN_IDENTITY)
      set(APPLE_CODESIGN_IDENTITY -)
    endif()

    configure_file(cmake/modules/BundleInstall.cmake.in "${CMAKE_CURRENT_BINARY_DIR}/BundleInstall.cmake" @ONLY)
    install(SCRIPT "${CMAKE_CURRENT_BINARY_DIR}/BundleInstall.cmake")
endif()<|MERGE_RESOLUTION|>--- conflicted
+++ resolved
@@ -3468,11 +3468,8 @@
     src/sources/soundsourcestem.cpp
     src/track/steminfoimporter.cpp
     src/track/steminfo.cpp
-<<<<<<< HEAD
     src/widget/wtrackstemmenu.cpp
-=======
     src/widget/wstemlabel.cpp
->>>>>>> 20b6fc65
   )
   if(QOPENGL)
     target_sources(mixxx-lib PRIVATE
