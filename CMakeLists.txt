--- conflicted
+++ resolved
@@ -33,14 +33,11 @@
   cmake_policy(SET CMP0099 NEW)
 endif()
 
-<<<<<<< HEAD
-=======
 # An imported target missing its location property fails during generation.
 if(POLICY CMP0111)
   cmake_policy(SET CMP0111 NEW)
 endif()
 
->>>>>>> eb02b830
 # Set the timestamp of extracted files to the time of the extraction instead of
 # the archived timestamp to make sure that dependent files are rebuilt if the
 # URL changes.
