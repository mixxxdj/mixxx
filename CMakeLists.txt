cmake_minimum_required(VERSION 3.16)

# CMAKE_CXX_COMPILER_ID: Distinguish between "AppleClang" and "Clang"
if(POLICY CMP0025)
  cmake_policy(SET CMP0025 NEW)
endif()

# MACOSX_RPATH is set by default
if(POLICY CMP0042)
  cmake_policy(SET CMP0042 NEW)
endif()

# Support new IN_LIST if() operator
if(POLICY CMP0057)
  cmake_policy(SET CMP0057 NEW)
endif()

# Enforce interprocedural optimization
if(POLICY CMP0069)
  cmake_policy(SET CMP0069 NEW)
endif()

# Let AUTOMOC and AUTOUIC process GENERATED files
if(POLICY CMP0071)
  cmake_policy(SET CMP0071 NEW)
endif()

# Propagate interface link properties
if(POLICY CMP0099)
  # This avoids a warning when qt deals with different behaviours controlled by this policy
  # in its cmake functions. See
  # https://github.com/qt/qtbase/commit/e3e1007f9778d8fc629a06f7d3d216bb7f81351b
  cmake_policy(SET CMP0099 NEW)
endif()

# An imported target missing its location property fails during generation.
if(POLICY CMP0111)
  cmake_policy(SET CMP0111 NEW)
endif()

# Set the timestamp of extracted files to the time of the extraction instead of
# the archived timestamp to make sure that dependent files are rebuilt if the
# URL changes.
if(POLICY CMP0135)
  cmake_policy(SET CMP0135 NEW)
endif()

# We use here ENV{MIXXX_VCPKG_ROOT} as a workaround to find the overlay folders
# in manifest mode https://github.com/microsoft/vcpkg/issues/12289.
# Note: VCPKG_ROOT, the default location for the vcpkg cli tool is later
# adjusted by CMAKE_TOOLCHAIN_FILE.
if(DEFINED ENV{MIXXX_VCPKG_ROOT} AND NOT DEFINED MIXXX_VCPKG_ROOT)
    set(MIXXX_VCPKG_ROOT "$ENV{MIXXX_VCPKG_ROOT}")
endif()

if(DEFINED MIXXX_VCPKG_ROOT)
  if(EXISTS "$ENV{MIXXX_VCPKG_ROOT}/overlay/ports" OR NOT EXISTS "$ENV{MIXXX_VCPKG_ROOT}/ports")
    # MIXXX_VCPKG_ROOT points to our vcpkg environment
    # and we configure the CMAKE_TOOLCHAIN_FILE and overlays accordingly
    message(STATUS "Using MIXXX_VCPKG_ROOT: $ENV{MIXXX_VCPKG_ROOT}")
  else()
    message(FATAL_ERROR "MIXXX_VCPKG_ROOT not correct (missing $ENV{MIXXX_VCPKG_ROOT}/overlay/ports)")
  endif()

  if(NOT DEFINED VCPKG_OVERLAY_PORTS)
    # required for manifest mode
    set(VCPKG_OVERLAY_PORTS "${MIXXX_VCPKG_ROOT}/overlay/ports")
    if(APPLE)
        list(APPEND VCPKG_OVERLAY_PORTS "${MIXXX_VCPKG_ROOT}/overlay/osx")
    elseif(WIN32)
        list(APPEND VCPKG_OVERLAY_PORTS "${MIXXX_VCPKG_ROOT}/overlay/windows")
    endif()
  endif()

  if(NOT DEFINED VCPKG_OVERLAY_TRIPLETS)
    # required for manifest mode
    set(VCPKG_OVERLAY_TRIPLETS "${MIXXX_VCPKG_ROOT}/overlay/triplets")
  endif()

  if(NOT DEFINED CMAKE_TOOLCHAIN_FILE)
    set(CMAKE_TOOLCHAIN_FILE "${MIXXX_VCPKG_ROOT}/scripts/buildsystems/vcpkg.cmake" CACHE STRING "")
  endif()
endif()

if(DEFINED ENV{VCPKG_DEFAULT_TRIPLET} AND NOT DEFINED VCPKG_TARGET_TRIPLET)
  set(VCPKG_TARGET_TRIPLET "$ENV{VCPKG_DEFAULT_TRIPLET}")
endif()
set(X_VCPKG_APPLOCAL_DEPS_INSTALL ON CACHE BOOL "Automatically copy dependencies into the install target directory for executables." FORCE)


# Set a default build type if none was specified
# See https://blog.kitware.com/cmake-and-the-default-build-type/ for details.
set(default_build_type "RelWithDebInfo")
if(EXISTS "${CMAKE_SOURCE_DIR}/.git" AND NOT WIN32)
  # On Windows, Debug builds are linked to unoptimized libs
  # generating unusable slow Mixxx builds.
  set(default_build_type "Debug")
endif()

if(NOT CMAKE_CONFIGURATION_TYPES)
  if(NOT CMAKE_BUILD_TYPE)
    message(STATUS "Setting CMAKE_BUILD_TYPE to '${default_build_type}' as none was specified.")
    set(CMAKE_BUILD_TYPE "${default_build_type}" CACHE STRING "Choose the type of build." FORCE)
    # Set the possible values of build type for cmake-gui
    set_property(CACHE CMAKE_BUILD_TYPE PROPERTY STRINGS "Debug" "Release" "RelWithDebInfo")
  elseif(NOT CMAKE_BUILD_TYPE MATCHES "^(Debug|Release|RelWithDebInfo)$")
    message(FATAL_ERROR "CMAKE_BUILD_TYPE=${CMAKE_BUILD_TYPE} is not supported, use one of Debug, Release or RelWithDebInfo.")
  endif()
endif()

option(QT6 "Build with Qt6" OFF)

if(APPLE)
  if(QT6)
    # Minimum macOS version supported by Qt 6
    set(CMAKE_OSX_DEPLOYMENT_TARGET 10.15 CACHE STRING "Minimum macOS version the build will be able to run on")
    if(NOT VCPKG_TARGET_TRIPLET)
      set(VCPKG_TARGET_TRIPLET "x64-osx-min10.15")
    endif()
  else()
    # Minimum macOS version supported by Qt 5.12
    set(CMAKE_OSX_DEPLOYMENT_TARGET 10.12 CACHE STRING "Minimum macOS version the build will be able to run on")
    if(NOT VCPKG_TARGET_TRIPLET)
      set(VCPKG_TARGET_TRIPLET "x64-osx-min1012")
    endif()
    # Needed for deployment target < 10.14
    add_compile_options(-fno-aligned-allocation)
  endif()
endif()

<<<<<<< HEAD
if(DEFINED VCPKG_ROOT AND DEFINED VCPKG_TARGET_TRIPLET)
  if(NOT EXISTS "${VCPKG_ROOT}/installed/${VCPKG_TARGET_TRIPLET}")
    message(FATAL_ERROR "VCPKG_TARGET_TRIPLET dir not found: ${VCPKG_ROOT}/installed/${VCPKG_TARGET_TRIPLET} "
        "Make sure the VCPKG build environment is installed and contains the build for the selected triplet.")
  endif()
endif()

project(mixxx VERSION 2.5.0)
=======
project(mixxx VERSION 2.4.0)
>>>>>>> cce89d09
# Work around missing version suffixes support https://gitlab.kitware.com/cmake/cmake/-/issues/16716
set(MIXXX_VERSION_PRERELEASE "alpha") # set to "alpha" "beta" or ""

set(CMAKE_PROJECT_HOMEPAGE_URL "https://www.mixxx.org")
set(CMAKE_PROJECT_DESCRIPTION "Mixxx is Free DJ software that gives you everything you need to perform live mixes.")

# Used for force control of color output
set(BUILD_COLORS "auto" CACHE STRING "Try to use colors auto/always/no")

list(APPEND CMAKE_MODULE_PATH "${CMAKE_CURRENT_SOURCE_DIR}/cmake/modules")
include(CMakeDependentOption)
include(CheckSymbolExists)
include(CheckIncludeFileCXX)
include(ExternalProject)
include(GNUInstallDirs)
include(DefaultOption)
include(IsStaticLibrary)

# Verify VCPKG settings
if(DEFINED _VCPKG_INSTALLED_DIR)
  if(NOT EXISTS "${_VCPKG_INSTALLED_DIR}/${VCPKG_TARGET_TRIPLET}")
    # Fail early if this part of CMAKE_PREFIX_PATH does not exist
    # else the library lookups below will fail with misleading error messages
    message(FATAL_ERROR "VCPKG_TARGET_TRIPLET dir not found: ${_VCPKG_INSTALLED_DIR}/${VCPKG_TARGET_TRIPLET} "
        "Make sure the VCPKG build environment is installed and contains the build for the selected triplet.")
  else()
    message(STATUS "Using VCPKG_TARGET_TRIPLET: ${VCPKG_TARGET_TRIPLET}")
  endif()
endif()

#######################################################################
# Compilers and toolchains

if(CMAKE_CXX_COMPILER_ID STREQUAL "GNU")
  # GNU is GNU GCC
  set(GNU_GCC true)
else()
  set(GNU_GCC false)
endif()

if(CMAKE_CXX_COMPILER_ID MATCHES "Clang")
  # using regular Clang or AppleClang
  set(LLVM_CLANG true)
else()
  set(LLVM_CLANG false)
endif()

# CMake implicitly sets the variable MSVC to true for Microsoft
# Visual C++ or another compiler simulating Visual C++.
# https://cmake.org/cmake/help/latest/variable/MSVC.html

#######################################################################

set(CMAKE_CXX_STANDARD 20)
if(MSVC)
  # Ensure MSVC populates __cplusplus correctly.
  set(CMAKE_CXX_FLAGS "${CMAKE_CXX_FLAGS} /Zc:__cplusplus")
endif()

# Speed up builds on HDDs and prevent wearing of SDDs
#
# This is only applies to gcc/clang, therefore this option is forcibly set to
# ON on all other compilers.
cmake_dependent_option(BUILD_LOW_MEMORY "Store temporary build files on disk by disabling the build option -pipe" OFF "GNU_GCC OR LLVM_CLANG" ON)
if(NOT BUILD_LOW_MEMORY)
  add_compile_options(-pipe)
endif()

# Coverage
#
# This is only available with GCC, therefore this option is forcibly set to OFF
# for all other compilers.
cmake_dependent_option(COVERAGE "Coverage (i.e. gcov) support" OFF "GNU_GCC" OFF)
if(COVERAGE)
  add_compile_options(--coverage -fprofile-arcs -ftest-coverage)
  add_link_options(--coverage -fprofile-arcs -ftest-coverage)
endif()

# Profiling
#
# This is only available on Linux, therefore this option is forcibly set to OFF
# on all other platforms.
cmake_dependent_option(PROFILING "Profiling (e.g. gprof) support" OFF "UNIX;NOT APPLE" OFF)
if(PROFILING)
  add_compile_options(-pg)
  add_link_options(-pg)
endif()

#
# Optimizations
#

set(OPTIMIZE "portable" CACHE STRING "Optimization and Tuning (set to off, portable, native, legacy)")
set_property(CACHE OPTIMIZE PROPERTY STRINGS "off" "portable" "native" "legacy")
string(TOLOWER "${OPTIMIZE}" OPTIMIZE)
message(STATUS "Optimization level: ${OPTIMIZE}")

# CMAKE_INTERPROCEDURAL_OPTIMIZATION can be defined to override the default behaviour.
# We keep CMAKE_INTERPROCEDURAL_OPTIMIZATION unset (IPO disabled) to save
# build time at the cost of a bigger memory footprint at run-time.
# See https://github.com/mixxxdj/mixxx/pull/3589 for some test results
# Note: IPO has caused issues on Fedora https://bugzilla.rpmfusion.org/show_bug.cgi?id=5829
# Uncomment the following code to enable IPO for Release builds
#if(NOT DEFINED CMAKE_INTERPROCEDURAL_OPTIMIZATION AND NOT CMAKE_BUILD_TYPE STREQUAL "Debug" AND NOT OPTIMIZE STREQUAL "off")
#  include(CheckIPOSupported)
#  check_ipo_supported(RESULT HAVE_IPO)
#  if(HAVE_IPO)
#    set(CMAKE_INTERPROCEDURAL_OPTIMIZATION TRUE)
#  endif()
#endif()

if(MSVC)
  # Microsoft Visual Studio Compiler
  add_compile_options(/UTF8)
  if(CMAKE_SIZEOF_VOID_P EQUAL 8)
    # Target architecture is x64 -> x64 has alsways SSE and SSE2 instruction sets
    message(STATUS "x64 Enabling SS2 CPU optimizations (>= Pentium 4)")
    # Define gcc/clang style defines for SSE and SSE2 for compatibility
    add_compile_definitions("__SSE__" "__SSE2__")
  endif()

  # Needed for sccache
  if(CMAKE_BUILD_TYPE STREQUAL "Debug")
    string(REPLACE "/Zi" "/Z7" CMAKE_CXX_FLAGS_DEBUG "${CMAKE_CXX_FLAGS_DEBUG}")
    string(REPLACE "/Zi" "/Z7" CMAKE_C_FLAGS_DEBUG "${CMAKE_C_FLAGS_DEBUG}")
  elseif(CMAKE_BUILD_TYPE STREQUAL "Release")
    string(REPLACE "/Zi" "/Z7" CMAKE_CXX_FLAGS_RELEASE "${CMAKE_CXX_FLAGS_RELEASE}")
    string(REPLACE "/Zi" "/Z7" CMAKE_C_FLAGS_RELEASE "${CMAKE_C_FLAGS_RELEASE}")
  elseif(CMAKE_BUILD_TYPE STREQUAL "RelWithDebInfo")
    string(REPLACE "/Zi" "/Z7" CMAKE_CXX_FLAGS_RELWITHDEBINFO "${CMAKE_CXX_FLAGS_RELWITHDEBINFO}")
    string(REPLACE "/Zi" "/Z7" CMAKE_C_FLAGS_RELWITHDEBINFO "${CMAKE_C_FLAGS_RELWITHDEBINFO}")
  endif()

  if(NOT OPTIMIZE STREQUAL "off")
    # Use the fastest floating point math library
    # http://msdn.microsoft.com/en-us/library/e7s85ffb.aspx
    # http://msdn.microsoft.com/en-us/library/ms235601.aspx
    add_compile_options(/fp:fast)

    # Suggested for unused code removal
    # http://msdn.microsoft.com/en-us/library/ms235601.aspx
    # http://msdn.microsoft.com/en-us/library/xsa71f43.aspx
    # http://msdn.microsoft.com/en-us/library/bxwfs976.aspx
    add_compile_options(/Gy)

    # For repeated local development builds, /INCREMENTAL offers much faster build times with the same performance of the executable,
    # unless link time code generation (like CMAKE_INTERPROCEDURAL_OPTIMIZATION) is used, which is contrary to incremental linking.

    if(CMAKE_BUILD_TYPE STREQUAL "Debug")
      #optimize Debug Builds as well, to have "normal" behaviour of mixxx during development
      string(REPLACE "/Od" "" CMAKE_CXX_FLAGS_DEBUG  "${CMAKE_CXX_FLAGS_DEBUG}")
      string(REPLACE "/Od" "" CMAKE_C_FLAGS_DEBUG  "${CMAKE_C_FLAGS}")
      string(REPLACE "/Ob0" "" CMAKE_CXX_FLAGS_DEBUG  "${CMAKE_CXX_FLAGS_DEBUG}")
      string(REPLACE "/Ob0" "" CMAKE_C_FLAGS_DEBUG  "${CMAKE_C_FLAGS}")

      add_compile_options(/O2) # this implies /Od2
      # Remove /RTC1 flag set by CMAKE by default (conflicts with /O2)
      string(REPLACE "/RTC1" "" CMAKE_CXX_FLAGS_DEBUG  "${CMAKE_CXX_FLAGS_DEBUG}")
      string(REPLACE "/RTC1" "" CMAKE_C_FLAGS_DEBUG  "${CMAKE_C_FLAGS_DEBUG}")
    elseif(CMAKE_BUILD_TYPE STREQUAL "RelWithDebInfo")
      # Reduce the size of the binary in RelWithDebInfo builds
      # Do not use /OPT:ICF because it has no effect.
      # https://github.com/mixxxdj/mixxx/pull/3660#pullrequestreview-600137258
      add_link_options(/OPT:REF)

      # /INCREMENTAL is incompatible with /OPT:REF, but it's the CMake default for RelWithDebInfo
      # The CMAKE_EXE_LINKER_FLAGS_RELWITHDEBINFO can be defined by the user in the GUI or in CMakeSettings.json,
      # therefore we can't rely on the default.
      string(FIND CMAKE_EXE_LINKER_FLAGS_RELWITHDEBINFO "/INCREMENTAL:NO" INCREMENTAL_NO_POSITION)
      if(INCREMENTAL_NO_POSITION EQUAL -1)
        message(STATUS "Overwriting /INCREMENTAL by /INCREMENTAL:NO to allow link time code optimization")
        string(REPLACE "/INCREMENTAL" "/INCREMENTAL:NO" CMAKE_EXE_LINKER_FLAGS_RELWITHDEBINFO "${CMAKE_EXE_LINKER_FLAGS_RELWITHDEBINFO}")
      endif()
      # Note: CMAKE_INTERPROCEDURAL_OPTIMIZATION sets the /GL and /LTCG flags for us
    elseif(CMAKE_BUILD_TYPE STREQUAL "Release")
      # Reduce the size of the binary in Release builds
      # Do not use /OPT:ICF because it has no effect.
      # https://github.com/mixxxdj/mixxx/pull/3660#pullrequestreview-600137258
      add_link_options(/OPT:REF)
    endif()

    if(OPTIMIZE STREQUAL "portable")
      if(NOT CMAKE_SIZEOF_VOID_P EQUAL 8)
        # Target architecture is x86 with SSE and SSE2
        message(STATUS "x86 Enabling SS2 CPU optimizations (>= Pentium 4)")
        # Define gcc/clang style defines for SSE and SSE2 for compatibility
        add_compile_definitions("__SSE__" "__SSE2__")
        # Set compiler option for SSE/SSE2
        add_compile_options(/arch:SSE2)
      endif()
    elseif(OPTIMIZE STREQUAL "native")
      message("Enabling optimizations for native system, specified by user")
      if(NOT CMAKE_SIZEOF_VOID_P EQUAL 8)
        # Target architecture is x86 with SSE and SSE2
        message(STATUS "x86 Enabling SS2 CPU optimizations (>= Pentium 4)")
        # Define gcc/clang style defines for SSE and SSE2 for compatibility
        add_compile_definitions("__SSE__" "__SSE2__")
      endif()
      # Define the target processor instruction and other compiler optimization flags here:
      # https://docs.microsoft.com/en-us/cpp/build/reference/arch-x64?view=msvc-160
      # add_compile_options(/arch:AVX512)
      message(FATAL_ERROR "User need to set the MSVC compiler flags for the native processor here!")
      add_compile_options("/favor:${CMAKE_SYSTEM_PROCESSOR}")
    elseif(OPTIMIZE STREQUAL "legacy")
      if(CMAKE_SIZEOF_VOID_P EQUAL 8)
        message("Enabling pure x64 instruction set (without AVX etc.)")
      else()
        message("Enabling pure i386 instruction set (without SSE/SSE2 etc.)")
      endif()
    else()
      message(FATAL_ERROR "Invalid value passed to OPTIMIZE option: ${OPTIMIZE}")
    endif()
  else()
    # OPTIMIZE=off
    if(CMAKE_BUILD_TYPE STREQUAL "Release")
      #Remove optimize flags set by cmake defaults
      string(REPLACE "/O2" "" CMAKE_CXX_FLAGS_RELEASE  "${CMAKE_CXX_FLAGS_RELEASE}")
      string(REPLACE "/O2" "" CMAKE_C_FLAGS_RELEASE  "${CMAKE_C_FLAGS_RELEASE}")
      string(REPLACE "/Ob2" "" CMAKE_CXX_FLAGS_RELEASE  "${CMAKE_CXX_FLAGS_RELEASE}")
      string(REPLACE "/Ob2" "" CMAKE_C_FLAGS_RELEASE  "${CMAKE_C_FLAGS_RELEASE}")
      add_compile_options(/Od) # this implies /Ob0
      add_compile_options(/RTC1)
    elseif(CMAKE_BUILD_TYPE STREQUAL "RelWithDebInfo")
      #Remove optimize flags set by cmake defaults
      string(REPLACE "/O2" "" CMAKE_CXX_FLAGS_RELWITHDEBINFO  "${CMAKE_CXX_FLAGS_RELWITHDEBINFO}")
      string(REPLACE "/O2" "" CMAKE_C_FLAGS_RELWITHDEBINFO  "${CMAKE_C_FLAGS_RELWITHDEBINFO}")
      string(REPLACE "/Ob2" "" CMAKE_CXX_FLAGS_RELWITHDEBINFO  "${CMAKE_CXX_FLAGS_RELWITHDEBINFO}")
      string(REPLACE "/Ob2" "" CMAKE_C_FLAGS_RELWITHDEBINFO  "${CMAKE_C_FLAGS_RELWITHDEBINFO}")
      add_compile_options(/Od) # this implies /Ob0
      add_compile_options(/RTC1)
    endif()
  endif()
elseif(GNU_GCC OR LLVM_CLANG)
  if(NOT OPTIMIZE STREQUAL "off")
    # Common flags to all optimizations.
    # -ffast-math will prevent a performance penalty by denormals
    # (floating point values almost Zero are treated as Zero)
    # unfortunately that work only on 64 bit CPUs or with sse2 enabled
    # The following optimisation flags makes the engine code ~3 times
    # faster, measured on a Atom CPU.
    add_compile_options(
      -O3
      -ffast-math
      -funroll-loops
    )
    # set -fomit-frame-pointer when we don't profile and are not using
    # Clang sanitizers.
    # Note: It is only included in -O on machines where it does not
    # interfere with debugging
    if(NOT PROFILING AND NOT CLANG_SANITIZERS)
      add_compile_options(-fomit-frame-pointer)
    endif()

    if(OPTIMIZE STREQUAL "portable")
      # portable: sse2 CPU (>= Pentium 4)
      if(CMAKE_SYSTEM_PROCESSOR MATCHES "^(i[3456]86|x86|x64|x86_64|AMD64)$")
        message(STATUS "Enabling SS2 CPU optimizations (>= Pentium 4)")
        add_compile_options(-mtune=generic)
        # -mtune=generic picks the most common, but compatible options.
        # on arm platforms equivalent to -march=arch
        if(NOT CMAKE_SIZEOF_VOID_P EQUAL 8)
          # the sse flags are not set by default on 32 bit builds
          # but are not supported on arm builds
          add_compile_options(
            -msse2
            -mfpmath=sse)
        endif()
        # TODO(rryan): macOS can use SSE3, and possibly SSE 4.1 once
        # we require macOS 10.12.
        # https://stackoverflow.com/questions/45917280/mac-osx-minumum-support-sse-version
      elseif(CMAKE_SYSTEM_PROCESSOR MATCHES "^(arm|armv7.*)$") # but not armv8
        add_compile_options(
          -mfloat-abi=hard
          -mfpu=neon
        )
      endif()
      # this sets macros __SSE2_MATH__ __SSE_MATH__ __SSE2__ __SSE__
      # This should be our default build for distribution
      # It's a little sketchy, but turning on SSE2 will gain
      # 100% performance in our filter code and allows us to
      # turns on denormal zeroing.
      # We don't really support CPU's earlier than Pentium 4,
      # which is the class of CPUs this decision affects.
      # The downside of this is that we aren't truly
      # i386 compatible, so builds that claim 'i386' will crash.
      # -- rryan 2/2011
      # Note: SSE2 is a core part of x64 CPUs
    elseif(OPTIMIZE STREQUAL "native")
      message("Enabling native optimizations for ${CMAKE_SYSTEM_PROCESSOR}")
      add_compile_options(-march=native)
      # Note: requires gcc >= 4.2.0
      # macros like __SSE2_MATH__ __SSE_MATH__ __SSE2__ __SSE__
      # are set automatically
      if(CMAKE_SYSTEM_PROCESSOR MATCHES "^(arm|armv7.*)$") # but not armv8
        add_compile_options(
          -mfloat-abi=hard
          -mfpu=neon
        )
      endif()
    elseif(OPTIMIZE STREQUAL "legacy")
      if(CMAKE_SYSTEM_PROCESSOR MATCHES "^(i[3456]86|x86|x64|x86_64|AMD64)$")
        message("Enabling pure i386 code")
        add_compile_options(-mtune=generic)
        # -mtune=generic pick the most common, but compatible options.
        # on arm platforms equivalent to -march=arch
      endif()
    else()
      message(FATAL_ERROR "Invalid value passed to OPTIMIZE option: ${OPTIMIZE}")
    endif()
  endif()
endif()

set(CMAKE_C_VISIBILITY_PRESET hidden)
set(CMAKE_CXX_VISIBILITY_PRESET hidden)
set(CMAKE_VISIBILITY_INLINES_HIDDEN TRUE)

if(WIN32)
  # Add support for lib prefix on Windows
  set(CMAKE_FIND_LIBRARY_PREFIXES "" "lib")
endif()

if(MSVC)
  # sccache support
  find_program(SCCACHE_EXECUTABLE "sccache")
  if(SCCACHE_EXECUTABLE)
    message(STATUS "Found sccache: ${SCCACHE_EXECUTABLE}")
  else()
    message(STATUS "Could NOT find sccache (missing executable)")
  endif()
  default_option(SCCACHE_SUPPORT "Enable sccache support" "SCCACHE_EXECUTABLE")
  message(STATUS "Support for sccache: ${SCCACHE_SUPPORT}")
  if(SCCACHE_SUPPORT)
    set( CMAKE_C_COMPILER_LAUNCHER "${SCCACHE_EXECUTABLE}" )
    set( CMAKE_CXX_COMPILER_LAUNCHER "${SCCACHE_EXECUTABLE}" )
  endif()
else()
  # ccache support
  find_program(CCACHE_EXECUTABLE "ccache")
  if(CCACHE_EXECUTABLE)
    message(STATUS "Found ccache: ${CCACHE_EXECUTABLE}")
  else()
      message(STATUS "Could NOT find ccache (missing executable)")
  endif()
  default_option(CCACHE_SUPPORT "Enable ccache support" "CCACHE_EXECUTABLE")
  if(CCACHE_SUPPORT)
    if(GNU_GCC OR LLVM_CLANG)
      # without this compiler messages in `make` backend would be uncolored
      set(CMAKE_CXX_FLAGS  "${CMAKE_CXX_FLAGS} -fdiagnostics-color=${BUILD_COLORS}")
    endif()
    set( CMAKE_C_COMPILER_LAUNCHER "${CCACHE_EXECUTABLE}" )
    set( CMAKE_CXX_COMPILER_LAUNCHER "${CCACHE_EXECUTABLE}" )
  endif()
  message(STATUS "Support for ccache: ${CCACHE_SUPPORT}")
endif()

if(CMAKE_VERSION VERSION_LESS "3.7.0")
  set(CMAKE_INCLUDE_CURRENT_DIR ON)
endif()

set(CLANG_TIDY "" CACHE STRING "CMAKE_CXX_CLANG_TIDY equivalent that only applies to mixxx sources, not bundled dependencies")

# Mixxx itself
add_library(mixxx-lib STATIC EXCLUDE_FROM_ALL
  src/analyzer/analyzerbeats.cpp
  src/analyzer/analyzerebur128.cpp
  src/analyzer/analyzergain.cpp
  src/analyzer/analyzerkey.cpp
  src/analyzer/analyzerscheduledtrack.cpp
  src/analyzer/analyzersilence.cpp
  src/analyzer/analyzerthread.cpp
  src/analyzer/analyzertrack.cpp
  src/analyzer/analyzerwaveform.cpp
  src/analyzer/plugins/analyzerqueenmarybeats.cpp
  src/analyzer/plugins/analyzerqueenmarykey.cpp
  src/analyzer/plugins/analyzersoundtouchbeats.cpp
  src/analyzer/plugins/buffering_utils.cpp
  src/analyzer/trackanalysisscheduler.cpp
  src/audio/frame.cpp
  src/audio/types.cpp
  src/audio/signalinfo.cpp
  src/audio/streaminfo.cpp
  src/control/control.cpp
  src/control/controlaudiotaperpot.cpp
  src/control/controlbehavior.cpp
  src/control/controlcompressingproxy.cpp
  src/control/controleffectknob.cpp
  src/control/controlencoder.cpp
  src/control/controlindicator.cpp
  src/control/controlindicatortimer.cpp
  src/control/controllinpotmeter.cpp
  src/control/controllogpotmeter.cpp
  src/control/controlmodel.cpp
  src/control/controlsortfiltermodel.cpp
  src/control/controlobject.cpp
  src/control/controlobjectscript.cpp
  src/control/controlpotmeter.cpp
  src/control/controlproxy.cpp
  src/control/controlpushbutton.cpp
  src/control/controlttrotary.cpp
  src/controllers/controller.cpp
  src/controllers/controllerenumerator.cpp
  src/controllers/controllerinputmappingtablemodel.cpp
  src/controllers/controllerlearningeventfilter.cpp
  src/controllers/controllermanager.cpp
  src/controllers/controllermappingtablemodel.cpp
  src/controllers/controllermappinginfo.cpp
  src/controllers/controllermappinginfoenumerator.cpp
  src/controllers/controlleroutputmappingtablemodel.cpp
  src/controllers/controlpickermenu.cpp
  src/controllers/legacycontrollermappingfilehandler.cpp
  src/controllers/delegates/controldelegate.cpp
  src/controllers/delegates/midibytedelegate.cpp
  src/controllers/delegates/midichanneldelegate.cpp
  src/controllers/delegates/midiopcodedelegate.cpp
  src/controllers/delegates/midioptionsdelegate.cpp
  src/controllers/dlgcontrollerlearning.cpp
  src/controllers/dlgcontrollerlearning.ui
  src/controllers/dlgprefcontroller.cpp
  src/controllers/dlgprefcontrollerdlg.ui
  src/controllers/dlgprefcontrollers.cpp
  src/controllers/dlgprefcontrollersdlg.ui
  src/controllers/scripting/controllerscriptenginebase.cpp
  src/controllers/scripting/controllerscriptmoduleengine.cpp
  src/controllers/scripting/colormapper.cpp
  src/controllers/scripting/colormapperjsproxy.cpp
  src/controllers/scripting/legacy/controllerscriptenginelegacy.cpp
  src/controllers/scripting/legacy/controllerscriptinterfacelegacy.cpp
  src/controllers/scripting/legacy/scriptconnection.cpp
  src/controllers/scripting/legacy/scriptconnectionjsproxy.cpp
  src/controllers/keyboard/keyboardeventfilter.cpp
  src/controllers/learningutils.cpp
  src/controllers/midi/legacymidicontrollermapping.cpp
  src/controllers/midi/legacymidicontrollermappingfilehandler.cpp
  src/controllers/midi/midicontroller.cpp
  src/controllers/midi/midienumerator.cpp
  src/controllers/midi/midimessage.cpp
  src/controllers/midi/midioutputhandler.cpp
  src/controllers/midi/midiutils.cpp
  src/controllers/midi/portmidicontroller.cpp
  src/controllers/midi/portmidienumerator.cpp
  src/controllers/softtakeover.cpp
  src/database/mixxxdb.cpp
  src/database/schemamanager.cpp
  src/dialog/dlgabout.cpp
  src/dialog/dlgaboutdlg.ui
  src/dialog/dlgdevelopertools.cpp
  src/dialog/dlgdevelopertoolsdlg.ui
  src/dialog/dlgkeywheel.cpp
  src/dialog/dlgkeywheel.ui
  src/dialog/dlgreplacecuecolor.cpp
  src/dialog/dlgreplacecuecolordlg.ui
  src/effects/effectbuttonparameterslot.cpp
  src/effects/effectchain.cpp
  src/effects/effectchainmixmode.cpp
  src/effects/effectparameter.cpp
  src/effects/effectknobparameterslot.cpp
  src/effects/effectparameterslotbase.cpp
  src/effects/effectslot.cpp
  src/effects/effectsmanager.cpp
  src/effects/effectsmessenger.cpp
  src/effects/visibleeffectslist.cpp
  src/effects/backends/effectsbackend.cpp
  src/effects/backends/effectmanifest.cpp
  src/effects/backends/effectmanifestparameter.cpp
  src/effects/backends/builtin/autopaneffect.cpp
  src/effects/backends/builtin/balanceeffect.cpp
  src/effects/backends/builtin/bessel4lvmixeqeffect.cpp
  src/effects/backends/builtin/bessel8lvmixeqeffect.cpp
  src/effects/backends/builtin/biquadfullkilleqeffect.cpp
  src/effects/backends/builtin/bitcrushereffect.cpp
  src/effects/backends/builtin/builtinbackend.cpp
  src/effects/backends/builtin/echoeffect.cpp
  src/effects/backends/builtin/filtereffect.cpp
  src/effects/backends/builtin/flangereffect.cpp
  src/effects/backends/builtin/graphiceqeffect.cpp
  src/effects/backends/builtin/linkwitzriley8eqeffect.cpp
  src/effects/backends/builtin/loudnesscontoureffect.cpp
  src/effects/backends/builtin/metronomeeffect.cpp
  src/effects/backends/builtin/moogladder4filtereffect.cpp
  src/effects/backends/builtin/distortioneffect.cpp
  src/effects/backends/builtin/parametriceqeffect.cpp
  src/effects/backends/builtin/phasereffect.cpp
  src/effects/backends/builtin/pitchshifteffect.cpp
  src/effects/backends/builtin/reverbeffect.cpp
  src/effects/backends/builtin/threebandbiquadeqeffect.cpp
  src/effects/backends/builtin/tremoloeffect.cpp
  src/effects/backends/builtin/whitenoiseeffect.cpp
  src/effects/backends/effectsbackendmanager.cpp
  src/effects/chains/equalizereffectchain.cpp
  src/effects/chains/outputeffectchain.cpp
  src/effects/chains/pergroupeffectchain.cpp
  src/effects/chains/quickeffectchain.cpp
  src/effects/chains/standardeffectchain.cpp
  src/effects/presets/effectchainpreset.cpp
  src/effects/presets/effectchainpresetmanager.cpp
  src/effects/presets/effectparameterpreset.cpp
  src/effects/presets/effectpreset.cpp
  src/effects/presets/effectpresetmanager.cpp
  src/encoder/encoder.cpp
  src/encoder/encoderfdkaac.cpp
  src/encoder/encoderfdkaacsettings.cpp
  src/encoder/encoderflacsettings.cpp
  src/encoder/encodermp3.cpp
  src/encoder/encodermp3settings.cpp
  src/encoder/encodersndfileflac.cpp
  src/encoder/encodervorbis.cpp
  src/encoder/encodervorbissettings.cpp
  src/encoder/encoderwave.cpp
  src/encoder/encoderwavesettings.cpp
  src/engine/bufferscalers/enginebufferscale.cpp
  src/engine/bufferscalers/enginebufferscalelinear.cpp
  src/engine/bufferscalers/enginebufferscalerubberband.cpp
  src/engine/bufferscalers/enginebufferscalest.cpp
  src/engine/cachingreader/cachingreader.cpp
  src/engine/cachingreader/cachingreaderchunk.cpp
  src/engine/cachingreader/cachingreaderworker.cpp
  src/engine/channelmixer.cpp
  src/engine/channels/engineaux.cpp
  src/engine/channels/enginechannel.cpp
  src/engine/channels/enginedeck.cpp
  src/engine/channels/enginemicrophone.cpp
  src/engine/controls/bpmcontrol.cpp
  src/engine/controls/clockcontrol.cpp
  src/engine/controls/cuecontrol.cpp
  src/engine/controls/enginecontrol.cpp
  src/engine/controls/keycontrol.cpp
  src/engine/controls/loopingcontrol.cpp
  src/engine/controls/quantizecontrol.cpp
  src/engine/controls/ratecontrol.cpp
  src/engine/effects/engineeffect.cpp
  src/engine/effects/engineeffectchain.cpp
  src/engine/effects/engineeffectsdelay.cpp
  src/engine/effects/engineeffectsmanager.cpp
  src/engine/enginebuffer.cpp
  src/engine/enginedelay.cpp
  src/engine/enginemaster.cpp
  src/engine/engineobject.cpp
  src/engine/enginepregain.cpp
  src/engine/enginesidechaincompressor.cpp
  src/engine/enginetalkoverducking.cpp
  src/engine/enginevumeter.cpp
  src/engine/engineworker.cpp
  src/engine/engineworkerscheduler.cpp
  src/engine/enginexfader.cpp
  src/engine/filters/enginefilter.cpp
  src/engine/filters/enginefilterbessel4.cpp
  src/engine/filters/enginefilterbessel8.cpp
  src/engine/filters/enginefilterbiquad1.cpp
  src/engine/filters/enginefilterbutterworth4.cpp
  src/engine/filters/enginefilterbutterworth8.cpp
  src/engine/filters/enginefilterlinkwitzriley2.cpp
  src/engine/filters/enginefilterlinkwitzriley4.cpp
  src/engine/filters/enginefilterlinkwitzriley8.cpp
  src/engine/filters/enginefiltermoogladder4.cpp
  src/engine/positionscratchcontroller.cpp
  src/engine/readaheadmanager.cpp
  src/engine/sidechain/enginenetworkstream.cpp
  src/engine/sidechain/enginerecord.cpp
  src/engine/sidechain/enginesidechain.cpp
  src/engine/sidechain/networkinputstreamworker.cpp
  src/engine/sidechain/networkoutputstreamworker.cpp
  src/engine/sync/enginesync.cpp
  src/engine/sync/internalclock.cpp
  src/engine/sync/synccontrol.cpp
  src/errordialoghandler.cpp
  src/library/analysisfeature.cpp
  src/library/analysislibrarytablemodel.cpp
  src/library/autodj/autodjfeature.cpp
  src/library/autodj/autodjprocessor.cpp
  src/library/autodj/dlgautodj.cpp
  src/library/autodj/dlgautodj.ui
  src/library/banshee/bansheedbconnection.cpp
  src/library/banshee/bansheefeature.cpp
  src/library/banshee/bansheeplaylistmodel.cpp
  src/library/baseexternallibraryfeature.cpp
  src/library/baseexternalplaylistmodel.cpp
  src/library/baseexternaltrackmodel.cpp
  src/library/basesqltablemodel.cpp
  src/library/basetrackcache.cpp
  src/library/basetracktablemodel.cpp
  src/library/bpmdelegate.cpp
  src/library/browse/browsefeature.cpp
  src/library/browse/browsetablemodel.cpp
  src/library/browse/browsethread.cpp
  src/library/browse/foldertreemodel.cpp
  src/library/colordelegate.cpp
  src/library/columncache.cpp
  src/library/coverart.cpp
  src/library/coverartcache.cpp
  src/library/coverartdelegate.cpp
  src/library/coverartutils.cpp
  src/library/dao/analysisdao.cpp
  src/library/dao/autodjcratesdao.cpp
  src/library/dao/cuedao.cpp
  src/library/dao/directorydao.cpp
  src/library/dao/libraryhashdao.cpp
  src/library/dao/playlistdao.cpp
  src/library/dao/settingsdao.cpp
  src/library/dao/trackdao.cpp
  src/library/dao/trackschema.cpp
  src/library/dlganalysis.cpp
  src/library/dlganalysis.ui
  src/library/dlgcoverartfullsize.cpp
  src/library/dlgcoverartfullsize.ui
  src/library/dlghidden.cpp
  src/library/dlghidden.ui
  src/library/dlgmissing.cpp
  src/library/dlgmissing.ui
  src/library/dlgtagfetcher.cpp
  src/library/dlgtagfetcher.ui
  src/library/dlgtrackinfo.cpp
  src/library/dlgtrackinfo.ui
  src/library/dlgtrackmetadataexport.cpp
  src/library/export/coverartcopyworker.cpp
  src/library/export/dlgtrackexport.ui
  src/library/export/trackexportdlg.cpp
  src/library/export/trackexportwizard.cpp
  src/library/export/trackexportworker.cpp
  src/library/externaltrackcollection.cpp
  src/library/hiddentablemodel.cpp
  src/library/itunes/itunesfeature.cpp
  src/library/library_prefs.cpp
  src/library/library.cpp
  src/library/librarycontrol.cpp
  src/library/libraryfeature.cpp
  src/library/librarytablemodel.cpp
  src/library/locationdelegate.cpp
  src/library/missingtablemodel.cpp
  src/library/mixxxlibraryfeature.cpp
  src/library/parser.cpp
  src/library/parsercsv.cpp
  src/library/parserm3u.cpp
  src/library/parserpls.cpp
  src/library/playlisttablemodel.cpp
  src/library/previewbuttondelegate.cpp
  src/library/proxytrackmodel.cpp
  src/library/recording/dlgrecording.cpp
  src/library/recording/dlgrecording.ui
  src/library/recording/recordingfeature.cpp
  src/library/rekordbox/rekordbox_anlz.cpp
  src/library/rekordbox/rekordbox_pdb.cpp
  src/library/rekordbox/rekordboxfeature.cpp
  src/library/rhythmbox/rhythmboxfeature.cpp
  src/library/scanner/importfilestask.cpp
  src/library/scanner/libraryscanner.cpp
  src/library/scanner/libraryscannerdlg.cpp
  src/library/scanner/recursivescandirectorytask.cpp
  src/library/scanner/scannertask.cpp
  src/library/searchquery.cpp
  src/library/searchqueryparser.cpp
  src/library/serato/seratofeature.cpp
  src/library/serato/seratoplaylistmodel.cpp
  src/library/sidebarmodel.cpp
  src/library/stardelegate.cpp
  src/library/stareditor.cpp
  src/library/starrating.cpp
  src/library/tableitemdelegate.cpp
  src/library/trackcollection.cpp
  src/library/trackcollectioniterator.cpp
  src/library/trackcollectionmanager.cpp
  src/library/trackloader.cpp
  src/library/trackmodeliterator.cpp
  src/library/trackprocessing.cpp
  src/library/trackset/baseplaylistfeature.cpp
  src/library/trackset/basetracksetfeature.cpp
  src/library/trackset/crate/cratefeature.cpp
  src/library/trackset/crate/cratefeaturehelper.cpp
  src/library/trackset/crate/cratestorage.cpp
  src/library/trackset/crate/cratetablemodel.cpp
  src/library/trackset/playlistfeature.cpp
  src/library/trackset/setlogfeature.cpp
  src/library/trackset/tracksettablemodel.cpp
  src/library/traktor/traktorfeature.cpp
  src/library/treeitem.cpp
  src/library/treeitemmodel.cpp
  src/mixer/auxiliary.cpp
  src/mixer/baseplayer.cpp
  src/mixer/basetrackplayer.cpp
  src/mixer/deck.cpp
  src/mixer/microphone.cpp
  src/mixer/playerinfo.cpp
  src/mixer/playermanager.cpp
  src/mixer/previewdeck.cpp
  src/mixer/sampler.cpp
  src/mixer/samplerbank.cpp
  src/coreservices.cpp
  src/mixxxapplication.cpp
  src/musicbrainz/chromaprinter.cpp
  src/musicbrainz/crc.cpp
  src/musicbrainz/gzip.cpp
  src/musicbrainz/musicbrainz.cpp
  src/musicbrainz/musicbrainzxml.cpp
  src/musicbrainz/tagfetcher.cpp
  src/musicbrainz/web/acoustidlookuptask.cpp
  src/musicbrainz/web/musicbrainzrecordingstask.cpp
  src/network/jsonwebtask.cpp
  src/network/networktask.cpp
  src/network/webtask.cpp
  src/preferences/colorpaletteeditor.cpp
  src/preferences/colorpaletteeditormodel.cpp
  src/preferences/colorpalettesettings.cpp
  src/preferences/configobject.cpp
  src/preferences/dialog/dlgprefautodj.cpp
  src/preferences/dialog/dlgprefautodjdlg.ui
  src/preferences/dialog/dlgprefbeats.cpp
  src/preferences/dialog/dlgprefbeatsdlg.ui
  src/preferences/dialog/dlgprefcolors.cpp
  src/preferences/dialog/dlgprefcolorsdlg.ui
  src/preferences/dialog/dlgprefcrossfader.cpp
  src/preferences/dialog/dlgprefcrossfaderdlg.ui
  src/preferences/dialog/dlgprefdeck.cpp
  src/preferences/dialog/dlgprefdeckdlg.ui
  src/preferences/dialog/dlgprefeffects.cpp
  src/preferences/dialog/dlgprefeffectsdlg.ui
  src/preferences/dialog/dlgprefeq.cpp
  src/preferences/dialog/dlgprefeqdlg.ui
  src/preferences/dialog/dlgpreferencepage.cpp
  src/preferences/dialog/dlgpreferences.cpp
  src/preferences/dialog/dlgpreferencesdlg.ui
  src/preferences/dialog/dlgprefinterface.cpp
  src/preferences/dialog/dlgprefinterfacedlg.ui
  src/preferences/dialog/dlgprefkey.cpp
  src/preferences/dialog/dlgprefkeydlg.ui
  src/preferences/dialog/dlgpreflibrary.cpp
  src/preferences/dialog/dlgpreflibrarydlg.ui
  src/preferences/dialog/dlgprefrecord.cpp
  src/preferences/dialog/dlgprefrecorddlg.ui
  src/preferences/dialog/dlgprefreplaygain.cpp
  src/preferences/dialog/dlgprefreplaygaindlg.ui
  src/preferences/dialog/dlgprefsound.cpp
  src/preferences/dialog/dlgprefsounddlg.ui
  src/preferences/dialog/dlgprefsounditem.cpp
  src/preferences/dialog/dlgprefsounditem.ui
  src/preferences/dialog/dlgprefvinyldlg.ui
  src/preferences/dialog/dlgprefwaveform.cpp
  src/preferences/dialog/dlgprefwaveformdlg.ui
  src/preferences/effectchainpresetlistmodel.cpp
  src/preferences/effectmanifesttablemodel.cpp
  src/preferences/colorpaletteeditor.cpp
  src/preferences/colorpaletteeditormodel.cpp
  src/preferences/colorpalettesettings.cpp
  src/preferences/replaygainsettings.cpp
  src/preferences/settingsmanager.cpp
  src/preferences/upgrade.cpp
  src/recording/recordingmanager.cpp
  src/skin/legacy/colorschemeparser.cpp
  src/skin/legacy/imgcolor.cpp
  src/skin/legacy/imginvert.cpp
  src/skin/legacy/imgloader.cpp
  src/skin/legacy/launchimage.cpp
  src/skin/legacy/legacyskin.cpp
  src/skin/legacy/legacyskinparser.cpp
  src/skin/legacy/pixmapsource.cpp
  src/skin/legacy/skincontext.cpp
  src/skin/legacy/tooltips.cpp
  src/skin/skinloader.cpp
  src/soundio/sounddevice.cpp
  src/soundio/sounddevicenetwork.cpp
  src/soundio/sounddeviceportaudio.cpp
  src/soundio/soundmanager.cpp
  src/soundio/soundmanagerconfig.cpp
  src/soundio/soundmanagerutil.cpp
  src/sources/audiosource.cpp
  src/sources/audiosourcestereoproxy.cpp
  src/sources/metadatasource.cpp
  src/sources/metadatasourcetaglib.cpp
  src/sources/readaheadframebuffer.cpp
  src/sources/soundsource.cpp
  src/sources/soundsourceflac.cpp
  src/sources/soundsourceoggvorbis.cpp
  src/sources/soundsourceprovider.cpp
  src/sources/soundsourceproviderregistry.cpp
  src/sources/soundsourceproxy.cpp
  src/sources/soundsourcesndfile.cpp
  src/track/albuminfo.cpp
  src/track/beatfactory.cpp
  src/track/beats.cpp
  src/track/beatutils.cpp
  src/track/bpm.cpp
  src/track/cue.cpp
  src/track/cueinfo.cpp
  src/track/cueinfoimporter.cpp
  src/track/globaltrackcache.cpp
  src/track/keyfactory.cpp
  src/track/keys.cpp
  src/track/keyutils.cpp
  src/track/playcounter.cpp
  src/track/replaygain.cpp
  src/track/serato/beatgrid.cpp
  src/track/serato/beatsimporter.cpp
  src/track/serato/cueinfoimporter.cpp
  src/track/serato/markers.cpp
  src/track/serato/markers2.cpp
  src/track/serato/tags.cpp
  src/track/track.cpp
  src/track/trackinfo.cpp
  src/track/trackmetadata.cpp
  src/track/tracknumbers.cpp
  src/track/trackrecord.cpp
  src/track/trackref.cpp
  src/track/taglib/trackmetadata_ape.cpp
  src/track/taglib/trackmetadata_common.cpp
  src/track/taglib/trackmetadata_file.cpp
  src/track/taglib/trackmetadata_id3v2.cpp
  src/track/taglib/trackmetadata_mp4.cpp
  src/track/taglib/trackmetadata_riff.cpp
  src/track/taglib/trackmetadata_xiph.cpp
  src/util/battery/battery.cpp
  src/util/cache.cpp
  src/util/cmdlineargs.cpp
  src/util/color/color.cpp
  src/util/color/colorpalette.cpp
  src/util/color/predefinedcolorpalettes.cpp
  src/util/console.cpp
  src/util/safelywritablefile.cpp
  src/util/db/dbconnection.cpp
  src/util/db/dbconnectionpool.cpp
  src/util/db/dbconnectionpooled.cpp
  src/util/db/dbconnectionpooler.cpp
  src/util/db/dbid.cpp
  src/util/db/fwdsqlquery.cpp
  src/util/db/fwdsqlqueryselectresult.cpp
  src/util/db/sqlite.cpp
  src/util/db/sqlqueryfinisher.cpp
  src/util/db/sqlstringformatter.cpp
  src/util/db/sqltransaction.cpp
  src/util/desktophelper.cpp
  src/util/dnd.cpp
  src/util/duration.cpp
  src/util/experiment.cpp
  src/util/file.cpp
  src/util/imagefiledata.cpp
  src/util/fileaccess.cpp
  src/util/fileinfo.cpp
  src/util/filename.cpp
  src/util/imagefiledata.cpp
  src/util/imageutils.cpp
  src/util/indexrange.cpp
  src/util/logger.cpp
  src/util/logging.cpp
  src/util/mac.cpp
  src/util/movinginterquartilemean.cpp
  src/util/performancetimer.cpp
  src/util/rangelist.cpp
  src/util/readaheadsamplebuffer.cpp
  src/util/ringdelaybuffer.cpp
  src/util/rotary.cpp
  src/util/runtimeloggingcategory.cpp
  src/util/sample.cpp
  src/util/samplebuffer.cpp
  src/util/sandbox.cpp
  src/util/semanticversion.cpp
  src/util/screensaver.cpp
  src/util/screensavermanager.cpp
  src/util/stat.cpp
  src/util/statmodel.cpp
  src/util/statsmanager.cpp
  src/util/tapfilter.cpp
  src/util/task.cpp
  src/util/taskmonitor.cpp
  src/util/threadcputimer.cpp
  src/util/time.cpp
  src/util/timer.cpp
  src/util/valuetransformer.cpp
  src/util/versionstore.cpp
  src/util/widgethelper.cpp
  src/util/widgetrendertimer.cpp
  src/util/workerthread.cpp
  src/util/workerthreadscheduler.cpp
  src/util/xml.cpp
  src/waveform/visualplayposition.cpp
  src/waveform/waveform.cpp
  src/waveform/waveformfactory.cpp
  src/widget/controlwidgetconnection.cpp
  src/widget/findonwebmenufactory.cpp
  src/widget/findonwebmenuservices/findonwebmenudiscogs.cpp
  src/widget/findonwebmenuservices/findonwebmenulastfm.cpp
  src/widget/findonwebmenuservices/findonwebmenusoundcloud.cpp
  src/widget/hexspinbox.cpp
  src/widget/paintable.cpp
  src/widget/wanalysislibrarytableview.cpp
  src/widget/wbasewidget.cpp
  src/widget/wbattery.cpp
  src/widget/wbeatspinbox.cpp
  src/widget/wcolorpicker.cpp
  src/widget/wcolorpickeraction.cpp
  src/widget/wcombobox.cpp
  src/widget/wcoverart.cpp
  src/widget/wcoverartlabel.cpp
  src/widget/wcoverartmenu.cpp
  src/widget/wcuemenupopup.cpp
  src/widget/wdisplay.cpp
  src/widget/weffectbuttonparametername.cpp
  src/widget/weffectchain.cpp
  src/widget/weffectchainpresetbutton.cpp
  src/widget/weffectchainpresetselector.cpp
  src/widget/weffectknobparametername.cpp
  src/widget/weffectname.cpp
  src/widget/weffectparameterknob.cpp
  src/widget/weffectparameterknobcomposed.cpp
  src/widget/weffectparameternamebase.cpp
  src/widget/weffectpushbutton.cpp
  src/widget/weffectselector.cpp
  src/widget/wfindonwebmenu.cpp
  src/widget/whotcuebutton.cpp
  src/widget/wimagestore.cpp
  src/widget/wkey.cpp
  src/widget/wknob.cpp
  src/widget/wknobcomposed.cpp
  src/widget/wlabel.cpp
  src/widget/wlibrary.cpp
  src/widget/wlibrarysidebar.cpp
  src/widget/wlibrarytableview.cpp
  src/widget/wlibrarytextbrowser.cpp
  src/widget/wmainmenubar.cpp
  src/widget/wnumber.cpp
  src/widget/wnumberdb.cpp
  src/widget/wnumberpos.cpp
  src/widget/wnumberrate.cpp
  src/widget/wpixmapstore.cpp
  src/widget/wpushbutton.cpp
  src/widget/wraterange.cpp
  src/widget/wrecordingduration.cpp
  src/widget/wscrollable.cpp
  src/widget/wsearchlineedit.cpp
  src/widget/wsearchrelatedtracksmenu.cpp
  src/widget/wsingletoncontainer.cpp
  src/widget/wsizeawarestack.cpp
  src/widget/wskincolor.cpp
  src/widget/wslidercomposed.cpp
  src/widget/wsplitter.cpp
  src/widget/wstarrating.cpp
  src/widget/wstatuslight.cpp
  src/widget/wtime.cpp
  src/widget/wtrackmenu.cpp
  src/widget/wtrackproperty.cpp
  src/widget/wtracktableview.cpp
  src/widget/wtracktableviewheader.cpp
  src/widget/wtracktext.cpp
  src/widget/wtrackwidgetgroup.cpp
  src/widget/wvumeter.cpp
  src/widget/wwidget.cpp
  src/widget/wwidgetgroup.cpp
  src/widget/wwidgetstack.cpp
)
if(QT6)
  target_sources(mixxx-lib PRIVATE
    src/qml/asyncimageprovider.cpp
    src/qml/qmlapplication.cpp
    src/qml/qmlcontrolproxy.cpp
    src/qml/qmlconfigproxy.cpp
    src/qml/qmldlgpreferencesproxy.cpp
    src/qml/qmleffectmanifestparametersmodel.cpp
    src/qml/qmleffectsmanagerproxy.cpp
    src/qml/qmleffectslotproxy.cpp
    src/qml/qmllibraryproxy.cpp
    src/qml/qmllibrarytracklistmodel.cpp
    src/qml/qmlplayermanagerproxy.cpp
    src/qml/qmlplayerproxy.cpp
    src/qml/qmlvisibleeffectsmodel.cpp
    src/qml/qmlwaveformoverview.cpp
  )
else()
  target_sources(mixxx-lib PRIVATE
    src/mixxxmainwindow.cpp
    src/waveform/guitick.cpp
    src/waveform/renderers/glslwaveformrenderersignal.cpp
    src/waveform/renderers/glvsynctestrenderer.cpp
    src/waveform/renderers/glwaveformrendererfilteredsignal.cpp
    src/waveform/renderers/glwaveformrendererrgb.cpp
    src/waveform/renderers/glwaveformrenderersimplesignal.cpp
    src/waveform/renderers/qtvsynctestrenderer.cpp
    src/waveform/renderers/qtwaveformrendererfilteredsignal.cpp
    src/waveform/renderers/qtwaveformrenderersimplesignal.cpp
    src/waveform/renderers/waveformmark.cpp
    src/waveform/renderers/waveformmarkrange.cpp
    src/waveform/renderers/waveformmarkset.cpp
    src/waveform/renderers/waveformrenderbackground.cpp
    src/waveform/renderers/waveformrenderbeat.cpp
    src/waveform/renderers/waveformrendererabstract.cpp
    src/waveform/renderers/waveformrendererendoftrack.cpp
    src/waveform/renderers/waveformrendererfilteredsignal.cpp
    src/waveform/renderers/waveformrendererhsv.cpp
    src/waveform/renderers/waveformrendererpreroll.cpp
    src/waveform/renderers/waveformrendererrgb.cpp
    src/waveform/renderers/waveformrenderersignalbase.cpp
    src/waveform/renderers/waveformrendermark.cpp
    src/waveform/renderers/waveformrendermarkrange.cpp
    src/waveform/renderers/waveformsignalcolors.cpp
    src/waveform/renderers/waveformwidgetrenderer.cpp
    src/waveform/sharedglcontext.cpp
    src/waveform/visualsmanager.cpp
    src/waveform/vsyncthread.cpp
    src/waveform/waveformmarklabel.cpp
    src/waveform/waveformwidgetfactory.cpp
    src/waveform/widgets/emptywaveformwidget.cpp
    src/waveform/widgets/glrgbwaveformwidget.cpp
    src/waveform/widgets/glsimplewaveformwidget.cpp
    src/waveform/widgets/glslwaveformwidget.cpp
    src/waveform/widgets/glvsynctestwidget.cpp
    src/waveform/widgets/glwaveformwidget.cpp
    src/waveform/widgets/hsvwaveformwidget.cpp
    src/waveform/widgets/qthsvwaveformwidget.cpp
    src/waveform/widgets/qtrgbwaveformwidget.cpp
    src/waveform/widgets/qtsimplewaveformwidget.cpp
    src/waveform/widgets/qtvsynctestwidget.cpp
    src/waveform/widgets/qtwaveformwidget.cpp
    src/waveform/widgets/rgbwaveformwidget.cpp
    src/waveform/widgets/softwarewaveformwidget.cpp
    src/waveform/widgets/waveformwidgetabstract.cpp
    src/widget/woverview.cpp
    src/widget/woverviewhsv.cpp
    src/widget/woverviewlmh.cpp
    src/widget/woverviewrgb.cpp
    src/widget/wspinny.cpp
      src/widget/wvumetergl.cpp
    src/widget/wwaveformviewer.cpp
  )
endif()
set_target_properties(mixxx-lib PROPERTIES AUTOMOC ON AUTOUIC ON CXX_CLANG_TIDY "${CLANG_TIDY}")
target_include_directories(mixxx-lib PUBLIC src "${CMAKE_CURRENT_BINARY_DIR}/src")
if(UNIX AND NOT APPLE)
  target_sources(mixxx-lib PRIVATE src/util/rlimit.cpp)
  set(MIXXX_SETTINGS_PATH ".mixxx/")
endif()

# QML Debugging
if(CMAKE_BUILD_TYPE STREQUAL "Debug")
  target_compile_definitions(mixxx-lib PRIVATE QT_QML_DEBUG)
  message(STATUS "Enabling QML Debugging! This poses a security risk as Mixxx will open a TCP port for debugging")
endif()

# Disable warnings in generated source files
set_property(
  SOURCE src/library/rekordbox/rekordbox_anlz.cpp
  APPEND_STRING
  PROPERTY CXX_CLANG_TIDY ""
)
set_property(
  SOURCE src/library/rekordbox/rekordbox_pdb.cpp
  APPEND_STRING
  PROPERTY CXX_CLANG_TIDY ""
)
if(GNU_GCC OR LLVM_CLANG)
  set_property(
    SOURCE src/library/rekordbox/rekordbox_anlz.cpp
    APPEND_STRING
    PROPERTY COMPILE_OPTIONS -Wno-unused-parameter
  )
  set_property(
    SOURCE src/library/rekordbox/rekordbox_pdb.cpp
    APPEND_STRING
    PROPERTY COMPILE_OPTIONS -Wno-unused-parameter -Wno-switch
  )
elseif(MSVC)
  set_property(
    SOURCE src/library/rekordbox/rekordbox_anlz.cpp
    APPEND_STRING
    PROPERTY COMPILE_OPTIONS /w
  )
  set_property(
    SOURCE src/library/rekordbox/rekordbox_pdb.cpp
    APPEND_STRING
    PROPERTY COMPILE_OPTIONS /w
  )
endif()

option(WARNINGS_PEDANTIC "Let the compiler show even more warnings" OFF)
if(MSVC)
  if(WARNINGS_PEDANTIC)
    target_compile_options(mixxx-lib PUBLIC /W4)
  else()
    target_compile_options(mixxx-lib PUBLIC /W3)
    target_compile_definitions(mixxx-lib PUBLIC _SILENCE_CXX17_ITERATOR_BASE_CLASS_DEPRECATION_WARNING _CRT_SECURE_NO_WARNINGS)
  endif()
else()
  # TODO: Add -Wtrampolines, not yet supported by clazy
  target_compile_options(mixxx-lib PUBLIC -Wall -Wextra $<$<COMPILE_LANGUAGE:CXX>:-Woverloaded-virtual> -Wfloat-conversion -Werror=return-type -Wformat=2 -Wformat-security -Wvla -Wundef)
  if(WARNINGS_PEDANTIC)
    target_compile_options(mixxx-lib PUBLIC -pedantic)
  endif()
endif()

option(INFO_VECTORIZE "Let the compiler show vectorized loops" OFF)
if (INFO_VECTORIZE)
    if(MSVC)
        target_compile_options(mixxx-lib PUBLIC /Qvec-report:1)
    elseif(GNU_GCC)
        target_compile_options(mixxx-lib PUBLIC -fopt-info-vec-optimized)
    elseif(LLVM_CLANG)
        target_compile_options(mixxx-lib PUBLIC -Rpass=loop-vectorize)
    else()
        message(STATUS "INFO_VECTORIZE not implemented for this compiler.")
    endif()
endif()

option(WARNINGS_FATAL "Fail if compiler generates a warning" OFF)
if(WARNINGS_FATAL)
  if(MSVC)
    target_compile_options(mixxx-lib PUBLIC /WX)
  else()
    target_compile_options(mixxx-lib PUBLIC -Werror)
  endif()
endif()

option(DEBUG_ASSERTIONS_FATAL "Fail if debug become true assertions" OFF)
if(DEBUG_ASSERTIONS_FATAL)
  target_compile_definitions(mixxx-lib PUBLIC MIXXX_DEBUG_ASSERTIONS_FATAL MIXXX_DEBUG_ASSERTIONS_ENABLED)
  if (NOT CMAKE_BUILD_TYPE STREQUAL "Debug")
    message(STATUS "DEBUG_ASSERT statements have been enabled because DEBUG_ASSERTIONS_FATAL is ON.")
  endif()
endif()

target_compile_definitions(mixxx-lib PUBLIC
  "${CMAKE_SYSTEM_PROCESSOR}"
  $<$<CONFIG:Debug>:MIXXX_BUILD_DEBUG>
  $<$<CONFIG:Debug>:MIXXX_DEBUG_ASSERTIONS_ENABLED>
  $<$<NOT:$<CONFIG:Debug>>:MIXXX_BUILD_RELEASE>
  # Disable assert.h assertions in release mode. Some libraries use
  # this as a signal for when to enable code that should be disabled
  # in release mode.
  $<$<NOT:$<CONFIG:Debug>>:NDEBUG>
)

# Mac-specific options
#
# These options are OFF by default, and since they are only available on macOS,
# they are forcibly set to OFF on all other platforms.
cmake_dependent_option(MACOS_BUNDLE "Install files to proper locations to make an .app bundle" OFF "APPLE" OFF)
cmake_dependent_option(MACAPPSTORE "Build for Mac App Store" OFF "APPLE" OFF)
if(MACAPPSTORE)
  target_compile_definitions(mixxx-lib PUBLIC __MACAPPSTORE__)
endif()

# Windows-specific options
if(WIN32)
  # https://docs.microsoft.com/en-us/cpp/porting/modifying-winver-and-win32-winnt
  # _WIN32_WINNT_WIN7 = 0x0601
  target_compile_definitions(mixxx-lib PUBLIC WINVER=0x0601)
  target_compile_definitions(mixxx-lib PUBLIC _WIN32_WINNT=0x0601)
  if(MSVC)
    target_compile_definitions(mixxx-lib PUBLIC _USE_MATH_DEFINES)
  endif()
endif()

#
# Installation directories
#
set(MIXXX_INSTALL_BINDIR ".")
set(MIXXX_INSTALL_DATADIR ".")
set(MIXXX_INSTALL_DOCDIR "./doc")
set(MIXXX_INSTALL_LICENSEDIR "./doc")
if (APPLE AND MACOS_BUNDLE)
  set(MIXXX_INSTALL_BINDIR "${CMAKE_INSTALL_BINDIR}")
  set(MACOS_BUNDLE_NAME mixxx)
  set(MIXXX_INSTALL_PREFIX "${MACOS_BUNDLE_NAME}.app")
  set(MIXXX_INSTALL_DATADIR "${MIXXX_INSTALL_PREFIX}/Contents/Resources")
  set(MIXXX_INSTALL_DOCDIR "${MIXXX_INSTALL_DATADIR}")
  set(MIXXX_INSTALL_LICENSEDIR "${MIXXX_INSTALL_DATADIR}/licenses")
elseif (UNIX)
  set(MIXXX_INSTALL_BINDIR "${CMAKE_INSTALL_BINDIR}")
  set(MIXXX_INSTALL_DATADIR "${CMAKE_INSTALL_DATADIR}/${CMAKE_PROJECT_NAME}")
  set(MIXXX_INSTALL_DOCDIR "${CMAKE_INSTALL_DOCDIR}")
  set(MIXXX_INSTALL_LICENSEDIR "${CMAKE_INSTALL_DOCDIR}")
endif()


if(WIN32)
  target_compile_definitions(mixxx-lib PUBLIC __WINDOWS__)

  # Helps prevent duplicate symbols
  target_compile_definitions(mixxx-lib PUBLIC _ATL_MIN_CRT)

  # Need this on Windows until we have UTF16 support in Mixxx use stl min max
  # defines
  # http://connect.microsoft.com/VisualStudio/feedback/details/553420/std-cpp-
  # max-and-std-cpp-min-not-available-in-visual-c-2010
  target_compile_definitions(mixxx-lib PUBLIC NOMINMAX UNICODE)

  if(CMAKE_SIZEOF_VOID_P EQUAL 8)
    target_compile_definitions(mixxx-lib PUBLIC WIN32)
  else()
    target_compile_definitions(mixxx-lib PUBLIC WIN64)
  endif()

  target_link_libraries(mixxx-lib PRIVATE shell32)

  if(MSVC)
    target_link_options(mixxx-lib PUBLIC /entry:mainCRTStartup)
    # Force MSVS to generate a manifest (MSVC2010)
    target_link_options(mixxx-lib PUBLIC /manifest)
  endif()
elseif(UNIX)
  if(APPLE)
    target_compile_definitions(mixxx-lib PUBLIC __APPLE__)
  else()
    target_compile_definitions(mixxx-lib PUBLIC __UNIX__)
    if(CMAKE_SYSTEM_NAME STREQUAL Linux)
      target_compile_definitions(mixxx-lib PUBLIC __LINUX__)
    elseif(CMAKE_SYSTEM_NAME MATCHES "^.*BSD$")
      target_compile_definitions(mixxx-lib PUBLIC __BSD__)
    endif()
  endif()
endif()

# The mixxx executable
if(QT6)
  find_package(Qt6 REQUIRED COMPONENTS Core) # For Qt Core cmake functions
  # qt_add_executable() is the recommended initial call for qt_finalize_target()
  # below that takes care of the correct object order in the resulting binary
  # According to https://doc.qt.io/qt-6/qt-finalize-target.html it is importand for
  # builds with Qt < 3.21
  qt_add_executable(mixxx WIN32 src/main.cpp MANUAL_FINALIZATION)
else()
  add_executable(mixxx WIN32 src/main.cpp)
endif()
# ugly hack to get #include "preferences/dialog/ui_dlgpreferencesdlg.h" to work in
# src/qmldlgpreferencesproxy.h, which is #included from src/qmlapplication.h.
target_include_directories(mixxx PRIVATE "${CMAKE_CURRENT_BINARY_DIR}/mixxx-lib_autogen/include")
set_target_properties(mixxx-lib PROPERTIES CXX_CLANG_TIDY "${CLANG_TIDY}")
target_link_libraries(mixxx PRIVATE mixxx-lib mixxx-gitinfostore)

#
# Installation and Packaging
#
if (APPLE)
  if (MACOS_BUNDLE)
    install(FILES "${CMAKE_CURRENT_SOURCE_DIR}/res/osx/application.icns" DESTINATION ${MIXXX_INSTALL_DATADIR})

    set(MACOS_BUNDLE_VERSION "${CMAKE_PROJECT_VERSION}")
    set(MACOS_BUNDLE_SHORTVERSION "${CMAKE_PROJECT_VERSION}")

    set_target_properties(mixxx PROPERTIES
        MACOSX_BUNDLE true
        MACOSX_BUNDLE_INFO_PLIST "${CMAKE_CURRENT_SOURCE_DIR}/packaging/macos/bundle.plist.in"
    )
  endif()
endif()

if(WIN32)
  set(CMAKE_INSTALL_SYSTEM_RUNTIME_DESTINATION "${MIXXX_INSTALL_BINDIR}")
  if(MSVC AND CMAKE_BUILD_TYPE STREQUAL "Debug")
    set(CMAKE_INSTALL_DEBUG_LIBRARIES true)
  endif()
  include(InstallRequiredSystemLibraries)
endif()

if(WIN32)
  option(WINDOWS_CODESIGN "Sign Windows executables and libraries with digital certificate" OFF)
  mark_as_advanced(WINDOWS_CODESIGN)
  if(WINDOWS_CODESIGN)
    set(WINDOWS_CODESIGN_CERTIFICATE_PATH "$ENV{WINDOWS_CODESIGN_CERTIFICATE_PATH}" CACHE STRING "Path to signtool certificate")
    set(WINDOWS_CODESIGN_CERTIFICATE_PASSWORD "$ENV{WINDOWS_CODESIGN_CERTIFICATE_PASSWORD}" CACHE STRING "Password of signtool certificate")
    if("${WINDOWS_CODESIGN_CERTIFICATE_PATH}" STREQUAL "" AND "${WINDOWS_CODESIGN_CERTIFICATE_PASSWORD}" STREQUAL "")
        set(WINDOWS_CODESIGN_ARGS /td sha256 /fd sha256 /tr http://timestamp.sectigo.com /a CACHE STRING "parameters for signtool (list)")
    else()
        set(WINDOWS_CODESIGN_ARGS /td sha256 /fd sha256 /tr http://timestamp.sectigo.com /f ${WINDOWS_CODESIGN_CERTIFICATE_PATH} /p ${WINDOWS_CODESIGN_CERTIFICATE_PASSWORD} CACHE STRING "parameters for signtool (list)")
    endif()
    find_program(SIGNTOOL_EXECUTABLE signtool)
    if(NOT SIGNTOOL_EXECUTABLE)
      message(FATAL_ERROR "signtool is not found. Signing executables not possible")
    endif()
    message(STATUS "Found signtool: ${SIGNTOOL_EXECUTABLE}")

    # Check if we're able to sign an executable
    if(NOT DEFINED WINDOWS_CODESIGN_OK)
      file(WRITE ${CMAKE_CURRENT_BINARY_DIR}/testsign.c "int main(){return 0;}")
      file(MAKE_DIRECTORY ${CMAKE_CURRENT_BINARY_DIR}/testsign)
      try_compile(
        RESULT ${CMAKE_CURRENT_BINARY_DIR}/testsign ${CMAKE_CURRENT_BINARY_DIR}/testsign.c
        COPY_FILE ${CMAKE_CURRENT_BINARY_DIR}/testsign.exe
      )
      execute_process(
        COMMAND ${SIGNTOOL_EXECUTABLE} sign ${WINDOWS_CODESIGN_ARGS} ${CMAKE_CURRENT_BINARY_DIR}/testsign.exe
        RESULT_VARIABLE ERR OUTPUT_QUIET
      )
      if(ERR EQUAL 0)
        message(STATUS "Windows codesigning via signtool is working")
        set(WINDOWS_CODESIGN_OK 1 CACHE INTERNAL "Can sign executables")
      else()
        message(FATAL_ERROR "Could NOT codesign test sample (signtool failed)")
        set(WINDOWS_CODESIGN_OK 0 CACHE INTERNAL "Invalid or missing certificate")
      endif()
    endif()
    mark_as_advanced(SIGNTOOL_EXECUTABLE SIGNTOOL_ARGS)
  endif()

  macro(windows_codesign_target CODESIGN_TARGET)
    add_custom_command(
        TARGET "${CODESIGN_TARGET}" POST_BUILD
        COMMAND ${SIGNTOOL_EXECUTABLE} sign ${WINDOWS_CODESIGN_ARGS} $<TARGET_FILE:${CODESIGN_TARGET}>
        COMMENT "Signining target ${CODESIGN_TARGET}"
        VERBATIM
    )
  endmacro()

  if(WINDOWS_CODESIGN)
    windows_codesign_target(mixxx)
  endif()
endif()


install(
  TARGETS
    mixxx
  RUNTIME DESTINATION
    "${MIXXX_INSTALL_BINDIR}"
  BUNDLE DESTINATION
    .
)

# Skins
install(
  DIRECTORY
    "${CMAKE_CURRENT_SOURCE_DIR}/res/skins"
  DESTINATION
    "${MIXXX_INSTALL_DATADIR}"
)

# Controller mappings
install(
  DIRECTORY
    "${CMAKE_CURRENT_SOURCE_DIR}/res/controllers"
  DESTINATION
    "${MIXXX_INSTALL_DATADIR}"
)

# Effect presets
install(
  DIRECTORY
    "${CMAKE_CURRENT_SOURCE_DIR}/res/effects"
  DESTINATION
    "${MIXXX_INSTALL_DATADIR}"
)

# Translation files
install(
  DIRECTORY
    "${CMAKE_CURRENT_SOURCE_DIR}/res/translations"
  DESTINATION
    "${MIXXX_INSTALL_DATADIR}"
  FILES_MATCHING PATTERN
    "*.qm"
)


# Font files
#
# Font installation is only enabled on Windows and macOS, because on Linux/BSD
# fonts should be installed via the package manager. Whenever a new font is
# added to Mixxx, its package name also needs to be added to
# tools/debian_buildenv.sh. If that font is not packaged on most distros, we
# need to re-enable font installation on Linux/BSD and exclude the packaged
# fonts here.
if(APPLE OR WIN32)
  install(
    DIRECTORY
      "${CMAKE_CURRENT_SOURCE_DIR}/res/fonts"
    DESTINATION
      "${MIXXX_INSTALL_DATADIR}"
  )
endif()

# Keyboard mapping(s)
install(
  DIRECTORY
    "${CMAKE_CURRENT_SOURCE_DIR}/res/keyboard"
  DESTINATION
    "${MIXXX_INSTALL_DATADIR}"
)

# Licenses
install(
  FILES
    "${CMAKE_CURRENT_SOURCE_DIR}/LICENSE"
    "${CMAKE_CURRENT_SOURCE_DIR}/COPYING"
  DESTINATION
    "${MIXXX_INSTALL_LICENSEDIR}"
)

# Documentation
install(
  FILES
    "${CMAKE_CURRENT_SOURCE_DIR}/README.md"
    "${CMAKE_CURRENT_SOURCE_DIR}/res/Mixxx-Keyboard-Shortcuts.pdf"
  DESTINATION
    "${MIXXX_INSTALL_DOCDIR}"
)
if(EXISTS "${CMAKE_CURRENT_SOURCE_DIR}/res/Mixxx-Manual.pdf")
  install(
    FILES
      "${CMAKE_CURRENT_SOURCE_DIR}/res/Mixxx-Manual.pdf"
    DESTINATION
      "${MIXXX_INSTALL_DOCDIR}"
  )
endif()

# Additional Linux-only files
if(UNIX AND NOT APPLE)
  # .desktop file for KDE/GNOME menu
  install(
    FILES
      "${CMAKE_CURRENT_SOURCE_DIR}/res/linux/org.mixxx.Mixxx.desktop"
    DESTINATION
      "${CMAKE_INSTALL_DATADIR}/applications"
  )

  # Icon files for menu entry
  install(
    DIRECTORY
      "${CMAKE_CURRENT_SOURCE_DIR}/res/images/icons/"
    DESTINATION
      "${CMAKE_INSTALL_DATADIR}/icons/hicolor"
    # This file is for Windows.
    PATTERN ic_mixxx.ico EXCLUDE
  )

  # .metainfo.xml file for KDE/GNOME AppStream initiative
  install(
    FILES
      "${CMAKE_CURRENT_SOURCE_DIR}/res/linux/org.mixxx.Mixxx.metainfo.xml"
    DESTINATION
      "${CMAKE_INSTALL_DATAROOTDIR}/metainfo"
  )

  option(INSTALL_USER_UDEV_RULES "Install user udev rule file for USB HID and Bulk controllers" ON)
  if(INSTALL_USER_UDEV_RULES)
    set(MIXXX_UDEVDIR "${MIXXX_INSTALL_DATADIR}/udev")
    if (CMAKE_INSTALL_PREFIX STREQUAL "/usr" OR CMAKE_INSTALL_PREFIX STREQUAL "/" )
      # /usr and / install prefixes at treated by cmake GNUInstallDirs as
      # synonym for "system location". In this case we can look up the correct udevdir
      # using pkg-config.
      # See: https://cmake.org/cmake/help/latest/module/GNUInstallDirs.html#special-cases
      find_package(PkgConfig)
      if (PKG_CONFIG_FOUND)
        pkg_check_modules( PKGCONFIG_UDEV udev)
        if (PKGCONFIG_UDEV_FOUND)
	  execute_process(
	    COMMAND ${PKG_CONFIG_EXECUTABLE} --variable=udevdir udev
            OUTPUT_VARIABLE PKGCONFIG_UDEVDIR
            OUTPUT_STRIP_TRAILING_WHITESPACE
          )
          if(PKGCONFIG_UDEVDIR)
	    file(TO_CMAKE_PATH "${PKGCONFIG_UDEVDIR}" MIXXX_UDEVDIR)
          endif()
        endif()
      endif()
    endif()
    if (MIXXX_UDEVDIR STREQUAL "${MIXXX_INSTALL_DATADIR}/udev")
      install(
        FILES
          "${CMAKE_CURRENT_SOURCE_DIR}/res/linux/mixxx-usb-uaccess.rules"
        DESTINATION
          "${MIXXX_UDEVDIR}/rules.d"
      )
      install(CODE "
      message(STATUS \"Important Note: Installation of udev rules\n\"
          \"The udev rule file for USB HID and Bulk controller permissions have been\n\"
          \"installed to:\n\"
          \"    ${MIXXX_UDEVDIR}/rules.d.\n\"
          \"If you are installing Mixxx from source for your own use, copy\n\"
          \"mixxx-usb-uaccess.rules to /etc/udev/rules.d/ and run:\n\"
          \"    udevadm control --reload-rules && udevadm trigger\n\"
          \"as root to load the rules.\n\"
          \"If you are building a package for a distribution, the correct directory for\n\"
          \"system rules is either /lib/udev/rules.d (e.g. Debian, Fedora) or\n\"
          \"/usr/lib/udev/rules.d (e.g. Arch Linux) with an appropriate priority prefix.\n\"
          \"Adjust your package script accordingly and set -DINSTALL_USER_UDEV_RULES=OFF\")
      ")
    else()
      install(
        FILES
          "${CMAKE_CURRENT_SOURCE_DIR}/res/linux/mixxx-usb-uaccess.rules"
        DESTINATION
          "${MIXXX_UDEVDIR}/rules.d"
        RENAME
          "69-mixxx-usb-uaccess.rules"
      )
    endif()
  endif()
endif()

if(MSVC)
  # install debug symbols if any were generated
  install(
    FILES $<TARGET_PDB_FILE:mixxx>
    CONFIGURATIONS Debug RelWithDebInfo
    DESTINATION "${MIXXX_INSTALL_BINDIR}"
    COMPONENT PDB # No spaces allowed
  )
endif()

if(WIN32)
  # qt_de.qm is just one arbitrary file in the directory that needs to be located;
  # there is no particular reason to look for this file versus any other one in the directory.
  find_file(QT_TRANSLATION_FILE qt_de.qm PATH_SUFFIXES share/qt5/translations)
  get_filename_component(QT_TRANSLATIONS ${QT_TRANSLATION_FILE} DIRECTORY)
  install(
    DIRECTORY "${QT_TRANSLATIONS}"
    DESTINATION "${MIXXX_INSTALL_DATADIR}"
    # QT 5 translations have been separated into several files, and most of the qt_xx.qm files
    # contain just shortcuts to load the qtbase, qtmultimedia etc files.
    FILES_MATCHING REGEX
      "qt_.+\.qm|qtbase_.*\.qm|qtmultimedia_.*\.qm|qtscript_.*\.qm|qtxmlpatterns_.*\.qm"
  )

  # Qt 5 loads these ANGLE DLLs at runtime if the graphics driver is blocklisted.
  # Qt does not link these and vcpkg does not build them as a dependency of Qt,
  # so copy them manually.
  find_file(EGL_DLL libEGL.dll PATH_SUFFIXES ${CMAKE_INSTALL_BINDIR})
  find_file(GLESv2_DLL libGLESv2.dll PATH_SUFFIXES ${CMAKE_INSTALL_BINDIR})
  install(FILES ${EGL_DLL} ${GLESv2_DLL} DESTINATION "${MIXXX_INSTALL_BINDIR}")
endif()

#
# Tests
#

# CMake + googletest: https://crascit.com/2015/07/25/cmake-gtest/

# Prevent GoogleTest from overriding our compiler/linker options
# when building with Visual Studio
set(gtest_force_shared_crt ON CACHE BOOL "Pass Mixxx compiler/linker options to GoogleTest" FORCE)

# Prevent installation of GoogleTest libraries
set(INSTALL_GTEST OFF CACHE BOOL "Disable installation of GoogleTest" FORCE)

# Add googletest directly to our build. This adds the following targets:
# gtest, gtest_main, gmock and gmock_main
add_subdirectory(
  "${CMAKE_CURRENT_SOURCE_DIR}/lib/googletest"
  "${CMAKE_CURRENT_BINARY_DIR}/lib/googletest"
)

add_executable(mixxx-test
  src/test/analyserwaveformtest.cpp
  src/test/analyzersilence_test.cpp
  src/test/audiotaperpot_test.cpp
  src/test/autodjprocessor_test.cpp
  src/test/beatgridtest.cpp
  src/test/beatmaptest.cpp
  src/test/beatstest.cpp
  src/test/beatstranslatetest.cpp
  src/test/bpmtest.cpp
  src/test/bpmcontrol_test.cpp
  src/test/broadcastprofile_test.cpp
  src/test/broadcastsettings_test.cpp
  src/test/cache_test.cpp
  src/test/channelhandle_test.cpp
  src/test/colorconfig_test.cpp
  src/test/colormapperjsproxy_test.cpp
  src/test/colorpalette_test.cpp
  src/test/configobject_test.cpp
  src/test/controller_mapping_validation_test.cpp
  src/test/controllerscriptenginelegacy_test.cpp
  src/test/controlobjecttest.cpp
  src/test/controlobjectscripttest.cpp
  src/test/coreservicestest.cpp
  src/test/coverartcache_test.cpp
  src/test/coverartutils_test.cpp
  src/test/cratestorage_test.cpp
  src/test/cue_test.cpp
  src/test/cuecontrol_test.cpp
  src/test/dbconnectionpool_test.cpp
  src/test/dbidtest.cpp
  src/test/directorydaotest.cpp
  src/test/duration_test.cpp
  src/test/durationutiltest.cpp
  #TODO: write useful tests for refactored effects system
  #src/test/effectchainslottest.cpp
  src/test/enginebufferscalelineartest.cpp
  src/test/enginebuffertest.cpp
  src/test/engineeffectsdelay_test.cpp
  src/test/enginefilterbiquadtest.cpp
  src/test/enginemastertest.cpp
  src/test/enginemicrophonetest.cpp
  src/test/enginesynctest.cpp
  src/test/fileinfo_test.cpp
  src/test/frametest.cpp
  src/test/globaltrackcache_test.cpp
  src/test/hotcuecontrol_test.cpp
  src/test/imageutils_test.cpp
  src/test/indexrange_test.cpp
  src/test/keyutilstest.cpp
  src/test/lcstest.cpp
  src/test/learningutilstest.cpp
  src/test/libraryscannertest.cpp
  src/test/librarytest.cpp
  src/test/looping_control_test.cpp
  src/test/main.cpp
  src/test/mathutiltest.cpp
  src/test/metadatatest.cpp
  #TODO: make this build again
  #src/test/metaknob_link_test.cpp
  src/test/midicontrollertest.cpp
  src/test/mixxxtest.cpp
  src/test/mock_networkaccessmanager.cpp
  src/test/movinginterquartilemean_test.cpp
  src/test/musicbrainzrecordingstasktest.cpp
  src/test/nativeeffects_test.cpp
  src/test/performancetimer_test.cpp
  src/test/playcountertest.cpp
  src/test/playermanagertest.cpp
  src/test/playlisttest.cpp
  src/test/portmidicontroller_test.cpp
  src/test/portmidienumeratortest.cpp
  src/test/queryutiltest.cpp
  src/test/rangelist_test.cpp
  src/test/readaheadmanager_test.cpp
  src/test/replaygaintest.cpp
  src/test/rescalertest.cpp
  src/test/rgbcolor_test.cpp
  src/test/ringdelaybuffer_test.cpp
  src/test/samplebuffertest.cpp
  src/test/sampleutiltest.cpp
  src/test/schemamanager_test.cpp
  src/test/searchqueryparsertest.cpp
  src/test/seratobeatgridtest.cpp
  src/test/seratomarkerstest.cpp
  src/test/seratomarkers2test.cpp
  src/test/seratotagstest.cpp
  src/test/signalpathtest.cpp
  src/test/skincontext_test.cpp
  src/test/softtakeover_test.cpp
  src/test/soundproxy_test.cpp
  src/test/soundsourceproviderregistrytest.cpp
  src/test/sqliteliketest.cpp
  src/test/synccontroltest.cpp
  src/test/synctrackmetadatatest.cpp
  src/test/tableview_test.cpp
  src/test/taglibtest.cpp
  src/test/trackdao_test.cpp
  src/test/trackexport_test.cpp
  src/test/trackmetadata_test.cpp
  src/test/tracknumberstest.cpp
  src/test/trackreftest.cpp
  src/test/trackupdate_test.cpp
  src/test/uuid_test.cpp
  src/test/wbatterytest.cpp
  src/test/wpushbutton_test.cpp
  src/test/wwidgetstack_test.cpp
)
set_target_properties(mixxx-test PROPERTIES AUTOMOC ON)
target_link_libraries(mixxx-test PRIVATE mixxx-lib mixxx-gitinfostore gtest gmock)

#
# Benchmark tests
#

# Disable testing of google/benchmark
set(BENCHMARK_ENABLE_TESTING OFF CACHE BOOL "" FORCE)

# Prevent installation of google/benchmark artifacts
set(BENCHMARK_ENABLE_INSTALL OFF CACHE BOOL "Disable installation of google/benchmark" FORCE)

add_subdirectory(
  "${CMAKE_CURRENT_SOURCE_DIR}/lib/benchmark"
  "${CMAKE_CURRENT_BINARY_DIR}/lib/benchmark"
)
target_link_libraries(mixxx-test PRIVATE benchmark)

# Test Suite
include(CTest)
include(GoogleTest)
enable_testing()
gtest_add_tests(
  TARGET mixxx-test
  EXTRA_ARGS --logLevel info
  WORKING_DIRECTORY "${CMAKE_CURRENT_SOURCE_DIR}"
  TEST_LIST testsuite
)
if (NOT WIN32)
  # Default to offscreen rendering during tests.
  # This is required if the build system like Fedora koji/mock does not
  # allow to pass environment variables into the ctest macro expansion.
  set_tests_properties(${testsuite} PROPERTIES ENVIRONMENT "QT_QPA_PLATFORM=offscreen")
endif()

# Benchmarking
add_custom_target(mixxx-benchmark
  COMMAND $<TARGET_FILE:mixxx-test> --benchmark
  WORKING_DIRECTORY "${CMAKE_CURRENT_SOURCE_DIR}"
  COMMENT "Mixxx Benchmarks"
  VERBATIM
)
add_dependencies(mixxx-benchmark mixxx-test)

#
# Resources
#
# Add resources to mixxx and mixxx-test binaries, not the mixxx-lib static
# library. Doing this would require initialization using Q_INIT_RESOURCE()
# calls that are not present at the moment. Further information can be found
# at: https://doc.qt.io/qt5/resources.html#using-resources-in-a-library
option(DOWNLOAD_MANUAL "Download Manual PDF from Mixxx website" OFF)
if(DOWNLOAD_MANUAL AND NOT EXISTS "${CMAKE_CURRENT_SOURCE_DIR}/res/Mixxx-Manual.pdf")
  set(MANUAL_URL "https://downloads.mixxx.org/manual/${CMAKE_PROJECT_VERSION_MAJOR}.${CMAKE_PROJECT_VERSION_MINOR}/mixxx-manual-${CMAKE_PROJECT_VERSION_MAJOR}.${CMAKE_PROJECT_VERSION_MINOR}-en.pdf")
  message(STATUS "Downloading manual from ${MANUAL_URL}...")
  file(DOWNLOAD
    "${MANUAL_URL}"
    "${CMAKE_CURRENT_BINARY_DIR}/res/Mixxx-Manual.pdf"
    SHOW_PROGRESS
    STATUS MANUAL_PDF_DOWNLOAD
    TLS_VERIFY ON
  )
  if(NOT MANUAL_PDF_DOWNLOAD EQUAL 0)
    message(FATAL_ERROR "Manual PDF download failed. Either download it yourself "
      "and move it to '${CMAKE_CURRENT_SOURCE_DIR}/res/Mixxx-Manual.pdf' or "
      "reconfigure with -DDOWNLOAD_MANUAL=OFF to build without included "
      "manual.")
  endif()
  file(RENAME "${CMAKE_CURRENT_BINARY_DIR}/res/Mixxx-Manual.pdf" "${CMAKE_CURRENT_SOURCE_DIR}/res/Mixxx-Manual.pdf")
endif()

target_sources(mixxx PRIVATE res/mixxx.qrc)
set_target_properties(mixxx PROPERTIES AUTORCC ON)
target_sources(mixxx-test PRIVATE res/mixxx.qrc)
set_target_properties(mixxx-test PROPERTIES AUTORCC ON)

if (MIXXX_VERSION_PRERELEASE STREQUAL "")
   set(MIXXX_VERSION "${CMAKE_PROJECT_VERSION}")
else()
   set(MIXXX_VERSION "${CMAKE_PROJECT_VERSION}-${MIXXX_VERSION_PRERELEASE}")
endif()

get_target_property(MIXXX_BUILD_FLAGS mixxx-lib COMPILE_OPTIONS)

# uses CMAKE_PROJECT_VERSION MIXXX_VERSION_PRERELEASE MIXXX_BUILD_FLAGS
configure_file(src/version.h.in src/version.h @ONLY)

if(GIT_COMMIT_DATE AND NOT GIT_COMMIT_DATE MATCHES "^[0-9]*-[0-9]*-[0-9]*T[0-9]*\\:[0-9]*\\:[0-9]*[+-][0-9]*\\:[0-9]*$")
  message(FATAL_ERROR "GIT_COMMIT_DATE requires strict ISO 8601 format %Y-%m-%dT%H:%M:%SZ")
endif()

add_custom_target(mixxx-gitinfo
  COMMAND ${CMAKE_COMMAND}
    -DGIT_DESCRIBE="${GIT_DESCRIBE}"
    -DGIT_COMMIT_DATE="${GIT_COMMIT_DATE}"
    -DINPUT_FILE="${CMAKE_CURRENT_SOURCE_DIR}/src/gitinfo.h.in"
    -DOUTPUT_FILE="${CMAKE_CURRENT_BINARY_DIR}/src/gitinfo.h"
    -P "${CMAKE_CURRENT_SOURCE_DIR}/cmake/scripts/gitinfo.cmake"
  COMMENT "Update git version information in gitinfo.h"
  BYPRODUCTS "${CMAKE_CURRENT_BINARY_DIR}/src/gitinfo.h"
  WORKING_DIRECTORY "${CMAKE_CURRENT_SOURCE_DIR}"
)

add_library(mixxx-gitinfostore STATIC EXCLUDE_FROM_ALL
    src/util/gitinfostore.cpp
)
target_include_directories(mixxx-gitinfostore PUBLIC src ${CMAKE_BINARY_DIR}/src)
add_dependencies(mixxx-gitinfostore mixxx-gitinfo)

# Windows-only resource file
if(WIN32)
  string(TIMESTAMP MIXXX_YEAR "%Y")

  set(MIXXX_FILEVERSION "${CMAKE_PROJECT_VERSION_MAJOR},${CMAKE_PROJECT_VERSION_MINOR},${CMAKE_PROJECT_VERSION_PATCH}")
  set(MIXXX_PRODUCTVERSION "${MIXXX_FILEVERSION}")

  if(CMAKE_BUILD_TYPE STREQUAL "Debug")
    set(MIXXX_DEBUG 1)
  else()
    set(MIXXX_DEBUG 0)
  endif()

  if (MIXXX_VERSION_PRERELEASE STREQUAL "")
    set(MIXXX_PRERELEASE 0)
  else()
    set(MIXXX_PRERELEASE 1)
  endif()

  # uses MIXXX_YEAR MIXXX_FILEVERSION MIXXX_PRODUCTVERSION MIXXX_VERSION MIXXX_DEBUG MIXXX_PRERELEASE
  configure_file(
    "src/mixxx.rc.include.in"
    "src/mixxx.rc.include"
    @ONLY
  )
  add_dependencies(mixxx mixxx-gitinfo)

  target_sources(mixxx PRIVATE
    src/mixxx.rc
    "${CMAKE_CURRENT_BINARY_DIR}/src/mixxx.rc.include"
    "${CMAKE_CURRENT_BINARY_DIR}/src/gitinfo.h"
  )
  target_include_directories(mixxx PRIVATE "${CMAKE_CURRENT_SOURCE_DIR}")
endif()

# Chromaprint
find_package(Chromaprint REQUIRED)
target_link_libraries(mixxx-lib PRIVATE Chromaprint::Chromaprint)

# Locale Aware Compare for SQLite
find_package(SQLite3)
# For LOCALECOMPARE we call directly sqlite functions to the database opened by
# Qt. It only works without crashing when Mixxx links to the same sqlite
# library as Qt.
# This is difficult on macOS where system the SQLite can be installed and linked
# dynamically from various locations. There is no issue in case of static
# linking which would result in a duplicate symbol error.
if(NOT SQLite3_FOUND)
  set(LOCALECOMPARE_DEFAULT OFF)
else()
  is_static_library(SQLite3_IS_STATIC SQLite::SQLite3)
  if(SQLite3_IS_STATIC OR NOT APPLE)
    set(LOCALECOMPARE_DEFAULT ON)
  else()
    set(LOCALECOMPARE_DEFAULT OFF)
  endif()
endif()
cmake_dependent_option(LOCALECOMPARE "Locale Aware Compare support for SQLite" ON "LOCALECOMPARE_DEFAULT" OFF)
if(LOCALECOMPARE)
  if(NOT SQLite3_FOUND)
    message(FATAL_ERROR "Locale Aware Compare for SQLite requires libsqlite and its development headers.")
  endif()
  target_compile_definitions(mixxx-lib PUBLIC __SQLITE3__)
  target_link_libraries(mixxx-lib PRIVATE SQLite::SQLite3)
elseif(SQLite3_IS_STATIC)
  # in the static case we need to link SQLite3 uncoditionally
  target_link_libraries(mixxx-lib PRIVATE SQLite::SQLite3)
endif()

# Denon Engine Prime library export support (using libdjinterop)
option(ENGINEPRIME "Support for library export to Denon Engine Prime" ON)
if(ENGINEPRIME)
  set(LIBDJINTEROP_VERSION 0.16.0)
  # Look for an existing installation of libdjinterop and use that if available.
  # Otherwise, download and build from GitHub.
  find_package(DjInterop ${LIBDJINTEROP_VERSION})
  if(DjInterop_FOUND)
    # An existing installation of djinterop is available.
    message(STATUS "Using existing system installation of libdjinterop")
    target_include_directories(mixxx-lib PUBLIC ${DjInterop_INCLUDE_DIRS})
    target_link_libraries(mixxx-lib PRIVATE DjInterop::DjInterop)
  else()
    # Fetch djinterop sources from GitHub and build them statically.

    # On MacOS, Mixxx does not use system SQLite, so we will use libdjinterop's
    # embedded SQLite in such a case.
    if (APPLE AND NOT SQLite3_IS_STATIC)
      message(STATUS "Building libdjinterop sources (with embedded SQLite) fetched from GitHub")
      set(DJINTEROP_SYSTEM_SQLITE OFF)
    else()
      message(STATUS "Building libdjinterop sources (with system SQLite) fetched from GitHub")
      set(DJINTEROP_SYSTEM_SQLITE ON)
    endif()

    set(DJINTEROP_INSTALL_DIR "${CMAKE_CURRENT_BINARY_DIR}/lib/libdjinterop-install")
    set(DJINTEROP_LIBRARY "lib/${CMAKE_STATIC_LIBRARY_PREFIX}djinterop${CMAKE_STATIC_LIBRARY_SUFFIX}")

    # CMake does not pass lists of paths properly to external projects.
    # This is worked around by changing the list separator.
    string(REPLACE ";" "|" PIPE_DELIMITED_CMAKE_PREFIX_PATH "${CMAKE_PREFIX_PATH}")

    # For offline builds download the archive file from the URL and
    # copy it into DOWNLOAD_DIR under DOWNLOAD_NAME prior to starting
    # the configuration.
    ExternalProject_Add(libdjinterop
      URL "https://github.com/xsco/libdjinterop/archive/refs/tags/${LIBDJINTEROP_VERSION}.tar.gz"
      URL_HASH SHA256=c998831fe4d3cc80c5c031491204244c9ed0c61575dd529260304b95d79db588
      DOWNLOAD_DIR "${CMAKE_CURRENT_BINARY_DIR}/downloads"
      DOWNLOAD_NAME "libdjinterop-${LIBDJINTEROP_VERSION}.tar.gz"
      INSTALL_DIR ${DJINTEROP_INSTALL_DIR}
      LIST_SEPARATOR "|"
      CMAKE_ARGS
        -DBUILD_SHARED_LIBS=OFF
        -DCMAKE_SKIP_INSTALL_ALL_DEPENDENCY=ON
        -DCMAKE_BUILD_TYPE=${CMAKE_BUILD_TYPE}
        -DCMAKE_INSTALL_PREFIX:PATH=<INSTALL_DIR>
        -DCMAKE_PREFIX_PATH=${PIPE_DELIMITED_CMAKE_PREFIX_PATH}
        -DCMAKE_INSTALL_LIBDIR:PATH=lib
        -DCMAKE_MODULE_PATH:PATH=${CMAKE_MODULE_PATH}
        -DSYSTEM_SQLITE=${DJINTEROP_SYSTEM_SQLITE}
      BUILD_BYPRODUCTS <INSTALL_DIR>/${DJINTEROP_LIBRARY}
      EXCLUDE_FROM_ALL TRUE
    )

    # Assemble a library based on the external project.
    add_library(mixxx-libdjinterop STATIC IMPORTED)
    add_dependencies(mixxx-libdjinterop libdjinterop)
    set(DJINTEROP_INCLUDE_DIR "${DJINTEROP_INSTALL_DIR}/include")
    set(DJINTEROP_LIBRARY_PATH "${DJINTEROP_INSTALL_DIR}/${DJINTEROP_LIBRARY}")
    set_target_properties(mixxx-libdjinterop PROPERTIES IMPORTED_LOCATION "${DJINTEROP_LIBRARY_PATH}")
    target_include_directories(mixxx-lib PUBLIC ${DJINTEROP_INCLUDE_DIR})
    target_link_libraries(mixxx-lib PRIVATE mixxx-libdjinterop)

    # Since we have built libdjinterop from sources as a static library, its
    # transitive dependencies are not automatically recognised.  libdjinterop
    # depends on zlib and optionally sqlite3.  If libdjinterop was configured
    # to depend on system SQLite, Mixxx will already have the dependency.
    # But it does not have zlib, so we explicitly add that here.
    find_package(ZLIB 1.2.8 REQUIRED)
    target_link_libraries(mixxx-lib PRIVATE ${ZLIB_LIBRARIES})
  endif()

  # Include conditional sources only required with Engine Prime export support.
  target_sources(mixxx-lib PRIVATE
    src/library/export/dlglibraryexport.cpp
    src/library/export/engineprimeexportjob.cpp
    src/library/export/libraryexporter.cpp)
  target_compile_definitions(mixxx-lib PUBLIC __ENGINEPRIME__)
endif()

# Ebur128
find_package(Ebur128 REQUIRED)
target_link_libraries(mixxx-lib PRIVATE Ebur128::Ebur128)

# FidLib
add_library(fidlib STATIC EXCLUDE_FROM_ALL lib/fidlib/fidlib.c)
if(MSVC)
  target_compile_definitions(fidlib PRIVATE T_MSVC)
  target_compile_definitions(fidlib PRIVATE _USE_MATH_DEFINES)
elseif(MINGW)
  target_compile_definitions(fidlib PRIVATE T_MINGW)
else()
  target_compile_definitions(fidlib PRIVATE T_LINUX)
endif()
target_include_directories(mixxx-lib SYSTEM PUBLIC lib/fidlib)
target_link_libraries(mixxx-lib PRIVATE fidlib)

# KeyFinder
option(KEYFINDER "KeyFinder support" ON)
if(KEYFINDER)
  set(LIBKEYFINDER_VERSION 2.2.6)
  find_package(KeyFinder ${LIBKEYFINDER_VERSION})
  if (KeyFinder_FOUND)
    target_link_libraries(mixxx-lib PRIVATE KeyFinder::KeyFinder)
  else()
    # If KeyFinder is built statically, we need FFTW
    find_package(FFTW REQUIRED)
    set(KeyFinder_INSTALL_DIR "${CMAKE_CURRENT_BINARY_DIR}/lib/keyfinder-install")
    set(KeyFinder_LIBRARY "${CMAKE_INSTALL_LIBDIR}/${CMAKE_STATIC_LIBRARY_PREFIX}keyfinder${CMAKE_STATIC_LIBRARY_SUFFIX}")

    # CMake does not pass lists of paths properly to external projects.
    # This is worked around by changing the list separator.
    string(REPLACE ";" "|" PIPE_DELIMITED_CMAKE_PREFIX_PATH "${CMAKE_PREFIX_PATH}")

    # For offline builds download the archive file from the URL and
    # copy it into DOWNLOAD_DIR under DOWNLOAD_NAME prior to starting
    # the configuration.
    ExternalProject_Add(libkeyfinder
      URL "https://github.com/mixxxdj/libkeyfinder/archive/refs/tags/v${LIBKEYFINDER_VERSION}.zip"
      URL_HASH SHA256=f15deb56c2dcaa6b10dc3717a7d2f42a8407c04ad550f694de42118be998d256
      DOWNLOAD_DIR "${CMAKE_CURRENT_BINARY_DIR}/downloads"
      DOWNLOAD_NAME "libkeyfinder-${LIBKEYFINDER_VERSION}.zip"
      INSTALL_DIR "${KeyFinder_INSTALL_DIR}"
      LIST_SEPARATOR "|"
      CMAKE_ARGS
        -DBUILD_SHARED_LIBS=OFF
        -DCMAKE_SKIP_INSTALL_ALL_DEPENDENCY=ON
        -DCMAKE_BUILD_TYPE=${CMAKE_BUILD_TYPE}
        -DCMAKE_INSTALL_PREFIX:PATH=<INSTALL_DIR>
        -DCMAKE_PREFIX_PATH=${PIPE_DELIMITED_CMAKE_PREFIX_PATH}
        -DCMAKE_INSTALL_LIBDIR=${CMAKE_INSTALL_LIBDIR}
        -DBUILD_TESTING=OFF
      BUILD_COMMAND ${CMAKE_COMMAND} --build .
      BUILD_BYPRODUCTS <INSTALL_DIR>/${KeyFinder_LIBRARY}
      EXCLUDE_FROM_ALL TRUE
    )

    # This is a bit of a hack to make sure that the include directory actually
    # exists when configuring the build.
    # ExternalProject_Add() will create it
    # at compile time, but CMake already
    # checks that all directories passed to
    # target_include_directories() exist
    # during configuration and will throw
    # an error if not.
    file(MAKE_DIRECTORY "${KeyFinder_INSTALL_DIR}/include")

    add_library(mixxx-keyfinder STATIC IMPORTED)
    add_dependencies(mixxx-keyfinder libkeyfinder)
    set_target_properties(mixxx-keyfinder PROPERTIES IMPORTED_LOCATION "${KeyFinder_INSTALL_DIR}/${KeyFinder_LIBRARY}")
    target_link_libraries(mixxx-keyfinder INTERFACE FFTW::FFTW)
    target_include_directories(mixxx-keyfinder INTERFACE "${KeyFinder_INSTALL_DIR}/include")
    target_link_libraries(mixxx-lib PRIVATE mixxx-keyfinder)
  endif()

  target_sources(mixxx-lib PRIVATE src/analyzer/plugins/analyzerkeyfinder.cpp)
  target_compile_definitions(mixxx-lib PUBLIC __KEYFINDER__)
endif()

# FLAC
find_package(FLAC REQUIRED)
target_link_libraries(mixxx-lib PRIVATE FLAC::FLAC)

# FpClassify This is a wrapper around the fpclassify function that prevents
# inlining It is compiled without optimization and allows to use these function
# from -ffast-math optimized objects. The MSVC option /fp:fast does not suffer this issue
add_library(FpClassify STATIC EXCLUDE_FROM_ALL src/util/fpclassify.cpp)
if(GNU_GCC OR LLVM_CLANG)
  # The option `-ffp-contract=on` must precede `-fno-fast-math`
  # to silence a warning on Clang 14
  target_compile_options(FpClassify PRIVATE -ffp-contract=on -fno-fast-math)
endif()
target_link_libraries(mixxx-lib PRIVATE FpClassify)

# googletest
# Required to use the macro FRIEND_TEST from <gtest/gtest_prod.h>
# in production code
target_include_directories(mixxx-lib SYSTEM PUBLIC "${gtest_SOURCE_DIR}/include")

# LAME
find_package(mp3lame REQUIRED)
target_link_libraries(mixxx-lib PRIVATE mp3lame::mp3lame)

# Kaitai for reading Rekordbox libraries
add_library(Kaitai STATIC EXCLUDE_FROM_ALL
  lib/kaitai/kaitaistream.cpp
)
target_include_directories(Kaitai SYSTEM PUBLIC lib/kaitai)
target_compile_definitions(Kaitai PRIVATE KS_STR_ENCODING_NONE)
target_link_libraries(mixxx-lib PRIVATE Kaitai)

# For determining MP3 timing offset cases in Rekordbox library feature
add_library(MP3GuessEnc STATIC EXCLUDE_FROM_ALL
  lib/mp3guessenc-0.27.4/mp3guessenc.c
  lib/mp3guessenc-0.27.4/tags.c
  lib/mp3guessenc-0.27.4/decode.c
  lib/mp3guessenc-0.27.4/bit_utils.c
)
if(WIN32)
  target_compile_definitions(MP3GuessEnc PRIVATE __WINDOWS__)
endif()
target_include_directories(MP3GuessEnc SYSTEM PUBLIC lib/mp3guessenc-0.27.4)
target_link_libraries(mixxx-lib PRIVATE MP3GuessEnc)

# OpenGL
set(OpenGL_GL_PREFERENCE "GLVND")
find_package(OpenGL REQUIRED)
target_link_libraries(mixxx-lib PRIVATE OpenGL::GL)

# Ogg
find_package(Ogg REQUIRED)
target_link_libraries(mixxx-lib PRIVATE Ogg::ogg)

# Vorbis
find_package(Vorbis REQUIRED)
target_link_libraries(mixxx-lib PRIVATE Vorbis::vorbis Vorbis::vorbisenc Vorbis::vorbisfile)

# PortAudio
find_package(PortAudio REQUIRED)
target_link_libraries(mixxx-lib PRIVATE PortAudio::PortAudio)

# PortAudio Ring Buffer
add_library(PortAudioRingBuffer STATIC EXCLUDE_FROM_ALL
  lib/portaudio/pa_ringbuffer.c
)
target_include_directories(mixxx-lib SYSTEM PUBLIC lib/portaudio)
target_link_libraries(mixxx-lib PRIVATE PortAudioRingBuffer)

# PortMidi
find_package(PortMidi REQUIRED)
target_include_directories(mixxx-lib SYSTEM PUBLIC ${PortMidi_INCLUDE_DIRS})
target_link_libraries(mixxx-lib PRIVATE ${PortMidi_LIBRARIES})

# Protobuf
add_subdirectory(src/proto)
target_link_libraries(mixxx-lib PRIVATE mixxx-proto)

# Rigtorp SPSC Queue
# https://github.com/rigtorp/SPSCQueue
target_include_directories(mixxx-lib SYSTEM PUBLIC lib/rigtorp/SPSCQueue/include)

# Qt
if(QT6)
  find_package(QT 6.2 NAMES Qt6 COMPONENTS Core REQUIRED)
  set(QT6_NEW_COMPONENTS "SvgWidgets;Core5Compat")
else()
  find_package(QT 5.12 NAMES Qt5 COMPONENTS Core REQUIRED)
endif()
find_package(Qt${QT_VERSION_MAJOR}
  COMPONENTS
    Concurrent
    Core
    Gui
    Network
    OpenGL
    PrintSupport
    Qml
    QuickWidgets
    Sql
    Svg
    Test
    Widgets
    Xml
    ${QT6_NEW_COMPONENTS}
  REQUIRED
)
# PUBLIC is required below to find included headers
target_link_libraries(mixxx-lib PUBLIC
  Qt${QT_VERSION_MAJOR}::Concurrent
  Qt${QT_VERSION_MAJOR}::Core
  Qt${QT_VERSION_MAJOR}::Gui
  Qt${QT_VERSION_MAJOR}::Network
  Qt${QT_VERSION_MAJOR}::OpenGL
  Qt${QT_VERSION_MAJOR}::PrintSupport
  Qt${QT_VERSION_MAJOR}::Qml
  Qt${QT_VERSION_MAJOR}::QuickWidgets
  Qt${QT_VERSION_MAJOR}::Sql
  Qt${QT_VERSION_MAJOR}::Svg
  Qt${QT_VERSION_MAJOR}::Test
  Qt${QT_VERSION_MAJOR}::Widgets
  Qt${QT_VERSION_MAJOR}::Xml)
if(QT6)
  foreach(COMPONENT ${QT6_NEW_COMPONENTS})
    target_link_libraries(mixxx-lib PUBLIC Qt6::${COMPONENT})
  endforeach()

  set(QT_QML_OUTPUT_DIRECTORY ${CMAKE_BINARY_DIR}/qml)
  set_target_properties(mixxx-lib PROPERTIES AUTOMOC ON)
  qt_add_qml_module(mixxx-lib
    URI Mixxx
    VERSION 1.0
    RESOURCE_PREFIX /mixxx.org/imports
    IMPORTS QtQuick
    QML_FILES
      res/qml/Mixxx/MathUtils.mjs
      res/qml/Mixxx/PlayerDropArea.qml
    NO_GENERATE_QMLDIR
  )

  # Generation of the `qmldir` file has been disabled (via `NO_GENERATE_QMLDIR`
  # above) due to QTBUG-100326, which breaks JavaScript module imports:
  # https://bugreports.qt.io/browse/QTBUG-100326
  # Instead, a handwritten `qmldir` file that works around the issue needs to
  # be added to the resources here.
  set_source_files_properties("res/qml/Mixxx/qmldir" PROPERTIES QT_RESOURCE_ALIAS "qmldir")
  qt_add_resources(mixxx-libplugin qmldir
    FILES "res/qml/Mixxx/qmldir"
    PREFIX "/mixxx.org/imports/Mixxx"
  )
  # to make also qmllint happy
  configure_file(res/qml/Mixxx/qmldir qml/Mixxx/qmldir COPYONLY)

  # FIXME: Currently we need to add these include directories due to
  # QTBUG-87221. We should figure out a better way to fix this.
  # See: https://bugreports.qt.io/browse/QTBUG-87221
  target_include_directories(mixxx-lib PRIVATE src/control src/qml)
  target_link_libraries(mixxx-lib PRIVATE mixxx-libplugin)

  qt_add_library(mixxx-qml-mixxxcontrols STATIC)
  set_target_properties(mixxx-qml-mixxxcontrols PROPERTIES AUTOMOC ON)
  qt_add_qml_module(mixxx-qml-mixxxcontrols
    URI Mixxx.Controls
    VERSION 1.0
    RESOURCE_PREFIX /mixxx.org/imports
    OPTIONAL_IMPORTS Mixxx
    QML_FILES
      res/qml/Mixxx/Controls/Knob.qml
      res/qml/Mixxx/Controls/Slider.qml
      res/qml/Mixxx/Controls/Spinny.qml
      res/qml/Mixxx/Controls/WaveformOverviewHotcueMarker.qml
      res/qml/Mixxx/Controls/WaveformOverviewMarker.qml
      res/qml/Mixxx/Controls/WaveformOverview.qml
  )
  target_link_libraries(mixxx-lib PRIVATE mixxx-qml-mixxxcontrolsplugin)

  # qt_finalize_target takes care that the resources :/mixxx.org/imports/Mixxx/
  # and :/mixxx.org/imports/Mixxx/Controls are placed into beginning of the binary
  qt_finalize_target(mixxx)
endif()

target_compile_definitions(mixxx-lib PUBLIC QT_TABLET_SUPPORT QT_USE_QSTRINGBUILDER)
is_static_library(Qt_IS_STATIC Qt${QT_VERSION_MAJOR}::Core)
if(Qt_IS_STATIC)
  # NOTE(rryan): If you are adding a plugin here, you must also
  # update src/mixxxapplication.cpp to define a Q_IMPORT_PLUGIN
  # for it. Not all imageformats plugins are built as .libs when
  # building Qt statically on Windows. Check the build environment
  # to see exactly what's available as a standalone .lib vs linked
  # into Qt .libs by default.

  target_link_libraries(mixxx-lib PRIVATE
    # platform plugins
    Qt${QT_VERSION_MAJOR}::QOffscreenIntegrationPlugin
    Qt${QT_VERSION_MAJOR}::QMinimalIntegrationPlugin

    # imageformats plugins
    Qt${QT_VERSION_MAJOR}::QGifPlugin
    Qt${QT_VERSION_MAJOR}::QICOPlugin
    Qt${QT_VERSION_MAJOR}::QJpegPlugin
    Qt${QT_VERSION_MAJOR}::QSvgPlugin

    # sqldrivers
    Qt${QT_VERSION_MAJOR}::QSQLiteDriverPlugin
  )

  if(WIN32)
    target_link_libraries(mixxx-lib PRIVATE
      Qt${QT_VERSION_MAJOR}::QWindowsIntegrationPlugin
      Qt${QT_VERSION_MAJOR}::QWindowsVistaStylePlugin
    )
  endif()

  if(APPLE)
    target_link_libraries(mixxx-lib PRIVATE
      Qt${QT_VERSION_MAJOR}::QCocoaIntegrationPlugin
      Qt${QT_VERSION_MAJOR}::QMacStylePlugin
    )
  endif()

endif()


if(APPLE)
  if(Qt_IS_STATIC)
    target_link_libraries(mixxx-lib PRIVATE
        "-weak_framework Accelerate"
        "-weak_framework AppKit"
        "-weak_framework AudioToolbox"
        "-weak_framework AudioUnit"
        "-weak_framework AVFoundation"
        "-weak_framework CoreAudio"
        "-weak_framework CoreFoundation"
        "-weak_framework CoreImage"
        "-weak_framework CoreMedia"
        "-weak_framework CoreMidi"
        "-weak_framework CoreServices"
        "-weak_framework CoreVideo"
        "-weak_framework IOSurface"
        "-weak_framework VideoToolbox"
    )
  else()
    # Used for battery measurements and controlling the screensaver on macOS.
    target_link_libraries(mixxx-lib PRIVATE
        "-weak_framework IOKit"
    )
  endif()
elseif(UNIX AND NOT APPLE)
  if(QT6)
    find_package(X11)
  else()
    find_package(X11 REQUIRED)
    find_package(Qt5 COMPONENTS X11Extras REQUIRED)
    target_link_libraries(mixxx-lib PRIVATE Qt5::X11Extras)
  endif()
  if(${X11_FOUND})
    target_include_directories(mixxx-lib SYSTEM PUBLIC "${X11_INCLUDE_DIR}")
    target_link_libraries(mixxx-lib PRIVATE "${X11_LIBRARIES}")
  endif()
  find_package(Qt${QT_VERSION_MAJOR} COMPONENTS DBus REQUIRED)
  target_link_libraries(mixxx-lib PRIVATE
    Qt${QT_VERSION_MAJOR}::DBus
  )
elseif(WIN32)
  if(Qt_IS_STATIC)
    target_link_libraries(mixxx-lib PRIVATE
      # Pulled from qt-4.8.2-source\mkspecs\win32-msvc2010\qmake.conf
      # QtCore
      kernel32
      user32      # QtGui, QtOpenGL, libHSS1394
      shell32
      uuid
      ole32       # QtGui,
      advapi32    # QtGui, portaudio, portmidi
      ws2_32      # QtGui, QtNetwork, libshout
      # QtGui
      gdi32       # QtOpenGL, libshout
      comdlg32
      oleaut32
      imm32
      winmm
      winspool
      # QtOpenGL
      glu32
      opengl32

      # QtNetwork openssl-linked
      crypt32

      dwmapi      # qtwindows
      iphlpapi    # qt5network
      mpr         # qt5core
      netapi32    # qt5core
      userenv     # qt5core
      uxtheme     # ?
      version     # ?
      wtsapi32    # ?
    )

    find_library(QTFONTDATABASESUPPORT_LIBRARY Qt${QT_VERSION_MAJOR}FontDatabaseSupport)
    target_link_libraries(mixxx-lib PRIVATE "${QTFONTDATABASESUPPORT_LIBRARY}")
    find_library(QTWINDOWSUIAUTOMATIONSUPPORT_LIBRARY Qt${QT_VERSION_MAJOR}WindowsUIAutomationSupport)
    target_link_libraries(mixxx-lib PRIVATE "${QTWINDOWSUIAUTOMATIONSUPPORT_LIBRARY}")
    find_library(QTEVENTDISPATCHERSUPPORT_LIBRARY Qt${QT_VERSION_MAJOR}EventDispatcherSupport)
    target_link_libraries(mixxx-lib PRIVATE "${QTEVENTDISPATCHERSUPPORT_LIBRARY}")
    find_library(QTTHEMESUPPORT_LIBRARY Qt${QT_VERSION_MAJOR}ThemeSupport)
    target_link_libraries(mixxx-lib PRIVATE "${QTTHEMESUPPORT_LIBRARY}")

    find_library(QTFREETYPE_LIBRARY qtfreetype)
    target_link_libraries(mixxx-lib PRIVATE "${QTFREETYPE_LIBRARY}")
    find_library(QTHARFBUZZ_LIBRARY qtharfbuzz)
    target_link_libraries(mixxx-lib PRIVATE "${QTHARFBUZZ_LIBRARY}")
    find_library(QTLIBPNG_LIBRARY qtlibpng)
    target_link_libraries(mixxx-lib PRIVATE "${QTLIBPNG_LIBRARY}")
    find_library(QTPCRE2_LIBRARY qtpcre2)
    target_link_libraries(mixxx-lib PRIVATE "${QTPCRE2_LIBRARY}")
  else()
    #libshout is always built statically
    target_link_libraries(mixxx-lib PRIVATE
      ws2_32      # libshout
      gdi32       # libshout
    )
  endif()
endif()

# Queen Mary DSP
add_library(QueenMaryDsp STATIC EXCLUDE_FROM_ALL
  # lib/qm-dsp/base/KaiserWindow.cpp
  lib/qm-dsp/base/Pitch.cpp
  # lib/qm-dsp/base/SincWindow.cpp
  lib/qm-dsp/dsp/chromagram/Chromagram.cpp
  lib/qm-dsp/dsp/chromagram/ConstantQ.cpp
  lib/qm-dsp/dsp/keydetection/GetKeyMode.cpp
  # lib/qm-dsp/dsp/mfcc/MFCC.cpp
  lib/qm-dsp/dsp/onsets/DetectionFunction.cpp
  lib/qm-dsp/dsp/onsets/PeakPicking.cpp
  lib/qm-dsp/dsp/phasevocoder/PhaseVocoder.cpp
  lib/qm-dsp/dsp/rateconversion/Decimator.cpp
  # lib/qm-dsp/dsp/rateconversion/DecimatorB.cpp
  # lib/qm-dsp/dsp/rateconversion/Resampler.cpp
  # lib/qm-dsp/dsp/rhythm/BeatSpectrum.cpp
  # lib/qm-dsp/dsp/segmentation/ClusterMeltSegmenter.cpp
  # lib/qm-dsp/dsp/segmentation/Segmenter.cpp
  # lib/qm-dsp/dsp/segmentation/cluster_melt.c
  # lib/qm-dsp/dsp/segmentation/cluster_segmenter.c
  lib/qm-dsp/dsp/signalconditioning/DFProcess.cpp
  lib/qm-dsp/dsp/signalconditioning/FiltFilt.cpp
  lib/qm-dsp/dsp/signalconditioning/Filter.cpp
  lib/qm-dsp/dsp/signalconditioning/Framer.cpp
  lib/qm-dsp/dsp/tempotracking/DownBeat.cpp
  lib/qm-dsp/dsp/tempotracking/TempoTrack.cpp
  lib/qm-dsp/dsp/tempotracking/TempoTrackV2.cpp
  lib/qm-dsp/dsp/tonal/ChangeDetectionFunction.cpp
  lib/qm-dsp/dsp/tonal/TCSgram.cpp
  lib/qm-dsp/dsp/tonal/TonalEstimator.cpp
  lib/qm-dsp/dsp/transforms/FFT.cpp
  # lib/qm-dsp/dsp/wavelet/Wavelet.cpp
  lib/qm-dsp/ext/kissfft/kiss_fft.c
  lib/qm-dsp/ext/kissfft/tools/kiss_fftr.c
  # lib/qm-dsp/hmm/hmm.c
  lib/qm-dsp/maths/Correlation.cpp
  # lib/qm-dsp/maths/CosineDistance.cpp
  lib/qm-dsp/maths/KLDivergence.cpp lib/qm-dsp/maths/MathUtilities.cpp
  # lib/qm-dsp/maths/pca/pca.c
  # lib/qm-dsp/thread/Thread.cpp
)

target_compile_definitions(QueenMaryDsp PRIVATE kiss_fft_scalar=double)
if(UNIX)
  target_compile_definitions(QueenMaryDsp PRIVATE USE_PTHREADS)
elseif(MSVC)
  # Causes the cmath headers to declare M_PI and friends.
  # http://msdn.microsoft.com/en-us/library/4hwaceh6.aspx We could define this
  # in our headers but then include order matters since headers we don't control
  # may include cmath first.
  target_compile_definitions(QueenMaryDsp PRIVATE _USE_MATH_DEFINES)
endif()
target_include_directories(QueenMaryDsp SYSTEM PUBLIC lib/qm-dsp lib/qm-dsp/include)
target_link_libraries(mixxx-lib PRIVATE QueenMaryDsp)

# ReplayGain
add_library(ReplayGain STATIC EXCLUDE_FROM_ALL
  lib/replaygain/replaygain.cpp
)
target_include_directories(mixxx-lib SYSTEM PRIVATE lib/replaygain)
target_link_libraries(mixxx-lib PRIVATE ReplayGain)

# Reverb
add_library(Reverb STATIC EXCLUDE_FROM_ALL lib/reverb/Reverb.cc)
if(MSVC)
  target_compile_definitions(Reverb PRIVATE _USE_MATH_DEFINES)
endif()
target_include_directories(Reverb PRIVATE src)
target_link_libraries(Reverb PRIVATE Qt${QT_VERSION_MAJOR}::Core)
target_include_directories(mixxx-lib SYSTEM PRIVATE lib/reverb)
target_link_libraries(mixxx-lib PRIVATE Reverb)

# Rubberband
find_package(rubberband REQUIRED)
target_link_libraries(mixxx-lib PRIVATE rubberband::rubberband)

# SndFile
find_package(SndFile REQUIRED)
target_link_libraries(mixxx-lib PRIVATE SndFile::sndfile)
target_compile_definitions(mixxx-lib PUBLIC __SNDFILE__)
if(SndFile_SUPPORTS_SET_COMPRESSION_LEVEL)
  target_compile_definitions(mixxx-lib PUBLIC SFC_SUPPORTS_SET_COMPRESSION_LEVEL)
endif()

# SoundTouch
find_package(SoundTouch 2.1.2 REQUIRED)
target_link_libraries(mixxx-lib PRIVATE SoundTouch::SoundTouch)

# TagLib
find_package(TagLib 1.11 REQUIRED)
target_link_libraries(mixxx-lib PRIVATE TagLib::TagLib)

# Threads
set(THREADS_PREFER_PTHREAD_FLAG ON)
find_package(Threads REQUIRED)
target_link_libraries(mixxx-lib PRIVATE Threads::Threads)

#
# Features
#

# Battery meter
#
# The battery meter is only available on Linux, macOS and Windows, therefore
# this option is forcibly set to OFF on all other platforms.
cmake_dependent_option(BATTERY "Battery meter support" ON "WIN32 OR UNIX" OFF)
if(BATTERY)
  if(WIN32)
    target_sources(mixxx-lib PRIVATE src/util/battery/batterywindows.cpp)
  elseif(APPLE)
    target_sources(mixxx-lib PRIVATE src/util/battery/batterymac.cpp)
  elseif(UNIX)
    find_package(Upower REQUIRED)
    find_package(GLIB COMPONENTS gobject REQUIRED)
    target_include_directories(mixxx-lib SYSTEM PUBLIC ${GLIB_INCLUDE_DIRS})
    target_link_libraries(mixxx-lib PRIVATE Upower::Upower ${GLIB_LIBRARIES} ${GLIB_GOBJECT_LIBRARIES})
    target_sources(mixxx-lib PRIVATE src/util/battery/batterylinux.cpp)
  else()
    message(FATAL_ERROR "Battery support is not implemented for the target platform.")
  endif()
  target_compile_definitions(mixxx-lib PUBLIC __BATTERY__)
endif()


# Build Time
option(BUILDTIME "Use __DATE__ and __TIME__" ON)
if(NOT BUILDTIME)
  # Distributions like openSUSE use tools (e. g. build-compare) to detect
  # whether a built binary differs from a former build to avoid unneeded
  # publishing of packages.
  # If __DATE__ and __TIME__ are used the built binary differs always but
  # the tools cannot detect the root and publish a new package although
  # the only change is caused by __DATE__ and __TIME__.
  target_compile_definitions(mixxx-lib PUBLIC DISABLE_BUILDTIME)
endif()

# Clang Color Diagnostics
option(CLANG_COLORDIAG "Clang color diagnostics" OFF)
if(CLANG_COLORDIAG)
  if(NOT LLVM_CLANG)
    message(FATAL_ERROR "Color Diagnostics are only available when using Clang.")
  endif()
  target_compile_options(mixxx-lib PUBLIC -fcolor-diagnostics)
endif()

# Clang Sanitizers
set(CLANG_SANITIZERS "")
option(CLANG_ASAN "Clang Address Sanitizer" OFF)
if(CLANG_ASAN)
  list(APPEND CLANG_SANITIZERS "address")
endif()
option(CLANG_UBSAN "Clang Undefined Behaviour Sanitizer" OFF)
if(CLANG_UBSAN)
  list(APPEND CLANG_SANITIZERS "undefined")
endif()
option(CLANG_TSAN "Clang Thread Sanitizer" OFF)
if(CLANG_TSAN)
  list(APPEND CLANG_SANITIZERS "thread")
endif()
if(NOT CLANG_SANITIZERS STREQUAL "")
  if(NOT LLVM_CLANG)
    message(FATAL_ERROR "Clang Sanitizers are only available when using Clang.")
  endif()
  list(JOIN CLANG_SANITIZERS "," CLANG_SANITZERS_JOINED)
  target_compile_options(mixxx-lib PUBLIC -fsanitize=${CLANG_SANITZERS_JOINED})
  target_link_options(mixxx-lib PUBLIC -fsanitize=${CLANG_SANITZERS_JOINED})
endif()

# CoreAudio MP3/AAC Decoder
#
# The CoreAudio API is only available on macOS, therefore this option is
# forcibly set to OFF on all other platforms.
cmake_dependent_option(COREAUDIO "CoreAudio MP3/AAC Decoder" ON "APPLE" OFF)
if(COREAUDIO)
  target_sources(mixxx-lib PRIVATE
    src/sources/soundsourcecoreaudio.cpp
    src/sources/v1/legacyaudiosourceadapter.cpp
    lib/apple/CAStreamBasicDescription.cpp
  )
  target_compile_definitions(mixxx-lib PRIVATE __COREAUDIO__)
  target_include_directories(mixxx-lib SYSTEM PUBLIC lib/apple)
endif()


# FAAD AAC audio file decoder plugin
find_package(MP4)
find_package(MP4v2)
# It is enabled by default on Linux only, because other targets have other
# solutions. It requires MP4 or MP4v2.
default_option(FAAD "FAAD AAC audio file decoder support" "UNIX;NOT APPLE;MP4_FOUND OR MP4v2_FOUND")
if(FAAD)
  if(NOT MP4_FOUND AND NOT MP4v2_FOUND)
    message(FATAL_ERROR "FAAD AAC audio support requires libmp4 or libmp4v2 with development headers.")
  endif()
  target_sources(mixxx-lib PRIVATE
    src/sources/soundsourcem4a.cpp
    src/sources/libfaadloader.cpp
  )
  target_compile_definitions(mixxx-lib PRIVATE __FAAD__)
  if(MP4v2_FOUND)
    target_compile_definitions(mixxx-lib PRIVATE __MP4V2__)
    target_link_libraries(mixxx-lib PRIVATE MP4v2::MP4v2)
  else()
    target_link_libraries(mixxx-lib PRIVATE MP4::MP4)
  endif()
endif()

# FDK-AAC is loaded dynamically at runtime by EncoderFdkAac using QLibrary,
# so copy it into the Windows and macOS packages, but do not link to it.
if(APPLE AND MACOS_BUNDLE)
  find_library(FDK_AAC_LIBRARY fdk-aac)
  if(FDK_AAC_LIBRARY)
    message(STATUS "Found fdk-aac: ${FDK_AAC_LIBRARY}")
    file(COPY ${FDK_AAC_LIBRARY} DESTINATION "${CMAKE_CURRENT_BINARY_DIR}/lib/fdk-aac-install" FOLLOW_SYMLINK_CHAIN)
    install(DIRECTORY "${CMAKE_CURRENT_BINARY_DIR}/lib/fdk-aac-install/" DESTINATION "${MIXXX_INSTALL_PREFIX}/Contents/Frameworks")
  else()
    message(STATUS "Could NOT find libfdk-aac.dylib")
  endif()
elseif(WIN32)
  # On Windows find_library finds the .lib file, but the installer needs the .dll file.
  find_file(FDK_AAC_DLL fdk-aac.dll PATH_SUFFIXES ${CMAKE_INSTALL_BINDIR})
  if(FDK_AAC_DLL)
    message(STATUS "Found fdk-aac DLL: ${FDK_AAC_DLL}")
    install(FILES ${FDK_AAC_DLL} DESTINATION ${MIXXX_INSTALL_BINDIR})
  else()
    message(STATUS "Could NOT find fdk-aac.dll")
  endif()
endif()

# FFmpeg support
# FFmpeg is multimedia library that can be found http://ffmpeg.org/
find_package(FFMPEG COMPONENTS libavcodec libavformat libavutil libswresample)
default_option(FFMPEG "FFmpeg support (version 4.1.9 or later)" "FFMPEG_FOUND")
if(FFMPEG)
  if(NOT FFMPEG_FOUND)
    message(FATAL_ERROR "FFMPEG was not found")
  endif()

  # Check minimum required versions
  # Minimum library versions according to <https://ffmpeg.org/download.html>
  # Windows: Version numbers are not available!?
  # macOS: Untested
  if(FFMPEG_libavcodec_VERSION AND FFMPEG_libavcodec_VERSION VERSION_LESS 58.35.100)
    message(FATAL_ERROR "FFmpeg support requires at least version 58.35.100 of libavcodec (found: ${FFMPEG_libavcodec_VERSION}).")
  endif()
  if(FFMPEG_libavformat_VERSION AND FFMPEG_libavformat_VERSION VERSION_LESS 58.20.100)
    message(FATAL_ERROR "FFmpeg support requires at least version 58.20.100 of libavformat (found: ${FFMPEG_libavformat_VERSION}).")
  endif()
  if(FFMPEG_libavutil_VERSION AND FFMPEG_libavutil_VERSION VERSION_LESS 56.22.100)
    message(FATAL_ERROR "FFmpeg support requires at least version 56.22.100 of libavutil (found: ${FFMPEG_libavutil_VERSION}).")
  endif()
  if(FFMPEG_libswresample_VERSION AND FFMPEG_libswresample_VERSION VERSION_LESS 3.3.100)
    message(FATAL_ERROR "FFmpeg support requires at least version 3.3.100 of libswresample (found: ${FFMPEG_libswresample_VERSION}).")
  endif()

  target_sources(mixxx-lib PRIVATE src/sources/soundsourceffmpeg.cpp)
  target_compile_definitions(mixxx-lib PUBLIC
    __FFMPEG__
    # Needed to build new FFmpeg
    __STDC_CONSTANT_MACROS
    __STDC_LIMIT_MACROS
    __STDC_FORMAT_MACROS
  )
  target_link_libraries(mixxx-lib PRIVATE "${FFMPEG_LIBRARIES}")
  target_include_directories(mixxx-lib PUBLIC "${FFMPEG_INCLUDE_DIRS}")
endif()

# Google PerfTools
option(GPERFTOOLS "Google PerfTools libtcmalloc linkage" OFF)
option(GPERFTOOLSPROFILER "Google PerfTools libprofiler linkage" OFF)
if(GPERFTOOLS OR GPERFTOOLSPROFILER)
  find_package(GPerfTools REQUIRED)
  if(GPERFTOOLS)
    target_link_libraries(mixxx-lib PRIVATE GPerfTools::tcmalloc)
  endif()
  if(PERFTOOLSPROFILER)
    target_link_libraries(mixxx-lib PRIVATE GPerfTools::profiler)
  endif()
endif()

# HSS1394 MIDI device
#
# The HSS1394 library is only available on macOS, therefore this option is
# forcibly set to OFF on all other platforms.
if(WIN32 OR APPLE)
  find_package(HSS1394)
else()
  set(HSS1394 OFF)
endif()
cmake_dependent_option(HSS1394 "HSS1394 MIDI device support" "${HSS1394_FOUND}" "WIN32 OR APPLE" OFF)
if(HSS1394)
  target_sources(mixxx-lib PRIVATE
    src/controllers/midi/hss1394controller.cpp
    src/controllers/midi/hss1394enumerator.cpp
  )
  target_compile_definitions(mixxx-lib PUBLIC __HSS1394__)
  if(NOT HSS1394_FOUND)
    message(FATAL_ERROR "HSS1394 MIDI device support requires the libhss1394 and its development headers.")
  endif()
  target_link_libraries(mixxx-lib PRIVATE HSS1394::HSS1394)
endif()

# Lilv (LV2)
find_package(lilv)
default_option(LILV "Lilv (LV2) support" "lilv_FOUND")
if(LILV)
  if(NOT lilv_FOUND)
    message(FATAL_ERROR "Lilv (LV2) support requires the liblilv-0 and LV2 libraries and development headers.")
  endif()
  target_sources(mixxx-lib PRIVATE
    src/effects/backends/lv2/lv2backend.cpp
    src/effects/backends/lv2/lv2effectprocessor.cpp
    src/effects/backends/lv2/lv2manifest.cpp
  )
  target_compile_definitions(mixxx-lib PUBLIC __LILV__)
  target_link_libraries(mixxx-lib PRIVATE lilv::lilv)
  target_link_libraries(mixxx-test PRIVATE lilv::lilv)
endif()

# Live Broadcasting (Shoutcast)
option(BROADCAST "Live Broadcasting (Shoutcast) support" ON)
if(BROADCAST)
  find_package(Shoutidjc)
  # Check if system lib is at least 2.4.6 and not suffering bugs
  # https://bugs.launchpad.net/mixxx/+bug/1833225
  # https://bugs.launchpad.net/mixxx/+bug/1913579
  if(Shoutidjc_FOUND AND Shoutidjc_VERSION VERSION_LESS 2.4.4)
      message(STATUS "Installed libshout-idjc version: ${Shoutidjc_VERSION} is suffering from bug lp1833225")
  elseif(Shoutidjc_FOUND AND Shoutidjc_VERSION VERSION_LESS 2.4.6)
      message(STATUS "Installed libshout version: ${Shout_VERSION} is suffering from bug lp1913579")
  endif()
  if(NOT Shoutidjc_FOUND OR Shoutidjc_VERSION VERSION_LESS 2.4.6)
    # Fall back to internal library in the lib tree
    message(STATUS "Using internal libshout-idjc")
    add_subdirectory("${CMAKE_CURRENT_SOURCE_DIR}/lib/libshout-idjc")
    target_include_directories(mixxx-lib SYSTEM PUBLIC lib/libshout-idjc/include)
    target_link_libraries(mixxx-lib PRIVATE shout_mixxx)
  else()
    target_link_libraries(mixxx-lib PRIVATE Shoutidjc::Shoutidjc)
  endif()
  target_sources(mixxx-lib PRIVATE
    src/preferences/dialog/dlgprefbroadcastdlg.ui
    src/preferences/dialog/dlgprefbroadcast.cpp
    src/broadcast/broadcastmanager.cpp
    src/engine/sidechain/shoutconnection.cpp
    src/preferences/broadcastprofile.cpp
    src/preferences/broadcastsettings.cpp
    src/preferences/broadcastsettings_legacy.cpp
    src/preferences/broadcastsettingsmodel.cpp
    src/encoder/encoderbroadcastsettings.cpp
  )
  target_compile_definitions(mixxx-lib PUBLIC __BROADCAST__)
endif()

# Opus (RFC 6716)
find_package(OpusFile)
find_package(Opus)
default_option(OPUS "Opus (RFC 6716) support" "OpusFile_FOUND")
if(OPUS)
  if(NOT OpusFile_FOUND OR NOT Opus_FOUND)
    message(FATAL_ERROR "Opus support requires libopus and libopusfile with development headers.")
  endif()
  target_sources(mixxx-lib PRIVATE
    src/sources/soundsourceopus.cpp
    src/encoder/encoderopus.cpp
    src/encoder/encoderopussettings.cpp
  )
  target_compile_definitions(mixxx-lib PUBLIC __OPUS__)
  target_link_libraries(mixxx-lib PRIVATE OpusFile::OpusFile)
  target_link_libraries(mixxx-lib PRIVATE Opus::Opus)
endif()

# MAD MP3 Decoder
find_package(MAD)
find_package(ID3Tag)
default_option(MAD "MAD MP3 Decoder" "MAD_FOUND;ID3Tag_FOUND")
if(MAD)
  if(NOT MAD_FOUND)
    message(FATAL_ERROR "MAD support requires libmad and its development headers.")
  endif()
  if(NOT ID3Tag_FOUND)
    message(FATAL_ERROR "ID3Tag support requires libid3tag and its development headers.")
  endif()
  target_sources(mixxx-lib PRIVATE src/sources/soundsourcemp3.cpp)
  target_compile_definitions(mixxx-lib PUBLIC __MAD__)
  target_link_libraries(mixxx-lib PRIVATE MAD::MAD ID3Tag::ID3Tag)
endif()

# Media Foundation AAC Decoder Plugin
#
# The Media Foundtation API is only available on Windows, therefore this option
# is forcibly set to OFF on all other platforms.
cmake_dependent_option(MEDIAFOUNDATION "Media Foundation AAC decoder plugin" ON "WIN32" OFF)
if(MEDIAFOUNDATION)
  find_package(MediaFoundation REQUIRED)
  target_sources(mixxx-lib PRIVATE
    src/sources/soundsourcemediafoundation.cpp
  )
  target_compile_definitions(mixxx-lib PUBLIC __MEDIAFOUNDATION__)
  target_include_directories(mixxx-lib SYSTEM PRIVATE
    ${MediaFoundation_INCLUDE_DIRS}
  )
  target_link_libraries(mixxx-lib PRIVATE
    ${MediaFoundation_LIBRARIES}
  )
endif()

# Modplug support
find_package(Modplug)
default_option(MODPLUG "Modplug module decoder support" "Modplug_FOUND")
if(MODPLUG)
  if(NOT Modplug_FOUND)
    message(FATAL_ERROR "Modplug module decoder support requires libmodplug and its development headers.")
  endif()
  target_sources(mixxx-lib PRIVATE
    src/preferences/dialog/dlgprefmodplugdlg.ui
    src/sources/soundsourcemodplug.cpp
    src/preferences/dialog/dlgprefmodplug.cpp
  )
  target_compile_definitions(mixxx-lib PUBLIC __MODPLUG__)
  target_link_libraries(mixxx-lib PRIVATE Modplug::Modplug)
endif()

find_package(Microsoft.GSL CONFIG)
if(Microsoft.GSL_FOUND)
  target_link_libraries(mixxx-lib PRIVATE Microsoft.GSL::GSL)
else()
  # check if the headers have been installed without cmake config (< 3.1.0)
  check_include_file_cxx(gsl/gsl HAVE_GSL_GSL)
  if(NOT HAVE_GSL_GSL)
    unset(HAVE_GSL_GSL CACHE) # unset cache to re-evaluate this until it succeeds. check_include_file_cxx() has no REQUIRED flag.
    message(FATAL_ERROR "ms-gsl deveopment headers (libmsgsl-dev) not found")
  endif()
endif()


# QtKeychain
option(QTKEYCHAIN "Secure credentials storage support for Live Broadcasting profiles" ON)
if(QTKEYCHAIN)
  find_package(Qt${QT_VERSION_MAJOR}Keychain REQUIRED)
  target_compile_definitions(mixxx-lib PUBLIC __QTKEYCHAIN__)
  target_link_libraries(mixxx-lib PRIVATE ${QTKEYCHAIN_LIBRARIES})
  target_include_directories(mixxx-lib SYSTEM PUBLIC ${QTKEYCHAIN_INCLUDE_DIRS})
endif()

# USB HID or/and Bulk controller support
find_package(LibUSB)

# USB HID controller support
option(HID "USB HID controller support" ON)
if(HID)
  # hidapi 0.11.2 is the first release, that implements hid_get_input_report
  # for the Linux hidraw backend.
  find_package(hidapi 0.11.2)
  if(NOT hidapi_FOUND)
    message(STATUS "Linking internal libhidapi statically")
    add_library(mixxx-hidapi STATIC EXCLUDE_FROM_ALL)
    target_include_directories(mixxx-hidapi SYSTEM PUBLIC lib/hidapi/hidapi)
    if(WIN32)
        target_sources(mixxx-hidapi PRIVATE lib/hidapi/windows/hid.c)
        find_library(Setupapi_LIBRARY Setupapi REQUIRED)
        target_link_libraries(mixxx-hidapi PUBLIC ${Setupapi_LIBRARY})
    elseif(APPLE)
        target_sources(mixxx-hidapi PRIVATE lib/hidapi/mac/hid.c)
        find_library(AppKit_LIBRARY AppKit REQUIRED)
        target_link_libraries(mixxx-hidapi PUBLIC ${AppKit_LIBRARY})
    elseif(UNIX)
      if(CMAKE_SYSTEM_NAME STREQUAL Linux)
        find_library(libudev_LIBRARY udev REQUIRED)
        target_sources(mixxx-hidapi PRIVATE lib/hidapi/linux/hid.c)
        target_link_libraries(mixxx-hidapi PRIVATE ${libudev_LIBRARY})
      else()
        if(NOT LibUSB_FOUND)
          message(FATAL_ERROR "USB HID controller support on Unix with statically linked libhidapi-libusb requires libusb 1.0 and its development headers.")
        endif()
        target_sources(mixxx-hidapi PRIVATE lib/hidapi/libusb/hid.c)
        target_link_libraries(mixxx-hidapi PRIVATE LibUSB::LibUSB)
      endif()
    else()
      message(FATAL_ERROR "USB HID controller support only possible on Windows/Mac OS/Linux/BSD.")
    endif()
    target_link_libraries(mixxx-lib PRIVATE mixxx-hidapi)
  else()
    # hidapi has two backends on Linux, one using the kernel's hidraw API and one using libusb.
    # libusb obviously does not support Bluetooth HID devices, so use the hidraw backend. The
    # libusb backend is the default, so hidraw needs to be selected explicitly at link time.
    if(CMAKE_SYSTEM_NAME STREQUAL Linux)
      target_link_libraries(mixxx-lib PRIVATE hidapi::hidraw)
    else()
      target_link_libraries(mixxx-lib PRIVATE hidapi::hidapi)
    endif()
  endif()
  target_sources(mixxx-lib PRIVATE
    src/controllers/hid/hidcontroller.cpp
    src/controllers/hid/hidiothread.cpp
    src/controllers/hid/hidiooutputreport.cpp
    src/controllers/hid/hiddevice.cpp
    src/controllers/hid/hidenumerator.cpp
    src/controllers/hid/legacyhidcontrollermapping.cpp
    src/controllers/hid/legacyhidcontrollermappingfilehandler.cpp
  )
  target_compile_definitions(mixxx-lib PUBLIC __HID__)
endif()

# USB Bulk controller support
default_option(BULK "USB Bulk controller support" "LibUSB_FOUND")
if(BULK)
  if(NOT LibUSB_FOUND)
    message(FATAL_ERROR "USB Bulk controller support requires libusb 1.0 and its development headers.")
  endif()
  target_sources(mixxx-lib PRIVATE
    src/controllers/bulk/bulkcontroller.cpp
    src/controllers/bulk/bulkenumerator.cpp
  )
  if(NOT HID)
    target_sources(mixxx-lib PRIVATE
      src/controllers/hid/legacyhidcontrollermapping.cpp
      src/controllers/hid/legacyhidcontrollermappingfilehandler.cpp
    )
  endif()
  target_compile_definitions(mixxx-lib PUBLIC __BULK__)
  target_link_libraries(mixxx-lib PRIVATE LibUSB::LibUSB)
endif()

# Vinyl Control
default_option(VINYLCONTROL "Vinyl Control support" "NOT MACAPPSTORE")
if(VINYLCONTROL)
  if(MACAPPSTORE)
    message(FATAL_ERROR "Mac App Store and Vinyl Control support are mutually exclusive due to licensing issues.")
  endif()

  target_sources(mixxx-lib PRIVATE
    src/vinylcontrol/vinylcontrol.cpp
    src/vinylcontrol/vinylcontrolxwax.cpp
    src/preferences/dialog/dlgprefvinyl.cpp
    src/vinylcontrol/vinylcontrolsignalwidget.cpp
    src/vinylcontrol/vinylcontrolmanager.cpp
    src/vinylcontrol/vinylcontrolprocessor.cpp
    src/vinylcontrol/steadypitch.cpp
    src/engine/controls/vinylcontrolcontrol.cpp
  )
  target_compile_definitions(mixxx-lib PUBLIC __VINYLCONTROL__)

  # Internal xwax library
  add_library(mixxx-xwax STATIC EXCLUDE_FROM_ALL)
  target_sources(mixxx-xwax PRIVATE lib/xwax/timecoder.c lib/xwax/lut.c)
  target_include_directories(mixxx-xwax SYSTEM PUBLIC lib/xwax)
  target_link_libraries(mixxx-lib PRIVATE mixxx-xwax)
endif()

# WavPack audio file support
find_package(wavpack)
default_option(WAVPACK "WavPack audio file support" "wavpack_FOUND")
if(WAVPACK)
  if(NOT wavpack_FOUND)
    message(FATAL_ERROR "WavPack audio file support requires libwv and its development headers.")
  endif()
  target_sources(mixxx-lib PRIVATE src/sources/soundsourcewv.cpp)
  target_compile_definitions(mixxx-lib PUBLIC __WV__)
  target_link_libraries(mixxx-lib PRIVATE WavPack::wavpack)
endif()

# Configure file with build options
file(RELATIVE_PATH MIXXX_INSTALL_DOCDIR_RELATIVE_TO_DATADIR "${CMAKE_INSTALL_PREFIX}/${MIXXX_INSTALL_DATADIR}" "${CMAKE_INSTALL_PREFIX}/${MIXXX_INSTALL_DOCDIR}")
configure_file("${CMAKE_CURRENT_SOURCE_DIR}/src/config.h.in" "${CMAKE_CURRENT_BINARY_DIR}/src/config.h" @ONLY)

# Packaging
set(CPACK_PACKAGE_VENDOR "Mixxx Project")
set(CPACK_PACKAGE_CONTACT "RJ Skerry-Ryan <rryan@mixxx.org>")
set(CPACK_PACKAGE_DESCRIPTION_SUMMARY "Digital DJ Application")
set(CPACK_PACKAGE_DESCRIPTION_FILE "${CMAKE_CURRENT_SOURCE_DIR}/packaging/CPackPackageDescription.txt")
set(CPACK_PACKAGE_INSTALL_DIRECTORY "Mixxx")
set(CPACK_PACKAGE_EXECUTABLES "mixxx;Mixxx")
set(CPACK_PACKAGE_ICON "${CMAKE_SOURCE_DIR}/res/images/mixxx_install_logo.bmp")
set(CPACK_PACKAGE_HOMEPAGE_URL "https://www.mixxx.org/")
set(CPACK_RESOURCE_FILE_LICENSE "${CMAKE_CURRENT_SOURCE_DIR}/LICENSE")
set(CPACK_RESOURCE_FILE_README "${CMAKE_CURRENT_SOURCE_DIR}/README.md")
set(CPACK_STRIP_FILES ON)
set(CPACK_CREATE_DESKTOP_LINKS "mixxx")
set(CPACK_MIXXX_VERSION "${MIXXX_VERSION}")
# Save GIT values just in case they have been set manual via cmake
set(CPACK_GIT_DESCRIBE "${GIT_DESCRIBE}")
set(CPACK_GIT_COMMIT_DATE ${GIT_COMMIT_DATE})

# Detailed version information, git info and package file name are set from
# CPackConfig.cmake, not here.

set(CPACK_SOURCE_IGNORE_FILES  "\\\\.#;/#;.*~;\\\\.o$")
list(APPEND CPACK_SOURCE_IGNORE_FILES "/\\\\.git/")
list(APPEND CPACK_SOURCE_IGNORE_FILES "/\\\\.github/")
list(APPEND CPACK_SOURCE_IGNORE_FILES "/build/")
list(APPEND CPACK_SOURCE_IGNORE_FILES "${CMAKE_CURRENT_BINARY_DIR}/")
set(CPACK_SOURCE_DIR "${CMAKE_CURRENT_SOURCE_DIR}")

set(CPACK_DEBIAN_PACKAGE_SECTION "sound")
set(CPACK_DEBIAN_PACKAGE_PRIORITY "optional")
set(CPACK_DEBIAN_PACKAGE_SUGGESTS "pdf-viewer, pulseaudio-utils")
set(CPACK_DEBIAN_PACKAGE_REPLACES "mixxx-data")
set(CPACK_DEBIAN_PACKAGE_DEPENDS "libqt5sql5-sqlite, fonts-open-sans, fonts-ubuntu,\
 qml-module-qtquick-controls, qml-module-qtquick-controls2, qml-module-qt-labs-qmlmodels, qml-module-qtquick-shapes")
set(CPACK_DEBIAN_PACKAGE_SHLIBDEPS ON)
set(CPACK_DEBIAN_PACKAGE_HOMEPAGE "${CPACK_PACKAGE_HOMEPAGE_URL}")
set(CPACK_DEBIAN_PACKAGE_CONTROL_STRICT_PERMISSION TRUE)
file(READ ${CPACK_PACKAGE_DESCRIPTION_FILE} CPACK_DEBIAN_PACKAGE_DESCRIPTION)
set(CPACK_DEBIAN_PACKAGE_DESCRIPTION_MERGED "${CPACK_DEBIAN_PACKAGE_DESCRIPTION}")
string(PREPEND CPACK_DEBIAN_PACKAGE_DESCRIPTION_MERGED "${CPACK_PACKAGE_DESCRIPTION_SUMMARY}" "\n")
string(REPLACE "\n\n" "\n.\n" CPACK_DEBIAN_PACKAGE_DESCRIPTION_MERGED "${CPACK_DEBIAN_PACKAGE_DESCRIPTION_MERGED}")
string(REPLACE "\n" "\n " CPACK_DEBIAN_PACKAGE_DESCRIPTION_MERGED "${CPACK_DEBIAN_PACKAGE_DESCRIPTION_MERGED}")

# This is the version of the package itself and can be advanced or set to
# something like 0ubuntu1 when building a new package from the same version
if (NOT CPACK_DEBIAN_PACKAGE_RELEASE)
   set(CPACK_DEBIAN_PACKAGE_RELEASE 1)
endif()

set(CPACK_DEBIAN_DISTRIBUTION_RELEASES jammy kinetic)
set(CPACK_DEBIAN_SOURCE_DIR ${CMAKE_SOURCE_DIR})
set(CPACK_DEBIAN_UPLOAD_PPA_SCRIPT "${CMAKE_CURRENT_SOURCE_DIR}/packaging/CPackDebUploadPPA.cmake")
set(CPACK_DEBIAN_INSTALL_SCRIPT "${CMAKE_CURRENT_SOURCE_DIR}/packaging/CPackDebInstall.cmake")

set(CPACK_WIX_UPGRADE_GUID "921DC99C-4DCF-478D-B950-50685CB9E6BE")
set(CPACK_WIX_LICENSE_RTF "${CMAKE_CURRENT_SOURCE_DIR}/packaging/wix/LICENSE.rtf")
set(CPACK_WIX_PRODUCT_ICON "${CMAKE_SOURCE_DIR}/res/images/icons/ic_mixxx.ico")
set(CPACK_WIX_PROPERTY_ARPHELPLINK "${CPACK_PACKAGE_HOMEPAGE_URL}")
set(CPACK_WIX_UI_BANNER "${CMAKE_CURRENT_SOURCE_DIR}/packaging/wix/images/banner.bmp")
set(CPACK_WIX_UI_DIALOG "${CMAKE_CURRENT_SOURCE_DIR}/packaging/wix/images/dialog.bmp")

set(CPACK_PROJECT_CONFIG_FILE "${CMAKE_SOURCE_DIR}/packaging/CPackConfig.cmake" )

include(CPack)

if(APPLE AND MACOS_BUNDLE)
    set(BUNDLE_NAME "${MIXXX_INSTALL_PREFIX}")
    set(BUNDLE_DIRS "${CMAKE_PREFIX_PATH}/lib")
    set(APPLE_CODESIGN_ENTITLEMENTS "${CMAKE_CURRENT_SOURCE_DIR}/packaging/macos/entitlements.plist")

    # Starting with arm64 macOS Apple will require ad-hoc code signatures,
    # which can be generated by setting the identity to a single dash (-).
    # These only include a checksum for verifying integrity, not an actual
    # signature.
    if (NOT APPLE_CODESIGN_IDENTITY)
      set(APPLE_CODESIGN_IDENTITY -)
    endif()

    configure_file(cmake/modules/BundleInstall.cmake.in "${CMAKE_CURRENT_BINARY_DIR}/BundleInstall.cmake" @ONLY)
    install(SCRIPT "${CMAKE_CURRENT_BINARY_DIR}/BundleInstall.cmake")
endif()<|MERGE_RESOLUTION|>--- conflicted
+++ resolved
@@ -128,18 +128,7 @@
   endif()
 endif()
 
-<<<<<<< HEAD
-if(DEFINED VCPKG_ROOT AND DEFINED VCPKG_TARGET_TRIPLET)
-  if(NOT EXISTS "${VCPKG_ROOT}/installed/${VCPKG_TARGET_TRIPLET}")
-    message(FATAL_ERROR "VCPKG_TARGET_TRIPLET dir not found: ${VCPKG_ROOT}/installed/${VCPKG_TARGET_TRIPLET} "
-        "Make sure the VCPKG build environment is installed and contains the build for the selected triplet.")
-  endif()
-endif()
-
 project(mixxx VERSION 2.5.0)
-=======
-project(mixxx VERSION 2.4.0)
->>>>>>> cce89d09
 # Work around missing version suffixes support https://gitlab.kitware.com/cmake/cmake/-/issues/16716
 set(MIXXX_VERSION_PRERELEASE "alpha") # set to "alpha" "beta" or ""
 
