--- conflicted
+++ resolved
@@ -112,9 +112,16 @@
 endfunction()
 
 if(UNIX AND NOT APPLE)
-  execute_process(COMMAND uname -r OUTPUT_VARIABLE UNAME_R OUTPUT_STRIP_TRAILING_WHITESPACE)
+  execute_process(
+    COMMAND uname -r
+    OUTPUT_VARIABLE UNAME_R
+    OUTPUT_STRIP_TRAILING_WHITESPACE
+  )
   if(UNAME_R MATCHES ".*[Mm]icrosoft.*" OR UNAME_R MATCHES ".*WSL.*")
-      message(FATAL_ERROR "Building on Windows Subsystem for Linux (WSL) is not supported. If you want to build Mixxx from command line on Windows, you need to use the \"x64 Native Tools Command Prompt for VS 2022\"!")
+    message(
+      FATAL_ERROR
+      "Building on Windows Subsystem for Linux (WSL) is not supported. If you want to build Mixxx from command line on Windows, you need to use the \"x64 Native Tools Command Prompt for VS 2022\"!"
+    )
   endif()
 endif()
 
@@ -295,18 +302,13 @@
       )
     else()
       if(QT6)
-<<<<<<< HEAD
-        # Minimum macOS version supported by Qt 6
+        # Minimum macOS version supported by Qt 6.5
         set(
           CMAKE_OSX_DEPLOYMENT_TARGET
-          10.15
+          11.0
           CACHE STRING
           "Minimum macOS version the build will be able to run on"
         )
-=======
-        # Minimum macOS version supported by Qt 6.5
-        set(CMAKE_OSX_DEPLOYMENT_TARGET 11.0 CACHE STRING "Minimum macOS version the build will be able to run on")
->>>>>>> f1a90a09
       else()
         # Minimum macOS version supported by Qt 5.12
         set(
