--- conflicted
+++ resolved
@@ -1547,8 +1547,6 @@
     COMMAND ${CMAKE_COMMAND} -E create_symlink "${CMAKE_CURRENT_SOURCE_DIR}/res" "${CMAKE_CURRENT_BINARY_DIR}/res"
     COMMENT "Symlinking resources to build directory..."
   )
-<<<<<<< HEAD
-=======
   add_custom_target(mixxx-script
     COMMAND ${CMAKE_COMMAND} -E create_symlink "${CMAKE_CURRENT_SOURCE_DIR}/script" "${CMAKE_CURRENT_BINARY_DIR}/script"
     COMMENT "Symlinking to build directory..."
@@ -1560,25 +1558,11 @@
     COMMAND xcopy ${CMAKE_CURRENT_SOURCE_RES_DIR_NATIVE} ${CMAKE_CURRENT_BINARY_RES_DIR_NATIVE} /s /d /q /y
     COMMENT "Copying missing or modified resources files to build directory..."
   )
-  file(TO_NATIVE_PATH "${CMAKE_CURRENT_SOURCE_DIR}/script" CMAKE_CURRENT_SOURCE_SCRIPT_DIR_NATIVE)
-  file(TO_NATIVE_PATH "${CMAKE_CURRENT_BINARY_DIR}/script/" CMAKE_CURRENT_BINARY_SCRIPT_DIR_NATIVE)
-  add_custom_target(mixxx-script
-    COMMAND xcopy ${CMAKE_CURRENT_SOURCE_SCRIPT_DIR_NATIVE} ${CMAKE_CURRENT_BINARY_SCRIPT_DIR_NATIVE} /s /d /q /y
-    COMMENT "Copying missing or modified QScriptEngine extension files to build directory..."
-  )
->>>>>>> e90271c6
 else()
   add_custom_target(mixxx-res
     COMMAND ${CMAKE_COMMAND} -E copy_directory "${CMAKE_CURRENT_SOURCE_DIR}/res" "${CMAKE_CURRENT_BINARY_DIR}/res"
     COMMENT "Copying all resources files to build directory..."
   )
-<<<<<<< HEAD
-=======
-  add_custom_target(mixxx-script
-    COMMAND ${CMAKE_COMMAND} -E copy_directory "${CMAKE_CURRENT_SOURCE_DIR}/script" "${CMAKE_CURRENT_BINARY_DIR}/script"
-    COMMENT "Copying all QScriptEngine extension files to build directory..."
-  )
->>>>>>> e90271c6
 endif()
 add_dependencies(mixxx-lib mixxx-res)
 
