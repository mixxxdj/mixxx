--- conflicted
+++ resolved
@@ -1508,7 +1508,7 @@
     src/shaders/textureshader.cpp
     src/shaders/unicolorshader.cpp
     src/shaders/vinylqualityshader.cpp
-    src/util/texture.cpp
+    src/util/opengltexture2d.cpp
     src/waveform/renderers/allshader/matrixforwidgetgeometry.cpp
     src/waveform/renderers/allshader/waveformrenderbackground.cpp
     src/waveform/renderers/allshader/waveformrenderbeat.cpp
@@ -1548,60 +1548,6 @@
     src/waveform/widgets/qtwaveformwidget.cpp
     src/widget/wglwidgetqglwidget.cpp
   )
-<<<<<<< HEAD
-=======
-  if(QOPENGL)
-    target_sources(mixxx-lib PRIVATE
-      src/shaders/endoftrackshader.cpp
-      src/shaders/patternshader.cpp
-      src/shaders/rgbashader.cpp
-      src/shaders/rgbshader.cpp
-      src/shaders/shader.cpp
-      src/shaders/textureshader.cpp
-      src/shaders/unicolorshader.cpp
-      src/shaders/vinylqualityshader.cpp
-      src/util/opengltexture2d.cpp
-      src/waveform/renderers/allshader/matrixforwidgetgeometry.cpp
-      src/waveform/renderers/allshader/waveformrenderbackground.cpp
-      src/waveform/renderers/allshader/waveformrenderbeat.cpp
-      src/waveform/renderers/allshader/waveformrenderer.cpp
-      src/waveform/renderers/allshader/waveformrendererendoftrack.cpp
-      src/waveform/renderers/allshader/waveformrendererfiltered.cpp
-      src/waveform/renderers/allshader/waveformrendererhsv.cpp
-      src/waveform/renderers/allshader/waveformrendererlrrgb.cpp
-      src/waveform/renderers/allshader/waveformrendererpreroll.cpp
-      src/waveform/renderers/allshader/waveformrendererrgb.cpp
-      src/waveform/renderers/allshader/waveformrenderersignalbase.cpp
-      src/waveform/renderers/allshader/waveformrenderersimple.cpp
-      src/waveform/renderers/allshader/waveformrendermark.cpp
-      src/waveform/renderers/allshader/waveformrendermarkrange.cpp
-      src/waveform/widgets/allshader/filteredwaveformwidget.cpp
-      src/waveform/widgets/allshader/hsvwaveformwidget.cpp
-      src/waveform/widgets/allshader/lrrgbwaveformwidget.cpp
-      src/waveform/widgets/allshader/rgbwaveformwidget.cpp
-      src/waveform/widgets/allshader/simplewaveformwidget.cpp
-      src/waveform/widgets/allshader/waveformwidget.cpp
-      src/widget/openglwindow.cpp
-      src/widget/tooltipqopengl.cpp
-      src/widget/wglwidgetqopengl.cpp
-      src/widget/winitialglwidget.cpp
-      src/widget/wspinnyglsl.cpp
-      src/widget/wvumeterglsl.cpp
-    )
-  else()
-    target_sources(mixxx-lib PRIVATE
-      src/waveform/renderers/qtvsynctestrenderer.cpp
-      src/waveform/renderers/qtwaveformrendererfilteredsignal.cpp
-      src/waveform/renderers/qtwaveformrenderersimplesignal.cpp
-      src/waveform/widgets/qthsvwaveformwidget.cpp
-      src/waveform/widgets/qtrgbwaveformwidget.cpp
-      src/waveform/widgets/qtsimplewaveformwidget.cpp
-      src/waveform/widgets/qtvsynctestwidget.cpp
-      src/waveform/widgets/qtwaveformwidget.cpp
-      src/widget/wglwidgetqglwidget.cpp
-    )
-  endif()
->>>>>>> 82d601c4
 endif()
 
 set_source_files_properties(src/util/moc_included_test.cpp PROPERTIES SKIP_PRECOMPILE_HEADERS ON)
