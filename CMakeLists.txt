cmake_minimum_required(VERSION 3.16)

# CMAKE_CXX_COMPILER_ID: Distinguish between "AppleClang" and "Clang"
if(POLICY CMP0025)
  cmake_policy(SET CMP0025 NEW)
endif()

# MACOSX_RPATH is set by default
if(POLICY CMP0042)
  cmake_policy(SET CMP0042 NEW)
endif()

# Support new IN_LIST if() operator
if(POLICY CMP0057)
  cmake_policy(SET CMP0057 NEW)
endif()

# Enforce interprocedural optimization
if(POLICY CMP0069)
  cmake_policy(SET CMP0069 NEW)
endif()

# Let AUTOMOC and AUTOUIC process GENERATED files
if(POLICY CMP0071)
  cmake_policy(SET CMP0071 NEW)
endif()

# Propagate interface link properties
if(POLICY CMP0099)
  # This avoids a warning when qt deals with different behaviours controlled by this policy
  # in its cmake functions. See
  # https://github.com/qt/qtbase/commit/e3e1007f9778d8fc629a06f7d3d216bb7f81351b
  cmake_policy(SET CMP0099 NEW)
endif()

# An imported target missing its location property fails during generation.
if(POLICY CMP0111)
  cmake_policy(SET CMP0111 NEW)
endif()

# Set the timestamp of extracted files to the time of the extraction instead of
# the archived timestamp to make sure that dependent files are rebuilt if the
# URL changes.
if(POLICY CMP0135)
  cmake_policy(SET CMP0135 NEW)
endif()

function(FATAL_ERROR_MISSING_ENV)
  if(WIN32)
    if(CMAKE_BUILD_TYPE MATCHES "Debug")
      message(FATAL_ERROR "Did you download the Mixxx build environment using ´${CMAKE_SOURCE_DIR}/tools/windows_buildenv.bat´?")
    else()
      message(FATAL_ERROR "Did you download the Mixxx build environment using ´${CMAKE_SOURCE_DIR}/tools/windows_release_buildenv.bat´ or ´${CMAKE_SOURCE_DIR}/tools/windows_buildenv.bat´(includes Debug)?")
    endif()
  elseif(APPLE)
    if(CMAKE_BUILD_TYPE MATCHES "Debug")
      message(FATAL_ERROR "Did you download the Mixxx build environment using ´${CMAKE_SOURCE_DIR}/tools/macos_buildenv.bat´")
    else()
      message(FATAL_ERROR "Did you download the Mixxx build environment using ´${CMAKE_SOURCE_DIR}/tools/macos_release_buildenv.bat´ or ´${CMAKE_SOURCE_DIR}/tools/macos_buildenv.bat´(includes Debug)?")
    endif()
  else()
    message(FATAL_ERROR "Did you install the Debian dev packages via ´${CMAKE_SOURCE_DIR}/tools/debian_buildenv.sh´ or the equivalent packages using your package manager?")
  endif()
endfunction()

# We use here ENV{MIXXX_VCPKG_ROOT} as a workaround to find the overlay folders
# in manifest mode https://github.com/microsoft/vcpkg/issues/12289.
# Note: VCPKG_ROOT, the default location for the vcpkg cli tool is later
# adjusted by CMAKE_TOOLCHAIN_FILE.
if(DEFINED ENV{MIXXX_VCPKG_ROOT} AND NOT DEFINED MIXXX_VCPKG_ROOT)
    set(MIXXX_VCPKG_ROOT "$ENV{MIXXX_VCPKG_ROOT}")
endif()

if(DEFINED MIXXX_VCPKG_ROOT)
  if(EXISTS "$ENV{MIXXX_VCPKG_ROOT}/overlay/ports" OR NOT EXISTS "$ENV{MIXXX_VCPKG_ROOT}/ports")
    # MIXXX_VCPKG_ROOT points to our vcpkg environment
    # and we configure the CMAKE_TOOLCHAIN_FILE and overlays accordingly
    message(STATUS "Using MIXXX_VCPKG_ROOT: $ENV{MIXXX_VCPKG_ROOT}")
  else()
    message(STATUS "MIXXX_VCPKG_ROOT not correct (missing $ENV{MIXXX_VCPKG_ROOT}/overlay/ports)")
    FATAL_ERROR_MISSING_ENV()
  endif()

  if(NOT DEFINED VCPKG_OVERLAY_PORTS)
    # required for manifest mode
    set(VCPKG_OVERLAY_PORTS "${MIXXX_VCPKG_ROOT}/overlay/ports")
    if(APPLE)
        list(APPEND VCPKG_OVERLAY_PORTS "${MIXXX_VCPKG_ROOT}/overlay/osx")
    elseif(WIN32)
        list(APPEND VCPKG_OVERLAY_PORTS "${MIXXX_VCPKG_ROOT}/overlay/windows")
    endif()
  endif()

  if(NOT DEFINED VCPKG_OVERLAY_TRIPLETS)
    # required for manifest mode
    set(VCPKG_OVERLAY_TRIPLETS "${MIXXX_VCPKG_ROOT}/overlay/triplets")
  endif()

  if(NOT DEFINED CMAKE_TOOLCHAIN_FILE)
    set(CMAKE_TOOLCHAIN_FILE "${MIXXX_VCPKG_ROOT}/scripts/buildsystems/vcpkg.cmake" CACHE STRING "")
  endif()
endif()

if(DEFINED ENV{VCPKG_DEFAULT_TRIPLET} AND NOT DEFINED VCPKG_TARGET_TRIPLET)
  set(VCPKG_TARGET_TRIPLET "$ENV{VCPKG_DEFAULT_TRIPLET}")
endif()
set(X_VCPKG_APPLOCAL_DEPS_INSTALL ON CACHE BOOL "Automatically copy dependencies into the install target directory for executables." FORCE)


# Set a default build type if none was specified
# See https://blog.kitware.com/cmake-and-the-default-build-type/ for details.
set(default_build_type "RelWithDebInfo")
if(EXISTS "${CMAKE_SOURCE_DIR}/.git" AND NOT WIN32)
  # On Windows, Debug builds are linked to unoptimized libs
  # generating unusable slow Mixxx builds.
  set(default_build_type "Debug")
endif()

if(NOT CMAKE_CONFIGURATION_TYPES)
  if(NOT CMAKE_BUILD_TYPE)
    message(STATUS "Setting CMAKE_BUILD_TYPE to '${default_build_type}' as none was specified.")
    set(CMAKE_BUILD_TYPE "${default_build_type}" CACHE STRING "Choose the type of build." FORCE)
    # Set the possible values of build type for cmake-gui
    set_property(CACHE CMAKE_BUILD_TYPE PROPERTY STRINGS "Debug" "Release" "RelWithDebInfo")
  elseif(NOT CMAKE_BUILD_TYPE MATCHES "^(Debug|Release|RelWithDebInfo)$")
    message(FATAL_ERROR "CMAKE_BUILD_TYPE=${CMAKE_BUILD_TYPE} is not supported, use one of Debug, Release or RelWithDebInfo.")
  endif()
endif()

option(QT6 "Build with Qt6" OFF)

option(QOPENGL "Use QOpenGLWindow based widget instead of QGLWidget" ON)
if(QOPENGL)
  add_compile_definitions(MIXXX_USE_QOPENGL)
endif()

if(APPLE)
  if(QT6)
    # Minimum macOS version supported by Qt 6
    set(CMAKE_OSX_DEPLOYMENT_TARGET 10.15 CACHE STRING "Minimum macOS version the build will be able to run on")
    if(NOT VCPKG_TARGET_TRIPLET)
      set(VCPKG_TARGET_TRIPLET "x64-osx-min10.15")
    endif()
  else()
    if(VCPKG_TARGET_TRIPLET STREQUAL "arm64-osx-min1100")
      # Minimum macOS version for arm64 Support
      set(CMAKE_OSX_DEPLOYMENT_TARGET 11.0 CACHE STRING "Minimum macOS version the build will be able to run on")
      set(CMAKE_OSX_ARCHITECTURES arm64 CACHE STRING "The target achritecture")
      set(CMAKE_SYSTEM_PROCESSOR arm64 CACHE STRING "The target system processor")
      set(CMAKE_SYSTEM_NAME Darwin CACHE STRING "Setting this enables CMAKE_CROSSCOMPILE")
    else()
      # Minimum macOS version supported by Qt 5.12
      set(CMAKE_OSX_DEPLOYMENT_TARGET 10.12 CACHE STRING "Minimum macOS version the build will be able to run on")
      if(NOT VCPKG_TARGET_TRIPLET)
        set(VCPKG_TARGET_TRIPLET "x64-osx-min1012")
      endif()
      # Needed for deployment target < 10.14
      add_compile_options(-fno-aligned-allocation)
    endif()
  endif()
endif()

project(mixxx VERSION 2.4.0)
# Work around missing version suffixes support https://gitlab.kitware.com/cmake/cmake/-/issues/16716
set(MIXXX_VERSION_PRERELEASE "beta") # set to "alpha" "beta" or ""

set(CMAKE_PROJECT_HOMEPAGE_URL "https://www.mixxx.org")
set(CMAKE_PROJECT_DESCRIPTION "Mixxx is Free DJ software that gives you everything you need to perform live mixes.")

# Used for force control of color output
set(BUILD_COLORS "auto" CACHE STRING "Try to use colors auto/always/no")

list(APPEND CMAKE_MODULE_PATH "${CMAKE_CURRENT_SOURCE_DIR}/cmake/modules")
include(CMakeDependentOption)
include(CheckSymbolExists)
include(CheckIncludeFileCXX)
include(ExternalProject)
include(GNUInstallDirs)
include(DefaultOption)
include(IsStaticLibrary)

# Verify VCPKG settings
if(DEFINED _VCPKG_INSTALLED_DIR)
  if(NOT EXISTS "${_VCPKG_INSTALLED_DIR}/${VCPKG_TARGET_TRIPLET}")
    # Fail early if this part of CMAKE_PREFIX_PATH does not exist
    # else the library lookups below will fail with misleading error messages
    message(STATUS "VCPKG_TARGET_TRIPLET dir not found: ${_VCPKG_INSTALLED_DIR}/${VCPKG_TARGET_TRIPLET} "
        "Make sure the VCPKG build environment is installed and contains the build for the selected triplet.")
    FATAL_ERROR_MISSING_ENV()
  else()
    message(STATUS "Using VCPKG_TARGET_TRIPLET: ${VCPKG_TARGET_TRIPLET}")
  endif()
endif()

#######################################################################
# Compilers and toolchains

if(CMAKE_CXX_COMPILER_ID STREQUAL "GNU")
  # GNU is GNU GCC
  set(GNU_GCC true)
else()
  set(GNU_GCC false)
endif()

if(CMAKE_CXX_COMPILER_ID MATCHES "Clang")
  if (CMAKE_CXX_SIMULATE_ID MATCHES "MSVC")
    set(LLVM_CLANG false)
    set(MSVC true)
  else()
    # using regular Clang or AppleClang
    set(LLVM_CLANG true)
  endif()
else()
  set(LLVM_CLANG false)
endif()

# CMake implicitly sets the variable MSVC to true for Microsoft
# Visual C++ or another compiler simulating Visual C++.
# https://cmake.org/cmake/help/latest/variable/MSVC.html

#######################################################################

set(CMAKE_CXX_STANDARD 20)
if(MSVC)
  # Ensure MSVC populates __cplusplus correctly.
  set(CMAKE_CXX_FLAGS "${CMAKE_CXX_FLAGS} /Zc:__cplusplus")
  # Remove unreferenced code and data
  # Since c++11 they can safely be removed to speed up linking.
  set(CMAKE_CXX_FLAGS "${CMAKE_CXX_FLAGS} /Zc:inline")
endif()

# Speed up builds on HDDs and prevent wearing of SDDs
#
# This is only applies to gcc/clang, therefore this option is forcibly set to
# ON on all other compilers.
cmake_dependent_option(BUILD_LOW_MEMORY "Store temporary build files on disk by disabling the build option -pipe" OFF "GNU_GCC OR LLVM_CLANG" ON)
if(NOT BUILD_LOW_MEMORY)
  add_compile_options(-pipe)
endif()

# Coverage
#
# This is only available with GCC, therefore this option is forcibly set to OFF
# for all other compilers.
cmake_dependent_option(COVERAGE "Coverage (i.e. gcov) support" OFF "GNU_GCC" OFF)
if(COVERAGE)
  add_compile_options(--coverage -fprofile-arcs -ftest-coverage)
  add_link_options(--coverage -fprofile-arcs -ftest-coverage)
endif()

# Profiling
#
# This is only available on Linux, therefore this option is forcibly set to OFF
# on all other platforms.
cmake_dependent_option(PROFILING "Profiling (e.g. gprof) support" OFF "UNIX;NOT APPLE" OFF)
if(PROFILING)
  add_compile_options(-pg)
  add_link_options(-pg)
endif()

#
# Optimizations
#

set(OPTIMIZE "portable" CACHE STRING "Optimization and Tuning (set to off, portable, native, legacy)")
set_property(CACHE OPTIMIZE PROPERTY STRINGS "off" "portable" "native" "legacy")
string(TOLOWER "${OPTIMIZE}" OPTIMIZE)
message(STATUS "Optimization level: ${OPTIMIZE}")

# CMAKE_INTERPROCEDURAL_OPTIMIZATION can be defined to override the default behaviour.
# We keep CMAKE_INTERPROCEDURAL_OPTIMIZATION unset (IPO disabled) to save
# build time at the cost of a bigger memory footprint at run-time.
# See https://github.com/mixxxdj/mixxx/pull/3589 for some test results
# Note: IPO has caused issues on Fedora https://bugzilla.rpmfusion.org/show_bug.cgi?id=5829
# Uncomment the following code to enable IPO for Release builds
#if(NOT DEFINED CMAKE_INTERPROCEDURAL_OPTIMIZATION AND NOT CMAKE_BUILD_TYPE STREQUAL "Debug" AND NOT OPTIMIZE STREQUAL "off")
#  include(CheckIPOSupported)
#  check_ipo_supported(RESULT HAVE_IPO)
#  if(HAVE_IPO)
#    set(CMAKE_INTERPROCEDURAL_OPTIMIZATION TRUE)
#  endif()
#endif()

if(MSVC)
  # Microsoft Visual Studio Compiler
  add_compile_options(/UTF8)
  if(CMAKE_SIZEOF_VOID_P EQUAL 8)
    # Target architecture is x64 -> x64 has alsways SSE and SSE2 instruction sets
    message(STATUS "x64 Enabling SSE2 CPU optimizations (>= Pentium 4)")
    # Define gcc/clang style defines for SSE and SSE2 for compatibility
    add_compile_definitions("__SSE__" "__SSE2__")
  endif()

  # Needed for sccache
  if(CMAKE_BUILD_TYPE STREQUAL "Debug")
    string(REPLACE "/Zi" "/Z7" CMAKE_CXX_FLAGS_DEBUG "${CMAKE_CXX_FLAGS_DEBUG}")
    string(REPLACE "/Zi" "/Z7" CMAKE_C_FLAGS_DEBUG "${CMAKE_C_FLAGS_DEBUG}")
  elseif(CMAKE_BUILD_TYPE STREQUAL "Release")
    string(REPLACE "/Zi" "/Z7" CMAKE_CXX_FLAGS_RELEASE "${CMAKE_CXX_FLAGS_RELEASE}")
    string(REPLACE "/Zi" "/Z7" CMAKE_C_FLAGS_RELEASE "${CMAKE_C_FLAGS_RELEASE}")
  elseif(CMAKE_BUILD_TYPE STREQUAL "RelWithDebInfo")
    string(REPLACE "/Zi" "/Z7" CMAKE_CXX_FLAGS_RELWITHDEBINFO "${CMAKE_CXX_FLAGS_RELWITHDEBINFO}")
    string(REPLACE "/Zi" "/Z7" CMAKE_C_FLAGS_RELWITHDEBINFO "${CMAKE_C_FLAGS_RELWITHDEBINFO}")
  endif()

  if(NOT OPTIMIZE STREQUAL "off")
    # Use the fastest floating point math library
    # http://msdn.microsoft.com/en-us/library/e7s85ffb.aspx
    # http://msdn.microsoft.com/en-us/library/ms235601.aspx
    add_compile_options(/fp:fast)

    # Suggested for unused code removal
    # http://msdn.microsoft.com/en-us/library/ms235601.aspx
    # http://msdn.microsoft.com/en-us/library/xsa71f43.aspx
    # http://msdn.microsoft.com/en-us/library/bxwfs976.aspx
    add_compile_options(/Gy)

    # For repeated local development builds, /INCREMENTAL offers much faster build times with the same performance of the executable,
    # unless link time code generation (like CMAKE_INTERPROCEDURAL_OPTIMIZATION) is used, which is contrary to incremental linking.

    if(CMAKE_BUILD_TYPE STREQUAL "Debug")
      #optimize Debug Builds as well, to have "normal" behaviour of mixxx during development
      string(REPLACE "/Od" "" CMAKE_CXX_FLAGS_DEBUG  "${CMAKE_CXX_FLAGS_DEBUG}")
      string(REPLACE "/Od" "" CMAKE_C_FLAGS_DEBUG  "${CMAKE_C_FLAGS}")
      string(REPLACE "/Ob0" "" CMAKE_CXX_FLAGS_DEBUG  "${CMAKE_CXX_FLAGS_DEBUG}")
      string(REPLACE "/Ob0" "" CMAKE_C_FLAGS_DEBUG  "${CMAKE_C_FLAGS}")

      add_compile_options(/O2) # this implies /Od2
      # Remove /RTC1 flag set by CMAKE by default (conflicts with /O2)
      string(REPLACE "/RTC1" "" CMAKE_CXX_FLAGS_DEBUG  "${CMAKE_CXX_FLAGS_DEBUG}")
      string(REPLACE "/RTC1" "" CMAKE_C_FLAGS_DEBUG  "${CMAKE_C_FLAGS_DEBUG}")
    elseif(CMAKE_BUILD_TYPE STREQUAL "RelWithDebInfo")
      # For some reasons cmake uses /Ob1 in RelWithDebInfo https://gitlab.kitware.com/cmake/cmake/-/issues/20812
      # /O2 is applied by CMake and this implies /Od2
      string(REPLACE "/Ob1" "" CMAKE_CXX_FLAGS_RELWITHDEBINFO  "${CMAKE_CXX_FLAGS_RELWITHDEBINFO}")
      string(REPLACE "/Ob1" "" CMAKE_C_FLAGS_RELWITHDEBINFO  "${CMAKE_C_FLAGS_RELWITHDEBINFO}")

      # Reduce the size of the binary in RelWithDebInfo builds
      # Do not use /OPT:ICF because it has no effect.
      # https://github.com/mixxxdj/mixxx/pull/3660#pullrequestreview-600137258
      add_link_options(/OPT:REF)

      # /INCREMENTAL is incompatible with /OPT:REF, but it's the CMake default for RelWithDebInfo
      # The CMAKE_EXE_LINKER_FLAGS_RELWITHDEBINFO can be defined by the user in the GUI or in CMakeSettings.json,
      # therefore we can't rely on the default.
      string(FIND CMAKE_EXE_LINKER_FLAGS_RELWITHDEBINFO "/INCREMENTAL:NO" INCREMENTAL_NO_POSITION)
      if(INCREMENTAL_NO_POSITION EQUAL -1)
        message(STATUS "Overwriting /INCREMENTAL by /INCREMENTAL:NO to allow link time code optimization")
        string(REPLACE "/INCREMENTAL" "/INCREMENTAL:NO" CMAKE_EXE_LINKER_FLAGS_RELWITHDEBINFO "${CMAKE_EXE_LINKER_FLAGS_RELWITHDEBINFO}")
      endif()
      # Note: CMAKE_INTERPROCEDURAL_OPTIMIZATION sets the /GL and /LTCG flags for us
    elseif(CMAKE_BUILD_TYPE STREQUAL "Release")
      # Reduce the size of the binary in Release builds
      # Do not use /OPT:ICF because it has no effect.
      # https://github.com/mixxxdj/mixxx/pull/3660#pullrequestreview-600137258
      add_link_options(/OPT:REF)
    endif()

    if(OPTIMIZE STREQUAL "portable")
      if(NOT CMAKE_SIZEOF_VOID_P EQUAL 8)
        # Target architecture is x86 with SSE and SSE2
        message(STATUS "x86 Enabling SSE2 CPU optimizations (>= Pentium 4)")
        # Define gcc/clang style defines for SSE and SSE2 for compatibility
        add_compile_definitions("__SSE__" "__SSE2__")
        # Set compiler option for SSE/SSE2
        add_compile_options(/arch:SSE2)
      endif()
    elseif(OPTIMIZE STREQUAL "native")
      message("Enabling optimizations for native system, specified by user")
      if(NOT CMAKE_SIZEOF_VOID_P EQUAL 8)
        # Target architecture is x86 with SSE and SSE2
        message(STATUS "x86 Enabling SSE2 CPU optimizations (>= Pentium 4)")
        # Define gcc/clang style defines for SSE and SSE2 for compatibility
        add_compile_definitions("__SSE__" "__SSE2__")
      endif()
      # Define the target processor instruction and other compiler optimization flags here:
      # https://docs.microsoft.com/en-us/cpp/build/reference/arch-x64?view=msvc-160
      # add_compile_options(/arch:AVX512)
      message(FATAL_ERROR "User need to set the MSVC compiler flags for the native processor here!")
      add_compile_options("/favor:${CMAKE_SYSTEM_PROCESSOR}")
    elseif(OPTIMIZE STREQUAL "legacy")
      if(CMAKE_SIZEOF_VOID_P EQUAL 8)
        message("Enabling pure x64 instruction set (without AVX etc.)")
      else()
        message("Enabling pure i386 instruction set (without SSE/SSE2 etc.)")
      endif()
    else()
      message(FATAL_ERROR "Invalid value passed to OPTIMIZE option: ${OPTIMIZE}")
    endif()
  else()
    # OPTIMIZE=off
    if(CMAKE_BUILD_TYPE STREQUAL "Release")
      #Remove optimize flags set by cmake defaults
      string(REPLACE "/O2" "" CMAKE_CXX_FLAGS_RELEASE  "${CMAKE_CXX_FLAGS_RELEASE}")
      string(REPLACE "/O2" "" CMAKE_C_FLAGS_RELEASE  "${CMAKE_C_FLAGS_RELEASE}")
      string(REPLACE "/Ob2" "" CMAKE_CXX_FLAGS_RELEASE  "${CMAKE_CXX_FLAGS_RELEASE}")
      string(REPLACE "/Ob2" "" CMAKE_C_FLAGS_RELEASE  "${CMAKE_C_FLAGS_RELEASE}")
      add_compile_options(/Od) # this implies /Ob0
      add_compile_options(/RTC1)
    elseif(CMAKE_BUILD_TYPE STREQUAL "RelWithDebInfo")
      #Remove optimize flags set by cmake defaults
      string(REPLACE "/O2" "" CMAKE_CXX_FLAGS_RELWITHDEBINFO  "${CMAKE_CXX_FLAGS_RELWITHDEBINFO}")
      string(REPLACE "/O2" "" CMAKE_C_FLAGS_RELWITHDEBINFO  "${CMAKE_C_FLAGS_RELWITHDEBINFO}")
      # For some reasons cmake uses /Ob1 in RelWithDebInfo https://gitlab.kitware.com/cmake/cmake/-/issues/20812
      string(REPLACE "/Ob1" "" CMAKE_CXX_FLAGS_RELWITHDEBINFO  "${CMAKE_CXX_FLAGS_RELWITHDEBINFO}")
      string(REPLACE "/Ob1" "" CMAKE_C_FLAGS_RELWITHDEBINFO  "${CMAKE_C_FLAGS_RELWITHDEBINFO}")
      add_compile_options(/Od) # this implies /Ob0
      add_compile_options(/RTC1)
    endif()
  endif()
elseif(GNU_GCC OR LLVM_CLANG)
  if(NOT OPTIMIZE STREQUAL "off")
    # Common flags to all optimizations.
    # -ffast-math will prevent a performance penalty by denormals
    # (floating point values almost Zero are treated as Zero)
    # unfortunately that work only on 64 bit CPUs or with sse2 enabled
    # The following optimisation flags makes the engine code ~3 times
    # faster, measured on a Atom CPU.
    add_compile_options(
      -O3
      -ffast-math
      -funroll-loops
    )
    # set -fomit-frame-pointer when we don't profile and are not using
    # Clang sanitizers.
    # Note: It is only included in -O on machines where it does not
    # interfere with debugging
    if(NOT PROFILING AND NOT CLANG_SANITIZERS)
      add_compile_options(-fomit-frame-pointer)
    endif()

    if(OPTIMIZE STREQUAL "portable")
      # portable: sse2 CPU (>= Pentium 4)
      if(CMAKE_SYSTEM_PROCESSOR MATCHES "^(i[3456]86|x86|x64|x86_64|AMD64)$")
        message(STATUS "Enabling SSE2 CPU optimizations (>= Pentium 4)")
        add_compile_options(-mtune=generic)
        # -mtune=generic picks the most common, but compatible options.
        # on arm platforms equivalent to -march=arch
        if(NOT CMAKE_SIZEOF_VOID_P EQUAL 8)
          # the sse flags are not set by default on 32 bit builds
          # but are not supported on arm builds
          add_compile_options(
            -msse2
            -mfpmath=sse)
        endif()
        # TODO(rryan): macOS can use SSE3, and possibly SSE 4.1 once
        # we require macOS 10.12.
        # https://stackoverflow.com/questions/45917280/mac-osx-minumum-support-sse-version
      elseif(CMAKE_SYSTEM_PROCESSOR MATCHES "^(arm|armv7.*)$") # but not armv8
        add_compile_options(
          -mfloat-abi=hard
          -mfpu=neon
        )
      endif()
      # this sets macros __SSE2_MATH__ __SSE_MATH__ __SSE2__ __SSE__
      # This should be our default build for distribution
      # It's a little sketchy, but turning on SSE2 will gain
      # 100% performance in our filter code and allows us to
      # turns on denormal zeroing.
      # We don't really support CPU's earlier than Pentium 4,
      # which is the class of CPUs this decision affects.
      # The downside of this is that we aren't truly
      # i386 compatible, so builds that claim 'i386' will crash.
      # -- rryan 2/2011
      # Note: SSE2 is a core part of x64 CPUs
    elseif(OPTIMIZE STREQUAL "native")
      message("Enabling native optimizations for ${CMAKE_SYSTEM_PROCESSOR}")
      add_compile_options(-march=native)
      # Note: requires gcc >= 4.2.0
      # macros like __SSE2_MATH__ __SSE_MATH__ __SSE2__ __SSE__
      # are set automatically
      if(CMAKE_SYSTEM_PROCESSOR MATCHES "^(arm|armv7.*)$") # but not armv8
        add_compile_options(
          -mfloat-abi=hard
          -mfpu=neon
        )
      endif()
    elseif(OPTIMIZE STREQUAL "legacy")
      if(CMAKE_SYSTEM_PROCESSOR MATCHES "^(i[3456]86|x86|x64|x86_64|AMD64)$")
        message("Enabling pure i386 code")
        add_compile_options(-mtune=generic)
        # -mtune=generic pick the most common, but compatible options.
        # on arm platforms equivalent to -march=arch
      endif()
    else()
      message(FATAL_ERROR "Invalid value passed to OPTIMIZE option: ${OPTIMIZE}")
    endif()
  endif()
endif()

set(CMAKE_C_VISIBILITY_PRESET hidden)
set(CMAKE_CXX_VISIBILITY_PRESET hidden)
set(CMAKE_VISIBILITY_INLINES_HIDDEN TRUE)

if(WIN32)
  # Add support for lib prefix on Windows
  set(CMAKE_FIND_LIBRARY_PREFIXES "" "lib")
endif()

if(MSVC)
  # sccache support
  find_program(SCCACHE_EXECUTABLE "sccache")
  if(SCCACHE_EXECUTABLE)
    message(STATUS "Found sccache: ${SCCACHE_EXECUTABLE}")
  else()
    message(STATUS "Could NOT find sccache (missing executable)")
  endif()
  default_option(SCCACHE_SUPPORT "Enable sccache support" "SCCACHE_EXECUTABLE")
  message(STATUS "Support for sccache: ${SCCACHE_SUPPORT}")
  if(SCCACHE_SUPPORT)
    set( CMAKE_C_COMPILER_LAUNCHER "${SCCACHE_EXECUTABLE}" )
    set( CMAKE_CXX_COMPILER_LAUNCHER "${SCCACHE_EXECUTABLE}" )
  endif()
else()
  # ccache support
  find_program(CCACHE_EXECUTABLE "ccache")
  if(CCACHE_EXECUTABLE)
    message(STATUS "Found ccache: ${CCACHE_EXECUTABLE}")
  else()
      message(STATUS "Could NOT find ccache (missing executable)")
  endif()
  default_option(CCACHE_SUPPORT "Enable ccache support" "CCACHE_EXECUTABLE")
  if(CCACHE_SUPPORT)
    if(GNU_GCC OR LLVM_CLANG)
      # without this compiler messages in `make` backend would be uncolored
      set(CMAKE_CXX_FLAGS  "${CMAKE_CXX_FLAGS} -fdiagnostics-color=${BUILD_COLORS}")
    endif()
    set( CMAKE_C_COMPILER_LAUNCHER "${CCACHE_EXECUTABLE}" )
    set( CMAKE_CXX_COMPILER_LAUNCHER "${CCACHE_EXECUTABLE}" )
  endif()
  message(STATUS "Support for ccache: ${CCACHE_SUPPORT}")
endif()

if(CMAKE_VERSION VERSION_LESS "3.7.0")
  set(CMAKE_INCLUDE_CURRENT_DIR ON)
endif()

set(CLANG_TIDY "" CACHE STRING "CMAKE_CXX_CLANG_TIDY equivalent that only applies to mixxx sources, not bundled dependencies")

# Mixxx itself
add_library(mixxx-lib STATIC EXCLUDE_FROM_ALL
  src/analyzer/analyzerbeats.cpp
  src/analyzer/analyzerebur128.cpp
  src/analyzer/analyzergain.cpp
  src/analyzer/analyzerkey.cpp
  src/analyzer/analyzerscheduledtrack.cpp
  src/analyzer/analyzersilence.cpp
  src/analyzer/analyzerthread.cpp
  src/analyzer/analyzertrack.cpp
  src/analyzer/analyzerwaveform.cpp
  src/analyzer/plugins/analyzerqueenmarybeats.cpp
  src/analyzer/plugins/analyzerqueenmarykey.cpp
  src/analyzer/plugins/analyzersoundtouchbeats.cpp
  src/analyzer/plugins/buffering_utils.cpp
  src/analyzer/trackanalysisscheduler.cpp
  src/audio/frame.cpp
  src/audio/types.cpp
  src/audio/signalinfo.cpp
  src/audio/streaminfo.cpp
  src/control/control.cpp
  src/control/controlaudiotaperpot.cpp
  src/control/controlbehavior.cpp
  src/control/controlcompressingproxy.cpp
  src/control/controleffectknob.cpp
  src/control/controlencoder.cpp
  src/control/controlindicator.cpp
  src/control/controlindicatortimer.cpp
  src/control/controllinpotmeter.cpp
  src/control/controllogpotmeter.cpp
  src/control/controlmodel.cpp
  src/control/controlsortfiltermodel.cpp
  src/control/controlobject.cpp
  src/control/controlobjectscript.cpp
  src/control/controlpotmeter.cpp
  src/control/controlproxy.cpp
  src/control/controlpushbutton.cpp
  src/control/controlttrotary.cpp
  src/controllers/controller.cpp
  src/controllers/controllerenumerator.cpp
  src/controllers/controllerinputmappingtablemodel.cpp
  src/controllers/controllerlearningeventfilter.cpp
  src/controllers/controllermanager.cpp
  src/controllers/controllermappingtablemodel.cpp
  src/controllers/controllermappinginfo.cpp
  src/controllers/controllermappinginfoenumerator.cpp
  src/controllers/controlleroutputmappingtablemodel.cpp
  src/controllers/controlpickermenu.cpp
  src/controllers/legacycontrollermappingfilehandler.cpp
  src/controllers/delegates/controldelegate.cpp
  src/controllers/delegates/midibytedelegate.cpp
  src/controllers/delegates/midichanneldelegate.cpp
  src/controllers/delegates/midiopcodedelegate.cpp
  src/controllers/delegates/midioptionsdelegate.cpp
  src/controllers/dlgcontrollerlearning.cpp
  src/controllers/dlgcontrollerlearning.ui
  src/controllers/dlgprefcontroller.cpp
  src/controllers/dlgprefcontrollerdlg.ui
  src/controllers/dlgprefcontrollers.cpp
  src/controllers/dlgprefcontrollersdlg.ui
  src/controllers/scripting/controllerscriptenginebase.cpp
  src/controllers/scripting/controllerscriptmoduleengine.cpp
  src/controllers/scripting/colormapper.cpp
  src/controllers/scripting/colormapperjsproxy.cpp
  src/controllers/scripting/legacy/controllerscriptenginelegacy.cpp
  src/controllers/scripting/legacy/controllerscriptinterfacelegacy.cpp
  src/controllers/scripting/legacy/scriptconnection.cpp
  src/controllers/scripting/legacy/scriptconnectionjsproxy.cpp
  src/controllers/keyboard/keyboardeventfilter.cpp
  src/controllers/learningutils.cpp
  src/controllers/midi/legacymidicontrollermapping.cpp
  src/controllers/midi/legacymidicontrollermappingfilehandler.cpp
  src/controllers/midi/midicontroller.cpp
  src/controllers/midi/midienumerator.cpp
  src/controllers/midi/midimessage.cpp
  src/controllers/midi/midioutputhandler.cpp
  src/controllers/midi/midiutils.cpp
  src/controllers/midi/portmidicontroller.cpp
  src/controllers/midi/portmidienumerator.cpp
  src/controllers/softtakeover.cpp
  src/database/mixxxdb.cpp
  src/database/schemamanager.cpp
  src/dialog/dlgabout.cpp
  src/dialog/dlgaboutdlg.ui
  src/dialog/dlgdevelopertools.cpp
  src/dialog/dlgdevelopertoolsdlg.ui
  src/dialog/dlgkeywheel.cpp
  src/dialog/dlgkeywheel.ui
  src/dialog/dlgreplacecuecolor.cpp
  src/dialog/dlgreplacecuecolordlg.ui
  src/effects/effectbuttonparameterslot.cpp
  src/effects/effectchain.cpp
  src/effects/effectchainmixmode.cpp
  src/effects/effectparameter.cpp
  src/effects/effectknobparameterslot.cpp
  src/effects/effectparameterslotbase.cpp
  src/effects/effectslot.cpp
  src/effects/effectsmanager.cpp
  src/effects/effectsmessenger.cpp
  src/effects/visibleeffectslist.cpp
  src/effects/backends/effectsbackend.cpp
  src/effects/backends/effectmanifest.cpp
  src/effects/backends/effectmanifestparameter.cpp
  src/effects/backends/builtin/autopaneffect.cpp
  src/effects/backends/builtin/balanceeffect.cpp
  src/effects/backends/builtin/bessel4lvmixeqeffect.cpp
  src/effects/backends/builtin/bessel8lvmixeqeffect.cpp
  src/effects/backends/builtin/biquadfullkilleqeffect.cpp
  src/effects/backends/builtin/bitcrushereffect.cpp
  src/effects/backends/builtin/builtinbackend.cpp
  src/effects/backends/builtin/echoeffect.cpp
  src/effects/backends/builtin/filtereffect.cpp
  src/effects/backends/builtin/flangereffect.cpp
  src/effects/backends/builtin/graphiceqeffect.cpp
  src/effects/backends/builtin/linkwitzriley8eqeffect.cpp
  src/effects/backends/builtin/loudnesscontoureffect.cpp
  src/effects/backends/builtin/metronomeeffect.cpp
  src/effects/backends/builtin/moogladder4filtereffect.cpp
  src/effects/backends/builtin/distortioneffect.cpp
  src/effects/backends/builtin/parametriceqeffect.cpp
  src/effects/backends/builtin/phasereffect.cpp
  src/effects/backends/builtin/pitchshifteffect.cpp
  src/effects/backends/builtin/reverbeffect.cpp
  src/effects/backends/builtin/threebandbiquadeqeffect.cpp
  src/effects/backends/builtin/tremoloeffect.cpp
  src/effects/backends/builtin/whitenoiseeffect.cpp
  src/effects/backends/effectsbackendmanager.cpp
  src/effects/chains/equalizereffectchain.cpp
  src/effects/chains/outputeffectchain.cpp
  src/effects/chains/pergroupeffectchain.cpp
  src/effects/chains/quickeffectchain.cpp
  src/effects/chains/standardeffectchain.cpp
  src/effects/presets/effectchainpreset.cpp
  src/effects/presets/effectchainpresetmanager.cpp
  src/effects/presets/effectparameterpreset.cpp
  src/effects/presets/effectpreset.cpp
  src/effects/presets/effectpresetmanager.cpp
  src/encoder/encoder.cpp
  src/encoder/encoderfdkaac.cpp
  src/encoder/encoderfdkaacsettings.cpp
  src/encoder/encoderflacsettings.cpp
  src/encoder/encodermp3.cpp
  src/encoder/encodermp3settings.cpp
  src/encoder/encodersndfileflac.cpp
  src/encoder/encodervorbis.cpp
  src/encoder/encodervorbissettings.cpp
  src/encoder/encoderwave.cpp
  src/encoder/encoderwavesettings.cpp
  src/engine/bufferscalers/enginebufferscale.cpp
  src/engine/bufferscalers/enginebufferscalelinear.cpp
  src/engine/bufferscalers/enginebufferscalerubberband.cpp
  src/engine/bufferscalers/enginebufferscalest.cpp
  src/engine/cachingreader/cachingreader.cpp
  src/engine/cachingreader/cachingreaderchunk.cpp
  src/engine/cachingreader/cachingreaderworker.cpp
  src/engine/channelmixer.cpp
  src/engine/channels/engineaux.cpp
  src/engine/channels/enginechannel.cpp
  src/engine/channels/enginedeck.cpp
  src/engine/channels/enginemicrophone.cpp
  src/engine/controls/bpmcontrol.cpp
  src/engine/controls/clockcontrol.cpp
  src/engine/controls/cuecontrol.cpp
  src/engine/controls/enginecontrol.cpp
  src/engine/controls/keycontrol.cpp
  src/engine/controls/loopingcontrol.cpp
  src/engine/controls/quantizecontrol.cpp
  src/engine/controls/ratecontrol.cpp
  src/engine/effects/engineeffect.cpp
  src/engine/effects/engineeffectchain.cpp
  src/engine/effects/engineeffectsdelay.cpp
  src/engine/effects/engineeffectsmanager.cpp
  src/engine/enginebuffer.cpp
  src/engine/enginedelay.cpp
  src/engine/enginemaster.cpp
  src/engine/engineobject.cpp
  src/engine/enginepregain.cpp
  src/engine/enginesidechaincompressor.cpp
  src/engine/enginetalkoverducking.cpp
  src/engine/enginevumeter.cpp
  src/engine/engineworker.cpp
  src/engine/engineworkerscheduler.cpp
  src/engine/enginexfader.cpp
  src/engine/filters/enginefilter.cpp
  src/engine/filters/enginefilterbessel4.cpp
  src/engine/filters/enginefilterbessel8.cpp
  src/engine/filters/enginefilterbiquad1.cpp
  src/engine/filters/enginefilterbutterworth4.cpp
  src/engine/filters/enginefilterbutterworth8.cpp
  src/engine/filters/enginefilterlinkwitzriley2.cpp
  src/engine/filters/enginefilterlinkwitzriley4.cpp
  src/engine/filters/enginefilterlinkwitzriley8.cpp
  src/engine/filters/enginefiltermoogladder4.cpp
  src/engine/positionscratchcontroller.cpp
  src/engine/readaheadmanager.cpp
  src/engine/sidechain/enginenetworkstream.cpp
  src/engine/sidechain/enginerecord.cpp
  src/engine/sidechain/enginesidechain.cpp
  src/engine/sidechain/networkinputstreamworker.cpp
  src/engine/sidechain/networkoutputstreamworker.cpp
  src/engine/sync/enginesync.cpp
  src/engine/sync/internalclock.cpp
  src/engine/sync/synccontrol.cpp
  src/errordialoghandler.cpp
  src/library/analysisfeature.cpp
  src/library/analysislibrarytablemodel.cpp
  src/library/autodj/autodjfeature.cpp
  src/library/autodj/autodjprocessor.cpp
  src/library/autodj/dlgautodj.cpp
  src/library/autodj/dlgautodj.ui
  src/library/banshee/bansheedbconnection.cpp
  src/library/banshee/bansheefeature.cpp
  src/library/banshee/bansheeplaylistmodel.cpp
  src/library/baseexternallibraryfeature.cpp
  src/library/baseexternalplaylistmodel.cpp
  src/library/baseexternaltrackmodel.cpp
  src/library/basesqltablemodel.cpp
  src/library/basetrackcache.cpp
  src/library/basetracktablemodel.cpp
  src/library/bpmdelegate.cpp
  src/library/browse/browsefeature.cpp
  src/library/browse/browsetablemodel.cpp
  src/library/browse/browsethread.cpp
  src/library/browse/foldertreemodel.cpp
  src/library/colordelegate.cpp
  src/library/columncache.cpp
  src/library/coverart.cpp
  src/library/coverartcache.cpp
  src/library/coverartdelegate.cpp
  src/library/coverartutils.cpp
  src/library/dao/analysisdao.cpp
  src/library/dao/autodjcratesdao.cpp
  src/library/dao/cuedao.cpp
  src/library/dao/directorydao.cpp
  src/library/dao/libraryhashdao.cpp
  src/library/dao/playlistdao.cpp
  src/library/dao/settingsdao.cpp
  src/library/dao/trackdao.cpp
  src/library/dao/trackschema.cpp
  src/library/dlganalysis.cpp
  src/library/dlganalysis.ui
  src/library/dlgcoverartfullsize.cpp
  src/library/dlgcoverartfullsize.ui
  src/library/dlghidden.cpp
  src/library/dlghidden.ui
  src/library/dlgmissing.cpp
  src/library/dlgmissing.ui
  src/library/dlgtagfetcher.cpp
  src/library/dlgtagfetcher.ui
  src/library/dlgtrackinfo.cpp
  src/library/dlgtrackinfo.ui
  src/library/dlgtrackmetadataexport.cpp
  src/library/export/coverartcopyworker.cpp
  src/library/export/dlgtrackexport.ui
  src/library/export/trackexportdlg.cpp
  src/library/export/trackexportwizard.cpp
  src/library/export/trackexportworker.cpp
  src/library/externaltrackcollection.cpp
  src/library/hiddentablemodel.cpp
  src/library/itunes/itunesdao.cpp
  src/library/itunes/itunesfeature.cpp
  src/library/itunes/itunesplaylistmodel.cpp
  src/library/itunes/itunesxmlimporter.cpp
  src/library/library_prefs.cpp
  src/library/library.cpp
  src/library/librarycontrol.cpp
  src/library/libraryfeature.cpp
  src/library/librarytablemodel.cpp
  src/library/locationdelegate.cpp
  src/library/missingtablemodel.cpp
  src/library/mixxxlibraryfeature.cpp
  src/library/parser.cpp
  src/library/parsercsv.cpp
  src/library/parserm3u.cpp
  src/library/parserpls.cpp
  src/library/playlisttablemodel.cpp
  src/library/previewbuttondelegate.cpp
  src/library/proxytrackmodel.cpp
  src/library/recording/dlgrecording.cpp
  src/library/recording/dlgrecording.ui
  src/library/recording/recordingfeature.cpp
  src/library/rekordbox/rekordbox_anlz.cpp
  src/library/rekordbox/rekordbox_pdb.cpp
  src/library/rekordbox/rekordboxfeature.cpp
  src/library/rhythmbox/rhythmboxfeature.cpp
  src/library/scanner/importfilestask.cpp
  src/library/scanner/libraryscanner.cpp
  src/library/scanner/libraryscannerdlg.cpp
  src/library/scanner/recursivescandirectorytask.cpp
  src/library/scanner/scannertask.cpp
  src/library/searchquery.cpp
  src/library/searchqueryparser.cpp
  src/library/serato/seratofeature.cpp
  src/library/serato/seratoplaylistmodel.cpp
  src/library/sidebarmodel.cpp
  src/library/stardelegate.cpp
  src/library/stareditor.cpp
  src/library/starrating.cpp
  src/library/tableitemdelegate.cpp
  src/library/trackcollection.cpp
  src/library/trackcollectioniterator.cpp
  src/library/trackcollectionmanager.cpp
  src/library/trackloader.cpp
  src/library/trackmodeliterator.cpp
  src/library/trackprocessing.cpp
  src/library/trackset/baseplaylistfeature.cpp
  src/library/trackset/basetracksetfeature.cpp
  src/library/trackset/crate/cratefeature.cpp
  src/library/trackset/crate/cratefeaturehelper.cpp
  src/library/trackset/crate/cratestorage.cpp
  src/library/trackset/crate/cratetablemodel.cpp
  src/library/trackset/playlistfeature.cpp
  src/library/trackset/setlogfeature.cpp
  src/library/trackset/tracksettablemodel.cpp
  src/library/traktor/traktorfeature.cpp
  src/library/treeitem.cpp
  src/library/treeitemmodel.cpp
  src/mixer/auxiliary.cpp
  src/mixer/baseplayer.cpp
  src/mixer/basetrackplayer.cpp
  src/mixer/deck.cpp
  src/mixer/microphone.cpp
  src/mixer/playerinfo.cpp
  src/mixer/playermanager.cpp
  src/mixer/previewdeck.cpp
  src/mixer/sampler.cpp
  src/mixer/samplerbank.cpp
  src/coreservices.cpp
  src/mixxxapplication.cpp
  src/musicbrainz/chromaprinter.cpp
  src/musicbrainz/crc.cpp
  src/musicbrainz/gzip.cpp
  src/musicbrainz/musicbrainz.cpp
  src/musicbrainz/musicbrainzxml.cpp
  src/musicbrainz/tagfetcher.cpp
  src/musicbrainz/web/acoustidlookuptask.cpp
  src/musicbrainz/web/coverartarchiveimagetask.cpp
  src/musicbrainz/web/coverartarchivelinkstask.cpp
  src/musicbrainz/web/musicbrainzrecordingstask.cpp
  src/network/jsonwebtask.cpp
  src/network/networktask.cpp
  src/network/webtask.cpp
  src/preferences/colorpaletteeditor.cpp
  src/preferences/colorpaletteeditormodel.cpp
  src/preferences/colorpalettesettings.cpp
  src/preferences/configobject.cpp
  src/preferences/dialog/dlgprefautodj.cpp
  src/preferences/dialog/dlgprefautodjdlg.ui
  src/preferences/dialog/dlgprefbeats.cpp
  src/preferences/dialog/dlgprefbeatsdlg.ui
  src/preferences/dialog/dlgprefcolors.cpp
  src/preferences/dialog/dlgprefcolorsdlg.ui
  src/preferences/dialog/dlgprefmixer.cpp
  src/preferences/dialog/dlgprefmixerdlg.ui
  src/preferences/dialog/dlgprefdeck.cpp
  src/preferences/dialog/dlgprefdeckdlg.ui
  src/preferences/dialog/dlgprefeffects.cpp
  src/preferences/dialog/dlgprefeffectsdlg.ui
  src/preferences/dialog/dlgpreferencepage.cpp
  src/preferences/dialog/dlgpreferences.cpp
  src/preferences/dialog/dlgpreferencesdlg.ui
  src/preferences/dialog/dlgprefinterface.cpp
  src/preferences/dialog/dlgprefinterfacedlg.ui
  src/preferences/dialog/dlgprefkey.cpp
  src/preferences/dialog/dlgprefkeydlg.ui
  src/preferences/dialog/dlgpreflibrary.cpp
  src/preferences/dialog/dlgpreflibrarydlg.ui
  src/preferences/dialog/dlgprefrecord.cpp
  src/preferences/dialog/dlgprefrecorddlg.ui
  src/preferences/dialog/dlgprefreplaygain.cpp
  src/preferences/dialog/dlgprefreplaygaindlg.ui
  src/preferences/dialog/dlgprefsound.cpp
  src/preferences/dialog/dlgprefsounddlg.ui
  src/preferences/dialog/dlgprefsounditem.cpp
  src/preferences/dialog/dlgprefsounditem.ui
  src/preferences/dialog/dlgprefvinyldlg.ui
  src/preferences/dialog/dlgprefwaveform.cpp
  src/preferences/dialog/dlgprefwaveformdlg.ui
  src/preferences/effectchainpresetlistmodel.cpp
  src/preferences/effectmanifesttablemodel.cpp
  src/preferences/colorpaletteeditor.cpp
  src/preferences/colorpaletteeditormodel.cpp
  src/preferences/colorpalettesettings.cpp
  src/preferences/replaygainsettings.cpp
  src/preferences/settingsmanager.cpp
  src/preferences/upgrade.cpp
  src/recording/recordingmanager.cpp
  src/skin/legacy/colorschemeparser.cpp
  src/skin/legacy/imgcolor.cpp
  src/skin/legacy/imginvert.cpp
  src/skin/legacy/imgloader.cpp
  src/skin/legacy/launchimage.cpp
  src/skin/legacy/legacyskin.cpp
  src/skin/legacy/legacyskinparser.cpp
  src/skin/legacy/pixmapsource.cpp
  src/skin/legacy/skincontext.cpp
  src/skin/legacy/tooltips.cpp
  src/skin/skinloader.cpp
  src/soundio/sounddevice.cpp
  src/soundio/sounddevicenetwork.cpp
  src/soundio/sounddeviceportaudio.cpp
  src/soundio/soundmanager.cpp
  src/soundio/soundmanagerconfig.cpp
  src/soundio/soundmanagerutil.cpp
  src/sources/audiosource.cpp
  src/sources/audiosourcestereoproxy.cpp
  src/sources/metadatasource.cpp
  src/sources/metadatasourcetaglib.cpp
  src/sources/readaheadframebuffer.cpp
  src/sources/soundsource.cpp
  src/sources/soundsourceflac.cpp
  src/sources/soundsourceoggvorbis.cpp
  src/sources/soundsourceprovider.cpp
  src/sources/soundsourceproviderregistry.cpp
  src/sources/soundsourceproxy.cpp
  src/sources/soundsourcesndfile.cpp
  src/track/albuminfo.cpp
  src/track/beatfactory.cpp
  src/track/beats.cpp
  src/track/beatutils.cpp
  src/track/bpm.cpp
  src/track/cue.cpp
  src/track/cueinfo.cpp
  src/track/cueinfoimporter.cpp
  src/track/globaltrackcache.cpp
  src/track/keyfactory.cpp
  src/track/keys.cpp
  src/track/keyutils.cpp
  src/track/playcounter.cpp
  src/track/replaygain.cpp
  src/track/serato/beatgrid.cpp
  src/track/serato/beatsimporter.cpp
  src/track/serato/color.cpp
  src/track/serato/cueinfoimporter.cpp
  src/track/serato/markers.cpp
  src/track/serato/markers2.cpp
  src/track/serato/tags.cpp
  src/track/track.cpp
  src/track/trackinfo.cpp
  src/track/trackmetadata.cpp
  src/track/tracknumbers.cpp
  src/track/trackrecord.cpp
  src/track/trackref.cpp
  src/track/taglib/trackmetadata_ape.cpp
  src/track/taglib/trackmetadata_common.cpp
  src/track/taglib/trackmetadata_file.cpp
  src/track/taglib/trackmetadata_id3v2.cpp
  src/track/taglib/trackmetadata_mp4.cpp
  src/track/taglib/trackmetadata_riff.cpp
  src/track/taglib/trackmetadata_xiph.cpp
  src/util/battery/battery.cpp
  src/util/cache.cpp
  src/util/cmdlineargs.cpp
  src/util/colorcomponents.cpp
  src/util/color/color.cpp
  src/util/color/colorpalette.cpp
  src/util/color/predefinedcolorpalettes.cpp
  src/util/console.cpp
  src/util/safelywritablefile.cpp
  src/util/db/dbconnection.cpp
  src/util/db/dbconnectionpool.cpp
  src/util/db/dbconnectionpooled.cpp
  src/util/db/dbconnectionpooler.cpp
  src/util/db/dbid.cpp
  src/util/db/fwdsqlquery.cpp
  src/util/db/fwdsqlqueryselectresult.cpp
  src/util/db/sqlite.cpp
  src/util/db/sqlqueryfinisher.cpp
  src/util/db/sqlstringformatter.cpp
  src/util/db/sqltransaction.cpp
  src/util/desktophelper.cpp
  src/util/dnd.cpp
  src/util/duration.cpp
  src/util/experiment.cpp
  src/util/file.cpp
  src/util/imagefiledata.cpp
  src/util/fileaccess.cpp
  src/util/fileinfo.cpp
  src/util/filename.cpp
  src/util/imagefiledata.cpp
  src/util/imageutils.cpp
  src/util/indexrange.cpp
  src/util/logger.cpp
  src/util/logging.cpp
  src/util/mac.cpp
  src/util/moc_included_test.cpp
  src/util/movinginterquartilemean.cpp
  src/util/performancetimer.cpp
  src/util/rangelist.cpp
  src/util/readaheadsamplebuffer.cpp
  src/util/ringdelaybuffer.cpp
  src/util/rotary.cpp
  src/util/runtimeloggingcategory.cpp
  src/util/sample.cpp
  src/util/samplebuffer.cpp
  src/util/sandbox.cpp
  src/util/semanticversion.cpp
  src/util/screensaver.cpp
  src/util/screensavermanager.cpp
  src/util/stat.cpp
  src/util/statmodel.cpp
  src/util/statsmanager.cpp
  src/util/tapfilter.cpp
  src/util/task.cpp
  src/util/taskmonitor.cpp
  src/util/threadcputimer.cpp
  src/util/time.cpp
  src/util/timer.cpp
  src/util/valuetransformer.cpp
  src/util/versionstore.cpp
  src/util/widgethelper.cpp
  src/util/workerthread.cpp
  src/util/workerthreadscheduler.cpp
  src/util/xml.cpp
  src/waveform/visualplayposition.cpp
  src/waveform/waveform.cpp
  src/waveform/waveformfactory.cpp
  src/widget/controlwidgetconnection.cpp
  src/widget/findonwebmenufactory.cpp
  src/widget/findonwebmenuservices/findonwebmenudiscogs.cpp
  src/widget/findonwebmenuservices/findonwebmenulastfm.cpp
  src/widget/findonwebmenuservices/findonwebmenusoundcloud.cpp
  src/widget/hexspinbox.cpp
  src/widget/paintable.cpp
  src/widget/wanalysislibrarytableview.cpp
  src/widget/wbasewidget.cpp
  src/widget/wbattery.cpp
  src/widget/wbeatspinbox.cpp
  src/widget/wcolorpicker.cpp
  src/widget/wcolorpickeraction.cpp
  src/widget/wcombobox.cpp
  src/widget/wcoverart.cpp
  src/widget/wcoverartlabel.cpp
  src/widget/wcoverartmenu.cpp
  src/widget/wcuemenupopup.cpp
  src/widget/wdisplay.cpp
  src/widget/weffectbuttonparametername.cpp
  src/widget/weffectchain.cpp
  src/widget/weffectchainpresetbutton.cpp
  src/widget/weffectchainpresetselector.cpp
  src/widget/weffectknobparametername.cpp
  src/widget/weffectname.cpp
  src/widget/weffectparameterknob.cpp
  src/widget/weffectparameterknobcomposed.cpp
  src/widget/weffectparameternamebase.cpp
  src/widget/weffectpushbutton.cpp
  src/widget/weffectselector.cpp
  src/widget/wfindonwebmenu.cpp
  src/widget/whotcuebutton.cpp
  src/widget/wimagestore.cpp
  src/widget/wkey.cpp
  src/widget/wknob.cpp
  src/widget/wknobcomposed.cpp
  src/widget/wlabel.cpp
  src/widget/wlibrary.cpp
  src/widget/wlibrarysidebar.cpp
  src/widget/wlibrarytableview.cpp
  src/widget/wlibrarytextbrowser.cpp
  src/widget/wmainmenubar.cpp
  src/widget/wnumber.cpp
  src/widget/wnumberdb.cpp
  src/widget/wnumberpos.cpp
  src/widget/wnumberrate.cpp
  src/widget/wpixmapstore.cpp
  src/widget/wpushbutton.cpp
  src/widget/wraterange.cpp
  src/widget/wrecordingduration.cpp
  src/widget/wscrollable.cpp
  src/widget/wsearchlineedit.cpp
  src/widget/wsearchrelatedtracksmenu.cpp
  src/widget/wsingletoncontainer.cpp
  src/widget/wsizeawarestack.cpp
  src/widget/wskincolor.cpp
  src/widget/wslidercomposed.cpp
  src/widget/wsplitter.cpp
  src/widget/wstarrating.cpp
  src/widget/wstatuslight.cpp
  src/widget/wtime.cpp
  src/widget/wtrackmenu.cpp
  src/widget/wtrackproperty.cpp
  src/widget/wtracktableview.cpp
  src/widget/wtracktableviewheader.cpp
  src/widget/wtracktext.cpp
  src/widget/wtrackwidgetgroup.cpp
  src/widget/wwidget.cpp
  src/widget/wwidgetgroup.cpp
  src/widget/wwidgetstack.cpp
)
if(QT6)
  target_sources(mixxx-lib PRIVATE
    src/qml/asyncimageprovider.cpp
    src/qml/qmlapplication.cpp
    src/qml/qmlcontrolproxy.cpp
    src/qml/qmlconfigproxy.cpp
    src/qml/qmldlgpreferencesproxy.cpp
    src/qml/qmleffectmanifestparametersmodel.cpp
    src/qml/qmleffectsmanagerproxy.cpp
    src/qml/qmleffectslotproxy.cpp
    src/qml/qmllibraryproxy.cpp
    src/qml/qmllibrarytracklistmodel.cpp
    src/qml/qmlplayermanagerproxy.cpp
    src/qml/qmlplayerproxy.cpp
    src/qml/qmlvisibleeffectsmodel.cpp
    src/qml/qmlwaveformoverview.cpp
  )
else()
  target_sources(mixxx-lib PRIVATE
    src/mixxxmainwindow.cpp
    src/waveform/guitick.cpp
    src/waveform/renderers/glslwaveformrenderersignal.cpp
    src/waveform/renderers/glvsynctestrenderer.cpp
    src/waveform/renderers/glwaveformrenderbackground.cpp
    src/waveform/renderers/glwaveformrendererfilteredsignal.cpp
    src/waveform/renderers/glwaveformrendererrgb.cpp
    src/waveform/renderers/glwaveformrenderersimplesignal.cpp
    src/waveform/renderers/waveformmark.cpp
    src/waveform/renderers/waveformmarkrange.cpp
    src/waveform/renderers/waveformmarkset.cpp
    src/waveform/renderers/waveformrenderbackground.cpp
    src/waveform/renderers/waveformrenderbeat.cpp
    src/waveform/renderers/waveformrendererabstract.cpp
    src/waveform/renderers/waveformrendererendoftrack.cpp
    src/waveform/renderers/waveformrendererfilteredsignal.cpp
    src/waveform/renderers/waveformrendererhsv.cpp
    src/waveform/renderers/waveformrendererpreroll.cpp
    src/waveform/renderers/waveformrendererrgb.cpp
    src/waveform/renderers/waveformrenderersignalbase.cpp
    src/waveform/renderers/waveformrendermark.cpp
    src/waveform/renderers/waveformrendermarkrange.cpp
    src/waveform/renderers/waveformsignalcolors.cpp
    src/waveform/renderers/waveformwidgetrenderer.cpp
    src/waveform/sharedglcontext.cpp
    src/waveform/visualsmanager.cpp
    src/waveform/vsyncthread.cpp
    src/waveform/waveformmarklabel.cpp
    src/waveform/waveformwidgetfactory.cpp
    src/waveform/widgets/emptywaveformwidget.cpp
    src/waveform/widgets/glrgbwaveformwidget.cpp
    src/waveform/widgets/glsimplewaveformwidget.cpp
    src/waveform/widgets/glslwaveformwidget.cpp
    src/waveform/widgets/glvsynctestwidget.cpp
    src/waveform/widgets/glwaveformwidget.cpp
    src/waveform/widgets/glwaveformwidgetabstract.cpp
    src/waveform/widgets/hsvwaveformwidget.cpp
    src/waveform/widgets/rgbwaveformwidget.cpp
    src/waveform/widgets/softwarewaveformwidget.cpp
    src/waveform/widgets/waveformwidgetabstract.cpp
    src/widget/woverview.cpp
    src/widget/woverviewhsv.cpp
    src/widget/woverviewlmh.cpp
    src/widget/woverviewrgb.cpp
    src/widget/wspinny.cpp
    src/widget/wspinnybase.cpp
    src/widget/wvumeter.cpp
    src/widget/wvumeterbase.cpp
    src/widget/wvumeterlegacy.cpp
    src/widget/wwaveformviewer.cpp
  )
  if(QOPENGL)
    target_sources(mixxx-lib PRIVATE
      src/shaders/endoftrackshader.cpp
      src/shaders/rgbashader.cpp
      src/shaders/rgbshader.cpp
      src/shaders/shader.cpp
      src/shaders/textureshader.cpp
      src/shaders/unicolorshader.cpp
      src/util/texture.cpp
      src/waveform/renderers/allshader/matrixforwidgetgeometry.cpp
      src/waveform/renderers/allshader/waveformrenderbackground.cpp
      src/waveform/renderers/allshader/waveformrenderbeat.cpp
      src/waveform/renderers/allshader/waveformrenderer.cpp
      src/waveform/renderers/allshader/waveformrendererendoftrack.cpp
      src/waveform/renderers/allshader/waveformrendererfiltered.cpp
      src/waveform/renderers/allshader/waveformrendererlrrgb.cpp
      src/waveform/renderers/allshader/waveformrendererpreroll.cpp
      src/waveform/renderers/allshader/waveformrendererrgb.cpp
      src/waveform/renderers/allshader/waveformrenderersignalbase.cpp
      src/waveform/renderers/allshader/waveformrenderersimple.cpp
      src/waveform/renderers/allshader/waveformrendermark.cpp
      src/waveform/renderers/allshader/waveformrendermarkrange.cpp
      src/waveform/widgets/allshader/filteredwaveformwidget.cpp
      src/waveform/widgets/allshader/lrrgbwaveformwidget.cpp
      src/waveform/widgets/allshader/rgbwaveformwidget.cpp
      src/waveform/widgets/allshader/simplewaveformwidget.cpp
      src/waveform/widgets/allshader/waveformwidget.cpp
      src/widget/openglwindow.cpp
      src/widget/tooltipqopengl.cpp
      src/widget/wglwidgetqopengl.cpp
      src/widget/winitialglwidget.cpp
      src/widget/wspinnyglsl.cpp
      src/widget/wvumeterglsl.cpp
    )
  else()
    target_sources(mixxx-lib PRIVATE
      src/waveform/renderers/qtvsynctestrenderer.cpp
      src/waveform/renderers/qtwaveformrendererfilteredsignal.cpp
      src/waveform/renderers/qtwaveformrenderersimplesignal.cpp
      src/waveform/widgets/qthsvwaveformwidget.cpp
      src/waveform/widgets/qtrgbwaveformwidget.cpp
      src/waveform/widgets/qtsimplewaveformwidget.cpp
      src/waveform/widgets/qtvsynctestwidget.cpp
      src/waveform/widgets/qtwaveformwidget.cpp
      src/widget/wglwidgetqglwidget.cpp
    )
  endif()
endif()

set_target_properties(mixxx-lib PROPERTIES AUTOMOC ON AUTOUIC ON CXX_CLANG_TIDY "${CLANG_TIDY}")
target_include_directories(mixxx-lib PUBLIC src "${CMAKE_CURRENT_BINARY_DIR}/src")
if(UNIX AND NOT APPLE)
  target_sources(mixxx-lib PRIVATE src/util/rlimit.cpp)
  set(MIXXX_SETTINGS_PATH ".mixxx/")
endif()

if(APPLE)
  # Enable Automatic Reference Counting (ARC) when compiling Objective-C(++).
  # This frees us from having to worry about memory management when interfacing
  # with Apple frameworks (e.g. as in itunesmacosimporter.mm) since the compiler
  # will automatically insert retain/release calls on Objective-C objects.
  target_compile_options(mixxx-lib PUBLIC -fobjc-arc)

  option(MACOS_ITUNES_LIBRARY "Native macOS iTunes/Music.app library integration" ON)
  if(MACOS_ITUNES_LIBRARY)
    target_sources(mixxx-lib PRIVATE
      src/library/itunes/itunesmacosimporter.mm
    )
    target_link_libraries(mixxx-lib PRIVATE "-weak_framework iTunesLibrary")
    target_compile_definitions(mixxx-lib PUBLIC __MACOS_ITUNES_LIBRARY__)
  endif()
endif()

# QML Debugging
if(CMAKE_BUILD_TYPE STREQUAL "Debug")
  target_compile_definitions(mixxx-lib PRIVATE QT_QML_DEBUG)
  message(STATUS "Enabling QML Debugging! This poses a security risk as Mixxx will open a TCP port for debugging")
endif()

# Disable warnings in generated source files
set_property(
  SOURCE src/library/rekordbox/rekordbox_anlz.cpp
  APPEND_STRING
  PROPERTY CXX_CLANG_TIDY ""
)
set_property(
  SOURCE src/library/rekordbox/rekordbox_pdb.cpp
  APPEND_STRING
  PROPERTY CXX_CLANG_TIDY ""
)
if(GNU_GCC OR LLVM_CLANG)
  set_property(
    SOURCE src/library/rekordbox/rekordbox_anlz.cpp
    APPEND_STRING
    PROPERTY COMPILE_OPTIONS -Wno-unused-parameter
  )
  set_property(
    SOURCE src/library/rekordbox/rekordbox_pdb.cpp
    APPEND_STRING
    PROPERTY COMPILE_OPTIONS -Wno-unused-parameter -Wno-switch
  )
elseif(MSVC)
  set_property(
    SOURCE src/library/rekordbox/rekordbox_anlz.cpp
    APPEND_STRING
    PROPERTY COMPILE_OPTIONS /w
  )
  set_property(
    SOURCE src/library/rekordbox/rekordbox_pdb.cpp
    APPEND_STRING
    PROPERTY COMPILE_OPTIONS /w
  )
endif()

option(WARNINGS_PEDANTIC "Let the compiler show even more warnings" OFF)
if(MSVC)
  if(WARNINGS_PEDANTIC)
    target_compile_options(mixxx-lib PUBLIC /W4)
  else()
    # Warning Level 3 (production quality)
    target_compile_options(mixxx-lib PUBLIC /W3)
    target_compile_definitions(mixxx-lib PUBLIC _SILENCE_CXX17_ITERATOR_BASE_CLASS_DEPRECATION_WARNING _CRT_SECURE_NO_WARNINGS)
  endif()
else()
  # TODO: Add -Wtrampolines, not yet supported by clazy
  target_compile_options(mixxx-lib PUBLIC -Wall -Wextra $<$<COMPILE_LANGUAGE:CXX>:-Woverloaded-virtual> -Wfloat-conversion -Werror=return-type -Wformat=2 -Wformat-security -Wvla -Wundef)
  if(WARNINGS_PEDANTIC)
    target_compile_options(mixxx-lib PUBLIC -pedantic)
  endif()
endif()

option(INFO_VECTORIZE "Let the compiler show vectorized loops" OFF)
if (INFO_VECTORIZE)
    if(MSVC)
        target_compile_options(mixxx-lib PUBLIC /Qvec-report:1)
    elseif(GNU_GCC)
        target_compile_options(mixxx-lib PUBLIC -fopt-info-vec-optimized)
    elseif(LLVM_CLANG)
        target_compile_options(mixxx-lib PUBLIC -Rpass=loop-vectorize)
    else()
        message(STATUS "INFO_VECTORIZE not implemented for this compiler.")
    endif()
endif()

option(WARNINGS_FATAL "Fail if compiler generates a warning" OFF)
if(WARNINGS_FATAL)
  if(MSVC)
    target_compile_options(mixxx-lib PUBLIC /WX)
  else()
    target_compile_options(mixxx-lib PUBLIC -Werror)
  endif()
endif()

option(DEBUG_ASSERTIONS_FATAL "Fail if debug become true assertions" OFF)
if(DEBUG_ASSERTIONS_FATAL)
  target_compile_definitions(mixxx-lib PUBLIC MIXXX_DEBUG_ASSERTIONS_FATAL MIXXX_DEBUG_ASSERTIONS_ENABLED)
  if (NOT CMAKE_BUILD_TYPE STREQUAL "Debug")
    message(STATUS "DEBUG_ASSERT statements have been enabled because DEBUG_ASSERTIONS_FATAL is ON.")
  endif()
endif()

target_compile_definitions(mixxx-lib PUBLIC
  "${CMAKE_SYSTEM_PROCESSOR}"
  $<$<CONFIG:Debug>:MIXXX_BUILD_DEBUG>
  $<$<CONFIG:Debug>:MIXXX_DEBUG_ASSERTIONS_ENABLED>
  $<$<NOT:$<CONFIG:Debug>>:MIXXX_BUILD_RELEASE>
)

# Mac-specific options
#
# These options are OFF by default, and since they are only available on macOS,
# they are forcibly set to OFF on all other platforms.
cmake_dependent_option(MACOS_BUNDLE "Install files to proper locations to make an .app bundle" OFF "APPLE" OFF)
cmake_dependent_option(MACAPPSTORE "Build for Mac App Store" OFF "APPLE" OFF)
if(MACAPPSTORE)
  target_compile_definitions(mixxx-lib PUBLIC __MACAPPSTORE__)
endif()

# Windows-specific options
if(WIN32)
  # https://docs.microsoft.com/en-us/cpp/porting/modifying-winver-and-win32-winnt
  # _WIN32_WINNT_WIN7 = 0x0601
  target_compile_definitions(mixxx-lib PUBLIC WINVER=0x0601)
  target_compile_definitions(mixxx-lib PUBLIC _WIN32_WINNT=0x0601)
  if(MSVC)
    target_compile_definitions(mixxx-lib PUBLIC _USE_MATH_DEFINES)
  endif()
endif()

#
# Installation directories
#
set(MIXXX_INSTALL_BINDIR ".")
set(MIXXX_INSTALL_DATADIR ".")
set(MIXXX_INSTALL_DOCDIR "./doc")
set(MIXXX_INSTALL_LICENSEDIR "./doc")
if (APPLE AND MACOS_BUNDLE)
  set(MIXXX_INSTALL_BINDIR "${CMAKE_INSTALL_BINDIR}")
  set(MACOS_BUNDLE_NAME mixxx)
  set(MIXXX_INSTALL_PREFIX "${MACOS_BUNDLE_NAME}.app")
  set(MIXXX_INSTALL_DATADIR "${MIXXX_INSTALL_PREFIX}/Contents/Resources")
  set(MIXXX_INSTALL_DOCDIR "${MIXXX_INSTALL_DATADIR}")
  set(MIXXX_INSTALL_LICENSEDIR "${MIXXX_INSTALL_DATADIR}/licenses")
elseif (UNIX)
  set(MIXXX_INSTALL_BINDIR "${CMAKE_INSTALL_BINDIR}")
  set(MIXXX_INSTALL_DATADIR "${CMAKE_INSTALL_DATADIR}/${CMAKE_PROJECT_NAME}")
  set(MIXXX_INSTALL_DOCDIR "${CMAKE_INSTALL_DOCDIR}")
  set(MIXXX_INSTALL_LICENSEDIR "${CMAKE_INSTALL_DOCDIR}")
endif()


if(WIN32)
  target_compile_definitions(mixxx-lib PUBLIC __WINDOWS__)

  # Helps prevent duplicate symbols
  target_compile_definitions(mixxx-lib PUBLIC _ATL_MIN_CRT)

  # Need this on Windows until we have UTF16 support in Mixxx use stl min max
  # defines
  # http://connect.microsoft.com/VisualStudio/feedback/details/553420/std-cpp-
  # max-and-std-cpp-min-not-available-in-visual-c-2010
  target_compile_definitions(mixxx-lib PUBLIC NOMINMAX UNICODE)

  if(CMAKE_SIZEOF_VOID_P EQUAL 8)
    target_compile_definitions(mixxx-lib PUBLIC WIN32)
  else()
    target_compile_definitions(mixxx-lib PUBLIC WIN64)
  endif()

  target_link_libraries(mixxx-lib PRIVATE shell32)

  if(MSVC)
    target_link_options(mixxx-lib PUBLIC /entry:mainCRTStartup)
    # Force MSVS to generate a manifest (MSVC2010)
    target_link_options(mixxx-lib PUBLIC /manifest)
  endif()
elseif(UNIX)
  if(APPLE)
    target_compile_definitions(mixxx-lib PUBLIC __APPLE__)
  else()
    target_compile_definitions(mixxx-lib PUBLIC __UNIX__)
    if(CMAKE_SYSTEM_NAME STREQUAL Linux)
      target_compile_definitions(mixxx-lib PUBLIC __LINUX__)
    elseif(CMAKE_SYSTEM_NAME MATCHES "^.*BSD$")
      target_compile_definitions(mixxx-lib PUBLIC __BSD__)
    endif()
  endif()
endif()

# The mixxx executable
if(QT6)
  find_package(Qt6 REQUIRED COMPONENTS Core) # For Qt Core cmake functions
  # qt_add_executable() is the recommended initial call for qt_finalize_target()
  # below that takes care of the correct object order in the resulting binary
  # According to https://doc.qt.io/qt-6/qt-finalize-target.html it is importand for
  # builds with Qt < 3.21
  qt_add_executable(mixxx WIN32 src/main.cpp MANUAL_FINALIZATION)
else()
  add_executable(mixxx WIN32 src/main.cpp)
endif()
# ugly hack to get #include "preferences/dialog/ui_dlgpreferencesdlg.h" to work in
# src/qmldlgpreferencesproxy.h, which is #included from src/qmlapplication.h.
target_include_directories(mixxx PRIVATE "${CMAKE_CURRENT_BINARY_DIR}/mixxx-lib_autogen/include")
set_target_properties(mixxx-lib PROPERTIES CXX_CLANG_TIDY "${CLANG_TIDY}")
target_link_libraries(mixxx PRIVATE mixxx-lib mixxx-gitinfostore)

#
# Installation and Packaging
#
if (APPLE)
  if (MACOS_BUNDLE)
    install(FILES "${CMAKE_CURRENT_SOURCE_DIR}/res/osx/application.icns" DESTINATION ${MIXXX_INSTALL_DATADIR})

    set(MACOS_BUNDLE_VERSION "${CMAKE_PROJECT_VERSION}")
    set(MACOS_BUNDLE_SHORTVERSION "${CMAKE_PROJECT_VERSION}")

    set_target_properties(mixxx PROPERTIES
        MACOSX_BUNDLE true
        MACOSX_BUNDLE_INFO_PLIST "${CMAKE_CURRENT_SOURCE_DIR}/packaging/macos/Info.plist.in"
    )
  endif()
endif()

if(WIN32)
  set(CMAKE_INSTALL_SYSTEM_RUNTIME_DESTINATION "${MIXXX_INSTALL_BINDIR}")
  if(MSVC AND CMAKE_BUILD_TYPE STREQUAL "Debug")
    set(CMAKE_INSTALL_DEBUG_LIBRARIES true)
  endif()
  include(InstallRequiredSystemLibraries)
endif()

if(WIN32)
  option(WINDOWS_CODESIGN "Sign Windows executables and libraries with digital certificate" OFF)
  mark_as_advanced(WINDOWS_CODESIGN)
  if(WINDOWS_CODESIGN)
    set(WINDOWS_CODESIGN_CERTIFICATE_PATH "$ENV{WINDOWS_CODESIGN_CERTIFICATE_PATH}" CACHE STRING "Path to signtool certificate")
    set(WINDOWS_CODESIGN_CERTIFICATE_PASSWORD "$ENV{WINDOWS_CODESIGN_CERTIFICATE_PASSWORD}" CACHE STRING "Password of signtool certificate")
    if("${WINDOWS_CODESIGN_CERTIFICATE_PATH}" STREQUAL "" AND "${WINDOWS_CODESIGN_CERTIFICATE_PASSWORD}" STREQUAL "")
        set(WINDOWS_CODESIGN_ARGS /td sha256 /fd sha256 /tr http://timestamp.sectigo.com /a CACHE STRING "parameters for signtool (list)")
    else()
        set(WINDOWS_CODESIGN_ARGS /td sha256 /fd sha256 /tr http://timestamp.sectigo.com /f ${WINDOWS_CODESIGN_CERTIFICATE_PATH} /p ${WINDOWS_CODESIGN_CERTIFICATE_PASSWORD} CACHE STRING "parameters for signtool (list)")
    endif()
    find_program(SIGNTOOL_EXECUTABLE signtool)
    if(NOT SIGNTOOL_EXECUTABLE)
      message(FATAL_ERROR "signtool is not found. Signing executables not possible")
    endif()
    message(STATUS "Found signtool: ${SIGNTOOL_EXECUTABLE}")

    # Check if we're able to sign an executable
    if(NOT DEFINED WINDOWS_CODESIGN_OK)
      file(WRITE ${CMAKE_CURRENT_BINARY_DIR}/testsign.c "int main(){return 0;}")
      file(MAKE_DIRECTORY ${CMAKE_CURRENT_BINARY_DIR}/testsign)
      try_compile(
        RESULT ${CMAKE_CURRENT_BINARY_DIR}/testsign ${CMAKE_CURRENT_BINARY_DIR}/testsign.c
        COPY_FILE ${CMAKE_CURRENT_BINARY_DIR}/testsign.exe
      )
      execute_process(
        COMMAND ${SIGNTOOL_EXECUTABLE} sign ${WINDOWS_CODESIGN_ARGS} ${CMAKE_CURRENT_BINARY_DIR}/testsign.exe
        RESULT_VARIABLE ERR OUTPUT_QUIET
      )
      if(ERR EQUAL 0)
        message(STATUS "Windows codesigning via signtool is working")
        set(WINDOWS_CODESIGN_OK 1 CACHE INTERNAL "Can sign executables")
      else()
        message(FATAL_ERROR "Could NOT codesign test sample (signtool failed)")
        set(WINDOWS_CODESIGN_OK 0 CACHE INTERNAL "Invalid or missing certificate")
      endif()
    endif()
    mark_as_advanced(SIGNTOOL_EXECUTABLE SIGNTOOL_ARGS)
  endif()

  macro(windows_codesign_target CODESIGN_TARGET)
    add_custom_command(
        TARGET "${CODESIGN_TARGET}" POST_BUILD
        COMMAND ${SIGNTOOL_EXECUTABLE} sign ${WINDOWS_CODESIGN_ARGS} $<TARGET_FILE:${CODESIGN_TARGET}>
        COMMENT "Signining target ${CODESIGN_TARGET}"
        VERBATIM
    )
  endmacro()

  if(WINDOWS_CODESIGN)
    windows_codesign_target(mixxx)
  endif()
endif()


install(
  TARGETS
    mixxx
  RUNTIME DESTINATION
    "${MIXXX_INSTALL_BINDIR}"
  BUNDLE DESTINATION
    .
)

# Skins
install(
  DIRECTORY
    "${CMAKE_CURRENT_SOURCE_DIR}/res/skins"
  DESTINATION
    "${MIXXX_INSTALL_DATADIR}"
)

# Controller mappings
install(
  DIRECTORY
    "${CMAKE_CURRENT_SOURCE_DIR}/res/controllers"
  DESTINATION
    "${MIXXX_INSTALL_DATADIR}"
)

# Effect presets
install(
  DIRECTORY
    "${CMAKE_CURRENT_SOURCE_DIR}/res/effects"
  DESTINATION
    "${MIXXX_INSTALL_DATADIR}"
)

# Translation files
install(
  DIRECTORY
    "${CMAKE_CURRENT_SOURCE_DIR}/res/translations"
  DESTINATION
    "${MIXXX_INSTALL_DATADIR}"
  FILES_MATCHING PATTERN
    "*.qm"
)


# Font files
#
# Font installation is only enabled on Windows and macOS, because on Linux/BSD
# fonts should be installed via the package manager. Whenever a new font is
# added to Mixxx, its package name also needs to be added to
# tools/debian_buildenv.sh. If that font is not packaged on most distros, we
# need to re-enable font installation on Linux/BSD and exclude the packaged
# fonts here.
if(APPLE OR WIN32)
  install(
    DIRECTORY
      "${CMAKE_CURRENT_SOURCE_DIR}/res/fonts"
    DESTINATION
      "${MIXXX_INSTALL_DATADIR}"
  )
endif()

# Keyboard mapping(s)
install(
  DIRECTORY
    "${CMAKE_CURRENT_SOURCE_DIR}/res/keyboard"
  DESTINATION
    "${MIXXX_INSTALL_DATADIR}"
)

# Licenses
install(
  FILES
    "${CMAKE_CURRENT_SOURCE_DIR}/LICENSE"
    "${CMAKE_CURRENT_SOURCE_DIR}/COPYING"
  DESTINATION
    "${MIXXX_INSTALL_LICENSEDIR}"
)

# Documentation
install(
  FILES
    "${CMAKE_CURRENT_SOURCE_DIR}/README.md"
    "${CMAKE_CURRENT_SOURCE_DIR}/res/Mixxx-Keyboard-Shortcuts.pdf"
  DESTINATION
    "${MIXXX_INSTALL_DOCDIR}"
)
if(EXISTS "${CMAKE_CURRENT_SOURCE_DIR}/res/Mixxx-Manual.pdf")
  install(
    FILES
      "${CMAKE_CURRENT_SOURCE_DIR}/res/Mixxx-Manual.pdf"
    DESTINATION
      "${MIXXX_INSTALL_DOCDIR}"
  )
endif()

# Additional Linux-only files
if(UNIX AND NOT APPLE)
  # .desktop file for KDE/GNOME menu
  install(
    FILES
      "${CMAKE_CURRENT_SOURCE_DIR}/res/linux/org.mixxx.Mixxx.desktop"
    DESTINATION
      "${CMAKE_INSTALL_DATADIR}/applications"
  )

  # Icon files for menu entry
  install(
    DIRECTORY
      "${CMAKE_CURRENT_SOURCE_DIR}/res/images/icons/"
    DESTINATION
      "${CMAKE_INSTALL_DATADIR}/icons/hicolor"
    # This file is for Windows.
    PATTERN ic_mixxx.ico EXCLUDE
  )

  # .metainfo.xml file for KDE/GNOME AppStream initiative
  install(
    FILES
      "${CMAKE_CURRENT_SOURCE_DIR}/res/linux/org.mixxx.Mixxx.metainfo.xml"
    DESTINATION
      "${CMAKE_INSTALL_DATAROOTDIR}/metainfo"
  )

  option(INSTALL_USER_UDEV_RULES "Install user udev rule file for USB HID and Bulk controllers" ON)
  if(INSTALL_USER_UDEV_RULES)
    set(MIXXX_UDEVDIR "${MIXXX_INSTALL_DATADIR}/udev")
    if (CMAKE_INSTALL_PREFIX STREQUAL "/usr" OR CMAKE_INSTALL_PREFIX STREQUAL "/" )
      # /usr and / install prefixes at treated by cmake GNUInstallDirs as
      # synonym for "system location". In this case we can look up the correct udevdir
      # using pkg-config.
      # See: https://cmake.org/cmake/help/latest/module/GNUInstallDirs.html#special-cases
      find_package(PkgConfig)
      if (PKG_CONFIG_FOUND)
        pkg_check_modules( PKGCONFIG_UDEV udev)
        if (PKGCONFIG_UDEV_FOUND)
	  execute_process(
	    COMMAND ${PKG_CONFIG_EXECUTABLE} --variable=udevdir udev
            OUTPUT_VARIABLE PKGCONFIG_UDEVDIR
            OUTPUT_STRIP_TRAILING_WHITESPACE
          )
          if(PKGCONFIG_UDEVDIR)
	    file(TO_CMAKE_PATH "${PKGCONFIG_UDEVDIR}" MIXXX_UDEVDIR)
          endif()
        endif()
      endif()
    endif()
    if (MIXXX_UDEVDIR STREQUAL "${MIXXX_INSTALL_DATADIR}/udev")
      install(
        FILES
          "${CMAKE_CURRENT_SOURCE_DIR}/res/linux/mixxx-usb-uaccess.rules"
        DESTINATION
          "${MIXXX_UDEVDIR}/rules.d"
      )
      install(CODE "
      message(STATUS \"Important Note: Installation of udev rules\n\"
          \"The udev rule file for USB HID and Bulk controller permissions have been\n\"
          \"installed to:\n\"
          \"    ${MIXXX_UDEVDIR}/rules.d.\n\"
          \"If you are installing Mixxx from source for your own use, copy\n\"
          \"mixxx-usb-uaccess.rules to /etc/udev/rules.d/ and run:\n\"
          \"    udevadm control --reload-rules && udevadm trigger\n\"
          \"as root to load the rules.\n\"
          \"If you are building a package for a distribution, the correct directory for\n\"
          \"system rules is either /lib/udev/rules.d (e.g. Debian, Fedora) or\n\"
          \"/usr/lib/udev/rules.d (e.g. Arch Linux) with an appropriate priority prefix.\n\"
          \"Adjust your package script accordingly and set -DINSTALL_USER_UDEV_RULES=OFF\")
      ")
    else()
      install(
        FILES
          "${CMAKE_CURRENT_SOURCE_DIR}/res/linux/mixxx-usb-uaccess.rules"
        DESTINATION
          "${MIXXX_UDEVDIR}/rules.d"
        RENAME
          "69-mixxx-usb-uaccess.rules"
      )
    endif()
  endif()
endif()

if(MSVC)
  # install debug symbols if any were generated
  install(
    FILES $<TARGET_PDB_FILE:mixxx>
    CONFIGURATIONS Debug RelWithDebInfo
    DESTINATION "${MIXXX_INSTALL_BINDIR}"
    COMPONENT PDB # No spaces allowed
  )
endif()

if(WIN32)
  # Qt 5 loads these ANGLE DLLs at runtime if the graphics driver is blocklisted.
  # Qt does not link these and vcpkg does not build them as a dependency of Qt,
  # so copy them manually.
  find_file(EGL_DLL libEGL.dll PATH_SUFFIXES ${CMAKE_INSTALL_BINDIR})
  find_file(GLESv2_DLL libGLESv2.dll PATH_SUFFIXES ${CMAKE_INSTALL_BINDIR})
  install(FILES ${EGL_DLL} ${GLESv2_DLL} DESTINATION "${MIXXX_INSTALL_BINDIR}")
endif()

#
# Tests
#

# CMake + googletest: https://crascit.com/2015/07/25/cmake-gtest/

# Prevent GoogleTest from overriding our compiler/linker options
# when building with Visual Studio
set(gtest_force_shared_crt ON CACHE BOOL "Pass Mixxx compiler/linker options to GoogleTest" FORCE)

# Prevent installation of GoogleTest libraries
set(INSTALL_GTEST OFF CACHE BOOL "Disable installation of GoogleTest" FORCE)

# Add googletest directly to our build. This adds the following targets:
# gtest, gtest_main, gmock and gmock_main
message(STATUS "Adding goolgletest targets gtest, gtest_main, gmock and gmock_main")
add_subdirectory(
  "${CMAKE_CURRENT_SOURCE_DIR}/lib/googletest"
  "${CMAKE_CURRENT_BINARY_DIR}/lib/googletest"
)

add_executable(mixxx-test
  src/test/analyserwaveformtest.cpp
  src/test/analyzersilence_test.cpp
  src/test/audiotaperpot_test.cpp
  src/test/autodjprocessor_test.cpp
  src/test/beatgridtest.cpp
  src/test/beatmaptest.cpp
  src/test/beatstest.cpp
  src/test/beatstranslatetest.cpp
  src/test/bpmtest.cpp
  src/test/bpmcontrol_test.cpp
  src/test/broadcastprofile_test.cpp
  src/test/broadcastsettings_test.cpp
  src/test/cache_test.cpp
  src/test/channelhandle_test.cpp
  src/test/colorconfig_test.cpp
  src/test/colormapperjsproxy_test.cpp
  src/test/colorpalette_test.cpp
  src/test/configobject_test.cpp
  src/test/controller_mapping_validation_test.cpp
  src/test/controllerscriptenginelegacy_test.cpp
  src/test/controlobjecttest.cpp
  src/test/controlobjectscripttest.cpp
  src/test/coreservicestest.cpp
  src/test/coverartcache_test.cpp
  src/test/coverartutils_test.cpp
  src/test/cratestorage_test.cpp
  src/test/cue_test.cpp
  src/test/cuecontrol_test.cpp
  src/test/dbconnectionpool_test.cpp
  src/test/dbidtest.cpp
  src/test/directorydaotest.cpp
  src/test/duration_test.cpp
  src/test/durationutiltest.cpp
  #TODO: write useful tests for refactored effects system
  #src/test/effectchainslottest.cpp
  src/test/enginebufferscalelineartest.cpp
  src/test/enginebuffertest.cpp
  src/test/engineeffectsdelay_test.cpp
  src/test/enginefilterbiquadtest.cpp
  src/test/enginemastertest.cpp
  src/test/enginemicrophonetest.cpp
  src/test/enginesynctest.cpp
  src/test/fileinfo_test.cpp
  src/test/frametest.cpp
  src/test/globaltrackcache_test.cpp
  src/test/hotcuecontrol_test.cpp
  src/test/imageutils_test.cpp
  src/test/indexrange_test.cpp
  src/test/itunesxmlimportertest.cpp
  src/test/keyutilstest.cpp
  src/test/lcstest.cpp
  src/test/learningutilstest.cpp
  src/test/libraryscannertest.cpp
  src/test/librarytest.cpp
  src/test/looping_control_test.cpp
  src/test/main.cpp
  src/test/mathutiltest.cpp
  src/test/metadatatest.cpp
  #TODO: make this build again
  #src/test/metaknob_link_test.cpp
  src/test/midicontrollertest.cpp
  src/test/mixxxtest.cpp
  src/test/mock_networkaccessmanager.cpp
  src/test/movinginterquartilemean_test.cpp
  src/test/musicbrainzrecordingstasktest.cpp
  src/test/nativeeffects_test.cpp
  src/test/performancetimer_test.cpp
  src/test/playcountertest.cpp
  src/test/playermanagertest.cpp
  src/test/playlisttest.cpp
  src/test/portmidicontroller_test.cpp
  src/test/portmidienumeratortest.cpp
  src/test/queryutiltest.cpp
  src/test/rangelist_test.cpp
  src/test/readaheadmanager_test.cpp
  src/test/replaygaintest.cpp
  src/test/rescalertest.cpp
  src/test/rgbcolor_test.cpp
  src/test/ringdelaybuffer_test.cpp
  src/test/samplebuffertest.cpp
  src/test/sampleutiltest.cpp
  src/test/schemamanager_test.cpp
  src/test/searchqueryparsertest.cpp
  src/test/seratobeatgridtest.cpp
  src/test/seratomarkerstest.cpp
  src/test/seratomarkers2test.cpp
  src/test/seratotagstest.cpp
  src/test/signalpathtest.cpp
  src/test/skincontext_test.cpp
  src/test/softtakeover_test.cpp
  src/test/soundproxy_test.cpp
  src/test/soundsourceproviderregistrytest.cpp
  src/test/sqliteliketest.cpp
  src/test/synccontroltest.cpp
  src/test/synctrackmetadatatest.cpp
  src/test/tableview_test.cpp
  src/test/taglibtest.cpp
  src/test/trackdao_test.cpp
  src/test/trackexport_test.cpp
  src/test/trackmetadata_test.cpp
  src/test/tracknumberstest.cpp
  src/test/trackreftest.cpp
  src/test/trackupdate_test.cpp
  src/test/uuid_test.cpp
  src/test/wbatterytest.cpp
  src/test/wpushbutton_test.cpp
  src/test/wwidgetstack_test.cpp
  src/util/moc_included_test.cpp
)
set_target_properties(mixxx-test PROPERTIES AUTOMOC ON)
target_link_libraries(mixxx-test PRIVATE mixxx-lib mixxx-gitinfostore gtest gmock)

#
# Benchmark tests
#

# Disable testing of google/benchmark
set(BENCHMARK_ENABLE_TESTING OFF CACHE BOOL "" FORCE)

# Prevent installation of google/benchmark artifacts
set(BENCHMARK_ENABLE_INSTALL OFF CACHE BOOL "Disable installation of google/benchmark" FORCE)

add_subdirectory(
  "${CMAKE_CURRENT_SOURCE_DIR}/lib/benchmark"
  "${CMAKE_CURRENT_BINARY_DIR}/lib/benchmark"
)
target_link_libraries(mixxx-test PRIVATE benchmark)

# Test Suite
include(CTest)
include(GoogleTest)
enable_testing()
gtest_add_tests(
  TARGET mixxx-test
  EXTRA_ARGS --logLevel info
  WORKING_DIRECTORY "${CMAKE_CURRENT_SOURCE_DIR}"
  TEST_LIST testsuite
)
if (NOT WIN32)
  # Default to offscreen rendering during tests.
  # This is required if the build system like Fedora koji/mock does not
  # allow to pass environment variables into the ctest macro expansion.
  set_tests_properties(${testsuite} PROPERTIES ENVIRONMENT "QT_QPA_PLATFORM=offscreen")
endif()

# Benchmarking
add_custom_target(mixxx-benchmark
  COMMAND $<TARGET_FILE:mixxx-test> --benchmark
  WORKING_DIRECTORY "${CMAKE_CURRENT_SOURCE_DIR}"
  COMMENT "Mixxx Benchmarks"
  VERBATIM
)
add_dependencies(mixxx-benchmark mixxx-test)

#
# Resources
#
# Add resources to mixxx and mixxx-test binaries, not the mixxx-lib static
# library. Doing this would require initialization using Q_INIT_RESOURCE()
# calls that are not present at the moment. Further information can be found
# at: https://doc.qt.io/qt5/resources.html#using-resources-in-a-library
option(DOWNLOAD_MANUAL "Download Manual PDF from Mixxx website" OFF)
if(DOWNLOAD_MANUAL AND NOT EXISTS "${CMAKE_CURRENT_SOURCE_DIR}/res/Mixxx-Manual.pdf")
  set(MANUAL_URL "https://downloads.mixxx.org/manual/${CMAKE_PROJECT_VERSION_MAJOR}.${CMAKE_PROJECT_VERSION_MINOR}/mixxx-manual-${CMAKE_PROJECT_VERSION_MAJOR}.${CMAKE_PROJECT_VERSION_MINOR}-en.pdf")
  message(STATUS "Downloading manual from ${MANUAL_URL}...")
  file(DOWNLOAD
    "${MANUAL_URL}"
    "${CMAKE_CURRENT_BINARY_DIR}/res/Mixxx-Manual.pdf"
    SHOW_PROGRESS
    STATUS MANUAL_PDF_DOWNLOAD
    TLS_VERIFY ON
  )
  if(NOT MANUAL_PDF_DOWNLOAD EQUAL 0)
    message(FATAL_ERROR "Manual PDF download failed. Either download it yourself "
      "and move it to '${CMAKE_CURRENT_SOURCE_DIR}/res/Mixxx-Manual.pdf' or "
      "reconfigure with -DDOWNLOAD_MANUAL=OFF to build without included "
      "manual.")
  endif()
  file(RENAME "${CMAKE_CURRENT_BINARY_DIR}/res/Mixxx-Manual.pdf" "${CMAKE_CURRENT_SOURCE_DIR}/res/Mixxx-Manual.pdf")
endif()

target_sources(mixxx PRIVATE res/mixxx.qrc)
set_target_properties(mixxx PROPERTIES AUTORCC ON)
target_sources(mixxx-test PRIVATE res/mixxx.qrc)
set_target_properties(mixxx-test PROPERTIES AUTORCC ON)

if (MIXXX_VERSION_PRERELEASE STREQUAL "")
   set(MIXXX_VERSION "${CMAKE_PROJECT_VERSION}")
else()
   set(MIXXX_VERSION "${CMAKE_PROJECT_VERSION}-${MIXXX_VERSION_PRERELEASE}")
endif()

get_target_property(MIXXX_BUILD_FLAGS mixxx-lib COMPILE_OPTIONS)

# uses CMAKE_PROJECT_VERSION MIXXX_VERSION_PRERELEASE MIXXX_BUILD_FLAGS
configure_file(src/version.h.in src/version.h @ONLY)

if(GIT_COMMIT_DATE AND NOT GIT_COMMIT_DATE MATCHES "^[0-9]*-[0-9]*-[0-9]*T[0-9]*\\:[0-9]*\\:[0-9]*[+-][0-9]*\\:[0-9]*$")
  message(FATAL_ERROR "GIT_COMMIT_DATE requires strict ISO 8601 format %Y-%m-%dT%H:%M:%SZ")
endif()

add_custom_target(mixxx-gitinfo
  COMMAND ${CMAKE_COMMAND}
    -DGIT_DESCRIBE="${GIT_DESCRIBE}"
    -DGIT_COMMIT_DATE="${GIT_COMMIT_DATE}"
    -DINPUT_FILE="${CMAKE_CURRENT_SOURCE_DIR}/src/gitinfo.h.in"
    -DOUTPUT_FILE="${CMAKE_CURRENT_BINARY_DIR}/src/gitinfo.h"
    -P "${CMAKE_CURRENT_SOURCE_DIR}/cmake/scripts/gitinfo.cmake"
  COMMENT "Update git version information in gitinfo.h"
  BYPRODUCTS "${CMAKE_CURRENT_BINARY_DIR}/src/gitinfo.h"
  WORKING_DIRECTORY "${CMAKE_CURRENT_SOURCE_DIR}"
)

add_library(mixxx-gitinfostore STATIC EXCLUDE_FROM_ALL
    src/util/gitinfostore.cpp
)
target_include_directories(mixxx-gitinfostore PUBLIC src ${CMAKE_BINARY_DIR}/src)
add_dependencies(mixxx-gitinfostore mixxx-gitinfo)

# Windows-only resource file
if(WIN32)
  string(TIMESTAMP MIXXX_YEAR "%Y")

  set(MIXXX_FILEVERSION "${CMAKE_PROJECT_VERSION_MAJOR},${CMAKE_PROJECT_VERSION_MINOR},${CMAKE_PROJECT_VERSION_PATCH}")
  set(MIXXX_PRODUCTVERSION "${MIXXX_FILEVERSION}")

  if(CMAKE_BUILD_TYPE STREQUAL "Debug")
    set(MIXXX_DEBUG 1)
  else()
    set(MIXXX_DEBUG 0)
  endif()

  if (MIXXX_VERSION_PRERELEASE STREQUAL "")
    set(MIXXX_PRERELEASE 0)
  else()
    set(MIXXX_PRERELEASE 1)
  endif()

  # uses MIXXX_YEAR MIXXX_FILEVERSION MIXXX_PRODUCTVERSION MIXXX_VERSION MIXXX_DEBUG MIXXX_PRERELEASE
  configure_file(
    "src/mixxx.rc.include.in"
    "src/mixxx.rc.include"
    @ONLY
  )
  add_dependencies(mixxx mixxx-gitinfo)

  target_sources(mixxx PRIVATE
    src/mixxx.rc
    "${CMAKE_CURRENT_BINARY_DIR}/src/mixxx.rc.include"
    "${CMAKE_CURRENT_BINARY_DIR}/src/gitinfo.h"
  )
  target_include_directories(mixxx PRIVATE "${CMAKE_CURRENT_SOURCE_DIR}")
endif()

# Chromaprint
find_package(Chromaprint)
# This is the first package form the environment, if this fails give hints how to install the environment
if(NOT Chromaprint_FOUND)
  FATAL_ERROR_MISSING_ENV()
else()
  target_link_libraries(mixxx-lib PRIVATE Chromaprint::Chromaprint)
endif()

# Locale Aware Compare for SQLite
find_package(SQLite3)
# For LOCALECOMPARE we call directly sqlite functions to the database opened by
# Qt. It only works without crashing when Mixxx links to the same sqlite
# library as Qt.
# This is difficult on macOS where system the SQLite can be installed and linked
# dynamically from various locations. There is no issue in case of static
# linking which would result in a duplicate symbol error.
if(NOT SQLite3_FOUND)
  set(LOCALECOMPARE_DEFAULT OFF)
else()
  is_static_library(SQLite3_IS_STATIC SQLite::SQLite3)
  if(SQLite3_IS_STATIC OR NOT APPLE)
    set(LOCALECOMPARE_DEFAULT ON)
  else()
    set(LOCALECOMPARE_DEFAULT OFF)
  endif()
endif()
cmake_dependent_option(LOCALECOMPARE "Locale Aware Compare support for SQLite" ON "LOCALECOMPARE_DEFAULT" OFF)
if(LOCALECOMPARE)
  if(NOT SQLite3_FOUND)
    message(FATAL_ERROR "Locale Aware Compare for SQLite requires libsqlite and its development headers.")
  endif()
  target_compile_definitions(mixxx-lib PUBLIC __SQLITE3__)
  target_link_libraries(mixxx-lib PRIVATE SQLite::SQLite3)
elseif(SQLite3_IS_STATIC)
  # in the static case we need to link SQLite3 uncoditionally
  target_link_libraries(mixxx-lib PRIVATE SQLite::SQLite3)
endif()

# Denon Engine Prime library export support (using libdjinterop)
option(ENGINEPRIME "Support for library export to Denon Engine Prime" ON)
if(ENGINEPRIME)
  set(LIBDJINTEROP_VERSION 0.16.1)
  # Look for an existing installation of libdjinterop and use that if available.
  # Otherwise, download and build from GitHub.
  # Note: Version 0.17.0 is not yet compatible
  find_package(DjInterop ${LIBDJINTEROP_VERSION} EXACT)
  if(DjInterop_FOUND)
    # An existing installation of djinterop is available.
    message(STATUS "Using existing system installation of libdjinterop")
    target_include_directories(mixxx-lib PUBLIC ${DjInterop_INCLUDE_DIRS})
    target_link_libraries(mixxx-lib PRIVATE DjInterop::DjInterop)
  else()
    # Fetch djinterop sources from GitHub and build them statically.

    # On MacOS, Mixxx does not use system SQLite, so we will use libdjinterop's
    # embedded SQLite in such a case.
    if (APPLE AND NOT SQLite3_IS_STATIC)
      message(STATUS "Building libdjinterop sources (with embedded SQLite) fetched from GitHub")
      set(DJINTEROP_SYSTEM_SQLITE OFF)
    else()
      message(STATUS "Building libdjinterop sources (with system SQLite) fetched from GitHub")
      set(DJINTEROP_SYSTEM_SQLITE ON)
    endif()

    set(DJINTEROP_INSTALL_DIR "${CMAKE_CURRENT_BINARY_DIR}/lib/libdjinterop-install")
    set(DJINTEROP_LIBRARY "lib/${CMAKE_STATIC_LIBRARY_PREFIX}djinterop${CMAKE_STATIC_LIBRARY_SUFFIX}")

    # CMake does not pass lists of paths properly to external projects.
    # This is worked around by changing the list separator.
    string(REPLACE ";" "|" PIPE_DELIMITED_CMAKE_PREFIX_PATH "${CMAKE_PREFIX_PATH}")

    # For offline builds download the archive file from the URL and
    # copy it into DOWNLOAD_DIR under DOWNLOAD_NAME prior to starting
    # the configuration.
    ExternalProject_Add(libdjinterop
      URL "https://github.com/xsco/libdjinterop/archive/refs/tags/${LIBDJINTEROP_VERSION}.tar.gz"
      URL_HASH SHA256=25461f5cc3ea80850d8400872f4fef08ad3730d9f2051719cccf2460f5ac15ad
      DOWNLOAD_DIR "${CMAKE_CURRENT_BINARY_DIR}/downloads"
      DOWNLOAD_NAME "libdjinterop-${LIBDJINTEROP_VERSION}.tar.gz"
      INSTALL_DIR ${DJINTEROP_INSTALL_DIR}
      LIST_SEPARATOR "|"
      CMAKE_ARGS
        -DBUILD_SHARED_LIBS=OFF
        -DCMAKE_SKIP_INSTALL_ALL_DEPENDENCY=ON
        -DCMAKE_BUILD_TYPE=${CMAKE_BUILD_TYPE}
        -DCMAKE_INSTALL_PREFIX:PATH=<INSTALL_DIR>
        -DCMAKE_PREFIX_PATH=${PIPE_DELIMITED_CMAKE_PREFIX_PATH}
        -DCMAKE_INSTALL_LIBDIR:PATH=lib
        -DCMAKE_MODULE_PATH:PATH=${CMAKE_MODULE_PATH}
        -DSYSTEM_SQLITE=${DJINTEROP_SYSTEM_SQLITE}
      BUILD_BYPRODUCTS <INSTALL_DIR>/${DJINTEROP_LIBRARY}
      EXCLUDE_FROM_ALL TRUE
    )

    # Assemble a library based on the external project.
    add_library(mixxx-libdjinterop STATIC IMPORTED)
    add_dependencies(mixxx-libdjinterop libdjinterop)
    set(DJINTEROP_INCLUDE_DIR "${DJINTEROP_INSTALL_DIR}/include")
    set(DJINTEROP_LIBRARY_PATH "${DJINTEROP_INSTALL_DIR}/${DJINTEROP_LIBRARY}")
    set_target_properties(mixxx-libdjinterop PROPERTIES IMPORTED_LOCATION "${DJINTEROP_LIBRARY_PATH}")
    target_include_directories(mixxx-lib PUBLIC ${DJINTEROP_INCLUDE_DIR})
    target_link_libraries(mixxx-lib PRIVATE mixxx-libdjinterop)

    # Since we have built libdjinterop from sources as a static library, its
    # transitive dependencies are not automatically recognised.  libdjinterop
    # depends on zlib and optionally sqlite3.  If libdjinterop was configured
    # to depend on system SQLite, Mixxx will already have the dependency.
    # But it does not have zlib, so we explicitly add that here.
    find_package(ZLIB 1.2.8 REQUIRED)
    target_link_libraries(mixxx-lib PRIVATE ${ZLIB_LIBRARIES})
  endif()

  # Include conditional sources only required with Engine Prime export support.
  target_sources(mixxx-lib PRIVATE
    src/library/export/dlglibraryexport.cpp
    src/library/export/engineprimeexportjob.cpp
    src/library/export/libraryexporter.cpp)
  target_compile_definitions(mixxx-lib PUBLIC __ENGINEPRIME__)
endif()

# Ebur128
find_package(Ebur128 REQUIRED)
target_link_libraries(mixxx-lib PRIVATE Ebur128::Ebur128)

# FidLib
add_library(fidlib STATIC EXCLUDE_FROM_ALL lib/fidlib/fidlib.c)
if(MSVC)
  target_compile_definitions(fidlib PRIVATE T_MSVC)
  target_compile_definitions(fidlib PRIVATE _USE_MATH_DEFINES)
  target_compile_options(fidlib PRIVATE /W3)
elseif(MINGW)
  target_compile_definitions(fidlib PRIVATE T_MINGW)
  target_compile_options(fidlib PRIVATE -fno-finite-math-only -Wall -Wextra -Wfloat-conversion -Werror=return-type)
else()
  target_compile_definitions(fidlib PRIVATE T_LINUX)
  target_compile_options(fidlib PRIVATE -fno-finite-math-only -Wall -Wextra -Wfloat-conversion -Werror=return-type)
endif()
target_include_directories(mixxx-lib SYSTEM PUBLIC lib/fidlib)
target_link_libraries(mixxx-lib PRIVATE fidlib)

# Create a list from CMAKE_PREFIX_PATH with an alternate separator
# This is required to forward CMAKE_PREFIX_PATH in ExternalProject_Add()
# using the LIST_SEPARATOR option
string(REPLACE ";" "|" CMAKE_PREFIX_PATH_ALT_SEP "${CMAKE_PREFIX_PATH}")

# KeyFinder
option(KEYFINDER "KeyFinder support" ON)
if(KEYFINDER)
  set(MIN_LIBKEYFINDER_VERSION 2.2.4)
  set(FETCH_LIBKEYFINDER_VERSION 2.2.6)
  find_package(KeyFinder ${MIN_LIBKEYFINDER_VERSION})
  if (KeyFinder_FOUND)
    target_link_libraries(mixxx-lib PRIVATE KeyFinder::KeyFinder)
  else()
    # If KeyFinder is built statically, we need FFTW
    find_package(FFTW REQUIRED)
    set(KeyFinder_INSTALL_DIR "${CMAKE_CURRENT_BINARY_DIR}/lib/keyfinder-install")
    set(KeyFinder_LIBRARY "${CMAKE_INSTALL_LIBDIR}/${CMAKE_STATIC_LIBRARY_PREFIX}keyfinder${CMAKE_STATIC_LIBRARY_SUFFIX}")

    # CMake does not pass lists of paths properly to external projects.
    # This is worked around by changing the list separator.
    string(REPLACE ";" "|" PIPE_DELIMITED_CMAKE_PREFIX_PATH "${CMAKE_PREFIX_PATH}")

    # For offline builds download the archive file from the URL and
    # copy it into DOWNLOAD_DIR under DOWNLOAD_NAME prior to starting
    # the configuration.
    ExternalProject_Add(libkeyfinder
      URL "https://github.com/mixxxdj/libkeyfinder/archive/refs/tags/v${FETCH_LIBKEYFINDER_VERSION}.zip"
      URL_HASH SHA256=f15deb56c2dcaa6b10dc3717a7d2f42a8407c04ad550f694de42118be998d256
      DOWNLOAD_DIR "${CMAKE_CURRENT_BINARY_DIR}/downloads"
      DOWNLOAD_NAME "libkeyfinder-${LIBKEYFINDER_VERSION}.zip"
      INSTALL_DIR "${KeyFinder_INSTALL_DIR}"
      LIST_SEPARATOR "|"
      CMAKE_ARGS
        -DBUILD_SHARED_LIBS=OFF
        -DCMAKE_SKIP_INSTALL_ALL_DEPENDENCY=ON
        -DCMAKE_BUILD_TYPE=${CMAKE_BUILD_TYPE}
        -DCMAKE_INSTALL_PREFIX:PATH=<INSTALL_DIR>
<<<<<<< HEAD
        -DCMAKE_PREFIX_PATH=${PIPE_DELIMITED_CMAKE_PREFIX_PATH}
=======
        -DCMAKE_PREFIX_PATH:PATH=${CMAKE_PREFIX_PATH_ALT_SEP}
        -DCMAKE_TOOLCHAIN_FILE:PATH=${CMAKE_TOOLCHAIN_FILE}
>>>>>>> b2deaca6
        -DCMAKE_INSTALL_LIBDIR=${CMAKE_INSTALL_LIBDIR}
        -DBUILD_TESTING=OFF
      BUILD_COMMAND ${CMAKE_COMMAND} --build .
      BUILD_BYPRODUCTS <INSTALL_DIR>/${KeyFinder_LIBRARY}
      EXCLUDE_FROM_ALL TRUE
      LIST_SEPARATOR |
    )

    # This is a bit of a hack to make sure that the include directory actually
    # exists when configuring the build.
    # ExternalProject_Add() will create it
    # at compile time, but CMake already
    # checks that all directories passed to
    # target_include_directories() exist
    # during configuration and will throw
    # an error if not.
    file(MAKE_DIRECTORY "${KeyFinder_INSTALL_DIR}/include")

    add_library(mixxx-keyfinder STATIC IMPORTED)
    add_dependencies(mixxx-keyfinder libkeyfinder)
    set_target_properties(mixxx-keyfinder PROPERTIES IMPORTED_LOCATION "${KeyFinder_INSTALL_DIR}/${KeyFinder_LIBRARY}")
    target_link_libraries(mixxx-keyfinder INTERFACE FFTW::FFTW)
    target_include_directories(mixxx-keyfinder INTERFACE "${KeyFinder_INSTALL_DIR}/include")
    target_link_libraries(mixxx-lib PRIVATE mixxx-keyfinder)
  endif()

  target_sources(mixxx-lib PRIVATE src/analyzer/plugins/analyzerkeyfinder.cpp)
  target_compile_definitions(mixxx-lib PUBLIC __KEYFINDER__)
endif()

# FLAC
find_package(FLAC REQUIRED)
target_link_libraries(mixxx-lib PRIVATE FLAC::FLAC)

# FpClassify This is a wrapper around the fpclassify function that prevents
# inlining It is compiled without optimization and allows to use these function
# from -ffast-math optimized objects. The MSVC option /fp:fast does not suffer this issue
add_library(FpClassify STATIC EXCLUDE_FROM_ALL src/util/fpclassify.cpp)

if (CMAKE_CXX_COMPILER_ID MATCHES "Clang" AND CMAKE_CXX_SIMULATE_ID MATCHES "MSVC")
  target_compile_options(FpClassify PRIVATE /fp:precise)
elseif(GNU_GCC OR LLVM_CLANG)
  # The option `-ffp-contract=on` must precede `-fno-fast-math`
  # to silence a warning on Clang 14
  target_compile_options(FpClassify PRIVATE -ffp-contract=on -fno-fast-math)
endif()
target_link_libraries(mixxx-lib PRIVATE FpClassify)

# googletest
# Required to use the macro FRIEND_TEST from <gtest/gtest_prod.h>
# in production code
target_include_directories(mixxx-lib SYSTEM PUBLIC "${gtest_SOURCE_DIR}/include")

# LAME
find_package(mp3lame REQUIRED)
target_link_libraries(mixxx-lib PRIVATE mp3lame::mp3lame)

# Kaitai for reading Rekordbox libraries
add_library(Kaitai STATIC EXCLUDE_FROM_ALL
  lib/kaitai/kaitaistream.cpp
)
target_include_directories(Kaitai SYSTEM PUBLIC lib/kaitai)
target_compile_definitions(Kaitai PRIVATE KS_STR_ENCODING_NONE)
target_link_libraries(mixxx-lib PRIVATE Kaitai)

# For determining MP3 timing offset cases in Rekordbox library feature
add_library(MP3GuessEnc STATIC EXCLUDE_FROM_ALL
  lib/mp3guessenc-0.27.4/mp3guessenc.c
  lib/mp3guessenc-0.27.4/tags.c
  lib/mp3guessenc-0.27.4/decode.c
  lib/mp3guessenc-0.27.4/bit_utils.c
)
if(WIN32)
  target_compile_definitions(MP3GuessEnc PRIVATE __WINDOWS__ _CRT_SECURE_NO_WARNINGS)
endif()
target_include_directories(MP3GuessEnc SYSTEM PUBLIC lib/mp3guessenc-0.27.4)
target_link_libraries(mixxx-lib PRIVATE MP3GuessEnc)

# OpenGL
set(OpenGL_GL_PREFERENCE "GLVND")
find_package(OpenGL REQUIRED)
target_link_libraries(mixxx-lib PRIVATE OpenGL::GL)

# Ogg
find_package(Ogg REQUIRED)
target_link_libraries(mixxx-lib PRIVATE Ogg::ogg)

# Vorbis
find_package(Vorbis REQUIRED)
target_link_libraries(mixxx-lib PRIVATE Vorbis::vorbis Vorbis::vorbisenc Vorbis::vorbisfile)

# PortAudio
<<<<<<< HEAD
find_package(PortAudio REQUIRED)
target_link_libraries(mixxx-lib PRIVATE PortAudio::PortAudio)
=======
if(NOT APPLE)
  find_package(PortAudio REQUIRED)
else()
  # The macOS build environment contains a portaudio 19.6 without macOS Ventura 13.0 Support
  set(PortAudio_VERSION 19.7.0)
  set(PortAudio_INSTALL_DIR "${CMAKE_CURRENT_BINARY_DIR}/lib/portaudio-install")
  set(PortAudio_LIBRARIES "${PortAudio_INSTALL_DIR}/lib/${CMAKE_STATIC_LIBRARY_PREFIX}portaudio${CMAKE_STATIC_LIBRARY_SUFFIX}")
  set(PortAudio_INCLUDE_DIRS "${PortAudio_INSTALL_DIR}/include")

  ExternalProject_Add(portaudio
    URL "https://github.com/PortAudio/portaudio/archive/refs/tags/v${PortAudio_VERSION}.zip"
    URL_HASH SHA256=ce1e7b27ad362cb9745de7da3d266a996b085ca75a12ac62c881f88ab6894acf
    DOWNLOAD_DIR "${CMAKE_CURRENT_BINARY_DIR}/downloads"
    DOWNLOAD_NAME "portaudio-v${PortAudio_VERSION}.zip"
    INSTALL_DIR ${PortAudio_INSTALL_DIR}
    LIST_SEPARATOR "|"
    CMAKE_ARGS
      -DBUILD_SHARED_LIBS=OFF
      -DCMAKE_SKIP_INSTALL_ALL_DEPENDENCY=ON
      -DCMAKE_BUILD_TYPE=${CMAKE_BUILD_TYPE}
      -DCMAKE_INSTALL_PREFIX:PATH=<INSTALL_DIR>
      -DCMAKE_PREFIX_PATH:PATH=${CMAKE_PREFIX_PATH_ALT_SEP}
      -DCMAKE_TOOLCHAIN_FILE=${CMAKE_TOOLCHAIN_FILE}
      -DCMAKE_INSTALL_LIBDIR=${CMAKE_INSTALL_LIBDIR}
      -DBUILD_TESTING=OFF
    BUILD_COMMAND ${CMAKE_COMMAND} --build .
    BUILD_BYPRODUCTS <INSTALL_DIR>/${PortAudio_LIBRARIES}
    EXCLUDE_FROM_ALL TRUE
    LIST_SEPARATOR |
  )
  add_dependencies(mixxx-lib portaudio)
  target_link_libraries(mixxx-lib PRIVATE
      "-weak_framework AudioToolbox"
      "-weak_framework AudioUnit"
      "-weak_framework CoreAudio"
      "-weak_framework CoreFoundation"
      "-weak_framework CoreServices"
  )
endif()
target_include_directories(mixxx-lib SYSTEM PUBLIC ${PortAudio_INCLUDE_DIRS})
target_link_libraries(mixxx-lib PRIVATE ${PortAudio_LIBRARIES})
>>>>>>> b2deaca6

# PortAudio Ring Buffer
add_library(PortAudioRingBuffer STATIC EXCLUDE_FROM_ALL
  lib/portaudio/pa_ringbuffer.c
)
target_include_directories(mixxx-lib SYSTEM PUBLIC lib/portaudio)
target_link_libraries(mixxx-lib PRIVATE PortAudioRingBuffer)

# PortMidi
find_package(PortMidi REQUIRED)
target_include_directories(mixxx-lib SYSTEM PUBLIC ${PortMidi_INCLUDE_DIRS})
target_link_libraries(mixxx-lib PRIVATE ${PortMidi_LIBRARIES})

# Protobuf
add_subdirectory(src/proto)
target_link_libraries(mixxx-lib PRIVATE mixxx-proto)

# Rigtorp SPSC Queue
# https://github.com/rigtorp/SPSCQueue
target_include_directories(mixxx-lib SYSTEM PUBLIC lib/rigtorp/SPSCQueue/include)

# Qt
if(QT6)
  find_package(QT 6.2 NAMES Qt6 COMPONENTS Core REQUIRED)
  set(QT6_NEW_COMPONENTS "SvgWidgets;Core5Compat")
else()
  find_package(QT 5.12 NAMES Qt5 COMPONENTS Core REQUIRED)
endif()
find_package(Qt${QT_VERSION_MAJOR}
  COMPONENTS
    Concurrent
    Core
    Gui
    Network
    OpenGL
    PrintSupport
    Qml
    QuickWidgets
    Sql
    Svg
    Test
    Widgets
    Xml
    ${QT6_NEW_COMPONENTS}
  REQUIRED
)
# PUBLIC is required below to find included headers
target_link_libraries(mixxx-lib PUBLIC
  Qt${QT_VERSION_MAJOR}::Concurrent
  Qt${QT_VERSION_MAJOR}::Core
  Qt${QT_VERSION_MAJOR}::Gui
  Qt${QT_VERSION_MAJOR}::Network
  Qt${QT_VERSION_MAJOR}::OpenGL
  Qt${QT_VERSION_MAJOR}::PrintSupport
  Qt${QT_VERSION_MAJOR}::Qml
  Qt${QT_VERSION_MAJOR}::QuickWidgets
  Qt${QT_VERSION_MAJOR}::Sql
  Qt${QT_VERSION_MAJOR}::Svg
  Qt${QT_VERSION_MAJOR}::Test
  Qt${QT_VERSION_MAJOR}::Widgets
  Qt${QT_VERSION_MAJOR}::Xml)
if(QT6)
  foreach(COMPONENT ${QT6_NEW_COMPONENTS})
    target_link_libraries(mixxx-lib PUBLIC Qt6::${COMPONENT})
  endforeach()

  set(QT_QML_OUTPUT_DIRECTORY ${CMAKE_BINARY_DIR}/qml)
  set_target_properties(mixxx-lib PROPERTIES AUTOMOC ON)
  qt_add_qml_module(mixxx-lib
    URI Mixxx
    VERSION 1.0
    RESOURCE_PREFIX /mixxx.org/imports
    IMPORTS QtQuick
    QML_FILES
      res/qml/Mixxx/MathUtils.mjs
      res/qml/Mixxx/PlayerDropArea.qml
    NO_GENERATE_QMLDIR
  )

  # Generation of the `qmldir` file has been disabled (via `NO_GENERATE_QMLDIR`
  # above) due to QTBUG-100326, which breaks JavaScript module imports:
  # https://bugreports.qt.io/browse/QTBUG-100326
  # Instead, a handwritten `qmldir` file that works around the issue needs to
  # be added to the resources here.
  set_source_files_properties("res/qml/Mixxx/qmldir" PROPERTIES QT_RESOURCE_ALIAS "qmldir")
  qt_add_resources(mixxx-libplugin qmldir
    FILES "res/qml/Mixxx/qmldir"
    PREFIX "/mixxx.org/imports/Mixxx"
  )
  # to make also qmllint happy
  configure_file(res/qml/Mixxx/qmldir qml/Mixxx/qmldir COPYONLY)

  # FIXME: Currently we need to add these include directories due to
  # QTBUG-87221. We should figure out a better way to fix this.
  # See: https://bugreports.qt.io/browse/QTBUG-87221
  target_include_directories(mixxx-lib PRIVATE src/control src/qml)
  target_link_libraries(mixxx-lib PRIVATE mixxx-libplugin)

  qt_add_library(mixxx-qml-mixxxcontrols STATIC)
  set_target_properties(mixxx-qml-mixxxcontrols PROPERTIES AUTOMOC ON)
  qt_add_qml_module(mixxx-qml-mixxxcontrols
    URI Mixxx.Controls
    VERSION 1.0
    RESOURCE_PREFIX /mixxx.org/imports
    OPTIONAL_IMPORTS Mixxx
    QML_FILES
      res/qml/Mixxx/Controls/Knob.qml
      res/qml/Mixxx/Controls/Slider.qml
      res/qml/Mixxx/Controls/Spinny.qml
      res/qml/Mixxx/Controls/WaveformOverviewHotcueMarker.qml
      res/qml/Mixxx/Controls/WaveformOverviewMarker.qml
      res/qml/Mixxx/Controls/WaveformOverview.qml
  )
  target_link_libraries(mixxx-lib PRIVATE mixxx-qml-mixxxcontrolsplugin)

  # qt_finalize_target takes care that the resources :/mixxx.org/imports/Mixxx/
  # and :/mixxx.org/imports/Mixxx/Controls are placed into beginning of the binary
  qt_finalize_target(mixxx)
endif()

target_compile_definitions(mixxx-lib PUBLIC QT_TABLET_SUPPORT QT_USE_QSTRINGBUILDER)
is_static_library(Qt_IS_STATIC Qt${QT_VERSION_MAJOR}::Core)
if(Qt_IS_STATIC)
  # NOTE(rryan): If you are adding a plugin here, you must also
  # update src/mixxxapplication.cpp to define a Q_IMPORT_PLUGIN
  # for it. Not all imageformats plugins are built as .libs when
  # building Qt statically on Windows. Check the build environment
  # to see exactly what's available as a standalone .lib vs linked
  # into Qt .libs by default.

  target_link_libraries(mixxx-lib PRIVATE
    # platform plugins
    Qt${QT_VERSION_MAJOR}::QOffscreenIntegrationPlugin
    Qt${QT_VERSION_MAJOR}::QMinimalIntegrationPlugin

    # imageformats plugins
    Qt${QT_VERSION_MAJOR}::QGifPlugin
    Qt${QT_VERSION_MAJOR}::QICOPlugin
    Qt${QT_VERSION_MAJOR}::QJpegPlugin
    Qt${QT_VERSION_MAJOR}::QSvgPlugin

    # sqldrivers
    Qt${QT_VERSION_MAJOR}::QSQLiteDriverPlugin
  )

  if(WIN32)
    target_link_libraries(mixxx-lib PRIVATE
      Qt${QT_VERSION_MAJOR}::QWindowsIntegrationPlugin
      Qt${QT_VERSION_MAJOR}::QWindowsVistaStylePlugin
    )
  endif()

  if(APPLE)
    target_link_libraries(mixxx-lib PRIVATE
      Qt${QT_VERSION_MAJOR}::QCocoaIntegrationPlugin
      Qt${QT_VERSION_MAJOR}::QMacStylePlugin
    )
  endif()

endif()


if(APPLE)
  if(Qt_IS_STATIC)
    target_link_libraries(mixxx-lib PRIVATE
        "-weak_framework Accelerate"
        "-weak_framework AppKit"
        "-weak_framework AudioToolbox"
        "-weak_framework AudioUnit"
        "-weak_framework AVFoundation"
        "-weak_framework CoreAudio"
        "-weak_framework CoreFoundation"
        "-weak_framework CoreImage"
        "-weak_framework CoreMedia"
        "-weak_framework CoreMidi"
        "-weak_framework CoreServices"
        "-weak_framework CoreVideo"
        "-weak_framework IOSurface"
        "-weak_framework VideoToolbox"
    )
  else()
    # Used for battery measurements and controlling the screensaver on macOS.
    target_link_libraries(mixxx-lib PRIVATE
        "-weak_framework IOKit"
    )
  endif()
elseif(UNIX AND NOT APPLE)
  if(QT6)
    find_package(X11)
  else()
    find_package(X11 REQUIRED)
    find_package(Qt5 COMPONENTS X11Extras REQUIRED)
    target_link_libraries(mixxx-lib PRIVATE Qt5::X11Extras)
  endif()
  if(${X11_FOUND})
    target_include_directories(mixxx-lib SYSTEM PUBLIC "${X11_INCLUDE_DIR}")
    target_link_libraries(mixxx-lib PRIVATE "${X11_LIBRARIES}")
  endif()
  find_package(Qt${QT_VERSION_MAJOR} COMPONENTS DBus REQUIRED)
  target_link_libraries(mixxx-lib PRIVATE
    Qt${QT_VERSION_MAJOR}::DBus
  )
elseif(WIN32)
  if(Qt_IS_STATIC)
    target_link_libraries(mixxx-lib PRIVATE
      # Pulled from qt-4.8.2-source\mkspecs\win32-msvc2010\qmake.conf
      # QtCore
      kernel32
      user32      # QtGui, QtOpenGL, libHSS1394
      shell32
      uuid
      ole32       # QtGui,
      advapi32    # QtGui, portaudio, portmidi
      ws2_32      # QtGui, QtNetwork, libshout
      # QtGui
      gdi32       # QtOpenGL, libshout
      comdlg32
      oleaut32
      imm32
      winmm
      winspool
      # QtOpenGL
      glu32
      opengl32

      # QtNetwork openssl-linked
      crypt32

      dwmapi      # qtwindows
      iphlpapi    # qt5network
      mpr         # qt5core
      netapi32    # qt5core
      userenv     # qt5core
      uxtheme     # ?
      version     # ?
      wtsapi32    # ?
    )

    find_library(QTFONTDATABASESUPPORT_LIBRARY Qt${QT_VERSION_MAJOR}FontDatabaseSupport)
    target_link_libraries(mixxx-lib PRIVATE "${QTFONTDATABASESUPPORT_LIBRARY}")
    find_library(QTWINDOWSUIAUTOMATIONSUPPORT_LIBRARY Qt${QT_VERSION_MAJOR}WindowsUIAutomationSupport)
    target_link_libraries(mixxx-lib PRIVATE "${QTWINDOWSUIAUTOMATIONSUPPORT_LIBRARY}")
    find_library(QTEVENTDISPATCHERSUPPORT_LIBRARY Qt${QT_VERSION_MAJOR}EventDispatcherSupport)
    target_link_libraries(mixxx-lib PRIVATE "${QTEVENTDISPATCHERSUPPORT_LIBRARY}")
    find_library(QTTHEMESUPPORT_LIBRARY Qt${QT_VERSION_MAJOR}ThemeSupport)
    target_link_libraries(mixxx-lib PRIVATE "${QTTHEMESUPPORT_LIBRARY}")

    find_library(QTFREETYPE_LIBRARY qtfreetype)
    target_link_libraries(mixxx-lib PRIVATE "${QTFREETYPE_LIBRARY}")
    find_library(QTHARFBUZZ_LIBRARY qtharfbuzz)
    target_link_libraries(mixxx-lib PRIVATE "${QTHARFBUZZ_LIBRARY}")
    find_library(QTLIBPNG_LIBRARY qtlibpng)
    target_link_libraries(mixxx-lib PRIVATE "${QTLIBPNG_LIBRARY}")
    find_library(QTPCRE2_LIBRARY qtpcre2)
    target_link_libraries(mixxx-lib PRIVATE "${QTPCRE2_LIBRARY}")
  else()
    #libshout is always built statically
    target_link_libraries(mixxx-lib PRIVATE
      ws2_32      # libshout
      gdi32       # libshout
    )
  endif()
endif()

if(APPLE OR WIN32)
  # qt_de.qm is just one arbitrary file in the directory that needs to be located;
  # there is no particular reason to look for this file versus any other one in the directory.
  find_file(QT_TRANSLATION_FILE qt_de.qm PATHS "${Qt5_DIR}/../../../translations" "${Qt5_DIR}/../../qt5/translations" REQUIRED NO_DEFAULT_PATH)
  get_filename_component(QT_TRANSLATIONS ${QT_TRANSLATION_FILE} DIRECTORY)
  install(
    DIRECTORY "${QT_TRANSLATIONS}"
    DESTINATION "${MIXXX_INSTALL_DATADIR}"
    # QT 5 translations have been separated into several files, and most of the qt_xx.qm files
    # contain just shortcuts to load the qtbase, qtmultimedia etc files.
    FILES_MATCHING REGEX
      "qt_.+\.qm|qtbase_.*\.qm|qtmultimedia_.*\.qm|qtscript_.*\.qm|qtxmlpatterns_.*\.qm"
  )
endif()

# Queen Mary DSP
add_library(QueenMaryDsp STATIC EXCLUDE_FROM_ALL
  # lib/qm-dsp/base/KaiserWindow.cpp
  lib/qm-dsp/base/Pitch.cpp
  # lib/qm-dsp/base/SincWindow.cpp
  lib/qm-dsp/dsp/chromagram/Chromagram.cpp
  lib/qm-dsp/dsp/chromagram/ConstantQ.cpp
  lib/qm-dsp/dsp/keydetection/GetKeyMode.cpp
  # lib/qm-dsp/dsp/mfcc/MFCC.cpp
  lib/qm-dsp/dsp/onsets/DetectionFunction.cpp
  lib/qm-dsp/dsp/onsets/PeakPicking.cpp
  lib/qm-dsp/dsp/phasevocoder/PhaseVocoder.cpp
  lib/qm-dsp/dsp/rateconversion/Decimator.cpp
  # lib/qm-dsp/dsp/rateconversion/DecimatorB.cpp
  # lib/qm-dsp/dsp/rateconversion/Resampler.cpp
  # lib/qm-dsp/dsp/rhythm/BeatSpectrum.cpp
  # lib/qm-dsp/dsp/segmentation/ClusterMeltSegmenter.cpp
  # lib/qm-dsp/dsp/segmentation/Segmenter.cpp
  # lib/qm-dsp/dsp/segmentation/cluster_melt.c
  # lib/qm-dsp/dsp/segmentation/cluster_segmenter.c
  lib/qm-dsp/dsp/signalconditioning/DFProcess.cpp
  lib/qm-dsp/dsp/signalconditioning/FiltFilt.cpp
  lib/qm-dsp/dsp/signalconditioning/Filter.cpp
  lib/qm-dsp/dsp/signalconditioning/Framer.cpp
  lib/qm-dsp/dsp/tempotracking/DownBeat.cpp
  lib/qm-dsp/dsp/tempotracking/TempoTrack.cpp
  lib/qm-dsp/dsp/tempotracking/TempoTrackV2.cpp
  lib/qm-dsp/dsp/tonal/ChangeDetectionFunction.cpp
  lib/qm-dsp/dsp/tonal/TCSgram.cpp
  lib/qm-dsp/dsp/tonal/TonalEstimator.cpp
  lib/qm-dsp/dsp/transforms/FFT.cpp
  # lib/qm-dsp/dsp/wavelet/Wavelet.cpp
  lib/qm-dsp/ext/kissfft/kiss_fft.c
  lib/qm-dsp/ext/kissfft/tools/kiss_fftr.c
  # lib/qm-dsp/hmm/hmm.c
  lib/qm-dsp/maths/Correlation.cpp
  # lib/qm-dsp/maths/CosineDistance.cpp
  lib/qm-dsp/maths/KLDivergence.cpp lib/qm-dsp/maths/MathUtilities.cpp
  # lib/qm-dsp/maths/pca/pca.c
  # lib/qm-dsp/thread/Thread.cpp
)

target_compile_definitions(QueenMaryDsp PRIVATE kiss_fft_scalar=double)
if(UNIX)
  target_compile_definitions(QueenMaryDsp PRIVATE USE_PTHREADS)
elseif(MSVC)
  # Causes the cmath headers to declare M_PI and friends.
  # http://msdn.microsoft.com/en-us/library/4hwaceh6.aspx We could define this
  # in our headers but then include order matters since headers we don't control
  # may include cmath first.
  target_compile_definitions(QueenMaryDsp PRIVATE _USE_MATH_DEFINES)
endif()
target_include_directories(QueenMaryDsp SYSTEM PUBLIC lib/qm-dsp lib/qm-dsp/include)
target_link_libraries(mixxx-lib PRIVATE QueenMaryDsp)

# ReplayGain
add_library(ReplayGain STATIC EXCLUDE_FROM_ALL
  lib/replaygain/replaygain.cpp
)
target_include_directories(mixxx-lib SYSTEM PRIVATE lib/replaygain)
target_link_libraries(mixxx-lib PRIVATE ReplayGain)

# Reverb
add_library(Reverb STATIC EXCLUDE_FROM_ALL lib/reverb/Reverb.cc)
if(MSVC)
  target_compile_definitions(Reverb PRIVATE _USE_MATH_DEFINES)
endif()
target_include_directories(Reverb PRIVATE src)
target_link_libraries(Reverb PRIVATE Qt${QT_VERSION_MAJOR}::Core)
target_include_directories(mixxx-lib SYSTEM PRIVATE lib/reverb)
target_link_libraries(mixxx-lib PRIVATE Reverb)

# Rubberband
find_package(rubberband REQUIRED)
target_link_libraries(mixxx-lib PRIVATE rubberband::rubberband)

# SndFile
find_package(SndFile REQUIRED)
target_link_libraries(mixxx-lib PRIVATE SndFile::sndfile)
target_compile_definitions(mixxx-lib PUBLIC __SNDFILE__)
if(SndFile_SUPPORTS_SET_COMPRESSION_LEVEL)
  target_compile_definitions(mixxx-lib PUBLIC SFC_SUPPORTS_SET_COMPRESSION_LEVEL)
endif()

# SoundTouch
find_package(SoundTouch 2.1.2 REQUIRED)
target_link_libraries(mixxx-lib PRIVATE SoundTouch::SoundTouch)

# TagLib
find_package(TagLib 1.11 REQUIRED)
target_link_libraries(mixxx-lib PRIVATE TagLib::TagLib)

# Threads
set(THREADS_PREFER_PTHREAD_FLAG ON)
find_package(Threads REQUIRED)
target_link_libraries(mixxx-lib PRIVATE Threads::Threads)

#
# Features
#

# Battery meter
#
# The battery meter is only available on Linux, macOS and Windows, therefore
# this option is forcibly set to OFF on all other platforms.
cmake_dependent_option(BATTERY "Battery meter support" ON "WIN32 OR UNIX" OFF)
if(BATTERY)
  if(WIN32)
    target_sources(mixxx-lib PRIVATE src/util/battery/batterywindows.cpp)
  elseif(APPLE)
    target_sources(mixxx-lib PRIVATE src/util/battery/batterymac.cpp)
  elseif(UNIX)
    find_package(Upower REQUIRED)
    find_package(GLIB COMPONENTS gobject REQUIRED)
    target_include_directories(mixxx-lib SYSTEM PUBLIC ${GLIB_INCLUDE_DIRS})
    target_link_libraries(mixxx-lib PRIVATE Upower::Upower ${GLIB_LIBRARIES} ${GLIB_GOBJECT_LIBRARIES})
    target_sources(mixxx-lib PRIVATE src/util/battery/batterylinux.cpp)
  else()
    message(FATAL_ERROR "Battery support is not implemented for the target platform.")
  endif()
  target_compile_definitions(mixxx-lib PUBLIC __BATTERY__)
endif()


# Build Time
option(BUILDTIME "Use __DATE__ and __TIME__" ON)
if(NOT BUILDTIME)
  # Distributions like openSUSE use tools (e. g. build-compare) to detect
  # whether a built binary differs from a former build to avoid unneeded
  # publishing of packages.
  # If __DATE__ and __TIME__ are used the built binary differs always but
  # the tools cannot detect the root and publish a new package although
  # the only change is caused by __DATE__ and __TIME__.
  target_compile_definitions(mixxx-lib PUBLIC DISABLE_BUILDTIME)
endif()

# Clang Color Diagnostics
option(CLANG_COLORDIAG "Clang color diagnostics" OFF)
if(CLANG_COLORDIAG)
  if(NOT LLVM_CLANG)
    message(FATAL_ERROR "Color Diagnostics are only available when using Clang.")
  endif()
  target_compile_options(mixxx-lib PUBLIC -fcolor-diagnostics)
endif()

# Clang Sanitizers
set(CLANG_SANITIZERS "")
option(CLANG_ASAN "Clang Address Sanitizer" OFF)
if(CLANG_ASAN)
  list(APPEND CLANG_SANITIZERS "address")
endif()
option(CLANG_UBSAN "Clang Undefined Behaviour Sanitizer" OFF)
if(CLANG_UBSAN)
  list(APPEND CLANG_SANITIZERS "undefined")
endif()
option(CLANG_TSAN "Clang Thread Sanitizer" OFF)
if(CLANG_TSAN)
  list(APPEND CLANG_SANITIZERS "thread")
endif()
if(NOT CLANG_SANITIZERS STREQUAL "")
  if(NOT LLVM_CLANG)
    message(FATAL_ERROR "Clang Sanitizers are only available when using Clang.")
  endif()
  list(JOIN CLANG_SANITIZERS "," CLANG_SANITZERS_JOINED)
  target_compile_options(mixxx-lib PUBLIC -fsanitize=${CLANG_SANITZERS_JOINED})
  target_link_options(mixxx-lib PUBLIC -fsanitize=${CLANG_SANITZERS_JOINED})
endif()

# CoreAudio MP3/AAC Decoder
#
# The CoreAudio API is only available on macOS, therefore this option is
# forcibly set to OFF on all other platforms.
cmake_dependent_option(COREAUDIO "CoreAudio MP3/AAC Decoder" ON "APPLE" OFF)
if(COREAUDIO)
  target_sources(mixxx-lib PRIVATE
    src/sources/soundsourcecoreaudio.cpp
    src/sources/v1/legacyaudiosourceadapter.cpp
    lib/apple/CAStreamBasicDescription.cpp
  )
  target_compile_definitions(mixxx-lib PRIVATE __COREAUDIO__)
  target_include_directories(mixxx-lib SYSTEM PUBLIC lib/apple)
endif()


# FAAD AAC audio file decoder plugin
find_package(MP4)
find_package(MP4v2)
# It is enabled by default on Linux only, because other targets have other
# solutions. It requires MP4 or MP4v2.
default_option(FAAD "FAAD AAC audio file decoder support" "UNIX;NOT APPLE;MP4_FOUND OR MP4v2_FOUND")
if(FAAD)
  if(NOT MP4_FOUND AND NOT MP4v2_FOUND)
    message(FATAL_ERROR "FAAD AAC audio support requires libmp4 or libmp4v2 with development headers.")
  endif()
  target_sources(mixxx-lib PRIVATE
    src/sources/soundsourcem4a.cpp
    src/sources/libfaadloader.cpp
  )
  target_compile_definitions(mixxx-lib PRIVATE __FAAD__)
  if(MP4v2_FOUND)
    target_compile_definitions(mixxx-lib PRIVATE __MP4V2__)
    target_link_libraries(mixxx-lib PRIVATE MP4v2::MP4v2)
  else()
    target_link_libraries(mixxx-lib PRIVATE MP4::MP4)
  endif()
endif()

# FDK-AAC is loaded dynamically at runtime by EncoderFdkAac using QLibrary,
# so copy it into the Windows and macOS packages, but do not link to it.
if(APPLE AND MACOS_BUNDLE)
  find_library(FDK_AAC_LIBRARY fdk-aac)
  if(FDK_AAC_LIBRARY)
    message(STATUS "Found fdk-aac: ${FDK_AAC_LIBRARY}")
    file(COPY ${FDK_AAC_LIBRARY} DESTINATION "${CMAKE_CURRENT_BINARY_DIR}/lib/fdk-aac-install" FOLLOW_SYMLINK_CHAIN)
    install(DIRECTORY "${CMAKE_CURRENT_BINARY_DIR}/lib/fdk-aac-install/" DESTINATION "${MIXXX_INSTALL_PREFIX}/Contents/Frameworks")
  else()
    message(STATUS "Could NOT find libfdk-aac.dylib")
  endif()
elseif(WIN32)
  # On Windows find_library finds the .lib file, but the installer needs the .dll file.
  find_file(FDK_AAC_DLL fdk-aac.dll PATH_SUFFIXES ${CMAKE_INSTALL_BINDIR})
  if(FDK_AAC_DLL)
    message(STATUS "Found fdk-aac DLL: ${FDK_AAC_DLL}")
    install(FILES ${FDK_AAC_DLL} DESTINATION ${MIXXX_INSTALL_BINDIR})
  else()
    message(STATUS "Could NOT find fdk-aac.dll")
  endif()
endif()

# FFmpeg support
# FFmpeg is multimedia library that can be found http://ffmpeg.org/
find_package(FFMPEG COMPONENTS libavcodec libavformat libavutil libswresample)
default_option(FFMPEG "FFmpeg support (version 4.1.9 or later)" "FFMPEG_FOUND")
if(FFMPEG)
  if(NOT FFMPEG_FOUND)
    message(FATAL_ERROR "FFMPEG was not found")
  endif()

  # Check minimum required versions
  # Minimum library versions according to <https://ffmpeg.org/download.html>
  # Windows: Version numbers are not available!?
  # macOS: Untested
  if(FFMPEG_libavcodec_VERSION AND FFMPEG_libavcodec_VERSION VERSION_LESS 58.35.100)
    message(FATAL_ERROR "FFmpeg support requires at least version 58.35.100 of libavcodec (found: ${FFMPEG_libavcodec_VERSION}).")
  endif()
  if(FFMPEG_libavformat_VERSION AND FFMPEG_libavformat_VERSION VERSION_LESS 58.20.100)
    message(FATAL_ERROR "FFmpeg support requires at least version 58.20.100 of libavformat (found: ${FFMPEG_libavformat_VERSION}).")
  endif()
  if(FFMPEG_libavutil_VERSION AND FFMPEG_libavutil_VERSION VERSION_LESS 56.22.100)
    message(FATAL_ERROR "FFmpeg support requires at least version 56.22.100 of libavutil (found: ${FFMPEG_libavutil_VERSION}).")
  endif()
  if(FFMPEG_libswresample_VERSION AND FFMPEG_libswresample_VERSION VERSION_LESS 3.3.100)
    message(FATAL_ERROR "FFmpeg support requires at least version 3.3.100 of libswresample (found: ${FFMPEG_libswresample_VERSION}).")
  endif()

  target_sources(mixxx-lib PRIVATE src/sources/soundsourceffmpeg.cpp)
  target_compile_definitions(mixxx-lib PUBLIC
    __FFMPEG__
    # Needed to build new FFmpeg
    __STDC_CONSTANT_MACROS
    __STDC_LIMIT_MACROS
    __STDC_FORMAT_MACROS
  )
  target_link_libraries(mixxx-lib PRIVATE "${FFMPEG_LIBRARIES}")
  target_include_directories(mixxx-lib PUBLIC "${FFMPEG_INCLUDE_DIRS}")
endif()

# Google PerfTools
option(GPERFTOOLS "Google PerfTools libtcmalloc linkage" OFF)
option(GPERFTOOLSPROFILER "Google PerfTools libprofiler linkage" OFF)
if(GPERFTOOLS OR GPERFTOOLSPROFILER)
  find_package(GPerfTools REQUIRED)
  if(GPERFTOOLS)
    target_link_libraries(mixxx-lib PRIVATE GPerfTools::tcmalloc)
  endif()
  if(PERFTOOLSPROFILER)
    target_link_libraries(mixxx-lib PRIVATE GPerfTools::profiler)
  endif()
endif()

# HSS1394 MIDI device
#
# The HSS1394 library is only available on macOS, therefore this option is
# forcibly set to OFF on all other platforms.
if(WIN32 OR APPLE)
  find_package(HSS1394)
else()
  set(HSS1394 OFF)
endif()
cmake_dependent_option(HSS1394 "HSS1394 MIDI device support" "${HSS1394_FOUND}" "WIN32 OR APPLE" OFF)
if(HSS1394)
  target_sources(mixxx-lib PRIVATE
    src/controllers/midi/hss1394controller.cpp
    src/controllers/midi/hss1394enumerator.cpp
  )
  target_compile_definitions(mixxx-lib PUBLIC __HSS1394__)
  if(NOT HSS1394_FOUND)
    message(FATAL_ERROR "HSS1394 MIDI device support requires the libhss1394 and its development headers.")
  endif()
  target_link_libraries(mixxx-lib PRIVATE HSS1394::HSS1394)
endif()

# Lilv (LV2)
find_package(lilv)
default_option(LILV "Lilv (LV2) support" "lilv_FOUND")
if(LILV)
  if(NOT lilv_FOUND)
    message(FATAL_ERROR "Lilv (LV2) support requires the liblilv-0 and LV2 libraries and development headers.")
  endif()
  target_sources(mixxx-lib PRIVATE
    src/effects/backends/lv2/lv2backend.cpp
    src/effects/backends/lv2/lv2effectprocessor.cpp
    src/effects/backends/lv2/lv2manifest.cpp
  )
  target_compile_definitions(mixxx-lib PUBLIC __LILV__)
  target_link_libraries(mixxx-lib PRIVATE lilv::lilv)
  target_link_libraries(mixxx-test PRIVATE lilv::lilv)
endif()

# Live Broadcasting (Shoutcast)
option(BROADCAST "Live Broadcasting (Shoutcast) support" ON)
if(BROADCAST)
  find_package(Shoutidjc)
  # Check if system lib is at least 2.4.6 and not suffering bugs
  # https://github.com/mixxxdj/mixxx/issues/9681
  # https://github.com/mixxxdj/mixxx/issues/10305
  if(Shoutidjc_FOUND AND Shoutidjc_VERSION VERSION_LESS 2.4.4)
      message(STATUS "Installed libshout-idjc version: ${Shoutidjc_VERSION} is suffering from issue #9681")
  elseif(Shoutidjc_FOUND AND Shoutidjc_VERSION VERSION_LESS 2.4.6)
      message(STATUS "Installed libshout version: ${Shout_VERSION} is suffering from issue #10305")
  endif()
  if(NOT Shoutidjc_FOUND OR Shoutidjc_VERSION VERSION_LESS 2.4.6)
    # Fall back to internal library in the lib tree
    message(STATUS "Using internal libshout-idjc")
    add_subdirectory("${CMAKE_CURRENT_SOURCE_DIR}/lib/libshout-idjc")
    target_include_directories(mixxx-lib SYSTEM PUBLIC lib/libshout-idjc/include)
    if(WIN32)
      target_compile_definitions(shout_mixxx PRIVATE __WINDOWS__ _CRT_NONSTDC_NO_WARNINGS)
    endif()
    target_link_libraries(mixxx-lib PRIVATE shout_mixxx)
  else()
    target_link_libraries(mixxx-lib PRIVATE Shoutidjc::Shoutidjc)
  endif()
  target_sources(mixxx-lib PRIVATE
    src/preferences/dialog/dlgprefbroadcastdlg.ui
    src/preferences/dialog/dlgprefbroadcast.cpp
    src/broadcast/broadcastmanager.cpp
    src/engine/sidechain/shoutconnection.cpp
    src/preferences/broadcastprofile.cpp
    src/preferences/broadcastsettings.cpp
    src/preferences/broadcastsettings_legacy.cpp
    src/preferences/broadcastsettingsmodel.cpp
    src/encoder/encoderbroadcastsettings.cpp
  )
  target_compile_definitions(mixxx-lib PUBLIC __BROADCAST__)
endif()

# Opus (RFC 6716)
find_package(OpusFile)
find_package(Opus)
default_option(OPUS "Opus (RFC 6716) support" "OpusFile_FOUND")
if(OPUS)
  if(NOT OpusFile_FOUND OR NOT Opus_FOUND)
    message(FATAL_ERROR "Opus support requires libopus and libopusfile with development headers.")
  endif()
  target_sources(mixxx-lib PRIVATE
    src/sources/soundsourceopus.cpp
    src/encoder/encoderopus.cpp
    src/encoder/encoderopussettings.cpp
  )
  target_compile_definitions(mixxx-lib PUBLIC __OPUS__)
  target_link_libraries(mixxx-lib PRIVATE OpusFile::OpusFile)
  target_link_libraries(mixxx-lib PRIVATE Opus::Opus)
endif()

# MAD MP3 Decoder
find_package(MAD)
find_package(ID3Tag)
default_option(MAD "MAD MP3 Decoder" "MAD_FOUND;ID3Tag_FOUND")
if(MAD)
  if(NOT MAD_FOUND)
    message(FATAL_ERROR "MAD support requires libmad and its development headers.")
  endif()
  if(NOT ID3Tag_FOUND)
    message(FATAL_ERROR "ID3Tag support requires libid3tag and its development headers.")
  endif()
  target_sources(mixxx-lib PRIVATE src/sources/soundsourcemp3.cpp)
  target_compile_definitions(mixxx-lib PUBLIC __MAD__)
  target_link_libraries(mixxx-lib PRIVATE MAD::MAD ID3Tag::ID3Tag)
endif()

# Media Foundation AAC Decoder Plugin
#
# The Media Foundtation API is only available on Windows, therefore this option
# is forcibly set to OFF on all other platforms.
cmake_dependent_option(MEDIAFOUNDATION "Media Foundation AAC decoder plugin" ON "WIN32" OFF)
if(MEDIAFOUNDATION)
  find_package(MediaFoundation REQUIRED)
  target_sources(mixxx-lib PRIVATE
    src/sources/soundsourcemediafoundation.cpp
  )
  target_compile_definitions(mixxx-lib PUBLIC __MEDIAFOUNDATION__)
  target_include_directories(mixxx-lib SYSTEM PRIVATE
    ${MediaFoundation_INCLUDE_DIRS}
  )
  target_link_libraries(mixxx-lib PRIVATE
    ${MediaFoundation_LIBRARIES}
  )
endif()

# Modplug support
find_package(Modplug)
default_option(MODPLUG "Modplug module decoder support" "Modplug_FOUND")
if(MODPLUG)
  if(NOT Modplug_FOUND)
    message(FATAL_ERROR "Modplug module decoder support requires libmodplug and its development headers.")
  endif()
  target_sources(mixxx-lib PRIVATE
    src/preferences/dialog/dlgprefmodplugdlg.ui
    src/sources/soundsourcemodplug.cpp
    src/preferences/dialog/dlgprefmodplug.cpp
  )
  target_compile_definitions(mixxx-lib PUBLIC __MODPLUG__)
  target_link_libraries(mixxx-lib PRIVATE Modplug::Modplug)
endif()

find_package(Microsoft.GSL CONFIG)
if(Microsoft.GSL_FOUND)
  target_link_libraries(mixxx-lib PRIVATE Microsoft.GSL::GSL)
else()
  # check if the headers have been installed without cmake config (< 3.1.0)
  check_include_file_cxx(gsl/gsl HAVE_GSL_GSL)
  if(NOT HAVE_GSL_GSL)
    unset(HAVE_GSL_GSL CACHE) # unset cache to re-evaluate this until it succeeds. check_include_file_cxx() has no REQUIRED flag.
    message(FATAL_ERROR "ms-gsl deveopment headers (libmsgsl-dev) not found")
  endif()
endif()


# QtKeychain
option(QTKEYCHAIN "Secure credentials storage support for Live Broadcasting profiles" ON)
if(QTKEYCHAIN)
  find_package(Qt${QT_VERSION_MAJOR}Keychain REQUIRED)
  target_compile_definitions(mixxx-lib PUBLIC __QTKEYCHAIN__)
  target_link_libraries(mixxx-lib PRIVATE ${QTKEYCHAIN_LIBRARIES})
  target_include_directories(mixxx-lib SYSTEM PUBLIC ${QTKEYCHAIN_INCLUDE_DIRS})
endif()

# USB HID or/and Bulk controller support
find_package(LibUSB)

# USB HID controller support
option(HID "USB HID controller support" ON)
if(HID)
  # hidapi 0.11.2 is the first release, that implements hid_get_input_report
  # for the Linux hidraw backend.
  find_package(hidapi 0.11.2)
  if(NOT hidapi_FOUND)
    message(STATUS "Linking internal libhidapi statically")
    add_library(mixxx-hidapi STATIC EXCLUDE_FROM_ALL)
    target_include_directories(mixxx-hidapi SYSTEM PUBLIC lib/hidapi/hidapi)
    if(WIN32)
        target_sources(mixxx-hidapi PRIVATE lib/hidapi/windows/hid.c)
        find_library(Setupapi_LIBRARY Setupapi REQUIRED)
        target_link_libraries(mixxx-hidapi PUBLIC ${Setupapi_LIBRARY})
    elseif(APPLE)
        target_sources(mixxx-hidapi PRIVATE lib/hidapi/mac/hid.c)
        find_library(AppKit_LIBRARY AppKit REQUIRED)
        target_link_libraries(mixxx-hidapi PUBLIC ${AppKit_LIBRARY})
    elseif(UNIX)
      if(CMAKE_SYSTEM_NAME STREQUAL Linux)
        find_library(libudev_LIBRARY udev REQUIRED)
        target_sources(mixxx-hidapi PRIVATE lib/hidapi/linux/hid.c)
        target_link_libraries(mixxx-hidapi PRIVATE ${libudev_LIBRARY})
      else()
        if(NOT LibUSB_FOUND)
          message(FATAL_ERROR "USB HID controller support on Unix with statically linked libhidapi-libusb requires libusb 1.0 and its development headers.")
        endif()
        target_sources(mixxx-hidapi PRIVATE lib/hidapi/libusb/hid.c)
        target_link_libraries(mixxx-hidapi PRIVATE LibUSB::LibUSB)
      endif()
    else()
      message(FATAL_ERROR "USB HID controller support only possible on Windows/Mac OS/Linux/BSD.")
    endif()
    target_link_libraries(mixxx-lib PRIVATE mixxx-hidapi)
  else()
    # hidapi has two backends on Linux, one using the kernel's hidraw API and one using libusb.
    # libusb obviously does not support Bluetooth HID devices, so use the hidraw backend. The
    # libusb backend is the default, so hidraw needs to be selected explicitly at link time.
    if(CMAKE_SYSTEM_NAME STREQUAL Linux)
      target_link_libraries(mixxx-lib PRIVATE hidapi::hidraw)
    else()
      target_link_libraries(mixxx-lib PRIVATE hidapi::hidapi)
    endif()
  endif()
  target_sources(mixxx-lib PRIVATE
    src/controllers/hid/hidcontroller.cpp
    src/controllers/hid/hidiothread.cpp
    src/controllers/hid/hidioglobaloutputreportfifo.cpp
    src/controllers/hid/hidiooutputreport.cpp
    src/controllers/hid/hiddevice.cpp
    src/controllers/hid/hidenumerator.cpp
    src/controllers/hid/legacyhidcontrollermapping.cpp
    src/controllers/hid/legacyhidcontrollermappingfilehandler.cpp
  )
  target_compile_definitions(mixxx-lib PUBLIC __HID__)
endif()

# USB Bulk controller support
default_option(BULK "USB Bulk controller support" "LibUSB_FOUND;NOT WIN32")
if(BULK)
  if(NOT LibUSB_FOUND)
    message(FATAL_ERROR "USB Bulk controller support requires libusb 1.0 and its development headers.")
  endif()
  target_sources(mixxx-lib PRIVATE
    src/controllers/bulk/bulkcontroller.cpp
    src/controllers/bulk/bulkenumerator.cpp
  )
  if(NOT HID)
    target_sources(mixxx-lib PRIVATE
      src/controllers/hid/legacyhidcontrollermapping.cpp
      src/controllers/hid/legacyhidcontrollermappingfilehandler.cpp
    )
  endif()
  target_compile_definitions(mixxx-lib PUBLIC __BULK__)
  target_link_libraries(mixxx-lib PRIVATE LibUSB::LibUSB)
endif()

# Vinyl Control
default_option(VINYLCONTROL "Vinyl Control support" "NOT MACAPPSTORE")
if(VINYLCONTROL)
  if(MACAPPSTORE)
    message(FATAL_ERROR "Mac App Store and Vinyl Control support are mutually exclusive due to licensing issues.")
  endif()

  target_sources(mixxx-lib PRIVATE
    src/vinylcontrol/vinylcontrol.cpp
    src/vinylcontrol/vinylcontrolxwax.cpp
    src/preferences/dialog/dlgprefvinyl.cpp
    src/vinylcontrol/vinylcontrolsignalwidget.cpp
    src/vinylcontrol/vinylcontrolmanager.cpp
    src/vinylcontrol/vinylcontrolprocessor.cpp
    src/vinylcontrol/steadypitch.cpp
    src/engine/controls/vinylcontrolcontrol.cpp
  )
  target_compile_definitions(mixxx-lib PUBLIC __VINYLCONTROL__)

  # Internal xwax library
  add_library(mixxx-xwax STATIC EXCLUDE_FROM_ALL)
  target_sources(mixxx-xwax PRIVATE lib/xwax/timecoder.c lib/xwax/lut.c)
  target_include_directories(mixxx-xwax SYSTEM PUBLIC lib/xwax)
  target_link_libraries(mixxx-lib PRIVATE mixxx-xwax)
endif()

# WavPack audio file support
find_package(wavpack)
default_option(WAVPACK "WavPack audio file support" "wavpack_FOUND")
if(WAVPACK)
  if(NOT wavpack_FOUND)
    message(FATAL_ERROR "WavPack audio file support requires libwv and its development headers.")
  endif()
  target_sources(mixxx-lib PRIVATE src/sources/soundsourcewv.cpp)
  target_compile_definitions(mixxx-lib PUBLIC __WV__)
  target_link_libraries(mixxx-lib PRIVATE WavPack::wavpack)
endif()

# Configure file with build options
file(RELATIVE_PATH MIXXX_INSTALL_DOCDIR_RELATIVE_TO_DATADIR "${CMAKE_INSTALL_PREFIX}/${MIXXX_INSTALL_DATADIR}" "${CMAKE_INSTALL_PREFIX}/${MIXXX_INSTALL_DOCDIR}")
configure_file("${CMAKE_CURRENT_SOURCE_DIR}/src/config.h.in" "${CMAKE_CURRENT_BINARY_DIR}/src/config.h" @ONLY)

# Packaging
set(CPACK_PACKAGE_VENDOR "Mixxx Project")
set(CPACK_PACKAGE_CONTACT "RJ Skerry-Ryan <rryan@mixxx.org>")
set(CPACK_PACKAGE_DESCRIPTION_SUMMARY "Digital DJ Application")
set(CPACK_PACKAGE_DESCRIPTION_FILE "${CMAKE_CURRENT_SOURCE_DIR}/packaging/CPackPackageDescription.txt")
set(CPACK_PACKAGE_INSTALL_DIRECTORY "Mixxx")
set(CPACK_PACKAGE_EXECUTABLES "mixxx;Mixxx")
set(CPACK_PACKAGE_ICON "${CMAKE_SOURCE_DIR}/res/images/mixxx_install_logo.bmp")
set(CPACK_PACKAGE_HOMEPAGE_URL "https://www.mixxx.org/")
set(CPACK_RESOURCE_FILE_LICENSE "${CMAKE_CURRENT_SOURCE_DIR}/LICENSE")
set(CPACK_RESOURCE_FILE_README "${CMAKE_CURRENT_SOURCE_DIR}/README.md")
set(CPACK_STRIP_FILES ON)
set(CPACK_CREATE_DESKTOP_LINKS "mixxx")
set(CPACK_MIXXX_VERSION "${MIXXX_VERSION}")
# Save GIT values just in case they have been set manual via cmake
set(CPACK_GIT_DESCRIBE "${GIT_DESCRIBE}")
set(CPACK_GIT_COMMIT_DATE ${GIT_COMMIT_DATE})

# Detailed version information, git info and package file name are set from
# CPackConfig.cmake, not here.

set(CPACK_SOURCE_IGNORE_FILES  "\\\\.#;/#;.*~;\\\\.o$")
list(APPEND CPACK_SOURCE_IGNORE_FILES "/\\\\.git/")
list(APPEND CPACK_SOURCE_IGNORE_FILES "/\\\\.github/")
list(APPEND CPACK_SOURCE_IGNORE_FILES "/build/")
list(APPEND CPACK_SOURCE_IGNORE_FILES "${CMAKE_CURRENT_BINARY_DIR}/")
set(CPACK_SOURCE_DIR "${CMAKE_CURRENT_SOURCE_DIR}")

set(CPACK_DEBIAN_PACKAGE_SECTION "sound")
set(CPACK_DEBIAN_PACKAGE_PRIORITY "optional")
set(CPACK_DEBIAN_PACKAGE_SUGGESTS "pdf-viewer, pulseaudio-utils")
set(CPACK_DEBIAN_PACKAGE_REPLACES "mixxx-data")
set(CPACK_DEBIAN_PACKAGE_DEPENDS "libqt5sql5-sqlite, fonts-open-sans, fonts-ubuntu,\
 qml-module-qtquick-controls, qml-module-qtquick-controls2, qml-module-qt-labs-qmlmodels, qml-module-qtquick-shapes")
set(CPACK_DEBIAN_PACKAGE_SHLIBDEPS ON)
set(CPACK_DEBIAN_PACKAGE_HOMEPAGE "${CPACK_PACKAGE_HOMEPAGE_URL}")
set(CPACK_DEBIAN_PACKAGE_CONTROL_STRICT_PERMISSION TRUE)
file(READ ${CPACK_PACKAGE_DESCRIPTION_FILE} CPACK_DEBIAN_PACKAGE_DESCRIPTION)
set(CPACK_DEBIAN_PACKAGE_DESCRIPTION_MERGED "${CPACK_DEBIAN_PACKAGE_DESCRIPTION}")
string(PREPEND CPACK_DEBIAN_PACKAGE_DESCRIPTION_MERGED "${CPACK_PACKAGE_DESCRIPTION_SUMMARY}" "\n")
string(REPLACE "\n\n" "\n.\n" CPACK_DEBIAN_PACKAGE_DESCRIPTION_MERGED "${CPACK_DEBIAN_PACKAGE_DESCRIPTION_MERGED}")
string(REPLACE "\n" "\n " CPACK_DEBIAN_PACKAGE_DESCRIPTION_MERGED "${CPACK_DEBIAN_PACKAGE_DESCRIPTION_MERGED}")

# This is the version of the package itself and can be advanced or set to
# something like 0ubuntu1 when building a new package from the same version
if (NOT CPACK_DEBIAN_PACKAGE_RELEASE)
   set(CPACK_DEBIAN_PACKAGE_RELEASE 1)
endif()

set(CPACK_DEBIAN_DISTRIBUTION_RELEASES focal jammy kinetic lunar mantic)
set(CPACK_DEBIAN_SOURCE_DIR ${CMAKE_SOURCE_DIR})
set(CPACK_DEBIAN_UPLOAD_PPA_SCRIPT "${CMAKE_CURRENT_SOURCE_DIR}/packaging/CPackDebUploadPPA.cmake")
set(CPACK_DEBIAN_INSTALL_SCRIPT "${CMAKE_CURRENT_SOURCE_DIR}/packaging/CPackDebInstall.cmake")

set(CPACK_WIX_UPGRADE_GUID "921DC99C-4DCF-478D-B950-50685CB9E6BE")
set(CPACK_WIX_LICENSE_RTF "${CMAKE_CURRENT_SOURCE_DIR}/packaging/wix/LICENSE.rtf")
set(CPACK_WIX_PRODUCT_ICON "${CMAKE_SOURCE_DIR}/res/images/icons/ic_mixxx.ico")
set(CPACK_WIX_PROPERTY_ARPHELPLINK "${CPACK_PACKAGE_HOMEPAGE_URL}")
set(CPACK_WIX_UI_BANNER "${CMAKE_CURRENT_SOURCE_DIR}/packaging/wix/images/banner.bmp")
set(CPACK_WIX_UI_DIALOG "${CMAKE_CURRENT_SOURCE_DIR}/packaging/wix/images/dialog.bmp")

set(CPACK_PROJECT_CONFIG_FILE "${CMAKE_SOURCE_DIR}/packaging/CPackConfig.cmake" )

if(WIN32)
    # override not working default NSIS
    set(CPACK_GENERATOR WIX)
endif()

include(CPack)

if(APPLE AND MACOS_BUNDLE)
    set(BUNDLE_NAME "${MIXXX_INSTALL_PREFIX}")
    set(BUNDLE_DIRS "${CMAKE_PREFIX_PATH}/lib")
    set(APPLE_CODESIGN_ENTITLEMENTS "${CMAKE_CURRENT_SOURCE_DIR}/packaging/macos/Mixxx.entitlements")

    # Starting with arm64 macOS Apple will require ad-hoc code signatures,
    # which can be generated by setting the identity to a single dash (-).
    # These only include a checksum for verifying integrity, not an actual
    # signature.
    if (NOT APPLE_CODESIGN_IDENTITY)
      set(APPLE_CODESIGN_IDENTITY -)
    endif()

    configure_file(cmake/modules/BundleInstall.cmake.in "${CMAKE_CURRENT_BINARY_DIR}/BundleInstall.cmake" @ONLY)
    install(SCRIPT "${CMAKE_CURRENT_BINARY_DIR}/BundleInstall.cmake")
endif()<|MERGE_RESOLUTION|>--- conflicted
+++ resolved
@@ -2195,12 +2195,8 @@
         -DCMAKE_SKIP_INSTALL_ALL_DEPENDENCY=ON
         -DCMAKE_BUILD_TYPE=${CMAKE_BUILD_TYPE}
         -DCMAKE_INSTALL_PREFIX:PATH=<INSTALL_DIR>
-<<<<<<< HEAD
         -DCMAKE_PREFIX_PATH=${PIPE_DELIMITED_CMAKE_PREFIX_PATH}
-=======
-        -DCMAKE_PREFIX_PATH:PATH=${CMAKE_PREFIX_PATH_ALT_SEP}
         -DCMAKE_TOOLCHAIN_FILE:PATH=${CMAKE_TOOLCHAIN_FILE}
->>>>>>> b2deaca6
         -DCMAKE_INSTALL_LIBDIR=${CMAKE_INSTALL_LIBDIR}
         -DBUILD_TESTING=OFF
       BUILD_COMMAND ${CMAKE_COMMAND} --build .
@@ -2293,52 +2289,8 @@
 target_link_libraries(mixxx-lib PRIVATE Vorbis::vorbis Vorbis::vorbisenc Vorbis::vorbisfile)
 
 # PortAudio
-<<<<<<< HEAD
 find_package(PortAudio REQUIRED)
 target_link_libraries(mixxx-lib PRIVATE PortAudio::PortAudio)
-=======
-if(NOT APPLE)
-  find_package(PortAudio REQUIRED)
-else()
-  # The macOS build environment contains a portaudio 19.6 without macOS Ventura 13.0 Support
-  set(PortAudio_VERSION 19.7.0)
-  set(PortAudio_INSTALL_DIR "${CMAKE_CURRENT_BINARY_DIR}/lib/portaudio-install")
-  set(PortAudio_LIBRARIES "${PortAudio_INSTALL_DIR}/lib/${CMAKE_STATIC_LIBRARY_PREFIX}portaudio${CMAKE_STATIC_LIBRARY_SUFFIX}")
-  set(PortAudio_INCLUDE_DIRS "${PortAudio_INSTALL_DIR}/include")
-
-  ExternalProject_Add(portaudio
-    URL "https://github.com/PortAudio/portaudio/archive/refs/tags/v${PortAudio_VERSION}.zip"
-    URL_HASH SHA256=ce1e7b27ad362cb9745de7da3d266a996b085ca75a12ac62c881f88ab6894acf
-    DOWNLOAD_DIR "${CMAKE_CURRENT_BINARY_DIR}/downloads"
-    DOWNLOAD_NAME "portaudio-v${PortAudio_VERSION}.zip"
-    INSTALL_DIR ${PortAudio_INSTALL_DIR}
-    LIST_SEPARATOR "|"
-    CMAKE_ARGS
-      -DBUILD_SHARED_LIBS=OFF
-      -DCMAKE_SKIP_INSTALL_ALL_DEPENDENCY=ON
-      -DCMAKE_BUILD_TYPE=${CMAKE_BUILD_TYPE}
-      -DCMAKE_INSTALL_PREFIX:PATH=<INSTALL_DIR>
-      -DCMAKE_PREFIX_PATH:PATH=${CMAKE_PREFIX_PATH_ALT_SEP}
-      -DCMAKE_TOOLCHAIN_FILE=${CMAKE_TOOLCHAIN_FILE}
-      -DCMAKE_INSTALL_LIBDIR=${CMAKE_INSTALL_LIBDIR}
-      -DBUILD_TESTING=OFF
-    BUILD_COMMAND ${CMAKE_COMMAND} --build .
-    BUILD_BYPRODUCTS <INSTALL_DIR>/${PortAudio_LIBRARIES}
-    EXCLUDE_FROM_ALL TRUE
-    LIST_SEPARATOR |
-  )
-  add_dependencies(mixxx-lib portaudio)
-  target_link_libraries(mixxx-lib PRIVATE
-      "-weak_framework AudioToolbox"
-      "-weak_framework AudioUnit"
-      "-weak_framework CoreAudio"
-      "-weak_framework CoreFoundation"
-      "-weak_framework CoreServices"
-  )
-endif()
-target_include_directories(mixxx-lib SYSTEM PUBLIC ${PortAudio_INCLUDE_DIRS})
-target_link_libraries(mixxx-lib PRIVATE ${PortAudio_LIBRARIES})
->>>>>>> b2deaca6
 
 # PortAudio Ring Buffer
 add_library(PortAudioRingBuffer STATIC EXCLUDE_FROM_ALL
