--- conflicted
+++ resolved
@@ -158,7 +158,6 @@
     message(FATAL_ERROR "'xcode-select -v' failed with '${XCODE_SELECT_RESULT}'. You may need to install Xcode and run 'sudo xcode-select --install'.")
   endif()
 
-<<<<<<< HEAD
   if(VCPKG_TARGET_TRIPLET MATCHES "^arm64-osx")
     # Minimum macOS version for arm64 Support
     set(CMAKE_OSX_DEPLOYMENT_TARGET 11.0 CACHE STRING "Minimum macOS version the build will be able to run on")
@@ -169,21 +168,6 @@
     if(QT6)
       # Minimum macOS version supported by Qt 6
       set(CMAKE_OSX_DEPLOYMENT_TARGET 10.15 CACHE STRING "Minimum macOS version the build will be able to run on")
-=======
-  if(QT6)
-    # Minimum macOS version supported by Qt 6
-    set(CMAKE_OSX_DEPLOYMENT_TARGET 10.15 CACHE STRING "Minimum macOS version the build will be able to run on")
-    if(NOT VCPKG_TARGET_TRIPLET)
-      set(VCPKG_TARGET_TRIPLET "x64-osx-min1015")
-    endif()
-  else()
-    if(VCPKG_TARGET_TRIPLET MATCHES "arm64-osx-min1100")
-      # Minimum macOS version for arm64 Support
-      set(CMAKE_OSX_DEPLOYMENT_TARGET 11.0 CACHE STRING "Minimum macOS version the build will be able to run on")
-      set(CMAKE_OSX_ARCHITECTURES arm64 CACHE STRING "The target achritecture")
-      set(CMAKE_SYSTEM_PROCESSOR arm64 CACHE STRING "The target system processor")
-      set(CMAKE_SYSTEM_NAME Darwin CACHE STRING "Setting this enables CMAKE_CROSSCOMPILE")
->>>>>>> 5ce8a601
     else()
       # Minimum macOS version supported by Qt 5.12
       set(CMAKE_OSX_DEPLOYMENT_TARGET 10.12 CACHE STRING "Minimum macOS version the build will be able to run on")
