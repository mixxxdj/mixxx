cmake_minimum_required(VERSION 3.21)

# CMAKE_CXX_COMPILER_ID: Distinguish between "AppleClang" and "Clang"
if(POLICY CMP0025)
  cmake_policy(SET CMP0025 NEW)
endif()

# MACOSX_RPATH is set by default
if(POLICY CMP0042)
  cmake_policy(SET CMP0042 NEW)
endif()

# Support new IN_LIST if() operator
if(POLICY CMP0057)
  cmake_policy(SET CMP0057 NEW)
endif()

# Enforce interprocedural optimization
if(POLICY CMP0069)
  cmake_policy(SET CMP0069 NEW)
endif()

# Let AUTOMOC and AUTOUIC process GENERATED files
if(POLICY CMP0071)
  cmake_policy(SET CMP0071 NEW)
endif()

# Propagate interface link properties
if(POLICY CMP0099)
  # This avoids a warning when qt deals with different behaviours controlled by this policy
  # in its cmake functions. See
  # https://github.com/qt/qtbase/commit/e3e1007f9778d8fc629a06f7d3d216bb7f81351b
  cmake_policy(SET CMP0099 NEW)
endif()

# An imported target missing its location property fails during generation.
if(POLICY CMP0111)
  cmake_policy(SET CMP0111 NEW)
endif()

# Set the timestamp of extracted files to the time of the extraction instead of
# the archived timestamp to make sure that dependent files are rebuilt if the
# URL changes.
if(POLICY CMP0135)
  cmake_policy(SET CMP0135 NEW)
endif()

function(FATAL_ERROR_MISSING_ENV)
  if(WIN32)
    if(CMAKE_BUILD_TYPE MATCHES "Debug")
      message(FATAL_ERROR "Did you download the Mixxx build environment using ´${CMAKE_SOURCE_DIR}/tools/windows_buildenv.bat´?")
    else()
      message(FATAL_ERROR "Did you download the Mixxx build environment using ´${CMAKE_SOURCE_DIR}/tools/windows_release_buildenv.bat´ or ´${CMAKE_SOURCE_DIR}/tools/windows_buildenv.bat´(includes Debug)?")
    endif()
  elseif(APPLE)
    if(CMAKE_BUILD_TYPE MATCHES "Debug")
      message(FATAL_ERROR "Did you download the Mixxx build environment using ´${CMAKE_SOURCE_DIR}/tools/macos_buildenv.bat´")
    else()
      message(FATAL_ERROR "Did you download the Mixxx build environment using ´${CMAKE_SOURCE_DIR}/tools/macos_release_buildenv.bat´ or ´${CMAKE_SOURCE_DIR}/tools/macos_buildenv.bat´(includes Debug)?")
    endif()
  else()
    message(FATAL_ERROR "Did you install the Debian dev packages via ´${CMAKE_SOURCE_DIR}/tools/debian_buildenv.sh´ or the equivalent packages using your package manager?")
  endif()
endfunction()

# We use here ENV{MIXXX_VCPKG_ROOT} as a workaround to find the overlay folders
# in manifest mode https://github.com/microsoft/vcpkg/issues/12289.
# Note: VCPKG_ROOT, the default location for the vcpkg cli tool is later
# adjusted by CMAKE_TOOLCHAIN_FILE.
if(DEFINED ENV{MIXXX_VCPKG_ROOT} AND NOT DEFINED MIXXX_VCPKG_ROOT)
    set(MIXXX_VCPKG_ROOT "$ENV{MIXXX_VCPKG_ROOT}")
endif()

if(DEFINED MIXXX_VCPKG_ROOT)
  if(EXISTS "$ENV{MIXXX_VCPKG_ROOT}/overlay/ports" OR NOT EXISTS "$ENV{MIXXX_VCPKG_ROOT}/ports")
    # MIXXX_VCPKG_ROOT points to our vcpkg environment
    # and we configure the CMAKE_TOOLCHAIN_FILE and overlays accordingly
    message(STATUS "Using MIXXX_VCPKG_ROOT: $ENV{MIXXX_VCPKG_ROOT}")
  else()
    message(STATUS "MIXXX_VCPKG_ROOT not correct (missing $ENV{MIXXX_VCPKG_ROOT}/overlay/ports)")
    FATAL_ERROR_MISSING_ENV()
  endif()

  if(NOT DEFINED VCPKG_OVERLAY_PORTS)
    # required for manifest mode
    set(VCPKG_OVERLAY_PORTS "${MIXXX_VCPKG_ROOT}/overlay/ports")
    if(APPLE)
        list(APPEND VCPKG_OVERLAY_PORTS "${MIXXX_VCPKG_ROOT}/overlay/osx")
    elseif(WIN32)
        list(APPEND VCPKG_OVERLAY_PORTS "${MIXXX_VCPKG_ROOT}/overlay/windows")
    endif()
  endif()

  if(NOT DEFINED VCPKG_OVERLAY_TRIPLETS)
    # required for manifest mode
    set(VCPKG_OVERLAY_TRIPLETS "${MIXXX_VCPKG_ROOT}/overlay/triplets")
  endif()

  if(NOT DEFINED CMAKE_TOOLCHAIN_FILE)
    set(CMAKE_TOOLCHAIN_FILE "${MIXXX_VCPKG_ROOT}/scripts/buildsystems/vcpkg.cmake" CACHE STRING "")
  endif()
endif()

if(DEFINED ENV{VCPKG_DEFAULT_TRIPLET} AND NOT DEFINED VCPKG_TARGET_TRIPLET)
  set(VCPKG_TARGET_TRIPLET "$ENV{VCPKG_DEFAULT_TRIPLET}")
endif()
set(X_VCPKG_APPLOCAL_DEPS_INSTALL ON CACHE BOOL "Automatically copy dependencies into the install target directory for executables." FORCE)


# Set a default build type if none was specified
# See https://blog.kitware.com/cmake-and-the-default-build-type/ for details.
set(default_build_type "RelWithDebInfo")
if(EXISTS "${CMAKE_SOURCE_DIR}/.git" AND NOT WIN32)
  # On Windows, Debug builds are linked to unoptimized libs
  # generating unusable slow Mixxx builds.
  set(default_build_type "Debug")
endif()

if(NOT CMAKE_CONFIGURATION_TYPES)
  if(NOT CMAKE_BUILD_TYPE)
    message(STATUS "Setting CMAKE_BUILD_TYPE to '${default_build_type}' as none was specified.")
    set(CMAKE_BUILD_TYPE "${default_build_type}" CACHE STRING "Choose the type of build." FORCE)
    # Set the possible values of build type for cmake-gui
    set_property(CACHE CMAKE_BUILD_TYPE PROPERTY STRINGS "Debug" "Release" "RelWithDebInfo")
  elseif(NOT CMAKE_BUILD_TYPE MATCHES "^(Debug|Release|RelWithDebInfo)$")
    message(FATAL_ERROR "CMAKE_BUILD_TYPE=${CMAKE_BUILD_TYPE} is not supported, use one of Debug, Release or RelWithDebInfo.")
  endif()
endif()

option(QT6 "Build with Qt6" ON)
option(QML "Build with QML" OFF)
option(QOPENGL "Use QOpenGLWindow based widget instead of QGLWidget" ON)

if(QML AND NOT QT6)
  message(FATAL_ERROR "Building with option QML=ON requires QT6=ON")
endif()

if(QOPENGL)
  add_compile_definitions(MIXXX_USE_QOPENGL)
endif()

if(QML)
  add_compile_definitions(MIXXX_USE_QML)
endif()

if(APPLE)
  # Check if xcode-select is installed
  execute_process(COMMAND xcode-select -v
    RESULT_VARIABLE XCODE_SELECT_RESULT
    OUTPUT_QUIET
  )
  if(XCODE_SELECT_RESULT)
    # xcode-select command failed, meaning it is not installed or not configured properly
    message(FATAL_ERROR "'xcode-select -v' failed with '${XCODE_SELECT_RESULT}'. You may need to install Xcode and run 'sudo xcode-select --install'.")
  endif()

  if(VCPKG_TARGET_TRIPLET MATCHES "^arm64-osx")
    # Minimum macOS version for arm64 Support
    set(CMAKE_OSX_DEPLOYMENT_TARGET 11.0 CACHE STRING "Minimum macOS version the build will be able to run on")
    set(CMAKE_OSX_ARCHITECTURES arm64 CACHE STRING "The target architecture")
    set(CMAKE_SYSTEM_PROCESSOR arm64 CACHE STRING "The target system processor")
    set(CMAKE_SYSTEM_NAME Darwin CACHE STRING "Setting this enables CMAKE_CROSSCOMPILE")
  else()
    if(QT6)
      # Minimum macOS version supported by Qt 6
      set(CMAKE_OSX_DEPLOYMENT_TARGET 10.15 CACHE STRING "Minimum macOS version the build will be able to run on")
    else()
      # Minimum macOS version supported by Qt 5.12
      set(CMAKE_OSX_DEPLOYMENT_TARGET 10.12 CACHE STRING "Minimum macOS version the build will be able to run on")
      # Needed for deployment target < 10.14
      add_compile_options(-fno-aligned-allocation)
    endif()
  endif()
endif()

project(mixxx VERSION 2.5.0)
# Work around missing version suffixes support https://gitlab.kitware.com/cmake/cmake/-/issues/16716
set(MIXXX_VERSION_PRERELEASE "alpha") # set to "alpha" "beta" or ""

set(CMAKE_PROJECT_HOMEPAGE_URL "https://www.mixxx.org")
set(CMAKE_PROJECT_DESCRIPTION "Mixxx is Free DJ software that gives you everything you need to perform live mixes.")

# Used for force control of color output
set(BUILD_COLORS "auto" CACHE STRING "Try to use colors auto/always/no")

list(APPEND CMAKE_MODULE_PATH "${CMAKE_CURRENT_SOURCE_DIR}/cmake/modules")
include(CMakeDependentOption)
include(CheckSymbolExists)
include(CheckIncludeFileCXX)
include(ExternalProject)
include(GNUInstallDirs)
include(DefaultOption)
include(IsStaticLibrary)

# Verify VCPKG settings
if(DEFINED _VCPKG_INSTALLED_DIR)
  if(NOT EXISTS "${_VCPKG_INSTALLED_DIR}/${VCPKG_TARGET_TRIPLET}")
    # Fail early if this part of CMAKE_PREFIX_PATH does not exist
    # else the library lookups below will fail with misleading error messages
    message(STATUS "VCPKG_TARGET_TRIPLET dir not found: ${_VCPKG_INSTALLED_DIR}/${VCPKG_TARGET_TRIPLET} "
        "Make sure the VCPKG build environment is installed and contains the build for the selected triplet.")
    FATAL_ERROR_MISSING_ENV()
  else()
    message(STATUS "Using VCPKG_TARGET_TRIPLET: ${VCPKG_TARGET_TRIPLET}")
  endif()
endif()

#######################################################################
# Compilers and toolchains

if(CMAKE_CXX_COMPILER_ID STREQUAL "GNU")
  # GNU is GNU GCC
  set(GNU_GCC true)
else()
  set(GNU_GCC false)
endif()

if(CMAKE_CXX_COMPILER_ID MATCHES "Clang")
  if (CMAKE_CXX_SIMULATE_ID MATCHES "MSVC")
    set(LLVM_CLANG false)
    set(MSVC true)
  else()
    # using regular Clang or AppleClang
    set(LLVM_CLANG true)
  endif()
else()
  set(LLVM_CLANG false)
endif()

# CMake implicitly sets the variable MSVC to true for Microsoft
# Visual C++ or another compiler simulating Visual C++.
# https://cmake.org/cmake/help/latest/variable/MSVC.html

#######################################################################

set(CMAKE_CXX_STANDARD 20)
if(MSVC)
  # Ensure MSVC populates __cplusplus correctly.
  set(CMAKE_CXX_FLAGS "${CMAKE_CXX_FLAGS} /Zc:__cplusplus")
  # Remove unreferenced code and data
  # Since c++11 they can safely be removed to speed up linking.
  set(CMAKE_CXX_FLAGS "${CMAKE_CXX_FLAGS} /Zc:inline")
endif()

# Speed up builds on HDDs and prevent wearing of SDDs
#
# This is only applies to gcc/clang, therefore this option is forcibly set to
# ON on all other compilers.
cmake_dependent_option(BUILD_LOW_MEMORY "Store temporary build files on disk by disabling the build option -pipe" OFF "GNU_GCC OR LLVM_CLANG" ON)
if(NOT BUILD_LOW_MEMORY)
  add_compile_options(-pipe)
endif()

# Coverage
#
# This is only available with GCC, therefore this option is forcibly set to OFF
# for all other compilers.
cmake_dependent_option(COVERAGE "Coverage (i.e. gcov) support" OFF "GNU_GCC" OFF)
if(COVERAGE)
  add_compile_options(--coverage -fprofile-arcs -ftest-coverage)
  add_link_options(--coverage -fprofile-arcs -ftest-coverage)
endif()

# Profiling
#
# This is only available on Linux, therefore this option is forcibly set to OFF
# on all other platforms.
cmake_dependent_option(PROFILING "Profiling (e.g. gprof) support" OFF "UNIX;NOT APPLE" OFF)
if(PROFILING)
  add_compile_options(-pg)
  add_link_options(-pg)
endif()

#
# Optimizations
#

set(OPTIMIZE "portable" CACHE STRING "Optimization and Tuning (set to off, portable, native, legacy)")
set_property(CACHE OPTIMIZE PROPERTY STRINGS "off" "portable" "native" "legacy")
string(TOLOWER "${OPTIMIZE}" OPTIMIZE)
message(STATUS "Optimization level: ${OPTIMIZE}")

# CMAKE_INTERPROCEDURAL_OPTIMIZATION can be defined to override the default behaviour.
# We keep CMAKE_INTERPROCEDURAL_OPTIMIZATION unset (IPO disabled) to save
# build time at the cost of a bigger memory footprint at run-time.
# See https://github.com/mixxxdj/mixxx/pull/3589 for some test results
# Note: IPO has caused issues on Fedora https://bugzilla.rpmfusion.org/show_bug.cgi?id=5829
# Uncomment the following code to enable IPO for Release builds
#if(NOT DEFINED CMAKE_INTERPROCEDURAL_OPTIMIZATION AND NOT CMAKE_BUILD_TYPE STREQUAL "Debug" AND NOT OPTIMIZE STREQUAL "off")
#  include(CheckIPOSupported)
#  check_ipo_supported(RESULT HAVE_IPO)
#  if(HAVE_IPO)
#    set(CMAKE_INTERPROCEDURAL_OPTIMIZATION TRUE)
#  endif()
#endif()

if(MSVC)
  # Microsoft Visual Studio Compiler
  add_compile_options(/UTF8)
  if(CMAKE_SIZEOF_VOID_P EQUAL 8)
    # Target architecture is x64 -> x64 has alsways SSE and SSE2 instruction sets
    message(STATUS "x64 Enabling SSE2 CPU optimizations (>= Pentium 4)")
    # Define gcc/clang style defines for SSE and SSE2 for compatibility
    add_compile_definitions("__SSE__" "__SSE2__")
  endif()

  # Needed for sccache
  if(CMAKE_BUILD_TYPE STREQUAL "Debug")
    string(REPLACE "/Zi" "/Z7" CMAKE_CXX_FLAGS_DEBUG "${CMAKE_CXX_FLAGS_DEBUG}")
    string(REPLACE "/Zi" "/Z7" CMAKE_C_FLAGS_DEBUG "${CMAKE_C_FLAGS_DEBUG}")
  elseif(CMAKE_BUILD_TYPE STREQUAL "Release")
    string(REPLACE "/Zi" "/Z7" CMAKE_CXX_FLAGS_RELEASE "${CMAKE_CXX_FLAGS_RELEASE}")
    string(REPLACE "/Zi" "/Z7" CMAKE_C_FLAGS_RELEASE "${CMAKE_C_FLAGS_RELEASE}")
  elseif(CMAKE_BUILD_TYPE STREQUAL "RelWithDebInfo")
    string(REPLACE "/Zi" "/Z7" CMAKE_CXX_FLAGS_RELWITHDEBINFO "${CMAKE_CXX_FLAGS_RELWITHDEBINFO}")
    string(REPLACE "/Zi" "/Z7" CMAKE_C_FLAGS_RELWITHDEBINFO "${CMAKE_C_FLAGS_RELWITHDEBINFO}")
  endif()

  if(NOT OPTIMIZE STREQUAL "off")
    # Use the fastest floating point math library
    # http://msdn.microsoft.com/en-us/library/e7s85ffb.aspx
    # http://msdn.microsoft.com/en-us/library/ms235601.aspx
    add_compile_options(/fp:fast)

    # Suggested for unused code removal
    # http://msdn.microsoft.com/en-us/library/ms235601.aspx
    # http://msdn.microsoft.com/en-us/library/xsa71f43.aspx
    # http://msdn.microsoft.com/en-us/library/bxwfs976.aspx
    add_compile_options(/Gy)

    # For repeated local development builds, /INCREMENTAL offers much faster build times with the same performance of the executable,
    # unless link time code generation (like CMAKE_INTERPROCEDURAL_OPTIMIZATION) is used, which is contrary to incremental linking.

    if(CMAKE_BUILD_TYPE STREQUAL "Debug")
      #optimize Debug Builds as well, to have "normal" behaviour of mixxx during development
      string(REPLACE "/Od" "" CMAKE_CXX_FLAGS_DEBUG  "${CMAKE_CXX_FLAGS_DEBUG}")
      string(REPLACE "/Od" "" CMAKE_C_FLAGS_DEBUG  "${CMAKE_C_FLAGS}")
      string(REPLACE "/Ob0" "" CMAKE_CXX_FLAGS_DEBUG  "${CMAKE_CXX_FLAGS_DEBUG}")
      string(REPLACE "/Ob0" "" CMAKE_C_FLAGS_DEBUG  "${CMAKE_C_FLAGS}")

      add_compile_options(/O2) # this implies /Od2
      # Remove /RTC1 flag set by CMAKE by default (conflicts with /O2)
      string(REPLACE "/RTC1" "" CMAKE_CXX_FLAGS_DEBUG  "${CMAKE_CXX_FLAGS_DEBUG}")
      string(REPLACE "/RTC1" "" CMAKE_C_FLAGS_DEBUG  "${CMAKE_C_FLAGS_DEBUG}")
    elseif(CMAKE_BUILD_TYPE STREQUAL "RelWithDebInfo")
      # For some reasons cmake uses /Ob1 in RelWithDebInfo https://gitlab.kitware.com/cmake/cmake/-/issues/20812
      # /O2 is applied by CMake and this implies /Od2
      string(REPLACE "/Ob1" "" CMAKE_CXX_FLAGS_RELWITHDEBINFO  "${CMAKE_CXX_FLAGS_RELWITHDEBINFO}")
      string(REPLACE "/Ob1" "" CMAKE_C_FLAGS_RELWITHDEBINFO  "${CMAKE_C_FLAGS_RELWITHDEBINFO}")

      # Reduce the size of the binary in RelWithDebInfo builds
      # Do not use /OPT:ICF because it has no effect.
      # https://github.com/mixxxdj/mixxx/pull/3660#pullrequestreview-600137258
      add_link_options(/OPT:REF)

      # /INCREMENTAL is incompatible with /OPT:REF, but it's the CMake default for RelWithDebInfo
      # The CMAKE_EXE_LINKER_FLAGS_RELWITHDEBINFO can be defined by the user in the GUI or in CMakeSettings.json,
      # therefore we can't rely on the default.
      string(FIND CMAKE_EXE_LINKER_FLAGS_RELWITHDEBINFO "/INCREMENTAL:NO" INCREMENTAL_NO_POSITION)
      if(INCREMENTAL_NO_POSITION EQUAL -1)
        message(STATUS "Overwriting /INCREMENTAL by /INCREMENTAL:NO to allow link time code optimization")
        string(REPLACE "/INCREMENTAL" "/INCREMENTAL:NO" CMAKE_EXE_LINKER_FLAGS_RELWITHDEBINFO "${CMAKE_EXE_LINKER_FLAGS_RELWITHDEBINFO}")
      endif()
      # Note: CMAKE_INTERPROCEDURAL_OPTIMIZATION sets the /GL and /LTCG flags for us
    elseif(CMAKE_BUILD_TYPE STREQUAL "Release")
      # Reduce the size of the binary in Release builds
      # Do not use /OPT:ICF because it has no effect.
      # https://github.com/mixxxdj/mixxx/pull/3660#pullrequestreview-600137258
      add_link_options(/OPT:REF)
    endif()

    if(OPTIMIZE STREQUAL "portable")
      if(NOT CMAKE_SIZEOF_VOID_P EQUAL 8)
        # Target architecture is x86 with SSE and SSE2
        message(STATUS "x86 Enabling SSE2 CPU optimizations (>= Pentium 4)")
        # Define gcc/clang style defines for SSE and SSE2 for compatibility
        add_compile_definitions("__SSE__" "__SSE2__")
        # Set compiler option for SSE/SSE2
        add_compile_options(/arch:SSE2)
      endif()
    elseif(OPTIMIZE STREQUAL "native")
      message("Enabling optimizations for native system, specified by user")
      if(NOT CMAKE_SIZEOF_VOID_P EQUAL 8)
        # Target architecture is x86 with SSE and SSE2
        message(STATUS "x86 Enabling SSE2 CPU optimizations (>= Pentium 4)")
        # Define gcc/clang style defines for SSE and SSE2 for compatibility
        add_compile_definitions("__SSE__" "__SSE2__")
      endif()
      # Define the target processor instruction and other compiler optimization flags here:
      # https://docs.microsoft.com/en-us/cpp/build/reference/arch-x64?view=msvc-160
      # add_compile_options(/arch:AVX512)
      message(FATAL_ERROR "User need to set the MSVC compiler flags for the native processor here!")
      add_compile_options("/favor:${CMAKE_SYSTEM_PROCESSOR}")
    elseif(OPTIMIZE STREQUAL "legacy")
      if(CMAKE_SIZEOF_VOID_P EQUAL 8)
        message("Enabling pure x64 instruction set (without AVX etc.)")
      else()
        message("Enabling pure i386 instruction set (without SSE/SSE2 etc.)")
      endif()
    else()
      message(FATAL_ERROR "Invalid value passed to OPTIMIZE option: ${OPTIMIZE}")
    endif()
  else()
    # OPTIMIZE=off
    if(CMAKE_BUILD_TYPE STREQUAL "Release")
      #Remove optimize flags set by cmake defaults
      string(REPLACE "/O2" "" CMAKE_CXX_FLAGS_RELEASE  "${CMAKE_CXX_FLAGS_RELEASE}")
      string(REPLACE "/O2" "" CMAKE_C_FLAGS_RELEASE  "${CMAKE_C_FLAGS_RELEASE}")
      string(REPLACE "/Ob2" "" CMAKE_CXX_FLAGS_RELEASE  "${CMAKE_CXX_FLAGS_RELEASE}")
      string(REPLACE "/Ob2" "" CMAKE_C_FLAGS_RELEASE  "${CMAKE_C_FLAGS_RELEASE}")
      add_compile_options(/Od) # this implies /Ob0
      add_compile_options(/RTC1)
    elseif(CMAKE_BUILD_TYPE STREQUAL "RelWithDebInfo")
      #Remove optimize flags set by cmake defaults
      string(REPLACE "/O2" "" CMAKE_CXX_FLAGS_RELWITHDEBINFO  "${CMAKE_CXX_FLAGS_RELWITHDEBINFO}")
      string(REPLACE "/O2" "" CMAKE_C_FLAGS_RELWITHDEBINFO  "${CMAKE_C_FLAGS_RELWITHDEBINFO}")
      # For some reasons cmake uses /Ob1 in RelWithDebInfo https://gitlab.kitware.com/cmake/cmake/-/issues/20812
      string(REPLACE "/Ob1" "" CMAKE_CXX_FLAGS_RELWITHDEBINFO  "${CMAKE_CXX_FLAGS_RELWITHDEBINFO}")
      string(REPLACE "/Ob1" "" CMAKE_C_FLAGS_RELWITHDEBINFO  "${CMAKE_C_FLAGS_RELWITHDEBINFO}")
      add_compile_options(/Od) # this implies /Ob0
      add_compile_options(/RTC1)
    endif()
  endif()
elseif(GNU_GCC OR LLVM_CLANG)
  if(NOT OPTIMIZE STREQUAL "off")
    # Common flags to all optimizations.
    # -ffast-math will prevent a performance penalty by denormals
    # (floating point values almost Zero are treated as Zero)
    # unfortunately that work only on 64 bit CPUs or with sse2 enabled
    # The following optimisation flags makes the engine code ~3 times
    # faster, measured on a Atom CPU.
    add_compile_options(
      -O3
      -ffast-math
      -funroll-loops
    )
    # set -fomit-frame-pointer when we don't profile and are not using
    # Clang sanitizers.
    # Note: It is only included in -O on machines where it does not
    # interfere with debugging
    if(NOT PROFILING AND NOT SANITIZERS)
      add_compile_options(-fomit-frame-pointer)
    endif()

    if(OPTIMIZE STREQUAL "portable")
      # portable: sse2 CPU (>= Pentium 4)
      if(CMAKE_SYSTEM_PROCESSOR MATCHES "^(i[3456]86|x86|x64|x86_64|AMD64)$")
        message(STATUS "Enabling SSE2 CPU optimizations (>= Pentium 4)")
        add_compile_options(-mtune=generic)
        # -mtune=generic picks the most common, but compatible options.
        # on arm platforms equivalent to -march=arch
        if(NOT CMAKE_SIZEOF_VOID_P EQUAL 8)
          # the sse flags are not set by default on 32 bit builds
          # but are not supported on arm builds
          add_compile_options(
            -msse2
            -mfpmath=sse)
        endif()
        # TODO(rryan): macOS can use SSE3, and possibly SSE 4.1 once
        # we require macOS 10.12.
        # https://stackoverflow.com/questions/45917280/mac-osx-minumum-support-sse-version
      elseif(CMAKE_SYSTEM_PROCESSOR MATCHES "^(arm|armv7.*)$") # but not armv8
        add_compile_options(
          -mfloat-abi=hard
          -mfpu=neon
        )
      endif()
      # this sets macros __SSE2_MATH__ __SSE_MATH__ __SSE2__ __SSE__
      # This should be our default build for distribution
      # It's a little sketchy, but turning on SSE2 will gain
      # 100% performance in our filter code and allows us to
      # turns on denormal zeroing.
      # We don't really support CPU's earlier than Pentium 4,
      # which is the class of CPUs this decision affects.
      # The downside of this is that we aren't truly
      # i386 compatible, so builds that claim 'i386' will crash.
      # -- rryan 2/2011
      # Note: SSE2 is a core part of x64 CPUs
    elseif(OPTIMIZE STREQUAL "native")
      message("Enabling native optimizations for ${CMAKE_SYSTEM_PROCESSOR}")
      add_compile_options(-march=native)
      # Note: requires gcc >= 4.2.0
      # macros like __SSE2_MATH__ __SSE_MATH__ __SSE2__ __SSE__
      # are set automatically
      if(CMAKE_SYSTEM_PROCESSOR MATCHES "^(arm|armv7.*)$") # but not armv8
        add_compile_options(
          -mfloat-abi=hard
          -mfpu=neon
        )
      endif()
    elseif(OPTIMIZE STREQUAL "legacy")
      if(CMAKE_SYSTEM_PROCESSOR MATCHES "^(i[3456]86|x86|x64|x86_64|AMD64)$")
        message("Enabling pure i386 code")
        add_compile_options(-mtune=generic)
        # -mtune=generic pick the most common, but compatible options.
        # on arm platforms equivalent to -march=arch
      endif()
    else()
      message(FATAL_ERROR "Invalid value passed to OPTIMIZE option: ${OPTIMIZE}")
    endif()
  endif()
endif()

set(CMAKE_C_VISIBILITY_PRESET hidden)
set(CMAKE_CXX_VISIBILITY_PRESET hidden)
set(CMAKE_VISIBILITY_INLINES_HIDDEN TRUE)

if(WIN32)
  # Add support for lib prefix on Windows
  set(CMAKE_FIND_LIBRARY_PREFIXES "" "lib")
endif()

if(MSVC)
  # sccache support
  find_program(SCCACHE_EXECUTABLE "sccache")
  if(SCCACHE_EXECUTABLE)
    message(STATUS "Found sccache: ${SCCACHE_EXECUTABLE}")
  else()
    message(STATUS "Could NOT find sccache (missing executable)")
  endif()
  default_option(SCCACHE_SUPPORT "Enable sccache support" "SCCACHE_EXECUTABLE")
  message(STATUS "Support for sccache: ${SCCACHE_SUPPORT}")
  if(SCCACHE_SUPPORT)
    set( CMAKE_C_COMPILER_LAUNCHER "${SCCACHE_EXECUTABLE}" )
    set( CMAKE_CXX_COMPILER_LAUNCHER "${SCCACHE_EXECUTABLE}" )
  endif()
else()
  # ccache support
  find_program(CCACHE_EXECUTABLE "ccache")
  if(CCACHE_EXECUTABLE)
    message(STATUS "Found ccache: ${CCACHE_EXECUTABLE}")
  else()
      message(STATUS "Could NOT find ccache (missing executable)")
  endif()
  default_option(CCACHE_SUPPORT "Enable ccache support" "CCACHE_EXECUTABLE")
  if(CCACHE_SUPPORT)
    if(GNU_GCC OR LLVM_CLANG)
      # without this compiler messages in `make` backend would be uncolored
      set(CMAKE_CXX_FLAGS  "${CMAKE_CXX_FLAGS} -fdiagnostics-color=${BUILD_COLORS}")
    endif()
    set( CMAKE_C_COMPILER_LAUNCHER "${CCACHE_EXECUTABLE}" )
    set( CMAKE_CXX_COMPILER_LAUNCHER "${CCACHE_EXECUTABLE}" )
  endif()
  message(STATUS "Support for ccache: ${CCACHE_SUPPORT}")
endif()

if(NOT MSVC)
  find_program(MOLD_EXECUTABLE mold)
  default_option(MOLD_SUPPORT "Use 'mold' for linking" "MOLD_EXECUTABLE")
  if(MOLD_SUPPORT)
    if(MOLD_EXECUTABLE)
      message(STATUS "Selecting mold as linker")
      set(SELECT_MOLD_WITH_FUSE true)
      # With GCC, mold is a valid '-fuse' argument only with version 12.1.0 and newer.
      # Earlier versions must use the -B option.
      if (GNU_GCC)
        execute_process(
          COMMAND gcc -dumpfullversion
          ERROR_QUIET
          OUTPUT_VARIABLE GCC_VERSION_STRING
          OUTPUT_STRIP_TRAILING_WHITESPACE
        )
        if (GCC_VERSION_STRING VERSION_LESS 12.1.0)
          set(SELECT_MOLD_WITH_FUSE false)
        endif()
      endif()
      if (SELECT_MOLD_WITH_FUSE)
        add_link_options("-fuse-ld=mold")
      else()
        add_link_options("-B${MOLD_EXECUTABLE}")
      endif()
    else()
      message(FATAL_ERROR "Could NOT find mold (missing executable)")
    endif()
  else()
    find_program(LLD_EXECUTABLE lld)
    if(LLD_EXECUTABLE)
      execute_process(
        COMMAND ${CMAKE_CXX_COMPILER} -fuse-ld=lld -Wl,--version
        ERROR_QUIET
        OUTPUT_VARIABLE LLD_VERSION_STRING
        OUTPUT_STRIP_TRAILING_WHITESPACE
      )
      string(REGEX MATCH "LLD ([0-9]+\\.[0-9]+\\.[0-9]+)" LLD_VERSION_MATCH "${LLD_VERSION_STRING}")
      if(LLD_VERSION_MATCH)
        set(LLD_VERSION ${CMAKE_MATCH_1})
        message(STATUS "Found lld with version: ${LLD_VERSION}")
      else()
        message(WARNING "Failed to parse lld version from: ${LLD_VERSION_STRING}")
      endif()
    endif()
    # LLD 10.0.0 does not work because of https://bugs.llvm.org/show_bug.cgi?id=45769
    default_option(LLD_SUPPORT "Use 'lld' for linking" "LLD_EXECUTABLE;LLD_VERSION VERSION_GREATER 10.0.0")
    if(LLD_SUPPORT)
      if(LLD_EXECUTABLE)
        message(STATUS "Selecting lld as linker")
        add_link_options("-fuse-ld=lld")
      else()
        message(FATAL_ERROR "Could NOT find lld (missing executable)")
      endif()
    endif()
  endif()
endif()

if(CMAKE_VERSION VERSION_LESS "3.7.0")
  set(CMAKE_INCLUDE_CURRENT_DIR ON)
endif()

set(CLANG_TIDY "" CACHE STRING "CMAKE_CXX_CLANG_TIDY equivalent that only applies to mixxx sources, not bundled dependencies")

# Mixxx itself
add_library(mixxx-lib STATIC EXCLUDE_FROM_ALL
  src/analyzer/analyzerbeats.cpp
  src/analyzer/analyzerebur128.cpp
  src/analyzer/analyzergain.cpp
  src/analyzer/analyzerkey.cpp
  src/analyzer/analyzerscheduledtrack.cpp
  src/analyzer/analyzersilence.cpp
  src/analyzer/analyzerthread.cpp
  src/analyzer/analyzertrack.cpp
  src/analyzer/analyzerwaveform.cpp
  src/analyzer/plugins/analyzerqueenmarybeats.cpp
  src/analyzer/plugins/analyzerqueenmarykey.cpp
  src/analyzer/plugins/analyzersoundtouchbeats.cpp
  src/analyzer/plugins/buffering_utils.cpp
  src/analyzer/trackanalysisscheduler.cpp
  src/audio/frame.cpp
  src/audio/types.cpp
  src/audio/signalinfo.cpp
  src/audio/streaminfo.cpp
  src/control/control.cpp
  src/control/controlaudiotaperpot.cpp
  src/control/controlbehavior.cpp
  src/control/controlcompressingproxy.cpp
  src/control/controleffectknob.cpp
  src/control/controlencoder.cpp
  src/control/controlindicator.cpp
  src/control/controlindicatortimer.cpp
  src/control/controllinpotmeter.cpp
  src/control/controllogpotmeter.cpp
  src/control/controlmodel.cpp
  src/control/controlsortfiltermodel.cpp
  src/control/controlobject.cpp
  src/control/controlobjectscript.cpp
  src/control/controlpotmeter.cpp
  src/control/controlproxy.cpp
  src/control/controlpushbutton.cpp
  src/control/controlttrotary.cpp
  src/controllers/controller.cpp
  src/controllers/controllerenumerator.cpp
  src/controllers/controllerinputmappingtablemodel.cpp
  src/controllers/controllerlearningeventfilter.cpp
  src/controllers/controllermanager.cpp
  src/controllers/controllermappingtablemodel.cpp
  src/controllers/controllermappinginfo.cpp
  src/controllers/controllermappinginfoenumerator.cpp
  src/controllers/controlleroutputmappingtablemodel.cpp
  src/controllers/controlpickermenu.cpp
  src/controllers/legacycontrollermappingfilehandler.cpp
  src/controllers/delegates/controldelegate.cpp
  src/controllers/delegates/midibytedelegate.cpp
  src/controllers/delegates/midichanneldelegate.cpp
  src/controllers/delegates/midiopcodedelegate.cpp
  src/controllers/delegates/midioptionsdelegate.cpp
  src/controllers/dlgcontrollerlearning.cpp
  src/controllers/dlgcontrollerlearning.ui
  src/controllers/dlgprefcontroller.cpp
  src/controllers/dlgprefcontrollerdlg.ui
  src/controllers/dlgprefcontrollers.cpp
  src/controllers/dlgprefcontrollersdlg.ui
  src/controllers/scripting/controllerscriptenginebase.cpp
  src/controllers/scripting/controllerscriptmoduleengine.cpp
  src/controllers/scripting/colormapper.cpp
  src/controllers/scripting/colormapperjsproxy.cpp
  src/controllers/scripting/legacy/controllerscriptenginelegacy.cpp
  src/controllers/scripting/legacy/controllerscriptinterfacelegacy.cpp
  src/controllers/scripting/legacy/scriptconnection.cpp
  src/controllers/scripting/legacy/scriptconnectionjsproxy.cpp
  src/controllers/keyboard/keyboardeventfilter.cpp
  src/controllers/learningutils.cpp
  src/controllers/midi/legacymidicontrollermapping.cpp
  src/controllers/midi/legacymidicontrollermappingfilehandler.cpp
  src/controllers/midi/midicontroller.cpp
  src/controllers/midi/midienumerator.cpp
  src/controllers/midi/midimessage.cpp
  src/controllers/midi/midioutputhandler.cpp
  src/controllers/midi/midiutils.cpp
  src/controllers/midi/portmidicontroller.cpp
  src/controllers/midi/portmidienumerator.cpp
  src/controllers/softtakeover.cpp
  src/database/mixxxdb.cpp
  src/database/schemamanager.cpp
  src/dialog/dlgabout.cpp
  src/dialog/dlgaboutdlg.ui
  src/dialog/dlgdevelopertools.cpp
  src/dialog/dlgdevelopertoolsdlg.ui
  src/dialog/dlgkeywheel.cpp
  src/dialog/dlgkeywheel.ui
  src/dialog/dlgreplacecuecolor.cpp
  src/dialog/dlgreplacecuecolordlg.ui
  src/effects/effectbuttonparameterslot.cpp
  src/effects/effectchain.cpp
  src/effects/effectchainmixmode.cpp
  src/effects/effectparameter.cpp
  src/effects/effectknobparameterslot.cpp
  src/effects/effectparameterslotbase.cpp
  src/effects/effectslot.cpp
  src/effects/effectsmanager.cpp
  src/effects/effectsmessenger.cpp
  src/effects/visibleeffectslist.cpp
  src/effects/backends/effectsbackend.cpp
  src/effects/backends/effectmanifest.cpp
  src/effects/backends/effectmanifestparameter.cpp
  src/effects/backends/builtin/autopaneffect.cpp
  src/effects/backends/builtin/balanceeffect.cpp
  src/effects/backends/builtin/bessel4lvmixeqeffect.cpp
  src/effects/backends/builtin/bessel8lvmixeqeffect.cpp
  src/effects/backends/builtin/biquadfullkilleqeffect.cpp
  src/effects/backends/builtin/bitcrushereffect.cpp
  src/effects/backends/builtin/builtinbackend.cpp
  src/effects/backends/builtin/echoeffect.cpp
  src/effects/backends/builtin/filtereffect.cpp
  src/effects/backends/builtin/flangereffect.cpp
  src/effects/backends/builtin/graphiceqeffect.cpp
  src/effects/backends/builtin/linkwitzriley8eqeffect.cpp
  src/effects/backends/builtin/loudnesscontoureffect.cpp
  src/effects/backends/builtin/metronomeeffect.cpp
  src/effects/backends/builtin/moogladder4filtereffect.cpp
  src/effects/backends/builtin/distortioneffect.cpp
  src/effects/backends/builtin/parametriceqeffect.cpp
  src/effects/backends/builtin/phasereffect.cpp
  src/effects/backends/builtin/pitchshifteffect.cpp
  src/effects/backends/builtin/reverbeffect.cpp
  src/effects/backends/builtin/threebandbiquadeqeffect.cpp
  src/effects/backends/builtin/tremoloeffect.cpp
  src/effects/backends/builtin/whitenoiseeffect.cpp
  src/effects/backends/builtin/glitcheffect.cpp
  src/effects/backends/effectsbackendmanager.cpp
  src/effects/chains/equalizereffectchain.cpp
  src/effects/chains/outputeffectchain.cpp
  src/effects/chains/pergroupeffectchain.cpp
  src/effects/chains/quickeffectchain.cpp
  src/effects/chains/standardeffectchain.cpp
  src/effects/presets/effectchainpreset.cpp
  src/effects/presets/effectchainpresetmanager.cpp
  src/effects/presets/effectparameterpreset.cpp
  src/effects/presets/effectpreset.cpp
  src/effects/presets/effectpresetmanager.cpp
  src/encoder/encoder.cpp
  src/encoder/encoderfdkaac.cpp
  src/encoder/encoderfdkaacsettings.cpp
  src/encoder/encoderflacsettings.cpp
  src/encoder/encodermp3.cpp
  src/encoder/encodermp3settings.cpp
  src/encoder/encodersndfileflac.cpp
  src/encoder/encodervorbis.cpp
  src/encoder/encodervorbissettings.cpp
  src/encoder/encoderwave.cpp
  src/encoder/encoderwavesettings.cpp
  src/engine/bufferscalers/enginebufferscale.cpp
  src/engine/bufferscalers/enginebufferscalelinear.cpp
  src/engine/bufferscalers/enginebufferscalerubberband.cpp
  src/engine/bufferscalers/enginebufferscalest.cpp
  src/engine/cachingreader/cachingreader.cpp
  src/engine/cachingreader/cachingreaderchunk.cpp
  src/engine/cachingreader/cachingreaderworker.cpp
  src/engine/channelmixer.cpp
  src/engine/channels/engineaux.cpp
  src/engine/channels/enginechannel.cpp
  src/engine/channels/enginedeck.cpp
  src/engine/channels/enginemicrophone.cpp
  src/engine/controls/bpmcontrol.cpp
  src/engine/controls/clockcontrol.cpp
  src/engine/controls/cuecontrol.cpp
  src/engine/controls/enginecontrol.cpp
  src/engine/controls/keycontrol.cpp
  src/engine/controls/loopingcontrol.cpp
  src/engine/controls/quantizecontrol.cpp
  src/engine/controls/ratecontrol.cpp
  src/engine/effects/engineeffect.cpp
  src/engine/effects/engineeffectchain.cpp
  src/engine/effects/engineeffectsdelay.cpp
  src/engine/effects/engineeffectsmanager.cpp
  src/engine/enginebuffer.cpp
  src/engine/enginedelay.cpp
  src/engine/enginemixer.cpp
  src/engine/engineobject.cpp
  src/engine/enginepregain.cpp
  src/engine/enginesidechaincompressor.cpp
  src/engine/enginetalkoverducking.cpp
  src/engine/enginevumeter.cpp
  src/engine/engineworker.cpp
  src/engine/engineworkerscheduler.cpp
  src/engine/enginexfader.cpp
  src/engine/filters/enginefilterbessel4.cpp
  src/engine/filters/enginefilterbessel8.cpp
  src/engine/filters/enginefilterbiquad1.cpp
  src/engine/filters/enginefilterbutterworth4.cpp
  src/engine/filters/enginefilterbutterworth8.cpp
  src/engine/filters/enginefilterlinkwitzriley2.cpp
  src/engine/filters/enginefilterlinkwitzriley4.cpp
  src/engine/filters/enginefilterlinkwitzriley8.cpp
  src/engine/filters/enginefiltermoogladder4.cpp
  src/engine/positionscratchcontroller.cpp
  src/engine/readaheadmanager.cpp
  src/engine/sidechain/enginenetworkstream.cpp
  src/engine/sidechain/enginerecord.cpp
  src/engine/sidechain/enginesidechain.cpp
  src/engine/sidechain/networkinputstreamworker.cpp
  src/engine/sidechain/networkoutputstreamworker.cpp
  src/engine/sync/enginesync.cpp
  src/engine/sync/internalclock.cpp
  src/engine/sync/synccontrol.cpp
  src/errordialoghandler.cpp
  src/library/analysisfeature.cpp
  src/library/analysislibrarytablemodel.cpp
  src/library/autodj/autodjfeature.cpp
  src/library/autodj/autodjprocessor.cpp
  src/library/autodj/dlgautodj.cpp
  src/library/autodj/dlgautodj.ui
  src/library/banshee/bansheedbconnection.cpp
  src/library/banshee/bansheefeature.cpp
  src/library/banshee/bansheeplaylistmodel.cpp
  src/library/baseexternallibraryfeature.cpp
  src/library/baseexternalplaylistmodel.cpp
  src/library/baseexternaltrackmodel.cpp
  src/library/basesqltablemodel.cpp
  src/library/basetrackcache.cpp
  src/library/basetracktablemodel.cpp
  src/library/bpmdelegate.cpp
  src/library/browse/browsefeature.cpp
  src/library/browse/browsetablemodel.cpp
  src/library/browse/browsethread.cpp
  src/library/browse/foldertreemodel.cpp
  src/library/colordelegate.cpp
  src/library/columncache.cpp
  src/library/coverart.cpp
  src/library/coverartcache.cpp
  src/library/coverartdelegate.cpp
  src/library/coverartutils.cpp
  src/library/dao/analysisdao.cpp
  src/library/dao/autodjcratesdao.cpp
  src/library/dao/cuedao.cpp
  src/library/dao/directorydao.cpp
  src/library/dao/libraryhashdao.cpp
  src/library/dao/playlistdao.cpp
  src/library/dao/settingsdao.cpp
  src/library/dao/trackdao.cpp
  src/library/dao/trackschema.cpp
  src/library/dlganalysis.cpp
  src/library/dlganalysis.ui
  src/library/dlgcoverartfullsize.cpp
  src/library/dlgcoverartfullsize.ui
  src/library/dlghidden.cpp
  src/library/dlghidden.ui
  src/library/dlgmissing.cpp
  src/library/dlgmissing.ui
  src/library/dlgtagfetcher.cpp
  src/library/dlgtagfetcher.ui
  src/library/dlgtrackinfo.cpp
  src/library/dlgtrackinfo.ui
  src/library/dlgtrackmetadataexport.cpp
  src/library/export/coverartcopyworker.cpp
  src/library/export/dlgtrackexport.ui
  src/library/export/trackexportdlg.cpp
  src/library/export/trackexportworker.cpp
  src/library/externaltrackcollection.cpp
  src/library/hiddentablemodel.cpp
  src/library/itunes/itunesdao.cpp
  src/library/itunes/itunesfeature.cpp
  src/library/itunes/itunesimporter.cpp
  src/library/itunes/itunesplaylistmodel.cpp
  src/library/itunes/itunesxmlimporter.cpp
  src/library/library_prefs.cpp
  src/library/library.cpp
  src/library/librarycontrol.cpp
  src/library/libraryfeature.cpp
  src/library/librarytablemodel.cpp
  src/library/locationdelegate.cpp
  src/library/missingtablemodel.cpp
  src/library/mixxxlibraryfeature.cpp
  src/library/multilineeditdelegate.cpp
  src/library/parser.cpp
  src/library/parsercsv.cpp
  src/library/parserm3u.cpp
  src/library/parserpls.cpp
  src/library/playlisttablemodel.cpp
  src/library/previewbuttondelegate.cpp
  src/library/proxytrackmodel.cpp
  src/library/recording/dlgrecording.cpp
  src/library/recording/dlgrecording.ui
  src/library/recording/recordingfeature.cpp
  src/library/rekordbox/kaitaistructs/rekordbox_anlz.cpp
  src/library/rekordbox/kaitaistructs/rekordbox_pdb.cpp
  src/library/rekordbox/rekordboxfeature.cpp
  src/library/rhythmbox/rhythmboxfeature.cpp
  src/library/scanner/importfilestask.cpp
  src/library/scanner/libraryscanner.cpp
  src/library/scanner/libraryscannerdlg.cpp
  src/library/scanner/recursivescandirectorytask.cpp
  src/library/scanner/scannertask.cpp
  src/library/searchquery.cpp
  src/library/searchqueryparser.cpp
  src/library/serato/seratofeature.cpp
  src/library/serato/seratoplaylistmodel.cpp
  src/library/sidebarmodel.cpp
  src/library/stardelegate.cpp
  src/library/stareditor.cpp
  src/library/starrating.cpp
  src/library/tableitemdelegate.cpp
  src/library/trackcollection.cpp
  src/library/trackcollectioniterator.cpp
  src/library/trackcollectionmanager.cpp
  src/library/trackloader.cpp
  src/library/trackmodeliterator.cpp
  src/library/trackprocessing.cpp
  src/library/trackset/baseplaylistfeature.cpp
  src/library/trackset/basetracksetfeature.cpp
  src/library/trackset/crate/cratefeature.cpp
  src/library/trackset/crate/cratefeaturehelper.cpp
  src/library/trackset/crate/cratestorage.cpp
  src/library/trackset/crate/cratetablemodel.cpp
  src/library/trackset/crate/cratesummary.cpp
  src/library/trackset/playlistfeature.cpp
  src/library/trackset/playlistsummary.cpp
  src/library/trackset/setlogfeature.cpp
  src/library/trackset/tracksettablemodel.cpp
  src/library/traktor/traktorfeature.cpp
  src/library/treeitem.cpp
  src/library/treeitemmodel.cpp
  src/mixer/auxiliary.cpp
  src/mixer/baseplayer.cpp
  src/mixer/basetrackplayer.cpp
  src/mixer/deck.cpp
  src/mixer/microphone.cpp
  src/mixer/playerinfo.cpp
  src/mixer/playermanager.cpp
  src/mixer/previewdeck.cpp
  src/mixer/sampler.cpp
  src/mixer/samplerbank.cpp
  src/coreservices.cpp
  src/mixxxapplication.cpp
  src/musicbrainz/chromaprinter.cpp
  src/musicbrainz/crc.cpp
  src/musicbrainz/gzip.cpp
  src/musicbrainz/musicbrainz.cpp
  src/musicbrainz/musicbrainzxml.cpp
  src/musicbrainz/tagfetcher.cpp
  src/musicbrainz/web/acoustidlookuptask.cpp
  src/musicbrainz/web/coverartarchiveimagetask.cpp
  src/musicbrainz/web/coverartarchivelinkstask.cpp
  src/musicbrainz/web/musicbrainzrecordingstask.cpp
  src/network/jsonwebtask.cpp
  src/network/networktask.cpp
  src/network/webtask.cpp
  src/preferences/colorpaletteeditor.cpp
  src/preferences/colorpaletteeditormodel.cpp
  src/preferences/colorpalettesettings.cpp
  src/preferences/configobject.cpp
  src/preferences/dialog/dlgprefautodj.cpp
  src/preferences/dialog/dlgprefautodjdlg.ui
  src/preferences/dialog/dlgprefbeats.cpp
  src/preferences/dialog/dlgprefbeatsdlg.ui
  src/preferences/dialog/dlgprefcolors.cpp
  src/preferences/dialog/dlgprefcolorsdlg.ui
  src/preferences/dialog/dlgprefmixer.cpp
  src/preferences/dialog/dlgprefmixerdlg.ui
  src/preferences/dialog/dlgprefdeck.cpp
  src/preferences/dialog/dlgprefdeckdlg.ui
  src/preferences/dialog/dlgprefeffects.cpp
  src/preferences/dialog/dlgprefeffectsdlg.ui
  src/preferences/dialog/dlgpreferencepage.cpp
  src/preferences/dialog/dlgpreferences.cpp
  src/preferences/dialog/dlgpreferencesdlg.ui
  src/preferences/dialog/dlgprefinterface.cpp
  src/preferences/dialog/dlgprefinterfacedlg.ui
  src/preferences/dialog/dlgprefkey.cpp
  src/preferences/dialog/dlgprefkeydlg.ui
  src/preferences/dialog/dlgpreflibrary.cpp
  src/preferences/dialog/dlgpreflibrarydlg.ui
  src/preferences/dialog/dlgprefrecord.cpp
  src/preferences/dialog/dlgprefrecorddlg.ui
  src/preferences/dialog/dlgprefreplaygain.cpp
  src/preferences/dialog/dlgprefreplaygaindlg.ui
  src/preferences/dialog/dlgprefsound.cpp
  src/preferences/dialog/dlgprefsounddlg.ui
  src/preferences/dialog/dlgprefsounditem.cpp
  src/preferences/dialog/dlgprefsounditem.ui
  src/preferences/dialog/dlgprefvinyldlg.ui
  src/preferences/dialog/dlgprefwaveform.cpp
  src/preferences/dialog/dlgprefwaveformdlg.ui
  src/preferences/effectchainpresetlistmodel.cpp
  src/preferences/effectmanifesttablemodel.cpp
  src/preferences/colorpaletteeditor.cpp
  src/preferences/colorpaletteeditormodel.cpp
  src/preferences/colorpalettesettings.cpp
  src/preferences/replaygainsettings.cpp
  src/preferences/settingsmanager.cpp
  src/preferences/upgrade.cpp
  src/recording/recordingmanager.cpp
  src/skin/legacy/colorschemeparser.cpp
  src/skin/legacy/imgcolor.cpp
  src/skin/legacy/imginvert.cpp
  src/skin/legacy/imgloader.cpp
  src/skin/legacy/launchimage.cpp
  src/skin/legacy/legacyskin.cpp
  src/skin/legacy/legacyskinparser.cpp
  src/skin/legacy/pixmapsource.cpp
  src/skin/legacy/skincontext.cpp
  src/skin/legacy/tooltips.cpp
  src/skin/skincontrols.cpp
  src/skin/skinloader.cpp
  src/soundio/sounddevice.cpp
  src/soundio/sounddevicenetwork.cpp
  src/soundio/sounddeviceportaudio.cpp
  src/soundio/soundmanager.cpp
  src/soundio/soundmanagerconfig.cpp
  src/soundio/soundmanagerutil.cpp
  src/sources/audiosource.cpp
  src/sources/audiosourcestereoproxy.cpp
  src/sources/metadatasource.cpp
  src/sources/metadatasourcetaglib.cpp
  src/sources/readaheadframebuffer.cpp
  src/sources/soundsource.cpp
  src/sources/soundsourceflac.cpp
  src/sources/soundsourceoggvorbis.cpp
  src/sources/soundsourceprovider.cpp
  src/sources/soundsourceproviderregistry.cpp
  src/sources/soundsourceproxy.cpp
  src/sources/soundsourcesndfile.cpp
  src/track/albuminfo.cpp
  src/track/beatfactory.cpp
  src/track/beats.cpp
  src/track/beatutils.cpp
  src/track/bpm.cpp
  src/track/cue.cpp
  src/track/cueinfo.cpp
  src/track/cueinfoimporter.cpp
  src/track/globaltrackcache.cpp
  src/track/keyfactory.cpp
  src/track/keys.cpp
  src/track/keyutils.cpp
  src/track/playcounter.cpp
  src/track/replaygain.cpp
  src/track/serato/beatgrid.cpp
  src/track/serato/beatsimporter.cpp
  src/track/serato/color.cpp
  src/track/serato/cueinfoimporter.cpp
  src/track/serato/markers.cpp
  src/track/serato/markers2.cpp
  src/track/serato/tags.cpp
  src/track/track.cpp
  src/track/trackinfo.cpp
  src/track/trackmetadata.cpp
  src/track/tracknumbers.cpp
  src/track/trackrecord.cpp
  src/track/trackref.cpp
  src/track/taglib/trackmetadata_ape.cpp
  src/track/taglib/trackmetadata_common.cpp
  src/track/taglib/trackmetadata_file.cpp
  src/track/taglib/trackmetadata_id3v2.cpp
  src/track/taglib/trackmetadata_mp4.cpp
  src/track/taglib/trackmetadata_riff.cpp
  src/track/taglib/trackmetadata_xiph.cpp
  src/util/battery/battery.cpp
  src/util/cache.cpp
  src/util/cmdlineargs.cpp
  src/util/colorcomponents.cpp
  src/util/color/color.cpp
  src/util/color/colorpalette.cpp
  src/util/color/predefinedcolorpalettes.cpp
  src/util/console.cpp
  src/util/safelywritablefile.cpp
  src/util/db/dbconnection.cpp
  src/util/db/dbconnectionpool.cpp
  src/util/db/dbconnectionpooled.cpp
  src/util/db/dbconnectionpooler.cpp
  src/util/db/dbid.cpp
  src/util/db/fwdsqlquery.cpp
  src/util/db/fwdsqlqueryselectresult.cpp
  src/util/db/sqlite.cpp
  src/util/db/sqlqueryfinisher.cpp
  src/util/db/sqlstringformatter.cpp
  src/util/db/sqltransaction.cpp
  src/util/desktophelper.cpp
  src/util/dnd.cpp
  src/util/duration.cpp
  src/util/experiment.cpp
<<<<<<< HEAD
  src/util/fileutils.cpp
  src/util/formatter.cpp
=======
  src/util/file.cpp
  src/util/imagefiledata.cpp
>>>>>>> 0fecdbfa
  src/util/fileaccess.cpp
  src/util/fileinfo.cpp
  src/util/filename.cpp
  src/util/imagefiledata.cpp
  src/util/imageutils.cpp
  src/util/indexrange.cpp
  src/util/logger.cpp
  src/util/logging.cpp
  src/util/mac.cpp
  src/util/moc_included_test.cpp
  src/util/movinginterquartilemean.cpp
  src/util/rangelist.cpp
  src/util/readaheadsamplebuffer.cpp
  src/util/ringdelaybuffer.cpp
  src/util/rotary.cpp
  src/util/runtimeloggingcategory.cpp
  src/util/sample.cpp
  src/util/sandbox.cpp
  src/util/semanticversion.cpp
  src/util/screensaver.cpp
  src/util/screensavermanager.cpp
  src/util/stat.cpp
  src/util/statmodel.cpp
  src/util/statsmanager.cpp
  src/util/tapfilter.cpp
  src/util/task.cpp
  src/util/taskmonitor.cpp
  src/util/threadcputimer.cpp
  src/util/time.cpp
  src/util/timer.cpp
  src/util/valuetransformer.cpp
  src/util/versionstore.cpp
  src/util/widgethelper.cpp
  src/util/workerthread.cpp
  src/util/workerthreadscheduler.cpp
  src/util/xml.cpp
  src/waveform/visualplayposition.cpp
  src/waveform/waveform.cpp
  src/waveform/waveformfactory.cpp
  src/widget/controlwidgetconnection.cpp
  src/widget/findonwebmenufactory.cpp
  src/widget/findonwebmenuservices/findonwebmenudiscogs.cpp
  src/widget/findonwebmenuservices/findonwebmenulastfm.cpp
  src/widget/findonwebmenuservices/findonwebmenusoundcloud.cpp
  src/widget/hexspinbox.cpp
  src/widget/paintable.cpp
  src/widget/wanalysislibrarytableview.cpp
  src/widget/wbasewidget.cpp
  src/widget/wbattery.cpp
  src/widget/wbeatspinbox.cpp
  src/widget/wcolorpicker.cpp
  src/widget/wcolorpickeraction.cpp
  src/widget/wcombobox.cpp
  src/widget/wcoverart.cpp
  src/widget/wcoverartlabel.cpp
  src/widget/wcoverartmenu.cpp
  src/widget/wcuemenupopup.cpp
  src/widget/wdisplay.cpp
  src/widget/weffectbuttonparametername.cpp
  src/widget/weffectchain.cpp
  src/widget/weffectchainpresetbutton.cpp
  src/widget/weffectchainpresetselector.cpp
  src/widget/weffectknobparametername.cpp
  src/widget/weffectname.cpp
  src/widget/weffectparameterknob.cpp
  src/widget/weffectparameterknobcomposed.cpp
  src/widget/weffectparameternamebase.cpp
  src/widget/weffectpushbutton.cpp
  src/widget/weffectselector.cpp
  src/widget/wfindonwebmenu.cpp
  src/widget/whotcuebutton.cpp
  src/widget/wimagestore.cpp
  src/widget/wkey.cpp
  src/widget/wknob.cpp
  src/widget/wknobcomposed.cpp
  src/widget/wlabel.cpp
  src/widget/wlibrary.cpp
  src/widget/wlibrarysidebar.cpp
  src/widget/wlibrarytableview.cpp
  src/widget/wlibrarytextbrowser.cpp
  src/widget/wmainmenubar.cpp
  src/widget/wnumber.cpp
  src/widget/wnumberdb.cpp
  src/widget/wnumberpos.cpp
  src/widget/wnumberrate.cpp
  src/widget/wpixmapstore.cpp
  src/widget/wpushbutton.cpp
  src/widget/wraterange.cpp
  src/widget/wrecordingduration.cpp
  src/widget/wscrollable.cpp
  src/widget/wsearchlineedit.cpp
  src/widget/wsearchrelatedtracksmenu.cpp
  src/widget/wsingletoncontainer.cpp
  src/widget/wsizeawarestack.cpp
  src/widget/wskincolor.cpp
  src/widget/wslidercomposed.cpp
  src/widget/wsplitter.cpp
  src/widget/wstarrating.cpp
  src/widget/wstatuslight.cpp
  src/widget/wtime.cpp
  src/widget/wtrackmenu.cpp
  src/widget/wtrackproperty.cpp
  src/widget/wtracktableview.cpp
  src/widget/wtracktableviewheader.cpp
  src/widget/wtracktext.cpp
  src/widget/wtrackwidgetgroup.cpp
  src/widget/wwidget.cpp
  src/widget/wwidgetgroup.cpp
  src/widget/wwidgetstack.cpp
)
if(QML)
  target_sources(mixxx-lib PRIVATE
    src/qml/asyncimageprovider.cpp
    src/qml/qmlapplication.cpp
    src/qml/qmlcontrolproxy.cpp
    src/qml/qmlconfigproxy.cpp
    src/qml/qmldlgpreferencesproxy.cpp
    src/qml/qmleffectmanifestparametersmodel.cpp
    src/qml/qmleffectsmanagerproxy.cpp
    src/qml/qmleffectslotproxy.cpp
    src/qml/qmllibraryproxy.cpp
    src/qml/qmllibrarytracklistmodel.cpp
    src/qml/qmlplayermanagerproxy.cpp
    src/qml/qmlplayerproxy.cpp
    src/qml/qmlvisibleeffectsmodel.cpp
    src/qml/qmlwaveformoverview.cpp
  )
else()
  target_sources(mixxx-lib PRIVATE
    src/mixxxmainwindow.cpp
    src/waveform/guitick.cpp
    src/waveform/renderers/glslwaveformrenderersignal.cpp
    src/waveform/renderers/glvsynctestrenderer.cpp
    src/waveform/renderers/glwaveformrenderbackground.cpp
    src/waveform/renderers/glwaveformrendererfilteredsignal.cpp
    src/waveform/renderers/glwaveformrendererrgb.cpp
    src/waveform/renderers/glwaveformrenderersimplesignal.cpp
    src/waveform/renderers/waveformmark.cpp
    src/waveform/renderers/waveformmarkrange.cpp
    src/waveform/renderers/waveformmarkset.cpp
    src/waveform/renderers/waveformrenderbackground.cpp
    src/waveform/renderers/waveformrenderbeat.cpp
    src/waveform/renderers/waveformrendererabstract.cpp
    src/waveform/renderers/waveformrendererendoftrack.cpp
    src/waveform/renderers/waveformrendererfilteredsignal.cpp
    src/waveform/renderers/waveformrendererhsv.cpp
    src/waveform/renderers/waveformrendererpreroll.cpp
    src/waveform/renderers/waveformrendererrgb.cpp
    src/waveform/renderers/waveformrenderersignalbase.cpp
    src/waveform/renderers/waveformrendermark.cpp
    src/waveform/renderers/waveformrendermarkrange.cpp
    src/waveform/renderers/waveformsignalcolors.cpp
    src/waveform/renderers/waveformwidgetrenderer.cpp
    src/waveform/sharedglcontext.cpp
    src/waveform/visualsmanager.cpp
    src/waveform/vsyncthread.cpp
    src/waveform/waveformmarklabel.cpp
    src/waveform/waveformwidgetfactory.cpp
    src/waveform/widgets/emptywaveformwidget.cpp
    src/waveform/widgets/glrgbwaveformwidget.cpp
    src/waveform/widgets/glsimplewaveformwidget.cpp
    src/waveform/widgets/glslwaveformwidget.cpp
    src/waveform/widgets/glvsynctestwidget.cpp
    src/waveform/widgets/glwaveformwidget.cpp
    src/waveform/widgets/glwaveformwidgetabstract.cpp
    src/waveform/widgets/hsvwaveformwidget.cpp
    src/waveform/widgets/rgbwaveformwidget.cpp
    src/waveform/widgets/softwarewaveformwidget.cpp
    src/waveform/widgets/waveformwidgetabstract.cpp
    src/widget/woverview.cpp
    src/widget/woverviewhsv.cpp
    src/widget/woverviewlmh.cpp
    src/widget/woverviewrgb.cpp
    src/widget/wspinny.cpp
    src/widget/wspinnybase.cpp
    src/widget/wvumeter.cpp
    src/widget/wvumeterbase.cpp
    src/widget/wvumeterlegacy.cpp
    src/widget/wwaveformviewer.cpp
  )
  if(QOPENGL)
    target_sources(mixxx-lib PRIVATE
      src/shaders/endoftrackshader.cpp
      src/shaders/rgbashader.cpp
      src/shaders/rgbshader.cpp
      src/shaders/shader.cpp
      src/shaders/textureshader.cpp
      src/shaders/unicolorshader.cpp
      src/shaders/vinylqualityshader.cpp
      src/util/texture.cpp
      src/waveform/renderers/allshader/matrixforwidgetgeometry.cpp
      src/waveform/renderers/allshader/waveformrenderbackground.cpp
      src/waveform/renderers/allshader/waveformrenderbeat.cpp
      src/waveform/renderers/allshader/waveformrenderer.cpp
      src/waveform/renderers/allshader/waveformrendererendoftrack.cpp
      src/waveform/renderers/allshader/waveformrendererfiltered.cpp
      src/waveform/renderers/allshader/waveformrendererhsv.cpp
      src/waveform/renderers/allshader/waveformrendererlrrgb.cpp
      src/waveform/renderers/allshader/waveformrendererpreroll.cpp
      src/waveform/renderers/allshader/waveformrendererrgb.cpp
      src/waveform/renderers/allshader/waveformrenderersignalbase.cpp
      src/waveform/renderers/allshader/waveformrenderersimple.cpp
      src/waveform/renderers/allshader/waveformrendermark.cpp
      src/waveform/renderers/allshader/waveformrendermarkrange.cpp
      src/waveform/widgets/allshader/filteredwaveformwidget.cpp
      src/waveform/widgets/allshader/hsvwaveformwidget.cpp
      src/waveform/widgets/allshader/lrrgbwaveformwidget.cpp
      src/waveform/widgets/allshader/rgbwaveformwidget.cpp
      src/waveform/widgets/allshader/simplewaveformwidget.cpp
      src/waveform/widgets/allshader/waveformwidget.cpp
      src/widget/openglwindow.cpp
      src/widget/tooltipqopengl.cpp
      src/widget/wglwidgetqopengl.cpp
      src/widget/winitialglwidget.cpp
      src/widget/wspinnyglsl.cpp
      src/widget/wvumeterglsl.cpp
    )
  else()
    target_sources(mixxx-lib PRIVATE
      src/waveform/renderers/qtvsynctestrenderer.cpp
      src/waveform/renderers/qtwaveformrendererfilteredsignal.cpp
      src/waveform/renderers/qtwaveformrenderersimplesignal.cpp
      src/waveform/widgets/qthsvwaveformwidget.cpp
      src/waveform/widgets/qtrgbwaveformwidget.cpp
      src/waveform/widgets/qtsimplewaveformwidget.cpp
      src/waveform/widgets/qtvsynctestwidget.cpp
      src/waveform/widgets/qtwaveformwidget.cpp
      src/widget/wglwidgetqglwidget.cpp
    )
  endif()
endif()

set_target_properties(mixxx-lib PROPERTIES AUTOMOC ON AUTOUIC ON CXX_CLANG_TIDY "${CLANG_TIDY}")
target_include_directories(mixxx-lib PUBLIC src "${CMAKE_CURRENT_BINARY_DIR}/src")
if(UNIX AND NOT APPLE)
  target_sources(mixxx-lib PRIVATE src/util/rlimit.cpp)
  set(MIXXX_SETTINGS_PATH ".mixxx/")
endif()

if(APPLE)
  # Enable Automatic Reference Counting (ARC) when compiling Objective-C(++).
  # This frees us from having to worry about memory management when interfacing
  # with Apple frameworks (e.g. as in itunesmacosimporter.mm) since the compiler
  # will automatically insert retain/release calls on Objective-C objects.
  target_compile_options(mixxx-lib PUBLIC -fobjc-arc)

  # Disable deprecation warnings for OpenGL on macOS as we won't switch to
  # Apple's Metal API in the foreseeable future.
  target_compile_definitions(mixxx-lib PUBLIC GL_SILENCE_DEPRECATION)

  target_sources(mixxx-lib PRIVATE
    src/util/darkappearance.mm
    src/util/macosversion.mm
  )

  option(MACOS_ITUNES_LIBRARY "Native macOS iTunes/Music.app library integration" ON)
  if(MACOS_ITUNES_LIBRARY)
    target_sources(mixxx-lib PRIVATE
      src/library/itunes/itunesmacosimporter.mm
    )
    target_link_libraries(mixxx-lib PRIVATE "-weak_framework iTunesLibrary")
    target_compile_definitions(mixxx-lib PUBLIC __MACOS_ITUNES_LIBRARY__)
  endif()
endif()

# QML Debugging
if(CMAKE_BUILD_TYPE STREQUAL "Debug")
  target_compile_definitions(mixxx-lib PRIVATE QT_QML_DEBUG)
  message(STATUS "Enabling QML Debugging! This poses a security risk as Mixxx will open a TCP port for debugging")
endif()

# Disable warnings in generated source files
if(GNU_GCC OR LLVM_CLANG)
  set_property(
    SOURCE src/library/rekordbox/kaitaistructs/rekordbox_anlz.cpp
    APPEND_STRING
    PROPERTY COMPILE_OPTIONS -Wno-unused-parameter
  )
  set_property(
    SOURCE src/library/rekordbox/kaitaistructs/rekordbox_pdb.cpp
    APPEND_STRING
    PROPERTY COMPILE_OPTIONS -Wno-unused-parameter -Wno-switch
  )
elseif(MSVC)
  set_property(
    SOURCE src/library/rekordbox/kaitaistructs/rekordbox_anlz.cpp
    APPEND_STRING
    PROPERTY COMPILE_OPTIONS /w
  )
  set_property(
    SOURCE src/library/rekordbox/kaitaistructs/rekordbox_pdb.cpp
    APPEND_STRING
    PROPERTY COMPILE_OPTIONS /w
  )
endif()

option(WARNINGS_PEDANTIC "Let the compiler show even more warnings" OFF)
if(MSVC)
  if(WARNINGS_PEDANTIC)
    target_compile_options(mixxx-lib PUBLIC /W4)
  else()
    # Warning Level 3 (production quality)
    target_compile_options(mixxx-lib PUBLIC /W3)
    target_compile_definitions(mixxx-lib PUBLIC _SILENCE_CXX17_ITERATOR_BASE_CLASS_DEPRECATION_WARNING _CRT_SECURE_NO_WARNINGS)
  endif()
else()
  # TODO: Add -Wtrampolines, not yet supported by clazy
  target_compile_options(mixxx-lib PUBLIC -Wall -Wextra $<$<COMPILE_LANGUAGE:CXX>:-Woverloaded-virtual> -Wfloat-conversion -Werror=return-type -Wformat=2 -Wformat-security -Wvla -Wundef)
  if(WARNINGS_PEDANTIC)
    target_compile_options(mixxx-lib PUBLIC -pedantic)
  endif()
endif()

option(INFO_VECTORIZE "Let the compiler show vectorized loops" OFF)
if (INFO_VECTORIZE)
    if(MSVC)
        target_compile_options(mixxx-lib PUBLIC /Qvec-report:1)
    elseif(GNU_GCC)
        target_compile_options(mixxx-lib PUBLIC -fopt-info-vec-optimized)
    elseif(LLVM_CLANG)
        target_compile_options(mixxx-lib PUBLIC -Rpass=loop-vectorize)
    else()
        message(STATUS "INFO_VECTORIZE not implemented for this compiler.")
    endif()
endif()

option(WARNINGS_FATAL "Fail if compiler generates a warning" OFF)
if(WARNINGS_FATAL)
  if(MSVC)
    target_compile_options(mixxx-lib PUBLIC /WX)
  else()
    target_compile_options(mixxx-lib PUBLIC -Werror)
  endif()
endif()

option(DEBUG_ASSERTIONS_FATAL "Fail if debug become true assertions" OFF)
if(DEBUG_ASSERTIONS_FATAL)
  target_compile_definitions(mixxx-lib PUBLIC MIXXX_DEBUG_ASSERTIONS_FATAL MIXXX_DEBUG_ASSERTIONS_ENABLED)
  if (NOT CMAKE_BUILD_TYPE STREQUAL "Debug")
    message(STATUS "DEBUG_ASSERT statements have been enabled because DEBUG_ASSERTIONS_FATAL is ON.")
  endif()
endif()

target_compile_definitions(mixxx-lib PUBLIC
  "${CMAKE_SYSTEM_PROCESSOR}"
  $<$<CONFIG:Debug>:MIXXX_BUILD_DEBUG>
  $<$<CONFIG:Debug>:MIXXX_DEBUG_ASSERTIONS_ENABLED>
  $<$<NOT:$<CONFIG:Debug>>:MIXXX_BUILD_RELEASE>
)

# Mac-specific options
#
# These options are OFF by default, and since they are only available on macOS,
# they are forcibly set to OFF on all other platforms.
cmake_dependent_option(MACOS_BUNDLE "Install files to proper locations to make an .app bundle" OFF "APPLE" OFF)
cmake_dependent_option(MACAPPSTORE "Build for Mac App Store" OFF "APPLE" OFF)
if(MACAPPSTORE)
  target_compile_definitions(mixxx-lib PUBLIC __MACAPPSTORE__)
endif()

# Windows-specific options
if(WIN32)
  # https://docs.microsoft.com/en-us/cpp/porting/modifying-winver-and-win32-winnt
  # _WIN32_WINNT_WIN7 = 0x0601
  target_compile_definitions(mixxx-lib PUBLIC WINVER=0x0601)
  target_compile_definitions(mixxx-lib PUBLIC _WIN32_WINNT=0x0601)
  if(MSVC)
    target_compile_definitions(mixxx-lib PUBLIC _USE_MATH_DEFINES)
  endif()
endif()

#
# Installation directories
#
set(MIXXX_INSTALL_BINDIR ".")
set(MIXXX_INSTALL_DATADIR ".")
set(MIXXX_INSTALL_DOCDIR "./doc")
set(MIXXX_INSTALL_LICENSEDIR "./doc")
if (APPLE AND MACOS_BUNDLE)
  set(MIXXX_INSTALL_BINDIR "${CMAKE_INSTALL_BINDIR}")
  set(MACOS_BUNDLE_NAME mixxx)
  set(MIXXX_INSTALL_PREFIX "${MACOS_BUNDLE_NAME}.app")
  set(MIXXX_INSTALL_DATADIR "${MIXXX_INSTALL_PREFIX}/Contents/Resources")
  set(MIXXX_INSTALL_DOCDIR "${MIXXX_INSTALL_DATADIR}")
  set(MIXXX_INSTALL_LICENSEDIR "${MIXXX_INSTALL_DATADIR}/licenses")
elseif (UNIX)
  set(MIXXX_INSTALL_BINDIR "${CMAKE_INSTALL_BINDIR}")
  set(MIXXX_INSTALL_DATADIR "${CMAKE_INSTALL_DATADIR}/${CMAKE_PROJECT_NAME}")
  set(MIXXX_INSTALL_DOCDIR "${CMAKE_INSTALL_DOCDIR}")
  set(MIXXX_INSTALL_LICENSEDIR "${CMAKE_INSTALL_DOCDIR}")
endif()


if(WIN32)
  target_compile_definitions(mixxx-lib PUBLIC __WINDOWS__)

  # Helps prevent duplicate symbols
  target_compile_definitions(mixxx-lib PUBLIC _ATL_MIN_CRT)

  # Need this on Windows until we have UTF16 support in Mixxx use stl min max
  # defines
  # http://connect.microsoft.com/VisualStudio/feedback/details/553420/std-cpp-
  # max-and-std-cpp-min-not-available-in-visual-c-2010
  target_compile_definitions(mixxx-lib PUBLIC NOMINMAX UNICODE)

  # shoutidjc/shout.h checks for WIN32 to see if we are on Windows.
  target_compile_definitions(mixxx-lib PUBLIC WIN32)

  target_link_libraries(mixxx-lib PRIVATE shell32)

  if(MSVC)
    target_link_options(mixxx-lib PUBLIC /entry:mainCRTStartup)
    # Force MSVS to generate a manifest (MSVC2010)
    target_link_options(mixxx-lib PUBLIC /manifest)
  endif()
elseif(UNIX)
  if(APPLE)
    target_compile_definitions(mixxx-lib PUBLIC __APPLE__)
  else()
    target_compile_definitions(mixxx-lib PUBLIC __UNIX__)
    if(CMAKE_SYSTEM_NAME STREQUAL Linux)
      target_compile_definitions(mixxx-lib PUBLIC __LINUX__)
    elseif(CMAKE_SYSTEM_NAME MATCHES "^.*BSD$")
      target_compile_definitions(mixxx-lib PUBLIC __BSD__)
    endif()
  endif()
endif()

# The mixxx executable
if(QT6)
  find_package(Qt6 REQUIRED COMPONENTS Core) # For Qt Core cmake functions
  # qt_add_executable() is the recommended initial call for qt_finalize_target()
  # below that takes care of the correct object order in the resulting binary
  # According to https://doc.qt.io/qt-6/qt-finalize-target.html it is importand for
  # builds with Qt < 3.21
  qt_add_executable(mixxx WIN32 src/main.cpp MANUAL_FINALIZATION)
else()
  add_executable(mixxx WIN32 src/main.cpp)
endif()
# ugly hack to get #include "preferences/dialog/ui_dlgpreferencesdlg.h" to work in
# src/qmldlgpreferencesproxy.h, which is #included from src/qmlapplication.h.
target_include_directories(mixxx PRIVATE "${CMAKE_CURRENT_BINARY_DIR}/mixxx-lib_autogen/include")
set_target_properties(mixxx-lib PROPERTIES CXX_CLANG_TIDY "${CLANG_TIDY}")
target_link_libraries(mixxx PRIVATE mixxx-lib mixxx-gitinfostore)

#
# Installation and Packaging
#
if (APPLE)
  if (MACOS_BUNDLE)
    install(FILES "${CMAKE_CURRENT_SOURCE_DIR}/res/osx/application.icns" DESTINATION ${MIXXX_INSTALL_DATADIR})

    set(MACOS_BUNDLE_VERSION "${CMAKE_PROJECT_VERSION}")
    set(MACOS_BUNDLE_SHORTVERSION "${CMAKE_PROJECT_VERSION}")

    set_target_properties(mixxx PROPERTIES
        MACOSX_BUNDLE true
        MACOSX_BUNDLE_INFO_PLIST "${CMAKE_CURRENT_SOURCE_DIR}/packaging/macos/Info.plist.in"
    )
  endif()
endif()

if(WIN32)
  set(CMAKE_INSTALL_SYSTEM_RUNTIME_DESTINATION "${MIXXX_INSTALL_BINDIR}")
  if(MSVC AND CMAKE_BUILD_TYPE STREQUAL "Debug")
    set(CMAKE_INSTALL_DEBUG_LIBRARIES true)
  endif()
  include(InstallRequiredSystemLibraries)
endif()

if(WIN32)
  option(WINDOWS_CODESIGN "Sign Windows executables and libraries with digital certificate" OFF)
  mark_as_advanced(WINDOWS_CODESIGN)
  if(WINDOWS_CODESIGN)
    set(WINDOWS_CODESIGN_CERTIFICATE_PATH "$ENV{WINDOWS_CODESIGN_CERTIFICATE_PATH}" CACHE STRING "Path to signtool certificate")
    set(WINDOWS_CODESIGN_CERTIFICATE_PASSWORD "$ENV{WINDOWS_CODESIGN_CERTIFICATE_PASSWORD}" CACHE STRING "Password of signtool certificate")
    if("${WINDOWS_CODESIGN_CERTIFICATE_PATH}" STREQUAL "" AND "${WINDOWS_CODESIGN_CERTIFICATE_PASSWORD}" STREQUAL "")
        set(WINDOWS_CODESIGN_ARGS /td sha256 /fd sha256 /tr http://timestamp.sectigo.com /a CACHE STRING "parameters for signtool (list)")
    else()
        set(WINDOWS_CODESIGN_ARGS /td sha256 /fd sha256 /tr http://timestamp.sectigo.com /f ${WINDOWS_CODESIGN_CERTIFICATE_PATH} /p ${WINDOWS_CODESIGN_CERTIFICATE_PASSWORD} CACHE STRING "parameters for signtool (list)")
    endif()
    find_program(SIGNTOOL_EXECUTABLE signtool)
    if(NOT SIGNTOOL_EXECUTABLE)
      message(FATAL_ERROR "signtool is not found. Signing executables not possible")
    endif()
    message(STATUS "Found signtool: ${SIGNTOOL_EXECUTABLE}")

    # Check if we're able to sign an executable
    if(NOT DEFINED WINDOWS_CODESIGN_OK)
      file(WRITE ${CMAKE_CURRENT_BINARY_DIR}/testsign.c "int main(){return 0;}")
      file(MAKE_DIRECTORY ${CMAKE_CURRENT_BINARY_DIR}/testsign)
      try_compile(
        RESULT ${CMAKE_CURRENT_BINARY_DIR}/testsign ${CMAKE_CURRENT_BINARY_DIR}/testsign.c
        COPY_FILE ${CMAKE_CURRENT_BINARY_DIR}/testsign.exe
      )
      execute_process(
        COMMAND ${SIGNTOOL_EXECUTABLE} sign ${WINDOWS_CODESIGN_ARGS} ${CMAKE_CURRENT_BINARY_DIR}/testsign.exe
        RESULT_VARIABLE ERR OUTPUT_QUIET
      )
      if(ERR EQUAL 0)
        message(STATUS "Windows codesigning via signtool is working")
        set(WINDOWS_CODESIGN_OK 1 CACHE INTERNAL "Can sign executables")
      else()
        message(FATAL_ERROR "Could NOT codesign test sample (signtool failed)")
        set(WINDOWS_CODESIGN_OK 0 CACHE INTERNAL "Invalid or missing certificate")
      endif()
    endif()
    mark_as_advanced(SIGNTOOL_EXECUTABLE SIGNTOOL_ARGS)
  endif()

  macro(windows_codesign_target CODESIGN_TARGET)
    add_custom_command(
        TARGET "${CODESIGN_TARGET}" POST_BUILD
        COMMAND ${SIGNTOOL_EXECUTABLE} sign ${WINDOWS_CODESIGN_ARGS} $<TARGET_FILE:${CODESIGN_TARGET}>
        COMMENT "Signining target ${CODESIGN_TARGET}"
        VERBATIM
    )
  endmacro()

  if(WINDOWS_CODESIGN)
    windows_codesign_target(mixxx)
  endif()
endif()


install(
  TARGETS
    mixxx
  RUNTIME DESTINATION
    "${MIXXX_INSTALL_BINDIR}"
  BUNDLE DESTINATION
    .
)

# Skins
install(
  DIRECTORY
    "${CMAKE_CURRENT_SOURCE_DIR}/res/skins"
  DESTINATION
    "${MIXXX_INSTALL_DATADIR}"
)

# Controller mappings
install(
  DIRECTORY
    "${CMAKE_CURRENT_SOURCE_DIR}/res/controllers"
  DESTINATION
    "${MIXXX_INSTALL_DATADIR}"
)

# Effect presets
install(
  DIRECTORY
    "${CMAKE_CURRENT_SOURCE_DIR}/res/effects"
  DESTINATION
    "${MIXXX_INSTALL_DATADIR}"
)

# Translation files
install(
  DIRECTORY
    "${CMAKE_CURRENT_SOURCE_DIR}/res/translations"
  DESTINATION
    "${MIXXX_INSTALL_DATADIR}"
  FILES_MATCHING PATTERN
    "*.qm"
)


# Font files
#
# Font installation is only enabled on Windows and macOS, because on Linux/BSD
# fonts should be installed via the package manager. Whenever a new font is
# added to Mixxx, its package name also needs to be added to
# tools/debian_buildenv.sh. If that font is not packaged on most distros, we
# need to re-enable font installation on Linux/BSD and exclude the packaged
# fonts here.
if(APPLE OR WIN32)
  install(
    DIRECTORY
      "${CMAKE_CURRENT_SOURCE_DIR}/res/fonts"
    DESTINATION
      "${MIXXX_INSTALL_DATADIR}"
  )
endif()

# Keyboard mapping(s)
install(
  DIRECTORY
    "${CMAKE_CURRENT_SOURCE_DIR}/res/keyboard"
  DESTINATION
    "${MIXXX_INSTALL_DATADIR}"
)

# Licenses
install(
  FILES
    "${CMAKE_CURRENT_SOURCE_DIR}/LICENSE"
    "${CMAKE_CURRENT_SOURCE_DIR}/COPYING"
  DESTINATION
    "${MIXXX_INSTALL_LICENSEDIR}"
)

# Documentation
install(
  FILES
    "${CMAKE_CURRENT_SOURCE_DIR}/README.md"
    "${CMAKE_CURRENT_SOURCE_DIR}/res/Mixxx-Keyboard-Shortcuts.pdf"
  DESTINATION
    "${MIXXX_INSTALL_DOCDIR}"
)
if(EXISTS "${CMAKE_CURRENT_SOURCE_DIR}/res/Mixxx-Manual.pdf")
  install(
    FILES
      "${CMAKE_CURRENT_SOURCE_DIR}/res/Mixxx-Manual.pdf"
    DESTINATION
      "${MIXXX_INSTALL_DOCDIR}"
  )
endif()

# Additional Linux-only files
if(UNIX AND NOT APPLE)
  # .desktop file for KDE/GNOME menu
  install(
    FILES
      "${CMAKE_CURRENT_SOURCE_DIR}/res/linux/org.mixxx.Mixxx.desktop"
    DESTINATION
      "${CMAKE_INSTALL_DATADIR}/applications"
  )

  # Icon files for menu entry
  install(
    DIRECTORY
      "${CMAKE_CURRENT_SOURCE_DIR}/res/images/icons/"
    DESTINATION
      "${CMAKE_INSTALL_DATADIR}/icons/hicolor"
    # This file is for Windows.
    PATTERN ic_mixxx.ico EXCLUDE
  )

  # .metainfo.xml file for KDE/GNOME AppStream initiative
  install(
    FILES
      "${CMAKE_CURRENT_SOURCE_DIR}/res/linux/org.mixxx.Mixxx.metainfo.xml"
    DESTINATION
      "${CMAKE_INSTALL_DATAROOTDIR}/metainfo"
  )

  option(INSTALL_USER_UDEV_RULES "Install user udev rule file for USB HID and Bulk controllers" ON)
  if(INSTALL_USER_UDEV_RULES)
    set(MIXXX_UDEVDIR "${MIXXX_INSTALL_DATADIR}/udev")
    if (CMAKE_INSTALL_PREFIX STREQUAL "/usr" OR CMAKE_INSTALL_PREFIX STREQUAL "/" )
      # /usr and / install prefixes at treated by cmake GNUInstallDirs as
      # synonym for "system location". In this case we can look up the correct udevdir
      # using pkg-config.
      # See: https://cmake.org/cmake/help/latest/module/GNUInstallDirs.html#special-cases
      find_package(PkgConfig)
      if (PKG_CONFIG_FOUND)
        pkg_check_modules( PKGCONFIG_UDEV udev)
        if (PKGCONFIG_UDEV_FOUND)
	  execute_process(
	    COMMAND ${PKG_CONFIG_EXECUTABLE} --variable=udevdir udev
            OUTPUT_VARIABLE PKGCONFIG_UDEVDIR
            OUTPUT_STRIP_TRAILING_WHITESPACE
          )
          if(PKGCONFIG_UDEVDIR)
	    file(TO_CMAKE_PATH "${PKGCONFIG_UDEVDIR}" MIXXX_UDEVDIR)
          endif()
        endif()
      endif()
    endif()
    if (MIXXX_UDEVDIR STREQUAL "${MIXXX_INSTALL_DATADIR}/udev")
      install(
        FILES
          "${CMAKE_CURRENT_SOURCE_DIR}/res/linux/mixxx-usb-uaccess.rules"
        DESTINATION
          "${MIXXX_UDEVDIR}/rules.d"
      )
      install(CODE "
      message(STATUS \"Important Note: Installation of udev rules\n\"
          \"The udev rule file for USB HID and Bulk controller permissions have been\n\"
          \"installed to:\n\"
          \"    ${MIXXX_UDEVDIR}/rules.d.\n\"
          \"If you are installing Mixxx from source for your own use, copy\n\"
          \"mixxx-usb-uaccess.rules to /etc/udev/rules.d/ and run:\n\"
          \"    udevadm control --reload-rules && udevadm trigger\n\"
          \"as root to load the rules.\n\"
          \"If you are building a package for a distribution, the correct directory for\n\"
          \"system rules is either /lib/udev/rules.d (e.g. Debian, Fedora) or\n\"
          \"/usr/lib/udev/rules.d (e.g. Arch Linux) with an appropriate priority prefix.\n\"
          \"Adjust your package script accordingly and set -DINSTALL_USER_UDEV_RULES=OFF\")
      ")
    else()
      install(
        FILES
          "${CMAKE_CURRENT_SOURCE_DIR}/res/linux/mixxx-usb-uaccess.rules"
        DESTINATION
          "${MIXXX_UDEVDIR}/rules.d"
        RENAME
          "69-mixxx-usb-uaccess.rules"
      )
    endif()
  endif()
endif()

if(MSVC)
  # install debug symbols if any were generated
  install(
    FILES $<TARGET_PDB_FILE:mixxx>
    CONFIGURATIONS Debug RelWithDebInfo
    DESTINATION "${MIXXX_INSTALL_BINDIR}"
    COMPONENT PDB # No spaces allowed
  )
endif()

if(WIN32 AND NOT QT6)
  # Qt 5 loads these ANGLE DLLs at runtime if the graphics driver is on the ignore list.
  # It does not work with Debug, because the debug version is compiled without the a d suffix
  find_package(unofficial-angle CONFIG REQUIRED)
  install(IMPORTED_RUNTIME_ARTIFACTS
    unofficial::angle::libEGL
    unofficial::angle::libGLESv2
    CONFIGURATIONS RelWithDebInfo Release
    DESTINATION "${MIXXX_INSTALL_BINDIR}"
    RUNTIME_DEPENDENCY_SET mixxx
    COMPONENT applocal)
  set(APPLOCAL_COMPONENT_DEFINED true)
endif()

#
# Tests
#

add_executable(mixxx-test
  src/test/analyserwaveformtest.cpp
  src/test/analyzersilence_test.cpp
  src/test/audiotaperpot_test.cpp
  src/test/autodjprocessor_test.cpp
  src/test/beatgridtest.cpp
  src/test/beatmaptest.cpp
  src/test/beatstest.cpp
  src/test/beatstranslatetest.cpp
  src/test/bpmtest.cpp
  src/test/bpmcontrol_test.cpp
  src/test/broadcastprofile_test.cpp
  src/test/broadcastsettings_test.cpp
  src/test/cache_test.cpp
  src/test/channelhandle_test.cpp
  src/test/chrono_clock_resolution_test.cpp
  src/test/colorconfig_test.cpp
  src/test/colormapperjsproxy_test.cpp
  src/test/colorpalette_test.cpp
  src/test/configobject_test.cpp
  src/test/controller_mapping_validation_test.cpp
  src/test/controllerscriptenginelegacy_test.cpp
  src/test/controlobjecttest.cpp
  src/test/controlobjectaliastest.cpp
  src/test/controlobjectscripttest.cpp
  src/test/coreservicestest.cpp
  src/test/coverartcache_test.cpp
  src/test/coverartutils_test.cpp
  src/test/cratestorage_test.cpp
  src/test/cue_test.cpp
  src/test/cuecontrol_test.cpp
  src/test/dbconnectionpool_test.cpp
  src/test/dbidtest.cpp
  src/test/directorydaotest.cpp
  src/test/duration_test.cpp
  src/test/durationutiltest.cpp
  #TODO: write useful tests for refactored effects system
  #src/test/effectchainslottest.cpp
  src/test/enginebufferscalelineartest.cpp
  src/test/enginebuffertest.cpp
  src/test/engineeffectsdelay_test.cpp
  src/test/enginefilterbiquadtest.cpp
  src/test/enginemixertest.cpp
  src/test/enginemicrophonetest.cpp
  src/test/enginesynctest.cpp
  src/test/formatter_test.cpp
  src/test/fileutils_test.cpp
  src/test/fileinfo_test.cpp
  src/test/frametest.cpp
  src/test/globaltrackcache_test.cpp
  src/test/hotcuecontrol_test.cpp
  src/test/imageutils_test.cpp
  src/test/indexrange_test.cpp
  src/test/itunesxmlimportertest.cpp
  src/test/keyutilstest.cpp
  src/test/lcstest.cpp
  src/test/learningutilstest.cpp
  src/test/libraryscannertest.cpp
  src/test/librarytest.cpp
  src/test/looping_control_test.cpp
  src/test/main.cpp
  src/test/mathutiltest.cpp
  src/test/metadatatest.cpp
  #TODO: make this build again
  #src/test/metaknob_link_test.cpp
  src/test/midicontrollertest.cpp
  src/test/mixxxtest.cpp
  src/test/mock_networkaccessmanager.cpp
  src/test/movinginterquartilemean_test.cpp
  src/test/musicbrainzrecordingstasktest.cpp
  src/test/nativeeffects_test.cpp
  src/test/performancetimer_test.cpp
  src/test/playcountertest.cpp
  src/test/playermanagertest.cpp
  src/test/playlisttest.cpp
  src/test/portmidicontroller_test.cpp
  src/test/portmidienumeratortest.cpp
  src/test/queryutiltest.cpp
  src/test/rangelist_test.cpp
  src/test/readaheadmanager_test.cpp
  src/test/replaygaintest.cpp
  src/test/rescalertest.cpp
  src/test/rgbcolor_test.cpp
  src/test/ringdelaybuffer_test.cpp
  src/test/samplebuffertest.cpp
  src/test/sampleutiltest.cpp
  src/test/schemamanager_test.cpp
  src/test/searchqueryparsertest.cpp
  src/test/seratobeatgridtest.cpp
  src/test/seratomarkerstest.cpp
  src/test/seratomarkers2test.cpp
  src/test/seratotagstest.cpp
  src/test/signalpathtest.cpp
  src/test/skincontext_test.cpp
  src/test/softtakeover_test.cpp
  src/test/soundproxy_test.cpp
  src/test/soundsourceproviderregistrytest.cpp
  src/test/sqliteliketest.cpp
  src/test/synccontroltest.cpp
  src/test/synctrackmetadatatest.cpp
  src/test/tableview_test.cpp
  src/test/taglibtest.cpp
  src/test/trackdao_test.cpp
  src/test/trackexport_test.cpp
  src/test/trackmetadata_test.cpp
  src/test/tracknumberstest.cpp
  src/test/trackreftest.cpp
  src/test/trackupdate_test.cpp
  src/test/uuid_test.cpp
  src/test/wbatterytest.cpp
  src/test/wpushbutton_test.cpp
  src/test/wwidgetstack_test.cpp
  src/util/moc_included_test.cpp
)
find_package(GTest CONFIG REQUIRED)
set_target_properties(mixxx-test PROPERTIES AUTOMOC ON)
target_link_libraries(mixxx-test PRIVATE mixxx-lib mixxx-gitinfostore GTest::gtest GTest::gmock)

find_package(benchmark)
target_link_libraries(mixxx-test PRIVATE benchmark::benchmark)

# Test Suite
include(CTest)
include(GoogleTest)
enable_testing()
gtest_add_tests(
  TARGET mixxx-test
  EXTRA_ARGS --logLevel info
  WORKING_DIRECTORY "${CMAKE_CURRENT_SOURCE_DIR}"
  TEST_LIST testsuite
)
if (NOT WIN32)
  # Default to offscreen rendering during tests.
  # This is required if the build system like Fedora koji/mock does not
  # allow to pass environment variables into the ctest macro expansion.
  set_tests_properties(${testsuite} PROPERTIES ENVIRONMENT "QT_QPA_PLATFORM=offscreen")
endif()

# Benchmarking
add_custom_target(mixxx-benchmark
  COMMAND $<TARGET_FILE:mixxx-test> --benchmark
  WORKING_DIRECTORY "${CMAKE_CURRENT_SOURCE_DIR}"
  COMMENT "Mixxx Benchmarks"
  VERBATIM
)
add_dependencies(mixxx-benchmark mixxx-test)

#
# Resources
#
# Add resources to mixxx and mixxx-test binaries, not the mixxx-lib static
# library. Doing this would require initialization using Q_INIT_RESOURCE()
# calls that are not present at the moment. Further information can be found
# at: https://doc.qt.io/qt5/resources.html#using-resources-in-a-library
option(DOWNLOAD_MANUAL "Download Manual PDF from Mixxx website" OFF)
if(DOWNLOAD_MANUAL AND NOT EXISTS "${CMAKE_CURRENT_SOURCE_DIR}/res/Mixxx-Manual.pdf")
  set(MANUAL_URL "https://downloads.mixxx.org/manual/${CMAKE_PROJECT_VERSION_MAJOR}.${CMAKE_PROJECT_VERSION_MINOR}/mixxx-manual-${CMAKE_PROJECT_VERSION_MAJOR}.${CMAKE_PROJECT_VERSION_MINOR}-en.pdf")
  message(STATUS "Downloading manual from ${MANUAL_URL}...")
  file(DOWNLOAD
    "${MANUAL_URL}"
    "${CMAKE_CURRENT_BINARY_DIR}/res/Mixxx-Manual.pdf"
    SHOW_PROGRESS
    STATUS MANUAL_PDF_DOWNLOAD
    TLS_VERIFY ON
  )
  if(NOT MANUAL_PDF_DOWNLOAD EQUAL 0)
    message(FATAL_ERROR "Manual PDF download failed. Either download it yourself "
      "and move it to '${CMAKE_CURRENT_SOURCE_DIR}/res/Mixxx-Manual.pdf' or "
      "reconfigure with -DDOWNLOAD_MANUAL=OFF to build without included "
      "manual.")
  endif()
  file(RENAME "${CMAKE_CURRENT_BINARY_DIR}/res/Mixxx-Manual.pdf" "${CMAKE_CURRENT_SOURCE_DIR}/res/Mixxx-Manual.pdf")
endif()

target_sources(mixxx PRIVATE res/mixxx.qrc)
set_target_properties(mixxx PROPERTIES AUTORCC ON)
target_sources(mixxx-test PRIVATE res/mixxx.qrc)
set_target_properties(mixxx-test PROPERTIES AUTORCC ON)

if (MIXXX_VERSION_PRERELEASE STREQUAL "")
   set(MIXXX_VERSION "${CMAKE_PROJECT_VERSION}")
else()
   set(MIXXX_VERSION "${CMAKE_PROJECT_VERSION}-${MIXXX_VERSION_PRERELEASE}")
endif()

get_target_property(MIXXX_BUILD_FLAGS mixxx-lib COMPILE_OPTIONS)

# uses CMAKE_PROJECT_VERSION MIXXX_VERSION_PRERELEASE MIXXX_BUILD_FLAGS
configure_file(src/version.h.in src/version.h @ONLY)

if(GIT_COMMIT_DATE AND NOT GIT_COMMIT_DATE MATCHES "^[0-9]*-[0-9]*-[0-9]*T[0-9]*\\:[0-9]*\\:[0-9]*[+-][0-9]*\\:[0-9]*$")
  message(FATAL_ERROR "GIT_COMMIT_DATE requires strict ISO 8601 format %Y-%m-%dT%H:%M:%SZ")
endif()

add_custom_target(mixxx-gitinfo
  COMMAND ${CMAKE_COMMAND}
    -DGIT_DESCRIBE="${GIT_DESCRIBE}"
    -DGIT_COMMIT_DATE="${GIT_COMMIT_DATE}"
    -DINPUT_FILE="${CMAKE_CURRENT_SOURCE_DIR}/src/gitinfo.h.in"
    -DOUTPUT_FILE="${CMAKE_CURRENT_BINARY_DIR}/src/gitinfo.h"
    -P "${CMAKE_CURRENT_SOURCE_DIR}/cmake/scripts/gitinfo.cmake"
  COMMENT "Update git version information in gitinfo.h"
  BYPRODUCTS "${CMAKE_CURRENT_BINARY_DIR}/src/gitinfo.h"
  WORKING_DIRECTORY "${CMAKE_CURRENT_SOURCE_DIR}"
)

add_library(mixxx-gitinfostore STATIC EXCLUDE_FROM_ALL
    src/util/gitinfostore.cpp
)
target_include_directories(mixxx-gitinfostore PUBLIC src ${CMAKE_BINARY_DIR}/src)
add_dependencies(mixxx-gitinfostore mixxx-gitinfo)

# Windows-only resource file
if(WIN32)
  string(TIMESTAMP MIXXX_YEAR "%Y")

  set(MIXXX_FILEVERSION "${CMAKE_PROJECT_VERSION_MAJOR},${CMAKE_PROJECT_VERSION_MINOR},${CMAKE_PROJECT_VERSION_PATCH}")
  set(MIXXX_PRODUCTVERSION "${MIXXX_FILEVERSION}")

  if(CMAKE_BUILD_TYPE STREQUAL "Debug")
    set(MIXXX_DEBUG 1)
  else()
    set(MIXXX_DEBUG 0)
  endif()

  if (MIXXX_VERSION_PRERELEASE STREQUAL "")
    set(MIXXX_PRERELEASE 0)
  else()
    set(MIXXX_PRERELEASE 1)
  endif()

  # uses MIXXX_YEAR MIXXX_FILEVERSION MIXXX_PRODUCTVERSION MIXXX_VERSION MIXXX_DEBUG MIXXX_PRERELEASE
  configure_file(
    "src/mixxx.rc.include.in"
    "src/mixxx.rc.include"
    @ONLY
  )
  add_dependencies(mixxx mixxx-gitinfo)

  target_sources(mixxx PRIVATE
    src/mixxx.rc
    "${CMAKE_CURRENT_BINARY_DIR}/src/mixxx.rc.include"
    "${CMAKE_CURRENT_BINARY_DIR}/src/gitinfo.h"
  )
  target_include_directories(mixxx PRIVATE "${CMAKE_CURRENT_SOURCE_DIR}")
endif()

# Chromaprint
find_package(Chromaprint)
# This is the first package form the environment, if this fails give hints how to install the environment
if(NOT Chromaprint_FOUND)
  FATAL_ERROR_MISSING_ENV()
else()
  target_link_libraries(mixxx-lib PRIVATE Chromaprint::Chromaprint)
endif()

# Locale Aware Compare for SQLite
find_package(SQLite3)
# For LOCALECOMPARE we call directly sqlite functions to the database opened by
# Qt. It only works without crashing when Mixxx links to the same sqlite
# library as Qt.
# This is difficult on macOS where system the SQLite can be installed and linked
# dynamically from various locations. There is no issue in case of static
# linking which would result in a duplicate symbol error.
if(NOT SQLite3_FOUND)
  set(LOCALECOMPARE_DEFAULT OFF)
else()
  is_static_library(SQLite3_IS_STATIC SQLite::SQLite3)
  if(SQLite3_IS_STATIC OR NOT APPLE)
    set(LOCALECOMPARE_DEFAULT ON)
  else()
    set(LOCALECOMPARE_DEFAULT OFF)
  endif()
endif()
cmake_dependent_option(LOCALECOMPARE "Locale Aware Compare support for SQLite" ON "LOCALECOMPARE_DEFAULT" OFF)
if(LOCALECOMPARE)
  if(NOT SQLite3_FOUND)
    message(FATAL_ERROR "Locale Aware Compare for SQLite requires libsqlite and its development headers.")
  endif()
  target_compile_definitions(mixxx-lib PUBLIC __SQLITE3__)
  target_link_libraries(mixxx-lib PRIVATE SQLite::SQLite3)
elseif(SQLite3_IS_STATIC)
  # in the static case we need to link SQLite3 uncoditionally
  target_link_libraries(mixxx-lib PRIVATE SQLite::SQLite3)
endif()

# Denon Engine Prime library export support (using libdjinterop)
option(ENGINEPRIME "Support for library export to Denon Engine Prime" ON)
if(ENGINEPRIME)
  # libdjinterop does not currently have a stable ABI, so we fetch sources for a specific tag, build here, and link
  # statically.  This situation should be reviewed once libdjinterop hits version 1.x.
  set(LIBDJINTEROP_VERSION 0.20.0)
  # Look whether an existing installation of libdjinterop matches the required version.
  find_package(DjInterop  ${LIBDJINTEROP_VERSION} EXACT CONFIG)
  if(NOT DjInterop_FOUND)
    find_package(DjInterop  ${LIBDJINTEROP_VERSION} EXACT MODULE)
  endif()

  if(DjInterop_FOUND)
    # An existing installation of djinterop is available.
    message(STATUS "STATIC link existing system installation of libdjinterop")
    target_link_libraries(mixxx-lib PRIVATE DjInterop::DjInterop)
  else()
    # On MacOS, Mixxx does not use system SQLite, so we will use libdjinterop's
    # embedded SQLite in such a case.
    if (APPLE AND NOT SQLite3_IS_STATIC)
      message(STATUS "Building libdjinterop sources (with embedded SQLite) fetched from GitHub")
      set(DJINTEROP_SYSTEM_SQLITE OFF)
    else()
      message(STATUS "Building libdjinterop sources (with system SQLite) fetched from GitHub")
      set(DJINTEROP_SYSTEM_SQLITE ON)
    endif()

    set(DJINTEROP_INSTALL_DIR "${CMAKE_CURRENT_BINARY_DIR}/lib/libdjinterop-install")
    set(DJINTEROP_LIBRARY "lib/${CMAKE_STATIC_LIBRARY_PREFIX}djinterop${CMAKE_STATIC_LIBRARY_SUFFIX}")

    # CMake does not pass lists of paths properly to external projects.
    # This is worked around by changing the list separator.
    string(REPLACE ";" "|" PIPE_DELIMITED_CMAKE_PREFIX_PATH "${CMAKE_PREFIX_PATH}")

    # For offline builds download the archive file from the URL and
    # copy it into DOWNLOAD_DIR under DOWNLOAD_NAME prior to starting
    # the configuration.
    ExternalProject_Add(libdjinterop
      URL
        "https://github.com/xsco/libdjinterop/archive/refs/tags/${LIBDJINTEROP_VERSION}.tar.gz"
        "https://launchpad.net/~xsco/+archive/ubuntu/djinterop/+sourcefiles/libdjinterop/${LIBDJINTEROP_VERSION}-0ubuntu1/libdjinterop_${LIBDJINTEROP_VERSION}.orig.tar.gz"
      URL_HASH SHA256=0cf85b30629b59277437e2be7e8073c22797e8749920ba2dd5e72c21e14d68db
      DOWNLOAD_DIR "${CMAKE_CURRENT_BINARY_DIR}/downloads"
      DOWNLOAD_NAME "libdjinterop-${LIBDJINTEROP_VERSION}.tar.gz"
      INSTALL_DIR ${DJINTEROP_INSTALL_DIR}
      LIST_SEPARATOR "|"
      CMAKE_ARGS
        -DBUILD_SHARED_LIBS=OFF
        -DCMAKE_SKIP_INSTALL_ALL_DEPENDENCY=ON
        -DCMAKE_BUILD_TYPE=${CMAKE_BUILD_TYPE}
        -DCMAKE_INSTALL_PREFIX:PATH=<INSTALL_DIR>
        -DCMAKE_PREFIX_PATH=${PIPE_DELIMITED_CMAKE_PREFIX_PATH}
        -DCMAKE_INSTALL_LIBDIR:PATH=lib
        -DCMAKE_MODULE_PATH:PATH=${CMAKE_MODULE_PATH}
        -$<IF:$<BOOL:${CMAKE_TOOLCHAIN_FILE}>,D,U>CMAKE_TOOLCHAIN_FILE:PATH=${CMAKE_TOOLCHAIN_FILE}
        -$<IF:$<BOOL:${CMAKE_OSX_DEPLOYMENT}>,D,U>CMAKE_OSX_DEPLOYMENT_TARGET=${CMAKE_OSX_DEPLOYMENT}
        -$<IF:$<BOOL:${CMAKE_OSX_ARCHITECTURES}>,D,U>CMAKE_OSX_ARCHITECTURES=${CMAKE_OSX_ARCHITECTURES}
        -DCMAKE_SYSTEM_PROCESSOR=${CMAKE_SYSTEM_PROCESSOR}
        -DCMAKE_SYSTEM_NAME=${CMAKE_SYSTEM_NAME}
        -DSYSTEM_SQLITE=${DJINTEROP_SYSTEM_SQLITE}
      BUILD_COMMAND ${CMAKE_COMMAND} --build . --target DjInterop
      BUILD_BYPRODUCTS <INSTALL_DIR>/${DJINTEROP_LIBRARY}
      EXCLUDE_FROM_ALL TRUE
    )

    # Assemble a library based on the external project.
    add_library(mixxx-libdjinterop STATIC IMPORTED)
    add_dependencies(mixxx-libdjinterop libdjinterop)
    set(DJINTEROP_INCLUDE_DIR "${DJINTEROP_INSTALL_DIR}/include")
    set(DJINTEROP_LIBRARY_PATH "${DJINTEROP_INSTALL_DIR}/${DJINTEROP_LIBRARY}")
    set_target_properties(mixxx-libdjinterop PROPERTIES IMPORTED_LOCATION "${DJINTEROP_LIBRARY_PATH}")
    target_include_directories(mixxx-lib PUBLIC ${DJINTEROP_INCLUDE_DIR})
    target_link_libraries(mixxx-lib PRIVATE mixxx-libdjinterop)

    # Since we have built libdjinterop from sources as a static library, its
    # transitive dependencies are not automatically recognised.  libdjinterop
    # depends on zlib and optionally sqlite3.  If libdjinterop was configured
    # to depend on system SQLite, Mixxx will already have the dependency.
    # But it does not have zlib, so we explicitly add that here.
    find_package(ZLIB 1.2.8 REQUIRED)
    target_link_libraries(mixxx-lib PRIVATE ${ZLIB_LIBRARIES})
  endif()

  # Include conditional sources only required with Engine Prime export support.
  target_sources(mixxx-lib PRIVATE
    src/library/export/dlglibraryexport.cpp
    src/library/export/engineprimeexportjob.cpp
    src/library/export/libraryexporter.cpp)
  target_compile_definitions(mixxx-lib PUBLIC __ENGINEPRIME__)
endif()

# Ebur128
find_package(Ebur128 REQUIRED)
target_link_libraries(mixxx-lib PRIVATE Ebur128::Ebur128)

# FidLib
add_library(fidlib STATIC EXCLUDE_FROM_ALL lib/fidlib/fidlib.c)
if(MSVC)
  target_compile_definitions(fidlib PRIVATE T_MSVC)
  target_compile_definitions(fidlib PRIVATE _USE_MATH_DEFINES)
  target_compile_options(fidlib PRIVATE /W3)
elseif(MINGW)
  target_compile_definitions(fidlib PRIVATE T_MINGW)
  target_compile_options(fidlib PRIVATE -fno-finite-math-only -Wall -Wextra -Wfloat-conversion -Werror=return-type)
else()
  target_compile_definitions(fidlib PRIVATE T_LINUX)
  target_compile_options(fidlib PRIVATE -fno-finite-math-only -Wall -Wextra -Wfloat-conversion -Werror=return-type)
endif()
target_include_directories(mixxx-lib SYSTEM PUBLIC lib/fidlib)
target_link_libraries(mixxx-lib PRIVATE fidlib)

# Create a list from CMAKE_PREFIX_PATH with an alternate separator
# This is required to forward CMAKE_PREFIX_PATH in ExternalProject_Add()
# using the LIST_SEPARATOR option
string(REPLACE ";" "|" CMAKE_PREFIX_PATH_ALT_SEP "${CMAKE_PREFIX_PATH}")

# KeyFinder
option(KEYFINDER "KeyFinder support" ON)
if(KEYFINDER)
  set(MIN_LIBKEYFINDER_VERSION 2.2.4)
  set(FETCH_LIBKEYFINDER_VERSION 2.2.6)
  find_package(KeyFinder ${MIN_LIBKEYFINDER_VERSION})
  if (KeyFinder_FOUND)
    target_link_libraries(mixxx-lib PRIVATE KeyFinder::KeyFinder)
  else()
    # If KeyFinder is built statically, we need FFTW
    find_package(FFTW REQUIRED)
    set(KeyFinder_INSTALL_DIR "${CMAKE_CURRENT_BINARY_DIR}/lib/keyfinder-install")
    set(KeyFinder_LIBRARY "${CMAKE_INSTALL_LIBDIR}/${CMAKE_STATIC_LIBRARY_PREFIX}keyfinder${CMAKE_STATIC_LIBRARY_SUFFIX}")

    # CMake does not pass lists of paths properly to external projects.
    # This is worked around by changing the list separator.
    string(REPLACE ";" "|" PIPE_DELIMITED_CMAKE_PREFIX_PATH "${CMAKE_PREFIX_PATH}")

    # For offline builds download the archive file from the URL and
    # copy it into DOWNLOAD_DIR under DOWNLOAD_NAME prior to starting
    # the configuration.
    ExternalProject_Add(libkeyfinder
      URL "https://github.com/mixxxdj/libkeyfinder/archive/refs/tags/v${FETCH_LIBKEYFINDER_VERSION}.zip"
      URL_HASH SHA256=f15deb56c2dcaa6b10dc3717a7d2f42a8407c04ad550f694de42118be998d256
      DOWNLOAD_DIR "${CMAKE_CURRENT_BINARY_DIR}/downloads"
      DOWNLOAD_NAME "libkeyfinder-${FETCH_LIBKEYFINDER_VERSION}.zip"
      INSTALL_DIR "${KeyFinder_INSTALL_DIR}"
      LIST_SEPARATOR "|"
      CMAKE_ARGS
        -DBUILD_SHARED_LIBS=OFF
        -DCMAKE_SKIP_INSTALL_ALL_DEPENDENCY=ON
        -DCMAKE_BUILD_TYPE=${CMAKE_BUILD_TYPE}
        -DCMAKE_INSTALL_PREFIX:PATH=<INSTALL_DIR>
        -DCMAKE_PREFIX_PATH=${PIPE_DELIMITED_CMAKE_PREFIX_PATH}
        -DCMAKE_INSTALL_LIBDIR=${CMAKE_INSTALL_LIBDIR}
        -$<IF:$<BOOL:${CMAKE_TOOLCHAIN_FILE}>,D,U>CMAKE_TOOLCHAIN_FILE:PATH=${CMAKE_TOOLCHAIN_FILE}
        -$<IF:$<BOOL:${CMAKE_OSX_DEPLOYMENT}>,D,U>CMAKE_OSX_DEPLOYMENT_TARGET=${CMAKE_OSX_DEPLOYMENT}
        -$<IF:$<BOOL:${CMAKE_OSX_ARCHITECTURES}>,D,U>CMAKE_OSX_ARCHITECTURES=${CMAKE_OSX_ARCHITECTURES}
        -DCMAKE_SYSTEM_PROCESSOR=${CMAKE_SYSTEM_PROCESSOR}
        -DCMAKE_SYSTEM_NAME=${CMAKE_SYSTEM_NAME}
        -DBUILD_TESTING=OFF
      BUILD_COMMAND ${CMAKE_COMMAND} --build .
      BUILD_BYPRODUCTS <INSTALL_DIR>/${KeyFinder_LIBRARY}
      EXCLUDE_FROM_ALL TRUE
      LIST_SEPARATOR |
    )

    # This is a bit of a hack to make sure that the include directory actually
    # exists when configuring the build.
    # ExternalProject_Add() will create it
    # at compile time, but CMake already
    # checks that all directories passed to
    # target_include_directories() exist
    # during configuration and will throw
    # an error if not.
    file(MAKE_DIRECTORY "${KeyFinder_INSTALL_DIR}/include")

    add_library(mixxx-keyfinder STATIC IMPORTED)
    add_dependencies(mixxx-keyfinder libkeyfinder)
    set_target_properties(mixxx-keyfinder PROPERTIES IMPORTED_LOCATION "${KeyFinder_INSTALL_DIR}/${KeyFinder_LIBRARY}")
    target_link_libraries(mixxx-keyfinder INTERFACE FFTW::FFTW)
    target_include_directories(mixxx-keyfinder INTERFACE "${KeyFinder_INSTALL_DIR}/include")
    target_link_libraries(mixxx-lib PRIVATE mixxx-keyfinder)
  endif()

  target_sources(mixxx-lib PRIVATE src/analyzer/plugins/analyzerkeyfinder.cpp)
  target_compile_definitions(mixxx-lib PUBLIC __KEYFINDER__)
endif()

# FLAC
find_package(FLAC REQUIRED)
target_link_libraries(mixxx-lib PRIVATE FLAC::FLAC)

# FpClassify This is a wrapper around the fpclassify function that prevents
# inlining It is compiled without optimization and allows to use these function
# from -ffast-math optimized objects. The MSVC option /fp:fast does not suffer this issue
add_library(FpClassify STATIC EXCLUDE_FROM_ALL src/util/fpclassify.cpp)

if (CMAKE_CXX_COMPILER_ID MATCHES "Clang" AND CMAKE_CXX_SIMULATE_ID MATCHES "MSVC")
  target_compile_options(FpClassify PRIVATE /fp:precise)
elseif(GNU_GCC OR LLVM_CLANG)
  # The option `-ffp-contract=on` must precede `-fno-fast-math`
  # to silence a warning on Clang 14
  target_compile_options(FpClassify PRIVATE -ffp-contract=on -fno-fast-math)
endif()
target_link_libraries(mixxx-lib PRIVATE FpClassify)

# Grantlee5
find_package(Grantlee5 REQUIRED)

target_link_libraries(mixxx-lib PUBLIC
  Grantlee5::Templates
  Grantlee5::TextDocument
)

# grantlee plugin
add_library(mixxxformatter MODULE
  src/util/formatterplugin/mixxxformatter.cpp
  src/util/fileutils.cpp
)

set_target_properties(mixxxformatter PROPERTIES AUTOMOC ON)
target_include_directories(mixxxformatter PRIVATE src)

grantlee_adjust_plugin_name(mixxxformatter)

target_link_libraries(mixxxformatter
  Grantlee5::Templates
)

# LAME
find_package(mp3lame REQUIRED)
target_link_libraries(mixxx-lib PRIVATE mp3lame::mp3lame)

# Kaitai for reading Rekordbox libraries
add_library(Kaitai STATIC EXCLUDE_FROM_ALL
  lib/kaitai/kaitaistream.cpp
)
target_include_directories(Kaitai SYSTEM PUBLIC lib/kaitai)
target_compile_definitions(Kaitai PRIVATE KS_STR_ENCODING_NONE)
target_link_libraries(mixxx-lib PRIVATE Kaitai)

# For determining MP3 timing offset cases in Rekordbox library feature
add_library(MP3GuessEnc STATIC EXCLUDE_FROM_ALL
  lib/mp3guessenc-0.27.4/mp3guessenc.c
  lib/mp3guessenc-0.27.4/tags.c
  lib/mp3guessenc-0.27.4/decode.c
  lib/mp3guessenc-0.27.4/bit_utils.c
)
if(WIN32)
  target_compile_definitions(MP3GuessEnc PRIVATE __WINDOWS__ _CRT_SECURE_NO_WARNINGS)
endif()
target_include_directories(MP3GuessEnc SYSTEM PUBLIC lib/mp3guessenc-0.27.4)
target_link_libraries(mixxx-lib PRIVATE MP3GuessEnc)

# OpenGL
set(OpenGL_GL_PREFERENCE "GLVND")
find_package(OpenGL REQUIRED)
target_link_libraries(mixxx-lib PRIVATE OpenGL::GL)

# Ogg
find_package(Ogg REQUIRED)
target_link_libraries(mixxx-lib PRIVATE Ogg::ogg)

# Vorbis
find_package(Vorbis REQUIRED)
target_link_libraries(mixxx-lib PRIVATE Vorbis::vorbis Vorbis::vorbisenc Vorbis::vorbisfile)

# PortAudio
find_package(PortAudio REQUIRED)
target_link_libraries(mixxx-lib PRIVATE PortAudio::PortAudio)

# PortAudio Ring Buffer
add_library(PortAudioRingBuffer STATIC EXCLUDE_FROM_ALL
  lib/portaudio/pa_ringbuffer.c
)
target_include_directories(mixxx-lib SYSTEM PUBLIC lib/portaudio)
target_link_libraries(mixxx-lib PRIVATE PortAudioRingBuffer)

# PortMidi
find_package(PortMidi REQUIRED)
target_include_directories(mixxx-lib SYSTEM PUBLIC ${PortMidi_INCLUDE_DIRS})
target_link_libraries(mixxx-lib PRIVATE ${PortMidi_LIBRARIES})

# Protobuf
add_subdirectory(src/proto)
target_link_libraries(mixxx-lib PUBLIC mixxx-proto)

# Rigtorp SPSC Queue
# https://github.com/rigtorp/SPSCQueue
target_include_directories(mixxx-lib SYSTEM PUBLIC lib/rigtorp/SPSCQueue/include)

# Qt
if(QT6)
  find_package(QT 6.2 NAMES Qt6 COMPONENTS Core REQUIRED)
  set(QT6_NEW_COMPONENTS "SvgWidgets;Core5Compat")
else()
  find_package(QT 5.12 NAMES Qt5 COMPONENTS Core REQUIRED)
endif()
find_package(Qt${QT_VERSION_MAJOR}
  COMPONENTS
    Concurrent
    Core
    Gui
    Network
    OpenGL
    PrintSupport
    Qml
    QuickWidgets
    Sql
    Svg
    Test
    Widgets
    Xml
    ${QT6_NEW_COMPONENTS}
  REQUIRED
)
# PUBLIC is required below to find included headers
target_link_libraries(mixxx-lib PUBLIC
  Qt${QT_VERSION_MAJOR}::Concurrent
  Qt${QT_VERSION_MAJOR}::Core
  Qt${QT_VERSION_MAJOR}::Gui
  Qt${QT_VERSION_MAJOR}::Network
  Qt${QT_VERSION_MAJOR}::OpenGL
  Qt${QT_VERSION_MAJOR}::PrintSupport
  Qt${QT_VERSION_MAJOR}::Qml
  Qt${QT_VERSION_MAJOR}::QuickWidgets
  Qt${QT_VERSION_MAJOR}::Sql
  Qt${QT_VERSION_MAJOR}::Svg
  Qt${QT_VERSION_MAJOR}::Test
  Qt${QT_VERSION_MAJOR}::Widgets
  Qt${QT_VERSION_MAJOR}::Xml)
if(QT6)
  foreach(COMPONENT ${QT6_NEW_COMPONENTS})
    target_link_libraries(mixxx-lib PUBLIC Qt6::${COMPONENT})
  endforeach()
endif()

if(QML)
  set(QT_QML_OUTPUT_DIRECTORY ${CMAKE_BINARY_DIR}/qml)
  set_target_properties(mixxx-lib PROPERTIES AUTOMOC ON)
  qt_add_qml_module(mixxx-lib
    URI Mixxx
    VERSION 1.0
    RESOURCE_PREFIX /mixxx.org/imports
    IMPORTS QtQuick
    QML_FILES
      res/qml/Mixxx/MathUtils.mjs
      res/qml/Mixxx/PlayerDropArea.qml
    NO_GENERATE_QMLDIR
  )

  # Generation of the `qmldir` file has been disabled (via `NO_GENERATE_QMLDIR`
  # above) due to QTBUG-100326, which breaks JavaScript module imports:
  # https://bugreports.qt.io/browse/QTBUG-100326
  # Instead, a handwritten `qmldir` file that works around the issue needs to
  # be added to the resources here.
  set_source_files_properties("res/qml/Mixxx/qmldir" PROPERTIES QT_RESOURCE_ALIAS "qmldir")
  qt_add_resources(mixxx-libplugin qmldir
    FILES "res/qml/Mixxx/qmldir"
    PREFIX "/mixxx.org/imports/Mixxx"
  )
  # to make also qmllint happy
  configure_file(res/qml/Mixxx/qmldir qml/Mixxx/qmldir COPYONLY)

  # FIXME: Currently we need to add these include directories due to
  # QTBUG-87221. We should figure out a better way to fix this.
  # See: https://bugreports.qt.io/browse/QTBUG-87221
  target_include_directories(mixxx-lib PRIVATE src/control src/qml)
  target_link_libraries(mixxx-lib PRIVATE mixxx-libplugin)

  qt_add_library(mixxx-qml-mixxxcontrols STATIC)
  set_target_properties(mixxx-qml-mixxxcontrols PROPERTIES AUTOMOC ON)
  qt_add_qml_module(mixxx-qml-mixxxcontrols
    URI Mixxx.Controls
    VERSION 1.0
    RESOURCE_PREFIX /mixxx.org/imports
    OPTIONAL_IMPORTS Mixxx
    QML_FILES
      res/qml/Mixxx/Controls/Knob.qml
      res/qml/Mixxx/Controls/Slider.qml
      res/qml/Mixxx/Controls/Spinny.qml
      res/qml/Mixxx/Controls/WaveformOverviewHotcueMarker.qml
      res/qml/Mixxx/Controls/WaveformOverviewMarker.qml
      res/qml/Mixxx/Controls/WaveformOverview.qml
  )
  target_link_libraries(mixxx-lib PRIVATE mixxx-qml-mixxxcontrolsplugin)

  # qt_finalize_target takes care that the resources :/mixxx.org/imports/Mixxx/
  # and :/mixxx.org/imports/Mixxx/Controls are placed into beginning of the binary
  qt_finalize_target(mixxx)
endif()

target_compile_definitions(mixxx-lib PUBLIC QT_TABLET_SUPPORT QT_USE_QSTRINGBUILDER)
is_static_library(Qt_IS_STATIC Qt${QT_VERSION_MAJOR}::Core)
if(Qt_IS_STATIC)
  # NOTE(rryan): If you are adding a plugin here, you must also
  # update src/mixxxapplication.cpp to define a Q_IMPORT_PLUGIN
  # for it. Not all imageformats plugins are built as .libs when
  # building Qt statically on Windows. Check the build environment
  # to see exactly what's available as a standalone .lib vs linked
  # into Qt .libs by default.

  target_link_libraries(mixxx-lib PRIVATE
    # platform plugins
    Qt${QT_VERSION_MAJOR}::QOffscreenIntegrationPlugin
    Qt${QT_VERSION_MAJOR}::QMinimalIntegrationPlugin

    # imageformats plugins
    Qt${QT_VERSION_MAJOR}::QGifPlugin
    Qt${QT_VERSION_MAJOR}::QICOPlugin
    Qt${QT_VERSION_MAJOR}::QJpegPlugin
    Qt${QT_VERSION_MAJOR}::QSvgPlugin

    # sqldrivers
    Qt${QT_VERSION_MAJOR}::QSQLiteDriverPlugin
  )

  if(WIN32)
    target_link_libraries(mixxx-lib PRIVATE
      Qt${QT_VERSION_MAJOR}::QWindowsIntegrationPlugin
      Qt${QT_VERSION_MAJOR}::QWindowsVistaStylePlugin
    )
  endif()

  if(APPLE)
    target_link_libraries(mixxx-lib PRIVATE
      Qt${QT_VERSION_MAJOR}::QCocoaIntegrationPlugin
      Qt${QT_VERSION_MAJOR}::QMacStylePlugin
    )
  endif()
else()
  if(QT6 AND (WIN32 OR APPLE))
    # Qt6 does not automatically install plugins like in Qt 5

    find_package(libjpeg-turbo CONFIG REQUIRED)
    install(IMPORTED_RUNTIME_ARTIFACTS
      # QJpegPlugin dependency
      libjpeg-turbo::jpeg
      DESTINATION "${MIXXX_INSTALL_DATADIR}"
      RUNTIME_DEPENDENCY_SET mixxx
      COMPONENT applocal)

    install(IMPORTED_RUNTIME_ARTIFACTS
      # platform plugins
      Qt${QT_VERSION_MAJOR}::QOffscreenIntegrationPlugin
      Qt${QT_VERSION_MAJOR}::QMinimalIntegrationPlugin
      DESTINATION "${MIXXX_INSTALL_DATADIR}/platforms"
      RUNTIME_DEPENDENCY_SET mixxx
      COMPONENT applocal)

    install(IMPORTED_RUNTIME_ARTIFACTS
      Qt${QT_VERSION_MAJOR}::QGifPlugin
      Qt${QT_VERSION_MAJOR}::QICOPlugin
      Qt${QT_VERSION_MAJOR}::QJpegPlugin
      Qt${QT_VERSION_MAJOR}::QSvgPlugin
      DESTINATION "${MIXXX_INSTALL_DATADIR}/imageformats"
      RUNTIME_DEPENDENCY_SET mixxx
      COMPONENT applocal)

    install(IMPORTED_RUNTIME_ARTIFACTS
      Qt${QT_VERSION_MAJOR}::QSQLiteDriverPlugin
      DESTINATION "${MIXXX_INSTALL_DATADIR}/sqldrivers"
      RUNTIME_DEPENDENCY_SET mixxx
      COMPONENT applocal)

    if(WIN32)
      install(IMPORTED_RUNTIME_ARTIFACTS Qt${QT_VERSION_MAJOR}::QWindowsIntegrationPlugin
        DESTINATION "${MIXXX_INSTALL_DATADIR}/platforms"
        RUNTIME_DEPENDENCY_SET mixxx
        COMPONENT applocal)
      install(IMPORTED_RUNTIME_ARTIFACTS Qt${QT_VERSION_MAJOR}::QWindowsVistaStylePlugin
        DESTINATION "${MIXXX_INSTALL_DATADIR}/styles"
        RUNTIME_DEPENDENCY_SET mixxx
        COMPONENT applocal)
    endif()
    if(APPLE)
      install(IMPORTED_RUNTIME_ARTIFACTS Qt${QT_VERSION_MAJOR}::QCocoaIntegrationPlugin
        DESTINATION "${MIXXX_INSTALL_DATADIR}/platforms"
        RUNTIME_DEPENDENCY_SET mixxx
        COMPONENT applocal)
      install(IMPORTED_RUNTIME_ARTIFACTS Qt${QT_VERSION_MAJOR}::QMacStylePlugin
        DESTINATION "${MIXXX_INSTALL_DATADIR}/styles"
        RUNTIME_DEPENDENCY_SET mixxx
        COMPONENT applocal)
    endif()

    add_custom_command(
        TARGET mixxx POST_BUILD
        COMMAND "${CMAKE_COMMAND}" -DCOMPONENT=applocal -DCMAKE_INSTALL_PREFIX="${CMAKE_CURRENT_BINARY_DIR}" -P cmake_install.cmake)
  endif()
endif()

if(APPLE)
  if(Qt_IS_STATIC OR QT6)
    target_link_libraries(mixxx-lib PRIVATE
        "-weak_framework Accelerate"
        "-weak_framework AppKit"
        "-weak_framework AudioToolbox"
        "-weak_framework AudioUnit"
        "-weak_framework AVFoundation"
        "-weak_framework CoreAudio"
        "-weak_framework CoreFoundation"
        "-weak_framework CoreImage"
        "-weak_framework CoreMedia"
        "-weak_framework CoreMidi"
        "-weak_framework CoreServices"
        "-weak_framework CoreVideo"
        "-weak_framework IOSurface"
        "-weak_framework VideoToolbox"
    )
  else()
    # Used for battery measurements and controlling the screensaver on macOS.
    target_link_libraries(mixxx-lib PRIVATE
        "-weak_framework IOKit"
    )
  endif()
elseif(UNIX AND NOT APPLE)
  if(QT6)
    find_package(X11)
  else()
    find_package(X11 REQUIRED)
    find_package(Qt5 COMPONENTS X11Extras REQUIRED)
    target_link_libraries(mixxx-lib PRIVATE Qt5::X11Extras)
  endif()
  if(${X11_FOUND})
    target_include_directories(mixxx-lib SYSTEM PUBLIC "${X11_INCLUDE_DIR}")
    target_link_libraries(mixxx-lib PRIVATE "${X11_LIBRARIES}")
  endif()
  find_package(Qt${QT_VERSION_MAJOR} COMPONENTS DBus REQUIRED)
  target_link_libraries(mixxx-lib PRIVATE
    Qt${QT_VERSION_MAJOR}::DBus
  )
elseif(WIN32)
  if(Qt_IS_STATIC)
    target_link_libraries(mixxx-lib PRIVATE
      # Pulled from qt-4.8.2-source\mkspecs\win32-msvc2010\qmake.conf
      # QtCore
      kernel32
      user32      # QtGui, QtOpenGL, libHSS1394
      shell32
      uuid
      ole32       # QtGui,
      advapi32    # QtGui, portaudio, portmidi
      ws2_32      # QtGui, QtNetwork, libshout
      # QtGui
      gdi32       # QtOpenGL, libshout
      comdlg32
      oleaut32
      imm32
      winmm
      winspool
      # QtOpenGL
      glu32
      opengl32

      # QtNetwork openssl-linked
      crypt32

      dwmapi      # qtwindows
      iphlpapi    # qt5network
      mpr         # qt5core
      netapi32    # qt5core
      userenv     # qt5core
      uxtheme     # ?
      version     # ?
      wtsapi32    # ?
    )

    find_library(QTFONTDATABASESUPPORT_LIBRARY Qt${QT_VERSION_MAJOR}FontDatabaseSupport)
    target_link_libraries(mixxx-lib PRIVATE "${QTFONTDATABASESUPPORT_LIBRARY}")
    find_library(QTWINDOWSUIAUTOMATIONSUPPORT_LIBRARY Qt${QT_VERSION_MAJOR}WindowsUIAutomationSupport)
    target_link_libraries(mixxx-lib PRIVATE "${QTWINDOWSUIAUTOMATIONSUPPORT_LIBRARY}")
    find_library(QTEVENTDISPATCHERSUPPORT_LIBRARY Qt${QT_VERSION_MAJOR}EventDispatcherSupport)
    target_link_libraries(mixxx-lib PRIVATE "${QTEVENTDISPATCHERSUPPORT_LIBRARY}")
    find_library(QTTHEMESUPPORT_LIBRARY Qt${QT_VERSION_MAJOR}ThemeSupport)
    target_link_libraries(mixxx-lib PRIVATE "${QTTHEMESUPPORT_LIBRARY}")

    find_library(QTFREETYPE_LIBRARY qtfreetype)
    target_link_libraries(mixxx-lib PRIVATE "${QTFREETYPE_LIBRARY}")
    find_library(QTHARFBUZZ_LIBRARY qtharfbuzz)
    target_link_libraries(mixxx-lib PRIVATE "${QTHARFBUZZ_LIBRARY}")
    find_library(QTLIBPNG_LIBRARY qtlibpng)
    target_link_libraries(mixxx-lib PRIVATE "${QTLIBPNG_LIBRARY}")
    find_library(QTPCRE2_LIBRARY qtpcre2)
    target_link_libraries(mixxx-lib PRIVATE "${QTPCRE2_LIBRARY}")
  else()
    #libshout is always built statically
    target_link_libraries(mixxx-lib PRIVATE
      ws2_32      # libshout
      gdi32       # libshout
    )
  endif()
endif()

if(APPLE OR WIN32)
  # qt_de.qm is just one arbitrary file in the directory that needs to be located;
  # there is no particular reason to look for this file versus any other one in the directory.
  if(QT6)
    find_file(QT_TRANSLATION_FILE qt_de.qm PATHS "${Qt6_DIR}/../../translations/Qt6" REQUIRED NO_DEFAULT_PATH)
  else()
    find_file(QT_TRANSLATION_FILE qt_de.qm PATHS "${Qt5_DIR}/../../../translations" "${Qt5_DIR}/../../qt5/translations" REQUIRED NO_DEFAULT_PATH)
  endif()
  get_filename_component(QT_TRANSLATIONS ${QT_TRANSLATION_FILE} DIRECTORY)
  install(
    DIRECTORY "${QT_TRANSLATIONS}/"
    DESTINATION "${MIXXX_INSTALL_DATADIR}/translations"
    # QT 5 translations have been separated into several files, and most of the qt_xx.qm files
    # contain just shortcuts to load the qtbase, qtmultimedia etc files.
    FILES_MATCHING REGEX
      "qt_.+\.qm|qtbase_.*\.qm|qtmultimedia_.*\.qm|qtscript_.*\.qm|qtxmlpatterns_.*\.qm"
  )
endif()

# Queen Mary DSP
add_library(QueenMaryDsp STATIC EXCLUDE_FROM_ALL
  # lib/qm-dsp/base/KaiserWindow.cpp
  lib/qm-dsp/base/Pitch.cpp
  # lib/qm-dsp/base/SincWindow.cpp
  lib/qm-dsp/dsp/chromagram/Chromagram.cpp
  lib/qm-dsp/dsp/chromagram/ConstantQ.cpp
  lib/qm-dsp/dsp/keydetection/GetKeyMode.cpp
  # lib/qm-dsp/dsp/mfcc/MFCC.cpp
  lib/qm-dsp/dsp/onsets/DetectionFunction.cpp
  lib/qm-dsp/dsp/onsets/PeakPicking.cpp
  lib/qm-dsp/dsp/phasevocoder/PhaseVocoder.cpp
  lib/qm-dsp/dsp/rateconversion/Decimator.cpp
  # lib/qm-dsp/dsp/rateconversion/DecimatorB.cpp
  # lib/qm-dsp/dsp/rateconversion/Resampler.cpp
  # lib/qm-dsp/dsp/rhythm/BeatSpectrum.cpp
  # lib/qm-dsp/dsp/segmentation/ClusterMeltSegmenter.cpp
  # lib/qm-dsp/dsp/segmentation/Segmenter.cpp
  # lib/qm-dsp/dsp/segmentation/cluster_melt.c
  # lib/qm-dsp/dsp/segmentation/cluster_segmenter.c
  lib/qm-dsp/dsp/signalconditioning/DFProcess.cpp
  lib/qm-dsp/dsp/signalconditioning/FiltFilt.cpp
  lib/qm-dsp/dsp/signalconditioning/Filter.cpp
  lib/qm-dsp/dsp/signalconditioning/Framer.cpp
  lib/qm-dsp/dsp/tempotracking/DownBeat.cpp
  lib/qm-dsp/dsp/tempotracking/TempoTrack.cpp
  lib/qm-dsp/dsp/tempotracking/TempoTrackV2.cpp
  lib/qm-dsp/dsp/tonal/ChangeDetectionFunction.cpp
  lib/qm-dsp/dsp/tonal/TCSgram.cpp
  lib/qm-dsp/dsp/tonal/TonalEstimator.cpp
  lib/qm-dsp/dsp/transforms/FFT.cpp
  # lib/qm-dsp/dsp/wavelet/Wavelet.cpp
  lib/qm-dsp/ext/kissfft/kiss_fft.c
  lib/qm-dsp/ext/kissfft/tools/kiss_fftr.c
  # lib/qm-dsp/hmm/hmm.c
  lib/qm-dsp/maths/Correlation.cpp
  # lib/qm-dsp/maths/CosineDistance.cpp
  lib/qm-dsp/maths/KLDivergence.cpp lib/qm-dsp/maths/MathUtilities.cpp
  # lib/qm-dsp/maths/pca/pca.c
  # lib/qm-dsp/thread/Thread.cpp
)

target_compile_definitions(QueenMaryDsp PRIVATE kiss_fft_scalar=double)
if(UNIX)
  target_compile_definitions(QueenMaryDsp PRIVATE USE_PTHREADS)
elseif(MSVC)
  # Causes the cmath headers to declare M_PI and friends.
  # http://msdn.microsoft.com/en-us/library/4hwaceh6.aspx We could define this
  # in our headers but then include order matters since headers we don't control
  # may include cmath first.
  target_compile_definitions(QueenMaryDsp PRIVATE _USE_MATH_DEFINES)
endif()
target_include_directories(QueenMaryDsp SYSTEM PUBLIC lib/qm-dsp lib/qm-dsp/include)
target_link_libraries(mixxx-lib PRIVATE QueenMaryDsp)

# ReplayGain
add_library(ReplayGain STATIC EXCLUDE_FROM_ALL
  lib/replaygain/replaygain.cpp
)
target_include_directories(mixxx-lib SYSTEM PRIVATE lib/replaygain)
target_link_libraries(mixxx-lib PRIVATE ReplayGain)

# Reverb
add_library(Reverb STATIC EXCLUDE_FROM_ALL lib/reverb/Reverb.cc)
if(MSVC)
  target_compile_definitions(Reverb PRIVATE _USE_MATH_DEFINES)
endif()
target_include_directories(Reverb PRIVATE src)
target_link_libraries(Reverb PRIVATE Qt${QT_VERSION_MAJOR}::Core)
target_include_directories(mixxx-lib SYSTEM PRIVATE lib/reverb)
target_link_libraries(mixxx-lib PRIVATE Reverb)

# Rubberband
find_package(rubberband REQUIRED)
target_link_libraries(mixxx-lib PRIVATE rubberband::rubberband)

# SndFile
find_package(SndFile REQUIRED)
target_link_libraries(mixxx-lib PRIVATE SndFile::sndfile)
target_compile_definitions(mixxx-lib PUBLIC __SNDFILE__)
if(SndFile_SUPPORTS_SET_COMPRESSION_LEVEL)
  target_compile_definitions(mixxx-lib PUBLIC SFC_SUPPORTS_SET_COMPRESSION_LEVEL)
endif()

# SoundTouch
find_package(SoundTouch 2.1.2 REQUIRED)
target_link_libraries(mixxx-lib PRIVATE SoundTouch::SoundTouch)

# TagLib
find_package(TagLib 1.11 REQUIRED)
target_link_libraries(mixxx-lib PRIVATE TagLib::TagLib)

# Threads
set(THREADS_PREFER_PTHREAD_FLAG ON)
find_package(Threads REQUIRED)
target_link_libraries(mixxx-lib PRIVATE Threads::Threads)

#
# Features
#

# Battery meter
#
# The battery meter is only available on Linux, macOS and Windows, therefore
# this option is forcibly set to OFF on all other platforms.
cmake_dependent_option(BATTERY "Battery meter support" ON "WIN32 OR UNIX" OFF)
if(BATTERY)
  if(WIN32)
    target_sources(mixxx-lib PRIVATE src/util/battery/batterywindows.cpp)
  elseif(APPLE)
    target_sources(mixxx-lib PRIVATE src/util/battery/batterymac.cpp)
  elseif(UNIX)
    find_package(Upower REQUIRED)
    find_package(GLIB COMPONENTS gobject REQUIRED)
    target_include_directories(mixxx-lib SYSTEM PUBLIC ${GLIB_INCLUDE_DIRS})
    target_link_libraries(mixxx-lib PRIVATE Upower::Upower ${GLIB_LIBRARIES} ${GLIB_GOBJECT_LIBRARIES})
    target_sources(mixxx-lib PRIVATE src/util/battery/batterylinux.cpp)
  else()
    message(FATAL_ERROR "Battery support is not implemented for the target platform.")
  endif()
  target_compile_definitions(mixxx-lib PUBLIC __BATTERY__)
endif()


# Build Time
option(BUILDTIME "Use __DATE__ and __TIME__" ON)
if(NOT BUILDTIME)
  # Distributions like openSUSE use tools (e. g. build-compare) to detect
  # whether a built binary differs from a former build to avoid unneeded
  # publishing of packages.
  # If __DATE__ and __TIME__ are used the built binary differs always but
  # the tools cannot detect the root and publish a new package although
  # the only change is caused by __DATE__ and __TIME__.
  target_compile_definitions(mixxx-lib PUBLIC DISABLE_BUILDTIME)
endif()

# Clang Color Diagnostics
option(CLANG_COLORDIAG "Clang color diagnostics" OFF)
if(CLANG_COLORDIAG)
  if(NOT LLVM_CLANG)
    message(FATAL_ERROR "Color Diagnostics are only available when using Clang.")
  endif()
  target_compile_options(mixxx-lib PUBLIC -fcolor-diagnostics)
endif()

# Clang Sanitizers
set(SANITIZERS "")
option(SANITIZE_ADDRESS "Address Sanitizer" OFF)
if(SANITIZE_ADDRESS)
  list(APPEND SANITIZERS "address")
endif()
option(SANITIZE_UNDEFINED "Clang Undefined Behaviour Sanitizer" OFF)
if(SANITIZE_UNDEFINED)
  list(APPEND SANITIZERS "undefined")
endif()
option(SANITIZE_THREAD "Clang Thread Sanitizer" OFF)
if(SANITIZE_THREAD)
  list(APPEND SANITIZERS "thread")
endif()
if(NOT SANITIZERS STREQUAL "")
  if(NOT (LLVM_CLANG OR GNU_GCC))
    message(FATAL_ERROR "Sanitizers are only available on Clang or GCC")
  endif()
  list(JOIN SANITIZERS "," SANITZERS_JOINED)
  target_compile_options(mixxx-lib PUBLIC -fsanitize=${SANITZERS_JOINED})
  target_link_options(mixxx-lib PUBLIC -fsanitize=${SANITZERS_JOINED})
endif()

# CoreAudio MP3/AAC Decoder
#
# The CoreAudio API is only available on macOS, therefore this option is
# forcibly set to OFF on all other platforms.
cmake_dependent_option(COREAUDIO "CoreAudio MP3/AAC Decoder" ON "APPLE" OFF)
if(COREAUDIO)
  target_sources(mixxx-lib PRIVATE
    src/sources/soundsourcecoreaudio.cpp
    src/sources/v1/legacyaudiosourceadapter.cpp
    lib/apple/CAStreamBasicDescription.cpp
  )
  set_property(
    SOURCE lib/apple/CAStreamBasicDescription.cpp
    APPEND_STRING
    PROPERTY COMPILE_OPTIONS -Wno-deprecated-anon-enum-enum-conversion
  )
  target_compile_definitions(mixxx-lib PRIVATE __COREAUDIO__)
  target_include_directories(mixxx-lib SYSTEM PUBLIC lib/apple)
endif()


# FAAD AAC audio file decoder plugin
find_package(MP4)
find_package(MP4v2)
# It is enabled by default on Linux only, because other targets have other
# solutions. It requires MP4 or MP4v2.
default_option(FAAD "FAAD AAC audio file decoder support" "UNIX;NOT APPLE;MP4_FOUND OR MP4v2_FOUND")
if(FAAD)
  if(NOT MP4_FOUND AND NOT MP4v2_FOUND)
    message(FATAL_ERROR "FAAD AAC audio support requires libmp4 or libmp4v2 with development headers.")
  endif()
  target_sources(mixxx-lib PRIVATE
    src/sources/soundsourcem4a.cpp
    src/sources/libfaadloader.cpp
  )
  target_compile_definitions(mixxx-lib PUBLIC __FAAD__)
  if(MP4v2_FOUND)
    target_compile_definitions(mixxx-lib PRIVATE __MP4V2__)
    target_link_libraries(mixxx-lib PRIVATE MP4v2::MP4v2)
  else()
    target_link_libraries(mixxx-lib PRIVATE MP4::MP4)
  endif()
endif()

# FDK-AAC is loaded dynamically at runtime by EncoderFdkAac using QLibrary,
# so copy it into the Windows and macOS packages, but do not link to it.
if(APPLE AND MACOS_BUNDLE)
  find_library(FDK_AAC_LIBRARY fdk-aac)
  if(FDK_AAC_LIBRARY)
    message(STATUS "Found fdk-aac: ${FDK_AAC_LIBRARY}")
    file(COPY ${FDK_AAC_LIBRARY} DESTINATION "${CMAKE_CURRENT_BINARY_DIR}/lib/fdk-aac-install" FOLLOW_SYMLINK_CHAIN)
    install(DIRECTORY "${CMAKE_CURRENT_BINARY_DIR}/lib/fdk-aac-install/" DESTINATION "${MIXXX_INSTALL_PREFIX}/Contents/Frameworks")
  else()
    message(STATUS "Could NOT find libfdk-aac.dylib")
  endif()
elseif(WIN32)
  # On Windows find_library finds the .lib file, but the installer needs the .dll file.
  find_file(FDK_AAC_DLL fdk-aac.dll PATH_SUFFIXES ${CMAKE_INSTALL_BINDIR})
  if(FDK_AAC_DLL)
    message(STATUS "Found fdk-aac DLL: ${FDK_AAC_DLL}")
    install(FILES ${FDK_AAC_DLL} DESTINATION ${MIXXX_INSTALL_BINDIR})
  else()
    message(STATUS "Could NOT find fdk-aac.dll")
  endif()
endif()

# FFmpeg support
# FFmpeg is multimedia library that can be found http://ffmpeg.org/
find_package(FFMPEG COMPONENTS libavcodec libavformat libavutil libswresample)
default_option(FFMPEG "FFmpeg support (version 4.1.9 or later)" "FFMPEG_FOUND")
if(FFMPEG)
  if(NOT FFMPEG_FOUND)
    message(FATAL_ERROR "FFMPEG was not found")
  endif()

  # Check minimum required versions
  # Minimum library versions according to <https://ffmpeg.org/download.html>
  # Windows: Version numbers are not available!?
  # macOS: Untested
  if(FFMPEG_libavcodec_VERSION AND FFMPEG_libavcodec_VERSION VERSION_LESS 58.35.100)
    message(FATAL_ERROR "FFmpeg support requires at least version 58.35.100 of libavcodec (found: ${FFMPEG_libavcodec_VERSION}).")
  endif()
  if(FFMPEG_libavformat_VERSION AND FFMPEG_libavformat_VERSION VERSION_LESS 58.20.100)
    message(FATAL_ERROR "FFmpeg support requires at least version 58.20.100 of libavformat (found: ${FFMPEG_libavformat_VERSION}).")
  endif()
  if(FFMPEG_libavutil_VERSION AND FFMPEG_libavutil_VERSION VERSION_LESS 56.22.100)
    message(FATAL_ERROR "FFmpeg support requires at least version 56.22.100 of libavutil (found: ${FFMPEG_libavutil_VERSION}).")
  endif()
  if(FFMPEG_libswresample_VERSION AND FFMPEG_libswresample_VERSION VERSION_LESS 3.3.100)
    message(FATAL_ERROR "FFmpeg support requires at least version 3.3.100 of libswresample (found: ${FFMPEG_libswresample_VERSION}).")
  endif()

  target_sources(mixxx-lib PRIVATE src/sources/soundsourceffmpeg.cpp)
  target_compile_definitions(mixxx-lib PUBLIC
    __FFMPEG__
    # Needed to build new FFmpeg
    __STDC_CONSTANT_MACROS
    __STDC_LIMIT_MACROS
    __STDC_FORMAT_MACROS
  )
  target_link_libraries(mixxx-lib PRIVATE "${FFMPEG_LIBRARIES}")
  target_include_directories(mixxx-lib PUBLIC "${FFMPEG_INCLUDE_DIRS}")
endif()

# Google PerfTools
option(GPERFTOOLS "Google PerfTools libtcmalloc linkage" OFF)
option(GPERFTOOLSPROFILER "Google PerfTools libprofiler linkage" OFF)
if(GPERFTOOLS OR GPERFTOOLSPROFILER)
  find_package(GPerfTools REQUIRED)
  if(GPERFTOOLS)
    target_link_libraries(mixxx-lib PRIVATE GPerfTools::tcmalloc)
  endif()
  if(PERFTOOLSPROFILER)
    target_link_libraries(mixxx-lib PRIVATE GPerfTools::profiler)
  endif()
endif()

# HSS1394 MIDI device
#
# The HSS1394 library is only available on macOS, therefore this option is
# forcibly set to OFF on all other platforms.
if(WIN32 OR APPLE)
  find_package(HSS1394)
else()
  set(HSS1394 OFF)
endif()
cmake_dependent_option(HSS1394 "HSS1394 MIDI device support" "${HSS1394_FOUND}" "WIN32 OR APPLE" OFF)
if(HSS1394)
  target_sources(mixxx-lib PRIVATE
    src/controllers/midi/hss1394controller.cpp
    src/controllers/midi/hss1394enumerator.cpp
  )
  target_compile_definitions(mixxx-lib PUBLIC __HSS1394__)
  if(NOT HSS1394_FOUND)
    message(FATAL_ERROR "HSS1394 MIDI device support requires the libhss1394 and its development headers.")
  endif()
  target_link_libraries(mixxx-lib PRIVATE HSS1394::HSS1394)
endif()

# Lilv (LV2)
find_package(lilv)
default_option(LILV "Lilv (LV2) support" "lilv_FOUND")
if(LILV)
  if(NOT lilv_FOUND)
    message(FATAL_ERROR "Lilv (LV2) support requires the liblilv-0 and LV2 libraries and development headers.")
  endif()
  target_sources(mixxx-lib PRIVATE
    src/effects/backends/lv2/lv2backend.cpp
    src/effects/backends/lv2/lv2effectprocessor.cpp
    src/effects/backends/lv2/lv2manifest.cpp
  )
  target_compile_definitions(mixxx-lib PUBLIC __LILV__)
  target_link_libraries(mixxx-lib PRIVATE lilv::lilv)
  target_link_libraries(mixxx-test PRIVATE lilv::lilv)
endif()

# Live Broadcasting (Shoutcast)
option(BROADCAST "Live Broadcasting (Shoutcast) support" ON)
if(BROADCAST)
  find_package(Shoutidjc)
  # Check if system lib is at least 2.4.6 and not suffering bugs
  # https://github.com/mixxxdj/mixxx/issues/9681
  # https://github.com/mixxxdj/mixxx/issues/10305
  if(Shoutidjc_FOUND AND Shoutidjc_VERSION VERSION_LESS 2.4.4)
      message(STATUS "Installed libshout-idjc version: ${Shoutidjc_VERSION} is suffering from issue #9681")
  elseif(Shoutidjc_FOUND AND Shoutidjc_VERSION VERSION_LESS 2.4.6)
      message(STATUS "Installed libshout version: ${Shout_VERSION} is suffering from issue #10305")
  endif()
  if(NOT Shoutidjc_FOUND OR Shoutidjc_VERSION VERSION_LESS 2.4.6)
    # Fall back to internal library in the lib tree
    message(STATUS "Using internal libshout-idjc")
    add_subdirectory("${CMAKE_CURRENT_SOURCE_DIR}/lib/libshout-idjc")
    target_include_directories(mixxx-lib SYSTEM PUBLIC lib/libshout-idjc/include)
    if(WIN32)
      target_compile_definitions(shout_mixxx PRIVATE __WINDOWS__ _CRT_NONSTDC_NO_WARNINGS)
    endif()
    target_link_libraries(mixxx-lib PRIVATE shout_mixxx)
  else()
    target_link_libraries(mixxx-lib PRIVATE Shoutidjc::Shoutidjc)
  endif()
  target_sources(mixxx-lib PRIVATE
    src/preferences/dialog/dlgprefbroadcastdlg.ui
    src/preferences/dialog/dlgprefbroadcast.cpp
    src/broadcast/broadcastmanager.cpp
    src/engine/sidechain/shoutconnection.cpp
    src/preferences/broadcastprofile.cpp
    src/preferences/broadcastsettings.cpp
    src/preferences/broadcastsettings_legacy.cpp
    src/preferences/broadcastsettingsmodel.cpp
    src/encoder/encoderbroadcastsettings.cpp
  )
  target_compile_definitions(mixxx-lib PUBLIC __BROADCAST__)
endif()

# Opus (RFC 6716)
find_package(OpusFile)
find_package(Opus)
default_option(OPUS "Opus (RFC 6716) support" "OpusFile_FOUND")
if(OPUS)
  if(NOT OpusFile_FOUND OR NOT Opus_FOUND)
    message(FATAL_ERROR "Opus support requires libopus and libopusfile with development headers.")
  endif()
  target_sources(mixxx-lib PRIVATE
    src/sources/soundsourceopus.cpp
    src/encoder/encoderopus.cpp
    src/encoder/encoderopussettings.cpp
  )
  target_compile_definitions(mixxx-lib PUBLIC __OPUS__)
  target_link_libraries(mixxx-lib PRIVATE OpusFile::OpusFile)
  target_link_libraries(mixxx-lib PRIVATE Opus::Opus)
endif()

# MAD MP3 Decoder
find_package(MAD)
find_package(ID3Tag)
default_option(MAD "MAD MP3 Decoder" "MAD_FOUND;ID3Tag_FOUND")
if(MAD)
  if(NOT MAD_FOUND)
    message(FATAL_ERROR "MAD support requires libmad and its development headers.")
  endif()
  if(NOT ID3Tag_FOUND)
    message(FATAL_ERROR "ID3Tag support requires libid3tag and its development headers.")
  endif()
  target_sources(mixxx-lib PRIVATE src/sources/soundsourcemp3.cpp)
  target_compile_definitions(mixxx-lib PUBLIC __MAD__)
  target_link_libraries(mixxx-lib PRIVATE MAD::MAD ID3Tag::ID3Tag)
endif()

# Media Foundation AAC Decoder Plugin
#
# The Media Foundtation API is only available on Windows, therefore this option
# is forcibly set to OFF on all other platforms.
cmake_dependent_option(MEDIAFOUNDATION "Media Foundation AAC decoder plugin" ON "WIN32" OFF)
if(MEDIAFOUNDATION)
  find_package(MediaFoundation REQUIRED)
  target_sources(mixxx-lib PRIVATE
    src/sources/soundsourcemediafoundation.cpp
  )
  target_compile_definitions(mixxx-lib PUBLIC __MEDIAFOUNDATION__)
  target_include_directories(mixxx-lib SYSTEM PRIVATE
    ${MediaFoundation_INCLUDE_DIRS}
  )
  target_link_libraries(mixxx-lib PRIVATE
    ${MediaFoundation_LIBRARIES}
    Version.lib
  )
endif()

# Modplug support
find_package(Modplug)
default_option(MODPLUG "Modplug module decoder support" "Modplug_FOUND")
if(MODPLUG)
  if(NOT Modplug_FOUND)
    message(FATAL_ERROR "Modplug module decoder support requires libmodplug and its development headers.")
  endif()
  target_sources(mixxx-lib PRIVATE
    src/preferences/dialog/dlgprefmodplugdlg.ui
    src/sources/soundsourcemodplug.cpp
    src/preferences/dialog/dlgprefmodplug.cpp
  )
  target_compile_definitions(mixxx-lib PUBLIC __MODPLUG__)
  target_link_libraries(mixxx-lib PRIVATE Modplug::Modplug)
endif()

find_package(Microsoft.GSL CONFIG)
if(Microsoft.GSL_FOUND)
  target_link_libraries(mixxx-lib PRIVATE Microsoft.GSL::GSL)
else()
  # check if the headers have been installed without cmake config (< 3.1.0)
  check_include_file_cxx(gsl/gsl HAVE_GSL_GSL)
  if(NOT HAVE_GSL_GSL)
    unset(HAVE_GSL_GSL CACHE) # unset cache to re-evaluate this until it succeeds. check_include_file_cxx() has no REQUIRED flag.
    message(FATAL_ERROR "ms-gsl deveopment headers (libmsgsl-dev) not found")
  endif()
endif()


# QtKeychain
option(QTKEYCHAIN "Secure credentials storage support for Live Broadcasting profiles" ON)
if(QTKEYCHAIN)
  find_package(Qt${QT_VERSION_MAJOR}Keychain REQUIRED)
  target_compile_definitions(mixxx-lib PUBLIC __QTKEYCHAIN__)
  target_link_libraries(mixxx-lib PRIVATE ${QTKEYCHAIN_LIBRARIES})
  target_include_directories(mixxx-lib SYSTEM PUBLIC ${QTKEYCHAIN_INCLUDE_DIRS})
endif()

# USB HID or/and Bulk controller support
find_package(LibUSB)

# USB HID controller support
option(HID "USB HID controller support" ON)
if(HID)
  # hidapi 0.11.2 is the first release, that implements hid_get_input_report
  # for the Linux hidraw backend.
  find_package(hidapi 0.11.2)
  if(NOT hidapi_FOUND)
    message(STATUS "Linking internal libhidapi statically")
    add_library(mixxx-hidapi STATIC EXCLUDE_FROM_ALL)
    target_include_directories(mixxx-hidapi SYSTEM PUBLIC lib/hidapi/hidapi)
    if(WIN32)
        target_sources(mixxx-hidapi PRIVATE lib/hidapi/windows/hid.c)
        find_library(Setupapi_LIBRARY Setupapi REQUIRED)
        target_link_libraries(mixxx-hidapi PUBLIC ${Setupapi_LIBRARY})
    elseif(APPLE)
        target_sources(mixxx-hidapi PRIVATE lib/hidapi/mac/hid.c)
        find_library(AppKit_LIBRARY AppKit REQUIRED)
        target_link_libraries(mixxx-hidapi PUBLIC ${AppKit_LIBRARY})
    elseif(UNIX)
      if(CMAKE_SYSTEM_NAME STREQUAL Linux)
        find_library(libudev_LIBRARY udev REQUIRED)
        target_sources(mixxx-hidapi PRIVATE lib/hidapi/linux/hid.c)
        target_link_libraries(mixxx-hidapi PRIVATE ${libudev_LIBRARY})
      else()
        if(NOT LibUSB_FOUND)
          message(FATAL_ERROR "USB HID controller support on Unix with statically linked libhidapi-libusb requires libusb 1.0 and its development headers.")
        endif()
        target_sources(mixxx-hidapi PRIVATE lib/hidapi/libusb/hid.c)
        target_link_libraries(mixxx-hidapi PRIVATE LibUSB::LibUSB)
      endif()
    else()
      message(FATAL_ERROR "USB HID controller support only possible on Windows/Mac OS/Linux/BSD.")
    endif()
    target_link_libraries(mixxx-lib PRIVATE mixxx-hidapi)
  else()
    # hidapi has two backends on Linux, one using the kernel's hidraw API and one using libusb.
    # libusb obviously does not support Bluetooth HID devices, so use the hidraw backend. The
    # libusb backend is the default, so hidraw needs to be selected explicitly at link time.
    if(CMAKE_SYSTEM_NAME STREQUAL Linux)
      target_link_libraries(mixxx-lib PRIVATE hidapi::hidraw)
    else()
      target_link_libraries(mixxx-lib PRIVATE hidapi::hidapi)
    endif()
  endif()
  target_sources(mixxx-lib PRIVATE
    src/controllers/hid/hidcontroller.cpp
    src/controllers/hid/hidiothread.cpp
    src/controllers/hid/hidioglobaloutputreportfifo.cpp
    src/controllers/hid/hidiooutputreport.cpp
    src/controllers/hid/hiddevice.cpp
    src/controllers/hid/hidenumerator.cpp
    src/controllers/hid/legacyhidcontrollermapping.cpp
    src/controllers/hid/legacyhidcontrollermappingfilehandler.cpp
  )
  target_compile_definitions(mixxx-lib PUBLIC __HID__)
endif()

# USB Bulk controller support
default_option(BULK "USB Bulk controller support" "LibUSB_FOUND;NOT WIN32")
if(BULK)
  if(NOT LibUSB_FOUND)
    message(FATAL_ERROR "USB Bulk controller support requires libusb 1.0 and its development headers.")
  endif()
  target_sources(mixxx-lib PRIVATE
    src/controllers/bulk/bulkcontroller.cpp
    src/controllers/bulk/bulkenumerator.cpp
  )
  if(NOT HID)
    target_sources(mixxx-lib PRIVATE
      src/controllers/hid/legacyhidcontrollermapping.cpp
      src/controllers/hid/legacyhidcontrollermappingfilehandler.cpp
    )
  endif()
  target_compile_definitions(mixxx-lib PUBLIC __BULK__)
  target_link_libraries(mixxx-lib PRIVATE LibUSB::LibUSB)
endif()

# Vinyl Control
default_option(VINYLCONTROL "Vinyl Control support" "NOT MACAPPSTORE")
if(VINYLCONTROL)
  if(MACAPPSTORE)
    message(FATAL_ERROR "Mac App Store and Vinyl Control support are mutually exclusive due to licensing issues.")
  endif()

  target_sources(mixxx-lib PRIVATE
    src/vinylcontrol/vinylcontrol.cpp
    src/vinylcontrol/vinylcontrolxwax.cpp
    src/preferences/dialog/dlgprefvinyl.cpp
    src/vinylcontrol/vinylcontrolsignalwidget.cpp
    src/vinylcontrol/vinylcontrolmanager.cpp
    src/vinylcontrol/vinylcontrolprocessor.cpp
    src/vinylcontrol/steadypitch.cpp
    src/engine/controls/vinylcontrolcontrol.cpp
  )
  target_compile_definitions(mixxx-lib PUBLIC __VINYLCONTROL__)

  # Internal xwax library
  add_library(mixxx-xwax STATIC EXCLUDE_FROM_ALL)
  target_sources(mixxx-xwax PRIVATE lib/xwax/timecoder.c lib/xwax/lut.c)
  target_include_directories(mixxx-xwax SYSTEM PUBLIC lib/xwax)
  target_link_libraries(mixxx-lib PRIVATE mixxx-xwax)
endif()

# WavPack audio file support
find_package(wavpack)
default_option(WAVPACK "WavPack audio file support" "wavpack_FOUND")
if(WAVPACK)
  if(NOT wavpack_FOUND)
    message(FATAL_ERROR "WavPack audio file support requires libwv and its development headers.")
  endif()
  target_sources(mixxx-lib PRIVATE src/sources/soundsourcewv.cpp)
  target_compile_definitions(mixxx-lib PUBLIC __WV__)
  target_link_libraries(mixxx-lib PRIVATE WavPack::wavpack)
endif()

if (APPLOCAL_COMPONENT_DEFINED)
    set(CPACK_COMPONENT_applocal_HIDDEN TRUE)
    # In order to run Mixx from the build directory install applocal components
    add_custom_command(
        TARGET mixxx POST_BUILD
        COMMAND "${CMAKE_COMMAND}" -DCOMPONENT=applocal -DCMAKE_INSTALL_PREFIX="${CMAKE_CURRENT_BINARY_DIR}" -P cmake_install.cmake)
endif()

# Configure file with build options
file(RELATIVE_PATH MIXXX_INSTALL_DOCDIR_RELATIVE_TO_DATADIR "${CMAKE_INSTALL_PREFIX}/${MIXXX_INSTALL_DATADIR}" "${CMAKE_INSTALL_PREFIX}/${MIXXX_INSTALL_DOCDIR}")
configure_file("${CMAKE_CURRENT_SOURCE_DIR}/src/config.h.in" "${CMAKE_CURRENT_BINARY_DIR}/src/config.h" @ONLY)

# Packaging
set(CPACK_PACKAGE_VENDOR "Mixxx Project")
set(CPACK_PACKAGE_CONTACT "RJ Skerry-Ryan <rryan@mixxx.org>")
set(CPACK_PACKAGE_DESCRIPTION_SUMMARY "Digital DJ Application")
set(CPACK_PACKAGE_DESCRIPTION_FILE "${CMAKE_CURRENT_SOURCE_DIR}/packaging/CPackPackageDescription.txt")
set(CPACK_PACKAGE_INSTALL_DIRECTORY "Mixxx")
set(CPACK_PACKAGE_EXECUTABLES "mixxx;Mixxx")
set(CPACK_PACKAGE_ICON "${CMAKE_SOURCE_DIR}/res/images/mixxx_install_logo.bmp")
set(CPACK_PACKAGE_HOMEPAGE_URL "https://www.mixxx.org/")
set(CPACK_RESOURCE_FILE_LICENSE "${CMAKE_CURRENT_SOURCE_DIR}/LICENSE")
set(CPACK_RESOURCE_FILE_README "${CMAKE_CURRENT_SOURCE_DIR}/README.md")
set(CPACK_STRIP_FILES ON)
set(CPACK_CREATE_DESKTOP_LINKS "mixxx")
set(CPACK_MIXXX_VERSION "${MIXXX_VERSION}")
# Save GIT values just in case they have been set manual via cmake
set(CPACK_GIT_DESCRIBE "${GIT_DESCRIBE}")
set(CPACK_GIT_COMMIT_DATE ${GIT_COMMIT_DATE})

# Detailed version information, git info and package file name are set from
# CPackConfig.cmake, not here.

set(CPACK_SOURCE_IGNORE_FILES  "\\\\.#;/#;.*~;\\\\.o$")
list(APPEND CPACK_SOURCE_IGNORE_FILES "/\\\\.git/")
list(APPEND CPACK_SOURCE_IGNORE_FILES "/\\\\.github/")
list(APPEND CPACK_SOURCE_IGNORE_FILES "/build/")
list(APPEND CPACK_SOURCE_IGNORE_FILES "${CMAKE_CURRENT_BINARY_DIR}/")
set(CPACK_SOURCE_DIR "${CMAKE_CURRENT_SOURCE_DIR}")

set(CPACK_DEBIAN_PACKAGE_SECTION "sound")
set(CPACK_DEBIAN_PACKAGE_PRIORITY "optional")
set(CPACK_DEBIAN_PACKAGE_SUGGESTS "pdf-viewer, pulseaudio-utils")
set(CPACK_DEBIAN_PACKAGE_REPLACES "mixxx-data")
set(CPACK_DEBIAN_PACKAGE_DEPENDS "libqt5sql5-sqlite, fonts-open-sans, fonts-ubuntu,\
 qml-module-qtquick-controls, qml-module-qtquick-controls2, qml-module-qt-labs-qmlmodels, qml-module-qtquick-shapes")
set(CPACK_DEBIAN_PACKAGE_SHLIBDEPS ON)
set(CPACK_DEBIAN_PACKAGE_HOMEPAGE "${CPACK_PACKAGE_HOMEPAGE_URL}")
set(CPACK_DEBIAN_PACKAGE_CONTROL_STRICT_PERMISSION TRUE)
file(READ ${CPACK_PACKAGE_DESCRIPTION_FILE} CPACK_DEBIAN_PACKAGE_DESCRIPTION)
set(CPACK_DEBIAN_PACKAGE_DESCRIPTION_MERGED "${CPACK_DEBIAN_PACKAGE_DESCRIPTION}")
string(PREPEND CPACK_DEBIAN_PACKAGE_DESCRIPTION_MERGED "${CPACK_PACKAGE_DESCRIPTION_SUMMARY}" "\n")
string(REPLACE "\n\n" "\n.\n" CPACK_DEBIAN_PACKAGE_DESCRIPTION_MERGED "${CPACK_DEBIAN_PACKAGE_DESCRIPTION_MERGED}")
string(REPLACE "\n" "\n " CPACK_DEBIAN_PACKAGE_DESCRIPTION_MERGED "${CPACK_DEBIAN_PACKAGE_DESCRIPTION_MERGED}")

# This is the version of the package itself and can be advanced or set to
# something like 0ubuntu1 when building a new package from the same version
if (NOT CPACK_DEBIAN_PACKAGE_RELEASE)
   set(CPACK_DEBIAN_PACKAGE_RELEASE 1)
endif()

set(CPACK_DEBIAN_DISTRIBUTION_RELEASES jammy kinetic lunar mantic)
set(CPACK_DEBIAN_SOURCE_DIR ${CMAKE_SOURCE_DIR})
set(CPACK_DEBIAN_UPLOAD_PPA_SCRIPT "${CMAKE_CURRENT_SOURCE_DIR}/packaging/CPackDebUploadPPA.cmake")
set(CPACK_DEBIAN_INSTALL_SCRIPT "${CMAKE_CURRENT_SOURCE_DIR}/packaging/CPackDebInstall.cmake")

set(CPACK_WIX_UPGRADE_GUID "921DC99C-4DCF-478D-B950-50685CB9E6BE")
set(CPACK_WIX_LICENSE_RTF "${CMAKE_CURRENT_SOURCE_DIR}/packaging/wix/LICENSE.rtf")
set(CPACK_WIX_PRODUCT_ICON "${CMAKE_SOURCE_DIR}/res/images/icons/ic_mixxx.ico")
set(CPACK_WIX_PROPERTY_ARPHELPLINK "${CPACK_PACKAGE_HOMEPAGE_URL}")
set(CPACK_WIX_UI_BANNER "${CMAKE_CURRENT_SOURCE_DIR}/packaging/wix/images/banner.bmp")
set(CPACK_WIX_UI_DIALOG "${CMAKE_CURRENT_SOURCE_DIR}/packaging/wix/images/dialog.bmp")

set(CPACK_PROJECT_CONFIG_FILE "${CMAKE_SOURCE_DIR}/packaging/CPackConfig.cmake" )

if(WIN32)
    # override not working default NSIS
    set(CPACK_GENERATOR WIX)
endif()

include(CPack)

if(APPLE AND MACOS_BUNDLE)
    set(BUNDLE_NAME "${MIXXX_INSTALL_PREFIX}")
    set(BUNDLE_DIRS "${CMAKE_PREFIX_PATH}/lib")
    set(APPLE_CODESIGN_ENTITLEMENTS "${CMAKE_CURRENT_SOURCE_DIR}/packaging/macos/Mixxx.entitlements")

    # Starting with arm64 macOS Apple will require ad-hoc code signatures,
    # which can be generated by setting the identity to a single dash (-).
    # These only include a checksum for verifying integrity, not an actual
    # signature.
    if (NOT APPLE_CODESIGN_IDENTITY)
      set(APPLE_CODESIGN_IDENTITY -)
    endif()

    configure_file(cmake/modules/BundleInstall.cmake.in "${CMAKE_CURRENT_BINARY_DIR}/BundleInstall.cmake" @ONLY)
    install(SCRIPT "${CMAKE_CURRENT_BINARY_DIR}/BundleInstall.cmake")
endif()<|MERGE_RESOLUTION|>--- conflicted
+++ resolved
@@ -1086,16 +1086,13 @@
   src/util/dnd.cpp
   src/util/duration.cpp
   src/util/experiment.cpp
-<<<<<<< HEAD
-  src/util/fileutils.cpp
-  src/util/formatter.cpp
-=======
   src/util/file.cpp
   src/util/imagefiledata.cpp
->>>>>>> 0fecdbfa
+  src/util/fileutils.cpp
   src/util/fileaccess.cpp
   src/util/fileinfo.cpp
   src/util/filename.cpp
+  src/util/formatter.cpp
   src/util/imagefiledata.cpp
   src/util/imageutils.cpp
   src/util/indexrange.cpp
@@ -2315,8 +2312,15 @@
 endif()
 target_link_libraries(mixxx-lib PRIVATE FpClassify)
 
-# Grantlee5
-find_package(Grantlee5 REQUIRED)
+# Grantlee5 (5.3.0 is the first version with Qt6 support)
+find_package(Grantlee5 5.3.0 NAMES grantlee grantlee5 )
+
+if(NOT Grantlee5_FOUND)
+      message(FATAL_ERROR "No Grantlee5 for Qt6 available")
+else()
+    # An existing installation of Grantlee5 is available.
+    message(STATUS "Use existing system installation of Grantlee5")
+endif()
 
 target_link_libraries(mixxx-lib PUBLIC
   Grantlee5::Templates
@@ -2324,6 +2328,7 @@
 )
 
 # grantlee plugin
+add_dependencies(mixxx-lib mixxxformatter)
 add_library(mixxxformatter MODULE
   src/util/formatterplugin/mixxxformatter.cpp
   src/util/fileutils.cpp
@@ -2336,6 +2341,13 @@
 
 target_link_libraries(mixxxformatter
   Grantlee5::Templates
+)
+
+add_custom_command(TARGET mixxxformatter POST_BUILD
+    COMMAND ${CMAKE_COMMAND} -E copy_if_different $<TARGET_FILE:Grantlee5::defaulttags> $<TARGET_FILE_DIR:mixxxformatter>
+    COMMAND ${CMAKE_COMMAND} -E copy_if_different $<TARGET_FILE:Grantlee5::defaultfilters> $<TARGET_FILE_DIR:mixxxformatter>
+    COMMAND ${CMAKE_COMMAND} -E copy_if_different $<TARGET_FILE:Grantlee5::loadertags> $<TARGET_FILE_DIR:mixxxformatter>
+    COMMAND ${CMAKE_COMMAND} -E copy_if_different $<TARGET_FILE:Grantlee5::Templates> $<TARGET_FILE_DIR:mixxxformatter>"/grantlee/${Grantlee5_VERSION_MAJOR}.${Grantlee5_VERSION_MINOR}"
 )
 
 # LAME
@@ -2571,6 +2583,16 @@
     install(IMPORTED_RUNTIME_ARTIFACTS
       Qt${QT_VERSION_MAJOR}::QSQLiteDriverPlugin
       DESTINATION "${MIXXX_INSTALL_DATADIR}/sqldrivers"
+      RUNTIME_DEPENDENCY_SET mixxx
+      COMPONENT applocal)
+
+    install(IMPORTED_RUNTIME_ARTIFACTS
+      mixxxformatter
+      Grantlee5::defaulttags
+      Grantlee5::defaultfilters
+      Grantlee5::loadertags
+      Grantlee5::Templates
+      DESTINATION "${MIXXX_INSTALL_DATADIR}/grantlee/${Grantlee5_VERSION_MAJOR}.${Grantlee5_VERSION_MINOR}"
       RUNTIME_DEPENDENCY_SET mixxx
       COMPONENT applocal)
 
