--- conflicted
+++ resolved
@@ -162,47 +162,33 @@
         "Did you build the Mixxx build environment as described here: https://github.com/mixxxdj/mixxx/wiki/Compiling-dependencies-for-macOS-arm64?"
       )
     elseif(CMAKE_BUILD_TYPE MATCHES "Debug")
-<<<<<<< HEAD
       message(
         FATAL_ERROR
-        "Did you download the Mixxx build environment using `${CMAKE_SOURCE_DIR}/tools/macos_buildenv.sh`"
+        "Did you download the Mixxx build environment using `source ${CMAKE_SOURCE_DIR}/tools/macos_buildenv.sh setup`"
       )
     else()
       message(
         FATAL_ERROR
-        "Did you download the Mixxx build environment using `${CMAKE_SOURCE_DIR}/tools/macos_release_buildenv.sh` or `${CMAKE_SOURCE_DIR}/tools/macos_buildenv.sh`(includes Debug)?"
-      )
-=======
-      message(FATAL_ERROR "Did you download the Mixxx build environment using `source ${CMAKE_SOURCE_DIR}/tools/macos_buildenv.sh setup`")
-    else()
-      message(FATAL_ERROR "Did you download the Mixxx build environment using `source ${CMAKE_SOURCE_DIR}/tools/macos_release_buildenv.sh setup` or `source ${CMAKE_SOURCE_DIR}/tools/macos_buildenv.sh setup` (includes Debug)?")
->>>>>>> 07629fa3
+        "Did you download the Mixxx build environment using `source ${CMAKE_SOURCE_DIR}/tools/macos_release_buildenv.sh setup` or `source ${CMAKE_SOURCE_DIR}/tools/macos_buildenv.sh setup` (includes Debug)?"
+      )
     endif()
   elseif(UNIX AND NOT APPLE)
     # Linux, BSD, Solaris, Minix
     if(EXISTS "/etc/debian_version") # exists also on Ubuntu and Mint
-<<<<<<< HEAD
       message(
         FATAL_ERROR
-        "Did you install the required Debian dev packages via `${CMAKE_SOURCE_DIR}/tools/debian_buildenv.sh`?"
+        "Did you install the required Debian dev packages via `${CMAKE_SOURCE_DIR}/tools/debian_buildenv.sh setup`?"
       )
     elseif(EXISTS "/etc/redhat-release") # exists also on Fedora Mageia Madndriva Alma CentOS
       message(
         FATAL_ERROR
-        "Did you install the required RPM dev packages via `${CMAKE_SOURCE_DIR}/tools/rpm_buildenv.sh`?"
+        "Did you install the required RPM dev packages via `${CMAKE_SOURCE_DIR}/tools/rpm_buildenv.sh setup`?"
       )
     else()
       message(
         FATAL_ERROR
-        "Did you install the equivalent dev packages listed in `${CMAKE_SOURCE_DIR}/tools/debian_buildenv.sh`?"
-      )
-=======
-      message(FATAL_ERROR "Did you install the required Debian dev packages via `${CMAKE_SOURCE_DIR}/tools/debian_buildenv.sh setup`?")
-    elseif(EXISTS "/etc/redhat-release") # exists also on Fedora Mageia Madndriva Alma CentOS
-      message(FATAL_ERROR "Did you install the required RPM dev packages via `${CMAKE_SOURCE_DIR}/tools/rpm_buildenv.sh setup`?")
-    else()
-       message(FATAL_ERROR "Did you install the equivalent dev packages listed in `${CMAKE_SOURCE_DIR}/tools/debian_buildenv.sh setup`?")
->>>>>>> 07629fa3
+        "Did you install the equivalent dev packages listed in `${CMAKE_SOURCE_DIR}/tools/debian_buildenv.sh setup`?"
+      )
     endif()
   elseif(DEFINED VCPKG_TARGET_TRIPLET)
     message(
@@ -445,12 +431,7 @@
   endif()
 endif()
 
-<<<<<<< HEAD
 project(mixxx VERSION 2.6.0 LANGUAGES C CXX)
-=======
-project(mixxx VERSION 2.5.3)
-enable_language(C CXX)
->>>>>>> 07629fa3
 # Work around missing version suffixes support https://gitlab.kitware.com/cmake/cmake/-/issues/16716
 set(MIXXX_VERSION_PRERELEASE "beta") # set to "alpha" "beta" or ""
 
