--- conflicted
+++ resolved
@@ -2075,35 +2075,6 @@
   # libdjinterop does not currently have a stable ABI, so we fetch sources for a specific tag, build here, and link
   # statically.  This situation should be reviewed once libdjinterop hits version 1.x.
   set(LIBDJINTEROP_VERSION 0.16.1)
-<<<<<<< HEAD
-  # Look for an existing installation of libdjinterop and use that if available.
-  # Otherwise, download and build from GitHub.
-  # Note: Version 0.17.0 is not yet compatible
-  find_package(DjInterop ${LIBDJINTEROP_VERSION} EXACT)
-  if(DjInterop_FOUND)
-    # An existing installation of djinterop is available.
-    message(STATUS "Using existing system installation of libdjinterop")
-    target_include_directories(mixxx-lib PUBLIC ${DjInterop_INCLUDE_DIRS})
-    target_link_libraries(mixxx-lib PRIVATE DjInterop::DjInterop)
-    find_package(ZLIB 1.2.8 REQUIRED)
-    target_link_libraries(mixxx-lib PRIVATE ${ZLIB_LIBRARIES})
-  else()
-    # Fetch djinterop sources from GitHub and build them statically.
-
-    # On MacOS, Mixxx does not use system SQLite, so we will use libdjinterop's
-    # embedded SQLite in such a case.
-    if (APPLE AND NOT SQLite3_IS_STATIC)
-      message(STATUS "Building libdjinterop sources (with embedded SQLite) fetched from GitHub")
-      set(DJINTEROP_SYSTEM_SQLITE OFF)
-    else()
-      message(STATUS "Building libdjinterop sources (with system SQLite) fetched from GitHub")
-      set(DJINTEROP_SYSTEM_SQLITE ON)
-    endif()
-
-    set(DJINTEROP_INSTALL_DIR "${CMAKE_CURRENT_BINARY_DIR}/lib/libdjinterop-install")
-    set(DJINTEROP_LIBRARY "lib/${CMAKE_STATIC_LIBRARY_PREFIX}djinterop${CMAKE_STATIC_LIBRARY_SUFFIX}")
-=======
->>>>>>> 8d9adaeb
 
   # On MacOS, Mixxx does not use system SQLite, so we will use libdjinterop's
   # embedded SQLite in such a case.
