cmake_minimum_required(VERSION 3.21)

message(STATUS "CMAKE_VERSION: ${CMAKE_VERSION}")

# CMAKE_CXX_COMPILER_ID: Distinguish between "AppleClang" and "Clang"
if(POLICY CMP0025)
  cmake_policy(SET CMP0025 NEW)
endif()

# MACOSX_RPATH is set by default
if(POLICY CMP0042)
  cmake_policy(SET CMP0042 NEW)
endif()

# Support new IN_LIST if() operator
if(POLICY CMP0057)
  cmake_policy(SET CMP0057 NEW)
endif()

# Enforce interprocedural optimization
if(POLICY CMP0069)
  cmake_policy(SET CMP0069 NEW)
endif()

# Let AUTOMOC and AUTOUIC process GENERATED files
if(POLICY CMP0071)
  cmake_policy(SET CMP0071 NEW)
endif()

# Propagate interface link properties
if(POLICY CMP0099)
  # This avoids a warning when qt deals with different behaviours controlled by this policy
  # in its cmake functions. See
  # https://github.com/qt/qtbase/commit/e3e1007f9778d8fc629a06f7d3d216bb7f81351b
  cmake_policy(SET CMP0099 NEW)
endif()

# An imported target missing its location property fails during generation.
if(POLICY CMP0111)
  cmake_policy(SET CMP0111 NEW)
endif()

# Set the timestamp of extracted files to the time of the extraction instead of
# the archived timestamp to make sure that dependent files are rebuilt if the
# URL changes.
if(POLICY CMP0135)
  cmake_policy(SET CMP0135 NEW)
endif()

function(FATAL_ERROR_MISSING_ENV)
  if(WIN32)
    if(CMAKE_BUILD_TYPE MATCHES "Debug")
      message(FATAL_ERROR "Did you download the Mixxx build environment using `${CMAKE_SOURCE_DIR}/tools/windows_buildenv.bat`?")
    else()
      message(FATAL_ERROR "Did you download the Mixxx build environment using `${CMAKE_SOURCE_DIR}/tools/windows_release_buildenv.bat` or `${CMAKE_SOURCE_DIR}/tools/windows_buildenv.bat`(includes Debug)?")
    endif()
  elseif(APPLE AND NOT IOS)
    if(CMAKE_BUILD_TYPE MATCHES "Debug")
      message(FATAL_ERROR "Did you download the Mixxx build environment using `${CMAKE_SOURCE_DIR}/tools/macos_buildenv.sh`")
    else()
      message(FATAL_ERROR "Did you download the Mixxx build environment using `${CMAKE_SOURCE_DIR}/tools/macos_release_buildenv.sh` or `${CMAKE_SOURCE_DIR}/tools/macos_buildenv.sh`(includes Debug)?")
    endif()
  elseif(LINUX)
    message(FATAL_ERROR "Did you install the Debian dev packages via `${CMAKE_SOURCE_DIR}/tools/debian_buildenv.sh` or the equivalent packages using your package manager?")
  elseif(DEFINED VCPKG_TARGET_TRIPLET)
    message(FATAL_ERROR "You are targeting ${VCPKG_TARGET_TRIPLET}, which does not have a prebuilt environment. Please make sure that -DMIXXX_VCPKG_ROOT points to a vcpkg environment containing installed dependencies for ${VCPKG_TARGET_TRIPLET}!")
  else()
    message(FATAL_ERROR "You are building for an unknown platform and are missing a build environment. Please set -DVCPKG_TARGET_TRIPLET and make sure that -DMIXXX_VCPKG_ROOT points to a vcpkg environment containing installed dependencies for your target platform!")
  endif()
endfunction()

# We use here ENV{MIXXX_VCPKG_ROOT} as a workaround to find the overlay folders
# in manifest mode https://github.com/microsoft/vcpkg/issues/12289.
# Note: VCPKG_ROOT, the default location for the vcpkg cli tool is later
# adjusted by CMAKE_TOOLCHAIN_FILE.
if(DEFINED ENV{MIXXX_VCPKG_ROOT} AND NOT DEFINED MIXXX_VCPKG_ROOT)
    set(MIXXX_VCPKG_ROOT "$ENV{MIXXX_VCPKG_ROOT}")
endif()

if(DEFINED MIXXX_VCPKG_ROOT)
  if(EXISTS "$ENV{MIXXX_VCPKG_ROOT}/overlay/ports" OR NOT EXISTS "$ENV{MIXXX_VCPKG_ROOT}/ports")
    # MIXXX_VCPKG_ROOT points to our vcpkg environment
    # and we configure the CMAKE_TOOLCHAIN_FILE and overlays accordingly
    message(STATUS "Using MIXXX_VCPKG_ROOT: $ENV{MIXXX_VCPKG_ROOT}")
  else()
    message(STATUS "MIXXX_VCPKG_ROOT not correct (missing $ENV{MIXXX_VCPKG_ROOT}/overlay/ports)")
    FATAL_ERROR_MISSING_ENV()
  endif()

  if(NOT DEFINED VCPKG_OVERLAY_PORTS)
    # required for manifest mode
    set(VCPKG_OVERLAY_PORTS "${MIXXX_VCPKG_ROOT}/overlay/ports")
    if(APPLE)
        list(APPEND VCPKG_OVERLAY_PORTS "${MIXXX_VCPKG_ROOT}/overlay/osx")
    elseif(WIN32)
        list(APPEND VCPKG_OVERLAY_PORTS "${MIXXX_VCPKG_ROOT}/overlay/windows")
    endif()
  endif()

  if(NOT DEFINED VCPKG_OVERLAY_TRIPLETS)
    # required for manifest mode
    set(VCPKG_OVERLAY_TRIPLETS "${MIXXX_VCPKG_ROOT}/overlay/triplets")
  endif()

  if(NOT DEFINED CMAKE_TOOLCHAIN_FILE)
    set(CMAKE_TOOLCHAIN_FILE "${MIXXX_VCPKG_ROOT}/scripts/buildsystems/vcpkg.cmake" CACHE STRING "")
  endif()
endif()

if(NOT DEFINED VCPKG_TARGET_TRIPLET)
  if(DEFINED ENV{VCPKG_TARGET_TRIPLET})
    set(VCPKG_TARGET_TRIPLET "$ENV{VCPKG_TARGET_TRIPLET}")
  elseif(DEFINED ENV{VCPKG_DEFAULT_TRIPLET})
    set(VCPKG_TARGET_TRIPLET "$ENV{VCPKG_DEFAULT_TRIPLET}")
  endif()
endif()
set(X_VCPKG_APPLOCAL_DEPS_INSTALL ON CACHE BOOL "Automatically copy dependencies into the install target directory for executables." FORCE)


# Set a default build type if none was specified
# See https://blog.kitware.com/cmake-and-the-default-build-type/ for details.
set(default_build_type "RelWithDebInfo")
if(EXISTS "${CMAKE_SOURCE_DIR}/.git" AND NOT WIN32)
  # On Windows, Debug builds are linked to unoptimized libs
  # generating unusable slow Mixxx builds.
  set(default_build_type "Debug")
endif()

if(NOT CMAKE_CONFIGURATION_TYPES)
  if(NOT CMAKE_BUILD_TYPE)
    message(STATUS "Setting CMAKE_BUILD_TYPE to '${default_build_type}' as none was specified.")
    set(CMAKE_BUILD_TYPE "${default_build_type}" CACHE STRING "Choose the type of build." FORCE)
    # Set the possible values of build type for cmake-gui
    set_property(CACHE CMAKE_BUILD_TYPE PROPERTY STRINGS "Debug" "Release" "RelWithDebInfo")
  elseif(NOT CMAKE_BUILD_TYPE MATCHES "^(Debug|Release|RelWithDebInfo)$")
    message(FATAL_ERROR "CMAKE_BUILD_TYPE=${CMAKE_BUILD_TYPE} is not supported, use one of Debug, Release or RelWithDebInfo.")
  endif()
endif()

include(CMakeDependentOption)

option(QT6 "Build with Qt6" ON)
cmake_dependent_option(QML "Build with QML" ON "QT6" OFF)
option(QOPENGL "Use QOpenGLWindow based widget instead of QGLWidget" ON)

if(QOPENGL)
  add_compile_definitions(MIXXX_USE_QOPENGL)
endif()

if(QML)
  add_compile_definitions(MIXXX_USE_QML)
endif()

if(VCPKG_TARGET_TRIPLET MATCHES "^wasm(32|64)-emscripten")
  message(STATUS "Targeting Emscripten (${VCPKG_TARGET_TRIPLET})")
  if(DEFINED ENV{EMSDK})
    message(STATUS "Found EMSDK at $ENV{EMSDK}")
  else()
    message(FATAL_ERROR "Please make sure emsdk is installed and the environment variable EMSDK is set (see https://emscripten.org/docs/getting_started/downloads.html)")
  endif()
  if(NOT DEFINED VCPKG_CHAINLOAD_TOOLCHAIN_FILE)
    set(VCPKG_CHAINLOAD_TOOLCHAIN_FILE "$ENV{EMSDK}/upstream/emscripten/cmake/Modules/Platform/Emscripten.cmake" CACHE STRING "")
  endif()
  # Enabling this causes Qt's FindWrapRt C++ compile check to fail as it tries
  # to run `clang-scan-deps` (because we set the C++ standard to 20). Emscripten
  # does not ship this binary yet, though. Potentially relevant upstream bug:
  # https://github.com/emscripten-core/emscripten/issues/21042
  set(CMAKE_CXX_SCAN_FOR_MODULES OFF)
elseif(APPLE)
  # Check if xcode-select is installed
  execute_process(COMMAND xcode-select -v
    RESULT_VARIABLE XCODE_SELECT_RESULT
    OUTPUT_QUIET
  )
  if(XCODE_SELECT_RESULT)
    # xcode-select command failed, meaning it is not installed or not configured properly
    message(FATAL_ERROR "'xcode-select -v' failed with '${XCODE_SELECT_RESULT}'. You may need to install Xcode and run 'sudo xcode-select --install'.")
  endif()

  if(VCPKG_TARGET_TRIPLET MATCHES "^[a-zA-Z0-9]+-osx")
    message(STATUS "Targeting macOS (${VCPKG_TARGET_TRIPLET})")
    set(CMAKE_SYSTEM_NAME Darwin CACHE STRING "Target macOS")
    if(VCPKG_TARGET_TRIPLET MATCHES "^arm64-")
      # Minimum macOS version for arm64 Support
      set(CMAKE_OSX_DEPLOYMENT_TARGET 11.0 CACHE STRING "Minimum macOS version the build will be able to run on")
      set(CMAKE_OSX_ARCHITECTURES arm64 CACHE STRING "The target architecture")
      set(CMAKE_SYSTEM_PROCESSOR arm64 CACHE STRING "The target system processor")
    else()
      if(QT6)
        # Minimum macOS version supported by Qt 6
        set(CMAKE_OSX_DEPLOYMENT_TARGET 10.15 CACHE STRING "Minimum macOS version the build will be able to run on")
      else()
        # Minimum macOS version supported by Qt 5.12
        set(CMAKE_OSX_DEPLOYMENT_TARGET 10.12 CACHE STRING "Minimum macOS version the build will be able to run on")
        # Needed for deployment target < 10.14
        add_compile_options(-fno-aligned-allocation)
      endif()
    endif()
  elseif(VCPKG_TARGET_TRIPLET MATCHES "^[a-zA-Z0-9]+-ios")
    message(STATUS "Targeting iOS (${VCPKG_TARGET_TRIPLET})")
    set(CMAKE_SYSTEM_NAME iOS CACHE STRING "Target iOS")
    set(CMAKE_OSX_DEPLOYMENT_TARGET 14.0 CACHE STRING "Minimum iOS version to target")
  else()
    message(WARNING "Targeting an Apple platform, but VCPKG_TARGET_TRIPLET is not set. This is not a supported scenario!")
  endif()
endif()

project(mixxx VERSION 2.6.0)
enable_language(C CXX)
# Work around missing version suffixes support https://gitlab.kitware.com/cmake/cmake/-/issues/16716
set(MIXXX_VERSION_PRERELEASE "alpha") # set to "alpha" "beta" or ""

set(CMAKE_PROJECT_HOMEPAGE_URL "https://www.mixxx.org")
set(CMAKE_PROJECT_DESCRIPTION "Mixxx is Free DJ software that gives you everything you need to perform live mixes.")

# Used for force control of color output
set(BUILD_COLORS "auto" CACHE STRING "Try to use colors auto/always/no")

list(APPEND CMAKE_MODULE_PATH "${CMAKE_CURRENT_SOURCE_DIR}/cmake/modules")
include(CheckSymbolExists)
include(CheckIncludeFileCXX)
include(ExternalProject)
include(GNUInstallDirs)
include(DefaultOption)
include(IsStaticLibrary)

# Verify VCPKG settings
if(DEFINED _VCPKG_INSTALLED_DIR)
  if(NOT EXISTS "${_VCPKG_INSTALLED_DIR}/${VCPKG_TARGET_TRIPLET}")
    # Fail early if this part of CMAKE_PREFIX_PATH does not exist
    # else the library lookups below will fail with misleading error messages
    message(STATUS "VCPKG_TARGET_TRIPLET dir not found: ${_VCPKG_INSTALLED_DIR}/${VCPKG_TARGET_TRIPLET} "
        "Make sure the VCPKG build environment is installed and contains the build for the selected triplet.")
    FATAL_ERROR_MISSING_ENV()
  else()
    message(STATUS "Using VCPKG_TARGET_TRIPLET: ${VCPKG_TARGET_TRIPLET}")
  endif()
endif()

#######################################################################
# Compilers and toolchains

if(CMAKE_CXX_COMPILER_ID STREQUAL "GNU")
  # GNU is GNU GCC
  set(GNU_GCC true)
else()
  set(GNU_GCC false)
endif()

if(CMAKE_CXX_COMPILER_ID MATCHES "Clang")
  if (CMAKE_CXX_SIMULATE_ID MATCHES "MSVC")
    set(LLVM_CLANG false)
    set(MSVC true)
  else()
    # using regular Clang or AppleClang
    set(LLVM_CLANG true)
  endif()
else()
  set(LLVM_CLANG false)
endif()

# CMake implicitly sets the variable MSVC to true for Microsoft
# Visual C++ or another compiler simulating Visual C++.
# https://cmake.org/cmake/help/latest/variable/MSVC.html

#######################################################################

set(CMAKE_CXX_STANDARD 20)
if(MSVC)
  # Ensure MSVC populates __cplusplus correctly.
  set(CMAKE_CXX_FLAGS "${CMAKE_CXX_FLAGS} /Zc:__cplusplus")
  # Remove unreferenced code and data
  # Since c++11 they can safely be removed to speed up linking.
  set(CMAKE_CXX_FLAGS "${CMAKE_CXX_FLAGS} /Zc:inline")
endif()

# Speed up builds on HDDs and prevent wearing of SDDs
#
# This is only applies to gcc/clang, therefore this option is forcibly set to
# ON on all other compilers.
cmake_dependent_option(BUILD_LOW_MEMORY "Store temporary build files on disk by disabling the build option -pipe" OFF "GNU_GCC OR LLVM_CLANG" ON)
if(NOT BUILD_LOW_MEMORY)
  add_compile_options(-pipe)
endif()

# Coverage
#
# This is only available with GCC, therefore this option is forcibly set to OFF
# for all other compilers.
cmake_dependent_option(COVERAGE "Coverage (i.e. gcov) support" OFF "GNU_GCC" OFF)
if(COVERAGE)
  add_compile_options(--coverage -fprofile-arcs -ftest-coverage)
  add_link_options(--coverage -fprofile-arcs -ftest-coverage)
endif()

# Profiling
#
# This is only available on Linux, therefore this option is forcibly set to OFF
# on all other platforms.
cmake_dependent_option(PROFILING "Profiling (e.g. gprof) support" OFF "UNIX;NOT APPLE" OFF)
if(PROFILING)
  add_compile_options(-pg)
  add_link_options(-pg)
endif()

#
# Optimizations
#

set(OPTIMIZE "portable" CACHE STRING "Optimization and Tuning (set to off, portable, native, legacy)")
set_property(CACHE OPTIMIZE PROPERTY STRINGS "off" "portable" "native" "legacy")
string(TOLOWER "${OPTIMIZE}" OPTIMIZE)
message(STATUS "Optimization level: ${OPTIMIZE}")

# CMAKE_INTERPROCEDURAL_OPTIMIZATION can be defined to override the default behaviour.
# We keep CMAKE_INTERPROCEDURAL_OPTIMIZATION unset (IPO disabled) to save
# build time at the cost of a bigger memory footprint at run-time.
# See https://github.com/mixxxdj/mixxx/pull/3589 for some test results
# Note: IPO has caused issues on Fedora https://bugzilla.rpmfusion.org/show_bug.cgi?id=5829
# Uncomment the following code to enable IPO for Release builds
#if(NOT DEFINED CMAKE_INTERPROCEDURAL_OPTIMIZATION AND NOT CMAKE_BUILD_TYPE STREQUAL "Debug" AND NOT OPTIMIZE STREQUAL "off")
#  include(CheckIPOSupported)
#  check_ipo_supported(RESULT HAVE_IPO)
#  if(HAVE_IPO)
#    set(CMAKE_INTERPROCEDURAL_OPTIMIZATION TRUE)
#  endif()
#endif()

if(MSVC)
  # Microsoft Visual Studio Compiler
  add_compile_options(/UTF8)
  if(CMAKE_SIZEOF_VOID_P EQUAL 8)
    # Target architecture is x64 -> x64 has alsways SSE and SSE2 instruction sets
    message(STATUS "x64 Enabling SSE2 CPU optimizations (>= Pentium 4)")
    # Define gcc/clang style defines for SSE and SSE2 for compatibility
    add_compile_definitions("__SSE__" "__SSE2__")
  endif()

  # Needed for sccache
  if(CMAKE_BUILD_TYPE STREQUAL "Debug")
    string(REPLACE "/Zi" "/Z7" CMAKE_CXX_FLAGS_DEBUG "${CMAKE_CXX_FLAGS_DEBUG}")
    string(REPLACE "/Zi" "/Z7" CMAKE_C_FLAGS_DEBUG "${CMAKE_C_FLAGS_DEBUG}")
  elseif(CMAKE_BUILD_TYPE STREQUAL "Release")
    string(REPLACE "/Zi" "/Z7" CMAKE_CXX_FLAGS_RELEASE "${CMAKE_CXX_FLAGS_RELEASE}")
    string(REPLACE "/Zi" "/Z7" CMAKE_C_FLAGS_RELEASE "${CMAKE_C_FLAGS_RELEASE}")
  elseif(CMAKE_BUILD_TYPE STREQUAL "RelWithDebInfo")
    string(REPLACE "/Zi" "/Z7" CMAKE_CXX_FLAGS_RELWITHDEBINFO "${CMAKE_CXX_FLAGS_RELWITHDEBINFO}")
    string(REPLACE "/Zi" "/Z7" CMAKE_C_FLAGS_RELWITHDEBINFO "${CMAKE_C_FLAGS_RELWITHDEBINFO}")
  endif()

  if(NOT OPTIMIZE STREQUAL "off")
    # Use the fastest floating point math library
    # http://msdn.microsoft.com/en-us/library/e7s85ffb.aspx
    # http://msdn.microsoft.com/en-us/library/ms235601.aspx
    add_compile_options(/fp:fast)

    # Suggested for unused code removal
    # http://msdn.microsoft.com/en-us/library/ms235601.aspx
    # http://msdn.microsoft.com/en-us/library/xsa71f43.aspx
    # http://msdn.microsoft.com/en-us/library/bxwfs976.aspx
    add_compile_options(/Gy)

    # For repeated local development builds, /INCREMENTAL offers much faster build times with the same performance of the executable,
    # unless link time code generation (like CMAKE_INTERPROCEDURAL_OPTIMIZATION) is used, which is contrary to incremental linking.

    if(CMAKE_BUILD_TYPE STREQUAL "Debug")
      #optimize Debug Builds as well, to have "normal" behaviour of mixxx during development
      string(REPLACE "/Od" "" CMAKE_CXX_FLAGS_DEBUG  "${CMAKE_CXX_FLAGS_DEBUG}")
      string(REPLACE "/Od" "" CMAKE_C_FLAGS_DEBUG  "${CMAKE_C_FLAGS}")
      string(REPLACE "/Ob0" "" CMAKE_CXX_FLAGS_DEBUG  "${CMAKE_CXX_FLAGS_DEBUG}")
      string(REPLACE "/Ob0" "" CMAKE_C_FLAGS_DEBUG  "${CMAKE_C_FLAGS}")

      add_compile_options(/O2) # this implies /Od2
      # Remove /RTC1 flag set by CMAKE by default (conflicts with /O2)
      string(REPLACE "/RTC1" "" CMAKE_CXX_FLAGS_DEBUG  "${CMAKE_CXX_FLAGS_DEBUG}")
      string(REPLACE "/RTC1" "" CMAKE_C_FLAGS_DEBUG  "${CMAKE_C_FLAGS_DEBUG}")
    elseif(CMAKE_BUILD_TYPE STREQUAL "RelWithDebInfo")
      # For some reasons cmake uses /Ob1 in RelWithDebInfo https://gitlab.kitware.com/cmake/cmake/-/issues/20812
      # /O2 is applied by CMake and this implies /Od2
      string(REPLACE "/Ob1" "" CMAKE_CXX_FLAGS_RELWITHDEBINFO  "${CMAKE_CXX_FLAGS_RELWITHDEBINFO}")
      string(REPLACE "/Ob1" "" CMAKE_C_FLAGS_RELWITHDEBINFO  "${CMAKE_C_FLAGS_RELWITHDEBINFO}")

      # Reduce the size of the binary in RelWithDebInfo builds
      # Do not use /OPT:ICF because it has no effect.
      # https://github.com/mixxxdj/mixxx/pull/3660#pullrequestreview-600137258
      add_link_options(/OPT:REF)

      # /INCREMENTAL is incompatible with /OPT:REF, but it's the CMake default for RelWithDebInfo
      # The CMAKE_EXE_LINKER_FLAGS_RELWITHDEBINFO can be defined by the user in the GUI or in CMakeSettings.json,
      # therefore we can't rely on the default.
      string(FIND CMAKE_EXE_LINKER_FLAGS_RELWITHDEBINFO "/INCREMENTAL:NO" INCREMENTAL_NO_POSITION)
      if(INCREMENTAL_NO_POSITION EQUAL -1)
        message(STATUS "Overwriting /INCREMENTAL by /INCREMENTAL:NO to allow link time code optimization")
        string(REPLACE "/INCREMENTAL" "/INCREMENTAL:NO" CMAKE_EXE_LINKER_FLAGS_RELWITHDEBINFO "${CMAKE_EXE_LINKER_FLAGS_RELWITHDEBINFO}")
      endif()
      # Note: CMAKE_INTERPROCEDURAL_OPTIMIZATION sets the /GL and /LTCG flags for us
    elseif(CMAKE_BUILD_TYPE STREQUAL "Release")
      # Reduce the size of the binary in Release builds
      # Do not use /OPT:ICF because it has no effect.
      # https://github.com/mixxxdj/mixxx/pull/3660#pullrequestreview-600137258
      add_link_options(/OPT:REF)
    endif()

    if(OPTIMIZE STREQUAL "portable")
      if(NOT CMAKE_SIZEOF_VOID_P EQUAL 8)
        # Target architecture is x86 with SSE and SSE2
        message(STATUS "x86 Enabling SSE2 CPU optimizations (>= Pentium 4)")
        # Define gcc/clang style defines for SSE and SSE2 for compatibility
        add_compile_definitions("__SSE__" "__SSE2__")
        # Set compiler option for SSE/SSE2
        add_compile_options(/arch:SSE2)
      endif()
    elseif(OPTIMIZE STREQUAL "native")
      message("Enabling optimizations for native system, specified by user")
      if(NOT CMAKE_SIZEOF_VOID_P EQUAL 8)
        # Target architecture is x86 with SSE and SSE2
        message(STATUS "x86 Enabling SSE2 CPU optimizations (>= Pentium 4)")
        # Define gcc/clang style defines for SSE and SSE2 for compatibility
        add_compile_definitions("__SSE__" "__SSE2__")
      endif()
      # Define the target processor instruction and other compiler optimization flags here:
      # https://docs.microsoft.com/en-us/cpp/build/reference/arch-x64?view=msvc-160
      # add_compile_options(/arch:AVX512)
      message(FATAL_ERROR "User need to set the MSVC compiler flags for the native processor here!")
      add_compile_options("/favor:${CMAKE_SYSTEM_PROCESSOR}")
    elseif(OPTIMIZE STREQUAL "legacy")
      if(CMAKE_SIZEOF_VOID_P EQUAL 8)
        message("Enabling pure x64 instruction set (without AVX etc.)")
      else()
        message("Enabling pure i386 instruction set (without SSE/SSE2 etc.)")
      endif()
    else()
      message(FATAL_ERROR "Invalid value passed to OPTIMIZE option: ${OPTIMIZE}")
    endif()
  else()
    # OPTIMIZE=off
    if(CMAKE_BUILD_TYPE STREQUAL "Release")
      #Remove optimize flags set by cmake defaults
      string(REPLACE "/O2" "" CMAKE_CXX_FLAGS_RELEASE  "${CMAKE_CXX_FLAGS_RELEASE}")
      string(REPLACE "/O2" "" CMAKE_C_FLAGS_RELEASE  "${CMAKE_C_FLAGS_RELEASE}")
      string(REPLACE "/Ob2" "" CMAKE_CXX_FLAGS_RELEASE  "${CMAKE_CXX_FLAGS_RELEASE}")
      string(REPLACE "/Ob2" "" CMAKE_C_FLAGS_RELEASE  "${CMAKE_C_FLAGS_RELEASE}")
      add_compile_options(/Od) # this implies /Ob0
      add_compile_options(/RTC1)
    elseif(CMAKE_BUILD_TYPE STREQUAL "RelWithDebInfo")
      #Remove optimize flags set by cmake defaults
      string(REPLACE "/O2" "" CMAKE_CXX_FLAGS_RELWITHDEBINFO  "${CMAKE_CXX_FLAGS_RELWITHDEBINFO}")
      string(REPLACE "/O2" "" CMAKE_C_FLAGS_RELWITHDEBINFO  "${CMAKE_C_FLAGS_RELWITHDEBINFO}")
      # For some reasons cmake uses /Ob1 in RelWithDebInfo https://gitlab.kitware.com/cmake/cmake/-/issues/20812
      string(REPLACE "/Ob1" "" CMAKE_CXX_FLAGS_RELWITHDEBINFO  "${CMAKE_CXX_FLAGS_RELWITHDEBINFO}")
      string(REPLACE "/Ob1" "" CMAKE_C_FLAGS_RELWITHDEBINFO  "${CMAKE_C_FLAGS_RELWITHDEBINFO}")
      add_compile_options(/Od) # this implies /Ob0
      add_compile_options(/RTC1)
    endif()
  endif()
elseif(GNU_GCC OR LLVM_CLANG)
  if(NOT OPTIMIZE STREQUAL "off")
    # Common flags to all optimizations.
    # -ffast-math will prevent a performance penalty by denormals
    # (floating point values almost Zero are treated as Zero)
    # unfortunately that work only on 64 bit CPUs or with sse2 enabled
    # The following optimisation flags makes the engine code ~3 times
    # faster, measured on a Atom CPU.
    add_compile_options(
      -ffast-math
      -funroll-loops
    )
    if(EMSCRIPTEN)
      # Optimize for size + speed when targeting Emscripten/WebAssembly
      # This is recommended as we use asyncify:
      # See https://doc.qt.io/qt-6/wasm.html#asyncify
      add_compile_options(-Os)
    else()
      add_compile_options(-O3)
    endif()
    # set -fomit-frame-pointer when we don't profile and are not using
    # Clang sanitizers.
    # Note: It is only included in -O on machines where it does not
    # interfere with debugging
    if(NOT PROFILING AND NOT SANITIZERS)
      add_compile_options(-fomit-frame-pointer)
    endif()

    if(OPTIMIZE STREQUAL "portable")
      # portable: sse2 CPU (>= Pentium 4)
      if(CMAKE_SYSTEM_PROCESSOR MATCHES "^(i[3456]86|x86|x64|x86_64|AMD64)$")
        message(STATUS "Enabling SSE2 CPU optimizations (>= Pentium 4)")
        if(NOT EMSCRIPTEN)
          add_compile_options(-mtune=generic)
        endif()
        # -mtune=generic picks the most common, but compatible options.
        # on arm platforms equivalent to -march=arch
        if(NOT CMAKE_SIZEOF_VOID_P EQUAL 8)
          # the sse flags are not set by default on 32 bit builds
          # but are not supported on arm builds
          add_compile_options(-msse2)
          if(EMSCRIPTEN)
            add_compile_options(-msimd128)
          else()
            add_compile_options(-mfpmath=sse)
          endif()
        endif()
        # TODO(rryan): macOS can use SSE3, and possibly SSE 4.1 once
        # we require macOS 10.12.
        # https://stackoverflow.com/questions/45917280/mac-osx-minumum-support-sse-version
      elseif(CMAKE_SYSTEM_PROCESSOR MATCHES "^(arm|armv7.*)$") # but not armv8
        add_compile_options(
          -mfloat-abi=hard
          -mfpu=neon
        )
      endif()
      # this sets macros __SSE2_MATH__ __SSE_MATH__ __SSE2__ __SSE__
      # This should be our default build for distribution
      # It's a little sketchy, but turning on SSE2 will gain
      # 100% performance in our filter code and allows us to
      # turns on denormal zeroing.
      # We don't really support CPU's earlier than Pentium 4,
      # which is the class of CPUs this decision affects.
      # The downside of this is that we aren't truly
      # i386 compatible, so builds that claim 'i386' will crash.
      # -- rryan 2/2011
      # Note: SSE2 is a core part of x64 CPUs
    elseif(OPTIMIZE STREQUAL "native")
      message("Enabling native optimizations for ${CMAKE_SYSTEM_PROCESSOR}")
      add_compile_options(-march=native)
      # Note: requires gcc >= 4.2.0
      # macros like __SSE2_MATH__ __SSE_MATH__ __SSE2__ __SSE__
      # are set automatically
      if(CMAKE_SYSTEM_PROCESSOR MATCHES "^(arm|armv7.*)$") # but not armv8
        add_compile_options(
          -mfloat-abi=hard
          -mfpu=neon
        )
      endif()
    elseif(OPTIMIZE STREQUAL "legacy")
      if(CMAKE_SYSTEM_PROCESSOR MATCHES "^(i[3456]86|x86|x64|x86_64|AMD64)$")
        message("Enabling pure i386 code")
        add_compile_options(-mtune=generic)
        # -mtune=generic pick the most common, but compatible options.
        # on arm platforms equivalent to -march=arch
      endif()
    else()
      message(FATAL_ERROR "Invalid value passed to OPTIMIZE option: ${OPTIMIZE}")
    endif()
  endif()
endif()

set(CMAKE_C_VISIBILITY_PRESET hidden)
set(CMAKE_CXX_VISIBILITY_PRESET hidden)
set(CMAKE_VISIBILITY_INLINES_HIDDEN TRUE)

if(WIN32)
  # Add support for lib prefix on Windows
  set(CMAKE_FIND_LIBRARY_PREFIXES "" "lib")
endif()

if(MSVC)
  if(NOT DEFINED CMAKE_DISABLE_PRECOMPILE_HEADERS)
    # With MSVC, PCH is faster than caching
    set(CMAKE_DISABLE_PRECOMPILE_HEADERS OFF)
  endif()
  set(CMAKE_DISABLE_PRECOMPILE_HEADERS ${CMAKE_DISABLE_PRECOMPILE_HEADERS} CACHE BOOL "Disable precompiled headers")

  # sccache support
  find_program(SCCACHE_EXECUTABLE "sccache")
  if(SCCACHE_EXECUTABLE)
    message(STATUS "Found sccache: ${SCCACHE_EXECUTABLE}")
  else()
    message(STATUS "Could NOT find sccache (missing executable)")
  endif()
  default_option(SCCACHE_SUPPORT "Enable sccache support" "SCCACHE_EXECUTABLE;CMAKE_DISABLE_PRECOMPILE_HEADERS")
  message(STATUS "Support for sccache: ${SCCACHE_SUPPORT}")
  if(SCCACHE_SUPPORT)
    if(NOT CMAKE_DISABLE_PRECOMPILE_HEADERS)
      message(WARNING
            "sccache: Does not work with precompiled headers. Set CMAKE_DISABLE_PRECOMPILE_HEADERS=ON")
    endif()
    set( CMAKE_C_COMPILER_LAUNCHER "${SCCACHE_EXECUTABLE}" )
    set( CMAKE_CXX_COMPILER_LAUNCHER "${SCCACHE_EXECUTABLE}" )
  endif()
else()
  # ccache support
  find_program(CCACHE_EXECUTABLE "ccache")
  if(CCACHE_EXECUTABLE)
    message(STATUS "Found ccache: ${CCACHE_EXECUTABLE}")
  else()
      message(STATUS "Could NOT find ccache (missing executable)")
  endif()
  default_option(CCACHE_SUPPORT "Enable ccache support" "CCACHE_EXECUTABLE")

  if(NOT DEFINED CMAKE_DISABLE_PRECOMPILE_HEADERS)
    set(CMAKE_DISABLE_PRECOMPILE_HEADERS ${CCACHE_SUPPORT})
  endif()
  set(CMAKE_DISABLE_PRECOMPILE_HEADERS ${CMAKE_DISABLE_PRECOMPILE_HEADERS} CACHE BOOL "Disable precompiled headers")

  if(CCACHE_SUPPORT)
    if(GNU_GCC OR LLVM_CLANG)
      # without this compiler messages in `make` backend would be uncolored
      set(CMAKE_CXX_FLAGS  "${CMAKE_CXX_FLAGS} -fdiagnostics-color=${BUILD_COLORS}")
    endif()
    if(NOT CMAKE_DISABLE_PRECOMPILE_HEADERS)
      execute_process(
          COMMAND "${CCACHE_EXECUTABLE}" "--get-config=sloppiness"
                    WORKING_DIRECTORY "${CMAKE_CURRENT_BINARY_DIR}"
                    OUTPUT_VARIABLE CCACHE_CONFIGURED_SLOPPINESS OUTPUT_STRIP_TRAILING_WHITESPACE
                    ERROR_QUIET)
      if (NOT CCACHE_CONFIGURED_SLOPPINESS MATCHES "pch_defines" OR
          NOT CCACHE_CONFIGURED_SLOPPINESS MATCHES "time_macros")
        message(WARNING
            "ccache: For use with precompiled headers, the setting \"sloppiness\" needs to "
            "be set to \"pch_defines,time_macros\". This can be done via the environment variable "
            "\"CCACHE_SLOPPINESS=pch_defines,time_macros\" or permanent via "
            "\"ccache --set-config=sloppiness=pch_defines,time_macros\".")
      endif()
    endif()
    set( CMAKE_C_COMPILER_LAUNCHER "${CCACHE_EXECUTABLE}" )
    set( CMAKE_CXX_COMPILER_LAUNCHER "${CCACHE_EXECUTABLE}" )
  endif()
  message(STATUS "Support for ccache: ${CCACHE_SUPPORT}")
endif()

if(NOT MSVC)
  # Try to configure mold as linker via -fuse-ld=mold, support from gcc 12.1, gcc 11.2.0-16 or clang
  execute_process(
    COMMAND ${CMAKE_CXX_COMPILER} -fuse-ld=mold -Wl,--version
    ERROR_QUIET
    OUTPUT_VARIABLE MOLD_FUSE_VERSION_STRING
    OUTPUT_STRIP_TRAILING_WHITESPACE
  )
  if(MOLD_FUSE_VERSION_STRING)
      set(MOLD_FUSE_FOUND TRUE)
  endif()
  if(NOT MOLD_FUSE_FOUND)
    # check if the symlink ld is in the mold folder for older compiler
    find_program(MOLD_SYMLINK "${CMAKE_INSTALL_LIBEXECDIR}/mold/ld")
    get_filename_component(MOLD_SYMLINK_DIRECTORY ${MOLD_SYMLINK} DIRECTORY)
  endif()
  if(MOLD_SYMLINK)
      set(MOLD_SYMLINK_FOUND TRUE)
  endif()
  default_option(MOLD_SUPPORT "Use 'mold' for linking" "MOLD_FUSE_FOUND OR MOLD_SYMLINK_FOUND")
  if(MOLD_SUPPORT)
    if(MOLD_FUSE_FOUND)
      message(STATUS "Selecting mold as linker")
      add_link_options("-fuse-ld=mold")
    elseif(MOLD_SYMLINK_FOUND)
      message(STATUS "Selecting mold as linker via ld symlink in ${MOLD_SYMLINK_DIRECTORY}")
      add_link_options("-B${MOLD_SYMLINK_DIRECTORY}")
    else()
      message(FATAL_ERROR "Could NOT find mold (missing executable)")
    endif()
  else()
    # Try to configure lld as linker
    execute_process(
      COMMAND ${CMAKE_CXX_COMPILER} -fuse-ld=lld -Wl,--version
      ERROR_QUIET
      OUTPUT_VARIABLE LLD_VERSION_STRING
      OUTPUT_STRIP_TRAILING_WHITESPACE
    )
    if(LLD_VERSION_STRING)
      string(REGEX MATCH "LLD ([0-9]+\\.[0-9]+\\.[0-9]+)" LLD_VERSION_MATCH "${LLD_VERSION_STRING}")
      if(LLD_VERSION_MATCH)
        set(LLD_VERSION ${CMAKE_MATCH_1})
        message(STATUS "Found ld.lld with version: ${LLD_VERSION}")
      else()
        message(WARNING "Failed to parse ld.lld version from: ${LLD_VERSION_STRING}")
      endif()
    endif()
    # LLD 10.0.0 does not work because of https://bugs.llvm.org/show_bug.cgi?id=45769
    default_option(LLD_SUPPORT "Use 'ld.lld' for linking" "LLD_VERSION VERSION_GREATER 10.0.0")
    if(LLD_SUPPORT)
      if(LLD_VERSION_STRING)
        if(LLD_VERSION VERSION_GREATER 10.0.0)
          message(STATUS "Selecting lld as linker")
          add_link_options("-fuse-ld=lld")
        else()
          message(FATAL_ERROR "Could NOT find ld.lld > 10.0.0")
        endif()
      else()
        message(FATAL_ERROR "Could NOT find ld.lld (missing executable)")
      endif()
    endif()
  endif()
endif()

if(CMAKE_VERSION VERSION_LESS "3.7.0")
  set(CMAKE_INCLUDE_CURRENT_DIR ON)
endif()

set(CLANG_TIDY "" CACHE STRING "CMAKE_CXX_CLANG_TIDY equivalent that only applies to mixxx sources, not bundled dependencies")

# Mixxx itself
add_library(mixxx-lib STATIC EXCLUDE_FROM_ALL
  src/analyzer/analyzerbeats.cpp
  src/analyzer/analyzerebur128.cpp
  src/analyzer/analyzergain.cpp
  src/analyzer/analyzerkey.cpp
  src/analyzer/analyzerscheduledtrack.cpp
  src/analyzer/analyzersilence.cpp
  src/analyzer/analyzerthread.cpp
  src/analyzer/analyzertrack.cpp
  src/analyzer/analyzerwaveform.cpp
  src/analyzer/plugins/analyzerqueenmarybeats.cpp
  src/analyzer/plugins/analyzerqueenmarykey.cpp
  src/analyzer/plugins/analyzersoundtouchbeats.cpp
  src/analyzer/plugins/buffering_utils.cpp
  src/analyzer/trackanalysisscheduler.cpp
  src/audio/frame.cpp
  src/audio/signalinfo.cpp
  src/audio/streaminfo.cpp
  src/audio/types.cpp
  src/control/control.cpp
  src/control/controlaudiotaperpot.cpp
  src/control/controlbehavior.cpp
  src/control/controlcompressingproxy.cpp
  src/control/controleffectknob.cpp
  src/control/controlencoder.cpp
  src/control/controlindicator.cpp
  src/control/controlindicatortimer.cpp
  src/control/controllinpotmeter.cpp
  src/control/controllogpotmeter.cpp
  src/control/controlobject.cpp
  src/control/controlobjectscript.cpp
  src/control/controlpotmeter.cpp
  src/control/controlproxy.cpp
  src/control/controlpushbutton.cpp
  src/control/controlttrotary.cpp
  src/controllers/controller.cpp
  src/controllers/controllerenumerator.cpp
  src/controllers/controllerinputmappingtablemodel.cpp
  src/controllers/controllerlearningeventfilter.cpp
  src/controllers/controllermanager.cpp
  src/controllers/controllermappinginfo.cpp
  src/controllers/legacycontrollersettings.cpp
  src/controllers/legacycontrollersettingslayout.cpp
  src/controllers/controllermappinginfoenumerator.cpp
  src/controllers/controllermappingtablemodel.cpp
  src/controllers/controlleroutputmappingtablemodel.cpp
  src/controllers/controlpickermenu.cpp
  src/controllers/legacycontrollermappingfilehandler.cpp
  src/controllers/legacycontrollermapping.cpp
  src/controllers/delegates/controldelegate.cpp
  src/controllers/delegates/midibytedelegate.cpp
  src/controllers/delegates/midichanneldelegate.cpp
  src/controllers/delegates/midiopcodedelegate.cpp
  src/controllers/delegates/midioptionsdelegate.cpp
  src/controllers/dlgcontrollerlearning.cpp
  src/controllers/dlgcontrollerlearning.ui
  src/controllers/dlgprefcontroller.cpp
  src/controllers/dlgprefcontrollerdlg.ui
  src/controllers/dlgprefcontrollers.cpp
  src/controllers/dlgprefcontrollersdlg.ui
  src/controllers/keyboard/keyboardeventfilter.cpp
  src/controllers/learningutils.cpp
  src/controllers/legacycontrollermappingfilehandler.cpp
  src/controllers/midi/legacymidicontrollermapping.cpp
  src/controllers/midi/legacymidicontrollermappingfilehandler.cpp
  src/controllers/midi/midicontroller.cpp
  src/controllers/midi/midienumerator.cpp
  src/controllers/midi/midimessage.cpp
  src/controllers/midi/midioutputhandler.cpp
  src/controllers/midi/midiutils.cpp
  src/controllers/scripting/colormapper.cpp
  src/controllers/scripting/colormapperjsproxy.cpp
  src/controllers/scripting/controllerscriptenginebase.cpp
  src/controllers/scripting/controllerscriptmoduleengine.cpp
  src/controllers/scripting/legacy/controllerscriptenginelegacy.cpp
  src/controllers/scripting/legacy/controllerscriptinterfacelegacy.cpp
  src/controllers/scripting/legacy/scriptconnection.cpp
  src/controllers/scripting/legacy/scriptconnectionjsproxy.cpp
  src/controllers/softtakeover.cpp
  src/coreservices.cpp
  src/database/mixxxdb.cpp
  src/database/schemamanager.cpp
  src/dialog/dlgabout.cpp
  src/dialog/dlgaboutdlg.ui
  src/dialog/dlgdevelopertools.cpp
  src/dialog/dlgdevelopertoolsdlg.ui
  src/dialog/dlgkeywheel.cpp
  src/dialog/dlgkeywheel.ui
  src/dialog/dlgreplacecuecolor.cpp
  src/dialog/dlgreplacecuecolordlg.ui
  src/effects/backends/builtin/autopaneffect.cpp
  src/effects/backends/builtin/balanceeffect.cpp
  src/effects/backends/builtin/bessel4lvmixeqeffect.cpp
  src/effects/backends/builtin/bessel8lvmixeqeffect.cpp
  src/effects/backends/builtin/biquadfullkilleqeffect.cpp
  src/effects/backends/builtin/bitcrushereffect.cpp
  src/effects/backends/builtin/builtinbackend.cpp
  src/effects/backends/builtin/distortioneffect.cpp
  src/effects/backends/builtin/echoeffect.cpp
  src/effects/backends/builtin/filtereffect.cpp
  src/effects/backends/builtin/flangereffect.cpp
  src/effects/backends/builtin/glitcheffect.cpp
  src/effects/backends/builtin/graphiceqeffect.cpp
  src/effects/backends/builtin/linkwitzriley8eqeffect.cpp
  src/effects/backends/builtin/loudnesscontoureffect.cpp
  src/effects/backends/builtin/metronomeeffect.cpp
  src/effects/backends/builtin/moogladder4filtereffect.cpp
  src/effects/backends/builtin/compressoreffect.cpp
  src/effects/backends/builtin/parametriceqeffect.cpp
  src/effects/backends/builtin/phasereffect.cpp
  src/effects/backends/builtin/reverbeffect.cpp
  src/effects/backends/builtin/threebandbiquadeqeffect.cpp
  src/effects/backends/builtin/tremoloeffect.cpp
  src/effects/backends/builtin/whitenoiseeffect.cpp
  src/effects/backends/effectmanifest.cpp
  src/effects/backends/effectmanifestparameter.cpp
  src/effects/backends/effectsbackend.cpp
  src/effects/backends/effectsbackendmanager.cpp
  src/effects/chains/equalizereffectchain.cpp
  src/effects/chains/outputeffectchain.cpp
  src/effects/chains/pergroupeffectchain.cpp
  src/effects/chains/quickeffectchain.cpp
  src/effects/chains/standardeffectchain.cpp
  src/effects/effectbuttonparameterslot.cpp
  src/effects/effectchain.cpp
  src/effects/effectchainmixmode.cpp
  src/effects/effectknobparameterslot.cpp
  src/effects/effectparameter.cpp
  src/effects/effectparameterslotbase.cpp
  src/effects/effectslot.cpp
  src/effects/effectsmanager.cpp
  src/effects/effectsmessenger.cpp
  src/effects/presets/effectchainpreset.cpp
  src/effects/presets/effectchainpresetmanager.cpp
  src/effects/presets/effectparameterpreset.cpp
  src/effects/presets/effectpreset.cpp
  src/effects/presets/effectpresetmanager.cpp
  src/effects/visibleeffectslist.cpp
  src/encoder/encoder.cpp
  src/encoder/encoderfdkaac.cpp
  src/encoder/encoderfdkaacsettings.cpp
  src/encoder/encoderflacsettings.cpp
  src/encoder/encodermp3.cpp
  src/encoder/encodermp3settings.cpp
  src/encoder/encodersndfileflac.cpp
  src/encoder/encodervorbis.cpp
  src/encoder/encodervorbissettings.cpp
  src/encoder/encoderwave.cpp
  src/encoder/encoderwavesettings.cpp
  src/engine/bufferscalers/enginebufferscale.cpp
  src/engine/bufferscalers/enginebufferscalelinear.cpp
  src/engine/bufferscalers/enginebufferscalest.cpp
  src/engine/cachingreader/cachingreader.cpp
  src/engine/cachingreader/cachingreaderchunk.cpp
  src/engine/cachingreader/cachingreaderworker.cpp
  src/engine/channelmixer.cpp
  src/engine/channels/engineaux.cpp
  src/engine/channels/enginechannel.cpp
  src/engine/channels/enginedeck.cpp
  src/engine/channels/enginemicrophone.cpp
  src/engine/controls/bpmcontrol.cpp
  src/engine/controls/clockcontrol.cpp
  src/engine/controls/cuecontrol.cpp
  src/engine/controls/enginecontrol.cpp
  src/engine/controls/keycontrol.cpp
  src/engine/controls/loopingcontrol.cpp
  src/engine/controls/quantizecontrol.cpp
  src/engine/controls/ratecontrol.cpp
  src/engine/effects/engineeffect.cpp
  src/engine/effects/engineeffectchain.cpp
  src/engine/effects/engineeffectsdelay.cpp
  src/engine/effects/engineeffectsmanager.cpp
  src/engine/enginebuffer.cpp
  src/engine/enginedelay.cpp
  src/engine/enginemixer.cpp
  src/engine/engineobject.cpp
  src/engine/enginepregain.cpp
  src/engine/enginesidechaincompressor.cpp
  src/engine/enginetalkoverducking.cpp
  src/engine/enginevumeter.cpp
  src/engine/engineworker.cpp
  src/engine/engineworkerscheduler.cpp
  src/engine/enginexfader.cpp
  src/engine/filters/enginefilterbessel4.cpp
  src/engine/filters/enginefilterbessel8.cpp
  src/engine/filters/enginefilterbiquad1.cpp
  src/engine/filters/enginefilterbutterworth4.cpp
  src/engine/filters/enginefilterbutterworth8.cpp
  src/engine/filters/enginefilterlinkwitzriley2.cpp
  src/engine/filters/enginefilterlinkwitzriley4.cpp
  src/engine/filters/enginefilterlinkwitzriley8.cpp
  src/engine/filters/enginefiltermoogladder4.cpp
  src/engine/positionscratchcontroller.cpp
  src/engine/readaheadmanager.cpp
  src/engine/sidechain/enginenetworkstream.cpp
  src/engine/sidechain/enginerecord.cpp
  src/engine/sidechain/enginesidechain.cpp
  src/engine/sidechain/networkinputstreamworker.cpp
  src/engine/sidechain/networkoutputstreamworker.cpp
  src/engine/sync/enginesync.cpp
  src/engine/sync/internalclock.cpp
  src/engine/sync/synccontrol.cpp
  src/errordialoghandler.cpp
  src/library/analysis/analysisfeature.cpp
  src/library/analysis/analysislibrarytablemodel.cpp
  src/library/analysis/dlganalysis.cpp
  src/library/analysis/dlganalysis.ui
  src/library/autodj/autodjfeature.cpp
  src/library/autodj/autodjprocessor.cpp
  src/library/autodj/dlgautodj.cpp
  src/library/autodj/dlgautodj.ui
  src/library/banshee/bansheedbconnection.cpp
  src/library/banshee/bansheefeature.cpp
  src/library/banshee/bansheeplaylistmodel.cpp
  src/library/baseexternallibraryfeature.cpp
  src/library/baseexternalplaylistmodel.cpp
  src/library/baseexternaltrackmodel.cpp
  src/library/basesqltablemodel.cpp
  src/library/basetrackcache.cpp
  src/library/basetracktablemodel.cpp
  src/library/browse/browsefeature.cpp
  src/library/browse/browsetablemodel.cpp
  src/library/browse/browsethread.cpp
  src/library/browse/foldertreemodel.cpp
  src/library/columncache.cpp
  src/library/coverart.cpp
  src/library/coverartcache.cpp
  src/library/coverartutils.cpp
  src/library/dao/analysisdao.cpp
  src/library/dao/autodjcratesdao.cpp
  src/library/dao/cuedao.cpp
  src/library/dao/directorydao.cpp
  src/library/dao/libraryhashdao.cpp
  src/library/dao/playlistdao.cpp
  src/library/dao/settingsdao.cpp
  src/library/dao/trackdao.cpp
  src/library/dao/trackschema.cpp
  src/library/dlgcoverartfullsize.cpp
  src/library/dlgcoverartfullsize.ui
  src/library/dlgtagfetcher.cpp
  src/library/dlgtagfetcher.ui
  src/library/dlgtrackinfo.cpp
  src/library/dlgtrackinfo.ui
  src/library/dlgtrackinfomulti.cpp
  src/library/dlgtrackinfomulti.ui
  src/library/dlgtrackmetadataexport.cpp
  src/library/export/coverartcopyworker.cpp
  src/library/export/dlgtrackexport.ui
  src/library/export/trackexportdlg.cpp
  src/library/export/trackexportwizard.cpp
  src/library/export/trackexportworker.cpp
  src/library/externaltrackcollection.cpp
  src/library/itunes/itunesdao.cpp
  src/library/itunes/itunesfeature.cpp
  src/library/itunes/itunesimporter.cpp
  src/library/itunes/itunesplaylistmodel.cpp
  src/library/itunes/itunesxmlimporter.cpp
  src/library/library_prefs.cpp
  src/library/library.cpp
  src/library/librarycontrol.cpp
  src/library/libraryfeature.cpp
  src/library/librarytablemodel.cpp
  src/library/missing_hidden/dlghidden.cpp
  src/library/missing_hidden/dlghidden.ui
  src/library/missing_hidden/dlgmissing.cpp
  src/library/missing_hidden/dlgmissing.ui
  src/library/missing_hidden/hiddentablemodel.cpp
  src/library/missing_hidden/missingtablemodel.cpp
  src/library/mixxxlibraryfeature.cpp
  src/library/parser.cpp
  src/library/parsercsv.cpp
  src/library/parserm3u.cpp
  src/library/parserpls.cpp
  src/library/playlisttablemodel.cpp
  src/library/proxytrackmodel.cpp
  src/library/recording/dlgrecording.cpp
  src/library/recording/dlgrecording.ui
  src/library/recording/recordingfeature.cpp
  src/library/rekordbox/kaitaistructs/rekordbox_anlz.cpp
  src/library/rekordbox/kaitaistructs/rekordbox_pdb.cpp
  src/library/rekordbox/rekordboxfeature.cpp
  src/library/rhythmbox/rhythmboxfeature.cpp
  src/library/scanner/importfilestask.cpp
  src/library/scanner/libraryscanner.cpp
  src/library/scanner/libraryscannerdlg.cpp
  src/library/scanner/recursivescandirectorytask.cpp
  src/library/scanner/scannertask.cpp
  src/library/searchquery.cpp
  src/library/searchqueryparser.cpp
  src/library/serato/seratofeature.cpp
  src/library/serato/seratoplaylistmodel.cpp
  src/library/sidebarmodel.cpp
  src/library/starrating.cpp
  src/library/tabledelegates/bpmdelegate.cpp
  src/library/tabledelegates/colordelegate.cpp
  src/library/tabledelegates/coverartdelegate.cpp
  src/library/tabledelegates/locationdelegate.cpp
  src/library/tabledelegates/multilineeditdelegate.cpp
  src/library/tabledelegates/playcountdelegate.cpp
  src/library/tabledelegates/previewbuttondelegate.cpp
  src/library/tabledelegates/stardelegate.cpp
  src/library/tabledelegates/stareditor.cpp
  src/library/tabledelegates/tableitemdelegate.cpp
  src/library/trackcollection.cpp
  src/library/trackcollectioniterator.cpp
  src/library/trackcollectionmanager.cpp
  src/library/trackloader.cpp
  src/library/trackmodeliterator.cpp
  src/library/trackprocessing.cpp
  src/library/trackset/baseplaylistfeature.cpp
  src/library/trackset/basetracksetfeature.cpp
  src/library/trackset/crate/cratefeature.cpp
  src/library/trackset/crate/cratefeaturehelper.cpp
  src/library/trackset/crate/cratestorage.cpp
  src/library/trackset/crate/cratetablemodel.cpp
  src/library/trackset/playlistfeature.cpp
  src/library/trackset/setlogfeature.cpp
  src/library/trackset/tracksettablemodel.cpp
  src/library/traktor/traktorfeature.cpp
  src/library/treeitem.cpp
  src/library/treeitemmodel.cpp
  src/mixer/auxiliary.cpp
  src/mixer/baseplayer.cpp
  src/mixer/basetrackplayer.cpp
  src/mixer/deck.cpp
  src/mixer/microphone.cpp
  src/mixer/playerinfo.cpp
  src/mixer/playermanager.cpp
  src/mixer/previewdeck.cpp
  src/mixer/sampler.cpp
  src/mixer/samplerbank.cpp
  src/mixxxapplication.cpp
  src/mixxxmainwindow.cpp
  src/musicbrainz/chromaprinter.cpp
  src/musicbrainz/crc.cpp
  src/musicbrainz/gzip.cpp
  src/musicbrainz/musicbrainz.cpp
  src/musicbrainz/musicbrainzxml.cpp
  src/musicbrainz/tagfetcher.cpp
  src/musicbrainz/web/acoustidlookuptask.cpp
  src/musicbrainz/web/coverartarchiveimagetask.cpp
  src/musicbrainz/web/coverartarchivelinkstask.cpp
  src/musicbrainz/web/musicbrainzrecordingstask.cpp
  src/nativeeventhandlerwin.cpp
  src/network/jsonwebtask.cpp
  src/network/networktask.cpp
  src/network/webtask.cpp
  src/preferences/colorpaletteeditor.cpp
  src/preferences/colorpaletteeditor.cpp
  src/preferences/colorpaletteeditormodel.cpp
  src/preferences/colorpaletteeditormodel.cpp
  src/preferences/colorpalettesettings.cpp
  src/preferences/colorpalettesettings.cpp
  src/preferences/configobject.cpp
  src/preferences/constants.cpp
  src/preferences/dialog/dlgprefautodj.cpp
  src/preferences/dialog/dlgprefautodjdlg.ui
  src/preferences/dialog/dlgprefbeats.cpp
  src/preferences/dialog/dlgprefbeatsdlg.ui
  src/preferences/dialog/dlgprefcolors.cpp
  src/preferences/dialog/dlgprefcolorsdlg.ui
  src/preferences/dialog/dlgprefdeck.cpp
  src/preferences/dialog/dlgprefdeckdlg.ui
  src/preferences/dialog/dlgprefeffects.cpp
  src/preferences/dialog/dlgprefeffectsdlg.ui
  src/preferences/dialog/dlgpreferencepage.cpp
  src/preferences/dialog/dlgpreferences.cpp
  src/preferences/dialog/dlgpreferencesdlg.ui
  src/preferences/dialog/dlgprefinterface.cpp
  src/preferences/dialog/dlgprefinterfacedlg.ui
  src/preferences/dialog/dlgprefkey.cpp
  src/preferences/dialog/dlgprefkeydlg.ui
  src/preferences/dialog/dlgpreflibrary.cpp
  src/preferences/dialog/dlgpreflibrarydlg.ui
  src/preferences/dialog/dlgprefmixer.cpp
  src/preferences/dialog/dlgprefmixerdlg.ui
  src/preferences/dialog/dlgprefrecord.cpp
  src/preferences/dialog/dlgprefrecorddlg.ui
  src/preferences/dialog/dlgprefreplaygain.cpp
  src/preferences/dialog/dlgprefreplaygaindlg.ui
  src/preferences/dialog/dlgprefsound.cpp
  src/preferences/dialog/dlgprefsounddlg.ui
  src/preferences/dialog/dlgprefsounditem.cpp
  src/preferences/dialog/dlgprefsounditem.ui
  src/preferences/dialog/dlgprefvinyldlg.ui
  src/preferences/dialog/dlgprefwaveform.cpp
  src/preferences/dialog/dlgprefwaveformdlg.ui
  src/preferences/effectchainpresetlistmodel.cpp
  src/preferences/effectmanifesttablemodel.cpp
  src/preferences/replaygainsettings.cpp
  src/preferences/settingsmanager.cpp
  src/preferences/upgrade.cpp
  src/recording/recordingmanager.cpp
  src/skin/legacy/colorschemeparser.cpp
  src/skin/legacy/imgcolor.cpp
  src/skin/legacy/imginvert.cpp
  src/skin/legacy/imgloader.cpp
  src/skin/legacy/launchimage.cpp
  src/skin/legacy/legacyskin.cpp
  src/skin/legacy/legacyskinparser.cpp
  src/skin/legacy/pixmapsource.cpp
  src/skin/legacy/skincontext.cpp
  src/skin/legacy/tooltips.cpp
  src/skin/skincontrols.cpp
  src/skin/skinloader.cpp
  src/soundio/sounddevice.cpp
  src/soundio/sounddevicenetwork.cpp
  src/soundio/sounddeviceportaudio.cpp
  src/soundio/soundmanager.cpp
  src/soundio/soundmanagerconfig.cpp
  src/soundio/soundmanagerutil.cpp
  src/sources/audiosource.cpp
  src/sources/audiosourcestereoproxy.cpp
  src/sources/metadatasource.cpp
  src/sources/metadatasourcetaglib.cpp
  src/sources/readaheadframebuffer.cpp
  src/sources/soundsource.cpp
  src/sources/soundsourceflac.cpp
  src/sources/soundsourceoggvorbis.cpp
  src/sources/soundsourceprovider.cpp
  src/sources/soundsourceproviderregistry.cpp
  src/sources/soundsourceproxy.cpp
  src/sources/soundsourcesndfile.cpp
  src/track/albuminfo.cpp
  src/track/beatfactory.cpp
  src/track/beats.cpp
  src/track/beatutils.cpp
  src/track/bpm.cpp
  src/track/cue.cpp
  src/track/cueinfo.cpp
  src/track/cueinfoimporter.cpp
  src/track/globaltrackcache.cpp
  src/track/keyfactory.cpp
  src/track/keys.cpp
  src/track/keyutils.cpp
  src/track/playcounter.cpp
  src/track/replaygain.cpp
  src/track/serato/beatgrid.cpp
  src/track/serato/beatsimporter.cpp
  src/track/serato/color.cpp
  src/track/serato/cueinfoimporter.cpp
  src/track/serato/markers.cpp
  src/track/serato/markers2.cpp
  src/track/serato/tags.cpp
  src/track/taglib/trackmetadata_ape.cpp
  src/track/taglib/trackmetadata_common.cpp
  src/track/taglib/trackmetadata_file.cpp
  src/track/taglib/trackmetadata_id3v2.cpp
  src/track/taglib/trackmetadata_mp4.cpp
  src/track/taglib/trackmetadata_riff.cpp
  src/track/taglib/trackmetadata_xiph.cpp
  src/track/track.cpp
  src/track/trackinfo.cpp
  src/track/trackmetadata.cpp
  src/track/tracknumbers.cpp
  src/track/trackrecord.cpp
  src/track/trackref.cpp
  src/util/battery/battery.cpp
  src/util/cache.cpp
  src/util/clipboard.cpp
  src/util/cmdlineargs.cpp
  src/util/color/color.cpp
  src/util/color/colorpalette.cpp
  src/util/color/predefinedcolorpalettes.cpp
  src/util/colorcomponents.cpp
  src/util/console.cpp
  src/util/db/dbconnection.cpp
  src/util/db/dbconnectionpool.cpp
  src/util/db/dbconnectionpooled.cpp
  src/util/db/dbconnectionpooler.cpp
  src/util/db/fwdsqlquery.cpp
  src/util/db/fwdsqlqueryselectresult.cpp
  src/util/db/sqlite.cpp
  src/util/db/sqlqueryfinisher.cpp
  src/util/db/sqlstringformatter.cpp
  src/util/db/sqltransaction.cpp
  src/util/desktophelper.cpp
  src/util/dnd.cpp
  src/util/duration.cpp
  src/util/experiment.cpp
  src/util/file.cpp
  src/util/fileaccess.cpp
  src/util/fileinfo.cpp
  src/util/filename.cpp
  src/util/imagefiledata.cpp
  src/util/imagefiledata.cpp
  src/util/imageutils.cpp
  src/util/indexrange.cpp
  src/util/logger.cpp
  src/util/logging.cpp
  src/util/mac.cpp
  src/util/moc_included_test.cpp
  src/util/movinginterquartilemean.cpp
  src/util/rangelist.cpp
  src/util/readaheadsamplebuffer.cpp
  src/util/ringdelaybuffer.cpp
  src/util/rotary.cpp
  src/util/runtimeloggingcategory.cpp
  src/util/safelywritablefile.cpp
  src/util/sample.cpp
  src/util/sandbox.cpp
  src/util/screensaver.cpp
  src/util/screensavermanager.cpp
  src/util/semanticversion.cpp
  src/util/stat.cpp
  src/util/statmodel.cpp
  src/util/statsmanager.cpp
  src/util/tapfilter.cpp
  src/util/task.cpp
  src/util/taskmonitor.cpp
  src/util/threadcputimer.cpp
  src/util/time.cpp
  src/util/timer.cpp
  src/util/valuetransformer.cpp
  src/util/versionstore.cpp
  src/util/widgethelper.cpp
  src/util/workerthread.cpp
  src/util/workerthreadscheduler.cpp
  src/util/xml.cpp
  src/waveform/guitick.cpp
  src/waveform/renderers/deprecated/glslwaveformrenderersignal.cpp
  src/waveform/renderers/deprecated/glvsynctestrenderer.cpp
  src/waveform/renderers/deprecated/glwaveformrenderbackground.cpp
  src/waveform/renderers/deprecated/glwaveformrendererfilteredsignal.cpp
  src/waveform/renderers/deprecated/glwaveformrendererrgb.cpp
  src/waveform/renderers/deprecated/glwaveformrenderersimplesignal.cpp
  src/waveform/renderers/waveformmark.cpp
  src/waveform/renderers/waveformmarkrange.cpp
  src/waveform/renderers/waveformmarkset.cpp
  src/waveform/renderers/waveformrenderbackground.cpp
  src/waveform/renderers/waveformrenderbeat.cpp
  src/waveform/renderers/waveformrendererabstract.cpp
  src/waveform/renderers/waveformrendererendoftrack.cpp
  src/waveform/renderers/waveformrendererfilteredsignal.cpp
  src/waveform/renderers/waveformrendererhsv.cpp
  src/waveform/renderers/waveformrendererpreroll.cpp
  src/waveform/renderers/waveformrendererrgb.cpp
  src/waveform/renderers/waveformrenderersignalbase.cpp
  src/waveform/renderers/waveformrendermark.cpp
  src/waveform/renderers/waveformrendermarkbase.cpp
  src/waveform/renderers/waveformrendermarkrange.cpp
  src/waveform/renderers/waveformsignalcolors.cpp
  src/waveform/renderers/waveformwidgetrenderer.cpp
  src/waveform/sharedglcontext.cpp
  src/waveform/visualplayposition.cpp
  src/waveform/visualsmanager.cpp
  src/waveform/vsyncthread.cpp
  src/waveform/waveform.cpp
  src/waveform/waveformfactory.cpp
  src/waveform/waveformmarklabel.cpp
  src/waveform/waveformwidgetfactory.cpp
  src/waveform/widgets/emptywaveformwidget.cpp
  src/waveform/widgets/deprecated/glrgbwaveformwidget.cpp
  src/waveform/widgets/deprecated/glsimplewaveformwidget.cpp
  src/waveform/widgets/deprecated/glslwaveformwidget.cpp
  src/waveform/widgets/deprecated/glvsynctestwidget.cpp
  src/waveform/widgets/deprecated/glwaveformwidget.cpp
  src/waveform/widgets/deprecated/glwaveformwidgetabstract.cpp
  src/waveform/widgets/hsvwaveformwidget.cpp
  src/waveform/widgets/rgbwaveformwidget.cpp
  src/waveform/widgets/softwarewaveformwidget.cpp
  src/waveform/widgets/waveformwidgetabstract.cpp
  src/widget/controlwidgetconnection.cpp
  src/widget/findonwebmenufactory.cpp
  src/widget/findonwebmenuservices/findonwebmenudiscogs.cpp
  src/widget/findonwebmenuservices/findonwebmenulastfm.cpp
  src/widget/findonwebmenuservices/findonwebmenusoundcloud.cpp
  src/widget/hexspinbox.cpp
  src/widget/paintable.cpp
  src/widget/wanalysislibrarytableview.cpp
  src/widget/wbasewidget.cpp
  src/widget/wbattery.cpp
  src/widget/wbeatspinbox.cpp
  src/widget/wcolorpicker.cpp
  src/widget/wcolorpickeraction.cpp
  src/widget/wcombobox.cpp
  src/widget/wcoverart.cpp
  src/widget/wcoverartlabel.cpp
  src/widget/wcoverartmenu.cpp
  src/widget/wcuemenupopup.cpp
  src/widget/wdisplay.cpp
  src/widget/weffectbuttonparametername.cpp
  src/widget/weffectchain.cpp
  src/widget/weffectchainpresetbutton.cpp
  src/widget/weffectchainpresetselector.cpp
  src/widget/weffectknobparametername.cpp
  src/widget/weffectname.cpp
  src/widget/weffectparameterknob.cpp
  src/widget/weffectparameterknobcomposed.cpp
  src/widget/weffectparameternamebase.cpp
  src/widget/weffectpushbutton.cpp
  src/widget/weffectselector.cpp
  src/widget/wfindonwebmenu.cpp
  src/widget/whotcuebutton.cpp
  src/widget/wimagestore.cpp
  src/widget/wkey.cpp
  src/widget/wknob.cpp
  src/widget/wknobcomposed.cpp
  src/widget/wlabel.cpp
  src/widget/wlibrary.cpp
  src/widget/wlibrarysidebar.cpp
  src/widget/wlibrarytableview.cpp
  src/widget/wlibrarytextbrowser.cpp
  src/widget/wmainmenubar.cpp
  src/widget/wnumber.cpp
  src/widget/wnumberdb.cpp
  src/widget/wnumberpos.cpp
  src/widget/wnumberrate.cpp
  src/widget/woverview.cpp
  src/widget/woverviewhsv.cpp
  src/widget/woverviewlmh.cpp
  src/widget/woverviewrgb.cpp
  src/widget/wpixmapstore.cpp
  src/widget/wpushbutton.cpp
  src/widget/wraterange.cpp
  src/widget/wstarratingaction.cpp
  src/widget/wrecordingduration.cpp
  src/widget/wscrollable.cpp
  src/widget/wsearchlineedit.cpp
  src/widget/wsearchrelatedtracksmenu.cpp
  src/widget/wsingletoncontainer.cpp
  src/widget/wsizeawarestack.cpp
  src/widget/wskincolor.cpp
  src/widget/wslidercomposed.cpp
  src/widget/wspinny.cpp
  src/widget/wspinnybase.cpp
  src/widget/wsplitter.cpp
  src/widget/wstarrating.cpp
  src/widget/wstatuslight.cpp
  src/widget/wtime.cpp
  src/widget/wtrackmenu.cpp
  src/widget/wtrackproperty.cpp
  src/widget/wtracktableview.cpp
  src/widget/wtracktableviewheader.cpp
  src/widget/wtrackwidgetgroup.cpp
  src/widget/wvumeter.cpp
  src/widget/wvumeterbase.cpp
  src/widget/wvumeterlegacy.cpp
  src/widget/wwaveformviewer.cpp
  src/widget/wwidget.cpp
  src/widget/wwidgetgroup.cpp
  src/widget/wwidgetstack.cpp
)
set(MIXXX_COMMON_PRECOMPILED_HEADER
  src/util/assert.h
)
set(MIXXX_LIB_PRECOMPILED_HEADER
  src/audio/frame.h
  src/audio/signalinfo.h
  src/audio/streaminfo.h
  src/audio/types.h
  src/control/control.h
  src/control/controlaudiotaperpot.h
  src/control/controlbehavior.h
  src/control/controlcompressingproxy.h
  src/control/controleffectknob.h
  src/control/controlencoder.h
  src/control/controlindicator.h
  src/control/controlindicatortimer.h
  src/control/controllinpotmeter.h
  src/control/controllogpotmeter.h
  src/control/controlmodel.h
  src/control/controlobject.h
  src/control/controlobjectscript.h
  src/control/controlpotmeter.h
  src/control/controlproxy.h
  src/control/controlpushbutton.h
  src/control/controlsortfiltermodel.h
  src/control/controlttrotary.h
  src/control/controlvalue.h
  src/control/convert.h
  src/control/pollingcontrolproxy.h
  src/controllers/defs_controllers.h
  src/defs_urls.h
  src/effects/defs.h
  src/engine/channelhandle.h
  src/engine/engine.h
  src/errordialoghandler.h
  src/track/track.h
  src/track/track_decl.h
  src/track/trackid.h
  src/track/trackinfo.h
  src/track/trackiterator.h
  src/track/trackmetadata.h
  src/track/tracknumbers.h
  src/track/trackrecord.h
  src/track/trackref.h
  src/util/alphabetafilter.h
  src/util/battery/battery.h
  src/util/cache.h
  src/util/circularbuffer.h
  src/util/class.h
  src/util/cmdlineargs.h
  src/util/color/color.h
  src/util/color/colorpalette.h
  src/util/color/predefinedcolorpalettes.h
  src/util/color/rgbcolor.h
  src/util/colorcomponents.h
  src/util/compatibility/qatomic.h
  src/util/compatibility/qbytearray.h
  src/util/compatibility/qhash.h
  src/util/compatibility/qmutex.h
  src/util/console.h
  src/util/counter.h
  src/util/datetime.h
  src/util/db/dbconnection.h
  src/util/db/dbconnectionpool.h
  src/util/db/dbconnectionpooled.h
  src/util/db/dbconnectionpooler.h
  src/util/db/dbentity.h
  src/util/db/dbfieldindex.h
  src/util/db/dbid.h
  src/util/db/dbnamedentity.h
  src/util/db/fwdsqlquery.h
  src/util/db/fwdsqlqueryselectresult.h
  src/util/db/sqlite.h
  src/util/db/sqllikewildcards.h
  src/util/db/sqlqueryfinisher.h
  src/util/db/sqlstorage.h
  src/util/db/sqlstringformatter.h
  src/util/db/sqlsubselectmode.h
  src/util/db/sqltransaction.h
  src/util/debug.h
  src/util/defs.h
  src/util/denormalsarezero.h
  src/util/desktophelper.h
  src/util/dnd.h
  src/util/duration.h
  src/util/event.h
  src/util/experiment.h
  src/util/fifo.h
  src/util/file.h
  src/util/fileaccess.h
  src/util/fileinfo.h
  src/util/filename.h
  src/util/font.h
  src/util/fpclassify.h
  src/util/gitinfostore.h
  src/util/imagefiledata.h
  src/util/imageutils.h
  src/util/indexrange.h
  src/util/itemiterator.h
  src/util/lcs.h
  src/util/logger.h
  src/util/logging.h
  src/util/mac.h
  src/util/macros.h
  src/util/math.h
  src/util/messagepipe.h
  src/util/movinginterquartilemean.h
  src/util/mutex.h
  src/util/optional.h
  src/util/painterscope.h
  src/util/parented_ptr.h
  src/util/path.h
  src/util/performancetimer.h
  src/util/platform.h
  src/util/qt.h
  src/util/quuid.h
  src/util/rampingvalue.h
  src/util/rangelist.h
  src/util/readaheadsamplebuffer.h
  src/util/reference.h
  src/util/regex.h
  src/util/rescaler.h
  src/util/ringdelaybuffer.h
  src/util/rotary.h
  src/util/runtimeloggingcategory.h
  src/util/safelywritablefile.h
  src/util/sample.h
  src/util/sample_autogen.h
  src/util/samplebuffer.h
  src/util/sandbox.h
  src/util/scopedoverridecursor.h
  src/util/screensaver.h
  src/util/screensavermanager.h
  src/util/semanticversion.h
  src/util/singleton.h
  src/util/span.h
  src/util/stat.h
  src/util/statmodel.h
  src/util/statsmanager.h
  src/util/string.h
  src/util/tapfilter.h
  src/util/task.h
  src/util/taskmonitor.h
  src/util/thread_affinity.h
  src/util/thread_annotations.h
  src/util/threadcputimer.h
  src/util/time.h
  src/util/timer.h
  src/util/trace.h
  src/util/translations.h
  src/util/types.h
  src/util/unique_ptr_vector.h
  src/util/valuetransformer.h
  src/util/versionstore.h
  src/util/widgethelper.h
  src/util/workerthread.h
  src/util/workerthreadscheduler.h
  src/util/xml.h
)
if (NOT QML)
  target_sources(mixxx-lib PRIVATE
    # The following sources need to be in the QML target in order to get QML_ELEMENT properly interpreted.
    # However, if we build Mixxx without QML support, these are still required, so it gets appended to the
    # main target
    src/control/controlmodel.cpp
    src/control/controlsortfiltermodel.cpp
  )
endif()
if(QOPENGL)
  target_sources(mixxx-lib PRIVATE
    src/shaders/endoftrackshader.cpp
    src/shaders/slipmodeshader.cpp
    src/shaders/patternshader.cpp
    src/shaders/rgbashader.cpp
    src/shaders/rgbshader.cpp
    src/shaders/shader.cpp
    src/shaders/textureshader.cpp
    src/shaders/unicolorshader.cpp
    src/shaders/vinylqualityshader.cpp
    src/util/opengltexture2d.cpp
    src/waveform/renderers/allshader/digitsrenderer.cpp
    src/waveform/renderers/allshader/matrixforwidgetgeometry.cpp
    src/waveform/renderers/allshader/waveformrenderbackground.cpp
    src/waveform/renderers/allshader/waveformrenderbeat.cpp
    src/waveform/renderers/allshader/waveformrenderer.cpp
    src/waveform/renderers/allshader/waveformrendererendoftrack.cpp
    src/waveform/renderers/allshader/waveformrendererslipmode.cpp
    src/waveform/renderers/allshader/waveformrendererfiltered.cpp
    src/waveform/renderers/allshader/waveformrendererhsv.cpp
    src/waveform/renderers/allshader/waveformrendererlrrgb.cpp
    src/waveform/renderers/allshader/waveformrendererpreroll.cpp
    src/waveform/renderers/allshader/waveformrendererrgb.cpp
    src/waveform/renderers/allshader/waveformrenderertextured.cpp
    src/waveform/renderers/allshader/waveformrenderersignalbase.cpp
    src/waveform/renderers/allshader/waveformrenderersimple.cpp
    src/waveform/renderers/allshader/waveformrendermark.cpp
    src/waveform/renderers/allshader/waveformrendermarkrange.cpp
    src/waveform/widgets/allshader/filteredwaveformwidget.cpp
    src/waveform/widgets/allshader/hsvwaveformwidget.cpp
    src/waveform/widgets/allshader/lrrgbwaveformwidget.cpp
    src/waveform/widgets/allshader/rgbwaveformwidget.cpp
    src/waveform/widgets/allshader/rgbstackedwaveformwidget.cpp
    src/waveform/widgets/allshader/simplewaveformwidget.cpp
    src/waveform/widgets/allshader/waveformwidget.cpp
    src/waveform/widgets/allshader/waveformwidgettexturedfiltered.cpp
    src/waveform/widgets/allshader/waveformwidgettexturedrgb.cpp
    src/waveform/widgets/allshader/waveformwidgettexturedstacked.cpp
    src/widget/openglwindow.cpp
    src/widget/tooltipqopengl.cpp
    src/widget/wglwidgetqopengl.cpp
    src/widget/winitialglwidget.cpp
    src/widget/wspinnyglsl.cpp
    src/widget/wvumeterglsl.cpp
  )
else()
  target_sources(mixxx-lib PRIVATE
    src/waveform/renderers/qtvsynctestrenderer.cpp
    src/waveform/renderers/qtwaveformrendererfilteredsignal.cpp
    src/waveform/renderers/qtwaveformrenderersimplesignal.cpp
    src/waveform/widgets/qthsvwaveformwidget.cpp
    src/waveform/widgets/qtrgbwaveformwidget.cpp
    src/waveform/widgets/qtsimplewaveformwidget.cpp
    src/waveform/widgets/qtvsynctestwidget.cpp
    src/waveform/widgets/qtwaveformwidget.cpp
    src/widget/wglwidgetqglwidget.cpp
  )
endif()

set_source_files_properties(src/util/moc_included_test.cpp PROPERTIES SKIP_PRECOMPILE_HEADERS ON)

set_target_properties(mixxx-lib PROPERTIES AUTOMOC ON AUTOUIC ON CXX_CLANG_TIDY "${CLANG_TIDY}")
target_include_directories(mixxx-lib PUBLIC src "${CMAKE_CURRENT_BINARY_DIR}/src")
if(UNIX AND NOT APPLE)
  target_sources(mixxx-lib PRIVATE src/util/rlimit.cpp)
  set(MIXXX_SETTINGS_PATH ".mixxx/")
endif()

if(APPLE)
  enable_language(OBJC OBJCXX)

  # Enable Automatic Reference Counting (ARC) when compiling Objective-C(++).
  # This frees us from having to worry about memory management when interfacing
  # with Apple frameworks (e.g. as in itunesmacosimporter.mm) since the compiler
  # will automatically insert retain/release calls on Objective-C objects.
  target_compile_options(mixxx-lib PUBLIC -fobjc-arc)

  # Disable deprecation warnings for OpenGL on macOS as we won't switch to
  # Apple's Metal API in the foreseeable future.
  target_compile_definitions(mixxx-lib PUBLIC GL_SILENCE_DEPRECATION)

  target_sources(mixxx-lib PRIVATE
    src/util/appleosversion.mm
  )

  if(IOS)
    target_sources(mixxx-lib PRIVATE
      src/soundio/soundmanagerios.mm
      src/util/screensaverios.mm
    )
  else()
    target_sources(mixxx-lib PRIVATE
      src/util/darkappearance.mm
    )

    option(MACOS_ITUNES_LIBRARY "Native macOS iTunes/Music.app library integration" ON)
    if(MACOS_ITUNES_LIBRARY)
      target_sources(mixxx-lib PRIVATE
        src/library/itunes/itunesmacosimporter.mm
      )
      target_link_libraries(mixxx-lib PRIVATE "-weak_framework iTunesLibrary")
      target_compile_definitions(mixxx-lib PUBLIC __MACOS_ITUNES_LIBRARY__)
    endif()
  endif()

  option(AU_EFFECTS "Audio Unit (AU) effects integration" ON)
  if(AU_EFFECTS)
    target_sources(mixxx-lib PRIVATE
      src/effects/backends/audiounit/audiounitbackend.mm
      src/effects/backends/audiounit/audiounitmanager.mm
      src/effects/backends/audiounit/audiouniteffectprocessor.mm
      src/effects/backends/audiounit/audiounitmanifest.mm
    )
    target_link_libraries(mixxx-lib PRIVATE
      "-weak_framework AudioToolbox"
      "-weak_framework AVFAudio"
    )
    target_compile_definitions(mixxx-lib PUBLIC __AU_EFFECTS__)
  endif()
endif()

if(EMSCRIPTEN)
  # We need asyncify to support asynchronous calls (e.g. QDialog::exec)
  # when targeting Emscripten/WebAssembly.
  # See https://doc.qt.io/qt-6/wasm.html#asyncify
  target_link_options(mixxx-lib PUBLIC -sASYNCIFY)
endif()

# QML Debugging
if(CMAKE_BUILD_TYPE STREQUAL "Debug")
  target_compile_definitions(mixxx-lib PUBLIC QT_QML_DEBUG)
  message(STATUS "Enabling QML Debugging! This poses a security risk as Mixxx will open a TCP port for debugging")
endif()

# Disable warnings in generated source files
if(GNU_GCC OR LLVM_CLANG)
  set_property(
    SOURCE src/library/rekordbox/kaitaistructs/rekordbox_anlz.cpp
    APPEND_STRING
    PROPERTY COMPILE_OPTIONS -Wno-unused-parameter
  )
  set_property(
    SOURCE src/library/rekordbox/kaitaistructs/rekordbox_pdb.cpp
    APPEND_STRING
    PROPERTY COMPILE_OPTIONS -Wno-unused-parameter -Wno-switch
  )
elseif(MSVC)
  set_property(
    SOURCE src/library/rekordbox/kaitaistructs/rekordbox_pdb.cpp
    APPEND_STRING
    PROPERTY COMPILE_OPTIONS /wd4244
  )
endif()

option(WARNINGS_PEDANTIC "Let the compiler show even more warnings" OFF)
if(MSVC)
  if(WARNINGS_PEDANTIC)
    target_compile_options(mixxx-lib PUBLIC /W4)
  else()
    target_compile_options(mixxx-lib PUBLIC
        /W3  # Warning Level 3 (production quality)
        /wd4200 # C4200: nonstandard extension used: zero-sized array in struct/union
                # Note: Even with CMAKE_C_STANDARD = 99 MSVC does not complain about C99 flexible array members
    )
    target_compile_definitions(mixxx-lib PUBLIC _SILENCE_CXX17_ITERATOR_BASE_CLASS_DEPRECATION_WARNING _CRT_SECURE_NO_WARNINGS)
  endif()
else()
  # TODO: Add -Wtrampolines, not yet supported by clazy
  target_compile_options(mixxx-lib PUBLIC -Wall -Wextra $<$<COMPILE_LANGUAGE:CXX>:-Woverloaded-virtual> -Wfloat-conversion -Werror=return-type -Wformat=2 -Wformat-security -Wvla -Wundef)
  if(WARNINGS_PEDANTIC)
    target_compile_options(mixxx-lib PUBLIC -pedantic)
  endif()
endif()

option(INFO_VECTORIZE "Let the compiler show vectorized loops" OFF)
if (INFO_VECTORIZE)
    if(MSVC)
        target_compile_options(mixxx-lib PUBLIC /Qvec-report:1)
    elseif(GNU_GCC)
        target_compile_options(mixxx-lib PUBLIC -fopt-info-vec-optimized)
    elseif(LLVM_CLANG)
        target_compile_options(mixxx-lib PUBLIC -Rpass=loop-vectorize)
    else()
        message(STATUS "INFO_VECTORIZE not implemented for this compiler.")
    endif()
endif()

option(RELATIVE_MACRO_PATHS "Relativize __FILE__ paths" ON)
if(RELATIVE_MACRO_PATHS)
  if(NOT MSVC)
    target_compile_options(mixxx-lib PUBLIC "-fmacro-prefix-map=${CMAKE_SOURCE_DIR}=.")
  endif()
endif()

option(WARNINGS_FATAL "Fail if compiler generates a warning" OFF)
if(WARNINGS_FATAL)
  if(MSVC)
    target_compile_options(mixxx-lib PUBLIC /WX)
  else()
    target_compile_options(mixxx-lib PUBLIC -Werror)
  endif()
endif()

target_compile_definitions(mixxx-lib PUBLIC
  "${CMAKE_SYSTEM_PROCESSOR}"
  $<$<CONFIG:Debug>:MIXXX_BUILD_DEBUG>
  $<$<CONFIG:Debug>:MIXXX_DEBUG_ASSERTIONS_ENABLED>
  $<$<NOT:$<CONFIG:Debug>>:MIXXX_BUILD_RELEASE>
)

# Mac-specific options
#
# These options are OFF by default, and since they are only available on macOS,
# they are forcibly set to OFF on all other platforms.
cmake_dependent_option(MACOS_BUNDLE "Install files to proper locations to make an .app bundle" OFF "APPLE" OFF)
cmake_dependent_option(MACAPPSTORE "Build for Mac App Store" OFF "APPLE" OFF)
if(MACAPPSTORE)
  target_compile_definitions(mixxx-lib PUBLIC __MACAPPSTORE__)
endif()

# Windows-specific options
if(WIN32)
  # https://docs.microsoft.com/en-us/cpp/porting/modifying-winver-and-win32-winnt
  # _WIN32_WINNT_WIN7 = 0x0601
  target_compile_definitions(mixxx-lib PUBLIC WINVER=0x0601)
  target_compile_definitions(mixxx-lib PUBLIC _WIN32_WINNT=0x0601)
  if(MSVC)
    target_compile_definitions(mixxx-lib PUBLIC _USE_MATH_DEFINES)
  endif()
endif()

#
# Installation directories
#
set(MIXXX_INSTALL_BINDIR ".")
set(MIXXX_INSTALL_DATADIR ".")
set(MIXXX_INSTALL_DOCDIR "./doc")
set(MIXXX_INSTALL_LICENSEDIR "./doc")
if (APPLE AND MACOS_BUNDLE)
  set(MIXXX_INSTALL_BINDIR "${CMAKE_INSTALL_BINDIR}")
  set(MACOS_BUNDLE_NAME Mixxx CACHE STRING "The macOS app bundle and executable name")
  set(MACOS_BUNDLE_IDENTIFIER org.mixxx.mixxx CACHE STRING "The macOS app bundle identifier")
  set(MIXXX_INSTALL_PREFIX "${MACOS_BUNDLE_NAME}.app")
  set(MIXXX_INSTALL_DATADIR "${MIXXX_INSTALL_PREFIX}/Contents/Resources")
  set(MIXXX_INSTALL_DOCDIR "${MIXXX_INSTALL_DATADIR}")
  set(MIXXX_INSTALL_LICENSEDIR "${MIXXX_INSTALL_DATADIR}/licenses")
elseif (APPLE AND IOS)
  set(MIXXX_INSTALL_BINDIR "${CMAKE_INSTALL_BINDIR}")
  set(IOS_BUNDLE_NAME Mixxx CACHE STRING "The iOS app bundle and executable name")
  set(IOS_BUNDLE_IDENTIFIER org.mixxx.mixxx CACHE STRING "The iOS app bundle identifier")
elseif (UNIX)
  set(MIXXX_INSTALL_BINDIR "${CMAKE_INSTALL_BINDIR}")
  set(MIXXX_INSTALL_DATADIR "${CMAKE_INSTALL_DATADIR}/${CMAKE_PROJECT_NAME}")
  set(MIXXX_INSTALL_DOCDIR "${CMAKE_INSTALL_DOCDIR}")
  set(MIXXX_INSTALL_LICENSEDIR "${CMAKE_INSTALL_DOCDIR}")
endif()


if(WIN32)
  target_compile_definitions(mixxx-lib PUBLIC __WINDOWS__)

  # Helps prevent duplicate symbols
  target_compile_definitions(mixxx-lib PUBLIC _ATL_MIN_CRT)

  # Need this on Windows until we have UTF16 support in Mixxx use stl min max
  # defines
  # http://connect.microsoft.com/VisualStudio/feedback/details/553420/std-cpp-
  # max-and-std-cpp-min-not-available-in-visual-c-2010
  target_compile_definitions(mixxx-lib PUBLIC NOMINMAX UNICODE)

  # shoutidjc/shout.h checks for WIN32 to see if we are on Windows.
  target_compile_definitions(mixxx-lib PUBLIC WIN32)

  target_link_libraries(mixxx-lib PRIVATE comctl32 shell32)

  if(MSVC)
    target_link_options(mixxx-lib PUBLIC /entry:mainCRTStartup)
    # Force MSVS to generate a manifest (MSVC2010)
    target_link_options(mixxx-lib PUBLIC /manifest)
  endif()
elseif(UNIX)
  if(APPLE)
    target_compile_definitions(mixxx-lib PUBLIC __APPLE__)
  else()
    target_compile_definitions(mixxx-lib PUBLIC __UNIX__)
    if(CMAKE_SYSTEM_NAME STREQUAL Linux)
      target_compile_definitions(mixxx-lib PUBLIC __LINUX__)
    elseif(CMAKE_SYSTEM_NAME MATCHES "^.*BSD$")
      target_compile_definitions(mixxx-lib PUBLIC __BSD__)
    endif()
  endif()
endif()

# The mixxx executable
if(QT6)
  find_package(Qt6 COMPONENTS Core) # For Qt Core cmake functions
  # This is the first package form the environment, if this fails give hints how to install the environment
  if(NOT Qt6_FOUND)
     FATAL_ERROR_MISSING_ENV()
  endif()
  # qt_add_executable() is the recommended initial call for qt_finalize_target()
  # below that takes care of the correct object order in the resulting binary
  # According to https://doc.qt.io/qt-6/qt-finalize-target.html it is importand for
  # builds with Qt < 3.21
  qt_add_executable(mixxx WIN32 src/main.cpp MANUAL_FINALIZATION)
else()
  find_package(Qt5 COMPONENTS Core) # For Qt Core cmake functions
  # This is the first package form the environment, if this fails give hints how to install the environment
  if(NOT Qt5_FOUND)
     FATAL_ERROR_MISSING_ENV()
  endif()
  add_executable(mixxx WIN32 src/main.cpp)
endif()

set_target_properties(mixxx-lib PROPERTIES CXX_CLANG_TIDY "${CLANG_TIDY}")
target_link_libraries(mixxx PRIVATE mixxx-lib mixxx-gitinfostore)

#
# Installation and Packaging
#
if (APPLE)
  if (IOS)
    set(IOS_BUNDLE_VERSION "${CMAKE_PROJECT_VERSION}")
    set(IOS_BUNDLE_SHORTVERSION "${CMAKE_PROJECT_VERSION}")

    # https://stackoverflow.com/questions/54830302/how-to-add-the-copy-bundle-resources-phase-with-cmake-in-xcode
    # https://discourse.cmake.org/t/ios-resource-management/758/7
    file(GLOB IOS_RESOURCES res/**)
    list(APPEND IOS_RESOURCES packaging/ios/Assets.xcassets)
    target_sources(mixxx PUBLIC ${IOS_RESOURCES})
    set_source_files_properties(${IOS_RESOURCES} PROPERTIES MACOSX_PACKAGE_LOCATION Resources)
    source_group(Resources FILES ${IOS_RESOURCES})

    set(QT_IOS_LAUNCH_SCREEN "${CMAKE_CURRENT_SOURCE_DIR}/packaging/ios/LaunchScreen.storyboard")

    set_target_properties(mixxx PROPERTIES
      MACOSX_BUNDLE true
      OUTPUT_NAME "${IOS_BUNDLE_NAME}"
      MACOSX_BUNDLE_BUNDLE_NAME "${IOS_BUNDLE_NAME}"
      MACOSX_BUNDLE_INFO_PLIST "${CMAKE_CURRENT_SOURCE_DIR}/packaging/ios/Info.plist.in"
      MACOSX_BUNDLE_GUI_IDENTIFIER "${IOS_BUNDLE_IDENTIFIER}"
      XCODE_ATTRIBUTE_ASSETCATALOG_COMPILER_APPICON_NAME "AppIcon"
    )
  elseif (MACOS_BUNDLE)
    install(FILES "${CMAKE_CURRENT_SOURCE_DIR}/res/osx/application.icns" DESTINATION ${MIXXX_INSTALL_DATADIR})

    set(MACOS_BUNDLE_VERSION "${CMAKE_PROJECT_VERSION}")
    set(MACOS_BUNDLE_SHORTVERSION "${CMAKE_PROJECT_VERSION}")

    set_target_properties(mixxx PROPERTIES
        MACOSX_BUNDLE true
        OUTPUT_NAME "${MACOS_BUNDLE_NAME}"
        MACOSX_BUNDLE_INFO_PLIST "${CMAKE_CURRENT_SOURCE_DIR}/packaging/macos/Info.plist.in"
    )
  endif()
endif()

if(EMSCRIPTEN)
  # Package resources for the web using preloading.
  # This will generate a mixxx.data file containing all the resources.
  # See https://emscripten.org/docs/porting/files/packaging_files.html
  # TODO: Strip this down by only including what we need (i.e. no macOS/Linux packaging, ...)
  target_link_options(mixxx-lib PUBLIC "--preload-file=${CMAKE_CURRENT_SOURCE_DIR}/res@/res")
endif()

if(WIN32)
  set(CMAKE_INSTALL_SYSTEM_RUNTIME_DESTINATION "${MIXXX_INSTALL_BINDIR}")
  if(MSVC AND CMAKE_BUILD_TYPE STREQUAL "Debug")
    set(CMAKE_INSTALL_DEBUG_LIBRARIES true)
  endif()
  include(InstallRequiredSystemLibraries)
endif()

install(
  TARGETS
    mixxx
  RUNTIME DESTINATION
    "${MIXXX_INSTALL_BINDIR}"
  BUNDLE DESTINATION
    .
)

# Skins
install(
  DIRECTORY
    "${CMAKE_CURRENT_SOURCE_DIR}/res/skins"
  DESTINATION
    "${MIXXX_INSTALL_DATADIR}"
)

# Controller mappings
install(
  DIRECTORY
    "${CMAKE_CURRENT_SOURCE_DIR}/res/controllers"
  DESTINATION
    "${MIXXX_INSTALL_DATADIR}"
)

# Effect presets
install(
  DIRECTORY
    "${CMAKE_CURRENT_SOURCE_DIR}/res/effects"
  DESTINATION
    "${MIXXX_INSTALL_DATADIR}"
)

# Translation files
install(
  DIRECTORY
    "${CMAKE_CURRENT_SOURCE_DIR}/res/translations"
  DESTINATION
    "${MIXXX_INSTALL_DATADIR}"
  FILES_MATCHING PATTERN
    "*.qm"
)


# Font files
#
# Font installation is only enabled on Windows and macOS, because on Linux/BSD
# fonts should be installed via the package manager. Whenever a new font is
# added to Mixxx, its package name also needs to be added to
# tools/debian_buildenv.sh. If that font is not packaged on most distros, we
# need to re-enable font installation on Linux/BSD and exclude the packaged
# fonts here.
if(APPLE OR WIN32)
  install(
    DIRECTORY
      "${CMAKE_CURRENT_SOURCE_DIR}/res/fonts"
    DESTINATION
      "${MIXXX_INSTALL_DATADIR}"
  )
endif()

# Keyboard mapping(s)
install(
  DIRECTORY
    "${CMAKE_CURRENT_SOURCE_DIR}/res/keyboard"
  DESTINATION
    "${MIXXX_INSTALL_DATADIR}"
)

# Licenses
install(
  FILES
    "${CMAKE_CURRENT_SOURCE_DIR}/LICENSE"
    "${CMAKE_CURRENT_SOURCE_DIR}/COPYING"
  DESTINATION
    "${MIXXX_INSTALL_LICENSEDIR}"
)

# Documentation
install(
  FILES
    "${CMAKE_CURRENT_SOURCE_DIR}/README.md"
    "${CMAKE_CURRENT_SOURCE_DIR}/res/Mixxx-Keyboard-Shortcuts.pdf"
  DESTINATION
    "${MIXXX_INSTALL_DOCDIR}"
)
if(EXISTS "${CMAKE_CURRENT_SOURCE_DIR}/res/Mixxx-Manual.pdf")
  install(
    FILES
      "${CMAKE_CURRENT_SOURCE_DIR}/res/Mixxx-Manual.pdf"
    DESTINATION
      "${MIXXX_INSTALL_DOCDIR}"
  )
endif()

# Additional Linux-only files
if(UNIX AND NOT APPLE)
  # .desktop file for KDE/GNOME menu
  install(
    FILES
      "${CMAKE_CURRENT_SOURCE_DIR}/res/linux/org.mixxx.Mixxx.desktop"
    DESTINATION
      "${CMAKE_INSTALL_DATADIR}/applications"
  )

  # Icon files for menu entry
  install(
    DIRECTORY
      "${CMAKE_CURRENT_SOURCE_DIR}/res/images/icons/"
    DESTINATION
      "${CMAKE_INSTALL_DATADIR}/icons/hicolor"
    # This file is for Windows.
    PATTERN ic_mixxx.ico EXCLUDE
  )

  # .metainfo.xml file for KDE/GNOME AppStream initiative
  install(
    FILES
      "${CMAKE_CURRENT_SOURCE_DIR}/res/linux/org.mixxx.Mixxx.metainfo.xml"
    DESTINATION
      "${CMAKE_INSTALL_DATAROOTDIR}/metainfo"
  )

  option(INSTALL_USER_UDEV_RULES "Install user udev rule file for USB HID and Bulk controllers" ON)
  if(INSTALL_USER_UDEV_RULES)
    set(MIXXX_UDEVDIR "${MIXXX_INSTALL_DATADIR}/udev")
    if (CMAKE_INSTALL_PREFIX STREQUAL "/usr" OR CMAKE_INSTALL_PREFIX STREQUAL "/" )
      # /usr and / install prefixes at treated by cmake GNUInstallDirs as
      # synonym for "system location". In this case we can look up the correct udevdir
      # using pkg-config.
      # See: https://cmake.org/cmake/help/latest/module/GNUInstallDirs.html#special-cases
      find_package(PkgConfig)
      if (PKG_CONFIG_FOUND)
        pkg_check_modules( PKGCONFIG_UDEV udev)
        if (PKGCONFIG_UDEV_FOUND)
	  execute_process(
	    COMMAND ${PKG_CONFIG_EXECUTABLE} --variable=udevdir udev
            OUTPUT_VARIABLE PKGCONFIG_UDEVDIR
            OUTPUT_STRIP_TRAILING_WHITESPACE
          )
          if(PKGCONFIG_UDEVDIR)
	    file(TO_CMAKE_PATH "${PKGCONFIG_UDEVDIR}" MIXXX_UDEVDIR)
          endif()
        endif()
      endif()
    endif()
    if (MIXXX_UDEVDIR STREQUAL "${MIXXX_INSTALL_DATADIR}/udev")
      install(
        FILES
          "${CMAKE_CURRENT_SOURCE_DIR}/res/linux/mixxx-usb-uaccess.rules"
        DESTINATION
          "${MIXXX_UDEVDIR}/rules.d"
      )
      install(CODE "
      message(STATUS \"Important Note: Installation of udev rules\n\"
          \"The udev rule file for USB HID and Bulk controller permissions have been\n\"
          \"installed to:\n\"
          \"    ${MIXXX_UDEVDIR}/rules.d.\n\"
          \"If you are installing Mixxx from source for your own use, copy\n\"
          \"mixxx-usb-uaccess.rules to /etc/udev/rules.d/ and run:\n\"
          \"    udevadm control --reload-rules && udevadm trigger\n\"
          \"as root to load the rules.\n\"
          \"If you are building a package for a distribution, the correct directory for\n\"
          \"system rules is either /lib/udev/rules.d (e.g. Debian, Fedora) or\n\"
          \"/usr/lib/udev/rules.d (e.g. Arch Linux) with an appropriate priority prefix.\n\"
          \"Adjust your package script accordingly and set -DINSTALL_USER_UDEV_RULES=OFF\")
      ")
    else()
      install(
        FILES
          "${CMAKE_CURRENT_SOURCE_DIR}/res/linux/mixxx-usb-uaccess.rules"
        DESTINATION
          "${MIXXX_UDEVDIR}/rules.d"
        RENAME
          "69-mixxx-usb-uaccess.rules"
      )
    endif()
  endif()
endif()

if(MSVC)
  # install debug symbols if any were generated
  install(
    FILES $<TARGET_PDB_FILE:mixxx>
    CONFIGURATIONS Debug RelWithDebInfo
    DESTINATION "${MIXXX_INSTALL_BINDIR}"
    COMPONENT PDB # No spaces allowed
  )
endif()

if(WIN32 AND NOT QT6)
  # Qt 5 loads these ANGLE DLLs at runtime if the graphics driver is on the ignore list.
  # It does not work with Debug, because the debug version is compiled without the a d suffix
  find_package(unofficial-angle CONFIG REQUIRED)
  install(IMPORTED_RUNTIME_ARTIFACTS
    unofficial::angle::libEGL
    unofficial::angle::libGLESv2
    CONFIGURATIONS RelWithDebInfo Release
    DESTINATION "${MIXXX_INSTALL_BINDIR}"
    COMPONENT applocal)
  set(APPLOCAL_COMPONENT_DEFINED true)
endif()

#
# Tests
#

add_executable(mixxx-test
  src/test/analyserwaveformtest.cpp
  src/test/analyzersilence_test.cpp
  src/test/audiotaperpot_test.cpp
  src/test/autodjprocessor_test.cpp
  src/test/beatgridtest.cpp
  src/test/beatmaptest.cpp
  src/test/beatstest.cpp
  src/test/beatstranslatetest.cpp
  src/test/bpmtest.cpp
  src/test/bpmcontrol_test.cpp
  src/test/broadcastprofile_test.cpp
  src/test/broadcastsettings_test.cpp
  src/test/cache_test.cpp
  src/test/channelhandle_test.cpp
  src/test/chrono_clock_resolution_test.cpp
  src/test/colorconfig_test.cpp
  src/test/colormapperjsproxy_test.cpp
  src/test/colorpalette_test.cpp
  src/test/configobject_test.cpp
  src/test/controller_mapping_validation_test.cpp
  src/test/controller_mapping_settings_test.cpp
  src/test/controllers/controller_columnid_regression_test.cpp
  src/test/controllerscriptenginelegacy_test.cpp
  src/test/controlobjecttest.cpp
  src/test/controlobjectaliastest.cpp
  src/test/controlobjectscripttest.cpp
  src/test/controlpotmetertest.cpp
  src/test/coreservicestest.cpp
  src/test/coverartcache_test.cpp
  src/test/coverartutils_test.cpp
  src/test/cratestorage_test.cpp
  src/test/cue_test.cpp
  src/test/cuecontrol_test.cpp
  src/test/dbconnectionpool_test.cpp
  src/test/dbidtest.cpp
  src/test/directorydaotest.cpp
  src/test/duration_test.cpp
  src/test/durationutiltest.cpp
  #TODO: write useful tests for refactored effects system
  #src/test/effectchainslottest.cpp
  src/test/enginebufferscalelineartest.cpp
  src/test/enginebuffertest.cpp
  src/test/engineeffectsdelay_test.cpp
  src/test/enginefilterbiquadtest.cpp
  src/test/enginemixertest.cpp
  src/test/enginemicrophonetest.cpp
  src/test/enginesynctest.cpp
  src/test/fileinfo_test.cpp
  src/test/frametest.cpp
  src/test/globaltrackcache_test.cpp
  src/test/hotcuecontrol_test.cpp
  src/test/imageutils_test.cpp
  src/test/indexrange_test.cpp
  src/test/itunesxmlimportertest.cpp
  src/test/keyutilstest.cpp
  src/test/lcstest.cpp
  src/test/learningutilstest.cpp
  src/test/libraryscannertest.cpp
  src/test/librarytest.cpp
  src/test/looping_control_test.cpp
  src/test/main.cpp
  src/test/mathutiltest.cpp
  src/test/metadatatest.cpp
  #TODO: make this build again
  #src/test/metaknob_link_test.cpp
  src/test/midicontrollertest.cpp
  src/test/mixxxtest.cpp
  src/test/mock_networkaccessmanager.cpp
  src/test/movinginterquartilemean_test.cpp
  src/test/musicbrainzrecordingstasktest.cpp
  src/test/nativeeffects_test.cpp
  src/test/performancetimer_test.cpp
  src/test/playcountertest.cpp
  src/test/playermanagertest.cpp
  src/test/playlisttest.cpp
  src/test/portmidicontroller_test.cpp
  src/test/portmidienumeratortest.cpp
  src/test/queryutiltest.cpp
  src/test/rangelist_test.cpp
  src/test/readaheadmanager_test.cpp
  src/test/replaygaintest.cpp
  src/test/rescalertest.cpp
  src/test/rgbcolor_test.cpp
  src/test/ringdelaybuffer_test.cpp
  src/test/samplebuffertest.cpp
  src/test/sampleutiltest.cpp
  src/test/schemamanager_test.cpp
  src/test/searchqueryparsertest.cpp
  src/test/seratobeatgridtest.cpp
  src/test/seratomarkerstest.cpp
  src/test/seratomarkers2test.cpp
  src/test/seratotagstest.cpp
  src/test/signalpathtest.cpp
  src/test/skincontext_test.cpp
  src/test/softtakeover_test.cpp
  src/test/soundproxy_test.cpp
  src/test/soundsourceproviderregistrytest.cpp
  src/test/sqliteliketest.cpp
  src/test/synccontroltest.cpp
  src/test/synctrackmetadatatest.cpp
  src/test/tableview_test.cpp
  src/test/taglibtest.cpp
  src/test/trackdao_test.cpp
  src/test/trackexport_test.cpp
  src/test/trackmetadata_test.cpp
  src/test/tracknumberstest.cpp
  src/test/trackreftest.cpp
  src/test/trackupdate_test.cpp
  src/test/uuid_test.cpp
  src/test/wbatterytest.cpp
  src/test/wpushbutton_test.cpp
  src/test/wwidgetstack_test.cpp
  src/util/moc_included_test.cpp
)
find_package(GTest CONFIG REQUIRED)
set_target_properties(mixxx-test PROPERTIES AUTOMOC ON)
target_link_libraries(mixxx-test PRIVATE mixxx-lib mixxx-gitinfostore GTest::gtest GTest::gmock)

find_package(benchmark)
target_link_libraries(mixxx-test PRIVATE benchmark::benchmark)

<<<<<<< HEAD
# Test Suite
include(CTest)
include(GoogleTest)
enable_testing()
gtest_discover_tests(
  mixxx-test
  EXTRA_ARGS --logLevel info
  WORKING_DIRECTORY "${CMAKE_CURRENT_SOURCE_DIR}"
  PROPERTIES ENVIRONMENT "QT_QPA_PLATFORM=offscreen"
  TEST_LIST testsuite
  DISCOVERY_MODE PRE_TEST)

# Benchmarking
add_custom_target(mixxx-benchmark
  COMMAND $<TARGET_FILE:mixxx-test> --benchmark
  WORKING_DIRECTORY "${CMAKE_CURRENT_SOURCE_DIR}"
  COMMENT "Mixxx Benchmarks"
  VERBATIM
)
add_dependencies(mixxx-benchmark mixxx-test)

=======
>>>>>>> 3c27ef3e
#
# Resources
#
# Add resources to mixxx and mixxx-test binaries, not the mixxx-lib static
# library. Doing this would require initialization using Q_INIT_RESOURCE()
# calls that are not present at the moment. Further information can be found
# at: https://doc.qt.io/qt5/resources.html#using-resources-in-a-library
option(DOWNLOAD_MANUAL "Download Manual PDF from Mixxx website" OFF)
if(DOWNLOAD_MANUAL AND NOT EXISTS "${CMAKE_CURRENT_SOURCE_DIR}/res/Mixxx-Manual.pdf")
  set(MANUAL_URL "https://downloads.mixxx.org/manual/${CMAKE_PROJECT_VERSION_MAJOR}.${CMAKE_PROJECT_VERSION_MINOR}/mixxx-manual-${CMAKE_PROJECT_VERSION_MAJOR}.${CMAKE_PROJECT_VERSION_MINOR}-en.pdf")
  message(STATUS "Downloading manual from ${MANUAL_URL}...")
  file(DOWNLOAD
    "${MANUAL_URL}"
    "${CMAKE_CURRENT_BINARY_DIR}/res/Mixxx-Manual.pdf"
    SHOW_PROGRESS
    STATUS MANUAL_PDF_DOWNLOAD
    TLS_VERIFY ON
  )
  list(GET MANUAL_PDF_DOWNLOAD 0 MANUAL_PDF_DOWNLOAD_ERROR)
  if(NOT MANUAL_PDF_DOWNLOAD_ERROR EQUAL 0)
    list(GET MANUAL_PDF_DOWNLOAD 1 MANUAL_PDF_DOWNLOAD_MESSGAE)
    message(FATAL_ERROR "Manual PDF download failed with: "
        "${MANUAL_PDF_DOWNLOAD_MESSGAE} Code: ${MANUAL_PDF_DOWNLOAD_ERROR}. "
        "Either download it yourself and move it to "
        "'${CMAKE_CURRENT_SOURCE_DIR}/res/Mixxx-Manual.pdf' or "
        "reconfigure with -DDOWNLOAD_MANUAL=OFF to build without included "
        "manual.")
  endif()
  file(RENAME "${CMAKE_CURRENT_BINARY_DIR}/res/Mixxx-Manual.pdf" "${CMAKE_CURRENT_SOURCE_DIR}/res/Mixxx-Manual.pdf")
endif()

target_sources(mixxx PRIVATE res/mixxx.qrc)
set_target_properties(mixxx PROPERTIES AUTORCC ON)
target_sources(mixxx-test PRIVATE res/mixxx.qrc)
set_target_properties(mixxx-test PROPERTIES AUTORCC ON)

if (MIXXX_VERSION_PRERELEASE STREQUAL "")
   set(MIXXX_VERSION "${CMAKE_PROJECT_VERSION}")
else()
   set(MIXXX_VERSION "${CMAKE_PROJECT_VERSION}-${MIXXX_VERSION_PRERELEASE}")
endif()

get_target_property(MIXXX_BUILD_FLAGS mixxx-lib COMPILE_OPTIONS)

# uses CMAKE_PROJECT_VERSION MIXXX_VERSION_PRERELEASE MIXXX_BUILD_FLAGS
configure_file(src/version.h.in src/version.h @ONLY)

if(GIT_COMMIT_DATE AND NOT GIT_COMMIT_DATE MATCHES "^[0-9]*-[0-9]*-[0-9]*T[0-9]*\\:[0-9]*\\:[0-9]*[+-][0-9]*\\:[0-9]*$")
  message(FATAL_ERROR "GIT_COMMIT_DATE requires strict ISO 8601 format %Y-%m-%dT%H:%M:%SZ")
endif()

add_custom_target(mixxx-gitinfo
  # Note: We don't quote the paths in the command since CMake already inserts
  # escapes (which, if quoted, lead to paths wrongly containing backslashes).
  # See https://stackoverflow.com/questions/8925396/why-does-cmake-prefixes-spaces-with-backslashes-when-executing-a-command
  COMMAND ${CMAKE_COMMAND}
    -DGIT_DESCRIBE=${GIT_DESCRIBE}
    -DGIT_COMMIT_DATE=${GIT_COMMIT_DATE}
    -DINPUT_FILE=${CMAKE_CURRENT_SOURCE_DIR}/src/gitinfo.h.in
    -DOUTPUT_FILE=${CMAKE_CURRENT_BINARY_DIR}/src/gitinfo.h
    -P ${CMAKE_CURRENT_SOURCE_DIR}/cmake/scripts/gitinfo.cmake
  COMMENT "Update git version information in gitinfo.h"
  BYPRODUCTS "${CMAKE_CURRENT_BINARY_DIR}/src/gitinfo.h"
  WORKING_DIRECTORY "${CMAKE_CURRENT_SOURCE_DIR}"
)

add_library(mixxx-gitinfostore STATIC EXCLUDE_FROM_ALL
    src/util/gitinfostore.cpp
)
target_include_directories(mixxx-gitinfostore PUBLIC src ${CMAKE_BINARY_DIR}/src)
add_dependencies(mixxx-gitinfostore mixxx-gitinfo)

# Windows-only resource file
if(WIN32)
  string(TIMESTAMP MIXXX_YEAR "%Y")

  set(MIXXX_FILEVERSION "${CMAKE_PROJECT_VERSION_MAJOR},${CMAKE_PROJECT_VERSION_MINOR},${CMAKE_PROJECT_VERSION_PATCH}")
  set(MIXXX_PRODUCTVERSION "${MIXXX_FILEVERSION}")

  if(CMAKE_BUILD_TYPE STREQUAL "Debug")
    set(MIXXX_DEBUG 1)
  else()
    set(MIXXX_DEBUG 0)
  endif()

  if (MIXXX_VERSION_PRERELEASE STREQUAL "")
    set(MIXXX_PRERELEASE 0)
  else()
    set(MIXXX_PRERELEASE 1)
  endif()

  # uses MIXXX_YEAR MIXXX_FILEVERSION MIXXX_PRODUCTVERSION MIXXX_VERSION MIXXX_DEBUG MIXXX_PRERELEASE
  configure_file(
    "src/mixxx.rc.include.in"
    "src/mixxx.rc.include"
    @ONLY
  )
  add_dependencies(mixxx mixxx-gitinfo)

  target_sources(mixxx PRIVATE
    src/mixxx.rc
    "${CMAKE_CURRENT_BINARY_DIR}/src/mixxx.rc.include"
    "${CMAKE_CURRENT_BINARY_DIR}/src/gitinfo.h"
  )
  target_include_directories(mixxx PRIVATE "${CMAKE_CURRENT_SOURCE_DIR}")
endif()

# Chromaprint
find_package(Chromaprint REQUIRED)
target_link_libraries(mixxx-lib PRIVATE Chromaprint::Chromaprint)

# Locale Aware Compare for SQLite
find_package(SQLite3)
# For LOCALECOMPARE we call directly sqlite functions to the database opened by
# Qt. It only works without crashing when Mixxx links to the same sqlite
# library as Qt.
# This is difficult on macOS where system the SQLite can be installed and linked
# dynamically from various locations. There is no issue in case of static
# linking which would result in a duplicate symbol error.
if(NOT SQLite3_FOUND)
  set(LOCALECOMPARE_DEFAULT OFF)
else()
  is_static_library(SQLite3_IS_STATIC SQLite::SQLite3)
  if(SQLite3_IS_STATIC OR NOT APPLE)
    set(LOCALECOMPARE_DEFAULT ON)
  else()
    set(LOCALECOMPARE_DEFAULT OFF)
  endif()
endif()
cmake_dependent_option(LOCALECOMPARE "Locale Aware Compare support for SQLite" ON "LOCALECOMPARE_DEFAULT" OFF)
if(LOCALECOMPARE)
  if(NOT SQLite3_FOUND)
    message(FATAL_ERROR "Locale Aware Compare for SQLite requires libsqlite and its development headers.")
  endif()
  target_compile_definitions(mixxx-lib PUBLIC __SQLITE3__)
  target_link_libraries(mixxx-lib PRIVATE SQLite::SQLite3)
elseif(SQLite3_IS_STATIC)
  # in the static case we need to link SQLite3 uncoditionally
  target_link_libraries(mixxx-lib PRIVATE SQLite::SQLite3)
endif()

# Denon Engine Prime library export support (using libdjinterop)
option(ENGINEPRIME "Support for library export to Denon Engine Prime" ON)
if(ENGINEPRIME)
  # libdjinterop does not currently have a stable ABI, so we fetch sources for a specific tag, build here, and link
  # statically.  This situation should be reviewed once libdjinterop hits version 1.x.
  set(LIBDJINTEROP_VERSION 0.21.0)
  # Look whether an existing installation of libdjinterop matches the required version.
  find_package(DjInterop  ${LIBDJINTEROP_VERSION} EXACT CONFIG)
  if(NOT DjInterop_FOUND)
    find_package(DjInterop  ${LIBDJINTEROP_VERSION} EXACT MODULE)
  endif()

  if(DjInterop_FOUND)
    # An existing installation of djinterop is available.
    message(STATUS "STATIC link existing system installation of libdjinterop")
    target_link_libraries(mixxx-lib PUBLIC DjInterop::DjInterop)
  else()
    # On MacOS, Mixxx does not use system SQLite, so we will use libdjinterop's
    # embedded SQLite in such a case.
    if (APPLE AND NOT SQLite3_IS_STATIC)
      message(STATUS "Building libdjinterop sources (with embedded SQLite) fetched from GitHub")
      set(DJINTEROP_SYSTEM_SQLITE OFF)
    else()
      message(STATUS "Building libdjinterop sources (with system SQLite) fetched from GitHub")
      set(DJINTEROP_SYSTEM_SQLITE ON)
    endif()

    set(DJINTEROP_INSTALL_DIR "${CMAKE_CURRENT_BINARY_DIR}/lib/libdjinterop-install")
    set(DJINTEROP_LIBRARY "lib/${CMAKE_STATIC_LIBRARY_PREFIX}djinterop${CMAKE_STATIC_LIBRARY_SUFFIX}")

    # CMake does not pass lists of paths properly to external projects.
    # This is worked around by changing the list separator.
    string(REPLACE ";" "|" PIPE_DELIMITED_CMAKE_PREFIX_PATH "${CMAKE_PREFIX_PATH}")

    # For offline builds download the archive file from the URL and
    # copy it into DOWNLOAD_DIR under DOWNLOAD_NAME prior to starting
    # the configuration.
    ExternalProject_Add(libdjinterop
      URL
        "https://github.com/xsco/libdjinterop/archive/refs/tags/${LIBDJINTEROP_VERSION}.tar.gz"
        "https://launchpad.net/~xsco/+archive/ubuntu/djinterop/+sourcefiles/libdjinterop/${LIBDJINTEROP_VERSION}-0ubuntu1/libdjinterop_${LIBDJINTEROP_VERSION}.orig.tar.gz"
      URL_HASH SHA256=160d4e09b25e859816a6b664058e7c6bc5cd889adeb188a9721c2b65d2133641
      DOWNLOAD_DIR "${CMAKE_CURRENT_BINARY_DIR}/downloads"
      DOWNLOAD_NAME "libdjinterop-${LIBDJINTEROP_VERSION}.tar.gz"
      INSTALL_DIR ${DJINTEROP_INSTALL_DIR}
      LIST_SEPARATOR "|"
      CMAKE_ARGS
        -DBUILD_SHARED_LIBS=OFF
        -DCMAKE_SKIP_INSTALL_ALL_DEPENDENCY=ON
        -DCMAKE_BUILD_TYPE=${CMAKE_BUILD_TYPE}
        -DCMAKE_INSTALL_PREFIX:PATH=<INSTALL_DIR>
        -DCMAKE_PREFIX_PATH=${PIPE_DELIMITED_CMAKE_PREFIX_PATH}
        -DCMAKE_INSTALL_LIBDIR:PATH=lib
        -DCMAKE_MODULE_PATH:PATH=${CMAKE_MODULE_PATH}
        -$<IF:$<BOOL:${CMAKE_TOOLCHAIN_FILE}>,D,U>CMAKE_TOOLCHAIN_FILE:PATH=${CMAKE_TOOLCHAIN_FILE}
        -$<IF:$<BOOL:${CMAKE_OSX_DEPLOYMENT_TARGET}>,D,U>CMAKE_OSX_DEPLOYMENT_TARGET=${CMAKE_OSX_DEPLOYMENT_TARGET}
        -$<IF:$<BOOL:${CMAKE_OSX_ARCHITECTURES}>,D,U>CMAKE_OSX_ARCHITECTURES=${CMAKE_OSX_ARCHITECTURES}
        -DCMAKE_SYSTEM_PROCESSOR=${CMAKE_SYSTEM_PROCESSOR}
        -DCMAKE_SYSTEM_NAME=${CMAKE_SYSTEM_NAME}
        -DSYSTEM_SQLITE=${DJINTEROP_SYSTEM_SQLITE}
      BUILD_COMMAND ${CMAKE_COMMAND} --build . --target DjInterop
      BUILD_BYPRODUCTS <INSTALL_DIR>/${DJINTEROP_LIBRARY}
      EXCLUDE_FROM_ALL TRUE
    )

    # Since we have built libdjinterop from sources as a static library, its
    # transitive dependencies are not automatically recognised.  libdjinterop
    # depends on zlib and optionally sqlite3.  If libdjinterop was configured
    # to depend on system SQLite, Mixxx will already have the dependency.
    # But it does not have zlib, so we explicitly add that here.
    find_package(ZLIB 1.2.8 REQUIRED)
    # The include folder needs to already exist, otherwise INTERFACE_INCLUDE_DIRECTORIES will not be propagated
    file(MAKE_DIRECTORY "${DJINTEROP_INSTALL_DIR}/include")

    if(NOT CMAKE_GENERATOR STREQUAL "Ninja")
      # Required for 'CMakeFiles/mixxx-lib_autogen_timestamp_deps'
      # This tells 'make" that the libdjinterop is required for the djinterop library
      # BUILD_BYPRODUCTS work for Ninja only, while this workaround does not work for Ninja on macOS
      add_custom_command(
        OUTPUT "${DJINTEROP_INSTALL_DIR}/${DJINTEROP_LIBRARY}"
        DEPENDS libdjinterop
        COMMAND echo libdjinterop installed
      )
    endif()

    # Assemble a library based on the external project.
    add_library(mixxx-libdjinterop STATIC IMPORTED)
    set_target_properties(mixxx-libdjinterop PROPERTIES
      INTERFACE_INCLUDE_DIRECTORIES "${DJINTEROP_INSTALL_DIR}/include"
      INTERFACE_LINK_LIBRARIES ZLIB::ZLIB
      IMPORTED_LOCATION "${DJINTEROP_INSTALL_DIR}/${DJINTEROP_LIBRARY}"
    )
    add_dependencies(mixxx-libdjinterop libdjinterop)
    target_link_libraries(mixxx-lib PRIVATE mixxx-libdjinterop)
  endif()

  # Include conditional sources only required with Engine Prime export support.
  target_sources(mixxx-lib PRIVATE
    src/library/export/dlglibraryexport.cpp
    src/library/export/engineprimeexportjob.cpp
    src/library/export/libraryexporter.cpp)
  target_compile_definitions(mixxx-lib PUBLIC __ENGINEPRIME__)
endif()

# Ebur128
find_package(Ebur128 REQUIRED)
target_link_libraries(mixxx-lib PRIVATE Ebur128::Ebur128)

# FidLib
add_library(fidlib STATIC EXCLUDE_FROM_ALL lib/fidlib/fidlib.c)
if(MSVC)
  target_compile_definitions(fidlib PRIVATE T_MSVC)
  target_compile_definitions(fidlib PRIVATE _USE_MATH_DEFINES)
  target_compile_options(fidlib PRIVATE /W3)
elseif(MINGW)
  target_compile_definitions(fidlib PRIVATE T_MINGW)
  target_compile_options(fidlib PRIVATE -fno-finite-math-only -Wall -Wextra -Wfloat-conversion -Werror=return-type)
else()
  target_compile_definitions(fidlib PRIVATE T_LINUX)
  target_compile_options(fidlib PRIVATE -fno-finite-math-only -Wall -Wextra -Wfloat-conversion -Werror=return-type)
endif()
target_include_directories(mixxx-lib SYSTEM PUBLIC lib/fidlib)
target_link_libraries(mixxx-lib PRIVATE fidlib)

# Create a list from CMAKE_PREFIX_PATH with an alternate separator
# This is required to forward CMAKE_PREFIX_PATH in ExternalProject_Add()
# using the LIST_SEPARATOR option
string(REPLACE ";" "|" CMAKE_PREFIX_PATH_ALT_SEP "${CMAKE_PREFIX_PATH}")

# KeyFinder
option(KEYFINDER "KeyFinder support" ON)
if(KEYFINDER)
  set(MIN_LIBKEYFINDER_VERSION 2.2.4)
  set(FETCH_LIBKEYFINDER_VERSION 2.2.8)
  find_package(KeyFinder ${MIN_LIBKEYFINDER_VERSION})
  if (KeyFinder_FOUND)
    target_link_libraries(mixxx-lib PRIVATE KeyFinder::KeyFinder)
  else()
    # If KeyFinder is built statically, we need FFTW
    find_package(FFTW REQUIRED)
    set(KeyFinder_INSTALL_DIR "${CMAKE_CURRENT_BINARY_DIR}/lib/keyfinder-install")
    set(KeyFinder_LIBRARY "${CMAKE_INSTALL_LIBDIR}/${CMAKE_STATIC_LIBRARY_PREFIX}keyfinder${CMAKE_STATIC_LIBRARY_SUFFIX}")

    # CMake does not pass lists of paths properly to external projects.
    # This is worked around by changing the list separator.
    string(REPLACE ";" "|" PIPE_DELIMITED_CMAKE_PREFIX_PATH "${CMAKE_PREFIX_PATH}")

    # For offline builds download the archive file from the URL and
    # copy it into DOWNLOAD_DIR under DOWNLOAD_NAME prior to starting
    # the configuration.
    ExternalProject_Add(libkeyfinder
      URL "https://github.com/mixxxdj/libkeyfinder/archive/refs/tags/${FETCH_LIBKEYFINDER_VERSION}.zip"
      URL_HASH SHA256=4f10e9e5673d948776e47e78273fa4d61408155cb0e210af1538c83222f285d4
      DOWNLOAD_DIR "${CMAKE_CURRENT_BINARY_DIR}/downloads"
      DOWNLOAD_NAME "libkeyfinder-${FETCH_LIBKEYFINDER_VERSION}.zip"
      INSTALL_DIR "${KeyFinder_INSTALL_DIR}"
      LIST_SEPARATOR "|"
      CMAKE_ARGS
        -DBUILD_SHARED_LIBS=OFF
        -DCMAKE_SKIP_INSTALL_ALL_DEPENDENCY=ON
        -DCMAKE_BUILD_TYPE=${CMAKE_BUILD_TYPE}
        -DCMAKE_INSTALL_PREFIX:PATH=<INSTALL_DIR>
        -DCMAKE_PREFIX_PATH=${PIPE_DELIMITED_CMAKE_PREFIX_PATH}
        -DCMAKE_INSTALL_LIBDIR=${CMAKE_INSTALL_LIBDIR}
        -$<IF:$<BOOL:${CMAKE_TOOLCHAIN_FILE}>,D,U>CMAKE_TOOLCHAIN_FILE:PATH=${CMAKE_TOOLCHAIN_FILE}
        -$<IF:$<BOOL:${CMAKE_OSX_DEPLOYMENT_TARGET}>,D,U>CMAKE_OSX_DEPLOYMENT_TARGET=${CMAKE_OSX_DEPLOYMEN_TARGET}
        -$<IF:$<BOOL:${CMAKE_OSX_ARCHITECTURES}>,D,U>CMAKE_OSX_ARCHITECTURES=${CMAKE_OSX_ARCHITECTURES}
        -DCMAKE_SYSTEM_PROCESSOR=${CMAKE_SYSTEM_PROCESSOR}
        -DCMAKE_SYSTEM_NAME=${CMAKE_SYSTEM_NAME}
        -DBUILD_TESTING=OFF
      BUILD_COMMAND ${CMAKE_COMMAND} --build .
      BUILD_BYPRODUCTS <INSTALL_DIR>/${KeyFinder_LIBRARY}
      EXCLUDE_FROM_ALL TRUE
      LIST_SEPARATOR |
    )

    # This is a bit of a hack to make sure that the include directory actually
    # exists when configuring the build.
    # ExternalProject_Add() will create it
    # at compile time, but CMake already
    # checks that all directories passed to
    # target_include_directories() exist
    # during configuration and will throw
    # an error if not.
    file(MAKE_DIRECTORY "${KeyFinder_INSTALL_DIR}/include")

    if(NOT CMAKE_GENERATOR STREQUAL "Ninja")
      # Required for 'CMakeFiles/mixxx-lib_autogen_timestamp_deps'
      # This tells 'make" that the libkeyfinder is required for the mixxx-keyfinder library
      # BUILD_BYPRODUCTS work for Ninja only, while this workaround does not work for Ninja on macOS
      add_custom_command(
        OUTPUT "${KeyFinder_INSTALL_DIR}/${KeyFinder_LIBRARY}"
        DEPENDS libkeyfinder
        COMMAND echo libkeyfinder installed
      )
    endif()

    add_library(mixxx-keyfinder STATIC IMPORTED)
    add_dependencies(mixxx-keyfinder libkeyfinder)
    set_target_properties(mixxx-keyfinder PROPERTIES IMPORTED_LOCATION "${KeyFinder_INSTALL_DIR}/${KeyFinder_LIBRARY}")
    target_link_libraries(mixxx-keyfinder INTERFACE FFTW::FFTW)
    target_include_directories(mixxx-keyfinder INTERFACE "${KeyFinder_INSTALL_DIR}/include")
    target_link_libraries(mixxx-lib PRIVATE mixxx-keyfinder)
  endif()

  target_sources(mixxx-lib PRIVATE src/analyzer/plugins/analyzerkeyfinder.cpp)
  target_compile_definitions(mixxx-lib PUBLIC __KEYFINDER__)
endif()

# FLAC
find_package(FLAC REQUIRED)
target_link_libraries(mixxx-lib PRIVATE FLAC::FLAC)

# FpClassify This is a wrapper around the fpclassify function that prevents
# inlining It is compiled without optimization and allows to use these function
# from -ffast-math optimized objects. The MSVC option /fp:fast does not suffer this issue
add_library(FpClassify STATIC EXCLUDE_FROM_ALL src/util/fpclassify.cpp)

if (CMAKE_CXX_COMPILER_ID MATCHES "Clang" AND CMAKE_CXX_SIMULATE_ID MATCHES "MSVC")
  target_compile_options(FpClassify PRIVATE /fp:precise)
elseif(GNU_GCC OR LLVM_CLANG)
  # The option `-ffp-contract=on` must precede `-fno-fast-math`
  # to silence a warning on Clang 14
  target_compile_options(FpClassify PRIVATE -ffp-contract=on -fno-fast-math)
endif()
target_link_libraries(mixxx-lib PRIVATE FpClassify)

# LAME
find_package(mp3lame REQUIRED)
target_link_libraries(mixxx-lib PRIVATE mp3lame::mp3lame)

# Kaitai for reading Rekordbox libraries
add_library(Kaitai STATIC EXCLUDE_FROM_ALL
  lib/kaitai/kaitaistream.cpp
)
target_include_directories(Kaitai SYSTEM PUBLIC lib/kaitai)
target_compile_definitions(Kaitai PRIVATE KS_STR_ENCODING_NONE)
target_link_libraries(mixxx-lib PRIVATE Kaitai)

# For determining MP3 timing offset cases in Rekordbox library feature
add_library(MP3GuessEnc STATIC EXCLUDE_FROM_ALL
  lib/mp3guessenc-0.27.4/mp3guessenc.c
  lib/mp3guessenc-0.27.4/tags.c
  lib/mp3guessenc-0.27.4/decode.c
  lib/mp3guessenc-0.27.4/bit_utils.c
)
if(WIN32)
  target_compile_definitions(MP3GuessEnc PRIVATE __WINDOWS__ _CRT_SECURE_NO_WARNINGS)
endif()
target_include_directories(MP3GuessEnc SYSTEM PUBLIC lib/mp3guessenc-0.27.4)
target_link_libraries(mixxx-lib PRIVATE MP3GuessEnc)

# OpenGL
if(IOS)
  target_link_libraries(mixxx-lib PRIVATE "-framework OpenGLES")
  target_compile_definitions(mixxx-lib PUBLIC QT_OPENGL_ES_2)
else()
  if(APPLE)
    # Prefer the system-provided OpenGL framework on macOS to avoid accidentally
    # linking some other implementation, e.g. /usr/X11R6/lib/libGL.dylib if the
    # user has XQuartz installed, due to vcpkg setting CMAKE_FIND_FRAMEWORK to
    # LAST (see https://cmake.org/cmake/help/latest/variable/CMAKE_FIND_FRAMEWORK.html)
    set(_previous_find_framework ${CMAKE_FIND_FRAMEWORK})
    set(CMAKE_FIND_FRAMEWORK FIRST)
  endif()
  set(OpenGL_GL_PREFERENCE "GLVND")
  find_package(OpenGL REQUIRED)
  if(EMSCRIPTEN)
    # Emscripten's FindOpenGL.cmake does not create OpenGL::GL
    target_link_libraries(mixxx-lib PRIVATE ${OPENGL_gl_LIBRARY})
    target_compile_definitions(mixxx-lib PUBLIC QT_OPENGL_ES_2)
    # Require WebGL 2.0 (for a WebGL-friendly subset of OpenGL ES 3.0) and
    # enable full OpenGL ES 2.0 emulation as per
    # https://emscripten.org/docs/porting/multimedia_and_graphics/OpenGL-support.html
    target_link_options(mixxx-lib PUBLIC -sMIN_WEBGL_VERSION=2 -sMAX_WEBGL_VERSION=2 -sFULL_ES2=1)
  else()
    target_link_libraries(mixxx-lib PRIVATE OpenGL::GL)
  endif()
  if(APPLE)
    # Restore the previous CMAKE_FIND_FRAMEWORK value
    set(CMAKE_FIND_FRAMEWORK ${_previous_find_framework})
  endif()
endif()

# Ogg
find_package(Ogg REQUIRED)
target_link_libraries(mixxx-lib PRIVATE Ogg::ogg)

# Vorbis
find_package(Vorbis REQUIRED)
target_link_libraries(mixxx-lib PRIVATE Vorbis::vorbis Vorbis::vorbisenc Vorbis::vorbisfile)

# PortAudio
find_package(PortAudio REQUIRED)
target_link_libraries(mixxx-lib PUBLIC PortAudio::PortAudio)

# PortAudio Ring Buffer
add_library(PortAudioRingBuffer STATIC EXCLUDE_FROM_ALL
  lib/portaudio/pa_ringbuffer.c
)
target_include_directories(mixxx-lib SYSTEM PUBLIC lib/portaudio)
target_link_libraries(mixxx-lib PRIVATE PortAudioRingBuffer)

# PortMidi
option(PORTMIDI "Enable the PortMidi backend for MIDI controllers" ON)
if(PORTMIDI)
  target_compile_definitions(mixxx-lib PUBLIC __PORTMIDI__)
  find_package(PortMidi REQUIRED)
  target_include_directories(mixxx-lib SYSTEM PUBLIC ${PortMidi_INCLUDE_DIRS})
  target_link_libraries(mixxx-lib PRIVATE ${PortMidi_LIBRARIES})
  target_sources(mixxx-lib PRIVATE
    src/controllers/midi/portmidicontroller.cpp
    src/controllers/midi/portmidienumerator.cpp
  )
endif()

# Protobuf
add_subdirectory(src/proto)
target_link_libraries(mixxx-lib PUBLIC mixxx-proto)

# Rigtorp SPSC Queue
# https://github.com/rigtorp/SPSCQueue
target_include_directories(mixxx-lib SYSTEM PUBLIC lib/rigtorp/SPSCQueue/include)

# Qt
set(
  QT_COMPONENTS
    Concurrent
    Core
    Gui
    Network
    OpenGL
    PrintSupport
    Qml # for QJSEngine
    Sql
    Svg
    Test
    Widgets
    Xml
)
set(QT_EXTRA_COMPONENTS "")
if(QT6)
  find_package(QT 6.2 NAMES Qt6 COMPONENTS Core REQUIRED)
  list(APPEND QT_EXTRA_COMPONENTS "ShaderTools")
  list(APPEND QT_EXTRA_COMPONENTS "SvgWidgets")
  list(APPEND QT_EXTRA_COMPONENTS "Core5Compat")
else()
  find_package(QT 5.12 NAMES Qt5 COMPONENTS Core REQUIRED)
endif()
if(QML)
  list(APPEND QT_EXTRA_COMPONENTS "Quick")
  list(APPEND QT_EXTRA_COMPONENTS "LabsQmlModels")
  list(APPEND QT_EXTRA_COMPONENTS "QuickControls2")
  list(APPEND QT_EXTRA_COMPONENTS "QuickControls2Impl")
  list(APPEND QT_EXTRA_COMPONENTS "QuickLayouts")
  list(APPEND QT_EXTRA_COMPONENTS "QuickShapesPrivate")
  list(APPEND QT_EXTRA_COMPONENTS "QuickTemplates2")
  list(APPEND QT_EXTRA_COMPONENTS "QuickWidgets")
  list(APPEND QT_EXTRA_COMPONENTS "QmlWorkerScript")
  list(APPEND QT_EXTRA_COMPONENTS "ShaderTools")
endif()
find_package(Qt${QT_VERSION_MAJOR}
  COMPONENTS
    ${QT_COMPONENTS}
    ${QT_EXTRA_COMPONENTS}
  REQUIRED
)
# PUBLIC is required below to find included headers
foreach(COMPONENT ${QT_COMPONENTS})
  target_link_libraries(mixxx-lib PUBLIC Qt${QT_VERSION_MAJOR}::${COMPONENT})
endforeach()
if(QT_EXTRA_COMPONENTS)
  foreach(COMPONENT ${QT_EXTRA_COMPONENTS})
    target_link_libraries(mixxx-lib PUBLIC Qt${QT_VERSION_MAJOR}::${COMPONENT})
  endforeach()
endif()

if(QML)
  add_subdirectory(res/shaders)

  set(QT_QML_OUTPUT_DIRECTORY ${CMAKE_BINARY_DIR}/qml)
  qt_add_library(mixxx-qml-lib STATIC)
  foreach(COMPONENT ${QT_COMPONENTS})
    target_link_libraries(mixxx-qml-lib PUBLIC Qt${QT_VERSION_MAJOR}::${COMPONENT})
  endforeach()
  if(QT_EXTRA_COMPONENTS)
    foreach(COMPONENT ${QT_EXTRA_COMPONENTS})
      target_link_libraries(mixxx-qml-lib PUBLIC Qt${QT_VERSION_MAJOR}::${COMPONENT})
    endforeach()
  endif()
  set_target_properties(mixxx-qml-lib PROPERTIES AUTOMOC ON)
  qt_add_qml_module(mixxx-qml-lib
    URI Mixxx
    VERSION 1.0
    RESOURCE_PREFIX /mixxx.org/imports
    IMPORTS QtQuick
    QML_FILES
      res/qml/Mixxx/MathUtils.mjs
      res/qml/Mixxx/PlayerDropArea.qml
  )
  target_link_libraries(mixxx-lib PRIVATE mixxx-qml-lib)

  # FIXME: Currently we need to add these include directories due to
  # QTBUG-87221. We should figure out a better way to fix this.
  # See: https://bugreports.qt.io/browse/QTBUG-87221
  target_include_directories(mixxx-qml-lib PRIVATE src/control src/qml)
  target_include_directories(mixxx-qml-lib PUBLIC src/ ${CMAKE_BINARY_DIR}/src)
  target_include_directories(mixxx-qml-lib SYSTEM PUBLIC lib/rigtorp/SPSCQueue/include lib/portaudio)

  target_link_libraries(mixxx-qml-lib PUBLIC mixxx-proto)
  target_link_libraries(mixxx-qml-libplugin PUBLIC mixxx-proto)

  target_precompile_headers(mixxx-qml-lib PUBLIC
    ${MIXXX_COMMON_PRECOMPILED_HEADER}
  )

  target_link_libraries(mixxx-qml-lib PRIVATE mixxx-qml-libplugin)

  qt_add_library(mixxx-qml-mixxxcontrols STATIC)
  set_target_properties(mixxx-qml-mixxxcontrols PROPERTIES AUTOMOC ON)
  qt_add_qml_module(mixxx-qml-mixxxcontrols
    URI Mixxx.Controls
    VERSION 1.0
    RESOURCE_PREFIX /mixxx.org/imports
    OPTIONAL_IMPORTS Mixxx
    QML_FILES
      res/qml/Mixxx/Controls/Knob.qml
      res/qml/Mixxx/Controls/Slider.qml
      res/qml/Mixxx/Controls/Spinny.qml
      res/qml/Mixxx/Controls/WaveformOverviewHotcueMarker.qml
      res/qml/Mixxx/Controls/WaveformOverviewMarker.qml
      res/qml/Mixxx/Controls/WaveformOverview.qml
  )
  target_link_libraries(mixxx-qml-lib PRIVATE mixxx-qml-mixxxcontrolsplugin)

  target_sources(mixxx-qml-lib PRIVATE
    src/qml/asyncimageprovider.cpp
    src/qml/qmlapplication.cpp
    src/qml/qmlautoreload.cpp
    src/qml/qmlbeatsmodel.cpp
    src/qml/qmlcuesmodel.cpp
    src/qml/qmlcontrolproxy.cpp
    src/qml/qmlconfigproxy.cpp
    src/qml/qmldlgpreferencesproxy.cpp
    src/qml/qmleffectmanifestparametersmodel.cpp
    src/qml/qmleffectsmanagerproxy.cpp
    src/qml/qmleffectslotproxy.cpp
    src/qml/qmllibraryproxy.cpp
    src/qml/qmllibrarytracklistmodel.cpp
    src/qml/qmlplayermanagerproxy.cpp
    src/qml/qmlplayerproxy.cpp
    src/qml/qmlvisibleeffectsmodel.cpp
    src/qml/qmlwaveformoverview.cpp
    # The following sources need to be in this target to get QML_ELEMENT properly interpreted
    src/control/controlmodel.cpp
    src/control/controlsortfiltermodel.cpp
  )

  # qt_finalize_target takes care that the resources :/mixxx.org/imports/Mixxx/
  # and :/mixxx.org/imports/Mixxx/Controls are placed into beginning of the binary
  qt_finalize_target(mixxx)

  install(
    DIRECTORY
      "${CMAKE_CURRENT_SOURCE_DIR}/res/qml"
    DESTINATION
      "${MIXXX_INSTALL_DATADIR}"
  )

endif()

option(DEBUG_ASSERTIONS_FATAL "Fail if debug become true assertions" OFF)
if(DEBUG_ASSERTIONS_FATAL)
  target_compile_definitions(mixxx-lib PUBLIC MIXXX_DEBUG_ASSERTIONS_FATAL MIXXX_DEBUG_ASSERTIONS_ENABLED)
  if(QML)
    target_compile_definitions(mixxx-qml-lib PUBLIC MIXXX_DEBUG_ASSERTIONS_FATAL MIXXX_DEBUG_ASSERTIONS_ENABLED)
  endif()
  if (NOT CMAKE_BUILD_TYPE STREQUAL "Debug")
    message(STATUS "DEBUG_ASSERT statements have been enabled because DEBUG_ASSERTIONS_FATAL is ON.")
  endif()
endif()

if(EMSCRIPTEN)
  option(WASM_ASSERTIONS "Enable additional checks when targeting Emscripten/WebAssembly" OFF)
  if(WASM_ASSERTIONS)
    target_link_options(mixxx-lib PUBLIC -sASSERTIONS)
  endif()
endif()

target_compile_definitions(mixxx-lib PUBLIC QT_TABLET_SUPPORT QT_USE_QSTRINGBUILDER)
is_static_library(Qt_IS_STATIC Qt${QT_VERSION_MAJOR}::Core)
if(Qt_IS_STATIC)
  # NOTE(rryan): If you are adding a plugin here, you must also
  # update src/mixxxapplication.cpp to define a Q_IMPORT_PLUGIN
  # for it. Not all imageformats plugins are built as .libs when
  # building Qt statically on Windows. Check the build environment
  # to see exactly what's available as a standalone .lib vs linked
  # into Qt .libs by default.

  target_link_libraries(mixxx-lib PRIVATE
    # imageformats plugins
    Qt${QT_VERSION_MAJOR}::QGifPlugin
    Qt${QT_VERSION_MAJOR}::QICOPlugin
    Qt${QT_VERSION_MAJOR}::QJpegPlugin
    Qt${QT_VERSION_MAJOR}::QSvgPlugin

    # sqldrivers
    Qt${QT_VERSION_MAJOR}::QSQLiteDriverPlugin
  )

  if(EMSCRIPTEN)
    target_link_libraries(mixxx-lib PRIVATE
      Qt${QT_VERSION_MAJOR}::QWasmIntegrationPlugin
    )
  else()
    target_link_libraries(mixxx-lib PRIVATE
      # platform plugins
      Qt${QT_VERSION_MAJOR}::QOffscreenIntegrationPlugin
      Qt${QT_VERSION_MAJOR}::QMinimalIntegrationPlugin
    )
  endif()

  if(WIN32)
    target_link_libraries(mixxx-lib PRIVATE
      Qt${QT_VERSION_MAJOR}::QWindowsIntegrationPlugin
      Qt${QT_VERSION_MAJOR}::QWindowsVistaStylePlugin
    )
  endif()

  if(APPLE)
    if(IOS)
      target_link_libraries(mixxx-lib PRIVATE
        Qt${QT_VERSION_MAJOR}::QIOSIntegrationPlugin
      )
    else()
      target_link_libraries(mixxx-lib PRIVATE
        Qt${QT_VERSION_MAJOR}::QCocoaIntegrationPlugin
        Qt${QT_VERSION_MAJOR}::QMacStylePlugin
      )
    endif()
  endif()
else()
  if(QT6 AND (WIN32 OR APPLE))
    # Qt6 does not automatically install plugins like in Qt 5

    find_package(libjpeg-turbo CONFIG REQUIRED)
    install(IMPORTED_RUNTIME_ARTIFACTS
      # QJpegPlugin dependency
      libjpeg-turbo::jpeg
      DESTINATION "${MIXXX_INSTALL_DATADIR}"
      COMPONENT applocal)

    install(IMPORTED_RUNTIME_ARTIFACTS
      # platform plugins
      Qt${QT_VERSION_MAJOR}::QOffscreenIntegrationPlugin
      Qt${QT_VERSION_MAJOR}::QMinimalIntegrationPlugin
      DESTINATION "${MIXXX_INSTALL_DATADIR}/platforms"
      COMPONENT applocal)

    install(IMPORTED_RUNTIME_ARTIFACTS
      Qt${QT_VERSION_MAJOR}::QGifPlugin
      Qt${QT_VERSION_MAJOR}::QICOPlugin
      Qt${QT_VERSION_MAJOR}::QJpegPlugin
      Qt${QT_VERSION_MAJOR}::QSvgPlugin
      DESTINATION "${MIXXX_INSTALL_DATADIR}/imageformats"
      COMPONENT applocal)

    install(IMPORTED_RUNTIME_ARTIFACTS
      Qt${QT_VERSION_MAJOR}::QSQLiteDriverPlugin
      DESTINATION "${MIXXX_INSTALL_DATADIR}/sqldrivers"
      COMPONENT applocal)

    if(QML)
      install(IMPORTED_RUNTIME_ARTIFACTS
        Qt${QT_VERSION_MAJOR}::LabsQmlModels
        DESTINATION "${MIXXX_INSTALL_DATADIR}"
        COMPONENT applocal)

      install(IMPORTED_RUNTIME_ARTIFACTS
        Qt${QT_VERSION_MAJOR}::QuickControls2
        DESTINATION "${MIXXX_INSTALL_DATADIR}"
        COMPONENT applocal)

      install(IMPORTED_RUNTIME_ARTIFACTS
        Qt${QT_VERSION_MAJOR}::QuickControls2Impl
        DESTINATION "${MIXXX_INSTALL_DATADIR}"
        COMPONENT applocal)

      install(IMPORTED_RUNTIME_ARTIFACTS
        Qt${QT_VERSION_MAJOR}::QuickLayouts
        DESTINATION "${MIXXX_INSTALL_DATADIR}"
        COMPONENT applocal)

      install(IMPORTED_RUNTIME_ARTIFACTS
        Qt${QT_VERSION_MAJOR}::QuickShapesPrivate
        DESTINATION "${MIXXX_INSTALL_DATADIR}"
        COMPONENT applocal)

      install(IMPORTED_RUNTIME_ARTIFACTS
        Qt${QT_VERSION_MAJOR}::QuickTemplates2
        DESTINATION "${MIXXX_INSTALL_DATADIR}"
        COMPONENT applocal)

      install(IMPORTED_RUNTIME_ARTIFACTS
        Qt${QT_VERSION_MAJOR}::QmlWorkerScript
        DESTINATION "${MIXXX_INSTALL_DATADIR}"
        COMPONENT applocal)

      install(IMPORTED_RUNTIME_ARTIFACTS
        Qt${QT_VERSION_MAJOR}::ShaderTools
        DESTINATION "${MIXXX_INSTALL_DATADIR}"
        COMPONENT applocal)

      #install qml6-module-qt5compat-graphicaleffects
      install(
        DIRECTORY "${VCPKG_INSTALLED_DIR}/${VCPKG_TARGET_TRIPLET}$<$<CONFIG:Debug>:/debug>/Qt6/qml/Qt5Compat/GraphicalEffects"
        DESTINATION "${MIXXX_INSTALL_DATADIR}/Qt6/qml/Qt5Compat"
        COMPONENT applocal)

      # install qml6-module-qtqml-workerscript
      install(
        DIRECTORY "${VCPKG_INSTALLED_DIR}/${VCPKG_TARGET_TRIPLET}$<$<CONFIG:Debug>:/debug>/Qt6/qml/QtQml/WorkerScript"
        DESTINATION "${MIXXX_INSTALL_DATADIR}/Qt6/qml/QtQml"
        COMPONENT applocal)

      # install qml6-module-qtquick-controls
      install(
        DIRECTORY "${VCPKG_INSTALLED_DIR}/${VCPKG_TARGET_TRIPLET}$<$<CONFIG:Debug>:/debug>/Qt6/qml/QtQuick/Controls"
        DESTINATION "${MIXXX_INSTALL_DATADIR}/Qt6/qml/QtQuick"
        COMPONENT applocal)

      # install qml6-module-qtquick-layouts
      install(
        DIRECTORY "${VCPKG_INSTALLED_DIR}/${VCPKG_TARGET_TRIPLET}$<$<CONFIG:Debug>:/debug>/Qt6/qml/QtQuick/Layouts"
        DESTINATION "${MIXXX_INSTALL_DATADIR}/Qt6/qml/QtQuick"
        COMPONENT applocal)

      # install qml6-module-qtquick-nativestyle
      install(
        DIRECTORY "${VCPKG_INSTALLED_DIR}/${VCPKG_TARGET_TRIPLET}$<$<CONFIG:Debug>:/debug>/Qt6/qml/QtQuick/NativeStyle"
        DESTINATION "${MIXXX_INSTALL_DATADIR}/Qt6/qml/QtQuick"
        COMPONENT applocal)

      # install qml6-module-qtquick-shapes
      install(
        DIRECTORY "${VCPKG_INSTALLED_DIR}/${VCPKG_TARGET_TRIPLET}$<$<CONFIG:Debug>:/debug>/Qt6/qml/QtQuick/Shapes"
        DESTINATION "${MIXXX_INSTALL_DATADIR}/Qt6/qml/QtQuick"
        COMPONENT applocal)

      # install qml6-module-qtquick-templates
      install(
        DIRECTORY "${VCPKG_INSTALLED_DIR}/${VCPKG_TARGET_TRIPLET}$<$<CONFIG:Debug>:/debug>/Qt6/qml/QtQuick/Templates"
        DESTINATION "${MIXXX_INSTALL_DATADIR}/Qt6/qml/QtQuick"
        COMPONENT applocal)

      # qml6-module-qtquick-window
      install(
        DIRECTORY "${VCPKG_INSTALLED_DIR}/${VCPKG_TARGET_TRIPLET}$<$<CONFIG:Debug>:/debug>/Qt6/qml/QtQuick/Window"
        DESTINATION "${MIXXX_INSTALL_DATADIR}/Qt6/qml/QtQuick"
        COMPONENT applocal)

      # install qml6-module-qt-labs-qmlmodels
      install(
        DIRECTORY "${VCPKG_INSTALLED_DIR}/${VCPKG_TARGET_TRIPLET}$<$<CONFIG:Debug>:/debug>/Qt6/qml/Qt/labs/qmlmodels"
        DESTINATION "${MIXXX_INSTALL_DATADIR}/Qt6/qml/Qt/labs"
        COMPONENT applocal)

    endif()

    if(WIN32)
      install(IMPORTED_RUNTIME_ARTIFACTS Qt${QT_VERSION_MAJOR}::QWindowsIntegrationPlugin
        DESTINATION "${MIXXX_INSTALL_DATADIR}/platforms"
        COMPONENT applocal)
      install(IMPORTED_RUNTIME_ARTIFACTS Qt${QT_VERSION_MAJOR}::QWindowsVistaStylePlugin
        DESTINATION "${MIXXX_INSTALL_DATADIR}/styles"
        COMPONENT applocal)
    endif()
    if(APPLE)
      install(IMPORTED_RUNTIME_ARTIFACTS Qt${QT_VERSION_MAJOR}::QCocoaIntegrationPlugin
        DESTINATION "${MIXXX_INSTALL_DATADIR}/platforms"
        COMPONENT applocal)
      install(IMPORTED_RUNTIME_ARTIFACTS Qt${QT_VERSION_MAJOR}::QMacStylePlugin
        DESTINATION "${MIXXX_INSTALL_DATADIR}/styles"
        COMPONENT applocal)
    endif()

    set(APPLOCAL_COMPONENT_DEFINED true)
  endif()
endif()

if(APPLE)
  if(Qt_IS_STATIC OR QT6)
    target_link_libraries(mixxx-lib PRIVATE
        "-weak_framework Accelerate"
        "-weak_framework AudioToolbox"
        "-weak_framework AVFoundation"
        "-weak_framework CoreAudio"
        "-weak_framework CoreFoundation"
        "-weak_framework CoreImage"
        "-weak_framework CoreMedia"
        "-weak_framework CoreMidi"
        "-weak_framework CoreServices"
        "-weak_framework CoreVideo"
        "-weak_framework IOSurface"
        "-weak_framework VideoToolbox"
    )
    if(IOS)
      target_link_libraries(mixxx-lib PRIVATE
        "-weak_framework UIKit"
      )
    elseif()
      target_link_libraries(mixxx-lib PRIVATE
        "-weak_framework AppKit"
        "-weak_framework AudioUnit"
      )
    endif()
  else()
    # Used for battery measurements and controlling the screensaver on macOS.
    target_link_libraries(mixxx-lib PRIVATE
        "-weak_framework IOKit"
    )
  endif()
elseif(UNIX AND NOT APPLE AND NOT EMSCRIPTEN)
  if(QT6)
    find_package(X11)
  else()
    find_package(X11 REQUIRED)
    find_package(Qt5 COMPONENTS X11Extras REQUIRED)
    target_link_libraries(mixxx-lib PUBLIC Qt5::X11Extras)
  endif()
  if(${X11_FOUND})
    target_include_directories(mixxx-lib SYSTEM PUBLIC "${X11_INCLUDE_DIR}")
    target_link_libraries(mixxx-lib PRIVATE "${X11_LIBRARIES}")
  endif()
  find_package(Qt${QT_VERSION_MAJOR} COMPONENTS DBus REQUIRED)
  target_link_libraries(mixxx-lib PUBLIC
    Qt${QT_VERSION_MAJOR}::DBus
  )
elseif(WIN32)
  if(Qt_IS_STATIC)
    target_link_libraries(mixxx-lib PRIVATE
      # Pulled from qt-4.8.2-source\mkspecs\win32-msvc2010\qmake.conf
      # QtCore
      kernel32
      user32      # QtGui, QtOpenGL, libHSS1394
      shell32
      uuid
      ole32       # QtGui,
      advapi32    # QtGui, portaudio, portmidi
      ws2_32      # QtGui, QtNetwork, libshout
      # QtGui
      gdi32       # QtOpenGL, libshout
      comdlg32
      oleaut32
      imm32
      winmm
      winspool
      # QtOpenGL
      glu32
      opengl32

      # QtNetwork openssl-linked
      crypt32

      dwmapi      # qtwindows
      iphlpapi    # qt5network
      mpr         # qt5core
      netapi32    # qt5core
      userenv     # qt5core
      uxtheme     # ?
      version     # ?
      wtsapi32    # ?
    )

    find_library(QTFONTDATABASESUPPORT_LIBRARY Qt${QT_VERSION_MAJOR}FontDatabaseSupport)
    target_link_libraries(mixxx-lib PRIVATE "${QTFONTDATABASESUPPORT_LIBRARY}")
    find_library(QTWINDOWSUIAUTOMATIONSUPPORT_LIBRARY Qt${QT_VERSION_MAJOR}WindowsUIAutomationSupport)
    target_link_libraries(mixxx-lib PRIVATE "${QTWINDOWSUIAUTOMATIONSUPPORT_LIBRARY}")
    find_library(QTEVENTDISPATCHERSUPPORT_LIBRARY Qt${QT_VERSION_MAJOR}EventDispatcherSupport)
    target_link_libraries(mixxx-lib PRIVATE "${QTEVENTDISPATCHERSUPPORT_LIBRARY}")
    find_library(QTTHEMESUPPORT_LIBRARY Qt${QT_VERSION_MAJOR}ThemeSupport)
    target_link_libraries(mixxx-lib PRIVATE "${QTTHEMESUPPORT_LIBRARY}")

    find_library(QTFREETYPE_LIBRARY qtfreetype)
    target_link_libraries(mixxx-lib PRIVATE "${QTFREETYPE_LIBRARY}")
    find_library(QTHARFBUZZ_LIBRARY qtharfbuzz)
    target_link_libraries(mixxx-lib PRIVATE "${QTHARFBUZZ_LIBRARY}")
    find_library(QTLIBPNG_LIBRARY qtlibpng)
    target_link_libraries(mixxx-lib PRIVATE "${QTLIBPNG_LIBRARY}")
    find_library(QTPCRE2_LIBRARY qtpcre2)
    target_link_libraries(mixxx-lib PRIVATE "${QTPCRE2_LIBRARY}")
  else()
    #libshout is always built statically
    target_link_libraries(mixxx-lib PRIVATE
      ws2_32      # libshout
      gdi32       # libshout
    )
  endif()
endif()

if(APPLE OR WIN32)
  # qt_de.qm is just one arbitrary file in the directory that needs to be located;
  # there is no particular reason to look for this file versus any other one in the directory.
  if(QT6)
    find_file(QT_TRANSLATION_FILE qt_de.qm PATHS "${Qt6_DIR}/../../translations/Qt6" REQUIRED NO_DEFAULT_PATH)
  else()
    find_file(QT_TRANSLATION_FILE qt_de.qm PATHS "${Qt5_DIR}/../../../translations" "${Qt5_DIR}/../../qt5/translations" REQUIRED NO_DEFAULT_PATH)
  endif()
  get_filename_component(QT_TRANSLATIONS ${QT_TRANSLATION_FILE} DIRECTORY)
  install(
    DIRECTORY "${QT_TRANSLATIONS}/"
    DESTINATION "${MIXXX_INSTALL_DATADIR}/translations"
    # QT 5 translations have been separated into several files, and most of the qt_xx.qm files
    # contain just shortcuts to load the qtbase, qtmultimedia etc files.
    FILES_MATCHING REGEX
      "qt_.+\.qm|qtbase_.*\.qm|qtmultimedia_.*\.qm|qtscript_.*\.qm|qtxmlpatterns_.*\.qm"
  )
endif()

# Queen Mary DSP
add_library(QueenMaryDsp STATIC EXCLUDE_FROM_ALL
  # lib/qm-dsp/base/KaiserWindow.cpp
  lib/qm-dsp/base/Pitch.cpp
  # lib/qm-dsp/base/SincWindow.cpp
  lib/qm-dsp/dsp/chromagram/Chromagram.cpp
  lib/qm-dsp/dsp/chromagram/ConstantQ.cpp
  lib/qm-dsp/dsp/keydetection/GetKeyMode.cpp
  # lib/qm-dsp/dsp/mfcc/MFCC.cpp
  lib/qm-dsp/dsp/onsets/DetectionFunction.cpp
  lib/qm-dsp/dsp/onsets/PeakPicking.cpp
  lib/qm-dsp/dsp/phasevocoder/PhaseVocoder.cpp
  lib/qm-dsp/dsp/rateconversion/Decimator.cpp
  # lib/qm-dsp/dsp/rateconversion/DecimatorB.cpp
  # lib/qm-dsp/dsp/rateconversion/Resampler.cpp
  # lib/qm-dsp/dsp/rhythm/BeatSpectrum.cpp
  # lib/qm-dsp/dsp/segmentation/ClusterMeltSegmenter.cpp
  # lib/qm-dsp/dsp/segmentation/Segmenter.cpp
  # lib/qm-dsp/dsp/segmentation/cluster_melt.c
  # lib/qm-dsp/dsp/segmentation/cluster_segmenter.c
  lib/qm-dsp/dsp/signalconditioning/DFProcess.cpp
  lib/qm-dsp/dsp/signalconditioning/FiltFilt.cpp
  lib/qm-dsp/dsp/signalconditioning/Filter.cpp
  lib/qm-dsp/dsp/signalconditioning/Framer.cpp
  lib/qm-dsp/dsp/tempotracking/DownBeat.cpp
  lib/qm-dsp/dsp/tempotracking/TempoTrack.cpp
  lib/qm-dsp/dsp/tempotracking/TempoTrackV2.cpp
  lib/qm-dsp/dsp/tonal/ChangeDetectionFunction.cpp
  lib/qm-dsp/dsp/tonal/TCSgram.cpp
  lib/qm-dsp/dsp/tonal/TonalEstimator.cpp
  lib/qm-dsp/dsp/transforms/FFT.cpp
  # lib/qm-dsp/dsp/wavelet/Wavelet.cpp
  lib/qm-dsp/ext/kissfft/kiss_fft.c
  lib/qm-dsp/ext/kissfft/tools/kiss_fftr.c
  # lib/qm-dsp/hmm/hmm.c
  lib/qm-dsp/maths/Correlation.cpp
  # lib/qm-dsp/maths/CosineDistance.cpp
  lib/qm-dsp/maths/KLDivergence.cpp lib/qm-dsp/maths/MathUtilities.cpp
  # lib/qm-dsp/maths/pca/pca.c
  # lib/qm-dsp/thread/Thread.cpp
)

target_compile_definitions(QueenMaryDsp PRIVATE kiss_fft_scalar=double)
if(UNIX)
  target_compile_definitions(QueenMaryDsp PRIVATE USE_PTHREADS)
elseif(MSVC)
  # Causes the cmath headers to declare M_PI and friends.
  # http://msdn.microsoft.com/en-us/library/4hwaceh6.aspx We could define this
  # in our headers but then include order matters since headers we don't control
  # may include cmath first.
  target_compile_definitions(QueenMaryDsp PRIVATE _USE_MATH_DEFINES)
endif()
target_include_directories(QueenMaryDsp SYSTEM PUBLIC lib/qm-dsp lib/qm-dsp/include)
target_link_libraries(mixxx-lib PRIVATE QueenMaryDsp)

# ReplayGain
add_library(ReplayGain STATIC EXCLUDE_FROM_ALL
  lib/replaygain/replaygain.cpp
)
target_include_directories(mixxx-lib SYSTEM PRIVATE lib/replaygain)
target_link_libraries(mixxx-lib PRIVATE ReplayGain)

# Reverb
add_library(Reverb STATIC EXCLUDE_FROM_ALL lib/reverb/Reverb.cc)
if(MSVC)
  target_compile_definitions(Reverb PRIVATE _USE_MATH_DEFINES)
endif()
target_include_directories(Reverb PRIVATE src)
target_link_libraries(Reverb PRIVATE Qt${QT_VERSION_MAJOR}::Core)
target_include_directories(mixxx-lib SYSTEM PRIVATE lib/reverb)
target_link_libraries(mixxx-lib PRIVATE Reverb)

# Rubberband
option(RUBBERBAND "Enable the rubberband engine for pitch-bending" ON)
if(RUBBERBAND)
  find_package(rubberband REQUIRED)
  target_link_libraries(mixxx-lib PRIVATE rubberband::rubberband)
  target_compile_definitions(mixxx-lib PUBLIC __RUBBERBAND__)
  target_sources(mixxx-lib PRIVATE
    src/effects/backends/builtin/pitchshifteffect.cpp
    src/engine/bufferscalers/enginebufferscalerubberband.cpp
  )
endif()

# SndFile
find_package(SndFile REQUIRED)
target_link_libraries(mixxx-lib PRIVATE SndFile::sndfile)
target_compile_definitions(mixxx-lib PUBLIC __SNDFILE__)
if(SndFile_SUPPORTS_SET_COMPRESSION_LEVEL)
  target_compile_definitions(mixxx-lib PUBLIC SFC_SUPPORTS_SET_COMPRESSION_LEVEL)
endif()

# SoundTouch
find_package(SoundTouch 2.1.2 REQUIRED)
target_link_libraries(mixxx-lib PRIVATE SoundTouch::SoundTouch)

# TagLib
find_package(TagLib 1.11 REQUIRED)
if (NOT TagLib_VERSION VERSION_LESS 2.0.0)
  message(WARNING "Installed Taglib ${TagLib_VERSION} is not supported and might lead to data loss (https://github.com/mixxxdj/mixxx/issues/12708). Use version >= 1.11 and < 2.0 instead.")
endif()
target_link_libraries(mixxx-lib PUBLIC TagLib::TagLib)
if (QML)
  target_link_libraries(mixxx-qml-lib PUBLIC TagLib::TagLib)
endif()

# Threads
set(THREADS_PREFER_PTHREAD_FLAG ON)
find_package(Threads REQUIRED)
target_link_libraries(mixxx-lib PRIVATE Threads::Threads)

#
# Features
#

# Battery meter
#
# The battery meter is only available on Linux, macOS and Windows, therefore
# this option is forcibly set to OFF on all other platforms.
cmake_dependent_option(BATTERY "Battery meter support" ON "WIN32 OR UNIX" OFF)
if(BATTERY)
  if(WIN32)
    target_sources(mixxx-lib PRIVATE src/util/battery/batterywindows.cpp)
  elseif(APPLE)
    if(IOS)
      message(FATAL_ERROR "Battery support is not implemented for iOS")
    else()
      target_sources(mixxx-lib PRIVATE src/util/battery/batterymac.cpp)
    endif()
  elseif(UNIX)
    if(EMSCRIPTEN)
      message(FATAL_ERROR "Battery support is not implemented for Emscripten (WebAssembly)")
    endif()
    find_package(Upower REQUIRED)
    find_package(GLIB COMPONENTS gobject REQUIRED)
    target_include_directories(mixxx-lib SYSTEM PUBLIC ${GLIB_INCLUDE_DIRS})
    target_link_libraries(mixxx-lib PRIVATE Upower::Upower ${GLIB_LIBRARIES} ${GLIB_GOBJECT_LIBRARIES})
    target_sources(mixxx-lib PRIVATE src/util/battery/batterylinux.cpp)
  else()
    message(FATAL_ERROR "Battery support is not implemented for the target platform.")
  endif()
  target_compile_definitions(mixxx-lib PUBLIC __BATTERY__)
endif()


# Build Time
option(BUILDTIME "Use __DATE__ and __TIME__" ON)
if(NOT BUILDTIME)
  # Distributions like openSUSE use tools (e. g. build-compare) to detect
  # whether a built binary differs from a former build to avoid unneeded
  # publishing of packages.
  # If __DATE__ and __TIME__ are used the built binary differs always but
  # the tools cannot detect the root and publish a new package although
  # the only change is caused by __DATE__ and __TIME__.
  target_compile_definitions(mixxx-lib PUBLIC DISABLE_BUILDTIME)
endif()

# Clang Color Diagnostics
option(CLANG_COLORDIAG "Clang color diagnostics" OFF)
if(CLANG_COLORDIAG)
  if(NOT LLVM_CLANG)
    message(FATAL_ERROR "Color Diagnostics are only available when using Clang.")
  endif()
  target_compile_options(mixxx-lib PUBLIC -fcolor-diagnostics)
endif()

# Clang Sanitizers
set(SANITIZERS "")
option(SANITIZE_ADDRESS "Address Sanitizer" OFF)
if(SANITIZE_ADDRESS)
  list(APPEND SANITIZERS "address")
endif()
option(SANITIZE_UNDEFINED "Clang Undefined Behaviour Sanitizer" OFF)
if(SANITIZE_UNDEFINED)
  list(APPEND SANITIZERS "undefined")
endif()
option(SANITIZE_THREAD "Clang Thread Sanitizer" OFF)
if(SANITIZE_THREAD)
  list(APPEND SANITIZERS "thread")
endif()
if(NOT SANITIZERS STREQUAL "")
  if(NOT (LLVM_CLANG OR GNU_GCC))
    message(FATAL_ERROR "Sanitizers are only available on Clang or GCC")
  endif()
  list(JOIN SANITIZERS "," SANITZERS_JOINED)
  target_compile_options(mixxx-lib PUBLIC -fsanitize=${SANITZERS_JOINED})
  target_link_options(mixxx-lib PUBLIC -fsanitize=${SANITZERS_JOINED})
endif()

# CoreAudio MP3/AAC Decoder
#
# The CoreAudio API is only available on macOS, therefore this option is
# forcibly set to OFF on all other platforms.
cmake_dependent_option(COREAUDIO "CoreAudio MP3/AAC Decoder" ON "APPLE" OFF)
if(COREAUDIO)
  target_sources(mixxx-lib PRIVATE
    src/sources/soundsourcecoreaudio.cpp
    src/sources/v1/legacyaudiosourceadapter.cpp
    lib/apple/CAStreamBasicDescription.cpp
  )
  set_property(
    SOURCE lib/apple/CAStreamBasicDescription.cpp
    APPEND_STRING
    PROPERTY COMPILE_OPTIONS -Wno-deprecated-anon-enum-enum-conversion
  )
  target_compile_definitions(mixxx-lib PUBLIC __COREAUDIO__)
  target_include_directories(mixxx-lib SYSTEM PUBLIC lib/apple)
endif()


# FAAD AAC audio file decoder plugin
find_package(MP4)
find_package(MP4v2)
# It is enabled by default on Linux only, because other targets have other
# solutions. It requires MP4 or MP4v2.
default_option(FAAD "FAAD AAC audio file decoder support" "UNIX;NOT APPLE;MP4_FOUND OR MP4v2_FOUND")
if(FAAD)
  if(NOT MP4_FOUND AND NOT MP4v2_FOUND)
    message(FATAL_ERROR "FAAD AAC audio support requires libmp4 or libmp4v2 with development headers.")
  endif()
  target_sources(mixxx-lib PRIVATE
    src/sources/soundsourcem4a.cpp
    src/sources/libfaadloader.cpp
  )
  target_compile_definitions(mixxx-lib PUBLIC __FAAD__)
  if(MP4v2_FOUND)
    target_compile_definitions(mixxx-lib PUBLIC __MP4V2__)
    target_link_libraries(mixxx-lib PRIVATE MP4v2::MP4v2)
  else()
    target_link_libraries(mixxx-lib PRIVATE MP4::MP4)
  endif()
endif()

# FDK-AAC is loaded dynamically at runtime by EncoderFdkAac using QLibrary,
# so copy it into the Windows and macOS packages, but do not link to it.
if(APPLE AND MACOS_BUNDLE)
  find_library(FDK_AAC_LIBRARY fdk-aac)
  if(FDK_AAC_LIBRARY)
    message(STATUS "Found fdk-aac: ${FDK_AAC_LIBRARY}")
    file(COPY ${FDK_AAC_LIBRARY} DESTINATION "${CMAKE_CURRENT_BINARY_DIR}/lib/fdk-aac-install" FOLLOW_SYMLINK_CHAIN)
    install(DIRECTORY "${CMAKE_CURRENT_BINARY_DIR}/lib/fdk-aac-install/" DESTINATION "${MIXXX_INSTALL_PREFIX}/Contents/Frameworks")
  else()
    message(STATUS "Could NOT find libfdk-aac.dylib")
  endif()
elseif(WIN32)
  # On Windows find_library finds the .lib file, but the installer needs the .dll file.
  find_file(FDK_AAC_DLL fdk-aac.dll PATH_SUFFIXES ${CMAKE_INSTALL_BINDIR})
  if(FDK_AAC_DLL)
    message(STATUS "Found fdk-aac DLL: ${FDK_AAC_DLL}")
    install(FILES ${FDK_AAC_DLL} DESTINATION ${MIXXX_INSTALL_BINDIR})
  else()
    message(STATUS "Could NOT find fdk-aac.dll")
  endif()
endif()

# FFmpeg support
# FFmpeg is multimedia library that can be found http://ffmpeg.org/
find_package(FFMPEG COMPONENTS libavcodec libavformat libavutil libswresample)
default_option(FFMPEG "FFmpeg support (version 4.1.9 or later)" "FFMPEG_FOUND")
if(FFMPEG)
  if(NOT FFMPEG_FOUND)
    message(FATAL_ERROR "FFMPEG was not found")
  endif()

  # Check minimum required versions
  # Minimum library versions according to <https://ffmpeg.org/download.html>
  # Windows: Version numbers are not available!?
  # macOS: Untested
  if(FFMPEG_libavcodec_VERSION AND FFMPEG_libavcodec_VERSION VERSION_LESS 58.35.100)
    message(FATAL_ERROR "FFmpeg support requires at least version 58.35.100 of libavcodec (found: ${FFMPEG_libavcodec_VERSION}).")
  endif()
  if(FFMPEG_libavformat_VERSION AND FFMPEG_libavformat_VERSION VERSION_LESS 58.20.100)
    message(FATAL_ERROR "FFmpeg support requires at least version 58.20.100 of libavformat (found: ${FFMPEG_libavformat_VERSION}).")
  endif()
  if(FFMPEG_libavutil_VERSION AND FFMPEG_libavutil_VERSION VERSION_LESS 56.22.100)
    message(FATAL_ERROR "FFmpeg support requires at least version 56.22.100 of libavutil (found: ${FFMPEG_libavutil_VERSION}).")
  endif()
  if(FFMPEG_libswresample_VERSION AND FFMPEG_libswresample_VERSION VERSION_LESS 3.3.100)
    message(FATAL_ERROR "FFmpeg support requires at least version 3.3.100 of libswresample (found: ${FFMPEG_libswresample_VERSION}).")
  endif()

  target_sources(mixxx-lib PRIVATE src/sources/soundsourceffmpeg.cpp)
  target_compile_definitions(mixxx-lib PUBLIC
    __FFMPEG__
    # Needed to build new FFmpeg
    __STDC_CONSTANT_MACROS
    __STDC_LIMIT_MACROS
    __STDC_FORMAT_MACROS
  )
  target_link_libraries(mixxx-lib PRIVATE "${FFMPEG_LIBRARIES}")
  target_include_directories(mixxx-lib PUBLIC "${FFMPEG_INCLUDE_DIRS}")
endif()

# STEM file support
default_option(STEM "STEM file support" "FFMPEG_FOUND;FFMPEG")
if (STEM)
  if(NOT FFMPEG)
    message(FATAL_ERROR "STEM requires that also FFMPEG is enabled")
  endif()
  target_compile_definitions(mixxx-lib PUBLIC __STEM__)
  target_compile_definitions(mixxx-test PUBLIC __STEM__)
  target_sources(mixxx-test PUBLIC
    src/test/stemtest.cpp
    src/test/steminfotest.cpp
  )
  list(APPEND MIXXX_LIB_PRECOMPILED_HEADER src/track/steminfo.h)
  target_sources(mixxx-lib PRIVATE
    src/sources/soundsourcestem.cpp
    src/track/steminfoimporter.cpp
    src/track/steminfo.cpp
  )
endif()

# Test Suite
include(CTest)
include(GoogleTest)
enable_testing()
gtest_add_tests(
  TARGET mixxx-test
  EXTRA_ARGS --logLevel info
  WORKING_DIRECTORY "${CMAKE_CURRENT_SOURCE_DIR}"
  TEST_LIST testsuite
)
if (NOT WIN32)
  # Default to offscreen rendering during tests.
  # This is required if the build system like Fedora koji/mock does not
  # allow to pass environment variables into the ctest macro expansion.
  set_tests_properties(${testsuite} PROPERTIES ENVIRONMENT "QT_QPA_PLATFORM=offscreen")
endif()

# Benchmarking
add_custom_target(mixxx-benchmark
  COMMAND $<TARGET_FILE:mixxx-test> --benchmark
  WORKING_DIRECTORY "${CMAKE_CURRENT_SOURCE_DIR}"
  COMMENT "Mixxx Benchmarks"
  VERBATIM
)
add_dependencies(mixxx-benchmark mixxx-test)

# Google PerfTools
option(GPERFTOOLS "Google PerfTools libtcmalloc linkage" OFF)
option(GPERFTOOLSPROFILER "Google PerfTools libprofiler linkage" OFF)
if(GPERFTOOLS OR GPERFTOOLSPROFILER)
  find_package(GPerfTools REQUIRED)
  if(GPERFTOOLS)
    target_link_libraries(mixxx-lib PRIVATE GPerfTools::tcmalloc)
  endif()
  if(PERFTOOLSPROFILER)
    target_link_libraries(mixxx-lib PRIVATE GPerfTools::profiler)
  endif()
endif()

# HSS1394 MIDI device
#
# The HSS1394 library is only available on macOS, therefore this option is
# forcibly set to OFF on all other platforms.
if(WIN32 OR APPLE)
  find_package(HSS1394)
else()
  set(HSS1394 OFF)
endif()
cmake_dependent_option(HSS1394 "HSS1394 MIDI device support" "${HSS1394_FOUND}" "WIN32 OR APPLE" OFF)
if(HSS1394)
  target_sources(mixxx-lib PRIVATE
    src/controllers/midi/hss1394controller.cpp
    src/controllers/midi/hss1394enumerator.cpp
  )
  target_compile_definitions(mixxx-lib PUBLIC __HSS1394__)
  if(NOT HSS1394_FOUND)
    message(FATAL_ERROR "HSS1394 MIDI device support requires the libhss1394 and its development headers.")
  endif()
  target_link_libraries(mixxx-lib PRIVATE HSS1394::HSS1394)
endif()

# Lilv (LV2)
find_package(lilv)
default_option(LILV "Lilv (LV2) support" "lilv_FOUND")
if(LILV)
  if(NOT lilv_FOUND)
    message(FATAL_ERROR "Lilv (LV2) support requires the liblilv-0 and LV2 libraries and development headers.")
  endif()
  target_sources(mixxx-lib PRIVATE
    src/effects/backends/lv2/lv2backend.cpp
    src/effects/backends/lv2/lv2effectprocessor.cpp
    src/effects/backends/lv2/lv2manifest.cpp
  )
  target_compile_definitions(mixxx-lib PUBLIC __LILV__)
  target_link_libraries(mixxx-lib PRIVATE lilv::lilv)
  target_link_libraries(mixxx-test PRIVATE lilv::lilv)
endif()

# Live Broadcasting (Shoutcast)
cmake_dependent_option(BROADCAST "Live Broadcasting (Shoutcast) support" ON "NOT IOS" OFF)
if(BROADCAST)
  find_package(Shoutidjc)
  # Check if system lib is at least 2.4.6 and not suffering bugs
  # https://github.com/mixxxdj/mixxx/issues/9681
  # https://github.com/mixxxdj/mixxx/issues/10305
  if(Shoutidjc_FOUND AND Shoutidjc_VERSION VERSION_LESS 2.4.4)
      message(STATUS "Installed libshout-idjc version: ${Shoutidjc_VERSION} is suffering from issue #9681")
  elseif(Shoutidjc_FOUND AND Shoutidjc_VERSION VERSION_LESS 2.4.6)
      message(STATUS "Installed libshout version: ${Shout_VERSION} is suffering from issue #10305")
  endif()
  if(NOT Shoutidjc_FOUND OR Shoutidjc_VERSION VERSION_LESS 2.4.6)
    # Fall back to internal library in the lib tree
    message(STATUS "Using internal libshout-idjc")
    add_subdirectory("${CMAKE_CURRENT_SOURCE_DIR}/lib/libshout-idjc")
    target_include_directories(mixxx-lib SYSTEM PUBLIC lib/libshout-idjc/include)
    if(WIN32)
      target_compile_definitions(shout_mixxx PRIVATE __WINDOWS__ _CRT_NONSTDC_NO_WARNINGS)
    endif()
    target_link_libraries(mixxx-lib PRIVATE shout_mixxx)
  else()
    target_link_libraries(mixxx-lib PRIVATE Shoutidjc::Shoutidjc)
  endif()
  target_sources(mixxx-lib PRIVATE
    src/preferences/dialog/dlgprefbroadcastdlg.ui
    src/preferences/dialog/dlgprefbroadcast.cpp
    src/broadcast/broadcastmanager.cpp
    src/engine/sidechain/shoutconnection.cpp
    src/preferences/broadcastprofile.cpp
    src/preferences/broadcastsettings.cpp
    src/preferences/broadcastsettings_legacy.cpp
    src/preferences/broadcastsettingsmodel.cpp
    src/encoder/encoderbroadcastsettings.cpp
  )
  target_compile_definitions(mixxx-lib PUBLIC __BROADCAST__)
  if (QML)
    target_compile_definitions(mixxx-qml-lib PUBLIC __BROADCAST__)
  endif()
endif()

# Opus (RFC 6716)
find_package(OpusFile)
find_package(Opus)
default_option(OPUS "Opus (RFC 6716) support" "OpusFile_FOUND")
if(OPUS)
  if(NOT OpusFile_FOUND OR NOT Opus_FOUND)
    message(FATAL_ERROR "Opus support requires libopus and libopusfile with development headers.")
  endif()
  target_sources(mixxx-lib PRIVATE
    src/sources/soundsourceopus.cpp
    src/encoder/encoderopus.cpp
    src/encoder/encoderopussettings.cpp
  )
  target_compile_definitions(mixxx-lib PUBLIC __OPUS__)
  target_link_libraries(mixxx-lib PRIVATE OpusFile::OpusFile Opus::Opus)
  target_link_libraries(mixxx-test PRIVATE OpusFile::OpusFile Opus::Opus)
endif()

# MAD MP3 Decoder
find_package(MAD)
find_package(ID3Tag)
default_option(MAD "MAD MP3 Decoder" "MAD_FOUND;ID3Tag_FOUND")
if(MAD)
  if(NOT MAD_FOUND)
    message(FATAL_ERROR "MAD support requires libmad and its development headers.")
  endif()
  if(NOT ID3Tag_FOUND)
    message(FATAL_ERROR "ID3Tag support requires libid3tag and its development headers.")
  endif()
  target_sources(mixxx-lib PRIVATE src/sources/soundsourcemp3.cpp)
  target_compile_definitions(mixxx-lib PUBLIC __MAD__)
  target_link_libraries(mixxx-lib PRIVATE MAD::MAD ID3Tag::ID3Tag)
endif()

# Media Foundation AAC Decoder Plugin
#
# The Media Foundtation API is only available on Windows, therefore this option
# is forcibly set to OFF on all other platforms.
cmake_dependent_option(MEDIAFOUNDATION "Media Foundation AAC decoder plugin" ON "WIN32" OFF)
if(MEDIAFOUNDATION)
  find_package(MediaFoundation REQUIRED)
  target_sources(mixxx-lib PRIVATE
    src/sources/soundsourcemediafoundation.cpp
  )
  target_compile_definitions(mixxx-lib PUBLIC __MEDIAFOUNDATION__)
  target_include_directories(mixxx-lib SYSTEM PRIVATE
    ${MediaFoundation_INCLUDE_DIRS}
  )
  target_link_libraries(mixxx-lib PRIVATE
    ${MediaFoundation_LIBRARIES}
    Version.lib
  )
endif()

# Modplug support
find_package(Modplug)
default_option(MODPLUG "Modplug module decoder support" "Modplug_FOUND")
if(MODPLUG)
  if(NOT Modplug_FOUND)
    message(FATAL_ERROR "Modplug module decoder support requires libmodplug and its development headers.")
  endif()
  target_sources(mixxx-lib PRIVATE
    src/preferences/dialog/dlgprefmodplugdlg.ui
    src/sources/soundsourcemodplug.cpp
    src/preferences/dialog/dlgprefmodplug.cpp
  )
  target_compile_definitions(mixxx-lib PUBLIC __MODPLUG__)
  target_link_libraries(mixxx-lib PRIVATE Modplug::Modplug)
endif()

find_package(Microsoft.GSL CONFIG)
if(Microsoft.GSL_FOUND)
  target_link_libraries(mixxx-lib PRIVATE Microsoft.GSL::GSL)
  if (QML)
    target_link_libraries(mixxx-qml-lib PRIVATE Microsoft.GSL::GSL)
    target_link_libraries(mixxx-qml-libplugin PRIVATE Microsoft.GSL::GSL)
  endif()
else()
  # check if the headers have been installed without cmake config (< 3.1.0)
  check_include_file_cxx(gsl/gsl HAVE_GSL_GSL)
  if(NOT HAVE_GSL_GSL)
    unset(HAVE_GSL_GSL CACHE) # unset cache to re-evaluate this until it succeeds. check_include_file_cxx() has no REQUIRED flag.
    message(FATAL_ERROR "ms-gsl deveopment headers (libmsgsl-dev) not found")
  endif()
endif()


# QtKeychain
option(QTKEYCHAIN "Secure credentials storage support for Live Broadcasting profiles" ON)
if(QTKEYCHAIN)
  find_package(Qt${QT_VERSION_MAJOR}Keychain REQUIRED)
  target_compile_definitions(mixxx-lib PUBLIC __QTKEYCHAIN__)
  target_link_libraries(mixxx-lib PRIVATE ${QTKEYCHAIN_LIBRARIES})
  target_include_directories(mixxx-lib SYSTEM PUBLIC ${QTKEYCHAIN_INCLUDE_DIRS})
endif()

# USB HID or/and Bulk controller support
find_package(LibUSB)

# USB HID controller support
option(HID "USB HID controller support" ON)
if(HID)
  # hidapi 0.11.2 is the first release, that implements hid_get_input_report
  # for the Linux hidraw backend.
  find_package(hidapi 0.11.2)
  if(NOT hidapi_FOUND)
    message(STATUS "Linking internal libhidapi statically")
    add_library(mixxx-hidapi STATIC EXCLUDE_FROM_ALL)
    target_include_directories(mixxx-hidapi SYSTEM PUBLIC lib/hidapi/hidapi)
    if(WIN32)
        target_sources(mixxx-hidapi PRIVATE lib/hidapi/windows/hid.c)
        find_library(Setupapi_LIBRARY Setupapi REQUIRED)
        target_link_libraries(mixxx-hidapi PUBLIC ${Setupapi_LIBRARY})
    elseif(APPLE)
        if(IOS)
          message(FATAL_ERROR "USB HID controllers are not supported on iOS")
        endif()
        target_sources(mixxx-hidapi PRIVATE lib/hidapi/mac/hid.c)
        find_library(AppKit_LIBRARY AppKit REQUIRED)
        target_link_libraries(mixxx-hidapi PUBLIC ${AppKit_LIBRARY})
    elseif(UNIX)
      if(CMAKE_SYSTEM_NAME STREQUAL Linux)
        find_library(libudev_LIBRARY udev REQUIRED)
        target_sources(mixxx-hidapi PRIVATE lib/hidapi/linux/hid.c)
        target_link_libraries(mixxx-hidapi PRIVATE ${libudev_LIBRARY})
      else()
        if(NOT LibUSB_FOUND)
          message(FATAL_ERROR "USB HID controller support on Unix with statically linked libhidapi-libusb requires libusb 1.0 and its development headers.")
        endif()
        target_sources(mixxx-hidapi PRIVATE lib/hidapi/libusb/hid.c)
        target_link_libraries(mixxx-hidapi PRIVATE LibUSB::LibUSB)
      endif()
    else()
      message(FATAL_ERROR "USB HID controller support only possible on Windows/Mac OS/Linux/BSD.")
    endif()
    target_link_libraries(mixxx-lib PRIVATE mixxx-hidapi)
  else()
    # hidapi has two backends on Linux, one using the kernel's hidraw API and one using libusb.
    # libusb obviously does not support Bluetooth HID devices, so use the hidraw backend. The
    # libusb backend is the default, so hidraw needs to be selected explicitly at link time.
    if(CMAKE_SYSTEM_NAME STREQUAL Linux)
      target_link_libraries(mixxx-lib PRIVATE hidapi::hidraw)
    else()
      target_link_libraries(mixxx-lib PRIVATE hidapi::hidapi)
    endif()
  endif()
  target_sources(mixxx-lib PRIVATE
    src/controllers/hid/hidcontroller.cpp
    src/controllers/hid/hidiothread.cpp
    src/controllers/hid/hidioglobaloutputreportfifo.cpp
    src/controllers/hid/hidiooutputreport.cpp
    src/controllers/hid/hiddevice.cpp
    src/controllers/hid/hidenumerator.cpp
    src/controllers/hid/legacyhidcontrollermapping.cpp
    src/controllers/hid/legacyhidcontrollermappingfilehandler.cpp
  )
  target_compile_definitions(mixxx-lib PUBLIC __HID__)
endif()

# USB Bulk controller support
default_option(BULK "USB Bulk controller support" "LibUSB_FOUND;NOT WIN32")
if(BULK)
  if(NOT LibUSB_FOUND)
    message(FATAL_ERROR "USB Bulk controller support requires libusb 1.0 and its development headers.")
  endif()
  target_sources(mixxx-lib PRIVATE
    src/controllers/bulk/bulkcontroller.cpp
    src/controllers/bulk/bulkenumerator.cpp
  )
  if(NOT HID)
    target_sources(mixxx-lib PRIVATE
      src/controllers/hid/legacyhidcontrollermapping.cpp
      src/controllers/hid/legacyhidcontrollermappingfilehandler.cpp
    )
  endif()
  target_compile_definitions(mixxx-lib PUBLIC __BULK__)
  target_link_libraries(mixxx-lib PRIVATE LibUSB::LibUSB)
endif()

# Vinyl Control
default_option(VINYLCONTROL "Vinyl Control support" "NOT MACAPPSTORE")
if(VINYLCONTROL)
  if(MACAPPSTORE)
    message(FATAL_ERROR "Mac App Store and Vinyl Control support are mutually exclusive due to licensing issues.")
  endif()

  target_sources(mixxx-lib PRIVATE
    src/vinylcontrol/vinylcontrol.cpp
    src/vinylcontrol/vinylcontrolxwax.cpp
    src/preferences/dialog/dlgprefvinyl.cpp
    src/vinylcontrol/vinylcontrolsignalwidget.cpp
    src/vinylcontrol/vinylcontrolmanager.cpp
    src/vinylcontrol/vinylcontrolprocessor.cpp
    src/vinylcontrol/steadypitch.cpp
    src/engine/controls/vinylcontrolcontrol.cpp
  )
  target_compile_definitions(mixxx-lib PUBLIC __VINYLCONTROL__)

  # Internal xwax library
  add_library(mixxx-xwax STATIC EXCLUDE_FROM_ALL)
  target_sources(mixxx-xwax PRIVATE lib/xwax/timecoder.c lib/xwax/lut.c)
  target_include_directories(mixxx-xwax SYSTEM PUBLIC lib/xwax)
  target_link_libraries(mixxx-lib PRIVATE mixxx-xwax)
endif()

# WavPack audio file support
find_package(wavpack)
default_option(WAVPACK "WavPack audio file support" "wavpack_FOUND")
if(WAVPACK)
  if(NOT wavpack_FOUND)
    message(FATAL_ERROR "WavPack audio file support requires libwv and its development headers.")
  endif()
  target_sources(mixxx-lib PRIVATE src/sources/soundsourcewv.cpp)
  target_compile_definitions(mixxx-lib PUBLIC __WV__)
  target_link_libraries(mixxx-lib PRIVATE WavPack::wavpack)
endif()

target_precompile_headers(mixxx-lib PUBLIC
  ${MIXXX_LIB_PRECOMPILED_HEADER}
  ${MIXXX_COMMON_PRECOMPILED_HEADER}
)
target_precompile_headers(mixxx-test REUSE_FROM mixxx-lib)

# Configure file with build options
file(RELATIVE_PATH MIXXX_INSTALL_DOCDIR_RELATIVE_TO_DATADIR "${CMAKE_INSTALL_PREFIX}/${MIXXX_INSTALL_DATADIR}" "${CMAKE_INSTALL_PREFIX}/${MIXXX_INSTALL_DOCDIR}")
configure_file("${CMAKE_CURRENT_SOURCE_DIR}/src/config.h.in" "${CMAKE_CURRENT_BINARY_DIR}/src/config.h" @ONLY)

# Packaging
set(CPACK_PACKAGE_NAME "Mixxx")
set(CPACK_PACKAGE_VENDOR "Mixxx Project")
set(CPACK_PACKAGE_CONTACT "RJ Skerry-Ryan <rryan@mixxx.org>")
set(CPACK_PACKAGE_DESCRIPTION_SUMMARY "Digital DJ Application")
set(CPACK_PACKAGE_DESCRIPTION_FILE "${CMAKE_CURRENT_SOURCE_DIR}/packaging/CPackPackageDescription.txt")
set(CPACK_PACKAGE_INSTALL_DIRECTORY "Mixxx")
set(CPACK_PACKAGE_EXECUTABLES "mixxx;Mixxx")
set(CPACK_PACKAGE_ICON "${CMAKE_SOURCE_DIR}/res/images/mixxx_install_logo.bmp")
set(CPACK_PACKAGE_HOMEPAGE_URL "https://www.mixxx.org/")
set(CPACK_RESOURCE_FILE_LICENSE "${CMAKE_CURRENT_SOURCE_DIR}/LICENSE")
set(CPACK_RESOURCE_FILE_README "${CMAKE_CURRENT_SOURCE_DIR}/README.md")
set(CPACK_STRIP_FILES ON)
set(CPACK_CREATE_DESKTOP_LINKS "mixxx")
set(CPACK_MIXXX_VERSION "${MIXXX_VERSION}")
# Save GIT values just in case they have been set manual via cmake
set(CPACK_GIT_DESCRIBE "${GIT_DESCRIBE}")
set(CPACK_GIT_COMMIT_DATE ${GIT_COMMIT_DATE})

# Detailed version information, git info and package file name are set from
# CPackConfig.cmake, not here.

set(CPACK_SOURCE_IGNORE_FILES  "\\\\.#;/#;.*~;\\\\.o$")
list(APPEND CPACK_SOURCE_IGNORE_FILES "/\\\\.git/")
list(APPEND CPACK_SOURCE_IGNORE_FILES "/\\\\.github/")
list(APPEND CPACK_SOURCE_IGNORE_FILES "/build/")
list(APPEND CPACK_SOURCE_IGNORE_FILES "${CMAKE_CURRENT_BINARY_DIR}/")
set(CPACK_SOURCE_DIR "${CMAKE_CURRENT_SOURCE_DIR}")

set(CPACK_DEBIAN_PACKAGE_SECTION "sound")
set(CPACK_DEBIAN_PACKAGE_PRIORITY "optional")
set(CPACK_DEBIAN_PACKAGE_SUGGESTS "pdf-viewer, pulseaudio-utils")
set(CPACK_DEBIAN_PACKAGE_REPLACES "mixxx-data")
if(QT6)
  if(QML)
    set(CPACK_DEBIAN_PACKAGE_DEPENDS
        "libqt6sql6-sqlite, fonts-open-sans, fonts-ubuntu, qt6-qpa-plugins,\
 qml6-module-qt5compat-graphicaleffects, qml6-module-qtquick-controls, qml6-module-qtquick-layouts, qml6-module-qtquick-nativestyle, qml6-module-qtquick-templates, qml6-module-qtquick-window, qml6-module-qt-labs-qmlmodels, qml6-module-qtquick-shapes, qml6-module-qtqml-workerscript")
  else()
    set(CPACK_DEBIAN_PACKAGE_DEPENDS "libqt6sql6-sqlite, fonts-open-sans, fonts-ubuntu, qt6-qpa-plugins")
  endif()
else()
  if(QML)
    set(CPACK_DEBIAN_PACKAGE_DEPENDS "libqt5sql5-sqlite, fonts-open-sans, fonts-ubuntu,\
 qml-module-qtquick-controls, qml-module-qtquick-controls2, qml-module-qt-labs-qmlmodels, qml-module-qtquick-shapes")
  else()
    set(CPACK_DEBIAN_PACKAGE_DEPENDS "libqt5sql5-sqlite, fonts-open-sans, fonts-ubuntu")
  endif()
endif()
set(CPACK_DEBIAN_PACKAGE_SHLIBDEPS ON)
set(CPACK_DEBIAN_PACKAGE_HOMEPAGE "${CPACK_PACKAGE_HOMEPAGE_URL}")
set(CPACK_DEBIAN_PACKAGE_CONTROL_STRICT_PERMISSION TRUE)
file(READ ${CPACK_PACKAGE_DESCRIPTION_FILE} CPACK_DEBIAN_PACKAGE_DESCRIPTION)
set(CPACK_DEBIAN_PACKAGE_DESCRIPTION_MERGED "${CPACK_DEBIAN_PACKAGE_DESCRIPTION}")
string(PREPEND CPACK_DEBIAN_PACKAGE_DESCRIPTION_MERGED "${CPACK_PACKAGE_DESCRIPTION_SUMMARY}" "\n")
string(REPLACE "\n\n" "\n.\n" CPACK_DEBIAN_PACKAGE_DESCRIPTION_MERGED "${CPACK_DEBIAN_PACKAGE_DESCRIPTION_MERGED}")
string(REPLACE "\n" "\n " CPACK_DEBIAN_PACKAGE_DESCRIPTION_MERGED "${CPACK_DEBIAN_PACKAGE_DESCRIPTION_MERGED}")

# This is the version of the package itself and can be advanced or set to
# something like 0ubuntu1 when building a new package from the same version
if (NOT CPACK_DEBIAN_PACKAGE_RELEASE)
   set(CPACK_DEBIAN_PACKAGE_RELEASE 1)
endif()

set(CPACK_DEBIAN_DISTRIBUTION_RELEASES jammy lunar mantic noble)
set(CPACK_DEBIAN_SOURCE_DIR ${CMAKE_SOURCE_DIR})
set(CPACK_DEBIAN_UPLOAD_PPA_SCRIPT "${CMAKE_CURRENT_SOURCE_DIR}/packaging/CPackDebUploadPPA.cmake")
set(CPACK_DEBIAN_INSTALL_SCRIPT "${CMAKE_CURRENT_SOURCE_DIR}/packaging/CPackDebInstall.cmake")

set(CPACK_WIX_UPGRADE_GUID "921DC99C-4DCF-478D-B950-50685CB9E6BE")
set(CPACK_WIX_LICENSE_RTF "${CMAKE_CURRENT_BINARY_DIR}/packaging/wix/LICENSE.rtf")
set(CPACK_WIX_PRODUCT_ICON "${CMAKE_SOURCE_DIR}/res/images/icons/ic_mixxx.ico")
set(CPACK_WIX_PROPERTY_ARPHELPLINK "${CPACK_PACKAGE_HOMEPAGE_URL}")
set(CPACK_WIX_UI_BANNER "${CMAKE_CURRENT_SOURCE_DIR}/packaging/wix/images/banner.bmp")
set(CPACK_WIX_UI_DIALOG "${CMAKE_CURRENT_SOURCE_DIR}/packaging/wix/images/dialog.bmp")

set(CPACK_PROJECT_CONFIG_FILE "${CMAKE_SOURCE_DIR}/packaging/CPackConfig.cmake" )

if(WIN32)
    # override not working default NSIS
    set(CPACK_GENERATOR WIX)
    # uses CMAKE_PROJECT_VERSION
    configure_file(packaging/wix/LICENSE.rtf.in packaging/wix/LICENSE.rtf @ONLY)
endif()

include(CPack)

if (APPLOCAL_COMPONENT_DEFINED)
    cpack_add_component(applocal
        HIDDEN
        REQUIRED)

    # In order to run Mixx from the build directory install applocal components
    add_custom_command(
        TARGET mixxx POST_BUILD
        COMMAND "${CMAKE_COMMAND}" -DCOMPONENT=applocal -DCMAKE_INSTALL_PREFIX="${CMAKE_CURRENT_BINARY_DIR}" -P cmake_install.cmake)
endif()

if(APPLE AND MACOS_BUNDLE)
    set(BUNDLE_NAME "${MIXXX_INSTALL_PREFIX}")
    set(BUNDLE_DIRS "${CMAKE_PREFIX_PATH}/lib")
    set(APPLE_CODESIGN_ENTITLEMENTS "${CMAKE_CURRENT_SOURCE_DIR}/packaging/macos/Mixxx.entitlements")

    # Starting with arm64 macOS Apple will require ad-hoc code signatures,
    # which can be generated by setting the identity to a single dash (-).
    # These only include a checksum for verifying integrity, not an actual
    # signature.
    if (NOT APPLE_CODESIGN_IDENTITY)
      set(APPLE_CODESIGN_IDENTITY -)
    endif()

    configure_file(cmake/modules/BundleInstall.cmake.in "${CMAKE_CURRENT_BINARY_DIR}/BundleInstall.cmake" @ONLY)
    install(SCRIPT "${CMAKE_CURRENT_BINARY_DIR}/BundleInstall.cmake")
endif()<|MERGE_RESOLUTION|>--- conflicted
+++ resolved
@@ -2204,30 +2204,6 @@
 find_package(benchmark)
 target_link_libraries(mixxx-test PRIVATE benchmark::benchmark)
 
-<<<<<<< HEAD
-# Test Suite
-include(CTest)
-include(GoogleTest)
-enable_testing()
-gtest_discover_tests(
-  mixxx-test
-  EXTRA_ARGS --logLevel info
-  WORKING_DIRECTORY "${CMAKE_CURRENT_SOURCE_DIR}"
-  PROPERTIES ENVIRONMENT "QT_QPA_PLATFORM=offscreen"
-  TEST_LIST testsuite
-  DISCOVERY_MODE PRE_TEST)
-
-# Benchmarking
-add_custom_target(mixxx-benchmark
-  COMMAND $<TARGET_FILE:mixxx-test> --benchmark
-  WORKING_DIRECTORY "${CMAKE_CURRENT_SOURCE_DIR}"
-  COMMENT "Mixxx Benchmarks"
-  VERBATIM
-)
-add_dependencies(mixxx-benchmark mixxx-test)
-
-=======
->>>>>>> 3c27ef3e
 #
 # Resources
 #
@@ -3505,18 +3481,13 @@
 include(CTest)
 include(GoogleTest)
 enable_testing()
-gtest_add_tests(
-  TARGET mixxx-test
+gtest_discover_tests(
+  mixxx-test
   EXTRA_ARGS --logLevel info
   WORKING_DIRECTORY "${CMAKE_CURRENT_SOURCE_DIR}"
+  PROPERTIES ENVIRONMENT "QT_QPA_PLATFORM=offscreen"
   TEST_LIST testsuite
-)
-if (NOT WIN32)
-  # Default to offscreen rendering during tests.
-  # This is required if the build system like Fedora koji/mock does not
-  # allow to pass environment variables into the ctest macro expansion.
-  set_tests_properties(${testsuite} PROPERTIES ENVIRONMENT "QT_QPA_PLATFORM=offscreen")
-endif()
+  DISCOVERY_MODE PRE_TEST)
 
 # Benchmarking
 add_custom_target(mixxx-benchmark
