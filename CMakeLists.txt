--- conflicted
+++ resolved
@@ -4900,7 +4900,6 @@
   add_library(mixxx-xwax STATIC EXCLUDE_FROM_ALL)
   target_sources(
     mixxx-xwax
-<<<<<<< HEAD
     PRIVATE
       lib/xwax/timecoder.c
       lib/xwax/timecoder_mk2.c
@@ -4909,9 +4908,6 @@
       lib/xwax/filters.c
       lib/xwax/delayline.c
       lib/xwax/pitch_kalman.c
-=======
-    PRIVATE lib/xwax/timecoder.c lib/xwax/lut.c lib/xwax/pitch_kalman.c
->>>>>>> 787d806f
   )
   target_include_directories(mixxx-xwax SYSTEM PUBLIC lib/xwax)
   target_link_libraries(mixxx-lib PRIVATE mixxx-xwax)
