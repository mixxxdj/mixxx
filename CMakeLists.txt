--- conflicted
+++ resolved
@@ -3041,16 +3041,12 @@
     src/sources/v1/legacyaudiosourceadapter.cpp
     lib/apple/CAStreamBasicDescription.cpp
   )
-<<<<<<< HEAD
   set_property(
     SOURCE lib/apple/CAStreamBasicDescription.cpp
     APPEND_STRING
     PROPERTY COMPILE_OPTIONS -Wno-deprecated-anon-enum-enum-conversion
   )
-  target_compile_definitions(mixxx-lib PRIVATE __COREAUDIO__)
-=======
   target_compile_definitions(mixxx-lib PUBLIC __COREAUDIO__)
->>>>>>> 1087d9bd
   target_include_directories(mixxx-lib SYSTEM PUBLIC lib/apple)
 endif()
 
