cmake_minimum_required(VERSION 3.21)
# lint_cmake: -readability/wonkycase

message(STATUS "CMAKE_VERSION: ${CMAKE_VERSION}")

# CMAKE_CXX_COMPILER_ID: Distinguish between "AppleClang" and "Clang"
if(POLICY CMP0025)
  cmake_policy(SET CMP0025 NEW)
endif()

# MACOSX_RPATH is set by default
if(POLICY CMP0042)
  cmake_policy(SET CMP0042 NEW)
endif()

# Support new IN_LIST if() operator
if(POLICY CMP0057)
  cmake_policy(SET CMP0057 NEW)
endif()

# Enforce interprocedural optimization
if(POLICY CMP0069)
  cmake_policy(SET CMP0069 NEW)
endif()

# Let AUTOMOC and AUTOUIC process GENERATED files
if(POLICY CMP0071)
  cmake_policy(SET CMP0071 NEW)
endif()

# Propagate interface link properties
if(POLICY CMP0099)
  # This avoids a warning when qt deals with different behaviours controlled by this policy
  # in its cmake functions. See
  # https://github.com/qt/qtbase/commit/e3e1007f9778d8fc629a06f7d3d216bb7f81351b
  cmake_policy(SET CMP0099 NEW)
endif()

# An imported target missing its location property fails during generation.
if(POLICY CMP0111)
  cmake_policy(SET CMP0111 NEW)
endif()

# Set the timestamp of extracted files to the time of the extraction instead of
# the archived timestamp to make sure that dependent files are rebuilt if the
# URL changes.
if(POLICY CMP0135)
  cmake_policy(SET CMP0135 NEW)
endif()

# Use this function to throw an error because the build environment is not set
# up correctly.
function(fatal_error_missing_env)
  if(WIN32)
    if(CMAKE_BUILD_TYPE MATCHES "Debug")
      message(
        FATAL_ERROR
        "Did you download the Mixxx build environment using `${CMAKE_SOURCE_DIR}/tools/windows_buildenv.bat`?"
      )
    else()
      message(
        FATAL_ERROR
        "Did you download the Mixxx build environment using `${CMAKE_SOURCE_DIR}/tools/windows_release_buildenv.bat` or `${CMAKE_SOURCE_DIR}/tools/windows_buildenv.bat`(includes Debug)?"
      )
    endif()
  elseif(APPLE AND NOT IOS)
    if(CMAKE_SYSTEM_PROCESSOR MATCHES "arm64")
      message(
        FATAL_ERROR
        "Did you build the Mixxx build environment as described here: https://github.com/mixxxdj/mixxx/wiki/Compiling-dependencies-for-macOS-arm64?"
      )
    elseif(CMAKE_BUILD_TYPE MATCHES "Debug")
      message(
        FATAL_ERROR
        "Did you download the Mixxx build environment using `${CMAKE_SOURCE_DIR}/tools/macos_buildenv.sh`"
      )
    else()
      message(
        FATAL_ERROR
        "Did you download the Mixxx build environment using `${CMAKE_SOURCE_DIR}/tools/macos_release_buildenv.sh` or `${CMAKE_SOURCE_DIR}/tools/macos_buildenv.sh`(includes Debug)?"
      )
    endif()
  elseif(UNIX AND NOT APPLE)
    # Linux, BSD, Solaris, Minix
    if(EXISTS "/etc/debian_version") # exists also on Ubuntu and Mint
      message(
        FATAL_ERROR
        "Did you install the required Debian dev packages via `${CMAKE_SOURCE_DIR}/tools/debian_buildenv.sh`?"
      )
    elseif(EXISTS "/etc/redhat-release") # exists also on Fedora Mageia Madndriva Alma CentOS
      message(
        FATAL_ERROR
        "Did you install the required RPM dev packages via `${CMAKE_SOURCE_DIR}/tools/rpm_buildenv.sh`?"
      )
    else()
      message(
        FATAL_ERROR
        "Did you install the equivalent dev packages listed in `${CMAKE_SOURCE_DIR}/tools/debian_buildenv.sh`?"
      )
    endif()
  elseif(DEFINED VCPKG_TARGET_TRIPLET)
    message(
      FATAL_ERROR
      "You are targeting ${VCPKG_TARGET_TRIPLET}, which does not have a prebuilt environment. Please make sure that -DMIXXX_VCPKG_ROOT points to a vcpkg environment containing installed dependencies for ${VCPKG_TARGET_TRIPLET}!"
    )
  else()
    message(
      FATAL_ERROR
      "You are building for an unknown platform and are missing a build environment. Please set -DVCPKG_TARGET_TRIPLET and make sure that -DMIXXX_VCPKG_ROOT points to a vcpkg environment containing installed dependencies for your target platform!"
    )
  endif()
endfunction()

if(UNIX AND NOT APPLE)
  execute_process(
    COMMAND uname -r
    OUTPUT_VARIABLE UNAME_R
    OUTPUT_STRIP_TRAILING_WHITESPACE
  )
  if(UNAME_R MATCHES ".*[Mm]icrosoft.*" OR UNAME_R MATCHES ".*WSL.*")
    message(
      FATAL_ERROR
      "Building on Windows Subsystem for Linux (WSL) is not supported. If you want to build Mixxx from command line on Windows, you need to use the \"x64 Native Tools Command Prompt for VS 2022\"!"
    )
  endif()
endif()

# We use here ENV{MIXXX_VCPKG_ROOT} as a workaround to find the overlay folders
# in manifest mode https://github.com/microsoft/vcpkg/issues/12289.
# Note: VCPKG_ROOT, the default location for the vcpkg cli tool is later
# adjusted by CMAKE_TOOLCHAIN_FILE.
if(DEFINED ENV{MIXXX_VCPKG_ROOT} AND NOT DEFINED MIXXX_VCPKG_ROOT)
  set(MIXXX_VCPKG_ROOT "$ENV{MIXXX_VCPKG_ROOT}")
endif()

if(DEFINED MIXXX_VCPKG_ROOT)
  if(
    EXISTS "${MIXXX_VCPKG_ROOT}/overlay/ports"
    OR NOT EXISTS "${MIXXX_VCPKG_ROOT}/ports"
  )
    # MIXXX_VCPKG_ROOT points to our vcpkg environment
    # and we configure the CMAKE_TOOLCHAIN_FILE and overlays accordingly
    message(STATUS "Using MIXXX_VCPKG_ROOT: ${MIXXX_VCPKG_ROOT}")
  else()
    message(
      STATUS
      "MIXXX_VCPKG_ROOT not correct (missing ${MIXXX_VCPKG_ROOT}/overlay/ports)"
    )
    fatal_error_missing_env()
  endif()

  if(NOT DEFINED VCPKG_OVERLAY_PORTS)
    # required for manifest mode
    set(VCPKG_OVERLAY_PORTS "${MIXXX_VCPKG_ROOT}/overlay/ports")
    if(APPLE)
      list(APPEND VCPKG_OVERLAY_PORTS "${MIXXX_VCPKG_ROOT}/overlay/osx")
    elseif(WIN32)
      list(APPEND VCPKG_OVERLAY_PORTS "${MIXXX_VCPKG_ROOT}/overlay/windows")
    endif()
  endif()

  if(NOT DEFINED VCPKG_OVERLAY_TRIPLETS)
    # required for manifest mode
    set(VCPKG_OVERLAY_TRIPLETS "${MIXXX_VCPKG_ROOT}/overlay/triplets")
  endif()

  if(NOT DEFINED CMAKE_TOOLCHAIN_FILE)
    set(
      CMAKE_TOOLCHAIN_FILE
      "${MIXXX_VCPKG_ROOT}/scripts/buildsystems/vcpkg.cmake"
      CACHE STRING
      ""
    )
  endif()
endif()

if(NOT DEFINED VCPKG_TARGET_TRIPLET)
  if(DEFINED ENV{VCPKG_TARGET_TRIPLET})
    set(VCPKG_TARGET_TRIPLET "$ENV{VCPKG_TARGET_TRIPLET}")
  elseif(DEFINED ENV{VCPKG_DEFAULT_TRIPLET})
    set(VCPKG_TARGET_TRIPLET "$ENV{VCPKG_DEFAULT_TRIPLET}")
  endif()
endif()
set(
  X_VCPKG_APPLOCAL_DEPS_INSTALL
  ON
  CACHE BOOL
  "Automatically copy dependencies into the install target directory for executables."
  FORCE
)

# Set a default build type if none was specified
# See https://blog.kitware.com/cmake-and-the-default-build-type/ for details.
set(default_build_type "RelWithDebInfo")
if(EXISTS "${CMAKE_SOURCE_DIR}/.git" AND NOT WIN32)
  # On Windows, Debug builds are linked to unoptimized libs
  # generating unusable slow Mixxx builds.
  set(default_build_type "Debug")
endif()

if(NOT CMAKE_CONFIGURATION_TYPES)
  if(NOT CMAKE_BUILD_TYPE)
    message(
      STATUS
      "Setting CMAKE_BUILD_TYPE to '${default_build_type}' as none was specified."
    )
    set(
      CMAKE_BUILD_TYPE
      "${default_build_type}"
      CACHE STRING
      "Choose the type of build."
      FORCE
    )
    # Set the possible values of build type for cmake-gui
    set_property(
      CACHE CMAKE_BUILD_TYPE
      PROPERTY STRINGS "Debug" "Release" "RelWithDebInfo"
    )
  elseif(NOT CMAKE_BUILD_TYPE MATCHES "^(Debug|Release|RelWithDebInfo)$")
    message(
      FATAL_ERROR
      "CMAKE_BUILD_TYPE=${CMAKE_BUILD_TYPE} is not supported, use one of Debug, Release or RelWithDebInfo."
    )
  endif()
endif()

include(CMakeDependentOption)

option(QT6 "Build with Qt6" ON)
cmake_dependent_option(
  QML
  "Build with QML"
  ON
  "QT6"
  OFF
)
option(QOPENGL "Use QOpenGLWindow based widget instead of QGLWidget" ON)

if(QOPENGL)
  add_compile_definitions(MIXXX_USE_QOPENGL)
endif()

if(QML)
  add_compile_definitions(MIXXX_USE_QML)
endif()

if(VCPKG_TARGET_TRIPLET MATCHES "^wasm(32|64)-emscripten")
  message(STATUS "Targeting Emscripten (${VCPKG_TARGET_TRIPLET})")
  if(DEFINED ENV{EMSDK})
    message(STATUS "Found EMSDK at $ENV{EMSDK}")
  else()
    message(
      FATAL_ERROR
      "Please make sure emsdk is installed and the environment variable EMSDK is set (see https://emscripten.org/docs/getting_started/downloads.html)"
    )
  endif()
  if(NOT DEFINED VCPKG_CHAINLOAD_TOOLCHAIN_FILE)
    set(
      VCPKG_CHAINLOAD_TOOLCHAIN_FILE
      "$ENV{EMSDK}/upstream/emscripten/cmake/Modules/Platform/Emscripten.cmake"
      CACHE STRING
      ""
    )
  endif()
  # Enabling this causes Qt's FindWrapRt C++ compile check to fail as it tries
  # to run `clang-scan-deps` (because we set the C++ standard to 20). Emscripten
  # does not ship this binary yet, though. Potentially relevant upstream bug:
  # https://github.com/emscripten-core/emscripten/issues/21042
  set(CMAKE_CXX_SCAN_FOR_MODULES OFF)
elseif(APPLE)
  # Check if xcode-select is installed
  execute_process(
    COMMAND xcode-select -v
    RESULT_VARIABLE XCODE_SELECT_RESULT
    OUTPUT_QUIET
  )
  if(XCODE_SELECT_RESULT)
    # xcode-select command failed, meaning it is not installed or not configured properly
    message(
      FATAL_ERROR
      "'xcode-select -v' failed with '${XCODE_SELECT_RESULT}'. You may need to install Xcode and run 'sudo xcode-select --install'."
    )
  endif()

  if(VCPKG_TARGET_TRIPLET MATCHES "^[a-zA-Z0-9]+-osx")
    message(STATUS "Targeting macOS (${VCPKG_TARGET_TRIPLET})")
    set(CMAKE_SYSTEM_NAME Darwin CACHE STRING "Target macOS")
    if(VCPKG_TARGET_TRIPLET MATCHES "^arm64-")
      # Minimum macOS version for arm64 Support
      set(
        CMAKE_OSX_DEPLOYMENT_TARGET
        11.0
        CACHE STRING
        "Minimum macOS version the build will be able to run on"
      )
      set(CMAKE_OSX_ARCHITECTURES arm64 CACHE STRING "The target architecture")
      set(
        CMAKE_SYSTEM_PROCESSOR
        arm64
        CACHE STRING
        "The target system processor"
      )
    else()
      if(QT6)
        # Minimum macOS version supported by Qt 6.5
        set(
          CMAKE_OSX_DEPLOYMENT_TARGET
          11.0
          CACHE STRING
          "Minimum macOS version the build will be able to run on"
        )
      else()
        # Minimum macOS version supported by Qt 5.12
        set(
          CMAKE_OSX_DEPLOYMENT_TARGET
          10.12
          CACHE STRING
          "Minimum macOS version the build will be able to run on"
        )
        # Needed for deployment target < 10.14
        add_compile_options(-fno-aligned-allocation)
      endif()
    endif()
  elseif(VCPKG_TARGET_TRIPLET MATCHES "^[a-zA-Z0-9]+-ios")
    message(STATUS "Targeting iOS (${VCPKG_TARGET_TRIPLET})")
    set(CMAKE_SYSTEM_NAME iOS CACHE STRING "Target iOS")
    set(
      CMAKE_OSX_DEPLOYMENT_TARGET
      14.0
      CACHE STRING
      "Minimum iOS version to target"
    )
  else()
    message(
      WARNING
      "Targeting an Apple platform, but VCPKG_TARGET_TRIPLET is not set. This is not a supported scenario!"
    )
  endif()
endif()

<<<<<<< HEAD
project(mixxx VERSION 2.6.0 LANGUAGES C CXX)
=======
project(mixxx VERSION 2.5.1)
enable_language(C CXX)
>>>>>>> 2977623d
# Work around missing version suffixes support https://gitlab.kitware.com/cmake/cmake/-/issues/16716
set(MIXXX_VERSION_PRERELEASE "alpha") # set to "alpha" "beta" or ""

set(CMAKE_PROJECT_HOMEPAGE_URL "https://www.mixxx.org")
set(
  CMAKE_PROJECT_DESCRIPTION
  "Mixxx is Free DJ software that gives you everything you need to perform live mixes."
)

# Used for force control of color output
set(BUILD_COLORS "auto" CACHE STRING "Try to use colors auto/always/no")

list(APPEND CMAKE_MODULE_PATH "${CMAKE_CURRENT_SOURCE_DIR}/cmake/modules")
include(CheckSymbolExists)
include(CheckIncludeFileCXX)
include(ExternalProject)
include(GNUInstallDirs)
include(DefaultOption)
include(IsStaticLibrary)

# Verify VCPKG settings
if(DEFINED _VCPKG_INSTALLED_DIR)
  if(NOT EXISTS "${_VCPKG_INSTALLED_DIR}/${VCPKG_TARGET_TRIPLET}")
    # Fail early if this part of CMAKE_PREFIX_PATH does not exist
    # else the library lookups below will fail with misleading error messages
    message(
      STATUS
      "VCPKG_TARGET_TRIPLET dir not found: ${_VCPKG_INSTALLED_DIR}/${VCPKG_TARGET_TRIPLET} "
      "Make sure the VCPKG build environment is installed and contains the build for the selected triplet."
    )
    fatal_error_missing_env()
  else()
    message(STATUS "Using VCPKG_TARGET_TRIPLET: ${VCPKG_TARGET_TRIPLET}")
  endif()
endif()

#######################################################################
# Compilers and toolchains

if(CMAKE_CXX_COMPILER_ID STREQUAL "GNU")
  # GNU is GNU GCC
  set(GNU_GCC true)
else()
  set(GNU_GCC false)
endif()

if(CMAKE_CXX_COMPILER_ID MATCHES "Clang")
  if(CMAKE_CXX_SIMULATE_ID MATCHES "MSVC")
    set(LLVM_CLANG false)
    set(MSVC true)
  else()
    # using regular Clang or AppleClang
    set(LLVM_CLANG true)
  endif()
else()
  set(LLVM_CLANG false)
endif()

# CMake implicitly sets the variable MSVC to true for Microsoft
# Visual C++ or another compiler simulating Visual C++.
# https://cmake.org/cmake/help/latest/variable/MSVC.html

#######################################################################

set(CMAKE_CXX_STANDARD 20)
if(MSVC)
  # Ensure MSVC populates __cplusplus correctly.
  set(CMAKE_CXX_FLAGS "${CMAKE_CXX_FLAGS} /Zc:__cplusplus")
  # Remove unreferenced code and data
  # Since c++11 they can safely be removed to speed up linking.
  set(CMAKE_CXX_FLAGS "${CMAKE_CXX_FLAGS} /Zc:inline")

  if(NOT DEFINED MSVC_TOOLSET_VERSION OR MSVC_TOOLSET_VERSION VERSION_LESS 143)
    message(
      FATAL_ERROR
      "MSVC_TOOLSET_VERSION is ${MSVC_TOOLSET_VERSION}.\n"
      "Mixxx requires the Microsoft Visual C++ Redistributable toolset of version 143 (VS2022) or greater, "
      "as the VCPKG buildenv is built with this version.\n"
      "Please use the Visual Studio 2022 toolset therefore!"
    )
  endif()
endif()

# Speed up builds on HDDs and prevent wearing of SDDs
#
# This is only applies to gcc/clang, therefore this option is forcibly set to
# ON on all other compilers.
cmake_dependent_option(
  BUILD_LOW_MEMORY
  "Store temporary build files on disk by disabling the build option -pipe"
  OFF
  "GNU_GCC OR LLVM_CLANG"
  ON
)
if(NOT BUILD_LOW_MEMORY)
  add_compile_options(-pipe)
endif()

# Coverage
#
# This is only available with GCC, therefore this option is forcibly set to OFF
# for all other compilers.
cmake_dependent_option(
  COVERAGE
  "Coverage (i.e. gcov) support"
  OFF
  "GNU_GCC"
  OFF
)
if(COVERAGE)
  add_compile_options(--coverage -fprofile-arcs -ftest-coverage)
  add_link_options(--coverage -fprofile-arcs -ftest-coverage)
endif()

# Profiling
#
# This is only available on Linux, therefore this option is forcibly set to OFF
# on all other platforms.
cmake_dependent_option(
  PROFILING
  "Profiling (e.g. gprof) support"
  OFF
  "UNIX;NOT APPLE"
  OFF
)
if(PROFILING)
  add_compile_options(-pg)
  add_link_options(-pg)
endif()

#
# Optimizations
#

set(
  OPTIMIZE
  "portable"
  CACHE STRING
  "Optimization and Tuning (set to off, portable, native, legacy)"
)
set_property(
  CACHE OPTIMIZE
  PROPERTY STRINGS "off" "portable" "native" "legacy"
)
string(TOLOWER "${OPTIMIZE}" OPTIMIZE)
message(STATUS "Optimization level: ${OPTIMIZE}")

# CMAKE_INTERPROCEDURAL_OPTIMIZATION can be defined to override the default behaviour.
# We keep CMAKE_INTERPROCEDURAL_OPTIMIZATION unset (IPO disabled) to save
# build time at the cost of a bigger memory footprint at run-time.
# See https://github.com/mixxxdj/mixxx/pull/3589 for some test results
# Note: IPO has caused issues on Fedora https://bugzilla.rpmfusion.org/show_bug.cgi?id=5829
# Uncomment the following code to enable IPO for Release builds
#if(NOT DEFINED CMAKE_INTERPROCEDURAL_OPTIMIZATION AND NOT CMAKE_BUILD_TYPE STREQUAL "Debug" AND NOT OPTIMIZE STREQUAL "off")
#  include(CheckIPOSupported)
#  check_ipo_supported(RESULT HAVE_IPO)
#  if(HAVE_IPO)
#    set(CMAKE_INTERPROCEDURAL_OPTIMIZATION TRUE)
#  endif()
#endif()

if(MSVC)
  # Microsoft Visual Studio Compiler
  add_compile_options(/UTF8)
  if(CMAKE_SIZEOF_VOID_P EQUAL 8)
    # Target architecture is x64 -> x64 has alsways SSE and SSE2 instruction sets
    message(STATUS "x64 Enabling SSE2 CPU optimizations (>= Pentium 4)")
    # Define gcc/clang style defines for SSE and SSE2 for compatibility
    add_compile_definitions("__SSE__" "__SSE2__")
  endif()

  # Needed for sccache
  if(CMAKE_BUILD_TYPE STREQUAL "Debug")
    string(REPLACE "/Zi" "/Z7" CMAKE_CXX_FLAGS_DEBUG "${CMAKE_CXX_FLAGS_DEBUG}")
    string(REPLACE "/Zi" "/Z7" CMAKE_C_FLAGS_DEBUG "${CMAKE_C_FLAGS_DEBUG}")
  elseif(CMAKE_BUILD_TYPE STREQUAL "Release")
    string(
      REPLACE
      "/Zi"
      "/Z7"
      CMAKE_CXX_FLAGS_RELEASE
      "${CMAKE_CXX_FLAGS_RELEASE}"
    )
    string(REPLACE "/Zi" "/Z7" CMAKE_C_FLAGS_RELEASE "${CMAKE_C_FLAGS_RELEASE}")
  elseif(CMAKE_BUILD_TYPE STREQUAL "RelWithDebInfo")
    string(
      REPLACE
      "/Zi"
      "/Z7"
      CMAKE_CXX_FLAGS_RELWITHDEBINFO
      "${CMAKE_CXX_FLAGS_RELWITHDEBINFO}"
    )
    string(
      REPLACE
      "/Zi"
      "/Z7"
      CMAKE_C_FLAGS_RELWITHDEBINFO
      "${CMAKE_C_FLAGS_RELWITHDEBINFO}"
    )
  endif()

  if(NOT OPTIMIZE STREQUAL "off")
    # Use the fastest floating point math library
    # http://msdn.microsoft.com/en-us/library/e7s85ffb.aspx
    # http://msdn.microsoft.com/en-us/library/ms235601.aspx
    add_compile_options(/fp:fast)

    # Suggested for unused code removal
    # http://msdn.microsoft.com/en-us/library/ms235601.aspx
    # http://msdn.microsoft.com/en-us/library/xsa71f43.aspx
    # http://msdn.microsoft.com/en-us/library/bxwfs976.aspx
    add_compile_options(/Gy)

    # For repeated local development builds, /INCREMENTAL offers much faster build times with the same performance of the executable,
    # unless link time code generation (like CMAKE_INTERPROCEDURAL_OPTIMIZATION) is used, which is contrary to incremental linking.

    if(CMAKE_BUILD_TYPE STREQUAL "Debug")
      #optimize Debug Builds as well, to have "normal" behaviour of mixxx during development
      string(REPLACE "/Od" "" CMAKE_CXX_FLAGS_DEBUG "${CMAKE_CXX_FLAGS_DEBUG}")
      string(REPLACE "/Od" "" CMAKE_C_FLAGS_DEBUG "${CMAKE_C_FLAGS}")
      string(REPLACE "/Ob0" "" CMAKE_CXX_FLAGS_DEBUG "${CMAKE_CXX_FLAGS_DEBUG}")
      string(REPLACE "/Ob0" "" CMAKE_C_FLAGS_DEBUG "${CMAKE_C_FLAGS}")

      add_compile_options(/O2) # this implies /Od2
      # Remove /RTC1 flag set by CMAKE by default (conflicts with /O2)
      string(
        REPLACE
        "/RTC1"
        ""
        CMAKE_CXX_FLAGS_DEBUG
        "${CMAKE_CXX_FLAGS_DEBUG}"
      )
      string(REPLACE "/RTC1" "" CMAKE_C_FLAGS_DEBUG "${CMAKE_C_FLAGS_DEBUG}")
    elseif(CMAKE_BUILD_TYPE STREQUAL "RelWithDebInfo")
      # For some reasons cmake uses /Ob1 in RelWithDebInfo https://gitlab.kitware.com/cmake/cmake/-/issues/20812
      # /O2 is applied by CMake and this implies /Od2
      string(
        REPLACE
        "/Ob1"
        ""
        CMAKE_CXX_FLAGS_RELWITHDEBINFO
        "${CMAKE_CXX_FLAGS_RELWITHDEBINFO}"
      )
      string(
        REPLACE
        "/Ob1"
        ""
        CMAKE_C_FLAGS_RELWITHDEBINFO
        "${CMAKE_C_FLAGS_RELWITHDEBINFO}"
      )

      # Reduce the size of the binary in RelWithDebInfo builds
      # Do not use /OPT:ICF because it has no effect.
      # https://github.com/mixxxdj/mixxx/pull/3660#pullrequestreview-600137258
      add_link_options(/OPT:REF)

      # /INCREMENTAL is incompatible with /OPT:REF, but it's the CMake default for RelWithDebInfo
      # The CMAKE_EXE_LINKER_FLAGS_RELWITHDEBINFO can be defined by the user in the GUI or in CMakeSettings.json,
      # therefore we can't rely on the default.
      string(
        FIND
        CMAKE_EXE_LINKER_FLAGS_RELWITHDEBINFO
        "/INCREMENTAL:NO"
        INCREMENTAL_NO_POSITION
      )
      if(INCREMENTAL_NO_POSITION EQUAL -1)
        message(
          STATUS
          "Overwriting /INCREMENTAL by /INCREMENTAL:NO to allow link time code optimization"
        )
        string(
          REPLACE
          "/INCREMENTAL"
          "/INCREMENTAL:NO"
          CMAKE_EXE_LINKER_FLAGS_RELWITHDEBINFO
          "${CMAKE_EXE_LINKER_FLAGS_RELWITHDEBINFO}"
        )
      endif()
      # Note: CMAKE_INTERPROCEDURAL_OPTIMIZATION sets the /GL and /LTCG flags for us
    elseif(CMAKE_BUILD_TYPE STREQUAL "Release")
      # Reduce the size of the binary in Release builds
      # Do not use /OPT:ICF because it has no effect.
      # https://github.com/mixxxdj/mixxx/pull/3660#pullrequestreview-600137258
      add_link_options(/OPT:REF)
    endif()

    if(OPTIMIZE STREQUAL "portable")
      if(NOT CMAKE_SIZEOF_VOID_P EQUAL 8)
        # Target architecture is x86 with SSE and SSE2
        message(STATUS "x86 Enabling SSE2 CPU optimizations (>= Pentium 4)")
        # Define gcc/clang style defines for SSE and SSE2 for compatibility
        add_compile_definitions("__SSE__" "__SSE2__")
        # Set compiler option for SSE/SSE2
        add_compile_options(/arch:SSE2)
      endif()
    elseif(OPTIMIZE STREQUAL "native")
      message("Enabling optimizations for native system, specified by user")
      if(NOT CMAKE_SIZEOF_VOID_P EQUAL 8)
        # Target architecture is x86 with SSE and SSE2
        message(STATUS "x86 Enabling SSE2 CPU optimizations (>= Pentium 4)")
        # Define gcc/clang style defines for SSE and SSE2 for compatibility
        add_compile_definitions("__SSE__" "__SSE2__")
      endif()
      # Define the target processor instruction and other compiler optimization flags here:
      # https://docs.microsoft.com/en-us/cpp/build/reference/arch-x64?view=msvc-160
      # add_compile_options(/arch:AVX512)
      message(
        FATAL_ERROR
        "User need to set the MSVC compiler flags for the native processor here!"
      )
      add_compile_options("/favor:${CMAKE_SYSTEM_PROCESSOR}")
    elseif(OPTIMIZE STREQUAL "legacy")
      if(CMAKE_SIZEOF_VOID_P EQUAL 8)
        message("Enabling pure x64 instruction set (without AVX etc.)")
      else()
        message("Enabling pure i386 instruction set (without SSE/SSE2 etc.)")
      endif()
    else()
      message(
        FATAL_ERROR
        "Invalid value passed to OPTIMIZE option: ${OPTIMIZE}"
      )
    endif()
  else()
    # OPTIMIZE=off
    if(CMAKE_BUILD_TYPE STREQUAL "Release")
      #Remove optimize flags set by cmake defaults
      string(
        REPLACE
        "/O2"
        ""
        CMAKE_CXX_FLAGS_RELEASE
        "${CMAKE_CXX_FLAGS_RELEASE}"
      )
      string(REPLACE "/O2" "" CMAKE_C_FLAGS_RELEASE "${CMAKE_C_FLAGS_RELEASE}")
      string(
        REPLACE
        "/Ob2"
        ""
        CMAKE_CXX_FLAGS_RELEASE
        "${CMAKE_CXX_FLAGS_RELEASE}"
      )
      string(REPLACE "/Ob2" "" CMAKE_C_FLAGS_RELEASE "${CMAKE_C_FLAGS_RELEASE}")
      add_compile_options(/Od) # this implies /Ob0
      add_compile_options(/RTC1)
    elseif(CMAKE_BUILD_TYPE STREQUAL "RelWithDebInfo")
      #Remove optimize flags set by cmake defaults
      string(
        REPLACE
        "/O2"
        ""
        CMAKE_CXX_FLAGS_RELWITHDEBINFO
        "${CMAKE_CXX_FLAGS_RELWITHDEBINFO}"
      )
      string(
        REPLACE
        "/O2"
        ""
        CMAKE_C_FLAGS_RELWITHDEBINFO
        "${CMAKE_C_FLAGS_RELWITHDEBINFO}"
      )
      # For some reasons cmake uses /Ob1 in RelWithDebInfo https://gitlab.kitware.com/cmake/cmake/-/issues/20812
      string(
        REPLACE
        "/Ob1"
        ""
        CMAKE_CXX_FLAGS_RELWITHDEBINFO
        "${CMAKE_CXX_FLAGS_RELWITHDEBINFO}"
      )
      string(
        REPLACE
        "/Ob1"
        ""
        CMAKE_C_FLAGS_RELWITHDEBINFO
        "${CMAKE_C_FLAGS_RELWITHDEBINFO}"
      )
      add_compile_options(/Od) # this implies /Ob0
      add_compile_options(/RTC1)
    endif()
  endif()
elseif(GNU_GCC OR LLVM_CLANG)
  if(NOT OPTIMIZE STREQUAL "off")
    # Common flags to all optimizations.
    # -ffast-math will prevent a performance penalty by denormals
    # (floating point values almost Zero are treated as Zero)
    # unfortunately that work only on 64 bit CPUs or with sse2 enabled
    # The following optimisation flags makes the engine code ~3 times
    # faster, measured on a Atom CPU.
    add_compile_options(-ffast-math -funroll-loops)
    if(EMSCRIPTEN)
      # Optimize for size + speed when targeting Emscripten/WebAssembly
      # This is recommended as we use asyncify:
      # See https://doc.qt.io/qt-6/wasm.html#asyncify
      add_compile_options(-Os)
    else()
      add_compile_options(-O3)
    endif()
    # set -fomit-frame-pointer when we don't profile and are not using
    # Clang sanitizers.
    # Note: It is only included in -O on machines where it does not
    # interfere with debugging
    if(NOT PROFILING AND NOT SANITIZERS)
      add_compile_options(-fomit-frame-pointer)
    endif()

    if(OPTIMIZE STREQUAL "portable")
      # portable: sse2 CPU (>= Pentium 4)
      if(CMAKE_SYSTEM_PROCESSOR MATCHES "^(i[3456]86|x86|x64|x86_64|AMD64)$")
        message(STATUS "Enabling SSE2 CPU optimizations (>= Pentium 4)")
        if(NOT EMSCRIPTEN)
          add_compile_options(-mtune=generic)
        endif()
        # -mtune=generic picks the most common, but compatible options.
        # on arm platforms equivalent to -march=arch
        if(NOT CMAKE_SIZEOF_VOID_P EQUAL 8)
          # the sse flags are not set by default on 32 bit builds
          # but are not supported on arm builds
          add_compile_options(-msse2)
          if(EMSCRIPTEN)
            add_compile_options(-msimd128)
          else()
            add_compile_options(-mfpmath=sse)
          endif()
        endif()
        # TODO(rryan): macOS can use SSE3, and possibly SSE 4.1 once
        # we require macOS 10.12.
        # https://stackoverflow.com/questions/45917280/mac-osx-minumum-support-sse-version
      elseif(CMAKE_SYSTEM_PROCESSOR MATCHES "^(arm|armv7.*)$") # but not armv8
        add_compile_options(-mfloat-abi=hard -mfpu=neon)
      endif()
      # this sets macros __SSE2_MATH__ __SSE_MATH__ __SSE2__ __SSE__
      # This should be our default build for distribution
      # It's a little sketchy, but turning on SSE2 will gain
      # 100% performance in our filter code and allows us to
      # turns on denormal zeroing.
      # We don't really support CPU's earlier than Pentium 4,
      # which is the class of CPUs this decision affects.
      # The downside of this is that we aren't truly
      # i386 compatible, so builds that claim 'i386' will crash.
      # -- rryan 2/2011
      # Note: SSE2 is a core part of x64 CPUs
    elseif(OPTIMIZE STREQUAL "native")
      message("Enabling native optimizations for ${CMAKE_SYSTEM_PROCESSOR}")
      add_compile_options(-march=native)
      # Note: requires gcc >= 4.2.0
      # macros like __SSE2_MATH__ __SSE_MATH__ __SSE2__ __SSE__
      # are set automatically
      if(CMAKE_SYSTEM_PROCESSOR MATCHES "^(arm|armv7.*)$") # but not armv8
        add_compile_options(-mfloat-abi=hard -mfpu=neon)
      endif()
    elseif(OPTIMIZE STREQUAL "legacy")
      if(CMAKE_SYSTEM_PROCESSOR MATCHES "^(i[3456]86|x86|x64|x86_64|AMD64)$")
        message("Enabling pure i386 code")
        add_compile_options(-mtune=generic)
        # -mtune=generic pick the most common, but compatible options.
        # on arm platforms equivalent to -march=arch
      endif()
    else()
      message(
        FATAL_ERROR
        "Invalid value passed to OPTIMIZE option: ${OPTIMIZE}"
      )
    endif()
  endif()
endif()

set(CMAKE_C_VISIBILITY_PRESET hidden)
set(CMAKE_CXX_VISIBILITY_PRESET hidden)
set(CMAKE_VISIBILITY_INLINES_HIDDEN TRUE)

if(WIN32)
  # Add support for lib prefix on Windows
  set(CMAKE_FIND_LIBRARY_PREFIXES "" "lib")
endif()

if(MSVC)
  if(NOT DEFINED CMAKE_DISABLE_PRECOMPILE_HEADERS)
    # With MSVC, PCH is faster than caching
    set(CMAKE_DISABLE_PRECOMPILE_HEADERS OFF)
  endif()
  set(
    CMAKE_DISABLE_PRECOMPILE_HEADERS
    ${CMAKE_DISABLE_PRECOMPILE_HEADERS}
    CACHE BOOL
    "Disable precompiled headers"
  )

  # sccache support
  find_program(SCCACHE_EXECUTABLE "sccache")
  if(SCCACHE_EXECUTABLE)
    message(STATUS "Found sccache: ${SCCACHE_EXECUTABLE}")
  else()
    message(STATUS "Could NOT find sccache (missing executable)")
  endif()
  default_option(SCCACHE_SUPPORT "Enable sccache support" "SCCACHE_EXECUTABLE;CMAKE_DISABLE_PRECOMPILE_HEADERS")
  message(STATUS "Support for sccache: ${SCCACHE_SUPPORT}")
  if(SCCACHE_SUPPORT)
    if(NOT CMAKE_DISABLE_PRECOMPILE_HEADERS)
      message(
        WARNING
        "sccache: Does not work with precompiled headers. Set CMAKE_DISABLE_PRECOMPILE_HEADERS=ON"
      )
    endif()
    set(CMAKE_C_COMPILER_LAUNCHER "${SCCACHE_EXECUTABLE}")
    set(CMAKE_CXX_COMPILER_LAUNCHER "${SCCACHE_EXECUTABLE}")
  endif()
else()
  # ccache support
  find_program(CCACHE_EXECUTABLE "ccache")
  if(CCACHE_EXECUTABLE)
    message(STATUS "Found ccache: ${CCACHE_EXECUTABLE}")
  else()
    message(STATUS "Could NOT find ccache (missing executable)")
  endif()
  default_option(CCACHE_SUPPORT "Enable ccache support" "CCACHE_EXECUTABLE")

  if(NOT DEFINED CMAKE_DISABLE_PRECOMPILE_HEADERS)
    set(CMAKE_DISABLE_PRECOMPILE_HEADERS ${CCACHE_SUPPORT})
  endif()
  set(
    CMAKE_DISABLE_PRECOMPILE_HEADERS
    ${CMAKE_DISABLE_PRECOMPILE_HEADERS}
    CACHE BOOL
    "Disable precompiled headers"
  )

  if(CCACHE_SUPPORT)
    if(GNU_GCC OR LLVM_CLANG)
      # without this compiler messages in `make` backend would be uncolored
      set(
        CMAKE_CXX_FLAGS
        "${CMAKE_CXX_FLAGS} -fdiagnostics-color=${BUILD_COLORS}"
      )
    endif()
    if(NOT CMAKE_DISABLE_PRECOMPILE_HEADERS)
      execute_process(
        COMMAND "${CCACHE_EXECUTABLE}" "--get-config=sloppiness"
        WORKING_DIRECTORY "${CMAKE_CURRENT_BINARY_DIR}"
        OUTPUT_VARIABLE CCACHE_CONFIGURED_SLOPPINESS
        OUTPUT_STRIP_TRAILING_WHITESPACE
        ERROR_QUIET
      )
      if(
        NOT CCACHE_CONFIGURED_SLOPPINESS MATCHES "pch_defines"
        OR NOT CCACHE_CONFIGURED_SLOPPINESS MATCHES "time_macros"
      )
        message(
          WARNING
          "ccache: For use with precompiled headers, the setting \"sloppiness\" needs to "
          "be set to \"pch_defines,time_macros\". This can be done via the environment variable "
          "\"CCACHE_SLOPPINESS=pch_defines,time_macros\" or permanent via "
          "\"ccache --set-config=sloppiness=pch_defines,time_macros\"."
        )
      endif()
    endif()
    set(CMAKE_C_COMPILER_LAUNCHER "${CCACHE_EXECUTABLE}")
    set(CMAKE_CXX_COMPILER_LAUNCHER "${CCACHE_EXECUTABLE}")
  endif()
  message(STATUS "Support for ccache: ${CCACHE_SUPPORT}")
endif()

if(NOT MSVC)
  # Try to configure mold as linker via -fuse-ld=mold, support from gcc 12.1, gcc 11.2.0-16 or clang
  execute_process(
    COMMAND ${CMAKE_CXX_COMPILER} -fuse-ld=mold -Wl,--version
    ERROR_QUIET
    OUTPUT_VARIABLE MOLD_FUSE_VERSION_STRING
    OUTPUT_STRIP_TRAILING_WHITESPACE
  )
  if(MOLD_FUSE_VERSION_STRING)
    set(MOLD_FUSE_FOUND TRUE)
  endif()
  if(NOT MOLD_FUSE_FOUND)
    # check if the symlink ld is in the mold folder for older compiler
    find_program(MOLD_SYMLINK "${CMAKE_INSTALL_LIBEXECDIR}/mold/ld")
    get_filename_component(MOLD_SYMLINK_DIRECTORY ${MOLD_SYMLINK} DIRECTORY)
  endif()
  if(MOLD_SYMLINK)
    set(MOLD_SYMLINK_FOUND TRUE)
  endif()
  default_option(MOLD_SUPPORT "Use 'mold' for linking" "MOLD_FUSE_FOUND OR MOLD_SYMLINK_FOUND")
  if(MOLD_SUPPORT)
    if(MOLD_FUSE_FOUND)
      message(STATUS "Selecting mold as linker")
      add_link_options("-fuse-ld=mold")
    elseif(MOLD_SYMLINK_FOUND)
      message(
        STATUS
        "Selecting mold as linker via ld symlink in ${MOLD_SYMLINK_DIRECTORY}"
      )
      add_link_options("-B${MOLD_SYMLINK_DIRECTORY}")
    else()
      message(FATAL_ERROR "Could NOT find mold (missing executable)")
    endif()
  else()
    # Try to configure lld as linker
    execute_process(
      COMMAND ${CMAKE_CXX_COMPILER} -fuse-ld=lld -Wl,--version
      ERROR_QUIET
      OUTPUT_VARIABLE LLD_VERSION_STRING
      OUTPUT_STRIP_TRAILING_WHITESPACE
    )
    if(LLD_VERSION_STRING)
      string(
        REGEX MATCH
        "LLD ([0-9]+\\.[0-9]+\\.[0-9]+)"
        LLD_VERSION_MATCH
        "${LLD_VERSION_STRING}"
      )
      if(LLD_VERSION_MATCH)
        set(LLD_VERSION ${CMAKE_MATCH_1})
        message(STATUS "Found ld.lld with version: ${LLD_VERSION}")
      else()
        message(
          WARNING
          "Failed to parse ld.lld version from: ${LLD_VERSION_STRING}"
        )
      endif()
    endif()
    # LLD 10.0.0 does not work because of https://bugs.llvm.org/show_bug.cgi?id=45769
    default_option(LLD_SUPPORT "Use 'ld.lld' for linking" "LLD_VERSION VERSION_GREATER 10.0.0")
    if(LLD_SUPPORT)
      if(LLD_VERSION_STRING)
        if(LLD_VERSION VERSION_GREATER 10.0.0)
          message(STATUS "Selecting lld as linker")
          add_link_options("-fuse-ld=lld")
        else()
          message(FATAL_ERROR "Could NOT find ld.lld > 10.0.0")
        endif()
      else()
        message(FATAL_ERROR "Could NOT find ld.lld (missing executable)")
      endif()
    endif()
  endif()
endif()

if(CMAKE_VERSION VERSION_LESS "3.7.0")
  set(CMAKE_INCLUDE_CURRENT_DIR ON)
endif()

set(
  CLANG_TIDY
  ""
  CACHE STRING
  "CMAKE_CXX_CLANG_TIDY equivalent that only applies to mixxx sources, not bundled dependencies"
)

# Mixxx itself
add_library(
  mixxx-lib
  STATIC
  EXCLUDE_FROM_ALL
  src/analyzer/analyzerbeats.cpp
  src/analyzer/analyzerebur128.cpp
  src/analyzer/analyzergain.cpp
  src/analyzer/analyzerkey.cpp
  src/analyzer/analyzerscheduledtrack.cpp
  src/analyzer/analyzersilence.cpp
  src/analyzer/analyzerthread.cpp
  src/analyzer/analyzertrack.cpp
  src/analyzer/analyzerwaveform.cpp
  src/analyzer/plugins/analyzerqueenmarybeats.cpp
  src/analyzer/plugins/analyzerqueenmarykey.cpp
  src/analyzer/plugins/analyzersoundtouchbeats.cpp
  src/analyzer/plugins/buffering_utils.cpp
  src/analyzer/trackanalysisscheduler.cpp
  src/audio/frame.cpp
  src/audio/signalinfo.cpp
  src/audio/streaminfo.cpp
  src/audio/types.cpp
  src/control/control.cpp
  src/control/controlaudiotaperpot.cpp
  src/control/controlbehavior.cpp
  src/control/controlcompressingproxy.cpp
  src/control/controleffectknob.cpp
  src/control/controlencoder.cpp
  src/control/controlindicator.cpp
  src/control/controlindicatortimer.cpp
  src/control/controllinpotmeter.cpp
  src/control/controllogpotmeter.cpp
  src/control/controlobject.cpp
  src/control/controlobjectscript.cpp
  src/control/controlpotmeter.cpp
  src/control/controlproxy.cpp
  src/control/controlpushbutton.cpp
  src/control/controlttrotary.cpp
  src/controllers/controller.cpp
  src/controllers/controllerenumerator.cpp
  src/controllers/controllerinputmappingtablemodel.cpp
  src/controllers/controllerlearningeventfilter.cpp
  src/controllers/controllermanager.cpp
  src/controllers/controllermappinginfo.cpp
  src/controllers/legacycontrollersettings.cpp
  src/controllers/legacycontrollersettingslayout.cpp
  src/controllers/controllermappinginfoenumerator.cpp
  src/controllers/controllermappingtablemodel.cpp
  src/controllers/controlleroutputmappingtablemodel.cpp
  src/controllers/controlpickermenu.cpp
  src/controllers/legacycontrollermappingfilehandler.cpp
  src/controllers/legacycontrollermapping.cpp
  src/controllers/delegates/controldelegate.cpp
  src/controllers/delegates/midibytedelegate.cpp
  src/controllers/delegates/midichanneldelegate.cpp
  src/controllers/delegates/midiopcodedelegate.cpp
  src/controllers/delegates/midioptionsdelegate.cpp
  src/controllers/dlgcontrollerlearning.cpp
  src/controllers/dlgcontrollerlearning.ui
  src/controllers/dlgprefcontroller.cpp
  src/controllers/dlgprefcontrollerdlg.ui
  src/controllers/dlgprefcontrollers.cpp
  src/controllers/dlgprefcontrollersdlg.ui
  src/controllers/keyboard/keyboardeventfilter.cpp
  src/controllers/learningutils.cpp
  src/controllers/legacycontrollermappingfilehandler.cpp
  src/controllers/midi/legacymidicontrollermapping.cpp
  src/controllers/midi/legacymidicontrollermappingfilehandler.cpp
  src/controllers/midi/midicontroller.cpp
  src/controllers/midi/midienumerator.cpp
  src/controllers/midi/midimessage.cpp
  src/controllers/midi/midioutputhandler.cpp
  src/controllers/midi/midiutils.cpp
  src/controllers/scripting/colormapper.cpp
  src/controllers/scripting/colormapperjsproxy.cpp
  src/controllers/scripting/controllerscriptenginebase.cpp
  src/controllers/scripting/controllerscriptmoduleengine.cpp
  src/controllers/scripting/legacy/controllerscriptenginelegacy.cpp
  src/controllers/scripting/legacy/controllerscriptinterfacelegacy.cpp
  src/controllers/scripting/legacy/scriptconnection.cpp
  src/controllers/scripting/legacy/scriptconnectionjsproxy.cpp
  src/controllers/softtakeover.cpp
  src/coreservices.cpp
  src/database/mixxxdb.cpp
  src/database/schemamanager.cpp
  src/dialog/dlgabout.cpp
  src/dialog/dlgaboutdlg.ui
  src/dialog/dlgdevelopertools.cpp
  src/dialog/dlgdevelopertoolsdlg.ui
  src/dialog/dlgkeywheel.cpp
  src/dialog/dlgkeywheel.ui
  src/dialog/dlgreplacecuecolor.cpp
  src/dialog/dlgreplacecuecolordlg.ui
  src/effects/backends/builtin/autopaneffect.cpp
  src/effects/backends/builtin/balanceeffect.cpp
  src/effects/backends/builtin/bessel4lvmixeqeffect.cpp
  src/effects/backends/builtin/bessel8lvmixeqeffect.cpp
  src/effects/backends/builtin/biquadfullkilleqeffect.cpp
  src/effects/backends/builtin/bitcrushereffect.cpp
  src/effects/backends/builtin/builtinbackend.cpp
  src/effects/backends/builtin/distortioneffect.cpp
  src/effects/backends/builtin/echoeffect.cpp
  src/effects/backends/builtin/filtereffect.cpp
  src/effects/backends/builtin/flangereffect.cpp
  src/effects/backends/builtin/glitcheffect.cpp
  src/effects/backends/builtin/graphiceqeffect.cpp
  src/effects/backends/builtin/linkwitzriley8eqeffect.cpp
  src/effects/backends/builtin/loudnesscontoureffect.cpp
  src/effects/backends/builtin/metronomeeffect.cpp
  src/effects/backends/builtin/metronomeclick.cpp
  src/effects/backends/builtin/moogladder4filtereffect.cpp
  src/effects/backends/builtin/compressoreffect.cpp
  src/effects/backends/builtin/parametriceqeffect.cpp
  src/effects/backends/builtin/phasereffect.cpp
  src/effects/backends/builtin/reverbeffect.cpp
  src/effects/backends/builtin/threebandbiquadeqeffect.cpp
  src/effects/backends/builtin/tremoloeffect.cpp
  src/effects/backends/builtin/whitenoiseeffect.cpp
  src/effects/backends/effectmanifest.cpp
  src/effects/backends/effectmanifestparameter.cpp
  src/effects/backends/effectsbackend.cpp
  src/effects/backends/effectsbackendmanager.cpp
  src/effects/chains/equalizereffectchain.cpp
  src/effects/chains/outputeffectchain.cpp
  src/effects/chains/pergroupeffectchain.cpp
  src/effects/chains/quickeffectchain.cpp
  src/effects/chains/standardeffectchain.cpp
  src/effects/effectbuttonparameterslot.cpp
  src/effects/effectchain.cpp
  src/effects/effectchainmixmode.cpp
  src/effects/effectknobparameterslot.cpp
  src/effects/effectparameter.cpp
  src/effects/effectparameterslotbase.cpp
  src/effects/effectslot.cpp
  src/effects/effectsmanager.cpp
  src/effects/effectsmessenger.cpp
  src/effects/presets/effectchainpreset.cpp
  src/effects/presets/effectchainpresetmanager.cpp
  src/effects/presets/effectparameterpreset.cpp
  src/effects/presets/effectpreset.cpp
  src/effects/presets/effectpresetmanager.cpp
  src/effects/visibleeffectslist.cpp
  src/encoder/encoder.cpp
  src/encoder/encoderfdkaac.cpp
  src/encoder/encoderfdkaacsettings.cpp
  src/encoder/encoderflacsettings.cpp
  src/encoder/encodermp3.cpp
  src/encoder/encodermp3settings.cpp
  src/encoder/encodersndfileflac.cpp
  src/encoder/encodervorbis.cpp
  src/encoder/encodervorbissettings.cpp
  src/encoder/encoderwave.cpp
  src/encoder/encoderwavesettings.cpp
  src/engine/bufferscalers/enginebufferscale.cpp
  src/engine/bufferscalers/enginebufferscalelinear.cpp
  src/engine/bufferscalers/enginebufferscalest.cpp
  src/engine/cachingreader/cachingreader.cpp
  src/engine/cachingreader/cachingreaderchunk.cpp
  src/engine/cachingreader/cachingreaderworker.cpp
  src/engine/channelmixer.cpp
  src/engine/channels/engineaux.cpp
  src/engine/channels/enginechannel.cpp
  src/engine/channels/enginedeck.cpp
  src/engine/channels/enginemicrophone.cpp
  src/engine/controls/bpmcontrol.cpp
  src/engine/controls/clockcontrol.cpp
  src/engine/controls/cuecontrol.cpp
  src/engine/controls/enginecontrol.cpp
  src/engine/controls/keycontrol.cpp
  src/engine/controls/loopingcontrol.cpp
  src/engine/controls/quantizecontrol.cpp
  src/engine/controls/ratecontrol.cpp
  src/engine/effects/engineeffect.cpp
  src/engine/effects/engineeffectchain.cpp
  src/engine/effects/engineeffectsdelay.cpp
  src/engine/effects/engineeffectsmanager.cpp
  src/engine/enginebuffer.cpp
  src/engine/enginedelay.cpp
  src/engine/enginemixer.cpp
  src/engine/engineobject.cpp
  src/engine/enginepregain.cpp
  src/engine/enginesidechaincompressor.cpp
  src/engine/enginetalkoverducking.cpp
  src/engine/enginevumeter.cpp
  src/engine/engineworker.cpp
  src/engine/engineworkerscheduler.cpp
  src/engine/enginexfader.cpp
  src/engine/filters/enginefilterbessel4.cpp
  src/engine/filters/enginefilterbessel8.cpp
  src/engine/filters/enginefilterbiquad1.cpp
  src/engine/filters/enginefilterbutterworth4.cpp
  src/engine/filters/enginefilterbutterworth8.cpp
  src/engine/filters/enginefilterlinkwitzriley2.cpp
  src/engine/filters/enginefilterlinkwitzriley4.cpp
  src/engine/filters/enginefilterlinkwitzriley8.cpp
  src/engine/filters/enginefiltermoogladder4.cpp
  src/engine/positionscratchcontroller.cpp
  src/engine/readaheadmanager.cpp
  src/engine/sidechain/enginenetworkstream.cpp
  src/engine/sidechain/enginerecord.cpp
  src/engine/sidechain/enginesidechain.cpp
  src/engine/sidechain/networkinputstreamworker.cpp
  src/engine/sidechain/networkoutputstreamworker.cpp
  src/engine/sync/enginesync.cpp
  src/engine/sync/internalclock.cpp
  src/engine/sync/synccontrol.cpp
  src/errordialoghandler.cpp
  src/library/analysis/analysisfeature.cpp
  src/library/analysis/analysislibrarytablemodel.cpp
  src/library/analysis/dlganalysis.cpp
  src/library/analysis/dlganalysis.ui
  src/library/autodj/autodjfeature.cpp
  src/library/autodj/autodjprocessor.cpp
  src/library/autodj/dlgautodj.cpp
  src/library/autodj/dlgautodj.ui
  src/library/banshee/bansheedbconnection.cpp
  src/library/banshee/bansheefeature.cpp
  src/library/banshee/bansheeplaylistmodel.cpp
  src/library/baseexternallibraryfeature.cpp
  src/library/baseexternalplaylistmodel.cpp
  src/library/baseexternaltrackmodel.cpp
  src/library/basesqltablemodel.cpp
  src/library/basetrackcache.cpp
  src/library/basetracktablemodel.cpp
  src/library/browse/browsefeature.cpp
  src/library/browse/browsetablemodel.cpp
  src/library/browse/browsethread.cpp
  src/library/browse/foldertreemodel.cpp
  src/library/columncache.cpp
  src/library/coverart.cpp
  src/library/coverartcache.cpp
  src/library/coverartutils.cpp
  src/library/dao/analysisdao.cpp
  src/library/dao/autodjcratesdao.cpp
  src/library/dao/cuedao.cpp
  src/library/dao/directorydao.cpp
  src/library/dao/libraryhashdao.cpp
  src/library/dao/playlistdao.cpp
  src/library/dao/settingsdao.cpp
  src/library/dao/trackdao.cpp
  src/library/dao/trackschema.cpp
  src/library/tabledelegates/defaultdelegate.cpp
  src/library/dlgcoverartfullsize.cpp
  src/library/dlgcoverartfullsize.ui
  src/library/dlgtagfetcher.cpp
  src/library/dlgtagfetcher.ui
  src/library/dlgtrackinfo.cpp
  src/library/dlgtrackinfo.ui
  src/library/dlgtrackinfomulti.cpp
  src/library/dlgtrackinfomulti.ui
  src/library/dlgtrackmetadataexport.cpp
  src/library/export/coverartcopyworker.cpp
  src/library/export/dlgtrackexport.ui
  src/library/export/trackexportdlg.cpp
  src/library/export/trackexportwizard.cpp
  src/library/export/trackexportworker.cpp
  src/library/externaltrackcollection.cpp
  src/library/itunes/itunesdao.cpp
  src/library/itunes/itunesfeature.cpp
  src/library/itunes/itunesimporter.cpp
  src/library/itunes/itunesplaylistmodel.cpp
  src/library/itunes/itunestrackmodel.cpp
  src/library/itunes/itunesxmlimporter.cpp
  src/library/library_prefs.cpp
  src/library/library.cpp
  src/library/librarycontrol.cpp
  src/library/libraryfeature.cpp
  src/library/librarytablemodel.cpp
  src/library/missing_hidden/dlghidden.cpp
  src/library/missing_hidden/dlghidden.ui
  src/library/missing_hidden/dlgmissing.cpp
  src/library/missing_hidden/dlgmissing.ui
  src/library/missing_hidden/hiddentablemodel.cpp
  src/library/missing_hidden/missingtablemodel.cpp
  src/library/mixxxlibraryfeature.cpp
  src/library/parser.cpp
  src/library/parsercsv.cpp
  src/library/parserm3u.cpp
  src/library/parserpls.cpp
  src/library/playlisttablemodel.cpp
  src/library/proxytrackmodel.cpp
  src/library/recording/dlgrecording.cpp
  src/library/recording/dlgrecording.ui
  src/library/recording/recordingfeature.cpp
  src/library/rekordbox/rekordboxfeature.cpp
  src/library/rhythmbox/rhythmboxfeature.cpp
  src/library/scanner/importfilestask.cpp
  src/library/scanner/libraryscanner.cpp
  src/library/scanner/libraryscannerdlg.cpp
  src/library/scanner/recursivescandirectorytask.cpp
  src/library/scanner/scannertask.cpp
  src/library/searchquery.cpp
  src/library/searchqueryparser.cpp
  src/library/serato/seratofeature.cpp
  src/library/serato/seratoplaylistmodel.cpp
  src/library/sidebarmodel.cpp
  src/library/starrating.cpp
  src/library/tabledelegates/bpmdelegate.cpp
  src/library/tabledelegates/checkboxdelegate.cpp
  src/library/tabledelegates/colordelegate.cpp
  src/library/tabledelegates/coverartdelegate.cpp
  src/library/tabledelegates/keydelegate.cpp
  src/library/tabledelegates/locationdelegate.cpp
  src/library/tabledelegates/multilineeditdelegate.cpp
  src/library/tabledelegates/previewbuttondelegate.cpp
  src/library/tabledelegates/stardelegate.cpp
  src/library/tabledelegates/stareditor.cpp
  src/library/tabledelegates/tableitemdelegate.cpp
  src/library/trackcollection.cpp
  src/library/trackcollectioniterator.cpp
  src/library/trackcollectionmanager.cpp
  src/library/trackloader.cpp
  src/library/trackmodeliterator.cpp
  src/library/trackprocessing.cpp
  src/library/trackset/baseplaylistfeature.cpp
  src/library/trackset/basetracksetfeature.cpp
  src/library/trackset/crate/cratefeature.cpp
  src/library/trackset/crate/cratefeaturehelper.cpp
  src/library/trackset/crate/cratestorage.cpp
  src/library/trackset/crate/cratetablemodel.cpp
  src/library/trackset/playlistfeature.cpp
  src/library/trackset/setlogfeature.cpp
  src/library/trackset/tracksettablemodel.cpp
  src/library/traktor/traktorfeature.cpp
  src/library/treeitem.cpp
  src/library/treeitemmodel.cpp
  src/mixer/auxiliary.cpp
  src/mixer/baseplayer.cpp
  src/mixer/basetrackplayer.cpp
  src/mixer/deck.cpp
  src/mixer/microphone.cpp
  src/mixer/playerinfo.cpp
  src/mixer/playermanager.cpp
  src/mixer/previewdeck.cpp
  src/mixer/sampler.cpp
  src/mixer/samplerbank.cpp
  src/mixxxapplication.cpp
  src/mixxxmainwindow.cpp
  src/musicbrainz/chromaprinter.cpp
  src/musicbrainz/crc.cpp
  src/musicbrainz/gzip.cpp
  src/musicbrainz/musicbrainz.cpp
  src/musicbrainz/musicbrainzxml.cpp
  src/musicbrainz/tagfetcher.cpp
  src/musicbrainz/web/acoustidlookuptask.cpp
  src/musicbrainz/web/coverartarchiveimagetask.cpp
  src/musicbrainz/web/coverartarchivelinkstask.cpp
  src/musicbrainz/web/musicbrainzrecordingstask.cpp
  src/nativeeventhandlerwin.cpp
  src/network/jsonwebtask.cpp
  src/network/networktask.cpp
  src/network/webtask.cpp
  src/preferences/colorpaletteeditor.cpp
  src/preferences/colorpaletteeditor.cpp
  src/preferences/colorpaletteeditormodel.cpp
  src/preferences/colorpaletteeditormodel.cpp
  src/preferences/colorpalettesettings.cpp
  src/preferences/colorpalettesettings.cpp
  src/preferences/configobject.cpp
  src/preferences/constants.cpp
  src/preferences/dialog/dlgprefautodj.cpp
  src/preferences/dialog/dlgprefautodjdlg.ui
  src/preferences/dialog/dlgprefbeats.cpp
  src/preferences/dialog/dlgprefbeatsdlg.ui
  src/preferences/dialog/dlgprefcolors.cpp
  src/preferences/dialog/dlgprefcolorsdlg.ui
  src/preferences/dialog/dlgprefdeck.cpp
  src/preferences/dialog/dlgprefdeckdlg.ui
  src/preferences/dialog/dlgprefeffects.cpp
  src/preferences/dialog/dlgprefeffectsdlg.ui
  src/preferences/dialog/dlgpreferencepage.cpp
  src/preferences/dialog/dlgpreferences.cpp
  src/preferences/dialog/dlgpreferencesdlg.ui
  src/preferences/dialog/dlgprefinterface.cpp
  src/preferences/dialog/dlgprefinterfacedlg.ui
  src/preferences/dialog/dlgprefkey.cpp
  src/preferences/dialog/dlgprefkeydlg.ui
  src/preferences/dialog/dlgpreflibrary.cpp
  src/preferences/dialog/dlgpreflibrarydlg.ui
  src/preferences/dialog/dlgprefmixer.cpp
  src/preferences/dialog/dlgprefmixerdlg.ui
  src/preferences/dialog/dlgprefrecord.cpp
  src/preferences/dialog/dlgprefrecorddlg.ui
  src/preferences/dialog/dlgprefreplaygain.cpp
  src/preferences/dialog/dlgprefreplaygaindlg.ui
  src/preferences/dialog/dlgprefsound.cpp
  src/preferences/dialog/dlgprefsounddlg.ui
  src/preferences/dialog/dlgprefsounditem.cpp
  src/preferences/dialog/dlgprefsounditem.ui
  src/preferences/dialog/dlgprefvinyldlg.ui
  src/preferences/dialog/dlgprefwaveform.cpp
  src/preferences/dialog/dlgprefwaveformdlg.ui
  src/preferences/effectchainpresetlistmodel.cpp
  src/preferences/effectmanifesttablemodel.cpp
  src/preferences/replaygainsettings.cpp
  src/preferences/settingsmanager.cpp
  src/preferences/upgrade.cpp
  src/recording/recordingmanager.cpp
  src/skin/legacy/colorschemeparser.cpp
  src/skin/legacy/imgcolor.cpp
  src/skin/legacy/imginvert.cpp
  src/skin/legacy/imgloader.cpp
  src/skin/legacy/launchimage.cpp
  src/skin/legacy/legacyskin.cpp
  src/skin/legacy/legacyskinparser.cpp
  src/skin/legacy/pixmapsource.cpp
  src/skin/legacy/skincontext.cpp
  src/skin/legacy/tooltips.cpp
  src/skin/skincontrols.cpp
  src/skin/skinloader.cpp
  src/soundio/sounddevice.cpp
  src/soundio/sounddevicenetwork.cpp
  src/soundio/sounddeviceportaudio.cpp
  src/soundio/soundmanager.cpp
  src/soundio/soundmanagerconfig.cpp
  src/soundio/soundmanagerutil.cpp
  src/sources/audiosource.cpp
  src/sources/audiosourcestereoproxy.cpp
  src/sources/metadatasource.cpp
  src/sources/metadatasourcetaglib.cpp
  src/sources/readaheadframebuffer.cpp
  src/sources/soundsource.cpp
  src/sources/soundsourceflac.cpp
  src/sources/soundsourceoggvorbis.cpp
  src/sources/soundsourceprovider.cpp
  src/sources/soundsourceproviderregistry.cpp
  src/sources/soundsourceproxy.cpp
  src/sources/soundsourcesndfile.cpp
  src/track/albuminfo.cpp
  src/track/beatfactory.cpp
  src/track/beats.cpp
  src/track/beatutils.cpp
  src/track/bpm.cpp
  src/track/cue.cpp
  src/track/cueinfo.cpp
  src/track/cueinfoimporter.cpp
  src/track/globaltrackcache.cpp
  src/track/keyfactory.cpp
  src/track/keys.cpp
  src/track/keyutils.cpp
  src/track/playcounter.cpp
  src/track/replaygain.cpp
  src/track/serato/beatgrid.cpp
  src/track/serato/beatsimporter.cpp
  src/track/serato/color.cpp
  src/track/serato/cueinfoimporter.cpp
  src/track/serato/markers.cpp
  src/track/serato/markers2.cpp
  src/track/serato/tags.cpp
  src/track/taglib/trackmetadata_ape.cpp
  src/track/taglib/trackmetadata_common.cpp
  src/track/taglib/trackmetadata_file.cpp
  src/track/taglib/trackmetadata_id3v2.cpp
  src/track/taglib/trackmetadata_mp4.cpp
  src/track/taglib/trackmetadata_riff.cpp
  src/track/taglib/trackmetadata_xiph.cpp
  src/track/track.cpp
  src/track/trackinfo.cpp
  src/track/trackmetadata.cpp
  src/track/tracknumbers.cpp
  src/track/trackrecord.cpp
  src/track/trackref.cpp
  src/util/autofilereloader.cpp
  src/util/battery/battery.cpp
  src/util/cache.cpp
  src/util/clipboard.cpp
  src/util/cmdlineargs.cpp
  src/util/color/color.cpp
  src/util/color/colorpalette.cpp
  src/util/color/predefinedcolorpalettes.cpp
  src/util/colorcomponents.cpp
  src/util/console.cpp
  src/util/db/dbconnection.cpp
  src/util/db/dbconnectionpool.cpp
  src/util/db/dbconnectionpooled.cpp
  src/util/db/dbconnectionpooler.cpp
  src/util/db/fwdsqlquery.cpp
  src/util/db/fwdsqlqueryselectresult.cpp
  src/util/db/sqlite.cpp
  src/util/db/sqlqueryfinisher.cpp
  src/util/db/sqlstringformatter.cpp
  src/util/db/sqltransaction.cpp
  src/util/desktophelper.cpp
  src/util/dnd.cpp
  src/util/duration.cpp
  src/util/experiment.cpp
  src/util/file.cpp
  src/util/fileaccess.cpp
  src/util/fileinfo.cpp
  src/util/filename.cpp
  src/util/font.cpp
  src/util/imagefiledata.cpp
  src/util/imagefiledata.cpp
  src/util/imageutils.cpp
  src/util/indexrange.cpp
  src/util/logger.cpp
  src/util/logging.cpp
  src/util/mac.cpp
  src/util/moc_included_test.cpp
  src/util/movinginterquartilemean.cpp
  src/util/rangelist.cpp
  src/util/readaheadsamplebuffer.cpp
  src/util/ringdelaybuffer.cpp
  src/util/rotary.cpp
  src/util/runtimeloggingcategory.cpp
  src/util/safelywritablefile.cpp
  src/util/sample.cpp
  src/util/sandbox.cpp
  src/util/screensaver.cpp
  src/util/screensavermanager.cpp
  src/util/semanticversion.cpp
  src/util/stat.cpp
  src/util/statmodel.cpp
  src/util/statsmanager.cpp
  src/util/tapfilter.cpp
  src/util/task.cpp
  src/util/taskmonitor.cpp
  src/util/time.cpp
  src/util/timer.cpp
  src/util/valuetransformer.cpp
  src/util/versionstore.cpp
  src/util/widgethelper.cpp
  src/util/workerthread.cpp
  src/util/workerthreadscheduler.cpp
  src/util/xml.cpp
  src/waveform/guitick.cpp
  src/waveform/renderers/glwaveformrenderbackground.cpp
  src/waveform/renderers/glvsynctestrenderer.cpp
  src/waveform/renderers/waveformmark.cpp
  src/waveform/renderers/waveformmarkrange.cpp
  src/waveform/renderers/waveformmarkset.cpp
  src/waveform/renderers/waveformrenderbackground.cpp
  src/waveform/renderers/waveformrenderbeat.cpp
  src/waveform/renderers/waveformrendererabstract.cpp
  src/waveform/renderers/waveformrendererendoftrack.cpp
  src/waveform/renderers/waveformrendererfilteredsignal.cpp
  src/waveform/renderers/waveformrendererhsv.cpp
  src/waveform/renderers/waveformrendererpreroll.cpp
  src/waveform/renderers/waveformrendererrgb.cpp
  src/waveform/renderers/waveformrenderersignalbase.cpp
  src/waveform/renderers/waveformrendermark.cpp
  src/waveform/renderers/waveformrendermarkbase.cpp
  src/waveform/renderers/waveformrendermarkrange.cpp
  src/waveform/renderers/waveformsignalcolors.cpp
  src/waveform/renderers/waveformwidgetrenderer.cpp
  src/waveform/sharedglcontext.cpp
  src/waveform/visualplayposition.cpp
  src/waveform/visualsmanager.cpp
  src/waveform/vsyncthread.cpp
  src/waveform/waveform.cpp
  src/waveform/waveformfactory.cpp
  src/waveform/waveformmarklabel.cpp
  src/waveform/waveformwidgetfactory.cpp
  src/waveform/widgets/emptywaveformwidget.cpp
  src/waveform/widgets/hsvwaveformwidget.cpp
  src/waveform/widgets/rgbwaveformwidget.cpp
  src/waveform/widgets/softwarewaveformwidget.cpp
  src/waveform/widgets/waveformwidgetabstract.cpp
  src/waveform/widgets/glwaveformwidgetabstract.cpp
  src/waveform/widgets/glvsynctestwidget.cpp
  src/widget/controlwidgetconnection.cpp
  src/widget/findonwebmenufactory.cpp
  src/widget/findonwebmenuservices/findonwebmenudiscogs.cpp
  src/widget/findonwebmenuservices/findonwebmenulastfm.cpp
  src/widget/findonwebmenuservices/findonwebmenusoundcloud.cpp
  src/widget/hexspinbox.cpp
  src/widget/hotcuedrag.cpp
  src/widget/paintable.cpp
  src/widget/wanalysislibrarytableview.cpp
  src/widget/wbasewidget.cpp
  src/widget/wbattery.cpp
  src/widget/wbeatspinbox.cpp
  src/widget/wcollapsiblegroupbox.cpp
  src/widget/wcolorpicker.cpp
  src/widget/wcolorpickeraction.cpp
  src/widget/wcombobox.cpp
  src/widget/wcoverart.cpp
  src/widget/wcoverartlabel.cpp
  src/widget/wcoverartmenu.cpp
  src/widget/wcuemenupopup.cpp
  src/widget/wdisplay.cpp
  src/widget/weffectbuttonparametername.cpp
  src/widget/weffectchain.cpp
  src/widget/weffectchainpresetbutton.cpp
  src/widget/weffectchainpresetselector.cpp
  src/widget/weffectknobparametername.cpp
  src/widget/weffectname.cpp
  src/widget/weffectmetaknob.cpp
  src/widget/weffectparameterknob.cpp
  src/widget/weffectparameterknobcomposed.cpp
  src/widget/weffectparameternamebase.cpp
  src/widget/weffectpushbutton.cpp
  src/widget/weffectselector.cpp
  src/widget/wfindonwebmenu.cpp
  src/widget/whotcuebutton.cpp
  src/widget/wimagestore.cpp
  src/widget/wkey.cpp
  src/widget/wknob.cpp
  src/widget/wknobcomposed.cpp
  src/widget/wlabel.cpp
  src/widget/wlibrary.cpp
  src/widget/wlibrarysidebar.cpp
  src/widget/wlibrarytableview.cpp
  src/widget/wlibrarytextbrowser.cpp
  src/widget/wmainmenubar.cpp
  src/widget/wmenucheckbox.cpp
  src/widget/wnumber.cpp
  src/widget/wnumberdb.cpp
  src/widget/wnumberpos.cpp
  src/widget/wnumberrate.cpp
  src/widget/woverview.cpp
  src/widget/wpixmapstore.cpp
  src/widget/wplaybutton.cpp
  src/widget/wpushbutton.cpp
  src/widget/wraterange.cpp
  src/widget/wstarratingaction.cpp
  src/widget/wrecordingduration.cpp
  src/widget/wscrollable.cpp
  src/widget/wsearchlineedit.cpp
  src/widget/wsearchrelatedtracksmenu.cpp
  src/widget/wsettingscheckboxlabel.cpp
  src/widget/wsingletoncontainer.cpp
  src/widget/wsizeawarestack.cpp
  src/widget/wskincolor.cpp
  src/widget/wslidercomposed.cpp
  src/widget/wspinny.cpp
  src/widget/wspinnybase.cpp
  src/widget/wsplitter.cpp
  src/widget/wstarrating.cpp
  src/widget/wstatuslight.cpp
  src/widget/wtime.cpp
  src/widget/wtrackmenu.cpp
  src/widget/wtrackproperty.cpp
  src/widget/wtracktableview.cpp
  src/widget/wtracktableviewheader.cpp
  src/widget/wtrackwidgetgroup.cpp
  src/widget/wvumeter.cpp
  src/widget/wvumeterbase.cpp
  src/widget/wvumeterlegacy.cpp
  src/widget/wwaveformviewer.cpp
  src/widget/wwidget.cpp
  src/widget/wwidgetgroup.cpp
  src/widget/wwidgetstack.cpp
)
set(MIXXX_COMMON_PRECOMPILED_HEADER src/util/assert.h)
set(
  MIXXX_LIB_PRECOMPILED_HEADER
  src/audio/frame.h
  src/audio/signalinfo.h
  src/audio/streaminfo.h
  src/audio/types.h
  src/control/control.h
  src/control/controlaudiotaperpot.h
  src/control/controlbehavior.h
  src/control/controlbuttonmode.h
  src/control/controlcompressingproxy.h
  src/control/controleffectknob.h
  src/control/controlencoder.h
  src/control/controlindicator.h
  src/control/controlindicatortimer.h
  src/control/controllinpotmeter.h
  src/control/controllogpotmeter.h
  src/control/controlmodel.h
  src/control/controlobject.h
  src/control/controlobjectscript.h
  src/control/controlpotmeter.h
  src/control/controlproxy.h
  src/control/controlpushbutton.h
  src/control/controlsortfiltermodel.h
  src/control/controlttrotary.h
  src/control/controlvalue.h
  src/control/convert.h
  src/control/pollingcontrolproxy.h
  src/controllers/defs_controllers.h
  src/defs_urls.h
  src/effects/defs.h
  src/engine/channelhandle.h
  src/engine/engine.h
  src/errordialoghandler.h
  src/track/track.h
  src/track/track_decl.h
  src/track/trackid.h
  src/track/trackinfo.h
  src/track/trackiterator.h
  src/track/trackmetadata.h
  src/track/tracknumbers.h
  src/track/trackrecord.h
  src/track/trackref.h
  src/util/always_false_v.h
  src/util/alphabetafilter.h
  src/util/battery/battery.h
  src/util/cache.h
  src/util/circularbuffer.h
  src/util/class.h
  src/util/cmdlineargs.h
  src/util/color/color.h
  src/util/color/colorpalette.h
  src/util/color/predefinedcolorpalettes.h
  src/util/color/rgbcolor.h
  src/util/colorcomponents.h
  src/util/compatibility/qatomic.h
  src/util/compatibility/qbytearray.h
  src/util/compatibility/qhash.h
  src/util/compatibility/qmutex.h
  src/util/console.h
  src/util/counter.h
  src/util/datetime.h
  src/util/db/dbconnection.h
  src/util/db/dbconnectionpool.h
  src/util/db/dbconnectionpooled.h
  src/util/db/dbconnectionpooler.h
  src/util/db/dbentity.h
  src/util/db/dbfieldindex.h
  src/util/db/dbid.h
  src/util/db/dbnamedentity.h
  src/util/db/fwdsqlquery.h
  src/util/db/fwdsqlqueryselectresult.h
  src/util/db/sqlite.h
  src/util/db/sqllikewildcards.h
  src/util/db/sqlqueryfinisher.h
  src/util/db/sqlstorage.h
  src/util/db/sqlstringformatter.h
  src/util/db/sqlsubselectmode.h
  src/util/db/sqltransaction.h
  src/util/debug.h
  src/util/defs.h
  src/util/denormalsarezero.h
  src/util/desktophelper.h
  src/util/dnd.h
  src/util/duration.h
  src/util/event.h
  src/util/experiment.h
  src/util/fifo.h
  src/util/file.h
  src/util/fileaccess.h
  src/util/fileinfo.h
  src/util/filename.h
  src/util/font.h
  src/util/fpclassify.h
  src/util/gitinfostore.h
  src/util/imagefiledata.h
  src/util/imageutils.h
  src/util/indexrange.h
  src/util/itemiterator.h
  src/util/lcs.h
  src/util/logger.h
  src/util/logging.h
  src/util/mac.h
  src/util/macros.h
  src/util/math.h
  src/util/messagepipe.h
  src/util/movinginterquartilemean.h
  src/util/mutex.h
  src/util/optional.h
  src/util/painterscope.h
  src/util/parented_ptr.h
  src/util/path.h
  src/util/performancetimer.h
  src/util/platform.h
  src/util/qt.h
  src/util/quuid.h
  src/util/rampingvalue.h
  src/util/rangelist.h
  src/util/readaheadsamplebuffer.h
  src/util/regex.h
  src/util/rescaler.h
  src/util/ringdelaybuffer.h
  src/util/rotary.h
  src/util/runtimeloggingcategory.h
  src/util/safelywritablefile.h
  src/util/sample.h
  src/util/samplebuffer.h
  src/util/sandbox.h
  src/util/scopedoverridecursor.h
  src/util/screensaver.h
  src/util/screensavermanager.h
  src/util/semanticversion.h
  src/util/singleton.h
  src/util/span.h
  src/util/stat.h
  src/util/statmodel.h
  src/util/statsmanager.h
  src/util/string.h
  src/util/stringformat.h
  src/util/tapfilter.h
  src/util/task.h
  src/util/taskmonitor.h
  src/util/thread_affinity.h
  src/util/thread_annotations.h
  src/util/time.h
  src/util/timer.h
  src/util/trace.h
  src/util/translations.h
  src/util/types.h
  src/util/unique_ptr_vector.h
  src/util/valuetransformer.h
  src/util/versionstore.h
  src/util/widgethelper.h
  src/util/workerthread.h
  src/util/workerthreadscheduler.h
  src/util/xml.h
)
if(NOT QML)
  target_sources(
    mixxx-lib
    PRIVATE
      # The following sources need to be in the QML target in order to get QML_ELEMENT properly interpreted.
      # However, if we build Mixxx without QML support, these are still required, so it gets appended to the
      # main target
      src/control/controlmodel.cpp
      src/control/controlsortfiltermodel.cpp
  )
else()
  target_sources(
    mixxx-lib
    PRIVATE
      # The following source depends of QML being available but aren't part of the new QML UI
      src/controllers/rendering/controllerrenderingengine.cpp
      src/controllers/controllerenginethreadcontrol.cpp
      src/controllers/controllerscreenpreview.cpp
  )
endif()
if(QOPENGL)
  target_sources(
    mixxx-lib
    PRIVATE
      src/shaders/endoftrackshader.cpp
      src/shaders/slipmodeshader.cpp
      src/shaders/patternshader.cpp
      src/shaders/rgbashader.cpp
      src/shaders/rgbshader.cpp
      src/shaders/shader.cpp
      src/shaders/textureshader.cpp
      src/shaders/unicolorshader.cpp
      src/shaders/vinylqualityshader.cpp
      src/util/opengltexture2d.cpp
      src/waveform/renderers/allshader/digitsrenderer.cpp
      src/waveform/renderers/allshader/matrixforwidgetgeometry.cpp
      src/waveform/renderers/allshader/waveformrenderbackground.cpp
      src/waveform/renderers/allshader/waveformrenderbeat.cpp
      src/waveform/renderers/allshader/waveformrenderer.cpp
      src/waveform/renderers/allshader/waveformrendererendoftrack.cpp
      src/waveform/renderers/allshader/waveformrendererslipmode.cpp
      src/waveform/renderers/allshader/waveformrendererfiltered.cpp
      src/waveform/renderers/allshader/waveformrendererhsv.cpp
      src/waveform/renderers/allshader/waveformrendererpreroll.cpp
      src/waveform/renderers/allshader/waveformrendererrgb.cpp
      src/waveform/renderers/allshader/waveformrenderertextured.cpp
      src/waveform/renderers/allshader/waveformrenderersignalbase.cpp
      src/waveform/renderers/allshader/waveformrenderersimple.cpp
      src/waveform/renderers/allshader/waveformrendermark.cpp
      src/waveform/renderers/allshader/waveformrendermarkrange.cpp
      src/waveform/widgets/allshader/waveformwidget.cpp
      src/widget/openglwindow.cpp
      src/widget/tooltipqopengl.cpp
      src/widget/wglwidgetqopengl.cpp
      src/widget/winitialglwidget.cpp
      src/widget/wspinnyglsl.cpp
      src/widget/wvumeterglsl.cpp
  )
else()
  target_sources(
    mixxx-lib
    PRIVATE
      src/waveform/renderers/qtvsynctestrenderer.cpp
      src/waveform/renderers/qtwaveformrendererfilteredsignal.cpp
      src/waveform/renderers/qtwaveformrenderersimplesignal.cpp
      src/widget/wglwidgetqglwidget.cpp
  )
endif()

set_source_files_properties(
  src/util/moc_included_test.cpp
  PROPERTIES SKIP_PRECOMPILE_HEADERS ON
)

set_target_properties(
  mixxx-lib
  PROPERTIES AUTOMOC ON AUTOUIC ON CXX_CLANG_TIDY "${CLANG_TIDY}"
)
target_include_directories(
  mixxx-lib
  PUBLIC src "${CMAKE_CURRENT_BINARY_DIR}/src"
)
if(UNIX AND NOT APPLE)
  target_sources(mixxx-lib PRIVATE src/util/rlimit.cpp)
  set(MIXXX_SETTINGS_PATH ".mixxx/")
endif()

if(APPLE)
  enable_language(OBJC OBJCXX)

  # Enable Automatic Reference Counting (ARC) when compiling Objective-C(++).
  # This frees us from having to worry about memory management when interfacing
  # with Apple frameworks (e.g. as in itunesmacosimporter.mm) since the compiler
  # will automatically insert retain/release calls on Objective-C objects.
  target_compile_options(mixxx-lib PUBLIC -fobjc-arc)

  # Disable deprecation warnings for OpenGL on macOS as we won't switch to
  # Apple's Metal API in the foreseeable future.
  target_compile_definitions(mixxx-lib PUBLIC GL_SILENCE_DEPRECATION)

  target_sources(mixxx-lib PRIVATE src/util/appleosversion.mm)

  if(IOS)
    target_sources(
      mixxx-lib
      PRIVATE src/soundio/soundmanagerios.mm src/util/screensaverios.mm
    )

    option(IOS_ITUNES_LIBRARY "Native iOS music library integration" ON)
    if(IOS_ITUNES_LIBRARY)
      target_sources(
        mixxx-lib
        PRIVATE
          src/library/itunes/itunesiosassetexporter.mm
          src/library/itunes/itunesiosimporter.mm
          src/library/itunes/itunesiostrackresolver.cpp
      )
      target_link_libraries(mixxx-lib PRIVATE "-weak_framework MediaPlayer")
      target_compile_definitions(mixxx-lib PUBLIC __IOS_ITUNES_LIBRARY__)
    endif()
  else()
    target_sources(mixxx-lib PRIVATE src/util/darkappearance.mm)

    option(
      MACOS_ITUNES_LIBRARY
      "Native macOS iTunes/Music.app library integration"
      ON
    )
    if(MACOS_ITUNES_LIBRARY)
      target_sources(
        mixxx-lib
        PRIVATE src/library/itunes/itunesmacosimporter.mm
      )
      target_link_libraries(mixxx-lib PRIVATE "-weak_framework iTunesLibrary")
      target_compile_definitions(mixxx-lib PUBLIC __MACOS_ITUNES_LIBRARY__)
    endif()
  endif()

  option(AU_EFFECTS "Audio Unit (AU) effects integration" ON)
  if(AU_EFFECTS)
    target_sources(
      mixxx-lib
      PRIVATE
        src/effects/backends/audiounit/audiounitbackend.mm
        src/effects/backends/audiounit/audiounitmanager.mm
        src/effects/backends/audiounit/audiouniteffectprocessor.mm
        src/effects/backends/audiounit/audiounitmanifest.mm
    )
    target_link_libraries(
      mixxx-lib
      PRIVATE "-weak_framework AudioToolbox" "-weak_framework AVFAudio"
    )
    target_compile_definitions(mixxx-lib PUBLIC __AU_EFFECTS__)
  endif()
endif()

if(EMSCRIPTEN)
  # We need asyncify to support asynchronous calls (e.g. QDialog::exec)
  # when targeting Emscripten/WebAssembly.
  # See https://doc.qt.io/qt-6/wasm.html#asyncify
  target_link_options(mixxx-lib PUBLIC -sASYNCIFY)
endif()

# QML Debugging
if(CMAKE_BUILD_TYPE STREQUAL "Debug")
  target_compile_definitions(mixxx-lib PUBLIC QT_QML_DEBUG)
  message(
    STATUS
    "Enabling QML Debugging! This poses a security risk as Mixxx will open a TCP port for debugging"
  )
endif()

option(WARNINGS_PEDANTIC "Let the compiler show even more warnings" OFF)
if(MSVC)
  if(WARNINGS_PEDANTIC)
    target_compile_options(mixxx-lib PUBLIC /W4)
  else()
    target_compile_options(
      mixxx-lib
      PUBLIC
        /W3 # Warning Level 3 (production quality)
        /wd4200 # C4200: nonstandard extension used: zero-sized array in struct/union
      # Note: Even with CMAKE_C_STANDARD = 99 MSVC does not complain about C99 flexible array members
    )
    target_compile_definitions(
      mixxx-lib
      PUBLIC
        _SILENCE_CXX17_ITERATOR_BASE_CLASS_DEPRECATION_WARNING
        _CRT_SECURE_NO_WARNINGS
    )
  endif()
else()
  # TODO: Add -Wtrampolines, not yet supported by clazy
  target_compile_options(
    mixxx-lib
    PUBLIC
      -Wall
      -Wextra
      $<$<COMPILE_LANGUAGE:CXX>:-Woverloaded-virtual>
      -Wfloat-conversion
      -Werror=return-type
      -Wformat=2
      -Wformat-security
      -Wvla
      -Wundef
  )
  if(WARNINGS_PEDANTIC)
    target_compile_options(mixxx-lib PUBLIC -pedantic)
  endif()
endif()

option(INFO_VECTORIZE "Let the compiler show vectorized loops" OFF)
if(INFO_VECTORIZE)
  if(MSVC)
    target_compile_options(mixxx-lib PUBLIC /Qvec-report:1)
  elseif(GNU_GCC)
    target_compile_options(mixxx-lib PUBLIC -fopt-info-vec-optimized)
  elseif(LLVM_CLANG)
    target_compile_options(mixxx-lib PUBLIC -Rpass=loop-vectorize)
  else()
    message(STATUS "INFO_VECTORIZE not implemented for this compiler.")
  endif()
endif()

option(RELATIVE_MACRO_PATHS "Relativize __FILE__ paths" ON)
if(RELATIVE_MACRO_PATHS)
  if(NOT MSVC)
    target_compile_options(
      mixxx-lib
      PUBLIC "-fmacro-prefix-map=${CMAKE_SOURCE_DIR}=."
    )
  endif()
endif()

option(WARNINGS_FATAL "Fail if compiler generates a warning" OFF)
if(WARNINGS_FATAL)
  if(MSVC)
    target_compile_options(mixxx-lib PUBLIC /WX)
  else()
    target_compile_options(mixxx-lib PUBLIC -Werror)
  endif()
endif()

target_compile_definitions(
  mixxx-lib
  PUBLIC
    "${CMAKE_SYSTEM_PROCESSOR}"
    $<$<CONFIG:Debug>:MIXXX_BUILD_DEBUG>
    $<$<CONFIG:Debug>:MIXXX_DEBUG_ASSERTIONS_ENABLED>
    $<$<NOT:$<CONFIG:Debug>>:MIXXX_BUILD_RELEASE>
)

# Mac-specific options
#
# These options are OFF by default, and since they are only available on macOS,
# they are forcibly set to OFF on all other platforms.
cmake_dependent_option(
  MACOS_BUNDLE
  "Install files to proper locations to make an .app bundle"
  OFF
  "APPLE"
  OFF
)
cmake_dependent_option(
  MACAPPSTORE
  "Build for Mac App Store"
  OFF
  "APPLE"
  OFF
)
if(MACAPPSTORE)
  target_compile_definitions(mixxx-lib PUBLIC __MACAPPSTORE__)
endif()

# Windows-specific options
if(WIN32)
  # https://docs.microsoft.com/en-us/cpp/porting/modifying-winver-and-win32-winnt
  # _WIN32_WINNT_WIN7 = 0x0601
  target_compile_definitions(mixxx-lib PUBLIC WINVER=0x0601)
  target_compile_definitions(mixxx-lib PUBLIC _WIN32_WINNT=0x0601)
  if(MSVC)
    target_compile_definitions(mixxx-lib PUBLIC _USE_MATH_DEFINES)
  endif()
endif()

#
# Installation directories
#
set(MIXXX_INSTALL_BINDIR ".")
set(MIXXX_INSTALL_DATADIR ".")
set(MIXXX_INSTALL_DOCDIR "./doc")
set(MIXXX_INSTALL_LICENSEDIR "./doc")
if(APPLE AND MACOS_BUNDLE)
  set(MIXXX_INSTALL_BINDIR "${CMAKE_INSTALL_BINDIR}")
  set(
    MACOS_BUNDLE_NAME
    Mixxx
    CACHE STRING
    "The macOS app bundle and executable name"
  )
  set(
    MACOS_BUNDLE_IDENTIFIER
    org.mixxx.mixxx
    CACHE STRING
    "The macOS app bundle identifier"
  )
  set(MIXXX_INSTALL_PREFIX "${MACOS_BUNDLE_NAME}.app")
  set(MIXXX_INSTALL_DATADIR "${MIXXX_INSTALL_PREFIX}/Contents/Resources")
  set(MIXXX_INSTALL_DOCDIR "${MIXXX_INSTALL_DATADIR}")
  set(MIXXX_INSTALL_LICENSEDIR "${MIXXX_INSTALL_DATADIR}/licenses")
elseif(APPLE AND IOS)
  set(MIXXX_INSTALL_BINDIR "${CMAKE_INSTALL_BINDIR}")
  set(
    IOS_BUNDLE_NAME
    Mixxx
    CACHE STRING
    "The iOS app bundle and executable name"
  )
  set(
    IOS_BUNDLE_IDENTIFIER
    org.mixxx.mixxx
    CACHE STRING
    "The iOS app bundle identifier"
  )
elseif(UNIX)
  set(MIXXX_INSTALL_BINDIR "${CMAKE_INSTALL_BINDIR}")
  set(MIXXX_INSTALL_DATADIR "${CMAKE_INSTALL_DATADIR}/${CMAKE_PROJECT_NAME}")
  set(MIXXX_INSTALL_DOCDIR "${CMAKE_INSTALL_DOCDIR}")
  set(MIXXX_INSTALL_LICENSEDIR "${CMAKE_INSTALL_DOCDIR}")
endif()

if(WIN32)
  target_compile_definitions(mixxx-lib PUBLIC __WINDOWS__)

  # Helps prevent duplicate symbols
  target_compile_definitions(mixxx-lib PUBLIC _ATL_MIN_CRT)

  # Need this on Windows until we have UTF16 support in Mixxx use stl min max
  # defines
  # http://connect.microsoft.com/VisualStudio/feedback/details/553420/std-cpp-
  # max-and-std-cpp-min-not-available-in-visual-c-2010
  target_compile_definitions(mixxx-lib PUBLIC NOMINMAX UNICODE)

  # shoutidjc/shout.h checks for WIN32 to see if we are on Windows.
  target_compile_definitions(mixxx-lib PUBLIC WIN32)

  target_link_libraries(mixxx-lib PRIVATE comctl32 shell32)

  if(MSVC)
    target_link_options(mixxx-lib PUBLIC /entry:mainCRTStartup)
    # Force MSVS to generate a manifest (MSVC2010)
    target_link_options(mixxx-lib PUBLIC /manifest)
  endif()
elseif(UNIX)
  if(APPLE)
    target_compile_definitions(mixxx-lib PUBLIC __APPLE__)
  else()
    target_compile_definitions(mixxx-lib PUBLIC __UNIX__)
    if(CMAKE_SYSTEM_NAME STREQUAL Linux)
      target_compile_definitions(mixxx-lib PUBLIC __LINUX__)
    elseif(CMAKE_SYSTEM_NAME MATCHES "^.*BSD$")
      target_compile_definitions(mixxx-lib PUBLIC __BSD__)
    endif()
  endif()
endif()

# The mixxx executable
if(QT6)
  find_package(Qt6 COMPONENTS Core) # For Qt Core cmake functions
  # This is the first package form the environment, if this fails give hints how to install the environment
  if(NOT Qt6_FOUND)
    fatal_error_missing_env()
  endif()
  # qt_add_executable() is the recommended initial call for qt_finalize_target()
  # below that takes care of the correct object order in the resulting binary
  # According to https://doc.qt.io/qt-6/qt-finalize-target.html it is importand for
  # builds with Qt < 3.21
  qt_add_executable(mixxx WIN32 src/main.cpp MANUAL_FINALIZATION)
else()
  find_package(Qt5 COMPONENTS Core) # For Qt Core cmake functions
  # This is the first package form the environment, if this fails give hints how to install the environment
  if(NOT Qt5_FOUND)
    fatal_error_missing_env()
  endif()
  add_executable(mixxx WIN32 src/main.cpp)
endif()

set_target_properties(mixxx-lib PROPERTIES CXX_CLANG_TIDY "${CLANG_TIDY}")
target_link_libraries(mixxx PRIVATE mixxx-lib mixxx-gitinfostore)

#
# Installation and Packaging
#
if(APPLE)
  if(IOS)
    set(IOS_BUNDLE_VERSION "${CMAKE_PROJECT_VERSION}")
    set(IOS_BUNDLE_SHORTVERSION "${CMAKE_PROJECT_VERSION}")

    # https://stackoverflow.com/questions/54830302/how-to-add-the-copy-bundle-resources-phase-with-cmake-in-xcode
    # https://discourse.cmake.org/t/ios-resource-management/758/7
    file(GLOB IOS_RESOURCES res/**)
    list(APPEND IOS_RESOURCES packaging/ios/Assets.xcassets)
    target_sources(mixxx PUBLIC ${IOS_RESOURCES})
    set_source_files_properties(
      ${IOS_RESOURCES}
      PROPERTIES MACOSX_PACKAGE_LOCATION Resources
    )
    source_group(Resources FILES ${IOS_RESOURCES})

    set(
      QT_IOS_LAUNCH_SCREEN
      "${CMAKE_CURRENT_SOURCE_DIR}/packaging/ios/LaunchScreen.storyboard"
    )

    set_target_properties(
      mixxx
      PROPERTIES
        MACOSX_BUNDLE true
        OUTPUT_NAME "${IOS_BUNDLE_NAME}"
        MACOSX_BUNDLE_BUNDLE_NAME "${IOS_BUNDLE_NAME}"
        MACOSX_BUNDLE_INFO_PLIST
          "${CMAKE_CURRENT_SOURCE_DIR}/packaging/ios/Info.plist.in"
        MACOSX_BUNDLE_GUI_IDENTIFIER "${IOS_BUNDLE_IDENTIFIER}"
        XCODE_ATTRIBUTE_ASSETCATALOG_COMPILER_APPICON_NAME "AppIcon"
    )
  elseif(MACOS_BUNDLE)
    install(
      FILES "${CMAKE_CURRENT_SOURCE_DIR}/res/osx/application.icns"
      DESTINATION ${MIXXX_INSTALL_DATADIR}
    )

    set(MACOS_BUNDLE_VERSION "${CMAKE_PROJECT_VERSION}")
    set(MACOS_BUNDLE_SHORTVERSION "${CMAKE_PROJECT_VERSION}")

    set_target_properties(
      mixxx
      PROPERTIES
        MACOSX_BUNDLE true
        OUTPUT_NAME "${MACOS_BUNDLE_NAME}"
        MACOSX_BUNDLE_INFO_PLIST
          "${CMAKE_CURRENT_SOURCE_DIR}/packaging/macos/Info.plist.in"
    )
  endif()
endif()

if(EMSCRIPTEN)
  # Package resources for the web using preloading.
  # This will generate a mixxx.data file containing all the resources.
  # See https://emscripten.org/docs/porting/files/packaging_files.html
  # TODO: Strip this down by only including what we need (i.e. no macOS/Linux packaging, ...)
  target_link_options(
    mixxx-lib
    PUBLIC "--preload-file=${CMAKE_CURRENT_SOURCE_DIR}/res@/res"
  )
endif()

if(WIN32)
  set(CMAKE_INSTALL_SYSTEM_RUNTIME_DESTINATION "${MIXXX_INSTALL_BINDIR}")
  if(MSVC AND CMAKE_BUILD_TYPE STREQUAL "Debug")
    set(CMAKE_INSTALL_UCRT_LIBRARIES true)
    set(CMAKE_INSTALL_DEBUG_LIBRARIES true)
    set(CMAKE_INSTALL_DEBUG_LIBRARIES_ONLY true)
  endif()
  include(InstallRequiredSystemLibraries)
endif()

install(
  TARGETS mixxx
  RUNTIME DESTINATION "${MIXXX_INSTALL_BINDIR}"
  BUNDLE DESTINATION .
)

# Skins
install(
  DIRECTORY "${CMAKE_CURRENT_SOURCE_DIR}/res/skins"
  DESTINATION "${MIXXX_INSTALL_DATADIR}"
)

# Controller mappings
install(
  DIRECTORY "${CMAKE_CURRENT_SOURCE_DIR}/res/controllers"
  DESTINATION "${MIXXX_INSTALL_DATADIR}"
)

# Effect presets
install(
  DIRECTORY "${CMAKE_CURRENT_SOURCE_DIR}/res/effects"
  DESTINATION "${MIXXX_INSTALL_DATADIR}"
)

# Translation files
install(
  DIRECTORY "${CMAKE_CURRENT_SOURCE_DIR}/res/translations"
  DESTINATION "${MIXXX_INSTALL_DATADIR}"
  FILES_MATCHING
  PATTERN "*.qm"
)

# Font files
#
# Font installation is only enabled on Windows and macOS, because on Linux/BSD
# fonts should be installed via the package manager. Whenever a new font is
# added to Mixxx, its package name also needs to be added to
# tools/debian_buildenv.sh. If that font is not packaged on most distros, we
# need to re-enable font installation on Linux/BSD and exclude the packaged
# fonts here.
if(APPLE OR WIN32)
  install(
    DIRECTORY "${CMAKE_CURRENT_SOURCE_DIR}/res/fonts"
    DESTINATION "${MIXXX_INSTALL_DATADIR}"
  )
endif()

# Keyboard mapping(s)
install(
  DIRECTORY "${CMAKE_CURRENT_SOURCE_DIR}/res/keyboard"
  DESTINATION "${MIXXX_INSTALL_DATADIR}"
)

# Licenses
install(
  FILES
    "${CMAKE_CURRENT_SOURCE_DIR}/LICENSE"
    "${CMAKE_CURRENT_SOURCE_DIR}/COPYING"
  DESTINATION "${MIXXX_INSTALL_LICENSEDIR}"
)

# Documentation
install(
  FILES
    "${CMAKE_CURRENT_SOURCE_DIR}/README.md"
    "${CMAKE_CURRENT_SOURCE_DIR}/res/Mixxx-Keyboard-Shortcuts.pdf"
  DESTINATION "${MIXXX_INSTALL_DOCDIR}"
)
if(EXISTS "${CMAKE_CURRENT_SOURCE_DIR}/res/Mixxx-Manual.pdf")
  install(
    FILES "${CMAKE_CURRENT_SOURCE_DIR}/res/Mixxx-Manual.pdf"
    DESTINATION "${MIXXX_INSTALL_DOCDIR}"
  )
endif()

# Additional Linux-only files
if(UNIX AND NOT APPLE)
  # .desktop file for KDE/GNOME menu
  install(
    FILES "${CMAKE_CURRENT_SOURCE_DIR}/res/linux/org.mixxx.Mixxx.desktop"
    DESTINATION "${CMAKE_INSTALL_DATADIR}/applications"
  )

  # Icon files for menu entry
  install(
    DIRECTORY "${CMAKE_CURRENT_SOURCE_DIR}/res/images/icons/"
    DESTINATION "${CMAKE_INSTALL_DATADIR}/icons/hicolor"
    # This file is for Windows.
    PATTERN ic_mixxx.ico EXCLUDE
  )

  # .metainfo.xml file for KDE/GNOME AppStream initiative
  install(
    FILES "${CMAKE_CURRENT_SOURCE_DIR}/res/linux/org.mixxx.Mixxx.metainfo.xml"
    DESTINATION "${CMAKE_INSTALL_DATAROOTDIR}/metainfo"
  )

  option(
    INSTALL_USER_UDEV_RULES
    "Install user udev rule file for USB HID and Bulk controllers"
    ON
  )
  if(INSTALL_USER_UDEV_RULES)
    set(MIXXX_UDEVDIR "${MIXXX_INSTALL_DATADIR}/udev")
    if(
      CMAKE_INSTALL_PREFIX STREQUAL "/usr"
      OR CMAKE_INSTALL_PREFIX STREQUAL "/"
    )
      # /usr and / install prefixes at treated by cmake GNUInstallDirs as
      # synonym for "system location". In this case we can look up the correct udevdir
      # using pkg-config.
      # See: https://cmake.org/cmake/help/latest/module/GNUInstallDirs.html#special-cases
      find_package(PkgConfig)
      if(PKG_CONFIG_FOUND)
        pkg_check_modules(PKGCONFIG_UDEV udev)
        if(PKGCONFIG_UDEV_FOUND)
          execute_process(
            COMMAND ${PKG_CONFIG_EXECUTABLE} --variable=udevdir udev
            OUTPUT_VARIABLE PKGCONFIG_UDEVDIR
            OUTPUT_STRIP_TRAILING_WHITESPACE
          )
          if(PKGCONFIG_UDEVDIR)
            file(TO_CMAKE_PATH "${PKGCONFIG_UDEVDIR}" MIXXX_UDEVDIR)
          endif()
        endif()
      endif()
    endif()
    if(MIXXX_UDEVDIR STREQUAL "${MIXXX_INSTALL_DATADIR}/udev")
      install(
        FILES "${CMAKE_CURRENT_SOURCE_DIR}/res/linux/mixxx-usb-uaccess.rules"
        DESTINATION "${MIXXX_UDEVDIR}/rules.d"
      )
      install(
        CODE
          "
      message(STATUS \"Important Note: Installation of udev rules\n\"
          \"The udev rule file for USB HID and Bulk controller permissions have been\n\"
          \"installed to:\n\"
          \"    ${MIXXX_UDEVDIR}/rules.d.\n\"
          \"If you are installing Mixxx from source for your own use, copy\n\"
          \"mixxx-usb-uaccess.rules to /etc/udev/rules.d/ and run:\n\"
          \"    udevadm control --reload-rules && udevadm trigger\n\"
          \"as root to load the rules.\n\"
          \"If you are building a package for a distribution, the correct directory for\n\"
          \"system rules is either /lib/udev/rules.d (e.g. Debian, Fedora) or\n\"
          \"/usr/lib/udev/rules.d (e.g. Arch Linux) with an appropriate priority prefix.\n\"
          \"Adjust your package script accordingly and set -DINSTALL_USER_UDEV_RULES=OFF\")
      "
      )
    else()
      install(
        FILES "${CMAKE_CURRENT_SOURCE_DIR}/res/linux/mixxx-usb-uaccess.rules"
        DESTINATION "${MIXXX_UDEVDIR}/rules.d"
        RENAME "69-mixxx-usb-uaccess.rules"
      )
    endif()
  endif()
endif()

if(MSVC)
  # install debug symbols if any were generated
  install(
    FILES $<TARGET_PDB_FILE:mixxx>
    CONFIGURATIONS Debug RelWithDebInfo
    DESTINATION "${MIXXX_INSTALL_BINDIR}"
    COMPONENT
      PDB # No spaces allowed
  )
endif()

if(WIN32 AND NOT QT6)
  # Qt 5 loads these ANGLE DLLs at runtime if the graphics driver is on the ignore list.
  # It does not work with Debug, because the debug version is compiled without the a d suffix
  find_package(unofficial-angle CONFIG REQUIRED)
  install(
    IMPORTED_RUNTIME_ARTIFACTS
      unofficial::angle::libEGL
      unofficial::angle::libGLESv2
      CONFIGURATIONS
      RelWithDebInfo
      Release
      DESTINATION
      "${MIXXX_INSTALL_BINDIR}"
      COMPONENT
      applocal
  )
  set(APPLOCAL_COMPONENT_DEFINED true)
endif()

#
# Tests
#

find_package(GTest CONFIG)
default_option(BUILD_TESTING "Build with Unittests" "GTest_FOUND")
if(BUILD_TESTING)
  if(GTest_FOUND)
    message(STATUS "Found GTest: Unittests enabled")
  else()
    message(FATAL_ERROR "GTest: not found")
  endif()
endif()

find_package(benchmark)
default_option(BUILD_BENCH "Build mixxx-benchmark" "benchmark_FOUND")
if(BUILD_BENCH AND BUILD_TESTING)
  if(benchmark_FOUND)
    message(STATUS "Found google-benchmark: mixxx-benchmark enabled")
  else()
    message(FATAL_ERROR "google-benchmark: not found")
  endif()
elseif(BUILD_BENCH AND NOT BUILD_TESTING)
  message(FATAL_ERROR "Benchmark needs Unittests (-DBUILD_TESTING=ON)")
endif()

if(BUILD_TESTING)
  set(
    src-mixxx-test
    src/test/analyserwaveformtest.cpp
    src/test/analyzersilence_test.cpp
    src/test/audiotaperpot_test.cpp
    src/test/autodjprocessor_test.cpp
    src/test/beatgridtest.cpp
    src/test/beatmaptest.cpp
    src/test/beatstest.cpp
    src/test/beatstranslatetest.cpp
    src/test/borrowabletest.cpp
    src/test/bpmtest.cpp
    src/test/bpmcontrol_test.cpp
    src/test/broadcastprofile_test.cpp
    src/test/broadcastsettings_test.cpp
    src/test/cache_test.cpp
    src/test/channelhandle_test.cpp
    src/test/chrono_clock_resolution_test.cpp
    src/test/colorconfig_test.cpp
    src/test/colormapperjsproxy_test.cpp
    src/test/colorpalette_test.cpp
    src/test/configobject_test.cpp
    src/test/controller_mapping_validation_test.cpp
    src/test/controller_mapping_settings_test.cpp
    src/test/controllers/controller_columnid_regression_test.cpp
    src/test/controllerscriptenginelegacy_test.cpp
    src/test/controlobjecttest.cpp
    src/test/controlobjectaliastest.cpp
    src/test/controlobjectscripttest.cpp
    src/test/controlpotmetertest.cpp
    src/test/coreservicestest.cpp
    src/test/coverartcache_test.cpp
    src/test/coverartutils_test.cpp
    src/test/cratestorage_test.cpp
    src/test/cue_test.cpp
    src/test/cuecontrol_test.cpp
    src/test/dbconnectionpool_test.cpp
    src/test/dbidtest.cpp
    src/test/directorydaotest.cpp
    src/test/duration_test.cpp
    src/test/durationutiltest.cpp
    #TODO: write useful tests for refactored effects system
    #src/test/effectchainslottest.cpp
    src/test/enginebufferscalelineartest.cpp
    src/test/enginebuffertest.cpp
    src/test/enginefilterbiquadtest.cpp
    src/test/enginemixertest.cpp
    src/test/enginemicrophonetest.cpp
    src/test/enginesynctest.cpp
    src/test/fileinfo_test.cpp
    src/test/frametest.cpp
    src/test/globaltrackcache_test.cpp
    src/test/hotcuecontrol_test.cpp
    src/test/hotcueorderbyposition_test.cpp
    src/test/imageutils_test.cpp
    src/test/indexrange_test.cpp
    src/test/itunesxmlimportertest.cpp
    src/test/keyfactorytest.cpp
    src/test/keyutilstest.cpp
    src/test/lcstest.cpp
    src/test/learningutilstest.cpp
    src/test/libraryscannertest.cpp
    src/test/librarytest.cpp
    src/test/looping_control_test.cpp
    src/test/main.cpp
    src/test/mathutiltest.cpp
    src/test/metadatatest.cpp
    #TODO: make this build again
    #src/test/metaknob_link_test.cpp
    src/test/midicontrollertest.cpp
    src/test/mixxxtest.cpp
    src/test/mock_networkaccessmanager.cpp
    src/test/musicbrainzrecordingstasktest.cpp
    src/test/performancetimer_test.cpp
    src/test/playcountertest.cpp
    src/test/playermanagertest.cpp
    src/test/playlisttest.cpp
    src/test/portmidicontroller_test.cpp
    src/test/portmidienumeratortest.cpp
    src/test/queryutiltest.cpp
    src/test/rangelist_test.cpp
    src/test/readaheadmanager_test.cpp
    src/test/replaygaintest.cpp
    src/test/rescalertest.cpp
    src/test/rgbcolor_test.cpp
    src/test/rotary_test.cpp
    src/test/samplebuffertest.cpp
    src/test/schemamanager_test.cpp
    src/test/searchqueryparsertest.cpp
    src/test/seratobeatgridtest.cpp
    src/test/seratomarkerstest.cpp
    src/test/seratomarkers2test.cpp
    src/test/seratotagstest.cpp
    src/test/signalpathtest.cpp
    src/test/skincontext_test.cpp
    src/test/softtakeover_test.cpp
    src/test/soundproxy_test.cpp
    src/test/soundsourceproviderregistrytest.cpp
    src/test/sqliteliketest.cpp
    src/test/synccontroltest.cpp
    src/test/synctrackmetadatatest.cpp
    src/test/tableview_test.cpp
    src/test/taglibtest.cpp
    src/test/trackdao_test.cpp
    src/test/trackexport_test.cpp
    src/test/trackmetadata_test.cpp
    src/test/trackmetadataexport_test.cpp
    src/test/tracknumberstest.cpp
    src/test/trackreftest.cpp
    src/test/trackupdate_test.cpp
    src/test/uuid_test.cpp
    src/test/wbatterytest.cpp
    src/test/wpushbutton_test.cpp
    src/test/wwidgetstack_test.cpp
    src/util/moc_included_test.cpp
    src/test/helpers/log_test.cpp
  )
  if(BUILD_BENCH)
    set(
      src-mixxx-test
      ${src-mixxx-test}
      src/test/engineeffectsdelay_test.cpp
      src/test/movinginterquartilemean_test.cpp
      src/test/nativeeffects_test.cpp
      src/test/ringdelaybuffer_test.cpp
      src/test/sampleutiltest.cpp
      src/test/waveform_upgrade_test.cpp
    )
  endif()

  add_executable(mixxx-test ${src-mixxx-test})

  if(QML)
    target_sources(
      mixxx-test
      PRIVATE
        src/test/controller_mapping_file_handler_test.cpp
        src/test/controllerrenderingengine_test.cpp
    )
  endif()

  set_target_properties(mixxx-test PROPERTIES AUTOMOC ON)
  target_link_libraries(
    mixxx-test
    PRIVATE mixxx-lib mixxx-gitinfostore GTest::gtest GTest::gmock
  )

  if(BUILD_BENCH)
    add_compile_definitions(USE_BENCH)
    target_link_libraries(mixxx-test PRIVATE benchmark::benchmark)
  endif()

  # Test Suite
  include(CTest)
  include(GoogleTest)
  enable_testing()
  gtest_add_tests(
    TARGET mixxx-test
    EXTRA_ARGS --logLevel info
    WORKING_DIRECTORY "${CMAKE_CURRENT_SOURCE_DIR}"
    TEST_LIST testsuite
  )

  if(NOT WIN32)
    # Default to offscreen rendering during tests.
    # This is required if the build system like Fedora koji/mock does not
    # allow to pass environment variables into the ctest macro expansion.
    set_tests_properties(
      ${testsuite}
      PROPERTIES ENVIRONMENT "QT_QPA_PLATFORM=offscreen"
    )
  endif()

  if(BUILD_BENCH)
    # Benchmarking
    add_custom_target(
      mixxx-benchmark
      COMMAND $<TARGET_FILE:mixxx-test> --benchmark
      WORKING_DIRECTORY "${CMAKE_CURRENT_SOURCE_DIR}"
      COMMENT "Mixxx Benchmarks"
      VERBATIM
    )
    add_dependencies(mixxx-benchmark mixxx-test)
  endif()
endif() # BUILD_TESTING

#
# Resources
#
# Add resources to mixxx and mixxx-test binaries, not the mixxx-lib static
# library. Doing this would require initialization using Q_INIT_RESOURCE()
# calls that are not present at the moment. Further information can be found
# at: https://doc.qt.io/qt5/resources.html#using-resources-in-a-library
option(DOWNLOAD_MANUAL "Download Manual PDF from Mixxx website" OFF)
if(
  DOWNLOAD_MANUAL
  AND NOT EXISTS "${CMAKE_CURRENT_SOURCE_DIR}/res/Mixxx-Manual.pdf"
)
  set(
    MANUAL_URL
    "https://downloads.mixxx.org/manual/${CMAKE_PROJECT_VERSION_MAJOR}.${CMAKE_PROJECT_VERSION_MINOR}/mixxx-manual-${CMAKE_PROJECT_VERSION_MAJOR}.${CMAKE_PROJECT_VERSION_MINOR}-en.pdf"
  )
  message(STATUS "Downloading manual from ${MANUAL_URL}...")
  file(
    DOWNLOAD "${MANUAL_URL}" "${CMAKE_CURRENT_BINARY_DIR}/res/Mixxx-Manual.pdf"
    SHOW_PROGRESS
    STATUS MANUAL_PDF_DOWNLOAD
    TLS_VERIFY ON
  )
  list(GET MANUAL_PDF_DOWNLOAD 0 MANUAL_PDF_DOWNLOAD_ERROR)
  if(NOT MANUAL_PDF_DOWNLOAD_ERROR EQUAL 0)
    list(GET MANUAL_PDF_DOWNLOAD 1 MANUAL_PDF_DOWNLOAD_MESSGAE)
    message(
      FATAL_ERROR
      "Manual PDF download failed with: "
      "${MANUAL_PDF_DOWNLOAD_MESSGAE} Code: ${MANUAL_PDF_DOWNLOAD_ERROR}. "
      "Either download it yourself and move it to "
      "'${CMAKE_CURRENT_SOURCE_DIR}/res/Mixxx-Manual.pdf' or "
      "reconfigure with -DDOWNLOAD_MANUAL=OFF to build without included "
      "manual."
    )
  endif()
  file(
    RENAME
    "${CMAKE_CURRENT_BINARY_DIR}/res/Mixxx-Manual.pdf"
    "${CMAKE_CURRENT_SOURCE_DIR}/res/Mixxx-Manual.pdf"
  )
endif()

target_sources(mixxx PRIVATE res/mixxx.qrc)
set_target_properties(mixxx PROPERTIES AUTORCC ON)
if(BUILD_TESTING)
  target_sources(mixxx-test PRIVATE res/mixxx.qrc)
  set_target_properties(mixxx-test PROPERTIES AUTORCC ON)
endif()

if(MIXXX_VERSION_PRERELEASE STREQUAL "")
  set(MIXXX_VERSION "${CMAKE_PROJECT_VERSION}")
else()
  set(MIXXX_VERSION "${CMAKE_PROJECT_VERSION}-${MIXXX_VERSION_PRERELEASE}")
endif()

get_target_property(MIXXX_BUILD_FLAGS mixxx-lib COMPILE_OPTIONS)

# uses CMAKE_PROJECT_VERSION MIXXX_VERSION_PRERELEASE MIXXX_BUILD_FLAGS
configure_file(src/version.h.in src/version.h @ONLY)

if(
  GIT_COMMIT_DATE
  AND
    NOT
      GIT_COMMIT_DATE
        MATCHES
        "^[0-9]*-[0-9]*-[0-9]*T[0-9]*\\:[0-9]*\\:[0-9]*[+-][0-9]*\\:[0-9]*$"
)
  message(
    FATAL_ERROR
    "GIT_COMMIT_DATE requires strict ISO 8601 format %Y-%m-%dT%H:%M:%SZ"
  )
endif()

add_custom_target(
  mixxx-gitinfo
  # Note: We don't quote the paths in the command since CMake already inserts
  # escapes (which, if quoted, lead to paths wrongly containing backslashes).
  # See https://stackoverflow.com/questions/8925396/why-does-cmake-prefixes-spaces-with-backslashes-when-executing-a-command
  COMMAND
    ${CMAKE_COMMAND} -DGIT_DESCRIBE=${GIT_DESCRIBE}
    -DGIT_COMMIT_DATE=${GIT_COMMIT_DATE}
    -DINPUT_FILE=${CMAKE_CURRENT_SOURCE_DIR}/src/gitinfo.h.in
    -DOUTPUT_FILE=${CMAKE_CURRENT_BINARY_DIR}/src/gitinfo.h -P
    ${CMAKE_CURRENT_SOURCE_DIR}/cmake/scripts/gitinfo.cmake
  COMMENT "Update git version information in gitinfo.h"
  BYPRODUCTS "${CMAKE_CURRENT_BINARY_DIR}/src/gitinfo.h"
  WORKING_DIRECTORY "${CMAKE_CURRENT_SOURCE_DIR}"
)

# Windows-only resource file
if(WIN32)
  string(TIMESTAMP MIXXX_YEAR "%Y")

  set(
    MIXXX_FILEVERSION
    "${CMAKE_PROJECT_VERSION_MAJOR},${CMAKE_PROJECT_VERSION_MINOR},${CMAKE_PROJECT_VERSION_PATCH}"
  )
  set(MIXXX_PRODUCTVERSION "${MIXXX_FILEVERSION}")

  if(CMAKE_BUILD_TYPE STREQUAL "Debug")
    set(MIXXX_DEBUG 1)
  else()
    set(MIXXX_DEBUG 0)
  endif()

  if(MIXXX_VERSION_PRERELEASE STREQUAL "")
    set(MIXXX_PRERELEASE 0)
  else()
    set(MIXXX_PRERELEASE 1)
  endif()

  # uses MIXXX_YEAR MIXXX_FILEVERSION MIXXX_PRODUCTVERSION MIXXX_VERSION MIXXX_DEBUG MIXXX_PRERELEASE
  configure_file("src/mixxx.rc.include.in" "src/mixxx.rc.include" @ONLY)
  add_dependencies(mixxx mixxx-gitinfo)

  target_sources(
    mixxx
    PRIVATE
      src/mixxx.rc
      "${CMAKE_CURRENT_BINARY_DIR}/src/mixxx.rc.include"
      "${CMAKE_CURRENT_BINARY_DIR}/src/gitinfo.h"
  )
  target_include_directories(mixxx PRIVATE "${CMAKE_CURRENT_SOURCE_DIR}")
endif()

# Chromaprint
find_package(Chromaprint)
if(NOT Chromaprint_FOUND)
  # Fail verbose, because with Qt Creator, the verbose error message for Qt is bypassed.
  fatal_error_missing_env()
endif()
target_link_libraries(mixxx-lib PRIVATE Chromaprint::Chromaprint)

# Locale Aware Compare for SQLite
find_package(SQLite3)
# For LOCALECOMPARE we call directly sqlite functions to the database opened by
# Qt. It only works without crashing when Mixxx links to the same sqlite
# library as Qt.
# This is difficult on macOS where system the SQLite can be installed and linked
# dynamically from various locations. There is no issue in case of static
# linking which would result in a duplicate symbol error.
if(NOT SQLite3_FOUND)
  set(LOCALECOMPARE_DEFAULT OFF)
else()
  is_static_library(SQLite3_IS_STATIC SQLite::SQLite3)
  if(SQLite3_IS_STATIC OR NOT APPLE)
    set(LOCALECOMPARE_DEFAULT ON)
  else()
    set(LOCALECOMPARE_DEFAULT OFF)
  endif()
endif()
cmake_dependent_option(
  LOCALECOMPARE
  "Locale Aware Compare support for SQLite"
  ON
  "LOCALECOMPARE_DEFAULT"
  OFF
)
if(LOCALECOMPARE)
  if(NOT SQLite3_FOUND)
    message(
      FATAL_ERROR
      "Locale Aware Compare for SQLite requires libsqlite and its development headers."
    )
  endif()
  target_compile_definitions(mixxx-lib PUBLIC __SQLITE3__)
  target_link_libraries(mixxx-lib PRIVATE SQLite::SQLite3)
elseif(SQLite3_IS_STATIC)
  # in the static case we need to link SQLite3 uncoditionally
  target_link_libraries(mixxx-lib PRIVATE SQLite::SQLite3)
endif()

# Denon Engine Prime library export support (using libdjinterop)
option(ENGINEPRIME "Support for library export to Denon Engine Prime" ON)
if(ENGINEPRIME)
  # libdjinterop does not currently have a stable ABI, so we fetch sources for a specific tag, build here, and link
  # statically.  This situation should be reviewed once libdjinterop hits version 1.x.
  set(LIBDJINTEROP_VERSION 0.24.3)
  # Look whether an existing installation of libdjinterop matches the required version.
  find_package(DjInterop ${LIBDJINTEROP_VERSION} EXACT CONFIG)
  if(NOT DjInterop_FOUND)
    find_package(DjInterop ${LIBDJINTEROP_VERSION} EXACT MODULE)
  endif()

  if(DjInterop_FOUND)
    # An existing installation of djinterop is available.
    message(STATUS "STATIC link existing system installation of libdjinterop")
    target_link_libraries(mixxx-lib PUBLIC DjInterop::DjInterop)
  else()
    # On MacOS, Mixxx does not use system SQLite, so we will use libdjinterop's
    # embedded SQLite in such a case.
    if(APPLE AND NOT SQLite3_IS_STATIC)
      message(
        STATUS
        "Building libdjinterop sources (with embedded SQLite) fetched from GitHub"
      )
      set(DJINTEROP_SYSTEM_SQLITE OFF)
    else()
      message(
        STATUS
        "Building libdjinterop sources (with system SQLite) fetched from GitHub"
      )
      set(DJINTEROP_SYSTEM_SQLITE ON)
    endif()

    set(
      DJINTEROP_INSTALL_DIR
      "${CMAKE_CURRENT_BINARY_DIR}/lib/libdjinterop-install"
    )
    set(
      DJINTEROP_LIBRARY
      "lib/${CMAKE_STATIC_LIBRARY_PREFIX}djinterop${CMAKE_STATIC_LIBRARY_SUFFIX}"
    )

    # CMake does not pass lists of paths properly to external projects.
    # This is worked around by changing the list separator.
    string(
      REPLACE
      ";"
      "|"
      PIPE_DELIMITED_CMAKE_PREFIX_PATH
      "${CMAKE_PREFIX_PATH}"
    )

    # For offline builds download the archive file from the URL and
    # copy it into DOWNLOAD_DIR under DOWNLOAD_NAME prior to starting
    # the configuration.
    #
    # If you want to test (locally) an experimental fork/branch of libdjinterop,
    # you can comment out URL and URL_HASH and use GIT_REPOSITORY instead:
    #
    # GIT_REPOSITORY "https://github.com/abcd/your-fork-of-libdjinterop"
    # GIT_TAG "origin/name-of-your-branch"
    #
    ExternalProject_Add(
      libdjinterop
      URL
        "https://github.com/xsco/libdjinterop/archive/refs/tags/${LIBDJINTEROP_VERSION}.tar.gz"
        "https://launchpad.net/~xsco/+archive/ubuntu/djinterop/+sourcefiles/libdjinterop/${LIBDJINTEROP_VERSION}-0ubuntu1/libdjinterop_${LIBDJINTEROP_VERSION}.orig.tar.gz"
      URL_HASH
        SHA256=df41fe39bed9d16d27a3649d237b68edd2cdb6fc71a82cae5cd746d4e4ef6578
      DOWNLOAD_DIR "${CMAKE_CURRENT_BINARY_DIR}/downloads"
      DOWNLOAD_NAME "libdjinterop-${LIBDJINTEROP_VERSION}.tar.gz"
      INSTALL_DIR ${DJINTEROP_INSTALL_DIR}
      LIST_SEPARATOR "|"
      CMAKE_ARGS
        -DBUILD_SHARED_LIBS=OFF -DCMAKE_SKIP_INSTALL_ALL_DEPENDENCY=ON
        -DCMAKE_BUILD_TYPE=${CMAKE_BUILD_TYPE}
        -DCMAKE_INSTALL_PREFIX:PATH=<INSTALL_DIR>
        -DCMAKE_PREFIX_PATH=${PIPE_DELIMITED_CMAKE_PREFIX_PATH}
        -DCMAKE_INSTALL_LIBDIR:PATH=lib
        -DCMAKE_MODULE_PATH:PATH=${CMAKE_MODULE_PATH}
        -$<IF:$<BOOL:${CMAKE_TOOLCHAIN_FILE}>,D,U>CMAKE_TOOLCHAIN_FILE:PATH=${CMAKE_TOOLCHAIN_FILE}
        -$<IF:$<BOOL:${CMAKE_OSX_DEPLOYMENT_TARGET}>,D,U>CMAKE_OSX_DEPLOYMENT_TARGET=${CMAKE_OSX_DEPLOYMENT_TARGET}
        -$<IF:$<BOOL:${CMAKE_OSX_ARCHITECTURES}>,D,U>CMAKE_OSX_ARCHITECTURES=${CMAKE_OSX_ARCHITECTURES}
        -DCMAKE_SYSTEM_PROCESSOR=${CMAKE_SYSTEM_PROCESSOR}
        -DCMAKE_SYSTEM_NAME=${CMAKE_SYSTEM_NAME}
        -DSYSTEM_SQLITE=${DJINTEROP_SYSTEM_SQLITE}
      BUILD_COMMAND ${CMAKE_COMMAND} --build . --target DjInterop
      BUILD_BYPRODUCTS <INSTALL_DIR>/${DJINTEROP_LIBRARY}
      EXCLUDE_FROM_ALL TRUE
    )

    # Since we have built libdjinterop from sources as a static library, its
    # transitive dependencies are not automatically recognised.  libdjinterop
    # depends on zlib and optionally sqlite3.  If libdjinterop was configured
    # to depend on system SQLite, Mixxx will already have the dependency.
    # But it does not have zlib, so we explicitly add that here.
    find_package(ZLIB 1.2.8 REQUIRED)
    # The include folder needs to already exist, otherwise INTERFACE_INCLUDE_DIRECTORIES will not be propagated
    file(MAKE_DIRECTORY "${DJINTEROP_INSTALL_DIR}/include")

    if(NOT CMAKE_GENERATOR STREQUAL "Ninja")
      # Required for 'CMakeFiles/mixxx-lib_autogen_timestamp_deps'
      # This tells 'make" that the libdjinterop is required for the djinterop library
      # BUILD_BYPRODUCTS work for Ninja only, while this workaround does not work for Ninja on macOS
      add_custom_command(
        OUTPUT "${DJINTEROP_INSTALL_DIR}/${DJINTEROP_LIBRARY}"
        DEPENDS libdjinterop
        COMMAND echo libdjinterop installed
        COMMENT
          "Tell 'make' that libdjinterop is required for the djinterop target"
      )
    endif()

    # Assemble a library based on the external project.
    add_library(mixxx-libdjinterop STATIC IMPORTED)
    set_target_properties(
      mixxx-libdjinterop
      PROPERTIES
        INTERFACE_INCLUDE_DIRECTORIES "${DJINTEROP_INSTALL_DIR}/include"
        INTERFACE_LINK_LIBRARIES ZLIB::ZLIB
        IMPORTED_LOCATION "${DJINTEROP_INSTALL_DIR}/${DJINTEROP_LIBRARY}"
    )
    add_dependencies(mixxx-libdjinterop libdjinterop)
    # Add the local include directory explicitly before linking the library
    # to make sure not the system provided headers are used
    target_include_directories(
      mixxx-lib
      BEFORE
      PRIVATE "${DJINTEROP_INSTALL_DIR}/include"
    )
    target_link_libraries(mixxx-lib PRIVATE mixxx-libdjinterop)
  endif()

  # Include conditional sources only required with Engine Prime export support.
  target_sources(
    mixxx-lib
    PRIVATE
      src/library/export/dlglibraryexport.cpp
      src/library/export/engineprimeexportjob.cpp
      src/library/export/libraryexporter.cpp
  )
  target_compile_definitions(mixxx-lib PUBLIC __ENGINEPRIME__)
endif()

# Ebur128
find_package(Ebur128 REQUIRED)
target_link_libraries(mixxx-lib PRIVATE Ebur128::Ebur128)

# FidLib
add_library(fidlib STATIC EXCLUDE_FROM_ALL lib/fidlib/fidlib.c)
if(MSVC)
  target_compile_definitions(fidlib PRIVATE T_MSVC)
  target_compile_definitions(fidlib PRIVATE _USE_MATH_DEFINES)
  target_compile_options(fidlib PRIVATE /W3)
elseif(MINGW)
  target_compile_definitions(fidlib PRIVATE T_MINGW)
  target_compile_options(
    fidlib
    PRIVATE
      -fno-finite-math-only
      -Wall
      -Wextra
      -Wfloat-conversion
      -Werror=return-type
  )
else()
  target_compile_definitions(fidlib PRIVATE T_LINUX)
  target_compile_options(
    fidlib
    PRIVATE
      -fno-finite-math-only
      -Wall
      -Wextra
      -Wfloat-conversion
      -Werror=return-type
  )
endif()
target_include_directories(mixxx-lib SYSTEM PUBLIC lib/fidlib)
target_link_libraries(mixxx-lib PRIVATE fidlib)

# Create a list from CMAKE_PREFIX_PATH with an alternate separator
# This is required to forward CMAKE_PREFIX_PATH in ExternalProject_Add()
# using the LIST_SEPARATOR option
string(REPLACE ";" "|" CMAKE_PREFIX_PATH_ALT_SEP "${CMAKE_PREFIX_PATH}")

# KeyFinder
option(KEYFINDER "KeyFinder support" ON)
if(KEYFINDER)
  set(MIN_LIBKEYFINDER_VERSION 2.2.4)
  set(FETCH_LIBKEYFINDER_VERSION 2.2.8)
  find_package(KeyFinder ${MIN_LIBKEYFINDER_VERSION})
  if(KeyFinder_FOUND)
    target_link_libraries(mixxx-lib PRIVATE KeyFinder::KeyFinder)
  else()
    # If KeyFinder is built statically, we need FFTW
    find_package(FFTW3 REQUIRED)
    set(
      KeyFinder_INSTALL_DIR
      "${CMAKE_CURRENT_BINARY_DIR}/lib/keyfinder-install"
    )
    set(
      KeyFinder_LIBRARY
      "${CMAKE_INSTALL_LIBDIR}/${CMAKE_STATIC_LIBRARY_PREFIX}keyfinder${CMAKE_STATIC_LIBRARY_SUFFIX}"
    )

    # CMake does not pass lists of paths properly to external projects.
    # This is worked around by changing the list separator.
    string(
      REPLACE
      ";"
      "|"
      PIPE_DELIMITED_CMAKE_PREFIX_PATH
      "${CMAKE_PREFIX_PATH}"
    )

    # For offline builds download the archive file from the URL and
    # copy it into DOWNLOAD_DIR under DOWNLOAD_NAME prior to starting
    # the configuration.
    ExternalProject_Add(
      libkeyfinder
      URL
        "https://github.com/mixxxdj/libkeyfinder/archive/refs/tags/${FETCH_LIBKEYFINDER_VERSION}.zip"
      URL_HASH
        SHA256=4f10e9e5673d948776e47e78273fa4d61408155cb0e210af1538c83222f285d4
      DOWNLOAD_DIR "${CMAKE_CURRENT_BINARY_DIR}/downloads"
      DOWNLOAD_NAME "libkeyfinder-${FETCH_LIBKEYFINDER_VERSION}.zip"
      INSTALL_DIR "${KeyFinder_INSTALL_DIR}"
      LIST_SEPARATOR "|"
      CMAKE_ARGS
        -DBUILD_SHARED_LIBS=OFF -DCMAKE_SKIP_INSTALL_ALL_DEPENDENCY=ON
        -DCMAKE_BUILD_TYPE=${CMAKE_BUILD_TYPE}
        -DCMAKE_INSTALL_PREFIX:PATH=<INSTALL_DIR>
        -DCMAKE_PREFIX_PATH=${PIPE_DELIMITED_CMAKE_PREFIX_PATH}
        -DCMAKE_INSTALL_LIBDIR=${CMAKE_INSTALL_LIBDIR}
        -$<IF:$<BOOL:${CMAKE_TOOLCHAIN_FILE}>,D,U>CMAKE_TOOLCHAIN_FILE:PATH=${CMAKE_TOOLCHAIN_FILE}
        -$<IF:$<BOOL:${CMAKE_OSX_DEPLOYMENT_TARGET}>,D,U>CMAKE_OSX_DEPLOYMENT_TARGET=${CMAKE_OSX_DEPLOYMEN_TARGET}
        -$<IF:$<BOOL:${CMAKE_OSX_ARCHITECTURES}>,D,U>CMAKE_OSX_ARCHITECTURES=${CMAKE_OSX_ARCHITECTURES}
        -DCMAKE_SYSTEM_PROCESSOR=${CMAKE_SYSTEM_PROCESSOR}
        -DCMAKE_SYSTEM_NAME=${CMAKE_SYSTEM_NAME} -DBUILD_TESTING=OFF
      BUILD_COMMAND ${CMAKE_COMMAND} --build .
      BUILD_BYPRODUCTS <INSTALL_DIR>/${KeyFinder_LIBRARY}
      EXCLUDE_FROM_ALL TRUE
    )

    # This is a bit of a hack to make sure that the include directory actually
    # exists when configuring the build.
    # ExternalProject_Add() will create it
    # at compile time, but CMake already
    # checks that all directories passed to
    # target_include_directories() exist
    # during configuration and will throw
    # an error if not.
    file(MAKE_DIRECTORY "${KeyFinder_INSTALL_DIR}/include")

    if(NOT CMAKE_GENERATOR STREQUAL "Ninja")
      # Required for 'CMakeFiles/mixxx-lib_autogen_timestamp_deps'
      # This tells 'make" that the libkeyfinder is required for the mixxx-keyfinder library
      # BUILD_BYPRODUCTS work for Ninja only, while this workaround does not work for Ninja on macOS
      add_custom_command(
        OUTPUT "${KeyFinder_INSTALL_DIR}/${KeyFinder_LIBRARY}"
        DEPENDS libkeyfinder
        COMMAND echo libkeyfinder installed
        COMMENT
          "Tell 'make' that libkeyfinder is required for the mixxx-keyfinder target"
      )
    endif()

    add_library(mixxx-keyfinder STATIC IMPORTED)
    add_dependencies(mixxx-keyfinder libkeyfinder)
    set_target_properties(
      mixxx-keyfinder
      PROPERTIES
        IMPORTED_LOCATION "${KeyFinder_INSTALL_DIR}/${KeyFinder_LIBRARY}"
    )
    target_link_libraries(mixxx-keyfinder INTERFACE FFTW3::fftw3)
    target_include_directories(
      mixxx-keyfinder
      INTERFACE "${KeyFinder_INSTALL_DIR}/include"
    )
    target_link_libraries(mixxx-lib PRIVATE mixxx-keyfinder)
  endif()

  target_sources(mixxx-lib PRIVATE src/analyzer/plugins/analyzerkeyfinder.cpp)
  target_compile_definitions(mixxx-lib PUBLIC __KEYFINDER__)
endif()

# FLAC
find_package(FLAC REQUIRED)
target_link_libraries(mixxx-lib PRIVATE FLAC::FLAC)

# FpClassify This is a wrapper around the fpclassify function that prevents
# inlining It is compiled without optimization and allows to use these function
# from -ffast-math optimized objects. The MSVC option /fp:fast does not suffer this issue
add_library(FpClassify STATIC EXCLUDE_FROM_ALL src/util/fpclassify.cpp)

if(
  CMAKE_CXX_COMPILER_ID MATCHES "Clang"
  AND CMAKE_CXX_SIMULATE_ID MATCHES "MSVC"
)
  target_compile_options(FpClassify PRIVATE /fp:precise)
elseif(GNU_GCC OR LLVM_CLANG)
  # The option `-ffp-contract=on` must precede `-fno-fast-math`
  # to silence a warning on Clang 14
  target_compile_options(FpClassify PRIVATE -ffp-contract=on -fno-fast-math)
endif()
target_link_libraries(mixxx-lib PRIVATE FpClassify)

# LAME
find_package(mp3lame REQUIRED)
target_link_libraries(mixxx-lib PRIVATE mp3lame::mp3lame)

add_library(
  rekordbox_metadata
  STATIC
  EXCLUDE_FROM_ALL
  lib/rekordbox-metadata/rekordbox_pdb.cpp
  lib/rekordbox-metadata/rekordbox_anlz.cpp
)
target_include_directories(
  rekordbox_metadata
  SYSTEM
  PUBLIC lib/rekordbox-metadata
)
target_link_libraries(mixxx-lib PRIVATE rekordbox_metadata)

#silence "enumeration values not handled in switch" in generated code
if(CMAKE_CXX_COMPILER_ID MATCHES "GNU|Clang")
  target_compile_options(rekordbox_metadata PRIVATE -Wno-switch)
elseif(CMAKE_CXX_COMPILER_ID MATCHES "MSVC")
  target_compile_options(rekordbox_metadata PRIVATE /w44063)
endif()

# Kaitai for reading Rekordbox libraries
add_library(Kaitai STATIC EXCLUDE_FROM_ALL lib/kaitai/kaitai/kaitaistream.cpp)
target_include_directories(Kaitai SYSTEM PUBLIC lib/kaitai)
target_compile_definitions(Kaitai PRIVATE KS_STR_ENCODING_NONE)
target_link_libraries(rekordbox_metadata PRIVATE Kaitai)
target_link_libraries(mixxx-lib PRIVATE Kaitai)

# For determining MP3 timing offset cases in Rekordbox library feature
add_library(
  MP3GuessEnc
  STATIC
  EXCLUDE_FROM_ALL
  lib/mp3guessenc-0.27.4/mp3guessenc.c
  lib/mp3guessenc-0.27.4/tags.c
  lib/mp3guessenc-0.27.4/decode.c
  lib/mp3guessenc-0.27.4/bit_utils.c
)
if(WIN32)
  target_compile_definitions(
    MP3GuessEnc
    PRIVATE __WINDOWS__ _CRT_SECURE_NO_WARNINGS
  )
endif()
target_include_directories(MP3GuessEnc SYSTEM PUBLIC lib/mp3guessenc-0.27.4)
target_link_libraries(mixxx-lib PRIVATE MP3GuessEnc)

# OpenGL
option(QGLES2 "Use GLES 2.0 (or higher) instead of full OpenGL for UNIX" OFF)
if(IOS)
  target_link_libraries(mixxx-lib PRIVATE "-framework OpenGLES")
  target_compile_definitions(mixxx-lib PUBLIC QT_OPENGL_ES_2)
else()
  if(APPLE)
    # Prefer the system-provided OpenGL framework on macOS to avoid accidentally
    # linking some other implementation, e.g. /usr/X11R6/lib/libGL.dylib if the
    # user has XQuartz installed, due to vcpkg setting CMAKE_FIND_FRAMEWORK to
    # LAST (see https://cmake.org/cmake/help/latest/variable/CMAKE_FIND_FRAMEWORK.html)
    set(_previous_find_framework ${CMAKE_FIND_FRAMEWORK})
    set(CMAKE_FIND_FRAMEWORK FIRST)
  endif()
  set(OpenGL_GL_PREFERENCE "GLVND")
  find_package(OpenGL REQUIRED)
  if(EMSCRIPTEN)
    # Emscripten's FindOpenGL.cmake does not create OpenGL::GL
    target_link_libraries(mixxx-lib PRIVATE ${OPENGL_gl_LIBRARY})
    target_compile_definitions(mixxx-lib PUBLIC QT_OPENGL_ES_2)
    # Require WebGL 2.0 (for a WebGL-friendly subset of OpenGL ES 3.0) and
    # enable full OpenGL ES 2.0 emulation as per
    # https://emscripten.org/docs/porting/multimedia_and_graphics/OpenGL-support.html
    target_link_options(
      mixxx-lib
      PUBLIC -sMIN_WEBGL_VERSION=2 -sMAX_WEBGL_VERSION=2 -sFULL_ES2=1
    )
  else()
    target_link_libraries(mixxx-lib PRIVATE OpenGL::GL)
  endif()
  if(UNIX AND QGLES2)
    target_compile_definitions(mixxx-lib PUBLIC QT_OPENGL_ES_2)
  endif()
  if(APPLE)
    # Restore the previous CMAKE_FIND_FRAMEWORK value
    set(CMAKE_FIND_FRAMEWORK ${_previous_find_framework})
  endif()
endif()

# Ogg
find_package(Ogg REQUIRED)
target_link_libraries(mixxx-lib PRIVATE Ogg::ogg)

# Vorbis
find_package(Vorbis REQUIRED)
target_link_libraries(
  mixxx-lib
  PRIVATE Vorbis::vorbis Vorbis::vorbisenc Vorbis::vorbisfile
)

# PortAudio
find_package(PortAudio REQUIRED)
target_link_libraries(mixxx-lib PUBLIC PortAudio::PortAudio)

# PortAudio Ring Buffer
add_library(
  PortAudioRingBuffer
  STATIC
  EXCLUDE_FROM_ALL
  lib/portaudio/pa_ringbuffer.c
)
target_include_directories(mixxx-lib SYSTEM PUBLIC lib/portaudio)
target_link_libraries(mixxx-lib PRIVATE PortAudioRingBuffer)

# PortMidi
option(PORTMIDI "Enable the PortMidi backend for MIDI controllers" ON)
if(PORTMIDI)
  target_compile_definitions(mixxx-lib PUBLIC __PORTMIDI__)
  find_package(PortMidi REQUIRED)
  target_include_directories(mixxx-lib SYSTEM PUBLIC ${PortMidi_INCLUDE_DIRS})
  target_link_libraries(mixxx-lib PRIVATE ${PortMidi_LIBRARIES})
  target_sources(
    mixxx-lib
    PRIVATE
      src/controllers/midi/portmidicontroller.cpp
      src/controllers/midi/portmidienumerator.cpp
  )
endif()

# Protobuf
add_subdirectory(src/proto)
target_link_libraries(mixxx-lib PUBLIC mixxx-proto)

# Rigtorp SPSC Queue
# https://github.com/rigtorp/SPSCQueue
target_include_directories(
  mixxx-lib
  SYSTEM
  PUBLIC lib/rigtorp/SPSCQueue/include
)

# Qt
set(
  QT_COMPONENTS
  Concurrent
  Core
  Gui
  Network
  OpenGL
  PrintSupport
  Qml # for QJSEngine
  Sql
  Svg
  Test
  Widgets
  Xml
)
set(QT_EXTRA_COMPONENTS "")
if(QT6)
  find_package(QT 6.2 NAMES Qt6 COMPONENTS Core REQUIRED)
  list(APPEND QT_EXTRA_COMPONENTS "ShaderTools")
  list(APPEND QT_EXTRA_COMPONENTS "SvgWidgets")
  list(APPEND QT_EXTRA_COMPONENTS "Core5Compat")
else()
  find_package(QT 5.12 NAMES Qt5 COMPONENTS Core REQUIRED)
endif()
if(QML)
  list(APPEND QT_EXTRA_COMPONENTS "Quick")
  list(APPEND QT_EXTRA_COMPONENTS "LabsQmlModels")
  list(APPEND QT_EXTRA_COMPONENTS "QuickControls2")
  list(APPEND QT_EXTRA_COMPONENTS "QuickControls2Impl")
  list(APPEND QT_EXTRA_COMPONENTS "QuickLayouts")
  list(APPEND QT_EXTRA_COMPONENTS "QuickShapesPrivate")
  list(APPEND QT_EXTRA_COMPONENTS "QuickTemplates2")
  list(APPEND QT_EXTRA_COMPONENTS "QuickWidgets")
  list(APPEND QT_EXTRA_COMPONENTS "ShaderTools")
  if(QT_VERSION VERSION_GREATER_EQUAL 6.7)
    list(APPEND QT_EXTRA_COMPONENTS "QuickControls2Basic")
    list(APPEND QT_EXTRA_COMPONENTS "QuickControls2BasicStyleImpl")
    list(APPEND QT_EXTRA_COMPONENTS "QuickControls2Fusion")
    list(APPEND QT_EXTRA_COMPONENTS "QuickControls2FusionStyleImpl")
  endif()
  if(QT_VERSION VERSION_LESS 6.8)
    # From Qt 6.8 integrated in Qml via QmlMeta
    list(APPEND QT_EXTRA_COMPONENTS "QmlWorkerScript")
  endif()
endif()
find_package(
  Qt${QT_VERSION_MAJOR}
  COMPONENTS ${QT_COMPONENTS} ${QT_EXTRA_COMPONENTS}
  REQUIRED
)
# PUBLIC is required below to find included headers
foreach(component ${QT_COMPONENTS})
  target_link_libraries(mixxx-lib PUBLIC Qt${QT_VERSION_MAJOR}::${component})
endforeach()
if(QT_EXTRA_COMPONENTS)
  foreach(component ${QT_EXTRA_COMPONENTS})
    target_link_libraries(mixxx-lib PUBLIC Qt${QT_VERSION_MAJOR}::${component})
  endforeach()
endif()

if(QML)
  if(QT_KNOWN_POLICY_QTP0004)
    # See: https://doc.qt.io/qt-6/qt-cmake-policy-qtp0004.html
    # OLD (Qt < 6.8) requires to import qml modules with a folder e.g.:
    # fragmentShader: "qrc:/shaders/rgbsignal_qml.frag.qsb"
    # For using NEW, we need to back-port:
    # https://github.com/qt/qtdeclarative/commit/6314d305ee0d9064ca848980ef2dab1793c191b8
    # until Qt 6.8 lands in all supported distros
    qt6_policy(SET QTP0004 OLD)
  endif()

  add_subdirectory(res/shaders)

  set(QT_QML_OUTPUT_DIRECTORY ${CMAKE_BINARY_DIR}/qml)
  qt_add_library(mixxx-qml-lib STATIC)
  foreach(component ${QT_COMPONENTS})
    target_link_libraries(
      mixxx-qml-lib
      PUBLIC Qt${QT_VERSION_MAJOR}::${component}
    )
  endforeach()
  if(QT_EXTRA_COMPONENTS)
    foreach(component ${QT_EXTRA_COMPONENTS})
      target_link_libraries(
        mixxx-qml-lib
        PUBLIC Qt${QT_VERSION_MAJOR}::${component}
      )
    endforeach()
  endif()
  set_target_properties(mixxx-qml-lib PROPERTIES AUTOMOC ON)
  qt_add_qml_module(mixxx-qml-lib
    URI Mixxx
    VERSION 1.0
    RESOURCE_PREFIX /mixxx.org/imports
    IMPORTS QtQuick
    QML_FILES
      res/qml/Mixxx/MathUtils.mjs
      res/qml/Mixxx/PlayerDropArea.qml
  )
  target_link_libraries(mixxx-lib PRIVATE mixxx-qml-lib)

  # FIXME: Currently we need to add these include directories due to
  # QTBUG-87221. We should figure out a better way to fix this.
  # See: https://bugreports.qt.io/browse/QTBUG-87221
  target_include_directories(mixxx-qml-lib PRIVATE src/control src/qml)
  target_include_directories(mixxx-qml-lib PUBLIC src/ ${CMAKE_BINARY_DIR}/src)
  target_include_directories(
    mixxx-qml-lib
    SYSTEM
    PUBLIC lib/rigtorp/SPSCQueue/include lib/portaudio
  )

  target_link_libraries(mixxx-qml-lib PUBLIC mixxx-proto)
  target_link_libraries(mixxx-qml-libplugin PUBLIC mixxx-proto)

  target_precompile_headers(
    mixxx-qml-lib
    PUBLIC ${MIXXX_COMMON_PRECOMPILED_HEADER}
  )

  target_link_libraries(mixxx-qml-lib PRIVATE mixxx-qml-libplugin)

  qt_add_library(mixxx-qml-mixxxcontrols STATIC)
  set_target_properties(mixxx-qml-mixxxcontrols PROPERTIES AUTOMOC ON)
  qt_add_qml_module(mixxx-qml-mixxxcontrols
    URI Mixxx.Controls
    VERSION 1.0
    RESOURCE_PREFIX /mixxx.org/imports
    OPTIONAL_IMPORTS Mixxx
    QML_FILES
      res/qml/Mixxx/Controls/Knob.qml
      res/qml/Mixxx/Controls/Slider.qml
      res/qml/Mixxx/Controls/Spinny.qml
      res/qml/Mixxx/Controls/WaveformOverviewHotcueMarker.qml
      res/qml/Mixxx/Controls/WaveformOverviewMarker.qml
      res/qml/Mixxx/Controls/WaveformOverview.qml
      res/qml/Mixxx/Controls/WaveformDisplay.qml
  )
  target_link_libraries(mixxx-qml-lib PRIVATE mixxx-qml-mixxxcontrolsplugin)

  target_sources(
    mixxx-qml-lib
    PRIVATE
      src/qml/asyncimageprovider.cpp
      src/qml/qmlapplication.cpp
      src/qml/qmlautoreload.cpp
      src/qml/qmlbeatsmodel.cpp
      src/qml/qmlcuesmodel.cpp
      src/qml/qmlcontrolproxy.cpp
      src/qml/qmlconfigproxy.cpp
      src/qml/qmldlgpreferencesproxy.cpp
      src/qml/qmleffectmanifestparametersmodel.cpp
      src/qml/qmleffectsmanagerproxy.cpp
      src/qml/qmleffectslotproxy.cpp
      src/qml/qmllibraryproxy.cpp
      src/qml/qmllibrarytracklistmodel.cpp
      src/qml/qmlplayermanagerproxy.cpp
      src/qml/qmlplayerproxy.cpp
      src/qml/qmlvisibleeffectsmodel.cpp
      src/qml/qmlchainpresetmodel.cpp
      src/qml/qmlwaveformoverview.cpp
      src/qml/qmlmixxxcontrollerscreen.cpp
      src/qml/qmlwaveformdisplay.cpp
      src/qml/qmlwaveformrenderer.cpp
      src/waveform/renderers/allshader/digitsrenderer.cpp
      src/waveform/renderers/allshader/waveformrenderbeat.cpp
      src/waveform/renderers/allshader/waveformrenderer.cpp
      src/waveform/renderers/allshader/waveformrendererendoftrack.cpp
      src/waveform/renderers/allshader/waveformrendererpreroll.cpp
      src/waveform/renderers/allshader/waveformrendererrgb.cpp
      src/waveform/renderers/allshader/waveformrenderersignalbase.cpp
      src/waveform/renderers/allshader/waveformrendermark.cpp
      src/waveform/renderers/allshader/waveformrendermarkrange.cpp
      src/waveform/renderers/allshader/waveformrendererslipmode.cpp
      src/waveform/renderers/allshader/waveformrendererfiltered.cpp
      src/waveform/renderers/allshader/waveformrendererhsv.cpp
      src/waveform/renderers/allshader/waveformrenderersimple.cpp
      # The following sources need to be in this target to get QML_ELEMENT properly interpreted
      src/control/controlmodel.cpp
      src/control/controlsortfiltermodel.cpp
      # needed for qml/qmlautoreload.cpp
      src/util/autofilereloader.cpp
  )

  # qt_finalize_target takes care that the resources :/mixxx.org/imports/Mixxx/
  # and :/mixxx.org/imports/Mixxx/Controls are placed into beginning of the binary
  qt_finalize_target(mixxx)

  install(
    DIRECTORY "${CMAKE_CURRENT_SOURCE_DIR}/res/qml"
    DESTINATION "${MIXXX_INSTALL_DATADIR}"
  )
endif()

option(DEBUG_ASSERTIONS_FATAL "Fail if debug become true assertions" OFF)
if(DEBUG_ASSERTIONS_FATAL)
  target_compile_definitions(
    mixxx-lib
    PUBLIC MIXXX_DEBUG_ASSERTIONS_FATAL MIXXX_DEBUG_ASSERTIONS_ENABLED
  )
  if(QML)
    target_compile_definitions(
      mixxx-qml-lib
      PUBLIC MIXXX_DEBUG_ASSERTIONS_FATAL MIXXX_DEBUG_ASSERTIONS_ENABLED
    )
  endif()
  if(NOT CMAKE_BUILD_TYPE STREQUAL "Debug")
    message(
      STATUS
      "DEBUG_ASSERT statements have been enabled because DEBUG_ASSERTIONS_FATAL is ON."
    )
  endif()
endif()

if(EMSCRIPTEN)
  option(
    WASM_ASSERTIONS
    "Enable additional checks when targeting Emscripten/WebAssembly"
    OFF
  )
  if(WASM_ASSERTIONS)
    target_link_options(mixxx-lib PUBLIC -sASSERTIONS)
  endif()
endif()

target_compile_definitions(
  mixxx-lib
  PUBLIC QT_TABLET_SUPPORT QT_USE_QSTRINGBUILDER
)
is_static_library(Qt_IS_STATIC Qt${QT_VERSION_MAJOR}::Core)
if(Qt_IS_STATIC)
  # NOTE(rryan): If you are adding a plugin here, you must also
  # update src/mixxxapplication.cpp to define a Q_IMPORT_PLUGIN
  # for it. Not all imageformats plugins are built as .libs when
  # building Qt statically on Windows. Check the build environment
  # to see exactly what's available as a standalone .lib vs linked
  # into Qt .libs by default.

  target_link_libraries(
    mixxx-lib
    PRIVATE
      # imageformats plugins
      Qt${QT_VERSION_MAJOR}::QGifPlugin
      Qt${QT_VERSION_MAJOR}::QICOPlugin
      Qt${QT_VERSION_MAJOR}::QJpegPlugin
      Qt${QT_VERSION_MAJOR}::QSvgPlugin
      # sqldrivers
      Qt${QT_VERSION_MAJOR}::QSQLiteDriverPlugin
  )

  if(NOT IOS)
    target_link_libraries(
      mixxx-lib
      PRIVATE
        # network plugins
        Qt${QT_VERSION_MAJOR}::QTlsBackendOpenSSLPlugin
    )
  endif()

  if(EMSCRIPTEN)
    target_link_libraries(
      mixxx-lib
      PRIVATE Qt${QT_VERSION_MAJOR}::QWasmIntegrationPlugin
    )
  else()
    target_link_libraries(
      mixxx-lib
      PRIVATE
        # platform plugins
        Qt${QT_VERSION_MAJOR}::QOffscreenIntegrationPlugin
        Qt${QT_VERSION_MAJOR}::QMinimalIntegrationPlugin
    )
  endif()

  if(WIN32)
    target_link_libraries(
      mixxx-lib
      PRIVATE Qt${QT_VERSION_MAJOR}::QWindowsIntegrationPlugin
    )
    if(QT_VERSION VERSION_LESS 6.7)
      target_link_libraries(
        mixxx-lib
        PRIVATE Qt${QT_VERSION_MAJOR}::QWindowsVistaStylePlugin
      )
    else()
      target_link_libraries(
        mixxx-lib
        PRIVATE Qt${QT_VERSION_MAJOR}::QModernWindowsStylePlugin
      )
    endif()
  endif()

  if(APPLE)
    if(IOS)
      target_link_libraries(
        mixxx-lib
        PRIVATE Qt${QT_VERSION_MAJOR}::QIOSIntegrationPlugin
      )
    else()
      target_link_libraries(
        mixxx-lib
        PRIVATE
          Qt${QT_VERSION_MAJOR}::QCocoaIntegrationPlugin
          Qt${QT_VERSION_MAJOR}::QMacStylePlugin
      )
    endif()
  endif()
else()
  if(QT6 AND (WIN32 OR APPLE))
    # Qt6 does not automatically install plugins like in Qt 5

    find_package(libjpeg-turbo CONFIG REQUIRED)
    install(
      IMPORTED_RUNTIME_ARTIFACTS
        # QJpegPlugin dependency
        libjpeg-turbo::jpeg
        DESTINATION
        "${MIXXX_INSTALL_DATADIR}"
        COMPONENT
        applocal
    )

    install(
      IMPORTED_RUNTIME_ARTIFACTS
        # platform plugins
        Qt${QT_VERSION_MAJOR}::QOffscreenIntegrationPlugin
        Qt${QT_VERSION_MAJOR}::QMinimalIntegrationPlugin
        DESTINATION
        "${MIXXX_INSTALL_DATADIR}/platforms"
        COMPONENT
        applocal
    )

    install(
      IMPORTED_RUNTIME_ARTIFACTS
        Qt${QT_VERSION_MAJOR}::QGifPlugin
        Qt${QT_VERSION_MAJOR}::QICOPlugin
        Qt${QT_VERSION_MAJOR}::QJpegPlugin
        Qt${QT_VERSION_MAJOR}::QSvgPlugin
        DESTINATION
        "${MIXXX_INSTALL_DATADIR}/imageformats"
        COMPONENT
        applocal
    )

    install(
      IMPORTED_RUNTIME_ARTIFACTS
        Qt${QT_VERSION_MAJOR}::QSQLiteDriverPlugin
        DESTINATION
        "${MIXXX_INSTALL_DATADIR}/sqldrivers"
        COMPONENT
        applocal
    )

    if(NOT IOS)
      install(
        IMPORTED_RUNTIME_ARTIFACTS
          Qt${QT_VERSION_MAJOR}::QTlsBackendOpenSSLPlugin
          DESTINATION
          "${MIXXX_INSTALL_DATADIR}/tls"
          COMPONENT
          applocal
      )
    endif()

    if(QML)
      install(
        IMPORTED_RUNTIME_ARTIFACTS
          Qt${QT_VERSION_MAJOR}::LabsQmlModels
          DESTINATION
          "${MIXXX_INSTALL_DATADIR}"
          COMPONENT
          applocal
      )

      install(
        IMPORTED_RUNTIME_ARTIFACTS
          Qt${QT_VERSION_MAJOR}::QuickControls2Impl
          DESTINATION
          "${MIXXX_INSTALL_DATADIR}"
          COMPONENT
          applocal
      )

      if(QT_VERSION VERSION_GREATER_EQUAL 6.7)
        install(
          IMPORTED_RUNTIME_ARTIFACTS
            Qt${QT_VERSION_MAJOR}::QuickControls2Basic
            Qt${QT_VERSION_MAJOR}::QuickControls2BasicStyleImpl
            Qt${QT_VERSION_MAJOR}::QuickControls2Fusion
            Qt${QT_VERSION_MAJOR}::QuickControls2FusionStyleImpl
            DESTINATION
            "${MIXXX_INSTALL_DATADIR}"
            COMPONENT
            applocal
        )
      endif()

      if(QT_VERSION VERSION_LESS 6.8)
        # From Qt 6.8 integrated in Qml via QmlMeta
        install(
          IMPORTED_RUNTIME_ARTIFACTS
            Qt${QT_VERSION_MAJOR}::QmlWorkerScript
            DESTINATION
            "${MIXXX_INSTALL_DATADIR}"
            COMPONENT
            applocal
        )
      endif()

      install(
        IMPORTED_RUNTIME_ARTIFACTS
          Qt${QT_VERSION_MAJOR}::QuickLayouts
          DESTINATION
          "${MIXXX_INSTALL_DATADIR}"
          COMPONENT
          applocal
      )

      install(
        IMPORTED_RUNTIME_ARTIFACTS
          Qt${QT_VERSION_MAJOR}::QuickShapesPrivate
          DESTINATION
          "${MIXXX_INSTALL_DATADIR}"
          COMPONENT
          applocal
      )

      if(QT_VERSION VERSION_LESS 6.4)
        # From Qt 6.4 integrated in QuickControls2
        install(
          IMPORTED_RUNTIME_ARTIFACTS
            Qt${QT_VERSION_MAJOR}::QuickTemplates2
            DESTINATION
            "${MIXXX_INSTALL_DATADIR}"
            COMPONENT
            applocal
        )
      endif()

      install(
        IMPORTED_RUNTIME_ARTIFACTS
          Qt${QT_VERSION_MAJOR}::ShaderTools
          DESTINATION
          "${MIXXX_INSTALL_DATADIR}"
          COMPONENT
          applocal
      )

      #install qml6-module-qt5compat-graphicaleffects
      install(
        DIRECTORY
          "${VCPKG_INSTALLED_DIR}/${VCPKG_TARGET_TRIPLET}$<$<CONFIG:Debug>:/debug>/Qt6/qml/Qt5Compat/GraphicalEffects"
        DESTINATION "${MIXXX_INSTALL_DATADIR}/Qt6/qml/Qt5Compat"
        COMPONENT applocal
      )

      # install qml6-module-qtqml-workerscript
      install(
        DIRECTORY
          "${VCPKG_INSTALLED_DIR}/${VCPKG_TARGET_TRIPLET}$<$<CONFIG:Debug>:/debug>/Qt6/qml/QtQml/WorkerScript"
        DESTINATION "${MIXXX_INSTALL_DATADIR}/Qt6/qml/QtQml"
        COMPONENT applocal
      )

      # install qml6-module-qtquick-controls
      install(
        DIRECTORY
          "${VCPKG_INSTALLED_DIR}/${VCPKG_TARGET_TRIPLET}$<$<CONFIG:Debug>:/debug>/Qt6/qml/QtQuick/Controls"
        DESTINATION "${MIXXX_INSTALL_DATADIR}/Qt6/qml/QtQuick"
        COMPONENT applocal
      )

      # install qml6-module-qtquick-layouts
      install(
        DIRECTORY
          "${VCPKG_INSTALLED_DIR}/${VCPKG_TARGET_TRIPLET}$<$<CONFIG:Debug>:/debug>/Qt6/qml/QtQuick/Layouts"
        DESTINATION "${MIXXX_INSTALL_DATADIR}/Qt6/qml/QtQuick"
        COMPONENT applocal
      )

      # install qml6-module-qtquick-nativestyle
      install(
        DIRECTORY
          "${VCPKG_INSTALLED_DIR}/${VCPKG_TARGET_TRIPLET}$<$<CONFIG:Debug>:/debug>/Qt6/qml/QtQuick/NativeStyle"
        DESTINATION "${MIXXX_INSTALL_DATADIR}/Qt6/qml/QtQuick"
        COMPONENT applocal
      )

      # install qml6-module-qtquick-shapes
      install(
        DIRECTORY
          "${VCPKG_INSTALLED_DIR}/${VCPKG_TARGET_TRIPLET}$<$<CONFIG:Debug>:/debug>/Qt6/qml/QtQuick/Shapes"
        DESTINATION "${MIXXX_INSTALL_DATADIR}/Qt6/qml/QtQuick"
        COMPONENT applocal
      )

      # install qml6-module-qtquick-templates
      install(
        DIRECTORY
          "${VCPKG_INSTALLED_DIR}/${VCPKG_TARGET_TRIPLET}$<$<CONFIG:Debug>:/debug>/Qt6/qml/QtQuick/Templates"
        DESTINATION "${MIXXX_INSTALL_DATADIR}/Qt6/qml/QtQuick"
        COMPONENT applocal
      )

      # qml6-module-qtquick-window
      install(
        DIRECTORY
          "${VCPKG_INSTALLED_DIR}/${VCPKG_TARGET_TRIPLET}$<$<CONFIG:Debug>:/debug>/Qt6/qml/QtQuick/Window"
        DESTINATION "${MIXXX_INSTALL_DATADIR}/Qt6/qml/QtQuick"
        COMPONENT applocal
      )

      # install qml6-module-qt-labs-qmlmodels
      install(
        DIRECTORY
          "${VCPKG_INSTALLED_DIR}/${VCPKG_TARGET_TRIPLET}$<$<CONFIG:Debug>:/debug>/Qt6/qml/Qt/labs/qmlmodels"
        DESTINATION "${MIXXX_INSTALL_DATADIR}/Qt6/qml/Qt/labs"
        COMPONENT applocal
      )
    endif()

    if(WIN32)
      install(
        IMPORTED_RUNTIME_ARTIFACTS
          Qt${QT_VERSION_MAJOR}::QWindowsIntegrationPlugin
          DESTINATION
          "${MIXXX_INSTALL_DATADIR}/platforms"
          COMPONENT
          applocal
      )
      if(QT_VERSION VERSION_LESS 6.7)
        install(
          IMPORTED_RUNTIME_ARTIFACTS
            Qt${QT_VERSION_MAJOR}::QWindowsVistaStylePlugin
            DESTINATION
            "${MIXXX_INSTALL_DATADIR}/styles"
            COMPONENT
            applocal
        )
      else()
        install(
          IMPORTED_RUNTIME_ARTIFACTS
            Qt${QT_VERSION_MAJOR}::QModernWindowsStylePlugin
            DESTINATION
            "${MIXXX_INSTALL_DATADIR}/styles"
            COMPONENT
            applocal
        )
      endif()
    endif()
    if(APPLE)
      install(
        IMPORTED_RUNTIME_ARTIFACTS
          Qt${QT_VERSION_MAJOR}::QCocoaIntegrationPlugin
          DESTINATION
          "${MIXXX_INSTALL_DATADIR}/platforms"
          COMPONENT
          applocal
      )
      install(
        IMPORTED_RUNTIME_ARTIFACTS
          Qt${QT_VERSION_MAJOR}::QMacStylePlugin
          DESTINATION
          "${MIXXX_INSTALL_DATADIR}/styles"
          COMPONENT
          applocal
      )
    endif()

    set(APPLOCAL_COMPONENT_DEFINED true)
  endif()
endif()

if(APPLE)
  if(Qt_IS_STATIC OR QT6)
    target_link_libraries(
      mixxx-lib
      PRIVATE
        "-weak_framework Accelerate"
        "-weak_framework AudioToolbox"
        "-weak_framework AVFoundation"
        "-weak_framework CoreAudio"
        "-weak_framework CoreFoundation"
        "-weak_framework CoreImage"
        "-weak_framework CoreMedia"
        "-weak_framework CoreMidi"
        "-weak_framework CoreServices"
        "-weak_framework CoreVideo"
        "-weak_framework IOSurface"
        "-weak_framework VideoToolbox"
    )
    if(IOS)
      target_link_libraries(mixxx-lib PRIVATE "-weak_framework UIKit")
    elseif()
      target_link_libraries(
        mixxx-lib
        PRIVATE "-weak_framework AppKit" "-weak_framework AudioUnit"
      )
    endif()
  else()
    # Used for battery measurements and controlling the screensaver on macOS.
    target_link_libraries(mixxx-lib PRIVATE "-weak_framework IOKit")
  endif()
elseif(UNIX AND NOT APPLE AND NOT EMSCRIPTEN)
  if(QT6)
    find_package(X11)
  else()
    find_package(X11 REQUIRED)
    find_package(Qt5 COMPONENTS X11Extras REQUIRED)
    target_link_libraries(mixxx-lib PUBLIC Qt5::X11Extras)
  endif()
  if(${X11_FOUND})
    target_include_directories(mixxx-lib SYSTEM PUBLIC "${X11_INCLUDE_DIR}")
    target_link_libraries(mixxx-lib PRIVATE "${X11_LIBRARIES}")
  endif()
  find_package(Qt${QT_VERSION_MAJOR} COMPONENTS DBus REQUIRED)
  target_link_libraries(mixxx-lib PUBLIC Qt${QT_VERSION_MAJOR}::DBus)
elseif(WIN32)
  if(Qt_IS_STATIC)
    target_link_libraries(
      mixxx-lib
      PRIVATE
        # Pulled from qt-4.8.2-source\mkspecs\win32-msvc2010\qmake.conf
        # QtCore
        kernel32
        user32 # QtGui, QtOpenGL, libHSS1394
        shell32
        uuid
        ole32 # QtGui,
        advapi32 # QtGui, portaudio, portmidi
        ws2_32 # QtGui, QtNetwork, libshout
        # QtGui
        gdi32 # QtOpenGL, libshout
        comdlg32
        oleaut32
        imm32
        winmm
        winspool
        # QtOpenGL
        glu32
        opengl32
        # QtNetwork openssl-linked
        crypt32
        dwmapi # qtwindows
        iphlpapi # qt5network
        mpr # qt5core
        netapi32 # qt5core
        userenv # qt5core
        uxtheme # ?
        version # ?
        wtsapi32 # ?
    )

    find_library(
      QTFONTDATABASESUPPORT_LIBRARY
      Qt${QT_VERSION_MAJOR}FontDatabaseSupport
    )
    target_link_libraries(mixxx-lib PRIVATE "${QTFONTDATABASESUPPORT_LIBRARY}")
    find_library(
      QTWINDOWSUIAUTOMATIONSUPPORT_LIBRARY
      Qt${QT_VERSION_MAJOR}WindowsUIAutomationSupport
    )
    target_link_libraries(
      mixxx-lib
      PRIVATE "${QTWINDOWSUIAUTOMATIONSUPPORT_LIBRARY}"
    )
    find_library(
      QTEVENTDISPATCHERSUPPORT_LIBRARY
      Qt${QT_VERSION_MAJOR}EventDispatcherSupport
    )
    target_link_libraries(
      mixxx-lib
      PRIVATE "${QTEVENTDISPATCHERSUPPORT_LIBRARY}"
    )
    find_library(QTTHEMESUPPORT_LIBRARY Qt${QT_VERSION_MAJOR}ThemeSupport)
    target_link_libraries(mixxx-lib PRIVATE "${QTTHEMESUPPORT_LIBRARY}")

    find_library(QTFREETYPE_LIBRARY qtfreetype)
    target_link_libraries(mixxx-lib PRIVATE "${QTFREETYPE_LIBRARY}")
    find_library(QTHARFBUZZ_LIBRARY qtharfbuzz)
    target_link_libraries(mixxx-lib PRIVATE "${QTHARFBUZZ_LIBRARY}")
    find_library(QTLIBPNG_LIBRARY qtlibpng)
    target_link_libraries(mixxx-lib PRIVATE "${QTLIBPNG_LIBRARY}")
    find_library(QTPCRE2_LIBRARY qtpcre2)
    target_link_libraries(mixxx-lib PRIVATE "${QTPCRE2_LIBRARY}")
  else()
    #libshout is always built statically
    target_link_libraries(
      mixxx-lib
      PRIVATE
        ws2_32 # libshout
        gdi32 # libshout
    )
  endif()
endif()

if(APPLE OR WIN32)
  # qt_de.qm is just one arbitrary file in the directory that needs to be located;
  # there is no particular reason to look for this file versus any other one in the directory.
  if(QT6)
    find_file(
      QT_TRANSLATION_FILE
      qt_de.qm
      PATHS "${Qt6_DIR}/../../translations/Qt6"
      REQUIRED
      NO_DEFAULT_PATH
    )
  else()
    find_file(
      QT_TRANSLATION_FILE
      qt_de.qm
      PATHS
        "${Qt5_DIR}/../../../translations"
        "${Qt5_DIR}/../../qt5/translations"
      REQUIRED
      NO_DEFAULT_PATH
    )
  endif()
  get_filename_component(QT_TRANSLATIONS ${QT_TRANSLATION_FILE} DIRECTORY)
  install(
    DIRECTORY "${QT_TRANSLATIONS}/"
    DESTINATION "${MIXXX_INSTALL_DATADIR}/translations"
    # QT 5 translations have been separated into several files, and most of the qt_xx.qm files
    # contain just shortcuts to load the qtbase, qtmultimedia etc files.
    FILES_MATCHING
    REGEX
    "qt_.+\.qm|qtbase_.*\.qm|qtmultimedia_.*\.qm|qtscript_.*\.qm|qtxmlpatterns_.*\.qm"
  )
endif()

add_library(
  mixxx-gitinfostore
  STATIC
  EXCLUDE_FROM_ALL
  src/util/gitinfostore.cpp
)
# QtCore for QString
target_link_libraries(mixxx-gitinfostore PUBLIC Qt${QT_VERSION_MAJOR}::Core)
target_include_directories(
  mixxx-gitinfostore
  PUBLIC src ${CMAKE_BINARY_DIR}/src
)
add_dependencies(mixxx-gitinfostore mixxx-gitinfo)

# Queen Mary DSP
add_library(
  QueenMaryDsp
  STATIC
  EXCLUDE_FROM_ALL
  # lib/qm-dsp/base/KaiserWindow.cpp
  lib/qm-dsp/base/Pitch.cpp
  # lib/qm-dsp/base/SincWindow.cpp
  lib/qm-dsp/dsp/chromagram/Chromagram.cpp
  lib/qm-dsp/dsp/chromagram/ConstantQ.cpp
  lib/qm-dsp/dsp/keydetection/GetKeyMode.cpp
  # lib/qm-dsp/dsp/mfcc/MFCC.cpp
  lib/qm-dsp/dsp/onsets/DetectionFunction.cpp
  lib/qm-dsp/dsp/onsets/PeakPicking.cpp
  lib/qm-dsp/dsp/phasevocoder/PhaseVocoder.cpp
  lib/qm-dsp/dsp/rateconversion/Decimator.cpp
  # lib/qm-dsp/dsp/rateconversion/DecimatorB.cpp
  # lib/qm-dsp/dsp/rateconversion/Resampler.cpp
  # lib/qm-dsp/dsp/rhythm/BeatSpectrum.cpp
  # lib/qm-dsp/dsp/segmentation/ClusterMeltSegmenter.cpp
  # lib/qm-dsp/dsp/segmentation/Segmenter.cpp
  # lib/qm-dsp/dsp/segmentation/cluster_melt.c
  # lib/qm-dsp/dsp/segmentation/cluster_segmenter.c
  lib/qm-dsp/dsp/signalconditioning/DFProcess.cpp
  lib/qm-dsp/dsp/signalconditioning/FiltFilt.cpp
  lib/qm-dsp/dsp/signalconditioning/Filter.cpp
  lib/qm-dsp/dsp/signalconditioning/Framer.cpp
  lib/qm-dsp/dsp/tempotracking/DownBeat.cpp
  lib/qm-dsp/dsp/tempotracking/TempoTrack.cpp
  lib/qm-dsp/dsp/tempotracking/TempoTrackV2.cpp
  lib/qm-dsp/dsp/tonal/ChangeDetectionFunction.cpp
  lib/qm-dsp/dsp/tonal/TCSgram.cpp
  lib/qm-dsp/dsp/tonal/TonalEstimator.cpp
  lib/qm-dsp/dsp/transforms/FFT.cpp
  # lib/qm-dsp/dsp/wavelet/Wavelet.cpp
  lib/qm-dsp/ext/kissfft/kiss_fft.c
  lib/qm-dsp/ext/kissfft/tools/kiss_fftr.c
  # lib/qm-dsp/hmm/hmm.c
  lib/qm-dsp/maths/Correlation.cpp
  # lib/qm-dsp/maths/CosineDistance.cpp
  lib/qm-dsp/maths/KLDivergence.cpp
  lib/qm-dsp/maths/MathUtilities.cpp
  # lib/qm-dsp/maths/pca/pca.c
  # lib/qm-dsp/thread/Thread.cpp
)

target_compile_definitions(QueenMaryDsp PRIVATE kiss_fft_scalar=double)
if(UNIX)
  target_compile_definitions(QueenMaryDsp PRIVATE USE_PTHREADS)
elseif(MSVC)
  # Causes the cmath headers to declare M_PI and friends.
  # http://msdn.microsoft.com/en-us/library/4hwaceh6.aspx We could define this
  # in our headers but then include order matters since headers we don't control
  # may include cmath first.
  target_compile_definitions(QueenMaryDsp PRIVATE _USE_MATH_DEFINES)
endif()
target_include_directories(
  QueenMaryDsp
  SYSTEM
  PUBLIC lib/qm-dsp lib/qm-dsp/include
)
target_link_libraries(mixxx-lib PRIVATE QueenMaryDsp)

# ReplayGain
add_library(ReplayGain STATIC EXCLUDE_FROM_ALL lib/replaygain/replaygain.cpp)
target_include_directories(mixxx-lib SYSTEM PRIVATE lib/replaygain)
target_link_libraries(mixxx-lib PRIVATE ReplayGain)

# Reverb
add_library(Reverb STATIC EXCLUDE_FROM_ALL lib/reverb/Reverb.cc)
if(MSVC)
  target_compile_definitions(Reverb PRIVATE _USE_MATH_DEFINES)
endif()
target_include_directories(Reverb PRIVATE src)
target_link_libraries(Reverb PRIVATE Qt${QT_VERSION_MAJOR}::Core)
target_include_directories(mixxx-lib SYSTEM PRIVATE lib/reverb)
target_link_libraries(mixxx-lib PRIVATE Reverb)

# Rubberband
option(RUBBERBAND "Enable the rubberband engine for pitch-bending" ON)
if(RUBBERBAND)
  find_package(rubberband REQUIRED)
  target_link_libraries(mixxx-lib PRIVATE rubberband::rubberband)
  target_compile_definitions(mixxx-lib PUBLIC __RUBBERBAND__)
  target_sources(
    mixxx-lib
    PRIVATE
      src/effects/backends/builtin/pitchshifteffect.cpp
      src/engine/bufferscalers/enginebufferscalerubberband.cpp
      src/engine/bufferscalers/rubberbandwrapper.cpp
      src/engine/bufferscalers/rubberbandtask.cpp
      src/engine/bufferscalers/rubberbandworkerpool.cpp
  )
endif()

# SndFile
find_package(SndFile REQUIRED)
target_link_libraries(mixxx-lib PRIVATE SndFile::sndfile)
target_compile_definitions(mixxx-lib PUBLIC __SNDFILE__)
if(SndFile_SUPPORTS_SET_COMPRESSION_LEVEL)
  target_compile_definitions(
    mixxx-lib
    PUBLIC SFC_SUPPORTS_SET_COMPRESSION_LEVEL
  )
endif()

# SoundTouch
find_package(SoundTouch 2.1.2 REQUIRED)
target_link_libraries(mixxx-lib PRIVATE SoundTouch::SoundTouch)

# TagLib
find_package(TagLib 1.11 REQUIRED)
<<<<<<< HEAD
if(NOT TagLib_VERSION VERSION_LESS 2.0.0)
  message(
    WARNING
    "Installed Taglib ${TagLib_VERSION} is not supported and might lead to data loss (https://github.com/mixxxdj/mixxx/issues/12708). Use version >= 1.11 and < 2.0 instead."
  )
endif()
=======
>>>>>>> 2977623d
target_link_libraries(mixxx-lib PUBLIC TagLib::TagLib)
if(QML)
  target_link_libraries(mixxx-qml-lib PUBLIC TagLib::TagLib)
endif()

# Threads
set(THREADS_PREFER_PTHREAD_FLAG ON)
find_package(Threads REQUIRED)
target_link_libraries(mixxx-lib PRIVATE Threads::Threads)

#
# Features
#

# Battery meter
#
# The battery meter is only available on Linux, macOS and Windows, therefore
# this option is forcibly set to OFF on all other platforms.
cmake_dependent_option(
  BATTERY
  "Battery meter support"
  ON
  "WIN32 OR UNIX"
  OFF
)
if(BATTERY)
  if(WIN32)
    target_sources(mixxx-lib PRIVATE src/util/battery/batterywindows.cpp)
  elseif(APPLE)
    if(IOS)
      message(FATAL_ERROR "Battery support is not implemented for iOS")
    else()
      target_sources(mixxx-lib PRIVATE src/util/battery/batterymac.cpp)
    endif()
  elseif(UNIX)
    if(EMSCRIPTEN)
      message(
        FATAL_ERROR
        "Battery support is not implemented for Emscripten (WebAssembly)"
      )
    endif()
    find_package(Upower REQUIRED)
    find_package(GLIB COMPONENTS gobject REQUIRED)
    target_include_directories(mixxx-lib SYSTEM PUBLIC ${GLIB_INCLUDE_DIRS})
    target_link_libraries(
      mixxx-lib
      PRIVATE Upower::Upower ${GLIB_LIBRARIES} ${GLIB_GOBJECT_LIBRARIES}
    )
    target_sources(mixxx-lib PRIVATE src/util/battery/batterylinux.cpp)
  else()
    message(
      FATAL_ERROR
      "Battery support is not implemented for the target platform."
    )
  endif()
  target_compile_definitions(mixxx-lib PUBLIC __BATTERY__)
endif()

# Build Time
option(BUILDTIME "Use __DATE__ and __TIME__" ON)
if(NOT BUILDTIME)
  # Distributions like openSUSE use tools (e. g. build-compare) to detect
  # whether a built binary differs from a former build to avoid unneeded
  # publishing of packages.
  # If __DATE__ and __TIME__ are used the built binary differs always but
  # the tools cannot detect the root and publish a new package although
  # the only change is caused by __DATE__ and __TIME__.
  target_compile_definitions(mixxx-lib PUBLIC DISABLE_BUILDTIME)
endif()

# Clang Color Diagnostics
option(CLANG_COLORDIAG "Clang color diagnostics" OFF)
if(CLANG_COLORDIAG)
  if(NOT LLVM_CLANG)
    message(
      FATAL_ERROR
      "Color Diagnostics are only available when using Clang."
    )
  endif()
  target_compile_options(mixxx-lib PUBLIC -fcolor-diagnostics)
endif()

# Clang Sanitizers
set(SANITIZERS "")
option(SANITIZE_ADDRESS "Address Sanitizer" OFF)
if(SANITIZE_ADDRESS)
  list(APPEND SANITIZERS "address")
endif()
option(SANITIZE_UNDEFINED "Clang Undefined Behaviour Sanitizer" OFF)
if(SANITIZE_UNDEFINED)
  list(APPEND SANITIZERS "undefined")
endif()
option(SANITIZE_THREAD "Clang Thread Sanitizer" OFF)
if(SANITIZE_THREAD)
  list(APPEND SANITIZERS "thread")
endif()
if(NOT SANITIZERS STREQUAL "")
  if(NOT (LLVM_CLANG OR GNU_GCC))
    message(FATAL_ERROR "Sanitizers are only available on Clang or GCC")
  endif()
  list(JOIN SANITIZERS "," SANITZERS_JOINED)
  target_compile_options(mixxx-lib PUBLIC -fsanitize=${SANITZERS_JOINED})
  target_link_options(mixxx-lib PUBLIC -fsanitize=${SANITZERS_JOINED})
endif()

# CoreAudio MP3/AAC Decoder
#
# The CoreAudio API is only available on macOS, therefore this option is
# forcibly set to OFF on all other platforms.
cmake_dependent_option(
  COREAUDIO
  "CoreAudio MP3/AAC Decoder"
  ON
  "APPLE"
  OFF
)
if(COREAUDIO)
  target_sources(
    mixxx-lib
    PRIVATE
      src/sources/soundsourcecoreaudio.cpp
      src/sources/v1/legacyaudiosourceadapter.cpp
      lib/apple/CAStreamBasicDescription.cpp
  )
  set_property(
    SOURCE lib/apple/CAStreamBasicDescription.cpp
    APPEND_STRING
    PROPERTY COMPILE_OPTIONS -Wno-deprecated-anon-enum-enum-conversion
  )
  target_compile_definitions(mixxx-lib PUBLIC __COREAUDIO__)
  target_include_directories(mixxx-lib SYSTEM PUBLIC lib/apple)
endif()

# FAAD AAC audio file decoder plugin
find_package(MP4)
find_package(MP4v2)
# It is enabled by default on Linux only, because other targets have other
# solutions. It requires MP4 or MP4v2.
default_option(FAAD "FAAD AAC audio file decoder support" "UNIX;NOT APPLE;MP4_FOUND OR MP4v2_FOUND")
if(FAAD)
  if(NOT MP4_FOUND AND NOT MP4v2_FOUND)
    message(
      FATAL_ERROR
      "FAAD AAC audio support requires libmp4 or libmp4v2 with development headers."
    )
  endif()
  target_sources(
    mixxx-lib
    PRIVATE src/sources/soundsourcem4a.cpp src/sources/libfaadloader.cpp
  )
  target_compile_definitions(mixxx-lib PUBLIC __FAAD__)
  if(MP4v2_FOUND)
    target_compile_definitions(mixxx-lib PUBLIC __MP4V2__)
    target_link_libraries(mixxx-lib PRIVATE MP4v2::MP4v2)
  else()
    target_link_libraries(mixxx-lib PRIVATE MP4::MP4)
  endif()
endif()

# FDK-AAC is loaded dynamically at runtime by EncoderFdkAac using QLibrary,
# so copy it into the Windows and macOS packages, but do not link to it.
if(APPLE AND MACOS_BUNDLE)
  find_library(FDK_AAC_LIBRARY fdk-aac)
  if(FDK_AAC_LIBRARY)
    message(STATUS "Found fdk-aac: ${FDK_AAC_LIBRARY}")
    file(
      COPY ${FDK_AAC_LIBRARY}
      DESTINATION "${CMAKE_CURRENT_BINARY_DIR}/lib/fdk-aac-install"
      FOLLOW_SYMLINK_CHAIN
    )
    install(
      DIRECTORY "${CMAKE_CURRENT_BINARY_DIR}/lib/fdk-aac-install/"
      DESTINATION "${MIXXX_INSTALL_PREFIX}/Contents/Frameworks"
    )
  else()
    message(STATUS "Could NOT find libfdk-aac.dylib")
  endif()
elseif(WIN32)
  # On Windows find_library finds the .lib file, but the installer needs the .dll file.
  find_file(FDK_AAC_DLL fdk-aac.dll PATH_SUFFIXES ${CMAKE_INSTALL_BINDIR})
  if(FDK_AAC_DLL)
    message(STATUS "Found fdk-aac DLL: ${FDK_AAC_DLL}")
    install(FILES ${FDK_AAC_DLL} DESTINATION ${MIXXX_INSTALL_BINDIR})
  else()
    message(STATUS "Could NOT find fdk-aac.dll")
  endif()
endif()

# FFmpeg support
# FFmpeg is multimedia library that can be found http://ffmpeg.org/
find_package(FFMPEG COMPONENTS libavcodec libavformat libavutil libswresample)
default_option(FFMPEG "FFmpeg support (version 4.1.9 or later)" "FFMPEG_FOUND")
if(FFMPEG)
  if(NOT FFMPEG_FOUND)
    message(FATAL_ERROR "FFMPEG was not found")
  endif()

  # Check minimum required versions
  # Minimum library versions according to <https://ffmpeg.org/download.html>
  # Windows: Version numbers are not available!?
  # macOS: Untested
  if(
    FFMPEG_libavcodec_VERSION
    AND FFMPEG_libavcodec_VERSION VERSION_LESS 58.35.100
  )
    message(
      FATAL_ERROR
      "FFmpeg support requires at least version 58.35.100 of libavcodec (found: ${FFMPEG_libavcodec_VERSION})."
    )
  endif()
  if(
    FFMPEG_libavformat_VERSION
    AND FFMPEG_libavformat_VERSION VERSION_LESS 58.20.100
  )
    message(
      FATAL_ERROR
      "FFmpeg support requires at least version 58.20.100 of libavformat (found: ${FFMPEG_libavformat_VERSION})."
    )
  endif()
  if(
    FFMPEG_libavutil_VERSION
    AND FFMPEG_libavutil_VERSION VERSION_LESS 56.22.100
  )
    message(
      FATAL_ERROR
      "FFmpeg support requires at least version 56.22.100 of libavutil (found: ${FFMPEG_libavutil_VERSION})."
    )
  endif()
  if(
    FFMPEG_libswresample_VERSION
    AND FFMPEG_libswresample_VERSION VERSION_LESS 3.3.100
  )
    message(
      FATAL_ERROR
      "FFmpeg support requires at least version 3.3.100 of libswresample (found: ${FFMPEG_libswresample_VERSION})."
    )
  endif()

  target_sources(mixxx-lib PRIVATE src/sources/soundsourceffmpeg.cpp)
  target_compile_definitions(
    mixxx-lib
    PUBLIC
      __FFMPEG__
      # Needed to build new FFmpeg
      __STDC_CONSTANT_MACROS
      __STDC_LIMIT_MACROS
      __STDC_FORMAT_MACROS
  )
  target_link_libraries(mixxx-lib PRIVATE "${FFMPEG_LIBRARIES}")
  target_include_directories(mixxx-lib PUBLIC "${FFMPEG_INCLUDE_DIRS}")
endif()

# STEM file support
default_option(STEM "STEM file support" "FFMPEG_FOUND;FFMPEG")
if(STEM)
  if(NOT FFMPEG)
    message(FATAL_ERROR "STEM requires that also FFMPEG is enabled")
  endif()
  target_compile_definitions(mixxx-lib PUBLIC __STEM__)
  if(BUILD_TESTING)
    target_compile_definitions(mixxx-test PUBLIC __STEM__)
    target_sources(
      mixxx-test
      PUBLIC
        src/test/stemtest.cpp
        src/test/steminfotest.cpp
        src/test/stemcontrolobjecttest.cpp
    )
  endif()
  list(APPEND MIXXX_LIB_PRECOMPILED_HEADER src/track/steminfo.h)
  target_sources(
    mixxx-lib
    PRIVATE
      src/sources/soundsourcestem.cpp
      src/track/steminfoimporter.cpp
      src/track/steminfo.cpp
      src/widget/wtrackstemmenu.cpp
      src/widget/wstemlabel.cpp
  )
  if(QOPENGL)
    target_sources(
      mixxx-lib
      PRIVATE src/waveform/renderers/allshader/waveformrendererstem.cpp
    )
  endif()
  if(QML)
    target_compile_definitions(mixxx-qml-lib PUBLIC __STEM__)
    target_sources(
      mixxx-qml-lib
      PRIVATE
        src/waveform/renderers/allshader/waveformrendererstem.cpp
        src/qml/qmlstemsmodel.cpp
    )
  endif()
endif()

# Google PerfTools
option(GPERFTOOLS "Google PerfTools libtcmalloc linkage" OFF)
option(GPERFTOOLSPROFILER "Google PerfTools libprofiler linkage" OFF)
if((BUILD_BENCH) AND (GPERFTOOLS OR GPERFTOOLSPROFILER))
  find_package(GPerfTools REQUIRED)
  if(GPERFTOOLS)
    target_link_libraries(mixxx-lib PRIVATE GPerfTools::tcmalloc)
  endif()
  if(PERFTOOLSPROFILER)
    target_link_libraries(mixxx-lib PRIVATE GPerfTools::profiler)
  endif()
endif()

# HSS1394 MIDI device
#
# The HSS1394 library is only available on macOS, therefore this option is
# forcibly set to OFF on all other platforms.
if(WIN32 OR APPLE)
  find_package(HSS1394)
else()
  set(HSS1394 OFF)
endif()
cmake_dependent_option(
  HSS1394
  "HSS1394 MIDI device support"
  "${HSS1394_FOUND}"
  "WIN32 OR APPLE"
  OFF
)
if(HSS1394)
  target_sources(
    mixxx-lib
    PRIVATE
      src/controllers/midi/hss1394controller.cpp
      src/controllers/midi/hss1394enumerator.cpp
  )
  target_compile_definitions(mixxx-lib PUBLIC __HSS1394__)
  if(NOT HSS1394_FOUND)
    message(
      FATAL_ERROR
      "HSS1394 MIDI device support requires the libhss1394 and its development headers."
    )
  endif()
  target_link_libraries(mixxx-lib PRIVATE HSS1394::HSS1394)
endif()

# Lilv (LV2)
find_package(lilv)
default_option(LILV "Lilv (LV2) support" "lilv_FOUND")
if(LILV)
  if(NOT lilv_FOUND)
    message(
      FATAL_ERROR
      "Lilv (LV2) support requires the liblilv-0 and LV2 libraries and development headers."
    )
  endif()
  target_sources(
    mixxx-lib
    PRIVATE
      src/effects/backends/lv2/lv2backend.cpp
      src/effects/backends/lv2/lv2effectprocessor.cpp
      src/effects/backends/lv2/lv2manifest.cpp
  )
  target_compile_definitions(mixxx-lib PUBLIC __LILV__)
  target_link_libraries(mixxx-lib PRIVATE lilv::lilv)
  if(BUILD_TESTING)
    target_link_libraries(mixxx-test PRIVATE lilv::lilv)
  endif()
endif()

# Live Broadcasting (Shoutcast)
cmake_dependent_option(
  BROADCAST
  "Live Broadcasting (Shoutcast) support"
  ON
  "NOT IOS"
  OFF
)
if(BROADCAST)
  find_package(Shoutidjc)
  # Check if system lib is at least 2.4.6 and not suffering bugs
  # https://github.com/mixxxdj/mixxx/issues/9681
  # https://github.com/mixxxdj/mixxx/issues/10305
  if(Shoutidjc_FOUND AND Shoutidjc_VERSION VERSION_LESS 2.4.4)
    message(
      STATUS
      "Installed libshout-idjc version: ${Shoutidjc_VERSION} is suffering from issue #9681"
    )
  elseif(Shoutidjc_FOUND AND Shoutidjc_VERSION VERSION_LESS 2.4.6)
    message(
      STATUS
      "Installed libshout version: ${Shout_VERSION} is suffering from issue #10305"
    )
  endif()
  if(NOT Shoutidjc_FOUND OR Shoutidjc_VERSION VERSION_LESS 2.4.6)
    # Fall back to internal library in the lib tree
    message(STATUS "Using internal libshout-idjc")
    add_subdirectory("${CMAKE_CURRENT_SOURCE_DIR}/lib/libshout-idjc")
    target_include_directories(
      mixxx-lib
      SYSTEM
      PUBLIC lib/libshout-idjc/include
    )
    if(WIN32)
      target_compile_definitions(
        shout_mixxx
        PRIVATE __WINDOWS__ _CRT_NONSTDC_NO_WARNINGS
      )
    endif()
    target_link_libraries(mixxx-lib PRIVATE shout_mixxx)
  else()
    target_link_libraries(mixxx-lib PRIVATE Shoutidjc::Shoutidjc)
  endif()
  target_sources(
    mixxx-lib
    PRIVATE
      src/preferences/dialog/dlgprefbroadcastdlg.ui
      src/preferences/dialog/dlgprefbroadcast.cpp
      src/broadcast/broadcastmanager.cpp
      src/engine/sidechain/shoutconnection.cpp
      src/preferences/broadcastprofile.cpp
      src/preferences/broadcastsettings.cpp
      src/preferences/broadcastsettings_legacy.cpp
      src/preferences/broadcastsettingsmodel.cpp
      src/encoder/encoderbroadcastsettings.cpp
  )
  target_compile_definitions(mixxx-lib PUBLIC __BROADCAST__)
  if(QML)
    target_compile_definitions(mixxx-qml-lib PUBLIC __BROADCAST__)
  endif()
endif()

# Opus (RFC 6716)
find_package(OpusFile)
find_package(Opus)
default_option(OPUS "Opus (RFC 6716) support" "OpusFile_FOUND")
if(OPUS)
  if(NOT OpusFile_FOUND OR NOT Opus_FOUND)
    message(
      FATAL_ERROR
      "Opus support requires libopus and libopusfile with development headers."
    )
  endif()
  target_sources(
    mixxx-lib
    PRIVATE
      src/sources/soundsourceopus.cpp
      src/encoder/encoderopus.cpp
      src/encoder/encoderopussettings.cpp
  )
  target_compile_definitions(mixxx-lib PUBLIC __OPUS__)
  target_link_libraries(mixxx-lib PRIVATE OpusFile::OpusFile Opus::Opus)
  if(BUILD_TESTING)
    target_link_libraries(mixxx-test PRIVATE OpusFile::OpusFile Opus::Opus)
  endif()
endif()

# MAD MP3 Decoder
find_package(MAD)
find_package(ID3Tag)
default_option(MAD "MAD MP3 Decoder" "MAD_FOUND;ID3Tag_FOUND")
if(MAD)
  if(NOT MAD_FOUND)
    message(
      FATAL_ERROR
      "MAD support requires libmad and its development headers."
    )
  endif()
  if(NOT ID3Tag_FOUND)
    message(
      FATAL_ERROR
      "ID3Tag support requires libid3tag and its development headers."
    )
  endif()
  target_sources(mixxx-lib PRIVATE src/sources/soundsourcemp3.cpp)
  target_compile_definitions(mixxx-lib PUBLIC __MAD__)
  target_link_libraries(mixxx-lib PRIVATE MAD::MAD ID3Tag::ID3Tag)
endif()

# Media Foundation AAC Decoder Plugin
#
# The Media Foundtation API is only available on Windows, therefore this option
# is forcibly set to OFF on all other platforms.
cmake_dependent_option(
  MEDIAFOUNDATION
  "Media Foundation AAC decoder plugin"
  ON
  "WIN32"
  OFF
)
if(MEDIAFOUNDATION)
  find_package(MediaFoundation REQUIRED)
  target_sources(mixxx-lib PRIVATE src/sources/soundsourcemediafoundation.cpp)
  target_compile_definitions(mixxx-lib PUBLIC __MEDIAFOUNDATION__)
  target_include_directories(
    mixxx-lib
    SYSTEM
    PRIVATE ${MediaFoundation_INCLUDE_DIRS}
  )
  target_link_libraries(
    mixxx-lib
    PRIVATE ${MediaFoundation_LIBRARIES} Version.lib
  )
endif()

# Modplug support
find_package(Modplug)
default_option(MODPLUG "Modplug module decoder support" "Modplug_FOUND")
if(MODPLUG)
  if(NOT Modplug_FOUND)
    message(
      FATAL_ERROR
      "Modplug module decoder support requires libmodplug and its development headers."
    )
  endif()
  target_sources(
    mixxx-lib
    PRIVATE
      src/preferences/dialog/dlgprefmodplugdlg.ui
      src/sources/soundsourcemodplug.cpp
      src/preferences/dialog/dlgprefmodplug.cpp
  )
  target_compile_definitions(mixxx-lib PUBLIC __MODPLUG__)
  target_link_libraries(mixxx-lib PRIVATE Modplug::Modplug)
endif()

find_package(Microsoft.GSL CONFIG)
if(Microsoft.GSL_FOUND)
  target_link_libraries(mixxx-lib PRIVATE Microsoft.GSL::GSL)
  if(QML)
    target_link_libraries(mixxx-qml-lib PRIVATE Microsoft.GSL::GSL)
    target_link_libraries(mixxx-qml-libplugin PRIVATE Microsoft.GSL::GSL)
  endif()
else()
  # check if the headers have been installed without cmake config (< 3.1.0)
  check_include_file_cxx(gsl/gsl HAVE_GSL_GSL)
  if(NOT HAVE_GSL_GSL)
    unset(HAVE_GSL_GSL CACHE) # unset cache to re-evaluate this until it succeeds. check_include_file_cxx() has no REQUIRED flag.
    message(FATAL_ERROR "ms-gsl development headers (libmsgsl-dev) not found")
  endif()
endif()

# QtKeychain
option(
  QTKEYCHAIN
  "Secure credentials storage support for Live Broadcasting profiles"
  ON
)
if(QTKEYCHAIN)
  find_package(Qt${QT_VERSION_MAJOR}Keychain REQUIRED)
  target_compile_definitions(mixxx-lib PUBLIC __QTKEYCHAIN__)
  target_link_libraries(mixxx-lib PRIVATE ${QTKEYCHAIN_LIBRARIES})
  target_include_directories(mixxx-lib SYSTEM PUBLIC ${QTKEYCHAIN_INCLUDE_DIRS})
endif()

# USB HID or/and Bulk controller support
find_package(LibUSB)

# USB HID controller support
option(HID "USB HID controller support" ON)
if(HID)
  # hidapi 0.14.0 is the first release, that contains bus type information
  find_package(hidapi 0.14.0)
  if(NOT hidapi_FOUND)
    message(FATAL_ERROR "hidapi >= 0.14.0 not found!")
  else()
    # hidapi has two backends on Linux, one using the kernel's hidraw API and one using libusb.
    # libusb obviously does not support Bluetooth HID devices, so use the hidraw backend. The
    # libusb backend is the default, so hidraw needs to be selected explicitly at link time.
    if(CMAKE_SYSTEM_NAME STREQUAL Linux)
      target_link_libraries(mixxx-lib PRIVATE hidapi::hidraw)
    else()
      target_link_libraries(mixxx-lib PRIVATE hidapi::hidapi)
    endif()
  endif()
  target_sources(
    mixxx-lib
    PRIVATE
      src/controllers/hid/hidcontroller.cpp
      src/controllers/hid/hidiothread.cpp
      src/controllers/hid/hidioglobaloutputreportfifo.cpp
      src/controllers/hid/hidiooutputreport.cpp
      src/controllers/hid/hiddevice.cpp
      src/controllers/hid/hidenumerator.cpp
      src/controllers/hid/hidusagetables.cpp
      src/controllers/hid/legacyhidcontrollermapping.cpp
      src/controllers/hid/legacyhidcontrollermappingfilehandler.cpp
  )
  target_compile_definitions(mixxx-lib PUBLIC __HID__)
endif()

# USB Bulk controller support
default_option(BULK "USB Bulk controller support" "LibUSB_FOUND;NOT WIN32")
if(BULK)
  if(NOT LibUSB_FOUND)
    message(
      FATAL_ERROR
      "USB Bulk controller support requires libusb 1.0 and its development headers."
    )
  endif()
  target_sources(
    mixxx-lib
    PRIVATE
      src/controllers/bulk/bulkcontroller.cpp
      src/controllers/bulk/bulkenumerator.cpp
  )
  if(NOT HID)
    target_sources(
      mixxx-lib
      PRIVATE
        src/controllers/hid/legacyhidcontrollermapping.cpp
        src/controllers/hid/legacyhidcontrollermappingfilehandler.cpp
    )
  endif()
  target_compile_definitions(mixxx-lib PUBLIC __BULK__)
  target_link_libraries(mixxx-lib PRIVATE LibUSB::LibUSB)
endif()

# Vinyl Control
default_option(VINYLCONTROL "Vinyl Control support" "NOT MACAPPSTORE")
if(VINYLCONTROL)
  if(MACAPPSTORE)
    message(
      FATAL_ERROR
      "Mac App Store and Vinyl Control support are mutually exclusive due to licensing issues."
    )
  endif()

  target_sources(
    mixxx-lib
    PRIVATE
      src/vinylcontrol/vinylcontrol.cpp
      src/vinylcontrol/vinylcontrolxwax.cpp
      src/preferences/dialog/dlgprefvinyl.cpp
      src/vinylcontrol/vinylcontrolsignalwidget.cpp
      src/vinylcontrol/vinylcontrolmanager.cpp
      src/vinylcontrol/vinylcontrolprocessor.cpp
      src/vinylcontrol/steadypitch.cpp
      src/engine/controls/vinylcontrolcontrol.cpp
  )
  target_compile_definitions(mixxx-lib PUBLIC __VINYLCONTROL__)

  # Internal xwax library
  add_library(mixxx-xwax STATIC EXCLUDE_FROM_ALL)
  target_sources(mixxx-xwax PRIVATE lib/xwax/timecoder.c lib/xwax/lut.c)
  target_include_directories(mixxx-xwax SYSTEM PUBLIC lib/xwax)
  target_link_libraries(mixxx-lib PRIVATE mixxx-xwax)
endif()

# rendergraph
add_subdirectory(src/rendergraph)
target_compile_definitions(
  rendergraph_gl
  PUBLIC $<$<CONFIG:Debug>:MIXXX_DEBUG_ASSERTIONS_ENABLED>
)
target_link_libraries(mixxx-lib PUBLIC rendergraph_gl)
target_compile_definitions(mixxx-lib PUBLIC rendergraph=rendergraph_gl)
target_compile_definitions(mixxx-lib PRIVATE allshader=allshader_gl)
if(BUILD_TESTING)
  target_compile_definitions(mixxx-test PRIVATE allshader=allshader_gl)
endif()
if(QML)
  target_compile_definitions(
    rendergraph_sg
    PUBLIC $<$<CONFIG:Debug>:MIXXX_DEBUG_ASSERTIONS_ENABLED>
  )
  target_link_libraries(mixxx-qml-lib PRIVATE rendergraph_sg)
  target_compile_definitions(mixxx-qml-lib PRIVATE rendergraph=rendergraph_sg)
  target_compile_definitions(mixxx-qml-lib PRIVATE __SCENEGRAPH__)
  target_compile_definitions(mixxx-qml-lib PRIVATE allshader=allshader_sg)
endif()

# WavPack audio file support
find_package(wavpack)
default_option(WAVPACK "WavPack audio file support" "wavpack_FOUND")
if(WAVPACK)
  if(NOT wavpack_FOUND)
    message(
      FATAL_ERROR
      "WavPack audio file support requires libwv and its development headers."
    )
  endif()
  target_sources(mixxx-lib PRIVATE src/sources/soundsourcewv.cpp)
  target_compile_definitions(mixxx-lib PUBLIC __WV__)
  target_link_libraries(mixxx-lib PRIVATE WavPack::wavpack)
endif()

target_precompile_headers(
  mixxx-lib
  PUBLIC ${MIXXX_LIB_PRECOMPILED_HEADER} ${MIXXX_COMMON_PRECOMPILED_HEADER}
)
if(BUILD_TESTING)
  target_precompile_headers(mixxx-test REUSE_FROM mixxx-lib)
endif()

# Configure file with build options
file(
  RELATIVE_PATH
  MIXXX_INSTALL_DOCDIR_RELATIVE_TO_DATADIR
  "${CMAKE_INSTALL_PREFIX}/${MIXXX_INSTALL_DATADIR}"
  "${CMAKE_INSTALL_PREFIX}/${MIXXX_INSTALL_DOCDIR}"
)
configure_file(
  "${CMAKE_CURRENT_SOURCE_DIR}/src/config.h.in"
  "${CMAKE_CURRENT_BINARY_DIR}/src/config.h"
  @ONLY
)

# Packaging
set(CPACK_PACKAGE_NAME "Mixxx")
set(CPACK_PACKAGE_VENDOR "Mixxx Project")
set(CPACK_PACKAGE_CONTACT "RJ Skerry-Ryan <rryan@mixxx.org>")
set(CPACK_PACKAGE_DESCRIPTION_SUMMARY "Digital DJ Application")
set(
  CPACK_PACKAGE_DESCRIPTION_FILE
  "${CMAKE_CURRENT_SOURCE_DIR}/packaging/CPackPackageDescription.txt"
)
set(CPACK_PACKAGE_INSTALL_DIRECTORY "Mixxx")
set(CPACK_PACKAGE_EXECUTABLES "mixxx;Mixxx")
set(CPACK_PACKAGE_ICON "${CMAKE_SOURCE_DIR}/res/images/mixxx_install_logo.bmp")
set(CPACK_PACKAGE_HOMEPAGE_URL "https://www.mixxx.org/")
set(CPACK_RESOURCE_FILE_LICENSE "${CMAKE_CURRENT_SOURCE_DIR}/LICENSE")
set(CPACK_RESOURCE_FILE_README "${CMAKE_CURRENT_SOURCE_DIR}/README.md")
set(CPACK_STRIP_FILES ON)
set(CPACK_CREATE_DESKTOP_LINKS "mixxx")
set(CPACK_MIXXX_VERSION "${MIXXX_VERSION}")
# Save GIT values just in case they have been set manual via cmake
set(CPACK_GIT_DESCRIBE "${GIT_DESCRIBE}")
set(CPACK_GIT_COMMIT_DATE ${GIT_COMMIT_DATE})

# Detailed version information, git info and package file name are set from
# CPackConfig.cmake, not here.

set(CPACK_SOURCE_IGNORE_FILES "\\\\.#;/#;.*~;\\\\.o$")
list(APPEND CPACK_SOURCE_IGNORE_FILES "/\\\\.git/")
list(APPEND CPACK_SOURCE_IGNORE_FILES "/\\\\.github/")
list(APPEND CPACK_SOURCE_IGNORE_FILES "/build/")
list(APPEND CPACK_SOURCE_IGNORE_FILES "${CMAKE_CURRENT_BINARY_DIR}/")
set(CPACK_SOURCE_DIR "${CMAKE_CURRENT_SOURCE_DIR}")

set(CPACK_DEBIAN_PACKAGE_SECTION "sound")
set(CPACK_DEBIAN_PACKAGE_PRIORITY "optional")
if(QT6)
  set(CPACK_DEBIAN_PACKAGE_RECOMMENDS "qt6-translations-l10n")
else()
  set(CPACK_DEBIAN_PACKAGE_RECOMMENDS "qttranslations5-l10n")
endif()
set(CPACK_DEBIAN_PACKAGE_SUGGESTS "pdf-viewer, pulseaudio-utils")
set(CPACK_DEBIAN_PACKAGE_REPLACES "mixxx-data")
if(QT6)
  if(QML)
    set(
      CPACK_DEBIAN_PACKAGE_DEPENDS
      "libqt6sql6-sqlite, fonts-open-sans, fonts-ubuntu, qt6-qpa-plugins, qml6-module-qt5compat-graphicaleffects, qml6-module-qtquick-controls, qml6-module-qtquick-layouts, qml6-module-qtquick-nativestyle, qml6-module-qtquick-templates, qml6-module-qtquick-window, qml6-module-qt-labs-qmlmodels, qml6-module-qtquick-shapes, qml6-module-qtqml-workerscript"
    )
  else()
    set(
      CPACK_DEBIAN_PACKAGE_DEPENDS
      "libqt6sql6-sqlite, fonts-open-sans, fonts-ubuntu, qt6-qpa-plugins"
    )
  endif()
else()
  if(QML)
    set(
      CPACK_DEBIAN_PACKAGE_DEPENDS
      "libqt5sql5-sqlite, fonts-open-sans, fonts-ubuntu, qml-module-qtquick-controls, qml-module-qtquick-controls2, qml-module-qt-labs-qmlmodels, qml-module-qtquick-shapes"
    )
  else()
    set(
      CPACK_DEBIAN_PACKAGE_DEPENDS
      "libqt5sql5-sqlite, fonts-open-sans, fonts-ubuntu"
    )
  endif()
endif()
set(CPACK_DEBIAN_PACKAGE_SHLIBDEPS ON)
set(CPACK_DEBIAN_PACKAGE_HOMEPAGE "${CPACK_PACKAGE_HOMEPAGE_URL}")
set(CPACK_DEBIAN_PACKAGE_CONTROL_STRICT_PERMISSION TRUE)
file(READ ${CPACK_PACKAGE_DESCRIPTION_FILE} CPACK_DEBIAN_PACKAGE_DESCRIPTION)
set(
  CPACK_DEBIAN_PACKAGE_DESCRIPTION_MERGED
  "${CPACK_DEBIAN_PACKAGE_DESCRIPTION}"
)
string(
  PREPEND
  CPACK_DEBIAN_PACKAGE_DESCRIPTION_MERGED
  "${CPACK_PACKAGE_DESCRIPTION_SUMMARY}"
  "\n"
)
string(
  REPLACE
  "\n\n"
  "\n.\n"
  CPACK_DEBIAN_PACKAGE_DESCRIPTION_MERGED
  "${CPACK_DEBIAN_PACKAGE_DESCRIPTION_MERGED}"
)
string(
  REPLACE
  "\n"
  "\n "
  CPACK_DEBIAN_PACKAGE_DESCRIPTION_MERGED
  "${CPACK_DEBIAN_PACKAGE_DESCRIPTION_MERGED}"
)

# This is the version of the package itself and can be advanced or set to
# something like 0ubuntu1 when building a new package from the same version
if(NOT CPACK_DEBIAN_PACKAGE_RELEASE)
  set(CPACK_DEBIAN_PACKAGE_RELEASE 1)
endif()

set(CPACK_DEBIAN_DISTRIBUTION_RELEASES jammy noble oracular plucky questing)
set(CPACK_DEBIAN_SOURCE_DIR ${CMAKE_SOURCE_DIR})
set(
  CPACK_DEBIAN_UPLOAD_PPA_SCRIPT
  "${CMAKE_CURRENT_SOURCE_DIR}/packaging/CPackDebUploadPPA.cmake"
)
set(
  CPACK_DEBIAN_INSTALL_SCRIPT
  "${CMAKE_CURRENT_SOURCE_DIR}/packaging/CPackDebInstall.cmake"
)

set(CPACK_WIX_UPGRADE_GUID "921DC99C-4DCF-478D-B950-50685CB9E6BE")
set(
  CPACK_WIX_LICENSE_RTF
  "${CMAKE_CURRENT_BINARY_DIR}/packaging/wix/LICENSE.rtf"
)
set(CPACK_WIX_PRODUCT_ICON "${CMAKE_SOURCE_DIR}/res/images/icons/ic_mixxx.ico")
set(CPACK_WIX_PROPERTY_ARPHELPLINK "${CPACK_PACKAGE_HOMEPAGE_URL}")
set(
  CPACK_WIX_UI_BANNER
  "${CMAKE_CURRENT_SOURCE_DIR}/packaging/wix/images/banner.bmp"
)
set(
  CPACK_WIX_UI_DIALOG
  "${CMAKE_CURRENT_SOURCE_DIR}/packaging/wix/images/dialog.bmp"
)

set(CPACK_PROJECT_CONFIG_FILE "${CMAKE_SOURCE_DIR}/packaging/CPackConfig.cmake")

if(WIN32)
  # override not working default NSIS
  set(CPACK_GENERATOR WIX)
  # uses CMAKE_PROJECT_VERSION
  configure_file(packaging/wix/LICENSE.rtf.in packaging/wix/LICENSE.rtf @ONLY)
endif()

include(CPack)

if(APPLOCAL_COMPONENT_DEFINED)
  cpack_add_component(applocal HIDDEN REQUIRED)

  # In order to run Mixx from the build directory install applocal components
  add_custom_command(
    TARGET mixxx
    POST_BUILD
    COMMAND
      "${CMAKE_COMMAND}" -DCOMPONENT=applocal
      -DCMAKE_INSTALL_PREFIX="${CMAKE_CURRENT_BINARY_DIR}" -P
      cmake_install.cmake
    COMMENT
      "Install applocal components to allow Mixxx to be run from the build directory."
  )
endif()

if(APPLE AND MACOS_BUNDLE)
  set(BUNDLE_NAME "${MIXXX_INSTALL_PREFIX}")
  foreach(PREFIX ${CMAKE_PREFIX_PATH})
    list(APPEND BUNDLE_DIRS "${PREFIX}/lib")
  endforeach()
  set(
    APPLE_CODESIGN_ENTITLEMENTS
    "${CMAKE_CURRENT_SOURCE_DIR}/packaging/macos/Mixxx.entitlements"
  )

  # Starting with arm64 macOS Apple will require ad-hoc code signatures,
  # which can be generated by setting the identity to a single dash (-).
  # These only include a checksum for verifying integrity, not an actual
  # signature.
  if(NOT APPLE_CODESIGN_IDENTITY)
    set(APPLE_CODESIGN_IDENTITY -)
  endif()

  configure_file(
    cmake/modules/BundleInstall.cmake.in
    "${CMAKE_CURRENT_BINARY_DIR}/BundleInstall.cmake"
    @ONLY
  )
  install(SCRIPT "${CMAKE_CURRENT_BINARY_DIR}/BundleInstall.cmake")
endif()<|MERGE_RESOLUTION|>--- conflicted
+++ resolved
@@ -338,12 +338,7 @@
   endif()
 endif()
 
-<<<<<<< HEAD
 project(mixxx VERSION 2.6.0 LANGUAGES C CXX)
-=======
-project(mixxx VERSION 2.5.1)
-enable_language(C CXX)
->>>>>>> 2977623d
 # Work around missing version suffixes support https://gitlab.kitware.com/cmake/cmake/-/issues/16716
 set(MIXXX_VERSION_PRERELEASE "alpha") # set to "alpha" "beta" or ""
 
@@ -4143,15 +4138,6 @@
 
 # TagLib
 find_package(TagLib 1.11 REQUIRED)
-<<<<<<< HEAD
-if(NOT TagLib_VERSION VERSION_LESS 2.0.0)
-  message(
-    WARNING
-    "Installed Taglib ${TagLib_VERSION} is not supported and might lead to data loss (https://github.com/mixxxdj/mixxx/issues/12708). Use version >= 1.11 and < 2.0 instead."
-  )
-endif()
-=======
->>>>>>> 2977623d
 target_link_libraries(mixxx-lib PUBLIC TagLib::TagLib)
 if(QML)
   target_link_libraries(mixxx-qml-lib PUBLIC TagLib::TagLib)
@@ -4957,7 +4943,14 @@
   set(CPACK_DEBIAN_PACKAGE_RELEASE 1)
 endif()
 
-set(CPACK_DEBIAN_DISTRIBUTION_RELEASES jammy noble oracular plucky questing)
+set(
+  CPACK_DEBIAN_DISTRIBUTION_RELEASES
+  jammy
+  noble
+  oracular
+  plucky
+  questing
+)
 set(CPACK_DEBIAN_SOURCE_DIR ${CMAKE_SOURCE_DIR})
 set(
   CPACK_DEBIAN_UPLOAD_PPA_SCRIPT
