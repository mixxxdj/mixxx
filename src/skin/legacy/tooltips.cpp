--- conflicted
+++ resolved
@@ -27,12 +27,8 @@
 }
 
 void Tooltips::addStandardTooltips() {
-    QString dropTracksHere =
-            tr("Drop tracks from library, external file manager, or other "
-               "decks/samplers here.");
-    QString dragItem =
-            tr("Drag this item to other decks/samplers, to crates and playlist "
-               "or to external file manager.");
+    QString dropTracksHere = tr("Drop tracks from library, external file manager, or other decks/samplers here.");
+    QString dragItem = tr("Drag this item to other decks/samplers, to crates and playlist or to external file manager.");
     QString trackProperties = tr("Opens the track properties editor");
     QString trackMenu = tr("Opens the track context menu.");
     QString resetToDefault = tr("Reset to default value.");
@@ -58,14 +54,10 @@
     QString scratchMouse = tr("Use the mouse to scratch, spin-back or throw tracks.");
     add("waveform_display")
             << tr("Waveform Display")
-            << tr("Shows the loaded track's waveform near the playback "
-                  "position.")
+            << tr("Shows the loaded track's waveform near the playback position.")
             << QString("%1: %2").arg(leftClick, scratchMouse)
-            << QString("%1: %2").arg(rightClick,
-                       tr("Drag with mouse to make temporary pitch "
-                          "adjustments."))
-            << QString("%1: %2").arg(scrollWheel,
-                       tr("Scroll to change the waveform zoom level."))
+            << QString("%1: %2").arg(rightClick, tr("Drag with mouse to make temporary pitch adjustments."))
+            << QString("%1: %2").arg(scrollWheel, tr("Scroll to change the waveform zoom level."))
             << dropTracksHere;
 
     add("waveform_zoom_up")
@@ -84,8 +76,7 @@
             << scratchMouse
             << tr("Right click to show cover art of loaded track.")
             << dropTracksHere
-            << tr("If Vinyl control is enabled, displays time-coded vinyl "
-                  "signal quality (see Preferences -> Vinyl Control).");
+            << tr("If Vinyl control is enabled, displays time-coded vinyl signal quality (see Preferences -> Vinyl Control).");
 
     add("big_spinny_coverart")
             << tr("Big Spinny/Cover Art")
@@ -226,30 +217,21 @@
             << tr("Adjusts the headphone output gain.")
             << resetWithRightAndDoubleClick;
 
-<<<<<<< HEAD
-    add("headMix") << tr("Headphone Mix")
-                   << tr("Crossfades the headphone output between the main mix "
-                         "and cueing (PFL or Pre-Fader Listening) signal.")
-                   << QString("%1: %2").arg(rightClick, resetToDefault);
-=======
     add("headMix")
             << tr("Headphone Mix")
             << tr("Crossfades the headphone output between the main mix and cueing (PFL or Pre-Fader Listening) signal.")
             << resetWithRightAndDoubleClick;
->>>>>>> 68431845
-
-    add("headSplit") << tr("Headphone Split Cue")
-                     << tr("If activated, the main mix signal plays in the "
-                           "right channel, while the cueing signal "
-                           "plays in the left channel.")
-                     << tr("Adjust the Headphone Mix so in the left channel is "
-                           "not the pure cueing signal.");
+
+    add("headSplit")
+            << tr("Headphone Split Cue")
+            << tr("If activated, the main mix signal plays in the right channel, while the cueing signal "
+                  "plays in the left channel.")
+            << tr("Adjust the Headphone Mix so in the left channel is not the pure cueing signal.");
 
     add("orientation")
             << tr("Crossfader Orientation")
             << tr("Set the channel's crossfader orientation.")
-            << tr("Either to the left side of crossfader, to the right side or "
-                  "to the center (unaffected by crossfader)");
+            << tr("Either to the left side of crossfader, to the right side or to the center (unaffected by crossfader)");
 
     add("show_microphone")
             << tr("Microphone")
@@ -296,8 +278,7 @@
 
     add("maximize_library")
             << tr("Maximize Library")
-            << tr("Hide all skin sections except the decks to have more screen "
-                  "space for the track library.");
+            << tr("Hide all skin sections except the decks to have more screen space for the track library.");
 
     add("show_mixer")
             << tr("Toggle Mixer")
@@ -330,24 +311,17 @@
     add("talkover_duck_mode")
             << tr("Microphone Talkover Mode")
             << tr("Off: Do not reduce music volume")
-            << tr("Auto: Automatically reduce music volume when microphone "
-                  "volume rises above threshold.")
-            << tr("Manual: Reduce music volume by a fixed amount set by the "
-                  "Strength knob.")
-            << tr("Adjust the amount the music volume is reduced with the "
-                  "Strength knob.");
+            << tr("Auto: Automatically reduce music volume when microphone volume rises above threshold.")
+            << tr("Manual: Reduce music volume by a fixed amount set by the Strength knob.")
+            << tr("Adjust the amount the music volume is reduced with the Strength knob.");
 
     add("talkover_duck_strength")
             << tr("Microphone Talkover Ducking Strength")
-            << tr("Adjust the amount the music volume is reduced with the "
-                  "Strength knob.")
+            << tr("Adjust the amount the music volume is reduced with the Strength knob.")
             << tr("Behavior depends on Microphone Talkover Mode:")
             << tr("Off: Does nothing")
-            << tr("Auto: Sets how much to reduce the music volume when the "
-                  "volume of active microphones rises above threshold.")
-            << tr("Manual: Sets how much to reduce the music volume, when "
-                  "talkover is activated regardless of volume of microphone "
-                  "inputs.");
+            << tr("Auto: Sets how much to reduce the music volume when the volume of active microphones rises above threshold.")
+            << tr("Manual: Sets how much to reduce the music volume, when talkover is activated regardless of volume of microphone inputs.");
 
     QString changeAmount = tr("Change the step-size in the Preferences -> Interface menu.");
     add("rate_perm_up_rate_perm_up_small")
@@ -364,19 +338,14 @@
 
     add("rate_temp_up_rate_temp_up_small")
             << tr("Raise Pitch Temporary (Nudge)")
-            << QString("%1: %2").arg(
-                       leftClick, tr("Holds the pitch higher while active."))
-            << QString("%1: %2").arg(rightClick,
-                       tr("Holds the pitch higher (small amount) while "
-                          "active."))
+            << QString("%1: %2").arg(leftClick, tr("Holds the pitch higher while active."))
+            << QString("%1: %2").arg(rightClick, tr("Holds the pitch higher (small amount) while active."))
             << changeAmount;
 
     add("rate_temp_down_rate_temp_down_small")
             << tr("Lower Pitch Temporary (Nudge)")
-            << QString("%1: %2").arg(
-                       leftClick, tr("Holds the pitch lower while active."))
-            << QString("%1: %2").arg(rightClick,
-                       tr("Holds the pitch lower (small amount) while active."))
+            << QString("%1: %2").arg(leftClick, tr("Holds the pitch lower while active."))
+            << QString("%1: %2").arg(rightClick, tr("Holds the pitch lower (small amount) while active."))
             << changeAmount;
 
     add("filterLow")
@@ -442,11 +411,8 @@
 
     add("beats_translate_curpos")
             << tr("Adjust Beatgrid")
-            << QString("%1: %2").arg(leftClick,
-                       tr("Adjust beatgrid so the closest beat is aligned with "
-                          "the current play position."))
-            << QString("%1: %2").arg(rightClick,
-                       tr("Adjust beatgrid to match another playing deck."));
+            << QString("%1: %2").arg(leftClick, tr("Adjust beatgrid so the closest beat is aligned with the current play position."))
+            << QString("%1: %2").arg(rightClick, tr("Adjust beatgrid to match another playing deck."));
 
     add("beats_translate_match_alignment")
             << tr("Adjust Beatgrid")
@@ -481,8 +447,6 @@
 
     add("hotcue_toggle")
             << tr("Changes the number of hotcue buttons displayed in the deck");
-<<<<<<< HEAD
-=======
 
     // Show Loop Controls
     add("show_loop_controls")
@@ -491,18 +455,14 @@
     // Show Beatjump Controls
     add("show_beatjump_controls")
             << tr("Toggle visibility of Beatjump Controls");
->>>>>>> 68431845
 
     // Show Rate Control
     add("rate_toggle")
             << tr("Toggle visibility of Rate Control");
-<<<<<<< HEAD
-=======
 
     // Show Key Controls
     add("show_key_controls")
             << tr("Toggle visibility of Key Controls");
->>>>>>> 68431845
 
     // Used in cue/hotcue/loop tooltips below.
     QString quantizeSnap = tr("If quantize is enabled, snaps to the nearest beat.");
@@ -513,34 +473,24 @@
 
     // Reverse and reverseroll (censor)
     add("reverse")
-            << tr("Reverse")
-            << QString("%1: %2").arg(leftClick,
-                       tr("Reverses track playback during regular playback."))
-            << QString("%1: %2").arg(rightClick,
-                       tr("Puts a track into reverse while being held "
-                          "(Censor)."))
-            << tr("Playback continues where the track would have been if it "
-                  "had not been temporarily reversed.");
+    << tr("Reverse")
+            << QString("%1: %2").arg(leftClick, tr("Reverses track playback during regular playback."))
+            << QString("%1: %2").arg(rightClick, tr("Puts a track into reverse while being held (Censor)."))
+            << tr("Playback continues where the track would have been if it had not been temporarily reversed.");
 
     // Currently used for samplers
     add("play_start")
             << tr("Play/Pause")
-            << QString("%1: %2").arg(leftClick,
-                       tr("Starts playing from the beginning of the track."))
-            << QString("%1: %2").arg(rightClick,
-                       tr("Jumps to the beginning of the track and stops."));
+            << QString("%1: %2").arg(leftClick, tr("Starts playing from the beginning of the track."))
+            << QString("%1: %2").arg(rightClick, tr("Jumps to the beginning of the track and stops."));
 
     QString whilePlaying = tr("(while playing)");
     QString whileStopped = tr("(while stopped)");
     QString whilePreviewing = tr("(while previewing)");
     QString cueSet = tr("Places a cue point at the current position on the waveform.");
-    QString cueWhilePlaying =
-            tr("Stops track at cue point, OR go to cue point and play after "
-               "release (CUP mode).");
-    QString cueWhileStopped =
-            tr("Set cue point (Pioneer/Mixxx/Numark mode), set cue point and "
-               "play after release (CUP mode) "
-               "OR preview from it (Denon mode).");
+    QString cueWhilePlaying = tr("Stops track at cue point, OR go to cue point and play after release (CUP mode).");
+    QString cueWhileStopped = tr("Set cue point (Pioneer/Mixxx/Numark mode), set cue point and play after release (CUP mode) "
+            "OR preview from it (Denon mode).");
     QString cueHint = tr("Hint: Change the default cue mode in Preferences -> Interface.");
     QString latchingPlay = tr("Is latching the playing state.");
 
@@ -575,7 +525,7 @@
             << cueHint
             << quantizeSnap;
 
-    add("pfl")
+      add("pfl")
             << tr("Headphone")
             << tr("Sends the selected channel's audio to the headphone output, "
                   "selected in Preferences -> Sound Hardware.");
@@ -603,41 +553,28 @@
     add("beatsync_beatsync_tempo")
             << tr("Old Synchronize")
             << tr("(This skin should be updated to use Sync Lock!)")
-            << QString("%1: %2").arg(leftClick,
-                       tr("Syncs the tempo (BPM) and phase to that of the "
-                          "other track, "
-                          "if BPM is detected on both."))
-            << QString("%1: %2").arg(rightClick,
-                       tr("Syncs the tempo (BPM) to that of the other track, "
-                          "if BPM is detected on both."))
-            << tr("Syncs to the first deck (in numerical order) that is "
-                  "playing a track and has a BPM.")
-            << tr("If no deck is playing, syncs to the first deck that has a "
-                  "BPM.")
-            << tr("Decks can't sync to samplers and samplers can only sync to "
-                  "decks.");
+            << QString("%1: %2").arg(leftClick, tr("Syncs the tempo (BPM) and phase to that of the other track, "
+                                                   "if BPM is detected on both."))
+            << QString("%1: %2").arg(rightClick, tr("Syncs the tempo (BPM) to that of the other track, "
+                                                    "if BPM is detected on both."))
+            << tr("Syncs to the first deck (in numerical order) that is playing a track and has a BPM.")
+            << tr("If no deck is playing, syncs to the first deck that has a BPM.")
+            << tr("Decks can't sync to samplers and samplers can only sync to decks.");
 
     // Awesome-Sync (TM)
     add("sync_enabled")
             << tr("Enable Sync Lock")
-            << tr("Tap to sync the tempo to other playing tracks or the sync "
-                  "leader.")
-            << tr("Hold for at least a second to enable sync lock for this "
-                  "deck.")
-            << tr("Decks with sync locked will all play at the same tempo, and "
-                  "decks that also have "
+            << tr("Tap to sync the tempo to other playing tracks or the sync leader.")
+            << tr("Hold for at least a second to enable sync lock for this deck.")
+            << tr("Decks with sync locked will all play at the same tempo, and decks that also have "
                   "quantize enabled will always have their beats lined up.");
 
     // TODO(owen): find a better phrase for "the other deck"
     add("sync_reset_key")
             << tr("Sync and Reset Key")
-            << QString("%1: %2").arg(leftClick,
-                       tr("Sets the pitch to a key that allows a harmonic "
-                          "transition "
-                          "from the other track. Requires a detected key on "
-                          "both involved decks."))
-            << QString("%1: %2").arg(rightClick,
-                       tr("Resets the key to the original track key."));
+            << QString("%1: %2").arg(leftClick, tr("Sets the pitch to a key that allows a harmonic transition "
+                                                   "from the other track. Requires a detected key on both involved decks."))
+            << QString("%1: %2").arg(rightClick, tr("Resets the key to the original track key."));
 
     add("sync_leader")
             << tr("Enable Sync Leader")
@@ -645,22 +582,15 @@
 
     add("rate")
             << tr("Speed Control")
-<<<<<<< HEAD
-            << tr("Changes the track playback speed (affects both the "
-                  "tempo and the pitch). If keylock is enabled, only the "
-                  "tempo is affected.")
-            << QString("%1: %2").arg(rightClick, resetToDefault);
+            << tr("Changes the track playback speed (affects both the tempo and the pitch). If keylock is enabled, only the tempo is affected.")
+            << resetWithRightAndDoubleClick;
 
     add("rate_ultra")
             << tr("Ultra Speed Control")
             << tr("Changes the track playback speed with a wide "
                   "range (affects both the tempo and the pitch). If "
                   "keylock is enabled, only the tempo is affected.")
-            << QString("%1: %2").arg(rightClick, resetToDefault);
-=======
-            << tr("Changes the track playback speed (affects both the tempo and the pitch). If keylock is enabled, only the tempo is affected.")
-            << resetWithRightAndDoubleClick;
->>>>>>> 68431845
+            << resetWithRightAndDoubleClick;
 
     add("pitch")
             << tr("Pitch Control")
@@ -682,11 +612,7 @@
     add("pitch_adjust")
             << tr("Pitch Adjust")
             << tr("Adjust the pitch in addition to the speed slider pitch.")
-<<<<<<< HEAD
-            << QString("%1: %2").arg(rightClick, resetToDefault);
-=======
-            << resetWithRightAndDoubleClick;
->>>>>>> 68431845
+            << resetWithRightAndDoubleClick;
 
     add("rate_display")
             << tr("Pitch Rate")
@@ -696,9 +622,9 @@
             << tr("Tempo Range Display")
             << tr("Displays the current range of the tempo slider.");
 
-    add("repeat") << tr("Repeat")
-                  << tr("When active the track will repeat if you go past the "
-                        "end or reverse before the start.");
+    add("repeat")
+            << tr("Repeat")
+            << tr("When active the track will repeat if you go past the end or reverse before the start.");
 
     add("eject")
             << tr("Eject")
@@ -759,39 +685,33 @@
 
     add("vinylcontrol_mode")
             << tr("Vinyl Control Mode")
-            << tr("Absolute mode - track position equals needle position and "
-                  "speed.")
-            << tr("Relative mode - track speed equals needle speed regardless "
-                  "of needle position.")
-            << tr("Constant mode - track speed equals last known-steady speed "
-                  "regardless of needle input.");
+            << tr("Absolute mode - track position equals needle position and speed.")
+            << tr("Relative mode - track speed equals needle speed regardless of needle position.")
+            << tr("Constant mode - track speed equals last known-steady speed regardless of needle input.");
 
     add("vinylcontrol_cueing")
             << tr("Vinyl Cueing Mode")
-            << tr("Determines how cue points are treated in vinyl control "
-                  "Relative mode:")
+            << tr("Determines how cue points are treated in vinyl control Relative mode:")
             << tr("Off - Cue points ignored.")
-            << tr("One Cue - If needle is dropped after the cue point, track "
-                  "will seek to that cue point.")
-            << tr("Hot Cue - Track will seek to nearest previous hotcue "
-                  "point.");
+            << tr("One Cue - If needle is dropped after the cue point, track will seek to that cue point.")
+            << tr("Hot Cue - Track will seek to nearest previous hotcue point.");
 
     add("loop_in")
             << tr("Loop-In Marker")
             << QString("%1: %2").arg(leftClick + " " + loopInactive,
-                       tr("Sets the track Loop-In Marker to the current play position."))
+                      tr("Sets the track Loop-In Marker to the current play position."))
             << quantizeSnap
             << QString("%1: %2").arg(leftClick + " " + loopActive,
-                       tr("Press and hold to move Loop-In Marker."))
+                      tr("Press and hold to move Loop-In Marker."))
             << QString("%1: %2").arg(rightClick, tr("Jump to Loop-In Marker."));
 
     add("loop_out")
             << tr("Loop-Out Marker")
             << QString("%1: %2").arg(leftClick + " " + loopInactive,
-                       tr("Sets the track Loop-Out Marker to the current play position."))
+                      tr("Sets the track Loop-Out Marker to the current play position."))
             << quantizeSnap
             << QString("%1: %2").arg(leftClick + " " + loopActive,
-                       tr("Press and hold to move Loop-Out Marker."))
+                      tr("Press and hold to move Loop-Out Marker."))
             << QString("%1: %2").arg(rightClick, tr("Jump to Loop-Out Marker."));
 
     add("loop_halve")
@@ -808,52 +728,37 @@
             << tr("Select the size of the loop in beats to set with the Beatloop button.")
             << tr("Changing this resizes the loop if the loop already matches this size.");
 
-    add("beatloop_halve") << tr(
-            "Halve the size of an existing beatloop, or halve the size of the "
-            "next beatloop set with the Beatloop button.");
-
-    add("beatloop_double") << tr(
-            "Double the size of an existing beatloop, or double the size of "
-            "the next beatloop set with the Beatloop button.");
+    add("beatloop_halve")
+            << tr("Halve the size of an existing beatloop, or halve the size of the next beatloop set with the Beatloop button.");
+
+    add("beatloop_double")
+            << tr("Double the size of an existing beatloop, or double the size of the next beatloop set with the Beatloop button.");
 
     //beatloop and beatlooproll
     add("beatloop_activate")
             << tr("Beatloop")
-            << QString("%1: %2").arg(leftClick,
-                       tr("Start a loop over the set number of beats."))
+            << QString("%1: %2").arg(leftClick, tr("Start a loop over the set number of beats."))
             << quantizeSnap
-            << QString("%1: %2").arg(rightClick,
-                       tr("Temporarily enable a rolling loop over the set "
-                          "number of beats."))
-            << tr("Playback will resume where the track would have been if it "
-                  "had not entered the loop.");
+            << QString("%1: %2").arg(rightClick, tr("Temporarily enable a rolling loop over the set number of beats."))
+            << tr("Playback will resume where the track would have been if it had not entered the loop.");
 
     add("beatjump_size")
             << tr("Beatjump/Loop Move Size")
-            << tr("Select the number of beats to jump or move the loop with "
-                  "the Beatjump Forward/Backward buttons.");
+            << tr("Select the number of beats to jump or move the loop with the Beatjump Forward/Backward buttons.");
 
     add("beatjump_forward")
             << tr("Beatjump Forward")
-            << QString("%1: %2").arg(leftClick + " " + loopInactive,
-                       tr("Jump forward by the set number of beats."))
-            << QString("%1: %2").arg(leftClick + " " + loopActive,
-                       tr("Move the loop forward by the set number of beats."))
-            << QString("%1: %2").arg(rightClick + " " + loopInactive,
-                       tr("Jump forward by 1 beat."))
-            << QString("%1: %2").arg(rightClick + " " + loopActive,
-                       tr("Move the loop forward by 1 beat."));
+            << QString("%1: %2").arg(leftClick + " " + loopInactive, tr("Jump forward by the set number of beats."))
+            << QString("%1: %2").arg(leftClick + " " + loopActive, tr("Move the loop forward by the set number of beats."))
+            << QString("%1: %2").arg(rightClick + " " + loopInactive, tr("Jump forward by 1 beat."))
+            << QString("%1: %2").arg(rightClick + " " + loopActive, tr("Move the loop forward by 1 beat."));
 
     add("beatjump_backward")
             << tr("Beatjump Backward")
-            << QString("%1: %2").arg(leftClick + " " + loopInactive,
-                       tr("Jump backward by the set number of beats."))
-            << QString("%1: %2").arg(leftClick + " " + loopActive,
-                       tr("Move the loop backward by the set number of beats."))
-            << QString("%1: %2").arg(rightClick + " " + loopInactive,
-                       tr("Jump backward by 1 beat."))
-            << QString("%1: %2").arg(rightClick + " " + loopActive,
-                       tr("Move the loop backward by 1 beat."));
+            << QString("%1: %2").arg(leftClick + " " + loopInactive, tr("Jump backward by the set number of beats."))
+            << QString("%1: %2").arg(leftClick + " " + loopActive, tr("Move the loop backward by the set number of beats."))
+            << QString("%1: %2").arg(rightClick + " " + loopInactive, tr("Jump backward by 1 beat."))
+            << QString("%1: %2").arg(rightClick + " " + loopActive, tr("Move the loop backward by 1 beat."));
 
     add("loop_exit")
             << tr("Loop Exit")
@@ -862,20 +767,15 @@
 
     add("reloop_toggle")
             << tr("Reloop")
-            << QString("%1: %2").arg(
-                       leftClick, tr("Toggles the current loop on or off."))
-            << tr("If the loop is ahead of the current position, looping will "
-                  "start when the loop is reached.")
+            << QString("%1: %2").arg(leftClick, tr("Toggles the current loop on or off."))
+            << tr("If the loop is ahead of the current position, looping will start when the loop is reached.")
             << tr("Works only if Loop-In and Loop-Out Marker are set.")
-            << QString("%1: %2").arg(rightClick,
-                       tr("Enable loop, jump to Loop-In Marker, and stop "
-                          "playback."));
-
-    add("slip_mode") << tr("Slip Mode")
-                     << tr("When active, the playback continues muted in the "
-                           "background during a loop, reverse, scratch etc.")
-                     << tr("Once disabled, the audible playback will resume "
-                           "where the track would have been.");
+            << QString("%1: %2").arg(rightClick, tr("Enable loop, jump to Loop-In Marker, and stop playback."));
+
+    add("slip_mode")
+            << tr("Slip Mode")
+            << tr("When active, the playback continues muted in the background during a loop, reverse, scratch etc.")
+            << tr("Once disabled, the audible playback will resume where the track would have been.");
 
     add("track_time")
             << tr("Track Time")
@@ -1004,25 +904,18 @@
             << tr("Enable or disable this whole effect unit.");
     add("EffectUnit_mix")
             << tr("Mix")
-            << tr("Adjust the mixing of the dry (input) signal with the wet "
-                  "(output) signal of the effect unit")
+            << tr("Adjust the mixing of the dry (input) signal with the wet (output) signal of the effect unit")
             << tr("D/W mode: Crossfade between dry and wet")
             << tr("D+W mode: Add wet to dry")
             << resetWithRightAndDoubleClick;
 
     add("EffectUnit_mix_mode")
             << tr("Mix Mode")
-            << tr("Adjust how the dry (input) signal is mixed with the wet "
-                  "(output) signal of the effect unit") +
-                    "\n"
-            << tr("Dry/Wet mode (crossed lines): Mix knob crossfades between "
-                  "dry and wet\n"
-                  "Use this to change the sound of the track with EQ and "
-                  "filter effects.") +
-                    "\n"
+            << tr("Adjust how the dry (input) signal is mixed with the wet (output) signal of the effect unit") + "\n"
+            << tr("Dry/Wet mode (crossed lines): Mix knob crossfades between dry and wet\n"
+                  "Use this to change the sound of the track with EQ and filter effects.") + "\n"
             << tr("Dry+Wet mode (flat dry line): Mix knob adds wet to dry\n"
-                  "Use this to change only the effected (wet) signal with EQ "
-                  "and filter effects.");
+                  "Use this to change only the effected (wet) signal with EQ and filter effects.");
 
     add("EffectUnit_super1")
             << tr("Super Knob")
@@ -1097,8 +990,7 @@
 
     add("EffectSlot_enabled")
             << tr("Enable Effect")
-            << tr("The effect unit must also be assigned to a deck or other "
-                  "sound source to hear the effect.");
+            << tr("The effect unit must also be assigned to a deck or other sound source to hear the effect.");
 
     add("EffectSlot_next_effect")
             << tr("Next")
@@ -1121,8 +1013,7 @@
             << tr("Effect Focus Button")
             << QString("%1: %2").arg(leftClick, tr("Focuses this effect."))
             << QString("%1: %2").arg(rightClick, tr("Unfocuses this effect."))
-            << tr("Refer to the web page on the Mixxx wiki for your controller "
-                  "for more information.");
+            << tr("Refer to the web page on the Mixxx wiki for your controller for more information.");
 
     add("EffectSlot_parameter")
             << tr("Effect Parameter")
@@ -1134,17 +1025,13 @@
             << tr("Set how this parameter is linked to the effect's Meta Knob.")
             << tr("Inactive: parameter not linked")
             << tr("Active: parameter moves with Meta Knob")
-            << tr("Left side active: parameter moves with left half of Meta "
-                  "Knob turn")
-            << tr("Right side active: parameter moves with right half of Meta "
-                  "Knob turn")
-            << tr("Left and right side active: parameter moves across range "
-                  "with half of Meta Knob turn and back with the other half");
+            << tr("Left side active: parameter moves with left half of Meta Knob turn")
+            << tr("Right side active: parameter moves with right half of Meta Knob turn")
+            << tr("Left and right side active: parameter moves across range with half of Meta Knob turn and back with the other half");
 
     add("EffectSlot_parameter_inversion")
             << tr("Meta Knob Link Inversion")
-            << tr("Inverts the direction this parameter moves when turning the "
-                  "effect's Meta Knob.");
+            << tr("Inverts the direction this parameter moves when turning the effect's Meta Knob.");
 
     add("EffectSlot_button_parameter")
             << tr("Equalizer Parameter Kill")
@@ -1190,4 +1077,5 @@
 
     add("configure_input")
             << tr("Select and configure a hardware device for this input");
+
 }