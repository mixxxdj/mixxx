#include "skin/legacy/legacyskinparser.h"

#include <QDir>
#include <QGridLayout>
#include <QLabel>
#include <QSplitter>
#include <QStackedWidget>
#include <QVBoxLayout>
#include <QtDebug>
#include <QtGlobal>

#include "control/controlobject.h"
#include "control/controlproxy.h"
#include "controllers/controllerlearningeventfilter.h"
#include "controllers/controllermanager.h"
#include "controllers/keyboard/keyboardeventfilter.h"
#include "effects/effectsmanager.h"
#include "library/library.h"
#include "library/library_prefs.h"
#include "mixer/basetrackplayer.h"
#include "mixer/playermanager.h"
#include "moc_legacyskinparser.cpp"
#include "recording/recordingmanager.h"
#include "skin/legacy/colorschemeparser.h"
#include "skin/legacy/launchimage.h"
#include "skin/legacy/skincontext.h"
#include "util/cmdlineargs.h"
#include "util/timer.h"
#include "util/valuetransformer.h"
#include "util/xml.h"
#if QT_VERSION < QT_VERSION_CHECK(6, 0, 0)
#include "waveform/vsyncthread.h"
#endif
#include "waveform/waveformwidgetfactory.h"
#include "widget/controlwidgetconnection.h"
#include "widget/wbasewidget.h"
#include "widget/wbattery.h"
#include "widget/wbeatspinbox.h"
#include "widget/wcombobox.h"
#include "widget/wcoverart.h"
#include "widget/wdisplay.h"
#include "widget/weffectbuttonparametername.h"
#include "widget/weffectchain.h"
#include "widget/weffectchainpresetbutton.h"
#include "widget/weffectchainpresetselector.h"
#include "widget/weffectknobparametername.h"
#include "widget/weffectname.h"
#include "widget/weffectparameterknob.h"
#include "widget/weffectparameterknobcomposed.h"
#include "widget/weffectpushbutton.h"
#include "widget/weffectselector.h"
#include "widget/whotcuebutton.h"
#include "widget/wkey.h"
#include "widget/wknob.h"
#include "widget/wknobcomposed.h"
#include "widget/wlabel.h"
#include "widget/wlibrary.h"
#include "widget/wlibrarysidebar.h"
#include "widget/wnumber.h"
#include "widget/wnumberdb.h"
#include "widget/wnumberpos.h"
#include "widget/wnumberrate.h"
#include "widget/woverviewhsv.h"
#include "widget/woverviewlmh.h"
#include "widget/woverviewrgb.h"
#include "widget/wpixmapstore.h"
#include "widget/wpushbutton.h"
#include "widget/wraterange.h"
#include "widget/wrecordingduration.h"
#include "widget/wscrollable.h"
#include "widget/wsearchlineedit.h"
#include "widget/wsingletoncontainer.h"
#include "widget/wsizeawarestack.h"
#include "widget/wskincolor.h"
#include "widget/wslidercomposed.h"
#if QT_VERSION < QT_VERSION_CHECK(6, 0, 0)
#include "widget/wspinny.h"
#endif
#include "widget/wsplitter.h"
#include "widget/wstarrating.h"
#include "widget/wstatuslight.h"
#include "widget/wtime.h"
#include "widget/wtrackproperty.h"
#include "widget/wtracktext.h"
#include "widget/wtrackwidgetgroup.h"
#include "widget/wvumeter.h"
#include "widget/wvumetergl.h"
#include "widget/wwaveformviewer.h"
#include "widget/wwidget.h"
#include "widget/wwidgetgroup.h"
#include "widget/wwidgetstack.h"

using mixxx::skin::SkinManifest;

/// This QSet allows to make use of the implicit sharing
/// of QString instead of every widget keeping its own copy.
QSet<QString> LegacySkinParser::s_sharedGroupStrings;

static bool sDebug = false;

ControlObject* LegacySkinParser::controlFromConfigKey(
        const ConfigKey& key, bool bPersist, bool* pCreated) {
    if (!key.isValid()) {
        return nullptr;
    }
    // Don't warn if the control doesn't exist. Skins use this to create
    // controls.
    ControlObject* pControl = ControlObject::getControl(key, ControlFlag::NoWarnIfMissing);

    if (pControl) {
        if (pCreated) {
            *pCreated = false;
        }
        return pControl;
    }

    // TODO(rryan): Make this configurable by the skin.
    if (CmdlineArgs::Instance().getDeveloper()) {
        qInfo() << "Creating skin control object:"
                << QString("%1,%2").arg(key.group, key.item);
    }
    // Since the usual behavior here is to create a skin-defined push
    // button, actually make it a push button and set it to toggle.
    ControlPushButton* controlButton = new ControlPushButton(key, bPersist);
    controlButton->setButtonMode(ControlPushButton::TOGGLE);

    if (pCreated) {
        *pCreated = true;
    }

    // If we created this control, add it to the set of skin-created
    // controls, so that it can be deleted when the MixxxMainWindow is
    // destroyed.
    VERIFY_OR_DEBUG_ASSERT(m_pSkinCreatedControls) {
        qWarning() << "Can't add skin-created control" << key << "to set, control will be leaked!";
        return controlButton;
    }
    DEBUG_ASSERT(!m_pSkinCreatedControls->contains(controlButton));

    m_pSkinCreatedControls->insert(controlButton);

    return controlButton;
}

ControlObject* LegacySkinParser::controlFromConfigNode(const QDomElement& element,
        const QString& nodeName,
        bool* pCreated) {
    QDomElement keyElement = m_pContext->selectElement(element, nodeName);
    if (keyElement.isNull()) {
        return nullptr;
    }

    QString name = m_pContext->nodeToString(keyElement);
    ConfigKey key = ConfigKey::parseCommaSeparated(name);

    bool bPersist = m_pContext->selectAttributeBool(keyElement, "persist", false);

    return controlFromConfigKey(key, bPersist, pCreated);
}

LegacySkinParser::LegacySkinParser(UserSettingsPointer pConfig)
        : m_pConfig(pConfig),
          m_pSkinCreatedControls(nullptr),
          m_pKeyboard(nullptr),
          m_pPlayerManager(nullptr),
          m_pControllerManager(nullptr),
          m_pLibrary(nullptr),
          m_pVCManager(nullptr),
          m_pEffectsManager(nullptr),
          m_pRecordingManager(nullptr),
          m_pParent(nullptr) {
}

LegacySkinParser::LegacySkinParser(UserSettingsPointer pConfig,
        QSet<ControlObject*>* pSkinCreatedControls,
        KeyboardEventFilter* pKeyboard,
        PlayerManager* pPlayerManager,
        ControllerManager* pControllerManager,
        Library* pLibrary,
        VinylControlManager* pVCMan,
        EffectsManager* pEffectsManager,
        RecordingManager* pRecordingManager)
        : m_pConfig(pConfig),
          m_pSkinCreatedControls(pSkinCreatedControls),
          m_pKeyboard(pKeyboard),
          m_pPlayerManager(pPlayerManager),
          m_pControllerManager(pControllerManager),
          m_pLibrary(pLibrary),
          m_pVCManager(pVCMan),
          m_pEffectsManager(pEffectsManager),
          m_pRecordingManager(pRecordingManager),
          m_pParent(nullptr) {
    DEBUG_ASSERT(m_pSkinCreatedControls);
}

LegacySkinParser::~LegacySkinParser() {
}

bool LegacySkinParser::canParse(const QString& skinPath) {
    QDir skinDir(skinPath);

    if (!skinDir.exists()) {
        return false;
    }

    if (!skinDir.exists("skin.xml")) {
        return false;
    }

    // TODO check skin.xml for compliance

    return true;
}

// static
QDomElement LegacySkinParser::openSkin(const QString& skinPath) {
    QDir skinDir(skinPath);

    if (!skinDir.exists()) {
        qDebug() << "LegacySkinParser::openSkin - skin dir do not exist:" << skinPath;
        return QDomElement();
    }

    QString skinXmlPath = skinDir.filePath("skin.xml");
    QFile skinXmlFile(skinXmlPath);

    if (!skinXmlFile.open(QIODevice::ReadOnly)) {
        qDebug() << "LegacySkinParser::openSkin - can't open file:" << skinXmlPath
                 << "in directory:" << skinDir.path();
        return QDomElement();
    }

    QDomDocument skin("skin");

    QString errorMessage;
    int errorLine;
    int errorColumn;

    if (!skin.setContent(&skinXmlFile,&errorMessage,&errorLine,&errorColumn)) {
        qDebug() << "LegacySkinParser::openSkin - setContent failed see"
                 << "line:" << errorLine << "column:" << errorColumn;
        qDebug() << "LegacySkinParser::openSkin - message:" << errorMessage;
        return QDomElement();
    }

    skinXmlFile.close();
    return skin.documentElement();
}

// static
QList<QString> LegacySkinParser::getSchemeList(const QString& qSkinPath) {

    QDomElement docElem = openSkin(qSkinPath);
    QList<QString> schemeList;

    QDomNode colScheme = docElem.namedItem("Schemes");
    if (!colScheme.isNull() && colScheme.isElement()) {
        QDomNode scheme = colScheme.firstChild();

        while (!scheme.isNull()) {
            if (scheme.isElement()) {
                QString schemeName = XmlParse::selectNodeQString(scheme, "Name");
                schemeList.append(schemeName);
            }
            scheme = scheme.nextSibling();
        }
    }
    return schemeList;
}

// static
void LegacySkinParser::clearSharedGroupStrings() {
    // This frees up the memory allocated by the QString objects
    s_sharedGroupStrings.clear();
}

SkinManifest LegacySkinParser::getSkinManifest(const QDomElement& skinDocument) {
    QDomNode manifest_node = skinDocument.namedItem("manifest");
    SkinManifest manifest;
    if (manifest_node.isNull() || !manifest_node.isElement()) {
        return manifest;
    }
    manifest.set_title(XmlParse::selectNodeQString(manifest_node, "title").toStdString());
    manifest.set_author(XmlParse::selectNodeQString(manifest_node, "author").toStdString());
    manifest.set_version(XmlParse::selectNodeQString(manifest_node, "version").toStdString());
    manifest.set_language(XmlParse::selectNodeQString(manifest_node, "language").toStdString());
    manifest.set_description(XmlParse::selectNodeQString(manifest_node, "description").toStdString());
    manifest.set_license(XmlParse::selectNodeQString(manifest_node, "license").toStdString());

    QDomNode attributes_node = manifest_node.namedItem("attributes");
    if (!attributes_node.isNull() && attributes_node.isElement()) {
        QDomNodeList attribute_nodes = attributes_node.toElement().elementsByTagName("attribute");
        for (int i = 0; i < attribute_nodes.count(); ++i) {
            QDomNode attribute_node = attribute_nodes.item(i);
            if (attribute_node.isElement()) {
                QDomElement attribute_element = attribute_node.toElement();
                QString configKey = attribute_element.attribute("config_key");
                QString persist = attribute_element.attribute("persist");
                QString value = attribute_element.text();
                SkinManifest::Attribute* attr = manifest.add_attribute();
                attr->set_config_key(configKey.toStdString());
                attr->set_persist(persist.toLower() == "true");
                attr->set_value(value.toStdString());
            }
        }
    }
    return manifest;
}

// static
Qt::MouseButton LegacySkinParser::parseButtonState(const QDomNode& node,
                                                   const SkinContext& context) {
    QString buttonState;
    if (context.hasNodeSelectString(node, "ButtonState", &buttonState)) {
        if (buttonState.contains("LeftButton", Qt::CaseInsensitive)) {
            return Qt::LeftButton;
        } else if (buttonState.contains("RightButton", Qt::CaseInsensitive)) {
            return Qt::RightButton;
        }
    }
    return Qt::NoButton;
}

QWidget* LegacySkinParser::parseSkin(const QString& skinPath, QWidget* pParent) {
    ScopedTimer timer("SkinLoader::parseSkin");
    qDebug() << "LegacySkinParser loading skin:" << skinPath;

    m_pContext = std::make_unique<SkinContext>(m_pConfig, skinPath + "/skin.xml");
    m_pContext->setSkinBasePath(skinPath);

    if (m_pParent) {
        qDebug() << "ERROR: Somehow a parent already exists -- you are probably re-using a LegacySkinParser which is not advisable!";
    }
    QDomElement skinDocument = openSkin(skinPath);

    if (skinDocument.isNull()) {
        qDebug() << "LegacySkinParser::parseSkin - failed for skin:" << skinPath;
        return nullptr;
    }

    SkinManifest manifest = getSkinManifest(skinDocument);

    // Apply SkinManifest attributes by looping through the proto.
    for (int i = 0; i < manifest.attribute_size(); ++i) {
        const SkinManifest::Attribute& attribute = manifest.attribute(i);
        if (!attribute.has_config_key()) {
            continue;
        }

        bool ok = false;
        double value = QString::fromStdString(attribute.value()).toDouble(&ok);
        if (!ok) {
            SKIN_WARNING(skinDocument, *m_pContext)
                    << "Error reading double value from skin attribute: "
                    << QString::fromStdString(attribute.value());
            continue;
        }

        ConfigKey configKey = ConfigKey::parseCommaSeparated(
            QString::fromStdString(attribute.config_key()));
        // Set the specified attribute, possibly creating the control
        // object in the process.
        bool created = false;
        // If there is no existing value for this CO in the skin,
        // update the config with the specified value. If the attribute
        // is set to persist, the value will be read when the control is created.
        // TODO: This is a hack, but right now it's the cleanest way to
        // get a CO with a specified initial value.  We should have a better
        // mechanism to provide initial default values for COs.
        if (attribute.persist() &&
            m_pConfig->getValueString(configKey).isEmpty()) {
            m_pConfig->set(configKey, ConfigValue(QString::number(value)));
        }
        ControlObject* pControl = controlFromConfigKey(configKey,
                                                       attribute.persist(),
                                                       &created);
        if (pControl == nullptr) {
            continue;
        }

        if (created) {
            if (!attribute.persist()) {
                // Only set the value if the control wasn't set up through
                // the persist logic.  Skin attributes are always
                // set on skin load.
                pControl->set(value);
            }
        } else {
            if (!attribute.persist()) {
                // Set the value using the static function, so the
                // value changes signal is transmitted to the owner.
                ControlObject::set(configKey, value);
            }
        }
    }

    ColorSchemeParser::setupLegacyColorSchemes(skinDocument, m_pConfig, &m_style, m_pContext.get());

    // don't parent till here so the first opengl waveform doesn't screw
    // up --bkgood
    // I'm disregarding this return value because I want to return the
    // created parent so MixxxMainWindow can use it for various purposes
    // (fullscreen mostly) --bkgood
    m_pParent = pParent;
    QList<QWidget*> widgets = parseNode(skinDocument);

    if (widgets.empty()) {
        SKIN_WARNING(skinDocument, *m_pContext) << "Skin produced no widgets!";
        return nullptr;
    } else if (widgets.size() > 1) {
        SKIN_WARNING(skinDocument, *m_pContext) << "Skin produced more than 1 widget!";
    }
    return widgets[0];
}

LaunchImage* LegacySkinParser::parseLaunchImage(const QString& skinPath, QWidget* pParent) {
    m_pContext = std::make_unique<SkinContext>(m_pConfig, skinPath + "/skin.xml");
    m_pContext->setSkinBasePath(skinPath);

    QDomElement skinDocument = openSkin(skinPath);
    if (skinDocument.isNull()) {
        return nullptr;
    }

    QString nodeName = skinDocument.nodeName();
    if (nodeName != "skin") {
        return nullptr;
    }

    // This allows image urls like
    // url(skin:/style/mixxx-icon-logo-symbolic.svg);
    QStringList skinPaths(skinPath);
    QDir::setSearchPaths("skin", skinPaths);

    QString styleSheet = parseLaunchImageStyle(skinDocument);
    // Transform relative 'skin:' urls into absolute paths.
    // See stylesheetAbsIconPaths() for details.
    LaunchImage* pLaunchImage = new LaunchImage(pParent, stylesheetAbsIconPaths(styleSheet));
    setupSize(skinDocument, pLaunchImage);
    return pLaunchImage;
}



QList<QWidget*> wrapWidget(QWidget* pWidget) {
    QList<QWidget*> result;
    if (pWidget != nullptr) {
        result.append(pWidget);
    }
    return result;
}

QList<QWidget*> LegacySkinParser::parseNode(const QDomElement& node) {
    QList<QWidget*> result;
    QString nodeName = node.nodeName();
    //qDebug() << "parseNode" << node.nodeName();

    // TODO(rryan) replace with a map to function pointers?

    if (sDebug) {
        qDebug() << "BEGIN PARSE NODE" << nodeName;
    }
    // Root of the document
    if (nodeName == "skin") {
        // Parent all the skin widgets to an inner QWidget (this was MixxxView
        // in <=1.8, MixxxView was a subclass of QWidget), and then wrap it in
        // an outer widget. The Background parser parents the background image
        // to the inner widget but then sets the fill color of the outer widget
        // so that fullscreen will expand with the right color to fill in the
        // non-background areas. We put the inner widget in a layout inside the
        // outer widget so that it stays centered in fullscreen mode.

        // If the root widget has a layout we are loading a "new style" skin.
        QString layout = m_pContext->selectString(node, "Layout");
        bool newStyle = !layout.isEmpty();

        qDebug() << "Skin is a" << (newStyle ? ">=1.12.0" : "<1.12.0") << "style skin.";


        if (newStyle) {
            // New style skins are just a WidgetGroup at the root.
            result.append(parseWidgetGroup(node));
        } else {
            // From here on is loading for legacy skins only.
            QWidget* pOuterWidget = new QWidget(m_pParent);
            QWidget* pInnerWidget = new QWidget(pOuterWidget);

            // <Background> is only valid for old-style skins.
            QDomElement background = m_pContext->selectElement(node, "Background");
            if (!background.isNull()) {
                parseBackground(background, pOuterWidget, pInnerWidget);
            }

            // Interpret <Size>, <SizePolicy>, <Style>, etc. tags for the root node.
            setupWidget(node, pInnerWidget, false);

            m_pParent = pInnerWidget;

            // Legacy skins do not use a <Children> block.
            QDomNodeList children = node.childNodes();
            for (int i = 0; i < children.count(); ++i) {
                QDomNode node = children.at(i);
                if (node.isElement()) {
                    parseNode(node.toElement());
                }
            }

            // Keep innerWidget centered (for fullscreen).
            pOuterWidget->setLayout(new QHBoxLayout(pOuterWidget));
            pOuterWidget->layout()->setContentsMargins(0, 0, 0, 0);
            pOuterWidget->layout()->addWidget(pInnerWidget);
            result.append(pOuterWidget);
        }
    } else if (nodeName == "SliderComposed") {
        result = wrapWidget(parseStandardWidget<WSliderComposed>(node));
    } else if (nodeName == "PushButton") {
        result = wrapWidget(parseStandardWidget<WPushButton>(node));
    } else if (nodeName == "EffectPushButton") {
        result = wrapWidget(parseEffectPushButton(node));
    } else if (nodeName == "HotcueButton") {
        result = wrapWidget(parseHotcueButton(node));
    } else if (nodeName == "ComboBox") {
        result = wrapWidget(parseStandardWidget<WComboBox>(node));
    } else if (nodeName == "Overview") {
        result = wrapWidget(parseOverview(node));
    } else if (nodeName == "Visual") {
        result = wrapWidget(parseVisual(node));
    } else if (nodeName == "Text") {
        result = wrapWidget(parseText(node));
    } else if (nodeName == "TrackProperty") {
        result = wrapWidget(parseTrackProperty(node));
    } else if (nodeName == "StarRating") {
        result = wrapWidget(parseStarRating(node));
    } else if (nodeName == "VuMeter") {
<<<<<<< HEAD
        WVuMeter* pVuMeterWidget = parseStandardWidget<WVuMeter>(node);
#if QT_VERSION < QT_VERSION_CHECK(6, 0, 0)
        WaveformWidgetFactory::instance()->addTimerListener(pVuMeterWidget);
#endif
        result = wrapWidget(pVuMeterWidget);
=======
        result = wrapWidget(parseVuMeter(node));
>>>>>>> a0ffb6b0
    } else if (nodeName == "StatusLight") {
        result = wrapWidget(parseStandardWidget<WStatusLight>(node));
    } else if (nodeName == "Display") {
        result = wrapWidget(parseStandardWidget<WDisplay>(node));
    } else if (nodeName == "BeatSpinBox") {
        result = wrapWidget(parseBeatSpinBox(node));
    } else if (nodeName == "NumberRate") {
        result = wrapWidget(parseNumberRate(node));
    } else if (nodeName == "RateRange") {
        result = wrapWidget(parseRateRange(node));
    } else if (nodeName == "NumberPos") {
        result = wrapWidget(parseNumberPos(node));
    } else if (nodeName == "Number" || nodeName == "NumberBpm") {
        // NumberBpm is deprecated, and is now the same as a Number
        result = wrapWidget(parseLabelWidget<WNumber>(node));
    } else if (nodeName == "NumberDb") {
        result = wrapWidget(parseLabelWidget<WNumberDb>(node));
    } else if (nodeName == "Label") {
        result = wrapWidget(parseLabelWidget<WLabel>(node));
    } else if (nodeName == "Knob") {
        result = wrapWidget(parseStandardWidget<WKnob>(node));
    } else if (nodeName == "KnobComposed") {
        result = wrapWidget(parseStandardWidget<WKnobComposed>(node));
    } else if (nodeName == "TableView") {
        result = wrapWidget(parseTableView(node));
    } else if (nodeName == "CoverArt") {
        result = wrapWidget(parseCoverArt(node));
    } else if (nodeName == "SearchBox") {
        result = wrapWidget(parseSearchBox(node));
    } else if (nodeName == "WidgetGroup") {
        result = wrapWidget(parseWidgetGroup(node));
    } else if (nodeName == "TrackWidgetGroup") {
        result = wrapWidget(parseTrackWidgetGroup(node));
    } else if (nodeName == "WidgetStack") {
        result = wrapWidget(parseWidgetStack(node));
    } else if (nodeName == "SizeAwareStack") {
        result = wrapWidget(parseSizeAwareStack(node));
    } else if (nodeName == "EffectChainName") {
        result = wrapWidget(parseEffectChainName(node));
    } else if (nodeName == "EffectChainPresetButton") {
        result = wrapWidget(parseEffectChainPresetButton(node));
    } else if (nodeName == "EffectChainPresetSelector") {
        result = wrapWidget(parseEffectChainPresetSelector(node));
    } else if (nodeName == "EffectName") {
        result = wrapWidget(parseEffectName(node));
    } else if (nodeName == "EffectSelector") {
        result = wrapWidget(parseEffectSelector(node));
    } else if (nodeName == "EffectParameterKnob") {
        result = wrapWidget(parseEffectParameterKnob(node));
    } else if (nodeName == "EffectParameterKnobComposed") {
        result = wrapWidget(parseEffectParameterKnobComposed(node));
    } else if (nodeName == "EffectParameterName") {
        result = wrapWidget(parseEffectParameterName(node));
    } else if (nodeName == "EffectButtonParameterName") {
        result = wrapWidget(parseEffectButtonParameterName(node));
    } else if (nodeName == "Spinny") {
        result = wrapWidget(parseSpinny(node));
    } else if (nodeName == "Time") {
        result = wrapWidget(parseLabelWidget<WTime>(node));
    } else if (nodeName == "RecordingDuration") {
        result = wrapWidget(parseRecordingDuration(node));
    } else if (nodeName == "Splitter") {
        result = wrapWidget(parseSplitter(node));
    } else if (nodeName == "LibrarySidebar") {
        result = wrapWidget(parseLibrarySidebar(node));
    } else if (nodeName == "Library") {
        result = wrapWidget(parseLibrary(node));
    } else if (nodeName == "Key") {
        result = wrapWidget(parseEngineKey(node));
    } else if (nodeName == "Battery") {
        result = wrapWidget(parseBattery(node));
    } else if (nodeName == "SetVariable") {
        m_pContext->updateVariable(node);
    } else if (nodeName == "Scrollable") {
        result = wrapWidget(parseScrollable(node));
    } else if (nodeName == "Template") {
        result = parseTemplate(node);
    } else if (nodeName == "SingletonDefinition") {
        parseSingletonDefinition(node);
    } else if (nodeName == "SingletonContainer") {
        result = wrapWidget(parseStandardWidget<WSingletonContainer>(node));
    } else {
        SKIN_WARNING(node, *m_pContext) << "Invalid node name in skin:"
                                       << nodeName;
    }

    if (sDebug) {
        qDebug() << "END PARSE NODE" << nodeName;
    }
    return result;
}

QWidget* LegacySkinParser::parseSplitter(const QDomElement& node) {
    WSplitter* pSplitter = new WSplitter(m_pParent, m_pConfig);
    commonWidgetSetup(node, pSplitter);

    QDomNode childrenNode = m_pContext->selectNode(node, "Children");
    QWidget* pOldParent = m_pParent;
    m_pParent = pSplitter;

    if (!childrenNode.isNull()) {
        // Descend children
        QDomNodeList children = childrenNode.childNodes();

        for (int i = 0; i < children.count(); ++i) {
            QDomNode node = children.at(i);

            if (node.isElement()) {
                QList<QWidget*> children = parseNode(node.toElement());
                foreach (QWidget* pChild, children) {
                    if (pChild == nullptr) {
                        continue;
                    }
                    pSplitter->addWidget(pChild);
                }
            }
        }
    }
    pSplitter->setup(node, *m_pContext);
    pSplitter->Init();

    m_pParent = pOldParent;
    return pSplitter;
}

QWidget* LegacySkinParser::parseScrollable(const QDomElement& node) {
    WScrollable* pScrollable = new WScrollable(m_pParent);
    commonWidgetSetup(node, pScrollable);

    QDomNode childrenNode = m_pContext->selectNode(node, "Children");
    QWidget* pOldParent = m_pParent;
    m_pParent = pScrollable;

    if (!childrenNode.isNull()) {
        QDomNodeList childNodes = childrenNode.childNodes();
        if (childNodes.count() != 1) {
            SKIN_WARNING(node, *m_pContext) << "Scrollables must have exactly one child";
        }

        QDomNode childnode = childNodes.at(0);
        if (childnode.isElement()) {
            QList<QWidget*> children = parseNode(childnode.toElement());
            if (children.count() != 1) {
                SKIN_WARNING(node, *m_pContext) << "Scrollables must have exactly one child";
            } else if (children.at(0) != nullptr) {
                pScrollable->setWidget(children.at(0));
            }
        }
    }
    pScrollable->setup(node, *m_pContext);
    pScrollable->Init();

    m_pParent = pOldParent;
    return pScrollable;
}

void LegacySkinParser::parseChildren(
        const QDomElement& node,
        WWidgetGroup* pGroup) {
    QDomNode childrenNode = m_pContext->selectNode(node, "Children");
    QWidget* pOldParent = m_pParent;
    m_pParent = pGroup;
    if (!childrenNode.isNull()) {
        // Descend children
        QDomNodeList children = childrenNode.childNodes();
        for (int i = 0; i < children.count(); ++i) {
            QDomNode node = children.at(i);
            if (node.isElement()) {
                QList<QWidget*> children = parseNode(node.toElement());
                foreach (QWidget* pChild, children) {
                    if (pChild == nullptr) {
                        continue;
                    }
                    pGroup->addWidget(pChild);
                }
            }
        }
    }
    m_pParent = pOldParent;
}

QWidget* LegacySkinParser::parseWidgetGroup(const QDomElement& node) {
    WWidgetGroup* pGroup = new WWidgetGroup(m_pParent);
    commonWidgetSetup(node, pGroup);
    pGroup->setup(node, *m_pContext);
    pGroup->Init();
    parseChildren(node, pGroup);
    return pGroup;
}

QWidget* LegacySkinParser::parseWidgetStack(const QDomElement& node) {
    ControlObject* pNextControl = controlFromConfigNode(node.toElement(), "NextControl");
    ;
    ConfigKey nextConfigKey;
    if (pNextControl != nullptr) {
        nextConfigKey = pNextControl->getKey();
    }

    ControlObject* pPrevControl = controlFromConfigNode(node.toElement(), "PrevControl");
    ConfigKey prevConfigKey;
    if (pPrevControl != nullptr) {
        prevConfigKey = pPrevControl->getKey();
    }

    ControlObject* pCurrentPageControl = nullptr;
    ConfigKey currentPageConfigKey;
    QString currentpage_co = node.attribute("currentpage");
    if (currentpage_co.length() > 0) {
        ConfigKey configKey = ConfigKey::parseCommaSeparated(currentpage_co);
        bool persist = m_pContext->selectAttributeBool(node, "persist", false);
        pCurrentPageControl = controlFromConfigKey(configKey, persist);
        if (pCurrentPageControl != nullptr) {
            currentPageConfigKey = pCurrentPageControl->getKey();
        }
    }

    WWidgetStack* pStack = new WWidgetStack(m_pParent, nextConfigKey,
            prevConfigKey, currentPageConfigKey);
    pStack->setObjectName("WidgetStack");
    pStack->setContentsMargins(0, 0, 0, 0);
    commonWidgetSetup(node, pStack);

    QWidget* pOldParent = m_pParent;
    m_pParent = pStack;

    QDomNode childrenNode = m_pContext->selectNode(node, "Children");
    if (!childrenNode.isNull()) {
        // Descend children
        QDomNodeList children = childrenNode.childNodes();

        for (int i = 0; i < children.count(); ++i) {
            QDomNode node = children.at(i);

            if (!node.isElement()) {
                continue;
            }
            QDomElement element = node.toElement();

            QList<QWidget*> child_widgets = parseNode(element);

            if (child_widgets.empty()) {
                SKIN_WARNING(node, *m_pContext)
                        << "WidgetStack child produced no widget.";
                continue;
            }

            if (child_widgets.size() > 1) {
                SKIN_WARNING(node, *m_pContext)
                        << "WidgetStack child produced multiple widgets."
                        << "All but the first are ignored.";
            }
            QWidget* pChild = child_widgets[0];

            if (pChild == nullptr) {
                continue;
            }

            ControlObject* pControl = nullptr;
            QString trigger_configkey = element.attribute("trigger");
            if (trigger_configkey.length() > 0) {
                ConfigKey configKey = ConfigKey::parseCommaSeparated(trigger_configkey);
                pControl = controlFromConfigKey(configKey, false);
            }
            int on_hide_select = -1;
            QString on_hide_attr = element.attribute("on_hide_select");
            if (on_hide_attr.length() > 0) {
                bool ok = false;
                on_hide_select = on_hide_attr.toInt(&ok);
                if (!ok) {
                    on_hide_select = -1;
                }
            }

            pStack->addWidgetWithControl(pChild, pControl, on_hide_select);
        }
    }

    // Init the widget last now that all the children have been created,
    // so if the current page was saved we can switch to the correct page.
    pStack->Init();
    m_pParent = pOldParent;
    return pStack;
}

QWidget* LegacySkinParser::parseSizeAwareStack(const QDomElement& node) {
    WSizeAwareStack* pStack = new WSizeAwareStack(m_pParent);
    pStack->setObjectName("SizeAwareStack");
    pStack->setContentsMargins(0, 0, 0, 0);
    commonWidgetSetup(node, pStack);

    QWidget* pOldParent = m_pParent;
    m_pParent = pStack;

    QDomNode childrenNode = m_pContext->selectNode(node, "Children");
    if (!childrenNode.isNull()) {
        // Descend children
        QDomNodeList children = childrenNode.childNodes();

        for (int i = 0; i < children.count(); ++i) {
            QDomNode node = children.at(i);

            if (!node.isElement()) {
                continue;
            }
            QDomElement element = node.toElement();

            QList<QWidget*> children = parseNode(element);

            if (children.empty()) {
                SKIN_WARNING(node, *m_pContext)
                        << "SizeAwareStack child produced no widget.";
                continue;
            }

            if (children.size() > 1) {
                SKIN_WARNING(node, *m_pContext)
                        << "SizeAwareStack child produced multiple widgets."
                        << "All but the first are ignored.";
            }
            QWidget* pChild = children[0];

            if (pChild == nullptr) {
                continue;
            }

            pStack->addWidget(pChild);
        }
    }

    m_pParent = pOldParent;
    return pStack;
}

QWidget* LegacySkinParser::parseBackground(const QDomElement& node,
                                           QWidget* pOuterWidget,
                                           QWidget* pInnerWidget) {
    QLabel* bg = new QLabel(pInnerWidget);

    QString filename = m_pContext->selectString(node, "Path");
    QPixmap* background = WPixmapStore::getPixmapNoCache(
        m_pContext->makeSkinPath(filename), m_pContext->getScaleFactor());

    bg->move(0, 0);
    if (background != nullptr && !background->isNull()) {
        bg->setPixmap(*background);
    }

    bg->lower();

    pInnerWidget->move(0,0);
    if (background != nullptr && !background->isNull()) {
        pInnerWidget->setFixedSize(background->width(), background->height());
        pOuterWidget->setMinimumSize(background->width(), background->height());
    }

    // Default background color is now black, if people want to do <invert/>
    // filters they'll have to figure something out for this.
    QColor c(0,0,0);
    QString cStr;
    if (m_pContext->hasNodeSelectString(node, "BgColor", &cStr)) {
        c.setNamedColor(cStr);
    }

    QPalette palette;
    palette.setBrush(QPalette::Window, WSkinColor::getCorrectColor(c));
    pOuterWidget->setBackgroundRole(QPalette::Window);
    pOuterWidget->setPalette(palette);
    pOuterWidget->setAutoFillBackground(true);

    // WPixmapStore::getPixmapNoCache() allocated background and gave us
    // ownership. QLabel::setPixmap makes a copy, so we have to delete this.
    delete background;

    return bg;
}

template<class T>
T* LegacySkinParser::parseStandardWidget(const QDomElement& element) {
    T* pWidget = new T(m_pParent);
    commonWidgetSetup(element, pWidget);
    pWidget->setup(element, *m_pContext);
    pWidget->installEventFilter(m_pKeyboard);
    pWidget->installEventFilter(
            m_pControllerManager->getControllerLearningEventFilter());
    pWidget->Init();
    return pWidget;
}

template <class T>
QWidget* LegacySkinParser::parseLabelWidget(const QDomElement& element) {
    T* pLabel = new T(m_pParent);
    setupLabelWidget(element, pLabel);
    return pLabel;
}

void LegacySkinParser::setupLabelWidget(const QDomElement& element, WLabel* pLabel) {
    // NOTE(rryan): To support color schemes, the WWidget::setup() call must
    // come first. This is because WLabel derivatives change the palette based
    // on the node and setupWidget() will set the widget style. If the style is
    // set before the palette is set then the custom palette will not take
    // effect which breaks color scheme support.
    pLabel->setup(element, *m_pContext);
    commonWidgetSetup(element, pLabel);
    pLabel->installEventFilter(m_pKeyboard);
    pLabel->installEventFilter(
            m_pControllerManager->getControllerLearningEventFilter());
    pLabel->Init();
}

QWidget* LegacySkinParser::parseOverview(const QDomElement& node) {
#if QT_VERSION >= QT_VERSION_CHECK(6, 0, 0)
    Q_UNUSED(node);

    return nullptr;
#else
    QString group = lookupNodeGroup(node);
    BaseTrackPlayer* pPlayer = m_pPlayerManager->getPlayer(group);
    if (!pPlayer) {
        SKIN_WARNING(node, *m_pContext) << "No player found for group:" << group;
        return nullptr;
    }

    WOverview* overviewWidget = nullptr;

    // "RGB" = "2", "HSV" = "1" or "Filtered" = "0" (LMH) waveform overview type
    int type = m_pConfig->getValue(ConfigKey("[Waveform]","WaveformOverviewType"), 2);
    if (type == 0) {
        overviewWidget = new WOverviewLMH(group, m_pPlayerManager, m_pConfig, m_pParent);
    } else if (type == 1) {
        overviewWidget = new WOverviewHSV(group, m_pPlayerManager, m_pConfig, m_pParent);
    } else {
        overviewWidget = new WOverviewRGB(group, m_pPlayerManager, m_pConfig, m_pParent);
    }

    connect(overviewWidget,
            &WOverview::trackDropped,
            m_pPlayerManager,
            &PlayerManager::slotLoadLocationToPlayerStopped);
    connect(overviewWidget, &WOverview::cloneDeck,
            m_pPlayerManager, &PlayerManager::slotCloneDeck);

    commonWidgetSetup(node, overviewWidget);
    overviewWidget->setup(node, *m_pContext);
    overviewWidget->installEventFilter(m_pKeyboard);
    overviewWidget->installEventFilter(m_pControllerManager->getControllerLearningEventFilter());
    overviewWidget->Init();

    // Connect the player's load and unload signals to the overview widget.
    connect(pPlayer, &BaseTrackPlayer::newTrackLoaded, overviewWidget, &WOverview::slotTrackLoaded);
    connect(pPlayer, &BaseTrackPlayer::loadingTrack, overviewWidget, &WOverview::slotLoadingTrack);

    // just in case track already loaded
    overviewWidget->slotLoadingTrack(pPlayer->getLoadedTrack(), TrackPointer());
    overviewWidget->slotTrackLoaded(pPlayer->getLoadedTrack());

    return overviewWidget;
#endif
}

QWidget* LegacySkinParser::parseVisual(const QDomElement& node) {
#if QT_VERSION >= QT_VERSION_CHECK(6, 0, 0)
    Q_UNUSED(node);

    return nullptr;
#else
    QString group = lookupNodeGroup(node);
    BaseTrackPlayer* pPlayer = m_pPlayerManager->getPlayer(group);
    if (!pPlayer) {
        SKIN_WARNING(node, *m_pContext) << "No player found for group:" << group;
        return nullptr;
    }

    WWaveformViewer* viewer = new WWaveformViewer(group, m_pConfig, m_pParent);
    viewer->setSizePolicy(QSizePolicy::Expanding, QSizePolicy::Expanding);
    WaveformWidgetFactory* factory = WaveformWidgetFactory::instance();
    factory->setWaveformWidget(viewer, node, *m_pContext);

    //qDebug() << "::parseVisual: parent" << m_pParent << m_pParent->size();
    //qDebug() << "::parseVisual: viewer" << viewer << viewer->size();

    viewer->installEventFilter(m_pKeyboard);
    viewer->installEventFilter(m_pControllerManager->getControllerLearningEventFilter());
    commonWidgetSetup(node, viewer);
    viewer->Init();

    // connect display with loading/unloading of tracks
    QObject::connect(pPlayer,
            &BaseTrackPlayer::newTrackLoaded,
            viewer,
            &WWaveformViewer::slotTrackLoaded);
    QObject::connect(pPlayer,
            &BaseTrackPlayer::loadingTrack,
            viewer,
            &WWaveformViewer::slotLoadingTrack);

    connect(viewer,
            &WWaveformViewer::trackDropped,
            m_pPlayerManager,
            &PlayerManager::slotLoadLocationToPlayerStopped);
    connect(viewer, &WWaveformViewer::cloneDeck,
            m_pPlayerManager, &PlayerManager::slotCloneDeck);

    // if any already loaded
    viewer->slotTrackLoaded(pPlayer->getLoadedTrack());

    return viewer;
#endif
}

QWidget* LegacySkinParser::parseText(const QDomElement& node) {
    QString group = lookupNodeGroup(node);
    BaseTrackPlayer* pPlayer = m_pPlayerManager->getPlayer(group);
    if (!pPlayer) {
        SKIN_WARNING(node, *m_pContext) << "No player found for group:" << group;
        return nullptr;
    }

    WTrackText* pTrackText = new WTrackText(m_pParent,
            m_pConfig,
            m_pLibrary,
            group);
    setupLabelWidget(node, pTrackText);

    connect(pPlayer, &BaseTrackPlayer::newTrackLoaded, pTrackText, &WTrackText::slotTrackLoaded);
    connect(pPlayer, &BaseTrackPlayer::loadingTrack, pTrackText, &WTrackText::slotLoadingTrack);
    connect(pTrackText,
            &WTrackText::trackDropped,
            m_pPlayerManager,
            &PlayerManager::slotLoadLocationToPlayerStopped);
    connect(pTrackText, &WTrackText::cloneDeck, m_pPlayerManager, &PlayerManager::slotCloneDeck);

    TrackPointer pTrack = pPlayer->getLoadedTrack();
    if (pTrack) {
        pTrackText->slotTrackLoaded(pTrack);
    }

    return pTrackText;
}

QWidget* LegacySkinParser::parseTrackProperty(const QDomElement& node) {
    QString group = lookupNodeGroup(node);
    BaseTrackPlayer* pPlayer = m_pPlayerManager->getPlayer(group);
    if (!pPlayer) {
        SKIN_WARNING(node, *m_pContext) << "No player found for group:" << group;
        return nullptr;
    }

    WTrackProperty* pTrackProperty = new WTrackProperty(
            m_pParent,
            m_pConfig,
            m_pLibrary,
            group);
    setupLabelWidget(node, pTrackProperty);

    connect(pPlayer,
            &BaseTrackPlayer::newTrackLoaded,
            pTrackProperty,
            &WTrackProperty::slotTrackLoaded);
    connect(pPlayer,
            &BaseTrackPlayer::loadingTrack,
            pTrackProperty,
            &WTrackProperty::slotLoadingTrack);
    connect(pTrackProperty,
            &WTrackProperty::trackDropped,
            m_pPlayerManager,
            &PlayerManager::slotLoadLocationToPlayerStopped);
    connect(pTrackProperty,
            &WTrackProperty::cloneDeck,
            m_pPlayerManager,
            &PlayerManager::slotCloneDeck);

    TrackPointer pTrack = pPlayer->getLoadedTrack();
    if (pTrack) {
        pTrackProperty->slotTrackLoaded(pTrack);
    }

    return pTrackProperty;
}

QWidget* LegacySkinParser::parseTrackWidgetGroup(const QDomElement& node) {
    QString group = lookupNodeGroup(node);
    BaseTrackPlayer* pPlayer = m_pPlayerManager->getPlayer(group);
    if (!pPlayer) {
        SKIN_WARNING(node, *m_pContext) << "No player found for group:" << group;
        return nullptr;
    }

    WTrackWidgetGroup* pGroup = new WTrackWidgetGroup(
            m_pParent,
            m_pConfig,
            m_pLibrary,
            group);
    commonWidgetSetup(node, pGroup);
    pGroup->setup(node, *m_pContext);
    pGroup->Init();
    parseChildren(node, pGroup);

    connect(pPlayer,
            &BaseTrackPlayer::newTrackLoaded,
            pGroup,
            &WTrackWidgetGroup::slotTrackLoaded);
    connect(pPlayer,
            &BaseTrackPlayer::loadingTrack,
            pGroup,
            &WTrackWidgetGroup::slotLoadingTrack);
    connect(pGroup,
            &WTrackWidgetGroup::trackDropped,
            m_pPlayerManager,
            &PlayerManager::slotLoadLocationToPlayerStopped);
    connect(pGroup,
            &WTrackWidgetGroup::cloneDeck,
            m_pPlayerManager,
            &PlayerManager::slotCloneDeck);

    TrackPointer pTrack = pPlayer->getLoadedTrack();
    if (pTrack) {
        pGroup->slotTrackLoaded(pTrack);
    }
    return pGroup;
}

QWidget* LegacySkinParser::parseStarRating(const QDomElement& node) {
    QString group = lookupNodeGroup(node);
    BaseTrackPlayer* pPlayer = m_pPlayerManager->getPlayer(group);
    if (!pPlayer) {
        SKIN_WARNING(node, *m_pContext) << "No player found for group:" << group;
        return nullptr;
    }

    WStarRating* pStarRating = new WStarRating(group, m_pParent);
    commonWidgetSetup(node, pStarRating, false);
    pStarRating->setup(node, *m_pContext);

    connect(pPlayer, &BaseTrackPlayer::newTrackLoaded, pStarRating, &WStarRating::slotTrackLoaded);
    connect(pPlayer, &BaseTrackPlayer::playerEmpty, pStarRating, [pStarRating]() {
        pStarRating->slotTrackLoaded(TrackPointer());
    });

    TrackPointer pTrack = pPlayer->getLoadedTrack();
    if (pTrack) {
        pStarRating->slotTrackLoaded(pTrack);
    }

    return pStarRating;
}

QWidget* LegacySkinParser::parseRateRange(const QDomElement& node) {
    QString group = lookupNodeGroup(node);
    QPalette palette;

    palette.setBrush(QPalette::Button, Qt::NoBrush);

    WRateRange* pRateRange = new WRateRange(group, m_pParent);
    setupLabelWidget(node, pRateRange);
    pRateRange->setPalette(palette);

    return pRateRange;
}

QWidget* LegacySkinParser::parseNumberRate(const QDomElement& node) {
    QString group = lookupNodeGroup(node);
    QColor c(255,255,255);
    QString cStr;
    if (m_pContext->hasNodeSelectString(node, "BgColor", &cStr)) {
        c.setNamedColor(cStr);
    }

    QPalette palette;
    //palette.setBrush(QPalette::Background, WSkinColor::getCorrectColor(c));
    palette.setBrush(QPalette::Button, Qt::NoBrush);

    WNumberRate* p = new WNumberRate(group, m_pParent);
    setupLabelWidget(node, p);

    // TODO(rryan): Let's look at removing this palette change in 1.12.0. I
    // don't think it's needed anymore.
    p->setPalette(palette);

    return p;
}

QWidget* LegacySkinParser::parseNumberPos(const QDomElement& node) {
    QString group = lookupNodeGroup(node);
    WNumberPos* p = new WNumberPos(group, m_pParent);
    setupLabelWidget(node, p);
    return p;
}

QWidget* LegacySkinParser::parseEngineKey(const QDomElement& node) {
    QString group = lookupNodeGroup(node);
    WKey* pEngineKey = new WKey(group, m_pParent);
    setupLabelWidget(node, pEngineKey);
    return pEngineKey;
}

QWidget* LegacySkinParser::parseBeatSpinBox(const QDomElement& node) {
    ControlObject* valueControl = controlFromConfigNode(node.toElement(), "Value");

    ConfigKey configKey;
    if (valueControl != nullptr) {
        configKey = valueControl->getKey();
    }

    WBeatSpinBox* pSpinbox = new WBeatSpinBox(m_pParent, configKey);
    commonWidgetSetup(node, pSpinbox);
    pSpinbox->setup(node, *m_pContext);

    return pSpinbox;
}

QWidget* LegacySkinParser::parseBattery(const QDomElement& node) {
    WBattery *p = new WBattery(m_pParent);
    setupBaseWidget(node, p);
    setupWidget(node, p);
    p->setup(node, *m_pContext);
    setupConnections(node, p);
    p->installEventFilter(m_pKeyboard);
    p->installEventFilter(m_pControllerManager->getControllerLearningEventFilter());
    return p;
}

QWidget* LegacySkinParser::parseRecordingDuration(const QDomElement& node) {
    WRecordingDuration *p = new WRecordingDuration(m_pParent, m_pRecordingManager);
    setupBaseWidget(node, p);
    setupWidget(node, p);
    p->setup(node, *m_pContext);
    setupConnections(node, p);
    p->installEventFilter(m_pKeyboard);
    p->installEventFilter(m_pControllerManager->getControllerLearningEventFilter());
    return p;
}

QWidget* LegacySkinParser::parseSpinny(const QDomElement& node) {
#if QT_VERSION >= QT_VERSION_CHECK(6, 0, 0)
    Q_UNUSED(node);

    return nullptr;
#else
    if (CmdlineArgs::Instance().getSafeMode()) {
        WLabel* dummy = new WLabel(m_pParent);
        //: Shown when Mixxx is running in safe mode.
        dummy->setText(tr("Safe Mode Enabled"));
        return dummy;
    }

    auto* waveformWidgetFactory = WaveformWidgetFactory::instance();

    if (!waveformWidgetFactory->isOpenGlAvailable() &&
            !waveformWidgetFactory->isOpenGlesAvailable()) {
        WLabel* dummy = new WLabel(m_pParent);
        //: Shown when Spinny can not be displayed. Please keep \n unchanged
        dummy->setText(tr("No OpenGL\nsupport."));
        return dummy;
    }

    QString group = lookupNodeGroup(node);
    BaseTrackPlayer* pPlayer = m_pPlayerManager->getPlayer(group);
    if (!pPlayer) {
        SKIN_WARNING(node, *m_pContext) << "No player found for group:" << group;
        return nullptr;
    }
    // Note: For some reasons on X11 we need to create the widget without a parent to avoid to
    // create two platform windows (QXcbWindow) in QWidget::create() for this widget.
    // This happens, because the QWidget::create() of a parent() will populate all children
    // with platform windows q_createNativeChildrenAndSetParent() while another window is already
    // under construction. The ID for the first window is not cleared and leads to a segfault
    // during on shutdown. This has been tested with Qt 5.12.8 and 5.15.3
    WSpinny* pSpinny;
    if (qApp->platformName() == QLatin1String("xcb")) {
        pSpinny = new WSpinny(nullptr, group, m_pConfig, m_pVCManager, pPlayer);
        pSpinny->setParent(m_pParent);
    } else {
        pSpinny = new WSpinny(m_pParent, group, m_pConfig, m_pVCManager, pPlayer);
    }
    commonWidgetSetup(node, pSpinny);

    connect(waveformWidgetFactory,
            &WaveformWidgetFactory::renderSpinnies,
            pSpinny,
            &WSpinny::render);
<<<<<<< HEAD
    connect(waveformWidgetFactory, &WaveformWidgetFactory::swapSpinnies, spinny, &WSpinny::swap);
    connect(spinny,
            &WSpinny::trackDropped,
            m_pPlayerManager,
            &PlayerManager::slotLoadLocationToPlayerStopped);
    connect(spinny, &WSpinny::cloneDeck, m_pPlayerManager, &PlayerManager::slotCloneDeck);

    ControlObject* showCoverControl = controlFromConfigNode(node.toElement(), "ShowCoverControl");
    ConfigKey configKey;
    if (showCoverControl) {
        configKey = showCoverControl->getKey();
    }
    spinny->setup(node, *m_pContext, configKey);
    spinny->installEventFilter(m_pKeyboard);
    spinny->installEventFilter(m_pControllerManager->getControllerLearningEventFilter());
    spinny->Init();
    return spinny;
#endif
=======
    connect(waveformWidgetFactory, &WaveformWidgetFactory::swapSpinnies, pSpinny, &WSpinny::swap);
    connect(pSpinny, &WSpinny::trackDropped, m_pPlayerManager, &PlayerManager::slotLoadToPlayer);
    connect(pSpinny, &WSpinny::cloneDeck, m_pPlayerManager, &PlayerManager::slotCloneDeck);

    pSpinny->setup(node, *m_pContext);
    pSpinny->installEventFilter(m_pKeyboard);
    pSpinny->installEventFilter(m_pControllerManager->getControllerLearningEventFilter());
    pSpinny->Init();
    return pSpinny;
}

QWidget* LegacySkinParser::parseVuMeter(const QDomElement& node) {
    if (!CmdlineArgs::Instance().getUseVuMeterGL()) {
        // Standard WVuMeter
        WVuMeter* pVuMeterWidget = parseStandardWidget<WVuMeter>(node);
        WaveformWidgetFactory::instance()->addVuMeter(pVuMeterWidget);
        return pVuMeterWidget;
    }

    // QGLWidget derived WVuMeterGL

    if (CmdlineArgs::Instance().getSafeMode()) {
        WLabel* dummy = new WLabel(m_pParent);
        //: Shown when Mixxx is running in safe mode.
        dummy->setText(tr("Safe Mode Enabled"));
        return dummy;
    }

    auto* waveformWidgetFactory = WaveformWidgetFactory::instance();
    if (!waveformWidgetFactory->isOpenGlAvailable() &&
            !waveformWidgetFactory->isOpenGlesAvailable()) {
        WLabel* dummy = new WLabel(m_pParent);
        //: Shown when VuMeter can not be displayed. Please keep \n unchanged
        dummy->setText(tr("No OpenGL\nsupport."));
        return dummy;
    }
    // Note: For some reasons on X11 we need to create the widget without a parent to avoid to
    // create two platform windows (QXcbWindow) in QWidget::create() for this widget.
    // This happens, because the QWidget::create() of a parent() will populate all children
    // with platform windows q_createNativeChildrenAndSetParent() while another window is already
    // under construction. The ID for the first window is not cleared and leads to a segfault
    // during on shutdown. This has been tested with Qt 5.12.8 and 5.15.3
    WVuMeterGL* pVuMeterWidget;
    if (qApp->platformName() == QLatin1String("xcb")) {
        pVuMeterWidget = new WVuMeterGL();
        pVuMeterWidget->setParent(m_pParent);
    } else {
        pVuMeterWidget = new WVuMeterGL(m_pParent);
    }
    commonWidgetSetup(node, pVuMeterWidget);

    waveformWidgetFactory->addVuMeter(pVuMeterWidget);

    pVuMeterWidget->setup(node, *m_pContext);
    pVuMeterWidget->installEventFilter(m_pKeyboard);
    pVuMeterWidget->installEventFilter(
            m_pControllerManager->getControllerLearningEventFilter());
    pVuMeterWidget->Init();

    return pVuMeterWidget;
>>>>>>> a0ffb6b0
}

QWidget* LegacySkinParser::parseSearchBox(const QDomElement& node) {
    // TODO(XXX): Currently this is the only opportunity to initialize
    // the static configuration settings of the widget. The settings
    // don't need to be static, if the widget instance could be connected
    // to changes in the configuration.
    const auto searchDebouncingTimeoutMillis =
            m_pConfig->getValue(
                    mixxx::library::prefs::kSearchDebouncingTimeoutMillisConfigKey,
                    WSearchLineEdit::kDefaultDebouncingTimeoutMillis);
    WSearchLineEdit::setDebouncingTimeoutMillis(searchDebouncingTimeoutMillis);

    WSearchLineEdit* pLineEditSearch = new WSearchLineEdit(m_pParent, m_pConfig);
    commonWidgetSetup(node, pLineEditSearch, false);
    pLineEditSearch->setup(node, *m_pContext);

    m_pLibrary->bindSearchboxWidget(pLineEditSearch);

    return pLineEditSearch;
}

QWidget* LegacySkinParser::parseCoverArt(const QDomElement& node) {
    QString group = lookupNodeGroup(node);
    BaseTrackPlayer* pPlayer = nullptr;
    if (!group.isEmpty()) {
        pPlayer = m_pPlayerManager->getPlayer(group);
        if (!pPlayer) {
            SKIN_WARNING(node, *m_pContext) << "No player found for group:" << group;
            return nullptr;
        }
    }
    WCoverArt* pCoverArt = new WCoverArt(m_pParent, m_pConfig, group, pPlayer);
    commonWidgetSetup(node, pCoverArt);
    pCoverArt->setup(node, *m_pContext);

    // If no group was provided, hook the widget up to the Library.
    if (group.isEmpty()) {
        // Connect cover art signals to the library
        connect(m_pLibrary, &Library::switchToView, pCoverArt, &WCoverArt::slotReset);
        connect(m_pLibrary, &Library::enableCoverArtDisplay, pCoverArt, &WCoverArt::slotEnable);
        connect(m_pLibrary, &Library::trackSelected, pCoverArt, &WCoverArt::slotLoadTrack);
    } else if (pPlayer != nullptr) {
        connect(pCoverArt,
                &WCoverArt::trackDropped,
                m_pPlayerManager,
                &PlayerManager::slotLoadLocationToPlayerStopped);
        connect(pCoverArt, &WCoverArt::cloneDeck,
                m_pPlayerManager, &PlayerManager::slotCloneDeck);
    }

    return pCoverArt;
}

void LegacySkinParser::parseSingletonDefinition(const QDomElement& node) {
    QString objectName = m_pContext->selectString(node, "ObjectName");
    if (objectName.isEmpty()) {
        SKIN_WARNING(node, *m_pContext)
                << "SingletonDefinition requires an ObjectName";
    }

    QDomNode childrenNode = m_pContext->selectNode(node, "Children");
    if (childrenNode.isNull()) {
        SKIN_WARNING(node, *m_pContext)
                << "SingletonDefinition requires a Children tag with one child";
    }

    // Descend children, taking the first valid element.
    QDomNode child_node;
    QDomNodeList children = childrenNode.childNodes();
    for (int i = 0; i < children.count(); ++i) {
        child_node = children.at(i);
        if (child_node.isElement()) {
            break;
        }
    }

    if (child_node.isNull()) {
        SKIN_WARNING(node, *m_pContext)
                << "SingletonDefinition Children node is empty";
        return;
    }

    QDomElement element = child_node.toElement();
    QList<QWidget*> child_widgets = parseNode(element);
    if (child_widgets.empty()) {
        SKIN_WARNING(node, *m_pContext)
                << "SingletonDefinition child produced no widget.";
        return;
    } else if (child_widgets.size() > 1) {
        SKIN_WARNING(node, *m_pContext)
                << "SingletonDefinition child produced multiple widgets."
                << "All but the first are ignored.";
    }

    QWidget* pChild = child_widgets[0];
    if (pChild == nullptr) {
        SKIN_WARNING(node, *m_pContext)
                << "SingletonDefinition child widget is NULL";
        return;
    }

    pChild->setObjectName(objectName);
    m_pContext->defineSingleton(objectName, pChild);
    pChild->hide();
}

QWidget* LegacySkinParser::parseLibrary(const QDomElement& node) {
    WLibrary* pLibraryWidget = new WLibrary(m_pParent);
    pLibraryWidget->installEventFilter(m_pKeyboard);
    pLibraryWidget->installEventFilter(m_pControllerManager->getControllerLearningEventFilter());
    pLibraryWidget->setup(node, *m_pContext);

    // Connect Library search signals to the WLibrary
    connect(m_pLibrary,
            &Library::search,
            pLibraryWidget,
            &WLibrary::search);

    m_pLibrary->bindLibraryWidget(pLibraryWidget, m_pKeyboard);

    // This must come after the bindLibraryWidget or we will not style any of the
    // LibraryView's because they have not been added yet.
    commonWidgetSetup(node, pLibraryWidget, false);

    return pLibraryWidget;
}

QWidget* LegacySkinParser::parseLibrarySidebar(const QDomElement& node) {
    WLibrarySidebar* pLibrarySidebar = new WLibrarySidebar(m_pParent);
    pLibrarySidebar->installEventFilter(m_pKeyboard);
    pLibrarySidebar->installEventFilter(m_pControllerManager->getControllerLearningEventFilter());
    m_pLibrary->bindSidebarWidget(pLibrarySidebar);
    commonWidgetSetup(node, pLibrarySidebar, false);
    return pLibrarySidebar;
}

QWidget* LegacySkinParser::parseTableView(const QDomElement& node) {
    QStackedWidget* pTabWidget = new QStackedWidget(m_pParent);

    setupPosition(node, pTabWidget);
    setupSize(node, pTabWidget);

    // set maximum width to prevent growing to qSplitter->sizeHint()
    // Note: sizeHint() may be greater in skins for tiny screens
    int width = pTabWidget->minimumWidth();
    if (width == 0) {
        width = m_pParent->minimumWidth();
    }
    pTabWidget->setMaximumWidth(width);

    QWidget* pLibraryPage = new QWidget(pTabWidget);

    QGridLayout* pLibraryPageLayout = new QGridLayout(pLibraryPage);
    pLibraryPageLayout->setContentsMargins(0, 0, 0, 0);
    pLibraryPage->setLayout(pLibraryPageLayout);

    QSplitter* pSplitter = new QSplitter(pLibraryPage);

    QWidget* oldParent = m_pParent;

    m_pParent = pSplitter;
    QWidget* pLibraryWidget = parseLibrary(node);

    QWidget* pLibrarySidebarPage = new QWidget(pSplitter);
    m_pParent = pLibrarySidebarPage;
    QWidget* pLibrarySidebar = parseLibrarySidebar(node);
    QWidget* pLineEditSearch = parseSearchBox(node);
    m_pParent = oldParent;

    QWidget* pCoverArt = parseCoverArt(node);

    QVBoxLayout* vl = new QVBoxLayout(pLibrarySidebarPage);
    vl->setContentsMargins(0,0,0,0); //Fill entire space
    vl->addWidget(pLineEditSearch);
    vl->addWidget(pLibrarySidebar);
    vl->addWidget(pCoverArt);
    pLibrarySidebarPage->setLayout(vl);

    pSplitter->addWidget(pLibrarySidebarPage);
    pSplitter->addWidget(pLibraryWidget);

    // TODO(rryan) can we make this more elegant?
    QList<int> splitterSizes;
    splitterSizes.push_back(50);
    splitterSizes.push_back(500);
    pSplitter->setSizes(splitterSizes);

    // Add the splitter to the library page's layout, so it's
    // positioned/sized automatically
    pLibraryPageLayout->addWidget(pSplitter,
            1,                // From row 1
            0,                // From column 0
            1,                // Span 1 row
            3,                // Span 3 columns
            Qt::Alignment()); // Default alignment

    pTabWidget->addWidget(pLibraryPage);
    pTabWidget->setStyleSheet(getLibraryStyle(node));

    return pTabWidget;
}

QString LegacySkinParser::getLibraryStyle(const QDomNode& node) {
    QString style = getStyleFromNode(node);

    // Workaround to support legacy color styling
    QColor color(0,0,0);

    QString styleHack = "";
    QString fgColor;
    if (m_pContext->hasNodeSelectString(node, "FgColor", &fgColor)) {
        color.setNamedColor(fgColor);
        color = WSkinColor::getCorrectColor(color);

        styleHack.append(QString("WLibraryTableView { color: %1; }\n ").arg(color.name()));
        styleHack.append(QString("WLibrarySidebar { color: %1; }\n ").arg(color.name()));
        styleHack.append(QString("WSearchLineEdit { color: %1; }\n ").arg(color.name()));
        styleHack.append(QString("QTextBrowser { color: %1; }\n ").arg(color.name()));
        styleHack.append(QString("QLabel { color: %1; }\n ").arg(color.name()));
        styleHack.append(QString("QRadioButton { color: %1; }\n ").arg(color.name()));
        styleHack.append(QString("QSpinBox { color: %1; }\n ").arg(color.name()));
    }

    QString bgColor;
    if (m_pContext->hasNodeSelectString(node, "BgColor", &bgColor)) {
        color.setNamedColor(bgColor);
        color = WSkinColor::getCorrectColor(color);
        styleHack.append(QString("WLibraryTableView {  background-color: %1; }\n ").arg(color.name()));
        styleHack.append(QString("WLibrarySidebar {  background-color: %1; }\n ").arg(color.name()));

        styleHack.append(QString("WSearchLineEdit {  background-color: %1; }\n ").arg(color.name()));
        styleHack.append(QString("QTextBrowser {  background-color: %1; }\n ").arg(color.name()));
        styleHack.append(QString("QSpinBox {  background-color: %1; }\n ").arg(color.name()));
    }

    QString bgColorRowEven;
    if (m_pContext->hasNodeSelectString(node, "BgColorRowEven", &bgColorRowEven)) {
        color.setNamedColor(bgColorRowEven);
        color = WSkinColor::getCorrectColor(color);

        styleHack.append(QString("WLibraryTableView { background: %1; }\n ").arg(color.name()));
    }

    QString bgColorRowUneven;
    if (m_pContext->hasNodeSelectString(node, "BgColorRowUneven", &bgColorRowUneven)) {
        color.setNamedColor(bgColorRowUneven);
        color = WSkinColor::getCorrectColor(color);

        styleHack.append(QString("WLibraryTableView { alternate-background-color: %1; }\n ").arg(color.name()));
    }
    style.prepend(styleHack);
    return style;
}

QDomElement LegacySkinParser::loadTemplate(const QString& path) {
    QFileInfo templateFileInfo(path);

    QString absolutePath = templateFileInfo.absoluteFilePath();

    auto it = m_templateCache.constFind(absolutePath);
    if (it != m_templateCache.constEnd()) {
        return it.value();
    }

    QFile templateFile(absolutePath);

    if (!templateFile.open(QIODevice::ReadOnly)) {
        qWarning() << "Could not open template file:" << absolutePath;
    }

    QDomDocument tmpl("template");
    QString errorMessage;
    int errorLine;
    int errorColumn;

    if (!tmpl.setContent(&templateFile, &errorMessage,
                         &errorLine, &errorColumn)) {
        qWarning() << "LegacySkinParser::loadTemplate - setContent failed see"
                   << absolutePath << "line:" << errorLine << "column:" << errorColumn;
        qWarning() << "LegacySkinParser::loadTemplate - message:" << errorMessage;
        return QDomElement();
    }

    m_templateCache[absolutePath] = tmpl.documentElement();
    m_pContext->setSkinTemplatePath(templateFileInfo.absoluteDir().absolutePath());
    return tmpl.documentElement();
}

QList<QWidget*> LegacySkinParser::parseTemplate(const QDomElement& node) {
    if (!node.hasAttribute("src")) {
        SKIN_WARNING(node, *m_pContext)
                << "Template instantiation without src attribute:"
                << node.text();
        return QList<QWidget*>();
    }

    QString path = node.attribute("src");

    std::unique_ptr<SkinContext> pOldContext = std::move(m_pContext);
    m_pContext = std::make_unique<SkinContext>(pOldContext.get());

    QDomElement templateNode = loadTemplate(path);

    if (templateNode.isNull()) {
        SKIN_WARNING(node, *m_pContext) << "Template instantiation for template failed:" << path;
        m_pContext = std::move(pOldContext);
        return QList<QWidget*>();
    }

    if (sDebug) {
        qDebug() << "BEGIN TEMPLATE" << path;
    }

    // Take any <SetVariable> elements from this node and update the context
    // with them.
    m_pContext->updateVariables(node);
    m_pContext->setXmlPath(path);

    QList<QWidget*> widgets;

    QDomNode child = templateNode.firstChild();
    while (!child.isNull()) {
        if (child.isElement()) {
            QList<QWidget*> childWidgets = parseNode(child.toElement());
            widgets.append(childWidgets);
        }
        child = child.nextSibling();
    }

    m_pContext = std::move(pOldContext);

    if (sDebug) {
        qDebug() << "END TEMPLATE" << path;
    }
    return widgets;
}

QString LegacySkinParser::lookupNodeGroup(const QDomElement& node) {
    QString group = m_pContext->selectString(node, "Group");

    // If the group is not present, then check for a Channel, since legacy skins
    // will specify the channel as either 1 or 2.
    if (group.size() == 0) {
        int channel = m_pContext->selectInt(node, "Channel");
        if (channel > 0) {
            // groupForDeck is 0-indexed
            group = PlayerManager::groupForDeck(channel - 1);
        }
    }

    QString sharedGroup = getSharedGroupString(group);
    return sharedGroup;
}

// static
QString LegacySkinParser::getSharedGroupString(const QString& channelStr) {
    QSet<QString>::iterator i = s_sharedGroupStrings.insert(channelStr);
    return *i;
}

QWidget* LegacySkinParser::parseHotcueButton(const QDomElement& element) {
    QString group = lookupNodeGroup(element);
    WHotcueButton* pWidget = new WHotcueButton(group, m_pParent);
    commonWidgetSetup(element, pWidget);
    pWidget->setup(element, *m_pContext);
    pWidget->installEventFilter(m_pKeyboard);
    pWidget->installEventFilter(
            m_pControllerManager->getControllerLearningEventFilter());
    pWidget->Init();
    return pWidget;
}

QWidget* LegacySkinParser::parseEffectChainName(const QDomElement& node) {
    WEffectChain* pEffectChain = new WEffectChain(m_pParent, m_pEffectsManager);
    setupLabelWidget(node, pEffectChain);
    return pEffectChain;
}

QWidget* LegacySkinParser::parseEffectChainPresetButton(const QDomElement& node) {
    WEffectChainPresetButton* pButton = new WEffectChainPresetButton(m_pParent, m_pEffectsManager);
    commonWidgetSetup(node, pButton);
    QString toolTip = m_tooltips.tooltipForId("EffectUnit_chain_preset_menu");
    if (!toolTip.isEmpty()) {
        pButton->prependBaseTooltip(toolTip);
    }
    pButton->setup(node, *m_pContext);
    return pButton;
}

QWidget* LegacySkinParser::parseEffectChainPresetSelector(const QDomElement& node) {
    WEffectChainPresetSelector* pSelector = new WEffectChainPresetSelector(
            m_pParent, m_pEffectsManager);
    commonWidgetSetup(node, pSelector);
    pSelector->setup(node, *m_pContext);
    return pSelector;
}

QWidget* LegacySkinParser::parseEffectName(const QDomElement& node) {
    WEffectName* pEffect = new WEffectName(m_pParent, m_pEffectsManager);
    setupLabelWidget(node, pEffect);
    return pEffect;
}

QWidget* LegacySkinParser::parseEffectSelector(const QDomElement& node) {
    WEffectSelector* pSelector = new WEffectSelector(m_pParent, m_pEffectsManager);
    commonWidgetSetup(node, pSelector);
    pSelector->setup(node, *m_pContext);
    pSelector->installEventFilter(m_pKeyboard);
    pSelector->installEventFilter(
        m_pControllerManager->getControllerLearningEventFilter());
    pSelector->Init();
    return pSelector;
}

QWidget* LegacySkinParser::parseEffectParameterKnob(const QDomElement& node) {
    WEffectParameterKnob* pParameterKnob =
            new WEffectParameterKnob(m_pParent, m_pEffectsManager);
    commonWidgetSetup(node, pParameterKnob);
    pParameterKnob->setup(node, *m_pContext);
    pParameterKnob->installEventFilter(m_pKeyboard);
    pParameterKnob->installEventFilter(
        m_pControllerManager->getControllerLearningEventFilter());
    pParameterKnob->Init();
    return pParameterKnob;
}

QWidget* LegacySkinParser::parseEffectParameterKnobComposed(const QDomElement& node) {
    WEffectParameterKnobComposed* pParameterKnob =
            new WEffectParameterKnobComposed(m_pParent, m_pEffectsManager);
    commonWidgetSetup(node, pParameterKnob);
    pParameterKnob->setup(node, *m_pContext);
    pParameterKnob->installEventFilter(m_pKeyboard);
    pParameterKnob->installEventFilter(
        m_pControllerManager->getControllerLearningEventFilter());
    pParameterKnob->Init();
    return pParameterKnob;
}

QWidget* LegacySkinParser::parseEffectPushButton(const QDomElement& element) {
    WEffectPushButton* pWidget = new WEffectPushButton(m_pParent, m_pEffectsManager);
    commonWidgetSetup(element, pWidget);
    pWidget->setup(element, *m_pContext);
    pWidget->installEventFilter(m_pKeyboard);
    pWidget->installEventFilter(
            m_pControllerManager->getControllerLearningEventFilter());
    pWidget->Init();
    return pWidget;
}

QWidget* LegacySkinParser::parseEffectParameterName(const QDomElement& node) {
    WEffectParameterNameBase* pEffectParameter =
            new WEffectKnobParameterName(m_pParent, m_pEffectsManager);
    setupLabelWidget(node, pEffectParameter);
    return pEffectParameter;
}

QWidget* LegacySkinParser::parseEffectButtonParameterName(
        const QDomElement& node) {
    WEffectParameterNameBase* pEffectButtonParameter =
            new WEffectButtonParameterName(m_pParent, m_pEffectsManager);
    setupLabelWidget(node, pEffectButtonParameter);
    return pEffectButtonParameter;
}

void LegacySkinParser::setupPosition(const QDomNode& node, QWidget* pWidget) {
    QString pos;
    if (m_pContext->hasNodeSelectString(node, "Pos", &pos)) {
        QString xs = pos.left(pos.indexOf(","));
        QString ys = pos.mid(pos.indexOf(",") + 1);
        int x = m_pContext->scaleToWidgetSize(xs);
        int y = m_pContext->scaleToWidgetSize(ys);
        pWidget->move(x,y);
    }
}

bool parseSizePolicy(QString* input, QSizePolicy::Policy* policy) {
    if (input->endsWith("me")) {
        *policy = QSizePolicy::MinimumExpanding;
        *input = input->left(input->size() - 2);
    } else if (input->endsWith("e")) {
        *policy = QSizePolicy::Expanding;
        *input = input->left(input->size() - 1);
    } else if (input->endsWith("i")) {
        *policy = QSizePolicy::Ignored;
        *input = input->left(input->size() - 1);
    } else if (input->endsWith("min")) {
        *policy = QSizePolicy::Minimum;
        *input = input->left(input->size() - 3);
    } else if (input->endsWith("max")) {
        *policy = QSizePolicy::Maximum;
        *input = input->left(input->size() - 3);
    } else if (input->endsWith("p")) {
        *policy = QSizePolicy::Preferred;
        *input = input->left(input->size() - 1);
    } else if (input->endsWith("f")) {
        *policy = QSizePolicy::Fixed;
        *input = input->left(input->size() - 1);
    } else {
        return false;
    }
    return true;
}

void LegacySkinParser::setupSize(const QDomNode& node, QWidget* pWidget) {
    QString size;
    if (m_pContext->hasNodeSelectString(node, "MinimumSize", &size)) {
        int comma = size.indexOf(",");
        QString xs = size.left(comma);
        QString ys = size.mid(comma + 1);

        int x = m_pContext->scaleToWidgetSize(xs);
        int y = m_pContext->scaleToWidgetSize(ys);

        // -1 means do not set.
        if (x >= 0 && y >= 0) {
            pWidget->setMinimumSize(x, y);
        } else if (x >= 0 && y == -1) {
            pWidget->setMinimumWidth(x);
        } else if (y >= 0 && x == -1) {
            pWidget->setMinimumHeight(y);
        } else if (x != -1 || y != -1) {
            SKIN_WARNING(node, *m_pContext)
                    << "Could not parse widget MinimumSize:" << size;
	}
    }


    if (m_pContext->hasNodeSelectString(node, "MaximumSize", &size)) {
        int comma = size.indexOf(",");
        QString xs = size.left(comma);
        QString ys = size.mid(comma+1);

        int x = m_pContext->scaleToWidgetSize(xs);
        int y = m_pContext->scaleToWidgetSize(ys);

        // -1 means do not set.
        if (x >= 0 && y >= 0) {
            pWidget->setMaximumSize(x, y);
        } else if (x >= 0 && y == -1) {
            pWidget->setMaximumWidth(x);
        } else if (y >= 0 && x == -1) {
            pWidget->setMaximumHeight(y);
        } else if (x != -1 || y != -1) {
            SKIN_WARNING(node, *m_pContext)
                    << "Could not parse widget MaximumSize:" << size;
        }
    }

    bool hasSizePolicyNode = false;
    if (m_pContext->hasNodeSelectString(node, "SizePolicy", &size)) {
        int comma = size.indexOf(",");
        QString xs = size.left(comma);
        QString ys = size.mid(comma+1);

        QSizePolicy sizePolicy = pWidget->sizePolicy();

        QSizePolicy::Policy horizontalPolicy;
        if (parseSizePolicy(&xs, &horizontalPolicy)) {
            sizePolicy.setHorizontalPolicy(horizontalPolicy);
        } else if (!xs.isEmpty()) {
            SKIN_WARNING(node, *m_pContext)
                    << "Could not parse horizontal size policy:" << xs;
        }

        QSizePolicy::Policy verticalPolicy;
        if (parseSizePolicy(&ys, &verticalPolicy)) {
            sizePolicy.setVerticalPolicy(verticalPolicy);
        } else if (!ys.isEmpty()) {
            SKIN_WARNING(node, *m_pContext)
                    << "Could not parse vertical size policy:" << ys;
        }

        hasSizePolicyNode = true;
        pWidget->setSizePolicy(sizePolicy);
    }

    if (m_pContext->hasNodeSelectString(node, "Size", &size)) {
        int comma = size.indexOf(",");
        QString xs = size.left(comma);
        QString ys = size.mid(comma+1);

        QSizePolicy sizePolicy = pWidget->sizePolicy();

        bool hasHorizontalPolicy = false;
        QSizePolicy::Policy horizontalPolicy;
        if (parseSizePolicy(&xs, &horizontalPolicy)) {
            sizePolicy.setHorizontalPolicy(horizontalPolicy);
            hasHorizontalPolicy = true;
        }

        bool hasVerticalPolicy = false;
        QSizePolicy::Policy verticalPolicy;
        if (parseSizePolicy(&ys, &verticalPolicy)) {
            sizePolicy.setVerticalPolicy(verticalPolicy);
            hasVerticalPolicy = true;
        }

        int x = m_pContext->scaleToWidgetSize(xs);
        if (x >= 0) {
            if (hasHorizontalPolicy &&
                    sizePolicy.horizontalPolicy() == QSizePolicy::Fixed) {
                //qDebug() << "setting width fixed to" << x;
                pWidget->setFixedWidth(x);
            } else {
                //qDebug() << "setting width to" << x;
                pWidget->setMinimumWidth(x);
            }
        }

        int y = m_pContext->scaleToWidgetSize(ys);
        if (y >= 0) {
            if (hasVerticalPolicy &&
                    sizePolicy.verticalPolicy() == QSizePolicy::Fixed) {
                //qDebug() << "setting height fixed to" << x;
                pWidget->setFixedHeight(y);
            } else {
                //qDebug() << "setting height to" << y;
                pWidget->setMinimumHeight(y);
            }
        }

        if (!hasSizePolicyNode) {
            pWidget->setSizePolicy(sizePolicy);
        }
    }
}

//static
QString LegacySkinParser::getStyleFromNode(const QDomNode& node) {
    QDomElement styleElement = SkinContext::selectElement(node, "Style");

    if (styleElement.isNull()) {
        return QString();
    }

    QString style;
    if (styleElement.hasAttribute("src")) {
        QString styleSrc = styleElement.attribute("src");

        QFile file(styleSrc);
        if (file.open(QIODevice::ReadOnly)) {
            QByteArray fileBytes = file.readAll();

            style = QString::fromLocal8Bit(fileBytes);
        }

        QString platformSpecificAttribute;
#if defined(Q_OS_MAC)
        platformSpecificAttribute = "src-mac";
#elif defined(__WINDOWS__)
        platformSpecificAttribute = "src-windows";
#else
        platformSpecificAttribute = "src-linux";
#endif

        if (styleElement.hasAttribute(platformSpecificAttribute)) {
            QString platformSpecificSrc = styleElement.attribute(platformSpecificAttribute);
            QFile platformSpecificFile(platformSpecificSrc);
            if (platformSpecificFile.open(QIODevice::ReadOnly)) {
                QByteArray fileBytes = platformSpecificFile.readAll();

                style += QString::fromLocal8Bit(fileBytes);
            }
        }

// This section can be enabled on demand. It is useful to tweak
// pixel sized values for different scalings. But we should know if this is
// actually used when migrating to Qt5
#if 0
        // now load style files with suffix for HiDPI scaling.
        // We follow here the Gnome/Unity scaling slider approach, where
        // the widgets are scaled by an integer value once the slider is
        // greater or equal to the next integer step.
        // This should help to scale the GUI along with the native widgets once
        // we are on Qt 5.
        double scaleFactor = m_pContext->getScaleFactor();
        if (scaleFactor >= 3) {
            // Try to load with @3x suffix
            QFileInfo info(file);
            QString strNewName = info.path() + "/" + info.baseName() + "@3x."
                    + info.completeSuffix();
            QFile file(strNewName);
            if (file.open(QIODevice::ReadOnly)) {
                QByteArray fileBytes = file.readAll();
                style.prepend(QString::fromLocal8Bit(fileBytes));
            }
        } else if (scaleFactor >= 2) {
            // Try to load with @2x suffix
            QFileInfo info(file);
            QString strNewName = info.path() + "/" + info.baseName() + "@2x."
                    + info.completeSuffix();
            QFile file(strNewName);
            if (file.open(QIODevice::ReadOnly)) {
                QByteArray fileBytes = file.readAll();
                style.prepend(QString::fromLocal8Bit(fileBytes));
            }
        }
#endif
    } else {
        // If no src attribute, use the node data as text.
        style = styleElement.text();
    }

    // Legacy fixes: In Mixxx <1.12.0 we used QGroupBox for WWidgetGroup. Some
    // skin writers used QGroupBox for styling. In 1.12.0 onwards, we have
    // switched to QFrame and there should be no reason we would ever use a
    // QGroupBox in a skin. To support legacy skins, we rewrite QGroupBox
    // selectors to use WWidgetGroup directly.
    style = style.replace("QGroupBox", "WWidgetGroup");

    return style;
}

void LegacySkinParser::commonWidgetSetup(const QDomNode& node,
                                         WBaseWidget* pBaseWidget,
                                         bool allowConnections) {
    setupBaseWidget(node, pBaseWidget);
    setupWidget(node, pBaseWidget->toQWidget());
    // NOTE(rryan): setupConnections should come after setupBaseWidget and
    // setupWidget since a BindProperty connection to the display parameter can
    // cause the widget to be polished (i.e. style computed) before it is
    // ready. The most common case is that the object name has not yet been set
    // in setupWidget. See Bug #1285836.
    if (allowConnections) {
        setupConnections(node, pBaseWidget);
    }
}

void LegacySkinParser::setupBaseWidget(const QDomNode& node,
                                       WBaseWidget* pBaseWidget) {
    // Tooltip
    QString toolTip;
    QString toolTipId;
    if (m_pContext->hasNodeSelectString(node, "Tooltip", &toolTip)) {
        pBaseWidget->prependBaseTooltip(toolTip);
    } else if (m_pContext->hasNodeSelectString(node, "TooltipId", &toolTipId)) {
        toolTip = m_tooltips.tooltipForId(toolTipId);
        if (!toolTip.isEmpty()) {
            pBaseWidget->prependBaseTooltip(toolTip);
        } else if (!toolTipId.isEmpty()) {
            // Only warn if there was a tooltip ID specified and no tooltip for
            // that ID.
            SKIN_WARNING(node, *m_pContext)
                    << "Invalid <TooltipId> in skin.xml:" << toolTipId;
        }
    }
}

void LegacySkinParser::setupWidget(const QDomNode& node,
                                   QWidget* pWidget,
                                   bool setPosition) {
    // Override the widget object name.
    QString objectName = m_pContext->selectString(node, "ObjectName");
    if (!objectName.isEmpty()) {
        pWidget->setObjectName(objectName);
    }

    if (setPosition) {
        setupPosition(node, pWidget);
    }
    setupSize(node, pWidget);

    QString style = getStyleFromNode(node);
    // Check if we should apply legacy library styling to this node.
    if (m_pContext->selectBool(node, "LegacyTableViewStyle", false)) {
        style = getLibraryStyle(node);
    }
    // check if we have a style from color schema:
    if (!m_style.isEmpty()) {
        style.append(m_style);
        m_style.clear(); // only apply color scheme to the first widget
    }
    if (!style.isEmpty()) {
        // Transform relative 'skin:' urls into absolute paths.
        // See stylesheetAbsIconPaths() for details.
        pWidget->setStyleSheet(stylesheetAbsIconPaths(style));
    }
}

void LegacySkinParser::setupConnections(const QDomNode& node, WBaseWidget* pWidget) {
    ControlParameterWidgetConnection* pLastLeftOrNoButtonConnection = nullptr;

    for (QDomNode con = m_pContext->selectNode(node, "Connection");
            !con.isNull();
            con = con.nextSibling()) {
        // Check that the control exists
        ControlObject* control = controlFromConfigNode(con.toElement(), "ConfigKey");

        if (control == nullptr) {
            continue;
        }

        ValueTransformer* pTransformer = nullptr;
        QDomElement transform = m_pContext->selectElement(con, "Transform");
        if (!transform.isNull()) {
            pTransformer = ValueTransformer::parseFromXml(transform, *m_pContext);
        }

        QString property;
        if (m_pContext->hasNodeSelectString(con, "BindProperty", &property)) {
            //qDebug() << "Making property connection for" << property;

            ControlWidgetPropertyConnection* pConnection =
                    new ControlWidgetPropertyConnection(pWidget, control->getKey(),
                                                        pTransformer, property);
            pWidget->addPropertyConnection(pConnection);
        } else {
            bool nodeValue;
            Qt::MouseButton state = parseButtonState(con, *m_pContext);

            bool directionOptionSet = false;
            int directionOption = ControlParameterWidgetConnection::DIR_FROM_AND_TO_WIDGET;
            if (m_pContext->hasNodeSelectBool(
                    con, "ConnectValueFromWidget", &nodeValue)) {
                if (nodeValue) {
                    directionOption = directionOption | ControlParameterWidgetConnection::DIR_FROM_WIDGET;
                } else {
                    directionOption = directionOption & ~ControlParameterWidgetConnection::DIR_FROM_WIDGET;
                }
                directionOptionSet = true;
            }

            if (m_pContext->hasNodeSelectBool(
                    con, "ConnectValueToWidget", &nodeValue)) {
                if (nodeValue) {
                    directionOption = directionOption | ControlParameterWidgetConnection::DIR_TO_WIDGET;
                } else {
                    directionOption = directionOption & ~ControlParameterWidgetConnection::DIR_TO_WIDGET;
                }
                directionOptionSet = true;
            }

            if (!directionOptionSet) {
                // default:
                // no direction option is explicit set
                // Set default flag to allow the widget to change this during setup
                directionOption |= ControlParameterWidgetConnection::DIR_DEFAULT;
            }

            int emitOption =
                    ControlParameterWidgetConnection::EMIT_ON_PRESS;
            if (m_pContext->hasNodeSelectBool(
                    con, "EmitOnDownPress", &nodeValue)) {
                if (nodeValue) {
                    emitOption = ControlParameterWidgetConnection::EMIT_ON_PRESS;
                } else {
                    emitOption = ControlParameterWidgetConnection::EMIT_ON_RELEASE;
                }
            } else if (m_pContext->hasNodeSelectBool(
                    con, "EmitOnPressAndRelease", &nodeValue)) {
                if (nodeValue) {
                    emitOption = ControlParameterWidgetConnection::EMIT_ON_PRESS_AND_RELEASE;
                } else {
                    SKIN_WARNING(con, *m_pContext)
                            << "LegacySkinParser::setupConnections():"
                            << "Setting EmitOnPressAndRelease to false is not necessary.";
                }
            } else {
                // default:
                // no emit option is set
                // Allow to change the emitOption from Widget
                emitOption |= ControlParameterWidgetConnection::EMIT_DEFAULT;
            }

            ControlParameterWidgetConnection* pConnection = new ControlParameterWidgetConnection(
                    pWidget, control->getKey(), pTransformer,
                    static_cast<ControlParameterWidgetConnection::DirectionOption>(directionOption),
                    static_cast<ControlParameterWidgetConnection::EmitOption>(emitOption));

            switch (state) {
            case Qt::NoButton:
                pWidget->addConnection(pConnection);
                if (directionOption & ControlParameterWidgetConnection::DIR_TO_WIDGET) {
                    pLastLeftOrNoButtonConnection = pConnection;
                }
                break;
            case Qt::LeftButton:
                pWidget->addLeftConnection(pConnection);
                if (directionOption & ControlParameterWidgetConnection::DIR_TO_WIDGET) {
                    pLastLeftOrNoButtonConnection = pConnection;
                }
                break;
            case Qt::RightButton:
                pWidget->addRightConnection(pConnection);
                break;
            default:
                // can't happen. Nothing else is returned by parseButtonState();
                DEBUG_ASSERT(false);
                break;
            }

            // We only add info for controls that this widget affects, not
            // controls that only affect the widget.
            if (directionOption & ControlParameterWidgetConnection::DIR_FROM_WIDGET) {
                m_pControllerManager->getControllerLearningEventFilter()
                        ->addWidgetClickInfo(pWidget->toQWidget(), state, control,
                                static_cast<ControlParameterWidgetConnection::EmitOption>(emitOption));

                // Add keyboard shortcut info to tooltip string
                QString key = m_pContext->selectString(con, "ConfigKey");
                ConfigKey configKey = ConfigKey::parseCommaSeparated(key);

                // do not add Shortcut string for feedback connections
                QString shortcut = m_pKeyboard->getKeyboardConfig()->getValueString(configKey);
                addShortcutToToolTip(pWidget, shortcut, QString(""));

                const WSliderComposed* pSlider;

                if (qobject_cast<const  WPushButton*>(pWidget->toQWidget())) {
                    // check for "_activate", "_toggle"
                    ConfigKey subkey;
                    QString shortcut;

                    subkey = configKey;
                    subkey.item += "_activate";
                    shortcut = m_pKeyboard->getKeyboardConfig()->getValueString(subkey);
                    addShortcutToToolTip(pWidget, shortcut, tr("activate"));

                    subkey = configKey;
                    subkey.item += "_toggle";
                    shortcut = m_pKeyboard->getKeyboardConfig()->getValueString(subkey);
                    addShortcutToToolTip(pWidget, shortcut, tr("toggle"));
                } else if ((pSlider = qobject_cast<const WSliderComposed*>(pWidget->toQWidget()))) {
                    // check for "_up", "_down", "_up_small", "_down_small"
                    ConfigKey subkey;
                    QString shortcut;

                    if (pSlider->isHorizontal()) {
                        subkey = configKey;
                        subkey.item += "_up";
                        shortcut = m_pKeyboard->getKeyboardConfig()->getValueString(subkey);
                        addShortcutToToolTip(pWidget, shortcut, tr("right"));

                        subkey = configKey;
                        subkey.item += "_down";
                        shortcut = m_pKeyboard->getKeyboardConfig()->getValueString(subkey);
                        addShortcutToToolTip(pWidget, shortcut, tr("left"));

                        subkey = configKey;
                        subkey.item += "_up_small";
                        shortcut = m_pKeyboard->getKeyboardConfig()->getValueString(subkey);
                        addShortcutToToolTip(pWidget, shortcut, tr("right small"));

                        subkey = configKey;
                        subkey.item += "_down_small";
                        shortcut = m_pKeyboard->getKeyboardConfig()->getValueString(subkey);
                        addShortcutToToolTip(pWidget, shortcut, tr("left small"));
                    } else {
                        subkey = configKey;
                        subkey.item += "_up";
                        shortcut = m_pKeyboard->getKeyboardConfig()->getValueString(subkey);
                        addShortcutToToolTip(pWidget, shortcut, tr("up"));

                        subkey = configKey;
                        subkey.item += "_down";
                        shortcut = m_pKeyboard->getKeyboardConfig()->getValueString(subkey);
                        addShortcutToToolTip(pWidget, shortcut, tr("down"));

                        subkey = configKey;
                        subkey.item += "_up_small";
                        shortcut = m_pKeyboard->getKeyboardConfig()->getValueString(subkey);
                        addShortcutToToolTip(pWidget, shortcut, tr("up small"));

                        subkey = configKey;
                        subkey.item += "_down_small";
                        shortcut = m_pKeyboard->getKeyboardConfig()->getValueString(subkey);
                        addShortcutToToolTip(pWidget, shortcut, tr("down small"));
                    }
                }
            }
        }
    }

    // Legacy behavior: The last left-button or no-button connection with
    // connectValueToWidget is the display connection. If no left-button or
    // no-button connection exists, use the last right-button connection as the
    // display connection.
    if (pLastLeftOrNoButtonConnection != nullptr) {
        pWidget->setDisplayConnection(pLastLeftOrNoButtonConnection);
    }
}

void LegacySkinParser::addShortcutToToolTip(WBaseWidget* pWidget,
                                            const QString& shortcut, const QString& cmd) {
    if (shortcut.isEmpty()) {
        return;
    }

    QString tooltip;

    // translate shortcut to native text
    QString nativeShortcut = QKeySequence(shortcut, QKeySequence::PortableText).toString(QKeySequence::NativeText);

    tooltip += "\n";
    tooltip += tr("Shortcut");
    if (!cmd.isEmpty()) {
        tooltip += " ";
        tooltip += cmd;
    }
    tooltip += ": ";
    tooltip += nativeShortcut;
    pWidget->appendBaseTooltip(tooltip);
}

QString LegacySkinParser::parseLaunchImageStyle(const QDomNode& node) {
    return m_pContext->selectString(node, "LaunchImageStyle");
}

QString LegacySkinParser::stylesheetAbsIconPaths(QString& style) {
    // Workaround for https://bugs.kde.org/show_bug.cgi?id=434451 which renders
    // relative SVG icon paths in external stylesheets unusable:
    // Replaces relative icon urls in stylesheets (external qss or inline
    // <Style> nodes) with absolute file paths.
    // TODO Can be removed/disabled as soon as all target distros have the fixed
    // package in their repo.
    return style.replace("url(skin:", "url(" + m_pContext->getSkinBasePath());
}<|MERGE_RESOLUTION|>--- conflicted
+++ resolved
@@ -532,15 +532,7 @@
     } else if (nodeName == "StarRating") {
         result = wrapWidget(parseStarRating(node));
     } else if (nodeName == "VuMeter") {
-<<<<<<< HEAD
-        WVuMeter* pVuMeterWidget = parseStandardWidget<WVuMeter>(node);
-#if QT_VERSION < QT_VERSION_CHECK(6, 0, 0)
-        WaveformWidgetFactory::instance()->addTimerListener(pVuMeterWidget);
-#endif
-        result = wrapWidget(pVuMeterWidget);
-=======
         result = wrapWidget(parseVuMeter(node));
->>>>>>> a0ffb6b0
     } else if (nodeName == "StatusLight") {
         result = wrapWidget(parseStandardWidget<WStatusLight>(node));
     } else if (nodeName == "Display") {
@@ -1321,38 +1313,32 @@
             &WaveformWidgetFactory::renderSpinnies,
             pSpinny,
             &WSpinny::render);
-<<<<<<< HEAD
-    connect(waveformWidgetFactory, &WaveformWidgetFactory::swapSpinnies, spinny, &WSpinny::swap);
-    connect(spinny,
+    connect(waveformWidgetFactory, &WaveformWidgetFactory::swapSpinnies, pSpinny, &WSpinny::swap);
+    connect(pSpinny,
             &WSpinny::trackDropped,
             m_pPlayerManager,
             &PlayerManager::slotLoadLocationToPlayerStopped);
-    connect(spinny, &WSpinny::cloneDeck, m_pPlayerManager, &PlayerManager::slotCloneDeck);
+    connect(pSpinny, &WSpinny::cloneDeck, m_pPlayerManager, &PlayerManager::slotCloneDeck);
 
     ControlObject* showCoverControl = controlFromConfigNode(node.toElement(), "ShowCoverControl");
     ConfigKey configKey;
     if (showCoverControl) {
         configKey = showCoverControl->getKey();
     }
-    spinny->setup(node, *m_pContext, configKey);
-    spinny->installEventFilter(m_pKeyboard);
-    spinny->installEventFilter(m_pControllerManager->getControllerLearningEventFilter());
-    spinny->Init();
-    return spinny;
-#endif
-=======
-    connect(waveformWidgetFactory, &WaveformWidgetFactory::swapSpinnies, pSpinny, &WSpinny::swap);
-    connect(pSpinny, &WSpinny::trackDropped, m_pPlayerManager, &PlayerManager::slotLoadToPlayer);
-    connect(pSpinny, &WSpinny::cloneDeck, m_pPlayerManager, &PlayerManager::slotCloneDeck);
-
-    pSpinny->setup(node, *m_pContext);
+    pSpinny->setup(node, *m_pContext, configKey);
     pSpinny->installEventFilter(m_pKeyboard);
     pSpinny->installEventFilter(m_pControllerManager->getControllerLearningEventFilter());
     pSpinny->Init();
     return pSpinny;
+#endif
 }
 
 QWidget* LegacySkinParser::parseVuMeter(const QDomElement& node) {
+#if QT_VERSION >= QT_VERSION_CHECK(6, 0, 0)
+    Q_UNUSED(node);
+
+    return nullptr;
+#else
     if (!CmdlineArgs::Instance().getUseVuMeterGL()) {
         // Standard WVuMeter
         WVuMeter* pVuMeterWidget = parseStandardWidget<WVuMeter>(node);
@@ -1401,7 +1387,7 @@
     pVuMeterWidget->Init();
 
     return pVuMeterWidget;
->>>>>>> a0ffb6b0
+#endif
 }
 
 QWidget* LegacySkinParser::parseSearchBox(const QDomElement& node) {
