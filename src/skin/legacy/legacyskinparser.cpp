#include "skin/legacy/legacyskinparser.h"

#include <QDir>
#include <QGridLayout>
#include <QLabel>
#include <QSplitter>
#include <QStackedWidget>
#include <QVBoxLayout>
#include <QtDebug>
#include <QtGlobal>
#include <memory>

#include "control/controlobject.h"
#include "control/controlpushbutton.h"
#include "controllers/controllerlearningeventfilter.h"
#include "controllers/controllermanager.h"
#include "controllers/keyboard/keyboardeventfilter.h"
#include "library/basetracktablemodel.h"
#include "library/library.h"
#include "library/library_prefs.h"
#include "mixer/basetrackplayer.h"
#include "mixer/playermanager.h"
#include "moc_legacyskinparser.cpp"
#include "skin/legacy/colorschemeparser.h"
#include "skin/legacy/launchimage.h"
#include "skin/legacy/skincontext.h"
#include "track/track.h"
#include "util/assert.h"
#include "util/cmdlineargs.h"
#include "util/timer.h"
#include "util/valuetransformer.h"
#include "util/xml.h"
#include "waveform/vsyncthread.h"
#include "waveform/waveformwidgetfactory.h"
#include "widget/controlwidgetconnection.h"
#include "widget/wbasewidget.h"
#include "widget/wbattery.h"
#include "widget/wbeatspinbox.h"
#include "widget/wcombobox.h"
#include "widget/wcoverart.h"
#include "widget/wdisplay.h"
#include "widget/weffectbuttonparametername.h"
#include "widget/weffectchain.h"
#include "widget/weffectchainpresetbutton.h"
#include "widget/weffectchainpresetselector.h"
#include "widget/weffectknobparametername.h"
#include "widget/weffectmetaknob.h"
#include "widget/weffectname.h"
#include "widget/weffectparameterknob.h"
#include "widget/weffectparameterknobcomposed.h"
#include "widget/weffectpushbutton.h"
#include "widget/weffectselector.h"
#include "widget/whotcuebutton.h"
#include "widget/wkey.h"
#include "widget/wknob.h"
#include "widget/wknobcomposed.h"
#include "widget/wlabel.h"
#include "widget/wlibrary.h"
#include "widget/wlibrarysidebar.h"
#include "widget/wnumber.h"
#include "widget/wnumberdb.h"
#include "widget/wnumberpos.h"
#include "widget/wnumberrate.h"
#include "widget/woverview.h"
#include "widget/wpixmapstore.h"
#include "widget/wpushbutton.h"
#include "widget/wraterange.h"
#include "widget/wrecordingduration.h"
#include "widget/wscrollable.h"
#include "widget/wsearchlineedit.h"
#include "widget/wsingletoncontainer.h"
#include "widget/wsizeawarestack.h"
#include "widget/wskincolor.h"
#include "widget/wslidercomposed.h"
#include "widget/wspinny.h"
#include "widget/wspinnyglsl.h"
#include "widget/wsplitter.h"
#include "widget/wstarrating.h"
#include "widget/wstatuslight.h"
#ifdef __STEM__
#include "widget/wstemlabel.h"
#endif
#include "widget/wtime.h"
#include "widget/wtrackproperty.h"
#include "widget/wtrackwidgetgroup.h"
#include "widget/wvumeter.h"
#include "widget/wvumeterglsl.h"
#include "widget/wvumeterlegacy.h"
#include "widget/wwaveformviewer.h"
#include "widget/wwidget.h"
#include "widget/wwidgetgroup.h"
#include "widget/wwidgetstack.h"

using mixxx::skin::SkinManifest;

/// This QSet allows to make use of the implicit sharing
/// of QString instead of every widget keeping its own copy.
QSet<QString> LegacySkinParser::s_sharedGroupStrings;

static bool sDebug = false;

ControlObject* LegacySkinParser::controlFromConfigKey(
        const ConfigKey& key, bool bPersist, bool* pCreated) {
    if (!key.isValid()) {
        return nullptr;
    }
    // Don't warn if the control doesn't exist. Skins use this to create
    // controls.
    ControlObject* pControl = ControlObject::getControl(key, ControlFlag::NoWarnIfMissing);

    if (pControl) {
        if (pCreated) {
            *pCreated = false;
        }
        return pControl;
    }

    // TODO(rryan): Make this configurable by the skin.
    if (CmdlineArgs::Instance().getDeveloper()) {
        qInfo() << "Creating skin control object:"
                << QString("%1,%2").arg(key.group, key.item);
    }
    // Since the usual behavior here is to create a skin-defined push
    // button, actually make it a push button and set it to toggle.
    ControlPushButton* controlButton = new ControlPushButton(key, bPersist);
    controlButton->setButtonMode(mixxx::control::ButtonMode::Toggle);

    if (pCreated) {
        *pCreated = true;
    }

    // If we created this control, add it to the set of skin-created
    // controls, so that it can be deleted when the MixxxMainWindow is
    // destroyed.
    VERIFY_OR_DEBUG_ASSERT(m_pSkinCreatedControls) {
        qWarning() << "Can't add skin-created control" << key << "to set, control will be leaked!";
        return controlButton;
    }
    DEBUG_ASSERT(!m_pSkinCreatedControls->contains(controlButton));

    m_pSkinCreatedControls->insert(controlButton);

    return controlButton;
}

ControlObject* LegacySkinParser::controlFromConfigNode(const QDomElement& element,
        const QString& nodeName,
        bool* pCreated) {
    QDomElement keyElement = m_pContext->selectElement(element, nodeName);
    if (keyElement.isNull()) {
        return nullptr;
    }

    QString name = m_pContext->nodeToString(keyElement);
    ConfigKey key = ConfigKey::parseCommaSeparated(name);

    bool bPersist = m_pContext->selectAttributeBool(keyElement, "persist", false);

    return controlFromConfigKey(key, bPersist, pCreated);
}

LegacySkinParser::LegacySkinParser(UserSettingsPointer pConfig)
        : m_pConfig(pConfig),
          m_pSkinCreatedControls(nullptr),
          m_pKeyboard(nullptr),
          m_pPlayerManager(nullptr),
          m_pControllerManager(nullptr),
          m_pLibrary(nullptr),
          m_pVCManager(nullptr),
          m_pEffectsManager(nullptr),
          m_pRecordingManager(nullptr),
          m_pParent(nullptr) {
}

LegacySkinParser::LegacySkinParser(UserSettingsPointer pConfig,
        QSet<ControlObject*>* pSkinCreatedControls,
        KeyboardEventFilter* pKeyboard,
        PlayerManager* pPlayerManager,
        ControllerManager* pControllerManager,
        Library* pLibrary,
        VinylControlManager* pVCMan,
        EffectsManager* pEffectsManager,
        RecordingManager* pRecordingManager)
        : m_pConfig(pConfig),
          m_pSkinCreatedControls(pSkinCreatedControls),
          m_pKeyboard(pKeyboard),
          m_pPlayerManager(pPlayerManager),
          m_pControllerManager(pControllerManager),
          m_pLibrary(pLibrary),
          m_pVCManager(pVCMan),
          m_pEffectsManager(pEffectsManager),
          m_pRecordingManager(pRecordingManager),
          m_pParent(nullptr) {
    DEBUG_ASSERT(m_pSkinCreatedControls);
}

LegacySkinParser::~LegacySkinParser() {
}

bool LegacySkinParser::canParse(const QString& skinPath) {
    QDir skinDir(skinPath);

    if (!skinDir.exists()) {
        return false;
    }

    if (!skinDir.exists("skin.xml")) {
        return false;
    }

    // TODO check skin.xml for compliance

    return true;
}

// static
QDomElement LegacySkinParser::openSkin(const QString& skinPath) {
    QDir skinDir(skinPath);

    if (!skinDir.exists()) {
        qDebug() << "LegacySkinParser::openSkin - skin dir do not exist:" << skinPath;
        return QDomElement();
    }

    QString skinXmlPath = skinDir.filePath("skin.xml");
    QFile skinXmlFile(skinXmlPath);

    if (!skinXmlFile.open(QIODevice::ReadOnly)) {
        qDebug() << "LegacySkinParser::openSkin - can't open file:" << skinXmlPath
                 << "in directory:" << skinDir.path();
        return QDomElement();
    }

    QDomDocument skin("skin");

#if QT_VERSION >= QT_VERSION_CHECK(6, 5, 0)
    const auto parseResult = skin.setContent(&skinXmlFile);
    if (!parseResult) {
        qDebug() << "LegacySkinParser::openSkin - setContent failed see"
                 << "line:" << parseResult.errorLine << "column:" << parseResult.errorColumn;
        qDebug() << "LegacySkinParser::openSkin - message:" << parseResult.errorMessage;
#else
    QString errorMessage;
    int errorLine;
    int errorColumn;

    if (!skin.setContent(&skinXmlFile,&errorMessage,&errorLine,&errorColumn)) {
        qDebug() << "LegacySkinParser::openSkin - setContent failed see"
                 << "line:" << errorLine << "column:" << errorColumn;
        qDebug() << "LegacySkinParser::openSkin - message:" << errorMessage;
#endif
        return QDomElement();
    }

    skinXmlFile.close();
    return skin.documentElement();
}

// static
QList<QString> LegacySkinParser::getSchemeList(const QString& qSkinPath) {

    QDomElement docElem = openSkin(qSkinPath);
    QList<QString> schemeList;

    QDomNode colScheme = docElem.namedItem("Schemes");
    if (!colScheme.isNull() && colScheme.isElement()) {
        QDomNode scheme = colScheme.firstChild();

        while (!scheme.isNull()) {
            if (scheme.isElement()) {
                QString schemeName = XmlParse::selectNodeQString(scheme, "Name");
                schemeList.append(schemeName);
            }
            scheme = scheme.nextSibling();
        }
    }
    return schemeList;
}

// static
void LegacySkinParser::clearSharedGroupStrings() {
    // This frees up the memory allocated by the QString objects
    s_sharedGroupStrings.clear();
}

SkinManifest LegacySkinParser::getSkinManifest(const QDomElement& skinDocument) {
    QDomNode manifest_node = skinDocument.namedItem("manifest");
    SkinManifest manifest;
    if (manifest_node.isNull() || !manifest_node.isElement()) {
        return manifest;
    }
    manifest.set_title(XmlParse::selectNodeQString(manifest_node, "title").toStdString());
    manifest.set_author(XmlParse::selectNodeQString(manifest_node, "author").toStdString());
    manifest.set_version(XmlParse::selectNodeQString(manifest_node, "version").toStdString());
    manifest.set_language(XmlParse::selectNodeQString(manifest_node, "language").toStdString());
    manifest.set_description(XmlParse::selectNodeQString(manifest_node, "description").toStdString());
    manifest.set_license(XmlParse::selectNodeQString(manifest_node, "license").toStdString());

    QDomNode attributes_node = manifest_node.namedItem("attributes");
    if (!attributes_node.isNull() && attributes_node.isElement()) {
        QDomNodeList attribute_nodes = attributes_node.toElement().elementsByTagName("attribute");
        for (int i = 0; i < attribute_nodes.count(); ++i) {
            QDomNode attribute_node = attribute_nodes.item(i);
            if (attribute_node.isElement()) {
                QDomElement attribute_element = attribute_node.toElement();
                QString configKey = attribute_element.attribute("config_key");
                QString persist = attribute_element.attribute("persist");
                QString value = attribute_element.text();
                SkinManifest::Attribute* attr = manifest.add_attribute();
                attr->set_config_key(configKey.toStdString());
                attr->set_persist(persist.toLower() == "true");
                attr->set_value(value.toStdString());
            }
        }
    }
    return manifest;
}

// static
Qt::MouseButton LegacySkinParser::parseButtonState(const QDomNode& node,
                                                   const SkinContext& context) {
    QString buttonState;
    if (context.hasNodeSelectString(node, "ButtonState", &buttonState)) {
        if (buttonState.contains("LeftButton", Qt::CaseInsensitive)) {
            return Qt::LeftButton;
        } else if (buttonState.contains("RightButton", Qt::CaseInsensitive)) {
            return Qt::RightButton;
        }
    }
    return Qt::NoButton;
}

QWidget* LegacySkinParser::parseSkin(const QString& skinPath, QWidget* pParent) {
    ScopedTimer timer(QStringLiteral("SkinLoader::parseSkin"));
    qDebug() << "LegacySkinParser loading skin:" << skinPath;

    m_pContext = std::make_unique<SkinContext>(m_pConfig, skinPath + "/skin.xml");
    m_pContext->setSkinBasePath(skinPath);

    if (m_pParent) {
        qDebug() << "ERROR: Somehow a parent already exists -- you are probably re-using a LegacySkinParser which is not advisable!";
    }
    QDomElement skinDocument = openSkin(skinPath);

    if (skinDocument.isNull()) {
        qDebug() << "LegacySkinParser::parseSkin - failed for skin:" << skinPath;
        return nullptr;
    }

    SkinManifest manifest = getSkinManifest(skinDocument);

    // Apply SkinManifest attributes by looping through the proto.
    for (int i = 0; i < manifest.attribute_size(); ++i) {
        const SkinManifest::Attribute& attribute = manifest.attribute(i);
        if (!attribute.has_config_key()) {
            continue;
        }

        bool ok = false;
        double value = QString::fromStdString(attribute.value()).toDouble(&ok);
        if (!ok) {
            SKIN_WARNING(skinDocument,
                    *m_pContext,
                    QStringLiteral("Failed reading double value from skin attribute: %1")
                            .arg(QString::fromStdString(attribute.value())));
            continue;
        }

        ConfigKey configKey = ConfigKey::parseCommaSeparated(
            QString::fromStdString(attribute.config_key()));
        // Set the specified attribute, possibly creating the control
        // object in the process.
        bool created = false;
        // If there is no existing value for this CO in the skin,
        // update the config with the specified value. If the attribute
        // is set to persist, the value will be read when the control is created.
        // TODO: This is a hack, but right now it's the cleanest way to
        // get a CO with a specified initial value.  We should have a better
        // mechanism to provide initial default values for COs.
        if (attribute.persist() &&
            m_pConfig->getValueString(configKey).isEmpty()) {
            m_pConfig->set(configKey, ConfigValue(QString::number(value)));
        }
        ControlObject* pControl = controlFromConfigKey(configKey,
                                                       attribute.persist(),
                                                       &created);
        if (pControl == nullptr) {
            continue;
        }

        if (created) {
            if (!attribute.persist()) {
                // Only set the value if the control wasn't set up through
                // the persist logic.  Skin attributes are always
                // set on skin load.
                pControl->set(value);
            }
        } else {
            if (!attribute.persist()) {
                // Set the value using the static function, so the
                // value changes signal is transmitted to the owner.
                ControlObject::set(configKey, value);
            }
        }
    }

    // This enables file paths like 'skins:Deere/some_template.xml',
    // in addition to relative paths like 'skins:Deere/some_template.xml'
    // Note: Here we assume this path exists. If it doesn't SkinLoader::getSkinSearchPaths()
    // would have already triggered an error message.
    // Note: we may also add the user skins path, in case there are custom skins
    // that use the same template inheritance scheme like official skins, but we
    // don't because unfortunately there is no reliable way to apply equivalent
    // path replacement in stylesheetAbsIconPaths().
    QString systemSkinsPath(m_pConfig->getResourcePath() + "skins/");
    QDir::setSearchPaths("skins", QStringList{systemSkinsPath});

    ColorSchemeParser::setupLegacyColorSchemes(skinDocument, m_pConfig, &m_style, m_pContext.get());

    // don't parent till here so the first opengl waveform doesn't screw
    // up --bkgood
    // I'm disregarding this return value because I want to return the
    // created parent so MixxxMainWindow can use it for various purposes
    // (fullscreen mostly) --bkgood
    m_pParent = pParent;
    QList<QWidget*> widgets = parseNode(skinDocument);

    if (widgets.empty()) {
        SKIN_WARNING(skinDocument, *m_pContext, QStringLiteral("Skin produced no widgets!"));
        return nullptr;
    } else if (widgets.size() > 1) {
        SKIN_WARNING(skinDocument,
                *m_pContext,
                QStringLiteral("Skin produced more than 1 widget!"));
    }
    return widgets[0];
}

LaunchImage* LegacySkinParser::parseLaunchImage(const QString& skinPath, QWidget* pParent) {
    m_pContext = std::make_unique<SkinContext>(m_pConfig, skinPath + "/skin.xml");
    m_pContext->setSkinBasePath(skinPath);

    QDomElement skinDocument = openSkin(skinPath);
    if (skinDocument.isNull()) {
        return nullptr;
    }

    QString nodeName = skinDocument.nodeName();
    if (nodeName != "skin") {
        return nullptr;
    }

    // This allows image urls like
    // url(skin:/style/mixxx-icon-logo-symbolic.svg);
    QStringList skinPaths(skinPath);
    QDir::setSearchPaths("skin", skinPaths);

    QString styleSheet = parseLaunchImageStyle(skinDocument);
    // Transform relative 'skin:' urls into absolute paths.
    // See stylesheetAbsIconPaths() for details.
    LaunchImage* pLaunchImage = new LaunchImage(pParent, stylesheetAbsIconPaths(styleSheet));
    setupSize(skinDocument, pLaunchImage);
    return pLaunchImage;
}

QList<QWidget*> wrapWidget(QWidget* pWidget) {
    QList<QWidget*> result;
    if (pWidget != nullptr) {
        result.append(pWidget);
    }
    return result;
}

QList<QWidget*> LegacySkinParser::parseNode(const QDomElement& node) {
    QList<QWidget*> result;
    QString nodeName = node.nodeName();
    //qDebug() << "parseNode" << node.nodeName();

    // TODO(rryan) replace with a map to function pointers?

    if (sDebug) {
        qDebug() << "BEGIN PARSE NODE" << nodeName;
    }
    // Root of the document
    if (nodeName == "skin") {
        // Parent all the skin widgets to an inner QWidget (this was MixxxView
        // in <=1.8, MixxxView was a subclass of QWidget), and then wrap it in
        // an outer widget. The Background parser parents the background image
        // to the inner widget but then sets the fill color of the outer widget
        // so that fullscreen will expand with the right color to fill in the
        // non-background areas. We put the inner widget in a layout inside the
        // outer widget so that it stays centered in fullscreen mode.

        // If the root widget has a layout we are loading a "new style" skin.
        QString layout = m_pContext->selectString(node, "Layout");
        bool newStyle = !layout.isEmpty();

        qDebug() << "Skin is a" << (newStyle ? ">=1.12.0" : "<1.12.0") << "style skin.";


        if (newStyle) {
            // New style skins are just a WidgetGroup at the root.
            result.append(parseWidgetGroup(node));
        } else {
            // From here on is loading for legacy skins only.
            QWidget* pOuterWidget = new QWidget(m_pParent);
            QWidget* pInnerWidget = new QWidget(pOuterWidget);

            // <Background> is only valid for old-style skins.
            QDomElement background = m_pContext->selectElement(node, "Background");
            if (!background.isNull()) {
                parseBackground(background, pOuterWidget, pInnerWidget);
            }

            // Interpret <Size>, <SizePolicy>, <Style>, etc. tags for the root node.
            setupWidget(node, pInnerWidget, false);

            m_pParent = pInnerWidget;

            // Legacy skins do not use a <Children> block.
            QDomNodeList children = node.childNodes();
            for (int i = 0; i < children.count(); ++i) {
                QDomNode node = children.at(i);
                if (node.isElement()) {
                    parseNode(node.toElement());
                }
            }

            // Keep innerWidget centered (for fullscreen).
            pOuterWidget->setLayout(new QHBoxLayout(pOuterWidget));
            pOuterWidget->layout()->setContentsMargins(0, 0, 0, 0);
            pOuterWidget->layout()->addWidget(pInnerWidget);
            result.append(pOuterWidget);
        }
    } else if (nodeName == "SliderComposed") {
        result = wrapWidget(parseStandardWidget<WSliderComposed>(node));
    } else if (nodeName == "PushButton") {
        result = wrapWidget(parseStandardWidget<WPushButton>(node));
    } else if (nodeName == "EffectPushButton") {
        result = wrapWidget(parseEffectPushButton(node));
    } else if (nodeName == "HotcueButton") {
        result = wrapWidget(parseHotcueButton(node));
    } else if (nodeName == "ComboBox") {
        result = wrapWidget(parseStandardWidget<WComboBox>(node));
    } else if (nodeName == "Overview") {
        result = wrapWidget(parseOverview(node));
    } else if (nodeName == "Visual") {
        result = wrapWidget(parseVisual(node));
    } else if (nodeName == "Text") {
        result = wrapWidget(parseText(node));
    } else if (nodeName == "TrackProperty") {
        result = wrapWidget(parseTrackProperty(node));
    } else if (nodeName == "StarRating") {
        result = wrapWidget(parseStarRating(node));
    } else if (nodeName == "VuMeter") {
        result = wrapWidget(parseVuMeter(node));
    } else if (nodeName == "StatusLight") {
        result = wrapWidget(parseStandardWidget<WStatusLight>(node));
    } else if (nodeName == "Display") {
        result = wrapWidget(parseStandardWidget<WDisplay>(node));
    } else if (nodeName == "BeatSpinBox") {
        result = wrapWidget(parseBeatSpinBox(node));
    } else if (nodeName == "NumberRate") {
        result = wrapWidget(parseNumberRate(node));
    } else if (nodeName == "RateRange") {
        result = wrapWidget(parseRateRange(node));
    } else if (nodeName == "NumberPos") {
        result = wrapWidget(parseNumberPos(node));
    } else if (nodeName == "Number" || nodeName == "NumberBpm") {
        // NumberBpm is deprecated, and is now the same as a Number
        result = wrapWidget(parseLabelWidget<WNumber>(node));
    } else if (nodeName == "NumberDb") {
        result = wrapWidget(parseLabelWidget<WNumberDb>(node));
    } else if (nodeName == "Label") {
        result = wrapWidget(parseLabelWidget<WLabel>(node));
    }
#ifdef __STEM__
    else if (nodeName == "StemLabel") {
        result = wrapWidget(parseStemLabelWidget(node));
    }
#endif
    else if (nodeName == "Knob") {
        result = wrapWidget(parseStandardWidget<WKnob>(node));
    } else if (nodeName == "KnobComposed") {
        result = wrapWidget(parseStandardWidget<WKnobComposed>(node));
    } else if (nodeName == "TableView") {
        result = wrapWidget(parseTableView(node));
    } else if (nodeName == "CoverArt") {
        result = wrapWidget(parseCoverArt(node));
    } else if (nodeName == "SearchBox") {
        result = wrapWidget(parseSearchBox(node));
    } else if (nodeName == "WidgetGroup") {
        result = wrapWidget(parseWidgetGroup(node));
    } else if (nodeName == "TrackWidgetGroup") {
        result = wrapWidget(parseTrackWidgetGroup(node));
    } else if (nodeName == "WidgetStack") {
        result = wrapWidget(parseWidgetStack(node));
    } else if (nodeName == "SizeAwareStack") {
        result = wrapWidget(parseSizeAwareStack(node));
    } else if (nodeName == "EffectChainName") {
        result = wrapWidget(parseEffectChainName(node));
    } else if (nodeName == "EffectChainPresetButton") {
        result = wrapWidget(parseEffectChainPresetButton(node));
    } else if (nodeName == "EffectChainPresetSelector") {
        result = wrapWidget(parseEffectChainPresetSelector(node));
    } else if (nodeName == "EffectName") {
        result = wrapWidget(parseEffectName(node));
    } else if (nodeName == "EffectMetaKnob") {
        result = wrapWidget(parseEffectMetaKnob(node));
    } else if (nodeName == "EffectSelector") {
        result = wrapWidget(parseEffectSelector(node));
    } else if (nodeName == "EffectParameterKnob") {
        result = wrapWidget(parseEffectParameterKnob(node));
    } else if (nodeName == "EffectParameterKnobComposed") {
        result = wrapWidget(parseEffectParameterKnobComposed(node));
    } else if (nodeName == "EffectParameterName") {
        result = wrapWidget(parseEffectParameterName(node));
    } else if (nodeName == "EffectButtonParameterName") {
        result = wrapWidget(parseEffectButtonParameterName(node));
    } else if (nodeName == "Spinny") {
        result = wrapWidget(parseSpinny(node));
    } else if (nodeName == "Time") {
        result = wrapWidget(parseLabelWidget<WTime>(node));
    } else if (nodeName == "RecordingDuration") {
        result = wrapWidget(parseRecordingDuration(node));
    } else if (nodeName == "Splitter") {
        result = wrapWidget(parseSplitter(node));
    } else if (nodeName == "LibrarySidebar") {
        result = wrapWidget(parseLibrarySidebar(node));
    } else if (nodeName == "Library") {
        result = wrapWidget(parseLibrary(node));
    } else if (nodeName == "Key") {
        result = wrapWidget(parseEngineKey(node));
    } else if (nodeName == "Battery") {
        result = wrapWidget(parseBattery(node));
    } else if (nodeName == "SetVariable") {
        m_pContext->updateVariable(node);
    } else if (nodeName == "Scrollable") {
        result = wrapWidget(parseScrollable(node));
    } else if (nodeName == "Template") {
        result = parseTemplate(node);
    } else if (nodeName == "SingletonDefinition") {
        parseSingletonDefinition(node);
    } else if (nodeName == "SingletonContainer") {
        result = wrapWidget(parseStandardWidget<WSingletonContainer>(node));
    } else {
        SKIN_WARNING(node,
                *m_pContext,
                QStringLiteral("Invalid node name in skin: %1")
                        .arg(nodeName));
    }

    if (sDebug) {
        qDebug() << "END PARSE NODE" << nodeName;
    }
    return result;
}

QWidget* LegacySkinParser::parseSplitter(const QDomElement& node) {
    WSplitter* pSplitter = new WSplitter(m_pParent, m_pConfig);
    commonWidgetSetup(node, pSplitter);

    QDomNode childrenNode = m_pContext->selectNode(node, "Children");
    QWidget* pOldParent = m_pParent;
    m_pParent = pSplitter;

    if (!childrenNode.isNull()) {
        // Descend children
        QDomNodeList children = childrenNode.childNodes();

        for (int i = 0; i < children.count(); ++i) {
            QDomNode node = children.at(i);

            if (node.isElement()) {
                QList<QWidget*> children = parseNode(node.toElement());
                foreach (QWidget* pChild, children) {
                    if (pChild == nullptr) {
                        continue;
                    }
                    pSplitter->addWidget(pChild);
                }
            }
        }
    }
    pSplitter->setup(node, *m_pContext);
    pSplitter->Init();

    m_pParent = pOldParent;
    return pSplitter;
}

QWidget* LegacySkinParser::parseScrollable(const QDomElement& node) {
    WScrollable* pScrollable = new WScrollable(m_pParent);
    commonWidgetSetup(node, pScrollable);

    QDomNode childrenNode = m_pContext->selectNode(node, "Children");
    QWidget* pOldParent = m_pParent;
    m_pParent = pScrollable;

    if (!childrenNode.isNull()) {
        QDomNodeList childNodes = childrenNode.childNodes();
        if (childNodes.count() != 1) {
            SKIN_WARNING(node,
                    *m_pContext,
                    QStringLiteral("Scrollables must have exactly one child"));
        }

        QDomNode childnode = childNodes.at(0);
        if (childnode.isElement()) {
            QList<QWidget*> children = parseNode(childnode.toElement());
            if (children.count() != 1) {
                SKIN_WARNING(node,
                        *m_pContext,
                        QStringLiteral(
                                "Scrollables must have exactly one child"));
            } else if (children.at(0) != nullptr) {
                pScrollable->setWidget(children.at(0));
            }
        }
    }
    pScrollable->setup(node, *m_pContext);
    pScrollable->Init();

    m_pParent = pOldParent;
    return pScrollable;
}

void LegacySkinParser::parseChildren(
        const QDomElement& node,
        WWidgetGroup* pGroup) {
    QDomNode childrenNode = m_pContext->selectNode(node, "Children");
    QWidget* pOldParent = m_pParent;
    m_pParent = pGroup;
    if (!childrenNode.isNull()) {
        // Descend children
        QDomNodeList children = childrenNode.childNodes();
        for (int i = 0; i < children.count(); ++i) {
            QDomNode node = children.at(i);
            if (node.isElement()) {
                QList<QWidget*> children = parseNode(node.toElement());
                foreach (QWidget* pChild, children) {
                    if (pChild == nullptr) {
                        continue;
                    }
                    pGroup->addWidget(pChild);
                }
            }
        }
    }
    m_pParent = pOldParent;
}

QWidget* LegacySkinParser::parseWidgetGroup(const QDomElement& node) {
#ifndef __STEM__
    if (requiresStem(node)) {
        return nullptr;
    }
#endif
    WWidgetGroup* pGroup = new WWidgetGroup(m_pParent);
    setupBaseWidget(node, pGroup);
    setupWidget(node, pGroup->toQWidget());
    pGroup->setup(node, *m_pContext);
    // Note: if we call setupConnections earlier and it sets the visible property
    // to true, the style is not applied correctly
    setupConnections(node, pGroup);
    pGroup->Init();
    parseChildren(node, pGroup);
    return pGroup;
}

QWidget* LegacySkinParser::parseWidgetStack(const QDomElement& node) {
    ControlObject* pNextControl = controlFromConfigNode(node.toElement(), "NextControl");
    ConfigKey nextConfigKey;
    if (pNextControl != nullptr) {
        nextConfigKey = pNextControl->getKey();
    }

    ControlObject* pPrevControl = controlFromConfigNode(node.toElement(), "PrevControl");
    ConfigKey prevConfigKey;
    if (pPrevControl != nullptr) {
        prevConfigKey = pPrevControl->getKey();
    }

    ControlObject* pCurrentPageControl = nullptr;
    ConfigKey currentPageConfigKey;
    QString currentpage_co = node.attribute("currentpage");
    if (currentpage_co.length() > 0) {
        ConfigKey configKey = ConfigKey::parseCommaSeparated(currentpage_co);
        bool persist = m_pContext->selectAttributeBool(node, "persist", false);
        pCurrentPageControl = controlFromConfigKey(configKey, persist);
        if (pCurrentPageControl != nullptr) {
            currentPageConfigKey = pCurrentPageControl->getKey();
        }
    }

    WWidgetStack* pStack = new WWidgetStack(m_pParent, nextConfigKey,
            prevConfigKey, currentPageConfigKey);
    pStack->setObjectName("WidgetStack");
    pStack->setContentsMargins(0, 0, 0, 0);
    commonWidgetSetup(node, pStack);

    QWidget* pOldParent = m_pParent;
    m_pParent = pStack;

    QDomNode childrenNode = m_pContext->selectNode(node, "Children");
    if (!childrenNode.isNull()) {
        // Descend children
        QDomNodeList children = childrenNode.childNodes();

        for (int i = 0; i < children.count(); ++i) {
            QDomNode node = children.at(i);

            if (!node.isElement()) {
                continue;
            }
            QDomElement element = node.toElement();

            QList<QWidget*> child_widgets = parseNode(element);

            if (child_widgets.empty()) {
                SKIN_WARNING(node,
                        *m_pContext,
                        QStringLiteral(
                                "WidgetStack child produced no widget."));
                continue;
            }

            if (child_widgets.size() > 1) {
                SKIN_WARNING(node,
                        *m_pContext,
                        QStringLiteral(
                                "WidgetStack child produced multiple widgets. "
                                "All but the first are ignored."));
            }
            QWidget* pChild = child_widgets[0];

            if (pChild == nullptr) {
                continue;
            }

            ControlObject* pControl = nullptr;
            QString trigger_configkey = element.attribute("trigger");
            if (trigger_configkey.length() > 0) {
                ConfigKey configKey = ConfigKey::parseCommaSeparated(trigger_configkey);
                pControl = controlFromConfigKey(configKey, false);
            }
            int on_hide_select = -1;
            QString on_hide_attr = element.attribute("on_hide_select");
            if (on_hide_attr.length() > 0) {
                bool ok = false;
                on_hide_select = on_hide_attr.toInt(&ok);
                if (!ok) {
                    on_hide_select = -1;
                }
            }

            pStack->addWidgetWithControl(pChild, pControl, on_hide_select);
        }
    }

    // Init the widget last now that all the children have been created,
    // so if the current page was saved we can switch to the correct page.
    pStack->Init();
    m_pParent = pOldParent;
    return pStack;
}

QWidget* LegacySkinParser::parseSizeAwareStack(const QDomElement& node) {
    WSizeAwareStack* pStack = new WSizeAwareStack(m_pParent);
    pStack->setObjectName("SizeAwareStack");
    pStack->setContentsMargins(0, 0, 0, 0);
    commonWidgetSetup(node, pStack);

    QWidget* pOldParent = m_pParent;
    m_pParent = pStack;

    QDomNode childrenNode = m_pContext->selectNode(node, "Children");
    if (!childrenNode.isNull()) {
        // Descend children
        QDomNodeList children = childrenNode.childNodes();

        for (int i = 0; i < children.count(); ++i) {
            QDomNode node = children.at(i);

            if (!node.isElement()) {
                continue;
            }
            QDomElement element = node.toElement();

            QList<QWidget*> children = parseNode(element);

            if (children.empty()) {
                SKIN_WARNING(node,
                        *m_pContext,
                        QStringLiteral(
                                "SizeAwareStack child produced no widget."));
                continue;
            }

            if (children.size() > 1) {
                SKIN_WARNING(node,
                        *m_pContext,
                        QStringLiteral(
                                "SizeAwareStack child produced multiple "
                                "widgets. All but the first are ignored."));
            }
            QWidget* pChild = children[0];

            if (pChild == nullptr) {
                continue;
            }

            pStack->addWidget(pChild);
        }
    }

    m_pParent = pOldParent;
    return pStack;
}

QWidget* LegacySkinParser::parseBackground(const QDomElement& node,
                                           QWidget* pOuterWidget,
                                           QWidget* pInnerWidget) {
    QLabel* bg = new QLabel(pInnerWidget);

    QString filename = m_pContext->selectString(node, "Path");
    auto background = WPixmapStore::getPixmapNoCache(
            m_pContext->makeSkinPath(filename), m_pContext->getScaleFactor());

    bg->move(0, 0);
    if (background != nullptr && !background->isNull()) {
        // setPixmap makes a copy of the background
        // which can be disposed of afterwards.
        bg->setPixmap(*background);
    }

    bg->lower();

    pInnerWidget->move(0,0);
    if (background != nullptr && !background->isNull()) {
        pInnerWidget->setFixedSize(background->width(), background->height());
        pOuterWidget->setMinimumSize(background->width(), background->height());
    }

    // Default background color is now black, if people want to do <invert/>
    // filters they'll have to figure something out for this.
    QColor c(0,0,0);
    QString cStr;
    if (m_pContext->hasNodeSelectString(node, "BgColor", &cStr)) {
        c = QColor(cStr);
    }

    QPalette palette;
    palette.setBrush(QPalette::Window, WSkinColor::getCorrectColor(c));
    pOuterWidget->setBackgroundRole(QPalette::Window);
    pOuterWidget->setPalette(palette);
    pOuterWidget->setAutoFillBackground(true);

    return bg;
}

template<class T>
T* LegacySkinParser::parseStandardWidget(const QDomElement& element) {
    T* pWidget = new T(m_pParent);
    commonWidgetSetup(element, pWidget);
    pWidget->setup(element, *m_pContext);
    pWidget->installEventFilter(m_pKeyboard);
    pWidget->installEventFilter(
            m_pControllerManager->getControllerLearningEventFilter());
    pWidget->Init();
    return pWidget;
}

template <class T>
QWidget* LegacySkinParser::parseLabelWidget(const QDomElement& element) {
    T* pLabel = new T(m_pParent);
    setupLabelWidget(element, pLabel);
    return pLabel;
}

void LegacySkinParser::setupLabelWidget(const QDomElement& element, WLabel* pLabel) {
    // NOTE(rryan): To support color schemes, the WWidget::setup() call must
    // come first. This is because WLabel derivatives change the palette based
    // on the node and setupWidget() will set the widget style. If the style is
    // set before the palette is set then the custom palette will not take
    // effect which breaks color scheme support.
    pLabel->setup(element, *m_pContext);
    commonWidgetSetup(element, pLabel);
    pLabel->installEventFilter(m_pKeyboard);
    pLabel->installEventFilter(
            m_pControllerManager->getControllerLearningEventFilter());
    pLabel->Init();
}

#ifdef __STEM__
QWidget* LegacySkinParser::parseStemLabelWidget(const QDomElement& element) {
    WStemLabel* pLabel = new WStemLabel(m_pParent);
    setupLabelWidget(element, pLabel);

    QString group = lookupNodeGroup(element);
    BaseTrackPlayer* pPlayer = m_pPlayerManager->getPlayer(group);
    if (!pPlayer) {
        SKIN_WARNING(element,
                *m_pContext,
                QStringLiteral("No player found for group: %1").arg(group));
        return nullptr;
    }

    connect(pPlayer,
            &BaseTrackPlayer::newTrackLoaded,
            pLabel,
            &WStemLabel::slotTrackLoaded);

    connect(pPlayer,
            &BaseTrackPlayer::trackUnloaded,
            pLabel,
            &WStemLabel::slotTrackUnloaded);

    TrackPointer pTrack = pPlayer->getLoadedTrack();
    if (pTrack) {
        // Set the trackpoinnter to the already loaded track,
        // needed at skin change
        pLabel->slotTrackLoaded(pTrack);
    }

    return pLabel;
}
#endif

QWidget* LegacySkinParser::parseOverview(const QDomElement& node) {
#ifdef MIXXX_USE_QML
    if (CmdlineArgs::Instance().isQml()) {
        return nullptr;
    }
#endif
    QString group = lookupNodeGroup(node);
    BaseTrackPlayer* pPlayer = m_pPlayerManager->getPlayer(group);
    if (!pPlayer) {
        SKIN_WARNING(node, *m_pContext, QStringLiteral("No player found for group: %1").arg(group));
        return nullptr;
    }

    WOverview* overviewWidget =
            new WOverview(group, m_pPlayerManager, m_pConfig, m_pParent);

    connect(overviewWidget,
            &WOverview::trackDropped,
            m_pPlayerManager,
            &PlayerManager::slotLoadLocationToPlayerMaybePlay);
    connect(overviewWidget, &WOverview::cloneDeck,
            m_pPlayerManager, &PlayerManager::slotCloneDeck);

    commonWidgetSetup(node, overviewWidget);
    overviewWidget->setup(node, *m_pContext);
    overviewWidget->installEventFilter(m_pKeyboard);
    overviewWidget->installEventFilter(m_pControllerManager->getControllerLearningEventFilter());
    overviewWidget->initWithTrack(pPlayer->getLoadedTrack());

    // Connect the player's load and unload signals to the overview widget.
    connect(pPlayer, &BaseTrackPlayer::newTrackLoaded, overviewWidget, &WOverview::slotTrackLoaded);
    connect(pPlayer, &BaseTrackPlayer::loadingTrack, overviewWidget, &WOverview::slotLoadingTrack);

    return overviewWidget;
}

QWidget* LegacySkinParser::parseVisual(const QDomElement& node) {
#ifdef MIXXX_USE_QML
    if (CmdlineArgs::Instance().isQml()) {
        return nullptr;
    }
#endif
    QString group = lookupNodeGroup(node);
    BaseTrackPlayer* pPlayer = m_pPlayerManager->getPlayer(group);
    if (!pPlayer) {
        SKIN_WARNING(node, *m_pContext, QStringLiteral("No player found for group: %1").arg(group));
        return nullptr;
    }

    WWaveformViewer* viewer = new WWaveformViewer(group, m_pConfig, m_pParent);
    viewer->setSizePolicy(QSizePolicy::Expanding, QSizePolicy::Expanding);
    WaveformWidgetFactory* pFactory = WaveformWidgetFactory::instance();
    pFactory->setWaveformWidget(viewer, node, *m_pContext);

    //qDebug() << "::parseVisual: parent" << m_pParent << m_pParent->size();
    //qDebug() << "::parseVisual: viewer" << viewer << viewer->size();

    viewer->installEventFilter(m_pKeyboard);
    viewer->installEventFilter(m_pControllerManager->getControllerLearningEventFilter());
    commonWidgetSetup(node, viewer);
    viewer->Init();

    // connect display with loading/unloading of tracks
    QObject::connect(pPlayer,
            &BaseTrackPlayer::newTrackLoaded,
            viewer,
            &WWaveformViewer::slotTrackLoaded);
    QObject::connect(pPlayer,
            &BaseTrackPlayer::loadingTrack,
            viewer,
            &WWaveformViewer::slotLoadingTrack);
#ifdef __STEM__
    QObject::connect(pPlayer,
            &BaseTrackPlayer::selectedStems,
            viewer,
            &WWaveformViewer::slotSelectStem);
#endif

    QObject::connect(pPlayer,
            &BaseTrackPlayer::trackUnloaded,
            viewer,
            &WWaveformViewer::slotTrackUnloaded);

    connect(viewer,
            &WWaveformViewer::trackDropped,
            m_pPlayerManager,
            &PlayerManager::slotLoadLocationToPlayerMaybePlay);
    connect(viewer, &WWaveformViewer::cloneDeck,
            m_pPlayerManager, &PlayerManager::slotCloneDeck);

    // if any already loaded
    viewer->slotTrackLoaded(pPlayer->getLoadedTrack());

    return viewer;
}

QWidget* LegacySkinParser::parseText(const QDomElement& node) {
    QString group = lookupNodeGroup(node);
    if (group.isEmpty()) {
        // use WLabel, try to parse 'Text' node
        return parseLabelWidget<WLabel>(node);
    } else {
        // use WTrackProperty to show a track tag / file name
        return parseTrackProperty(node);
    }
}

QWidget* LegacySkinParser::parseTrackProperty(const QDomElement& node) {
    QString group = lookupNodeGroup(node);
    BaseTrackPlayer* pPlayer = m_pPlayerManager->getPlayer(group);
    if (!pPlayer) {
        SKIN_WARNING(node, *m_pContext, QStringLiteral("No player found for group: %1").arg(group));
        return nullptr;
    }

    bool isMainDeck = PlayerManager::isDeckGroup(group);
    WTrackProperty* pTrackProperty = new WTrackProperty(
            m_pParent,
            m_pConfig,
            m_pLibrary,
            group,
            isMainDeck);
    setupLabelWidget(node, pTrackProperty);

    // Ensure 'show_track_menu' control is created for each main deck and
    // valueChangeRequest hook is set up.
    if (isMainDeck) {
        // Only the first WTrackProperty that is created connects the signals,
        // for later attempts this returns false.
        if (pPlayer->isTrackMenuControlAvailable()) {
            connect(pPlayer,
                    &BaseTrackPlayer::trackMenuChangeRequest,
                    pTrackProperty,
                    &WTrackProperty::slotShowTrackMenuChangeRequest,
                    Qt::DirectConnection);
            connect(pTrackProperty,
                    &WTrackProperty::setAndConfirmTrackMenuControl,
                    pPlayer,
                    &BaseTrackPlayer::slotSetAndConfirmTrackMenuControl,
                    Qt::DirectConnection);
        }
    }

    // Relay for the label's WTrackMenu (which is created only on demand):
    // Emitted before/after deleting a track file via that menu
    // IF that track is in the current view.
    connect(pTrackProperty,
            &WTrackProperty::saveCurrentViewState,
            m_pLibrary,
            &Library::slotSaveCurrentViewState,
            Qt::DirectConnection);
    connect(pTrackProperty,
            &WTrackProperty::restoreCurrentViewState,
            m_pLibrary,
            &Library::slotRestoreCurrentViewState,
            Qt::DirectConnection);

    connect(pPlayer,
            &BaseTrackPlayer::newTrackLoaded,
            pTrackProperty,
            &WTrackProperty::slotTrackLoaded);
    connect(pPlayer,
            &BaseTrackPlayer::loadingTrack,
            pTrackProperty,
            &WTrackProperty::slotLoadingTrack);
    connect(pTrackProperty,
            &WTrackProperty::trackDropped,
            m_pPlayerManager,
            &PlayerManager::slotLoadLocationToPlayerMaybePlay);
    connect(pTrackProperty,
            &WTrackProperty::cloneDeck,
            m_pPlayerManager,
            &PlayerManager::slotCloneDeck);

    TrackPointer pTrack = pPlayer->getLoadedTrack();
    if (pTrack) {
        pTrackProperty->slotTrackLoaded(pTrack);
    }

    return pTrackProperty;
}

QWidget* LegacySkinParser::parseTrackWidgetGroup(const QDomElement& node) {
    QString group = lookupNodeGroup(node);
    BaseTrackPlayer* pPlayer = m_pPlayerManager->getPlayer(group);
    if (!pPlayer) {
        SKIN_WARNING(node, *m_pContext, QStringLiteral("No player found for group: %1").arg(group));
        return nullptr;
    }

    WTrackWidgetGroup* pGroup = new WTrackWidgetGroup(
            m_pParent,
            m_pConfig,
            m_pLibrary,
            group,
            PlayerManager::isDeckGroup(group));
    commonWidgetSetup(node, pGroup);
    pGroup->setup(node, *m_pContext);
    pGroup->Init();
    parseChildren(node, pGroup);

    connect(pPlayer,
            &BaseTrackPlayer::newTrackLoaded,
            pGroup,
            &WTrackWidgetGroup::slotTrackLoaded);
    connect(pPlayer,
            &BaseTrackPlayer::loadingTrack,
            pGroup,
            &WTrackWidgetGroup::slotLoadingTrack);
    connect(pGroup,
            &WTrackWidgetGroup::trackDropped,
            m_pPlayerManager,
            &PlayerManager::slotLoadLocationToPlayerMaybePlay);
    connect(pGroup,
            &WTrackWidgetGroup::cloneDeck,
            m_pPlayerManager,
            &PlayerManager::slotCloneDeck);

    TrackPointer pTrack = pPlayer->getLoadedTrack();
    if (pTrack) {
        pGroup->slotTrackLoaded(pTrack);
    }
    return pGroup;
}

QWidget* LegacySkinParser::parseStarRating(const QDomElement& node) {
    QString group = lookupNodeGroup(node);
    BaseTrackPlayer* pPlayer = m_pPlayerManager->getPlayer(group);
    if (!pPlayer) {
        SKIN_WARNING(node, *m_pContext, QStringLiteral("No player found for group: %1").arg(group));
        return nullptr;
    }

    WStarRating* pStarRating = new WStarRating(m_pParent);
    commonWidgetSetup(node, pStarRating, false);
    pStarRating->setup(node, *m_pContext);

    connect(pPlayer,
            &BaseTrackPlayer::trackRatingChanged,
            pStarRating,
            &WStarRating::slotSetRating);
    connect(pStarRating,
            &WStarRating::ratingChangeRequest,
            pPlayer,
            &BaseTrackPlayer::slotTrackRatingChangeRequest);

    TrackPointer pTrack = pPlayer->getLoadedTrack();
    if (pTrack) {
        pStarRating->slotSetRating(pTrack->getRating());
    }

    return pStarRating;
}

QWidget* LegacySkinParser::parseRateRange(const QDomElement& node) {
    QString group = lookupNodeGroup(node);
    QPalette palette;

    palette.setBrush(QPalette::Button, Qt::NoBrush);

    WRateRange* pRateRange = new WRateRange(group, m_pParent);
    setupLabelWidget(node, pRateRange);
    pRateRange->setPalette(palette);

    return pRateRange;
}

QWidget* LegacySkinParser::parseNumberRate(const QDomElement& node) {
    QString group = lookupNodeGroup(node);
    QColor c(255,255,255);
    QString cStr;
    if (m_pContext->hasNodeSelectString(node, "BgColor", &cStr)) {
        c = QColor(cStr);
    }

    QPalette palette;
    //palette.setBrush(QPalette::Background, WSkinColor::getCorrectColor(c));
    palette.setBrush(QPalette::Button, Qt::NoBrush);

    WNumberRate* p = new WNumberRate(group, m_pParent);
    setupLabelWidget(node, p);

    // TODO(rryan): Let's look at removing this palette change in 1.12.0. I
    // don't think it's needed anymore.
    p->setPalette(palette);

    return p;
}

QWidget* LegacySkinParser::parseNumberPos(const QDomElement& node) {
    QString group = lookupNodeGroup(node);
    WNumberPos* p = new WNumberPos(group, m_pParent);
    setupLabelWidget(node, p);
    return p;
}

QWidget* LegacySkinParser::parseEngineKey(const QDomElement& node) {
    QString group = lookupNodeGroup(node);
    WKey* pEngineKey = new WKey(group, m_pParent);
    setupLabelWidget(node, pEngineKey);
    return pEngineKey;
}

QWidget* LegacySkinParser::parseBeatSpinBox(const QDomElement& node) {
    ControlObject* valueControl = controlFromConfigNode(node.toElement(), "Value");

    ConfigKey configKey;
    if (valueControl != nullptr) {
        configKey = valueControl->getKey();
    }

    WBeatSpinBox* pSpinbox = new WBeatSpinBox(m_pParent, configKey);
    commonWidgetSetup(node, pSpinbox);
    pSpinbox->setup(node, *m_pContext);

    return pSpinbox;
}

QWidget* LegacySkinParser::parseBattery(const QDomElement& node) {
    WBattery *p = new WBattery(m_pParent);
    setupBaseWidget(node, p);
    setupWidget(node, p);
    p->setup(node, *m_pContext);
    setupConnections(node, p);
    p->installEventFilter(m_pKeyboard);
    p->installEventFilter(m_pControllerManager->getControllerLearningEventFilter());
    return p;
}

QWidget* LegacySkinParser::parseRecordingDuration(const QDomElement& node) {
    WRecordingDuration *p = new WRecordingDuration(m_pParent, m_pRecordingManager);
    setupBaseWidget(node, p);
    setupWidget(node, p);
    p->setup(node, *m_pContext);
    setupConnections(node, p);
    p->installEventFilter(m_pKeyboard);
    p->installEventFilter(m_pControllerManager->getControllerLearningEventFilter());
    return p;
}

QWidget* LegacySkinParser::parseSpinny(const QDomElement& node) {
#ifdef MIXXX_USE_QML
    if (CmdlineArgs::Instance().isQml()) {
        return nullptr;
    }
#endif
    if (CmdlineArgs::Instance().getSafeMode()) {
        WLabel* dummy = new WLabel(m_pParent);
        //: Shown when Mixxx is running in safe mode.
        dummy->setText(tr("Safe Mode Enabled"));
        return dummy;
    }

    auto* pWaveformWidgetFactory = WaveformWidgetFactory::instance();

    if (!pWaveformWidgetFactory->isOpenGlAvailable() &&
            !pWaveformWidgetFactory->isOpenGlesAvailable()) {
        WLabel* dummy = new WLabel(m_pParent);
        //: Shown when Spinny can not be displayed. Please keep \n unchanged
        dummy->setText(tr("No OpenGL\nsupport."));
        return dummy;
    }

    QString group = lookupNodeGroup(node);
    BaseTrackPlayer* pPlayer = m_pPlayerManager->getPlayer(group);
    if (!pPlayer) {
        SKIN_WARNING(node, *m_pContext, QStringLiteral("No player found for group: %1").arg(group));
        return nullptr;
    }
    // Note: For some reasons on X11 we need to create the widget without a parent to avoid to
    // create two platform windows (QXcbWindow) in QWidget::create() for this widget.
    // This happens, because the QWidget::create() of a parent() will populate all children
    // with platform windows q_createNativeChildrenAndSetParent() while another window is already
    // under construction. The ID for the first window is not cleared and leads to a segfault
    // during on shutdown. This has been tested with Qt 5.12.8 and 5.15.3
    QWidget* pParent = (qApp->platformName() == QLatin1String("xcb")) ? nullptr : m_pParent;
    WSpinnyBase* pSpinny;
#ifdef MIXXX_USE_QOPENGL
    if (pWaveformWidgetFactory->isOpenGlShaderAvailable() &&
            !CmdlineArgs::Instance().getUseLegacySpinny()) {
        pSpinny = new WSpinnyGLSL(pParent, group, m_pConfig, m_pVCManager, pPlayer);
    } else
#endif
    {
        pSpinny = new WSpinny(pParent, group, m_pConfig, m_pVCManager, pPlayer);
    }
    if (!pParent) {
        // Widget was created without parent (see comment above), set it now
        pSpinny->setParent(m_pParent);
    }
    commonWidgetSetup(node, pSpinny);

    connect(pWaveformWidgetFactory,
            &WaveformWidgetFactory::renderSpinnies,
            pSpinny,
            &WSpinnyBase::render);
    connect(pWaveformWidgetFactory,
            &WaveformWidgetFactory::swapSpinnies,
            pSpinny,
            &WSpinnyBase::swap);
    connect(pSpinny,
            &WSpinnyBase::trackDropped,
            m_pPlayerManager,
            &PlayerManager::slotLoadLocationToPlayerMaybePlay);
    connect(pSpinny, &WSpinnyBase::cloneDeck, m_pPlayerManager, &PlayerManager::slotCloneDeck);

    ControlObject* showCoverControl = controlFromConfigNode(node.toElement(), "ShowCoverControl");
    ConfigKey configKey;
    if (showCoverControl) {
        configKey = showCoverControl->getKey();
    }
    pSpinny->setup(node, *m_pContext, configKey);
    pSpinny->installEventFilter(m_pKeyboard);
    pSpinny->installEventFilter(m_pControllerManager->getControllerLearningEventFilter());
    pSpinny->Init();
    return pSpinny;
}

QWidget* LegacySkinParser::parseVuMeter(const QDomElement& node) {
#ifdef MIXXX_USE_QML
    if (CmdlineArgs::Instance().isQml()) {
        return nullptr;
    }
#endif
    auto* pWaveformWidgetFactory = WaveformWidgetFactory::instance();
    if (CmdlineArgs::Instance().getUseLegacyVuMeter() ||
            (!pWaveformWidgetFactory->isOpenGlAvailable() &&
                    !pWaveformWidgetFactory->isOpenGlesAvailable())) {
        // Legacy WVuMeter
        WVuMeterLegacy* pVuMeterWidget = parseStandardWidget<WVuMeterLegacy>(node);
        pWaveformWidgetFactory->addVuMeter(pVuMeterWidget);
        return pVuMeterWidget;
    }

    // WGLWidget derived WVuMeter

    if (CmdlineArgs::Instance().getSafeMode()) {
        WLabel* dummy = new WLabel(m_pParent);
        //: Shown when Mixxx is running in safe mode.
        dummy->setText(tr("Safe Mode Enabled"));
        return dummy;
    }

    if (!pWaveformWidgetFactory->isOpenGlAvailable() &&
            !pWaveformWidgetFactory->isOpenGlesAvailable()) {
        WLabel* dummy = new WLabel(m_pParent);
        //: Shown when VuMeter can not be displayed. Please keep \n unchanged
        dummy->setText(tr("No OpenGL\nsupport."));
        return dummy;
    }
    // Note: For some reasons on X11 we need to create the widget without a parent to avoid to
    // create two platform windows (QXcbWindow) in QWidget::create() for this widget.
    // This happens, because the QWidget::create() of a parent() will populate all children
    // with platform windows q_createNativeChildrenAndSetParent() while another window is already
    // under construction. The ID for the first window is not cleared and leads to a segfault
    // during on shutdown. This has been tested with Qt 5.12.8 and 5.15.3
    QWidget* pParent = (qApp->platformName() == QLatin1String("xcb")) ? nullptr : m_pParent;
    WVuMeterBase* pVuMeterWidget;
#ifdef MIXXX_USE_QOPENGL
    if (pWaveformWidgetFactory->isOpenGlShaderAvailable()) {
        pVuMeterWidget = new WVuMeterGLSL(pParent);
    } else
#endif
    {
        pVuMeterWidget = new WVuMeter(pParent);
    }
    if (!pParent) {
        // Widget was created without parent (see comment above), set it now
        pVuMeterWidget->setParent(m_pParent);
    }
    commonWidgetSetup(node, pVuMeterWidget);

    pWaveformWidgetFactory->addVuMeter(pVuMeterWidget);

    pVuMeterWidget->setup(node, *m_pContext);
    pVuMeterWidget->installEventFilter(m_pKeyboard);
    pVuMeterWidget->installEventFilter(
            m_pControllerManager->getControllerLearningEventFilter());
    pVuMeterWidget->Init();

    return pVuMeterWidget;
}

QWidget* LegacySkinParser::parseSearchBox(const QDomElement& node) {
    // TODO(XXX): Currently this is the only opportunity to initialize
    // the static configuration settings of the widget. The settings
    // don't need to be static, if the widget instance could be connected
    // to changes in the configuration.
    const auto searchDebouncingTimeoutMillis =
            m_pConfig->getValue(
                    mixxx::library::prefs::kSearchDebouncingTimeoutMillisConfigKey,
                    WSearchLineEdit::kDefaultDebouncingTimeoutMillis);
    WSearchLineEdit::setDebouncingTimeoutMillis(searchDebouncingTimeoutMillis);

    WSearchLineEdit* pLineEditSearch = new WSearchLineEdit(m_pParent, m_pConfig);
    commonWidgetSetup(node, pLineEditSearch, false);
    pLineEditSearch->setup(node, *m_pContext);

    // Translate shortcuts to native text
    QString searchInCurrentViewShortcut =
            localizeShortcutKeys(m_pKeyboard->getKeyboardConfig()->getValue(
                    ConfigKey("[KeyboardShortcuts]",
                            "LibraryMenu_SearchInCurrentView"),
                    "Ctrl+f"));
    QString searchInAllTracksShortcut =
            localizeShortcutKeys(m_pKeyboard->getKeyboardConfig()->getValue(
                    ConfigKey("[KeyboardShortcuts]",
                            "LibraryMenu_SearchInAllTracks"),
                    "Ctrl+Shift+F"));
    pLineEditSearch->setupToolTip(searchInCurrentViewShortcut, searchInAllTracksShortcut);

    m_pLibrary->bindSearchboxWidget(pLineEditSearch);

    return pLineEditSearch;
}

QWidget* LegacySkinParser::parseCoverArt(const QDomElement& node) {
    QString group = lookupNodeGroup(node);
    BaseTrackPlayer* pPlayer = nullptr;
    if (!group.isEmpty()) {
        pPlayer = m_pPlayerManager->getPlayer(group);
        if (!pPlayer) {
            SKIN_WARNING(node,
                    *m_pContext,
                    QStringLiteral("No player found for group: %1").arg(group));
            return nullptr;
        }
    }
    WCoverArt* pCoverArt = new WCoverArt(m_pParent, m_pConfig, group, pPlayer);
    commonWidgetSetup(node, pCoverArt);
    pCoverArt->setup(node, *m_pContext);

    // If no group was provided, hook the widget up to the Library.
    if (group.isEmpty()) {
        // Connect cover art signals to the library
        connect(m_pLibrary, &Library::switchToView, pCoverArt, &WCoverArt::slotReset);
        connect(m_pLibrary, &Library::enableCoverArtDisplay, pCoverArt, &WCoverArt::slotEnable);
        connect(m_pLibrary, &Library::trackSelected, pCoverArt, &WCoverArt::slotLoadTrack);
    } else if (pPlayer != nullptr) {
        connect(pCoverArt,
                &WCoverArt::trackDropped,
                m_pPlayerManager,
                &PlayerManager::slotLoadLocationToPlayerMaybePlay);
        connect(pCoverArt, &WCoverArt::cloneDeck,
                m_pPlayerManager, &PlayerManager::slotCloneDeck);
    }

    return pCoverArt;
}

void LegacySkinParser::parseSingletonDefinition(const QDomElement& node) {
    QString objectName = m_pContext->selectString(node, "ObjectName");
    if (objectName.isEmpty()) {
        SKIN_WARNING(node,
                *m_pContext,
                QStringLiteral("SingletonDefinition requires an ObjectName"));
    }

    QDomNode childrenNode = m_pContext->selectNode(node, "Children");
    if (childrenNode.isNull()) {
        SKIN_WARNING(node,
                *m_pContext,
                QStringLiteral("SingletonDefinition requires a Children tag "
                               "with one child"));
    }

    // Descend children, taking the first valid element.
    QDomNode child_node;
    QDomNodeList children = childrenNode.childNodes();
    for (int i = 0; i < children.count(); ++i) {
        child_node = children.at(i);
        if (child_node.isElement()) {
            break;
        }
    }

    if (child_node.isNull()) {
        SKIN_WARNING(node,
                *m_pContext,
                QStringLiteral("SingletonDefinition Children node is empty"));
        return;
    }

    QDomElement element = child_node.toElement();
    QList<QWidget*> child_widgets = parseNode(element);
    if (child_widgets.empty()) {
        SKIN_WARNING(node,
                *m_pContext,
                QStringLiteral(
                        "SingletonDefinition child produced no widget."));
        return;
    } else if (child_widgets.size() > 1) {
        SKIN_WARNING(node,
                *m_pContext,
                QStringLiteral("SingletonDefinition child produced multiple "
                               "widgets. All but the first are ignored."));
    }

    QWidget* pChild = child_widgets[0];
    if (pChild == nullptr) {
        SKIN_WARNING(node, *m_pContext, QStringLiteral("SingletonDefinition child widget is NULL"));
        return;
    }

    pChild->setObjectName(objectName);
    m_pContext->defineSingleton(objectName, pChild);
    pChild->hide();
}

QWidget* LegacySkinParser::parseLibrary(const QDomElement& node) {
    WLibrary* pLibraryWidget = new WLibrary(m_pParent);
    pLibraryWidget->installEventFilter(m_pKeyboard);
    pLibraryWidget->installEventFilter(m_pControllerManager->getControllerLearningEventFilter());
    pLibraryWidget->setup(node, *m_pContext);

    const auto bpmColumnPrecision =
            m_pConfig->getValue(
                    mixxx::library::prefs::kBpmColumnPrecisionConfigKey,
                    BaseTrackTableModel::kBpmColumnPrecisionDefault);
    BaseTrackTableModel::setBpmColumnPrecision(bpmColumnPrecision);

    const auto keyColorsEnabled =
            m_pConfig->getValue(
                    ConfigKey("[Config]", "key_colors_enabled"),
                    BaseTrackTableModel::kKeyColorsEnabledDefault);
    BaseTrackTableModel::setKeyColorsEnabled(keyColorsEnabled);

    ColorPaletteSettings colorPaletteSettings(m_pConfig);
    ColorPalette colorPalette = colorPaletteSettings.getTrackColorPalette();
    BaseTrackTableModel::setKeyColorPalette(colorPaletteSettings.getConfigKeyColorPalette());

    const auto applyPlayedTrackColor =
            m_pConfig->getValue(
                    mixxx::library::prefs::kApplyPlayedTrackColorConfigKey,
                    BaseTrackTableModel::kApplyPlayedTrackColorDefault);
    BaseTrackTableModel::setApplyPlayedTrackColor(applyPlayedTrackColor);

    // Connect Library search signals to the WLibrary
    connect(m_pLibrary,
            &Library::search,
            pLibraryWidget,
            &WLibrary::search);

    m_pLibrary->bindLibraryWidget(pLibraryWidget, m_pKeyboard);

    // This must come after the bindLibraryWidget or we will not style any of the
    // LibraryView's because they have not been added yet.
    commonWidgetSetup(node, pLibraryWidget, false);

    return pLibraryWidget;
}

QWidget* LegacySkinParser::parseLibrarySidebar(const QDomElement& node) {
    WLibrarySidebar* pLibrarySidebar = new WLibrarySidebar(m_pParent);
    pLibrarySidebar->installEventFilter(m_pKeyboard);
    pLibrarySidebar->installEventFilter(m_pControllerManager->getControllerLearningEventFilter());
    m_pLibrary->bindSidebarWidget(pLibrarySidebar);
    commonWidgetSetup(node, pLibrarySidebar, false);
    return pLibrarySidebar;
}

QWidget* LegacySkinParser::parseTableView(const QDomElement& node) {
    QStackedWidget* pTabWidget = new QStackedWidget(m_pParent);

    setupPosition(node, pTabWidget);
    setupSize(node, pTabWidget);

    // set maximum width to prevent growing to qSplitter->sizeHint()
    // Note: sizeHint() may be greater in skins for tiny screens
    int width = pTabWidget->minimumWidth();
    if (width == 0) {
        width = m_pParent->minimumWidth();
    }
    pTabWidget->setMaximumWidth(width);

    QWidget* pLibraryPage = new QWidget(pTabWidget);

    QGridLayout* pLibraryPageLayout = new QGridLayout(pLibraryPage);
    pLibraryPageLayout->setContentsMargins(0, 0, 0, 0);
    pLibraryPage->setLayout(pLibraryPageLayout);

    QSplitter* pSplitter = new QSplitter(pLibraryPage);

    QWidget* oldParent = m_pParent;

    m_pParent = pSplitter;
    QWidget* pLibraryWidget = parseLibrary(node);

    QWidget* pLibrarySidebarPage = new QWidget(pSplitter);
    m_pParent = pLibrarySidebarPage;
    QWidget* pLibrarySidebar = parseLibrarySidebar(node);
    QWidget* pLineEditSearch = parseSearchBox(node);
    m_pParent = oldParent;

    QWidget* pCoverArt = parseCoverArt(node);

    QVBoxLayout* vl = new QVBoxLayout(pLibrarySidebarPage);
    vl->setContentsMargins(0,0,0,0); //Fill entire space
    vl->addWidget(pLineEditSearch);
    vl->addWidget(pLibrarySidebar);
    vl->addWidget(pCoverArt);
    pLibrarySidebarPage->setLayout(vl);

    pSplitter->addWidget(pLibrarySidebarPage);
    pSplitter->addWidget(pLibraryWidget);

    // TODO(rryan) can we make this more elegant?
    QList<int> splitterSizes;
    splitterSizes.push_back(50);
    splitterSizes.push_back(500);
    pSplitter->setSizes(splitterSizes);

    // Add the splitter to the library page's layout, so it's
    // positioned/sized automatically
    pLibraryPageLayout->addWidget(pSplitter,
            1,                // From row 1
            0,                // From column 0
            1,                // Span 1 row
            3,                // Span 3 columns
            Qt::Alignment()); // Default alignment

    pTabWidget->addWidget(pLibraryPage);
    pTabWidget->setStyleSheet(getLibraryStyle(node));

    return pTabWidget;
}

QString LegacySkinParser::getLibraryStyle(const QDomNode& node) {
    QString style = getStyleFromNode(node);

    // Workaround to support legacy color styling
    QColor color(0,0,0);

    QString styleHack = "";
    QString fgColor;
    if (m_pContext->hasNodeSelectString(node, "FgColor", &fgColor)) {
        color = QColor(fgColor);
        color = WSkinColor::getCorrectColor(color);

        styleHack.append(QString("WLibraryTableView { color: %1; }\n ").arg(color.name()));
        styleHack.append(QString("WLibrarySidebar { color: %1; }\n ").arg(color.name()));
        styleHack.append(QString("WSearchLineEdit { color: %1; }\n ").arg(color.name()));
        styleHack.append(QString("QTextBrowser { color: %1; }\n ").arg(color.name()));
        styleHack.append(QString("QLabel { color: %1; }\n ").arg(color.name()));
        styleHack.append(QString("QRadioButton { color: %1; }\n ").arg(color.name()));
        styleHack.append(QString("QSpinBox { color: %1; }\n ").arg(color.name()));
    }

    QString bgColor;
    if (m_pContext->hasNodeSelectString(node, "BgColor", &bgColor)) {
        color = QColor(bgColor);
        color = WSkinColor::getCorrectColor(color);
        styleHack.append(QString("WLibraryTableView {  background-color: %1; }\n ").arg(color.name()));
        styleHack.append(QString("WLibrarySidebar {  background-color: %1; }\n ").arg(color.name()));

        styleHack.append(QString("WSearchLineEdit {  background-color: %1; }\n ").arg(color.name()));
        styleHack.append(QString("QTextBrowser {  background-color: %1; }\n ").arg(color.name()));
        styleHack.append(QString("QSpinBox {  background-color: %1; }\n ").arg(color.name()));
    }

    QString bgColorRowEven;
    if (m_pContext->hasNodeSelectString(node, "BgColorRowEven", &bgColorRowEven)) {
        color = QColor(bgColorRowEven);
        color = WSkinColor::getCorrectColor(color);

        styleHack.append(QString("WLibraryTableView { background: %1; }\n ").arg(color.name()));
    }

    QString bgColorRowUneven;
    if (m_pContext->hasNodeSelectString(node, "BgColorRowUneven", &bgColorRowUneven)) {
        color = QColor(bgColorRowUneven);
        color = WSkinColor::getCorrectColor(color);

        styleHack.append(QString("WLibraryTableView { alternate-background-color: %1; }\n ").arg(color.name()));
    }
    style.prepend(styleHack);
    return style;
}

QDomElement LegacySkinParser::loadTemplate(const QString& path) {
    QFileInfo templateFileInfo(path);

    QString absolutePath = templateFileInfo.absoluteFilePath();

    auto it = m_templateCache.constFind(absolutePath);
    if (it != m_templateCache.constEnd()) {
        return it.value();
    }

    QFile templateFile(absolutePath);

    if (!templateFile.open(QIODevice::ReadOnly)) {
        qWarning() << "Could not open template file:" << absolutePath;
        return QDomElement();
    }

    QDomDocument tmpl("template");

#if QT_VERSION >= QT_VERSION_CHECK(6, 5, 0)
    const auto parseResult = tmpl.setContent(&templateFile);
    if (!parseResult) {
        qWarning() << "LegacySkinParser::loadTemplate - setContent failed see"
                   << absolutePath << "line:" << parseResult.errorLine
                   << "column:" << parseResult.errorColumn;
        qWarning() << "LegacySkinParser::loadTemplate - message:" << parseResult.errorMessage;
#else
    QString errorMessage;
    int errorLine;
    int errorColumn;

    if (!tmpl.setContent(&templateFile, &errorMessage,
                         &errorLine, &errorColumn)) {
        qWarning() << "LegacySkinParser::loadTemplate - setContent failed see"
                   << absolutePath << "line:" << errorLine << "column:" << errorColumn;
        qWarning() << "LegacySkinParser::loadTemplate - message:" << errorMessage;
#endif
        return QDomElement();
    }

    m_templateCache[absolutePath] = tmpl.documentElement();
    m_pContext->setSkinTemplatePath(templateFileInfo.absoluteDir().absolutePath());
    return tmpl.documentElement();
}

QList<QWidget*> LegacySkinParser::parseTemplate(const QDomElement& node) {
    if (!node.hasAttribute("src")) {
        SKIN_WARNING(node,
                *m_pContext,
                QStringLiteral(
                        "Template instantiation without src attribute: %1")
                        .arg(node.text()));
        return QList<QWidget*>();
    }

    QString path = node.attribute("src");

    std::unique_ptr<SkinContext> pOldContext = std::move(m_pContext);
    m_pContext = std::make_unique<SkinContext>(pOldContext.get());

    QDomElement templateNode = loadTemplate(path);

    if (templateNode.isNull()) {
        SKIN_WARNING(node,
                *m_pContext,
                QStringLiteral("Template instantiation for template failed: %1")
                        .arg(path));
        m_pContext = std::move(pOldContext);
        return QList<QWidget*>();
    }

    if (sDebug) {
        qDebug() << "BEGIN TEMPLATE" << path;
    }

    // Take any <SetVariable> elements from this node and update the context
    // with them.
    m_pContext->updateVariables(node);
    m_pContext->setXmlPath(path);

    QList<QWidget*> widgets;

    QDomNode child = templateNode.firstChild();
    while (!child.isNull()) {
        if (child.isElement()) {
            QList<QWidget*> childWidgets = parseNode(child.toElement());
            widgets.append(childWidgets);
        }
        child = child.nextSibling();
    }

    m_pContext = std::move(pOldContext);

    if (sDebug) {
        qDebug() << "END TEMPLATE" << path;
    }
    return widgets;
}

QString LegacySkinParser::lookupNodeGroup(const QDomElement& node) {
    QString group = m_pContext->selectString(node, "Group");

    // If the group is not present, then check for a Channel, since legacy skins
    // will specify the channel as either 1 or 2.
    if (group.size() == 0) {
        int channel = m_pContext->selectInt(node, "Channel");
        if (channel > 0) {
            // groupForDeck is 0-indexed
            group = PlayerManager::groupForDeck(channel - 1);
        }
    }

    QString sharedGroup = getSharedGroupString(group);
    return sharedGroup;
}

// static
QString LegacySkinParser::getSharedGroupString(const QString& channelStr) {
    QSet<QString>::iterator i = s_sharedGroupStrings.insert(channelStr);
    return *i;
}

QWidget* LegacySkinParser::parseHotcueButton(const QDomElement& element) {
    QString group = lookupNodeGroup(element);
    WHotcueButton* pWidget = new WHotcueButton(group, m_pParent);
    commonWidgetSetup(element, pWidget);
    pWidget->setup(element, *m_pContext);
    pWidget->installEventFilter(m_pKeyboard);
    auto* pCLEFilter = m_pControllerManager->getControllerLearningEventFilter();
    pWidget->installEventFilter(pCLEFilter);
    // For HotcueButton, widget connections are created in its own setup(), not
    // via <Connection> nodes. In order to make Hotcue controls learnable for
    // ControllerLearningEventFilter we need to add the clickInfo manually.
    pCLEFilter->addWidgetClickInfo(pWidget->toQWidget(),
            Qt::LeftButton,
            controlFromConfigKey(pWidget->getLeftClickConfigKey(), false),
            ControlParameterWidgetConnection::EmitOption::EMIT_ON_PRESS_AND_RELEASE);
    // Shift + right click = clear hotcue
    // ControllerLearningEventFilter doesn't (yet) care about keyboard events or
    // modifiers, so let's use just right-click to make this learnable as well.
    pCLEFilter->addWidgetClickInfo(pWidget->toQWidget(),
            Qt::RightButton,
            controlFromConfigKey(pWidget->getClearConfigKey(), false),
            ControlParameterWidgetConnection::EmitOption::EMIT_ON_PRESS_AND_RELEASE);

    pWidget->Init();
    return pWidget;
}

QWidget* LegacySkinParser::parseEffectChainName(const QDomElement& node) {
    WEffectChain* pEffectChain = new WEffectChain(m_pParent, m_pEffectsManager);
    setupLabelWidget(node, pEffectChain);
    return pEffectChain;
}

QWidget* LegacySkinParser::parseEffectChainPresetButton(const QDomElement& node) {
    WEffectChainPresetButton* pButton = new WEffectChainPresetButton(m_pParent, m_pEffectsManager);
    commonWidgetSetup(node, pButton);
    QString toolTip = m_tooltips.tooltipForId("EffectUnit_chain_preset_menu");
    if (!toolTip.isEmpty()) {
        pButton->prependBaseTooltip(toolTip);
    }
    pButton->setup(node, *m_pContext);
    return pButton;
}

QWidget* LegacySkinParser::parseEffectChainPresetSelector(const QDomElement& node) {
    WEffectChainPresetSelector* pSelector = new WEffectChainPresetSelector(
            m_pParent, m_pEffectsManager);
    commonWidgetSetup(node, pSelector);
    pSelector->setup(node, *m_pContext);
    return pSelector;
}

QWidget* LegacySkinParser::parseEffectName(const QDomElement& node) {
    WEffectName* pEffect = new WEffectName(m_pParent, m_pEffectsManager);
    setupLabelWidget(node, pEffect);
    return pEffect;
}

QWidget* LegacySkinParser::parseEffectSelector(const QDomElement& node) {
    WEffectSelector* pSelector = new WEffectSelector(m_pParent, m_pEffectsManager);
    commonWidgetSetup(node, pSelector);
    pSelector->setup(node, *m_pContext);
    pSelector->installEventFilter(m_pKeyboard);
    pSelector->installEventFilter(
        m_pControllerManager->getControllerLearningEventFilter());
    pSelector->Init();
    return pSelector;
}

QWidget* LegacySkinParser::parseEffectMetaKnob(const QDomElement& node) {
    WEffectMetaKnob* pMetaKnob =
            new WEffectMetaKnob(m_pParent, m_pEffectsManager);
    commonWidgetSetup(node, pMetaKnob);
    pMetaKnob->setup(node, *m_pContext);
    pMetaKnob->installEventFilter(m_pKeyboard);
    pMetaKnob->installEventFilter(
            m_pControllerManager->getControllerLearningEventFilter());
    pMetaKnob->Init();
    return pMetaKnob;
}

QWidget* LegacySkinParser::parseEffectParameterKnob(const QDomElement& node) {
    WEffectParameterKnob* pParameterKnob =
            new WEffectParameterKnob(m_pParent, m_pEffectsManager);
    commonWidgetSetup(node, pParameterKnob);
    pParameterKnob->setup(node, *m_pContext);
    pParameterKnob->installEventFilter(m_pKeyboard);
    pParameterKnob->installEventFilter(
        m_pControllerManager->getControllerLearningEventFilter());
    pParameterKnob->Init();
    return pParameterKnob;
}

QWidget* LegacySkinParser::parseEffectParameterKnobComposed(const QDomElement& node) {
    WEffectParameterKnobComposed* pParameterKnob =
            new WEffectParameterKnobComposed(m_pParent, m_pEffectsManager);
    commonWidgetSetup(node, pParameterKnob);
    pParameterKnob->setup(node, *m_pContext);
    pParameterKnob->installEventFilter(m_pKeyboard);
    pParameterKnob->installEventFilter(
        m_pControllerManager->getControllerLearningEventFilter());
    pParameterKnob->Init();
    return pParameterKnob;
}

QWidget* LegacySkinParser::parseEffectPushButton(const QDomElement& element) {
    WEffectPushButton* pWidget = new WEffectPushButton(m_pParent, m_pEffectsManager);
    commonWidgetSetup(element, pWidget);
    pWidget->setup(element, *m_pContext);
    pWidget->installEventFilter(m_pKeyboard);
    pWidget->installEventFilter(
            m_pControllerManager->getControllerLearningEventFilter());
    pWidget->Init();
    return pWidget;
}

QWidget* LegacySkinParser::parseEffectParameterName(const QDomElement& node) {
    WEffectParameterNameBase* pEffectParameter =
            new WEffectKnobParameterName(m_pParent, m_pEffectsManager);
    setupLabelWidget(node, pEffectParameter);
    return pEffectParameter;
}

QWidget* LegacySkinParser::parseEffectButtonParameterName(
        const QDomElement& node) {
    WEffectParameterNameBase* pEffectButtonParameter =
            new WEffectButtonParameterName(m_pParent, m_pEffectsManager);
    setupLabelWidget(node, pEffectButtonParameter);
    return pEffectButtonParameter;
}

void LegacySkinParser::setupPosition(const QDomNode& node, QWidget* pWidget) {
    QString pos;
    if (m_pContext->hasNodeSelectString(node, "Pos", &pos)) {
        QString xs = pos.left(pos.indexOf(","));
        QString ys = pos.mid(pos.indexOf(",") + 1);
        int x = m_pContext->scaleToWidgetSize(xs);
        int y = m_pContext->scaleToWidgetSize(ys);
        pWidget->move(x,y);
    }
}

bool parseSizePolicy(QString* input, QSizePolicy::Policy* policy) {
    if (input->endsWith("me")) {
        *policy = QSizePolicy::MinimumExpanding;
        *input = input->left(input->size() - 2);
    } else if (input->endsWith("e")) {
        *policy = QSizePolicy::Expanding;
        *input = input->left(input->size() - 1);
    } else if (input->endsWith("i")) {
        *policy = QSizePolicy::Ignored;
        *input = input->left(input->size() - 1);
    } else if (input->endsWith("min")) {
        *policy = QSizePolicy::Minimum;
        *input = input->left(input->size() - 3);
    } else if (input->endsWith("max")) {
        *policy = QSizePolicy::Maximum;
        *input = input->left(input->size() - 3);
    } else if (input->endsWith("p")) {
        *policy = QSizePolicy::Preferred;
        *input = input->left(input->size() - 1);
    } else if (input->endsWith("f")) {
        *policy = QSizePolicy::Fixed;
        *input = input->left(input->size() - 1);
    } else {
        return false;
    }
    return true;
}

void LegacySkinParser::setupSize(const QDomNode& node, QWidget* pWidget) {
    QString size;
    if (m_pContext->hasNodeSelectString(node, "MinimumSize", &size)) {
        int comma = size.indexOf(",");
        QString xs = size.left(comma);
        QString ys = size.mid(comma + 1);

        int x = m_pContext->scaleToWidgetSize(xs);
        int y = m_pContext->scaleToWidgetSize(ys);

        // -1 means do not set.
        if (x >= 0 && y >= 0) {
            pWidget->setMinimumSize(x, y);
        } else if (x >= 0 && y == -1) {
            pWidget->setMinimumWidth(x);
        } else if (y >= 0 && x == -1) {
            pWidget->setMinimumHeight(y);
        } else if (x != -1 || y != -1) {
            SKIN_WARNING(node,
                    *m_pContext,
                    QStringLiteral("Could not parse widget MinimumSize: %1")
                            .arg(size));
        }
    }


    if (m_pContext->hasNodeSelectString(node, "MaximumSize", &size)) {
        int comma = size.indexOf(",");
        QString xs = size.left(comma);
        QString ys = size.mid(comma+1);

        int x = m_pContext->scaleToWidgetSize(xs);
        int y = m_pContext->scaleToWidgetSize(ys);

        // -1 means do not set.
        if (x >= 0 && y >= 0) {
            pWidget->setMaximumSize(x, y);
        } else if (x >= 0 && y == -1) {
            pWidget->setMaximumWidth(x);
        } else if (y >= 0 && x == -1) {
            pWidget->setMaximumHeight(y);
        } else if (x != -1 || y != -1) {
            SKIN_WARNING(node,
                    *m_pContext,
                    QStringLiteral("Could not parse widget MaximumSize: %1")
                            .arg(size));
        }
    }

    bool hasSizePolicyNode = false;
    if (m_pContext->hasNodeSelectString(node, "SizePolicy", &size)) {
        int comma = size.indexOf(",");
        QString xs = size.left(comma);
        QString ys = size.mid(comma+1);

        QSizePolicy sizePolicy = pWidget->sizePolicy();

        QSizePolicy::Policy horizontalPolicy;
        if (parseSizePolicy(&xs, &horizontalPolicy)) {
            sizePolicy.setHorizontalPolicy(horizontalPolicy);
        } else if (!xs.isEmpty()) {
            SKIN_WARNING(node,
                    *m_pContext,
                    QStringLiteral("Could not parse horizontal size policy: %1")
                            .arg(xs));
        }

        QSizePolicy::Policy verticalPolicy;
        if (parseSizePolicy(&ys, &verticalPolicy)) {
            sizePolicy.setVerticalPolicy(verticalPolicy);
        } else if (!ys.isEmpty()) {
            SKIN_WARNING(node,
                    *m_pContext,
                    QStringLiteral("Could not parse vertical size policy: %1")
                            .arg(ys));
        }

        hasSizePolicyNode = true;
        pWidget->setSizePolicy(sizePolicy);
    }

    if (m_pContext->hasNodeSelectString(node, "Size", &size)) {
        int comma = size.indexOf(",");
        QString xs = size.left(comma);
        QString ys = size.mid(comma+1);

        QSizePolicy sizePolicy = pWidget->sizePolicy();

        bool hasHorizontalPolicy = false;
        QSizePolicy::Policy horizontalPolicy;
        if (parseSizePolicy(&xs, &horizontalPolicy)) {
            sizePolicy.setHorizontalPolicy(horizontalPolicy);
            hasHorizontalPolicy = true;
        }

        bool hasVerticalPolicy = false;
        QSizePolicy::Policy verticalPolicy;
        if (parseSizePolicy(&ys, &verticalPolicy)) {
            sizePolicy.setVerticalPolicy(verticalPolicy);
            hasVerticalPolicy = true;
        }

        int x = m_pContext->scaleToWidgetSize(xs);
        if (x >= 0) {
            if (hasHorizontalPolicy &&
                    sizePolicy.horizontalPolicy() == QSizePolicy::Fixed) {
                //qDebug() << "setting width fixed to" << x;
                pWidget->setFixedWidth(x);
            } else {
                //qDebug() << "setting width to" << x;
                pWidget->setMinimumWidth(x);
            }
        }

        int y = m_pContext->scaleToWidgetSize(ys);
        if (y >= 0) {
            if (hasVerticalPolicy &&
                    sizePolicy.verticalPolicy() == QSizePolicy::Fixed) {
                //qDebug() << "setting height fixed to" << x;
                pWidget->setFixedHeight(y);
            } else {
                //qDebug() << "setting height to" << y;
                pWidget->setMinimumHeight(y);
            }
        }

        if (!hasSizePolicyNode) {
            pWidget->setSizePolicy(sizePolicy);
        }
    }
}

//static
QString LegacySkinParser::getStyleFromNode(const QDomNode& node) {
    QDomElement styleElement = SkinContext::selectElement(node, "Style");

    if (styleElement.isNull()) {
        return QString();
    }

    QString style;
    if (styleElement.hasAttribute("src")) {
        QString styleSrc = styleElement.attribute("src");

        QFile file(styleSrc);
        if (file.open(QIODevice::ReadOnly)) {
            QByteArray fileBytes = file.readAll();

            style = QString::fromLocal8Bit(fileBytes);
        }

        QString platformSpecificAttribute;
#if defined(Q_OS_MAC)
        platformSpecificAttribute = "src-mac";
#elif defined(__WINDOWS__)
        platformSpecificAttribute = "src-windows";
#else
        platformSpecificAttribute = "src-linux";
#endif

        if (styleElement.hasAttribute(platformSpecificAttribute)) {
            QString platformSpecificSrc = styleElement.attribute(platformSpecificAttribute);
            QFile platformSpecificFile(platformSpecificSrc);
            if (platformSpecificFile.open(QIODevice::ReadOnly)) {
                QByteArray fileBytes = platformSpecificFile.readAll();

                style += QString::fromLocal8Bit(fileBytes);
            }
        }

// This section can be enabled on demand. It is useful to tweak
// pixel sized values for different scalings. But we should know if this is
// actually used when migrating to Qt5
#if 0
        // now load style files with suffix for HiDPI scaling.
        // We follow here the Gnome/Unity scaling slider approach, where
        // the widgets are scaled by an integer value once the slider is
        // greater or equal to the next integer step.
        // This should help to scale the GUI along with the native widgets once
        // we are on Qt 5.
        double scaleFactor = m_pContext->getScaleFactor();
        if (scaleFactor >= 3) {
            // Try to load with @3x suffix
            QFileInfo info(file);
            QString strNewName = info.path() + "/" + info.baseName() + "@3x."
                    + info.completeSuffix();
            QFile file(strNewName);
            if (file.open(QIODevice::ReadOnly)) {
                QByteArray fileBytes = file.readAll();
                style.prepend(QString::fromLocal8Bit(fileBytes));
            }
        } else if (scaleFactor >= 2) {
            // Try to load with @2x suffix
            QFileInfo info(file);
            QString strNewName = info.path() + "/" + info.baseName() + "@2x."
                    + info.completeSuffix();
            QFile file(strNewName);
            if (file.open(QIODevice::ReadOnly)) {
                QByteArray fileBytes = file.readAll();
                style.prepend(QString::fromLocal8Bit(fileBytes));
            }
        }
#endif
    } else {
        // If no src attribute, use the node data as text.
        style = styleElement.text();
    }

    // Legacy fixes: In Mixxx <1.12.0 we used QGroupBox for WWidgetGroup. Some
    // skin writers used QGroupBox for styling. In 1.12.0 onwards, we have
    // switched to QFrame and there should be no reason we would ever use a
    // QGroupBox in a skin. To support legacy skins, we rewrite QGroupBox
    // selectors to use WWidgetGroup directly.
    style = style.replace("QGroupBox", "WWidgetGroup");

    return style;
}

void LegacySkinParser::commonWidgetSetup(const QDomNode& node,
                                         WBaseWidget* pBaseWidget,
                                         bool allowConnections) {
    setupBaseWidget(node, pBaseWidget);
    setupWidget(node, pBaseWidget->toQWidget());
    // NOTE(rryan): setupConnections should come after setupBaseWidget and
    // setupWidget since a BindProperty connection to the display parameter can
    // cause the widget to be polished (i.e. style computed) before it is
    // ready. The most common case is that the object name has not yet been set
    // in setupWidget. See issue #7328.
    if (allowConnections) {
        setupConnections(node, pBaseWidget);
    }
}

void LegacySkinParser::setupBaseWidget(const QDomNode& node,
                                       WBaseWidget* pBaseWidget) {
    // Tooltip
    QString toolTip;
    QString toolTipId;
    if (m_pContext->hasNodeSelectString(node, "Tooltip", &toolTip)) {
        pBaseWidget->prependBaseTooltip(toolTip);
    } else if (m_pContext->hasNodeSelectString(node, "TooltipId", &toolTipId)) {
        toolTip = m_tooltips.tooltipForId(toolTipId);
        if (!toolTip.isEmpty()) {
            pBaseWidget->prependBaseTooltip(toolTip);
        } else if (!toolTipId.isEmpty()) {
            // Only warn if there was a tooltip ID specified and no tooltip for
            // that ID.
            SKIN_WARNING(node,
                    *m_pContext,
                    QStringLiteral("Invalid <TooltipId> in skin.xml: %1")
                            .arg(toolTipId));
        }
    }
}

void LegacySkinParser::setupWidget(const QDomNode& node,
                                   QWidget* pWidget,
                                   bool setPosition) {
    // Override the widget object name.
    QString objectName = m_pContext->selectString(node, "ObjectName");
    if (!objectName.isEmpty()) {
        pWidget->setObjectName(objectName);
    }

    if (setPosition) {
        setupPosition(node, pWidget);
    }
    setupSize(node, pWidget);

    QString style = getStyleFromNode(node);
    // Check if we should apply legacy library styling to this node.
    if (m_pContext->selectBool(node, "LegacyTableViewStyle", false)) {
        style = getLibraryStyle(node);
    }
    // check if we have a style from color schema:
    if (!m_style.isEmpty()) {
        style.append(m_style);
        m_style.clear(); // only apply color scheme to the first widget
    }
    if (!style.isEmpty()) {
        // Transform relative 'skin:' urls into absolute paths.
        // See stylesheetAbsIconPaths() for details.
        pWidget->setStyleSheet(stylesheetAbsIconPaths(style));
    }
}

void LegacySkinParser::setupConnections(const QDomNode& node, WBaseWidget* pWidget) {
    for (QDomNode con = m_pContext->selectNode(node, "Connection");
            !con.isNull();
            con = con.nextSibling()) {
        // Check that the control exists
        ControlObject* control = controlFromConfigNode(con.toElement(), "ConfigKey");

        if (control == nullptr) {
            continue;
        }

        std::unique_ptr<ValueTransformer> pTransformer = nullptr;
        QDomElement transform = m_pContext->selectElement(con, "Transform");
        if (!transform.isNull()) {
            pTransformer =
                    ValueTransformer::parseFromXml(transform, *m_pContext);
        }

        QString property;
        if (m_pContext->hasNodeSelectString(con, "BindProperty", &property)) {
            //qDebug() << "Making property connection for" << property;

            pWidget->addPropertyConnection(
                    std::make_unique<ControlWidgetPropertyConnection>(pWidget,
                            control->getKey(),
                            std::move(pTransformer),
                            property));
        } else {
            bool nodeValue;
            Qt::MouseButton state = parseButtonState(con, *m_pContext);

            bool directionOptionSet = false;
            int directionOption = ControlParameterWidgetConnection::DIR_FROM_AND_TO_WIDGET;
            if (m_pContext->hasNodeSelectBool(
                    con, "ConnectValueFromWidget", &nodeValue)) {
                if (nodeValue) {
                    directionOption = directionOption | ControlParameterWidgetConnection::DIR_FROM_WIDGET;
                } else {
                    directionOption = directionOption & ~ControlParameterWidgetConnection::DIR_FROM_WIDGET;
                }
                directionOptionSet = true;
            }

            if (m_pContext->hasNodeSelectBool(
                    con, "ConnectValueToWidget", &nodeValue)) {
                if (nodeValue) {
                    directionOption = directionOption | ControlParameterWidgetConnection::DIR_TO_WIDGET;
                } else {
                    directionOption = directionOption & ~ControlParameterWidgetConnection::DIR_TO_WIDGET;
                }
                directionOptionSet = true;
            }

            if (!directionOptionSet) {
                // default:
                // no direction option is explicit set
                // Set default flag to allow the widget to change this during setup
                directionOption |= ControlParameterWidgetConnection::DIR_DEFAULT;
            }

            int emitOption =
                    ControlParameterWidgetConnection::EMIT_ON_PRESS;
            if (m_pContext->hasNodeSelectBool(
                    con, "EmitOnDownPress", &nodeValue)) {
                if (nodeValue) {
                    emitOption = ControlParameterWidgetConnection::EMIT_ON_PRESS;
                } else {
                    emitOption = ControlParameterWidgetConnection::EMIT_ON_RELEASE;
                }
            } else if (m_pContext->hasNodeSelectBool(
                    con, "EmitOnPressAndRelease", &nodeValue)) {
                if (nodeValue) {
                    emitOption = ControlParameterWidgetConnection::EMIT_ON_PRESS_AND_RELEASE;
                } else {
                    SKIN_WARNING(con,
                            *m_pContext,
                            QStringLiteral("LegacySkinParser::setupConnections("
                                           "): Setting EmitOnPressAndRelease "
                                           "to false is not necessary."));
                }
            } else {
                // default:
                // no emit option is set
                // Allow to change the emitOption from Widget
                emitOption |= ControlParameterWidgetConnection::EMIT_DEFAULT;
            }

            auto pConnection =
                    std::make_unique<ControlParameterWidgetConnection>(pWidget,
                            control->getKey(),
                            std::move(pTransformer),
                            static_cast<ControlParameterWidgetConnection::
                                            DirectionOption>(directionOption),
                            static_cast<ControlParameterWidgetConnection::
                                            EmitOption>(emitOption));

            switch (state) {
            case Qt::NoButton:
                if (directionOption & ControlParameterWidgetConnection::DIR_TO_WIDGET) {
                    pWidget->addAndSetDisplayConnection(std::move(pConnection),
                            WBaseWidget::ConnectionSide::None);
                } else {
                    pWidget->addConnection(std::move(pConnection),
                            WBaseWidget::ConnectionSide::None);
                }
                break;
            case Qt::LeftButton:
                if (directionOption & ControlParameterWidgetConnection::DIR_TO_WIDGET) {
                    pWidget->addAndSetDisplayConnection(std::move(pConnection),
                            WBaseWidget::ConnectionSide::Left);
                } else {
                    pWidget->addConnection(std::move(pConnection),
                            WBaseWidget::ConnectionSide::Left);
                }
                break;
            case Qt::RightButton:
                pWidget->addConnection(std::move(pConnection), WBaseWidget::ConnectionSide::Right);
                break;
            default:
                // can't happen. Nothing else is returned by parseButtonState();
                DEBUG_ASSERT(false);
                break;
            }

            // We only add info for controls that this widget affects, not
            // controls that only affect the widget.
            if (directionOption & ControlParameterWidgetConnection::DIR_FROM_WIDGET) {
                m_pControllerManager->getControllerLearningEventFilter()
                        ->addWidgetClickInfo(pWidget->toQWidget(), state, control,
                                static_cast<ControlParameterWidgetConnection::EmitOption>(emitOption));

                // Add keyboard shortcut info to tooltip string
                QString key = m_pContext->selectString(con, "ConfigKey");
                ConfigKey configKey = ConfigKey::parseCommaSeparated(key);

                // do not add Shortcut string for feedback connections
                QString shortcut = m_pKeyboard->getKeyboardConfig()->getValueString(configKey);
                addShortcutToToolTip(pWidget, shortcut, QString(""));

                const WSliderComposed* pSlider;

                if (qobject_cast<const  WPushButton*>(pWidget->toQWidget())) {
                    // check for "_activate", "_toggle"
                    ConfigKey subkey;
                    QString shortcut;

                    subkey = configKey;
                    subkey.item += "_activate";
                    shortcut = m_pKeyboard->getKeyboardConfig()->getValueString(subkey);
                    addShortcutToToolTip(pWidget, shortcut, tr("activate"));

                    subkey = configKey;
                    subkey.item += "_toggle";
                    shortcut = m_pKeyboard->getKeyboardConfig()->getValueString(subkey);
                    addShortcutToToolTip(pWidget, shortcut, tr("toggle"));
                } else if ((pSlider = qobject_cast<const WSliderComposed*>(pWidget->toQWidget())) ||
                        qobject_cast<const WKnobComposed*>(pWidget->toQWidget())) {
                    // check for "_up", "_down", "_up_small", "_down_small"
                    ConfigKey subkey;
                    QString shortcut;

                    if (pSlider && pSlider->tryParseHorizontal(node)) {
                        subkey = configKey;
                        subkey.item += "_up";
                        shortcut = m_pKeyboard->getKeyboardConfig()->getValueString(subkey);
                        addShortcutToToolTip(pWidget, shortcut, tr("right"));

                        subkey = configKey;
                        subkey.item += "_down";
                        shortcut = m_pKeyboard->getKeyboardConfig()->getValueString(subkey);
                        addShortcutToToolTip(pWidget, shortcut, tr("left"));

                        subkey = configKey;
                        subkey.item += "_up_small";
                        shortcut = m_pKeyboard->getKeyboardConfig()->getValueString(subkey);
                        addShortcutToToolTip(pWidget, shortcut, tr("right small"));

                        subkey = configKey;
                        subkey.item += "_down_small";
                        shortcut = m_pKeyboard->getKeyboardConfig()->getValueString(subkey);
                        addShortcutToToolTip(pWidget, shortcut, tr("left small"));
                    } else { // vertical slider of knob
                        subkey = configKey;
                        subkey.item += "_up";
                        shortcut = m_pKeyboard->getKeyboardConfig()->getValueString(subkey);
                        addShortcutToToolTip(pWidget, shortcut, tr("up"));

                        subkey = configKey;
                        subkey.item += "_down";
                        shortcut = m_pKeyboard->getKeyboardConfig()->getValueString(subkey);
                        addShortcutToToolTip(pWidget, shortcut, tr("down"));

                        subkey = configKey;
                        subkey.item += "_up_small";
                        shortcut = m_pKeyboard->getKeyboardConfig()->getValueString(subkey);
                        addShortcutToToolTip(pWidget, shortcut, tr("up small"));

                        subkey = configKey;
                        subkey.item += "_down_small";
                        shortcut = m_pKeyboard->getKeyboardConfig()->getValueString(subkey);
                        addShortcutToToolTip(pWidget, shortcut, tr("down small"));
                    }
                }
            }
        }
    }
}

void LegacySkinParser::addShortcutToToolTip(WBaseWidget* pWidget,
                                            const QString& shortcut, const QString& cmd) {
    if (shortcut.isEmpty()) {
        return;
    }

    QString tooltip;

    tooltip += "\n";
    tooltip += tr("Shortcut");
    if (!cmd.isEmpty()) {
        tooltip += " ";
        tooltip += cmd;
    }
    tooltip += ": ";
    tooltip += localizeShortcutKeys(shortcut);
    pWidget->appendBaseTooltip(tooltip);
}

<<<<<<< HEAD
QString LegacySkinParser::localizeShortcutKeys(const QString& shortcut) {
    // Translate shortcut to native text
    return QKeySequence(shortcut, QKeySequence::PortableText)
            .toString(QKeySequence::NativeText);
}

QString LegacySkinParser::parseLaunchImageStyle(const QDomNode& node) {
    return m_pContext->selectString(node, "LaunchImageStyle");
=======
QString LegacySkinParser::parseLaunchImageStyle(const QDomNode& skinDoc) {
    QString schemeLaunchImageStyle;
    // Check if the skins has color schemes
    const QDomNode colorSchemeNode =
            ColorSchemeParser::findConfiguredColorSchemeNode(
                    skinDoc.toElement(),
                    m_pConfig);
    if (!colorSchemeNode.isNull()) {
        // Check if the selected scheme has a <LaunchImageStyle> node with a string
        schemeLaunchImageStyle = m_pContext->selectString(colorSchemeNode, "LaunchImageStyle");
    }
    if (!schemeLaunchImageStyle.isEmpty()) {
        return schemeLaunchImageStyle;
    } else {
        // Look for the skin's general LaunchImage style
        return m_pContext->selectString(skinDoc, "LaunchImageStyle");
    }
>>>>>>> adda1476
}

QString LegacySkinParser::stylesheetAbsIconPaths(QString& style) {
    // Initially, this was a Workaround for https://bugs.kde.org/show_bug.cgi?id=434451
    // which renders relative SVG icon paths in external stylesheets unusable:
    // Replaces relative icon urls in stylesheets (external qss or inline
    // <Style> nodes) with absolute file paths.
    // Now this also replaces the 'skins:' alias which allows skin mods in the
    // user skins directory to use image urls referencing files in the system
    // skins directory for the launch image style.
    style.replace("url(skins:", "url(" + m_pConfig->getResourcePath() + "skins/");
    return style.replace("url(skin:", "url(" + m_pContext->getSkinBasePath());
}

bool LegacySkinParser::requiresStem(const QDomElement& node) {
    QDomElement requiresStemNode = node.firstChildElement("RequiresStem");
    return !requiresStemNode.isNull() && requiresStemNode.text() == "true";
}<|MERGE_RESOLUTION|>--- conflicted
+++ resolved
@@ -2611,16 +2611,12 @@
     pWidget->appendBaseTooltip(tooltip);
 }
 
-<<<<<<< HEAD
 QString LegacySkinParser::localizeShortcutKeys(const QString& shortcut) {
     // Translate shortcut to native text
     return QKeySequence(shortcut, QKeySequence::PortableText)
             .toString(QKeySequence::NativeText);
 }
 
-QString LegacySkinParser::parseLaunchImageStyle(const QDomNode& node) {
-    return m_pContext->selectString(node, "LaunchImageStyle");
-=======
 QString LegacySkinParser::parseLaunchImageStyle(const QDomNode& skinDoc) {
     QString schemeLaunchImageStyle;
     // Check if the skins has color schemes
@@ -2638,7 +2634,6 @@
         // Look for the skin's general LaunchImage style
         return m_pContext->selectString(skinDoc, "LaunchImageStyle");
     }
->>>>>>> adda1476
 }
 
 QString LegacySkinParser::stylesheetAbsIconPaths(QString& style) {
