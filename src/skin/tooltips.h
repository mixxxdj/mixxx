--- conflicted
+++ resolved
@@ -10,11 +10,8 @@
     Tooltips();
     virtual ~Tooltips();
     QString tooltipForId(const QString& id) const;
-<<<<<<< HEAD
     QString tooltipForTemplate(const QString& id) const;
 
-=======
->>>>>>> ed7d683b
 
   private:
     void addStandardTooltips();
@@ -22,7 +19,6 @@
     QList<QString>& add(const QString& id);
 
     QHash<QString, QStringList> m_tooltips;
-<<<<<<< HEAD
     QHash<QString, QString> m_headlines;
     QHash<QString, QString> m_description;
 
@@ -30,12 +26,8 @@
     QString m_resetToDefault;
     QString m_leftClick;
     QString m_rightClick;
+    QString m_doubleClick;
     QString m_scrollWheel;
     QString m_scratchMouse;
-};
-
-
-#endif /* TOOLTIPS_H */
-=======
-};
->>>>>>> ed7d683b
+    QString m_shift;
+};