--- conflicted
+++ resolved
@@ -7,7 +7,9 @@
     m_resetToDefault = tr("Reset to default value.");
     m_leftClick = tr("Left-click");
     m_rightClick = tr("Right-click");
+    m_doubleClick = tr("Double-click");
     m_scrollWheel = tr("Scroll-wheel");
+    m_shift = tr("Shift-key");
     m_scratchMouse = tr("Use the mouse to scratch, spin-back or throw tracks.");
 
     addStandardTooltips();
@@ -17,7 +19,6 @@
 }
 
 QString Tooltips::tooltipForId(const QString& id) const {
-<<<<<<< HEAD
     if (id.isEmpty()) {
         return QString();
     }
@@ -45,12 +46,6 @@
     QStringList idParts = id.split(',');
     if (idParts.isEmpty()) {
         return tooltip;
-=======
-    // We always add a separator at the end.
-    QString joined = m_tooltips.value(id, QStringList()).join(tooltipSeparator());
-    if (joined.length() > 0) {
-        joined += tooltipSeparator();
->>>>>>> ed7d683b
     }
     if (idParts.at(0) == "left_right_click") {
         // %1 Header
@@ -85,33 +80,22 @@
 }
 
 void Tooltips::addStandardTooltips() {
-    QString dropTracksHere = tr("Drop tracks from library, external file manager, or other decks/samplers here.");
-    QString dragItem = tr("Drag this item to other decks/samplers, to crates and playlist or to external file manager.");
+    QString dragItem =
+            tr("Drag this item to other decks/samplers, to crates and playlist "
+               "or to external file manager.");
     QString trackProperties = tr("Opens the track properties editor");
     QString trackMenu = tr("Opens the track context menu.");
-    QString resetToDefault = tr("Reset to default value.");
-    QString leftClick = tr("Left-click");
-    QString rightClick = tr("Right-click");
-    QString doubleClick = tr("Double-click");
-    QString scrollWheel = tr("Scroll-wheel");
-    QString shift = tr("Shift-key");
     QString loopActive = "(" + tr("loop active") + ")";
     QString loopInactive = "(" + tr("loop inactive") + ")";
     QString effectsWithinUnit = tr("Effects within the chain must be enabled to hear them.");
 
     add("waveform_overview")
             << tr("Waveform Overview")
-<<<<<<< HEAD
-            << tr("Shows information about the track currently loaded in this channel.")
-            << tr("Jump around in the track by clicking anywhere on the waveform.")
-            << m_dropTracksHere;
-=======
             << tr("Shows information about the track currently loaded in this deck.") << "\n"
             << tr("Left click to jump around in the track.")
             << tr("Right click hotcues to edit their labels and colors.")
             << tr("Right click anywhere else to show the time at that point.")
-            << dropTracksHere;
->>>>>>> ed7d683b
+            << m_dropTracksHere;
 
     add("waveform_display")
             << tr("Waveform Display")
@@ -129,7 +113,7 @@
 
     add("waveform_zoom_set_default")
             << tr("Waveform Zoom")
-            << QString("%1").arg(resetToDefault);
+            << QString("%1").arg(m_resetToDefault);
 
     add("spinny")
             << tr("Spinning Vinyl")
@@ -242,46 +226,30 @@
 
     // Legacy control.
     add("master_volume")
-<<<<<<< HEAD
-            << tr("Master Volume")
-            << tr("Adjusts the master output volume.")
-            << QString("%1: %2").arg(m_rightClick, m_resetToDefault);
-=======
             << tr("Main Output Gain")
             << tr("Adjusts the main output gain.")
-            << QString("%1: %2").arg(rightClick, resetToDefault);
->>>>>>> ed7d683b
+            << QString("%1: %2").arg(m_rightClick, m_resetToDefault);
 
     add("master_gain")
             << tr("Main Output Gain")
             << tr("Adjusts the main output gain.")
-            << QString("%1: %2").arg(rightClick, resetToDefault);
+            << QString("%1: %2").arg(m_rightClick, m_resetToDefault);
 
     add("booth_gain")
             << tr("Booth Gain")
             << tr("Adjusts the booth output gain.")
-            << QString("%1: %2").arg(rightClick, resetToDefault);
+            << QString("%1: %2").arg(m_rightClick, m_resetToDefault);
 
     add("crossfader")
             << tr("Crossfader")
-<<<<<<< HEAD
-            << tr("Determines the master output by fading between the left and right channels.")
+            << tr("Determines the main output by fading between the left and right channels.")
             << QString("%1: %2").arg(m_rightClick, m_resetToDefault)
-=======
-            << tr("Determines the main output by fading between the left and right channels.")
-            << QString("%1: %2").arg(rightClick, resetToDefault)
->>>>>>> ed7d683b
             << tr("Change the crossfader curve in Preferences -> Crossfader");
 
     add("balance")
             << tr("Balance")
-<<<<<<< HEAD
-            << tr("Adjusts the left/right channel balance on the master output.")
-            << QString("%1: %2").arg(m_rightClick, m_resetToDefault);
-=======
             << tr("Adjusts the left/right channel balance on the main output.")
-            << QString("%1: %2").arg(rightClick, resetToDefault);
->>>>>>> ed7d683b
+            << QString("%1: %2").arg(m_rightClick, m_resetToDefault);
 
     // Legacy control.
     add("headphone_volume")
@@ -292,23 +260,19 @@
     add("headphone_gain")
             << tr("Headphone Gain")
             << tr("Adjusts the headphone output gain.")
-            << QString("%1: %2").arg(rightClick, resetToDefault);
-
-    add("headMix")
-            << tr("Headphone Mix")
-<<<<<<< HEAD
-            << tr("Crossfades the headphone output between the master mix and cueing (PFL or Pre-Fader Listening) signal.")
-            << QString("%1: %2").arg(rightClick, m_resetToDefault);
-=======
-            << tr("Crossfades the headphone output between the main mix and cueing (PFL or Pre-Fader Listening) signal.")
-            << QString("%1: %2").arg(rightClick, resetToDefault);
->>>>>>> ed7d683b
-
-    add("headSplit")
-            << tr("Headphone Split Cue")
-            << tr("If activated, the main mix signal plays in the right channel, while the cueing signal "
-                  "plays in the left channel.")
-            << tr("Adjust the Headphone Mix so in the left channel is not the pure cueing signal.");
+            << QString("%1: %2").arg(m_rightClick, m_resetToDefault);
+
+    add("headMix") << tr("Headphone Mix")
+                   << tr("Crossfades the headphone output between the main mix "
+                         "and cueing (PFL or Pre-Fader Listening) signal.")
+                   << QString("%1: %2").arg(m_rightClick, m_resetToDefault);
+
+    add("headSplit") << tr("Headphone Split Cue")
+                     << tr("If activated, the main mix signal plays in the "
+                           "right channel, while the cueing signal "
+                           "plays in the left channel.")
+                     << tr("Adjust the Headphone Mix so in the left channel is "
+                           "not the pure cueing signal.");
 
     add("orientation")
             << tr("Crossfader Orientation")
@@ -360,7 +324,8 @@
 
     add("maximize_library")
             << tr("Maximize Library")
-            << tr("Hide all skin sections except the decks to have more screen space for the track library.");
+            << tr("Hide all skin sections except the decks to have more screen "
+                  "space for the track library.");
 
     add("show_mixer")
             << tr("Toggle Mixer")
@@ -378,12 +343,12 @@
     add("microphone_pregain")
             << tr("Microphone Gain")
             << tr("Adjusts the pre-fader microphone gain.")
-            << QString("%1: %2").arg(rightClick, resetToDefault);
+            << QString("%1: %2").arg(m_rightClick, m_resetToDefault);
 
     add("auxiliary_pregain")
             << tr("Auxiliary Gain")
             << tr("Adjusts the pre-fader auxiliary gain.")
-            << QString("%1: %2").arg(rightClick, resetToDefault);
+            << QString("%1: %2").arg(m_rightClick, m_resetToDefault);
 
     add("microphone_talkover")
             << tr("Microphone Talk-Over")
@@ -393,17 +358,24 @@
     add("talkover_duck_mode")
             << tr("Microphone Talkover Mode")
             << tr("Off: Do not reduce music volume")
-            << tr("Auto: Automatically reduce music volume when microphone volume rises above threshold.")
-            << tr("Manual: Reduce music volume by a fixed amount set by the Strength knob.")
-            << tr("Adjust the amount the music volume is reduced with the Strength knob.");
+            << tr("Auto: Automatically reduce music volume when microphone "
+                  "volume rises above threshold.")
+            << tr("Manual: Reduce music volume by a fixed amount set by the "
+                  "Strength knob.")
+            << tr("Adjust the amount the music volume is reduced with the "
+                  "Strength knob.");
 
     add("talkover_duck_strength")
             << tr("Microphone Talkover Ducking Strength")
-            << tr("Adjust the amount the music volume is reduced with the Strength knob.")
+            << tr("Adjust the amount the music volume is reduced with the "
+                  "Strength knob.")
             << tr("Behavior depends on Microphone Talkover Mode:")
             << tr("Off: Does nothing")
-            << tr("Auto: Sets how much to reduce the music volume when the volume of active microphones rises above threshold.")
-            << tr("Manual: Sets how much to reduce the music volume, when talkover is activated regardless of volume of microphone inputs.");
+            << tr("Auto: Sets how much to reduce the music volume when the "
+                  "volume of active microphones rises above threshold.")
+            << tr("Manual: Sets how much to reduce the music volume, when "
+                  "talkover is activated regardless of volume of microphone "
+                  "inputs.");
 
     QString changeAmount = tr("Change the step-size in the Preferences -> Interface menu.");
     add("rate_perm_up_rate_perm_up_small")
@@ -493,8 +465,11 @@
 
     add("beats_translate_curpos")
             << tr("Adjust Beatgrid")
-            << QString("%1: %2").arg(leftClick, tr("Adjust beatgrid so the closest beat is aligned with the current play position."))
-            << QString("%1: %2").arg(rightClick, tr("Adjust beatgrid to match another playing deck."));
+            << QString("%1: %2").arg(m_leftClick,
+                       tr("Adjust beatgrid so the closest beat is aligned with "
+                          "the current play position."))
+            << QString("%1: %2").arg(m_rightClick,
+                       tr("Adjust beatgrid to match another playing deck."));
 
     add("beats_translate_match_alignment")
             << tr("Adjust Beatgrid")
@@ -528,11 +503,11 @@
             << tr("Toggling keylock during playback may result in a momentary audio glitch.");
 
     add("hotcue_toggle")
-        <<tr("Changes the number of hotcue buttons displayed in the deck");
+            << tr("Changes the number of hotcue buttons displayed in the deck");
 
     // Show Rate Control
     add("rate_toggle")
-        <<tr("Toggle visibility of Rate Control");
+            << tr("Toggle visibility of Rate Control");
 
     // Used in cue/hotcue/loop tooltips below.
     QString quantizeSnap = tr("If quantize is enabled, snaps to the nearest beat.");
@@ -555,67 +530,60 @@
 
     add("play_start")
             << tr("Play/Pause")
-            << QString("%1: %2").arg(leftClick, tr("Starts playing from the beginning of the track."))
-            << QString("%1: %2").arg(rightClick, tr("Jumps to the beginning of the track and stops."));
+            << QString("%1: %2").arg(m_leftClick,
+                       tr("Starts playing from the beginning of the track."))
+            << QString("%1: %2").arg(m_rightClick,
+                       tr("Jumps to the beginning of the track and stops."));
 
     QString whilePlaying = tr("(while playing)");
     QString whileStopped = tr("(while stopped)");
     QString whilePreviewing = tr("(while previewing)");
     QString cueSet = tr("Places a cue point at the current position on the waveform.");
-    QString cueWhilePlaying = tr("Stops track at cue point, OR go to cue point and play after release (CUP mode).");
-    QString cueWhileStopped = tr("Set cue point (Pioneer/Mixxx/Numark mode), set cue point and play after release (CUP mode) "
-            "OR preview from it (Denon mode).");
+    QString cueWhilePlaying =
+            tr("Stops track at cue point, OR go to cue point and play after "
+               "release (CUP mode).");
+    QString cueWhileStopped =
+            tr("Set cue point (Pioneer/Mixxx/Numark mode), set cue point and "
+               "play after release (CUP mode) "
+               "OR preview from it (Denon mode).");
     QString cueHint = tr("Hint: Change the default cue mode in Preferences -> Interface.");
     QString latchingPlay = tr("Is latching the playing state.");
 
     // Currently used for decks
     add("play_cue_set")
             << tr("Play/Pause")
-<<<<<<< HEAD
             << QString("%1: %2").arg(m_leftClick, tr("Plays or pauses the track."))
+            << QString("%1 %2: %3").arg(m_leftClick, whilePreviewing, latchingPlay)
             << QString("%1: %2").arg(m_rightClick, cueSet);
-=======
-            << QString("%1: %2").arg(leftClick, tr("Plays or pauses the track."))
-            << QString("%1 %2: %3").arg(leftClick, whilePreviewing, latchingPlay)
-            << QString("%1: %2").arg(rightClick, cueSet);
->>>>>>> ed7d683b
 
     // Currently used for minimal decks
     add("play_cue_default")
             << tr("Play/Pause")
-            << QString("%1: %2").arg(leftClick, tr("Plays or pauses the track."))
-            << QString("%1 %2: %3").arg(rightClick, whilePlaying, cueWhilePlaying)
-            << QString("%1 %2: %3").arg(rightClick, whileStopped, cueWhileStopped)
+            << QString("%1: %2").arg(m_leftClick, tr("Plays or pauses the track."))
+            << QString("%1 %2: %3").arg(m_rightClick, whilePlaying, cueWhilePlaying)
+            << QString("%1 %2: %3").arg(m_rightClick, whileStopped, cueWhileStopped)
             << cueHint
             << quantizeSnap;
     add("cue_default_cue_gotoandstop")
             << tr("Cue")
-<<<<<<< HEAD
-            << QString("%1 %2: %3").arg(m_leftClick, whilePlaying, tr("Stops track at cue point, OR go to cue point and play after release (CUP mode)."))
-            << QString("%1 %2: %3").arg(m_leftClick, whileStopped, tr("Set cue point (Pioneer/Mixxx/Numark mode), set cue point and play after release (CUP mode) "
-                                                                    "OR preview from it (Denon mode)."))
-            << tr("Hint: Change the default cue mode in Preferences -> Interface.")
-            << quantizeSnap
-            << QString("%1: %2").arg(m_rightClick, tr("Seeks the track to the cue point and stops."));
-
-    add("pfl")
-=======
-            << QString("%1 %2: %3").arg(leftClick, whilePlaying, cueWhilePlaying)
-            << QString("%1 %2: %3").arg(leftClick, whileStopped, cueWhileStopped)
-            << cueHint
-            << quantizeSnap
-            << QString("%1: %2").arg(rightClick, tr("Seeks the track to the cue point and stops."))
-            << QString("%1 %2: %3").arg(rightClick, whilePreviewing, latchingPlay);
+            << QString("%1 %2: %3")
+                       .arg(m_leftClick, whilePlaying, cueWhilePlaying)
+            << QString("%1 %2: %3")
+                       .arg(m_leftClick, whileStopped, cueWhileStopped)
+            << cueHint << quantizeSnap
+            << QString("%1: %2").arg(m_rightClick,
+                       tr("Seeks the track to the cue point and stops."))
+            << QString("%1 %2: %3")
+                       .arg(m_rightClick, whilePreviewing, latchingPlay);
     add("cue_gotoandplay_cue_default")
             << tr("Play")
-            << QString("%1: %2").arg(leftClick, tr("Plays track from the cue point."))
-            << QString("%1 %2: %3").arg(rightClick, whilePlaying, cueWhilePlaying)
-            << QString("%1 %2: %3").arg(rightClick, whileStopped, cueWhileStopped)
+            << QString("%1: %2").arg(m_leftClick, tr("Plays track from the cue point."))
+            << QString("%1 %2: %3").arg(m_rightClick, whilePlaying, cueWhilePlaying)
+            << QString("%1 %2: %3").arg(m_rightClick, whileStopped, cueWhileStopped)
             << cueHint
             << quantizeSnap;
 
-      add("pfl")
->>>>>>> ed7d683b
+    add("pfl")
             << tr("Headphone")
             << tr("Sends the selected channel's audio to the headphone output, "
                   "selected in Preferences -> Sound Hardware.");
@@ -662,9 +630,13 @@
     // TODO(owen): find a better phrase for "the other deck"
     add("sync_reset_key")
             << tr("Sync and Reset Key")
-            << QString("%1: %2").arg(leftClick, tr("Sets the pitch to a key that allows a harmonic transition "
-                                                   "from the other track. Requires a detected key on both involved decks."))
-            << QString("%1: %2").arg(rightClick, tr("Resets the key to the original track key."));
+            << QString("%1: %2").arg(m_leftClick,
+                       tr("Sets the pitch to a key that allows a harmonic "
+                          "transition "
+                          "from the other track. Requires a detected key on "
+                          "both involved decks."))
+            << QString("%1: %2").arg(m_rightClick,
+                       tr("Resets the key to the original track key."));
 
     add("sync_master")
             << tr("Enable Sync Clock Master")
@@ -673,7 +645,7 @@
     add("rate")
             << tr("Speed Control")
             << tr("Changes the track playback speed (affects both the tempo and the pitch). If keylock is enabled, only the tempo is affected.")
-            << QString("%1: %2").arg(m_rightClick, resetToDefault);
+            << QString("%1: %2").arg(m_rightClick, m_resetToDefault);
 
     add("pitch")
             << tr("Pitch Control")
@@ -683,20 +655,19 @@
     add("pitch_up")
             << tr("Pitch Control")
             << tr("Changes the track pitch independent of the tempo.")
-            << QString("%1: %2").arg(leftClick, tr("Increases the pitch by one semitone."))
-            << QString("%1: %2").arg(rightClick, tr("Increases the pitch by 10 cents."));
+            << QString("%1: %2").arg(m_leftClick, tr("Increases the pitch by one semitone."))
+            << QString("%1: %2").arg(m_rightClick, tr("Increases the pitch by 10 cents."));
 
     add("pitch_down")
             << tr("Pitch Control")
             << tr("Changes the track pitch independent of the tempo.")
-            << QString("%1: %2").arg(leftClick, tr("Decreases the pitch by one semitone."))
-            << QString("%1: %2").arg(rightClick, tr("Decreases the pitch by 10 cents."));
+            << QString("%1: %2").arg(m_leftClick, tr("Decreases the pitch by one semitone."))
+            << QString("%1: %2").arg(m_rightClick, tr("Decreases the pitch by 10 cents."));
 
     add("pitch_adjust")
             << tr("Pitch Adjust")
             << tr("Adjust the pitch in addition to the speed slider pitch.")
-            << QString("%1: %2").arg(rightClick, resetToDefault);
-
+            << QString("%1: %2").arg(m_rightClick, m_resetToDefault);
 
     add("rate_display")
             << tr("Pitch Rate")
@@ -714,28 +685,19 @@
             << tr("Eject")
             << tr("Ejects track from the player.");
 
-<<<<<<< HEAD
-    add("hotcue")
-            << tr("Hotcue")
-            << QString("%1: %2").arg(m_leftClick, tr("If hotcue is set, jumps to the hotcue."))
-            << tr("If hotcue is not set, sets the hotcue to the current play position.")
-            << quantizeSnap
-            << QString("%1: %2").arg(m_rightClick, tr("If hotcue is set, clears the hotcue."));
-=======
     add("hotcue") << tr("Hotcue")
-                  << QString("%1: %2").arg(leftClick,
+                  << QString("%1: %2").arg(m_leftClick,
                              tr("If hotcue is set, jumps to the hotcue."))
                   << tr("If hotcue is not set, sets the hotcue to the current "
                         "play position.")
                   << quantizeSnap
-                  << QString("%1: %2").arg(rightClick,
+                  << QString("%1: %2").arg(m_rightClick,
                              tr("Opens a menu to clear hotcues or edit their "
                                 "labels and colors."))
                   << QString("%1 + %2: %3")
-                             .arg(rightClick,
-                                     shift,
+                             .arg(m_rightClick,
+                                     m_shift,
                                      tr("Delete selected hotcue."));
->>>>>>> ed7d683b
 
     // Status displays and toggle buttons
     add("toggle_recording")
@@ -791,21 +753,21 @@
 
     add("loop_in")
             << tr("Loop-In Marker")
-            << QString("%1: %2").arg(leftClick + " " + loopInactive,
-                      tr("Sets the track Loop-In Marker to the current play position."))
+            << QString("%1: %2").arg(m_leftClick + " " + loopInactive,
+                       tr("Sets the track Loop-In Marker to the current play position."))
             << quantizeSnap
-            << QString("%1: %2").arg(leftClick + " " + loopActive,
-                      tr("Press and hold to move Loop-In Marker."))
-            << QString("%1: %2").arg(rightClick, tr("Jump to Loop-In Marker."));
+            << QString("%1: %2").arg(m_leftClick + " " + loopActive,
+                       tr("Press and hold to move Loop-In Marker."))
+            << QString("%1: %2").arg(m_rightClick, tr("Jump to Loop-In Marker."));
 
     add("loop_out")
             << tr("Loop-Out Marker")
-            << QString("%1: %2").arg(leftClick + " " + loopInactive,
-                      tr("Sets the track Loop-Out Marker to the current play position."))
+            << QString("%1: %2").arg(m_leftClick + " " + loopInactive,
+                       tr("Sets the track Loop-Out Marker to the current play position."))
             << quantizeSnap
-            << QString("%1: %2").arg(leftClick + " " + loopActive,
-                      tr("Press and hold to move Loop-Out Marker."))
-            << QString("%1: %2").arg(rightClick, tr("Jump to Loop-Out Marker."));
+            << QString("%1: %2").arg(m_leftClick + " " + loopActive,
+                       tr("Press and hold to move Loop-Out Marker."))
+            << QString("%1: %2").arg(m_rightClick, tr("Jump to Loop-Out Marker."));
 
     add("loop_halve")
             << tr("Loop Halve")
@@ -860,10 +822,14 @@
 
     add("reloop_toggle")
             << tr("Reloop")
-            << QString("%1: %2").arg(leftClick, tr("Toggles the current loop on or off."))
-            << tr("If the loop is ahead of the current position, looping will start when the loop is reached.")
+            << QString("%1: %2").arg(
+                       m_leftClick, tr("Toggles the current loop on or off."))
+            << tr("If the loop is ahead of the current position, looping will "
+                  "start when the loop is reached.")
             << tr("Works only if Loop-In and Loop-Out Marker are set.")
-            << QString("%1: %2").arg(rightClick, tr("Enable loop, jump to Loop-In Marker, and stop playback."));
+            << QString("%1: %2").arg(m_rightClick,
+                       tr("Enable loop, jump to Loop-In Marker, and stop "
+                          "playback."));
 
     add("slip_mode")
             << tr("Slip Mode")
@@ -884,39 +850,29 @@
     add("track_artist")
             << tr("Track Artist")
             << tr("Displays the artist of the loaded track.")
-<<<<<<< HEAD
-            << trackTags
-            << m_dropTracksHere;
-=======
             << trackTags + "\n"
-            << dropTracksHere
+            << m_dropTracksHere
             << dragItem
-            << QString("%1: %2").arg(doubleClick, trackProperties)
-            << QString("%1: %2").arg(rightClick, trackMenu);
->>>>>>> ed7d683b
+            << QString("%1: %2").arg(m_doubleClick, trackProperties)
+            << QString("%1: %2").arg(m_rightClick, trackMenu);
 
     add("track_title")
             << tr("Track Title")
             << tr("Displays the title of the loaded track.")
-<<<<<<< HEAD
-            << trackTags
-            << m_dropTracksHere;
-=======
             << trackTags + "\n"
-            << dropTracksHere
+            << m_dropTracksHere
             << dragItem
-            << QString("%1: %2").arg(doubleClick, trackProperties)
-            << QString("%1: %2").arg(rightClick, trackMenu);
->>>>>>> ed7d683b
+            << QString("%1: %2").arg(m_doubleClick, trackProperties)
+            << QString("%1: %2").arg(m_rightClick, trackMenu);
 
     add("track_album")
             << tr("Track Album")
             << tr("Displays the album name of the loaded track.")
             << trackTags + "\n"
-            << dropTracksHere
+            << m_dropTracksHere
             << dragItem
-            << QString("%1: %2").arg(doubleClick, trackProperties)
-            << QString("%1: %2").arg(rightClick, trackMenu);
+            << QString("%1: %2").arg(m_doubleClick, trackProperties)
+            << QString("%1: %2").arg(m_rightClick, trackMenu);
 
     add("track_key")
             //: The musical key of a track
@@ -927,16 +883,11 @@
     add("text")
             << tr("Track Artist/Title")
             << tr("Displays the artist and title of the loaded track.")
-<<<<<<< HEAD
-            << trackTags
-            << m_dropTracksHere;
-=======
             << trackTags + "\n"
-            << dropTracksHere
+            << m_dropTracksHere
             << dragItem
-            << QString("%1: %2").arg(doubleClick, trackProperties)
-            << QString("%1: %2").arg(rightClick, trackMenu);
->>>>>>> ed7d683b
+            << QString("%1: %2").arg(m_doubleClick, trackProperties)
+            << QString("%1: %2").arg(m_rightClick, trackMenu);
 
     add("time")
             << tr("Clock")
@@ -956,11 +907,11 @@
             << tr("Cover Art")
             << tr("Displays cover artwork of the loaded track.")
             << QString("%1: %2").arg(
-                       leftClick, tr("Opens separate artwork viewer."))
-            << QString("%1: %2").arg(rightClick,
+                       m_leftClick, tr("Opens separate artwork viewer."))
+            << QString("%1: %2").arg(m_rightClick,
                        tr("Displays options for editing cover artwork.")) +
                     "\n"
-            << dropTracksHere << dragItem;
+            << m_dropTracksHere << dragItem;
 
     add("starrating")
             << tr("Star Rating")
@@ -972,31 +923,31 @@
 
     add("intro_start")
             << tr("Intro Start Marker")
-            << QString("%1: %2").arg(leftClick, tr("If marker is set, jumps to the marker."))
+            << QString("%1: %2").arg(m_leftClick, tr("If marker is set, jumps to the marker."))
             << tr("If marker is not set, sets the marker to the current play position.")
             << quantizeSnap
-            << QString("%1: %2").arg(rightClick, tr("If marker is set, clears the marker."));
+            << QString("%1: %2").arg(m_rightClick, tr("If marker is set, clears the marker."));
 
     add("intro_end")
             << tr("Intro End Marker")
-            << QString("%1: %2").arg(leftClick, tr("If marker is set, jumps to the marker."))
+            << QString("%1: %2").arg(m_leftClick, tr("If marker is set, jumps to the marker."))
             << tr("If marker is not set, sets the marker to the current play position.")
             << quantizeSnap
-            << QString("%1: %2").arg(rightClick, tr("If marker is set, clears the marker."));
+            << QString("%1: %2").arg(m_rightClick, tr("If marker is set, clears the marker."));
 
     add("outro_start")
             << tr("Outro Start Marker")
-            << QString("%1: %2").arg(leftClick, tr("If marker is set, jumps to the marker."))
+            << QString("%1: %2").arg(m_leftClick, tr("If marker is set, jumps to the marker."))
             << tr("If marker is not set, sets the marker to the current play position.")
             << quantizeSnap
-            << QString("%1: %2").arg(rightClick, tr("If marker is set, clears the marker."));
+            << QString("%1: %2").arg(m_rightClick, tr("If marker is set, clears the marker."));
 
     add("outro_end")
             << tr("Outro End Marker")
-            << QString("%1: %2").arg(leftClick, tr("If marker is set, jumps to the marker."))
+            << QString("%1: %2").arg(m_leftClick, tr("If marker is set, jumps to the marker."))
             << tr("If marker is not set, sets the marker to the current play position.")
             << quantizeSnap
-            << QString("%1: %2").arg(rightClick, tr("If marker is set, clears the marker."));
+            << QString("%1: %2").arg(m_rightClick, tr("If marker is set, clears the marker."));
 
     // Effect Unit Controls
     add("EffectUnit_clear")
@@ -1012,23 +963,30 @@
             << tr("Enable or disable this whole effect unit.");
     add("EffectUnit_mix")
             << tr("Mix")
-            << tr("Adjust the mixing of the dry (input) signal with the wet (output) signal of the effect unit")
+            << tr("Adjust the mixing of the dry (input) signal with the wet "
+                  "(output) signal of the effect unit")
             << tr("D/W mode: Crossfade between dry and wet")
             << tr("D+W mode: Add wet to dry")
-            << QString("%1: %2").arg(rightClick, resetToDefault);
+            << QString("%1: %2").arg(m_rightClick, m_resetToDefault);
 
     add("EffectUnit_mix_mode")
             << tr("Mix Mode")
-            << tr("Adjust how the dry (input) signal is mixed with the wet (output) signal of the effect unit") + "\n"
-            << tr("Dry/Wet mode (crossed lines): Mix knob crossfades between dry and wet\n"
-                  "Use this to change the sound of the track with EQ and filter effects.") + "\n"
+            << tr("Adjust how the dry (input) signal is mixed with the wet "
+                  "(output) signal of the effect unit") +
+                    "\n"
+            << tr("Dry/Wet mode (crossed lines): Mix knob crossfades between "
+                  "dry and wet\n"
+                  "Use this to change the sound of the track with EQ and "
+                  "filter effects.") +
+                    "\n"
             << tr("Dry+Wet mode (flat dry line): Mix knob adds wet to dry\n"
-                  "Use this to change only the effected (wet) signal with EQ and filter effects.");
+                  "Use this to change only the effected (wet) signal with EQ "
+                  "and filter effects.");
 
     add("EffectUnit_super1")
             << tr("Super Knob")
             << tr("Controls the Meta Knob of all effects in this unit together.")
-            << QString("%1: %2").arg(rightClick, resetToDefault);
+            << QString("%1: %2").arg(m_rightClick, m_resetToDefault);
 
     add("EffectUnit_next_chain")
             << tr("Next Chain")
@@ -1111,18 +1069,18 @@
     add("EffectSlot_metaknob")
             << tr("Meta Knob")
             << tr("Controls linked parameters of this effect")
-            << QString("%1: %2").arg(rightClick, resetToDefault);
+            << QString("%1: %2").arg(m_rightClick, m_resetToDefault);
 
     add("EffectSlot_focus")
             << tr("Effect Focus Button")
-            << QString("%1: %2").arg(leftClick, tr("Focuses this effect."))
-            << QString("%1: %2").arg(rightClick, tr("Unfocuses this effect."))
+            << QString("%1: %2").arg(m_leftClick, tr("Focuses this effect."))
+            << QString("%1: %2").arg(m_rightClick, tr("Unfocuses this effect."))
             << tr("Refer to the web page on the Mixxx wiki for your controller for more information.");
 
     add("EffectSlot_parameter")
             << tr("Effect Parameter")
             << tr("Adjusts a parameter of the effect.")
-            << QString("%1: %2").arg(rightClick, resetToDefault);
+            << QString("%1: %2").arg(m_rightClick, m_resetToDefault);
 
     add("EffectSlot_parameter_link_type")
             << tr("Meta Knob Link")
@@ -1146,7 +1104,7 @@
     add("QuickEffectRack_super1")
             << tr("Quick Effect Super Knob")
             << tr("Quick Effect Super Knob (control linked effect parameters).")
-            << QString("%1: %2").arg(rightClick, resetToDefault)
+            << QString("%1: %2").arg(m_rightClick, m_resetToDefault)
             << tr("Hint: Change the default Quick Effect mode in Preferences -> Equalizers.");
 
     add("QuickEffectRack_enabled")
@@ -1158,7 +1116,7 @@
     add("EqualizerRack_effect_parameter")
             << tr("Equalizer Parameter")
             << tr("Adjusts the gain of the EQ filter.")
-            << QString("%1: %2").arg(rightClick, resetToDefault)
+            << QString("%1: %2").arg(m_rightClick, m_resetToDefault)
             << tr("Hint: Change the default EQ mode in Preferences -> Equalizers.");
 
     add("EqualizerRack_effect_button_parameter")
@@ -1181,5 +1139,4 @@
 
     add("configure_input")
             << tr("Select and configure a hardware device for this input");
-
 }