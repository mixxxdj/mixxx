#include "skin/tooltips.h"

#include "moc_tooltips.cpp"

Tooltips::Tooltips() {
    addStandardTooltips();
}

Tooltips::~Tooltips() {
}

QString Tooltips::tooltipForId(const QString& id) const {
    // We always add a separator at the end.
    QString joined = m_tooltips.value(id, QStringList()).join(tooltipSeparator());
    if (joined.length() > 0) {
        joined += tooltipSeparator();
    }
    return joined;
}

QString Tooltips::tooltipSeparator() const {
    return "\n";
}

QList<QString>& Tooltips::add(const QString& id) {
    return m_tooltips[id];
}

void Tooltips::addStandardTooltips() {
    QString dropTracksHere = tr("Drop tracks from library, external file manager, or other decks/samplers here.");
    QString dragItem = tr("Drag this item to other decks/samplers, to crates and playlist or to external file manager.");
    QString trackMenu = tr("Right-click to open the track context menu.");
    QString resetToDefault = tr("Reset to default value.");
    QString leftClick = tr("Left-click");
    QString rightClick = tr("Right-click");
    QString scrollWheel = tr("Scroll-wheel");
    QString shift = tr("Shift-key");
    QString loopActive = "(" + tr("loop active") + ")";
    QString loopInactive = "(" + tr("loop inactive") + ")";
    QString effectsWithinUnit = tr("Effects within the chain must be enabled to hear them.");

    add("waveform_overview")
            << tr("Waveform Overview")
            << tr("Shows information about the track currently loaded in this deck.") << "\n"
            << tr("Left click to jump around in the track.")
            << tr("Right click hotcues to edit their labels and colors.")
            << tr("Right click anywhere else to show the time at that point.")
            << dropTracksHere;

    QString scratchMouse = tr("Use the mouse to scratch, spin-back or throw tracks.");
    add("waveform_display")
            << tr("Waveform Display")
            << tr("Shows the loaded track's waveform near the playback position.")
            << QString("%1: %2").arg(leftClick, scratchMouse)
            << QString("%1: %2").arg(rightClick, tr("Drag with mouse to make temporary pitch adjustments."))
            << QString("%1: %2").arg(scrollWheel, tr("Scroll to change the waveform zoom level."))
            << dropTracksHere;

    add("waveform_zoom_up")
            << tr("Waveform Zoom Out");

    add("waveform_zoom_down")
            << tr("Waveform Zoom In");

    add("waveform_zoom_set_default")
            << tr("Waveform Zoom")
            << QString("%1").arg(resetToDefault);

    add("spinny")
            << tr("Spinning Vinyl")
            << tr("Rotates during playback and shows the position of a track.")
            << scratchMouse
            << tr("Right click to show cover art of loaded track.")
            << dropTracksHere
            << tr("If Vinyl control is enabled, displays time-coded vinyl signal quality (see Preferences -> Vinyl Control).");

    add("big_spinny_coverart")
            << tr("Big Spinny/Cover Art")
            << tr("Show a big version of the Spinny or track cover art if enabled.");

    add("pregain")
            << tr("Gain")
            << tr("Adjusts the pre-fader gain of the track (to avoid clipping).")
            << QString("%1: %2").arg(rightClick, resetToDefault);

    QString clippingHelp = tr("(too loud for the hardware and is being distorted).");
    add("channel_PeakIndicator")
            << tr("Channel Peak Indicator")
            << tr("Indicates when the signal on the channel is clipping,")
            << clippingHelp;

    add("channel_PeakIndicatorL")
            << tr("Channel L Peak Indicator")
            << tr("Indicates when the left signal on the channel is clipping,")
            << clippingHelp;

    add("channel_PeakIndicatorR")
            << tr("Channel R Peak Indicator")
            << tr("Indicates when the right signal on the channel is clipping,")
            << clippingHelp;

    add("master_PeakIndicator")
            << tr("Main Output Peak Indicator")
            << tr("Indicates when the signal on the main output is clipping,")
            << clippingHelp;

    add("master_PeakIndicatorL")
            << tr("Main Output L Peak Indicator")
            << tr("Indicates when the left signal on the main output is clipping,")
            << clippingHelp;

    add("master_PeakIndicatorR")
            << tr("Main Output R Peak Indicator")
            << tr("Indicates when the right signal on the main output is clipping,")
            << clippingHelp;

    add("channel_VuMeter")
            << tr("Channel Volume Meter")
            << tr("Shows the current channel volume.");

    add("channel_VuMeterL")
            << tr("Channel L Volume Meter")
            << tr("Shows the current channel volume for the left channel.");

    add("channel_VuMeterR")
            << tr("Channel R Volume Meter")
            << tr("Shows the current channel volume for the right channel.");

    add("microphone_VuMeter")
            << tr("Microphone Volume Meter")
            << tr("Shows the current microphone volume.");

    add("microphone_PeakIndicator")
            << tr("Microphone Peak Indicator")
            << tr("Indicates when the signal on the microphone is clipping,")
            << clippingHelp;

    add("auxiliary_VuMeter")
            << tr("Auxiliary Volume Meter")
            << tr("Shows the current auxiliary volume.");

    add("auxiliary_PeakIndicator")
            << tr("Auxiliary Peak Indicator")
            << tr("Indicates when the signal on the auxiliary is clipping,")
            << clippingHelp;

    add("sampler_VuMeter")
            << tr("Sampler Volume Meter")
            << tr("Shows the current sampler volume.");

    add("sampler_PeakIndicator")
            << tr("Sampler Peak Indicator")
            << tr("Indicates when the signal on the sampler is clipping,")
            << clippingHelp;

    add("preview_VuMeter")
            << tr("Preview Deck Volume Meter")
            << tr("Shows the current Preview Deck volume.");

    add("preview_PeakIndicator")
            << tr("Preview Deck Peak Indicator")
            << tr("Indicates when the signal on the Preview Deck is clipping,")
            << clippingHelp;

    add("master_VuMeterL")
            << tr("Main Channel L Volume Meter")
            << tr("Shows the current volume for the left channel of the main output.");

    add("master_VuMeterR")
            << tr("Master Channel R Volume Meter")
            << tr("Shows the current volume for the right channel of the main output.");

    add("channel_volume")
            << tr("Volume Control")
            << tr("Adjusts the volume of the selected channel.")
            << QString("%1: %2").arg(rightClick, resetToDefault);

    // Legacy control.
    add("master_volume")
            << tr("Main Output Gain")
            << tr("Adjusts the main output gain.")
            << QString("%1: %2").arg(rightClick, resetToDefault);

    add("master_gain")
            << tr("Main Output Gain")
            << tr("Adjusts the main output gain.")
            << QString("%1: %2").arg(rightClick, resetToDefault);

    add("booth_gain")
            << tr("Booth Gain")
            << tr("Adjusts the booth output gain.")
            << QString("%1: %2").arg(rightClick, resetToDefault);

    add("crossfader")
            << tr("Crossfader")
            << tr("Determines the main output by fading between the left and right channels.")
            << QString("%1: %2").arg(rightClick, resetToDefault)
            << tr("Change the crossfader curve in Preferences -> Crossfader");

    add("balance")
            << tr("Balance")
            << tr("Adjusts the left/right channel balance on the main output.")
            << QString("%1: %2").arg(rightClick, resetToDefault);

    // Legacy control.
    add("headphone_volume")
            << tr("Headphone Volume")
            << tr("Adjusts the headphone output volume.")
            << QString("%1: %2").arg(rightClick, resetToDefault);

    add("headphone_gain")
            << tr("Headphone Gain")
            << tr("Adjusts the headphone output gain.")
            << QString("%1: %2").arg(rightClick, resetToDefault);

    add("headMix") << tr("Headphone Mix")
                   << tr("Crossfades the headphone output between the main mix "
                         "and cueing (PFL or Pre-Fader Listening) signal.")
                   << QString("%1: %2").arg(rightClick, resetToDefault);

    add("headSplit") << tr("Headphone Split Cue")
                     << tr("If activated, the main mix signal plays in the "
                           "right channel, while the cueing signal "
                           "plays in the left channel.")
                     << tr("Adjust the Headphone Mix so in the left channel is "
                           "not the pure cueing signal.");

    add("orientation")
            << tr("Crossfader Orientation")
            << tr("Set the channel's crossfader orientation.")
            << tr("Either to the left side of crossfader, to the right side or to the center (unaffected by crossfader)");

    add("show_microphone")
            << tr("Microphone")
            << tr("Show/hide the Microphone section.");

    add("show_samplers")
            << tr("Sampler")
            << tr("Show/hide the Sampler section.");

    add("show_vinylcontrol")
            << tr("Vinyl Control")
            << tr("Show/hide the Vinyl Control section.")
            << tr("Activate Vinyl Control from the Menu -> Options.");

    add("show_previewdeck")
            << tr("Preview Deck")
            << tr("Show/hide the Preview deck.");

    add("show_coverart")
            << tr("Cover Art")
            << tr("Show/hide Cover Art.");

    add("show_library_coverart")
            << tr("Cover Art")
            << tr("Show/hide Cover Art of the selected track in the library.");

    add("toggle_4decks")
            << tr("Toggle 4 Decks")
            << tr("Switches between showing 2 decks and 4 decks.");

    add("show_waveforms")
            << tr("Show/hide the scrolling waveforms");

    add("show_beatgrid_controls")
            << tr("Show/hide the beatgrid controls section");

    add("show_library")
            << tr("Show Library")
            << tr("Show or hide the track library.");

    add("show_effects")
            << tr("Show Effects")
            << tr("Show or hide the effects.");

    add("maximize_library")
            << tr("Maximize Library")
            << tr("Hide all skin sections except the decks to have more screen "
                  "space for the track library.");

    add("show_mixer") << tr("Toggle Mixer") << tr("Show or hide the mixer.");

    add("show_vumeters")
            << tr("Volume Meters")
            << tr("Show/hide volume meters for channels and master output.");

    add("microphone_volume")
            << tr("Microphone Volume") << tr("Adjusts the microphone volume.")
            << QString("%1: %2").arg(rightClick, resetToDefault);

    add("microphone_pregain")
            << tr("Microphone Gain")
            << tr("Adjusts the pre-fader microphone gain.")
            << QString("%1: %2").arg(rightClick, resetToDefault);

    add("auxiliary_pregain")
            << tr("Auxiliary Gain")
            << tr("Adjusts the pre-fader auxiliary gain.")
            << QString("%1: %2").arg(rightClick, resetToDefault);

    add("microphone_talkover")
            << tr("Microphone Talk-Over")
            << tr("Hold-to-talk or short click for latching to")
            << tr("mix microphone input into the main output.");

    add("talkover_duck_mode")
            << tr("Microphone Talkover Mode")
            << tr("Off: Do not reduce music volume")
            << tr("Auto: Automatically reduce music volume when microphone "
                  "volume rises above threshold.")
            << tr("Manual: Reduce music volume by a fixed amount set by the "
                  "Strength knob.")
            << tr("Adjust the amount the music volume is reduced with the "
                  "Strength knob.");

    add("talkover_duck_strength")
            << tr("Microphone Talkover Ducking Strength")
            << tr("Adjust the amount the music volume is reduced with the "
                  "Strength knob.")
            << tr("Behavior depends on Microphone Talkover Mode:")
            << tr("Off: Does nothing")
            << tr("Auto: Sets how much to reduce the music volume when the "
                  "volume of active microphones rises above threshold.")
            << tr("Manual: Sets how much to reduce the music volume, when "
                  "talkover is activated regardless of volume of microphone "
                  "inputs.");

    QString changeAmount = tr("Change the step-size in the Preferences -> Interface menu.");
    add("rate_perm_up_rate_perm_up_small")
            << tr("Raise Pitch")
            << QString("%1: %2").arg(leftClick, tr("Sets the pitch higher."))
            << QString("%1: %2").arg(rightClick, tr("Sets the pitch higher in small steps."))
            << changeAmount;

    add("rate_perm_down_rate_perm_down_small")
            << tr("Lower Pitch")
            << QString("%1: %2").arg(leftClick, tr("Sets the pitch lower."))
            << QString("%1: %2").arg(rightClick, tr("Sets the pitch lower in small steps."))
            << changeAmount;

    add("rate_temp_up_rate_temp_up_small")
            << tr("Raise Pitch Temporary (Nudge)")
            << QString("%1: %2").arg(leftClick, tr("Holds the pitch higher while active."))
            << QString("%1: %2").arg(rightClick, tr("Holds the pitch higher (small amount) while active."))
            << changeAmount;

    add("rate_temp_down_rate_temp_down_small")
            << tr("Lower Pitch Temporary (Nudge)")
            << QString("%1: %2").arg(leftClick, tr("Holds the pitch lower while active."))
            << QString("%1: %2").arg(rightClick, tr("Holds the pitch lower (small amount) while active."))
            << changeAmount;

    add("filterLow")
            << tr("Low EQ")
            << tr("Adjusts the gain of the low EQ filter.")
            << QString("%1: %2").arg(rightClick, resetToDefault);

    add("filterMid")
            << tr("Mid EQ")
            << tr("Adjusts the gain of the mid EQ filter.")
            << QString("%1: %2").arg(rightClick, resetToDefault);

    add("filterHigh")
            << tr("High EQ")
            << tr("Adjusts the gain of the high EQ filter.")
            << QString("%1: %2").arg(rightClick, resetToDefault);

    QString eqKillLatch = tr("Hold-to-kill or short click for latching.");
    add("filterHighKill")
            << tr("High EQ Kill")
            << tr("Holds the gain of the high EQ to zero while active.")
            << eqKillLatch;

    add("filterMidKill")
            << tr("Mid EQ Kill")
            << tr("Holds the gain of the mid EQ to zero while active.")
            << eqKillLatch;

    add("filterLowKill")
            << tr("Low EQ Kill")
            << tr("Holds the gain of the low EQ to zero while active.")
            << eqKillLatch;

    QString tempoDisplay = tr("Displays the tempo of the loaded track in BPM (beats per minute).");
    add("visual_bpm")
            << tr("Tempo")
            << tempoDisplay;

    add("visual_key")
            //: The musical key of a track
            << tr("Key")
            << tr("Displays the current musical key of the loaded track after pitch shifting.");

    add("bpm_tap")
            << tr("BPM Tap")
            << tr("When tapped repeatedly, adjusts the BPM to match the tapped BPM.");

    add("beats_adjust_slower")
            << tr("Adjust BPM Down")
            << tr("When tapped, adjusts the average BPM down by a small amount.");

    add("beats_adjust_faster")
            << tr("Adjust BPM Up")
            << tr("When tapped, adjusts the average BPM up by a small amount.");

    add("beats_translate_earlier")
            << tr("Adjust Beats Earlier")
            << tr("When tapped, moves the beatgrid left by a small amount.");

    add("beats_translate_later")
            << tr("Adjust Beats Later")
            << tr("When tapped, moves the beatgrid right by a small amount.");

    add("beats_translate_curpos")
            << tr("Adjust Beatgrid")
            << QString("%1: %2").arg(leftClick, tr("Adjust beatgrid so the closest beat is aligned with the current play position."))
            << QString("%1: %2").arg(rightClick, tr("Adjust beatgrid to match another playing deck."));

    add("beats_translate_match_alignment")
            << tr("Adjust Beatgrid")
            << tr("Adjust beatgrid to match another playing deck.");

    //this is a special case, in some skins we might display a transparent png for bpm_tap on top of visual_bpm
    add("bpm_tap_visual_bpm")
            << tr("Tempo and BPM Tap")
            << tempoDisplay
            << tr("When tapped repeatedly, adjusts the BPM to match the tapped BPM.");

    add("shift_cues_earlier")
            << tr("Shift cues earlier")
            << tr("Shift cues imported from Serato or Rekordbox if they are slightly off time.")
            << tr("Left click: shift 10 milliseconds earlier")
            << tr("Right click: shift 1 millisecond earlier");

    add("shift_cues_later")
            << tr("Shift cues later")
            << tr("Shift cues imported from Serato or Rekordbox if they are slightly off time.")
            << tr("Left click: shift 10 milliseconds later")
            << tr("Right click: shift 1 millisecond later");

    add("show_spinny")
            << tr("Spinning Vinyl")
            << tr("Show/hide the spinning vinyl section.");

    add("keylock")
            << tr("Keylock")
            << tr("Prevents the pitch from changing when the rate changes.")
            << tr("Toggling keylock during playback may result in a momentary audio glitch.");

    add("hotcue_toggle")
        <<tr("Changes the number of hotcue buttons displayed in the deck");

    // Show Rate Control
    add("rate_toggle")
        <<tr("Toggle visibility of Rate Control");

    // Used in cue/hotcue/loop tooltips below.
    QString quantizeSnap = tr("If quantize is enabled, snaps to the nearest beat.");
    add("quantize")
            << tr("Quantize")
            << tr("Toggles quantization.")
            << tr("Loops and cues snap to the nearest beat when quantization is enabled.");

    // Reverse and reverseroll (censor)
    add("reverse")
    << tr("Reverse")
            << QString("%1: %2").arg(leftClick, tr("Reverses track playback during regular playback."))
            << QString("%1: %2").arg(rightClick, tr("Puts a track into reverse while being held (Censor)."))
            << tr("Playback continues where the track would have been if it had not been temporarily reversed.");

    // Currently used for samplers
    add("play_start")
            << tr("Play/Pause")
            << QString("%1: %2").arg(leftClick, tr("Starts playing from the beginning of the track."))
            << QString("%1: %2").arg(rightClick, tr("Jumps to the beginning of the track and stops."));

    QString whilePlaying = tr("(while playing)");
    QString whileStopped = tr("(while stopped)");
    QString whilePreviewing = tr("(while previewing)");
    QString cueSet = tr("Places a cue point at the current position on the waveform.");
    QString cueWhilePlaying = tr("Stops track at cue point, OR go to cue point and play after release (CUP mode).");
    QString cueWhileStopped = tr("Set cue point (Pioneer/Mixxx/Numark mode), set cue point and play after release (CUP mode) "
            "OR preview from it (Denon mode).");
    QString cueHint = tr("Hint: Change the default cue mode in Preferences -> Interface.");
    QString latchingPlay = tr("Is latching the playing state.");

    // Currently used for decks
    add("play_cue_set")
            << tr("Play/Pause")
            << QString("%1: %2").arg(leftClick, tr("Plays or pauses the track."))
            << QString("%1 %2: %3").arg(leftClick, whilePreviewing, latchingPlay)
            << QString("%1: %2").arg(rightClick, cueSet);

    // Currently used for minimal decks
    add("play_cue_default")
            << tr("Play/Pause")
            << QString("%1: %2").arg(leftClick, tr("Plays or pauses the track."))
            << QString("%1 %2: %3").arg(rightClick, whilePlaying, cueWhilePlaying)
            << QString("%1 %2: %3").arg(rightClick, whileStopped, cueWhileStopped)
            << cueHint
            << quantizeSnap;
    add("cue_default_cue_gotoandstop")
            << tr("Cue")
            << QString("%1 %2: %3").arg(leftClick, whilePlaying, cueWhilePlaying)
            << QString("%1 %2: %3").arg(leftClick, whileStopped, cueWhileStopped)
            << cueHint
            << quantizeSnap
            << QString("%1: %2").arg(rightClick, tr("Seeks the track to the cue point and stops."))
            << QString("%1 %2: %3").arg(rightClick, whilePreviewing, latchingPlay);
    add("cue_gotoandplay_cue_default")
            << tr("Play")
            << QString("%1: %2").arg(leftClick, tr("Plays track from the cue point."))
            << QString("%1 %2: %3").arg(rightClick, whilePlaying, cueWhilePlaying)
            << QString("%1 %2: %3").arg(rightClick, whileStopped, cueWhileStopped)
            << cueHint
            << quantizeSnap;

      add("pfl")
            << tr("Headphone")
            << tr("Sends the selected channel's audio to the headphone output, "
                  "selected in Preferences -> Sound Hardware.");

<<<<<<< HEAD
      add("mute")
              << tr("Mute")
              << tr("Mutes the selected channel's audio in the main output.");

      add("master_enable")
              << tr("Main mix enable")
              << tr("Hold or short click for latching to "
                    "mix this input into the main output.");

      add("back_start")
              << tr("Fast Rewind")
              << QString("%1: %2").arg(leftClick, tr("Fast rewind through the track."))
              << QString("%1: %2").arg(rightClick, tr("Jumps to the beginning of the track."));

      add("fwd_end")
              << tr("Fast Forward")
              << QString("%1: %2").arg(leftClick, tr("Fast forward through the track."))
              << QString("%1: %2").arg(rightClick, tr("Jumps to the end of the track."));

      // Ghetto-Sync (TM)
      add("beatsync_beatsync_tempo")
              << tr("Old Synchronize")
              << tr("(This skin should be updated to use Master Sync!)")
              << QString("%1: %2").arg(leftClick,
                         tr("Syncs the tempo (BPM) and phase to that of the "
                            "other track, "
                            "if BPM is detected on both."))
              << QString("%1: %2").arg(rightClick,
                         tr("Syncs the tempo (BPM) to that of the other track, "
                            "if BPM is detected on both."))
              << tr("Syncs to the first deck (in numerical order) that is "
                    "playing a track and has a BPM.")
              << tr("If no deck is playing, syncs to the first deck that has a "
                    "BPM.")
              << tr("Decks can't sync to samplers and samplers can only sync "
                    "to decks.");

      // Awesome-Sync (TM)
      add("sync_enabled")
              << tr("Enable Master Sync")
              << tr("Tap to sync the tempo to other playing tracks or the "
                    "master clock.")
              << tr("Hold for at least a second to enable sync lock for this "
                    "deck.")
              << tr("Decks with sync locked will all play at the same tempo, "
                    "and decks that also have "
                    "quantize enabled will always have their beats lined up.");

      // TODO(owen): find a better phrase for "the other deck"
      add("sync_reset_key")
              << tr("Sync and Reset Key")
              << QString("%1: %2").arg(leftClick,
                         tr("Sets the pitch to a key that allows a harmonic "
                            "transition "
                            "from the other track. Requires a detected key on "
                            "both involved decks."))
              << QString("%1: %2").arg(rightClick,
                         tr("Resets the key to the original track key."));

      add("sync_master") << tr("Enable Sync Clock Master")
                         << tr("When enabled, this device will serve as the "
                               "master clock for all other decks.");

      add("rate") << tr("Speed Control")
                  << tr("Changes the track playback speed (affects both the "
                        "tempo and the pitch). If keylock is enabled, only the "
                        "tempo is affected.")
                  << QString("%1: %2").arg(rightClick, resetToDefault);

      add("pitch") << tr("Pitch Control")
                   << tr("Changes the track pitch independent of the tempo.")
                   << QString("%1: %2").arg(rightClick, resetToDefault);

      add("pitch_up") << tr("Pitch Control")
                      << tr("Changes the track pitch independent of the tempo.")
                      << QString("%1: %2").arg(leftClick,
                                 tr("Increases the pitch by one semitone."))
                      << QString("%1: %2").arg(rightClick,
                                 tr("Increases the pitch by 10 cents."));

      add("pitch_down")
              << tr("Pitch Control")
              << tr("Changes the track pitch independent of the tempo.")
              << QString("%1: %2").arg(
                         leftClick, tr("Decreases the pitch by one semitone."))
              << QString("%1: %2").arg(
                         rightClick, tr("Decreases the pitch by 10 cents."));

      add("pitch_adjust")
              << tr("Pitch Adjust")
              << tr("Adjust the pitch in addition to the speed slider pitch.")
              << QString("%1: %2").arg(rightClick, resetToDefault);

      add("rate_display")
              << tr("Pitch Rate")
              << tr("Displays the current playback rate of the track.");

      add("repeat") << tr("Repeat")
                    << tr("When active the track will repeat if you go past "
                          "the end or reverse before the start.");

      add("eject") << tr("Eject") << tr("Ejects track from the player.");

      add("hotcue") << tr("Hotcue")
                    << QString("%1: %2").arg(leftClick,
                               tr("If hotcue is set, jumps to the hotcue."))
                    << tr("If hotcue is not set, sets the hotcue to the "
                          "current play position.")
                    << quantizeSnap
                    << QString("%1: %2").arg(rightClick,
                               tr("Opens a menu to clear hotcues or edit their "
                                  "labels and colors."));

      // Status displays and toggle buttons
      add("toggle_recording")
              << tr("Record Mix")
              << tr("Toggle mix recording.");

      // Status displays and toggle buttons
      add("recording_duration")
              << tr("Recording Duration")
              << tr("Displays the duration of the running recording.");

      // For legacy reasons also add tooltips for "shoutcast_enabled".
      for (const char* key : {"shoutcast_enabled", "broadcast_enabled"}) {
          add(key)
                  << tr("Enable Live Broadcasting")
                  << tr("Stream your mix over the Internet.")
                  << tr("Provides visual feedback for Live Broadcasting status:")
                  << tr("disabled, connecting, connected, failure.");
      }
=======
    add("mute")
            << tr("Mute")
            << tr("Mutes the selected channel's audio in the main output.");

    add("master_enable")
            << tr("Main mix enable")
            << tr("Hold or short click for latching to "
                  "mix this input into the main output.");

    add("back_start")
            << tr("Fast Rewind")
            << QString("%1: %2").arg(leftClick, tr("Fast rewind through the track."))
            << QString("%1: %2").arg(rightClick, tr("Jumps to the beginning of the track."));

    add("fwd_end")
            << tr("Fast Forward")
            << QString("%1: %2").arg(leftClick, tr("Fast forward through the track."))
            << QString("%1: %2").arg(rightClick, tr("Jumps to the end of the track."));

    // Ghetto-Sync (TM)
    add("beatsync_beatsync_tempo")
            << tr("Old Synchronize")
            << tr("(This skin should be updated to use Master Sync!)")
            << QString("%1: %2").arg(leftClick, tr("Syncs the tempo (BPM) and phase to that of the other track, "
                                                   "if BPM is detected on both."))
            << QString("%1: %2").arg(rightClick, tr("Syncs the tempo (BPM) to that of the other track, "
                                                    "if BPM is detected on both."))
            << tr("Syncs to the first deck (in numerical order) that is playing a track and has a BPM.")
            << tr("If no deck is playing, syncs to the first deck that has a BPM.")
            << tr("Decks can't sync to samplers and samplers can only sync to decks.");

    // Awesome-Sync (TM)
    add("sync_enabled")
            << tr("Enable Master Sync")
            << tr("Tap to sync the tempo to other playing tracks or the master clock.")
            << tr("Hold for at least a second to enable sync lock for this deck.")
            << tr("Decks with sync locked will all play at the same tempo, and decks that also have "
                  "quantize enabled will always have their beats lined up.");

    // TODO(owen): find a better phrase for "the other deck"
    add("sync_reset_key")
            << tr("Sync and Reset Key")
            << QString("%1: %2").arg(leftClick, tr("Sets the pitch to a key that allows a harmonic transition "
                                                   "from the other track. Requires a detected key on both involved decks."))
            << QString("%1: %2").arg(rightClick, tr("Resets the key to the original track key."));

    add("sync_master")
            << tr("Enable Sync Clock Master")
            << tr("When enabled, this device will serve as the master clock for all other decks.");

    add("rate")
            << tr("Speed Control")
            << tr("Changes the track playback speed (affects both the tempo and the pitch). If keylock is enabled, only the tempo is affected.")
            << QString("%1: %2").arg(rightClick, resetToDefault);

    add("pitch")
            << tr("Pitch Control")
            << tr("Changes the track pitch independent of the tempo.")
            << QString("%1: %2").arg(rightClick, resetToDefault);

    add("pitch_up")
            << tr("Pitch Control")
            << tr("Changes the track pitch independent of the tempo.")
            << QString("%1: %2").arg(leftClick, tr("Increases the pitch by one semitone."))
            << QString("%1: %2").arg(rightClick, tr("Increases the pitch by 10 cents."));

    add("pitch_down")
            << tr("Pitch Control")
            << tr("Changes the track pitch independent of the tempo.")
            << QString("%1: %2").arg(leftClick, tr("Decreases the pitch by one semitone."))
            << QString("%1: %2").arg(rightClick, tr("Decreases the pitch by 10 cents."));

    add("pitch_adjust")
            << tr("Pitch Adjust")
            << tr("Adjust the pitch in addition to the speed slider pitch.")
            << QString("%1: %2").arg(rightClick, resetToDefault);


    add("rate_display")
            << tr("Pitch Rate")
            << tr("Displays the current playback rate of the track.");

    add("repeat")
            << tr("Repeat")
            << tr("When active the track will repeat if you go past the end or reverse before the start.");

    add("eject")
            << tr("Eject")
            << tr("Ejects track from the player.");

    add("hotcue") << tr("Hotcue")
                  << QString("%1: %2").arg(leftClick,
                             tr("If hotcue is set, jumps to the hotcue."))
                  << tr("If hotcue is not set, sets the hotcue to the current "
                        "play position.")
                  << quantizeSnap
                  << QString("%1: %2").arg(rightClick,
                             tr("Opens a menu to clear hotcues or edit their "
                                "labels and colors."))
                  << QString("%1 + %2: %3")
                             .arg(rightClick,
                                     shift,
                                     tr("Delete selected hotcue."));

    // Status displays and toggle buttons
    add("toggle_recording")
            << tr("Record Mix")
            << tr("Toggle mix recording.");

    // Status displays and toggle buttons
    add("recording_duration")
            << tr("Recording Duration")
            << tr("Displays the duration of the running recording.");

    // For legacy reasons also add tooltips for "shoutcast_enabled".
    for (const char* key : {"shoutcast_enabled", "broadcast_enabled"}) {
        add(key)
                << tr("Enable Live Broadcasting")
                << tr("Stream your mix over the Internet.")
                << tr("Provides visual feedback for Live Broadcasting status:")
                << tr("disabled, connecting, connected, failure.");
    }
>>>>>>> 5cb823e5

    // AutoDJ status indicator
    add("autodj_status")
            << tr("Auto DJ is active");

    add("passthrough_enabled")
            << tr("Enable Passthrough")
            << tr("When enabled, the deck directly plays the audio arriving on the vinyl input.");

    add("vinylcontrol_enabled")
            << tr("Enable Vinyl Control")
            << tr("When disabled, the track is controlled by Mixxx playback controls.")
            << tr("When enabled, the track responds to external vinyl control.");

    add("vinylcontrol_status")
            << tr("Vinyl Status")
            << tr("Provides visual feedback for vinyl control status:")
            << tr("Green for control enabled.")
            << tr("Blinking yellow for when the needle reaches the end of the record.")
            << tr("Blue for passthrough enabled.");

    add("vinylcontrol_mode")
            << tr("Vinyl Control Mode")
            << tr("Absolute mode - track position equals needle position and speed.")
            << tr("Relative mode - track speed equals needle speed regardless of needle position.")
            << tr("Constant mode - track speed equals last known-steady speed regardless of needle input.");

    add("vinylcontrol_cueing")
            << tr("Vinyl Cueing Mode")
            << tr("Determines how cue points are treated in vinyl control Relative mode:")
            << tr("Off - Cue points ignored.")
            << tr("One Cue - If needle is dropped after the cue point, track will seek to that cue point.")
            << tr("Hot Cue - Track will seek to nearest previous hotcue point.");

    add("loop_in")
            << tr("Loop-In Marker")
            << QString("%1: %2").arg(leftClick + " " + loopInactive,
                      tr("Sets the track Loop-In Marker to the current play position."))
            << quantizeSnap
            << QString("%1: %2").arg(leftClick + " " + loopActive,
                      tr("Press and hold to move Loop-In Marker."))
            << QString("%1: %2").arg(rightClick, tr("Jump to Loop-In Marker."));

    add("loop_out")
            << tr("Loop-Out Marker")
            << QString("%1: %2").arg(leftClick + " " + loopInactive,
                      tr("Sets the track Loop-Out Marker to the current play position."))
            << quantizeSnap
            << QString("%1: %2").arg(leftClick + " " + loopActive,
                      tr("Press and hold to move Loop-Out Marker."))
            << QString("%1: %2").arg(rightClick, tr("Jump to Loop-Out Marker."));

    add("loop_halve")
            << tr("Loop Halve")
            << tr("Halves the current loop's length by moving the end marker.")
            << tr("Deck immediately loops if past the new endpoint.");

    add("loop_double")
            << tr("Loop Double")
            << tr("Doubles the current loop's length by moving the end marker.");

    add("beatloop_size")
            << tr("Beatloop Size")
            << tr("Select the size of the loop in beats to set with the Beatloop button.")
            << tr("Changing this resizes the loop if the loop already matches this size.");

    add("beatloop_halve")
            << tr("Halve the size of an existing beatloop, or halve the size of the next beatloop set with the Beatloop button.");

    add("beatloop_double")
            << tr("Double the size of an existing beatloop, or double the size of the next beatloop set with the Beatloop button.");

    //beatloop and beatlooproll
    add("beatloop_activate")
            << tr("Beatloop")
            << QString("%1: %2").arg(leftClick, tr("Start a loop over the set number of beats."))
            << quantizeSnap
            << QString("%1: %2").arg(rightClick, tr("Temporarily enable a rolling loop over the set number of beats."))
            << tr("Playback will resume where the track would have been if it had not entered the loop.");

    add("beatjump_size")
            << tr("Beatjump/Loop Move Size")
            << tr("Select the number of beats to jump or move the loop with the Beatjump Forward/Backward buttons.");

    add("beatjump_forward")
            << tr("Beatjump Forward")
            << QString("%1: %2").arg(leftClick + " " + loopInactive, tr("Jump forward by the set number of beats."))
            << QString("%1: %2").arg(leftClick + " " + loopActive, tr("Move the loop forward by the set number of beats."))
            << QString("%1: %2").arg(rightClick + " " + loopInactive, tr("Jump forward by 1 beat."))
            << QString("%1: %2").arg(rightClick + " " + loopActive, tr("Move the loop forward by 1 beat."));

    add("beatjump_backward")
            << tr("Beatjump Backward")
            << QString("%1: %2").arg(leftClick + " " + loopInactive, tr("Jump backward by the set number of beats."))
            << QString("%1: %2").arg(leftClick + " " + loopActive, tr("Move the loop backward by the set number of beats."))
            << QString("%1: %2").arg(rightClick + " " + loopInactive, tr("Jump backward by 1 beat."))
            << QString("%1: %2").arg(rightClick + " " + loopActive, tr("Move the loop backward by 1 beat."));

    add("loop_exit")
            << tr("Loop Exit")
            << tr("Turns the current loop off.")
            << tr("Works only if Loop-In and Loop-Out marker are set.");

    add("reloop_toggle")
            << tr("Reloop")
            << QString("%1: %2").arg(leftClick, tr("Toggles the current loop on or off."))
            << tr("If the loop is ahead of the current position, looping will start when the loop is reached.")
            << tr("Works only if Loop-In and Loop-Out Marker are set.")
            << QString("%1: %2").arg(rightClick, tr("Enable loop, jump to Loop-In Marker, and stop playback."));

    add("slip_mode")
            << tr("Slip Mode")
            << tr("When active, the playback continues muted in the background during a loop, reverse, scratch etc.")
            << tr("Once disabled, the audible playback will resume where the track would have been.");

    add("track_time")
            << tr("Track Time")
            << tr("Displays the elapsed and/or remaining time of the track loaded.")
            << tr("Click to toggle between time elapsed/remaining time/both.")
            << tr("Hint: Change the time format in Preferences -> Decks.");

    add("track_duration")
            << tr("Track Duration")
            << tr("Displays the duration of the loaded track.");

    QString trackTags = tr("Information is loaded from the track's metadata tags.");
    add("track_artist")
            << tr("Track Artist")
            << tr("Displays the artist of the loaded track.")
            << trackTags
            << dropTracksHere
            << dragItem
            << trackMenu;

    add("track_title")
            << tr("Track Title")
            << tr("Displays the title of the loaded track.")
            << trackTags
            << dropTracksHere
            << dragItem
            << trackMenu;

    add("track_album")
            << tr("Track Album")
            << tr("Displays the album name of the loaded track.")
            << trackTags
            << dropTracksHere
            << dragItem
            << trackMenu;

    add("track_key")
            //: The musical key of a track
            << tr("Track Key")
            << tr("Displays the musical key of the loaded track.")
            << trackTags;

    add("text")
            << tr("Track Artist/Title")
            << tr("Displays the artist and title of the loaded track.")
            << trackTags
            << dropTracksHere
            << dragItem;

    add("time")
            << tr("Clock")
            << tr("Displays the current time.");

    add("audio_latency_usage")
            << tr("Audio Latency Usage Meter")
            << tr("Displays the fraction of latency used for audio processing.")
            << tr("A high value indicates that audible glitches are likely.")
            << tr("Do not enable keylock, effects or additional decks in this situation.");

    add("audio_latency_overload")
            << tr("Audio Latency Overload Indicator")
            << tr("Indicates that the audio buffer is too small to do all audio processing.");

    add("coverart")
            << tr("Cover Art")
            << tr("Displays cover artwork of the loaded track.")
            << QString("%1: %2").arg(rightClick, tr("Displays options for editing cover artwork."))
            << dropTracksHere
            << dragItem;

    add("starrating")
            << tr("Star Rating")
            << tr("Assign ratings to individual tracks by clicking the stars.");

    // Intro & outro cues
    add("show_intro_outro_cues")
            << tr("Show/hide intro & outro markers and associated buttons.");

    add("intro_start")
            << tr("Intro Start Marker")
            << QString("%1: %2").arg(leftClick, tr("If marker is set, jumps to the marker."))
            << tr("If marker is not set, sets the marker to the current play position.")
            << quantizeSnap
            << QString("%1: %2").arg(rightClick, tr("If marker is set, clears the marker."));

    add("intro_end")
            << tr("Intro End Marker")
            << QString("%1: %2").arg(leftClick, tr("If marker is set, jumps to the marker."))
            << tr("If marker is not set, sets the marker to the current play position.")
            << quantizeSnap
            << QString("%1: %2").arg(rightClick, tr("If marker is set, clears the marker."));

    add("outro_start")
            << tr("Outro Start Marker")
            << QString("%1: %2").arg(leftClick, tr("If marker is set, jumps to the marker."))
            << tr("If marker is not set, sets the marker to the current play position.")
            << quantizeSnap
            << QString("%1: %2").arg(rightClick, tr("If marker is set, clears the marker."));

    add("outro_end")
            << tr("Outro End Marker")
            << QString("%1: %2").arg(leftClick, tr("If marker is set, jumps to the marker."))
            << tr("If marker is not set, sets the marker to the current play position.")
            << quantizeSnap
            << QString("%1: %2").arg(rightClick, tr("If marker is set, clears the marker."));

    // Effect Unit Controls
    add("EffectUnit_clear")
            << tr("Clear Unit")
            << tr("Clear effect unit.");

    add("EffectUnit_show_parameters")
            << tr("Show Effect Parameters")
            << tr("Show/hide parameters for effects in this unit.");

    add("EffectUnit_enabled")
            << tr("Toggle Unit")
            << tr("Enable or disable this whole effect unit.");
    add("EffectUnit_mix")
            << tr("Mix")
            << tr("Adjust the mixing of the dry (input) signal with the wet (output) signal of the effect unit")
            << tr("D/W mode: Crossfade between dry and wet")
            << tr("D+W mode: Add wet to dry")
            << QString("%1: %2").arg(rightClick, resetToDefault);

    add("EffectUnit_mix_mode")
            << tr("Mix Mode")
            << tr("Adjust how the dry (input) signal is mixed with the wet (output) signal of the effect unit") + "\n"
            << tr("Dry/Wet mode (crossed lines): Mix knob crossfades between dry and wet\n"
                  "Use this to change the sound of the track with EQ and filter effects.") + "\n"
            << tr("Dry+Wet mode (flat dry line): Mix knob adds wet to dry\n"
                  "Use this to change only the effected (wet) signal with EQ and filter effects.");

    add("EffectUnit_super1")
            << tr("Super Knob")
            << tr("Controls the Meta Knob of all effects in this unit together.")
            << QString("%1: %2").arg(rightClick, resetToDefault);

    add("EffectUnit_next_chain")
            << tr("Next Chain")
            << tr("Load next effect chain preset into this effect unit.");

    add("EffectUnit_prev_chain")
            << tr("Previous Chain")
            << tr("Load previous effect chain preset into this effect unit.");

    add("EffectUnit_chain_selector")
            << tr("Next/Previous Chain")
            << tr("Load next or previous effect chain preset into this effect unit.");

    add("EffectUnit_group_enabled")
            << tr("Assign Effect Unit")
            << tr("Assign this effect unit to the channel output.")
            << effectsWithinUnit;

    add("EffectUnit_headphones_enabled")
            << tr("Assign Effect Unit")
            << tr("Route the headphone channel through this effect unit.")
            << effectsWithinUnit;

    add("EffectUnit_master_enabled")
            << tr("Assign Effect Unit")
            << tr("Route the main mix through this effect unit.")
            << effectsWithinUnit;

    add("EffectUnit_BusLeft_enabled")
            << tr("Assign Effect Unit")
            << tr("Route the left crossfader bus through this effect unit.")
            << effectsWithinUnit;

    add("EffectUnit_BusRight_enabled")
            << tr("Assign Effect Unit")
            << tr("Route the right crossfader bus through this effect unit.")
            << effectsWithinUnit;

    add("EffectUnit_deck_enabled")
            << tr("Assign Effect Unit")
            << tr("Route this deck through the indicated effect unit.")
            << effectsWithinUnit;

    add("EffectUnit_sampler_enabled")
            << tr("Assign Effect Unit")
            << tr("Route this sampler through the indicated effect unit.")
            << effectsWithinUnit;

    add("EffectUnit_microphone_enabled")
            << tr("Assign Effect Unit")
            << tr("Route this microphone through the indicated effect unit.")
            << effectsWithinUnit;

    add("EffectUnit_auxiliary_enabled")
            << tr("Assign Effect Unit")
            << tr("Route this auxiliary input through the indicated effect unit.")
            << effectsWithinUnit;

    // Effect Slot Controls
    add("EffectSlot_clear")
            << tr("Clear")
            << tr("Clear the current effect.");

    add("EffectSlot_enabled")
            << tr("Enable Effect")
            << tr("The effect unit must also be assigned to a deck or other sound source to hear the effect.");

    add("EffectSlot_next_effect")
            << tr("Next")
            << tr("Switch to the next effect.");

    add("EffectSlot_prev_effect")
            << tr("Previous")
            << tr("Switch to the previous effect.");

    add("EffectSlot_effect_selector")
            << tr("Next or Previous")
            << tr("Switch to either the next or previous effect.");

    add("EffectSlot_metaknob")
            << tr("Meta Knob")
            << tr("Controls linked parameters of this effect")
            << QString("%1: %2").arg(rightClick, resetToDefault);

    add("EffectSlot_focus")
            << tr("Effect Focus Button")
            << QString("%1: %2").arg(leftClick, tr("Focuses this effect."))
            << QString("%1: %2").arg(rightClick, tr("Unfocuses this effect."))
            << tr("Refer to the web page on the Mixxx wiki for your controller for more information.");

    add("EffectSlot_parameter")
            << tr("Effect Parameter")
            << tr("Adjusts a parameter of the effect.")
            << QString("%1: %2").arg(rightClick, resetToDefault);

    add("EffectSlot_parameter_link_type")
            << tr("Meta Knob Link")
            << tr("Set how this parameter is linked to the effect's Meta Knob.")
            << tr("Inactive: parameter not linked")
            << tr("Active: parameter moves with Meta Knob")
            << tr("Left side active: parameter moves with left half of Meta Knob turn")
            << tr("Right side active: parameter moves with right half of Meta Knob turn")
            << tr("Left and right side active: parameter moves across range with half of Meta Knob turn and back with the other half");

    add("EffectSlot_parameter_inversion")
            << tr("Meta Knob Link Inversion")
            << tr("Inverts the direction this parameter moves when turning the effect's Meta Knob.");

    add("EffectSlot_button_parameter")
            << tr("Equalizer Parameter Kill")
            << tr("Holds the gain of the EQ to zero while active.")
            << eqKillLatch;

    // Quick Effect Rack Controls
    add("QuickEffectRack_super1")
            << tr("Quick Effect Super Knob")
            << tr("Quick Effect Super Knob (control linked effect parameters).")
            << QString("%1: %2").arg(rightClick, resetToDefault)
            << tr("Hint: Change the default Quick Effect mode in Preferences -> Equalizers.");

    add("QuickEffectRack_enabled")
            << tr("Toggle")
            << tr("Toggle the current effect.")
            << eqKillLatch;

    // Equalizer Rack Controls
    add("EqualizerRack_effect_parameter")
            << tr("Equalizer Parameter")
            << tr("Adjusts the gain of the EQ filter.")
            << QString("%1: %2").arg(rightClick, resetToDefault)
            << tr("Hint: Change the default EQ mode in Preferences -> Equalizers.");

    add("EqualizerRack_effect_button_parameter")
            << tr("Equalizer Parameter Kill")
            << tr("Holds the gain of the EQ to zero while active.")
            << eqKillLatch;

    add("skin_settings")
            << tr("Skin Settings Menu")
            << tr("Show/hide skin settings menu");

    // Sampler Bank Controls
    add("SaveSamplerBank")
            << tr("Save Sampler Bank")
            << tr("Save the collection of samples loaded in the samplers.");

    add("LoadSamplerBank")
            << tr("Load Sampler Bank")
            << tr("Load a previously saved collection of samples into the samplers.");

    add("configure_input")
            << tr("Select and configure a hardware device for this input");

}<|MERGE_RESOLUTION|>--- conflicted
+++ resolved
@@ -520,7 +520,6 @@
             << tr("Sends the selected channel's audio to the headphone output, "
                   "selected in Preferences -> Sound Hardware.");
 
-<<<<<<< HEAD
       add("mute")
               << tr("Mute")
               << tr("Mutes the selected channel's audio in the main output.");
@@ -590,24 +589,22 @@
                         "tempo is affected.")
                   << QString("%1: %2").arg(rightClick, resetToDefault);
 
-      add("pitch") << tr("Pitch Control")
-                   << tr("Changes the track pitch independent of the tempo.")
-                   << QString("%1: %2").arg(rightClick, resetToDefault);
-
-      add("pitch_up") << tr("Pitch Control")
-                      << tr("Changes the track pitch independent of the tempo.")
-                      << QString("%1: %2").arg(leftClick,
-                                 tr("Increases the pitch by one semitone."))
-                      << QString("%1: %2").arg(rightClick,
-                                 tr("Increases the pitch by 10 cents."));
+      add("pitch")
+              << tr("Pitch Control")
+              << tr("Changes the track pitch independent of the tempo.")
+              << QString("%1: %2").arg(rightClick, resetToDefault);
+
+      add("pitch_up")
+              << tr("Pitch Control")
+              << tr("Changes the track pitch independent of the tempo.")
+              << QString("%1: %2").arg(leftClick, tr("Increases the pitch by one semitone."))
+              << QString("%1: %2").arg(rightClick, tr("Increases the pitch by 10 cents."));
 
       add("pitch_down")
               << tr("Pitch Control")
               << tr("Changes the track pitch independent of the tempo.")
-              << QString("%1: %2").arg(
-                         leftClick, tr("Decreases the pitch by one semitone."))
-              << QString("%1: %2").arg(
-                         rightClick, tr("Decreases the pitch by 10 cents."));
+              << QString("%1: %2").arg(leftClick, tr("Decreases the pitch by one semitone."))
+              << QString("%1: %2").arg(rightClick, tr("Decreases the pitch by 10 cents."));
 
       add("pitch_adjust")
               << tr("Pitch Adjust")
@@ -622,17 +619,23 @@
                     << tr("When active the track will repeat if you go past "
                           "the end or reverse before the start.");
 
-      add("eject") << tr("Eject") << tr("Ejects track from the player.");
+      add("eject")
+              << tr("Eject")
+              << tr("Ejects track from the player.");
 
       add("hotcue") << tr("Hotcue")
                     << QString("%1: %2").arg(leftClick,
                                tr("If hotcue is set, jumps to the hotcue."))
-                    << tr("If hotcue is not set, sets the hotcue to the "
-                          "current play position.")
+                    << tr("If hotcue is not set, sets the hotcue to the current "
+                          "play position.")
                     << quantizeSnap
                     << QString("%1: %2").arg(rightClick,
                                tr("Opens a menu to clear hotcues or edit their "
-                                  "labels and colors."));
+                                  "labels and colors."))
+                    << QString("%1 + %2: %3")
+                               .arg(rightClick,
+                                       shift,
+                                       tr("Delete selected hotcue."));
 
       // Status displays and toggle buttons
       add("toggle_recording")
@@ -652,532 +655,449 @@
                   << tr("Provides visual feedback for Live Broadcasting status:")
                   << tr("disabled, connecting, connected, failure.");
       }
-=======
-    add("mute")
-            << tr("Mute")
-            << tr("Mutes the selected channel's audio in the main output.");
-
-    add("master_enable")
-            << tr("Main mix enable")
-            << tr("Hold or short click for latching to "
-                  "mix this input into the main output.");
-
-    add("back_start")
-            << tr("Fast Rewind")
-            << QString("%1: %2").arg(leftClick, tr("Fast rewind through the track."))
-            << QString("%1: %2").arg(rightClick, tr("Jumps to the beginning of the track."));
-
-    add("fwd_end")
-            << tr("Fast Forward")
-            << QString("%1: %2").arg(leftClick, tr("Fast forward through the track."))
-            << QString("%1: %2").arg(rightClick, tr("Jumps to the end of the track."));
-
-    // Ghetto-Sync (TM)
-    add("beatsync_beatsync_tempo")
-            << tr("Old Synchronize")
-            << tr("(This skin should be updated to use Master Sync!)")
-            << QString("%1: %2").arg(leftClick, tr("Syncs the tempo (BPM) and phase to that of the other track, "
-                                                   "if BPM is detected on both."))
-            << QString("%1: %2").arg(rightClick, tr("Syncs the tempo (BPM) to that of the other track, "
-                                                    "if BPM is detected on both."))
-            << tr("Syncs to the first deck (in numerical order) that is playing a track and has a BPM.")
-            << tr("If no deck is playing, syncs to the first deck that has a BPM.")
-            << tr("Decks can't sync to samplers and samplers can only sync to decks.");
-
-    // Awesome-Sync (TM)
-    add("sync_enabled")
-            << tr("Enable Master Sync")
-            << tr("Tap to sync the tempo to other playing tracks or the master clock.")
-            << tr("Hold for at least a second to enable sync lock for this deck.")
-            << tr("Decks with sync locked will all play at the same tempo, and decks that also have "
-                  "quantize enabled will always have their beats lined up.");
-
-    // TODO(owen): find a better phrase for "the other deck"
-    add("sync_reset_key")
-            << tr("Sync and Reset Key")
-            << QString("%1: %2").arg(leftClick, tr("Sets the pitch to a key that allows a harmonic transition "
-                                                   "from the other track. Requires a detected key on both involved decks."))
-            << QString("%1: %2").arg(rightClick, tr("Resets the key to the original track key."));
-
-    add("sync_master")
-            << tr("Enable Sync Clock Master")
-            << tr("When enabled, this device will serve as the master clock for all other decks.");
-
-    add("rate")
-            << tr("Speed Control")
-            << tr("Changes the track playback speed (affects both the tempo and the pitch). If keylock is enabled, only the tempo is affected.")
-            << QString("%1: %2").arg(rightClick, resetToDefault);
-
-    add("pitch")
-            << tr("Pitch Control")
-            << tr("Changes the track pitch independent of the tempo.")
-            << QString("%1: %2").arg(rightClick, resetToDefault);
-
-    add("pitch_up")
-            << tr("Pitch Control")
-            << tr("Changes the track pitch independent of the tempo.")
-            << QString("%1: %2").arg(leftClick, tr("Increases the pitch by one semitone."))
-            << QString("%1: %2").arg(rightClick, tr("Increases the pitch by 10 cents."));
-
-    add("pitch_down")
-            << tr("Pitch Control")
-            << tr("Changes the track pitch independent of the tempo.")
-            << QString("%1: %2").arg(leftClick, tr("Decreases the pitch by one semitone."))
-            << QString("%1: %2").arg(rightClick, tr("Decreases the pitch by 10 cents."));
-
-    add("pitch_adjust")
-            << tr("Pitch Adjust")
-            << tr("Adjust the pitch in addition to the speed slider pitch.")
-            << QString("%1: %2").arg(rightClick, resetToDefault);
-
-
-    add("rate_display")
-            << tr("Pitch Rate")
-            << tr("Displays the current playback rate of the track.");
-
-    add("repeat")
-            << tr("Repeat")
-            << tr("When active the track will repeat if you go past the end or reverse before the start.");
-
-    add("eject")
-            << tr("Eject")
-            << tr("Ejects track from the player.");
-
-    add("hotcue") << tr("Hotcue")
-                  << QString("%1: %2").arg(leftClick,
-                             tr("If hotcue is set, jumps to the hotcue."))
-                  << tr("If hotcue is not set, sets the hotcue to the current "
-                        "play position.")
-                  << quantizeSnap
-                  << QString("%1: %2").arg(rightClick,
-                             tr("Opens a menu to clear hotcues or edit their "
-                                "labels and colors."))
-                  << QString("%1 + %2: %3")
-                             .arg(rightClick,
-                                     shift,
-                                     tr("Delete selected hotcue."));
-
-    // Status displays and toggle buttons
-    add("toggle_recording")
-            << tr("Record Mix")
-            << tr("Toggle mix recording.");
-
-    // Status displays and toggle buttons
-    add("recording_duration")
-            << tr("Recording Duration")
-            << tr("Displays the duration of the running recording.");
-
-    // For legacy reasons also add tooltips for "shoutcast_enabled".
-    for (const char* key : {"shoutcast_enabled", "broadcast_enabled"}) {
-        add(key)
-                << tr("Enable Live Broadcasting")
-                << tr("Stream your mix over the Internet.")
-                << tr("Provides visual feedback for Live Broadcasting status:")
-                << tr("disabled, connecting, connected, failure.");
-    }
->>>>>>> 5cb823e5
-
-    // AutoDJ status indicator
-    add("autodj_status")
-            << tr("Auto DJ is active");
-
-    add("passthrough_enabled")
-            << tr("Enable Passthrough")
-            << tr("When enabled, the deck directly plays the audio arriving on the vinyl input.");
-
-    add("vinylcontrol_enabled")
-            << tr("Enable Vinyl Control")
-            << tr("When disabled, the track is controlled by Mixxx playback controls.")
-            << tr("When enabled, the track responds to external vinyl control.");
-
-    add("vinylcontrol_status")
-            << tr("Vinyl Status")
-            << tr("Provides visual feedback for vinyl control status:")
-            << tr("Green for control enabled.")
-            << tr("Blinking yellow for when the needle reaches the end of the record.")
-            << tr("Blue for passthrough enabled.");
-
-    add("vinylcontrol_mode")
-            << tr("Vinyl Control Mode")
-            << tr("Absolute mode - track position equals needle position and speed.")
-            << tr("Relative mode - track speed equals needle speed regardless of needle position.")
-            << tr("Constant mode - track speed equals last known-steady speed regardless of needle input.");
-
-    add("vinylcontrol_cueing")
-            << tr("Vinyl Cueing Mode")
-            << tr("Determines how cue points are treated in vinyl control Relative mode:")
-            << tr("Off - Cue points ignored.")
-            << tr("One Cue - If needle is dropped after the cue point, track will seek to that cue point.")
-            << tr("Hot Cue - Track will seek to nearest previous hotcue point.");
-
-    add("loop_in")
-            << tr("Loop-In Marker")
-            << QString("%1: %2").arg(leftClick + " " + loopInactive,
-                      tr("Sets the track Loop-In Marker to the current play position."))
-            << quantizeSnap
-            << QString("%1: %2").arg(leftClick + " " + loopActive,
-                      tr("Press and hold to move Loop-In Marker."))
-            << QString("%1: %2").arg(rightClick, tr("Jump to Loop-In Marker."));
-
-    add("loop_out")
-            << tr("Loop-Out Marker")
-            << QString("%1: %2").arg(leftClick + " " + loopInactive,
-                      tr("Sets the track Loop-Out Marker to the current play position."))
-            << quantizeSnap
-            << QString("%1: %2").arg(leftClick + " " + loopActive,
-                      tr("Press and hold to move Loop-Out Marker."))
-            << QString("%1: %2").arg(rightClick, tr("Jump to Loop-Out Marker."));
-
-    add("loop_halve")
-            << tr("Loop Halve")
-            << tr("Halves the current loop's length by moving the end marker.")
-            << tr("Deck immediately loops if past the new endpoint.");
-
-    add("loop_double")
-            << tr("Loop Double")
-            << tr("Doubles the current loop's length by moving the end marker.");
-
-    add("beatloop_size")
-            << tr("Beatloop Size")
-            << tr("Select the size of the loop in beats to set with the Beatloop button.")
-            << tr("Changing this resizes the loop if the loop already matches this size.");
-
-    add("beatloop_halve")
-            << tr("Halve the size of an existing beatloop, or halve the size of the next beatloop set with the Beatloop button.");
-
-    add("beatloop_double")
-            << tr("Double the size of an existing beatloop, or double the size of the next beatloop set with the Beatloop button.");
-
-    //beatloop and beatlooproll
-    add("beatloop_activate")
-            << tr("Beatloop")
-            << QString("%1: %2").arg(leftClick, tr("Start a loop over the set number of beats."))
-            << quantizeSnap
-            << QString("%1: %2").arg(rightClick, tr("Temporarily enable a rolling loop over the set number of beats."))
-            << tr("Playback will resume where the track would have been if it had not entered the loop.");
-
-    add("beatjump_size")
-            << tr("Beatjump/Loop Move Size")
-            << tr("Select the number of beats to jump or move the loop with the Beatjump Forward/Backward buttons.");
-
-    add("beatjump_forward")
-            << tr("Beatjump Forward")
-            << QString("%1: %2").arg(leftClick + " " + loopInactive, tr("Jump forward by the set number of beats."))
-            << QString("%1: %2").arg(leftClick + " " + loopActive, tr("Move the loop forward by the set number of beats."))
-            << QString("%1: %2").arg(rightClick + " " + loopInactive, tr("Jump forward by 1 beat."))
-            << QString("%1: %2").arg(rightClick + " " + loopActive, tr("Move the loop forward by 1 beat."));
-
-    add("beatjump_backward")
-            << tr("Beatjump Backward")
-            << QString("%1: %2").arg(leftClick + " " + loopInactive, tr("Jump backward by the set number of beats."))
-            << QString("%1: %2").arg(leftClick + " " + loopActive, tr("Move the loop backward by the set number of beats."))
-            << QString("%1: %2").arg(rightClick + " " + loopInactive, tr("Jump backward by 1 beat."))
-            << QString("%1: %2").arg(rightClick + " " + loopActive, tr("Move the loop backward by 1 beat."));
-
-    add("loop_exit")
-            << tr("Loop Exit")
-            << tr("Turns the current loop off.")
-            << tr("Works only if Loop-In and Loop-Out marker are set.");
-
-    add("reloop_toggle")
-            << tr("Reloop")
-            << QString("%1: %2").arg(leftClick, tr("Toggles the current loop on or off."))
-            << tr("If the loop is ahead of the current position, looping will start when the loop is reached.")
-            << tr("Works only if Loop-In and Loop-Out Marker are set.")
-            << QString("%1: %2").arg(rightClick, tr("Enable loop, jump to Loop-In Marker, and stop playback."));
-
-    add("slip_mode")
-            << tr("Slip Mode")
-            << tr("When active, the playback continues muted in the background during a loop, reverse, scratch etc.")
-            << tr("Once disabled, the audible playback will resume where the track would have been.");
-
-    add("track_time")
-            << tr("Track Time")
-            << tr("Displays the elapsed and/or remaining time of the track loaded.")
-            << tr("Click to toggle between time elapsed/remaining time/both.")
-            << tr("Hint: Change the time format in Preferences -> Decks.");
-
-    add("track_duration")
-            << tr("Track Duration")
-            << tr("Displays the duration of the loaded track.");
-
-    QString trackTags = tr("Information is loaded from the track's metadata tags.");
-    add("track_artist")
-            << tr("Track Artist")
-            << tr("Displays the artist of the loaded track.")
-            << trackTags
-            << dropTracksHere
-            << dragItem
-            << trackMenu;
-
-    add("track_title")
-            << tr("Track Title")
-            << tr("Displays the title of the loaded track.")
-            << trackTags
-            << dropTracksHere
-            << dragItem
-            << trackMenu;
-
-    add("track_album")
-            << tr("Track Album")
-            << tr("Displays the album name of the loaded track.")
-            << trackTags
-            << dropTracksHere
-            << dragItem
-            << trackMenu;
-
-    add("track_key")
-            //: The musical key of a track
-            << tr("Track Key")
-            << tr("Displays the musical key of the loaded track.")
-            << trackTags;
-
-    add("text")
-            << tr("Track Artist/Title")
-            << tr("Displays the artist and title of the loaded track.")
-            << trackTags
-            << dropTracksHere
-            << dragItem;
-
-    add("time")
-            << tr("Clock")
-            << tr("Displays the current time.");
-
-    add("audio_latency_usage")
-            << tr("Audio Latency Usage Meter")
-            << tr("Displays the fraction of latency used for audio processing.")
-            << tr("A high value indicates that audible glitches are likely.")
-            << tr("Do not enable keylock, effects or additional decks in this situation.");
-
-    add("audio_latency_overload")
-            << tr("Audio Latency Overload Indicator")
-            << tr("Indicates that the audio buffer is too small to do all audio processing.");
-
-    add("coverart")
-            << tr("Cover Art")
-            << tr("Displays cover artwork of the loaded track.")
-            << QString("%1: %2").arg(rightClick, tr("Displays options for editing cover artwork."))
-            << dropTracksHere
-            << dragItem;
-
-    add("starrating")
-            << tr("Star Rating")
-            << tr("Assign ratings to individual tracks by clicking the stars.");
-
-    // Intro & outro cues
-    add("show_intro_outro_cues")
-            << tr("Show/hide intro & outro markers and associated buttons.");
-
-    add("intro_start")
-            << tr("Intro Start Marker")
-            << QString("%1: %2").arg(leftClick, tr("If marker is set, jumps to the marker."))
-            << tr("If marker is not set, sets the marker to the current play position.")
-            << quantizeSnap
-            << QString("%1: %2").arg(rightClick, tr("If marker is set, clears the marker."));
-
-    add("intro_end")
-            << tr("Intro End Marker")
-            << QString("%1: %2").arg(leftClick, tr("If marker is set, jumps to the marker."))
-            << tr("If marker is not set, sets the marker to the current play position.")
-            << quantizeSnap
-            << QString("%1: %2").arg(rightClick, tr("If marker is set, clears the marker."));
-
-    add("outro_start")
-            << tr("Outro Start Marker")
-            << QString("%1: %2").arg(leftClick, tr("If marker is set, jumps to the marker."))
-            << tr("If marker is not set, sets the marker to the current play position.")
-            << quantizeSnap
-            << QString("%1: %2").arg(rightClick, tr("If marker is set, clears the marker."));
-
-    add("outro_end")
-            << tr("Outro End Marker")
-            << QString("%1: %2").arg(leftClick, tr("If marker is set, jumps to the marker."))
-            << tr("If marker is not set, sets the marker to the current play position.")
-            << quantizeSnap
-            << QString("%1: %2").arg(rightClick, tr("If marker is set, clears the marker."));
-
-    // Effect Unit Controls
-    add("EffectUnit_clear")
-            << tr("Clear Unit")
-            << tr("Clear effect unit.");
-
-    add("EffectUnit_show_parameters")
-            << tr("Show Effect Parameters")
-            << tr("Show/hide parameters for effects in this unit.");
-
-    add("EffectUnit_enabled")
-            << tr("Toggle Unit")
-            << tr("Enable or disable this whole effect unit.");
-    add("EffectUnit_mix")
-            << tr("Mix")
-            << tr("Adjust the mixing of the dry (input) signal with the wet (output) signal of the effect unit")
-            << tr("D/W mode: Crossfade between dry and wet")
-            << tr("D+W mode: Add wet to dry")
-            << QString("%1: %2").arg(rightClick, resetToDefault);
-
-    add("EffectUnit_mix_mode")
-            << tr("Mix Mode")
-            << tr("Adjust how the dry (input) signal is mixed with the wet (output) signal of the effect unit") + "\n"
-            << tr("Dry/Wet mode (crossed lines): Mix knob crossfades between dry and wet\n"
-                  "Use this to change the sound of the track with EQ and filter effects.") + "\n"
-            << tr("Dry+Wet mode (flat dry line): Mix knob adds wet to dry\n"
-                  "Use this to change only the effected (wet) signal with EQ and filter effects.");
-
-    add("EffectUnit_super1")
-            << tr("Super Knob")
-            << tr("Controls the Meta Knob of all effects in this unit together.")
-            << QString("%1: %2").arg(rightClick, resetToDefault);
-
-    add("EffectUnit_next_chain")
-            << tr("Next Chain")
-            << tr("Load next effect chain preset into this effect unit.");
-
-    add("EffectUnit_prev_chain")
-            << tr("Previous Chain")
-            << tr("Load previous effect chain preset into this effect unit.");
-
-    add("EffectUnit_chain_selector")
-            << tr("Next/Previous Chain")
-            << tr("Load next or previous effect chain preset into this effect unit.");
-
-    add("EffectUnit_group_enabled")
-            << tr("Assign Effect Unit")
-            << tr("Assign this effect unit to the channel output.")
-            << effectsWithinUnit;
-
-    add("EffectUnit_headphones_enabled")
-            << tr("Assign Effect Unit")
-            << tr("Route the headphone channel through this effect unit.")
-            << effectsWithinUnit;
-
-    add("EffectUnit_master_enabled")
-            << tr("Assign Effect Unit")
-            << tr("Route the main mix through this effect unit.")
-            << effectsWithinUnit;
-
-    add("EffectUnit_BusLeft_enabled")
-            << tr("Assign Effect Unit")
-            << tr("Route the left crossfader bus through this effect unit.")
-            << effectsWithinUnit;
-
-    add("EffectUnit_BusRight_enabled")
-            << tr("Assign Effect Unit")
-            << tr("Route the right crossfader bus through this effect unit.")
-            << effectsWithinUnit;
-
-    add("EffectUnit_deck_enabled")
-            << tr("Assign Effect Unit")
-            << tr("Route this deck through the indicated effect unit.")
-            << effectsWithinUnit;
-
-    add("EffectUnit_sampler_enabled")
-            << tr("Assign Effect Unit")
-            << tr("Route this sampler through the indicated effect unit.")
-            << effectsWithinUnit;
-
-    add("EffectUnit_microphone_enabled")
-            << tr("Assign Effect Unit")
-            << tr("Route this microphone through the indicated effect unit.")
-            << effectsWithinUnit;
-
-    add("EffectUnit_auxiliary_enabled")
-            << tr("Assign Effect Unit")
-            << tr("Route this auxiliary input through the indicated effect unit.")
-            << effectsWithinUnit;
-
-    // Effect Slot Controls
-    add("EffectSlot_clear")
-            << tr("Clear")
-            << tr("Clear the current effect.");
-
-    add("EffectSlot_enabled")
-            << tr("Enable Effect")
-            << tr("The effect unit must also be assigned to a deck or other sound source to hear the effect.");
-
-    add("EffectSlot_next_effect")
-            << tr("Next")
-            << tr("Switch to the next effect.");
-
-    add("EffectSlot_prev_effect")
-            << tr("Previous")
-            << tr("Switch to the previous effect.");
-
-    add("EffectSlot_effect_selector")
-            << tr("Next or Previous")
-            << tr("Switch to either the next or previous effect.");
-
-    add("EffectSlot_metaknob")
-            << tr("Meta Knob")
-            << tr("Controls linked parameters of this effect")
-            << QString("%1: %2").arg(rightClick, resetToDefault);
-
-    add("EffectSlot_focus")
-            << tr("Effect Focus Button")
-            << QString("%1: %2").arg(leftClick, tr("Focuses this effect."))
-            << QString("%1: %2").arg(rightClick, tr("Unfocuses this effect."))
-            << tr("Refer to the web page on the Mixxx wiki for your controller for more information.");
-
-    add("EffectSlot_parameter")
-            << tr("Effect Parameter")
-            << tr("Adjusts a parameter of the effect.")
-            << QString("%1: %2").arg(rightClick, resetToDefault);
-
-    add("EffectSlot_parameter_link_type")
-            << tr("Meta Knob Link")
-            << tr("Set how this parameter is linked to the effect's Meta Knob.")
-            << tr("Inactive: parameter not linked")
-            << tr("Active: parameter moves with Meta Knob")
-            << tr("Left side active: parameter moves with left half of Meta Knob turn")
-            << tr("Right side active: parameter moves with right half of Meta Knob turn")
-            << tr("Left and right side active: parameter moves across range with half of Meta Knob turn and back with the other half");
-
-    add("EffectSlot_parameter_inversion")
-            << tr("Meta Knob Link Inversion")
-            << tr("Inverts the direction this parameter moves when turning the effect's Meta Knob.");
-
-    add("EffectSlot_button_parameter")
-            << tr("Equalizer Parameter Kill")
-            << tr("Holds the gain of the EQ to zero while active.")
-            << eqKillLatch;
-
-    // Quick Effect Rack Controls
-    add("QuickEffectRack_super1")
-            << tr("Quick Effect Super Knob")
-            << tr("Quick Effect Super Knob (control linked effect parameters).")
-            << QString("%1: %2").arg(rightClick, resetToDefault)
-            << tr("Hint: Change the default Quick Effect mode in Preferences -> Equalizers.");
-
-    add("QuickEffectRack_enabled")
-            << tr("Toggle")
-            << tr("Toggle the current effect.")
-            << eqKillLatch;
-
-    // Equalizer Rack Controls
-    add("EqualizerRack_effect_parameter")
-            << tr("Equalizer Parameter")
-            << tr("Adjusts the gain of the EQ filter.")
-            << QString("%1: %2").arg(rightClick, resetToDefault)
-            << tr("Hint: Change the default EQ mode in Preferences -> Equalizers.");
-
-    add("EqualizerRack_effect_button_parameter")
-            << tr("Equalizer Parameter Kill")
-            << tr("Holds the gain of the EQ to zero while active.")
-            << eqKillLatch;
-
-    add("skin_settings")
-            << tr("Skin Settings Menu")
-            << tr("Show/hide skin settings menu");
-
-    // Sampler Bank Controls
-    add("SaveSamplerBank")
-            << tr("Save Sampler Bank")
-            << tr("Save the collection of samples loaded in the samplers.");
-
-    add("LoadSamplerBank")
-            << tr("Load Sampler Bank")
-            << tr("Load a previously saved collection of samples into the samplers.");
-
-    add("configure_input")
-            << tr("Select and configure a hardware device for this input");
-
+
+      // AutoDJ status indicator
+      add("autodj_status")
+              << tr("Auto DJ is active");
+
+      add("passthrough_enabled")
+              << tr("Enable Passthrough")
+              << tr("When enabled, the deck directly plays the audio arriving on the vinyl input.");
+
+      add("vinylcontrol_enabled")
+              << tr("Enable Vinyl Control")
+              << tr("When disabled, the track is controlled by Mixxx playback controls.")
+              << tr("When enabled, the track responds to external vinyl control.");
+
+      add("vinylcontrol_status")
+              << tr("Vinyl Status")
+              << tr("Provides visual feedback for vinyl control status:")
+              << tr("Green for control enabled.")
+              << tr("Blinking yellow for when the needle reaches the end of the record.")
+              << tr("Blue for passthrough enabled.");
+
+      add("vinylcontrol_mode")
+              << tr("Vinyl Control Mode")
+              << tr("Absolute mode - track position equals needle position and "
+                    "speed.")
+              << tr("Relative mode - track speed equals needle speed "
+                    "regardless of needle position.")
+              << tr("Constant mode - track speed equals last known-steady "
+                    "speed regardless of needle input.");
+
+      add("vinylcontrol_cueing")
+              << tr("Vinyl Cueing Mode")
+              << tr("Determines how cue points are treated in vinyl control "
+                    "Relative mode:")
+              << tr("Off - Cue points ignored.")
+              << tr("One Cue - If needle is dropped after the cue point, track "
+                    "will seek to that cue point.")
+              << tr("Hot Cue - Track will seek to nearest previous hotcue "
+                    "point.");
+
+      add("loop_in")
+              << tr("Loop-In Marker")
+              << QString("%1: %2").arg(leftClick + " " + loopInactive,
+                         tr("Sets the track Loop-In Marker to the current play position."))
+              << quantizeSnap
+              << QString("%1: %2").arg(leftClick + " " + loopActive,
+                         tr("Press and hold to move Loop-In Marker."))
+              << QString("%1: %2").arg(rightClick, tr("Jump to Loop-In Marker."));
+
+      add("loop_out")
+              << tr("Loop-Out Marker")
+              << QString("%1: %2").arg(leftClick + " " + loopInactive,
+                         tr("Sets the track Loop-Out Marker to the current play position."))
+              << quantizeSnap
+              << QString("%1: %2").arg(leftClick + " " + loopActive,
+                         tr("Press and hold to move Loop-Out Marker."))
+              << QString("%1: %2").arg(rightClick, tr("Jump to Loop-Out Marker."));
+
+      add("loop_halve")
+              << tr("Loop Halve")
+              << tr("Halves the current loop's length by moving the end marker.")
+              << tr("Deck immediately loops if past the new endpoint.");
+
+      add("loop_double")
+              << tr("Loop Double")
+              << tr("Doubles the current loop's length by moving the end marker.");
+
+      add("beatloop_size")
+              << tr("Beatloop Size")
+              << tr("Select the size of the loop in beats to set with the Beatloop button.")
+              << tr("Changing this resizes the loop if the loop already matches this size.");
+
+      add("beatloop_halve")
+              << tr("Halve the size of an existing beatloop, or halve the size "
+                    "of the next beatloop set with the Beatloop button.");
+
+      add("beatloop_double")
+              << tr("Double the size of an existing beatloop, or double the "
+                    "size of the next beatloop set with the Beatloop button.");
+
+      //beatloop and beatlooproll
+      add("beatloop_activate")
+              << tr("Beatloop")
+              << QString("%1: %2").arg(leftClick,
+                         tr("Start a loop over the set number of beats."))
+              << quantizeSnap
+              << QString("%1: %2").arg(rightClick,
+                         tr("Temporarily enable a rolling loop over the set "
+                            "number of beats."))
+              << tr("Playback will resume where the track would have been if "
+                    "it had not entered the loop.");
+
+      add("beatjump_size")
+              << tr("Beatjump/Loop Move Size")
+              << tr("Select the number of beats to jump or move the loop with "
+                    "the Beatjump Forward/Backward buttons.");
+
+      add("beatjump_forward")
+              << tr("Beatjump Forward")
+              << QString("%1: %2").arg(leftClick + " " + loopInactive,
+                         tr("Jump forward by the set number of beats."))
+              << QString("%1: %2").arg(leftClick + " " + loopActive,
+                         tr("Move the loop forward by the set number of "
+                            "beats."))
+              << QString("%1: %2").arg(rightClick + " " + loopInactive,
+                         tr("Jump forward by 1 beat."))
+              << QString("%1: %2").arg(rightClick + " " + loopActive,
+                         tr("Move the loop forward by 1 beat."));
+
+      add("beatjump_backward")
+              << tr("Beatjump Backward")
+              << QString("%1: %2").arg(leftClick + " " + loopInactive,
+                         tr("Jump backward by the set number of beats."))
+              << QString("%1: %2").arg(leftClick + " " + loopActive,
+                         tr("Move the loop backward by the set number of "
+                            "beats."))
+              << QString("%1: %2").arg(rightClick + " " + loopInactive,
+                         tr("Jump backward by 1 beat."))
+              << QString("%1: %2").arg(rightClick + " " + loopActive,
+                         tr("Move the loop backward by 1 beat."));
+
+      add("loop_exit")
+              << tr("Loop Exit")
+              << tr("Turns the current loop off.")
+              << tr("Works only if Loop-In and Loop-Out marker are set.");
+
+      add("reloop_toggle")
+              << tr("Reloop")
+              << QString("%1: %2").arg(
+                         leftClick, tr("Toggles the current loop on or off."))
+              << tr("If the loop is ahead of the current position, looping "
+                    "will start when the loop is reached.")
+              << tr("Works only if Loop-In and Loop-Out Marker are set.")
+              << QString("%1: %2").arg(rightClick,
+                         tr("Enable loop, jump to Loop-In Marker, and stop "
+                            "playback."));
+
+      add("slip_mode") << tr("Slip Mode")
+                       << tr("When active, the playback continues muted in the "
+                             "background during a loop, reverse, scratch etc.")
+                       << tr("Once disabled, the audible playback will resume "
+                             "where the track would have been.");
+
+      add("track_time")
+              << tr("Track Time")
+              << tr("Displays the elapsed and/or remaining time of the track loaded.")
+              << tr("Click to toggle between time elapsed/remaining time/both.")
+              << tr("Hint: Change the time format in Preferences -> Decks.");
+
+      add("track_duration")
+              << tr("Track Duration")
+              << tr("Displays the duration of the loaded track.");
+
+      QString trackTags = tr("Information is loaded from the track's metadata tags.");
+      add("track_artist")
+              << tr("Track Artist")
+              << tr("Displays the artist of the loaded track.")
+              << trackTags
+              << dropTracksHere
+              << dragItem
+              << trackMenu;
+
+      add("track_title")
+              << tr("Track Title")
+              << tr("Displays the title of the loaded track.")
+              << trackTags
+              << dropTracksHere
+              << dragItem
+              << trackMenu;
+
+      add("track_album")
+              << tr("Track Album")
+              << tr("Displays the album name of the loaded track.")
+              << trackTags
+              << dropTracksHere
+              << dragItem
+              << trackMenu;
+
+      add("track_key")
+              //: The musical key of a track
+              << tr("Track Key")
+              << tr("Displays the musical key of the loaded track.")
+              << trackTags;
+
+      add("text")
+              << tr("Track Artist/Title")
+              << tr("Displays the artist and title of the loaded track.")
+              << trackTags
+              << dropTracksHere
+              << dragItem;
+
+      add("time")
+              << tr("Clock")
+              << tr("Displays the current time.");
+
+      add("audio_latency_usage")
+              << tr("Audio Latency Usage Meter")
+              << tr("Displays the fraction of latency used for audio processing.")
+              << tr("A high value indicates that audible glitches are likely.")
+              << tr("Do not enable keylock, effects or additional decks in this situation.");
+
+      add("audio_latency_overload")
+              << tr("Audio Latency Overload Indicator")
+              << tr("Indicates that the audio buffer is too small to do all audio processing.");
+
+      add("coverart")
+              << tr("Cover Art")
+              << tr("Displays cover artwork of the loaded track.")
+              << QString("%1: %2").arg(rightClick,
+                         tr("Displays options for editing cover artwork."))
+              << dropTracksHere << dragItem;
+
+      add("starrating")
+              << tr("Star Rating")
+              << tr("Assign ratings to individual tracks by clicking the stars.");
+
+      // Intro & outro cues
+      add("show_intro_outro_cues")
+              << tr("Show/hide intro & outro markers and associated buttons.");
+
+      add("intro_start")
+              << tr("Intro Start Marker")
+              << QString("%1: %2").arg(leftClick, tr("If marker is set, jumps to the marker."))
+              << tr("If marker is not set, sets the marker to the current play position.")
+              << quantizeSnap
+              << QString("%1: %2").arg(rightClick, tr("If marker is set, clears the marker."));
+
+      add("intro_end")
+              << tr("Intro End Marker")
+              << QString("%1: %2").arg(leftClick, tr("If marker is set, jumps to the marker."))
+              << tr("If marker is not set, sets the marker to the current play position.")
+              << quantizeSnap
+              << QString("%1: %2").arg(rightClick, tr("If marker is set, clears the marker."));
+
+      add("outro_start")
+              << tr("Outro Start Marker")
+              << QString("%1: %2").arg(leftClick, tr("If marker is set, jumps to the marker."))
+              << tr("If marker is not set, sets the marker to the current play position.")
+              << quantizeSnap
+              << QString("%1: %2").arg(rightClick, tr("If marker is set, clears the marker."));
+
+      add("outro_end")
+              << tr("Outro End Marker")
+              << QString("%1: %2").arg(leftClick, tr("If marker is set, jumps to the marker."))
+              << tr("If marker is not set, sets the marker to the current play position.")
+              << quantizeSnap
+              << QString("%1: %2").arg(rightClick, tr("If marker is set, clears the marker."));
+
+      // Effect Unit Controls
+      add("EffectUnit_clear")
+              << tr("Clear Unit")
+              << tr("Clear effect unit.");
+
+      add("EffectUnit_show_parameters")
+              << tr("Show Effect Parameters")
+              << tr("Show/hide parameters for effects in this unit.");
+
+      add("EffectUnit_enabled")
+              << tr("Toggle Unit")
+              << tr("Enable or disable this whole effect unit.");
+      add("EffectUnit_mix")
+              << tr("Mix")
+              << tr("Adjust the mixing of the dry (input) signal with the wet "
+                    "(output) signal of the effect unit")
+              << tr("D/W mode: Crossfade between dry and wet")
+              << tr("D+W mode: Add wet to dry")
+              << QString("%1: %2").arg(rightClick, resetToDefault);
+
+      add("EffectUnit_mix_mode")
+              << tr("Mix Mode")
+              << tr("Adjust how the dry (input) signal is mixed with the wet "
+                    "(output) signal of the effect unit") +
+                      "\n"
+              << tr("Dry/Wet mode (crossed lines): Mix knob crossfades between "
+                    "dry and wet\n"
+                    "Use this to change the sound of the track with EQ and "
+                    "filter effects.") +
+                      "\n"
+              << tr("Dry+Wet mode (flat dry line): Mix knob adds wet to dry\n"
+                    "Use this to change only the effected (wet) signal with EQ "
+                    "and filter effects.");
+
+      add("EffectUnit_super1")
+              << tr("Super Knob")
+              << tr("Controls the Meta Knob of all effects in this unit together.")
+              << QString("%1: %2").arg(rightClick, resetToDefault);
+
+      add("EffectUnit_next_chain")
+              << tr("Next Chain")
+              << tr("Load next effect chain preset into this effect unit.");
+
+      add("EffectUnit_prev_chain")
+              << tr("Previous Chain")
+              << tr("Load previous effect chain preset into this effect unit.");
+
+      add("EffectUnit_chain_selector")
+              << tr("Next/Previous Chain")
+              << tr("Load next or previous effect chain preset into this effect unit.");
+
+      add("EffectUnit_group_enabled")
+              << tr("Assign Effect Unit")
+              << tr("Assign this effect unit to the channel output.")
+              << effectsWithinUnit;
+
+      add("EffectUnit_headphones_enabled")
+              << tr("Assign Effect Unit")
+              << tr("Route the headphone channel through this effect unit.")
+              << effectsWithinUnit;
+
+      add("EffectUnit_master_enabled")
+              << tr("Assign Effect Unit")
+              << tr("Route the main mix through this effect unit.")
+              << effectsWithinUnit;
+
+      add("EffectUnit_BusLeft_enabled")
+              << tr("Assign Effect Unit")
+              << tr("Route the left crossfader bus through this effect unit.")
+              << effectsWithinUnit;
+
+      add("EffectUnit_BusRight_enabled")
+              << tr("Assign Effect Unit")
+              << tr("Route the right crossfader bus through this effect unit.")
+              << effectsWithinUnit;
+
+      add("EffectUnit_deck_enabled")
+              << tr("Assign Effect Unit")
+              << tr("Route this deck through the indicated effect unit.")
+              << effectsWithinUnit;
+
+      add("EffectUnit_sampler_enabled")
+              << tr("Assign Effect Unit")
+              << tr("Route this sampler through the indicated effect unit.")
+              << effectsWithinUnit;
+
+      add("EffectUnit_microphone_enabled")
+              << tr("Assign Effect Unit")
+              << tr("Route this microphone through the indicated effect unit.")
+              << effectsWithinUnit;
+
+      add("EffectUnit_auxiliary_enabled")
+              << tr("Assign Effect Unit")
+              << tr("Route this auxiliary input through the indicated effect unit.")
+              << effectsWithinUnit;
+
+      // Effect Slot Controls
+      add("EffectSlot_clear")
+              << tr("Clear")
+              << tr("Clear the current effect.");
+
+      add("EffectSlot_enabled")
+              << tr("Enable Effect")
+              << tr("The effect unit must also be assigned to a deck or other "
+                    "sound source to hear the effect.");
+
+      add("EffectSlot_next_effect")
+              << tr("Next")
+              << tr("Switch to the next effect.");
+
+      add("EffectSlot_prev_effect")
+              << tr("Previous")
+              << tr("Switch to the previous effect.");
+
+      add("EffectSlot_effect_selector")
+              << tr("Next or Previous")
+              << tr("Switch to either the next or previous effect.");
+
+      add("EffectSlot_metaknob")
+              << tr("Meta Knob")
+              << tr("Controls linked parameters of this effect")
+              << QString("%1: %2").arg(rightClick, resetToDefault);
+
+      add("EffectSlot_focus")
+              << tr("Effect Focus Button")
+              << QString("%1: %2").arg(leftClick, tr("Focuses this effect."))
+              << QString("%1: %2").arg(rightClick, tr("Unfocuses this effect."))
+              << tr("Refer to the web page on the Mixxx wiki for your "
+                    "controller for more information.");
+
+      add("EffectSlot_parameter")
+              << tr("Effect Parameter")
+              << tr("Adjusts a parameter of the effect.")
+              << QString("%1: %2").arg(rightClick, resetToDefault);
+
+      add("EffectSlot_parameter_link_type")
+              << tr("Meta Knob Link")
+              << tr("Set how this parameter is linked to the effect's Meta "
+                    "Knob.")
+              << tr("Inactive: parameter not linked")
+              << tr("Active: parameter moves with Meta Knob")
+              << tr("Left side active: parameter moves with left half of Meta "
+                    "Knob turn")
+              << tr("Right side active: parameter moves with right half of "
+                    "Meta Knob turn")
+              << tr("Left and right side active: parameter moves across range "
+                    "with half of Meta Knob turn and back with the other half");
+
+      add("EffectSlot_parameter_inversion")
+              << tr("Meta Knob Link Inversion")
+              << tr("Inverts the direction this parameter moves when turning "
+                    "the effect's Meta Knob.");
+
+      add("EffectSlot_button_parameter")
+              << tr("Equalizer Parameter Kill")
+              << tr("Holds the gain of the EQ to zero while active.")
+              << eqKillLatch;
+
+      // Quick Effect Rack Controls
+      add("QuickEffectRack_super1")
+              << tr("Quick Effect Super Knob")
+              << tr("Quick Effect Super Knob (control linked effect parameters).")
+              << QString("%1: %2").arg(rightClick, resetToDefault)
+              << tr("Hint: Change the default Quick Effect mode in Preferences -> Equalizers.");
+
+      add("QuickEffectRack_enabled")
+              << tr("Toggle")
+              << tr("Toggle the current effect.")
+              << eqKillLatch;
+
+      // Equalizer Rack Controls
+      add("EqualizerRack_effect_parameter")
+              << tr("Equalizer Parameter")
+              << tr("Adjusts the gain of the EQ filter.")
+              << QString("%1: %2").arg(rightClick, resetToDefault)
+              << tr("Hint: Change the default EQ mode in Preferences -> Equalizers.");
+
+      add("EqualizerRack_effect_button_parameter")
+              << tr("Equalizer Parameter Kill")
+              << tr("Holds the gain of the EQ to zero while active.")
+              << eqKillLatch;
+
+      add("skin_settings")
+              << tr("Skin Settings Menu")
+              << tr("Show/hide skin settings menu");
+
+      // Sampler Bank Controls
+      add("SaveSamplerBank")
+              << tr("Save Sampler Bank")
+              << tr("Save the collection of samples loaded in the samplers.");
+
+      add("LoadSamplerBank")
+              << tr("Load Sampler Bank")
+              << tr("Load a previously saved collection of samples into the samplers.");
+
+      add("configure_input")
+              << tr("Select and configure a hardware device for this input");
 }