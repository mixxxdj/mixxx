// skinloader.cpp
// Created 6/21/2010 by RJ Ryan (rryan@mit.edu)

#include "skin/skinloader.h"

#include <QApplication>
#include <QDesktopWidget>
#include <QDir>
#include <QString>
#include <QtDebug>

#include "vinylcontrol/vinylcontrolmanager.h"
#include "skin/legacyskinparser.h"
#include "controllers/controllermanager.h"
#include "library/library.h"
#include "effects/effectsmanager.h"
#include "playermanager.h"
#include "util/debug.h"

SkinLoader::SkinLoader(ConfigObject<ConfigValue>* pConfig) :
        m_pConfig(pConfig) {


}

SkinLoader::~SkinLoader() {
    LegacySkinParser::freeChannelStrings();
}

QString SkinLoader::getConfiguredSkinPath() {

    QString qSkinPath = m_pConfig->getResourcePath();
    qSkinPath.append("skins/");

    QString configSkin = m_pConfig->getValueString(ConfigKey("[Config]","Skin"));
    QString qThisSkin = qSkinPath + configSkin;
    QDir thisSkin(qThisSkin);

    if (configSkin.length() > 0 && thisSkin.exists()) {
        qSkinPath = qThisSkin;
    } else {
        // try developer path
        qSkinPath = m_pConfig->getResourcePath();
        qSkinPath.append("developer_skins/");
        qThisSkin = qSkinPath + configSkin;
        thisSkin = qThisSkin;
        if (configSkin.length() > 0 && thisSkin.exists()) {
            qSkinPath = qThisSkin;
        } else {
            // Fall back to default skin
            QString defaultSkin;
            QRect screenGeo = QApplication::desktop()->screenGeometry();
            if (screenGeo.width() >= 1280 && screenGeo.height() >= 800) {
                defaultSkin = "Deere1280x800-WXGA";
            }
            else if (screenGeo.width() >= 1024 && screenGeo.height() >= 600) {
                defaultSkin = "ShadeDark1024x600-Netbook";
            }
            else {
                defaultSkin = "Outline800x480-WVGA"; // Mixxx's smallest Skin
            }
            qSkinPath = m_pConfig->getResourcePath();
            qSkinPath.append("skins/");
            qSkinPath.append(defaultSkin);
        }
    }

    QDir skinPath(qSkinPath);
    if (!skinPath.exists()) {
        reportCriticalErrorAndQuit("Skin directory does not exist: " + qSkinPath);
    }

    return qSkinPath;
}

QWidget* SkinLoader::loadDefaultSkin(QWidget* pParent,
                                     MixxxKeyboard* pKeyboard,
                                     PlayerManager* pPlayerManager,
                                     ControllerManager* pControllerManager,
                                     Library* pLibrary,
<<<<<<< HEAD
                                     VinylControlManager* pVCMan, TrackCollection* pTrackCollection) {
    QString skinPath = getConfiguredSkinPath();

    LegacySkinParser legacy(m_pConfig, pTrackCollection, pKeyboard, pPlayerManager, pControllerManager, pLibrary, pVCMan);
=======
                                     VinylControlManager* pVCMan,
                                     EffectsManager* pEffectsManager) {
    QString skinPath = getConfiguredSkinPath();
    LegacySkinParser legacy(m_pConfig, pKeyboard, pPlayerManager,
                            pControllerManager, pLibrary, pVCMan,
                            pEffectsManager);
>>>>>>> b91cdf4f
    return legacy.parseSkin(skinPath, pParent);
}<|MERGE_RESOLUTION|>--- conflicted
+++ resolved
@@ -78,18 +78,12 @@
                                      PlayerManager* pPlayerManager,
                                      ControllerManager* pControllerManager,
                                      Library* pLibrary,
-<<<<<<< HEAD
-                                     VinylControlManager* pVCMan, TrackCollection* pTrackCollection) {
+                                     VinylControlManager* pVCMan,
+                                     TrackCollection* pTrackCollection,
+                                     EffectsManager* pEffectsManager) {
     QString skinPath = getConfiguredSkinPath();
 
-    LegacySkinParser legacy(m_pConfig, pTrackCollection, pKeyboard, pPlayerManager, pControllerManager, pLibrary, pVCMan);
-=======
-                                     VinylControlManager* pVCMan,
-                                     EffectsManager* pEffectsManager) {
-    QString skinPath = getConfiguredSkinPath();
-    LegacySkinParser legacy(m_pConfig, pKeyboard, pPlayerManager,
-                            pControllerManager, pLibrary, pVCMan,
-                            pEffectsManager);
->>>>>>> b91cdf4f
+    LegacySkinParser legacy(m_pConfig, pTrackCollection, pKeyboard, pPlayerManager,
+                            pControllerManager, pLibrary, pVCMan, pEffectsManager);
     return legacy.parseSkin(skinPath, pParent);
 }