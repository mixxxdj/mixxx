// skinloader.cpp
// Created 6/21/2010 by RJ Ryan (rryan@mit.edu)

#include "skin/skinloader.h"

#include <QApplication>
#include <QDesktopWidget>
#include <QDir>
#include <QString>
#include <QtDebug>

#include "vinylcontrol/vinylcontrolmanager.h"
#include "skin/legacyskinparser.h"
#include "controllers/controllermanager.h"
#include "library/library.h"
#include "effects/effectsmanager.h"
#include "mixer/playermanager.h"
#include "util/debug.h"
#include "skin/launchimage.h"
#include "util/timer.h"
#include "recording/recordingmanager.h"

SkinLoader::SkinLoader(UserSettingsPointer pConfig) :
        m_pConfig(pConfig) {
}

SkinLoader::~SkinLoader() {
    LegacySkinParser::freeChannelStrings();
}

QList<QDir> SkinLoader::getSkinSearchPaths() {
    QList<QDir> searchPaths;
    // If we can't find the skins folder then we can't load a skin at all. This
    // is a critical error in the user's Mixxx installation.
    QDir skinsPath(m_pConfig->getResourcePath());
    if (!skinsPath.cd("skins")) {
        reportCriticalErrorAndQuit("Skin directory does not exist: " +
                                   skinsPath.absoluteFilePath("skins"));
    }
    searchPaths.append(skinsPath);

    QDir developerSkinsPath(m_pConfig->getResourcePath());
    if (developerSkinsPath.cd("developer_skins")) {
        searchPaths.append(developerSkinsPath);
    }

    return searchPaths;
}

QString SkinLoader::getConfiguredSkinPath() {
    QString configSkin = m_pConfig->getValueString(ConfigKey("[Config]", "ResizableSkin"));

    // If we don't have a skin defined, we might be migrating from 1.11 and
    // should pick the closest-possible skin.
    if (configSkin.isEmpty()) {
        QString oldSkin = m_pConfig->getValueString(ConfigKey("[Config]", "Skin"));
        if (!oldSkin.isEmpty()) {
            configSkin = pickResizableSkin(oldSkin);
        }
        // If the old skin was empty or we couldn't guess a skin, go with the
        // default.
        if (configSkin.isEmpty()) {
            configSkin = getDefaultSkinName();
        }
        m_pConfig->set(ConfigKey("[Config]", "ResizableSkin"),
                       ConfigValue(configSkin));
    }

    QList<QDir> skinSearchPaths = getSkinSearchPaths();
    foreach (QDir dir, skinSearchPaths) {
        if (dir.cd(configSkin)) {
            return dir.absolutePath();
        }
    }

    return QString();
}

QString SkinLoader::getDefaultSkinName() const {
    QRect screenGeo = QApplication::desktop()->screenGeometry();
    if (screenGeo.width() >= 1280 && screenGeo.height() >= 800) {
        return "LateNight";
    } else {
        return "Shade";
    }
}

QString SkinLoader::getDefaultSkinPath() {
    // Fall back to default skin.
    QString defaultSkin = getDefaultSkinName();

    QList<QDir> skinSearchPaths = getSkinSearchPaths();
    foreach (QDir dir, skinSearchPaths) {
        if (dir.cd(defaultSkin)) {
            return dir.absolutePath();
        }
    }

    return QString();
}

QString SkinLoader::getSkinPath() {
    QString skinPath = getConfiguredSkinPath();

    if (skinPath.isEmpty()) {
        skinPath = getDefaultSkinPath();
        qDebug() << "Could not find the user's configured skin."
                 << "Falling back on the default skin:" << skinPath;
    }
    return skinPath;
}

QWidget* SkinLoader::loadDefaultSkin(QWidget* pParent,
                                     KeyboardEventFilter* pKeyboard,
                                     PlayerManager* pPlayerManager,
                                     ControllerManager* pControllerManager,
                                     Library* pLibrary,
                                     VinylControlManager* pVCMan,
                                     EffectsManager* pEffectsManager,
                                     RecordingManager* pRecordingManager) {
    ScopedTimer timer("SkinLoader::loadDefaultSkin");
    QString skinPath = getSkinPath();

    // If we don't have a skin path then fail.
    if (skinPath.isEmpty()) {
        return NULL;
    }

    LegacySkinParser legacy(m_pConfig, pKeyboard, pPlayerManager,
<<<<<<< HEAD
                            pControllerManager, pLibrary, pVCMan, 
                            pEffectsManager);
=======
                            pControllerManager, pLibrary, pVCMan,
                            pEffectsManager, pRecordingManager);
>>>>>>> 8f06a2be
    return legacy.parseSkin(skinPath, pParent);
}

LaunchImage* SkinLoader::loadLaunchImage(QWidget* pParent) {
    QString skinPath = getSkinPath();
    LegacySkinParser parser(m_pConfig);
    LaunchImage* pLaunchImage = parser.parseLaunchImage(skinPath, pParent);
    if (pLaunchImage == nullptr) {
        // Construct default LaunchImage
        pLaunchImage = new LaunchImage(pParent, QString());
    }
    return pLaunchImage;
}

QString SkinLoader::pickResizableSkin(QString oldSkin) {
    if (oldSkin.contains("latenight", Qt::CaseInsensitive)) {
        return "LateNight";
    }
    if (oldSkin.contains("deere", Qt::CaseInsensitive)) {
        return "Deere";
    }
    if (oldSkin.contains("shade", Qt::CaseInsensitive)) {
        return "Shade";
    }
    return QString();
}<|MERGE_RESOLUTION|>--- conflicted
+++ resolved
@@ -127,13 +127,8 @@
     }
 
     LegacySkinParser legacy(m_pConfig, pKeyboard, pPlayerManager,
-<<<<<<< HEAD
-                            pControllerManager, pLibrary, pVCMan, 
-                            pEffectsManager);
-=======
                             pControllerManager, pLibrary, pVCMan,
                             pEffectsManager, pRecordingManager);
->>>>>>> 8f06a2be
     return legacy.parseSkin(skinPath, pParent);
 }
 
