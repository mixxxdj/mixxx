--- conflicted
+++ resolved
@@ -2167,31 +2167,6 @@
     }
 }
 
-<<<<<<< HEAD
-=======
-void LegacySkinParser::addShortcutToToolTip(WBaseWidget* pWidget,
-                                            const QString& shortcut, const QString& cmd) {
-    if (shortcut.isEmpty()) {
-        return;
-    }
-
-    QString tooltip;
-
-    // translate shortcut to native text
-    QString nativeShortcut = QKeySequence(shortcut, QKeySequence::PortableText).toString(QKeySequence::NativeText);
-
-    tooltip += "\n";
-    tooltip += tr("Shortcut");
-    if (!cmd.isEmpty()) {
-        tooltip += " ";
-        tooltip += cmd;
-    }
-    tooltip += ": ";
-    tooltip += nativeShortcut;
-    pWidget->appendBaseTooltip(tooltip);
-}
-
->>>>>>> 6962ce11
 QString LegacySkinParser::parseLaunchImageStyle(const QDomNode& node) {
     return m_pContext->selectString(node, "LaunchImageStyle");
 }