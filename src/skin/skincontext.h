#pragma once

#include <memory>

#include <QHash>
#include <QString>
#include <QDomNode>
#include <QDomElement>
#include <QScriptEngine>
#include <QDir>
#include <QtDebug>
#include <QRegExp>

#include "preferences/usersettings.h"
#include "skin/pixmapsource.h"
#include "util/color/color.h"
#include "widget/wsingletoncontainer.h"
#include "widget/wpixmapstore.h"

#define SKIN_WARNING(node, context) (context).logWarning(__FILE__, __LINE__, (node))

// A class for managing the current context/environment when processing a
// skin. Used hierarchically by LegacySkinParser to create new contexts and
// evaluate skin XML nodes while loading the skin.
class SkinContext {
  public:
    SkinContext(
            UserSettingsPointer pConfig,
            const QString& xmlPath);
    SkinContext(
            const SkinContext* parent);
    virtual ~SkinContext();

    // Not copyable
    SkinContext(const SkinContext&) = delete;
    SkinContext& operator=(const SkinContext&) = delete;

    // Moveable
    SkinContext(SkinContext&&) = default;
    SkinContext& operator=(SkinContext&&) = default;

    // Gets a path relative to the skin path.
    QString makeSkinPath(const QString& relativePath) const {
        if (relativePath.isEmpty() || relativePath.startsWith("/")
                || relativePath.contains(":")) {
            // This is already an absolute path start with the root folder "/"
            // a windows drive letter e.g. "C:" or a qt search path prefix
            return relativePath;
        }
        return QString("skin:").append(relativePath);
    }

    // Sets the base path used by getSkinPath.
    void setSkinBasePath(const QString& skinBasePath) {
        QStringList skinPaths(skinBasePath);
        QDir::setSearchPaths("skin", skinPaths);
        m_skinBasePath = skinBasePath;
    }

    // Sets the base path used by getSkinPath.
    void setSkinTemplatePath(const QString& skinTemplatePath) {
        QStringList skinPaths(m_skinBasePath);
        skinPaths.append(skinTemplatePath);
        QDir::setSearchPaths("skin", skinPaths);
    }

    // Variable lookup and modification methods.
    QString variable(const QString& name) const;
    const QHash<QString, QString>& variables() const {
        return m_variables;
    }
    void setVariable(const QString& name, const QString& value);
    void setXmlPath(const QString& xmlPath);

    // Returns whether the node has a <SetVariable> node.
    bool hasVariableUpdates(const QDomNode& node) const;
    // Updates the SkinContext with all the <SetVariable> children of node.
    void updateVariables(const QDomNode& node);
    // Updates the SkinContext with 'element', a <SetVariable> node.
    void updateVariable(const QDomElement& element);

    static inline QDomNode selectNode(const QDomNode& node, const QString& nodeName) {
        QDomNode child = node.firstChild();
        while (!child.isNull()) {
            if (child.nodeName() == nodeName) {
                return child;
            }
            child = child.nextSibling();
        }
        return QDomNode();
    }

    static inline QDomElement selectElement(const QDomNode& node, const QString& nodeName) {
        QDomNode child = selectNode(node, nodeName);
        return child.toElement();
    }

    inline QString selectString(const QDomNode& node, const QString& nodeName) const {
        QDomElement child = selectElement(node, nodeName);
        return nodeToString(child);
    }

    inline float selectFloat(const QDomNode& node, const QString& nodeName) const {
        bool ok = false;
        float conv = nodeToString(selectElement(node, nodeName)).toFloat(&ok);
        return ok ? conv : 0.0f;
    }

    inline double selectDouble(const QDomNode& node, const QString& nodeName) const {
        bool ok = false;
        double conv = nodeToString(selectElement(node, nodeName)).toDouble(&ok);
        return ok ? conv : 0.0;
    }

    inline int selectInt(const QDomNode& node, const QString& nodeName,
                         bool* pOk = nullptr) const {
            bool ok = false;
            int conv = nodeToString(selectElement(node, nodeName)).toInt(&ok);
            if (pOk != nullptr) {
                *pOk = ok;
            }
            return ok ? conv : 0;
    }

    inline QColor selectColor(const QDomNode& node, const QString& nodeName) const {
        QString sColorString = nodeToString(selectElement(node, nodeName));
        return QColor(sColorString);
    }

    inline bool selectBool(const QDomNode& node, const QString& nodeName,
                           bool defaultValue) const {
        QDomNode child = selectNode(node, nodeName);
        if (!child.isNull()) {
            QString stringValue = nodeToString(child);
            return stringValue.contains("true", Qt::CaseInsensitive);
        }
        return defaultValue;
    }

    inline bool hasNodeSelectElement(const QDomNode& node, const QString& nodeName,
                                     QDomElement* value) const {
        QDomElement child = selectElement(node, nodeName);
        if (!child.isNull()) {
            *value = child;
            return true;
        }
        return false;
    }

    inline bool hasNodeSelectString(const QDomNode& node, const QString& nodeName,
                                    QString *value) const {
        QDomNode child = selectNode(node, nodeName);
        if (!child.isNull()) {
            *value = nodeToString(child);
            return true;
        }
        return false;
    }

    inline bool hasNodeSelectBool(const QDomNode& node, const QString& nodeName,
                                  bool* value) const {
        QDomNode child = selectNode(node, nodeName);
        if (!child.isNull()) {
            QString stringValue = nodeToString(child);
            *value = stringValue.contains("true", Qt::CaseInsensitive);
            return true;
        }
        return false;
    }

    inline bool hasNodeSelectInt(const QDomNode& node, const QString& nodeName,
                                 int* value) const {
        QDomNode child = selectNode(node, nodeName);
        if (!child.isNull()) {
            bool ok = false;
            double result = nodeToString(child).toInt(&ok);
            if (ok) {
                *value = result;
                return true;
            }
        }
        return false;
    }

    inline bool hasNodeSelectDouble(const QDomNode& node, const QString& nodeName,
                                    double* value) const {
        QDomNode child = selectNode(node, nodeName);
        if (!child.isNull()) {
            bool ok = false;
            double result = nodeToString(child).toDouble(&ok);
            if (ok) {
                *value = result;
                return true;
            }
        }
        return false;
    }

    inline bool selectAttributeBool(const QDomElement& element,
                                    const QString& attributeName,
                                    bool defaultValue) const {
        QString stringValue;
        if (hasAttributeSelectString(element, attributeName, &stringValue)) {
            return stringValue.contains("true", Qt::CaseInsensitive);
        }
        return defaultValue;
    }

    inline bool hasAttributeSelectString(const QDomElement& element,
                                         const QString& attributeName,
                                         QString* result) const {
        *result = element.attribute(attributeName);
        return !result->isNull();
    }

    QString nodeToString(const QDomNode& node) const;
    PixmapSource getPixmapSource(const QDomNode& pixmapNode) const;
    PixmapSource getPixmapSource(const QString& filename) const;

    inline Paintable::DrawMode selectScaleMode(
            const QDomElement& element,
            Paintable::DrawMode defaultDrawMode) const {
        QString drawModeStr;
        if (hasAttributeSelectString(element, "scalemode", &drawModeStr)) {
            return Paintable::DrawModeFromString(drawModeStr);
        }
        return defaultDrawMode;
    }

    QScriptValue evaluateScript(const QString& expression,
                                const QString& filename=QString(),
                                int lineNumber=1) const;
    QScriptValue importScriptExtension(const QString& extensionName);
<<<<<<< HEAD
    const QSharedPointer<QScriptEngine> getScriptEngine() const;
=======
    bool hasUncaughtScriptException() const {
        return m_pSharedState->scriptEngine.hasUncaughtException();
    }
    void enableDebugger(bool state) const;
>>>>>>> 78a86408

    QDebug logWarning(const char* file, const int line, const QDomNode& node) const;

    void defineSingleton(QString objectName, QWidget* widget) {
        return m_pSharedState->singletons.insertSingleton(objectName, widget);
    }

    QWidget* getSingletonWidget(QString objectName) const {
        return m_pSharedState->singletons.getSingletonWidget(objectName);
    }

    const QRegExp& getHookRegex() const {
        return m_hookRx;
    }

    int scaleToWidgetSize(QString& size) const;

    double getScaleFactor() const {
        return m_scaleFactor;
    }

  private:
    PixmapSource getPixmapSourceInner(const QString& filename) const;

    QDomElement loadSvg(const QString& filename) const;

    // If our parent global isValid() then we were constructed with a
    // parent. Otherwise we are a root SkinContext.
    bool isRoot() const { return !m_parentGlobal.isValid(); }

    QString variableNodeToText(const QDomElement& element) const;

    UserSettingsPointer m_pConfig;

    QString m_xmlPath;
    QString m_skinBasePath;

    struct SharedState final {
        SharedState() = default;
        SharedState(const SharedState&) = delete;
        SharedState(SharedState&&) = delete;

        QScriptEngine scriptEngine;
        QScriptEngineDebugger scriptDebugger;
        QHash<QString, QDomElement> svgCache;
        // The SingletonContainer map is passed to child SkinContexts, so that all
        // templates in the tree can share a single map.
        SingletonMap singletons;
    };
    // Use std::shared_ptr instead of QSharedPointer to guarantee
    // correct move semantics!
    std::shared_ptr<SharedState> m_pSharedState;

    QHash<QString, QString> m_variables;
<<<<<<< HEAD
    QSharedPointer<QScriptEngine> m_pScriptEngine;
=======
>>>>>>> 78a86408
    QScriptValue m_parentGlobal;
    QRegExp m_hookRx;

    double m_scaleFactor;
};<|MERGE_RESOLUTION|>--- conflicted
+++ resolved
@@ -7,6 +7,7 @@
 #include <QDomNode>
 #include <QDomElement>
 #include <QScriptEngine>
+#include <QScriptEngineDebugger>
 #include <QDir>
 #include <QtDebug>
 #include <QRegExp>
@@ -231,14 +232,9 @@
                                 const QString& filename=QString(),
                                 int lineNumber=1) const;
     QScriptValue importScriptExtension(const QString& extensionName);
-<<<<<<< HEAD
-    const QSharedPointer<QScriptEngine> getScriptEngine() const;
-=======
     bool hasUncaughtScriptException() const {
         return m_pSharedState->scriptEngine.hasUncaughtException();
     }
-    void enableDebugger(bool state) const;
->>>>>>> 78a86408
 
     QDebug logWarning(const char* file, const int line, const QDomNode& node) const;
 
@@ -293,10 +289,6 @@
     std::shared_ptr<SharedState> m_pSharedState;
 
     QHash<QString, QString> m_variables;
-<<<<<<< HEAD
-    QSharedPointer<QScriptEngine> m_pScriptEngine;
-=======
->>>>>>> 78a86408
     QScriptValue m_parentGlobal;
     QRegExp m_hookRx;
 
