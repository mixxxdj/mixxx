--- conflicted
+++ resolved
@@ -71,13 +71,10 @@
     QWidget* parseTrackProperty(QDomElement node);
     QWidget* parseNumberRate(QDomElement node);
     QWidget* parseNumberPos(QDomElement node);
-<<<<<<< HEAD
     QWidget* parseEngineKey(QDomElement node);
-=======
     QWidget* parseEffectChainName(QDomElement node);
     QWidget* parseEffectName(QDomElement node);
     QWidget* parseEffectParameterName(QDomElement node);
->>>>>>> 661717c5
 
     // Legacy pre-1.12.0 skin support.
     QWidget* parseBackground(QDomElement node, QWidget* pOuterWidget, QWidget* pInnerWidget);
