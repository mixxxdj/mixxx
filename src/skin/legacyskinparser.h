#ifndef LEGACYSKINPARSER_H
#define LEGACYSKINPARSER_H

#include <QObject>
#include <QString>
#include <QList>
#include <QDomElement>
#include <QMutex>

#include "configobject.h"
#include "skin/skinparser.h"
#include "vinylcontrol/vinylcontrolmanager.h"
#include "skin/tooltips.h"
#include "proto/skin.pb.h"

class WBaseWidget;
class Library;
class MixxxKeyboard;
class PlayerManager;
<<<<<<< HEAD
class WAbstractControl;
class EffectsManager;
=======
>>>>>>> 3c6d496c
class ControllerManager;
class SkinContext;

class LegacySkinParser : public QObject, public SkinParser {
    Q_OBJECT
  public:
    LegacySkinParser(ConfigObject<ConfigValue>* pConfig,
                     MixxxKeyboard* pKeyboard, PlayerManager* pPlayerManager,
                     ControllerManager* pControllerManager,
                     Library* pLibrary, VinylControlManager* pVCMan,
                     EffectsManager* pEffectsManager);
    virtual ~LegacySkinParser();

    virtual bool canParse(QString skinPath);
    virtual QWidget* parseSkin(QString skinPath, QWidget* pParent);

    // Legacy support for looking up the scheme list.
    static QList<QString> getSchemeList(QString qSkinPath);
    // Parse a skin manifest from the provided skin document root.
    static mixxx::skin::SkinManifest getSkinManifest(QDomElement skinDocument);
    static void freeChannelStrings();
  private:
    static QDomElement openSkin(QString skinPath);

    QList<QWidget*> parseNode(QDomElement node);

    // Support for various legacy behavior
    void parseColorSchemes(QDomElement node);
    bool compareConfigKeys(QDomNode node, QString key);

    // Load the given template from file and return its document element.
    QDomElement loadTemplate(const QString& path);

    // Parsers for each node
    QWidget* parseWidgetGroup(QDomElement node);
    QWidget* parseWidgetStack(QDomElement node);
    QWidget* parseBackground(QDomElement node, QWidget* pOuterWidget, QWidget* pInnerWidget);
    QWidget* parsePushButton(QDomElement node);
    QWidget* parseSliderComposed(QDomElement node);
    QWidget* parseVisual(QDomElement node);
    QWidget* parseOverview(QDomElement node);
    QWidget* parseText(QDomElement node);
    QWidget* parseTime(QDomElement node);
    QWidget* parseTrackProperty(QDomElement node);
    QWidget* parseVuMeter(QDomElement node);
    QWidget* parseStatusLight(QDomElement node);
    QWidget* parseDisplay(QDomElement node);
    QWidget* parseNumberRate(QDomElement node);
    QWidget* parseNumberPos(QDomElement node);
    QWidget* parseNumberBpm(QDomElement node);
    QWidget* parseNumber(QDomElement node);
    QWidget* parseLabel(QDomElement node);
    QWidget* parseKnob(QDomElement node);
    QWidget* parseKnobComposed(QDomElement node);
    QWidget* parseTableView(QDomElement node);
    QWidget* parseEffectChainName(QDomElement node);
    QWidget* parseEffectName(QDomElement node);
    QWidget* parseEffectParameterName(QDomElement node);
    QWidget* parseSpinny(QDomElement node);
    QWidget* parseSearchBox(QDomElement node);
    QWidget* parseSplitter(QDomElement node);
    QWidget* parseLibrary(QDomElement node);
    QWidget* parseLibrarySidebar(QDomElement node);
    QWidget* parseKey(QDomElement node);
    QList<QWidget*> parseTemplate(QDomElement node);

    void setupPosition(QDomNode node, QWidget* pWidget);
    void setupSize(QDomNode node, QWidget* pWidget);
    void setupBaseWidget(QDomNode node, WBaseWidget* pBaseWidget);
    void setupWidget(QDomNode node, QWidget* pWidget,
                     bool setupPosition=true);
    void setupConnections(QDomNode node, WBaseWidget* pWidget);
    void addShortcutToToolTip(WBaseWidget* pWidget, const QString& shortcut, const QString& cmd);
    QString getLibraryStyle(QDomNode node);
    QString getStyleFromNode(QDomNode node);

    QString lookupNodeGroup(QDomElement node);
    static const char* safeChannelString(QString channelStr);

    ConfigObject<ConfigValue>* m_pConfig;
    MixxxKeyboard* m_pKeyboard;
    PlayerManager* m_pPlayerManager;
    ControllerManager* m_pControllerManager;
    Library* m_pLibrary;
    VinylControlManager* m_pVCManager;
<<<<<<< HEAD
    EffectsManager* m_pEffectsManager;
    QWidget *m_pParent;
=======
    QWidget* m_pParent;
    SkinContext* m_pContext;
>>>>>>> 3c6d496c
    Tooltips m_tooltips;
    QHash<QString, QDomElement> m_templateCache;
    static QList<const char*> s_channelStrs;
    static QMutex s_safeStringMutex;
};


#endif /* LEGACYSKINPARSER_H */<|MERGE_RESOLUTION|>--- conflicted
+++ resolved
@@ -17,11 +17,7 @@
 class Library;
 class MixxxKeyboard;
 class PlayerManager;
-<<<<<<< HEAD
-class WAbstractControl;
 class EffectsManager;
-=======
->>>>>>> 3c6d496c
 class ControllerManager;
 class SkinContext;
 
@@ -107,13 +103,9 @@
     ControllerManager* m_pControllerManager;
     Library* m_pLibrary;
     VinylControlManager* m_pVCManager;
-<<<<<<< HEAD
     EffectsManager* m_pEffectsManager;
-    QWidget *m_pParent;
-=======
     QWidget* m_pParent;
     SkinContext* m_pContext;
->>>>>>> 3c6d496c
     Tooltips m_tooltips;
     QHash<QString, QDomElement> m_templateCache;
     static QList<const char*> s_channelStrs;
