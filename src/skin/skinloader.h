--- conflicted
+++ resolved
@@ -10,11 +10,8 @@
 class ControllerManager;
 class Library;
 class VinylControlManager;
-<<<<<<< HEAD
 class TrackCollection;
-=======
 class EffectsManager;
->>>>>>> b91cdf4f
 
 class SkinLoader {
   public:
@@ -26,11 +23,8 @@
                              ControllerManager* pControllerManager,
                              Library* pLibrary,
                              VinylControlManager* pVCMan,
-<<<<<<< HEAD
-                             TrackCollection* pTrackCollection);
-=======
+                             TrackCollection* pTrackCollection,
                              EffectsManager* pEffectsManager);
->>>>>>> b91cdf4f
 
     QString getConfiguredSkinPath();
 
