--- conflicted
+++ resolved
@@ -168,19 +168,11 @@
 }
 
 bool ControlObject::connectValueChangeRequest(const QObject* receiver,
-<<<<<<< HEAD
-        const char* method, Qt::ConnectionType type) {
-=======
                                               const char* method,
                                               Qt::ConnectionType type) {
->>>>>>> 1be5156e
     bool ret = false;
     if (m_pControl) {
         ret = m_pControl->connectValueChangeRequest(receiver, method, type);
     }
     return ret;
-<<<<<<< HEAD
-}
-=======
-}
->>>>>>> 1be5156e
+}