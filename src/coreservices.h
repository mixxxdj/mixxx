#pragma once

#include <memory>

#include "preferences/settingsmanager.h"
#include "util/timer.h"
#include "remote/remote.h"

class QApplication;
class CmdlineArgs;
class KeyboardEventFilter;
class EffectsManager;
class EngineMixer;
class SoundManager;
class PlayerManager;
class RecordingManager;
#ifdef __BROADCAST__
class BroadcastManager;
#endif
class ControllerManager;
class VinylControlManager;
class TrackCollectionManager;
class Library;
class SkinControls;
class ControlPushButton;

namespace mixxx {

class ControlIndicatorTimer;
class DbConnectionPool;
class ScreensaverManager;

class CoreServices : public QObject {
    Q_OBJECT

  public:
    CoreServices(const CmdlineArgs& args, QApplication* pApp);
    ~CoreServices();

    /// The secondary long run which should be called after displaying the start up screen
    void initialize(QApplication* pApp);

    std::shared_ptr<KeyboardEventFilter> getKeyboardEventFilter() const {
        return m_pKeyboardEventFilter;
    }

    std::shared_ptr<ConfigObject<ConfigValueKbd>> getKeyboardConfig() const {
        return m_pKbdConfig;
    }

    std::shared_ptr<mixxx::ControlIndicatorTimer> getControlIndicatorTimer() const {
        return m_pControlIndicatorTimer;
    }

    std::shared_ptr<SoundManager> getSoundManager() const {
        return m_pSoundManager;
    }

    std::shared_ptr<PlayerManager> getPlayerManager() const {
        return m_pPlayerManager;
    }

    std::shared_ptr<RecordingManager> getRecordingManager() const {
        return m_pRecordingManager;
    }

#ifdef __BROADCAST__
    std::shared_ptr<BroadcastManager> getBroadcastManager() const {
        return m_pBroadcastManager;
    }
#endif

    std::shared_ptr<ControllerManager> getControllerManager() const {
        return m_pControllerManager;
    }

    std::shared_ptr<VinylControlManager> getVinylControlManager() const {
        return m_pVCManager;
    }

    std::shared_ptr<EffectsManager> getEffectsManager() const {
        return m_pEffectsManager;
    }

    std::shared_ptr<Library> getLibrary() const {
        return m_pLibrary;
    }

    std::shared_ptr<TrackCollectionManager> getTrackCollectionManager() const {
        return m_pTrackCollectionManager;
    }

    std::shared_ptr<SettingsManager> getSettingsManager() const {
        return m_pSettingsManager;
    }

    UserSettingsPointer getSettings() const {
        return m_pSettingsManager->settings();
    }

    std::shared_ptr<ScreensaverManager> getScreensaverManager() const {
        return m_pScreensaverManager;
    }

<<<<<<< HEAD
    std::shared_ptr<RemoteControl> getRemoteControl() const {
        return m_pRemoteControl;
    }
    
=======
    std::shared_ptr<QDialog> makeDlgPreferences() const;

>>>>>>> 2c9b66fd
  signals:
    void initializationProgressUpdate(int progress, const QString& serviceName);

  public slots:
    void slotOptionsKeyboard(bool toggle);

  private:
    bool initializeDatabase();
    void initializeKeyboard();
    void initializeSettings();
    void initializeScreensaverManager();
    void initializeLogging();
#ifdef MIXXX_USE_QML
    void initializeQMLSingletons();
#endif

    /// Tear down CoreServices that were previously initialized by `initialize()`.
    void finalize();

    std::shared_ptr<SettingsManager> m_pSettingsManager;
    std::shared_ptr<mixxx::ControlIndicatorTimer> m_pControlIndicatorTimer;
    std::shared_ptr<EffectsManager> m_pEffectsManager;
    std::shared_ptr<EngineMixer> m_pEngine;
    std::shared_ptr<SoundManager> m_pSoundManager;
    std::shared_ptr<PlayerManager> m_pPlayerManager;
    std::shared_ptr<RecordingManager> m_pRecordingManager;
#ifdef __BROADCAST__
    std::shared_ptr<BroadcastManager> m_pBroadcastManager;
#endif
    std::shared_ptr<ControllerManager> m_pControllerManager;

    std::shared_ptr<VinylControlManager> m_pVCManager;

    std::shared_ptr<DbConnectionPool> m_pDbConnectionPool;
    std::shared_ptr<TrackCollectionManager> m_pTrackCollectionManager;
    std::shared_ptr<Library> m_pLibrary;

    std::shared_ptr<KeyboardEventFilter> m_pKeyboardEventFilter;
    std::shared_ptr<ConfigObject<ConfigValueKbd>> m_pKbdConfig;
    std::shared_ptr<ConfigObject<ConfigValueKbd>> m_pKbdConfigEmpty;

    std::shared_ptr<mixxx::ScreensaverManager> m_pScreensaverManager;

<<<<<<< HEAD
    std::shared_ptr<mixxx::RemoteControl>m_pRemoteControl;
    
    std::vector<std::unique_ptr<ControlPushButton>> m_uiControls;
=======
    std::unique_ptr<SkinControls> m_pSkinControls;
>>>>>>> 2c9b66fd
    std::unique_ptr<ControlPushButton> m_pTouchShift;

    Timer m_runtime_timer;
    const CmdlineArgs& m_cmdlineArgs;
    bool m_isInitialized;
};

} // namespace mixxx<|MERGE_RESOLUTION|>--- conflicted
+++ resolved
@@ -102,15 +102,14 @@
         return m_pScreensaverManager;
     }
 
-<<<<<<< HEAD
+
     std::shared_ptr<RemoteControl> getRemoteControl() const {
         return m_pRemoteControl;
     }
     
-=======
     std::shared_ptr<QDialog> makeDlgPreferences() const;
 
->>>>>>> 2c9b66fd
+
   signals:
     void initializationProgressUpdate(int progress, const QString& serviceName);
 
@@ -154,13 +153,12 @@
 
     std::shared_ptr<mixxx::ScreensaverManager> m_pScreensaverManager;
 
-<<<<<<< HEAD
     std::shared_ptr<mixxx::RemoteControl>m_pRemoteControl;
     
     std::vector<std::unique_ptr<ControlPushButton>> m_uiControls;
-=======
+
     std::unique_ptr<SkinControls> m_pSkinControls;
->>>>>>> 2c9b66fd
+
     std::unique_ptr<ControlPushButton> m_pTouchShift;
 
     Timer m_runtime_timer;
