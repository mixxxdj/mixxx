#pragma once

#include <memory>

#include "control/controlpushbutton.h"
#include "preferences/configobject.h"
#include "preferences/constants.h"
#include "preferences/settingsmanager.h"
#include "soundio/sounddeviceerror.h"
#include "util/cmdlineargs.h"
#include "util/timer.h"

class QApplication;
class CmdlineArgs;
class KeyboardEventFilter;
class EffectsManager;
class EngineMaster;
class SoundManager;
class PlayerManager;
class RecordingManager;
#ifdef __BROADCAST__
class BroadcastManager;
#endif
class ControllerManager;
class VinylControlManager;
class TrackCollectionManager;
class Library;
class LV2Backend;

namespace mixxx {

class ControlIndicatorTimer;
class DbConnectionPool;
class ScreensaverManager;

class CoreServices : public QObject {
    Q_OBJECT

  public:
<<<<<<< HEAD
    CoreServices(const CmdlineArgs& args, QApplication* pApp);
    ~CoreServices() = default;

    /// The secondary long run which should be called after displaying the start up screen
=======
    CoreServices(const CmdlineArgs& args);
    ~CoreServices();

>>>>>>> 143896dd
    void initialize(QApplication* pApp);
    void shutdown();

    std::shared_ptr<KeyboardEventFilter> getKeyboardEventFilter() const {
        return m_pKeyboardEventFilter;
    }

    std::shared_ptr<ConfigObject<ConfigValueKbd>> getKeyboardConfig() const {
        return m_pKbdConfig;
    }

    std::shared_ptr<mixxx::ControlIndicatorTimer> getControlIndicatorTimer() const {
        return m_pControlIndicatorTimer;
    }

    std::shared_ptr<SoundManager> getSoundManager() const {
        return m_pSoundManager;
    }

    std::shared_ptr<PlayerManager> getPlayerManager() const {
        return m_pPlayerManager;
    }

    std::shared_ptr<RecordingManager> getRecordingManager() const {
        return m_pRecordingManager;
    }

#ifdef __BROADCAST__
    std::shared_ptr<BroadcastManager> getBroadcastManager() const {
        return m_pBroadcastManager;
    }
#endif

    std::shared_ptr<ControllerManager> getControllerManager() const {
        return m_pControllerManager;
    }

    std::shared_ptr<VinylControlManager> getVinylControlManager() const {
        return m_pVCManager;
    }

    LV2Backend* getLV2Backend() const {
        return m_pLV2Backend;
    }

    std::shared_ptr<EffectsManager> getEffectsManager() const {
        return m_pEffectsManager;
    }

    std::shared_ptr<Library> getLibrary() const {
        return m_pLibrary;
    }

    std::shared_ptr<TrackCollectionManager> getTrackCollectionManager() const {
        return m_pTrackCollectionManager;
    }

    std::shared_ptr<SettingsManager> getSettingsManager() const {
        return m_pSettingsManager;
    }

    UserSettingsPointer getSettings() const {
        return m_pSettingsManager->settings();
    }

    std::shared_ptr<ScreensaverManager> getScreensaverManager() const {
        return m_pScreensaverManager;
    }

  signals:
    void initializationProgressUpdate(int progress, const QString& serviceName);

  public slots:
    void slotOptionsKeyboard(bool toggle);

  private:
    bool initializeDatabase();
<<<<<<< HEAD
    void initializeSettings();
    void initializeKeyboard();
    void initializeScreensaverManager();
    void initializeLogging();

    /// The short first run that is done without start up screen
    void preInitialize(QApplication* pApp);
=======
    void initializeKeyboard();
    void initializeSettings();
>>>>>>> 143896dd

    std::shared_ptr<SettingsManager> m_pSettingsManager;
    std::shared_ptr<mixxx::ControlIndicatorTimer> m_pControlIndicatorTimer;
    std::shared_ptr<EffectsManager> m_pEffectsManager;
    // owned by EffectsManager
    LV2Backend* m_pLV2Backend{};
    std::shared_ptr<EngineMaster> m_pEngine;
    std::shared_ptr<SoundManager> m_pSoundManager;
    std::shared_ptr<PlayerManager> m_pPlayerManager;
    std::shared_ptr<RecordingManager> m_pRecordingManager;
#ifdef __BROADCAST__
    std::shared_ptr<BroadcastManager> m_pBroadcastManager;
#endif
    std::shared_ptr<ControllerManager> m_pControllerManager;

    std::shared_ptr<VinylControlManager> m_pVCManager;

    std::shared_ptr<DbConnectionPool> m_pDbConnectionPool;
    std::shared_ptr<TrackCollectionManager> m_pTrackCollectionManager;
    std::shared_ptr<Library> m_pLibrary;

    std::shared_ptr<KeyboardEventFilter> m_pKeyboardEventFilter;
    std::shared_ptr<ConfigObject<ConfigValueKbd>> m_pKbdConfig;
    std::shared_ptr<ConfigObject<ConfigValueKbd>> m_pKbdConfigEmpty;

    std::shared_ptr<mixxx::ScreensaverManager> m_pScreensaverManager;

    std::unique_ptr<ControlPushButton> m_pTouchShift;

    Timer m_runtime_timer;
    const CmdlineArgs& m_cmdlineArgs;
};

} // namespace mixxx<|MERGE_RESOLUTION|>--- conflicted
+++ resolved
@@ -37,16 +37,10 @@
     Q_OBJECT
 
   public:
-<<<<<<< HEAD
     CoreServices(const CmdlineArgs& args, QApplication* pApp);
-    ~CoreServices() = default;
+    ~CoreServices();
 
     /// The secondary long run which should be called after displaying the start up screen
-=======
-    CoreServices(const CmdlineArgs& args);
-    ~CoreServices();
-
->>>>>>> 143896dd
     void initialize(QApplication* pApp);
     void shutdown();
 
@@ -124,18 +118,13 @@
 
   private:
     bool initializeDatabase();
-<<<<<<< HEAD
+    void initializeKeyboard();
     void initializeSettings();
-    void initializeKeyboard();
     void initializeScreensaverManager();
     void initializeLogging();
 
     /// The short first run that is done without start up screen
     void preInitialize(QApplication* pApp);
-=======
-    void initializeKeyboard();
-    void initializeSettings();
->>>>>>> 143896dd
 
     std::shared_ptr<SettingsManager> m_pSettingsManager;
     std::shared_ptr<mixxx::ControlIndicatorTimer> m_pControlIndicatorTimer;
