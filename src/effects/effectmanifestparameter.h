--- conflicted
+++ resolved
@@ -46,21 +46,12 @@
         BEATS,      /// multiples of a beat
     };
 
-<<<<<<< HEAD
-    enum class LinkType {
+    enum class LinkType : int {
         NONE = 0,          /// Not controlled by the meta knob
         LINKED,            /// Controlled by the meta knob as it is
         LINKED_LEFT,       /// Controlled by the left side of the meta knob
         LINKED_RIGHT,      /// Controlled by the right side of the meta knob
         LINKED_LEFT_RIGHT, /// Controlled by both sides of the meta knob
-=======
-    enum class LinkType : int {
-        NONE = 0,          // Not controlled by the meta knob
-        LINKED,            // Controlled by the meta knob as it is
-        LINKED_LEFT,       // Controlled by the left side of the meta knob
-        LINKED_RIGHT,      // Controlled by the right side of the meta knob
-        LINKED_LEFT_RIGHT, // Controlled by both sides of the meta knob
->>>>>>> f4819821
         NUM_LINK_TYPES
     };
 
@@ -219,21 +210,6 @@
         m_neutralPointOnScale = neutralPoint;
     }
 
-<<<<<<< HEAD
-=======
-
-    // These store the mapping between the parameter slot and
-    // the effective parameter which is loaded onto the slot.
-    // This is required because we have only 8 parameter slots, but
-    // LV2 or VST effects can have more then 8.
-    virtual bool showInParameterSlot() const {
-        return m_showInParametertSlot;
-    }
-    virtual void setShowInParameterSlot(double show) {
-        m_showInParametertSlot = show != 0;
-    }
-
->>>>>>> f4819821
     ////////////////////////////////////////////////////////////////////////////////
     // Value Settings
     ////////////////////////////////////////////////////////////////////////////////
@@ -304,14 +280,10 @@
     QList<QPair<QString, double> > m_steps;
 };
 
-<<<<<<< HEAD
 QDebug operator<<(QDebug dbg, const EffectManifestParameter& parameter);
 
 typedef EffectManifestParameter::ParameterType EffectParameterType;
 
 inline uint qHash(const EffectParameterType& parameterType) {
     return static_cast<uint>(parameterType);
-}
-=======
-QDebug operator<<(QDebug dbg, const EffectManifestParameter& parameter);
->>>>>>> f4819821
+}