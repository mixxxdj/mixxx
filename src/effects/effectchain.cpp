--- conflicted
+++ resolved
@@ -307,11 +307,7 @@
     QString insertionTypeStr = XmlParse::selectNodeQString(element,
                                                            EffectXml::ChainInsertionType);
 
-<<<<<<< HEAD
-    EffectChainPointer pChain = EffectChainPointer(new EffectChain(pEffectsManager, id));
-=======
     EffectChainPointer pChain(new EffectChain(pEffectsManager, id));
->>>>>>> 9308b47c
     pChain->setName(name);
     pChain->setDescription(description);
     InsertionType insertionType = insertionTypeFromString(insertionTypeStr);
