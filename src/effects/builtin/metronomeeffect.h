--- conflicted
+++ resolved
@@ -1,8 +1,4 @@
 #pragma once
-<<<<<<< HEAD
-=======
-
->>>>>>> f4819821
 #include <QMap>
 
 #include "effects/effectprocessor.h"
