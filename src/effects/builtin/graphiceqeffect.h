--- conflicted
+++ resolved
@@ -52,17 +52,10 @@
         return getId();
     }
 
-<<<<<<< HEAD
     EngineEffectParameterPointer m_pPotLow;
     QList<EngineEffectParameterPointer> m_pPotMid;
     EngineEffectParameterPointer m_pPotHigh;
-    unsigned int m_oldSampleRate;
-=======
-    EngineEffectParameter* m_pPotLow;
-    QList<EngineEffectParameter*> m_pPotMid;
-    EngineEffectParameter* m_pPotHigh;
     mixxx::audio::SampleRate m_oldSampleRate;
->>>>>>> f4819821
 
     DISALLOW_COPY_AND_ASSIGN(GraphicEQEffect);
 };