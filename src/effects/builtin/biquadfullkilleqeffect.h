--- conflicted
+++ resolved
@@ -63,7 +63,6 @@
     static QString getId();
     static EffectManifestPointer getManifest();
 
-<<<<<<< HEAD
     void loadEngineEffectParameters(
             const QMap<QString, EngineEffectParameterPointer>& parameters) override;
 
@@ -73,14 +72,11 @@
             const mixxx::EngineParameters& bufferParameters,
             const EffectEnableState enableState,
             const GroupFeatureState& groupFeatureState) override;
-=======
+
     void setFilters(
             mixxx::audio::SampleRate sampleRate,
             double lowFreqCorner,
             double highFreqCorner);
->>>>>>> f4819821
-
-    void setFilters(int sampleRate, double lowFreqCorner, double highFreqCorner);
 
   private:
     BiquadFullKillEQEffect(const BiquadFullKillEQEffect&) = delete;
