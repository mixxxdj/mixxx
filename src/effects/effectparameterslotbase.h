#ifndef EFFECTPARAMETERSLOTBASE_H
#define EFFECTPARAMETERSLOTBASE_H

#include <QObject>
#include <QVariant>
#include <QString>

#include "control/controlobject.h"
#include "effects/effect.h"
#include "util/class.h"

class ControlObject;
class ControlPushButton;

class EffectParameterSlotBase;
typedef QSharedPointer<EffectParameterSlotBase> EffectParameterSlotBasePointer;

class EffectParameterSlotBase : public QObject {
    Q_OBJECT
  public:
    EffectParameterSlotBase(const QString& group, const unsigned int iParameterSlotNumber);
    virtual ~EffectParameterSlotBase();

    QString name() const;
    QString shortName() const;
    QString description() const;
    const EffectManifestParameter getManifest();

  signals:
    // Signal that indicates that the EffectParameterSlotBase has been updated.
    void updated();

<<<<<<< HEAD
  protected slots:
    // Solely for handling control changes
    void slotLoaded(double v);
    void slotValueChanged(double v);
    void slotValueType(double v);

=======
>>>>>>> f379aaa4
  protected:
    const unsigned int m_iParameterSlotNumber;
    QString m_group;
    EffectPointer m_pEffect;
    EffectParameter* m_pEffectParameter;

    // Controls exposed to the rest of Mixxx
    ControlObject* m_pControlLoaded;
    ControlObject* m_pControlType;
    double m_dChainParameter;

    DISALLOW_COPY_AND_ASSIGN(EffectParameterSlotBase);
};

#endif /* EFFECTPARAMETERSLOTBASE_H */<|MERGE_RESOLUTION|>--- conflicted
+++ resolved
@@ -30,15 +30,6 @@
     // Signal that indicates that the EffectParameterSlotBase has been updated.
     void updated();
 
-<<<<<<< HEAD
-  protected slots:
-    // Solely for handling control changes
-    void slotLoaded(double v);
-    void slotValueChanged(double v);
-    void slotValueType(double v);
-
-=======
->>>>>>> f379aaa4
   protected:
     const unsigned int m_iParameterSlotNumber;
     QString m_group;
