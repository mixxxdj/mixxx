--- conflicted
+++ resolved
@@ -43,21 +43,11 @@
     // Clear the currently loaded effect
     void clear();
 
-    // Syncs the Super button with the parameter, that the following
-    // super button change will be passed to the effect parameter
-    // used during test
-    void syncSofttakeover();
-
   private slots:
     // Solely for handling control changes
-<<<<<<< HEAD
-    void slotParameterValueChanged(QVariant value);
-    void slotLinkTypeChanged(double v);
-=======
     void slotParameterValueChanged(double value);
     void slotValueChanged(double v);
     void slotLinkTypeChanging(double v);
->>>>>>> f379aaa4
     void slotLinkInverseChanged(double v);
 
   private:
