#ifndef EFFECTPARAMETER_H
#define EFFECTPARAMETER_H

#include <QObject>
#include <QVariant>

#include "effects/effectmanifestparameter.h"
#include "util/class.h"

class Effect;
class EffectsManager;

// An EffectParameter is an instance of an EffectManifestParameter, which is in
// charge of keeping track of the instance values for the default, minimum,
// maximum and value for each Effect's parameter, and validating that they are
// always within acceptable ranges. This class is NOT thread-safe and must only
// be used from the main thread.
class EffectParameter : public QObject {
    Q_OBJECT
  public:
    EffectParameter(Effect* pEffect, EffectsManager* pEffectsManager,
                    int iParameterNumber, const EffectManifestParameter& parameter);
    virtual ~EffectParameter();

    void addToEngine();
    void removeFromEngine();

    ///////////////////////////////////////////////////////////////////////////
    // Parameter Information
    ///////////////////////////////////////////////////////////////////////////

    const EffectManifestParameter& manifest() const;
    const QString id() const;
    const QString name() const;
    const QString shortName() const;
    const QString description() const;

    ///////////////////////////////////////////////////////////////////////////
    // Value Settings
    ///////////////////////////////////////////////////////////////////////////

    EffectManifestParameter::LinkType getDefaultLinkType() const;
<<<<<<< HEAD
=======
    EffectManifestParameter::LinkInversion getDefaultLinkInversion() const;
>>>>>>> f379aaa4
    double getNeutralPointOnScale() const;

    double getValue() const;

    void setValue(double value);

    double getDefault() const;
    void setDefault(double defaultValue);

    double getMinimum() const;
    void setMinimum(double minimum);

    double getMaximum() const;
    void setMaximum(double maximum);

    EffectManifestParameter::ControlHint getControlHint() const;

    void updateEngineState();

  signals:
    void valueChanged(double value);

  private:
    QString debugString() const {
        return QString("EffectParameter(%1)").arg(m_parameter.name());
    }

<<<<<<< HEAD
    static bool clampValue(EffectManifestParameter::ValueHint valueHint, QVariant* pValue,
                           const QVariant& minimum, const QVariant& maximum);
    bool clampValue(QVariant* pValue);
=======
    static bool clampValue(double* pValue,
                           const double& minimum, const double& maximum);
    bool clampValue();
    bool clampDefault();
>>>>>>> f379aaa4
    bool clampRanges();

    Effect* m_pEffect;
    EffectsManager* m_pEffectsManager;
    int m_iParameterNumber;
    EffectManifestParameter m_parameter;
<<<<<<< HEAD
    QVariant m_minimum;
    QVariant m_maximum;
    QVariant m_default;
    QVariant m_value;
=======
    double m_minimum;
    double m_maximum;
    double m_default;
    double m_value;
>>>>>>> f379aaa4
    bool m_bAddedToEngine;

    DISALLOW_COPY_AND_ASSIGN(EffectParameter);
};


#endif /* EFFECTPARAMETER_H */<|MERGE_RESOLUTION|>--- conflicted
+++ resolved
@@ -40,10 +40,7 @@
     ///////////////////////////////////////////////////////////////////////////
 
     EffectManifestParameter::LinkType getDefaultLinkType() const;
-<<<<<<< HEAD
-=======
     EffectManifestParameter::LinkInversion getDefaultLinkInversion() const;
->>>>>>> f379aaa4
     double getNeutralPointOnScale() const;
 
     double getValue() const;
@@ -71,33 +68,20 @@
         return QString("EffectParameter(%1)").arg(m_parameter.name());
     }
 
-<<<<<<< HEAD
-    static bool clampValue(EffectManifestParameter::ValueHint valueHint, QVariant* pValue,
-                           const QVariant& minimum, const QVariant& maximum);
-    bool clampValue(QVariant* pValue);
-=======
     static bool clampValue(double* pValue,
                            const double& minimum, const double& maximum);
     bool clampValue();
     bool clampDefault();
->>>>>>> f379aaa4
     bool clampRanges();
 
     Effect* m_pEffect;
     EffectsManager* m_pEffectsManager;
     int m_iParameterNumber;
     EffectManifestParameter m_parameter;
-<<<<<<< HEAD
-    QVariant m_minimum;
-    QVariant m_maximum;
-    QVariant m_default;
-    QVariant m_value;
-=======
     double m_minimum;
     double m_maximum;
     double m_default;
     double m_value;
->>>>>>> f379aaa4
     bool m_bAddedToEngine;
 
     DISALLOW_COPY_AND_ASSIGN(EffectParameter);
