--- conflicted
+++ resolved
@@ -17,9 +17,6 @@
 class EngineEffect;
 class EffectsManager;
 
-class Effect;
-typedef QSharedPointer<Effect> EffectPointer;
-
 // The Effect class is the main-thread representation of an instantiation of an
 // effect. This class is NOT thread safe and must only be used by the main
 // thread. The getEngineEffect() method can be used to get a pointer to the
@@ -34,13 +31,9 @@
            EffectInstantiatorPointer pInstantiator);
     virtual ~Effect();
 
-<<<<<<< HEAD
-    EffectManifestPointer getManifest() const;
-=======
     EffectState* createState(const mixxx::EngineParameters& bufferParameters);
 
-    const EffectManifest& getManifest() const;
->>>>>>> 947694bc
+    EffectManifestPointer getManifest() const;
 
     unsigned int numKnobParameters() const;
     unsigned int numButtonParameters() const;
