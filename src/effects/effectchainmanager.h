--- conflicted
+++ resolved
@@ -61,13 +61,9 @@
     bool saveEffectChains();
     void loadEffectChains();
 
-<<<<<<< HEAD
     // Reloads all effect to the slots to update parameter assignements
     void refeshAllRacks();
 
-    static const int kNumEffectsPerUnit = 4;
-=======
->>>>>>> 947694bc
     static const int kNumStandardEffectChains = 4;
 
     bool isAdoptMetaknobValueEnabled() const;
