--- conflicted
+++ resolved
@@ -22,13 +22,9 @@
 class EffectManifest {
   public:
     EffectManifest()
-<<<<<<< HEAD
         : m_isMixingEQ(false),
-          m_isForFilterKnob(false) {
-=======
-          : m_effectRampsFromDry(false) {
-
->>>>>>> e477df5d
+          m_isForFilterKnob(false),
+          m_effectRampsFromDry(false) {
     }
     virtual ~EffectManifest() {
         //qDebug() << debugString() << "deleted";
