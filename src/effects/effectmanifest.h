--- conflicted
+++ resolved
@@ -21,16 +21,10 @@
 // example, a database-backed manifest)
 class EffectManifest {
   public:
-<<<<<<< HEAD
-    EffectManifest() {
+    EffectManifest()
+          : m_effectRampsFromDry(false) {
     }
 
-=======
-    EffectManifest()
-          : m_effectRampsFromDry(false) {
-
-    }
->>>>>>> e477df5d
     virtual ~EffectManifest() {
         //qDebug() << debugString() << "deleted";
     }
@@ -79,17 +73,6 @@
         return &m_parameters.last();
     }
 
-<<<<<<< HEAD
-=======
-    virtual const QList<EffectManifestParameter>& buttonParameters() const {
-        return m_buttonParameters;
-    }
-
-    virtual EffectManifestParameter* addButtonParameter() {
-        m_buttonParameters.append(EffectManifestParameter());
-        return &m_buttonParameters.last();
-    }
-
     virtual bool effectRampsFromDry() const {
         return m_effectRampsFromDry;
     }
@@ -97,7 +80,6 @@
         m_effectRampsFromDry = effectFadesFromDry;
     }
 
->>>>>>> e477df5d
   private:
     QString debugString() const {
         return QString("EffectManifest(%1)").arg(m_id);
@@ -109,11 +91,7 @@
     QString m_version;
     QString m_description;
     QList<EffectManifestParameter> m_parameters;
-<<<<<<< HEAD
-=======
-    QList<EffectManifestParameter> m_buttonParameters;
     bool m_effectRampsFromDry;
->>>>>>> e477df5d
 };
 
 #endif /* EFFECTMANIFEST_H */