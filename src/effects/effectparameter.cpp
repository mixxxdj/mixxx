#include <QtDebug>

#include "effects/effectparameter.h"
#include "effects/effectsmanager.h"
#include "effects/effect.h"
#include "util/assert.h"

EffectParameter::EffectParameter(Effect* pEffect, EffectsManager* pEffectsManager,
                                 int iParameterNumber, const EffectManifestParameter& parameter)
        : QObject(), // no parent
          m_pEffect(pEffect),
          m_pEffectsManager(pEffectsManager),
          m_iParameterNumber(iParameterNumber),
          m_parameter(parameter),
          m_bAddedToEngine(false) {
    // qDebug() << debugString() << "Constructing new EffectParameter from EffectManifestParameter:"
    //          << m_parameter.id();
     m_minimum = m_parameter.getMinimum();
     m_maximum = m_parameter.getMaximum();
     // Sanity check the maximum and minimum
     if (m_minimum > m_maximum) {
         qWarning() << debugString() << "WARNING: Parameter maximum is less than the minimum.";
         m_maximum = m_minimum;
     }

     // If the parameter specifies a default, set that. Otherwise use the minimum
     // value.
     m_default = m_parameter.getDefault();
     if (m_default < m_minimum || m_default > m_maximum) {
         qWarning() << debugString() << "WARNING: Parameter default is outside of minimum/maximum range.";
         m_default = m_minimum;
     }

     // Finally, set the value to the default.
     m_value = m_default;
}

EffectParameter::~EffectParameter() {
    //qDebug() << debugString() << "destroyed";
}

const EffectManifestParameter& EffectParameter::manifest() const {
    return m_parameter;
}

const QString EffectParameter::id() const {
    return m_parameter.id();
}

const QString EffectParameter::name() const {
    return m_parameter.name();
}

const QString EffectParameter::shortName() const {
    return m_parameter.shortName();
}

const QString EffectParameter::description() const {
    return m_parameter.description();
}

// static
<<<<<<< HEAD
bool EffectParameter::clampValue(EffectManifestParameter::ValueHint valueHint, QVariant* pValue,
                                 const QVariant& minimum, const QVariant& maximum) {
    if (!pValue) {
        return true;
    }
    switch (valueHint) {
        case EffectManifestParameter::VALUE_BOOLEAN:
            break;
        case EffectManifestParameter::VALUE_INTEGRAL:
            if (pValue->toInt() < minimum.toInt()) {
                *pValue = minimum;
                return true;
            } else if (pValue->toInt() > maximum.toInt()) {
                *pValue = maximum;
                return true;
            }
            break;
        case EffectManifestParameter::VALUE_FLOAT:
        case EffectManifestParameter::VALUE_UNKNOWN:
            if (pValue->toDouble() < minimum.toDouble()) {
                *pValue = minimum;
                return true;
            } else if (pValue->toDouble() > maximum.toDouble()) {
                *pValue = maximum;
                return true;
            }
            break;
        default:
            qWarning() << "ERROR: Unhandled valueHint";
            break;
=======
bool EffectParameter::clampValue(double* pValue,
                                 const double& minimum, const double& maximum) {
    if (*pValue < minimum) {
        *pValue = minimum;
        return true;
    } else if (*pValue > maximum) {
        *pValue = maximum;
        return true;
>>>>>>> f379aaa4
    }
    return false;
}

<<<<<<< HEAD
bool EffectParameter::clampValue(QVariant* pValue) {
    return clampValue(m_parameter.valueHint(), pValue, m_minimum, m_maximum);
=======
bool EffectParameter::clampValue() {
    return clampValue(&m_value, m_minimum, m_maximum);
}

bool EffectParameter::clampDefault() {
    return clampValue(&m_default, m_minimum, m_maximum);
>>>>>>> f379aaa4
}

bool EffectParameter::clampRanges() {
    if (m_minimum > m_maximum) {
        m_maximum = m_minimum;
        return true;
    }
    return false;
}

EffectManifestParameter::LinkType EffectParameter::getDefaultLinkType() const {
    return m_parameter.defaultLinkType();
}

<<<<<<< HEAD
EffectManifestParameter::LinkType EffectParameter::getDefaultLinkType() const {
    return m_parameter.defaultLinkType();
=======
EffectManifestParameter::LinkInversion EffectParameter::getDefaultLinkInversion() const {
    return m_parameter.defaultLinkInversion();
>>>>>>> f379aaa4
}

double EffectParameter::getNeutralPointOnScale() const {
    return m_parameter.neutralPointOnScale();
}

double EffectParameter::getValue() const {
    return m_value;
}

<<<<<<< HEAD
void EffectParameter::setValue(QVariant value, int type) {
    if (!checkType(value)) {
        qWarning() << debugString() << "WARNING: Value cannot be converted to suitable value, ignoring.";
        return;
    }

    if (clampValue(&value)) {
=======
void EffectParameter::setValue(double value) {
    // TODO(XXX) Handle inf, -inf, and nan
    m_value = value;

    if (clampValue()) {
>>>>>>> f379aaa4
        qWarning() << debugString() << "WARNING: Value was outside of limits, clamped.";
    }

    m_value = value;

<<<<<<< HEAD
    updateEngineState(type);
=======
    updateEngineState();
>>>>>>> f379aaa4
    emit(valueChanged(m_value));
}

double EffectParameter::getDefault() const {
    return m_default;
}

<<<<<<< HEAD
void EffectParameter::setDefault(QVariant dflt) {
    if (!checkType(dflt)) {
        qWarning() << debugString() << "WARNING: Value for default cannot be converted to suitable value, ignoring.";
        return;
    }

    if (clampValue(&dflt)) {
=======
void EffectParameter::setDefault(double dflt) {
    m_default = dflt;

    if (clampDefault()) {
>>>>>>> f379aaa4
        qWarning() << debugString() << "WARNING: Default parameter value was outside of range, clamped.";
    }

    m_default = dflt;

    updateEngineState();
}

double EffectParameter::getMinimum() const {
    return m_minimum;
}

void EffectParameter::setMinimum(double minimum) {
    // There's a degenerate case here where the maximum could be lower
    // than the manifest minimum. If that's the case, then the minimum
    // value is currently below the manifest minimum. Since similar
    // guards exist in the setMaximum call, this should not be able to
    // happen.
    DEBUG_ASSERT_AND_HANDLE(m_minimum >= m_parameter.getMinimum()) {
        return;
    }

    m_minimum = minimum;
    if (m_minimum < m_parameter.getMinimum()) {
        qWarning() << debugString() << "WARNING: Minimum value is less than plugin's absolute minimum, clamping.";
        m_minimum = m_parameter.getMinimum();
    }

    if (m_minimum > m_maximum) {
        qWarning() << debugString() << "WARNING: New minimum was above maximum, clamped.";
        m_minimum = m_maximum;
    }

    if (clampValue(&m_value)) {
        qWarning() << debugString() << "WARNING: Value was outside of new minimum, clamped.";
    }

    if (clampValue(&m_default)) {
        qWarning() << debugString() << "WARNING: Default was outside of new minimum, clamped.";
    }

    updateEngineState();
}

double EffectParameter::getMaximum() const {
    return m_maximum;
}

void EffectParameter::setMaximum(double maximum) {
    // There's a degenerate case here where the minimum could be larger
    // than the manifest maximum. If that's the case, then the maximum
    // value is currently above the manifest maximum. Since similar
    // guards exist in the setMinimum call, this should not be able to
    // happen.
    DEBUG_ASSERT_AND_HANDLE(m_maximum <= m_parameter.getMaximum()) {
        return;
    }

    m_maximum = maximum;
    if (m_maximum > m_parameter.getMaximum()) {
        qWarning() << debugString() << "WARNING: Maximum value is less than plugin's absolute maximum, clamping.";
        m_maximum = m_parameter.getMaximum();
    }

    if (m_maximum < m_minimum) {
        qWarning() << debugString() << "WARNING: New maximum was below the minimum, clamped.";
        m_maximum = m_minimum;
    }

    if (clampValue(&m_value)) {
        qWarning() << debugString() << "WARNING: Value was outside of new maximum, clamped.";
    }

    if (clampValue(&m_default)) {
        qWarning() << debugString() << "WARNING: Default was outside of new maximum, clamped.";
    }

    updateEngineState();
}

EffectManifestParameter::ControlHint EffectParameter::getControlHint() const {
    return m_parameter.controlHint();
}

void EffectParameter::updateEngineState() {
    EngineEffect* pEngineEffect = m_pEffect->getEngineEffect();
    if (!pEngineEffect) {
        return;
    }
    EffectsRequest* pRequest = new EffectsRequest();
    pRequest->type = EffectsRequest::SET_PARAMETER_PARAMETERS;
    pRequest->pTargetEffect = pEngineEffect;
    pRequest->SetParameterParameters.iParameter = m_iParameterNumber;
    pRequest->value = m_value;
    pRequest->minimum = m_minimum;
    pRequest->maximum = m_maximum;
    pRequest->default_value = m_default;
    m_pEffectsManager->writeRequest(pRequest);
}<|MERGE_RESOLUTION|>--- conflicted
+++ resolved
@@ -60,38 +60,6 @@
 }
 
 // static
-<<<<<<< HEAD
-bool EffectParameter::clampValue(EffectManifestParameter::ValueHint valueHint, QVariant* pValue,
-                                 const QVariant& minimum, const QVariant& maximum) {
-    if (!pValue) {
-        return true;
-    }
-    switch (valueHint) {
-        case EffectManifestParameter::VALUE_BOOLEAN:
-            break;
-        case EffectManifestParameter::VALUE_INTEGRAL:
-            if (pValue->toInt() < minimum.toInt()) {
-                *pValue = minimum;
-                return true;
-            } else if (pValue->toInt() > maximum.toInt()) {
-                *pValue = maximum;
-                return true;
-            }
-            break;
-        case EffectManifestParameter::VALUE_FLOAT:
-        case EffectManifestParameter::VALUE_UNKNOWN:
-            if (pValue->toDouble() < minimum.toDouble()) {
-                *pValue = minimum;
-                return true;
-            } else if (pValue->toDouble() > maximum.toDouble()) {
-                *pValue = maximum;
-                return true;
-            }
-            break;
-        default:
-            qWarning() << "ERROR: Unhandled valueHint";
-            break;
-=======
 bool EffectParameter::clampValue(double* pValue,
                                  const double& minimum, const double& maximum) {
     if (*pValue < minimum) {
@@ -100,22 +68,16 @@
     } else if (*pValue > maximum) {
         *pValue = maximum;
         return true;
->>>>>>> f379aaa4
     }
     return false;
 }
 
-<<<<<<< HEAD
-bool EffectParameter::clampValue(QVariant* pValue) {
-    return clampValue(m_parameter.valueHint(), pValue, m_minimum, m_maximum);
-=======
 bool EffectParameter::clampValue() {
     return clampValue(&m_value, m_minimum, m_maximum);
 }
 
 bool EffectParameter::clampDefault() {
     return clampValue(&m_default, m_minimum, m_maximum);
->>>>>>> f379aaa4
 }
 
 bool EffectParameter::clampRanges() {
@@ -130,13 +92,8 @@
     return m_parameter.defaultLinkType();
 }
 
-<<<<<<< HEAD
-EffectManifestParameter::LinkType EffectParameter::getDefaultLinkType() const {
-    return m_parameter.defaultLinkType();
-=======
 EffectManifestParameter::LinkInversion EffectParameter::getDefaultLinkInversion() const {
     return m_parameter.defaultLinkInversion();
->>>>>>> f379aaa4
 }
 
 double EffectParameter::getNeutralPointOnScale() const {
@@ -147,31 +104,17 @@
     return m_value;
 }
 
-<<<<<<< HEAD
-void EffectParameter::setValue(QVariant value, int type) {
-    if (!checkType(value)) {
-        qWarning() << debugString() << "WARNING: Value cannot be converted to suitable value, ignoring.";
-        return;
-    }
-
-    if (clampValue(&value)) {
-=======
 void EffectParameter::setValue(double value) {
     // TODO(XXX) Handle inf, -inf, and nan
     m_value = value;
 
     if (clampValue()) {
->>>>>>> f379aaa4
         qWarning() << debugString() << "WARNING: Value was outside of limits, clamped.";
     }
 
     m_value = value;
 
-<<<<<<< HEAD
-    updateEngineState(type);
-=======
-    updateEngineState();
->>>>>>> f379aaa4
+    updateEngineState();
     emit(valueChanged(m_value));
 }
 
@@ -179,20 +122,10 @@
     return m_default;
 }
 
-<<<<<<< HEAD
-void EffectParameter::setDefault(QVariant dflt) {
-    if (!checkType(dflt)) {
-        qWarning() << debugString() << "WARNING: Value for default cannot be converted to suitable value, ignoring.";
-        return;
-    }
-
-    if (clampValue(&dflt)) {
-=======
 void EffectParameter::setDefault(double dflt) {
     m_default = dflt;
 
     if (clampDefault()) {
->>>>>>> f379aaa4
         qWarning() << debugString() << "WARNING: Default parameter value was outside of range, clamped.";
     }
 
@@ -226,11 +159,11 @@
         m_minimum = m_maximum;
     }
 
-    if (clampValue(&m_value)) {
+    if (clampValue()) {
         qWarning() << debugString() << "WARNING: Value was outside of new minimum, clamped.";
     }
 
-    if (clampValue(&m_default)) {
+    if (clampDefault()) {
         qWarning() << debugString() << "WARNING: Default was outside of new minimum, clamped.";
     }
 
@@ -262,11 +195,11 @@
         m_maximum = m_minimum;
     }
 
-    if (clampValue(&m_value)) {
+    if (clampValue()) {
         qWarning() << debugString() << "WARNING: Value was outside of new maximum, clamped.";
     }
 
-    if (clampValue(&m_default)) {
+    if (clampDefault()) {
         qWarning() << debugString() << "WARNING: Default was outside of new maximum, clamped.";
     }
 
