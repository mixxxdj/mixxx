#include "effects/lv2/lv2manifest.h"
#include "effects/effectmanifestparameter.h"
#include "util/math.h"

LV2Manifest::LV2Manifest(const LilvPlugin* plug,
                         QHash<QString, LilvNode*>& properties)
        : EffectManifest(),
          m_status(AVAILABLE) {
    m_pLV2plugin = plug;

    // Get and set the ID
    const LilvNode* id = lilv_plugin_get_uri(m_pLV2plugin);
    setId(lilv_node_as_string(id));

    // Get and set the name
    LilvNode* info = lilv_plugin_get_name(m_pLV2plugin);
    setName(lilv_node_as_string(info));
    lilv_node_free(info);

    // Get and set the author
    info = lilv_plugin_get_author_name(m_pLV2plugin);
    setAuthor(lilv_node_as_string(info));
    lilv_node_free(info);

    int numPorts = lilv_plugin_get_num_ports(plug);
    m_minimum = new float[numPorts];
    m_maximum = new float[numPorts];
    m_default = new float[numPorts];
    lilv_plugin_get_port_ranges_float(m_pLV2plugin, m_minimum, m_maximum,
                                      m_default);

    // Counters to determine the type of the plug in
    int inputPorts = 0;
    int outputPorts = 0;

    for (int i = 0; i < numPorts; i++) {
        const LilvPort *port = lilv_plugin_get_port_by_index(plug, i);

        if (lilv_port_is_a(m_pLV2plugin, port, properties["audio_port"])) {
            if (lilv_port_is_a(m_pLV2plugin, port, properties["input_port"])) {
                audioPortIndices.append(i);
                inputPorts++;
            } else if (lilv_port_is_a(m_pLV2plugin, port, properties["output_port"])) {
                audioPortIndices.append(i);
                outputPorts++;
            }
        }

        if (lilv_port_is_a(m_pLV2plugin, port, properties["control_port"])
                && !lilv_port_has_property(m_pLV2plugin, port, properties["enumeration_port"])
                && !lilv_port_has_property(m_pLV2plugin, port, properties["button_port"])) {
            if (isnan(m_minimum[i]) || isnan(m_maximum[i])) {
                continue;
            }
            controlPortIndices.append(i);
            EffectManifestParameterPointer param = addParameter();

            // Get and set the parameter name
            info = lilv_port_get_name(m_pLV2plugin, port);
            QString paramName = lilv_node_as_string(info);
            param->setName(paramName);
            lilv_node_free(info);

            const LilvNode* node = lilv_port_get_symbol(m_pLV2plugin, port);
            QString symbol = lilv_node_as_string(node);
            param->setId(symbol);
            // node must not be freed here, it is owned by port

            param->setSemanticHint(EffectManifestParameter::SemanticHint::UNKNOWN);
            param->setUnitsHint(EffectManifestParameter::UnitsHint::UNKNOWN);
            if (isnan(m_default[i]) || m_default[i] < m_minimum[i] || m_default[i] > m_maximum[i]) {
                m_default[i] = m_minimum[i];
            }
            param->setRange(m_minimum[i], m_default[i], m_maximum[i]);

            // Set the appropriate Hints
            if (lilv_port_has_property(m_pLV2plugin, port, properties["button_port"])) {
                param->setValueScaler(EffectManifestParameter::ValueScaler::TOGGLE);
            } else if (lilv_port_has_property(m_pLV2plugin, port, properties["enumeration_port"])) {
                buildEnumerationOptions(port, param);
                param->setValueScaler(EffectManifestParameter::ValueScaler::TOGGLE);
            } else if (lilv_port_has_property(m_pLV2plugin, port, properties["integer_port"])) {
                param->setValueScaler(EffectManifestParameter::ValueScaler::INTEGRAL);
            } else {
                 param->setValueScaler(EffectManifestParameter::ValueScaler::LINEAR);
            }
        }
    }

    // Hack for putting enum parameters to the end of controlportindices
    for (int i = 0; i < numPorts; i++) {
        const LilvPort *port = lilv_plugin_get_port_by_index(plug, i);

        if (lilv_port_is_a(m_pLV2plugin, port, properties["control_port"]) &&
                (lilv_port_has_property(m_pLV2plugin, port, properties["enumeration_port"]) ||
                 lilv_port_has_property(m_pLV2plugin, port, properties["button_port"]))) {
            controlPortIndices.append(i);
            EffectManifestParameterPointer param = addParameter();

            // Get and set the parameter name
            info = lilv_port_get_name(m_pLV2plugin, port);
            QString paramName = lilv_node_as_string(info);
            param->setName(paramName);
            lilv_node_free(info);

            const LilvNode* node = lilv_port_get_symbol(m_pLV2plugin, port);
            QString symbol = lilv_node_as_string(node);
            param->setId(symbol);
            // info must not be freed here, it is owned by port

            param->setSemanticHint(EffectManifestParameter::SemanticHint::UNKNOWN);
            param->setUnitsHint(EffectManifestParameter::UnitsHint::UNKNOWN);
            param->setValueScaler(EffectManifestParameter::ValueScaler::TOGGLE);
            if (lilv_port_has_property(m_pLV2plugin, port, properties["enumeration_port"])) {
                buildEnumerationOptions(port, param);
            } else {
                param->appendStep(qMakePair(QString("Inactive"), 0.0));
                param->appendStep(qMakePair(QString("Active"), 1.0));
            }

            // Some plugins don't specify minimum, maximum and default values
            // In this case set the minimum and default values to 0 and
            // the maximum to the number of scale points
            double minimum = 0;
            double defaultValue = 0;
            double maximum = param->getSteps().size() - 1;

            if (!isnan(m_minimum[i])) {
                minimum = m_minimum[i];
            }
            if (!isnan(m_default[i])) {
                defaultValue = m_default[i];
            }
            if (!isnan(m_maximum[i])) {
                maximum = m_maximum[i];
            }

            param->setRange(minimum, defaultValue, maximum);
        }
    }

    // We only support the case when the input and output samples are stereo
    if (inputPorts != 2 || outputPorts != 2) {
        m_status = IO_NOT_STEREO;
    }

    // We don't support any features
    LilvNodes* features = lilv_plugin_get_required_features(m_pLV2plugin);
    if (lilv_nodes_size(features) > 0) {
        m_status = HAS_REQUIRED_FEATURES;
    }
    lilv_nodes_free(features);
}

LV2Manifest::~LV2Manifest() {
    delete[] m_minimum;
    delete[] m_maximum;
    delete[] m_default;
}

QList<int> LV2Manifest::getAudioPortIndices() {
    return audioPortIndices;
}

QList<int> LV2Manifest::getControlPortIndices() {
    return controlPortIndices;
}

const LilvPlugin* LV2Manifest::getPlugin() {
    return m_pLV2plugin;
}

LV2Manifest::Status LV2Manifest::getStatus() {
    return m_status;
}

bool LV2Manifest::isValid() {
    return m_status == AVAILABLE;
}

void LV2Manifest::buildEnumerationOptions(const LilvPort* port,
                                          EffectManifestParameterPointer param) {
    LilvScalePoints* options = lilv_port_get_scale_points(m_pLV2plugin, port);
    LILV_FOREACH(scale_points, iterator, options) {
        const LilvScalePoint* option = lilv_scale_points_get(options, iterator);
        const LilvNode* description = lilv_scale_point_get_label(option);
        const LilvNode* value = lilv_scale_point_get_value(option);
        QString strDescription(lilv_node_as_string(description));
<<<<<<< HEAD
        param->appendStep(qMakePair(
                strDescription, (double)lilv_node_as_float(value)));
=======
        param->appendStep(qMakePair(strDescription,
                static_cast<double>(lilv_node_as_float(value))));
>>>>>>> f4819821
    }

    if (options != nullptr) {
        lilv_scale_points_free(options);
    }
}<|MERGE_RESOLUTION|>--- conflicted
+++ resolved
@@ -186,13 +186,8 @@
         const LilvNode* description = lilv_scale_point_get_label(option);
         const LilvNode* value = lilv_scale_point_get_value(option);
         QString strDescription(lilv_node_as_string(description));
-<<<<<<< HEAD
         param->appendStep(qMakePair(
-                strDescription, (double)lilv_node_as_float(value)));
-=======
-        param->appendStep(qMakePair(strDescription,
-                static_cast<double>(lilv_node_as_float(value))));
->>>>>>> f4819821
+                strDescription, static_cast<double>(lilv_node_as_float(value))));
     }
 
     if (options != nullptr) {
