--- conflicted
+++ resolved
@@ -37,10 +37,6 @@
     return QString();
 }
 
-<<<<<<< HEAD
-void EffectParameterSlotBase::slotValueChanged(double v) {
-    //qDebug() << debugString() << "slotValueChanged" << v;
-=======
 QString EffectParameterSlotBase::description() const {
     if (m_pEffectParameter) {
         return m_pEffectParameter->description();
@@ -49,7 +45,6 @@
 }
 
 const EffectManifestParameter EffectParameterSlotBase::getManifest() {
->>>>>>> f379aaa4
     if (m_pEffectParameter) {
         return m_pEffectParameter->manifest();
     }
