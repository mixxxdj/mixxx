--- conflicted
+++ resolved
@@ -2,14 +2,13 @@
 
 #include <QtDebug>
 
-#include "effects/effectparameter.h"
 #include "control/controleffectknob.h"
 #include "control/controlobject.h"
 #include "control/controlpushbutton.h"
+#include "effects/effectparameter.h"
 #include "moc_effectparameterslotbase.cpp"
 
 EffectParameterSlotBase::EffectParameterSlotBase(const QString& group,
-<<<<<<< HEAD
         const unsigned int iParameterSlotNumber,
         const EffectParameterType parameterType)
         : m_iParameterSlotNumber(iParameterSlotNumber),
@@ -17,12 +16,6 @@
           m_pEffectParameter(nullptr),
           m_pManifestParameter(nullptr),
           m_parameterType(parameterType),
-=======
-        const unsigned int iParameterSlotNumber)
-        : m_iParameterSlotNumber(iParameterSlotNumber),
-          m_group(group),
-          m_pEffectParameter(nullptr),
->>>>>>> f4819821
           m_pControlLoaded(nullptr),
           m_pControlType(nullptr),
           m_dChainParameter(0.0) {
@@ -30,12 +23,8 @@
 
 EffectParameterSlotBase::~EffectParameterSlotBase() {
     m_pEffectParameter = nullptr;
-<<<<<<< HEAD
     m_pManifestParameter.clear();
     m_pEffectSlot = nullptr;
-=======
-    m_pEffect.clear();
->>>>>>> f4819821
     delete m_pControlLoaded;
     delete m_pControlType;
 }
