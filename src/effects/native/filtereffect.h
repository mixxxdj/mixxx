--- conflicted
+++ resolved
@@ -6,35 +6,20 @@
 #include "engine/effects/engineeffect.h"
 #include "engine/effects/engineeffectparameter.h"
 #include "engine/enginefilterbiquad1.h"
-<<<<<<< HEAD
-#include "sampleutil.h"
-#include "util.h"
-=======
 #include "util/class.h"
->>>>>>> f379aaa4
 #include "util/defs.h"
 #include "util/sample.h"
 #include "util/types.h"
-
-
 
 struct FilterGroupState {
     FilterGroupState();
     ~FilterGroupState();
     void setFilters(int sampleRate, double lowFreq, double highFreq);
-<<<<<<< HEAD
 
     CSAMPLE* m_pBuf;
     EngineFilterBiquad1Low* m_pLowFilter;
     EngineFilterBiquad1High* m_pHighFilter;
 
-=======
-
-    CSAMPLE* m_pBuf;
-    EngineFilterBiquad1Low* m_pLowFilter;
-    EngineFilterBiquad1High* m_pHighFilter;
-
->>>>>>> f379aaa4
     double m_loFreq;
     double m_q;
     double m_hiFreq;
