#include "effects/native/echoeffect.h"

#include <QtDebug>

#include "util/sample.h"

#define INCREMENT_RING(index, increment, length) index = (index + increment) % length

constexpr int EchoGroupState::kMaxDelaySeconds;
constexpr int EchoGroupState::kChannelCount;
constexpr int EchoGroupState::kRampLength;

// static
QString EchoEffect::getId() {
    return "org.mixxx.effects.echo";
}

// static
EffectManifest EchoEffect::getManifest() {
    EffectManifest manifest;
    manifest.setId(getId());
    manifest.setName(QObject::tr("Echo"));
    manifest.setAuthor("The Mixxx Team");
    manifest.setVersion("1.0");
    manifest.setDescription(QObject::tr("Simple Echo with pingpong"));

<<<<<<< HEAD
    EffectManifestParameter* time = manifest.addParameter();
    time->setId("send_amount");
    time->setName(QObject::tr("Send"));
    time->setDescription(
            QObject::tr("How much of the signal to send into the delay buffer"));
    time->setControlHint(EffectManifestParameter::CONTROL_KNOB_LINEAR);
    time->setValueHint(EffectManifestParameter::VALUE_FLOAT);
    time->setSemanticHint(EffectManifestParameter::SEMANTIC_UNKNOWN);
    time->setUnitsHint(EffectManifestParameter::UNITS_UNKNOWN);
    time->setMinimum(0.0);
    time->setDefault(1.0);
    time->setMaximum(1.0);

    time = manifest.addParameter();
    time->setId("delay_time");
    time->setName(QObject::tr("Delay"));
    time->setDescription(QObject::tr("Delay time (seconds)"));
    time->setControlHint(EffectManifestParameter::CONTROL_KNOB_LINEAR);
    time->setValueHint(EffectManifestParameter::VALUE_FLOAT);
    time->setSemanticHint(EffectManifestParameter::SEMANTIC_UNKNOWN);
    time->setUnitsHint(EffectManifestParameter::UNITS_TIME);
    time->setDefaultLinkType(EffectManifestParameter::LINK_LINKED);
    time->setMinimum(0.1);
    time->setDefault(0.25);
    time->setMaximum(2.0);

    time = manifest.addParameter();
    time->setId("feedback_amount");
    time->setName(QObject::tr("Feedback"));
    time->setDescription(
=======
    EffectManifestParameter* delay = manifest.addParameter();
    delay->setId("delay_time");
    delay->setName(QObject::tr("Delay"));
    delay->setDescription(QObject::tr("Delay time (seconds)"));
    delay->setControlHint(EffectManifestParameter::CONTROL_KNOB_LINEAR);
    delay->setSemanticHint(EffectManifestParameter::SEMANTIC_UNKNOWN);
    delay->setUnitsHint(EffectManifestParameter::UNITS_TIME);
    delay->setMinimum(0.1);
    delay->setDefault(1.0);
    delay->setMaximum(EchoGroupState::kMaxDelaySeconds);

    EffectManifestParameter* feedback = manifest.addParameter();
    feedback->setId("feedback_amount");
    feedback->setName(QObject::tr("Feedback"));
    feedback->setDescription(
>>>>>>> f379aaa4
            QObject::tr("Amount the echo fades each time it loops"));
    feedback->setControlHint(EffectManifestParameter::CONTROL_KNOB_LOGARITHMIC);
    feedback->setSemanticHint(EffectManifestParameter::SEMANTIC_UNKNOWN);
    feedback->setUnitsHint(EffectManifestParameter::UNITS_UNKNOWN);
    feedback->setMinimum(0.00);
    feedback->setDefault(0.5);
    feedback->setMaximum(1.0);

    EffectManifestParameter* pingpong = manifest.addParameter();
    pingpong->setId("pingpong_amount");
    pingpong->setName(QObject::tr("PingPong"));
    pingpong->setDescription(
            QObject::tr("As the ping-pong amount increases, increasing amounts "
                        "of the echoed signal is bounced between the left and "
                        "right speakers."));
    pingpong->setControlHint(EffectManifestParameter::CONTROL_KNOB_LINEAR);
    pingpong->setSemanticHint(EffectManifestParameter::SEMANTIC_UNKNOWN);
    pingpong->setUnitsHint(EffectManifestParameter::UNITS_UNKNOWN);
    pingpong->setMinimum(0.0);
    pingpong->setDefault(0.0);
    pingpong->setMaximum(1.0);

    EffectManifestParameter* send = manifest.addParameter();
    send->setId("send_amount");
    send->setName(QObject::tr("Send"));
    send->setDescription(
            QObject::tr("How much of the signal to send into the delay buffer"));
    send->setControlHint(EffectManifestParameter::CONTROL_KNOB_LINEAR);
    send->setSemanticHint(EffectManifestParameter::SEMANTIC_UNKNOWN);
    send->setUnitsHint(EffectManifestParameter::UNITS_UNKNOWN);
    send->setDefaultLinkType(EffectManifestParameter::LINK_LINKED);
    send->setMinimum(0.0);
    send->setDefault(1.0);
    send->setMaximum(1.0);

    return manifest;
}

EchoEffect::EchoEffect(EngineEffect* pEffect, const EffectManifest& manifest)
        : m_pDelayParameter(pEffect->getParameterById("delay_time")),
          m_pSendParameter(pEffect->getParameterById("send_amount")),
          m_pFeedbackParameter(pEffect->getParameterById("feedback_amount")),
          m_pPingPongParameter(pEffect->getParameterById("pingpong_amount")) {
    Q_UNUSED(manifest);
}

EchoEffect::~EchoEffect() {
}

void EchoEffect::processChannel(const ChannelHandle& handle, EchoGroupState* pGroupState,
                                const CSAMPLE* pInput,
                                CSAMPLE* pOutput, const unsigned int numSamples,
                                const unsigned int sampleRate,
                                const EffectProcessor::EnableState enableState,
                                const GroupFeatureState& groupFeatures) {
    Q_UNUSED(handle);
    Q_UNUSED(enableState);
    Q_UNUSED(groupFeatures);
    DEBUG_ASSERT(0 == (numSamples % EchoGroupState::kChannelCount));
    EchoGroupState& gs = *pGroupState;
    double delay_time = m_pDelayParameter->value();
    double send_amount = m_pSendParameter->value();
    double feedback_amount = m_pFeedbackParameter->value();
    double pingpong_frac = m_pPingPongParameter->value();

    int delay_samples = EchoGroupState::kChannelCount * delay_time * sampleRate;
    DEBUG_ASSERT_AND_HANDLE(delay_samples <= gs.delay_buf.size()) {
        delay_samples = gs.delay_buf.size();
    }

    if (delay_time < gs.prev_delay_time) {
        // If the delay time has shrunk, we may need to wrap the write position.
        gs.write_position = gs.write_position % delay_samples;
    } else if (delay_time > gs.prev_delay_time) {
        // If the delay time has grown, we need to zero out the new portion
        // of the buffer we are using.
        SampleUtil::applyGain(gs.delay_buf.data(gs.prev_delay_samples), 0,
                              gs.delay_buf.size() - gs.prev_delay_samples);
    }

    int read_position = gs.write_position;
    gs.prev_delay_time = delay_time;
    gs.prev_delay_samples = delay_samples;

    // Feedback the delay buffer and then add the new input.
    for (unsigned int i = 0; i < numSamples; i += EchoGroupState::kChannelCount) {
        // Ramp the beginning and end of the delay buffer to prevent clicks.
        double write_ramper = 1.0;
        if (gs.write_position < EchoGroupState::kRampLength) {
            write_ramper = static_cast<double>(gs.write_position) / EchoGroupState::kRampLength;
        } else if (gs.write_position > delay_samples - EchoGroupState::kRampLength) {
            write_ramper = static_cast<double>(delay_samples - gs.write_position)
                    / EchoGroupState::kRampLength;
        }
        gs.delay_buf[gs.write_position] *= feedback_amount;
        gs.delay_buf[gs.write_position + 1] *= feedback_amount;
        gs.delay_buf[gs.write_position] += pInput[i] * send_amount * write_ramper;
        gs.delay_buf[gs.write_position + 1] += pInput[i + 1] * send_amount * write_ramper;
        // Actual delays distort and saturate, so clamp the buffer here.
        gs.delay_buf[gs.write_position] =
                SampleUtil::clampSample(gs.delay_buf[gs.write_position]);
        gs.delay_buf[gs.write_position + 1] =
                SampleUtil::clampSample(gs.delay_buf[gs.write_position + 1]);
        INCREMENT_RING(gs.write_position, EchoGroupState::kChannelCount, delay_samples);
    }

    // Pingpong the output.  If the pingpong value is zero, all of the
    // math below should result in a simple copy of delay buf to pOutput.
    for (unsigned int i = 0; i < numSamples; i += EchoGroupState::kChannelCount) {
        if (gs.ping_pong_left) {
            // Left sample plus a fraction of the right sample, normalized
            // by 1 + fraction.
            pOutput[i] = (pInput[i] +
                    (gs.delay_buf[read_position] +
                            gs.delay_buf[read_position + 1] * pingpong_frac) /
                    (1 + pingpong_frac)) / 2.0;
            // Right sample reduced by (1 - fraction)
            pOutput[i + 1] = (pInput[i + 1] +
                    gs.delay_buf[read_position + 1] * (1 - pingpong_frac)) / 2.0;
        } else {
            // Left sample reduced by (1 - fraction)
            pOutput[i] = (pInput[i] +
                    gs.delay_buf[read_position] * (1 - pingpong_frac)) / 2.0;
            // Right sample plus fraction of left sample, normalized by
            // 1 + fraction
            pOutput[i + 1] = (pInput[i + 1] +
                    (gs.delay_buf[read_position + 1] +
                            gs.delay_buf[read_position] * pingpong_frac) /
                    (1 + pingpong_frac)) / 2.0;
        }

        INCREMENT_RING(read_position, EchoGroupState::kChannelCount, delay_samples);
        // If the buffer has looped around, flip-flop the ping-pong.
        if (read_position == 0) {
            gs.ping_pong_left = !gs.ping_pong_left;
        }
    }
}<|MERGE_RESOLUTION|>--- conflicted
+++ resolved
@@ -24,38 +24,6 @@
     manifest.setVersion("1.0");
     manifest.setDescription(QObject::tr("Simple Echo with pingpong"));
 
-<<<<<<< HEAD
-    EffectManifestParameter* time = manifest.addParameter();
-    time->setId("send_amount");
-    time->setName(QObject::tr("Send"));
-    time->setDescription(
-            QObject::tr("How much of the signal to send into the delay buffer"));
-    time->setControlHint(EffectManifestParameter::CONTROL_KNOB_LINEAR);
-    time->setValueHint(EffectManifestParameter::VALUE_FLOAT);
-    time->setSemanticHint(EffectManifestParameter::SEMANTIC_UNKNOWN);
-    time->setUnitsHint(EffectManifestParameter::UNITS_UNKNOWN);
-    time->setMinimum(0.0);
-    time->setDefault(1.0);
-    time->setMaximum(1.0);
-
-    time = manifest.addParameter();
-    time->setId("delay_time");
-    time->setName(QObject::tr("Delay"));
-    time->setDescription(QObject::tr("Delay time (seconds)"));
-    time->setControlHint(EffectManifestParameter::CONTROL_KNOB_LINEAR);
-    time->setValueHint(EffectManifestParameter::VALUE_FLOAT);
-    time->setSemanticHint(EffectManifestParameter::SEMANTIC_UNKNOWN);
-    time->setUnitsHint(EffectManifestParameter::UNITS_TIME);
-    time->setDefaultLinkType(EffectManifestParameter::LINK_LINKED);
-    time->setMinimum(0.1);
-    time->setDefault(0.25);
-    time->setMaximum(2.0);
-
-    time = manifest.addParameter();
-    time->setId("feedback_amount");
-    time->setName(QObject::tr("Feedback"));
-    time->setDescription(
-=======
     EffectManifestParameter* delay = manifest.addParameter();
     delay->setId("delay_time");
     delay->setName(QObject::tr("Delay"));
@@ -71,7 +39,6 @@
     feedback->setId("feedback_amount");
     feedback->setName(QObject::tr("Feedback"));
     feedback->setDescription(
->>>>>>> f379aaa4
             QObject::tr("Amount the echo fades each time it loops"));
     feedback->setControlHint(EffectManifestParameter::CONTROL_KNOB_LOGARITHMIC);
     feedback->setSemanticHint(EffectManifestParameter::SEMANTIC_UNKNOWN);
