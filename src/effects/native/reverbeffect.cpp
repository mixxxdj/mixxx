#include "effects/native/reverbeffect.h"

#include <QtDebug>

#include "util/sample.h"

// static
QString ReverbEffect::getId() {
    return "org.mixxx.effects.reverb";
}

// static
<<<<<<< HEAD
EffectManifestPointer ReverbEffect::getManifest() {
    EffectManifestPointer pManifest(new EffectManifest());
    pManifest->setId(getId());
    pManifest->setName(QObject::tr("Reverb"));
    pManifest->setAuthor("The Mixxx Team, CAPS Plugins");
    pManifest->setVersion("1.0");
    pManifest->setDescription("This is a port of the GPL'ed CAPS Reverb plugin, "
            "which has the following description:\n"
            "This is based on some of the famous Stanford CCRMA reverbs "
            "(NRev, KipRev) all based on the Chowning/Moorer/Schroeder reverberators, \n"
            "which use networks of simple allpass and comb delay filters.");
=======
EffectManifest ReverbEffect::getManifest() {
    EffectManifest manifest;
    manifest.setId(getId());
    manifest.setName(QObject::tr("Reverb"));
    manifest.setAuthor("The Mixxx Team, CAPS Plugins");
    manifest.setVersion("1.0");
    manifest.setDescription(QObject::tr(
        "Emulates the sound of the signal bouncing off the walls of a room"));
>>>>>>> 947694bc

    EffectManifestParameterPointer decay = pManifest->addParameter();
    decay->setId("decay");
    decay->setName(QObject::tr("Decay"));
    decay->setShortName(QObject::tr("Decay"));
    decay->setDescription(QObject::tr(
        "Lower decay values cause reverberations to fade out more quickly."));
    decay->setControlHint(EffectManifestParameter::ControlHint::KNOB_LINEAR);
    decay->setSemanticHint(EffectManifestParameter::SemanticHint::UNKNOWN);
    decay->setUnitsHint(EffectManifestParameter::UnitsHint::UNKNOWN);
    decay->setMinimum(0);
    decay->setDefault(0.5);
    decay->setMaximum(1);

    EffectManifestParameterPointer bandwidth = pManifest->addParameter();
    bandwidth->setId("bandwidth");
    bandwidth->setName(QObject::tr("Bandwidth"));
    bandwidth->setShortName(QObject::tr("BW"));
    bandwidth->setDescription(QObject::tr(
        "Bandwidth of the low pass filter at the input.\n"
        "Higher values result in less attenuation of high frequencies."));
    bandwidth->setControlHint(EffectManifestParameter::ControlHint::KNOB_LINEAR);
    bandwidth->setSemanticHint(EffectManifestParameter::SemanticHint::UNKNOWN);
    bandwidth->setUnitsHint(EffectManifestParameter::UnitsHint::UNKNOWN);
    bandwidth->setMinimum(0);
    bandwidth->setDefault(1);
    bandwidth->setMaximum(1);

    EffectManifestParameterPointer damping = pManifest->addParameter();
    damping->setId("damping");
    damping->setName(QObject::tr("Damping"));
    damping->setShortName(QObject::tr("Damping"));
    damping->setDescription(QObject::tr(
      "Higher damping values cause high frequencies to decay more quickly than low frequencies."));
    damping->setControlHint(EffectManifestParameter::ControlHint::KNOB_LINEAR);
    damping->setSemanticHint(EffectManifestParameter::SemanticHint::UNKNOWN);
    damping->setUnitsHint(EffectManifestParameter::UnitsHint::UNKNOWN);
    damping->setMinimum(0);
    damping->setDefault(0);
    damping->setMaximum(1);

    EffectManifestParameterPointer send = pManifest->addParameter();
    send->setId("send_amount");
    send->setName(QObject::tr("Send"));
    send->setShortName(QObject::tr("Send"));
    send->setDescription(QObject::tr(
        "How much of the signal to send to the effect"));
    send->setControlHint(EffectManifestParameter::ControlHint::KNOB_LINEAR);
    send->setSemanticHint(EffectManifestParameter::SemanticHint::UNKNOWN);
    send->setUnitsHint(EffectManifestParameter::UnitsHint::UNKNOWN);
    send->setDefaultLinkType(EffectManifestParameter::LinkType::LINKED);
    send->setDefaultLinkInversion(EffectManifestParameter::LinkInversion::NOT_INVERTED);
    send->setMinimum(0);
    send->setDefault(0);
    send->setMaximum(1);
    return pManifest;
}

ReverbEffect::ReverbEffect(EngineEffect* pEffect)
        : m_pDecayParameter(pEffect->getParameterById("decay")),
          m_pBandWidthParameter(pEffect->getParameterById("bandwidth")),
          m_pDampingParameter(pEffect->getParameterById("damping")),
          m_pSendParameter(pEffect->getParameterById("send_amount")) {
}

ReverbEffect::~ReverbEffect() {
    //qDebug() << debugString() << "destroyed";
}

void ReverbEffect::processChannel(const ChannelHandle& handle,
                                ReverbGroupState* pState,
                                const CSAMPLE* pInput, CSAMPLE* pOutput,
                                const mixxx::EngineParameters& bufferParameters,
                                const EffectEnableState enableState,
                                const GroupFeatureState& groupFeatures) {
    Q_UNUSED(handle);
    Q_UNUSED(groupFeatures);

    if (!pState || !m_pDecayParameter || !m_pBandWidthParameter || !m_pDampingParameter || !m_pSendParameter) {
        qWarning() << "Could not retrieve all effect parameters";
        return;
    }

    const auto decay = m_pDecayParameter->value();
    const auto bandwidth = m_pBandWidthParameter->value();
    const auto damping = m_pDampingParameter->value();
    const auto send = m_pSendParameter->value();

    // Reinitialize the effect when turning it on to prevent replaying the old buffer
    // from the last time the effect was enabled.
    // Also, update the sample rate if it has changed.
    if (enableState == EffectEnableState::Enabling
        || pState->sampleRate != bufferParameters.sampleRate()) {
        pState->reverb.init(bufferParameters.sampleRate());
        pState->sampleRate = bufferParameters.sampleRate();
    }
    pState->reverb.processBuffer(pInput, pOutput,
                                 bufferParameters.samplesPerBuffer(),
                                 bandwidth, decay, damping, send);
}<|MERGE_RESOLUTION|>--- conflicted
+++ resolved
@@ -10,28 +10,14 @@
 }
 
 // static
-<<<<<<< HEAD
 EffectManifestPointer ReverbEffect::getManifest() {
     EffectManifestPointer pManifest(new EffectManifest());
     pManifest->setId(getId());
     pManifest->setName(QObject::tr("Reverb"));
     pManifest->setAuthor("The Mixxx Team, CAPS Plugins");
     pManifest->setVersion("1.0");
-    pManifest->setDescription("This is a port of the GPL'ed CAPS Reverb plugin, "
-            "which has the following description:\n"
-            "This is based on some of the famous Stanford CCRMA reverbs "
-            "(NRev, KipRev) all based on the Chowning/Moorer/Schroeder reverberators, \n"
-            "which use networks of simple allpass and comb delay filters.");
-=======
-EffectManifest ReverbEffect::getManifest() {
-    EffectManifest manifest;
-    manifest.setId(getId());
-    manifest.setName(QObject::tr("Reverb"));
-    manifest.setAuthor("The Mixxx Team, CAPS Plugins");
-    manifest.setVersion("1.0");
-    manifest.setDescription(QObject::tr(
+    pManifest->setDescription(QObject::tr(
         "Emulates the sound of the signal bouncing off the walls of a room"));
->>>>>>> 947694bc
 
     EffectManifestParameterPointer decay = pManifest->addParameter();
     decay->setId("decay");
