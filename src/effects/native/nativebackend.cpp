#include <QtDebug>

#include "effects/native/nativebackend.h"
#include "effects/native/flangereffect.h"
#include "effects/native/bitcrushereffect.h"
#include "effects/native/butterwortheqeffect.h"
#include "effects/native/filtereffect.h"
#ifndef __MACAPPSTORE__
#include "effects/native/reverbeffect.h"
#endif
#include "effects/native/echoeffect.h"
#include "effects/native/goaslicereffect.h"

NativeBackend::NativeBackend(QObject* pParent)
        : EffectsBackend(pParent, tr("Native")) {
    registerEffect<FlangerEffect>();
    registerEffect<BitCrusherEffect>();
    registerEffect<FilterEffect>();
#ifndef __MACAPPSTORE__
    registerEffect<ReverbEffect>();
#endif
    registerEffect<EchoEffect>();
<<<<<<< HEAD
    registerEffect<GoaSlicerEffect>();
=======
    registerEffect<ButterworthEQEffect>();
>>>>>>> ff59a62b
}

NativeBackend::~NativeBackend() {
    //qDebug() << debugString() << "destroyed";
}<|MERGE_RESOLUTION|>--- conflicted
+++ resolved
@@ -20,11 +20,8 @@
     registerEffect<ReverbEffect>();
 #endif
     registerEffect<EchoEffect>();
-<<<<<<< HEAD
     registerEffect<GoaSlicerEffect>();
-=======
     registerEffect<ButterworthEQEffect>();
->>>>>>> ff59a62b
 }
 
 NativeBackend::~NativeBackend() {
