--- conflicted
+++ resolved
@@ -9,11 +9,7 @@
 #include "effects/native/bessel4lvmixeqeffect.h"
 #include "effects/native/graphiceqeffect.h"
 #include "effects/native/filtereffect.h"
-<<<<<<< HEAD
-#include "effects/native/peakingfiltereffect.h"
-=======
 #include "effects/native/moogladder4filtereffect.h"
->>>>>>> f379aaa4
 #ifndef __MACAPPSTORE__
 #include "effects/native/reverbeffect.h"
 #endif
@@ -21,6 +17,7 @@
 #include "effects/native/autopaneffect.h"
 #include "effects/native/phasereffect.h"
 #include "effects/native/loudnesscontoureffect.h"
+#include "effects/native/peakingfiltereffect.h"
 
 NativeBackend::NativeBackend(QObject* pParent)
         : EffectsBackend(pParent, tr("Native")) {
@@ -33,18 +30,15 @@
     // Compensations EQs    
     registerEffect<GraphicEQEffect>();
     registerEffect<LoudnessContourEffect>();
+    registerEffect<PeakingFilterEffect>();
     // Fading Effects
     registerEffect<FilterEffect>();
-<<<<<<< HEAD
-    registerEffect<PeakingFilterEffect>();
-=======
     registerEffect<MoogLadder4FilterEffect>();
     registerEffect<BitCrusherEffect>();
     // Fancy effects    
     registerEffect<FlangerEffect>();
     registerEffect<EchoEffect>();
     registerEffect<AutoPanEffect>();
->>>>>>> f379aaa4
 #ifndef __MACAPPSTORE__
     registerEffect<ReverbEffect>();
 #endif
