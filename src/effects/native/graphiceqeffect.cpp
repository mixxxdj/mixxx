#include "effects/native/graphiceqeffect.h"
#include "util/math.h"

#define Q 1.2247449

// static
QString GraphicEQEffect::getId() {
    return "org.mixxx.effects.graphiceq";
}

// static
EffectManifest GraphicEQEffect::getManifest() {
    EffectManifest manifest;
    manifest.setId(getId());
    manifest.setName(QObject::tr("Graphic EQ"));
    manifest.setAuthor("The Mixxx Team");
    manifest.setVersion("1.0");
    manifest.setDescription(QObject::tr(
        "An 8 band Graphic EQ based on Biquad Filters"));
    manifest.setEffectRampsFromDry(true);

    // Display rounded center frequencies for each filter
    float centerFrequencies[8] = {45, 100, 220, 500, 1100, 2500,
                                  5500, 12000};

    EffectManifestParameter* low = manifest.addParameter();
    low->setId(QString("low"));
    low->setName(QString("%1 Hz").arg(centerFrequencies[0]));
    low->setDescription(QString("Gain for Low Filter"));
    low->setControlHint(EffectManifestParameter::CONTROL_KNOB_LINEAR);
    low->setSemanticHint(EffectManifestParameter::SEMANTIC_UNKNOWN);
    low->setUnitsHint(EffectManifestParameter::UNITS_UNKNOWN);
    low->setNeutralPointOnScale(0.5);
    low->setDefault(0);
    low->setMinimum(-12);
    low->setMaximum(12);

    QString paramName;
    for (int i = 0; i < 6; i++) {
        if (centerFrequencies[i + 1] < 1000) {
            paramName = QString("%1 Hz").arg(centerFrequencies[i + 1]);
        } else {
            paramName = QString("%1 kHz").arg(centerFrequencies[i + 1] / 1000);
        }

        EffectManifestParameter* mid = manifest.addParameter();
        mid->setId(QString("mid%1").arg(i));
        mid->setName(paramName);
        mid->setDescription(QString("Gain for Band Filter %1").arg(i));
        mid->setControlHint(EffectManifestParameter::CONTROL_KNOB_LINEAR);
        mid->setSemanticHint(EffectManifestParameter::SEMANTIC_UNKNOWN);
        mid->setUnitsHint(EffectManifestParameter::UNITS_UNKNOWN);
        mid->setNeutralPointOnScale(0.5);
        mid->setDefault(0);
        mid->setMinimum(-12);
        mid->setMaximum(12);
    }

    EffectManifestParameter* high = manifest.addParameter();
    high->setId(QString("high"));
    high->setName(QString("%1 kHz").arg(centerFrequencies[7] / 1000));
    high->setDescription(QString("Gain for Hight Filter"));
    high->setControlHint(EffectManifestParameter::CONTROL_KNOB_LINEAR);
    high->setSemanticHint(EffectManifestParameter::SEMANTIC_UNKNOWN);
    high->setUnitsHint(EffectManifestParameter::UNITS_UNKNOWN);
    high->setDefault(0);
    high->setMinimum(-12);
    high->setMaximum(12);

    return manifest;
}

GraphicEQEffectGroupState::GraphicEQEffectGroupState() {
    m_oldLow = 0;
    for (int i = 0; i < 6; i++) {
        m_oldMid.append(1.0);
    }
    m_oldHigh = 0;

    m_pBufs.append(SampleUtil::alloc(MAX_BUFFER_LEN));
    m_pBufs.append(SampleUtil::alloc(MAX_BUFFER_LEN));

    // Initialize the default center frequencies
    m_centerFrequencies[0] = 81;
    m_centerFrequencies[1] = 100;
    m_centerFrequencies[2] = 222;
    m_centerFrequencies[3] = 494;
    m_centerFrequencies[4] = 1097;
    m_centerFrequencies[5] = 2437;
    m_centerFrequencies[6] = 5416;
    m_centerFrequencies[7] = 9828;

    // Initialize the filters with default parameters
    m_low = new EngineFilterBiquad1LowShelving(44100, m_centerFrequencies[0], Q);
    m_high = new EngineFilterBiquad1HighShelving(44100, m_centerFrequencies[7], Q);
    for (int i = 1; i < 7; i++) {
        m_bands.append(new EngineFilterBiquad1Peaking(44100,
                                                      m_centerFrequencies[i],
                                                      Q));
    }
}

GraphicEQEffectGroupState::~GraphicEQEffectGroupState() {
    foreach (EngineFilterBiquad1Peaking* filter, m_bands) {
        delete filter;
    }

    foreach(CSAMPLE* buf, m_pBufs) {
        SampleUtil::free(buf);
    }
}

void GraphicEQEffectGroupState::setFilters(int sampleRate) {
    m_low->setFrequencyCorners(sampleRate, m_centerFrequencies[0], Q,
                               m_oldLow);
    m_high->setFrequencyCorners(sampleRate, m_centerFrequencies[7], Q,
                                m_oldHigh);
    for (int i = 0; i < 6; i++) {
        m_bands[i]->setFrequencyCorners(sampleRate, m_centerFrequencies[i + 1],
                                        Q, m_oldMid[i]);
    }
}

GraphicEQEffect::GraphicEQEffect(EngineEffect* pEffect,
                                 const EffectManifest& manifest)
        : m_oldSampleRate(44100) {
    Q_UNUSED(manifest);
    m_pPotLow = pEffect->getParameterById("low");
    for (int i = 0; i < 6; i++) {
        m_pPotMid.append(pEffect->getParameterById(QString("mid%1").arg(i)));
    }
    m_pPotHigh = pEffect->getParameterById("high");
}

GraphicEQEffect::~GraphicEQEffect() {
}

void GraphicEQEffect::processGroup(const QString& group,
                                   GraphicEQEffectGroupState* pState,
                                   const CSAMPLE* pInput, CSAMPLE* pOutput,
                                   const unsigned int numSamples,
                                   const unsigned int sampleRate,
                                   const EffectProcessor::EnableState enableState,
                                   const GroupFeatureState& groupFeatures) {
    Q_UNUSED(group);
    Q_UNUSED(groupFeatures);

    // If the sample rate has changed, initialize the filters using the new
    // sample rate
    if (m_oldSampleRate != sampleRate) {
        m_oldSampleRate = sampleRate;
        pState->setFilters(sampleRate);
    }

    float fLow;
    float fMid[6];
    float fHigh;

<<<<<<< HEAD
    fLow = m_pPotLow->value();
    fHigh = m_pPotHigh->value();
    for (int i = 0; i < 6; i++) {
        fMid[i] = m_pPotMid[i]->value();
=======
    if (enableState == EffectProcessor::DISABLING) {
         // Ramp to dry, when disabling, this will ramp from dry when enabling as well
        fLow = 1.0;
        fHigh = 1.0;;
        for (int i = 0; i < 6; i++) {
            fMid[i] = 1.0;
        }
    } else {
        fLow = m_pPotLow->value().toDouble();
        fHigh = m_pPotHigh->value().toDouble();
        for (int i = 0; i < 6; i++) {
            fMid[i] = m_pPotMid[i]->value().toDouble();
        }
>>>>>>> b29b291e
    }


    if (fLow != pState->m_oldLow) {
        pState->m_low->setFrequencyCorners(sampleRate,
                                           pState->m_centerFrequencies[0], Q,
                                           fLow);
    }
    if (fHigh != pState->m_oldHigh) {
        pState->m_high->setFrequencyCorners(sampleRate,
                                            pState->m_centerFrequencies[7], Q,
                                            fHigh);
    }
    for (int i = 0; i < 6; i++) {
        if (fMid[i] != pState->m_oldMid[i]) {
            pState->m_bands[i]->setFrequencyCorners(sampleRate,
                                                    pState->m_centerFrequencies[i + 1],
                                                    Q, fMid[i]);
        }
    }

    int bufIndex = 0;
    if (fLow) {
        pState->m_low->process(pInput, pState->m_pBufs[1 - bufIndex], numSamples);
        bufIndex = 1 - bufIndex;
    } else {
        pState->m_low->pauseFilter();
        memcpy(pState->m_pBufs[bufIndex], pInput, numSamples * sizeof(CSAMPLE));
    }

    for (int i = 0; i < 6; i++) {
        if (fMid[i]) {
            pState->m_bands[i]->process(pState->m_pBufs[bufIndex],
                                        pState->m_pBufs[1 - bufIndex], numSamples);
            bufIndex = 1 - bufIndex;
        } else {
            pState->m_bands[i]->pauseFilter();
        }
    }

    if (fHigh) {
        pState->m_high->process(pState->m_pBufs[bufIndex],
                                pOutput, numSamples);
        bufIndex = 1 - bufIndex;
    } else {
        memcpy(pOutput, pState->m_pBufs[bufIndex], numSamples * sizeof(CSAMPLE));
        pState->m_high->pauseFilter();
    }


    pState->m_oldLow = fLow;
    pState->m_oldHigh = fHigh;
    for (int i = 0; i < 6; i++) {
        pState->m_oldMid[i] = fMid[i];
    }

    if (enableState == EffectProcessor::DISABLING) {
        pState->m_low->pauseFilter();
        pState->m_high->pauseFilter();
        for (int i = 0; i < 6; i++) {
            pState->m_bands[i]->pauseFilter();
        }
    }
}<|MERGE_RESOLUTION|>--- conflicted
+++ resolved
@@ -156,12 +156,6 @@
     float fMid[6];
     float fHigh;
 
-<<<<<<< HEAD
-    fLow = m_pPotLow->value();
-    fHigh = m_pPotHigh->value();
-    for (int i = 0; i < 6; i++) {
-        fMid[i] = m_pPotMid[i]->value();
-=======
     if (enableState == EffectProcessor::DISABLING) {
          // Ramp to dry, when disabling, this will ramp from dry when enabling as well
         fLow = 1.0;
@@ -170,12 +164,11 @@
             fMid[i] = 1.0;
         }
     } else {
-        fLow = m_pPotLow->value().toDouble();
-        fHigh = m_pPotHigh->value().toDouble();
+        fLow = m_pPotLow->value();
+        fHigh = m_pPotHigh->value();
         for (int i = 0; i < 6; i++) {
-            fMid[i] = m_pPotMid[i]->value().toDouble();
-        }
->>>>>>> b29b291e
+            fMid[i] = m_pPotMid[i]->value();
+        }
     }
 
 
