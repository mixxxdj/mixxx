--- conflicted
+++ resolved
@@ -97,24 +97,14 @@
         const CSAMPLE* pInput, CSAMPLE* pOutput,
         const unsigned int numSamples,
         const unsigned int sampleRate,
-<<<<<<< HEAD
-		const EffectProcessor::EnableState enableState,
-=======
         const EffectProcessor::EnableState enableState,
->>>>>>> e477df5d
         const GroupFeatureState& groupFeatures) {
     Q_UNUSED(group);
     Q_UNUSED(groupFeatures);
-    Q_UNUSED(enableState);
     Q_UNUSED(sampleRate);
 
-<<<<<<< HEAD
-    double hpf = m_pHPF->value();
+
     double resonance = m_pResonance->value();
-    double lpf = m_pLPF->value();
-=======
-
-    double resonance = m_pResonance->value().toDouble();
     double hpf;
     double lpf;
     if (enableState == EffectProcessor::DISABLING) {
@@ -122,10 +112,9 @@
         hpf = kMinCorner;
         lpf = kMaxCorner;
     } else {
-        hpf = m_pHPF->value().toDouble();
-        lpf = m_pLPF->value().toDouble();
+        hpf = m_pHPF->value();
+        lpf = m_pLPF->value();
     }
->>>>>>> e477df5d
 
     if (pState->m_loFreq != lpf ||
             pState->m_resonance != resonance ||
