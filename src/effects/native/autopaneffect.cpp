#include "effects/native/autopaneffect.h"

#include <QtDebug>

#include "util/experiment.h"
#include "util/math.h"
#include "util/sample.h"

const float kPositionRampingThreshold = 0.002f;


// static
QString AutoPanEffect::getId() {
    return "org.mixxx.effects.autopan";
}

// static
EffectManifest AutoPanEffect::getManifest() {
    EffectManifest manifest;
    manifest.setId(getId());
    manifest.setName(QObject::tr("AutoPan"));
    manifest.setAuthor("The Mixxx Team");
    manifest.setVersion("1.0");
    manifest.setDescription(QObject::tr("Bounce the sound from a channel "
            "to another, roughly or softly, fully or partially, fastly or slowly. "
            "A delay, inversed on each side, is added to increase the "
            "spatial move and the period can be synced with the BPM."));

    // Period
    EffectManifestParameter* period = manifest.addParameter();
    period->setId("period");
    period->setName(QObject::tr("Period"));
    period->setDescription(QObject::tr("How fast the sound goes from a side to another\n"
            "1/4 - 4 beats rounded to 1/2 beat if sync parameter is enabled and tempo is detected (decks and samplers)\n"
            "1/4 - 4 seconds if sync parameter disabled or no tempo is detected (mic & aux inputs, master mix)"));
    period->setControlHint(EffectManifestParameter::ControlHint::KNOB_LINEAR);
    period->setSemanticHint(EffectManifestParameter::SemanticHint::UNKNOWN);
    period->setUnitsHint(EffectManifestParameter::UnitsHint::UNKNOWN);
    period->setDefaultLinkType(EffectManifestParameter::LinkType::LINKED);
    period->setDefaultLinkInversion(EffectManifestParameter::LinkInversion::INVERTED);
    period->setMinimum(0.0);
    period->setMaximum(4.0);
    period->setDefault(0.5);

    EffectManifestParameter* smoothing = manifest.addParameter();
    smoothing->setId("smoothing");
    smoothing->setName(QObject::tr("Smoothing"));
    smoothing->setShortName(QObject::tr("Smooth"));
    smoothing->setDescription(
            QObject::tr("How smoothly the signal goes from one side to the other"));
    smoothing->setControlHint(EffectManifestParameter::ControlHint::KNOB_LOGARITHMIC);
    smoothing->setSemanticHint(EffectManifestParameter::SemanticHint::UNKNOWN);
    smoothing->setUnitsHint(EffectManifestParameter::UnitsHint::UNKNOWN);
    smoothing->setDefaultLinkType(EffectManifestParameter::LinkType::LINKED);
    smoothing->setMinimum(0.25);
    smoothing->setMaximum(0.50);  // there are two steps per period so max is half
    smoothing->setDefault(0.50);
    // TODO(Ferran Pujol): when KnobComposedMaskedRing branch is merged to master,
    //                     make the scaleStartParameter for this be 1.

    // Width : applied on the channel with gain reducing.
    EffectManifestParameter* width = manifest.addParameter();
    width->setId("width");
    width->setName(QObject::tr("Width"));
    width->setDescription("How far the signal goes to each side");
    width->setControlHint(EffectManifestParameter::ControlHint::KNOB_LINEAR);
    width->setSemanticHint(EffectManifestParameter::SemanticHint::UNKNOWN);
    width->setUnitsHint(EffectManifestParameter::UnitsHint::UNKNOWN);
    width->setDefaultLinkType(EffectManifestParameter::LinkType::LINKED);
    width->setMinimum(0.0);
    width->setMaximum(1.0);    // 0.02 * sampleRate => 20ms
    width->setDefault(0.5);

    // Period unit
    EffectManifestParameter* periodUnit = manifest.addParameter();
    periodUnit->setId("periodUnit");
    periodUnit->setName(QObject::tr("Sync"));
    periodUnit->setDescription(QObject::tr("Synchronizes the period with the BPM if it can be retrieved"));
    periodUnit->setControlHint(EffectManifestParameter::ControlHint::TOGGLE_STEPPING);
    periodUnit->setSemanticHint(EffectManifestParameter::SemanticHint::UNKNOWN);
    periodUnit->setUnitsHint(EffectManifestParameter::UnitsHint::UNKNOWN);
    periodUnit->setDefault(1);
    periodUnit->setMinimum(0);
    periodUnit->setMaximum(1);

    return manifest;
}

AutoPanEffect::AutoPanEffect(EngineEffect* pEffect, const EffectManifest& manifest)
        : m_pSmoothingParameter(pEffect->getParameterById("smoothing")),
          m_pPeriodUnitParameter(pEffect->getParameterById("periodUnit")),
          m_pPeriodParameter(pEffect->getParameterById("period")),
          m_pWidthParameter(pEffect->getParameterById("width")) {
    Q_UNUSED(manifest);
}

AutoPanEffect::~AutoPanEffect() {
}

void AutoPanEffect::processChannel(const ChannelHandle& handle, AutoPanGroupState* pGroupState,
                              const CSAMPLE* pInput,
                              CSAMPLE* pOutput, const unsigned int numSamples,
                              const unsigned int sampleRate,
                              const EffectProcessor::EnableState enableState,
                              const GroupFeatureState& groupFeatures) {
    Q_UNUSED(handle);

    if (enableState == EffectProcessor::DISABLED) {
        return;
    }

    AutoPanGroupState& gs = *pGroupState;
    double width = m_pWidthParameter->value();
    double period = m_pPeriodParameter->value();
    double periodUnit = m_pPeriodUnitParameter->value();
    double smoothing = 0.5-m_pSmoothingParameter->value();

<<<<<<< HEAD
    if (periodUnit == 1 && groupFeatures.has_beat_length) {
        // period is a number of beats
        double beats = std::max(roundToFraction(period, 2), 0.25);
        period = groupFeatures.beat_length * beats;
=======
    // When the period knob is between max and max-1, the time is paused.
    // Time shouldn't be paused while enabling state as the sound
    // will be stuck in the middle even if the smoothing is at max.
    bool timePaused = period > m_pPeriodParameter->maximum() - 1
            && enableState != EffectProcessor::ENABLING;

    if (periodUnit == 1 && groupFeatures.has_beat_length_sec) {
        // floor the param on one of these values :
        // 1/16, 1/8, 1/4, 1/2, 1, 2, 4, 8, 16, 32, 64, 128

        int i = 0;
        while (period > m_pPeriodParameter->minimum()) {
            period /= 2;
            i++;
        }

        double beats = m_pPeriodParameter->minimum();
        while (i != 0.0) {
            beats *= 2;
            i--;
        }

        period = groupFeatures.beat_length_sec * beats * sampleRate;
>>>>>>> 201987e3
    } else {
        // period is a number of seconds
        period = std::max(period, 0.25);
        period *= sampleRate;
    }

    // When the period is changed, the position of the sound shouldn't
    // so time need to be recalculated
    if (gs.m_dPreviousPeriod != -1.0) {
        gs.time *= period / gs.m_dPreviousPeriod;
    }
    gs.m_dPreviousPeriod = period;


    if (gs.time > period || enableState == EffectProcessor::ENABLING) {
        gs.time = 0;
    }


    // Normally, the position goes from 0 to 1 linearly. Here we make steps at
    // 0.25 and 0.75 to have the sound fully on the right or fully on the left.
    // At the end, the "position" value can describe a sinusoid or a square
    // curve depending of the size of those steps.

    // coef of the slope
    // a = (y2 - y1) / (x2 - x1)
    //       1  / ( 1 - 2 * stepfrac)
    float a = smoothing != 0.5f ? 1.0f / (1.0f - smoothing * 2.0f) : 1.0f;

    // size of a segment of slope (controled by the "smoothing" parameter)
    float u = (0.5f - smoothing) / 2.0f;

    gs.frac.setRampingThreshold(kPositionRampingThreshold);

    double sinusoid = 0;

    for (unsigned int i = 0; i + 1 < numSamples; i += 2) {

        CSAMPLE periodFraction = CSAMPLE(gs.time) / period;

        // current quarter in the trigonometric circle
        float quarter = floorf(periodFraction * 4.0f);

        // part of the period fraction being a step (not in the slope)
        CSAMPLE stepsFractionPart = floorf((quarter + 1.0f) / 2.0f) * smoothing;

        // float inInterval = fmod( periodFraction, (period / 2.0) );
        float inStepInterval = fmod(periodFraction, 0.5f);

        CSAMPLE angleFraction;
        if (inStepInterval > u && inStepInterval < (u + smoothing)) {
            // at full left or full right
            angleFraction = quarter < 2.0f ? 0.25f : 0.75f;
        } else {
            // in the slope (linear function)
            angleFraction = (periodFraction - stepsFractionPart) * a;
        }

        // transforms the angleFraction into a sinusoid.
        // The width parameter modulates the two limits. if width values 0.5,
        // the limits will be 0.25 and 0.75. If it's 0, it will be 0.5 and 0.5
        // so the sound will be stuck at the center. If it values 1, the limits
        // will be 0 and 1 (full left and full right).
        sinusoid = sin(M_PI * 2.0f * angleFraction) * width;
        gs.frac.setWithRampingApplied((sinusoid + 1.0f) / 2.0f);

        // apply the delay
        gs.delay->process(&pInput[i], &pOutput[i],
                -0.005 * math_clamp(((gs.frac * 2.0) - 1.0f), -1.0, 1.0) * sampleRate);

        double lawCoef = computeLawCoefficient(sinusoid);
        pOutput[i] *= gs.frac * lawCoef;
        pOutput[i+1] *= (1.0f - gs.frac) * lawCoef;

        // The time shouldn't be paused if the position does not have its
        // expected value due to ramping
        if (enableState != EffectProcessor::ENABLING || gs.frac.ramped) {
            gs.time++;
        }
    }
}

double AutoPanEffect::computeLawCoefficient(double position) {
    // position is a result of sin() so between -1 and 1
    // full left/right => 1 + 1 / sqrt(abs(1 or -1) + 1) = 1,707106781
    // center => 1 + 1 / sqrt(abs(0) + 1) = 2
    return 1 + 1 / sqrt(std::abs(position) + 1);
}<|MERGE_RESOLUTION|>--- conflicted
+++ resolved
@@ -115,40 +115,15 @@
     double periodUnit = m_pPeriodUnitParameter->value();
     double smoothing = 0.5-m_pSmoothingParameter->value();
 
-<<<<<<< HEAD
-    if (periodUnit == 1 && groupFeatures.has_beat_length) {
+    if (periodUnit == 1 && groupFeatures.has_beat_length_sec) {
         // period is a number of beats
         double beats = std::max(roundToFraction(period, 2), 0.25);
-        period = groupFeatures.beat_length * beats;
-=======
-    // When the period knob is between max and max-1, the time is paused.
-    // Time shouldn't be paused while enabling state as the sound
-    // will be stuck in the middle even if the smoothing is at max.
-    bool timePaused = period > m_pPeriodParameter->maximum() - 1
-            && enableState != EffectProcessor::ENABLING;
-
-    if (periodUnit == 1 && groupFeatures.has_beat_length_sec) {
-        // floor the param on one of these values :
-        // 1/16, 1/8, 1/4, 1/2, 1, 2, 4, 8, 16, 32, 64, 128
-
-        int i = 0;
-        while (period > m_pPeriodParameter->minimum()) {
-            period /= 2;
-            i++;
-        }
-
-        double beats = m_pPeriodParameter->minimum();
-        while (i != 0.0) {
-            beats *= 2;
-            i--;
-        }
-
-        period = groupFeatures.beat_length_sec * beats * sampleRate;
->>>>>>> 201987e3
+        // NOTE: Assuming engine is working in stereo.
+        period = beats * groupFeatures.beat_length_sec * sampleRate * 2;
     } else {
         // period is a number of seconds
-        period = std::max(period, 0.25);
-        period *= sampleRate;
+        // NOTE: Assuming engine is working in stereo.
+        period = std::max(period, 0.25) * sampleRate * 2;
     }
 
     // When the period is changed, the position of the sound shouldn't
