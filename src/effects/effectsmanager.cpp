#include "effects/effectsmanager.h"

#include <QMetaType>
#include <QtAlgorithms>

#include "engine/effects/engineeffectsmanager.h"
<<<<<<< HEAD
#include "controlobjectthread.h"
#include "controlobjectslave.h"
=======
#include "engine/effects/engineeffect.h"
>>>>>>> 7804e388

EffectsManager::EffectsManager(QObject* pParent, ConfigObject<ConfigValue>* pConfig)
        : QObject(pParent),
          m_pEffectChainManager(new EffectChainManager(pConfig, this)),
          m_nextRequestId(0),
          m_pLoEqFreq(NULL),
          m_pHiEqFreq(NULL) {
    qRegisterMetaType<EffectChain::InsertionType>("EffectChain::InsertionType");
    QPair<EffectsRequestPipe*, EffectsResponsePipe*> requestPipes =
            TwoWayMessagePipe<EffectsRequest*, EffectsResponse>::makeTwoWayMessagePipe(
                2048, 2048, false, false);

    m_pRequestPipe.reset(requestPipes.first);
    m_pEngineEffectsManager = new EngineEffectsManager(requestPipes.second);
}

EffectsManager::~EffectsManager() {
    m_pEffectChainManager->saveEffectChains();
    processEffectsResponses();
    delete m_pEffectChainManager;
    while (!m_effectsBackends.isEmpty()) {
        EffectsBackend* pBackend = m_effectsBackends.takeLast();
        delete pBackend;
    }
    for (QHash<qint64, EffectsRequest*>::iterator it = m_activeRequests.begin();
         it != m_activeRequests.end();) {
        delete it.value();
        it = m_activeRequests.erase(it);
    }

    delete m_pHiEqFreq;
    delete m_pLoEqFreq;
<<<<<<< HEAD
=======
    // Safe because the Engine is deleted before EffectsManager.
    delete m_pEngineEffectsManager;
>>>>>>> 7804e388
}

void EffectsManager::addEffectsBackend(EffectsBackend* pBackend) {
    Q_ASSERT(pBackend);
    m_effectsBackends.append(pBackend);
    connect(pBackend, SIGNAL(effectRegistered()),
            this, SIGNAL(availableEffectsUpdated()));
}

void EffectsManager::registerGroup(const QString& group) {
    m_pEffectChainManager->registerGroup(group);
}

const QSet<QString>& EffectsManager::registeredGroups() const {
    return m_pEffectChainManager->registeredGroups();
}

const QSet<QString> EffectsManager::getAvailableEffects() const {
    QSet<QString> availableEffects;

    foreach (EffectsBackend* pBackend, m_effectsBackends) {
        QSet<QString> backendEffects = pBackend->getEffectIds();
        foreach (QString effectId, backendEffects) {
            if (availableEffects.contains(effectId)) {
                qWarning() << "WARNING: Duplicate effect ID" << effectId;
                continue;
            }
            availableEffects.insert(effectId);
        }
    }

    return availableEffects;
}

const QSet<QPair<QString, QString> > EffectsManager::getAvailableEffectNames() const {
    QSet<QPair<QString, QString> > availableEffectNames;
    QString currentEffectName;
    foreach (EffectsBackend* pBackend, m_effectsBackends) {
        QSet<QString> backendEffects = pBackend->getEffectIds();
        foreach (QString effectId, backendEffects) {
            currentEffectName = pBackend->getManifest(effectId).name();
<<<<<<< HEAD
            if (availableEffectNames.contains(qMakePair(effectId, currentEffectName))) {
                qWarning() << "WARNING: Duplicate effect name" << currentEffectName;
                continue;
            }
            availableEffectNames.insert(qMakePair(effectId, currentEffectName));
        }
    }
    return availableEffectNames;
}

const QSet<QPair<QString, QString> > EffectsManager::getAvailableMixingEqEffectNames() const {
=======
            availableEffectNames.insert(qMakePair(effectId, currentEffectName));
        }
    }

    return availableEffectNames;
}

const QSet<QPair<QString, QString> > EffectsManager::getAvailableEQEffectNames() const {
>>>>>>> 7804e388
    QSet<QPair<QString, QString> > availableEQEffectNames;
    QString currentEffectName;
    foreach (EffectsBackend* pBackend, m_effectsBackends) {
        QSet<QString> backendEffects = pBackend->getEffectIds();
        foreach (QString effectId, backendEffects) {
<<<<<<< HEAD
            if (pBackend->getManifest(effectId).isMixingEQ()) {
                currentEffectName = pBackend->getManifest(effectId).name();
                if (availableEQEffectNames.contains(qMakePair(effectId, currentEffectName))) {
                    qWarning() << "WARNING: Duplicate effect name" << currentEffectName;
                    continue;
                }
=======
            if (pBackend->getManifest(effectId).isEQ()) {
                currentEffectName = pBackend->getManifest(effectId).name();
>>>>>>> 7804e388
                availableEQEffectNames.insert(qMakePair(effectId, currentEffectName));
            }
        }
    }
<<<<<<< HEAD
    return availableEQEffectNames;
}

const QSet<QPair<QString, QString> > EffectsManager::getAvailableFilterEffectNames() const {
    QSet<QPair<QString, QString> > availableFilterEffectNames;
    QString currentEffectName;
    foreach (EffectsBackend* pBackend, m_effectsBackends) {
        QSet<QString> backendEffects = pBackend->getEffectIds();
        foreach (QString effectId, backendEffects) {
            if (pBackend->getManifest(effectId).isForFilterKnob()) {
                currentEffectName = pBackend->getManifest(effectId).name();
                if (availableFilterEffectNames.contains(qMakePair(effectId, currentEffectName))) {
                    qWarning() << "WARNING: Duplicate effect name" << currentEffectName;
                    continue;
                }
                availableFilterEffectNames.insert(qMakePair(effectId, currentEffectName));
            }
        }
    }
    return availableFilterEffectNames;
}

=======

    return availableEQEffectNames;
}

bool EffectsManager::isEQ(const QString& effectId) const {
    return getEffectManifest(effectId).isEQ();
}



>>>>>>> 7804e388
QString EffectsManager::getNextEffectId(const QString& effectId) {
    // TODO(rryan): HACK SUPER JANK ALERT. REPLACE THIS WITH SOMETHING NOT
    // STUPID
    QList<QString> effects = getAvailableEffects().toList();
    qSort(effects.begin(), effects.end());

    if (effects.isEmpty()) {
        return QString();
    }

    if (effectId.isNull()) {
        return effects.first();
    }

    QList<QString>::const_iterator it =
            qUpperBound(effects.constBegin(), effects.constEnd(), effectId);
    if (it == effects.constEnd()) {
        return effects.first();
    }

    return *it;
}

QString EffectsManager::getPrevEffectId(const QString& effectId) {
    // TODO(rryan): HACK SUPER JANK ALERT. REPLACE THIS WITH SOMETHING NOT
    // STUPID
    QList<QString> effects = getAvailableEffects().toList();
    qSort(effects.begin(), effects.end());

    if (effects.isEmpty()) {
        return QString();
    }

    if (effectId.isNull()) {
        return effects.last();
    }

    QList<QString>::const_iterator it =
            qLowerBound(effects.constBegin(), effects.constEnd(), effectId);
    if (it == effects.constBegin()) {
        return effects.last();
    }

    --it;
    return *it;
}

EffectManifest EffectsManager::getEffectManifest(const QString& effectId) const {
    foreach (EffectsBackend* pBackend, m_effectsBackends) {
        if (pBackend->canInstantiateEffect(effectId)) {
            return pBackend->getManifest(effectId);
        }
    }

    return EffectManifest();
}

EffectPointer EffectsManager::instantiateEffect(const QString& effectId) {
    foreach (EffectsBackend* pBackend, m_effectsBackends) {
        if (pBackend->canInstantiateEffect(effectId)) {
            return pBackend->instantiateEffect(this, effectId);
        }
    }
    return EffectPointer();
}

EffectRackPointer EffectsManager::addEffectRack() {
    return m_pEffectChainManager->addEffectRack();
}

EffectRackPointer EffectsManager::getEffectRack(int i) {
    return m_pEffectChainManager->getEffectRack(i);
}

EffectRackPointer EffectsManager::getEQEffectRack() {
    // The EQ Rack is the last one
    int eqRackNumber = m_pEffectChainManager->getEffectRacksSize();
    return m_pEffectChainManager->getEffectRack(eqRackNumber - 1);
}

int EffectsManager::getEQEffectRackNumber() {
    // The EQ Rack is the last one
    int eqRackNumber = m_pEffectChainManager->getEffectRacksSize();
    return eqRackNumber;
}

void EffectsManager::addEqualizer(int channelNumber) {
    int rackNum = getEffectChainManager()->getEffectRacksSize();
    EffectRackPointer pRack = getEffectRack(rackNum - 1);
    pRack->addEffectChainSlotForEQ();

    // Set the EQ to be active on Deck 'channelNumber'
    ControlObject::set(ConfigKey(QString("[EffectRack%1_EffectUnit%2]").
                arg(rackNum).arg(channelNumber),
                QString("group_[Channel%1]_enable").arg(channelNumber)),
            1.0);

    // Set the EQ to be fully wet
    ControlObject::set(ConfigKey(QString("[EffectRack%1_EffectUnit%2]").
                arg(rackNum).arg(channelNumber),
                QString("mix")),
            1.0);

    // Create aliases
    ControlDoublePrivate::insertAlias(
                ConfigKey(QString("[Channel%1]").arg(channelNumber), "filterLow"),
                ConfigKey(QString("[EffectRack%1_EffectUnit%2_Effect1]").
                                  arg(rackNum).arg(channelNumber), "parameter1"));

    ControlDoublePrivate::insertAlias(
                ConfigKey(QString("[Channel%1]").arg(channelNumber), "filterMid"),
                ConfigKey(QString("[EffectRack%1_EffectUnit%2_Effect1]").
                                  arg(rackNum).arg(channelNumber), "parameter2"));

    ControlDoublePrivate::insertAlias(
                ConfigKey(QString("[Channel%1]").arg(channelNumber), "filterHigh"),
                ConfigKey(QString("[EffectRack%1_EffectUnit%2_Effect1]").
                                  arg(rackNum).arg(channelNumber), "parameter3"));

    ControlDoublePrivate::insertAlias(
                ConfigKey(QString("[Channel%1]").arg(channelNumber), "filterLowKill"),
                ConfigKey(QString("[EffectRack%1_EffectUnit%2_Effect1]").
                                  arg(rackNum).arg(channelNumber), "button_parameter1"));

    ControlDoublePrivate::insertAlias(
                ConfigKey(QString("[Channel%1]").arg(channelNumber), "filterMidKill"),
                ConfigKey(QString("[EffectRack%1_EffectUnit%2_Effect1]").
                                  arg(rackNum).arg(channelNumber), "button_parameter2"));

    ControlDoublePrivate::insertAlias(
                ConfigKey(QString("[Channel%1]").arg(channelNumber), "filterHighKill"),
                ConfigKey(QString("[EffectRack%1_EffectUnit%2_Effect1]").
                                  arg(rackNum).arg(channelNumber), "button_parameter3"));
<<<<<<< HEAD

    ControlDoublePrivate::insertAlias(
                ConfigKey(QString("[Channel%1]").arg(channelNumber), "filterDepth"),
                ConfigKey(QString("[EffectRack%1_EffectUnit%2]").
                                  arg(rackNum).arg(channelNumber), "parameter"));

    ControlDoublePrivate::insertAlias(
                ConfigKey(QString("[Channel%1]").arg(channelNumber), "filter"),
                ConfigKey(QString("[EffectRack%1_EffectUnit%2_Effect2]").
                                  arg(rackNum).arg(channelNumber), "enabled"));
=======
    ControlDoublePrivate::insertAlias(
                ConfigKey(QString("[Channel%1]").arg(channelNumber), "filterLow_loaded"),
                ConfigKey(QString("[EffectRack%1_EffectUnit%2_Effect1]").
                                  arg(rackNum).arg(channelNumber), "parameter1_loaded"));

    ControlDoublePrivate::insertAlias(
                ConfigKey(QString("[Channel%1]").arg(channelNumber), "filterMid_loaded"),
                ConfigKey(QString("[EffectRack%1_EffectUnit%2_Effect1]").
                                  arg(rackNum).arg(channelNumber), "parameter2_loaded"));

    ControlDoublePrivate::insertAlias(
                ConfigKey(QString("[Channel%1]").arg(channelNumber), "filterHigh_loaded"),
                ConfigKey(QString("[EffectRack%1_EffectUnit%2_Effect1]").
                                  arg(rackNum).arg(channelNumber), "parameter3_loaded"));

    ControlDoublePrivate::insertAlias(
                ConfigKey(QString("[Channel%1]").arg(channelNumber), "filterLowKill_loaded"),
                ConfigKey(QString("[EffectRack%1_EffectUnit%2_Effect1]").
                                  arg(rackNum).arg(channelNumber), "button_parameter1_loaded"));

    ControlDoublePrivate::insertAlias(
                ConfigKey(QString("[Channel%1]").arg(channelNumber), "filterMidKill_loaded"),
                ConfigKey(QString("[EffectRack%1_EffectUnit%2_Effect1]").
                                  arg(rackNum).arg(channelNumber), "button_parameter2_loaded"));

    ControlDoublePrivate::insertAlias(
                ConfigKey(QString("[Channel%1]").arg(channelNumber), "filterHighKill_loaded"),
                ConfigKey(QString("[EffectRack%1_EffectUnit%2_Effect1]").
                                  arg(rackNum).arg(channelNumber), "button_parameter3_loaded"));


>>>>>>> 7804e388
}

void EffectsManager::setupDefaults() {
    //m_pEffectChainManager->loadEffectChains();

    EffectRackPointer pRack = addEffectRack();
    pRack->addEffectChainSlot();
    pRack->addEffectChainSlot();
    pRack->addEffectChainSlot();
    pRack->addEffectChainSlot();

    QSet<QString> effects = getAvailableEffects();

    EffectChainPointer pChain = EffectChainPointer(new EffectChain(
        this, "org.mixxx.effectchain.flanger"));
    pChain->setName(tr("Flanger"));
    EffectPointer pEffect = instantiateEffect(
        "org.mixxx.effects.flanger");
    pChain->addEffect(pEffect);
    m_pEffectChainManager->addEffectChain(pChain);

    pChain = EffectChainPointer(new EffectChain(
        this, "org.mixxx.effectchain.bitcrusher"));
    pChain->setName(tr("BitCrusher"));
    pEffect = instantiateEffect("org.mixxx.effects.bitcrusher");
    pChain->addEffect(pEffect);
    m_pEffectChainManager->addEffectChain(pChain);

    pChain = EffectChainPointer(new EffectChain(
        this, "org.mixxx.effectchain.filter"));
    pChain->setName(tr("Filter"));
    pEffect = instantiateEffect("org.mixxx.effects.filter");
    pChain->addEffect(pEffect);
    m_pEffectChainManager->addEffectChain(pChain);

#ifndef __MACAPPSTORE__
    pChain = EffectChainPointer(new EffectChain(
        this, "org.mixxx.effectchain.reverb"));
    pChain->setName(tr("Reverb"));
    pEffect = instantiateEffect("org.mixxx.effects.reverb");
    pChain->addEffect(pEffect);
    m_pEffectChainManager->addEffectChain(pChain);
#endif

    pChain = EffectChainPointer(new EffectChain(
        this, "org.mixxx.effectchain.echo"));
    pChain->setName(tr("Echo"));
    pEffect = instantiateEffect("org.mixxx.effects.echo");
    pChain->addEffect(pEffect);
    m_pEffectChainManager->addEffectChain(pChain);

    // Add a new EffectRack for Equalizers
    addEffectRack();

    // These controls are used inside EQ Effects
    m_pLoEqFreq = new ControlPotmeter(ConfigKey("[Mixer Profile]", "LoEQFrequency"), 0., 22040);
    m_pHiEqFreq = new ControlPotmeter(ConfigKey("[Mixer Profile]", "HiEQFrequency"), 0., 22040);
}

bool EffectsManager::writeRequest(EffectsRequest* request) {
    // This is effectively only GC at this point so only deal with responses
    // when writing new requests.
    processEffectsResponses();

    request->request_id = m_nextRequestId++;
    if (m_pRequestPipe->writeMessages(&request, 1) == 1) {
        m_activeRequests[request->request_id] = request;
        return true;
    }
    return false;
}

void EffectsManager::processEffectsResponses() {
    EffectsResponse response;
    while (m_pRequestPipe->readMessages(&response, 1) == 1) {
        QHash<qint64, EffectsRequest*>::iterator it =
                m_activeRequests.find(response.request_id);

        if (it == m_activeRequests.end()) {
            qWarning() << debugString()
                       << "WARNING: EffectsResponse with an inactive request_id:"
                       << response.request_id;
        }

        while (it != m_activeRequests.end() &&
               it.key() == response.request_id) {
            EffectsRequest* pRequest = it.value();

            if (!response.success) {
                qWarning() << debugString() << "WARNING: Failed EffectsRequest"
                           << "type" << pRequest->type;
            } else {
                //qDebug() << debugString() << "EffectsRequest Success"
                //           << "type" << pRequest->type;

                if (pRequest->type == EffectsRequest::REMOVE_EFFECT_FROM_CHAIN) {
                    //qDebug() << debugString() << "delete" << pRequest->RemoveEffectFromChain.pEffect;
                    delete pRequest->RemoveEffectFromChain.pEffect;
                }
            }

            delete pRequest;
            it = m_activeRequests.erase(it);
        }
    }

}<|MERGE_RESOLUTION|>--- conflicted
+++ resolved
@@ -4,12 +4,7 @@
 #include <QtAlgorithms>
 
 #include "engine/effects/engineeffectsmanager.h"
-<<<<<<< HEAD
-#include "controlobjectthread.h"
-#include "controlobjectslave.h"
-=======
 #include "engine/effects/engineeffect.h"
->>>>>>> 7804e388
 
 EffectsManager::EffectsManager(QObject* pParent, ConfigObject<ConfigValue>* pConfig)
         : QObject(pParent),
@@ -42,11 +37,8 @@
 
     delete m_pHiEqFreq;
     delete m_pLoEqFreq;
-<<<<<<< HEAD
-=======
     // Safe because the Engine is deleted before EffectsManager.
     delete m_pEngineEffectsManager;
->>>>>>> 7804e388
 }
 
 void EffectsManager::addEffectsBackend(EffectsBackend* pBackend) {
@@ -88,11 +80,6 @@
         QSet<QString> backendEffects = pBackend->getEffectIds();
         foreach (QString effectId, backendEffects) {
             currentEffectName = pBackend->getManifest(effectId).name();
-<<<<<<< HEAD
-            if (availableEffectNames.contains(qMakePair(effectId, currentEffectName))) {
-                qWarning() << "WARNING: Duplicate effect name" << currentEffectName;
-                continue;
-            }
             availableEffectNames.insert(qMakePair(effectId, currentEffectName));
         }
     }
@@ -100,37 +87,17 @@
 }
 
 const QSet<QPair<QString, QString> > EffectsManager::getAvailableMixingEqEffectNames() const {
-=======
-            availableEffectNames.insert(qMakePair(effectId, currentEffectName));
-        }
-    }
-
-    return availableEffectNames;
-}
-
-const QSet<QPair<QString, QString> > EffectsManager::getAvailableEQEffectNames() const {
->>>>>>> 7804e388
     QSet<QPair<QString, QString> > availableEQEffectNames;
     QString currentEffectName;
     foreach (EffectsBackend* pBackend, m_effectsBackends) {
         QSet<QString> backendEffects = pBackend->getEffectIds();
         foreach (QString effectId, backendEffects) {
-<<<<<<< HEAD
             if (pBackend->getManifest(effectId).isMixingEQ()) {
                 currentEffectName = pBackend->getManifest(effectId).name();
-                if (availableEQEffectNames.contains(qMakePair(effectId, currentEffectName))) {
-                    qWarning() << "WARNING: Duplicate effect name" << currentEffectName;
-                    continue;
-                }
-=======
-            if (pBackend->getManifest(effectId).isEQ()) {
-                currentEffectName = pBackend->getManifest(effectId).name();
->>>>>>> 7804e388
                 availableEQEffectNames.insert(qMakePair(effectId, currentEffectName));
             }
         }
     }
-<<<<<<< HEAD
     return availableEQEffectNames;
 }
 
@@ -153,18 +120,10 @@
     return availableFilterEffectNames;
 }
 
-=======
-
-    return availableEQEffectNames;
-}
-
 bool EffectsManager::isEQ(const QString& effectId) const {
-    return getEffectManifest(effectId).isEQ();
-}
-
-
-
->>>>>>> 7804e388
+    return getEffectManifest(effectId).isMixingEQ();
+}
+
 QString EffectsManager::getNextEffectId(const QString& effectId) {
     // TODO(rryan): HACK SUPER JANK ALERT. REPLACE THIS WITH SOMETHING NOT
     // STUPID
@@ -298,7 +257,36 @@
                 ConfigKey(QString("[Channel%1]").arg(channelNumber), "filterHighKill"),
                 ConfigKey(QString("[EffectRack%1_EffectUnit%2_Effect1]").
                                   arg(rackNum).arg(channelNumber), "button_parameter3"));
-<<<<<<< HEAD
+    ControlDoublePrivate::insertAlias(
+                ConfigKey(QString("[Channel%1]").arg(channelNumber), "filterLow_loaded"),
+                ConfigKey(QString("[EffectRack%1_EffectUnit%2_Effect1]").
+                                  arg(rackNum).arg(channelNumber), "parameter1_loaded"));
+
+    ControlDoublePrivate::insertAlias(
+                ConfigKey(QString("[Channel%1]").arg(channelNumber), "filterMid_loaded"),
+                ConfigKey(QString("[EffectRack%1_EffectUnit%2_Effect1]").
+                                  arg(rackNum).arg(channelNumber), "parameter2_loaded"));
+
+    ControlDoublePrivate::insertAlias(
+                ConfigKey(QString("[Channel%1]").arg(channelNumber), "filterHigh_loaded"),
+                ConfigKey(QString("[EffectRack%1_EffectUnit%2_Effect1]").
+                                  arg(rackNum).arg(channelNumber), "parameter3_loaded"));
+
+    ControlDoublePrivate::insertAlias(
+                ConfigKey(QString("[Channel%1]").arg(channelNumber), "filterLowKill_loaded"),
+                ConfigKey(QString("[EffectRack%1_EffectUnit%2_Effect1]").
+                                  arg(rackNum).arg(channelNumber), "button_parameter1_loaded"));
+
+    ControlDoublePrivate::insertAlias(
+                ConfigKey(QString("[Channel%1]").arg(channelNumber), "filterMidKill_loaded"),
+                ConfigKey(QString("[EffectRack%1_EffectUnit%2_Effect1]").
+                                  arg(rackNum).arg(channelNumber), "button_parameter2_loaded"));
+
+    ControlDoublePrivate::insertAlias(
+                ConfigKey(QString("[Channel%1]").arg(channelNumber), "filterHighKill_loaded"),
+                ConfigKey(QString("[EffectRack%1_EffectUnit%2_Effect1]").
+                                  arg(rackNum).arg(channelNumber), "button_parameter3_loaded"));
+
 
     ControlDoublePrivate::insertAlias(
                 ConfigKey(QString("[Channel%1]").arg(channelNumber), "filterDepth"),
@@ -309,39 +297,6 @@
                 ConfigKey(QString("[Channel%1]").arg(channelNumber), "filter"),
                 ConfigKey(QString("[EffectRack%1_EffectUnit%2_Effect2]").
                                   arg(rackNum).arg(channelNumber), "enabled"));
-=======
-    ControlDoublePrivate::insertAlias(
-                ConfigKey(QString("[Channel%1]").arg(channelNumber), "filterLow_loaded"),
-                ConfigKey(QString("[EffectRack%1_EffectUnit%2_Effect1]").
-                                  arg(rackNum).arg(channelNumber), "parameter1_loaded"));
-
-    ControlDoublePrivate::insertAlias(
-                ConfigKey(QString("[Channel%1]").arg(channelNumber), "filterMid_loaded"),
-                ConfigKey(QString("[EffectRack%1_EffectUnit%2_Effect1]").
-                                  arg(rackNum).arg(channelNumber), "parameter2_loaded"));
-
-    ControlDoublePrivate::insertAlias(
-                ConfigKey(QString("[Channel%1]").arg(channelNumber), "filterHigh_loaded"),
-                ConfigKey(QString("[EffectRack%1_EffectUnit%2_Effect1]").
-                                  arg(rackNum).arg(channelNumber), "parameter3_loaded"));
-
-    ControlDoublePrivate::insertAlias(
-                ConfigKey(QString("[Channel%1]").arg(channelNumber), "filterLowKill_loaded"),
-                ConfigKey(QString("[EffectRack%1_EffectUnit%2_Effect1]").
-                                  arg(rackNum).arg(channelNumber), "button_parameter1_loaded"));
-
-    ControlDoublePrivate::insertAlias(
-                ConfigKey(QString("[Channel%1]").arg(channelNumber), "filterMidKill_loaded"),
-                ConfigKey(QString("[EffectRack%1_EffectUnit%2_Effect1]").
-                                  arg(rackNum).arg(channelNumber), "button_parameter2_loaded"));
-
-    ControlDoublePrivate::insertAlias(
-                ConfigKey(QString("[Channel%1]").arg(channelNumber), "filterHighKill_loaded"),
-                ConfigKey(QString("[EffectRack%1_EffectUnit%2_Effect1]").
-                                  arg(rackNum).arg(channelNumber), "button_parameter3_loaded"));
-
-
->>>>>>> 7804e388
 }
 
 void EffectsManager::setupDefaults() {
