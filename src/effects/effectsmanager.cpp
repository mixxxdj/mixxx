#include "effects/effectsmanager.h"

#include <QMetaType>
#include <QtAlgorithms>

#include "engine/effects/engineeffectsmanager.h"
#include "engine/effects/engineeffect.h"

<<<<<<< HEAD
static int kDeckEQRackNumber = 1;
=======
const char* kEqualizerRackName = "[EqualizerChain]";
const char* kQuickEffectRackName = "[QuickEffectChain]";
>>>>>>> 0418a8e2

EffectsManager::EffectsManager(QObject* pParent, ConfigObject<ConfigValue>* pConfig)
        : QObject(pParent),
          m_pEffectChainManager(new EffectChainManager(pConfig, this)),
          m_nextRequestId(0),
          m_pLoEqFreq(NULL),
          m_pHiEqFreq(NULL) {
    qRegisterMetaType<EffectChain::InsertionType>("EffectChain::InsertionType");
    QPair<EffectsRequestPipe*, EffectsResponsePipe*> requestPipes =
            TwoWayMessagePipe<EffectsRequest*, EffectsResponse>::makeTwoWayMessagePipe(
                2048, 2048, false, false);

    m_pRequestPipe.reset(requestPipes.first);
    m_pEngineEffectsManager = new EngineEffectsManager(requestPipes.second);
}

EffectsManager::~EffectsManager() {
    //m_pEffectChainManager->saveEffectChains();
    processEffectsResponses();
    delete m_pEffectChainManager;
    while (!m_effectsBackends.isEmpty()) {
        EffectsBackend* pBackend = m_effectsBackends.takeLast();
        delete pBackend;
    }
    for (QHash<qint64, EffectsRequest*>::iterator it = m_activeRequests.begin();
         it != m_activeRequests.end();) {
        delete it.value();
        it = m_activeRequests.erase(it);
    }

    delete m_pHiEqFreq;
    delete m_pLoEqFreq;
    // Safe because the Engine is deleted before EffectsManager. Also, it holds
    // a bare pointer to m_pRequestPipe so it is critical that it does not
    // outlast us.
    delete m_pEngineEffectsManager;
}

void EffectsManager::addEffectsBackend(EffectsBackend* pBackend) {
    Q_ASSERT(pBackend);
    m_effectsBackends.append(pBackend);
    connect(pBackend, SIGNAL(effectRegistered()),
            this, SIGNAL(availableEffectsUpdated()));
}

void EffectsManager::registerGroup(const QString& group) {
    m_pEffectChainManager->registerGroup(group);
}

const QSet<QString>& EffectsManager::registeredGroups() const {
    return m_pEffectChainManager->registeredGroups();
}

const QList<QString> EffectsManager::getAvailableEffects() const {
    QList<QString> availableEffects;

    foreach (EffectsBackend* pBackend, m_effectsBackends) {
        const QList<QString>& backendEffects = pBackend->getEffectIds();
        foreach (QString effectId, backendEffects) {
            if (availableEffects.contains(effectId)) {
                qWarning() << "WARNING: Duplicate effect ID" << effectId;
                continue;
            }
            availableEffects.append(effectId);
        }
    }

    return availableEffects;
}

const QList<QPair<QString, QString> > EffectsManager::getEffectNamesFiltered(
        EffectManifestFilterFnc filter) const {
    QList<QPair<QString, QString> > filteredEQEffectNames;
    QString currentEffectName;
    foreach (EffectsBackend* pBackend, m_effectsBackends) {
        QList<QString> backendEffects = pBackend->getEffectIds();
        foreach (QString effectId, backendEffects) {
            EffectManifest manifest = pBackend->getManifest(effectId);
            if (filter && !filter(&manifest)) {
                continue;
            }
            currentEffectName = manifest.name();
            filteredEQEffectNames.append(qMakePair(effectId, currentEffectName));
        }
    }

    return filteredEQEffectNames;
}

bool EffectsManager::isEQ(const QString& effectId) const {
    return getEffectManifest(effectId).isMixingEQ();
}

QString EffectsManager::getNextEffectId(const QString& effectId) {
    const QList<QString> effects = getAvailableEffects();

    if (effects.isEmpty()) {
        return QString();
    }

    if (effectId.isNull()) {
        return effects.first();
    }

    int index = effects.indexOf(effectId);
    if (++index >= effects.size()) {
        index = 0;
    }
    return effects.at(index);
}

QString EffectsManager::getPrevEffectId(const QString& effectId) {
    const QList<QString> effects = getAvailableEffects();
    //qSort(effects.begin(), effects.end());  For alphabetical order

    if (effects.isEmpty()) {
        return QString();
    }

    if (effectId.isNull()) {
        return effects.last();
    }

    int index = effects.indexOf(effectId);
    if (--index < 0) {
        index = effects.size() - 1;
    }
    return effects.at(index);

}

EffectManifest EffectsManager::getEffectManifest(const QString& effectId) const {
    foreach (EffectsBackend* pBackend, m_effectsBackends) {
        if (pBackend->canInstantiateEffect(effectId)) {
            return pBackend->getManifest(effectId);
        }
    }

    return EffectManifest();
}

EffectPointer EffectsManager::instantiateEffect(const QString& effectId) {
    foreach (EffectsBackend* pBackend, m_effectsBackends) {
        if (pBackend->canInstantiateEffect(effectId)) {
            return pBackend->instantiateEffect(this, effectId);
        }
    }
    return EffectPointer();
}

StandardEffectRackPointer EffectsManager::addStandardEffectRack() {
    return m_pEffectChainManager->addStandardEffectRack();
}

StandardEffectRackPointer EffectsManager::getStandardEffectRack(int rack) {
    return m_pEffectChainManager->getStandardEffectRack(rack);
}

EqualizerRackPointer EffectsManager::addEqualizerRack() {
    return m_pEffectChainManager->addEqualizerRack();
}

<<<<<<< HEAD
EffectRackPointer EffectsManager::getEqEffectRack() {
    // The EQ Rack is the last one
    int eqRackNumber = getEqEffectRackNumber();
    return m_pEffectChainManager->getEffectRack(eqRackNumber);
}

int EffectsManager::getEqEffectRackNumber() {
    // The EQ Rack is the last one
    int eqRackNumber = kDeckEQRackNumber;
    return eqRackNumber;
}

EffectChainSlotPointer EffectsManager::getMasterEQEffectChainSlot() {
    return getEqEffectRack()->getEffectChainSlot(getEqChainSlotNumberForGroup("[Master]"));
}

int EffectsManager::getEqChainSlotNumberForGroup(const QString& group) {
    return m_eqChainSlotNumberForGroup[group];
}

void EffectsManager::addEqualizer(const QString& group) {
    int rackNumExt = getEqEffectRackNumber() + 1;
    EffectRackPointer pRack = getEqEffectRack();
    EffectChainSlotPointer pChainSlot = pRack->addEffectChainSlotForEQ();
    const unsigned int chainSlotNumberExt = pChainSlot->getChainSlotNumber() + 1;
    m_eqChainSlotNumberForGroup[group] = chainSlotNumberExt - 1;

    // Set the EQ to be active on group
    ControlObject::set(ConfigKey(QString("[EffectRack%1_EffectUnit%2]").arg(
            QString::number(rackNumExt),
            QString::number(chainSlotNumberExt)),
                "group_" + group + "_enable"),
            1.0);

    // Set the EQ to be fully wet
    ControlObject::set(ConfigKey(QString("[EffectRack%1_EffectUnit%2]").arg(
            QString::number(rackNumExt),
            QString::number(chainSlotNumberExt)),
                "mix"),
            1.0);

    // Create aliases
    ControlDoublePrivate::insertAlias(ConfigKey(group, "filterLow"),
            ConfigKey(
                    QString("[EffectRack%1_EffectUnit%2_Effect1]").arg(
                            QString::number(rackNumExt),
                            QString::number(chainSlotNumberExt)), "parameter1"));

    ControlDoublePrivate::insertAlias(ConfigKey(group, "filterMid"),
            ConfigKey(
                    QString("[EffectRack%1_EffectUnit%2_Effect1]").arg(
                            QString::number(rackNumExt),
                            QString::number(chainSlotNumberExt)), "parameter2"));

    ControlDoublePrivate::insertAlias(ConfigKey(group, "filterHigh"),
            ConfigKey(
                    QString("[EffectRack%1_EffectUnit%2_Effect1]").arg(
                            QString::number(rackNumExt),
                            QString::number(chainSlotNumberExt)), "parameter3"));

    ControlDoublePrivate::insertAlias(ConfigKey(group, "filterLowKill"),
            ConfigKey(
                    QString("[EffectRack%1_EffectUnit%2_Effect1]").arg(
                            QString::number(rackNumExt),
                            QString::number(chainSlotNumberExt)),
                    "button_parameter1"));

    ControlDoublePrivate::insertAlias(ConfigKey(group, "filterMidKill"),
            ConfigKey(
                    QString("[EffectRack%1_EffectUnit%2_Effect1]").arg(
                            QString::number(rackNumExt),
                            QString::number(chainSlotNumberExt)),
                    "button_parameter2"));

    ControlDoublePrivate::insertAlias(ConfigKey(group, "filterHighKill"),
            ConfigKey(
                    QString("[EffectRack%1_EffectUnit%2_Effect1]").arg(
                            QString::number(rackNumExt),
                            QString::number(chainSlotNumberExt)),
                    "button_parameter3"));
    ControlDoublePrivate::insertAlias(ConfigKey(group, "filterLow_loaded"),
            ConfigKey(
                    QString("[EffectRack%1_EffectUnit%2_Effect1]").arg(
                            QString::number(rackNumExt),
                            QString::number(chainSlotNumberExt)),
                    "parameter1_loaded"));

    ControlDoublePrivate::insertAlias(ConfigKey(group, "filterMid_loaded"),
            ConfigKey(
                    QString("[EffectRack%1_EffectUnit%2_Effect1]").arg(
                            QString::number(rackNumExt),
                            QString::number(chainSlotNumberExt)),
                    "parameter2_loaded"));

    ControlDoublePrivate::insertAlias(ConfigKey(group, "filterHigh_loaded"),
            ConfigKey(
                    QString("[EffectRack%1_EffectUnit%2_Effect1]").arg(
                            QString::number(rackNumExt),
                            QString::number(chainSlotNumberExt)),
                    "parameter3_loaded"));

    ControlDoublePrivate::insertAlias(ConfigKey(group, "filterLowKill_loaded"),
            ConfigKey(
                    QString("[EffectRack%1_EffectUnit%2_Effect1]").arg(
                            QString::number(rackNumExt),
                            QString::number(chainSlotNumberExt)),
                    "button_parameter1_loaded"));

    ControlDoublePrivate::insertAlias(ConfigKey(group, "filterMidKill_loaded"),
            ConfigKey(
                    QString("[EffectRack%1_EffectUnit%2_Effect1]").arg(
                            QString::number(rackNumExt),
                            QString::number(chainSlotNumberExt)),
                    "button_parameter2_loaded"));

    ControlDoublePrivate::insertAlias(ConfigKey(group, "filterHighKill_loaded"),
            ConfigKey(
                    QString("[EffectRack%1_EffectUnit%2_Effect1]").arg(
                            QString::number(rackNumExt),
                            QString::number(chainSlotNumberExt)),
                    "button_parameter3_loaded"));


    ControlDoublePrivate::insertAlias(ConfigKey(group, "filterDepth"),
            ConfigKey(
                    QString("[EffectRack%1_EffectUnit%2]").arg(
                            QString::number(rackNumExt),
                            QString::number(chainSlotNumberExt)),
                    "parameter"));

    ControlDoublePrivate::insertAlias(ConfigKey(group, "filter"),
            ConfigKey(
                    QString("[EffectRack%1_EffectUnit%2_Effect2]").arg(
                            QString::number(rackNumExt),
                            QString::number(chainSlotNumberExt)),
                    "enabled"));
=======
EqualizerRackPointer EffectsManager::getEqualizerRack(int rack) {
    return m_pEffectChainManager->getEqualizerRack(rack);
}

QuickEffectRackPointer EffectsManager::addQuickEffectRack() {
    return m_pEffectChainManager->addQuickEffectRack();
}

QuickEffectRackPointer EffectsManager::getQuickEffectRack(int rack) {
    return m_pEffectChainManager->getQuickEffectRack(rack);
>>>>>>> 0418a8e2
}

void EffectsManager::setupDefaults() {
    //m_pEffectChainManager->loadEffectChains();

    // Add a general purpose rack
    StandardEffectRackPointer pStandardRack = addStandardEffectRack();
    pStandardRack->addEffectChainSlot();
    pStandardRack->addEffectChainSlot();
    pStandardRack->addEffectChainSlot();
    pStandardRack->addEffectChainSlot();

    EffectChainPointer pChain = EffectChainPointer(new EffectChain(
           this, "org.mixxx.effectchain.flanger"));
    pChain->setName(tr("Flanger"));
    EffectPointer pEffect = instantiateEffect(
           "org.mixxx.effects.flanger");
    pChain->addEffect(pEffect);
    m_pEffectChainManager->addEffectChain(pChain);

    pChain = EffectChainPointer(new EffectChain(
            this, "org.mixxx.effectchain.bitcrusher"));
    pChain->setName(tr("BitCrusher"));
    pEffect = instantiateEffect("org.mixxx.effects.bitcrusher");
    pChain->addEffect(pEffect);
    m_pEffectChainManager->addEffectChain(pChain);

    pChain = EffectChainPointer(new EffectChain(
            this, "org.mixxx.effectchain.filter"));
    pChain->setName(tr("Filter"));
    pEffect = instantiateEffect("org.mixxx.effects.filter");
    pChain->addEffect(pEffect);
    m_pEffectChainManager->addEffectChain(pChain);

#ifndef __MACAPPSTORE__
    pChain = EffectChainPointer(new EffectChain(
            this, "org.mixxx.effectchain.reverb"));
    pChain->setName(tr("Reverb"));
    pEffect = instantiateEffect("org.mixxx.effects.reverb");
    pChain->addEffect(pEffect);
    m_pEffectChainManager->addEffectChain(pChain);
#endif

    pChain = EffectChainPointer(new EffectChain(
            this, "org.mixxx.effectchain.echo"));
    pChain->setName(tr("Echo"));
    pEffect = instantiateEffect("org.mixxx.effects.echo");
    pChain->addEffect(pEffect);
    m_pEffectChainManager->addEffectChain(pChain);

    // These controls are used inside EQ Effects
    m_pLoEqFreq = new ControlPotmeter(ConfigKey("[Mixer Profile]", "LoEQFrequency"), 0., 22040);
    m_pHiEqFreq = new ControlPotmeter(ConfigKey("[Mixer Profile]", "HiEQFrequency"), 0., 22040);

<<<<<<< HEAD
    addEqualizer("[Master]");


    pChain = EffectChainPointer(new EffectChain(
            this, QString()));
    EffectPointer pNextEffect = instantiateEffect("org.mixxx.effects.graphiceq");
    pChain->setName("Empty Chain");

    pRack = getEqEffectRack();
    EffectChainSlotPointer pChainSlot = getMasterEQEffectChainSlot();
    pChainSlot->loadEffectChain(pChain);
    pChain->replaceEffect(0, pNextEffect);
=======
    // Add an EqualizerRack.
    addEqualizerRack();

    // Add a QuickEffectRack
    addQuickEffectRack();
>>>>>>> 0418a8e2
}

bool EffectsManager::writeRequest(EffectsRequest* request) {
    if (m_pRequestPipe.isNull()) {
        return false;
    }

    // This is effectively only GC at this point so only deal with responses
    // when writing new requests.
    processEffectsResponses();

    request->request_id = m_nextRequestId++;
    if (m_pRequestPipe->writeMessages(&request, 1) == 1) {
        m_activeRequests[request->request_id] = request;
        return true;
    }
    return false;
}

void EffectsManager::processEffectsResponses() {
    if (m_pRequestPipe.isNull()) {
        return;
    }

    EffectsResponse response;
    while (m_pRequestPipe->readMessages(&response, 1) == 1) {
        QHash<qint64, EffectsRequest*>::iterator it =
                m_activeRequests.find(response.request_id);

        if (it == m_activeRequests.end()) {
            qWarning() << debugString()
                       << "WARNING: EffectsResponse with an inactive request_id:"
                       << response.request_id;
        }

        while (it != m_activeRequests.end() &&
               it.key() == response.request_id) {
            EffectsRequest* pRequest = it.value();

            if (!response.success) {
                qWarning() << debugString() << "WARNING: Failed EffectsRequest"
                           << "type" << pRequest->type;
            } else {
                //qDebug() << debugString() << "EffectsRequest Success"
                //           << "type" << pRequest->type;

                if (pRequest->type == EffectsRequest::REMOVE_EFFECT_FROM_CHAIN) {
                    //qDebug() << debugString() << "delete" << pRequest->RemoveEffectFromChain.pEffect;
                    delete pRequest->RemoveEffectFromChain.pEffect;
                }
            }

            delete pRequest;
            it = m_activeRequests.erase(it);
        }
    }
}<|MERGE_RESOLUTION|>--- conflicted
+++ resolved
@@ -6,12 +6,8 @@
 #include "engine/effects/engineeffectsmanager.h"
 #include "engine/effects/engineeffect.h"
 
-<<<<<<< HEAD
-static int kDeckEQRackNumber = 1;
-=======
 const char* kEqualizerRackName = "[EqualizerChain]";
 const char* kQuickEffectRackName = "[QuickEffectChain]";
->>>>>>> 0418a8e2
 
 EffectsManager::EffectsManager(QObject* pParent, ConfigObject<ConfigValue>* pConfig)
         : QObject(pParent),
@@ -174,144 +170,6 @@
     return m_pEffectChainManager->addEqualizerRack();
 }
 
-<<<<<<< HEAD
-EffectRackPointer EffectsManager::getEqEffectRack() {
-    // The EQ Rack is the last one
-    int eqRackNumber = getEqEffectRackNumber();
-    return m_pEffectChainManager->getEffectRack(eqRackNumber);
-}
-
-int EffectsManager::getEqEffectRackNumber() {
-    // The EQ Rack is the last one
-    int eqRackNumber = kDeckEQRackNumber;
-    return eqRackNumber;
-}
-
-EffectChainSlotPointer EffectsManager::getMasterEQEffectChainSlot() {
-    return getEqEffectRack()->getEffectChainSlot(getEqChainSlotNumberForGroup("[Master]"));
-}
-
-int EffectsManager::getEqChainSlotNumberForGroup(const QString& group) {
-    return m_eqChainSlotNumberForGroup[group];
-}
-
-void EffectsManager::addEqualizer(const QString& group) {
-    int rackNumExt = getEqEffectRackNumber() + 1;
-    EffectRackPointer pRack = getEqEffectRack();
-    EffectChainSlotPointer pChainSlot = pRack->addEffectChainSlotForEQ();
-    const unsigned int chainSlotNumberExt = pChainSlot->getChainSlotNumber() + 1;
-    m_eqChainSlotNumberForGroup[group] = chainSlotNumberExt - 1;
-
-    // Set the EQ to be active on group
-    ControlObject::set(ConfigKey(QString("[EffectRack%1_EffectUnit%2]").arg(
-            QString::number(rackNumExt),
-            QString::number(chainSlotNumberExt)),
-                "group_" + group + "_enable"),
-            1.0);
-
-    // Set the EQ to be fully wet
-    ControlObject::set(ConfigKey(QString("[EffectRack%1_EffectUnit%2]").arg(
-            QString::number(rackNumExt),
-            QString::number(chainSlotNumberExt)),
-                "mix"),
-            1.0);
-
-    // Create aliases
-    ControlDoublePrivate::insertAlias(ConfigKey(group, "filterLow"),
-            ConfigKey(
-                    QString("[EffectRack%1_EffectUnit%2_Effect1]").arg(
-                            QString::number(rackNumExt),
-                            QString::number(chainSlotNumberExt)), "parameter1"));
-
-    ControlDoublePrivate::insertAlias(ConfigKey(group, "filterMid"),
-            ConfigKey(
-                    QString("[EffectRack%1_EffectUnit%2_Effect1]").arg(
-                            QString::number(rackNumExt),
-                            QString::number(chainSlotNumberExt)), "parameter2"));
-
-    ControlDoublePrivate::insertAlias(ConfigKey(group, "filterHigh"),
-            ConfigKey(
-                    QString("[EffectRack%1_EffectUnit%2_Effect1]").arg(
-                            QString::number(rackNumExt),
-                            QString::number(chainSlotNumberExt)), "parameter3"));
-
-    ControlDoublePrivate::insertAlias(ConfigKey(group, "filterLowKill"),
-            ConfigKey(
-                    QString("[EffectRack%1_EffectUnit%2_Effect1]").arg(
-                            QString::number(rackNumExt),
-                            QString::number(chainSlotNumberExt)),
-                    "button_parameter1"));
-
-    ControlDoublePrivate::insertAlias(ConfigKey(group, "filterMidKill"),
-            ConfigKey(
-                    QString("[EffectRack%1_EffectUnit%2_Effect1]").arg(
-                            QString::number(rackNumExt),
-                            QString::number(chainSlotNumberExt)),
-                    "button_parameter2"));
-
-    ControlDoublePrivate::insertAlias(ConfigKey(group, "filterHighKill"),
-            ConfigKey(
-                    QString("[EffectRack%1_EffectUnit%2_Effect1]").arg(
-                            QString::number(rackNumExt),
-                            QString::number(chainSlotNumberExt)),
-                    "button_parameter3"));
-    ControlDoublePrivate::insertAlias(ConfigKey(group, "filterLow_loaded"),
-            ConfigKey(
-                    QString("[EffectRack%1_EffectUnit%2_Effect1]").arg(
-                            QString::number(rackNumExt),
-                            QString::number(chainSlotNumberExt)),
-                    "parameter1_loaded"));
-
-    ControlDoublePrivate::insertAlias(ConfigKey(group, "filterMid_loaded"),
-            ConfigKey(
-                    QString("[EffectRack%1_EffectUnit%2_Effect1]").arg(
-                            QString::number(rackNumExt),
-                            QString::number(chainSlotNumberExt)),
-                    "parameter2_loaded"));
-
-    ControlDoublePrivate::insertAlias(ConfigKey(group, "filterHigh_loaded"),
-            ConfigKey(
-                    QString("[EffectRack%1_EffectUnit%2_Effect1]").arg(
-                            QString::number(rackNumExt),
-                            QString::number(chainSlotNumberExt)),
-                    "parameter3_loaded"));
-
-    ControlDoublePrivate::insertAlias(ConfigKey(group, "filterLowKill_loaded"),
-            ConfigKey(
-                    QString("[EffectRack%1_EffectUnit%2_Effect1]").arg(
-                            QString::number(rackNumExt),
-                            QString::number(chainSlotNumberExt)),
-                    "button_parameter1_loaded"));
-
-    ControlDoublePrivate::insertAlias(ConfigKey(group, "filterMidKill_loaded"),
-            ConfigKey(
-                    QString("[EffectRack%1_EffectUnit%2_Effect1]").arg(
-                            QString::number(rackNumExt),
-                            QString::number(chainSlotNumberExt)),
-                    "button_parameter2_loaded"));
-
-    ControlDoublePrivate::insertAlias(ConfigKey(group, "filterHighKill_loaded"),
-            ConfigKey(
-                    QString("[EffectRack%1_EffectUnit%2_Effect1]").arg(
-                            QString::number(rackNumExt),
-                            QString::number(chainSlotNumberExt)),
-                    "button_parameter3_loaded"));
-
-
-    ControlDoublePrivate::insertAlias(ConfigKey(group, "filterDepth"),
-            ConfigKey(
-                    QString("[EffectRack%1_EffectUnit%2]").arg(
-                            QString::number(rackNumExt),
-                            QString::number(chainSlotNumberExt)),
-                    "parameter"));
-
-    ControlDoublePrivate::insertAlias(ConfigKey(group, "filter"),
-            ConfigKey(
-                    QString("[EffectRack%1_EffectUnit%2_Effect2]").arg(
-                            QString::number(rackNumExt),
-                            QString::number(chainSlotNumberExt)),
-                    "enabled"));
-=======
 EqualizerRackPointer EffectsManager::getEqualizerRack(int rack) {
     return m_pEffectChainManager->getEqualizerRack(rack);
 }
@@ -322,7 +180,6 @@
 
 QuickEffectRackPointer EffectsManager::getQuickEffectRack(int rack) {
     return m_pEffectChainManager->getQuickEffectRack(rack);
->>>>>>> 0418a8e2
 }
 
 void EffectsManager::setupDefaults() {
@@ -377,26 +234,11 @@
     m_pLoEqFreq = new ControlPotmeter(ConfigKey("[Mixer Profile]", "LoEQFrequency"), 0., 22040);
     m_pHiEqFreq = new ControlPotmeter(ConfigKey("[Mixer Profile]", "HiEQFrequency"), 0., 22040);
 
-<<<<<<< HEAD
-    addEqualizer("[Master]");
-
-
-    pChain = EffectChainPointer(new EffectChain(
-            this, QString()));
-    EffectPointer pNextEffect = instantiateEffect("org.mixxx.effects.graphiceq");
-    pChain->setName("Empty Chain");
-
-    pRack = getEqEffectRack();
-    EffectChainSlotPointer pChainSlot = getMasterEQEffectChainSlot();
-    pChainSlot->loadEffectChain(pChain);
-    pChain->replaceEffect(0, pNextEffect);
-=======
     // Add an EqualizerRack.
     addEqualizerRack();
 
     // Add a QuickEffectRack
     addQuickEffectRack();
->>>>>>> 0418a8e2
 }
 
 bool EffectsManager::writeRequest(EffectsRequest* request) {
