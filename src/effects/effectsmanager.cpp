#include "effects/effectsmanager.h"

#include <QDir>
#include <QMetaType>
<<<<<<< HEAD

#include "control/controlpotmeter.h"
#include "effects/effectslot.h"
#include "effects/effectsmessenger.h"
#include "effects/presets/effectpresetmanager.h"
#include "effects/effectxmlelements.h"
#include "effects/visibleeffectslist.h"
#include "engine/effects/engineeffectsmanager.h"
#include "util/assert.h"

namespace {
const QString kStandardEffectRackGroup = QStringLiteral("[EffectRack1]");
const QString kOutputEffectRackGroup = QStringLiteral("[OutputEffectRack]");
const QString kQuickEffectRackGroup = QStringLiteral("[QuickEffectRack1]");
const QString kEqualizerEffectRackGroup = QStringLiteral("[EqualizerRack1]");
const QString kEffectGroupSeparator = QStringLiteral("_");
const QString kGroupClose = QStringLiteral("]");
const unsigned int kEffectMessagePipeFifoSize = 2048;
const QString kEffectsXmlFile = QStringLiteral("effects.xml");
} // anonymous namespace

EffectsManager::EffectsManager(
        UserSettingsPointer pConfig,
        ChannelHandleFactory* pChannelHandleFactory)
        : m_pConfig(pConfig),
          m_pChannelHandleFactory(pChannelHandleFactory),
          m_loEqFreq(ConfigKey("[Mixer Profile]", "LoEQFrequency"), 0., 22040),
          m_hiEqFreq(ConfigKey("[Mixer Profile]", "HiEQFrequency"), 0., 22040) {
=======
#include <algorithm>

#include "effects/effectchainmanager.h"
#include "effects/effectsbackend.h"
#include "effects/effectslot.h"
#include "engine/effects/engineeffect.h"
#include "engine/effects/engineeffectchain.h"
#include "engine/effects/engineeffectrack.h"
#include "engine/effects/engineeffectsmanager.h"
#include "moc_effectsmanager.cpp"
#include "util/assert.h"

namespace {
constexpr QChar kEffectGroupSeparator = '_';
constexpr QChar kGroupClose = ']';
const unsigned int kEffectMessagPipeFifoSize = 2048;
} // anonymous namespace

EffectsManager::EffectsManager(QObject* pParent,
        UserSettingsPointer pConfig,
        ChannelHandleFactoryPointer pChannelHandleFactory)
        : QObject(pParent),
          m_pChannelHandleFactory(pChannelHandleFactory),
          m_pEffectChainManager(new EffectChainManager(pConfig, this)),
          m_nextRequestId(0),
          m_pLoEqFreq(nullptr),
          m_pHiEqFreq(nullptr),
          m_underDestruction(false) {
>>>>>>> f4819821
    qRegisterMetaType<EffectChainMixMode>("EffectChainMixMode");

    m_pBackendManager = EffectsBackendManagerPointer(new EffectsBackendManager());

    QPair<EffectsRequestPipe*, EffectsResponsePipe*> requestPipes =
            TwoWayMessagePipe<EffectsRequest*, EffectsResponse>::makeTwoWayMessagePipe(
                    kEffectMessagePipeFifoSize, kEffectMessagePipeFifoSize);
    m_pMessenger = EffectsMessengerPointer(new EffectsMessenger(
            requestPipes.first, requestPipes.second));
    m_pEngineEffectsManager = new EngineEffectsManager(requestPipes.second);

    m_pEffectPresetManager = EffectPresetManagerPointer(
            new EffectPresetManager(pConfig, m_pBackendManager));

    m_pChainPresetManager = EffectChainPresetManagerPointer(
            new EffectChainPresetManager(pConfig, m_pBackendManager));

    m_pVisibleEffectsList = VisibleEffectsListPointer(new VisibleEffectsList());
}

<<<<<<< HEAD
EffectsManager::~EffectsManager() {
    m_pMessenger->startShutdownProcess();
=======
void EffectsManager::addEffectsBackend(EffectsBackend* pBackend) {
    VERIFY_OR_DEBUG_ASSERT(pBackend) {
        return;
    }
    m_effectsBackends.append(pBackend);

    QList<QString> backendEffects = pBackend->getEffectIds();
    for (const QString& effectId : backendEffects) {
        m_availableEffectManifests.append(pBackend->getManifest(effectId));
    }

    m_pNumEffectsAvailable->forceSet(m_availableEffectManifests.size());

    std::sort(m_availableEffectManifests.begin(), m_availableEffectManifests.end(),
          alphabetizeEffectManifests);

    connect(pBackend,
            &EffectsBackend::effectRegistered,
            this,
            &EffectsManager::slotBackendRegisteredEffect);

    connect(pBackend,
            &EffectsBackend::effectRegistered,
            this,
            &EffectsManager::availableEffectsUpdated);
}
>>>>>>> f4819821

    saveEffectsXml();

<<<<<<< HEAD
    // The EffectChains must be deleted before the EffectsBackends in case
    // there is an LV2 effect currently loaded.
    // ~LV2GroupState calls lilv_instance_free, which will segfault if called
    // after ~LV2Backend calls lilv_world_free.
    m_equalizerEffectChains.clear();
    m_quickEffectChains.clear();
    m_standardEffectChains.clear();
    m_outputEffectChain.clear();
    m_effectChainSlotsByGroup.clear();
=======
void EffectsManager::registerInputChannel(const ChannelHandleAndGroup& handleGroup) {
    m_pEffectChainManager->registerInputChannel(handleGroup);
}
>>>>>>> f4819821

    m_pMessenger->processEffectsResponses();
}

<<<<<<< HEAD
void EffectsManager::setup() {
    // Add postfader effect chain slots
    addStandardEffectChains();
    addOutputEffectChain();
    // EQ and QuickEffect chain slots are initialized when PlayerManager creates decks.
=======
void EffectsManager::registerOutputChannel(const ChannelHandleAndGroup& handleGroup) {
    m_pEffectChainManager->registerOutputChannel(handleGroup);
}
>>>>>>> f4819821

    readEffectsXml();
}

void EffectsManager::registerInputChannel(const ChannelHandleAndGroup& handle_group) {
    VERIFY_OR_DEBUG_ASSERT(!m_registeredInputChannels.contains(handle_group)) {
        return;
    }
    m_registeredInputChannels.insert(handle_group);

    // EqualizerEffectChains, QuickEffectChains, and OutputEffectChains
    // only process one input channel, so they do not need to have new input
    // channels registered.
    for (EffectChainPointer pChainSlot : std::as_const(m_standardEffectChains)) {
        pChainSlot->registerInputChannel(handle_group);
    }
}

void EffectsManager::registerOutputChannel(const ChannelHandleAndGroup& handle_group) {
    VERIFY_OR_DEBUG_ASSERT(!m_registeredOutputChannels.contains(handle_group)) {
        return;
    }
    m_registeredOutputChannels.insert(handle_group);
}

void EffectsManager::addStandardEffectChains() {
    for (int i = 0; i < kNumStandardEffectUnits; ++i) {
        VERIFY_OR_DEBUG_ASSERT(!m_effectChainSlotsByGroup.contains(
                StandardEffectChain::formatEffectChainGroup(i))) {
            continue;
        }

        auto pChainSlot = StandardEffectChainPointer(
                new StandardEffectChain(i, this, m_pMessenger));

        m_standardEffectChains.append(pChainSlot);
        m_effectChainSlotsByGroup.insert(pChainSlot->group(), pChainSlot);
    }
}

void EffectsManager::addOutputEffectChain() {
    m_outputEffectChain = OutputEffectChainPointer(
            new OutputEffectChain(this, m_pMessenger));
    m_effectChainSlotsByGroup.insert(m_outputEffectChain->group(), m_outputEffectChain);
}

EffectChainPointer EffectsManager::getOutputEffectChain() const {
    return m_outputEffectChain;
}

EffectChainPointer EffectsManager::getStandardEffectChain(int unitNumber) const {
    VERIFY_OR_DEBUG_ASSERT(0 <= unitNumber || unitNumber < m_standardEffectChains.size()) {
        return EffectChainPointer();
    }
<<<<<<< HEAD
    return m_standardEffectChains.at(unitNumber);
=======
    for (const auto& pBackend : qAsConst(m_effectsBackends)) {
        if (pBackend->canInstantiateEffect(effectId)) {
            return pBackend->instantiateEffect(this, effectId);
        }
    }
    return EffectPointer();
>>>>>>> f4819821
}

void EffectsManager::addDeck(const QString& deckGroupName) {
    addEqualizerEffectChain(deckGroupName);
    addQuickEffectChain(deckGroupName);
}

void EffectsManager::addEqualizerEffectChain(const QString& deckGroupName) {
    VERIFY_OR_DEBUG_ASSERT(!m_equalizerEffectChains.contains(
            EqualizerEffectChain::formatEffectChainGroup(deckGroupName))) {
        return;
    }

    auto pChainSlot = EqualizerEffectChainPointer(
            new EqualizerEffectChain(deckGroupName, this, m_pMessenger));

    m_equalizerEffectChains.insert(deckGroupName, pChainSlot);
    m_effectChainSlotsByGroup.insert(pChainSlot->group(), pChainSlot);
}

void EffectsManager::addQuickEffectChain(const QString& deckGroupName) {
    VERIFY_OR_DEBUG_ASSERT(!m_quickEffectChains.contains(
            QuickEffectChain::formatEffectChainGroup(deckGroupName))) {
        return;
    }

    auto pChainSlot = QuickEffectChainPointer(
            new QuickEffectChain(deckGroupName, this, m_pMessenger));

    m_quickEffectChains.insert(deckGroupName, pChainSlot);
    m_effectChainSlotsByGroup.insert(pChainSlot->group(), pChainSlot);
}

EffectChainPointer EffectsManager::getEffectChain(
        const QString& group) const {
    return m_effectChainSlotsByGroup.value(group);
}

bool EffectsManager::isAdoptMetaknobValueEnabled() const {
    return m_pConfig->getValue(ConfigKey("[Effects]", "AdoptMetaknobValue"), true);
}

void EffectsManager::readEffectsXml() {
    QDir settingsPath(m_pConfig->getSettingsPath());
    QFile file(settingsPath.absoluteFilePath(kEffectsXmlFile));
    QDomDocument doc;

    if (file.open(QIODevice::ReadOnly)) {
        doc.setContent(&file);
    }
    file.close();

    QStringList deckStrings;
    for (auto it = m_quickEffectChains.begin(); it != m_quickEffectChains.end(); it++) {
        deckStrings << it.key();
    }
    EffectsXmlData data = m_pChainPresetManager->readEffectsXml(doc, deckStrings);

    for (int i = 0; i < data.standardEffectChainPresets.size(); i++) {
        m_standardEffectChains.value(i)->loadChainPreset(data.standardEffectChainPresets.at(i));
    }

    for (auto it = data.quickEffectChainPresets.begin();
            it != data.quickEffectChainPresets.end();
            it++) {
        auto pChainSlot = m_quickEffectChains.value(it.key());
        if (pChainSlot) {
            pChainSlot->loadChainPreset(it.value());
        }
    }

    m_pVisibleEffectsList->readEffectsXml(doc, m_pBackendManager);
}

void EffectsManager::saveEffectsXml() {
    QDomDocument doc(EffectXml::Root);
    doc.setContent(EffectXml::FileHeader);
    QDomElement rootElement = doc.createElement(EffectXml::Root);
    rootElement.setAttribute(
            "schemaVersion", QString::number(EffectXml::kXmlSchemaVersion));
    doc.appendChild(rootElement);

    QHash<QString, EffectChainPresetPointer> quickEffectChainPresets;
    for (auto it = m_quickEffectChains.begin(); it != m_quickEffectChains.end(); it++) {
        auto pPreset = EffectChainPresetPointer::create(it.value().data());
        quickEffectChainPresets.insert(it.key(), pPreset);
    }

    QList<EffectChainPresetPointer> standardEffectChainPresets;
    for (const auto& pChainSlot : std::as_const(m_standardEffectChains)) {
        auto pPreset = EffectChainPresetPointer::create(pChainSlot.data());
        standardEffectChainPresets.append(pPreset);
    }

    m_pChainPresetManager->saveEffectsXml(&doc,
            EffectsXmlData{
                    quickEffectChainPresets, standardEffectChainPresets});
    m_pVisibleEffectsList->saveEffectsXml(&doc);

    QDir settingsPath(m_pConfig->getSettingsPath());
    if (!settingsPath.exists()) {
        return;
    }
    QFile file(settingsPath.absoluteFilePath(kEffectsXmlFile));
    if (!file.open(QIODevice::Truncate | QIODevice::WriteOnly)) {
        qWarning() << "EffectsManager: could not save effects.xml file";
        return;
    }
    file.write(doc.toString().toUtf8());
    file.close();
}<|MERGE_RESOLUTION|>--- conflicted
+++ resolved
@@ -2,15 +2,15 @@
 
 #include <QDir>
 #include <QMetaType>
-<<<<<<< HEAD
 
 #include "control/controlpotmeter.h"
 #include "effects/effectslot.h"
 #include "effects/effectsmessenger.h"
+#include "effects/effectxmlelements.h"
 #include "effects/presets/effectpresetmanager.h"
-#include "effects/effectxmlelements.h"
 #include "effects/visibleeffectslist.h"
 #include "engine/effects/engineeffectsmanager.h"
+#include "moc_effectsmanager.cpp"
 #include "util/assert.h"
 
 namespace {
@@ -26,41 +26,11 @@
 
 EffectsManager::EffectsManager(
         UserSettingsPointer pConfig,
-        ChannelHandleFactory* pChannelHandleFactory)
+        std::shared_ptr<ChannelHandleFactory> pChannelHandleFactory)
         : m_pConfig(pConfig),
           m_pChannelHandleFactory(pChannelHandleFactory),
           m_loEqFreq(ConfigKey("[Mixer Profile]", "LoEQFrequency"), 0., 22040),
           m_hiEqFreq(ConfigKey("[Mixer Profile]", "HiEQFrequency"), 0., 22040) {
-=======
-#include <algorithm>
-
-#include "effects/effectchainmanager.h"
-#include "effects/effectsbackend.h"
-#include "effects/effectslot.h"
-#include "engine/effects/engineeffect.h"
-#include "engine/effects/engineeffectchain.h"
-#include "engine/effects/engineeffectrack.h"
-#include "engine/effects/engineeffectsmanager.h"
-#include "moc_effectsmanager.cpp"
-#include "util/assert.h"
-
-namespace {
-constexpr QChar kEffectGroupSeparator = '_';
-constexpr QChar kGroupClose = ']';
-const unsigned int kEffectMessagPipeFifoSize = 2048;
-} // anonymous namespace
-
-EffectsManager::EffectsManager(QObject* pParent,
-        UserSettingsPointer pConfig,
-        ChannelHandleFactoryPointer pChannelHandleFactory)
-        : QObject(pParent),
-          m_pChannelHandleFactory(pChannelHandleFactory),
-          m_pEffectChainManager(new EffectChainManager(pConfig, this)),
-          m_nextRequestId(0),
-          m_pLoEqFreq(nullptr),
-          m_pHiEqFreq(nullptr),
-          m_underDestruction(false) {
->>>>>>> f4819821
     qRegisterMetaType<EffectChainMixMode>("EffectChainMixMode");
 
     m_pBackendManager = EffectsBackendManagerPointer(new EffectsBackendManager());
@@ -81,41 +51,11 @@
     m_pVisibleEffectsList = VisibleEffectsListPointer(new VisibleEffectsList());
 }
 
-<<<<<<< HEAD
 EffectsManager::~EffectsManager() {
     m_pMessenger->startShutdownProcess();
-=======
-void EffectsManager::addEffectsBackend(EffectsBackend* pBackend) {
-    VERIFY_OR_DEBUG_ASSERT(pBackend) {
-        return;
-    }
-    m_effectsBackends.append(pBackend);
-
-    QList<QString> backendEffects = pBackend->getEffectIds();
-    for (const QString& effectId : backendEffects) {
-        m_availableEffectManifests.append(pBackend->getManifest(effectId));
-    }
-
-    m_pNumEffectsAvailable->forceSet(m_availableEffectManifests.size());
-
-    std::sort(m_availableEffectManifests.begin(), m_availableEffectManifests.end(),
-          alphabetizeEffectManifests);
-
-    connect(pBackend,
-            &EffectsBackend::effectRegistered,
-            this,
-            &EffectsManager::slotBackendRegisteredEffect);
-
-    connect(pBackend,
-            &EffectsBackend::effectRegistered,
-            this,
-            &EffectsManager::availableEffectsUpdated);
-}
->>>>>>> f4819821
 
     saveEffectsXml();
 
-<<<<<<< HEAD
     // The EffectChains must be deleted before the EffectsBackends in case
     // there is an LV2 effect currently loaded.
     // ~LV2GroupState calls lilv_instance_free, which will segfault if called
@@ -125,26 +65,15 @@
     m_standardEffectChains.clear();
     m_outputEffectChain.clear();
     m_effectChainSlotsByGroup.clear();
-=======
-void EffectsManager::registerInputChannel(const ChannelHandleAndGroup& handleGroup) {
-    m_pEffectChainManager->registerInputChannel(handleGroup);
-}
->>>>>>> f4819821
 
     m_pMessenger->processEffectsResponses();
 }
 
-<<<<<<< HEAD
 void EffectsManager::setup() {
     // Add postfader effect chain slots
     addStandardEffectChains();
     addOutputEffectChain();
     // EQ and QuickEffect chain slots are initialized when PlayerManager creates decks.
-=======
-void EffectsManager::registerOutputChannel(const ChannelHandleAndGroup& handleGroup) {
-    m_pEffectChainManager->registerOutputChannel(handleGroup);
-}
->>>>>>> f4819821
 
     readEffectsXml();
 }
@@ -199,16 +128,7 @@
     VERIFY_OR_DEBUG_ASSERT(0 <= unitNumber || unitNumber < m_standardEffectChains.size()) {
         return EffectChainPointer();
     }
-<<<<<<< HEAD
     return m_standardEffectChains.at(unitNumber);
-=======
-    for (const auto& pBackend : qAsConst(m_effectsBackends)) {
-        if (pBackend->canInstantiateEffect(effectId)) {
-            return pBackend->instantiateEffect(this, effectId);
-        }
-    }
-    return EffectPointer();
->>>>>>> f4819821
 }
 
 void EffectsManager::addDeck(const QString& deckGroupName) {
