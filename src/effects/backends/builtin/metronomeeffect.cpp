#include "metronomeeffect.h"

#include <cmath>
#include <cstddef>
#include <limits>
#include <optional>
#include <span>

#include "audio/types.h"
#include "effects/backends/effectmanifest.h"
#include "effects/backends/effectmanifestparameter.h"
#include "engine/effects/engineeffectparameter.h"
#include "engine/engine.h"
#include "metronomeclick.h"
#include "util/math.h"
#include "util/sample.h"
#include "util/types.h"

namespace {

std::size_t playMonoSamplesWithGain(std::span<const CSAMPLE> monoSource,
        std::span<CSAMPLE> output,
        CSAMPLE_GAIN gain) {
    const std::size_t outputBufferFrames = output.size() / mixxx::kEngineChannelOutputCount;
    std::size_t framesPlayed = std::min(monoSource.size(), outputBufferFrames);
    SampleUtil::addMonoToStereoWithGain(gain, output.data(), monoSource.data(), framesPlayed);
    return framesPlayed;
}

template<class T>
std::span<T> subspan_clamped(std::span<T> in, typename std::span<T>::size_type offset) {
    // TODO (Swiftb0y): should we instead create a wrapper type that implements
    // UB-free "clamped" operations?
    return in.subspan(std::min(offset, in.size()));
}

constexpr std::size_t framesPerBeat(
        mixxx::audio::SampleRate framesPerSecond, double beatsPerMinute) {
    double framesPerMinute = framesPerSecond * 60;
    return static_cast<std::size_t>(framesPerMinute / beatsPerMinute);
}
// returns where in the output buffer to start playing the next click.
// If there the span is empty, no click should be played yet.
std::span<CSAMPLE> syncedClickOutput(double beatFractionBufferEnd,
        std::optional<GroupFeatureBeatLength> beatLengthAndScratch,
        std::span<CSAMPLE> output) {
    if (!beatLengthAndScratch.has_value() || beatLengthAndScratch->scratch_rate == 0.0) {
        return {};
    }
    double beatLength = beatLengthAndScratch->frames / beatLengthAndScratch->scratch_rate;

    const bool needsPreviousBeat = beatLength < 0;
    double beatToBufferEndFrames = std::abs(beatLength) *
            (needsPreviousBeat ? (1 - beatFractionBufferEnd)
                               : beatFractionBufferEnd);
    std::size_t beatToBufferEndSamples =
            static_cast<std::size_t>(beatToBufferEndFrames) *
            mixxx::kEngineChannelOutputCount;

    if (beatToBufferEndSamples <= output.size()) {
        return output.last(beatToBufferEndSamples);
    }
    return {};
}

std::span<CSAMPLE> unsyncedClickOutput(mixxx::audio::SampleRate framesPerSecond,
        std::size_t framesSinceLastClick,
        double bpm,
        std::span<CSAMPLE> output) {
    std::size_t offset = framesSinceLastClick %
            framesPerBeat(framesPerSecond, bpm);
    return subspan_clamped(output, offset * mixxx::kEngineChannelOutputCount);
}

} // namespace

// static
QString MetronomeEffect::getId() {
    return QStringLiteral("org.mixxx.effects.metronome");
}

// static
EffectManifestPointer MetronomeEffect::getManifest() {
    auto pManifest = EffectManifestPointer::create();
    pManifest->setId(getId());
    pManifest->setName(QObject::tr("Metronome"));
    pManifest->setAuthor(QObject::tr("The Mixxx Team"));
    pManifest->setVersion(QStringLiteral("1.0"));
    pManifest->setDescription(QObject::tr("Adds a metronome click sound to the stream"));
    pManifest->setEffectRampsFromDry(true);

    // Period
    // The maximum is at 128 + 1 allowing 128 as max value and
    // enabling us to pause time when the parameter is above
    EffectManifestParameterPointer period = pManifest->addParameter();
    period->setId(QStringLiteral("bpm"));
    period->setName(QObject::tr("BPM"));
    period->setDescription(QObject::tr("Set the beats per minute value of the click sound"));
    period->setValueScaler(EffectManifestParameter::ValueScaler::Logarithmic);
    period->setUnitsHint(EffectManifestParameter::UnitsHint::Unknown);
    period->setRange(40, 120, 208);

    // Period unit
    EffectManifestParameterPointer periodUnit = pManifest->addParameter();
    periodUnit->setId(QStringLiteral("sync"));
    periodUnit->setName(QObject::tr("Sync"));
    periodUnit->setDescription(QObject::tr(
            "Synchronizes the BPM with the track if it can be retrieved"));
    periodUnit->setValueScaler(EffectManifestParameter::ValueScaler::Toggle);
    periodUnit->setUnitsHint(EffectManifestParameter::UnitsHint::Unknown);
    periodUnit->setRange(0, 1, 1);

    EffectManifestParameterPointer gain = pManifest->addParameter();
    gain->setId(QStringLiteral("gain"));
    gain->setName(QObject::tr("Gain"));
    gain->setDescription(QObject::tr(
            "Set the gain of metronome click sound"));
    gain->setValueScaler(EffectManifestParameter::ValueScaler::Linear);
    gain->setUnitsHint(EffectManifestParameter::UnitsHint::Decibel);
    gain->setDefaultLinkType(EffectManifestParameter::LinkType::Linked);
    gain->setRange(-24.0, 0.0, 3.0); // decibel
    // 0db on the range above, assumes scale is linear default=(max-min)x+min (solve for x)
    // TODO: move this generally to ControlPotmeterBehavior?
    gain->setNeutralPointOnScale(24.0 / 27.0);

    return pManifest;
}

void MetronomeEffect::loadEngineEffectParameters(
        const QMap<QString, EngineEffectParameterPointer>& parameters) {
    m_pBpmParameter = parameters.value(QStringLiteral("bpm"));
    m_pSyncParameter = parameters.value(QStringLiteral("sync"));
    m_pGainParameter = parameters.value(QStringLiteral("gain"));
}

void MetronomeEffect::processChannel(
        MetronomeGroupState* pGroupState,
        const CSAMPLE* pInput,
        CSAMPLE* pOutput,
        const mixxx::EngineParameters& engineParameters,
        const EffectEnableState enableState,
        const GroupFeatureState& groupFeatures) {
    if (enableState == EffectEnableState::Disabled) {
        // assume click is fully played
        return;
    }

    auto output = std::span<CSAMPLE>(pOutput, engineParameters.samplesPerBuffer());

    MetronomeGroupState* gs = pGroupState;

    const std::span<const CSAMPLE> click = clickForSampleRate(engineParameters.sampleRate());

    if (pOutput != pInput) {
        SampleUtil::copy(pOutput, pInput, engineParameters.samplesPerBuffer());
    }

    const bool shouldSync = m_pSyncParameter->toBool();
    const bool hasBeatInfo = groupFeatures.beat_length.has_value() &&
            groupFeatures.beat_fraction_buffer_end.has_value();

    if (enableState == EffectEnableState::Enabling) {
        if (shouldSync && hasBeatInfo) {
            // Skip first click and sync phase
<<<<<<< HEAD
            gs->framesSinceLastClick = click.size();
=======
            gs->m_framesSinceClickStart = clickSize;
        } else {
            // click right away after enabling
            gs->m_framesSinceClickStart = 0;
        }
    }

    if (gs->m_framesSinceClickStart < clickSize) {
        // In click region, write remaining click frames.
        playMonoSamples(click.subspan(gs->m_framesSinceClickStart), output);
    }

    double bufferEnd = gs->m_framesSinceClickStart + engineParameters.framesPerBuffer();

    double nextClickStart = bufferEnd; // default to "no new click";
    if (shouldSync && groupFeatures.beat_fraction_buffer_end.has_value()) {
        // Sync enabled and have a track with beats
        if (groupFeatures.beat_length.has_value() &&
                groupFeatures.beat_length->scratch_rate != 0.0) {
            double beatLength = groupFeatures.beat_length->seconds * engineParameters.sampleRate() /
                    groupFeatures.beat_length->scratch_rate;
            double beatToBufferEnd;
            if (beatLength > 0) {
                beatToBufferEnd =
                        beatLength *
                        *groupFeatures.beat_fraction_buffer_end;
            } else {
                beatToBufferEnd =
                        beatLength * -1 *
                        (1 - *groupFeatures.beat_fraction_buffer_end);
            }

            if (bufferEnd > beatToBufferEnd) {
                // We have a new beat before the current buffer ends
                nextClickStart = bufferEnd - beatToBufferEnd;
            }
>>>>>>> 9d19b240
        } else {
            gs->framesSinceLastClick = 0;
        }
    }

    const CSAMPLE_GAIN gain = db2ratio(static_cast<float>(m_pGainParameter->value()));

    playMonoSamplesWithGain(subspan_clamped(click, gs->framesSinceLastClick), output, gain);
    gs->framesSinceLastClick += engineParameters.framesPerBuffer();

    std::span<CSAMPLE> outputBufferOffset = shouldSync && hasBeatInfo
            ? syncedClickOutput(*groupFeatures.beat_fraction_buffer_end,
                      groupFeatures.beat_length,
                      output)
            : unsyncedClickOutput(
                      engineParameters
                              .sampleRate(), // engineParameters::sampleRate()
                                             // in reality returns the frameRate
                      gs->framesSinceLastClick,
                      m_pBpmParameter->value(),
                      output);

    if (!outputBufferOffset.empty()) {
        gs->framesSinceLastClick = playMonoSamplesWithGain(click, outputBufferOffset, gain);
    }
}<|MERGE_RESOLUTION|>--- conflicted
+++ resolved
@@ -43,11 +43,13 @@
 // If there the span is empty, no click should be played yet.
 std::span<CSAMPLE> syncedClickOutput(double beatFractionBufferEnd,
         std::optional<GroupFeatureBeatLength> beatLengthAndScratch,
+        const mixxx::EngineParameters& engineParameters,
         std::span<CSAMPLE> output) {
     if (!beatLengthAndScratch.has_value() || beatLengthAndScratch->scratch_rate == 0.0) {
         return {};
     }
-    double beatLength = beatLengthAndScratch->frames / beatLengthAndScratch->scratch_rate;
+    double beatLength = beatLengthAndScratch->seconds *
+            engineParameters.sampleRate() / beatLengthAndScratch->scratch_rate;
 
     const bool needsPreviousBeat = beatLength < 0;
     double beatToBufferEndFrames = std::abs(beatLength) *
@@ -162,46 +164,7 @@
     if (enableState == EffectEnableState::Enabling) {
         if (shouldSync && hasBeatInfo) {
             // Skip first click and sync phase
-<<<<<<< HEAD
             gs->framesSinceLastClick = click.size();
-=======
-            gs->m_framesSinceClickStart = clickSize;
-        } else {
-            // click right away after enabling
-            gs->m_framesSinceClickStart = 0;
-        }
-    }
-
-    if (gs->m_framesSinceClickStart < clickSize) {
-        // In click region, write remaining click frames.
-        playMonoSamples(click.subspan(gs->m_framesSinceClickStart), output);
-    }
-
-    double bufferEnd = gs->m_framesSinceClickStart + engineParameters.framesPerBuffer();
-
-    double nextClickStart = bufferEnd; // default to "no new click";
-    if (shouldSync && groupFeatures.beat_fraction_buffer_end.has_value()) {
-        // Sync enabled and have a track with beats
-        if (groupFeatures.beat_length.has_value() &&
-                groupFeatures.beat_length->scratch_rate != 0.0) {
-            double beatLength = groupFeatures.beat_length->seconds * engineParameters.sampleRate() /
-                    groupFeatures.beat_length->scratch_rate;
-            double beatToBufferEnd;
-            if (beatLength > 0) {
-                beatToBufferEnd =
-                        beatLength *
-                        *groupFeatures.beat_fraction_buffer_end;
-            } else {
-                beatToBufferEnd =
-                        beatLength * -1 *
-                        (1 - *groupFeatures.beat_fraction_buffer_end);
-            }
-
-            if (bufferEnd > beatToBufferEnd) {
-                // We have a new beat before the current buffer ends
-                nextClickStart = bufferEnd - beatToBufferEnd;
-            }
->>>>>>> 9d19b240
         } else {
             gs->framesSinceLastClick = 0;
         }
@@ -215,6 +178,7 @@
     std::span<CSAMPLE> outputBufferOffset = shouldSync && hasBeatInfo
             ? syncedClickOutput(*groupFeatures.beat_fraction_buffer_end,
                       groupFeatures.beat_length,
+                      engineParameters,
                       output)
             : unsyncedClickOutput(
                       engineParameters
