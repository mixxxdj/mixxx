--- conflicted
+++ resolved
@@ -15,26 +15,6 @@
           m_iEffectNumber(iEffectnumber),
           m_group(group) {
     m_pControlLoaded = new ControlObject(ConfigKey(m_group, "loaded"));
-<<<<<<< HEAD
-    m_pControlLoaded->connectValueChangeRequest(
-        this, SLOT(slotLoaded(double)));
-
-    m_pControlNumParameters = new ControlObject(ConfigKey(m_group, "num_parameters"));
-    m_pControlNumParameters->connectValueChangeRequest(
-        this, SLOT(slotNumParameters(double)));
-
-    m_pControlNumParameterSlots = new ControlObject(ConfigKey(m_group, "num_parameterslots"));
-    m_pControlNumParameterSlots->connectValueChangeRequest(
-        this, SLOT(slotNumParameterSlots(double)));
-
-    m_pControlNumButtonParameters = new ControlObject(ConfigKey(m_group, "num_button_parameters"));
-    m_pControlNumButtonParameters->connectValueChangeRequest(
-        this, SLOT(slotNumParameters(double)));
-
-    m_pControlNumButtonParameterSlots = new ControlObject(ConfigKey(m_group, "num_button_parameterslots"));
-    m_pControlNumButtonParameterSlots->connectValueChangeRequest(
-        this, SLOT(slotNumParameterSlots(double)));
-=======
     m_pControlLoaded->setReadOnly();
 
     m_pControlNumParameters = new ControlObject(ConfigKey(m_group, "num_parameters"));
@@ -48,7 +28,6 @@
 
     m_pControlNumButtonParameterSlots = new ControlObject(ConfigKey(m_group, "num_button_parameterslots"));
     m_pControlNumButtonParameterSlots->setReadOnly();
->>>>>>> f379aaa4
 
     // Default to disabled to prevent accidental activation of effects
     // at the beginning of a set.
@@ -194,21 +173,12 @@
             addEffectButtonParameterSlot();
         }
 
-<<<<<<< HEAD
-        foreach (EffectParameterSlotPointer pParameter, m_parameters) {
-            pParameter->loadEffect(m_pEffect);
-        }
-
-        foreach (EffectButtonParameterSlotPointer pParameter, m_buttonParameters) {
-            pParameter->loadEffect(m_pEffect);
-=======
         for (const auto& pParameter : m_parameters) {
             pParameter->loadEffect(pEffect);
         }
 
         for (const auto& pParameter : m_buttonParameters) {
             pParameter->loadEffect(pEffect);
->>>>>>> f379aaa4
         }
 
         emit(effectLoaded(pEffect, m_iEffectNumber));
@@ -268,12 +238,6 @@
         pParameterSlot->syncSofttakeover();
     }
 }
-<<<<<<< HEAD
-
-void EffectSlot::syncSofttakeover() {
-    for (int i = 0; i < m_parameters.size(); ++i) {
-        m_parameters[i]->syncSofttakeover();
-=======
 
 double EffectSlot::getMetaParameter() const {
     return m_pControlMetaParameter->get();
@@ -302,6 +266,5 @@
     }
     for (const auto& pParameterSlot : m_parameters) {
         pParameterSlot->onEffectMetaParameterChanged(v, force);
->>>>>>> f379aaa4
     }
 }