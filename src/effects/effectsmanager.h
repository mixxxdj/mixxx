--- conflicted
+++ resolved
@@ -20,16 +20,8 @@
 /// PlayerManager creates decks.
 class EffectsManager {
   public:
-<<<<<<< HEAD
     EffectsManager(UserSettingsPointer pConfig,
-            ChannelHandleFactory* pChannelHandleFactory);
-=======
-    typedef bool (*EffectManifestFilterFnc)(EffectManifest* pManifest);
-
-    EffectsManager(QObject* pParent,
-            UserSettingsPointer pConfig,
-            ChannelHandleFactoryPointer pChannelHandleFactory);
->>>>>>> f4819821
+            std::shared_ptr<ChannelHandleFactory> pChannelHandleFactory);
     virtual ~EffectsManager();
 
     void setup();
@@ -51,37 +43,9 @@
         return m_pChannelHandleFactory->getOrCreateHandle("[Master]");
     }
 
-<<<<<<< HEAD
     const EffectChainPresetManagerPointer getChainPresetManager() const {
         return m_pChainPresetManager;
     }
-=======
-    // Add an effect backend to be managed by EffectsManager. EffectsManager
-    // takes ownership of the backend, and will delete it when EffectsManager is
-    // being deleted. Not thread safe -- use only from the GUI thread.
-    void addEffectsBackend(EffectsBackend* pEffectsBackend);
-    void registerInputChannel(const ChannelHandleAndGroup& handleGroup);
-    void registerOutputChannel(const ChannelHandleAndGroup& handleGroup);
-    const QSet<ChannelHandleAndGroup>& registeredInputChannels() const;
-    const QSet<ChannelHandleAndGroup>& registeredOutputChannels() const;
-
-    StandardEffectRackPointer addStandardEffectRack();
-    StandardEffectRackPointer getStandardEffectRack(int rack);
-
-    EqualizerRackPointer addEqualizerRack();
-    EqualizerRackPointer getEqualizerRack(int rack);
-
-    QuickEffectRackPointer addQuickEffectRack();
-    QuickEffectRackPointer getQuickEffectRack(int rack);
-
-    OutputEffectRackPointer addOutputsEffectRack();
-    OutputEffectRackPointer getOutputsEffectRack();
-
-    void loadEffectChains();
-
-    EffectRackPointer getEffectRack(const QString& group);
-    EffectSlotPointer getEffectSlot(const QString& group);
->>>>>>> f4819821
 
     const EffectPresetManagerPointer getEffectPresetManager() const {
         return m_pEffectPresetManager;
@@ -95,15 +59,10 @@
         return m_pVisibleEffectsList;
     }
 
-<<<<<<< HEAD
     void registerInputChannel(const ChannelHandleAndGroup& handle_group);
     const QSet<ChannelHandleAndGroup>& registeredInputChannels() const {
         return m_registeredInputChannels;
     }
-=======
-    void setEffectVisibility(EffectManifestPointer pManifest, bool visibility);
-    bool getEffectVisibility(EffectManifestPointer pManifest);
->>>>>>> f4819821
 
     void registerOutputChannel(const ChannelHandleAndGroup& handle_group);
     const QSet<ChannelHandleAndGroup>& registeredOutputChannels() const {
@@ -132,18 +91,9 @@
     QHash<QString, EqualizerEffectChainPointer> m_equalizerEffectChains;
     QHash<QString, QuickEffectChainPointer> m_quickEffectChains;
 
-<<<<<<< HEAD
     EffectsBackendManagerPointer m_pBackendManager;
-    ChannelHandleFactory* m_pChannelHandleFactory;
-=======
-    ChannelHandleFactoryPointer m_pChannelHandleFactory;
+    std::shared_ptr<ChannelHandleFactory> m_pChannelHandleFactory;
 
-    EffectChainManager* m_pEffectChainManager;
-    QList<EffectsBackend*> m_effectsBackends;
-    QList<EffectManifestPointer> m_availableEffectManifests;
-    QList<EffectManifestPointer> m_visibleEffectManifests;
-
->>>>>>> f4819821
     EngineEffectsManager* m_pEngineEffectsManager;
     EffectsMessengerPointer m_pMessenger;
     VisibleEffectsListPointer m_pVisibleEffectsList;
