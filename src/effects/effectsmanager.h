#pragma once

#include <QHash>
#include <QList>
#include <QSet>

#include "control/controlpotmeter.h"
#include "effects/backends/effectsbackendmanager.h"
#include "effects/presets/effectchainpresetmanager.h"
#include "effects/specialeffectchainslots.h"
#include "engine/channelhandle.h"
#include "preferences/usersettings.h"
#include "util/class.h"

class EngineEffectsManager;

/// EffectsManager initializes and shuts down the effects system. It creates and
/// destroys a fixed set of StandardEffectChainSlots on Mixxx startup/shutdown
/// and creates a QuickEffectChainSlot and EqualizerEffectChainSlot when
/// PlayerManager creates decks.
class EffectsManager {
  public:
<<<<<<< HEAD
    EffectsManager(UserSettingsPointer pConfig,
            ChannelHandleFactory* pChannelHandleFactory);
=======
    typedef bool (*EffectManifestFilterFnc)(EffectManifest* pManifest);

    EffectsManager(QObject* pParent,
            UserSettingsPointer pConfig,
            ChannelHandleFactoryPointer pChannelHandleFactory);
>>>>>>> 61b32396
    virtual ~EffectsManager();

    void setup();
    void addDeck(const QString& deckGroupName);

    EffectChainSlotPointer getEffectChainSlot(const QString& group) const;
    EqualizerEffectChainSlotPointer getEqualizerEffectChainSlot(
            const QString& deckGroupName) const {
        return m_equalizerEffectChainSlots.value(deckGroupName);
    }
    EffectChainSlotPointer getStandardEffectChainSlot(int unitNumber) const;
    EffectChainSlotPointer getOutputEffectChainSlot() const;

    EngineEffectsManager* getEngineEffectsManager() const {
        return m_pEngineEffectsManager;
    }

    const ChannelHandle getMasterHandle() const {
        return m_pChannelHandleFactory->getOrCreateHandle("[Master]");
    }

    const EffectChainPresetManagerPointer getChainPresetManager() const {
        return m_pChainPresetManager;
    }

    const EffectPresetManagerPointer getEffectPresetManager() const {
        return m_pEffectPresetManager;
    }

    const EffectsBackendManagerPointer getBackendManager() const {
        return m_pBackendManager;
    }

    const VisibleEffectsListPointer getVisibleEffectsList() const {
        return m_pVisibleEffectsList;
    }

<<<<<<< HEAD
    void registerInputChannel(const ChannelHandleAndGroup& handle_group);
    const QSet<ChannelHandleAndGroup>& registeredInputChannels() const {
        return m_registeredInputChannels;
    }
=======
    void setEffectVisibility(EffectManifestPointer pManifest, bool visibility);
    bool getEffectVisibility(EffectManifestPointer pManifest);
>>>>>>> 61b32396

    void registerOutputChannel(const ChannelHandleAndGroup& handle_group);
    const QSet<ChannelHandleAndGroup>& registeredOutputChannels() const {
        return m_registeredOutputChannels;
    }

    bool isAdoptMetaknobValueEnabled() const;

  private:
    void addStandardEffectChainSlots();
    void addOutputEffectChainSlot();

    void addEqualizerEffectChainSlot(const QString& deckGroupName);
    void addQuickEffectChainSlot(const QString& deckGroupName);

    void readEffectsXml();
    void saveEffectsXml();

    QSet<ChannelHandleAndGroup> m_registeredInputChannels;
    QSet<ChannelHandleAndGroup> m_registeredOutputChannels;
    UserSettingsPointer m_pConfig;
    QHash<QString, EffectChainSlotPointer> m_effectChainSlotsByGroup;

    QList<StandardEffectChainSlotPointer> m_standardEffectChainSlots;
    OutputEffectChainSlotPointer m_outputEffectChainSlot;
    QHash<QString, EqualizerEffectChainSlotPointer> m_equalizerEffectChainSlots;
    QHash<QString, QuickEffectChainSlotPointer> m_quickEffectChainSlots;

<<<<<<< HEAD
    EffectsBackendManagerPointer m_pBackendManager;
    ChannelHandleFactory* m_pChannelHandleFactory;
=======
    ChannelHandleFactoryPointer m_pChannelHandleFactory;

    EffectChainManager* m_pEffectChainManager;
    QList<EffectsBackend*> m_effectsBackends;
    QList<EffectManifestPointer> m_availableEffectManifests;
    QList<EffectManifestPointer> m_visibleEffectManifests;

>>>>>>> 61b32396
    EngineEffectsManager* m_pEngineEffectsManager;
    EffectsMessengerPointer m_pMessenger;
    VisibleEffectsListPointer m_pVisibleEffectsList;
    EffectPresetManagerPointer m_pEffectPresetManager;
    EffectChainPresetManagerPointer m_pChainPresetManager;

    // ControlObjects for Equalizers' frequencies
    // TODO: replace these with effect parameters that are hidden by default
    ControlPotmeter m_loEqFreq;
    ControlPotmeter m_hiEqFreq;

    DISALLOW_COPY_AND_ASSIGN(EffectsManager);
};<|MERGE_RESOLUTION|>--- conflicted
+++ resolved
@@ -20,16 +20,9 @@
 /// PlayerManager creates decks.
 class EffectsManager {
   public:
-<<<<<<< HEAD
     EffectsManager(UserSettingsPointer pConfig,
-            ChannelHandleFactory* pChannelHandleFactory);
-=======
-    typedef bool (*EffectManifestFilterFnc)(EffectManifest* pManifest);
+            std::shared_ptr<ChannelHandleFactory> pChannelHandleFactory);
 
-    EffectsManager(QObject* pParent,
-            UserSettingsPointer pConfig,
-            ChannelHandleFactoryPointer pChannelHandleFactory);
->>>>>>> 61b32396
     virtual ~EffectsManager();
 
     void setup();
@@ -67,15 +60,10 @@
         return m_pVisibleEffectsList;
     }
 
-<<<<<<< HEAD
     void registerInputChannel(const ChannelHandleAndGroup& handle_group);
     const QSet<ChannelHandleAndGroup>& registeredInputChannels() const {
         return m_registeredInputChannels;
     }
-=======
-    void setEffectVisibility(EffectManifestPointer pManifest, bool visibility);
-    bool getEffectVisibility(EffectManifestPointer pManifest);
->>>>>>> 61b32396
 
     void registerOutputChannel(const ChannelHandleAndGroup& handle_group);
     const QSet<ChannelHandleAndGroup>& registeredOutputChannels() const {
@@ -104,18 +92,9 @@
     QHash<QString, EqualizerEffectChainSlotPointer> m_equalizerEffectChainSlots;
     QHash<QString, QuickEffectChainSlotPointer> m_quickEffectChainSlots;
 
-<<<<<<< HEAD
     EffectsBackendManagerPointer m_pBackendManager;
-    ChannelHandleFactory* m_pChannelHandleFactory;
-=======
-    ChannelHandleFactoryPointer m_pChannelHandleFactory;
+    std::shared_ptr<ChannelHandleFactory> m_pChannelHandleFactory;
 
-    EffectChainManager* m_pEffectChainManager;
-    QList<EffectsBackend*> m_effectsBackends;
-    QList<EffectManifestPointer> m_availableEffectManifests;
-    QList<EffectManifestPointer> m_visibleEffectManifests;
-
->>>>>>> 61b32396
     EngineEffectsManager* m_pEngineEffectsManager;
     EffectsMessengerPointer m_pMessenger;
     VisibleEffectsListPointer m_pVisibleEffectsList;
