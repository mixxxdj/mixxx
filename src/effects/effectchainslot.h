#ifndef EFFECTCHAINSLOT_H
#define EFFECTCHAINSLOT_H

#include <QObject>
#include <QMap>
#include <QList>
#include <QSignalMapper>

#include "effects/effect.h"
#include "effects/effectslot.h"
#include "effects/effectchain.h"
#include "engine/channelhandle.h"
#include "util/class.h"

class ControlObject;
class ControlPushButton;
class EffectChainSlot;
class EffectRack;
typedef QSharedPointer<EffectChainSlot> EffectChainSlotPointer;

class EffectChainSlot : public QObject {
    Q_OBJECT
  public:
    EffectChainSlot(EffectRack* pRack,
                    const QString& group,
                    const unsigned int iChainNumber);
    virtual ~EffectChainSlot();

    // Get the ID of the loaded EffectChain
    QString id() const;

    unsigned int numSlots() const;
    EffectSlotPointer addEffectSlot(const QString& group);
    EffectSlotPointer getEffectSlot(unsigned int slotNumber);

    void loadEffectChain(EffectChainPointer pEffectChain);
    EffectChainPointer getEffectChain() const;
<<<<<<< HEAD
    EffectChainPointer getAndEnsureEffectChain(EffectsManager* pEffectsManager);
=======
    EffectChainPointer getOrCreateEffectChain(EffectsManager* pEffectsManager);
>>>>>>> 9308b47c

    void registerInputChannel(const ChannelHandleAndGroup& handle_group);

    double getSuperParameter() const;
    void setSuperParameter(double value, bool force = false);
    void setSuperParameterDefaultValue(double value);

    // Unload the loaded EffectChain.
    void clear();

    unsigned int getChainSlotNumber() const;

    const QString& getGroup() const {
        return m_group;
    }

    QDomElement toXml(QDomDocument* doc) const;
    void loadChainSlotFromXml(const QDomElement& effectChainElement);

  signals:
    // Indicates that the effect pEffect has been loaded into slotNumber of
    // EffectChainSlot chainNumber. pEffect may be an invalid pointer, which
    // indicates that a previously loaded effect was removed from the slot.
    void effectLoaded(EffectPointer pEffect, unsigned int chainNumber,
                      unsigned int slotNumber);

    // Indicates that the given EffectChain was loaded into this
    // EffectChainSlot
    void effectChainLoaded(EffectChainPointer pEffectChain);

    // Signal that whoever is in charge of this EffectChainSlot should load the
    // next EffectChain into it.
    void nextChain(unsigned int iChainSlotNumber,
                   EffectChainPointer pEffectChain);

    // Signal that whoever is in charge of this EffectChainSlot should load the
    // previous EffectChain into it.
    void prevChain(unsigned int iChainSlotNumber,
                   EffectChainPointer pEffectChain);

    // Signal that whoever is in charge of this EffectChainSlot should clear
    // this EffectChain (by removing the chain from this EffectChainSlot).
    void clearChain(unsigned int iChainNumber, EffectChainPointer pEffectChain);

    // Signal that whoever is in charge of this EffectChainSlot should load the
    // next Effect into the specified EffectSlot.
    void nextEffect(unsigned int iChainSlotNumber,
                    unsigned int iEffectSlotNumber,
                    EffectPointer pEffect);

    // Signal that whoever is in charge of this EffectChainSlot should load the
    // previous Effect into the specified EffectSlot.
    void prevEffect(unsigned int iChainSlotNumber,
                    unsigned int iEffectSlotNumber,
                    EffectPointer pEffect);

    // Signal that indicates that the EffectChainSlot has been updated.
    void updated();


  private slots:
    void slotChainEffectChanged(unsigned int effectSlotNumber, bool shouldEmit=true);
    void slotChainNameChanged(const QString& name);
    void slotChainEnabledChanged(bool enabled);
    void slotChainMixChanged(double mix);
    void slotChainInsertionTypeChanged(EffectChain::InsertionType type);
    void slotChainChannelStatusChanged(const QString& group, bool enabled);

    void slotEffectLoaded(EffectPointer pEffect, unsigned int slotNumber);
    // Clears the effect in the given position in the loaded EffectChain.
    void slotClearEffect(unsigned int iEffectSlotNumber);

    void slotControlClear(double v);
    void slotControlChainEnabled(double v);
    void slotControlChainMix(double v);
    void slotControlChainSuperParameter(double v, bool force = false);
    void slotControlChainInsertionType(double v);
    void slotControlChainSelector(double v);
    void slotControlChainNextPreset(double v);
    void slotControlChainPrevPreset(double v);
    void slotChannelStatusChanged(const QString& group);

  private:
    QString debugString() const {
        return QString("EffectChainSlot(%1)").arg(m_group);
    }

    const unsigned int m_iChainSlotNumber;
    const QString m_group;
    EffectRack* m_pEffectRack;

    EffectChainPointer m_pEffectChain;

    ControlPushButton* m_pControlClear;
    ControlObject* m_pControlNumEffects;
    ControlObject* m_pControlNumEffectSlots;
    ControlObject* m_pControlChainLoaded;
    ControlPushButton* m_pControlChainEnabled;
    ControlObject* m_pControlChainMix;
    ControlObject* m_pControlChainSuperParameter;
    ControlPushButton* m_pControlChainInsertionType;
    ControlObject* m_pControlChainSelector;
    ControlPushButton* m_pControlChainNextPreset;
    ControlPushButton* m_pControlChainPrevPreset;

    /**
      These COs do not affect how the effects are processed;
      they are defined here for skins and controller mappings to communicate
      with each other. They cannot be defined in skins because they must be present
      when both skins and mappings are loaded, otherwise the skin will
      create a new CO with the same ConfigKey but actually be interacting with a different
      object than the mapping.
    **/
    ControlPushButton* m_pControlChainShowFocus;
    ControlPushButton* m_pControlChainShowParameters;
    ControlObject* m_pControlChainFocusedEffect;

    struct ChannelInfo {
        // Takes ownership of pEnabled.
        ChannelInfo(const ChannelHandleAndGroup& handle_group, ControlObject* pEnabled)
                : handle_group(handle_group),
                  pEnabled(pEnabled) {

        }
        ~ChannelInfo() {
            delete pEnabled;
        }
        ChannelHandleAndGroup handle_group;
        ControlObject* pEnabled;
    };
    QMap<QString, ChannelInfo*> m_channelInfoByName;

    QList<EffectSlotPointer> m_slots;
    QSignalMapper m_channelStatusMapper;

    DISALLOW_COPY_AND_ASSIGN(EffectChainSlot);
};


#endif /* EFFECTCHAINSLOT_H */<|MERGE_RESOLUTION|>--- conflicted
+++ resolved
@@ -35,11 +35,7 @@
 
     void loadEffectChain(EffectChainPointer pEffectChain);
     EffectChainPointer getEffectChain() const;
-<<<<<<< HEAD
-    EffectChainPointer getAndEnsureEffectChain(EffectsManager* pEffectsManager);
-=======
     EffectChainPointer getOrCreateEffectChain(EffectsManager* pEffectsManager);
->>>>>>> 9308b47c
 
     void registerInputChannel(const ChannelHandleAndGroup& handle_group);
 
