--- conflicted
+++ resolved
@@ -29,12 +29,9 @@
     // Load the parameter of the given effect into this EffectButtonParameterSlot
     void loadEffect(EffectPointer pEffect);
 
-<<<<<<< HEAD
-=======
     // Clear the currently loaded effect
     void clear();
 
->>>>>>> f379aaa4
   private slots:
     // Solely for handling control changes
     void slotParameterValueChanged(double value);
