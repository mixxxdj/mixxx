/***************************************************************************
                          mixxx.h  -  description
                             -------------------
    begin                : Mon Feb 18 09:48:17 CET 2002
    copyright            : (C) 2002 by Tue and Ken Haste Andersen
    email                :
 ***************************************************************************/

/***************************************************************************
 *                                                                         *
 *   This program is free software; you can redistribute it and/or modify  *
 *   it under the terms of the GNU General Public License as published by  *
 *   the Free Software Foundation; either version 2 of the License, or     *
 *   (at your option) any later version.                                   *
 *                                                                         *
 ***************************************************************************/

#ifndef MIXXX_H
#define MIXXX_H

#include <QMainWindow>
#include <QSharedPointer>
#include <QString>

#include "preferences/configobject.h"
#include "preferences/usersettings.h"
#include "preferences/constants.h"
#include "track/track.h"
#include "util/cmdlineargs.h"
#include "util/timer.h"
#include "util/db/dbconnectionpool.h"
#include "soundio/sounddeviceerror.h"

class ChannelHandleFactory;
class ControlPushButton;
class ControllerManager;
class DlgDeveloperTools;
class DlgPreferences;
class EffectsManager;
class EngineMaster;
class GuiTick;
class LaunchImage;
class Library;
class KeyboardEventFilter;
class KeyboardShortcutsUpdater;
class PlayerManager;
class RecordingManager;
class SettingsManager;
class BroadcastManager;
class SkinLoader;
class SoundManager;
class VinylControlManager;
class WMainMenuBar;

typedef QSharedPointer<SettingsManager> SettingsManagerPointer;

// This Class is the base class for Mixxx. It sets up the main
// window and providing a menubar.
// For the main view, an instance of class MixxxView is
// created which creates your view.
class MixxxMainWindow : public QMainWindow {
    Q_OBJECT
  public:
    // Constructor. files is a list of command line arguments
    MixxxMainWindow(QApplication *app, const CmdlineArgs& args);
    ~MixxxMainWindow() override;

    void finalize();

    // creates the menu_bar and inserts the file Menu
    void createMenuBar();
    void connectMenuBar();
    void setInhibitScreensaver(mixxx::ScreenSaverPreference inhibit);
    mixxx::ScreenSaverPreference getInhibitScreensaver();

    void setToolTipsCfg(mixxx::TooltipsPreference tt);
    inline mixxx::TooltipsPreference getToolTipsCfg() { return m_toolTipsCfg; }

    inline GuiTick* getGuiTick() { return m_pGuiTick; };

  public slots:
    void rebootMixxxView();

    void slotFileLoadSongPlayer(int deck);
<<<<<<< HEAD
    // toogle keyboard on-off
    void slotToggleKeyboard(bool toggle);
=======
    // toggle keyboard on-off
    void slotOptionsKeyboard(bool toggle);
>>>>>>> c297d7c6
    // Preference dialog
    void slotOptionsPreferences();
    // shows an about dlg
    void slotHelpAbout();
    // toggle full screen mode
    void slotViewFullScreen(bool toggle);
    // Open the developer tools dialog.
    void slotDeveloperTools(bool enable);
    void slotDeveloperToolsClosed();

    void slotUpdateWindowTitle(TrackPointer pTrack);
    void slotChangedPlayingDeck(int deck);

    // Warn the user when inputs are not configured.
    void slotNoMicrophoneInputConfigured();
    void slotNoDeckPassthroughInputConfigured();
    void slotNoVinylControlInputConfigured();

  signals:
    void newSkinLoaded();
    // used to uncheck the menu when the dialog of develeoper tools is closed
    void developerToolsDlgClosed(int r);
    void closeDeveloperToolsDlgChecked(int r);
    void fullScreenChanged(bool fullscreen);

  protected:
    // Event filter to block certain events (eg. tooltips if tooltips are disabled)
    virtual bool eventFilter(QObject *obj, QEvent *event);
    virtual void closeEvent(QCloseEvent *event);
    virtual bool event(QEvent* e);

  private:
    void initialize(QApplication *app, const CmdlineArgs& args);

    // progresses the launch image progress bar
    // this must be called from the GUi thread only
    void launchProgress(int progress);

    void initializeWindow();
    void checkDirectRendering();

    bool initializeDatabase();

    bool confirmExit();
    QDialog::DialogCode soundDeviceErrorDlg(
            const QString &title, const QString &text, bool* retryClicked);
    QDialog::DialogCode soundDeviceBusyDlg(bool* retryClicked);
    QDialog::DialogCode soundDeviceErrorMsgDlg(
            SoundDeviceError err, bool* retryClicked);
    QDialog::DialogCode noOutputDlg(bool* continueClicked);

    // Pointer to the root GUI widget
    QWidget* m_pWidgetParent;
    LaunchImage* m_pLaunchImage;

    SettingsManager* m_pSettingsManager;

    ChannelHandleFactory* m_pChannelHandleFactory;

    // The effects processing system
    EffectsManager* m_pEffectsManager;

    // The mixing engine.
    EngineMaster* m_pEngine;

    // The skin loader.
    // TODO(rryan): doesn't need to be a member variable
    SkinLoader* m_pSkinLoader;

    // The sound manager
    SoundManager* m_pSoundManager;

    // Keeps track of players
    PlayerManager* m_pPlayerManager;
    // RecordingManager
    RecordingManager* m_pRecordingManager;
#ifdef __BROADCAST__
    BroadcastManager* m_pBroadcastManager;
#endif
    ControllerManager* m_pControllerManager;

    GuiTick* m_pGuiTick;

    VinylControlManager* m_pVCManager;

    KeyboardEventFilter* m_pKeyboard;

    // TODO(Tomasito) Maybe it's not necessary for this to be a member variable. As a matter of fact, we could
    // ...            probably just throw the KeyboardShortcutsUpdater class away and let WMainMenuBar be in charge and
    // ...            connect ControllerManager, SIGNAL(keyboardPresetLoaded()) directly to WMainMenuBar
    KeyboardShortcutsUpdater* m_pKbdShortcutsUpdater;

    // The Mixxx database connection pool
    mixxx::DbConnectionPoolPtr m_pDbConnectionPool;

    // The library management object
    Library* m_pLibrary;

    WMainMenuBar* m_pMenuBar;

    DlgDeveloperTools* m_pDeveloperToolsDlg;

    /** Pointer to preference dialog */
    DlgPreferences* m_pPrefDlg;

    ConfigObject<ConfigValueKbd>* m_pKbdConfig;
    ConfigObject<ConfigValueKbd>* m_pKbdConfigEmpty;

    mixxx::TooltipsPreference m_toolTipsCfg;
    // Timer that tracks how long Mixxx has been running.
    Timer m_runtime_timer;

    const CmdlineArgs& m_cmdLineArgs;

    ControlPushButton* m_pTouchShift;
    mixxx::ScreenSaverPreference m_inhibitScreensaver;

    static const int kMicrophoneCount;
    static const int kAuxiliaryCount;
};

#endif<|MERGE_RESOLUTION|>--- conflicted
+++ resolved
@@ -82,13 +82,8 @@
     void rebootMixxxView();
 
     void slotFileLoadSongPlayer(int deck);
-<<<<<<< HEAD
-    // toogle keyboard on-off
+    // toggle keyboard on-off
     void slotToggleKeyboard(bool toggle);
-=======
-    // toggle keyboard on-off
-    void slotOptionsKeyboard(bool toggle);
->>>>>>> c297d7c6
     // Preference dialog
     void slotOptionsPreferences();
     // shows an about dlg
