#pragma once

#include <QMainWindow>
#include <QSharedPointer>
#include <QString>
#include <memory>

#include "coreservices.h"
#include "preferences/configobject.h"
#include "preferences/constants.h"
#include "preferences/usersettings.h"
#include "soundio/sounddeviceerror.h"
#include "track/track_decl.h"
#include "util/cmdlineargs.h"
#include "util/db/dbconnectionpool.h"
#include "util/parented_ptr.h"
#include "util/timer.h"

class BroadcastManager;
class ChannelHandleFactory;
class ControllerManager;
class ControlPushButton;
class DlgDeveloperTools;
class DlgPreferences;
class EffectsManager;
class EngineMaster;
class GuiTick;
class KeyboardEventFilter;
class LaunchImage;
class Library;
class MacroManager;
class PlayerManager;
class RecordingManager;
class SettingsManager;
class SkinLoader;
class SoundManager;
class TrackCollectionManager;
class VinylControlManager;
class VisualsManager;
class WMainMenuBar;

/// This Class is the base class for Mixxx.
/// It sets up the main window providing a menubar.
/// For the main view, an instance of class MixxxView is
/// created which creates your view.
class MixxxMainWindow : public QMainWindow {
    Q_OBJECT
  public:
    MixxxMainWindow(QApplication* app, std::shared_ptr<mixxx::CoreServices> pCoreServices);
    ~MixxxMainWindow() override;

    /// creates the menu_bar and inserts the file Menu
    void createMenuBar();
    void connectMenuBar();
    void setInhibitScreensaver(mixxx::ScreenSaverPreference inhibit);
    mixxx::ScreenSaverPreference getInhibitScreensaver();

    void setToolTipsCfg(mixxx::TooltipsPreference tt);
    inline mixxx::TooltipsPreference getToolTipsCfg() { return m_toolTipsCfg; }

    inline GuiTick* getGuiTick() { return m_pGuiTick; };

  public slots:
    void rebootMixxxView();

    void slotFileLoadSongPlayer(int deck);
    /// show the preferences dialog
    void slotOptionsPreferences();
    /// show the about dialog
    void slotHelpAbout();
    /// toggle full screen mode
    void slotViewFullScreen(bool toggle);
    /// open the developer tools dialog.
    void slotDeveloperTools(bool enable);
    void slotDeveloperToolsClosed();

    void slotUpdateWindowTitle(TrackPointer pTrack);
    void slotChangedPlayingDeck(int deck);

    /// warn the user when inputs are not configured.
    void slotNoMicrophoneInputConfigured();
    void slotNoAuxiliaryInputConfigured();
    void slotNoDeckPassthroughInputConfigured();
    void slotNoVinylControlInputConfigured();

  signals:
    void skinLoaded();
    /// used to uncheck the menu when the dialog of developer tools is closed
    void developerToolsDlgClosed(int r);
    void closeDeveloperToolsDlgChecked(int r);
    void fullScreenChanged(bool fullscreen);

  protected:
    /// Event filter to block certain events (eg. tooltips if tooltips are disabled)
    bool eventFilter(QObject *obj, QEvent *event) override;
    void closeEvent(QCloseEvent *event) override;

  private slots:
    void initializationProgressUpdate(int progress, const QString& serviceName);

  private:
    void initializeWindow();
    void checkDirectRendering();

    /// Load skin to a QWidget that we set as the central widget.
    bool loadConfiguredSkin();

    bool confirmExit();
    QDialog::DialogCode soundDeviceErrorDlg(
            const QString &title, const QString &text, bool* retryClicked);
    QDialog::DialogCode soundDeviceBusyDlg(bool* retryClicked);
    QDialog::DialogCode soundDeviceErrorMsgDlg(
            SoundDeviceError err, bool* retryClicked);
    QDialog::DialogCode noOutputDlg(bool* continueClicked);

    std::shared_ptr<mixxx::CoreServices> m_pCoreServices;

    QWidget* m_pCentralWidget;
    LaunchImage* m_pLaunchImage;

<<<<<<< HEAD
    std::unique_ptr<SettingsManager> m_pSettingsManager;

    /// The effects processing system
    EffectsManager* m_pEffectsManager;

    /// The mixing engine
    EngineMaster* m_pEngine;

    SkinLoader* m_pSkinLoader; // TODO(rryan): doesn't need to be a member variable

    SoundManager* m_pSoundManager;

    PlayerManager* m_pPlayerManager;

    MacroManager* m_pMacroManager;
    RecordingManager* m_pRecordingManager;
#ifdef __BROADCAST__
    BroadcastManager* m_pBroadcastManager;
#endif
    ControllerManager* m_pControllerManager;

=======
    std::shared_ptr<SkinLoader> m_pSkinLoader;
>>>>>>> 4458a687
    GuiTick* m_pGuiTick;
    VisualsManager* m_pVisualsManager;

    parented_ptr<WMainMenuBar> m_pMenuBar;

    DlgDeveloperTools* m_pDeveloperToolsDlg;

    DlgPreferences* m_pPrefDlg;

    mixxx::TooltipsPreference m_toolTipsCfg;

    ControlPushButton* m_pTouchShift;
    mixxx::ScreenSaverPreference m_inhibitScreensaver;

    QSet<ControlObject*> m_skinCreatedControls;
};<|MERGE_RESOLUTION|>--- conflicted
+++ resolved
@@ -28,7 +28,6 @@
 class KeyboardEventFilter;
 class LaunchImage;
 class Library;
-class MacroManager;
 class PlayerManager;
 class RecordingManager;
 class SettingsManager;
@@ -118,31 +117,7 @@
     QWidget* m_pCentralWidget;
     LaunchImage* m_pLaunchImage;
 
-<<<<<<< HEAD
-    std::unique_ptr<SettingsManager> m_pSettingsManager;
-
-    /// The effects processing system
-    EffectsManager* m_pEffectsManager;
-
-    /// The mixing engine
-    EngineMaster* m_pEngine;
-
-    SkinLoader* m_pSkinLoader; // TODO(rryan): doesn't need to be a member variable
-
-    SoundManager* m_pSoundManager;
-
-    PlayerManager* m_pPlayerManager;
-
-    MacroManager* m_pMacroManager;
-    RecordingManager* m_pRecordingManager;
-#ifdef __BROADCAST__
-    BroadcastManager* m_pBroadcastManager;
-#endif
-    ControllerManager* m_pControllerManager;
-
-=======
     std::shared_ptr<SkinLoader> m_pSkinLoader;
->>>>>>> 4458a687
     GuiTick* m_pGuiTick;
     VisualsManager* m_pVisualsManager;
 
