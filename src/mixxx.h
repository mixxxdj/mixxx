--- conflicted
+++ resolved
@@ -237,12 +237,9 @@
 
     const CmdlineArgs& m_cmdLineArgs;
 
-<<<<<<< HEAD
     TrackCollection* m_pTrackCollection;
-=======
     ControlObjectThread* m_pVinylcontrol1Enabled;
     ControlObjectThread* m_pVinylcontrol2Enabled;
->>>>>>> 674a6ff2
 };
 
 #endif
