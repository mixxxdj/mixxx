/***************************************************************************
                          mixxx.h  -  description
                             -------------------
    begin                : Mon Feb 18 09:48:17 CET 2002
    copyright            : (C) 2002 by Tue and Ken Haste Andersen
    email                :
 ***************************************************************************/

/***************************************************************************
 *                                                                         *
 *   This program is free software; you can redistribute it and/or modify  *
 *   it under the terms of the GNU General Public License as published by  *
 *   the Free Software Foundation; either version 2 of the License, or     *
 *   (at your option) any later version.                                   *
 *                                                                         *
 ***************************************************************************/

#ifndef MIXXX_H
#define MIXXX_H

#include <QAction>
#include <QList>
#include <QMainWindow>
#include <QString>
#include <QDir>

// REMOVE ME
#include <QtDebug>
#include <QResizeEvent>

class EngineMaster;
class Library;
class LibraryScanner;
class ControllerManager;
class MixxxKeyboard;
class PlayerManager;
class RecordingManager;
class ShoutcastManager;
class SkinLoader;
class EffectsManager;
class VinylControlManager;
class GuiTick;
class DlgPreferences;
class SoundManager;
class ControlPushButton;
class DlgDeveloperTools;

#include "configobject.h"
#include "trackinfoobject.h"
#include "util/cmdlineargs.h"
#include "util/timer.h"

class ControlObjectSlave;
class ControlObjectThread;
class QTranslator;

// This Class is the base class for Mixxx. It sets up the main
// window and providing a menubar.
// For the main view, an instance of class MixxxView is
// created which creates your view.
class MixxxMainWindow : public QMainWindow {
    Q_OBJECT

  public:
    // Construtor. files is a list of command line arguments
    MixxxMainWindow(QApplication *app, const CmdlineArgs& args);
    virtual ~MixxxMainWindow();
    // initializes all QActions of the application
    void initActions();
    // initMenuBar creates the menu_bar and inserts the menuitems
    void initMenuBar();

    void setToolTipsCfg(int tt);
    inline int getToolTipsCgf() { return m_toolTipsCfg; }
    void rebootMixxxView();

    inline GuiTick* getGuiTick() { return m_pGuiTick; };

  public slots:

    void slotGetTrackFromDeck1();
    void slotGetTrackFromDeck2();

    //void slotQuitFullScreen();
    void slotFileLoadSongPlayer(int deck);
    // Opens a file in player 1
    void slotFileLoadSongPlayer1();
    // Opens a file in player 2
    void slotFileLoadSongPlayer2();
    // exits the application
    void slotFileQuit();

    // toggle vinyl control - Don't #ifdef this because MOC is dumb
    void slotControlVinylControl(int);
    void slotCheckboxVinylControl(int);
    void slotControlPassthrough(int);
    void slotControlAuxiliary(int);
    // toogle keyboard on-off
    void slotOptionsKeyboard(bool toggle);
    // Preference dialog
    void slotOptionsPreferences();
    // shows an about dlg
    void slotHelpAbout();
    // visits support section of website
    void slotHelpSupport();
    // Visits a feedback form
    void slotHelpFeedback();
    // Open the manual.
    void slotHelpManual();
    // Visits translation interface on launchpad.net
    void slotHelpTranslation();
    // Scan or rescan the music library directory
    void slotScanLibrary();
    // Enables the "Rescan Library" menu item. This gets disabled when a scan is running.
    void slotEnableRescanLibraryAction();
    //Updates the checkboxes for Recording and Livebroadcasting when connection drops, or lame is not available
    void slotOptionsMenuShow();
    // toogle on-screen widget visibility
    void slotViewShowSamplers(bool);
    void slotViewShowVinylControl(bool);
    void slotViewShowMicrophone(bool);
    void slotViewShowPreviewDeck(bool);
    void slotViewShowEffects(bool);
    void slotViewShowCoverArt(bool);
    // toogle full screen mode
    void slotViewFullScreen(bool toggle);
    // Reload the skin.
    void slotDeveloperReloadSkin(bool toggle);
    // Open the developer tools dialog.
    void slotDeveloperTools();
    void slotDeveloperToolsClosed();
    void slotDeveloperStatsExperiment();
    void slotDeveloperStatsBase();
    // toogle the script debugger
    void slotDeveloperDebugger(bool toggle);

    void slotToCenterOfPrimaryScreen();

    void onNewSkinLoaded();

    // Activated when the number of decks changed, so we can update the UI.
    void slotNumDecksChanged(double);

    // Activated when the talkover button is pushed on a microphone so we
    // can alert the user if a mic is not configured.
    void slotTalkoverChanged(int);

    void toggleCheckedSamplers();
<<<<<<< HEAD
    void changeWindowTitle(QString title);
=======
>>>>>>> 1d1056b1

  signals:
    void newSkinLoaded();
    void libraryScanStarted();
    void libraryScanFinished();
    // used to uncheck the menu when the dialog of develeoper tools is closed
    void developerToolsDlgClosed(int r);
    void closeDeveloperToolsDlgChecked(int r);
    void currentPlayingTrackChanged(QString r);

  protected:
    // Event filter to block certain events (eg. tooltips if tooltips are disabled)
    virtual bool eventFilter(QObject *obj, QEvent *event);
    virtual void closeEvent(QCloseEvent *event);
    virtual bool event(QEvent* e);

  private:
    void logBuildDetails();
    void initializeWindow();
    void initializeKeyboard();
    void initializeTranslations(QApplication* pApp);
    void initializeFonts();
    bool loadTranslations(const QLocale& systemLocale, QString userLocale,
                          const QString& translation, const QString& prefix,
                          const QString& translationPath, QTranslator* pTranslator);
    void checkDirectRendering();
    bool confirmExit();

    void linkSkinWidget(ControlObjectSlave** pCOS,
                        ConfigKey key, const char* slot);
<<<<<<< HEAD
=======
    QString getTitleFromTrack(TrackPointer pTrack);
>>>>>>> 1d1056b1

    // Pointer to the root GUI widget
    QWidget* m_pWidgetParent;

    // The effects processing system
    EffectsManager* m_pEffectsManager;

    // The mixing engine.
    EngineMaster* m_pEngine;

    // The skin loader
    SkinLoader* m_pSkinLoader;

    // The sound manager
    SoundManager *m_pSoundManager;

    // Keeps track of players
    PlayerManager* m_pPlayerManager;
    // RecordingManager
    RecordingManager* m_pRecordingManager;
#ifdef __SHOUTCAST__
    ShoutcastManager* m_pShoutcastManager;
#endif
    ControllerManager* m_pControllerManager;

    ConfigObject<ConfigValue>* m_pConfig;

    GuiTick* m_pGuiTick;

    VinylControlManager* m_pVCManager;

    MixxxKeyboard* m_pKeyboard;
    // Library scanner object
    LibraryScanner* m_pLibraryScanner;
    // The library management object
    Library* m_pLibrary;

    // file_menu contains all items of the menubar entry "File"
    QMenu* m_pFileMenu;
    // edit_menu contains all items of the menubar entry "Edit"
    QMenu* m_pEditMenu;
    // library menu
    QMenu* m_pLibraryMenu;
    // options_menu contains all items of the menubar entry "Options"
    QMenu* m_pOptionsMenu;
    // view_menu contains all items of the menubar entry "View"
    QMenu* m_pViewMenu;
    // view_menu contains all items of the menubar entry "Help"
    QMenu* m_pHelpMenu;
    // Developer options.
    QMenu* m_pDeveloperMenu;

    QAction* m_pFileLoadSongPlayer1;
    QAction* m_pFileLoadSongPlayer2;
    QAction* m_pFileQuit;
    QAction* m_pPlaylistsNew;
    QAction* m_pCratesNew;
    QAction* m_pLibraryRescan;
#ifdef __VINYLCONTROL__
    QMenu* m_pVinylControlMenu;
    QList<QAction*> m_pOptionsVinylControl;
#endif
    QAction* m_pOptionsRecord;
    QAction* m_pOptionsKeyboard;

    QAction* m_pOptionsPreferences;
#ifdef __SHOUTCAST__
    QAction* m_pOptionsShoutcast;
#endif
    QAction* m_pViewShowSamplers;
    QAction* m_pViewVinylControl;
    QAction* m_pViewShowMicrophone;
    QAction* m_pViewShowPreviewDeck;
    QAction* m_pViewShowEffects;
    QAction* m_pViewShowCoverArt;
    QAction* m_pViewFullScreen;
    QAction* m_pHelpAboutApp;
    QAction* m_pHelpSupport;
    QAction* m_pHelpFeedback;
    QAction* m_pHelpTranslation;
    QAction* m_pHelpManual;

    QAction* m_pDeveloperReloadSkin;
    QAction* m_pDeveloperTools;
    QAction* m_pDeveloperStatsExperiment;
    QAction* m_pDeveloperStatsBase;
    DlgDeveloperTools* m_pDeveloperToolsDlg;
    QAction* m_pDeveloperDebugger;

    ControlObjectSlave* m_pShowSamplers;
<<<<<<< HEAD
=======
    ControlObjectSlave* m_pShowTitleDeck1;
    ControlObjectSlave* m_pShowTitleDeck2;
>>>>>>> 1d1056b1

    int m_iNoPlaylists;

    /** Pointer to preference dialog */
    DlgPreferences* m_pPrefDlg;

    int noSoundDlg(void);
    int noOutputDlg(bool* continueClicked);
    // Fullscreen patch
    QPoint m_winpos;
    bool m_NativeMenuBarSupport;

    ConfigObject<ConfigValueKbd>* m_pKbdConfig;
    ConfigObject<ConfigValueKbd>* m_pKbdConfigEmpty;

    int m_toolTipsCfg; //0=OFF, 1=ON, 2=ON (only in Library)
    // Timer that tracks how long Mixxx has been running.
    Timer m_runtime_timer;

    const CmdlineArgs& m_cmdLineArgs;

    ControlPushButton* m_pTouchShift;
    QList<ControlObjectSlave*> m_pVinylControlEnabled;
    QList<ControlObjectSlave*> m_pPassthroughEnabled;
    QList<ControlObjectSlave*> m_pAuxiliaryPassthrough;
    ControlObjectThread* m_pNumDecks;
    int m_iNumConfiguredDecks;
    QList<ControlObjectSlave*> m_micTalkoverControls;
    QSignalMapper* m_VCControlMapper;
    QSignalMapper* m_VCCheckboxMapper;
    QSignalMapper* m_PassthroughMapper;
    QSignalMapper* m_AuxiliaryMapper;
    QSignalMapper* m_TalkoverMapper;

    static const int kMicrophoneCount;
    static const int kAuxiliaryCount;
};

#endif<|MERGE_RESOLUTION|>--- conflicted
+++ resolved
@@ -77,10 +77,6 @@
     inline GuiTick* getGuiTick() { return m_pGuiTick; };
 
   public slots:
-
-    void slotGetTrackFromDeck1();
-    void slotGetTrackFromDeck2();
-
     //void slotQuitFullScreen();
     void slotFileLoadSongPlayer(int deck);
     // Opens a file in player 1
@@ -146,10 +142,8 @@
     void slotTalkoverChanged(int);
 
     void toggleCheckedSamplers();
-<<<<<<< HEAD
+
     void changeWindowTitle(QString title);
-=======
->>>>>>> 1d1056b1
 
   signals:
     void newSkinLoaded();
@@ -180,10 +174,7 @@
 
     void linkSkinWidget(ControlObjectSlave** pCOS,
                         ConfigKey key, const char* slot);
-<<<<<<< HEAD
-=======
     QString getTitleFromTrack(TrackPointer pTrack);
->>>>>>> 1d1056b1
 
     // Pointer to the root GUI widget
     QWidget* m_pWidgetParent;
@@ -274,11 +265,6 @@
     QAction* m_pDeveloperDebugger;
 
     ControlObjectSlave* m_pShowSamplers;
-<<<<<<< HEAD
-=======
-    ControlObjectSlave* m_pShowTitleDeck1;
-    ControlObjectSlave* m_pShowTitleDeck2;
->>>>>>> 1d1056b1
 
     int m_iNoPlaylists;
 
