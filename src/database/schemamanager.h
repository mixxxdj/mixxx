--- conflicted
+++ resolved
@@ -24,40 +24,15 @@
 
     explicit SchemaManager(const QSqlDatabase& database);
 
-<<<<<<< HEAD
-    int getCurrentVersion() const {
-        return m_currentVersion;
-    }
-
-    /// Checks if the current schema version is backwards compatible with the
-    /// given targetVersion.
-    bool isBackwardsCompatibleWithVersion(int targetVersion) const;
-=======
     int readCurrentVersion() const;
     int readLastUsedVersion() const;
     int readMinBackwardsCompatibleVersion() const;
->>>>>>> f1dc6c7d
 
     /// Tries to update the database schema to targetVersion.
     /// Pending changes are rolled back upon failure.
     /// No-op if the versions are incompatible or the targetVersion is older.
-<<<<<<< HEAD
     Result upgradeToSchemaVersion(int targetVersion, const QString& schemaFilename);
-  
-=======
-    Result upgradeToSchemaVersion(
-            int targetVersion,
-            const QString& schemaFilename);
 
->>>>>>> f1dc6c7d
   private:
     const SettingsDAO m_settingsDao;
-<<<<<<< HEAD
-
-    int m_currentVersion;
-};
-=======
-};
-
-#endif /* SCHEMAMANAGER_H */
->>>>>>> f1dc6c7d
+};