#include "database/mixxxdb.h"

#include <QDir>

#include "database/schemamanager.h"
#include "moc_mixxxdb.cpp"
#include "util/assert.h"
#include "util/logger.h"

// The schema XML is baked into the binary via Qt resources.
//static
const QString MixxxDb::kDefaultSchemaFile(":/schema.xml");

//static
<<<<<<< HEAD
const int MixxxDb::kRequiredSchemaVersion = 37;
=======
const int MixxxDb::kRequiredSchemaVersion = 39;
>>>>>>> bef04ac8

namespace {

const mixxx::Logger kLogger("MixxxDb");

const QString kType = QStringLiteral("QSQLITE");

const QString kConnectOptions = QStringLiteral("QSQLITE_OPEN_URI");

const QString kUriPrefix = QStringLiteral("file://");

const QString kDefaultFileName = QStringLiteral("mixxxdb.sqlite");

const QString kUserName = QStringLiteral("mixxx");

const QString kPassword = QStringLiteral("mixxx");

// The connection parameters for the main Mixxx DB
mixxx::DbConnection::Params dbConnectionParams(
        const UserSettingsPointer& pConfig,
        bool inMemoryConnection) {
    mixxx::DbConnection::Params params;
    params.type = kType;
    params.connectOptions = kConnectOptions;
    params.filePath = kUriPrefix;
    const QString absFilePath =
            QDir(pConfig->getSettingsPath()).absoluteFilePath(kDefaultFileName);
    // On Windows absFilePath starts with a drive letter instead of
    // the leading '/' as required.
    // https://www.sqlite.org/c3ref/open.html#urifilenameexamples
    if (!absFilePath.startsWith(QChar('/'))) {
        params.filePath += QChar('/');
    }
    params.filePath += absFilePath;
    // Allow multiple connections to the same in-memory database by
    // using a named connection. This is needed to make the database
    // connection pool work correctly even during tests.
    //
    // See also:
    // https://www.sqlite.org/inmemorydb.html
    if (inMemoryConnection) {
        params.filePath += QStringLiteral("?mode=memory&cache=shared");
    }
    params.userName = kUserName;
    params.password = kPassword;
    return params;
}

} // anonymous namespace

MixxxDb::MixxxDb(
        const UserSettingsPointer& pConfig,
        bool inMemoryConnection)
    : m_pDbConnectionPool(std::make_shared<mixxx::DbConnectionPool>(dbConnectionParams(pConfig, inMemoryConnection), "MIXXX")) {
}

bool MixxxDb::initDatabaseSchema(
        const QSqlDatabase& database,
        int schemaVersion,
        const QString& schemaFile) {
    QString okToExit = tr("Click OK to exit.");
    QString upgradeFailed = tr("Cannot upgrade database schema");
    QString upgradeToVersionFailed =
            tr("Unable to upgrade your database schema to version %1")
            .arg(QString::number(schemaVersion));
    QString helpContact = tr("For help with database issues consult:") + "\n" +
            "https://www.mixxx.org/support";

    switch (SchemaManager(database).upgradeToSchemaVersion(schemaVersion, schemaFile)) {
    case SchemaManager::Result::CurrentVersion:
    case SchemaManager::Result::UpgradeSucceeded:
    case SchemaManager::Result::NewerVersionBackwardsCompatible:
        return true; // done
    case SchemaManager::Result::UpgradeFailed:
        QMessageBox::warning(nullptr,
                upgradeFailed,
                upgradeToVersionFailed + "\n" +
                        tr("Your mixxxdb.sqlite file may be corrupt.") +
                        "\n" + tr("Try renaming it and restarting Mixxx.") +
                        "\n" + helpContact + "\n\n" + okToExit,
                QMessageBox::Ok);
        return false; // abort
    case SchemaManager::Result::NewerVersionIncompatible:
        QMessageBox::warning(nullptr,
                upgradeFailed,
                upgradeToVersionFailed + "\n" +
                        tr("Your mixxxdb.sqlite file was created by a newer "
                           "version of Mixxx and is incompatible.") +
                        "\n\n" + okToExit,
                QMessageBox::Ok);
        return false; // abort
    case SchemaManager::Result::SchemaError:
        QMessageBox::warning(nullptr,
                upgradeFailed,
                upgradeToVersionFailed + "\n" +
                        tr("The database schema file is invalid.") + "\n" +
                        helpContact + "\n\n" + okToExit,
                QMessageBox::Ok);
        return false; // abort
    }
    // Suppress compiler warning
    DEBUG_ASSERT(!"unhandled switch/case");
    return false;
}<|MERGE_RESOLUTION|>--- conflicted
+++ resolved
@@ -12,11 +12,7 @@
 const QString MixxxDb::kDefaultSchemaFile(":/schema.xml");
 
 //static
-<<<<<<< HEAD
-const int MixxxDb::kRequiredSchemaVersion = 37;
-=======
-const int MixxxDb::kRequiredSchemaVersion = 39;
->>>>>>> bef04ac8
+const int MixxxDb::kRequiredSchemaVersion = 40;
 
 namespace {
 
