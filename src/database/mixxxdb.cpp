--- conflicted
+++ resolved
@@ -10,11 +10,7 @@
 const QString MixxxDb::kDefaultSchemaFile(":/schema.xml");
 
 //static
-<<<<<<< HEAD
-const int MixxxDb::kRequiredSchemaVersion = 34;
-=======
-const int MixxxDb::kRequiredSchemaVersion = 35;
->>>>>>> 4458a687
+const int MixxxDb::kRequiredSchemaVersion = 37;
 
 namespace {
 
