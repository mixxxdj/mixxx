// sampleutil.cpp
// Created 10/5/2009 by RJ Ryan (rryan@mit.edu)

#ifdef __WINDOWS__
#pragma intrinsic(fabs)sc
typedef __int64 int64_t;
typedef __int32 int32_t;
#endif

#include <QtDebug>

#include "sampleutil.h"

// static
CSAMPLE* SampleUtil::alloc(int size) {
    // TODO(XXX) align the array
    return new CSAMPLE[size];
}

void SampleUtil::free(CSAMPLE* pBuffer) {
    delete [] pBuffer;
}

// static
void SampleUtil::applyGain(CSAMPLE* pBuffer,
                           CSAMPLE gain, int iNumSamples) {
    if (gain == 1.0f)
        return;
    if (gain == 0.0f) {
        memset(pBuffer, 0, sizeof(pBuffer[0]) * iNumSamples);
        return;
    }

    for (int i = 0; i < iNumSamples; ++i) {
        pBuffer[i] *= gain;
    }
}

// static
void SampleUtil::applyRampingGain(CSAMPLE* pBuffer,
<<<<<<< HEAD
                                  CSAMPLE gain1, CSAMPLE gain2, int iNumSamples) {
    if (gain1 == 1.0f && gain2 == 1.0f)
        return;
    if (gain1 == 0.0f && gain2 == 0.0f) {
=======
                                  CSAMPLE old_gain, CSAMPLE new_gain, int iNumSamples) {
    if (old_gain == 1.0f && new_gain == 1.0f)
        return;
    if (old_gain == 0.0f && new_gain == 0.0f) {
>>>>>>> ee25c9e4
        memset(pBuffer, 0, sizeof(pBuffer[0]) * iNumSamples);
        return;
    }

<<<<<<< HEAD
    const CSAMPLE delta = 2.0 * (gain2 - gain1) / iNumSamples;
    CSAMPLE gain = gain1;
=======
    const CSAMPLE delta = 2.0 * (new_gain - old_gain) / iNumSamples;
    CSAMPLE gain = old_gain;
>>>>>>> ee25c9e4
    for (int i = 0; i < iNumSamples; i += 2, gain += delta) {
        pBuffer[i] *= gain;
        pBuffer[i + 1] *= gain;
    }
}

// static
void SampleUtil::applyAlternatingGain(CSAMPLE* pBuffer,
                                      CSAMPLE gain1, CSAMPLE gain2,
                                      int iNumSamples) {
    // This handles gain1 == 1.0 && gain2 == 1.0f as well.
    if (gain1 == gain2) {
        return applyGain(pBuffer, gain1, iNumSamples);
    }

    for (int i = 0; i < iNumSamples; i += 2) {
        pBuffer[i] *= gain1;
        pBuffer[i+1] *= gain2;
    }
}

// static
void SampleUtil::addWithGain(CSAMPLE* pDest, const CSAMPLE* pSrc,
                             CSAMPLE gain, int iNumSamples) {
    if (gain == 0.0f)
        return;

    for (int i = 0; i < iNumSamples; ++i) {
        pDest[i] += pSrc[i] * gain;
    }
}

<<<<<<< HEAD
=======
void SampleUtil::addWithRampingGain(CSAMPLE* pDest, const CSAMPLE* pSrc,
                                    CSAMPLE old_gain, CSAMPLE new_gain, int iNumSamples) {
    if (old_gain == 0.0f && new_gain == 0.0f) {
        return;
    }

    const CSAMPLE delta = 2.0 * (new_gain - old_gain) / iNumSamples;
    CSAMPLE gain = old_gain;
    for (int i = 0; i < iNumSamples; i += 2, gain += delta) {
        pDest[i] += pSrc[i] * gain;
        pDest[i + 1] += pSrc[i + 1] * gain;
    }
}

>>>>>>> ee25c9e4
// static
void SampleUtil::add2WithGain(CSAMPLE* pDest,
                              const CSAMPLE* pSrc1, CSAMPLE gain1,
                              const CSAMPLE* pSrc2, CSAMPLE gain2,
                              int iNumSamples) {
    if (gain1 == 0.0f) {
        return addWithGain(pDest, pSrc2, gain2, iNumSamples);
    } else if (gain2 == 0.0f) {
        return addWithGain(pDest, pSrc1, gain1, iNumSamples);
    }

    for (int i = 0; i < iNumSamples; ++i) {
        pDest[i] += pSrc1[i] * gain1 + pSrc2[i] * gain2;
    }
}

// static
void SampleUtil::add3WithGain(CSAMPLE* pDest,
                              const CSAMPLE* pSrc1, CSAMPLE gain1,
                              const CSAMPLE* pSrc2, CSAMPLE gain2,
                              const CSAMPLE* pSrc3, CSAMPLE gain3,
                              int iNumSamples) {
    if (gain1 == 0.0f) {
        return add2WithGain(pDest, pSrc2, gain2, pSrc3, gain3, iNumSamples);
    } else if (gain2 == 0.0f) {
        return add2WithGain(pDest, pSrc1, gain1, pSrc3, gain3, iNumSamples);
    } else if (gain3 == 0.0f) {
        return add2WithGain(pDest, pSrc1, gain1, pSrc2, gain2, iNumSamples);
    }

    for (int i = 0; i < iNumSamples; ++i) {
        pDest[i] += pSrc1[i] * gain1 + pSrc2[i] * gain2 + pSrc3[i] * gain3;
    }
}

// static
void SampleUtil::copyWithGain(CSAMPLE* pDest, const CSAMPLE* pSrc,
                              CSAMPLE gain, int iNumSamples) {
    if (pDest == pSrc) {
        return applyGain(pDest, gain, iNumSamples);
    }
    if (gain == 1.0f) {
        memcpy(pDest, pSrc, sizeof(pDest[0]) * iNumSamples);
        return;
    }
    if (gain == 0.0f) {
        memset(pDest, 0, sizeof(pDest[0]) * iNumSamples);
        return;
    }

    for (int i = 0; i < iNumSamples; ++i) {
        pDest[i] = pSrc[i] * gain;
    }

    // OR! need to test which fares better
    // memcpy(pDest, pSrc, sizeof(pDest[0]) * iNumSamples);
    // applyGain(pDest, gain);
}

// static
void SampleUtil::copyWithRampingGain(CSAMPLE* pDest, const CSAMPLE* pSrc,
<<<<<<< HEAD
                                     CSAMPLE gain1, CSAMPLE gain2, int iNumSamples) {
    if (pDest == pSrc) {
        return applyRampingGain(pDest, gain1, gain2, iNumSamples);
    }
    if (gain1 == 1.0f && gain2 == 1.0f) {
        memcpy(pDest, pSrc, sizeof(pDest[0]) * iNumSamples);
        return;
    }
    if (gain1 == 0.0f && gain2 == 0.0f) {
        memset(pDest, 0, sizeof(pDest[0]) * iNumSamples);
        return;
    }

    const CSAMPLE delta = 2.0 * (gain2 - gain1) / iNumSamples;
    CSAMPLE gain = gain1;
    for (int i = 0; i < iNumSamples; i += 2, gain += delta) {
        pDest[i] = pSrc[i] * gain;
        pDest[i + 1] = pSrc[i + 1] * gain;
    }

    // OR! need to test which fares better
    // memcpy(pDest, pSrc, sizeof(pDest[0]) * iNumSamples);
    // applyGain(pDest, gain);
}

// static
void SampleUtil::copy2WithGain(CSAMPLE* pDest,
                               const CSAMPLE* pSrc1, CSAMPLE gain1,
                               const CSAMPLE* pSrc2, CSAMPLE gain2,
                               int iNumSamples) {
    if (gain1 == 0.0f) {
        return copyWithGain(pDest, pSrc2, gain2, iNumSamples);
    }
    if (gain2 == 0.0f) {
        return copyWithGain(pDest, pSrc1, gain1, iNumSamples);
    }

    for (int i = 0; i < iNumSamples; ++i) {
        pDest[i] = pSrc1[i] * gain1 + pSrc2[i] * gain2;
    }
}

// static
void SampleUtil::copy3WithGain(CSAMPLE* pDest,
                               const CSAMPLE* pSrc1, CSAMPLE gain1,
                               const CSAMPLE* pSrc2, CSAMPLE gain2,
                               const CSAMPLE* pSrc3, CSAMPLE gain3,
                               int iNumSamples) {
    if (gain1 == 0.0f) {
        return copy2WithGain(pDest, pSrc2, gain2, pSrc3, gain3, iNumSamples);
    }
    if (gain2 == 0.0f) {
        return copy2WithGain(pDest, pSrc1, gain1, pSrc3, gain3, iNumSamples);
    }
    if (gain3 == 0.0f) {
        return copy2WithGain(pDest, pSrc1, gain1, pSrc2, gain2, iNumSamples);
    }

    for (int i = 0; i < iNumSamples; ++i) {
        pDest[i] = pSrc1[i] * gain1 + pSrc2[i] * gain2 + pSrc3[i] * gain3;
    }
}

// static
void SampleUtil::copy3WithRampingGain(CSAMPLE* pDest,
                               const CSAMPLE* pSrc1, CSAMPLE gain1in, CSAMPLE gain1out,
                               const CSAMPLE* pSrc2, CSAMPLE gain2in, CSAMPLE gain2out,
                               const CSAMPLE* pSrc3, CSAMPLE gain3in, CSAMPLE gain3out,
                               int iNumSamples) {
    const CSAMPLE delta1 = 2.0 * (gain1out - gain1in) / iNumSamples;
    const CSAMPLE delta2 = 2.0 * (gain2out - gain2in) / iNumSamples;
    const CSAMPLE delta3 = 2.0 * (gain3out - gain3in) / iNumSamples;
    CSAMPLE gain1 = gain1in;
    CSAMPLE gain2 = gain2in;
    CSAMPLE gain3 = gain3in;
    for (int i = 0; i < iNumSamples; i += 2, gain1 += delta1, gain2 += delta2, gain3 += delta3) {
        pDest[i] = pSrc1[i] * gain1 + pSrc2[i] * gain2 + pSrc3[i] * gain3;
        pDest[i + 1] = pSrc1[i + 1] * gain1 + pSrc2[i + 1] * gain2 + pSrc3[i + 1] * gain3;
    }
}

// static
void SampleUtil::copy4WithGain(CSAMPLE* pDest,
                               const CSAMPLE* pSrc1, CSAMPLE gain1,
                               const CSAMPLE* pSrc2, CSAMPLE gain2,
                               const CSAMPLE* pSrc3, CSAMPLE gain3,
                               const CSAMPLE* pSrc4, CSAMPLE gain4,
                               int iNumSamples) {
    if (gain1 == 0.0f) {
        return copy3WithGain(pDest, pSrc2, gain2, pSrc3, gain3, pSrc4, gain4, iNumSamples);
    }
    if (gain2 == 0.0f) {
        return copy3WithGain(pDest, pSrc1, gain1, pSrc3, gain3, pSrc4, gain4, iNumSamples);
    }
    if (gain3 == 0.0f) {
        return copy3WithGain(pDest, pSrc1, gain1, pSrc2, gain2, pSrc4, gain4, iNumSamples);
    }
    if (gain4 == 0.0f) {
        return copy3WithGain(pDest, pSrc1, gain1, pSrc2, gain2, pSrc3, gain3, iNumSamples);
    }
    for (int i = 0; i < iNumSamples; ++i) {
        pDest[i] = pSrc1[i] * gain1 + pSrc2[i] * gain2 + pSrc3[i] * gain3 + pSrc4[i] * gain4;
    }
}

// static
void SampleUtil::copy5WithGain(CSAMPLE* pDest,
                               const CSAMPLE* pSrc1, CSAMPLE gain1,
                               const CSAMPLE* pSrc2, CSAMPLE gain2,
                               const CSAMPLE* pSrc3, CSAMPLE gain3,
                               const CSAMPLE* pSrc4, CSAMPLE gain4,
                               const CSAMPLE* pSrc5, CSAMPLE gain5,
                               int iNumSamples) {
    if (gain1 == 0.0f) {
        return copy4WithGain(pDest, pSrc2, gain2, pSrc3, gain3, pSrc4, gain4, pSrc5, gain5, iNumSamples);
    }
    if (gain2 == 0.0f) {
        return copy4WithGain(pDest, pSrc1, gain1, pSrc3, gain3, pSrc4, gain4, pSrc5, gain5, iNumSamples);
    }
    if (gain3 == 0.0f) {
        return copy4WithGain(pDest, pSrc1, gain1, pSrc2, gain2, pSrc4, gain4, pSrc5, gain5, iNumSamples);
    }
    if (gain4 == 0.0f) {
        return copy4WithGain(pDest, pSrc1, gain1, pSrc2, gain2, pSrc3, gain3, pSrc5, gain5, iNumSamples);
    }
    if (gain5 == 0.0f) {
        return copy4WithGain(pDest, pSrc1, gain1, pSrc2, gain2, pSrc3, gain3, pSrc4, gain4, iNumSamples);
    }

    for (int i = 0; i < iNumSamples; ++i) {
        pDest[i] = pSrc1[i] * gain1 + pSrc2[i] * gain2 + pSrc3[i] * gain3 + pSrc4[i] * gain4 + pSrc5[i] * gain5;
=======
                                     CSAMPLE old_gain, CSAMPLE new_gain, int iNumSamples) {
    if (pDest == pSrc) {
        return applyRampingGain(pDest, old_gain, new_gain, iNumSamples);
    }
    if (old_gain == 1.0f && new_gain == 1.0f) {
        memcpy(pDest, pSrc, sizeof(pDest[0]) * iNumSamples);
        return;
    }
    if (old_gain == 0.0f && new_gain == 0.0f) {
        memset(pDest, 0, sizeof(pDest[0]) * iNumSamples);
        return;
>>>>>>> ee25c9e4
    }

<<<<<<< HEAD
// static
void SampleUtil::copy6WithGain(CSAMPLE* pDest,
                               const CSAMPLE* pSrc1, CSAMPLE gain1,
                               const CSAMPLE* pSrc2, CSAMPLE gain2,
                               const CSAMPLE* pSrc3, CSAMPLE gain3,
                               const CSAMPLE* pSrc4, CSAMPLE gain4,
                               const CSAMPLE* pSrc5, CSAMPLE gain5,
                               const CSAMPLE* pSrc6, CSAMPLE gain6,
                               int iNumSamples) {
    if (gain1 == 0.0f) {
        return copy5WithGain(pDest, pSrc2, gain2, pSrc3, gain3, pSrc4, gain4,
                             pSrc5, gain5, pSrc6, gain6, iNumSamples);
    }
    if (gain2 == 0.0f) {
        return copy5WithGain(pDest, pSrc1, gain1, pSrc3, gain3, pSrc4, gain4,
                             pSrc5, gain5, pSrc6, gain6, iNumSamples);
    }
    if (gain3 == 0.0f) {
        return copy5WithGain(pDest, pSrc1, gain1, pSrc2, gain2, pSrc4, gain4,
                             pSrc5, gain5, pSrc6, gain6, iNumSamples);
    }
    if (gain4 == 0.0f) {
        return copy5WithGain(pDest, pSrc1, gain1, pSrc2, gain2, pSrc3, gain3,
                             pSrc5, gain5, pSrc6, gain6, iNumSamples);
    }
    if (gain5 == 0.0f) {
        return copy5WithGain(pDest, pSrc1, gain1, pSrc2, gain2, pSrc3, gain3,
                             pSrc4, gain4, pSrc6, gain6, iNumSamples);
    }
    if (gain6 == 0.0f) {
        return copy5WithGain(pDest, pSrc1, gain1, pSrc2, gain2, pSrc3, gain3,
                             pSrc4, gain4, pSrc5, gain5, iNumSamples);
    }
    for (int i = 0; i < iNumSamples; ++i) {
        pDest[i] = pSrc1[i] * gain1 + pSrc2[i] * gain2 + pSrc3[i] * gain3 +
                pSrc4[i] * gain4 + pSrc5[i] * gain5 + pSrc6[i] * gain6;
=======
    const CSAMPLE delta = 2.0 * (new_gain - old_gain) / iNumSamples;
    CSAMPLE gain = old_gain;
    for (int i = 0; i < iNumSamples; i += 2, gain += delta) {
        pDest[i] = pSrc[i] * gain;
        pDest[i + 1] = pSrc[i + 1] * gain;
>>>>>>> ee25c9e4
    }

<<<<<<< HEAD
// static
void SampleUtil::copy7WithGain(CSAMPLE* pDest,
                               const CSAMPLE* pSrc1, CSAMPLE gain1,
                               const CSAMPLE* pSrc2, CSAMPLE gain2,
                               const CSAMPLE* pSrc3, CSAMPLE gain3,
                               const CSAMPLE* pSrc4, CSAMPLE gain4,
                               const CSAMPLE* pSrc5, CSAMPLE gain5,
                               const CSAMPLE* pSrc6, CSAMPLE gain6,
                               const CSAMPLE* pSrc7, CSAMPLE gain7,
                               int iNumSamples) {
    if (gain1 == 0.0f) {
        return copy6WithGain(pDest, pSrc2, gain2, pSrc3, gain3, pSrc4, gain4,
                             pSrc5, gain5, pSrc6, gain6, pSrc7, gain7, iNumSamples);
    }
    if (gain2 == 0.0f) {
        return copy6WithGain(pDest, pSrc1, gain1, pSrc3, gain3, pSrc4, gain4,
                             pSrc5, gain5, pSrc6, gain6, pSrc7, gain7, iNumSamples);
    }
    if (gain3 == 0.0f) {
        return copy6WithGain(pDest, pSrc1, gain1, pSrc2, gain2, pSrc4, gain4,
                             pSrc5, gain5, pSrc6, gain6, pSrc7, gain7, iNumSamples);
    }
    if (gain4 == 0.0f) {
        return copy6WithGain(pDest, pSrc1, gain1, pSrc2, gain2, pSrc3, gain3,
                             pSrc5, gain5, pSrc6, gain6, pSrc7, gain7, iNumSamples);
    }
    if (gain5 == 0.0f) {
        return copy6WithGain(pDest, pSrc1, gain1, pSrc2, gain2, pSrc3, gain3,
                             pSrc4, gain4, pSrc6, gain6, pSrc7, gain7, iNumSamples);
    }
    if (gain6 == 0.0f) {
        return copy6WithGain(pDest, pSrc1, gain1, pSrc2, gain2, pSrc3, gain3,
                             pSrc4, gain4, pSrc5, gain5, pSrc7, gain7, iNumSamples);
    }
    if (gain7 == 0.0f) {
        return copy6WithGain(pDest, pSrc1, gain1, pSrc2, gain2, pSrc3, gain3,
                             pSrc4, gain4, pSrc5, gain5, pSrc6, gain6, iNumSamples);
    }
    for (int i = 0; i < iNumSamples; ++i) {
        pDest[i] = pSrc1[i] * gain1 + pSrc2[i] * gain2 + pSrc3[i] * gain3 +
                pSrc4[i] * gain4 + pSrc5[i] * gain5 + pSrc6[i] * gain6 + pSrc7[i] * gain7;
    }
=======
    // OR! need to test which fares better
    // memcpy(pDest, pSrc, sizeof(pDest[0]) * iNumSamples);
    // applyGain(pDest, gain);
>>>>>>> ee25c9e4
}

// static
void SampleUtil::convert(CSAMPLE* pDest, const SAMPLE* pSrc,
                         int iNumSamples) {
    for (int i = 0; i < iNumSamples; ++i) {
        pDest[i] = pSrc[i];
    }
}

// static
void SampleUtil::sumAbsPerChannel(CSAMPLE* pfAbsL, CSAMPLE* pfAbsR,
                                  const CSAMPLE* pBuffer, int iNumSamples) {
    CSAMPLE fAbsL = 0.0f;
    CSAMPLE fAbsR = 0.0f;

    for (int i = 0; i < iNumSamples; i += 2) {
        fAbsL += fabs(pBuffer[i]);
        fAbsR += fabs(pBuffer[i+1]);
    }

    *pfAbsL = fAbsL;
    *pfAbsR = fAbsR;
}

// static
bool SampleUtil::isOutsideRange(CSAMPLE fMax, CSAMPLE fMin,
                                const CSAMPLE* pBuffer, int iNumSamples) {
    for (int i = 0; i < iNumSamples; ++i) {
        CSAMPLE sample = pBuffer[i];
        if (sample > fMax) {
            return true;
        } else if (sample < fMin) {
            return true;
        }
    }
    return false;
}

// static
bool SampleUtil::copyClampBuffer(CSAMPLE fMax, CSAMPLE fMin,
                                 CSAMPLE* pDest, const CSAMPLE* pSrc,
                                 int iNumSamples) {
    bool clamped = false;
    if (pSrc == pDest) {
        for (int i = 0; i < iNumSamples; ++i) {
            CSAMPLE sample = pSrc[i];
            if (sample > fMax) {
                clamped = true;
                pDest[i] = fMax;
            } else if (sample < fMin) {
                clamped = true;
                pDest[i] = fMin;
            }
        }
    } else {
        for (int i = 0; i < iNumSamples; ++i) {
            CSAMPLE sample = pSrc[i];
            if (sample > fMax) {
                sample = fMax;
                clamped = true;
            } else if (sample < fMin) {
                sample = fMin;
                clamped = true;
            }
            pDest[i] = sample;
        }
    }
    return clamped;
}

// static
void SampleUtil::interleaveBuffer(CSAMPLE* pDest,
                                  const CSAMPLE* pSrc1, const CSAMPLE* pSrc2,
                                  int iNumSamples) {
    for (int i = 0; i < iNumSamples; ++i) {
        pDest[2*i] = pSrc1[i];
        pDest[2*i+1] = pSrc2[i];
    }
}

// static
void SampleUtil::deinterleaveBuffer(CSAMPLE* pDest1, CSAMPLE* pDest2,
                                  const CSAMPLE* pSrc, int iNumSamples) {
    for (int i = 0; i < iNumSamples; ++i) {
        pDest1[i] = pSrc[i*2];
        pDest2[i] = pSrc[i*2+1];
    }
}

// static
void SampleUtil::linearCrossfadeBuffers(CSAMPLE* pDest,
                                        const CSAMPLE* pSrcFadeOut,
                                        const CSAMPLE* pSrcFadeIn,
                                        int iNumSamples) {
    double cross_mix = 0.0;
    double cross_inc = 2.0 / static_cast<double>(iNumSamples);
    for (int i = 0; i + 1 < iNumSamples; i += 2) {
        pDest[i] = pSrcFadeIn[i] * cross_mix
                   + pSrcFadeOut[i] * (1.0 - cross_mix);
        pDest[i + 1] = pSrcFadeIn[i + 1] * cross_mix
                       + pSrcFadeOut[i + 1] * (1.0 - cross_mix);
        cross_mix += cross_inc;
    }
}<|MERGE_RESOLUTION|>--- conflicted
+++ resolved
@@ -38,28 +38,16 @@
 
 // static
 void SampleUtil::applyRampingGain(CSAMPLE* pBuffer,
-<<<<<<< HEAD
-                                  CSAMPLE gain1, CSAMPLE gain2, int iNumSamples) {
-    if (gain1 == 1.0f && gain2 == 1.0f)
-        return;
-    if (gain1 == 0.0f && gain2 == 0.0f) {
-=======
                                   CSAMPLE old_gain, CSAMPLE new_gain, int iNumSamples) {
     if (old_gain == 1.0f && new_gain == 1.0f)
         return;
     if (old_gain == 0.0f && new_gain == 0.0f) {
->>>>>>> ee25c9e4
         memset(pBuffer, 0, sizeof(pBuffer[0]) * iNumSamples);
         return;
     }
 
-<<<<<<< HEAD
-    const CSAMPLE delta = 2.0 * (gain2 - gain1) / iNumSamples;
-    CSAMPLE gain = gain1;
-=======
     const CSAMPLE delta = 2.0 * (new_gain - old_gain) / iNumSamples;
     CSAMPLE gain = old_gain;
->>>>>>> ee25c9e4
     for (int i = 0; i < iNumSamples; i += 2, gain += delta) {
         pBuffer[i] *= gain;
         pBuffer[i + 1] *= gain;
@@ -92,8 +80,6 @@
     }
 }
 
-<<<<<<< HEAD
-=======
 void SampleUtil::addWithRampingGain(CSAMPLE* pDest, const CSAMPLE* pSrc,
                                     CSAMPLE old_gain, CSAMPLE new_gain, int iNumSamples) {
     if (old_gain == 0.0f && new_gain == 0.0f) {
@@ -108,7 +94,6 @@
     }
 }
 
->>>>>>> ee25c9e4
 // static
 void SampleUtil::add2WithGain(CSAMPLE* pDest,
                               const CSAMPLE* pSrc1, CSAMPLE gain1,
@@ -170,139 +155,6 @@
 
 // static
 void SampleUtil::copyWithRampingGain(CSAMPLE* pDest, const CSAMPLE* pSrc,
-<<<<<<< HEAD
-                                     CSAMPLE gain1, CSAMPLE gain2, int iNumSamples) {
-    if (pDest == pSrc) {
-        return applyRampingGain(pDest, gain1, gain2, iNumSamples);
-    }
-    if (gain1 == 1.0f && gain2 == 1.0f) {
-        memcpy(pDest, pSrc, sizeof(pDest[0]) * iNumSamples);
-        return;
-    }
-    if (gain1 == 0.0f && gain2 == 0.0f) {
-        memset(pDest, 0, sizeof(pDest[0]) * iNumSamples);
-        return;
-    }
-
-    const CSAMPLE delta = 2.0 * (gain2 - gain1) / iNumSamples;
-    CSAMPLE gain = gain1;
-    for (int i = 0; i < iNumSamples; i += 2, gain += delta) {
-        pDest[i] = pSrc[i] * gain;
-        pDest[i + 1] = pSrc[i + 1] * gain;
-    }
-
-    // OR! need to test which fares better
-    // memcpy(pDest, pSrc, sizeof(pDest[0]) * iNumSamples);
-    // applyGain(pDest, gain);
-}
-
-// static
-void SampleUtil::copy2WithGain(CSAMPLE* pDest,
-                               const CSAMPLE* pSrc1, CSAMPLE gain1,
-                               const CSAMPLE* pSrc2, CSAMPLE gain2,
-                               int iNumSamples) {
-    if (gain1 == 0.0f) {
-        return copyWithGain(pDest, pSrc2, gain2, iNumSamples);
-    }
-    if (gain2 == 0.0f) {
-        return copyWithGain(pDest, pSrc1, gain1, iNumSamples);
-    }
-
-    for (int i = 0; i < iNumSamples; ++i) {
-        pDest[i] = pSrc1[i] * gain1 + pSrc2[i] * gain2;
-    }
-}
-
-// static
-void SampleUtil::copy3WithGain(CSAMPLE* pDest,
-                               const CSAMPLE* pSrc1, CSAMPLE gain1,
-                               const CSAMPLE* pSrc2, CSAMPLE gain2,
-                               const CSAMPLE* pSrc3, CSAMPLE gain3,
-                               int iNumSamples) {
-    if (gain1 == 0.0f) {
-        return copy2WithGain(pDest, pSrc2, gain2, pSrc3, gain3, iNumSamples);
-    }
-    if (gain2 == 0.0f) {
-        return copy2WithGain(pDest, pSrc1, gain1, pSrc3, gain3, iNumSamples);
-    }
-    if (gain3 == 0.0f) {
-        return copy2WithGain(pDest, pSrc1, gain1, pSrc2, gain2, iNumSamples);
-    }
-
-    for (int i = 0; i < iNumSamples; ++i) {
-        pDest[i] = pSrc1[i] * gain1 + pSrc2[i] * gain2 + pSrc3[i] * gain3;
-    }
-}
-
-// static
-void SampleUtil::copy3WithRampingGain(CSAMPLE* pDest,
-                               const CSAMPLE* pSrc1, CSAMPLE gain1in, CSAMPLE gain1out,
-                               const CSAMPLE* pSrc2, CSAMPLE gain2in, CSAMPLE gain2out,
-                               const CSAMPLE* pSrc3, CSAMPLE gain3in, CSAMPLE gain3out,
-                               int iNumSamples) {
-    const CSAMPLE delta1 = 2.0 * (gain1out - gain1in) / iNumSamples;
-    const CSAMPLE delta2 = 2.0 * (gain2out - gain2in) / iNumSamples;
-    const CSAMPLE delta3 = 2.0 * (gain3out - gain3in) / iNumSamples;
-    CSAMPLE gain1 = gain1in;
-    CSAMPLE gain2 = gain2in;
-    CSAMPLE gain3 = gain3in;
-    for (int i = 0; i < iNumSamples; i += 2, gain1 += delta1, gain2 += delta2, gain3 += delta3) {
-        pDest[i] = pSrc1[i] * gain1 + pSrc2[i] * gain2 + pSrc3[i] * gain3;
-        pDest[i + 1] = pSrc1[i + 1] * gain1 + pSrc2[i + 1] * gain2 + pSrc3[i + 1] * gain3;
-    }
-}
-
-// static
-void SampleUtil::copy4WithGain(CSAMPLE* pDest,
-                               const CSAMPLE* pSrc1, CSAMPLE gain1,
-                               const CSAMPLE* pSrc2, CSAMPLE gain2,
-                               const CSAMPLE* pSrc3, CSAMPLE gain3,
-                               const CSAMPLE* pSrc4, CSAMPLE gain4,
-                               int iNumSamples) {
-    if (gain1 == 0.0f) {
-        return copy3WithGain(pDest, pSrc2, gain2, pSrc3, gain3, pSrc4, gain4, iNumSamples);
-    }
-    if (gain2 == 0.0f) {
-        return copy3WithGain(pDest, pSrc1, gain1, pSrc3, gain3, pSrc4, gain4, iNumSamples);
-    }
-    if (gain3 == 0.0f) {
-        return copy3WithGain(pDest, pSrc1, gain1, pSrc2, gain2, pSrc4, gain4, iNumSamples);
-    }
-    if (gain4 == 0.0f) {
-        return copy3WithGain(pDest, pSrc1, gain1, pSrc2, gain2, pSrc3, gain3, iNumSamples);
-    }
-    for (int i = 0; i < iNumSamples; ++i) {
-        pDest[i] = pSrc1[i] * gain1 + pSrc2[i] * gain2 + pSrc3[i] * gain3 + pSrc4[i] * gain4;
-    }
-}
-
-// static
-void SampleUtil::copy5WithGain(CSAMPLE* pDest,
-                               const CSAMPLE* pSrc1, CSAMPLE gain1,
-                               const CSAMPLE* pSrc2, CSAMPLE gain2,
-                               const CSAMPLE* pSrc3, CSAMPLE gain3,
-                               const CSAMPLE* pSrc4, CSAMPLE gain4,
-                               const CSAMPLE* pSrc5, CSAMPLE gain5,
-                               int iNumSamples) {
-    if (gain1 == 0.0f) {
-        return copy4WithGain(pDest, pSrc2, gain2, pSrc3, gain3, pSrc4, gain4, pSrc5, gain5, iNumSamples);
-    }
-    if (gain2 == 0.0f) {
-        return copy4WithGain(pDest, pSrc1, gain1, pSrc3, gain3, pSrc4, gain4, pSrc5, gain5, iNumSamples);
-    }
-    if (gain3 == 0.0f) {
-        return copy4WithGain(pDest, pSrc1, gain1, pSrc2, gain2, pSrc4, gain4, pSrc5, gain5, iNumSamples);
-    }
-    if (gain4 == 0.0f) {
-        return copy4WithGain(pDest, pSrc1, gain1, pSrc2, gain2, pSrc3, gain3, pSrc5, gain5, iNumSamples);
-    }
-    if (gain5 == 0.0f) {
-        return copy4WithGain(pDest, pSrc1, gain1, pSrc2, gain2, pSrc3, gain3, pSrc4, gain4, iNumSamples);
-    }
-
-    for (int i = 0; i < iNumSamples; ++i) {
-        pDest[i] = pSrc1[i] * gain1 + pSrc2[i] * gain2 + pSrc3[i] * gain3 + pSrc4[i] * gain4 + pSrc5[i] * gain5;
-=======
                                      CSAMPLE old_gain, CSAMPLE new_gain, int iNumSamples) {
     if (pDest == pSrc) {
         return applyRampingGain(pDest, old_gain, new_gain, iNumSamples);
@@ -314,103 +166,18 @@
     if (old_gain == 0.0f && new_gain == 0.0f) {
         memset(pDest, 0, sizeof(pDest[0]) * iNumSamples);
         return;
->>>>>>> ee25c9e4
-    }
-
-<<<<<<< HEAD
-// static
-void SampleUtil::copy6WithGain(CSAMPLE* pDest,
-                               const CSAMPLE* pSrc1, CSAMPLE gain1,
-                               const CSAMPLE* pSrc2, CSAMPLE gain2,
-                               const CSAMPLE* pSrc3, CSAMPLE gain3,
-                               const CSAMPLE* pSrc4, CSAMPLE gain4,
-                               const CSAMPLE* pSrc5, CSAMPLE gain5,
-                               const CSAMPLE* pSrc6, CSAMPLE gain6,
-                               int iNumSamples) {
-    if (gain1 == 0.0f) {
-        return copy5WithGain(pDest, pSrc2, gain2, pSrc3, gain3, pSrc4, gain4,
-                             pSrc5, gain5, pSrc6, gain6, iNumSamples);
-    }
-    if (gain2 == 0.0f) {
-        return copy5WithGain(pDest, pSrc1, gain1, pSrc3, gain3, pSrc4, gain4,
-                             pSrc5, gain5, pSrc6, gain6, iNumSamples);
-    }
-    if (gain3 == 0.0f) {
-        return copy5WithGain(pDest, pSrc1, gain1, pSrc2, gain2, pSrc4, gain4,
-                             pSrc5, gain5, pSrc6, gain6, iNumSamples);
-    }
-    if (gain4 == 0.0f) {
-        return copy5WithGain(pDest, pSrc1, gain1, pSrc2, gain2, pSrc3, gain3,
-                             pSrc5, gain5, pSrc6, gain6, iNumSamples);
-    }
-    if (gain5 == 0.0f) {
-        return copy5WithGain(pDest, pSrc1, gain1, pSrc2, gain2, pSrc3, gain3,
-                             pSrc4, gain4, pSrc6, gain6, iNumSamples);
-    }
-    if (gain6 == 0.0f) {
-        return copy5WithGain(pDest, pSrc1, gain1, pSrc2, gain2, pSrc3, gain3,
-                             pSrc4, gain4, pSrc5, gain5, iNumSamples);
-    }
-    for (int i = 0; i < iNumSamples; ++i) {
-        pDest[i] = pSrc1[i] * gain1 + pSrc2[i] * gain2 + pSrc3[i] * gain3 +
-                pSrc4[i] * gain4 + pSrc5[i] * gain5 + pSrc6[i] * gain6;
-=======
+    }
+
     const CSAMPLE delta = 2.0 * (new_gain - old_gain) / iNumSamples;
     CSAMPLE gain = old_gain;
     for (int i = 0; i < iNumSamples; i += 2, gain += delta) {
         pDest[i] = pSrc[i] * gain;
         pDest[i + 1] = pSrc[i + 1] * gain;
->>>>>>> ee25c9e4
-    }
-
-<<<<<<< HEAD
-// static
-void SampleUtil::copy7WithGain(CSAMPLE* pDest,
-                               const CSAMPLE* pSrc1, CSAMPLE gain1,
-                               const CSAMPLE* pSrc2, CSAMPLE gain2,
-                               const CSAMPLE* pSrc3, CSAMPLE gain3,
-                               const CSAMPLE* pSrc4, CSAMPLE gain4,
-                               const CSAMPLE* pSrc5, CSAMPLE gain5,
-                               const CSAMPLE* pSrc6, CSAMPLE gain6,
-                               const CSAMPLE* pSrc7, CSAMPLE gain7,
-                               int iNumSamples) {
-    if (gain1 == 0.0f) {
-        return copy6WithGain(pDest, pSrc2, gain2, pSrc3, gain3, pSrc4, gain4,
-                             pSrc5, gain5, pSrc6, gain6, pSrc7, gain7, iNumSamples);
-    }
-    if (gain2 == 0.0f) {
-        return copy6WithGain(pDest, pSrc1, gain1, pSrc3, gain3, pSrc4, gain4,
-                             pSrc5, gain5, pSrc6, gain6, pSrc7, gain7, iNumSamples);
-    }
-    if (gain3 == 0.0f) {
-        return copy6WithGain(pDest, pSrc1, gain1, pSrc2, gain2, pSrc4, gain4,
-                             pSrc5, gain5, pSrc6, gain6, pSrc7, gain7, iNumSamples);
-    }
-    if (gain4 == 0.0f) {
-        return copy6WithGain(pDest, pSrc1, gain1, pSrc2, gain2, pSrc3, gain3,
-                             pSrc5, gain5, pSrc6, gain6, pSrc7, gain7, iNumSamples);
-    }
-    if (gain5 == 0.0f) {
-        return copy6WithGain(pDest, pSrc1, gain1, pSrc2, gain2, pSrc3, gain3,
-                             pSrc4, gain4, pSrc6, gain6, pSrc7, gain7, iNumSamples);
-    }
-    if (gain6 == 0.0f) {
-        return copy6WithGain(pDest, pSrc1, gain1, pSrc2, gain2, pSrc3, gain3,
-                             pSrc4, gain4, pSrc5, gain5, pSrc7, gain7, iNumSamples);
-    }
-    if (gain7 == 0.0f) {
-        return copy6WithGain(pDest, pSrc1, gain1, pSrc2, gain2, pSrc3, gain3,
-                             pSrc4, gain4, pSrc5, gain5, pSrc6, gain6, iNumSamples);
-    }
-    for (int i = 0; i < iNumSamples; ++i) {
-        pDest[i] = pSrc1[i] * gain1 + pSrc2[i] * gain2 + pSrc3[i] * gain3 +
-                pSrc4[i] * gain4 + pSrc5[i] * gain5 + pSrc6[i] * gain6 + pSrc7[i] * gain7;
-    }
-=======
+    }
+
     // OR! need to test which fares better
     // memcpy(pDest, pSrc, sizeof(pDest[0]) * iNumSamples);
     // applyGain(pDest, gain);
->>>>>>> ee25c9e4
 }
 
 // static
