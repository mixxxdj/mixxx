// sampleutil.cpp
// Created 10/5/2009 by RJ Ryan (rryan@mit.edu)

#include <cstdlib>

#include "sampleutil.h"
#include "util/math.h"

#ifdef __WINDOWS__
#include <QtGlobal>
typedef qint64 int64_t;
typedef qint32 int32_t;
#endif

// the note: LOOP VECTORIZED below marks
// the loops that are processed with the 128 bit SSE registers
// it was tested with gcc 4.6 with the -ftree-vectorizer-verbose=2 flag
// on an Intel i5 CPU
// When changing, be carefull to not prevent the vectorizing
// https://gcc.gnu.org/projects/tree-ssa/vectorization.html

// TODO() Check if uintptr_t is availabe on all our build targets and use that
// instead of size_t, we can remove the sizeof(size_t) check than
static inline bool useAlignedAlloc() {
    // This will work on all targets and compilers.
    // It will return true on MSVC 32 bit builds and false for
    // Linux 32 and 64 bit builds
    return (sizeof(long double) == 8 && sizeof(CSAMPLE*) <= 8 &&
            sizeof(CSAMPLE*) == sizeof(size_t));
}

// static
CSAMPLE* SampleUtil::alloc(int size) {
    // For optimal use of SSE registers, it is required to align
    // the sample buffers to 16 Byte (128 bit) boundary

    // Pointers returned by malloc are aligned for the largest scalar type,
    // which is long double with usually 16 byte.
    // An exception is MSVC X86 where long double is mapped to double.

    // In case of sizeof(long double) = 8
    // this code over allocates the requested buffer to be able to
    // shift the returned pointer to a 16 byte alignment
    // In the memory before, a pointer to the original
    // malloced area is stored used to free the memory
    // This code can be replaced by C11 <stdlib.h> aligned_alloc()
    // or MSVC ::_aligned_malloc(size, alignment) and  ::_aligned_free(ptr);

    if (useAlignedAlloc()) {
#if(_MSC_VER)
        return (CSAMPLE*)_aligned_malloc(size, 16);
#else
        // This block will be only used on exotic builds
        // We need to shift the alignment to 16
        const size_t alignment = 16;
        const size_t unaligned_size = sizeof(CSAMPLE[size]) + alignment;
        void* pUnaligned = std::malloc(unaligned_size);
        if (pUnaligned == NULL) {
            return NULL;
        }
        // Shift
        void* pAlligned = (void*)(((size_t)pUnaligned & ~(alignment - 1)) + alignment);
        // Store pointer to original relative to the shifted pointer
        *((void**)(pAlligned) - 1) = pUnaligned;
        return (CSAMPLE*)pAlligned;
#endif
    } else {
        // We are either correct aligned or on an exotic architecture
        return new CSAMPLE[size];
    }
}

void SampleUtil::free(CSAMPLE* pBuffer) {
    // See SampleUtil::alloc() for details
    if (useAlignedAlloc()) {
        if (pBuffer == NULL) {
            return;
        }
#if(_MSC_VER)
        _aligned_free(pBuffer);
#else
        // Pointer to the original memory is stored before pBuffer
        std::free(*((void**)((void*)pBuffer) - 1));
#endif
    } else {
        // We are either correct aligned or on an exotic architecture
        delete[] pBuffer;
    }
}

// static
void SampleUtil::applyGain(CSAMPLE* pBuffer, CSAMPLE_GAIN gain,
        int iNumSamples) {
    if (gain == CSAMPLE_GAIN_ONE)
        return;
    if (gain == CSAMPLE_GAIN_ZERO) {
        clear(pBuffer, iNumSamples);
        return;
    }

    // note: LOOP VECTORIZED.
    for (int i = 0; i < iNumSamples; ++i) {
        pBuffer[i] *= gain;
    }
}

// static
void SampleUtil::applyRampingGain(CSAMPLE* pBuffer, CSAMPLE_GAIN old_gain,
        CSAMPLE_GAIN new_gain, int iNumSamples) {
    if (old_gain == CSAMPLE_GAIN_ONE && new_gain == CSAMPLE_GAIN_ONE) {
        return;
    }
    if (old_gain == CSAMPLE_GAIN_ZERO && new_gain == CSAMPLE_GAIN_ZERO) {
        clear(pBuffer, iNumSamples);
        return;
    }

    const CSAMPLE_GAIN gain_delta = (new_gain - old_gain)
            / CSAMPLE_GAIN(iNumSamples / 2);
    if (gain_delta) {
        const CSAMPLE_GAIN start_gain = old_gain + gain_delta;
        // note: LOOP VECTORIZED.
        for (int i = 0; i < iNumSamples / 2; ++i) {
            const CSAMPLE_GAIN gain = start_gain + gain_delta * i;
            // a loop counter i += 2 prevents vectorizing.
            pBuffer[i * 2] *= gain;
            pBuffer[i * 2 + 1] *= gain;
        }
    } else {
        // note: LOOP VECTORIZED.
        for (int i = 0; i < iNumSamples; ++i) {
            pBuffer[i] *= old_gain;
        }
    }
}

// static
void SampleUtil::applyAlternatingGain(CSAMPLE* pBuffer, CSAMPLE gain1,
        CSAMPLE gain2, int iNumSamples) {
    // This handles gain1 == CSAMPLE_GAIN_ONE && gain2 == CSAMPLE_GAIN_ONE as well.
    if (gain1 == gain2) {
        return applyGain(pBuffer, gain1, iNumSamples);
    }

    // note: LOOP VECTORIZED.
    for (int i = 0; i < iNumSamples / 2; ++i) {
        pBuffer[i * 2] *= gain1;
        pBuffer[i * 2 + 1] *= gain2;
    }
}

// static
void SampleUtil::addWithGain(CSAMPLE* _RESTRICT pDest, const CSAMPLE* _RESTRICT pSrc,
        CSAMPLE_GAIN gain, int iNumSamples) {
    if (gain == CSAMPLE_GAIN_ZERO) {
        return;
    }

    // note: LOOP VECTORIZED.
    for (int i = 0; i < iNumSamples; ++i) {
        pDest[i] += pSrc[i] * gain;
    }
}

void SampleUtil::addWithRampingGain(CSAMPLE* _RESTRICT pDest, const CSAMPLE* _RESTRICT pSrc,
        CSAMPLE_GAIN old_gain, CSAMPLE_GAIN new_gain,
        int iNumSamples) {
    if (old_gain == CSAMPLE_GAIN_ZERO && new_gain == CSAMPLE_GAIN_ZERO) {
        return;
    }

    const CSAMPLE_GAIN gain_delta = (new_gain - old_gain)
            / CSAMPLE_GAIN(iNumSamples / 2);
    if (gain_delta) {
        const CSAMPLE_GAIN start_gain = old_gain + gain_delta;
        // note: LOOP VECTORIZED.
        for (int i = 0; i < iNumSamples / 2; ++i) {
            const CSAMPLE_GAIN gain = start_gain + gain_delta * i;
            pDest[i * 2] += pSrc[i * 2] * gain;
            pDest[i * 2 + 1] += pSrc[i * 2 + 1] * gain;
        }
    } else {
        // note: LOOP VECTORIZED.
        for (int i = 0; i < iNumSamples; ++i) {
            pDest[i] += pSrc[i] * old_gain;
        }
    }
}

// static
void SampleUtil::add2WithGain(CSAMPLE* _RESTRICT pDest, const CSAMPLE* _RESTRICT pSrc1,
        CSAMPLE_GAIN gain1, const CSAMPLE* _RESTRICT pSrc2, CSAMPLE_GAIN gain2,
        int iNumSamples) {
    if (gain1 == CSAMPLE_GAIN_ZERO) {
        return addWithGain(pDest, pSrc2, gain2, iNumSamples);
    } else if (gain2 == CSAMPLE_GAIN_ZERO) {
        return addWithGain(pDest, pSrc1, gain1, iNumSamples);
    }

    // note: LOOP VECTORIZED.
    for (int i = 0; i < iNumSamples; ++i) {
        pDest[i] += pSrc1[i] * gain1 + pSrc2[i] * gain2;
    }
}

// static
void SampleUtil::add3WithGain(CSAMPLE* pDest, const CSAMPLE* _RESTRICT pSrc1,
        CSAMPLE_GAIN gain1, const CSAMPLE* _RESTRICT pSrc2, CSAMPLE_GAIN gain2,
        const CSAMPLE* _RESTRICT pSrc3, CSAMPLE_GAIN gain3, int iNumSamples) {
    if (gain1 == CSAMPLE_GAIN_ZERO) {
        return add2WithGain(pDest, pSrc2, gain2, pSrc3, gain3, iNumSamples);
    } else if (gain2 == CSAMPLE_GAIN_ZERO) {
        return add2WithGain(pDest, pSrc1, gain1, pSrc3, gain3, iNumSamples);
    } else if (gain3 == CSAMPLE_GAIN_ZERO) {
        return add2WithGain(pDest, pSrc1, gain1, pSrc2, gain2, iNumSamples);
    }

    // note: LOOP VECTORIZED.
    for (int i = 0; i < iNumSamples; ++i) {
        pDest[i] += pSrc1[i] * gain1 + pSrc2[i] * gain2 + pSrc3[i] * gain3;
    }
}

// static
void SampleUtil::copyWithGain(CSAMPLE* _RESTRICT pDest, const CSAMPLE* _RESTRICT pSrc,
        CSAMPLE_GAIN gain, int iNumSamples) {
    if (gain == CSAMPLE_GAIN_ONE) {
        copy(pDest, pSrc, iNumSamples);
        return;
    }
    if (gain == CSAMPLE_GAIN_ZERO) {
        clear(pDest, iNumSamples);
        return;
    }

    // note: LOOP VECTORIZED.
    for (int i = 0; i < iNumSamples; ++i) {
        pDest[i] = pSrc[i] * gain;
    }

    // OR! need to test which fares better
    // copy(pDest, pSrc, iNumSamples);
    // applyGain(pDest, gain);
}

// static
void SampleUtil::copyWithRampingGain(CSAMPLE* _RESTRICT pDest, const CSAMPLE* _RESTRICT pSrc,
        CSAMPLE_GAIN old_gain, CSAMPLE_GAIN new_gain,
        int iNumSamples) {
    if (old_gain == CSAMPLE_GAIN_ONE && new_gain == CSAMPLE_GAIN_ONE) {
        copy(pDest, pSrc, iNumSamples);
        return;
    }
    if (old_gain == CSAMPLE_GAIN_ZERO && new_gain == CSAMPLE_GAIN_ZERO) {
        clear(pDest, iNumSamples);
        return;
    }

    const CSAMPLE_GAIN gain_delta = (new_gain - old_gain)
            / CSAMPLE_GAIN(iNumSamples / 2);
    if (gain_delta) {
        const CSAMPLE_GAIN start_gain = old_gain + gain_delta;
        // note: LOOP VECTORIZED.
        for (int i = 0; i < iNumSamples / 2; ++i) {
            const CSAMPLE_GAIN gain = start_gain + gain_delta * i;
            pDest[i * 2] = pSrc[i * 2] * gain;
            pDest[i * 2 + 1] = pSrc[i * 2 + 1] * gain;
        }
    } else {
        // note: LOOP VECTORIZED.
        for (int i = 0; i < iNumSamples; ++i) {
            pDest[i] = pSrc[i] * old_gain;
        }
    }

    // OR! need to test which fares better
    // copy(pDest, pSrc, iNumSamples);
    // applyRampingGain(pDest, gain);
}

// static
void SampleUtil::convertS16ToFloat32(CSAMPLE* _RESTRICT pDest, const SAMPLE* _RESTRICT pSrc,
        int iNumSamples) {
    // SAMPLE_MIN = -32768 is a valid low sample, whereas SAMPLE_MAX = 32767
    // is the highest valid sample. Note that this means that although some
    // sample values convert to -1.0, none will convert to +1.0.
    DEBUG_ASSERT(-SAMPLE_MIN >= SAMPLE_MAX);
    const CSAMPLE kConversionFactor = -SAMPLE_MIN;
    // note: LOOP VECTORIZED.
    for (int i = 0; i < iNumSamples; ++i) {
        pDest[i] = CSAMPLE(pSrc[i]) / kConversionFactor;
    }
}

//static
void SampleUtil::convertFloat32ToS16(SAMPLE* pDest, const CSAMPLE* pSrc,
        unsigned int iNumSamples) {
    DEBUG_ASSERT(-SAMPLE_MIN >= SAMPLE_MAX);
    const CSAMPLE kConversionFactor = -SAMPLE_MIN;
    for (unsigned int i = 0; i < iNumSamples; ++i) {
        pDest[i] = SAMPLE(pSrc[i] * kConversionFactor);
    }
}

// static
bool SampleUtil::sumAbsPerChannel(CSAMPLE* pfAbsL, CSAMPLE* pfAbsR,
        const CSAMPLE* pBuffer, int iNumSamples) {
    CSAMPLE fAbsL = CSAMPLE_ZERO;
    CSAMPLE fAbsR = CSAMPLE_ZERO;
    CSAMPLE clipped = 0;

    // note: LOOP VECTORIZED.
    for (int i = 0; i < iNumSamples / 2; ++i) {
        CSAMPLE absl = fabs(pBuffer[i * 2]);
        fAbsL += absl;
        clipped += absl > CSAMPLE_PEAK ? 1 : 0;
        CSAMPLE absr = fabs(pBuffer[i * 2 + 1]);
        fAbsR += absr;
        // Replacing the code with a bool clipped will prevent vetorizing
        clipped += absr > CSAMPLE_PEAK ? 1 : 0;
    }

    *pfAbsL = fAbsL;
    *pfAbsR = fAbsR;
    return (clipped != 0);
}

// static
void SampleUtil::copyClampBuffer(CSAMPLE* _RESTRICT pDest, const _RESTRICT CSAMPLE* pSrc,
        int iNumSamples) {
    // note: LOOP VECTORIZED.
    for (int i = 0; i < iNumSamples; ++i) {
        pDest[i] = clampSample(pSrc[i]);
    }
}

// static
void SampleUtil::interleaveBuffer(CSAMPLE* _RESTRICT pDest, const CSAMPLE* _RESTRICT pSrc1,
        const CSAMPLE* _RESTRICT pSrc2, int iNumSamples) {
    // note: LOOP VECTORIZED.
    for (int i = 0; i < iNumSamples; ++i) {
        pDest[2 * i] = pSrc1[i];
        pDest[2 * i + 1] = pSrc2[i];
    }
}

// static
void SampleUtil::deinterleaveBuffer(CSAMPLE* pDest1, CSAMPLE* pDest2,
        const CSAMPLE* pSrc, int iNumSamples) {
    // note: LOOP VECTORIZED.
    for (int i = 0; i < iNumSamples; ++i) {
        pDest1[i] = pSrc[i * 2];
        pDest2[i] = pSrc[i * 2 + 1];
    }
}

// static
void SampleUtil::linearCrossfadeBuffers(CSAMPLE* pDest,
        const CSAMPLE* pSrcFadeOut, const CSAMPLE* pSrcFadeIn,
        int iNumSamples) {
    const CSAMPLE_GAIN cross_inc = CSAMPLE_GAIN_ONE
            / CSAMPLE_GAIN(iNumSamples / 2);
    // note: LOOP VECTORIZED.
    for (int i = 0; i < iNumSamples / 2; ++i) {
        const CSAMPLE_GAIN cross_mix = cross_inc * i;
        pDest[i * 2] = pSrcFadeIn[i * 2] * cross_mix
                + pSrcFadeOut[i * 2] * (CSAMPLE_GAIN_ONE - cross_mix);
        pDest[i * 2 + 1] = pSrcFadeIn[i * 2 + 1] * cross_mix
                + pSrcFadeOut[i * 2 + 1] * (CSAMPLE_GAIN_ONE - cross_mix);

    }
}

// static
void SampleUtil::mixStereoToMono(CSAMPLE* pDest, const CSAMPLE* pSrc,
        int iNumSamples) {
    const CSAMPLE_GAIN mixScale = CSAMPLE_GAIN_ONE
            / (CSAMPLE_GAIN_ONE + CSAMPLE_GAIN_ONE);
    // note: LOOP VECTORIZED
    for (int i = 0; i < iNumSamples / 2; ++i) {
        pDest[i * 2] = (pSrc[i * 2] + pSrc[i * 2 + 1]) * mixScale;
        pDest[i * 2 + 1] = pDest[i * 2];
    }
}

// static
void SampleUtil::doubleMonoToDualMono(CSAMPLE* pBuffer, int numFrames) {
    // backward loop
    int i = numFrames;
    // Unvectorizable Loop
    while (0 < i--) {
<<<<<<< HEAD
        const CSAMPLE s = pBuffer[i];
=======
        CSAMPLE s = pBuffer[i];
>>>>>>> 835dc241
        pBuffer[i * 2] = s;
        pBuffer[i * 2 + 1] = s;
    }
}

// static
void SampleUtil::copyMonoToDualMono(CSAMPLE* _RESTRICT pDest, const CSAMPLE* _RESTRICT pSrc,
        int numFrames) {
    // forward loop
    // note: LOOP VECTORIZED
    for (int i = 0; i < numFrames; ++i) {
<<<<<<< HEAD
        const CSAMPLE s = pSrc[i];
=======
        CSAMPLE s = pSrc[i];
>>>>>>> 835dc241
        pDest[i * 2] = s;
        pDest[i * 2 + 1] = s;
    }
}

// static
void SampleUtil::stripMultiToStereo(CSAMPLE* pBuffer, int numFrames,
        int numChannels) {
    // forward loop
    for (int i = 0; i < numFrames; ++i) {
        pBuffer[i * 2] = pBuffer[i * numChannels];
        pBuffer[i * 2 + 1] = pBuffer[i * numChannels + 1];
    }
}

// static
void SampleUtil::copyMultiToStereo(CSAMPLE* _RESTRICT pDest, const CSAMPLE* _RESTRICT pSrc,
        int numFrames, int numChannels) {
    // forward loop
    for (int i = 0; i < numFrames; ++i) {
        pDest[i * 2] = pSrc[i * numChannels];
        pDest[i * 2 + 1] = pSrc[i * numChannels + 1];
    }
}<|MERGE_RESOLUTION|>--- conflicted
+++ resolved
@@ -389,11 +389,7 @@
     int i = numFrames;
     // Unvectorizable Loop
     while (0 < i--) {
-<<<<<<< HEAD
         const CSAMPLE s = pBuffer[i];
-=======
-        CSAMPLE s = pBuffer[i];
->>>>>>> 835dc241
         pBuffer[i * 2] = s;
         pBuffer[i * 2 + 1] = s;
     }
@@ -405,11 +401,7 @@
     // forward loop
     // note: LOOP VECTORIZED
     for (int i = 0; i < numFrames; ++i) {
-<<<<<<< HEAD
         const CSAMPLE s = pSrc[i];
-=======
-        CSAMPLE s = pSrc[i];
->>>>>>> 835dc241
         pDest[i * 2] = s;
         pDest[i * 2 + 1] = s;
     }
