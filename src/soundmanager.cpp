/**
 * @file soundmanager.cpp
 * @author Albert Santoni <gamegod at users dot sf dot net>
 * @author Bill Good <bkgood at gmail dot com>
 * @date 20070815
 */

/***************************************************************************
*                                                                         *
*   This program is free software; you can redistribute it and/or modify  *
*   it under the terms of the GNU General Public License as published by  *
*   the Free Software Foundation; either version 2 of the License, or     *
*   (at your option) any later version.                                   *
*                                                                         *
***************************************************************************/

#include <QtDebug>
#include <cstring> // for memcpy and strcmp

#ifdef __PORTAUDIO__
#include <QLibrary>
#include <portaudio.h>
#endif // ifdef __PORTAUDIO__

#include "soundmanager.h"
#include "sounddevice.h"
#include "sounddeviceportaudio.h"
#include "engine/enginemaster.h"
#include "engine/enginebuffer.h"
#include "soundmanagerutil.h"
#include "controlobject.h"
#include "vinylcontrol/defs_vinylcontrol.h"
#include "sampleutil.h"

#ifdef __PORTAUDIO__
typedef PaError (*SetJackClientName)(const char *name);
#endif

SoundManager::SoundManager(ConfigObject<ConfigValue> *pConfig,
                           EngineMaster *pMaster)
        : m_pMaster(pMaster),
          m_pConfig(pConfig),
#ifdef __PORTAUDIO__
          m_paInitialized(false),
          m_jackSampleRate(-1),
#endif
          m_pClkRefDevice(NULL),
          m_pErrorDevice(NULL) {

#ifdef __PORTAUDIO__
    qDebug() << "PortAudio version:" << Pa_GetVersion()
             << "text:" << Pa_GetVersionText();
#endif

    // TODO(xxx) some of these ControlObject are not needed by soundmanager, or are unused here.
    // It is possible to take them out?
    m_pControlObjectSoundStatusCO = new ControlObject(ConfigKey("[SoundManager]", "status"));
    m_pControlObjectSoundStatusCO->set(SOUNDMANAGER_DISCONNECTED);
    m_pControlObjectVinylControlGainCO = new ControlObject(ConfigKey(VINYL_PREF_KEY, "gain"));

    //Hack because PortAudio samplerate enumeration is slow as hell on Linux (ALSA dmix sucks, so we can't blame PortAudio)
    m_samplerates.push_back(44100);
    m_samplerates.push_back(48000);
    m_samplerates.push_back(96000);

    queryDevices(); // initializes PortAudio so SMConfig:loadDefaults can do
                    // its thing if it needs to

    if (!m_config.readFromDisk()) {
        m_config.loadDefaults(this, SoundManagerConfig::ALL);
    }
    checkConfig();
    m_config.writeToDisk(); // in case anything changed by applying defaults
}

SoundManager::~SoundManager() {
    //Clean up devices.
    clearDeviceList();

#ifdef __PORTAUDIO__
    if (m_paInitialized) {
        Pa_Terminate();
        m_paInitialized = false;
    }
#endif
    // vinyl control proxies and input buffers are freed in closeDevices, called
    // by clearDeviceList -- bkgood

    delete m_pControlObjectSoundStatusCO;
    delete m_pControlObjectVinylControlGainCO;
}

QList<SoundDevice*> SoundManager::getDeviceList(
    QString filterAPI, bool bOutputDevices, bool bInputDevices) {
    //qDebug() << "SoundManager::getDeviceList";

    if (filterAPI == "None") {
        QList<SoundDevice*> emptyList;
        return emptyList;
    }

    // Create a list of sound devices filtered to match given API and
    // input/output.
    QList<SoundDevice*> filteredDeviceList;

    foreach (SoundDevice* device, m_devices) {
        // Skip devices that don't match the API, don't have input channels when
        // we want input devices, or don't have output channels when we want
        // output devices.
        if (device->getHostAPI() != filterAPI ||
                (bOutputDevices && device->getNumOutputChannels() <= 0) ||
                (bInputDevices && device->getNumInputChannels() <= 0)) {
            continue;
        }
        filteredDeviceList.push_back(device);
    }
    return filteredDeviceList;
}

QList<QString> SoundManager::getHostAPIList() const {
    QList<QString> apiList;

    for (PaHostApiIndex i = 0; i < Pa_GetHostApiCount(); i++) {
        const PaHostApiInfo* api = Pa_GetHostApiInfo(i);
        if (api && QString(api->name) != "skeleton implementation") {
            apiList.push_back(api->name);
        }
    }

    return apiList;
}

void SoundManager::closeDevices() {
    //qDebug() << "SoundManager::closeDevices()";
    QListIterator<SoundDevice*> dev_it(m_devices);

    // NOTE(rryan): As of 2009 (?) it has been safe to close() a SoundDevice
    // while callbacks are active.
    while (dev_it.hasNext()) {
        dev_it.next()->close();
    }

    m_pClkRefDevice = NULL;
    m_pErrorDevice = NULL;

    // TODO(rryan): Should we do this before SoundDevice::close()? No! Because
    // then the callback may be running when we call
    // onInputDisconnected/onOutputDisconnected.
    foreach (SoundDevice* pDevice, m_devices) {
        foreach (AudioInput in, pDevice->inputs()) {
            // Need to tell all registered AudioDestinations for this AudioInput
            // that the input was disconnected.
            for (QHash<AudioInput, AudioDestination*>::const_iterator it =
                         m_registeredDestinations.find(in);
                 it != m_registeredDestinations.end() && it.key() == in; ++it) {
                it.value()->onInputUnconfigured(in);
            }
        }
        foreach (AudioOutput out, pDevice->outputs()) {
            // Need to tell all registered AudioSources for this AudioOutput
            // that the output was disconnected.
            for (QHash<AudioOutput, AudioSource*>::const_iterator it =
                         m_registeredSources.find(out);
                 it != m_registeredSources.end() && it.key() == out; ++it) {
                it.value()->onOutputDisconnected(out);
            }
        }
    }

    while (!m_inputBuffers.isEmpty()) {
        CSAMPLE* pBuffer = m_inputBuffers.takeLast();
        if (pBuffer != NULL) {
            SampleUtil::free(pBuffer);
        }
    }
    m_inputBuffers.clear();

    // Indicate to the rest of Mixxx that sound is disconnected.
    m_pControlObjectSoundStatusCO->set(SOUNDMANAGER_DISCONNECTED);
}

void SoundManager::clearDeviceList() {
    //qDebug() << "SoundManager::clearDeviceList()";

    // Close the devices first.
    closeDevices();

    // Empty out the list of devices we currently have.
    while (!m_devices.empty()) {
        SoundDevice* dev = m_devices.takeLast();
        delete dev;
    }

#ifdef __PORTAUDIO__
    if (m_paInitialized) {
        Pa_Terminate();
        m_paInitialized = false;
    }
#endif
}

QList<unsigned int> SoundManager::getSampleRates(QString api) const {
#ifdef __PORTAUDIO__
    if (api == MIXXX_PORTAUDIO_JACK_STRING) {
        // queryDevices must have been called for this to work, but the
        // ctor calls it -bkgood
        QList<unsigned int> samplerates;
        samplerates.append(m_jackSampleRate);
        return samplerates;
    }
#endif
    return m_samplerates;
}

QList<unsigned int> SoundManager::getSampleRates() const {
    return getSampleRates("");
}

void SoundManager::queryDevices() {
    //qDebug() << "SoundManager::queryDevices()";
    clearDeviceList();

#ifdef __PORTAUDIO__
    PaError err = paNoError;
    if (!m_paInitialized) {
#ifdef Q_OS_LINUX
        setJACKName();
#endif
        err = Pa_Initialize();
        m_paInitialized = true;
    }
    if (err != paNoError) {
        qDebug() << "Error:" << Pa_GetErrorText(err);
        m_paInitialized = false;
        return;
    }

    int iNumDevices = Pa_GetDeviceCount();
    if (iNumDevices < 0) {
        qDebug() << "ERROR: Pa_CountDevices returned" << iNumDevices;
        return;
    }

    const PaDeviceInfo* deviceInfo;
    for (int i = 0; i < iNumDevices; i++) {
        deviceInfo = Pa_GetDeviceInfo(i);
        if (!deviceInfo)
            continue;
        /* deviceInfo fields for quick reference:
            int     structVersion
            const char *    name
            PaHostApiIndex  hostApi
            int     maxInputChannels
            int     maxOutputChannels
            PaTime  defaultLowInputLatency
            PaTime  defaultLowOutputLatency
            PaTime  defaultHighInputLatency
            PaTime  defaultHighOutputLatency
            double  defaultSampleRate
         */
        SoundDevicePortAudio *currentDevice = new SoundDevicePortAudio(m_pConfig, this, deviceInfo, i);
        m_devices.push_back(currentDevice);
        if (!strcmp(Pa_GetHostApiInfo(deviceInfo->hostApi)->name,
                    MIXXX_PORTAUDIO_JACK_STRING)) {
            m_jackSampleRate = deviceInfo->defaultSampleRate;
        }
    }
#endif
    // now tell the prefs that we updated the device list -- bkgood
    emit(devicesUpdated());
}

int SoundManager::setupDevices() {
    // NOTE(rryan): Big warning: This function is concurrent with calls to
    // pushBuffer and onDeviceOutputCallback until closeDevices() below.

    qDebug() << "SoundManager::setupDevices()";
    m_pControlObjectSoundStatusCO->set(SOUNDMANAGER_CONNECTING);
    int err = 0;
    // NOTE(rryan): Do not clear m_pClkRefDevice here. If we didn't touch the
    // SoundDevice that is the clock reference, then it is safe to leave it as
    // it was. Clearing it causes the engine to stop being processed which
    // results in a stuttering noise (sometimes a loud buzz noise at low
    // latencies) when changing devices.
    //m_pClkRefDevice = NULL;
    m_pErrorDevice = NULL;
    int devicesAttempted = 0;
    int devicesOpened = 0;
    int outputDevicesOpened = 0;
    int inputDevicesOpened = 0;

    // filter out any devices in the config we don't actually have
    m_config.filterOutputs(this);
    m_config.filterInputs(this);

    // Close open devices. After this call we will not get any more
    // onDeviceOutputCallback() or pushBuffer() calls because all the
    // SoundDevices are closed. closeDevices() blocks and can take a while.
    closeDevices();

    // NOTE(rryan): Documenting for future people touching this class. If you
    // would like to remove the fact that we close all the devices first and
    // then re-open them, I'm with you! The problem is that SoundDevicePortAudio
    // and SoundManager are not thread safe and the way that mutual exclusion
    // between the Qt main thread and the PortAudio callback thread is acheived
    // is that we shut off the PortAudio callbacks for all devices by closing
    // every device first. We then update all the SoundDevice settings
    // (configured AudioInputs/AudioOutputs) and then we re-open them.
    //
    // If you want to solve this issue, you should start by separating the PA
    // callback from the logic in SoundDevicePortAudio. They should communicate
    // via message passing over a request/response FIFO.

    // Instead of clearing m_pClkRefDevice and then assigning it directly,
    // compute the new one then atomically hand off below.
    SoundDevice* pNewMasterClockRef = NULL;

    // pair is isInput, isOutput
    QHash<SoundDevice*, QPair<bool, bool> > toOpen;
    foreach (SoundDevice *device, m_devices) {
        bool isInput = false;
        bool isOutput = false;
        device->clearInputs();
        device->clearOutputs();
        m_pErrorDevice = device;
        foreach (AudioInput in, m_config.getInputs().values(device->getInternalName())) {
            isInput = true;
            // TODO(bkgood) look into allocating this with the frames per
            // buffer value from SMConfig
            AudioInputBuffer aib(in, SampleUtil::alloc(MAX_BUFFER_LEN));
            err = device->addInput(aib);
            if (err != OK) {
                delete [] aib.getBuffer();
                goto closeAndError;
            }

            m_inputBuffers.append(aib.getBuffer());

            // Check if any AudioDestination is registered for this AudioInput
            // and call the onInputConnected method.
            for (QHash<AudioInput, AudioDestination*>::const_iterator it =
                         m_registeredDestinations.find(in);
                 it != m_registeredDestinations.end() && it.key() == in; ++it) {
                it.value()->onInputConfigured(in);
            }
        }
        foreach (AudioOutput out, m_config.getOutputs().values(device->getInternalName())) {
            isOutput = true;
            // following keeps us from asking for a channel buffer EngineMaster
            // doesn't have -- bkgood
            const CSAMPLE* pBuffer = m_registeredSources.value(out)->buffer(out);
            if (pBuffer == NULL) {
                qDebug() << "AudioSource returned null for" << out.getString();
                continue;
            }
            AudioOutputBuffer aob(out, pBuffer);
            err = device->addOutput(aob);
            if (err != OK) goto closeAndError;
            if (out.getType() == AudioOutput::MASTER) {
                pNewMasterClockRef = device;
            } else if ((out.getType() == AudioOutput::DECK ||
                        out.getType() == AudioOutput::BUS)
                    && !pNewMasterClockRef) {
                pNewMasterClockRef = device;
            }

            // Check if any AudioSource is registered for this AudioOutput and
            // call the onOutputConnected method.
            for (QHash<AudioOutput, AudioSource*>::const_iterator it =
                         m_registeredSources.find(out);
                 it != m_registeredSources.end() && it.key() == out; ++it) {
                it.value()->onOutputConnected(out);
            }
        }
        if (isInput || isOutput) {
            device->setSampleRate(m_config.getSampleRate());
            device->setFramesPerBuffer(m_config.getFramesPerBuffer());
            toOpen[device] = QPair<bool, bool>(isInput, isOutput);
        }
    }

    foreach (SoundDevice *device, toOpen.keys()) {
        QPair<bool, bool> mode(toOpen[device]);
        bool isInput = mode.first;
        bool isOutput = mode.second;
        ++devicesAttempted;
        m_pErrorDevice = device;
        err = device->open(pNewMasterClockRef == device);
        if (err != OK) {
            goto closeAndError;
        } else {
            ++devicesOpened;
            if (isOutput)
                ++outputDevicesOpened;
            if (isInput)
                ++inputDevicesOpened;

            // If we have not yet set a clock source then we use the first
            // successfully opened SoundDevice.
            if (pNewMasterClockRef == NULL) {
                pNewMasterClockRef = device;
                qWarning() << "Output sound device clock reference not set! Using"
                           << device->getDisplayName();
            }
        }
    }

    // NOTE(rryan): Atomically hand-off between the old master and the new
    // one. Previously we set m_pClkRefDevice to NULL first and then picked a
    // new master. Due to long time lags caused by SoundDevice::close() this
    // lead to dozens, if not hundreds of callbacks where there was no
    // m_pClkRefDevice so the engine was not processed and we buffer under-ran
    // (causing stuttering / bleeps).
    m_pClkRefDevice = pNewMasterClockRef;

    if (m_pClkRefDevice) {
        qDebug() << "Using" << m_pClkRefDevice->getDisplayName()
                 << "as output sound device clock reference";
    } else {
        qDebug() << "No output devices opened, no clock reference device set";
    }

    qDebug() << outputDevicesOpened << "output sound devices opened";
    qDebug() << inputDevicesOpened << "input  sound devices opened";

    m_pControlObjectSoundStatusCO->set(
        outputDevicesOpened > 0 ? SOUNDMANAGER_CONNECTED : SOUNDMANAGER_DISCONNECTED);

    // returns OK if we were able to open all the devices the user wanted
    if (devicesAttempted == devicesOpened) {
        emit(devicesSetup());
        return OK;
    }
    m_pErrorDevice = NULL;
    return ERR;
closeAndError:
    closeDevices();
    return err;
}

SoundDevice* SoundManager::getErrorDevice() const {
    return m_pErrorDevice;
}

SoundManagerConfig SoundManager::getConfig() const {
    return m_config;
}

int SoundManager::setConfig(SoundManagerConfig config) {
    int err = OK;
    m_config = config;
    checkConfig();

    // certain parts of mixxx rely on this being here, for the time being, just
    // letting those be -- bkgood
    // Do this first so vinyl control gets the right samplerate -- Owen W.
    m_pConfig->set(ConfigKey("[Soundcard]","Samplerate"), ConfigValue(m_config.getSampleRate()));

    err = setupDevices();
    if (err == OK) {
        m_config.writeToDisk();
    }
    return err;
}

void SoundManager::checkConfig() {
    if (!m_config.checkAPI(*this)) {
        m_config.setAPI(SoundManagerConfig::kDefaultAPI);
        m_config.loadDefaults(this, SoundManagerConfig::API | SoundManagerConfig::DEVICES);
    }
    if (!m_config.checkSampleRate(*this)) {
        m_config.setSampleRate(SoundManagerConfig::kFallbackSampleRate);
        m_config.loadDefaults(this, SoundManagerConfig::OTHER);
    }
    // latency checks itself for validity on SMConfig::setLatency()
}

<<<<<<< HEAD
void SoundManager::prepareBuffer(const unsigned int iFramesPerBuffer) {
    // Only generate a new buffer for the clock reference card
    //qDebug() << "New buffer for" << device->getDisplayName() << "of size" << iFramesPerBuffer;

    // Produce a block of samples for output. EngineMaster expects stereo
    // samples so multiply iFramesPerBuffer by 2.
    m_pMaster->process(iFramesPerBuffer * 2);
}

void SoundManager::pullBuffer(
        const QList<AudioOutputBuffer>& outputs, CSAMPLE* outputBuffer,
        const unsigned int iFramesPerBuffer, const unsigned int iFrameSize) {
    //qDebug() << "SoundManager::pullBuffer()" << device->getInternalName()
    //         << iFramesPerBuffer << iFrameSize;

    // Reset sample for each open channel
    memset(outputBuffer, 0, iFramesPerBuffer * iFrameSize * sizeof(*outputBuffer));

    // Interlace Audio data onto portaudio buffer.  We iterate through the
    // source list to find out what goes in the buffer data is interlaced in
    // the order of the list

    for (QList<AudioOutputBuffer>::const_iterator i = outputs.begin(),
                 e = outputs.end(); i != e; ++i) {
        const AudioOutputBuffer& out = *i;

        const ChannelGroup outChans = out.getChannelGroup();
        const int iChannelCount = outChans.getChannelCount();
        const int iChannelBase = outChans.getChannelBase();

        // buffer is always !NULL
        const CSAMPLE* pAudioOutputBuffer = out.getBuffer();

        // All AudioOutputs are stereo as of Mixxx 1.12.0. If we have a mono
        // output then we need to downsample.
        if (iChannelCount == 1) {
            for (unsigned int i = 0; i < iFramesPerBuffer; ++i) {
                m_pDownmixBuffer[i] = (pAudioOutputBuffer[i*2] +
                                       pAudioOutputBuffer[i*2 + 1]) / 2.0f;
            }
            pAudioOutputBuffer = m_pDownmixBuffer;
        }

        for (unsigned int iFrameNo = 0; iFrameNo < iFramesPerBuffer; ++iFrameNo) {
            // iFrameBase is the "base sample" in a frame (ie. the first
            // sample in a frame)
            const unsigned int iFrameBase = iFrameNo * iFrameSize;
            const unsigned int iLocalFrameBase = iFrameNo * iChannelCount;

            // this will make sure a sample from each channel is copied
            for (int iChannel = 0; iChannel < iChannelCount; ++iChannel) {
                outputBuffer[iFrameBase + iChannelBase + iChannel] =
                        pAudioOutputBuffer[iLocalFrameBase + iChannel];

                // Input audio pass-through (useful for debugging)
                //if (in)
                //    output[iFrameBase + src.channelBase + iChannel] =
                //    in[iFrameBase + src.channelBase + iChannel];
            }
        }
=======
void SoundManager::onDeviceOutputCallback(SoundDevice* pDevice,
                                          const unsigned long iFramesPerBuffer) {
    //qDebug() << pDevice->getInternalName() << "onDeviceOutputCallback";
    // When the clock reference device requests a buffer...
    if (pDevice == m_pClkRefDevice) {
        // Only generate a new buffer for the clock reference card
        //qDebug() << "New buffer for" << device->getDisplayName() << "of size" << iFramesPerBuffer;

        // Produce a block of samples for output. EngineMaster expects stereo
        // samples so multiply iFramesPerBuffer by 2.
        m_pMaster->process(iFramesPerBuffer*2);
>>>>>>> 31f60e48
    }
}

void SoundManager::pushBuffer(const QList<AudioInputBuffer>& inputs, const CSAMPLE* inputBuffer,
                              const unsigned int iFramesPerBuffer, const unsigned int iFrameSize) {
    // qDebug() << "SoundManager::pushBuffer" << pDevice->getInternalName()
    //          << iFramesPerBuffer << iFrameSize;
    //This function is called a *lot* and is a big source of CPU usage.
    //It needs to be very fast.

    // IMPORTANT -- Mixxx should ALWAYS be the owner of whatever input buffer we're using,
    // otherwise we double-free (well, PortAudio frees and then we free) and everything
    // goes to hell -- bkgood

    /** If the framesize is only 2, then we only have one pair of input channels
     *  That means we don't have to do any deinterlacing, and we can pass
     *  the audio on to its intended destination. */
    // this special casing is probably not worth keeping around. It had a speed
    // advantage before because it just assigned a pointer instead of copying data,
    // but this meant we couldn't free all the receiver buffer pointers, because some
    // of them might potentially be owned by portaudio. Not freeing them means we leak
    // memory in certain cases -- bkgood
    if (iFrameSize == 1 && inputs.size() == 1 &&
            inputs[0].getChannelGroup().getChannelCount() == 1) {
        const AudioInputBuffer& in = inputs[0];
        memcpy(in.getBuffer(), inputBuffer,
               sizeof(*inputBuffer) * iFrameSize * iFramesPerBuffer);
    } else if (iFrameSize == 2 && inputs.size() == 1 &&
            inputs[0].getChannelGroup().getChannelCount() == 2) {
        const AudioInputBuffer& in = inputs[0];
        memcpy(in.getBuffer(), inputBuffer,
               sizeof(*inputBuffer) * iFrameSize * iFramesPerBuffer);
    } else { //More than two channels of input (iFrameSize > 2)
        // Do crazy deinterleaving of the audio into the correct m_inputBuffers.

        for (QList<AudioInputBuffer>::const_iterator i = inputs.begin(),
                     e = inputs.end(); i != e; ++i) {
            const AudioInputBuffer& in = *i;
            CSAMPLE* pInputBuffer = in.getBuffer();
            ChannelGroup chanGroup = in.getChannelGroup();
            int iChannelCount = chanGroup.getChannelCount();
            int iChannelBase = chanGroup.getChannelBase();

            for (unsigned int iFrameNo = 0; iFrameNo < iFramesPerBuffer; ++iFrameNo) {
                // iFrameBase is the "base sample" in a frame (ie. the first
                // sample in a frame)
                unsigned int iFrameBase = iFrameNo * iFrameSize;
                unsigned int iLocalFrameBase = iFrameNo * iChannelCount;

                // this will make sure a sample from each channel is copied
                for (int iChannel = 0; iChannel < iChannelCount; ++iChannel) {
                    //output[iFrameBase + src.channelBase + iChannel] +=
                    //  outputAudio[src.type][iLocalFrameBase + iChannel] * SHRT_CONVERSION_FACTOR;

                    pInputBuffer[iLocalFrameBase + iChannel] =
                            inputBuffer[iFrameBase + iChannelBase + iChannel];
                }
            }
        }
    }

    for (QList<AudioInputBuffer>::ConstIterator i = inputs.begin(),
                 e = inputs.end(); i != e; ++i) {
        const AudioInputBuffer& in = *i;

        CSAMPLE* pInputBuffer = in.getBuffer();

        for (QHash<AudioInput, AudioDestination*>::const_iterator it =
                m_registeredDestinations.find(in);
                it != m_registeredDestinations.end() && it.key() == in; ++it) {
            it.value()->receiveBuffer(in, pInputBuffer, iFramesPerBuffer);
        }
    }
}

void SoundManager::writeProcess() {
    QListIterator<SoundDevice*> dev_it(m_devices);
    while (dev_it.hasNext()) {
        SoundDevice* device = dev_it.next();
        if (device && device != m_pClkRefDevice) {
            device->writeProcess();
        }
    }
}

void SoundManager::readProcess() {
    QListIterator<SoundDevice*> dev_it(m_devices);
    while (dev_it.hasNext()) {
        SoundDevice* device = dev_it.next();
        if (device && device != m_pClkRefDevice) {
            device->readProcess();
        }
    }
}


void SoundManager::registerOutput(AudioOutput output, AudioSource *src) {
    if (m_registeredSources.contains(output)) {
        qDebug() << "WARNING: AudioOutput already registered!";
    }
    m_registeredSources.insert(output, src);
    emit(outputRegistered(output, src));
}

void SoundManager::registerInput(AudioInput input, AudioDestination *dest) {
    if (m_registeredDestinations.contains(input)) {
        // note that this can be totally ok if we just want a certain
        // AudioInput to be going to a different AudioDest -bkgood
        qDebug() << "WARNING: AudioInput already registered!";
    }

    m_registeredDestinations.insertMulti(input, dest);

    emit(inputRegistered(input, dest));
}

QList<AudioOutput> SoundManager::registeredOutputs() const {
    return m_registeredSources.keys();
}

QList<AudioInput> SoundManager::registeredInputs() const {
    return m_registeredDestinations.keys();
}

void SoundManager::setJACKName() const {
#ifdef __PORTAUDIO__
#ifdef Q_OS_LINUX
    typedef PaError (*SetJackClientName)(const char *name);
    QLibrary portaudio("libportaudio.so.2");
    if (portaudio.load()) {
        SetJackClientName func(
            reinterpret_cast<SetJackClientName>(
                portaudio.resolve("PaJack_SetClientName")));
        if (func) {
            if (!func("Mixxx")) qDebug() << "JACK client name set";
        } else {
            qWarning() << "failed to resolve JACK name method";
        }
    } else {
        qWarning() << "failed to load portaudio for JACK rename";
    }
#endif
#endif
}

bool SoundManager::isDeviceClkRef(SoundDevice* device) {
    return device == m_pClkRefDevice;
}<|MERGE_RESOLUTION|>--- conflicted
+++ resolved
@@ -475,81 +475,13 @@
     // latency checks itself for validity on SMConfig::setLatency()
 }
 
-<<<<<<< HEAD
-void SoundManager::prepareBuffer(const unsigned int iFramesPerBuffer) {
+void SoundManager::onDeviceOutputCallback(const unsigned int iFramesPerBuffer) {
     // Only generate a new buffer for the clock reference card
     //qDebug() << "New buffer for" << device->getDisplayName() << "of size" << iFramesPerBuffer;
 
     // Produce a block of samples for output. EngineMaster expects stereo
     // samples so multiply iFramesPerBuffer by 2.
     m_pMaster->process(iFramesPerBuffer * 2);
-}
-
-void SoundManager::pullBuffer(
-        const QList<AudioOutputBuffer>& outputs, CSAMPLE* outputBuffer,
-        const unsigned int iFramesPerBuffer, const unsigned int iFrameSize) {
-    //qDebug() << "SoundManager::pullBuffer()" << device->getInternalName()
-    //         << iFramesPerBuffer << iFrameSize;
-
-    // Reset sample for each open channel
-    memset(outputBuffer, 0, iFramesPerBuffer * iFrameSize * sizeof(*outputBuffer));
-
-    // Interlace Audio data onto portaudio buffer.  We iterate through the
-    // source list to find out what goes in the buffer data is interlaced in
-    // the order of the list
-
-    for (QList<AudioOutputBuffer>::const_iterator i = outputs.begin(),
-                 e = outputs.end(); i != e; ++i) {
-        const AudioOutputBuffer& out = *i;
-
-        const ChannelGroup outChans = out.getChannelGroup();
-        const int iChannelCount = outChans.getChannelCount();
-        const int iChannelBase = outChans.getChannelBase();
-
-        // buffer is always !NULL
-        const CSAMPLE* pAudioOutputBuffer = out.getBuffer();
-
-        // All AudioOutputs are stereo as of Mixxx 1.12.0. If we have a mono
-        // output then we need to downsample.
-        if (iChannelCount == 1) {
-            for (unsigned int i = 0; i < iFramesPerBuffer; ++i) {
-                m_pDownmixBuffer[i] = (pAudioOutputBuffer[i*2] +
-                                       pAudioOutputBuffer[i*2 + 1]) / 2.0f;
-            }
-            pAudioOutputBuffer = m_pDownmixBuffer;
-        }
-
-        for (unsigned int iFrameNo = 0; iFrameNo < iFramesPerBuffer; ++iFrameNo) {
-            // iFrameBase is the "base sample" in a frame (ie. the first
-            // sample in a frame)
-            const unsigned int iFrameBase = iFrameNo * iFrameSize;
-            const unsigned int iLocalFrameBase = iFrameNo * iChannelCount;
-
-            // this will make sure a sample from each channel is copied
-            for (int iChannel = 0; iChannel < iChannelCount; ++iChannel) {
-                outputBuffer[iFrameBase + iChannelBase + iChannel] =
-                        pAudioOutputBuffer[iLocalFrameBase + iChannel];
-
-                // Input audio pass-through (useful for debugging)
-                //if (in)
-                //    output[iFrameBase + src.channelBase + iChannel] =
-                //    in[iFrameBase + src.channelBase + iChannel];
-            }
-        }
-=======
-void SoundManager::onDeviceOutputCallback(SoundDevice* pDevice,
-                                          const unsigned long iFramesPerBuffer) {
-    //qDebug() << pDevice->getInternalName() << "onDeviceOutputCallback";
-    // When the clock reference device requests a buffer...
-    if (pDevice == m_pClkRefDevice) {
-        // Only generate a new buffer for the clock reference card
-        //qDebug() << "New buffer for" << device->getDisplayName() << "of size" << iFramesPerBuffer;
-
-        // Produce a block of samples for output. EngineMaster expects stereo
-        // samples so multiply iFramesPerBuffer by 2.
-        m_pMaster->process(iFramesPerBuffer*2);
->>>>>>> 31f60e48
-    }
 }
 
 void SoundManager::pushBuffer(const QList<AudioInputBuffer>& inputs, const CSAMPLE* inputBuffer,
