#include <gtest/gtest.h>
#include <gmock/gmock.h>

#include <QScopedPointer>

#include "controllers/midi/portmidicontroller.h"
#include "controllers/midi/portmididevice.h"
#include "test/mixxxtest.h"

using ::testing::_;
using ::testing::NotNull;
using ::testing::Return;
using ::testing::Sequence;
using ::testing::SetArrayArgument;

class MockPortMidiController : public PortMidiController {
  public:
    MockPortMidiController(const PmDeviceInfo* inputDeviceInfo,
            const PmDeviceInfo* outputDeviceInfo,
            int inputDeviceIndex,
            int outputDeviceIndex)
            : PortMidiController(inputDeviceInfo,
                      outputDeviceInfo,
                      inputDeviceIndex,
                      outputDeviceIndex) {
    }
    ~MockPortMidiController() override {
    }

    void sendShortMsg(unsigned char status, unsigned char byte1, unsigned char byte2) override {
        PortMidiController::sendShortMsg(status, byte1, byte2);
    }

    void sendSysexMsg(const QList<int>& data, unsigned int length) {
        PortMidiController::sendSysexMsg(data, length);
    }

<<<<<<< HEAD
    MOCK_METHOD4(receivedShortMessage,
            void(unsigned char, unsigned char, unsigned char, mixxx::Duration));
    MOCK_METHOD2(receive, void(const QByteArray&, mixxx::Duration));

    // These tests are unrelated to scripting.
    MOCK_METHOD0(startEngine, void());
    MOCK_METHOD0(stopEngine, void());
=======
    MOCK_METHOD4(receive, void(unsigned char, unsigned char, unsigned char,
                               mixxx::Duration));
    MOCK_METHOD2(receive, void(const QByteArray&, mixxx::Duration));
>>>>>>> f9725638
};

class MockPortMidiDevice : public PortMidiDevice {
  public:
    MockPortMidiDevice(PmDeviceInfo* info, int index)
            : PortMidiDevice(info, index) {
    }

    MOCK_CONST_METHOD0(isOpen, bool());
    MOCK_METHOD1(openInput, PmError(int32_t));
    MOCK_METHOD0(openOutput, PmError());
    MOCK_METHOD0(close, PmError());
    MOCK_METHOD0(poll, PmError());
    MOCK_METHOD2(read, int(PmEvent*, int32_t));
    MOCK_METHOD1(writeShort, PmError(int32_t));
    MOCK_METHOD1(writeSysEx, PmError(unsigned char*));
};

class PortMidiControllerTest : public MixxxTest {
  protected:
    PortMidiControllerTest()
            : m_mockInput(new MockPortMidiDevice(&m_inputDeviceInfo, 0)),
              m_mockOutput(new MockPortMidiDevice(&m_outputDeviceInfo, 0)) {
        m_inputDeviceInfo.name = "Test Input Device";
        m_inputDeviceInfo.interf = "Test";
        m_inputDeviceInfo.input = 1;
        m_inputDeviceInfo.output = 0;
        m_inputDeviceInfo.opened = 0;

        m_outputDeviceInfo.name = "Test Output Device";
        m_outputDeviceInfo.interf = "Test";
        m_outputDeviceInfo.input = 0;
        m_outputDeviceInfo.output = 1;
        m_outputDeviceInfo.opened = 0;

        m_pController.reset(new MockPortMidiController(
                &m_inputDeviceInfo, &m_outputDeviceInfo, 0, 0));
        m_pController->setPortMidiInputDevice(m_mockInput);
        m_pController->setPortMidiOutputDevice(m_mockOutput);
    }

    void openDevice() {
        m_pController->open();
    }

    void closeDevice() {
        m_pController->close();
    }

    void pollDevice() {
        m_pController->poll();
    }

    PmDeviceInfo m_inputDeviceInfo;
    PmDeviceInfo m_outputDeviceInfo;
    MockPortMidiDevice* m_mockInput;
    MockPortMidiDevice* m_mockOutput;
    QScopedPointer<MockPortMidiController> m_pController;
};

PmEvent MakeEvent(PmMessage message, PmTimestamp timestamp) {
    PmEvent event;
    event.message = message;
    event.timestamp = timestamp;
    return event;
}

MATCHER_P(ByteArrayEquals, value,
          "Checks that the non-NULL terminated argument array exactly equals "
          "the provided byte container.") {
    for (int i = 0; i < value.size(); ++i) {
        if (arg[i] != value.at(i))
            return false;
    }
    return true;
}

TEST_F(PortMidiControllerTest, OpenClose) {
    Sequence input;
    ON_CALL(*m_mockInput, isOpen())
            .WillByDefault(Return(false));
    EXPECT_CALL(*m_mockInput, openInput(MIXXX_PORTMIDI_BUFFER_LEN))
            .InSequence(input)
            .WillOnce(Return(pmNoError));
    EXPECT_CALL(*m_mockInput, isOpen())
            .InSequence(input)
            .WillRepeatedly(Return(true));
    EXPECT_CALL(*m_mockInput, close())
            .InSequence(input)
            .WillOnce(Return(pmNoError));

    Sequence output;
    ON_CALL(*m_mockOutput, isOpen())
            .WillByDefault(Return(false));
    EXPECT_CALL(*m_mockOutput, openOutput())
            .WillOnce(Return(pmNoError));
    EXPECT_CALL(*m_mockOutput, isOpen())
            .InSequence(output)
            .WillRepeatedly(Return(true));
    EXPECT_CALL(*m_mockOutput, close())
            .InSequence(output)
            .WillOnce(Return(pmNoError));

    openDevice();
    EXPECT_TRUE(m_pController->isOpen());
    closeDevice();
    EXPECT_FALSE(m_pController->isOpen());
};

TEST_F(PortMidiControllerTest, WriteShort) {
    // Note that Pm_WriteShort takes an int32_t formatted as 0x00B2B1SS where SS
    // is the status byte, B1 is the first message byte and B2 is the second
    // message byte.
    Sequence output;
    EXPECT_CALL(*m_mockOutput, isOpen())
            .WillRepeatedly(Return(true));
    EXPECT_CALL(*m_mockOutput, writeShort(0x403C90))
            .InSequence(output)
            .WillOnce(Return(pmNoError));
    EXPECT_CALL(*m_mockOutput, writeShort(0xFFFFFF))
            .InSequence(output)
            .WillOnce(Return(pmBadData));
    EXPECT_CALL(*m_mockOutput, writeShort(0x403C80))
            .InSequence(output)
            .WillOnce(Return(pmNoError));

    m_pController->sendShortMsg(0x90, 0x3C, 0x40);
    m_pController->sendShortMsg(0xFF, 0xFF, 0xFF);
    m_pController->sendShortMsg(0x80, 0x3C, 0x40);
};

TEST_F(PortMidiControllerTest, WriteSysex) {
    QList<int> sysex;
    sysex.append(0xF0);
    sysex.append(0x12);
    sysex.append(0xF7);

    EXPECT_CALL(*m_mockOutput, isOpen())
            .WillRepeatedly(Return(true));
    EXPECT_CALL(*m_mockOutput, writeSysEx(ByteArrayEquals(sysex)))
            .WillOnce(Return(pmNoError));
    m_pController->sendSysexMsg(sysex, sysex.length());
};

TEST_F(PortMidiControllerTest, WriteSysex_Malformed) {
    QList<int> sysex;
    sysex.append(0xF0);
    sysex.append(0x12);

    EXPECT_CALL(*m_mockOutput, isOpen())
            .WillRepeatedly(Return(true));
    EXPECT_CALL(*m_mockOutput, writeSysEx(_))
            .Times(0);
    m_pController->sendSysexMsg(sysex, sysex.length());
};

TEST_F(PortMidiControllerTest, Poll_Read_NoInput) {
    Sequence poll;
    EXPECT_CALL(*m_mockInput, isOpen())
            .WillRepeatedly(Return(true));
    EXPECT_CALL(*m_mockInput, poll())
            .InSequence(poll)
            .WillOnce(Return((PmError)FALSE));
    EXPECT_CALL(*m_mockInput, poll())
            .InSequence(poll)
            .WillOnce(Return((PmError)TRUE));
    EXPECT_CALL(*m_mockInput, read(_, _))
            .InSequence(poll)
            .WillOnce(Return(0));

    pollDevice();
    pollDevice();
};

TEST_F(PortMidiControllerTest, Poll_Read_Basic) {
    std::vector<PmEvent> messages;
    messages.push_back(MakeEvent(0x403C90, 0x0));
    messages.push_back(MakeEvent(0x403C80, 0x1));

    Sequence read;
    EXPECT_CALL(*m_mockInput, isOpen())
            .WillRepeatedly(Return(true));
    EXPECT_CALL(*m_mockInput, poll())
            .InSequence(read)
            .WillOnce(Return((PmError)TRUE));
    EXPECT_CALL(*m_mockInput, read(NotNull(), _))
            .InSequence(read)
            .WillOnce(DoAll(SetArrayArgument<0>(messages.begin(), messages.end()),
                            Return(messages.size())));

    EXPECT_CALL(*m_pController, receivedShortMessage(0x90, 0x3C, 0x40, _))
            .InSequence(read);
    EXPECT_CALL(*m_pController, receivedShortMessage(0x80, 0x3C, 0x40, _))
            .InSequence(read);

    pollDevice();
};

TEST_F(PortMidiControllerTest, Poll_Read_SysExWithRealtime) {
    std::vector<PmEvent> messages;
    messages.push_back(MakeEvent(0x332211F0, 0x0));
    messages.push_back(MakeEvent(0x000000F8, 0x1));
    messages.push_back(MakeEvent(0x77665544, 0x0));
    messages.push_back(MakeEvent(0x000000FA, 0x2));
    messages.push_back(MakeEvent(0x000000F7, 0x0));

    QByteArray sysex;
    sysex.append('\xF0');
    sysex.append('\x11');
    sysex.append('\x22');
    sysex.append('\x33');
    sysex.append('\x44');
    sysex.append('\x55');
    sysex.append('\x66');
    sysex.append('\x77');
    sysex.append('\xF7');

    Sequence read;
    EXPECT_CALL(*m_mockInput, isOpen())
            .WillRepeatedly(Return(true));
    EXPECT_CALL(*m_mockInput, poll())
            .InSequence(read)
            .WillOnce(Return((PmError)TRUE));
    EXPECT_CALL(*m_mockInput, read(NotNull(), _))
            .InSequence(read)
            .WillOnce(DoAll(SetArrayArgument<0>(messages.begin(), messages.end()),
                            Return(messages.size())));
    EXPECT_CALL(*m_pController, receivedShortMessage(0xF8, 0x00, 0x00, _))
            .InSequence(read);
    EXPECT_CALL(*m_pController, receivedShortMessage(0xFA, 0x00, 0x00, _))
            .InSequence(read);
    EXPECT_CALL(*m_pController, receive(sysex, _))
            .InSequence(read);

    pollDevice();
};

TEST_F(PortMidiControllerTest, Poll_Read_SysEx) {
    std::vector<PmEvent> messages;
    messages.push_back(MakeEvent(0x332211F0, 0x0));
    messages.push_back(MakeEvent(0xF7665544, 0x1));

    QByteArray sysex;
    sysex.append('\xF0');
    sysex.append('\x11');
    sysex.append('\x22');
    sysex.append('\x33');
    sysex.append('\x44');
    sysex.append('\x55');
    sysex.append('\x66');
    sysex.append('\xF7');

    Sequence read;
    EXPECT_CALL(*m_mockInput, isOpen())
            .WillRepeatedly(Return(true));
    EXPECT_CALL(*m_mockInput, poll())
            .InSequence(read)
            .WillOnce(Return((PmError)TRUE));
    EXPECT_CALL(*m_mockInput, read(NotNull(), _))
            .InSequence(read)
            .WillOnce(DoAll(SetArrayArgument<0>(messages.begin(), messages.end()),
                            Return(messages.size())));
    EXPECT_CALL(*m_pController, receive(sysex, _))
            .InSequence(read);

    pollDevice();
};

TEST_F(PortMidiControllerTest,
       Poll_Read_SysExWithRealtime_CoincidentalRealtimeByte) {
    // We used to incorrectly treat an 0xF8 occurring in a SysEx message as a
    // realtime message. This test verifies that we do not do this anymore.
    std::vector<PmEvent> messages;
    messages.push_back(MakeEvent(0x332211F0, 0x0));
    messages.push_back(MakeEvent(0x6655F844, 0x0));
    messages.push_back(MakeEvent(0x0000F777, 0x0));

    QByteArray sysex;
    sysex.append('\xF0');
    sysex.append('\x11');
    sysex.append('\x22');
    sysex.append('\x33');
    sysex.append('\x44');
    sysex.append('\xF8');
    sysex.append('\x55');
    sysex.append('\x66');
    sysex.append('\x77');
    sysex.append('\xF7');

    Sequence read;
    EXPECT_CALL(*m_mockInput, isOpen())
            .WillRepeatedly(Return(true));
    EXPECT_CALL(*m_mockInput, poll())
            .InSequence(read)
            .WillOnce(Return((PmError)TRUE));
    EXPECT_CALL(*m_mockInput, read(NotNull(), _))
            .InSequence(read)
            .WillOnce(DoAll(SetArrayArgument<0>(messages.begin(), messages.end()),
                            Return(messages.size())));
    EXPECT_CALL(*m_pController, receive(sysex, _))
            .InSequence(read);

    pollDevice();
};

TEST_F(PortMidiControllerTest, Poll_Read_SysExInterrupted_FollowedByNormalMessage) {
    // According to the PortMIDI documentation when a SysEx message is
    // interrupted, we will expect to see a non-realtime status byte as a new
    // message before seeing an EOX terminating SysEx. In this event we drop the
    // SysEx message and process the new message as normal.

    std::vector<PmEvent> messages;
    messages.push_back(MakeEvent(0x332211F0, 0x0));
    messages.push_back(MakeEvent(0x00403C90, 0x0));

    Sequence read;
    EXPECT_CALL(*m_mockInput, isOpen())
            .WillRepeatedly(Return(true));
    EXPECT_CALL(*m_mockInput, poll())
            .InSequence(read)
            .WillOnce(Return((PmError)TRUE));
    EXPECT_CALL(*m_mockInput, read(NotNull(), _))
            .InSequence(read)
            .WillOnce(DoAll(SetArrayArgument<0>(messages.begin(), messages.end()),
                            Return(messages.size())));
    EXPECT_CALL(*m_pController, receivedShortMessage(0x90, 0x3C, 0x40, _))
            .InSequence(read);

    pollDevice();
};

TEST_F(PortMidiControllerTest, Poll_Read_SysExInterrupted_FollowedBySysExMessage) {
    // According to the PortMIDI documentation when a SysEx message is
    // interrupted, we will expect to see a non-realtime status byte as a new
    // message before seeing an EOX terminating SysEx. In this event we drop the
    // SysEx message and process the new message as normal.

    std::vector<PmEvent> messages;
    messages.push_back(MakeEvent(0x332211F0, 0x0));
    messages.push_back(MakeEvent(0x77665544, 0x0));
    messages.push_back(MakeEvent(0x332211F0, 0x1));
    messages.push_back(MakeEvent(0xF7665544, 0x0));

    QByteArray sysex;
    sysex.append('\xF0');
    sysex.append('\x11');
    sysex.append('\x22');
    sysex.append('\x33');
    sysex.append('\x44');
    sysex.append('\x55');
    sysex.append('\x66');
    sysex.append('\xF7');

    Sequence read;
    EXPECT_CALL(*m_mockInput, isOpen())
            .WillRepeatedly(Return(true));
    EXPECT_CALL(*m_mockInput, poll())
            .InSequence(read)
            .WillOnce(Return((PmError)TRUE));
    EXPECT_CALL(*m_mockInput, read(NotNull(), _))
            .InSequence(read)
            .WillOnce(DoAll(SetArrayArgument<0>(messages.begin(), messages.end()),
                            Return(messages.size())));
    EXPECT_CALL(*m_pController, receive(sysex, _))
            .InSequence(read);

    pollDevice();
};


TEST_F(PortMidiControllerTest, Poll_Read_SysEx_BufferOverflow) {
    // According to the PortMIDI documentation when a SysEx message is
    // interrupted, we will expect to see a non-realtime status byte as a new
    // message before seeing an EOX terminating SysEx. In this event we drop the
    // SysEx message and process the new message as normal.

    std::vector<PmEvent> messages1;
    messages1.push_back(MakeEvent(0x332211F0, 0x0));
    messages1.push_back(MakeEvent(0x77665544, 0x0));

    std::vector<PmEvent> messages2;
    messages2.push_back(MakeEvent(0x332211F0, 0x1));

    std::vector<PmEvent> messages3;
    messages3.push_back(MakeEvent(0xF7665544, 0x2));

    QByteArray sysex;
    sysex.append('\xF0');
    sysex.append('\x11');
    sysex.append('\x22');
    sysex.append('\x33');
    sysex.append('\x44');
    sysex.append('\x55');
    sysex.append('\x66');
    sysex.append('\xF7');

    Sequence read;
    EXPECT_CALL(*m_mockInput, isOpen())
            .WillRepeatedly(Return(true));

    // Poll 1 -- returns messages1.
    EXPECT_CALL(*m_mockInput, poll())
            .InSequence(read)
            .WillOnce(Return((PmError)TRUE));
    EXPECT_CALL(*m_mockInput, read(NotNull(), _))
            .InSequence(read)
            .WillOnce(DoAll(SetArrayArgument<0>(messages1.begin(), messages1.end()),
                            Return(messages1.size())));

    // Poll 2 -- buffer overflow.
    EXPECT_CALL(*m_mockInput, poll())
            .InSequence(read)
            .WillOnce(Return((PmError)TRUE));
    EXPECT_CALL(*m_mockInput, read(NotNull(), _))
            .InSequence(read)
            .WillOnce(Return(pmBufferOverflow));

    // Poll 3 -- returns messages2.
    EXPECT_CALL(*m_mockInput, poll())
            .InSequence(read)
            .WillOnce(Return((PmError)TRUE));
    EXPECT_CALL(*m_mockInput, read(NotNull(), _))
            .InSequence(read)
            .WillOnce(DoAll(SetArrayArgument<0>(messages2.begin(), messages2.end()),
                            Return(messages2.size())));

    // Poll 4 -- returns messages3.
    EXPECT_CALL(*m_mockInput, poll())
            .InSequence(read)
            .WillOnce(Return((PmError)TRUE));
    EXPECT_CALL(*m_mockInput, read(NotNull(), _))
            .InSequence(read)
            .WillOnce(DoAll(SetArrayArgument<0>(messages3.begin(), messages3.end()),
                            Return(messages3.size())));
    EXPECT_CALL(*m_pController, receive(sysex, _))
            .InSequence(read);

    pollDevice();
    pollDevice();
    pollDevice();
    pollDevice();
};<|MERGE_RESOLUTION|>--- conflicted
+++ resolved
@@ -35,7 +35,6 @@
         PortMidiController::sendSysexMsg(data, length);
     }
 
-<<<<<<< HEAD
     MOCK_METHOD4(receivedShortMessage,
             void(unsigned char, unsigned char, unsigned char, mixxx::Duration));
     MOCK_METHOD2(receive, void(const QByteArray&, mixxx::Duration));
@@ -43,11 +42,6 @@
     // These tests are unrelated to scripting.
     MOCK_METHOD0(startEngine, void());
     MOCK_METHOD0(stopEngine, void());
-=======
-    MOCK_METHOD4(receive, void(unsigned char, unsigned char, unsigned char,
-                               mixxx::Duration));
-    MOCK_METHOD2(receive, void(const QByteArray&, mixxx::Duration));
->>>>>>> f9725638
 };
 
 class MockPortMidiDevice : public PortMidiDevice {
