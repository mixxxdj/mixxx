--- conflicted
+++ resolved
@@ -16,22 +16,14 @@
 class MockPortMidiController : public PortMidiController {
   public:
     MockPortMidiController(const PmDeviceInfo* inputDeviceInfo,
-<<<<<<< HEAD
             const PmDeviceInfo* outputDeviceInfo,
             int inputDeviceIndex,
             int outputDeviceIndex)
-            : PortMidiController(inputDeviceInfo,
+            : PortMidiController(UserSettingsPointer(),
+                      inputDeviceInfo,
                       outputDeviceInfo,
                       inputDeviceIndex,
                       outputDeviceIndex) {
-=======
-                           const PmDeviceInfo* outputDeviceInfo,
-                           int inputDeviceIndex,
-                           int outputDeviceIndex) : PortMidiController(
-                               UserSettingsPointer(),
-                               inputDeviceInfo, outputDeviceInfo,
-                               inputDeviceIndex, outputDeviceIndex) {
->>>>>>> 9bffb9f2
     }
     ~MockPortMidiController() override {
     }
