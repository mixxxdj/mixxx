#pragma once

#include <gmock/gmock.h>
#include <gtest/gtest.h>

#include <QTest>
#include <QtDebug>

#include "control/controlindicatortimer.h"
#include "control/controlobject.h"
#include "effects/effectsmanager.h"
#include "engine/bufferscalers/enginebufferscale.h"
#include "engine/channels/enginechannel.h"
#include "engine/channels/enginedeck.h"
#include "engine/controls/ratecontrol.h"
#include "engine/enginebuffer.h"
#include "engine/enginemaster.h"
#include "engine/sync/enginesync.h"
#include "mixer/deck.h"
#include "mixer/playerinfo.h"
#include "mixer/previewdeck.h"
#include "mixer/sampler.h"
#include "preferences/usersettings.h"
#include "test/mixxxtest.h"
#include "test/soundsourceproviderregistration.h"
#include "track/track.h"
#include "util/defs.h"
#include "util/memory.h"
#include "util/sample.h"
#include "util/types.h"
#include "waveform/visualsmanager.h"

class EngineSync;

using ::testing::_;
using ::testing::Return;

#define EXPECT_FRAMEPOS_EQ(pos1, pos2)                    \
    EXPECT_EQ((pos1).isValid(), (pos2).isValid());        \
    if ((pos1).isValid()) {                               \
        EXPECT_DOUBLE_EQ((pos1).value(), (pos2).value()); \
    }

#define EXPECT_FRAMEPOS_EQ_CONTROL(position, control)                    \
    {                                                                    \
        const auto controlPos =                                          \
                mixxx::audio::FramePos::fromEngineSamplePosMaybeInvalid( \
                        control->get());                                 \
        EXPECT_FRAMEPOS_EQ(position, controlPos);                        \
    }

// Subclass of EngineMaster that provides access to the master buffer object
// for comparison.
class TestEngineMaster : public EngineMaster {
  public:
    TestEngineMaster(UserSettingsPointer _config,
            const QString& group,
            EffectsManager* pEffectsManager,
            ChannelHandleFactoryPointer pChannelHandleFactory,
            bool bEnableSidechain)
            : EngineMaster(_config,
                      group,
                      pEffectsManager,
                      pChannelHandleFactory,
                      bEnableSidechain) {
        m_pMasterEnabled->forceSet(1);
        m_pHeadphoneEnabled->forceSet(1);
        m_pBoothEnabled->forceSet(1);
    }

    CSAMPLE* masterBuffer() {
        return m_pMaster;
    }
};

class BaseSignalPathTest : public MixxxTest, SoundSourceProviderRegistration {
  protected:
    explicit BaseSignalPathTest()
            : m_pControlIndicatorTimer(std::make_unique<mixxx::ControlIndicatorTimer>()),
              m_pChannelHandleFactory(std::make_shared<ChannelHandleFactory>()),
              m_pNumDecks(new ControlObject(ConfigKey(m_sMasterGroup, "num_decks"))),
              m_pEffectsManager(new EffectsManager(config(), m_pChannelHandleFactory)),
              m_pEngineMaster(new TestEngineMaster(
                      m_pConfig,
                      m_sMasterGroup,
                      m_pEffectsManager,
                      m_pChannelHandleFactory,
                      false)) {
        m_pMixerDeck1 = new Deck(nullptr,
                m_pConfig,
                m_pEngineMaster,
                m_pEffectsManager,
                EngineChannel::CENTER,
                m_pEngineMaster->registerChannelGroup(m_sGroup1));
        m_pMixerDeck2 = new Deck(nullptr,
                m_pConfig,
                m_pEngineMaster,
                m_pEffectsManager,
                EngineChannel::CENTER,
                m_pEngineMaster->registerChannelGroup(m_sGroup2));
        m_pMixerDeck3 = new Deck(nullptr,
                m_pConfig,
                m_pEngineMaster,
                m_pEffectsManager,
                EngineChannel::CENTER,
                m_pEngineMaster->registerChannelGroup(m_sGroup3));

        m_pChannel1 = m_pMixerDeck1->getEngineDeck();
        m_pChannel2 = m_pMixerDeck2->getEngineDeck();
        m_pChannel3 = m_pMixerDeck3->getEngineDeck();
        m_pPreview1 = new PreviewDeck(nullptr,
                m_pConfig,
                m_pEngineMaster,
                m_pEffectsManager,
                EngineChannel::CENTER,
                m_pEngineMaster->registerChannelGroup(m_sPreviewGroup));
        ControlObject::set(ConfigKey(m_sPreviewGroup, "file_bpm"), 2.0);

        // TODO(owilliams) Tests fail with this turned on because EngineSync is syncing
        // to this sampler.  FIX IT!
        // m_pSampler1 = new Sampler(NULL, m_pConfig,
        //                           m_pEngineMaster, m_pEffectsManager,
        //                           EngineChannel::CENTER, m_sSamplerGroup);
        // ControlObject::getControl(ConfigKey(m_sSamplerGroup, "file_bpm"))->set(2.0);

        addDeck(m_pChannel1);
        addDeck(m_pChannel2);
        addDeck(m_pChannel3);

        m_pEngineSync = m_pEngineMaster->getEngineSync();
        ControlObject::set(ConfigKey(m_sMasterGroup, "enabled"), 1.0);

        PlayerInfo::create();
    }

    ~BaseSignalPathTest() override {
        delete m_pMixerDeck1;
        delete m_pMixerDeck2;
        delete m_pMixerDeck3;
        m_pChannel1 = NULL;
        m_pChannel2 = NULL;
        m_pChannel3 = NULL;
        m_pEngineSync = NULL;
        delete m_pPreview1;

        // Deletes all EngineChannels added to it.
        delete m_pEngineMaster;
        delete m_pEffectsManager;
        delete m_pNumDecks;
        PlayerInfo::destroy();
    }

    void addDeck(EngineDeck* pDeck) {
        ControlObject::set(ConfigKey(pDeck->getGroup(), "master"), 1.0);
        ControlObject::set(ConfigKey(pDeck->getGroup(), "rate_dir"), kDefaultRateDir);
        ControlObject::set(ConfigKey(pDeck->getGroup(), "rateRange"), kDefaultRateRange);
        m_pNumDecks->set(m_pNumDecks->get() + 1);
    }

    const QString kTrackLocationTest = QDir::currentPath() + "/src/test/sine-30.wav";
    TrackPointer getTestTrack() const {
        return Track::newTemporary(mixxx::FileAccess(mixxx::FileInfo(kTrackLocationTest)));
    }

    void loadTrack(Deck* pDeck, TrackPointer pTrack) {
        EngineDeck* pEngineDeck = pDeck->getEngineDeck();
        if (pEngineDeck->getEngineBuffer()->isTrackLoaded()) {
            pEngineDeck->getEngineBuffer()->ejectTrack();
        }
        pDeck->slotLoadTrack(pTrack, false);

        // Wait for the track to load.
        ProcessBuffer();
<<<<<<< HEAD
        while (pEngineDeck->getEngineBuffer()->getLoadedTrack() != pTrack) {
            QTest::qSleep(1 /*millis*/);
=======
        for (int i = 0; i < 2000; ++i) {
            if (pEngineDeck->getEngineBuffer()->isTrackLoaded()) {
                break;
            }
            QTest::qSleep(1); // sleep 1 ms for waiting 2 s at max
>>>>>>> 8727cfce
        }
        DEBUG_ASSERT(pEngineDeck->getEngineBuffer()->isTrackLoaded());
    }

    // Asserts that the contents of the output buffer matches a reference
    // data file where each float sample value must be within the delta to pass.
    // To create a reference file, just run the test. It will fail, but the test
    // will write out the actual buffers to the testdata/reference_buffers/
    // directory. Remove the ".actual" extension to create the file the test
    // will compare against.  On the next run, the test should pass.
    // Use tools/AudioPlot.py to look at the reference file and make sure it
    // looks correct.  Each line of the generated file contains the left sample
    // followed by the right sample.
    void assertBufferMatchesReference(
            const CSAMPLE* pBuffer,
            const int iBufferSize,
            const QString& reference_title,
            const double delta = .0001) {
        QFile f(getTestDir().filePath(QStringLiteral("reference_buffers/") + reference_title));
        bool pass = true;
        int i = 0;
        // If the file is not there, we will fail and write out the .actual
        // reference file.
        if (f.open(QFile::ReadOnly | QFile::Text)) {
            QTextStream in(&f);
            // Note: We will only compare as many values as there are in the reference file.
            for (; i < iBufferSize && !in.atEnd(); i += 2) {
                QStringList line = in.readLine().split(',');
                if (line.length() != 2) {
                    qWarning() << "Unexpected line length in reference file";
                    pass = false;
                    break;
                }
                bool ok = false;
                const double gold_value0 = line[0].toDouble(&ok);
                ASSERT_TRUE(ok);
                const double gold_value1 = line[1].toDouble(&ok);
                ASSERT_TRUE(ok);
                if (fabs(gold_value0 - pBuffer[i]) > delta) {
                    qWarning() << "Golden check failed at index" << i << ", "
                               << gold_value0 << "vs" << pBuffer[i];
                    pass = false;
                }
                if (fabs(gold_value1 - pBuffer[i + 1]) > delta) {
                    qWarning() << "Golden check failed at index" << i + 1 << ", "
                               << gold_value1 << "vs" << pBuffer[i + 1];
                    pass = false;
                }
            }
        }
        // Fail if either we didn't pass, or the comparison file was empty.
        if (!pass || i == 0) {
            QString fname_actual = reference_title + ".actual";
            qWarning() << "Buffer does not match" << reference_title
                       << ", actual buffer written to "
                       << "reference_buffers/" + fname_actual;
            QFile actual(getTestDir().filePath(
                    QStringLiteral("reference_buffers/") + fname_actual));
            ASSERT_TRUE(actual.open(QFile::WriteOnly | QFile::Text));
            QTextStream out(&actual);
            for (int i = 0; i < iBufferSize; i += 2) {
                out << QString("%1,%2\n").arg(pBuffer[i]).arg(pBuffer[i + 1]);
            }
            actual.close();
            EXPECT_TRUE(false);
        }
        f.close();
    }

    double getRateSliderValue(double rate) const {
        return (rate - 1.0) / kRateRangeDivisor;
    }

    void ProcessBuffer() {
        qDebug() << "------- Process Buffer -------";
        m_pEngineMaster->process(kProcessBufferSize);
    }

    std::unique_ptr<mixxx::ControlIndicatorTimer> m_pControlIndicatorTimer;
    ChannelHandleFactoryPointer m_pChannelHandleFactory;
    ControlObject* m_pNumDecks;

    EffectsManager* m_pEffectsManager;
    EngineSync* m_pEngineSync;
    TestEngineMaster* m_pEngineMaster;
    Deck *m_pMixerDeck1, *m_pMixerDeck2, *m_pMixerDeck3;
    EngineDeck *m_pChannel1, *m_pChannel2, *m_pChannel3;
    PreviewDeck* m_pPreview1;

    static const QString m_sMasterGroup;
    static const QString m_sInternalClockGroup;
    static const QString m_sGroup1;
    static const QString m_sGroup2;
    static const QString m_sGroup3;
    static const QString m_sPreviewGroup;
    static const QString m_sSamplerGroup;
    static const double kDefaultRateRange;
    static const double kDefaultRateDir;
    static const double kRateRangeDivisor;
    static const int kProcessBufferSize;
};

class SignalPathTest : public BaseSignalPathTest {
  protected:
    SignalPathTest() {
<<<<<<< HEAD
        TrackPointer pTrack = getTestTrack();
=======
        const QString kTrackLocationTest = getTestDir().filePath(QStringLiteral("sine-30.wav"));
        TrackPointer pTrack(Track::newTemporary(kTrackLocationTest));

>>>>>>> 8727cfce
        loadTrack(m_pMixerDeck1, pTrack);
        loadTrack(m_pMixerDeck2, pTrack);
        loadTrack(m_pMixerDeck3, pTrack);
    }
};<|MERGE_RESOLUTION|>--- conflicted
+++ resolved
@@ -171,16 +171,11 @@
 
         // Wait for the track to load.
         ProcessBuffer();
-<<<<<<< HEAD
-        while (pEngineDeck->getEngineBuffer()->getLoadedTrack() != pTrack) {
-            QTest::qSleep(1 /*millis*/);
-=======
         for (int i = 0; i < 2000; ++i) {
             if (pEngineDeck->getEngineBuffer()->isTrackLoaded()) {
                 break;
             }
             QTest::qSleep(1); // sleep 1 ms for waiting 2 s at max
->>>>>>> 8727cfce
         }
         DEBUG_ASSERT(pEngineDeck->getEngineBuffer()->isTrackLoaded());
     }
@@ -286,13 +281,9 @@
 class SignalPathTest : public BaseSignalPathTest {
   protected:
     SignalPathTest() {
-<<<<<<< HEAD
-        TrackPointer pTrack = getTestTrack();
-=======
         const QString kTrackLocationTest = getTestDir().filePath(QStringLiteral("sine-30.wav"));
         TrackPointer pTrack(Track::newTemporary(kTrackLocationTest));
 
->>>>>>> 8727cfce
         loadTrack(m_pMixerDeck1, pTrack);
         loadTrack(m_pMixerDeck2, pTrack);
         loadTrack(m_pMixerDeck3, pTrack);
