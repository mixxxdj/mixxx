--- conflicted
+++ resolved
@@ -115,13 +115,9 @@
         addDeck(m_pChannel3);
 
         m_pEngineSync = m_pEngineMaster->getEngineSync();
-<<<<<<< HEAD
         ControlObject::set(ConfigKey(m_sMasterGroup, "enabled"), 1.0);
-=======
-        ControlObject::set(ConfigKey("[Master]", "enabled"), 1.0);
 
         PlayerInfo::create();
->>>>>>> 42fcb208
     }
 
     ~BaseSignalPathTest() override {
