--- conflicted
+++ resolved
@@ -61,12 +61,7 @@
         m_pGuiTick = std::make_unique<GuiTick>();
         m_pChannelHandleFactory = std::make_shared<ChannelHandleFactory>();
         m_pNumDecks = new ControlObject(ConfigKey(m_sMasterGroup, "num_decks"));
-<<<<<<< HEAD
         m_pEffectsManager = new EffectsManager(config(), m_pChannelHandleFactory);
-        m_pVisualsManager = new VisualsManager();
-=======
-        m_pEffectsManager = new EffectsManager(NULL, config(), m_pChannelHandleFactory);
->>>>>>> 3c9435da
         m_pEngineMaster = new TestEngineMaster(m_pConfig,
                 m_sMasterGroup,
                 m_pEffectsManager,
