--- conflicted
+++ resolved
@@ -58,7 +58,6 @@
 
 class BaseSignalPathTest : public MixxxTest {
   protected:
-<<<<<<< HEAD
     explicit BaseSignalPathTest(MacroRecorder* pMacroRecorder = nullptr)
             : m_pChannelHandleFactory(std::make_shared<ChannelHandleFactory>()),
               m_pNumDecks(new ControlObject(
@@ -81,44 +80,11 @@
                 m_pEffectsManager,
                 m_pVisualsManager,
                 EngineChannel::CENTER,
-                m_sGroup1);
-        m_pMixerDeck2 = new Deck(nullptr,
-                m_pConfig,
-                m_pEngineMaster,
-                pMacroRecorder,
-                m_pEffectsManager,
-                m_pVisualsManager,
-                EngineChannel::CENTER,
-                m_sGroup2);
-        m_pMixerDeck3 = new Deck(nullptr,
-                m_pConfig,
-                m_pEngineMaster,
-                pMacroRecorder,
-                m_pEffectsManager,
-                m_pVisualsManager,
-                EngineChannel::CENTER,
-                m_sGroup3);
-=======
-    BaseSignalPathTest() {
-        m_pGuiTick = std::make_unique<GuiTick>();
-        m_pChannelHandleFactory = std::make_shared<ChannelHandleFactory>();
-        m_pNumDecks = new ControlObject(ConfigKey("[Master]", "num_decks"));
-        m_pEffectsManager = new EffectsManager(NULL, config(), m_pChannelHandleFactory);
-        m_pVisualsManager = new VisualsManager();
-        m_pEngineMaster = new TestEngineMaster(m_pConfig, "[Master]",
-                                               m_pEffectsManager, m_pChannelHandleFactory,
-                                               false);
-
-        m_pMixerDeck1 = new Deck(nullptr,
-                m_pConfig,
-                m_pEngineMaster,
-                m_pEffectsManager,
-                m_pVisualsManager,
-                EngineChannel::CENTER,
                 m_pEngineMaster->registerChannelGroup(m_sGroup1));
         m_pMixerDeck2 = new Deck(nullptr,
                 m_pConfig,
                 m_pEngineMaster,
+                pMacroRecorder,
                 m_pEffectsManager,
                 m_pVisualsManager,
                 EngineChannel::CENTER,
@@ -126,11 +92,11 @@
         m_pMixerDeck3 = new Deck(nullptr,
                 m_pConfig,
                 m_pEngineMaster,
+                pMacroRecorder,
                 m_pEffectsManager,
                 m_pVisualsManager,
                 EngineChannel::CENTER,
                 m_pEngineMaster->registerChannelGroup(m_sGroup3));
->>>>>>> 1ea7cea5
 
         m_pChannel1 = m_pMixerDeck1->getEngineDeck();
         m_pChannel2 = m_pMixerDeck2->getEngineDeck();
@@ -141,11 +107,7 @@
                 m_pEffectsManager,
                 m_pVisualsManager,
                 EngineChannel::CENTER,
-<<<<<<< HEAD
-                m_sPreviewGroup);
-=======
                 m_pEngineMaster->registerChannelGroup(m_sPreviewGroup));
->>>>>>> 1ea7cea5
         ControlObject::set(ConfigKey(m_sPreviewGroup, "file_bpm"), 2.0);
 
         // TODO(owilliams) Tests fail with this turned on because EngineSync is syncing
