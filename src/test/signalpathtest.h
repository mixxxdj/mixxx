#pragma once

#include <gmock/gmock.h>
#include <gtest/gtest.h>

#include <QTest>
#include <QtDebug>

#include "control/controlindicatortimer.h"
#include "control/controlobject.h"
#include "effects/effectsmanager.h"
#include "engine/bufferscalers/enginebufferscale.h"
#include "engine/channels/enginechannel.h"
#include "engine/channels/enginedeck.h"
#include "engine/controls/ratecontrol.h"
#include "engine/enginebuffer.h"
#include "engine/enginemaster.h"
#include "engine/sync/enginesync.h"
#include "mixer/deck.h"
#include "mixer/playerinfo.h"
#include "mixer/previewdeck.h"
#include "mixer/sampler.h"
#include "preferences/usersettings.h"
#include "test/mixxxtest.h"
#include "test/soundsourceproviderregistration.h"
#include "track/track.h"
#include "util/defs.h"
#include "util/memory.h"
#include "util/sample.h"
#include "util/types.h"

using ::testing::Return;
using ::testing::_;

#define EXPECT_FRAMEPOS_EQ(pos1, pos2)                    \
    EXPECT_EQ((pos1).isValid(), (pos2).isValid());        \
    if ((pos1).isValid()) {                               \
        EXPECT_DOUBLE_EQ((pos1).value(), (pos2).value()); \
    }

#define EXPECT_FRAMEPOS_EQ_CONTROL(position, control)                    \
    {                                                                    \
        const auto controlPos =                                          \
                mixxx::audio::FramePos::fromEngineSamplePosMaybeInvalid( \
                        control->get());                                 \
        EXPECT_FRAMEPOS_EQ(position, controlPos);                        \
    }

// Subclass of EngineMaster that provides access to the master buffer object
// for comparison.
class TestEngineMaster : public EngineMaster {
  public:
    TestEngineMaster(UserSettingsPointer _config,
            const QString& group,
            EffectsManager* pEffectsManager,
            ChannelHandleFactoryPointer pChannelHandleFactory,
            bool bEnableSidechain)
            : EngineMaster(_config,
                      group,
                      pEffectsManager,
                      pChannelHandleFactory,
                      bEnableSidechain) {
        m_pMasterEnabled->forceSet(1);
        m_pHeadphoneEnabled->forceSet(1);
        m_pBoothEnabled->forceSet(1);
    }

    CSAMPLE* masterBuffer() {
        return m_pMaster;
    }
};

class BaseSignalPathTest : public MixxxTest, SoundSourceProviderRegistration {
  protected:
    BaseSignalPathTest() {
        m_pControlIndicatorTimer = std::make_unique<mixxx::ControlIndicatorTimer>();
        m_pChannelHandleFactory = std::make_shared<ChannelHandleFactory>();
        m_pNumDecks = new ControlObject(ConfigKey(m_sMasterGroup, "num_decks"));
<<<<<<< HEAD
        m_pSnapEnabled = std::make_unique<ControlPushButton>(ConfigKey(m_sMasterGroup, "snap"));
        m_pEffectsManager = new EffectsManager(NULL, config(), m_pChannelHandleFactory);
=======
        m_pEffectsManager = new EffectsManager(config(), m_pChannelHandleFactory);
>>>>>>> 5158e625
        m_pEngineMaster = new TestEngineMaster(m_pConfig,
                m_sMasterGroup,
                m_pEffectsManager,
                m_pChannelHandleFactory,
                false);

        m_pMixerDeck1 = new Deck(nullptr,
                m_pConfig,
                m_pEngineMaster,
                m_pEffectsManager,
                EngineChannel::CENTER,
                m_pEngineMaster->registerChannelGroup(m_sGroup1));
        m_pMixerDeck2 = new Deck(nullptr,
                m_pConfig,
                m_pEngineMaster,
                m_pEffectsManager,
                EngineChannel::CENTER,
                m_pEngineMaster->registerChannelGroup(m_sGroup2));
        m_pMixerDeck3 = new Deck(nullptr,
                m_pConfig,
                m_pEngineMaster,
                m_pEffectsManager,
                EngineChannel::CENTER,
                m_pEngineMaster->registerChannelGroup(m_sGroup3));

        m_pChannel1 = m_pMixerDeck1->getEngineDeck();
        m_pChannel2 = m_pMixerDeck2->getEngineDeck();
        m_pChannel3 = m_pMixerDeck3->getEngineDeck();
        m_pPreview1 = new PreviewDeck(nullptr,
                m_pConfig,
                m_pEngineMaster,
                m_pEffectsManager,
                EngineChannel::CENTER,
                m_pEngineMaster->registerChannelGroup(m_sPreviewGroup));
        ControlObject::set(ConfigKey(m_sPreviewGroup, "file_bpm"), 2.0);

        // TODO(owilliams) Tests fail with this turned on because EngineSync is syncing
        // to this sampler.  FIX IT!
        // m_pSampler1 = new Sampler(NULL, m_pConfig,
        //                           m_pEngineMaster, m_pEffectsManager,
        //                           EngineChannel::CENTER, m_sSamplerGroup);
        // ControlObject::getControl(ConfigKey(m_sSamplerGroup, "file_bpm"))->set(2.0);

        addDeck(m_pChannel1);
        addDeck(m_pChannel2);
        addDeck(m_pChannel3);

        m_pEngineSync = m_pEngineMaster->getEngineSync();
        ControlObject::set(ConfigKey(m_sMasterGroup, "enabled"), 1.0);

        PlayerInfo::create();
    }

    ~BaseSignalPathTest() override {
        delete m_pMixerDeck1;
        delete m_pMixerDeck2;
        delete m_pMixerDeck3;
        m_pChannel1 = NULL;
        m_pChannel2 = NULL;
        m_pChannel3 = NULL;
        m_pEngineSync = NULL;
        delete m_pPreview1;

        // Deletes all EngineChannels added to it.
        delete m_pEngineMaster;
        delete m_pEffectsManager;
        delete m_pNumDecks;
        PlayerInfo::destroy();
    }

    void addDeck(EngineDeck* pDeck) {
        ControlObject::set(ConfigKey(pDeck->getGroup(), "master"), 1.0);
        ControlObject::set(ConfigKey(pDeck->getGroup(), "rate_dir"), kDefaultRateDir);
        ControlObject::set(ConfigKey(pDeck->getGroup(), "rateRange"), kDefaultRateRange);
        m_pNumDecks->set(m_pNumDecks->get() + 1);
    }

    void loadTrack(Deck* pDeck, TrackPointer pTrack) {
        EngineDeck* pEngineDeck = pDeck->getEngineDeck();
        if (pEngineDeck->getEngineBuffer()->isTrackLoaded()) {
            pEngineDeck->getEngineBuffer()->slotEjectTrack(1);
        }
        pDeck->slotLoadTrack(pTrack, false);

        // Wait for the track to load.
        ProcessBuffer();
        while (!pEngineDeck->getEngineBuffer()->isTrackLoaded()) {
            QTest::qSleep(1); // millis
        }
    }

    // Asserts that the contents of the output buffer matches a reference
    // data file where each float sample value must be within the delta to pass.
    // To create a reference file, just run the test. It will fail, but the test
    // will write out the actual buffers to the testdata/reference_buffers/
    // directory. Remove the ".actual" extension to create the file the test
    // will compare against.  On the next run, the test should pass.
    // Use tools/AudioPlot.py to look at the reference file and make sure it
    // looks correct.  Each line of the generated file contains the left sample
    // followed by the right sample.
    void assertBufferMatchesReference(const CSAMPLE* pBuffer,
            const int iBufferSize,
            const QString& reference_title,
            const double delta = .0001) {
        QFile f(QDir::currentPath() + "/src/test/reference_buffers/" + reference_title);
        bool pass = true;
        int i = 0;
        // If the file is not there, we will fail and write out the .actual
        // reference file.
        if (f.open(QFile::ReadOnly | QFile::Text)) {
            QTextStream in(&f);
            // Note: We will only compare as many values as there are in the reference file.
            for (; i < iBufferSize && !in.atEnd(); i += 2) {
                QStringList line = in.readLine().split(',');
                if (line.length() != 2) {
                    qWarning() << "Unexpected line length in reference file";
                    pass = false;
                    break;
                }
                bool ok = false;
                const double gold_value0 = line[0].toDouble(&ok);
                ASSERT_TRUE(ok);
                const double gold_value1 = line[1].toDouble(&ok);
                ASSERT_TRUE(ok);
                if (fabs(gold_value0 - pBuffer[i]) > delta) {
                    qWarning() << "Golden check failed at index" << i << ", "
                               << gold_value0 << "vs" << pBuffer[i];
                    pass = false;
                }
                if (fabs(gold_value1 - pBuffer[i + 1]) > delta) {
                    qWarning() << "Golden check failed at index" << i + 1 << ", "
                               << gold_value1 << "vs" << pBuffer[i + 1];
                    pass = false;
                }
            }
        }
        // Fail if either we didn't pass, or the comparison file was empty.
        if (!pass || i == 0) {
            QString fname_actual = reference_title + ".actual";
            qWarning() << "Buffer does not match" << reference_title
                       << ", actual buffer written to "
                       << "reference_buffers/" + fname_actual;
            QFile actual(QDir::currentPath() + "/src/test/reference_buffers/" + fname_actual);
            ASSERT_TRUE(actual.open(QFile::WriteOnly | QFile::Text));
            QTextStream out(&actual);
            for (int i = 0; i < iBufferSize; i += 2) {
                out << QString("%1,%2\n").arg(pBuffer[i]).arg(pBuffer[i + 1]);
            }
            actual.close();
            EXPECT_TRUE(false);
        }
        f.close();
    }

    double getRateSliderValue(double rate) const {
        return (rate - 1.0) / kRateRangeDivisor;
    }

    void ProcessBuffer() {
        qDebug() << "------- Process Buffer -------";
        m_pEngineMaster->process(kProcessBufferSize);
    }

    ChannelHandleFactoryPointer m_pChannelHandleFactory;
    ControlObject* m_pNumDecks;
    std::unique_ptr<ControlPushButton> m_pSnapEnabled;
    std::unique_ptr<mixxx::ControlIndicatorTimer> m_pControlIndicatorTimer;
    EffectsManager* m_pEffectsManager;
    EngineSync* m_pEngineSync;
    TestEngineMaster* m_pEngineMaster;
    Deck *m_pMixerDeck1, *m_pMixerDeck2, *m_pMixerDeck3;
    EngineDeck *m_pChannel1, *m_pChannel2, *m_pChannel3;
    PreviewDeck* m_pPreview1;

    static const QString m_sMasterGroup;
    static const QString m_sInternalClockGroup;
    static const QString m_sGroup1;
    static const QString m_sGroup2;
    static const QString m_sGroup3;
    static const QString m_sPreviewGroup;
    static const QString m_sSamplerGroup;
    static const double kDefaultRateRange;
    static const double kDefaultRateDir;
    static const double kRateRangeDivisor;
    static const int kProcessBufferSize;
};

class SignalPathTest : public BaseSignalPathTest {
  protected:
    SignalPathTest() {
        const QString kTrackLocationTest = QDir::currentPath() + "/src/test/sine-30.wav";
        TrackPointer pTrack(Track::newTemporary(kTrackLocationTest));

        loadTrack(m_pMixerDeck1, pTrack);
        loadTrack(m_pMixerDeck2, pTrack);
        loadTrack(m_pMixerDeck3, pTrack);
    }
};<|MERGE_RESOLUTION|>--- conflicted
+++ resolved
@@ -76,12 +76,8 @@
         m_pControlIndicatorTimer = std::make_unique<mixxx::ControlIndicatorTimer>();
         m_pChannelHandleFactory = std::make_shared<ChannelHandleFactory>();
         m_pNumDecks = new ControlObject(ConfigKey(m_sMasterGroup, "num_decks"));
-<<<<<<< HEAD
         m_pSnapEnabled = std::make_unique<ControlPushButton>(ConfigKey(m_sMasterGroup, "snap"));
-        m_pEffectsManager = new EffectsManager(NULL, config(), m_pChannelHandleFactory);
-=======
         m_pEffectsManager = new EffectsManager(config(), m_pChannelHandleFactory);
->>>>>>> 5158e625
         m_pEngineMaster = new TestEngineMaster(m_pConfig,
                 m_sMasterGroup,
                 m_pEffectsManager,
