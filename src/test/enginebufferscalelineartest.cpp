--- conflicted
+++ resolved
@@ -74,11 +74,7 @@
         double tempo_adjust = 1.0;
         double pitch_adjust = 1.0;
         m_pScaler->setScaleParameters(
-<<<<<<< HEAD
-            &rate_adjust, &tempo_adjust, &pitch_adjust);
-=======
             44100, &rate_adjust, &tempo_adjust, &pitch_adjust);
->>>>>>> 18010692
     }
 
     void SetRateNoLerp(double rate) {
