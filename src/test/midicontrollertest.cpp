#include <gmock/gmock.h>

#include <QScopedPointer>

#include "control/controlpotmeter.h"
#include "control/controlpushbutton.h"
#include "controllers/midi/legacymidicontrollermapping.h"
#include "controllers/midi/midicontroller.h"
#include "controllers/midi/midimessage.h"
#include "test/mixxxtest.h"
#include "util/time.h"

class MockMidiController : public MidiController {
  public:
<<<<<<< HEAD
    explicit MockMidiController(): MidiController() {}
=======
    MockMidiController(UserSettingsPointer config) : MidiController(config) { }
>>>>>>> 9bffb9f2
    ~MockMidiController() override { }

    MOCK_METHOD0(open, int());
    MOCK_METHOD0(close, int());
    MOCK_METHOD3(sendShortMsg, void(unsigned char status,
                                    unsigned char byte1,
                                    unsigned char byte2));
    MOCK_METHOD1(sendBytes, void(const QByteArray& data));
    MOCK_CONST_METHOD0(isPolling, bool());
};

class MidiControllerTest : public MixxxTest {
  protected:
<<<<<<< HEAD
    void SetUp() override {
        m_pController.reset(new MockMidiController());
=======
    virtual void SetUp() {
        m_pController.reset(new MockMidiController(m_pConfig));
>>>>>>> 9bffb9f2
    }

    void addMapping(const MidiInputMapping& mapping) {
        m_mapping.addInputMapping(mapping.key.key, mapping);
    }

    void loadPreset(const LegacyMidiControllerMapping& mapping) {
        m_pController->visit(&mapping);
    }

    void receivedShortMessage(unsigned char status, unsigned char control, unsigned char value) {
        // TODO(rryan): This test doesn't care about timestamps.
        m_pController->receivedShortMessage(status, control, value, mixxx::Time::elapsed());
    }

    LegacyMidiControllerMapping m_mapping;
    QScopedPointer<MockMidiController> m_pController;
};

TEST_F(MidiControllerTest, ReceiveMessage_PushButtonCO_PushOnOff) {
    // Most MIDI controller send push-buttons as (NOTE_ON, 0x7F) for press and
    // (NOTE_OFF, 0x00) for release.
    ConfigKey key("[Channel1]", "hotcue_1_activate");
    ControlPushButton cpb(key);

    unsigned char channel = 0x01;
    unsigned char control = 0x10;

    addMapping(MidiInputMapping(MidiKey(MIDI_NOTE_ON | channel, control),
                                MidiOptions(), key));
    addMapping(MidiInputMapping(MidiKey(MIDI_NOTE_OFF | channel, control),
                                MidiOptions(), key));
    loadPreset(m_mapping);

    // Receive an on/off, sets the control on/off with each press.
    receivedShortMessage(MIDI_NOTE_ON | channel, control, 0x7F);
    EXPECT_LT(0.0, cpb.get());
    receivedShortMessage(MIDI_NOTE_OFF | channel, control, 0x00);
    EXPECT_DOUBLE_EQ(0.0, cpb.get());

    // Receive an on/off, sets the control on/off with each press.
    receivedShortMessage(MIDI_NOTE_ON | channel, control, 0x7F);
    EXPECT_LT(0.0, cpb.get());
    receivedShortMessage(MIDI_NOTE_OFF | channel, control, 0x00);
    EXPECT_DOUBLE_EQ(0.0, cpb.get());
}

TEST_F(MidiControllerTest, ReceiveMessage_PushButtonCO_PushOnOn) {
    // Some MIDI controllers send push-buttons as (NOTE_ON, 0x7f) for press and
    // (NOTE_ON, 0x00) for release.
    ConfigKey key("[Channel1]", "hotcue_1_activate");
    ControlPushButton cpb(key);

    unsigned char channel = 0x01;
    unsigned char control = 0x10;

    addMapping(MidiInputMapping(MidiKey(MIDI_NOTE_ON | channel, control),
                                MidiOptions(), key));
    loadPreset(m_mapping);

    // Receive an on/off, sets the control on/off with each press.
    receivedShortMessage(MIDI_NOTE_ON | channel, control, 0x7F);
    EXPECT_LT(0.0, cpb.get());
    receivedShortMessage(MIDI_NOTE_ON | channel, control, 0x00);
    EXPECT_DOUBLE_EQ(0.0, cpb.get());

    // Receive an on/off, sets the control on/off with each press.
    receivedShortMessage(MIDI_NOTE_ON | channel, control, 0x7F);
    EXPECT_LT(0.0, cpb.get());
    receivedShortMessage(MIDI_NOTE_ON | channel, control, 0x00);
    EXPECT_DOUBLE_EQ(0.0, cpb.get());
}

TEST_F(MidiControllerTest, ReceiveMessage_PushButtonCO_ToggleOnOff_ButtonMidiOption) {
    // Using the button MIDI option allows you to use a MIDI toggle button as a
    // push button.
    ConfigKey key("[Channel1]", "hotcue_1_activate");
    ControlPushButton cpb(key);

    unsigned char channel = 0x01;
    unsigned char control = 0x10;

    MidiOptions options;
    options.button = true;

    addMapping(MidiInputMapping(MidiKey(MIDI_NOTE_ON | channel, control),
                                options, key));
    addMapping(MidiInputMapping(MidiKey(MIDI_NOTE_OFF | channel, control),
                                options, key));
    loadPreset(m_mapping);

    // NOTE(rryan): This behavior is broken!

    // Toggle the switch on, sets the push button on.
    receivedShortMessage(MIDI_NOTE_ON | channel, control, 0x7F);
    EXPECT_LT(0.0, cpb.get());

    // The push button is stuck down here!

    // Toggle the switch off, sets the push button off.
    receivedShortMessage(MIDI_NOTE_OFF | channel, control, 0x00);
    EXPECT_DOUBLE_EQ(0.0, cpb.get());
}

TEST_F(MidiControllerTest, ReceiveMessage_PushButtonCO_ToggleOnOff_SwitchMidiOption) {
    // Using the switch MIDI option interprets a MIDI toggle button as a toggle
    // button rather than a momentary push button.
    ConfigKey key("[Channel1]", "hotcue_1_activate");
    ControlPushButton cpb(key);

    unsigned char channel = 0x01;
    unsigned char control = 0x10;

    MidiOptions options;
    options.sw = true;

    addMapping(MidiInputMapping(MidiKey(MIDI_NOTE_ON | channel, control),
                                options, key));
    addMapping(MidiInputMapping(MidiKey(MIDI_NOTE_OFF | channel, control),
                                options, key));
    loadPreset(m_mapping);

    // NOTE(rryan): This behavior is broken!

    // Toggle the switch on, sets the push button on.
    receivedShortMessage(MIDI_NOTE_ON | channel, control, 0x7F);
    EXPECT_LT(0.0, cpb.get());

    // The push button is stuck down here!

    // Toggle the switch off, sets the push button on again.
    receivedShortMessage(MIDI_NOTE_OFF | channel, control, 0x00);
    EXPECT_LT(0.0, cpb.get());

    // NOTE(rryan): What is supposed to happen in this case? It's an open
    // question I think. I think if you want to connect a switch MIDI control to
    // a push button CO then the switch should directly set the CO. After all,
    // the mapping author asked for the switch to be interpreted as a switch. If
    // they want the switch to act like a push button, they should use the
    // button MIDI option.
    //
    // Most of our push buttons trigger behavior on press and do nothing on
    // release, and most don't care about being "stuck down" except for hotcue
    // and cue controls that have preview behavior.

    // "reverse" is an example of a push button that is a push button because we
    // want the default behavior to be momentary press and not toggle. If I
    // mapped a switch to it, I would expect the switch to enable it (set it to
    // 1) when the switch was enabled and set it to 0 when the switch was
    // disabled. So I think we should change the switch option to behave like
    // this.
}

TEST_F(MidiControllerTest, ReceiveMessage_PushButtonCO_PushCC) {
    // Some MIDI controllers (e.g. Korg nanoKONTROL) send momentary push-buttons
    // as (CC, 0x7f) for press and (CC, 0x00) for release.
    ConfigKey key("[Channel1]", "hotcue_1_activate");
    ControlPushButton cpb(key);

    unsigned char channel = 0x01;
    unsigned char control = 0x10;

    addMapping(MidiInputMapping(MidiKey(MIDI_CC | channel, control),
                                MidiOptions(), key));
    loadPreset(m_mapping);

    // Receive an on/off, sets the control on/off with each press.
    receivedShortMessage(MIDI_CC | channel, control, 0x7F);
    EXPECT_LT(0.0, cpb.get());
    receivedShortMessage(MIDI_CC | channel, control, 0x00);
    EXPECT_DOUBLE_EQ(0.0, cpb.get());

    // Receive an on/off, sets the control on/off with each press.
    receivedShortMessage(MIDI_CC | channel, control, 0x7F);
    EXPECT_LT(0.0, cpb.get());
    receivedShortMessage(MIDI_CC | channel, control, 0x00);
    EXPECT_DOUBLE_EQ(0.0, cpb.get());
}

TEST_F(MidiControllerTest, ReceiveMessage_ToggleCO_PushOnOff) {
    // Most MIDI controller send push-buttons as (NOTE_ON, 0x7F) for press and
    // (NOTE_OFF, 0x00) for release.
    ConfigKey key("[Channel1]", "keylock");
    ControlPushButton cpb(key);
    cpb.setButtonMode(ControlPushButton::TOGGLE);

    unsigned char channel = 0x01;
    unsigned char control = 0x10;

    addMapping(MidiInputMapping(MidiKey(MIDI_NOTE_ON | channel, control),
                                MidiOptions(), key));
    addMapping(MidiInputMapping(MidiKey(MIDI_NOTE_OFF | channel, control),
                                MidiOptions(), key));
    loadPreset(m_mapping);

    // Receive an on/off, toggles the control.
    receivedShortMessage(MIDI_NOTE_ON | channel, control, 0x7F);
    receivedShortMessage(MIDI_NOTE_OFF | channel, control, 0x00);

    EXPECT_LT(0.0, cpb.get());

    // Receive an on/off, toggles the control.
    receivedShortMessage(MIDI_NOTE_ON | channel, control, 0x7F);
    receivedShortMessage(MIDI_NOTE_OFF | channel, control, 0x00);

    EXPECT_DOUBLE_EQ(0.0, cpb.get());
}

TEST_F(MidiControllerTest, ReceiveMessage_ToggleCO_PushOnOn) {
    // Some MIDI controllers send push-buttons as (NOTE_ON, 0x7f) for press and
    // (NOTE_ON, 0x00) for release.
    ConfigKey key("[Channel1]", "keylock");
    ControlPushButton cpb(key);
    cpb.setButtonMode(ControlPushButton::TOGGLE);

    unsigned char channel = 0x01;
    unsigned char control = 0x10;

    addMapping(MidiInputMapping(MidiKey(MIDI_NOTE_ON | channel, control),
                                MidiOptions(), key));
    loadPreset(m_mapping);

    // Receive an on/off, toggles the control.
    receivedShortMessage(MIDI_NOTE_ON | channel, control, 0x7F);
    receivedShortMessage(MIDI_NOTE_ON | channel, control, 0x00);

    EXPECT_LT(0.0, cpb.get());

    // Receive an on/off, toggles the control.
    receivedShortMessage(MIDI_NOTE_ON | channel, control, 0x7F);
    receivedShortMessage(MIDI_NOTE_ON | channel, control, 0x00);

    EXPECT_DOUBLE_EQ(0.0, cpb.get());
}

TEST_F(MidiControllerTest, ReceiveMessage_ToggleCO_ToggleOnOff_ButtonMidiOption) {
    // Using the button MIDI option allows you to use a MIDI toggle button as a
    // push button.
    ConfigKey key("[Channel1]", "keylock");
    ControlPushButton cpb(key);
    cpb.setButtonMode(ControlPushButton::TOGGLE);

    unsigned char channel = 0x01;
    unsigned char control = 0x10;

    MidiOptions options;
    options.button = true;

    addMapping(MidiInputMapping(MidiKey(MIDI_NOTE_ON | channel, control),
                                options, key));
    addMapping(MidiInputMapping(MidiKey(MIDI_NOTE_OFF | channel, control),
                                options, key));
    loadPreset(m_mapping);

    // NOTE(rryan): If the intended behavior of the button MIDI option is to
    // make a toggle MIDI button act like a push button then this isn't
    // working. The toggle on toggles the CO but the toggle off does nothing.

    // Toggle the switch on, since it is interpreted as a button press it
    // toggles the button on.
    receivedShortMessage(MIDI_NOTE_ON | channel, control, 0x7F);
    EXPECT_LT(0.0, cpb.get());

    // Toggle the switch off, since it is interpreted as a button release it
    // does nothing to the toggle button.
    receivedShortMessage(MIDI_NOTE_OFF | channel, control, 0x00);
    EXPECT_LT(0.0, cpb.get());
}

TEST_F(MidiControllerTest, ReceiveMessage_ToggleCO_ToggleOnOff_SwitchMidiOption) {
    // Using the switch MIDI option interprets a MIDI toggle button as a toggle
    // button rather than a momentary push button.
    ConfigKey key("[Channel1]", "keylock");
    ControlPushButton cpb(key);
    cpb.setButtonMode(ControlPushButton::TOGGLE);

    unsigned char channel = 0x01;
    unsigned char control = 0x10;

    MidiOptions options;
    options.sw = true;

    addMapping(MidiInputMapping(MidiKey(MIDI_NOTE_ON | channel, control),
                                options, key));
    addMapping(MidiInputMapping(MidiKey(MIDI_NOTE_OFF | channel, control),
                                options, key));
    loadPreset(m_mapping);

    // NOTE(rryan): If the intended behavior of switch MIDI option is to make a
    // toggle MIDI button act like a toggle button then this isn't working. The
    // toggle on presses the CO and the toggle off presses the CO. This toggles
    // the control but allows it to get out of sync.

    // Toggle the switch on, since it is interpreted as a button press it
    // toggles the control on.
    receivedShortMessage(MIDI_NOTE_ON | channel, control, 0x7F);
    EXPECT_LT(0.0, cpb.get());

    // Toggle the switch off, since it is interpreted as a button press it
    // toggles the control off.
    receivedShortMessage(MIDI_NOTE_OFF | channel, control, 0x00);
    EXPECT_DOUBLE_EQ(0.0, cpb.get());

    // Meanwhile, the GUI toggles the control on again.
    // NOTE(rryan): Now the MIDI toggle button is out of sync with the toggle
    // CO.
    cpb.set(1.0);

    // Toggle the switch on, since it is interpreted as a button press it
    // toggles the control off (since it was on).
    receivedShortMessage(MIDI_NOTE_ON | channel, control, 0x7F);
    EXPECT_DOUBLE_EQ(0.0, cpb.get());

    // Toggle the switch off, since it is interpreted as a button press it
    // toggles the control on (since it was off).
    receivedShortMessage(MIDI_NOTE_OFF | channel, control, 0x00);
    EXPECT_LT(0.0, cpb.get());
}

TEST_F(MidiControllerTest, ReceiveMessage_ToggleCO_PushCC) {
    // Some MIDI controllers (e.g. Korg nanoKONTROL) send momentary push-buttons
    // as (CC, 0x7f) for press and (CC, 0x00) for release.
    ConfigKey key("[Channel1]", "keylock");
    ControlPushButton cpb(key);
    cpb.setButtonMode(ControlPushButton::TOGGLE);

    unsigned char channel = 0x01;
    unsigned char control = 0x10;

    addMapping(MidiInputMapping(MidiKey(MIDI_CC | channel, control),
                                MidiOptions(), key));
    loadPreset(m_mapping);

    // Receive an on/off, toggles the control.
    receivedShortMessage(MIDI_CC | channel, control, 0x7F);
    receivedShortMessage(MIDI_CC | channel, control, 0x00);

    EXPECT_LT(0.0, cpb.get());

    // Receive an on/off, toggles the control.
    receivedShortMessage(MIDI_CC | channel, control, 0x7F);
    receivedShortMessage(MIDI_CC | channel, control, 0x00);

    EXPECT_DOUBLE_EQ(0.0, cpb.get());
}

TEST_F(MidiControllerTest, ReceiveMessage_PotMeterCO_7BitCC) {
    ConfigKey key("[Channel1]", "playposition");

    const double kMinValue = -1234.5;
    const double kMaxValue = 678.9;
    const double kMiddleValue = (kMinValue + kMaxValue) * 0.5;
    ControlPotmeter potmeter(key, kMinValue, kMaxValue);

    unsigned char channel = 0x01;
    unsigned char control = 0x10;

    addMapping(MidiInputMapping(MidiKey(MIDI_CC | channel, control),
                                MidiOptions(), key));
    loadPreset(m_mapping);

    // Receive a 0, MIDI parameter should map to the min value.
    receivedShortMessage(MIDI_CC | channel, control, 0x00);
    EXPECT_DOUBLE_EQ(kMinValue, potmeter.get());

    // Receive a 0x7F, MIDI parameter should map to the potmeter max value.
    receivedShortMessage(MIDI_CC | channel, control, 0x7F);
    EXPECT_DOUBLE_EQ(kMaxValue, potmeter.get());

    // Receive a 0x40, MIDI parameter should map to the potmeter middle value.
    receivedShortMessage(MIDI_CC | channel, control, 0x40);
    EXPECT_DOUBLE_EQ(kMiddleValue, potmeter.get());
}

TEST_F(MidiControllerTest, ReceiveMessage_PotMeterCO_14BitCC) {
    ConfigKey key("[Channel1]", "playposition");

    const double kMinValue = -1234.5;
    const double kMaxValue = 678.9;
    const double kMiddleValue = (kMinValue + kMaxValue) * 0.5;
    ControlPotmeter potmeter(key, kMinValue, kMaxValue);
    potmeter.set(0);

    unsigned char channel = 0x01;
    unsigned char lsb_control = 0x10;
    unsigned char msb_control = 0x11;

    MidiOptions lsb;
    lsb.fourteen_bit_lsb = true;

    MidiOptions msb;
    msb.fourteen_bit_msb = true;

    addMapping(MidiInputMapping(MidiKey(MIDI_CC | channel, lsb_control),
                                lsb, key));
    addMapping(MidiInputMapping(MidiKey(MIDI_CC | channel, msb_control),
                                msb, key));
    loadPreset(m_mapping);

    // If kMinValue or kMaxValue are such that the middle value is 0 then the
    // set(0) commands below allow us to hide failures.
    ASSERT_NE(0.0, kMiddleValue);

    // Receive a 0x0000 (lsb-first), MIDI parameter should map to the min value.
    potmeter.set(0);
    receivedShortMessage(MIDI_CC | channel, lsb_control, 0x00);
    receivedShortMessage(MIDI_CC | channel, msb_control, 0x00);
    EXPECT_DOUBLE_EQ(kMinValue, potmeter.get());

    // Receive a 0x0000 (msb-first), MIDI parameter should map to the min value.
    potmeter.set(0);
    receivedShortMessage(MIDI_CC | channel, msb_control, 0x00);
    receivedShortMessage(MIDI_CC | channel, lsb_control, 0x00);
    EXPECT_DOUBLE_EQ(kMinValue, potmeter.get());

    // Receive a 0x3FFF (lsb-first), MIDI parameter should map to the max value.
    potmeter.set(0);
    receivedShortMessage(MIDI_CC | channel, lsb_control, 0x7F);
    receivedShortMessage(MIDI_CC | channel, msb_control, 0x7F);
    EXPECT_DOUBLE_EQ(kMaxValue, potmeter.get());

    // Receive a 0x3FFF (msb-first), MIDI parameter should map to the max value.
    potmeter.set(0);
    receivedShortMessage(MIDI_CC | channel, msb_control, 0x7F);
    receivedShortMessage(MIDI_CC | channel, lsb_control, 0x7F);
    EXPECT_DOUBLE_EQ(kMaxValue, potmeter.get());

    // Receive a 0x2000 (lsb-first), MIDI parameter should map to the middle
    // value.
    potmeter.set(0);
    receivedShortMessage(MIDI_CC | channel, lsb_control, 0x00);
    receivedShortMessage(MIDI_CC | channel, msb_control, 0x40);
    EXPECT_DOUBLE_EQ(kMiddleValue, potmeter.get());

    // Receive a 0x2000 (msb-first), MIDI parameter should map to the middle
    // value.
    potmeter.set(0);
    receivedShortMessage(MIDI_CC | channel, msb_control, 0x40);
    receivedShortMessage(MIDI_CC | channel, lsb_control, 0x00);
    EXPECT_DOUBLE_EQ(kMiddleValue, potmeter.get());

    // Check the 14-bit resolution is actually present. Receive a 0x2001
    // (msb-first), MIDI parameter should map to the middle value plus a tiny
    // amount. Scaling is not quite linear for MIDI parameters so just check
    // that incrementing the LSB by 1 is greater than the middle value.
    potmeter.set(0);
    receivedShortMessage(MIDI_CC | channel, msb_control, 0x40);
    receivedShortMessage(MIDI_CC | channel, lsb_control, 0x01);
    EXPECT_LT(kMiddleValue, potmeter.get());

    // Check the 14-bit resolution is actually present. Receive a 0x2001
    // (lsb-first), MIDI parameter should map to the middle value plus a tiny
    // amount. Scaling is not quite linear for MIDI parameters so just check
    // that incrementing the LSB by 1 is greater than the middle value.
    potmeter.set(0);
    receivedShortMessage(MIDI_CC | channel, lsb_control, 0x01);
    receivedShortMessage(MIDI_CC | channel, msb_control, 0x40);
    EXPECT_LT(kMiddleValue, potmeter.get());
}

TEST_F(MidiControllerTest, ReceiveMessage_PotMeterCO_14BitPitchBend) {
    ConfigKey key("[Channel1]", "rate");

    const double kMinValue = -1234.5;
    const double kMaxValue = 678.9;
    const double kMiddleValue = (kMinValue + kMaxValue) * 0.5;
    ControlPotmeter potmeter(key, kMinValue, kMaxValue);
    unsigned char channel = 0x01;

    // The control is ignored in mappings for messages where the control is part
    // of the payload.
    addMapping(MidiInputMapping(MidiKey(MIDI_PITCH_BEND | channel, 0xFF),
                                MidiOptions(), key));
    loadPreset(m_mapping);

    // Receive a 0x0000, MIDI parameter should map to the min value.
    receivedShortMessage(MIDI_PITCH_BEND | channel, 0x00, 0x00);
    EXPECT_DOUBLE_EQ(kMinValue, potmeter.get());

    // Receive a 0x3FFF, MIDI parameter should map to the potmeter max value.
    receivedShortMessage(MIDI_PITCH_BEND | channel, 0x7F, 0x7F);
    EXPECT_DOUBLE_EQ(kMaxValue, potmeter.get());

    // Receive a 0x2000, MIDI parameter should map to the potmeter middle value.
    receivedShortMessage(MIDI_PITCH_BEND | channel, 0x00, 0x40);
    EXPECT_DOUBLE_EQ(kMiddleValue, potmeter.get());

    // Check the 14-bit resolution is actually present. Receive a 0x2001, MIDI
    // parameter should map to the middle value plus a tiny amount. Scaling is
    // not quite linear for MIDI parameters so just check that incrementing the
    // LSB by 1 is greater than the middle value.
    receivedShortMessage(MIDI_PITCH_BEND | channel, 0x01, 0x40);
    EXPECT_LT(kMiddleValue, potmeter.get());
}<|MERGE_RESOLUTION|>--- conflicted
+++ resolved
@@ -12,11 +12,9 @@
 
 class MockMidiController : public MidiController {
   public:
-<<<<<<< HEAD
-    explicit MockMidiController(): MidiController() {}
-=======
-    MockMidiController(UserSettingsPointer config) : MidiController(config) { }
->>>>>>> 9bffb9f2
+    explicit MockMidiController(UserSettingsPointer config)
+            : MidiController(config) {
+    }
     ~MockMidiController() override { }
 
     MOCK_METHOD0(open, int());
@@ -30,13 +28,8 @@
 
 class MidiControllerTest : public MixxxTest {
   protected:
-<<<<<<< HEAD
     void SetUp() override {
-        m_pController.reset(new MockMidiController());
-=======
-    virtual void SetUp() {
         m_pController.reset(new MockMidiController(m_pConfig));
->>>>>>> 9bffb9f2
     }
 
     void addMapping(const MidiInputMapping& mapping) {
