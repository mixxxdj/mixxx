--- conflicted
+++ resolved
@@ -20,11 +20,7 @@
     MOCK_METHOD3(sendShortMsg, void(unsigned char status,
                                     unsigned char byte1,
                                     unsigned char byte2));
-<<<<<<< HEAD
     MOCK_METHOD1(sendBytes, void(const QByteArray& data));
-=======
-    MOCK_METHOD1(send, void(const QByteArray& data));
->>>>>>> 5311b4ed
     MOCK_CONST_METHOD0(isPolling, bool());
 };
 
