#include <gtest/gtest.h>

#include "test/mixxxtest.h"
#include "util/duration.h"

namespace mixxx {

TEST(DurationTest, Nanos) {
    Duration d = Duration::fromNanos(255);
    EXPECT_EQ(255, d.toIntegerNanos());
    EXPECT_EQ(0, d.toIntegerMicros());
    EXPECT_EQ(0, d.toIntegerMillis());
    EXPECT_EQ(0, d.toIntegerSeconds());

    d = Duration::fromNanos(1e9);
    EXPECT_EQ(1e9, d.toIntegerNanos());
    EXPECT_EQ(1e6, d.toIntegerMicros());
    EXPECT_EQ(1e3, d.toIntegerMillis());
    EXPECT_EQ(1, d.toIntegerSeconds());
}

TEST(DurationTest, Micros) {
    Duration d = Duration::fromMicros(255);
    EXPECT_EQ(255000, d.toIntegerNanos());
    EXPECT_EQ(255, d.toIntegerMicros());
    EXPECT_EQ(0, d.toIntegerMillis());
    EXPECT_EQ(0, d.toIntegerSeconds());

    d = Duration::fromMicros(1e9);
    EXPECT_EQ(1e12, d.toIntegerNanos());
    EXPECT_EQ(1e9, d.toIntegerMicros());
    EXPECT_EQ(1e6, d.toIntegerMillis());
    EXPECT_EQ(1e3, d.toIntegerSeconds());
}

TEST(DurationTest, Millis) {
    Duration d = Duration::fromMillis(255);
    EXPECT_EQ(255000000, d.toIntegerNanos());
    EXPECT_EQ(255000, d.toIntegerMicros());
    EXPECT_EQ(255, d.toIntegerMillis());
    EXPECT_EQ(0, d.toIntegerSeconds());

    d = Duration::fromMillis(1e9);
    EXPECT_EQ(1e15, d.toIntegerNanos());
    EXPECT_EQ(1e12, d.toIntegerMicros());
    EXPECT_EQ(1e9, d.toIntegerMillis());
    EXPECT_EQ(1e6, d.toIntegerSeconds());
}

TEST(DurationTest, Seconds) {
    Duration d = Duration::fromSeconds(255);
    EXPECT_EQ(255000000000, d.toIntegerNanos());
    EXPECT_EQ(255000000, d.toIntegerMicros());
    EXPECT_EQ(255000, d.toIntegerMillis());
    EXPECT_EQ(255, d.toIntegerSeconds());

    d = Duration::fromSeconds(1e9);
    EXPECT_EQ(1e18, d.toIntegerNanos());
    EXPECT_EQ(1e15, d.toIntegerMicros());
    EXPECT_EQ(1e12, d.toIntegerMillis());
    EXPECT_EQ(1e9, d.toIntegerSeconds());
}

TEST(DurationTest, Add) {
    Duration d = Duration::fromSeconds(5);
    Duration d2 = Duration::fromSeconds(2);
    Duration d3 = d + d2;

    EXPECT_EQ(5, d.toIntegerSeconds());
    EXPECT_EQ(2, d2.toIntegerSeconds());
    EXPECT_EQ(7, d3.toIntegerSeconds());
}

TEST(DurationTest, AssignAdd) {
    Duration d = Duration::fromSeconds(5);
    Duration d2 = Duration::fromSeconds(2);
    d += d2;

    EXPECT_EQ(7, d.toIntegerSeconds());
    EXPECT_EQ(2, d2.toIntegerSeconds());
}

TEST(DurationTest, Subtract) {
    Duration d = Duration::fromSeconds(5);
    Duration d2 = Duration::fromSeconds(2);
    Duration d3 = d - d2;

    EXPECT_EQ(5, d.toIntegerSeconds());
    EXPECT_EQ(2, d2.toIntegerSeconds());
    EXPECT_EQ(3, d3.toIntegerSeconds());
}

TEST(DurationTest, AssignSubtract) {
    Duration d = Duration::fromSeconds(5);
    Duration d2 = Duration::fromSeconds(10);
    d -= d2;

    EXPECT_EQ(-5, d.toIntegerSeconds());
    EXPECT_EQ(10, d2.toIntegerSeconds());
}

TEST(DurationTest, ScalarMultiply) {
    Duration d = Duration::fromNanos(0);
    Duration d2 = Duration::fromNanos(-2);
    Duration d3 = Duration::fromNanos(2);

    EXPECT_EQ(d, d2 * 0);
    EXPECT_EQ(d3, d2 * -1);
    EXPECT_EQ(d2, d3 * -1);
    EXPECT_EQ(d3, -1 * d2);
}

TEST(DurationTest, AssignScalarMultiply) {
    Duration d2 = Duration::fromNanos(-2);
    Duration d3 = Duration::fromNanos(2);

    d2 *= 2;
    d3 *= -2;
    EXPECT_EQ(d2, d3);
}

TEST(DurationTest, Equals) {
    Duration d = Duration::fromSeconds(5);
    Duration d2 = Duration::fromSeconds(2);
    Duration d3 = Duration::fromSeconds(5);

    EXPECT_EQ(d, d);
    EXPECT_EQ(d, d3);
    EXPECT_NE(d, d2);
}

<<<<<<< HEAD
TEST(DurationTest, LessEquals) {
    Duration d = Duration::fromSeconds(5);
    Duration d2 = Duration::fromSeconds(2);

    EXPECT_TRUE(d <= d);
    EXPECT_FALSE(d <= d2);
    EXPECT_TRUE(d2 <= d);
}

TEST(DurationTest, LessThan) {
    Duration d = Duration::fromSeconds(2);
    Duration d2 = Duration::fromSeconds(5);

    EXPECT_TRUE(d < d2);
    EXPECT_FALSE(d < d);
    EXPECT_FALSE(d2 < d);
}

TEST(DurationTest, GreaterEquals) {
    Duration d = Duration::fromSeconds(5);
    Duration d2 = Duration::fromSeconds(2);

    EXPECT_TRUE(d >= d);
    EXPECT_FALSE(d2 >= d);
    EXPECT_TRUE(d >= d2);
}

TEST(DurationTest, GreaterThan) {
    Duration d = Duration::fromSeconds(2);
    Duration d2 = Duration::fromSeconds(5);

    EXPECT_TRUE(d2 > d);
    EXPECT_FALSE(d > d);
    EXPECT_FALSE(d > d2);
=======
TEST(DurationTest, LessThan) {
    Duration d = Duration::fromNanos(0);
    Duration d2 = Duration::fromNanos(1);

    EXPECT_LE(d, d);
    EXPECT_FALSE(d < d);

    EXPECT_LT(d, d2);
    EXPECT_LE(d, d2);
    EXPECT_FALSE(d2 < d);
    EXPECT_FALSE(d2 <= d);
}

TEST(DurationTest, GreaterThan) {
    Duration d = Duration::fromNanos(1);
    Duration d2 = Duration::fromNanos(0);

    EXPECT_GE(d, d);
    EXPECT_FALSE(d > d);

    EXPECT_GT(d, d2);
    EXPECT_GE(d, d2);
    EXPECT_FALSE(d2 > d);
    EXPECT_FALSE(d2 >= d);
>>>>>>> 8fdfb4f9
}

TEST(DurationTest, Format) {
    Duration d = Duration::fromNanos(255);
    EXPECT_QSTRING_EQ("0x00000000000000ff", d.formatHex());
    EXPECT_QSTRING_EQ("255 ns", d.formatNanosWithUnit());

    d = Duration::fromNanos(-255);
    // Formatted as -255 in two's-complement.
    EXPECT_QSTRING_EQ("0xffffffffffffff01", d.formatHex());
    EXPECT_QSTRING_EQ("-255 ns", d.formatNanosWithUnit());

    d = Duration::fromNanos(1e9);
    EXPECT_QSTRING_EQ("0x000000003b9aca00", d.formatHex());
    EXPECT_QSTRING_EQ("1000000000 ns", d.formatNanosWithUnit());
}

}  // namespace mixxx<|MERGE_RESOLUTION|>--- conflicted
+++ resolved
@@ -129,42 +129,6 @@
     EXPECT_NE(d, d2);
 }
 
-<<<<<<< HEAD
-TEST(DurationTest, LessEquals) {
-    Duration d = Duration::fromSeconds(5);
-    Duration d2 = Duration::fromSeconds(2);
-
-    EXPECT_TRUE(d <= d);
-    EXPECT_FALSE(d <= d2);
-    EXPECT_TRUE(d2 <= d);
-}
-
-TEST(DurationTest, LessThan) {
-    Duration d = Duration::fromSeconds(2);
-    Duration d2 = Duration::fromSeconds(5);
-
-    EXPECT_TRUE(d < d2);
-    EXPECT_FALSE(d < d);
-    EXPECT_FALSE(d2 < d);
-}
-
-TEST(DurationTest, GreaterEquals) {
-    Duration d = Duration::fromSeconds(5);
-    Duration d2 = Duration::fromSeconds(2);
-
-    EXPECT_TRUE(d >= d);
-    EXPECT_FALSE(d2 >= d);
-    EXPECT_TRUE(d >= d2);
-}
-
-TEST(DurationTest, GreaterThan) {
-    Duration d = Duration::fromSeconds(2);
-    Duration d2 = Duration::fromSeconds(5);
-
-    EXPECT_TRUE(d2 > d);
-    EXPECT_FALSE(d > d);
-    EXPECT_FALSE(d > d2);
-=======
 TEST(DurationTest, LessThan) {
     Duration d = Duration::fromNanos(0);
     Duration d2 = Duration::fromNanos(1);
@@ -189,7 +153,6 @@
     EXPECT_GE(d, d2);
     EXPECT_FALSE(d2 > d);
     EXPECT_FALSE(d2 >= d);
->>>>>>> 8fdfb4f9
 }
 
 TEST(DurationTest, Format) {
