#include <gtest/gtest.h>

#include <QtDebug>
#include <QScopedPointer>

#include "mixxxtest.h"
#include "control/controlobject.h"
#include "control/controlpushbutton.h"
#include "control/controlproxy.h"
#include "engine/controls/loopingcontrol.h"
#include "test/mockedenginebackendtest.h"
#include "util/memory.h"

namespace {

// Due to rounding errors loop positions should be compared with EXPECT_NEAR instead of EXPECT_EQ.
// NOTE(uklotzde, 2017-12-10): The rounding errors currently only appeared with GCC 7.2.1.
constexpr double kLoopPositionMaxAbsError = 0.000000001;

constexpr auto kTrackEndPosition = mixxx::audio::FramePos{150000000};
} // namespace

class LoopingControlTest : public MockedEngineBackendTest {
  protected:
    void SetUp() override {
        MockedEngineBackendTest::SetUp();
        m_pQuantizeEnabled = std::make_unique<PollingControlProxy>(m_sGroup1, "quantize");
        m_pQuantizeEnabled->set(1.0);
        m_pNextBeat = std::make_unique<PollingControlProxy>(m_sGroup1, "beat_next");

        m_pNextBeat->set(-1);
        m_pClosestBeat = std::make_unique<PollingControlProxy>(m_sGroup1, "beat_closest");
        m_pClosestBeat->set(-1);
<<<<<<< HEAD
        m_pTrackSamples = std::make_unique<PollingControlProxy>(m_sGroup1, "track_samples");
        m_pTrackSamples->set(kTrackEndPosition.toEngineSamplePos());
        m_pButtonLoopIn = std::make_unique<PollingControlProxy>(m_sGroup1, "loop_in");
        m_pButtonLoopOut = std::make_unique<PollingControlProxy>(m_sGroup1, "loop_out");
        m_pButtonLoopExit = std::make_unique<PollingControlProxy>(m_sGroup1, "loop_exit");
        m_pButtonReloopToggle = std::make_unique<PollingControlProxy>(m_sGroup1, "reloop_toggle");
        m_pButtonReloopAndStop = std::make_unique<PollingControlProxy>(m_sGroup1, "reloop_andstop");
        m_pButtonLoopDouble = std::make_unique<PollingControlProxy>(m_sGroup1, "loop_double");
        m_pButtonLoopHalve = std::make_unique<PollingControlProxy>(m_sGroup1, "loop_halve");
        m_pLoopEnabled = std::make_unique<PollingControlProxy>(m_sGroup1, "loop_enabled");
        m_pLoopStartPoint = std::make_unique<PollingControlProxy>(m_sGroup1, "loop_start_position");
        m_pLoopEndPoint = std::make_unique<PollingControlProxy>(m_sGroup1, "loop_end_position");
        m_pLoopScale = std::make_unique<PollingControlProxy>(m_sGroup1, "loop_scale");
        m_pButtonPlay = std::make_unique<PollingControlProxy>(m_sGroup1, "play");
        m_pPlayPosition = std::make_unique<PollingControlProxy>(m_sGroup1, "playposition");
        m_pButtonBeatMoveForward = std::make_unique<PollingControlProxy>(
                m_sGroup1, "loop_move_1_forward");
        m_pButtonBeatMoveBackward = std::make_unique<PollingControlProxy>(
                m_sGroup1, "loop_move_1_backward");
        m_pButtonBeatLoop2Activate = std::make_unique<PollingControlProxy>(
                m_sGroup1, "beatloop_2_activate");
        m_pButtonBeatLoop4Activate = std::make_unique<PollingControlProxy>(
                m_sGroup1, "beatloop_4_activate");
        m_pBeatLoop1Enabled = std::make_unique<PollingControlProxy>(
                m_sGroup1, "beatloop_1_enabled");
        m_pBeatLoop2Enabled = std::make_unique<PollingControlProxy>(
                m_sGroup1, "beatloop_2_enabled");
        m_pBeatLoop4Enabled = std::make_unique<PollingControlProxy>(
                m_sGroup1, "beatloop_4_enabled");
        m_pBeatLoop64Enabled = std::make_unique<PollingControlProxy>(
                m_sGroup1, "beatloop_64_enabled");
        m_pBeatLoop = std::make_unique<PollingControlProxy>(m_sGroup1, "beatloop");
        m_pBeatLoopSize = std::make_unique<PollingControlProxy>(m_sGroup1, "beatloop_size");
        m_pButtonBeatLoopActivate = std::make_unique<PollingControlProxy>(
                m_sGroup1, "beatloop_activate");
        m_pBeatJumpSize = std::make_unique<PollingControlProxy>(m_sGroup1, "beatjump_size");
        m_pButtonBeatJumpSizeDouble = std::make_unique<PollingControlProxy>(
                m_sGroup1, "beatjump_size_double");
        m_pButtonBeatJumpSizeHalve = std::make_unique<PollingControlProxy>(
                m_sGroup1, "beatjump_size_halve");
        m_pButtonBeatJumpForward = std::make_unique<PollingControlProxy>(
                m_sGroup1, "beatjump_forward");
        m_pButtonBeatJumpBackward = std::make_unique<PollingControlProxy>(
                m_sGroup1, "beatjump_backward");
        m_pButtonBeatLoopRoll1Activate = std::make_unique<PollingControlProxy>(
                m_sGroup1, "beatlooproll_1_activate");
        m_pButtonBeatLoopRoll2Activate = std::make_unique<PollingControlProxy>(
                m_sGroup1, "beatlooproll_2_activate");
        m_pButtonBeatLoopRoll4Activate = std::make_unique<PollingControlProxy>(
                m_sGroup1, "beatlooproll_4_activate");
    }

    mixxx::audio::FramePos currentFramePos() {
        return m_pChannel1->getEngineBuffer()->m_pLoopingControl->frameInfo().currentPosition;
=======
        m_pTrackSamples = std::make_unique<ControlProxy>(m_sGroup1, "track_samples");
        m_pTrackSamples->set(kTrackLengthSamples);
        m_pButtonLoopIn = std::make_unique<ControlProxy>(m_sGroup1, "loop_in");
        m_pButtonLoopOut = std::make_unique<ControlProxy>(m_sGroup1, "loop_out");
        m_pButtonLoopExit = std::make_unique<ControlProxy>(m_sGroup1, "loop_exit");
        m_pButtonReloopToggle = std::make_unique<ControlProxy>(m_sGroup1, "reloop_toggle");
        m_pButtonReloopAndStop = std::make_unique<ControlProxy>(m_sGroup1, "reloop_andstop");
        m_pButtonLoopDouble = std::make_unique<ControlProxy>(m_sGroup1, "loop_double");
        m_pButtonLoopHalve = std::make_unique<ControlProxy>(m_sGroup1, "loop_halve");
        m_pLoopEnabled = std::make_unique<ControlProxy>(m_sGroup1, "loop_enabled");
        m_pLoopStartPoint = std::make_unique<ControlProxy>(m_sGroup1, "loop_start_position");
        m_pLoopEndPoint = std::make_unique<ControlProxy>(m_sGroup1, "loop_end_position");
        m_pLoopScale = std::make_unique<ControlProxy>(m_sGroup1, "loop_scale");
        m_pButtonPlay = std::make_unique<ControlProxy>(m_sGroup1, "play");
        m_pPlayPosition = std::make_unique<ControlProxy>(m_sGroup1, "playposition");
        m_pButtonBeatMoveForward = std::make_unique<ControlProxy>(m_sGroup1, "loop_move_1_forward");
        m_pButtonBeatMoveBackward = std::make_unique<ControlProxy>(m_sGroup1, "loop_move_1_backward");
        m_pButtonBeatLoop2Activate = std::make_unique<ControlProxy>(m_sGroup1, "beatloop_2_activate");
        m_pButtonBeatLoop4Activate = std::make_unique<ControlProxy>(m_sGroup1, "beatloop_4_activate");
        m_pBeatLoop1Enabled = std::make_unique<ControlProxy>(m_sGroup1, "beatloop_1_enabled");
        m_pBeatLoop2Enabled = std::make_unique<ControlProxy>(m_sGroup1, "beatloop_2_enabled");
        m_pBeatLoop4Enabled = std::make_unique<ControlProxy>(m_sGroup1, "beatloop_4_enabled");
        m_pBeatLoop64Enabled = std::make_unique<ControlProxy>(m_sGroup1, "beatloop_64_enabled");
        m_pBeatLoop = std::make_unique<ControlProxy>(m_sGroup1, "beatloop");
        m_pBeatLoopSize = std::make_unique<ControlProxy>(m_sGroup1, "beatloop_size");
        m_pButtonBeatLoopActivate = std::make_unique<ControlProxy>(m_sGroup1, "beatloop_activate");
        m_pBeatJumpSize = std::make_unique<ControlProxy>(m_sGroup1, "beatjump_size");
        m_pButtonBeatJumpForward = std::make_unique<ControlProxy>(m_sGroup1, "beatjump_forward");
        m_pButtonBeatJumpBackward = std::make_unique<ControlProxy>(m_sGroup1, "beatjump_backward");
        m_pButtonBeatLoopRoll1Activate = std::make_unique<ControlProxy>(m_sGroup1, "beatlooproll_1_activate");
        m_pButtonBeatLoopRoll2Activate = std::make_unique<ControlProxy>(m_sGroup1, "beatlooproll_2_activate");
        m_pButtonBeatLoopRoll4Activate = std::make_unique<ControlProxy>(m_sGroup1, "beatlooproll_4_activate");

        ProcessBuffer();
>>>>>>> b2deaca6
    }

    bool isLoopEnabled() {
        return m_pLoopEnabled->get() > 0.0;
    }

    void setCurrentPosition(mixxx::audio::FramePos position) {
        m_pChannel1->getEngineBuffer()->queueNewPlaypos(position, EngineBuffer::SEEK_STANDARD);
        ProcessBuffer();
    }

    std::unique_ptr<PollingControlProxy> m_pNextBeat;
    std::unique_ptr<PollingControlProxy> m_pClosestBeat;
    std::unique_ptr<PollingControlProxy> m_pQuantizeEnabled;
    std::unique_ptr<PollingControlProxy> m_pTrackSamples;
    std::unique_ptr<PollingControlProxy> m_pButtonLoopIn;
    std::unique_ptr<PollingControlProxy> m_pButtonLoopOut;
    std::unique_ptr<PollingControlProxy> m_pButtonLoopExit;
    std::unique_ptr<PollingControlProxy> m_pButtonReloopToggle;
    std::unique_ptr<PollingControlProxy> m_pButtonReloopAndStop;
    std::unique_ptr<PollingControlProxy> m_pButtonLoopDouble;
    std::unique_ptr<PollingControlProxy> m_pButtonLoopHalve;
    std::unique_ptr<PollingControlProxy> m_pLoopEnabled;
    std::unique_ptr<PollingControlProxy> m_pLoopStartPoint;
    std::unique_ptr<PollingControlProxy> m_pLoopEndPoint;
    std::unique_ptr<PollingControlProxy> m_pLoopScale;
    std::unique_ptr<PollingControlProxy> m_pPlayPosition;
    std::unique_ptr<PollingControlProxy> m_pButtonPlay;
    std::unique_ptr<PollingControlProxy> m_pButtonBeatMoveForward;
    std::unique_ptr<PollingControlProxy> m_pButtonBeatMoveBackward;
    std::unique_ptr<PollingControlProxy> m_pButtonBeatLoop2Activate;
    std::unique_ptr<PollingControlProxy> m_pButtonBeatLoop4Activate;
    std::unique_ptr<PollingControlProxy> m_pBeatLoop1Enabled;
    std::unique_ptr<PollingControlProxy> m_pBeatLoop2Enabled;
    std::unique_ptr<PollingControlProxy> m_pBeatLoop4Enabled;
    std::unique_ptr<PollingControlProxy> m_pBeatLoop64Enabled;
    std::unique_ptr<PollingControlProxy> m_pBeatLoop;
    std::unique_ptr<PollingControlProxy> m_pBeatLoopSize;
    std::unique_ptr<PollingControlProxy> m_pButtonBeatLoopActivate;
    std::unique_ptr<PollingControlProxy> m_pBeatJumpSize;
    std::unique_ptr<PollingControlProxy> m_pButtonBeatJumpSizeHalve;
    std::unique_ptr<PollingControlProxy> m_pButtonBeatJumpSizeDouble;
    std::unique_ptr<PollingControlProxy> m_pButtonBeatJumpForward;
    std::unique_ptr<PollingControlProxy> m_pButtonBeatJumpBackward;
    std::unique_ptr<PollingControlProxy> m_pButtonBeatLoopRoll1Activate;
    std::unique_ptr<PollingControlProxy> m_pButtonBeatLoopRoll2Activate;
    std::unique_ptr<PollingControlProxy> m_pButtonBeatLoopRoll4Activate;
};

TEST_F(LoopingControlTest, LoopSet) {
    m_pLoopStartPoint->set(mixxx::audio::kStartFramePos.toEngineSamplePos());
    m_pLoopEndPoint->set(mixxx::audio::FramePos{100}.toEngineSamplePos());
    setCurrentPosition(mixxx::audio::FramePos{50});
    EXPECT_FALSE(isLoopEnabled());
    EXPECT_FRAMEPOS_EQ_CONTROL(mixxx::audio::kStartFramePos, m_pLoopStartPoint);
    EXPECT_FRAMEPOS_EQ_CONTROL(mixxx::audio::FramePos{100}, m_pLoopEndPoint);
}

TEST_F(LoopingControlTest, LoopSetFractionalFrames) {
    m_pLoopStartPoint->set(mixxx::audio::FramePos{0.5}.toEngineSamplePos());
    m_pLoopEndPoint->set(mixxx::audio::FramePos{50.75}.toEngineSamplePos());
    setCurrentPosition(mixxx::audio::FramePos{25});
    EXPECT_FRAMEPOS_EQ_CONTROL(mixxx::audio::FramePos{0.5}, m_pLoopStartPoint);
    EXPECT_FRAMEPOS_EQ_CONTROL(mixxx::audio::FramePos{50.75}, m_pLoopEndPoint);
}

TEST_F(LoopingControlTest, LoopInSetInsideLoopContinues) {
    m_pLoopStartPoint->set(mixxx::audio::kStartFramePos.toEngineSamplePos());
    m_pLoopEndPoint->set(mixxx::audio::FramePos{100}.toEngineSamplePos());
    m_pButtonReloopToggle->set(1);
    m_pButtonReloopToggle->set(0);
    setCurrentPosition(mixxx::audio::FramePos{50});
    EXPECT_TRUE(isLoopEnabled());
    EXPECT_FRAMEPOS_EQ_CONTROL(mixxx::audio::kStartFramePos, m_pLoopStartPoint);
    EXPECT_FRAMEPOS_EQ_CONTROL(mixxx::audio::FramePos{100}, m_pLoopEndPoint);
    m_pLoopStartPoint->set(mixxx::audio::FramePos{10}.toEngineSamplePos());
    EXPECT_TRUE(isLoopEnabled());
    EXPECT_FRAMEPOS_EQ_CONTROL(mixxx::audio::FramePos{10}, m_pLoopStartPoint);
    EXPECT_FRAMEPOS_EQ_CONTROL(mixxx::audio::FramePos{100}, m_pLoopEndPoint);
}

TEST_F(LoopingControlTest, LoopInSetAfterLoopOutStops) {
    m_pLoopStartPoint->set(mixxx::audio::kStartFramePos.toEngineSamplePos());
    m_pLoopEndPoint->set(mixxx::audio::FramePos{100}.toEngineSamplePos());
    m_pButtonReloopToggle->set(1);
    m_pButtonReloopToggle->set(0);
    setCurrentPosition(mixxx::audio::FramePos{50});
    EXPECT_TRUE(isLoopEnabled());
    EXPECT_FRAMEPOS_EQ_CONTROL(mixxx::audio::kStartFramePos, m_pLoopStartPoint);
    EXPECT_FRAMEPOS_EQ_CONTROL(mixxx::audio::FramePos{100}, m_pLoopEndPoint);
    m_pLoopStartPoint->set(mixxx::audio::FramePos{110}.toEngineSamplePos());
    EXPECT_FALSE(isLoopEnabled());
    EXPECT_FRAMEPOS_EQ_CONTROL(mixxx::audio::FramePos{110}, m_pLoopStartPoint);
    EXPECT_EQ(-1, m_pLoopEndPoint->get());
}

TEST_F(LoopingControlTest, LoopOutSetInsideLoopContinues) {
    m_pLoopStartPoint->set(mixxx::audio::kStartFramePos.toEngineSamplePos());
    m_pLoopEndPoint->set(mixxx::audio::FramePos{100}.toEngineSamplePos());
    m_pButtonReloopToggle->set(1);
    m_pButtonReloopToggle->set(0);
    setCurrentPosition(mixxx::audio::FramePos{50});
    EXPECT_TRUE(isLoopEnabled());
    EXPECT_FRAMEPOS_EQ_CONTROL(mixxx::audio::kStartFramePos, m_pLoopStartPoint);
    EXPECT_FRAMEPOS_EQ_CONTROL(mixxx::audio::FramePos{100}, m_pLoopEndPoint);
    m_pLoopEndPoint->set(mixxx::audio::FramePos{80}.toEngineSamplePos());
    EXPECT_TRUE(isLoopEnabled());
    EXPECT_FRAMEPOS_EQ_CONTROL(mixxx::audio::kStartFramePos, m_pLoopStartPoint);
    EXPECT_FRAMEPOS_EQ_CONTROL(mixxx::audio::FramePos{80}, m_pLoopEndPoint);
}

TEST_F(LoopingControlTest, LoopOutSetBeforeLoopInIgnored) {
    m_pLoopStartPoint->set(mixxx::audio::FramePos{10}.toEngineSamplePos());
    m_pLoopEndPoint->set(mixxx::audio::FramePos{100}.toEngineSamplePos());
    m_pButtonReloopToggle->set(1);
    m_pButtonReloopToggle->set(0);
    setCurrentPosition(mixxx::audio::FramePos{50});
    EXPECT_TRUE(isLoopEnabled());
    EXPECT_FRAMEPOS_EQ_CONTROL(mixxx::audio::FramePos{10}, m_pLoopStartPoint);
    EXPECT_FRAMEPOS_EQ_CONTROL(mixxx::audio::FramePos{100}, m_pLoopEndPoint);
    m_pLoopEndPoint->set(mixxx::audio::kStartFramePos.toEngineSamplePos());
    EXPECT_TRUE(isLoopEnabled());
    EXPECT_FRAMEPOS_EQ_CONTROL(mixxx::audio::FramePos{10}, m_pLoopStartPoint);
    EXPECT_FRAMEPOS_EQ_CONTROL(mixxx::audio::FramePos{100}, m_pLoopEndPoint);
}

TEST_F(LoopingControlTest, LoopInButton_QuantizeDisabled) {
    m_pQuantizeEnabled->set(0);
    m_pClosestBeat->set(100);
    m_pNextBeat->set(100);
    setCurrentPosition(mixxx::audio::FramePos{50});
    m_pButtonLoopIn->set(1);
    m_pButtonLoopIn->set(0);
    ProcessBuffer();
    EXPECT_FRAMEPOS_EQ_CONTROL(mixxx::audio::FramePos{50}, m_pLoopStartPoint);
}

TEST_F(LoopingControlTest, LoopInButton_QuantizeEnabledNoBeats) {
    m_pQuantizeEnabled->set(1);
    m_pClosestBeat->set(-1);
    m_pNextBeat->set(-1);
    setCurrentPosition(mixxx::audio::FramePos{50});
    m_pButtonLoopIn->set(1);
    m_pButtonLoopIn->set(0);
    EXPECT_FRAMEPOS_EQ_CONTROL(mixxx::audio::FramePos{50}, m_pLoopStartPoint);
}

TEST_F(LoopingControlTest, LoopInButton_AdjustLoopInPointOutsideLoop) {
    m_pLoopStartPoint->set(mixxx::audio::FramePos{1000}.toEngineSamplePos());
    m_pLoopEndPoint->set(mixxx::audio::FramePos{2000}.toEngineSamplePos());
    m_pButtonReloopToggle->set(1);
    m_pButtonReloopToggle->set(0);
    m_pButtonLoopIn->set(1);
    setCurrentPosition(mixxx::audio::FramePos{50});
    m_pButtonLoopIn->set(0);
    EXPECT_FRAMEPOS_EQ_CONTROL(mixxx::audio::FramePos{50}, m_pLoopStartPoint);
}

TEST_F(LoopingControlTest, LoopInButton_AdjustLoopInPointInsideLoop) {
    m_pLoopStartPoint->set(mixxx::audio::FramePos{1000}.toEngineSamplePos());
    m_pLoopEndPoint->set(mixxx::audio::FramePos{2000}.toEngineSamplePos());
    m_pButtonReloopToggle->set(1);
    m_pButtonReloopToggle->set(0);
    m_pButtonLoopIn->set(1);
    setCurrentPosition(mixxx::audio::FramePos{1500});
    m_pButtonLoopIn->set(0);
    EXPECT_FRAMEPOS_EQ_CONTROL(mixxx::audio::FramePos{1500}, m_pLoopStartPoint);
}

TEST_F(LoopingControlTest, LoopOutButton_QuantizeDisabled) {
    m_pQuantizeEnabled->set(0);
    m_pClosestBeat->set(1000);
    m_pNextBeat->set(1000);
    setCurrentPosition(mixxx::audio::FramePos{500});
    m_pLoopStartPoint->set(mixxx::audio::kStartFramePos.toEngineSamplePos());
    m_pButtonLoopOut->set(1);
    m_pButtonLoopOut->set(0);
    EXPECT_FRAMEPOS_EQ_CONTROL(mixxx::audio::FramePos{500}, m_pLoopEndPoint);
}

TEST_F(LoopingControlTest, LoopOutButton_QuantizeEnabledNoBeats) {
    m_pQuantizeEnabled->set(1);
    m_pClosestBeat->set(-1);
    m_pNextBeat->set(-1);
    setCurrentPosition(mixxx::audio::FramePos{500});
    m_pLoopStartPoint->set(mixxx::audio::kStartFramePos.toEngineSamplePos());
    m_pButtonLoopOut->set(1);
    m_pButtonLoopOut->set(0);
    EXPECT_FRAMEPOS_EQ_CONTROL(mixxx::audio::FramePos{500}, m_pLoopEndPoint);
}

TEST_F(LoopingControlTest, LoopOutButton_AdjustLoopOutPointOutsideLoop) {
    m_pLoopStartPoint->set(mixxx::audio::FramePos{1000}.toEngineSamplePos());
    m_pLoopEndPoint->set(mixxx::audio::FramePos{2000}.toEngineSamplePos());
    m_pButtonReloopToggle->set(1);
    m_pButtonReloopToggle->set(0);
    m_pButtonLoopOut->set(1);
    setCurrentPosition(mixxx::audio::FramePos{3000});
    m_pButtonLoopOut->set(0);
    EXPECT_FRAMEPOS_EQ_CONTROL(mixxx::audio::FramePos{3000}, m_pLoopEndPoint);
}

TEST_F(LoopingControlTest, LoopOutButton_AdjustLoopOutPointInsideLoop) {
    m_pLoopStartPoint->set(mixxx::audio::FramePos{100}.toEngineSamplePos());
    m_pLoopEndPoint->set(mixxx::audio::FramePos{2000}.toEngineSamplePos());
    m_pButtonReloopToggle->set(1);
    m_pButtonReloopToggle->set(0);
    m_pButtonLoopOut->set(1);
    setCurrentPosition(mixxx::audio::FramePos{1500});
    m_pButtonLoopOut->set(0);
    EXPECT_FRAMEPOS_EQ_CONTROL(mixxx::audio::FramePos{1500}, m_pLoopEndPoint);
}

TEST_F(LoopingControlTest, LoopInOutButtons_QuantizeEnabled) {
    const auto bpm = mixxx::Bpm{60};
    m_pTrack1->trySetBpm(bpm);
    m_pQuantizeEnabled->set(1);
    setCurrentPosition(mixxx::audio::FramePos{250});
    m_pButtonLoopIn->set(1);
    m_pButtonLoopIn->set(0);
    EXPECT_EQ(m_pClosestBeat->get(), m_pLoopStartPoint->get());

    m_pBeatJumpSize->set(4);
    m_pButtonBeatJumpForward->set(1);
    m_pButtonBeatJumpForward->set(0);
    ProcessBuffer();
    EXPECT_FRAMEPOS_EQ(kTrackEndPosition * m_pPlayPosition->get(),
            mixxx::audio::FramePos{(44100 * 4) + 250});
    m_pButtonLoopOut->set(1);
    m_pButtonLoopOut->set(0);
    ProcessBuffer();
    EXPECT_EQ(m_pLoopEndPoint->get(), 44100 * 2 * 4);
    EXPECT_FRAMEPOS_EQ(kTrackEndPosition * m_pPlayPosition->get(),
            mixxx::audio::FramePos{(44100 * 4) + 250});

    EXPECT_EQ(4, m_pBeatLoopSize->get());
    EXPECT_TRUE(m_pBeatLoop4Enabled->toBool());

    // Check that beatloop_4_enabled is reset to 0 when changing the loop size.
    m_pBeatJumpSize->set(1);
    m_pButtonLoopOut->set(1);
    m_pButtonBeatJumpForward->set(1);
    m_pButtonBeatJumpForward->set(0);
    m_pButtonLoopOut->set(0);
    ProcessBuffer();
    EXPECT_EQ(m_pClosestBeat->get(), m_pLoopEndPoint->get());
    EXPECT_FALSE(m_pBeatLoop4Enabled->toBool());
}

TEST_F(LoopingControlTest, ReloopToggleButton_TogglesLoop) {
    m_pQuantizeEnabled->set(0);
    m_pClosestBeat->set(-1);
    m_pNextBeat->set(-1);
    setCurrentPosition(mixxx::audio::FramePos{500});
    m_pLoopStartPoint->set(mixxx::audio::kStartFramePos.toEngineSamplePos());
    m_pButtonLoopOut->set(1);
    m_pButtonLoopOut->set(0);
    EXPECT_TRUE(isLoopEnabled());
    EXPECT_FRAMEPOS_EQ_CONTROL(mixxx::audio::kStartFramePos, m_pLoopStartPoint);
    EXPECT_FRAMEPOS_EQ_CONTROL(mixxx::audio::FramePos{500}, m_pLoopEndPoint);
    m_pButtonReloopToggle->set(1);
    m_pButtonReloopToggle->set(0);
    EXPECT_FALSE(isLoopEnabled());
    EXPECT_FRAMEPOS_EQ_CONTROL(mixxx::audio::kStartFramePos, m_pLoopStartPoint);
    EXPECT_FRAMEPOS_EQ_CONTROL(mixxx::audio::FramePos{500}, m_pLoopEndPoint);
    m_pButtonReloopToggle->set(1);
    m_pButtonReloopToggle->set(0);
    EXPECT_TRUE(isLoopEnabled());
    EXPECT_FRAMEPOS_EQ_CONTROL(mixxx::audio::kStartFramePos, m_pLoopStartPoint);
    EXPECT_FRAMEPOS_EQ_CONTROL(mixxx::audio::FramePos{500}, m_pLoopEndPoint);
    // Ensure that the Loop Exit button works, and that it doesn't act as a
    // toggle.
    m_pButtonLoopExit->set(1);
    m_pButtonLoopExit->set(0);
    EXPECT_FALSE(isLoopEnabled());
    m_pButtonLoopExit->set(1);
    m_pButtonLoopExit->set(0);
    EXPECT_FALSE(isLoopEnabled());
}

TEST_F(LoopingControlTest, ReloopToggleButton_DoesNotJumpAhead) {
    m_pLoopStartPoint->set(mixxx::audio::FramePos{1000}.toEngineSamplePos());
    m_pLoopEndPoint->set(mixxx::audio::FramePos{2000}.toEngineSamplePos());
    setCurrentPosition(mixxx::audio::kStartFramePos);

    m_pButtonReloopToggle->set(1);
    m_pButtonReloopToggle->set(0);
    setCurrentPosition(mixxx::audio::FramePos{50});
    EXPECT_LE(currentFramePos().toEngineSamplePos(), m_pLoopStartPoint->get());
}

TEST_F(LoopingControlTest, ReloopAndStopButton) {
    m_pLoopStartPoint->set(mixxx::audio::FramePos{1000}.toEngineSamplePos());
    m_pLoopEndPoint->set(mixxx::audio::FramePos{2000}.toEngineSamplePos());
    setCurrentPosition(mixxx::audio::FramePos{1500});
    m_pButtonReloopToggle->set(1);
    m_pButtonReloopToggle->set(0);
    m_pButtonReloopAndStop->set(1);
    m_pButtonReloopAndStop->set(0);
    ProcessBuffer();
    EXPECT_EQ(currentFramePos().toEngineSamplePos(), m_pLoopStartPoint->get());
    EXPECT_TRUE(m_pLoopEnabled->toBool());
}

TEST_F(LoopingControlTest, LoopScale_DoublesLoop) {
    setCurrentPosition(mixxx::audio::kStartFramePos);
    m_pButtonLoopIn->set(1);
    m_pButtonLoopIn->set(0);
    setCurrentPosition(mixxx::audio::FramePos{500});
    m_pButtonLoopOut->set(1);
    m_pButtonLoopOut->set(0);
    EXPECT_FRAMEPOS_EQ_CONTROL(mixxx::audio::kStartFramePos, m_pLoopStartPoint);
    EXPECT_FRAMEPOS_EQ_CONTROL(mixxx::audio::FramePos{500}, m_pLoopEndPoint);
    m_pLoopScale->set(2.0);
    EXPECT_FRAMEPOS_EQ_CONTROL(mixxx::audio::kStartFramePos, m_pLoopStartPoint);
    EXPECT_FRAMEPOS_EQ_CONTROL(mixxx::audio::FramePos{1000}, m_pLoopEndPoint);
    m_pLoopScale->set(2.0);
    EXPECT_FRAMEPOS_EQ_CONTROL(mixxx::audio::kStartFramePos, m_pLoopStartPoint);
    EXPECT_FRAMEPOS_EQ_CONTROL(mixxx::audio::FramePos{2000}, m_pLoopEndPoint);
}

TEST_F(LoopingControlTest, LoopScale_HalvesLoop) {
    m_pLoopStartPoint->set(mixxx::audio::kStartFramePos.toEngineSamplePos());
    m_pLoopEndPoint->set(mixxx::audio::FramePos{2000}.toEngineSamplePos());
    setCurrentPosition(mixxx::audio::FramePos{1800});
    EXPECT_FRAMEPOS_EQ_CONTROL(mixxx::audio::kStartFramePos, m_pLoopStartPoint);
    EXPECT_FRAMEPOS_EQ_CONTROL(mixxx::audio::FramePos{2000}, m_pLoopEndPoint);
    EXPECT_FRAMEPOS_EQ(mixxx::audio::FramePos{1800}, currentFramePos());
    EXPECT_FALSE(isLoopEnabled());
    m_pLoopScale->set(0.5);
    ProcessBuffer();
    EXPECT_FRAMEPOS_EQ_CONTROL(mixxx::audio::kStartFramePos, m_pLoopStartPoint);
    EXPECT_FRAMEPOS_EQ_CONTROL(mixxx::audio::FramePos{1000}, m_pLoopEndPoint);

    // The loop was not enabled so halving the loop should not move the playhead
    // even though it is outside the loop.
    EXPECT_FRAMEPOS_EQ(mixxx::audio::FramePos{1800}, currentFramePos());

    m_pButtonReloopToggle->set(1);
    EXPECT_TRUE(isLoopEnabled());
    m_pLoopScale->set(0.5);
    ProcessBuffer();
    EXPECT_FRAMEPOS_EQ_CONTROL(mixxx::audio::kStartFramePos, m_pLoopStartPoint);
    EXPECT_FRAMEPOS_EQ_CONTROL(mixxx::audio::FramePos{500}, m_pLoopEndPoint);
    // Since the current sample was out of range of the new loop,
    // the current sample should reseek based on the new loop size.
    mixxx::audio::FramePos targetPosition;
    const mixxx::audio::FramePos triggerPosition =
            m_pChannel1->getEngineBuffer()->m_pLoopingControl->nextTrigger(
                    false, mixxx::audio::FramePos{1800}, &targetPosition);
    EXPECT_FRAMEPOS_EQ(mixxx::audio::FramePos{300}, targetPosition);
    EXPECT_FRAMEPOS_EQ(mixxx::audio::FramePos{1800}, triggerPosition);
}

TEST_F(LoopingControlTest, LoopDoubleButton_IgnoresPastTrackEnd) {
    setCurrentPosition(mixxx::audio::FramePos{50});
    m_pLoopStartPoint->set(kTrackEndPosition.toEngineSamplePos() / 2.0);
    m_pLoopEndPoint->set(kTrackEndPosition.toEngineSamplePos());
    EXPECT_FRAMEPOS_EQ_CONTROL(kTrackEndPosition / 2.0, m_pLoopStartPoint);
    EXPECT_FRAMEPOS_EQ_CONTROL(kTrackEndPosition, m_pLoopEndPoint);
    m_pButtonLoopDouble->set(1);
    m_pButtonLoopDouble->set(0);
    EXPECT_FRAMEPOS_EQ_CONTROL(kTrackEndPosition / 2.0, m_pLoopStartPoint);
    EXPECT_FRAMEPOS_EQ_CONTROL(kTrackEndPosition, m_pLoopEndPoint);
}

TEST_F(LoopingControlTest, LoopDoubleButton_DoublesBeatloopSize) {
    m_pTrack1->trySetBpm(120.0);
    m_pBeatLoopSize->set(16.0);
    EXPECT_EQ(16.0, m_pBeatLoopSize->get());
    m_pButtonBeatLoopActivate->set(1.0);
    m_pButtonBeatLoopActivate->set(0.0);
    EXPECT_EQ(16.0, m_pBeatLoopSize->get());
    m_pButtonLoopDouble->set(1.0);
    m_pButtonLoopDouble->set(0.0);
    EXPECT_EQ(32.0, m_pBeatLoopSize->get());
}

TEST_F(LoopingControlTest, LoopDoubleButton_DoesNotResizeManualLoop) {
    setCurrentPosition(mixxx::audio::FramePos{500});
    m_pButtonLoopIn->set(1.0);
    m_pButtonLoopIn->set(0.0);
    setCurrentPosition(mixxx::audio::FramePos{1000});
    m_pButtonLoopOut->set(1.0);
    m_pButtonLoopOut->set(0.0);
    EXPECT_FRAMEPOS_EQ_CONTROL(mixxx::audio::FramePos{500}, m_pLoopStartPoint);
    EXPECT_FRAMEPOS_EQ_CONTROL(mixxx::audio::FramePos{1000}, m_pLoopEndPoint);
    m_pButtonLoopDouble->set(1);
    m_pButtonLoopDouble->set(0);
    EXPECT_FRAMEPOS_EQ_CONTROL(mixxx::audio::FramePos{500}, m_pLoopStartPoint);
    EXPECT_FRAMEPOS_EQ_CONTROL(mixxx::audio::FramePos{1000}, m_pLoopEndPoint);
}

TEST_F(LoopingControlTest, LoopDoubleButton_UpdatesNumberedBeatloopActivationControls) {
    m_pTrack1->trySetBpm(120.0);
    m_pBeatLoopSize->set(2.0);
    m_pButtonBeatLoopActivate->set(1.0);
    m_pButtonBeatLoopActivate->set(0.0);
    EXPECT_TRUE(m_pBeatLoop2Enabled->toBool());
    EXPECT_FALSE(m_pBeatLoop4Enabled->toBool());

    m_pButtonLoopDouble->set(1.0);
    m_pButtonLoopDouble->set(0.0);
    EXPECT_FALSE(m_pBeatLoop2Enabled->toBool());
    EXPECT_TRUE(m_pBeatLoop4Enabled->toBool());
}

TEST_F(LoopingControlTest, LoopHalveButton_IgnoresTooSmall) {
    ProcessBuffer();
    m_pLoopStartPoint->set(mixxx::audio::kStartFramePos.toEngineSamplePos());
    m_pLoopEndPoint->set(mixxx::audio::FramePos{40}.toEngineSamplePos());
    EXPECT_FRAMEPOS_EQ_CONTROL(mixxx::audio::kStartFramePos, m_pLoopStartPoint);
    EXPECT_FRAMEPOS_EQ_CONTROL(mixxx::audio::FramePos{40}, m_pLoopEndPoint);
    m_pButtonLoopHalve->set(1);
    m_pButtonLoopHalve->set(0);
    EXPECT_FRAMEPOS_EQ_CONTROL(mixxx::audio::kStartFramePos, m_pLoopStartPoint);
    EXPECT_FRAMEPOS_EQ_CONTROL(mixxx::audio::FramePos{40}, m_pLoopEndPoint);
}

TEST_F(LoopingControlTest, LoopHalveButton_HalvesBeatloopSize) {
    m_pTrack1->trySetBpm(120.0);
    m_pBeatLoopSize->set(64.0);
    m_pButtonBeatLoopActivate->set(1.0);
    m_pButtonBeatLoopActivate->set(0.0);
    m_pButtonLoopHalve->set(1);
    m_pButtonLoopHalve->set(0);
    EXPECT_EQ(32.0, m_pBeatLoopSize->get());
}

TEST_F(LoopingControlTest, LoopHalveButton_DoesNotResizeManualLoop) {
    setCurrentPosition(mixxx::audio::FramePos{500});
    m_pButtonLoopIn->set(1.0);
    m_pButtonLoopIn->set(0.0);
    setCurrentPosition(mixxx::audio::FramePos{1000});
    m_pButtonLoopOut->set(1.0);
    m_pButtonLoopOut->set(0.0);
    EXPECT_FRAMEPOS_EQ_CONTROL(mixxx::audio::FramePos{500}, m_pLoopStartPoint);
    EXPECT_FRAMEPOS_EQ_CONTROL(mixxx::audio::FramePos{1000}, m_pLoopEndPoint);
    m_pButtonLoopHalve->set(1);
    m_pButtonLoopHalve->set(0);
    EXPECT_FRAMEPOS_EQ_CONTROL(mixxx::audio::FramePos{500}, m_pLoopStartPoint);
    EXPECT_FRAMEPOS_EQ_CONTROL(mixxx::audio::FramePos{1000}, m_pLoopEndPoint);
}

TEST_F(LoopingControlTest, LoopHalveButton_UpdatesNumberedBeatloopActivationControls) {
    m_pTrack1->trySetBpm(120.0);
    m_pBeatLoopSize->set(4.0);
    m_pButtonBeatLoopActivate->set(1.0);
    m_pButtonBeatLoopActivate->set(0.0);
    EXPECT_FALSE(m_pBeatLoop2Enabled->toBool());
    EXPECT_TRUE(m_pBeatLoop4Enabled->toBool());

    m_pButtonLoopHalve->set(1.0);
    m_pButtonLoopHalve->set(0.0);
    EXPECT_TRUE(m_pBeatLoop2Enabled->toBool());
    EXPECT_FALSE(m_pBeatLoop4Enabled->toBool());
}

TEST_F(LoopingControlTest, LoopMoveTest) {
    const auto bpm = mixxx::Bpm{120};
    m_pTrack1->trySetBpm(bpm);

    m_pLoopStartPoint->set(mixxx::audio::kStartFramePos.toEngineSamplePos());
    m_pLoopEndPoint->set(mixxx::audio::FramePos{150}.toEngineSamplePos());
    setCurrentPosition(mixxx::audio::FramePos{5});
    m_pButtonReloopToggle->set(1);
    EXPECT_TRUE(isLoopEnabled());
    EXPECT_FRAMEPOS_EQ_CONTROL(mixxx::audio::kStartFramePos, m_pLoopStartPoint);
    EXPECT_FRAMEPOS_EQ_CONTROL(mixxx::audio::FramePos{150}, m_pLoopEndPoint);
    EXPECT_FRAMEPOS_EQ(mixxx::audio::FramePos{5}, currentFramePos());

    // Move the loop out from under the playposition.
    m_pButtonBeatMoveForward->set(1.0);
    m_pButtonBeatMoveForward->set(0.0);
    ProcessBuffer();
    EXPECT_FRAMEPOS_EQ_CONTROL(mixxx::audio::FramePos{22050}, m_pLoopStartPoint);
    EXPECT_FRAMEPOS_EQ_CONTROL(mixxx::audio::FramePos{22200}, m_pLoopEndPoint);
    ProcessBuffer();
    // Should seek to the corresponding offset within the moved loop
    EXPECT_FRAMEPOS_EQ(mixxx::audio::FramePos{22055}, currentFramePos());

    // Move backward so that the current position is outside the new location of the loop
    setCurrentPosition(mixxx::audio::FramePos{22150});
    m_pButtonBeatMoveBackward->set(1.0);
    m_pButtonBeatMoveBackward->set(0.0);
    ProcessBuffer();
    EXPECT_FRAMEPOS_EQ_CONTROL(mixxx::audio::kStartFramePos, m_pLoopStartPoint);
    EXPECT_NEAR(300, m_pLoopEndPoint->get(), kLoopPositionMaxAbsError);
    ProcessBuffer();
    EXPECT_NEAR(200,
            currentFramePos().toEngineSamplePos(),
            kLoopPositionMaxAbsError);

    // Now repeat the test with looping disabled (should not affect the
    // playhead).
    m_pButtonReloopToggle->set(1);
    EXPECT_FALSE(isLoopEnabled());

    // Move the loop out from under the playposition.
    m_pButtonBeatMoveForward->set(1.0);
    m_pButtonBeatMoveForward->set(0.0);
    ProcessBuffer();
    EXPECT_FRAMEPOS_EQ_CONTROL(mixxx::audio::FramePos{22050}, m_pLoopStartPoint);
    EXPECT_FRAMEPOS_EQ_CONTROL(mixxx::audio::FramePos{22200}, m_pLoopEndPoint);
    // Should not seek inside the moved loop when the loop is disabled
    EXPECT_NEAR(200,
            currentFramePos().toEngineSamplePos(),
            kLoopPositionMaxAbsError);

    // Move backward so that the current position is outside the new location of the loop
    setCurrentPosition(mixxx::audio::FramePos{250});
    m_pButtonBeatMoveBackward->set(1.0);
    m_pButtonBeatMoveBackward->set(0.0);
    ProcessBuffer();
    EXPECT_FRAMEPOS_EQ_CONTROL(mixxx::audio::kStartFramePos, m_pLoopStartPoint);
    EXPECT_NEAR(300, m_pLoopEndPoint->get(), kLoopPositionMaxAbsError);
    EXPECT_NEAR(500,
            currentFramePos().toEngineSamplePos(),
            kLoopPositionMaxAbsError);
}

TEST_F(LoopingControlTest, LoopResizeSeek) {
    // Activating a new loop with a loop active should warp the playposition
    // the same as it does when we scale the loop larger and smaller so we
    // keep in sync with the beat.

    // Disable quantize for this test
    m_pQuantizeEnabled->set(0.0);

    m_pTrack1->trySetBpm(23520);
    m_pLoopStartPoint->set(mixxx::audio::kStartFramePos.toEngineSamplePos());
    m_pLoopEndPoint->set(mixxx::audio::FramePos{300}.toEngineSamplePos());
    setCurrentPosition(mixxx::audio::FramePos{250});
    m_pButtonReloopToggle->set(1);
    EXPECT_TRUE(isLoopEnabled());
    EXPECT_FRAMEPOS_EQ_CONTROL(mixxx::audio::kStartFramePos, m_pLoopStartPoint);
    EXPECT_FRAMEPOS_EQ_CONTROL(mixxx::audio::FramePos{300}, m_pLoopEndPoint);
    EXPECT_FRAMEPOS_EQ(mixxx::audio::FramePos{250}, currentFramePos());

    // Activate a shorter loop
    m_pButtonBeatLoop2Activate->set(1.0);

    ProcessBuffer();

    // The loop is resized and we should have seeked to a mid-beat part of the
    // loop.
    EXPECT_FRAMEPOS_EQ_CONTROL(mixxx::audio::kStartFramePos, m_pLoopStartPoint);
    EXPECT_FRAMEPOS_EQ_CONTROL(mixxx::audio::FramePos{225}, m_pLoopEndPoint);
    ProcessBuffer();
    EXPECT_FRAMEPOS_EQ(mixxx::audio::FramePos{25}, currentFramePos());

    // But if looping is not enabled, no warping occurs.
    m_pLoopStartPoint->set(mixxx::audio::kStartFramePos.toEngineSamplePos());
    m_pLoopEndPoint->set(mixxx::audio::FramePos{300}.toEngineSamplePos());
    setCurrentPosition(mixxx::audio::FramePos{250});
    m_pButtonReloopToggle->set(1);
    EXPECT_FALSE(isLoopEnabled());
    EXPECT_FRAMEPOS_EQ_CONTROL(mixxx::audio::kStartFramePos, m_pLoopStartPoint);
    EXPECT_FRAMEPOS_EQ_CONTROL(mixxx::audio::FramePos{300}, m_pLoopEndPoint);
    EXPECT_FRAMEPOS_EQ(mixxx::audio::FramePos{250}, currentFramePos());

    m_pButtonBeatLoop2Activate->set(1.0);
    ProcessBuffer();

    EXPECT_FRAMEPOS_EQ_CONTROL(mixxx::audio::FramePos{250}, m_pLoopStartPoint);
    EXPECT_FRAMEPOS_EQ_CONTROL(mixxx::audio::FramePos{475}, m_pLoopEndPoint);
    EXPECT_FRAMEPOS_EQ(mixxx::audio::FramePos{250}, currentFramePos());
}

TEST_F(LoopingControlTest, BeatLoopSize_SetAndToggle) {
    m_pTrack1->trySetBpm(120.0);
    // Setting beatloop_size should not activate a loop
    m_pBeatLoopSize->set(2.0);
    EXPECT_FALSE(m_pLoopEnabled->toBool());

    m_pButtonBeatLoopActivate->set(1.0);
    m_pButtonBeatLoopActivate->set(0.0);
    EXPECT_TRUE(m_pLoopEnabled->toBool());
    EXPECT_TRUE(m_pBeatLoop2Enabled->toBool());

    m_pButtonBeatLoopActivate->set(1.0);
    m_pButtonBeatLoopActivate->set(0.0);
    EXPECT_FALSE(m_pLoopEnabled->toBool());
    EXPECT_FALSE(m_pBeatLoop2Enabled->toBool());
}

TEST_F(LoopingControlTest, BeatLoopSize_SetWithoutTrackLoaded) {
    // Eject the track that is automatically loaded by the testing framework
    m_pChannel1->getEngineBuffer()->ejectTrack();
    m_pBeatLoopSize->set(5.0);
    EXPECT_EQ(5.0, m_pBeatLoopSize->get());
}

TEST_F(LoopingControlTest, BeatLoopSize_IgnoresPastTrackEnd) {
    // TODO: actually calculate that the beatloop would go beyond
    // the end of the track
    m_pTrack1->trySetBpm(60.0);
    setCurrentPosition(mixxx::audio::FramePos::fromEngineSamplePosMaybeInvalid(
                               m_pTrackSamples->get()) -
            200);
    m_pBeatLoopSize->set(64.0);
    EXPECT_NE(64.0, m_pBeatLoopSize->get());
    EXPECT_FALSE(m_pBeatLoop64Enabled->toBool());
}

TEST_F(LoopingControlTest, BeatLoopSize_SetsNumberedControls) {
    m_pTrack1->trySetBpm(120.0);
    m_pBeatLoopSize->set(2.0);
    m_pButtonBeatLoopActivate->set(1.0);
    m_pButtonBeatLoopActivate->set(0.0);
    EXPECT_TRUE(m_pBeatLoop2Enabled->toBool());
    EXPECT_FALSE(m_pBeatLoop4Enabled->toBool());

    m_pBeatLoopSize->set(4.0);
    EXPECT_FALSE(m_pBeatLoop2Enabled->toBool());
    EXPECT_TRUE(m_pBeatLoop4Enabled->toBool());
    EXPECT_TRUE(m_pLoopEnabled->toBool());
}

TEST_F(LoopingControlTest, BeatLoopSize_IsSetByNumberedControl) {
    m_pTrack1->trySetBpm(120.0);
    m_pBeatLoopSize->set(4.0);
    m_pButtonBeatLoop2Activate->set(1.0);
    m_pButtonBeatLoop2Activate->set(0.0);
    EXPECT_TRUE(m_pBeatLoop2Enabled->toBool());
    EXPECT_TRUE(m_pLoopEnabled->toBool());
    EXPECT_EQ(2.0, m_pBeatLoopSize->get());

    m_pButtonBeatLoopActivate->set(1.0);
    m_pButtonBeatLoopActivate->set(0.0);
    EXPECT_FALSE(m_pBeatLoop2Enabled->toBool());
    EXPECT_FALSE(m_pLoopEnabled->toBool());
    EXPECT_EQ(2.0, m_pBeatLoopSize->get());
}

TEST_F(LoopingControlTest, BeatLoopSize_SetRangeCheck) {
    // Set BeatLoopSize to the maximum allowed value of 512
    m_pBeatLoopSize->set(512.0);
    EXPECT_EQ(512, m_pBeatLoopSize->get());

    m_pBeatLoopSize->set(150.0);
    EXPECT_EQ(150, m_pBeatLoopSize->get());

    // Set BeatLoopSize to a value above the allowed maximum of 512 -> This must be ignored
    m_pBeatLoopSize->set(513.0);
    EXPECT_EQ(150, m_pBeatLoopSize->get());

    // Double BeatLoopSize (the result is 300 which is in the allowed range)
    m_pButtonLoopDouble->set(1.0);
    m_pButtonLoopDouble->set(0.0);
    EXPECT_EQ(300.0, m_pBeatLoopSize->get());

    // Double BeatLoopSize (the result would be 600 which is above the allowed
    // maximum of 512 -> This must be ignored)
    m_pButtonLoopDouble->set(1.0);
    m_pButtonLoopDouble->set(0.0);
    EXPECT_EQ(300.0, m_pBeatLoopSize->get());

    // Set BeatLoopSize to the minimum allowed value
    m_pBeatLoopSize->set(1 / 32.0);
    EXPECT_EQ(1 / 32.0, m_pBeatLoopSize->get());

    m_pBeatLoopSize->set(1 / 10.0);
    EXPECT_EQ(1 / 10.0, m_pBeatLoopSize->get());

    // Set BeatLoopSize to a value below the allowed minimum of 1/32 -> This must be ignored
    m_pBeatLoopSize->set(1 / 33.0);
    EXPECT_EQ(1 / 10.0, m_pBeatLoopSize->get());

    m_pBeatLoopSize->set(0);
    EXPECT_EQ(1 / 10.0, m_pBeatLoopSize->get());

    // Halve BeatLoopSize (the result is 1/20 which is in the allowed range)
    m_pButtonLoopHalve->set(1.0);
    m_pButtonLoopHalve->set(0.0);
    EXPECT_EQ(1 / 20.0, m_pBeatLoopSize->get());

    // Halve BeatLoopSize (the result would be 1/40 which is below the allowed
    // minimum of 1/32 -> This must be ignored)
    m_pButtonLoopHalve->set(1.0);
    m_pButtonLoopHalve->set(0.0);
    EXPECT_EQ(1 / 20.0, m_pBeatLoopSize->get());
}

TEST_F(LoopingControlTest, BeatLoopSize_SetDoesNotStartLoop) {
    m_pTrack1->trySetBpm(120.0);
    m_pBeatLoopSize->set(16.0);
    EXPECT_FALSE(m_pLoopEnabled->toBool());
}

TEST_F(LoopingControlTest, BeatLoopSize_ResizeKeepsStartPosition) {
    setCurrentPosition(mixxx::audio::FramePos{50});
    m_pTrack1->trySetBpm(160.0);
    m_pBeatLoopSize->set(2.0);
    m_pButtonBeatLoopActivate->set(1.0);
    m_pButtonBeatLoopActivate->set(0.0);
    double oldStart = m_pLoopStartPoint->get();

    ProcessBuffer();

    m_pBeatLoopSize->set(1.0);
    EXPECT_TRUE(m_pLoopEnabled->toBool());
    double newStart = m_pLoopStartPoint->get();
    EXPECT_TRUE(oldStart == newStart);
}

TEST_F(LoopingControlTest, BeatLoopSize_ValueChangeDoesNotActivateLoop) {
    setCurrentPosition(mixxx::audio::FramePos{50});
    m_pTrack1->trySetBpm(160.0);
    m_pBeatLoopSize->set(2.0);
    m_pButtonBeatLoopActivate->set(1.0);
    m_pButtonBeatLoopActivate->set(0.0);
    EXPECT_TRUE(m_pLoopEnabled->toBool());

    m_pButtonReloopToggle->set(1.0);
    m_pButtonReloopToggle->set(0.0);
    EXPECT_FALSE(m_pLoopEnabled->toBool());
    m_pBeatLoopSize->set(4.0);
    EXPECT_FALSE(m_pLoopEnabled->toBool());
    EXPECT_FALSE(m_pBeatLoop4Enabled->toBool());
}

TEST_F(LoopingControlTest, BeatLoopSize_ValueChangeResizesBeatLoop) {
    setCurrentPosition(mixxx::audio::FramePos{50});
    m_pTrack1->trySetBpm(160.0);
    m_pBeatLoopSize->set(2.0);
    m_pButtonBeatLoopActivate->set(1.0);
    m_pButtonBeatLoopActivate->set(0.0);
    EXPECT_TRUE(m_pLoopEnabled->toBool());
    double oldLoopStart = m_pLoopStartPoint->get();
    double oldLoopEnd = m_pLoopEndPoint->get();
    double oldLoopLength = oldLoopEnd - oldLoopStart;

    m_pButtonReloopToggle->set(1.0);
    m_pButtonReloopToggle->set(0.0);
    EXPECT_FALSE(m_pLoopEnabled->toBool());
    m_pBeatLoopSize->set(4.0);

    double newLoopStart = m_pLoopStartPoint->get();
    double newLoopEnd = m_pLoopEndPoint->get();
    double newLoopLength = newLoopEnd - newLoopStart;
    EXPECT_EQ(oldLoopStart, newLoopStart);
    EXPECT_NE(oldLoopEnd, newLoopEnd);
    EXPECT_EQ(oldLoopLength * 2, newLoopLength);
}

TEST_F(LoopingControlTest, BeatLoopSize_ValueChangeDoesNotResizeManualLoop) {
    setCurrentPosition(mixxx::audio::FramePos{50});
    m_pTrack1->trySetBpm(160.0);
    m_pQuantizeEnabled->set(0);
    m_pBeatLoopSize->set(4.0);
    m_pButtonLoopIn->set(1);
    m_pButtonLoopIn->set(0);
    setCurrentPosition(mixxx::audio::FramePos{500});
    m_pButtonLoopOut->set(1);
    m_pButtonLoopOut->set(0);
    double oldLoopStart = m_pLoopStartPoint->get();
    double oldLoopEnd = m_pLoopEndPoint->get();

    m_pBeatLoopSize->set(8.0);
    double newLoopStart = m_pLoopStartPoint->get();
    double newLoopEnd = m_pLoopEndPoint->get();
    EXPECT_EQ(oldLoopStart, newLoopStart);
    EXPECT_EQ(oldLoopEnd, newLoopEnd);
}

TEST_F(LoopingControlTest, LegacyBeatLoopControl) {
    m_pTrack1->trySetBpm(120.0);
    m_pBeatLoop->set(2.0);
    EXPECT_TRUE(m_pBeatLoop2Enabled->toBool());
    EXPECT_TRUE(m_pLoopEnabled->toBool());
    EXPECT_EQ(2.0, m_pBeatLoopSize->get());

    m_pButtonReloopToggle->set(1.0);
    m_pButtonReloopToggle->set(0.0);
    EXPECT_FALSE(m_pBeatLoop2Enabled->toBool());
    EXPECT_FALSE(m_pLoopEnabled->toBool());
    EXPECT_EQ(2.0, m_pBeatLoopSize->get());

    ProcessBuffer();

    m_pBeatLoop->set(6.0);
    EXPECT_TRUE(m_pLoopEnabled->toBool());
    EXPECT_EQ(6.0, m_pBeatLoopSize->get());
}

TEST_F(LoopingControlTest, BeatjumpSize_SetRangeCheck) {
    // Set BeatJumpSize to the maximum allowed value
    m_pBeatJumpSize->set(512.0);
    EXPECT_EQ(512, m_pBeatJumpSize->get());

    m_pBeatJumpSize->set(150.0);
    EXPECT_EQ(150, m_pBeatJumpSize->get());

    // Set BeatJumpSize to a value above the allowed maximum of 512 -> This must be ignored
    m_pBeatJumpSize->set(513.0);
    EXPECT_EQ(150, m_pBeatJumpSize->get());

    // Double BeatJumpSize (the result is 300 which is in the allowed range)
    m_pButtonBeatJumpSizeDouble->set(1.0);
    m_pButtonBeatJumpSizeDouble->set(0.0);
    EXPECT_EQ(300.0, m_pBeatJumpSize->get());

    // Double BeatJumpSize (the result would be 600 which is above the allowed
    // maximum of 512-> This must be ignored)
    m_pButtonBeatJumpSizeDouble->set(1.0);
    m_pButtonBeatJumpSizeDouble->set(0.0);
    EXPECT_EQ(300.0, m_pBeatJumpSize->get());

    // Set BeatJumpSize to the minimum allowed value
    m_pBeatJumpSize->set(1 / 32.0);
    EXPECT_EQ(1 / 32.0, m_pBeatJumpSize->get());

    m_pBeatJumpSize->set(1 / 10.0);
    EXPECT_EQ(1 / 10.0, m_pBeatJumpSize->get());

    // Set BeatJumpSize to a value below the allowed minimum of 1/32 -> This must be ignored
    m_pBeatJumpSize->set(1 / 33.0);
    EXPECT_EQ(1 / 10.0, m_pBeatJumpSize->get());

    m_pBeatJumpSize->set(0);
    EXPECT_EQ(1 / 10.0, m_pBeatJumpSize->get());

    // Halve BeatJumpSize (the result is 1/20 which is in the allowed range)
    m_pButtonBeatJumpSizeHalve->set(1.0);
    m_pButtonBeatJumpSizeHalve->set(0.0);
    EXPECT_EQ(1 / 20.0, m_pBeatJumpSize->get());

    // Halve BeatJumpSize (the result would be 1/40 which is below the allowed
    // minimum of 1/32 -> This must be ignored)
    m_pButtonBeatJumpSizeHalve->set(1.0);
    m_pButtonBeatJumpSizeHalve->set(0.0);
    EXPECT_EQ(1 / 20.0, m_pBeatJumpSize->get());
}

TEST_F(LoopingControlTest, Beatjump_JumpsByBeats) {
    const auto bpm = mixxx::Bpm{120};
    m_pTrack1->trySetBpm(bpm);
    ProcessBuffer();

    const mixxx::audio::FrameDiff_t beatLengthFrames = 60.0 * 44100.0 / bpm.value();
    EXPECT_FRAMEPOS_EQ_CONTROL(mixxx::audio::FramePos{beatLengthFrames}, m_pNextBeat);
    EXPECT_NE(0, beatLengthFrames);

    m_pBeatJumpSize->set(4.0);
    m_pButtonBeatJumpForward->set(1.0);
    m_pButtonBeatJumpForward->set(0.0);
    ProcessBuffer();
    EXPECT_FRAMEPOS_EQ(mixxx::audio::FramePos{beatLengthFrames * 4}, currentFramePos());
    m_pButtonBeatJumpBackward->set(1.0);
    m_pButtonBeatJumpBackward->set(0.0);
    ProcessBuffer();
    EXPECT_FRAMEPOS_EQ(mixxx::audio::kStartFramePos, currentFramePos());
}

TEST_F(LoopingControlTest, Beatjump_MovesActiveLoop) {
    const auto bpm = mixxx::Bpm{120};
    m_pTrack1->trySetBpm(bpm);
    ProcessBuffer();

    const mixxx::audio::FrameDiff_t beatLengthFrames = 60.0 * 44100.0 / bpm.value();
    EXPECT_FRAMEPOS_EQ_CONTROL(mixxx::audio::FramePos{beatLengthFrames}, m_pNextBeat);
    EXPECT_NE(0, beatLengthFrames);

    m_pBeatLoopSize->set(4.0);
    m_pButtonBeatLoopActivate->set(1.0);
    m_pButtonBeatLoopActivate->set(0.0);
    const auto loopStartPosition = mixxx::audio::kStartFramePos;
    const auto loopEndPosition = mixxx::audio::FramePos{beatLengthFrames * 4};
    EXPECT_FRAMEPOS_EQ_CONTROL(loopStartPosition, m_pLoopStartPoint);
    EXPECT_FRAMEPOS_EQ_CONTROL(loopEndPosition, m_pLoopEndPoint);

    m_pBeatJumpSize->set(1.0);
    m_pButtonBeatJumpForward->set(1.0);
    m_pButtonBeatJumpForward->set(0.0);
    EXPECT_FRAMEPOS_EQ_CONTROL(loopStartPosition + beatLengthFrames, m_pLoopStartPoint);
    EXPECT_FRAMEPOS_EQ_CONTROL(loopEndPosition + beatLengthFrames, m_pLoopEndPoint);

    // jump backward with playposition outside the loop should not move the loop
    m_pButtonBeatJumpBackward->set(1.0);
    m_pButtonBeatJumpBackward->set(0.0);
    EXPECT_FRAMEPOS_EQ_CONTROL(loopStartPosition + beatLengthFrames, m_pLoopStartPoint);
    EXPECT_FRAMEPOS_EQ_CONTROL(loopEndPosition + beatLengthFrames, m_pLoopEndPoint);

    setCurrentPosition(mixxx::audio::FramePos{beatLengthFrames});
    m_pButtonBeatJumpBackward->set(1.0);
    m_pButtonBeatJumpBackward->set(0.0);
    EXPECT_FRAMEPOS_EQ_CONTROL(loopStartPosition, m_pLoopStartPoint);
    EXPECT_FRAMEPOS_EQ_CONTROL(loopEndPosition, m_pLoopEndPoint);
}

TEST_F(LoopingControlTest, Beatjump_MovesLoopBoundaries) {
    // Holding down the loop in/out buttons and using beatjump should
    // move only the loop in/out point, but not shift the entire loop forward/backward
    const auto bpm = mixxx::Bpm{120};
    m_pTrack1->trySetBpm(bpm);
    ProcessBuffer();

    const mixxx::audio::FrameDiff_t beatLengthFrames = 60.0 * 44100.0 / bpm.value();
    EXPECT_FRAMEPOS_EQ_CONTROL(mixxx::audio::FramePos{beatLengthFrames}, m_pNextBeat);
    EXPECT_NE(0, beatLengthFrames);

    m_pBeatLoopSize->set(4.0);
    m_pButtonBeatLoopActivate->set(1.0);
    m_pButtonBeatLoopActivate->set(0.0);
    EXPECT_FRAMEPOS_EQ_CONTROL(mixxx::audio::kStartFramePos, m_pLoopStartPoint);
    EXPECT_FRAMEPOS_EQ_CONTROL(mixxx::audio::FramePos{beatLengthFrames * 4}, m_pLoopEndPoint);

    m_pButtonLoopIn->set(1.0);
    m_pBeatJumpSize->set(1.0);
    m_pButtonBeatJumpForward->set(1.0);
    m_pButtonBeatJumpForward->set(0.0);
    ProcessBuffer();
    m_pButtonLoopIn->set(0.0);
    ProcessBuffer();
    EXPECT_FRAMEPOS_EQ_CONTROL(mixxx::audio::FramePos{beatLengthFrames}, m_pLoopStartPoint);
    EXPECT_FRAMEPOS_EQ_CONTROL(mixxx::audio::FramePos{beatLengthFrames * 4}, m_pLoopEndPoint);

    m_pButtonLoopOut->set(1.0);
    m_pButtonBeatJumpForward->set(1.0);
    m_pButtonBeatJumpForward->set(0.0);
    ProcessBuffer();
    m_pButtonLoopOut->set(0.0);
    ProcessBuffer();
    EXPECT_FRAMEPOS_EQ_CONTROL(mixxx::audio::FramePos{beatLengthFrames}, m_pLoopStartPoint);
    EXPECT_FRAMEPOS_EQ_CONTROL(mixxx::audio::FramePos{beatLengthFrames * 2}, m_pLoopEndPoint);
}

TEST_F(LoopingControlTest, LoopEscape) {
    m_pLoopStartPoint->set(mixxx::audio::FramePos{100}.toEngineSamplePos());
    m_pLoopEndPoint->set(mixxx::audio::FramePos{200}.toEngineSamplePos());
    m_pButtonReloopToggle->set(1.0);
    m_pButtonReloopToggle->set(0.0);
    ProcessBuffer();
    EXPECT_TRUE(isLoopEnabled());
    // seek outside a loop should disable it
    setCurrentPosition(mixxx::audio::FramePos{300});
    EXPECT_FALSE(isLoopEnabled());

    m_pButtonReloopToggle->set(1.0);
    m_pButtonReloopToggle->set(0.0);
    ProcessBuffer();
    EXPECT_TRUE(isLoopEnabled());
    // seek outside a loop should disable it
    setCurrentPosition(mixxx::audio::FramePos{50});
    EXPECT_FALSE(isLoopEnabled());
}

TEST_F(LoopingControlTest, BeatLoopRoll_Activation) {
    m_pTrack1->trySetBpm(120.0);

    m_pButtonBeatLoopRoll2Activate->set(1.0);
    EXPECT_TRUE(m_pLoopEnabled->toBool());
    EXPECT_TRUE(m_pBeatLoop2Enabled->toBool());

    m_pButtonBeatLoopRoll2Activate->set(0.0);
    EXPECT_FALSE(m_pLoopEnabled->toBool());
    EXPECT_FALSE(m_pBeatLoop2Enabled->toBool());
}

TEST_F(LoopingControlTest, BeatLoopRoll_Overlap) {
    m_pTrack1->trySetBpm(120.0);

    m_pButtonBeatLoopRoll2Activate->set(1.0);
    EXPECT_TRUE(m_pLoopEnabled->toBool());
    EXPECT_TRUE(m_pBeatLoop2Enabled->toBool());

    m_pButtonBeatLoopRoll4Activate->set(1.0);
    EXPECT_TRUE(m_pLoopEnabled->toBool());
    EXPECT_TRUE(m_pBeatLoop4Enabled->toBool());
    EXPECT_FALSE(m_pBeatLoop2Enabled->toBool());

    m_pButtonBeatLoopRoll2Activate->set(0.0);
    EXPECT_TRUE(m_pLoopEnabled->toBool());
    EXPECT_TRUE(m_pBeatLoop4Enabled->toBool());
    EXPECT_FALSE(m_pBeatLoop2Enabled->toBool());

    m_pButtonBeatLoopRoll4Activate->set(0.0);
    EXPECT_FALSE(m_pLoopEnabled->toBool());
    EXPECT_FALSE(m_pBeatLoop4Enabled->toBool());
}

TEST_F(LoopingControlTest, BeatLoopRoll_OverlapStackUnwind) {
    m_pTrack1->trySetBpm(120.0);

    // start a 2 beat loop roll
    m_pButtonBeatLoopRoll2Activate->set(1.0);
    EXPECT_TRUE(m_pLoopEnabled->toBool());
    EXPECT_TRUE(m_pBeatLoop2Enabled->toBool());

    // start a 4 beat loop roll on top of the previous loop
    m_pButtonBeatLoopRoll4Activate->set(1.0);
    EXPECT_TRUE(m_pLoopEnabled->toBool());
    EXPECT_TRUE(m_pBeatLoop4Enabled->toBool());
    EXPECT_FALSE(m_pBeatLoop2Enabled->toBool());

    // start a 1 beat loop roll on top of the previous loop
    m_pButtonBeatLoopRoll1Activate->set(1.0);
    EXPECT_TRUE(m_pLoopEnabled->toBool());
    EXPECT_TRUE(m_pBeatLoop1Enabled->toBool());
    EXPECT_FALSE(m_pBeatLoop4Enabled->toBool());

    // stop the 4 beat loop roll, the 1 beat roll should continue
    m_pButtonBeatLoopRoll4Activate->set(0.0);
    EXPECT_TRUE(m_pLoopEnabled->toBool());
    EXPECT_TRUE(m_pBeatLoop1Enabled->toBool());

    // stop the 1 beat loop roll, the 2 beat roll should continue
    m_pButtonBeatLoopRoll1Activate->set(0.0);
    EXPECT_TRUE(m_pLoopEnabled->toBool());
    EXPECT_TRUE(m_pBeatLoop2Enabled->toBool());
    EXPECT_FALSE(m_pBeatLoop1Enabled->toBool());

    // stop the 2 beat loop roll
    m_pButtonBeatLoopRoll2Activate->set(0.0);
    EXPECT_FALSE(m_pLoopEnabled->toBool());
    EXPECT_FALSE(m_pBeatLoop2Enabled->toBool());
}

TEST_F(LoopingControlTest, BeatLoopRoll_StartPoint) {
    m_pTrack1->trySetBpm(120.0);

    // start a 4 beat loop roll, start point should be overridden to play position
    m_pLoopStartPoint->set(mixxx::audio::FramePos{8}.toEngineSamplePos());
    m_pButtonBeatLoopRoll4Activate->set(1.0);
    EXPECT_TRUE(m_pLoopEnabled->toBool());
    EXPECT_TRUE(m_pBeatLoop4Enabled->toBool());
    EXPECT_FRAMEPOS_EQ_CONTROL(mixxx::audio::kStartFramePos, m_pLoopStartPoint);

    // move the start point, activate a 1 beat loop roll, new start point be preserved
    m_pLoopStartPoint->set(mixxx::audio::FramePos{8}.toEngineSamplePos());
    m_pButtonBeatLoopRoll1Activate->set(1.0);
    EXPECT_TRUE(m_pLoopEnabled->toBool());
    EXPECT_TRUE(m_pBeatLoop1Enabled->toBool());
    EXPECT_FRAMEPOS_EQ_CONTROL(mixxx::audio::FramePos{8}, m_pLoopStartPoint);

    // end the 1 beat loop roll
    m_pButtonBeatLoopRoll1Activate->set(0.0);
    EXPECT_TRUE(m_pLoopEnabled->toBool());
    EXPECT_FRAMEPOS_EQ_CONTROL(mixxx::audio::FramePos{8}, m_pLoopStartPoint);
    EXPECT_TRUE(m_pBeatLoop4Enabled->toBool());

    // end the 4 beat loop roll
    m_pButtonBeatLoopRoll4Activate->set(0.0);
    EXPECT_FALSE(m_pLoopEnabled->toBool());
    EXPECT_FALSE(m_pBeatLoop4Enabled->toBool());

    // new loop should start back at 0
    m_pButtonBeatLoopRoll4Activate->set(1.0);
    EXPECT_TRUE(m_pLoopEnabled->toBool());
    EXPECT_TRUE(m_pBeatLoop4Enabled->toBool());
    EXPECT_FRAMEPOS_EQ_CONTROL(mixxx::audio::kStartFramePos, m_pLoopStartPoint);
}<|MERGE_RESOLUTION|>--- conflicted
+++ resolved
@@ -31,7 +31,6 @@
         m_pNextBeat->set(-1);
         m_pClosestBeat = std::make_unique<PollingControlProxy>(m_sGroup1, "beat_closest");
         m_pClosestBeat->set(-1);
-<<<<<<< HEAD
         m_pTrackSamples = std::make_unique<PollingControlProxy>(m_sGroup1, "track_samples");
         m_pTrackSamples->set(kTrackEndPosition.toEngineSamplePos());
         m_pButtonLoopIn = std::make_unique<PollingControlProxy>(m_sGroup1, "loop_in");
@@ -82,46 +81,12 @@
                 m_sGroup1, "beatlooproll_2_activate");
         m_pButtonBeatLoopRoll4Activate = std::make_unique<PollingControlProxy>(
                 m_sGroup1, "beatlooproll_4_activate");
+
+        ProcessBuffer();
     }
 
     mixxx::audio::FramePos currentFramePos() {
         return m_pChannel1->getEngineBuffer()->m_pLoopingControl->frameInfo().currentPosition;
-=======
-        m_pTrackSamples = std::make_unique<ControlProxy>(m_sGroup1, "track_samples");
-        m_pTrackSamples->set(kTrackLengthSamples);
-        m_pButtonLoopIn = std::make_unique<ControlProxy>(m_sGroup1, "loop_in");
-        m_pButtonLoopOut = std::make_unique<ControlProxy>(m_sGroup1, "loop_out");
-        m_pButtonLoopExit = std::make_unique<ControlProxy>(m_sGroup1, "loop_exit");
-        m_pButtonReloopToggle = std::make_unique<ControlProxy>(m_sGroup1, "reloop_toggle");
-        m_pButtonReloopAndStop = std::make_unique<ControlProxy>(m_sGroup1, "reloop_andstop");
-        m_pButtonLoopDouble = std::make_unique<ControlProxy>(m_sGroup1, "loop_double");
-        m_pButtonLoopHalve = std::make_unique<ControlProxy>(m_sGroup1, "loop_halve");
-        m_pLoopEnabled = std::make_unique<ControlProxy>(m_sGroup1, "loop_enabled");
-        m_pLoopStartPoint = std::make_unique<ControlProxy>(m_sGroup1, "loop_start_position");
-        m_pLoopEndPoint = std::make_unique<ControlProxy>(m_sGroup1, "loop_end_position");
-        m_pLoopScale = std::make_unique<ControlProxy>(m_sGroup1, "loop_scale");
-        m_pButtonPlay = std::make_unique<ControlProxy>(m_sGroup1, "play");
-        m_pPlayPosition = std::make_unique<ControlProxy>(m_sGroup1, "playposition");
-        m_pButtonBeatMoveForward = std::make_unique<ControlProxy>(m_sGroup1, "loop_move_1_forward");
-        m_pButtonBeatMoveBackward = std::make_unique<ControlProxy>(m_sGroup1, "loop_move_1_backward");
-        m_pButtonBeatLoop2Activate = std::make_unique<ControlProxy>(m_sGroup1, "beatloop_2_activate");
-        m_pButtonBeatLoop4Activate = std::make_unique<ControlProxy>(m_sGroup1, "beatloop_4_activate");
-        m_pBeatLoop1Enabled = std::make_unique<ControlProxy>(m_sGroup1, "beatloop_1_enabled");
-        m_pBeatLoop2Enabled = std::make_unique<ControlProxy>(m_sGroup1, "beatloop_2_enabled");
-        m_pBeatLoop4Enabled = std::make_unique<ControlProxy>(m_sGroup1, "beatloop_4_enabled");
-        m_pBeatLoop64Enabled = std::make_unique<ControlProxy>(m_sGroup1, "beatloop_64_enabled");
-        m_pBeatLoop = std::make_unique<ControlProxy>(m_sGroup1, "beatloop");
-        m_pBeatLoopSize = std::make_unique<ControlProxy>(m_sGroup1, "beatloop_size");
-        m_pButtonBeatLoopActivate = std::make_unique<ControlProxy>(m_sGroup1, "beatloop_activate");
-        m_pBeatJumpSize = std::make_unique<ControlProxy>(m_sGroup1, "beatjump_size");
-        m_pButtonBeatJumpForward = std::make_unique<ControlProxy>(m_sGroup1, "beatjump_forward");
-        m_pButtonBeatJumpBackward = std::make_unique<ControlProxy>(m_sGroup1, "beatjump_backward");
-        m_pButtonBeatLoopRoll1Activate = std::make_unique<ControlProxy>(m_sGroup1, "beatlooproll_1_activate");
-        m_pButtonBeatLoopRoll2Activate = std::make_unique<ControlProxy>(m_sGroup1, "beatlooproll_2_activate");
-        m_pButtonBeatLoopRoll4Activate = std::make_unique<ControlProxy>(m_sGroup1, "beatlooproll_4_activate");
-
-        ProcessBuffer();
->>>>>>> b2deaca6
     }
 
     bool isLoopEnabled() {
