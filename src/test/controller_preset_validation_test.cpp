#include <gtest/gtest.h>

#include <QDir>
#include <QUrl>
#include <QScopedPointer>
#include <QtDebug>

#include "controllers/controller.h"
#include "controllers/controllerpresetfilehandler.h"
#include "controllers/controllerpresetinfoenumerator.h"
#include "controllers/midi/midicontrollerpreset.h"
#include "controllers/hid/hidcontrollerpreset.h"
#include "controllers/keyboard/keyboardcontrollerpreset.h"
#include "controllers/defs_controllers.h"
#include "test/mixxxtest.h"

class FakeController : public Controller {
  public:
    FakeController();
    ~FakeController() override;

    QString presetExtension() override {
        // Doesn't affect anything at the moment.
        return ".test.xml";
    }

    ControllerPresetPointer getPreset() const override {
        if (m_bHidPreset) {
            HidControllerPreset* pClone = new HidControllerPreset();
            *pClone = m_hidPreset;
            return ControllerPresetPointer(pClone);
        } else if (m_bKbdPreset) {
            KeyboardControllerPreset* pClone = new KeyboardControllerPreset();
            *pClone = m_kbdPreset;
            return ControllerPresetPointer(pClone);
        } else {
            // Default to Midi
            MidiControllerPreset* pClone = new MidiControllerPreset();
            *pClone = m_midiPreset;
            return ControllerPresetPointer(pClone);
        }
    }

    bool savePreset(const QString fileName) const override {
        Q_UNUSED(fileName);
        return true;
    }

<<<<<<< HEAD
    void visitMidi(const MidiControllerPreset* preset) override {
=======
    void visit(const MidiControllerPreset* preset) override {
>>>>>>> 7e39c207
        m_bMidiPreset = true;
        m_bHidPreset = false;
        m_bKbdPreset = false;
        m_midiPreset = *preset;
        m_hidPreset = HidControllerPreset();
        m_kbdPreset = KeyboardControllerPreset();
    }
<<<<<<< HEAD

    void visitHid(const HidControllerPreset* preset) override {
=======
    void visit(const HidControllerPreset* preset) override {
>>>>>>> 7e39c207
        m_bMidiPreset = false;
        m_bHidPreset = true;
        m_bKbdPreset = false;
        m_midiPreset = MidiControllerPreset();
        m_hidPreset = *preset;
        m_kbdPreset = KeyboardControllerPreset();
    }

    void visitKeyboard(const KeyboardControllerPreset *preset) override {
        m_bMidiPreset = false;
        m_bHidPreset = false;
        m_bKbdPreset = true;
        m_midiPreset = MidiControllerPreset();
        m_hidPreset = HidControllerPreset();
        m_kbdPreset = *preset;
    }

    void accept(ControllerVisitor* visitor) override {
        // Do nothing since we aren't a normal controller.
        Q_UNUSED(visitor);
    }

    bool isMappable() const override {
        if (m_bMidiPreset) {
            return m_midiPreset.isMappable();
        } else if (m_bHidPreset) {
            return m_hidPreset.isMappable();
        } else if (m_bKbdPreset) {
            return m_kbdPreset.isMappable();
        }
        return false;
    }

    bool matchPreset(const PresetInfo& preset) override {
        // We're not testing product info matching in this test.
        Q_UNUSED(preset);
        return false;
    }

  protected:
    Q_INVOKABLE void send(QList<int> data, unsigned int length, unsigned int reportID) {
        Q_UNUSED(data);
        Q_UNUSED(length);
        Q_UNUSED(reportID);
    }

  private slots:
    int open() override {
        return 0;
    }
    int close() override {
        return 0;
    }

  private:
    void send(QByteArray data) override {
        Q_UNUSED(data);
    }
    void send(QByteArray data, unsigned int reportID) {
        Q_UNUSED(data);
        Q_UNUSED(reportID);
    }
<<<<<<< HEAD
    bool isPolling() const override {
        return false;
    }
=======

>>>>>>> 7e39c207
    ControllerPreset* preset() override {
        if (m_bHidPreset) {
            return &m_hidPreset;
        } else if (m_bKbdPreset) {
            return &m_kbdPreset;
        } else {
            // Default to MIDI.
            return &m_midiPreset;
        }
    }

    bool m_bMidiPreset;
    bool m_bHidPreset;
    bool m_bKbdPreset;
    MidiControllerPreset m_midiPreset;
    HidControllerPreset m_hidPreset;
    KeyboardControllerPreset m_kbdPreset;
};

FakeController::FakeController()
        : m_bMidiPreset(false),
          m_bHidPreset(false),
          m_bKbdPreset(false) {
}

FakeController::~FakeController() {
}

class ControllerPresetValidationTest : public MixxxTest {
  protected:
    virtual void SetUp() {
        m_presetPaths << QDir::currentPath() + "/res/controllers";
        m_pEnumerator.reset(new PresetInfoEnumerator(m_presetPaths));
    }

    bool testLoadPreset(const PresetInfo& preset) {
        ControllerPresetPointer pPreset =
                ControllerPresetFileHandler::loadPreset(preset.getPath(),
                                                        m_presetPaths);
        if (pPreset.isNull()) {
            return false;
        }

        FakeController controller;
        controller.setDeviceName("Test Controller");
        controller.startEngine();
        controller.setPreset(*pPreset);
        // Do not initialize the scripts.
        bool result = controller.applyPreset(m_presetPaths, false);
        controller.stopEngine();
        return result;
    }


    QStringList m_presetPaths;
    QScopedPointer<PresetInfoEnumerator> m_pEnumerator;
};

bool checkUrl(const QString& url) {
    return QUrl(url).isValid();
}

bool lintPresetInfo(const PresetInfo& preset) {
    bool result = true;
    if (preset.getName().trimmed().isEmpty()) {
        qWarning() << "LINT:" << preset.getPath() << "has no name.";
        result = false;
    }

    if (preset.getAuthor().trimmed().isEmpty()) {
        qWarning() << "LINT:" << preset.getPath() << "has no author.";
    }

    if (preset.getDescription().trimmed().isEmpty()) {
        qWarning() << "LINT:" << preset.getPath() << "has no description.";
    }

    if (preset.getForumLink().trimmed().isEmpty()) {
        qWarning() << "LINT:" << preset.getPath() << "has no forum link.";
    } else if (!checkUrl(preset.getForumLink())) {
        qWarning() << "LINT:" << preset.getPath() << "has invalid forum link";
        result = false;
    }

    if (preset.getWikiLink().trimmed().isEmpty()) {
        qWarning() << "LINT:" << preset.getPath() << "has no wiki link.";
    } else if (!checkUrl(preset.getWikiLink())) {
        qWarning() << "LINT:" << preset.getPath() << "has invalid wiki link";
        result = false;
    }
    return result;
}

TEST_F(ControllerPresetValidationTest, MidiPresetsValid) {
    foreach (const PresetInfo& preset,
             m_pEnumerator->getPresetsByExtension(MIDI_PRESET_EXTENSION)) {
        qDebug() << "Validating" << preset.getPath();
        EXPECT_TRUE(preset.isValid());
        EXPECT_TRUE(lintPresetInfo(preset));
        EXPECT_TRUE(testLoadPreset(preset));
    }
}

TEST_F(ControllerPresetValidationTest, HidPresetsValid) {
    foreach (const PresetInfo& preset,
             m_pEnumerator->getPresetsByExtension(HID_PRESET_EXTENSION)) {
        qDebug() << "Validating" << preset.getPath();
        EXPECT_TRUE(preset.isValid());
        EXPECT_TRUE(lintPresetInfo(preset));
        EXPECT_TRUE(testLoadPreset(preset));
    }
}

TEST_F(ControllerPresetValidationTest, BulkPresetsValid) {
    foreach (const PresetInfo& preset,
             m_pEnumerator->getPresetsByExtension(BULK_PRESET_EXTENSION)) {
        qDebug() << "Validating" << preset.getPath();
        EXPECT_TRUE(preset.isValid());
        EXPECT_TRUE(lintPresetInfo(preset));
        EXPECT_TRUE(testLoadPreset(preset));
    }
}

TEST_F(ControllerPresetValidationTest, KbdPresetsValid) {
    for (const PresetInfo &preset:
            m_pEnumerator->getPresetsByExtension(KEYBOARD_PRESET_EXTENSION)) {
        qDebug() << "Validating" << preset.getPath();
        EXPECT_TRUE(preset.isValid());
        EXPECT_TRUE(lintPresetInfo(preset));
        EXPECT_TRUE(testLoadPreset(preset));
    }
}<|MERGE_RESOLUTION|>--- conflicted
+++ resolved
@@ -46,11 +46,7 @@
         return true;
     }
 
-<<<<<<< HEAD
     void visitMidi(const MidiControllerPreset* preset) override {
-=======
-    void visit(const MidiControllerPreset* preset) override {
->>>>>>> 7e39c207
         m_bMidiPreset = true;
         m_bHidPreset = false;
         m_bKbdPreset = false;
@@ -58,12 +54,8 @@
         m_hidPreset = HidControllerPreset();
         m_kbdPreset = KeyboardControllerPreset();
     }
-<<<<<<< HEAD
 
     void visitHid(const HidControllerPreset* preset) override {
-=======
-    void visit(const HidControllerPreset* preset) override {
->>>>>>> 7e39c207
         m_bMidiPreset = false;
         m_bHidPreset = true;
         m_bKbdPreset = false;
@@ -126,13 +118,7 @@
         Q_UNUSED(data);
         Q_UNUSED(reportID);
     }
-<<<<<<< HEAD
-    bool isPolling() const override {
-        return false;
-    }
-=======
-
->>>>>>> 7e39c207
+
     ControllerPreset* preset() override {
         if (m_bHidPreset) {
             return &m_hidPreset;
