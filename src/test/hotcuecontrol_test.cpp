--- conflicted
+++ resolved
@@ -215,13 +215,8 @@
             m_pHotcue1EndPosition->get())
                          .isValid());
 
-<<<<<<< HEAD
-    m_pQuantizeEnabled->slotSet(0);
+    m_pQuantizeEnabled->set(0);
     setCurrentFramePosition(cuePosition);
-=======
-    m_pQuantizeEnabled->set(0);
-    setCurrentSamplePosition(100);
->>>>>>> ebe8023a
     ProcessBuffer();
 
     m_pHotcue1Set->set(1);
@@ -246,13 +241,8 @@
 
     constexpr mixxx::audio::FramePos hotcuePosition(100);
 
-<<<<<<< HEAD
-    m_pQuantizeEnabled->slotSet(0);
+    m_pQuantizeEnabled->set(0);
     setCurrentFramePosition(hotcuePosition);
-=======
-    m_pQuantizeEnabled->set(0);
-    setCurrentSamplePosition(100);
->>>>>>> ebe8023a
 
     m_pHotcue1SetCue->set(1);
     m_pHotcue1SetCue->set(0);
@@ -317,16 +307,10 @@
     // Setup fake track with 120 bpm and calculate loop size
     TrackPointer pTrack = loadTestTrackWithBpm(120.0);
 
-<<<<<<< HEAD
     const mixxx::audio::FrameDiff_t beatLengthFrames = getBeatLengthFrames(pTrack);
-    m_pBeatloopSize->slotSet(4);
+    m_pBeatloopSize->set(4);
     EXPECT_EQ(4, m_pBeatloopSize->get());
     const double beatloopLengthFrames = m_pBeatloopSize->get() * getBeatLengthFrames(pTrack);
-=======
-    const double beatLengthSamples = getBeatLengthSamples(pTrack);
-    m_pBeatloopSize->set(4);
-    const double beatloopLengthSamples = m_pBeatloopSize->get() * getBeatLengthSamples(pTrack);
->>>>>>> ebe8023a
 
     const auto loopStartPosition = mixxx::audio::FramePos(8 * beatLengthFrames);
     setCurrentFramePosition(loopStartPosition);
@@ -466,7 +450,6 @@
     TrackPointer pTrack = loadTestTrackWithBpm(120.0);
 
     EXPECT_DOUBLE_EQ(static_cast<double>(HotcueControl::Status::Empty), m_pHotcue1Enabled->get());
-<<<<<<< HEAD
     EXPECT_FALSE(mixxx::audio::FramePos::fromEngineSamplePosMaybeInvalid(
             m_pHotcue1Position->get())
                          .isValid());
@@ -476,17 +459,8 @@
 
     const mixxx::audio::FrameDiff_t beatLengthFrames = getBeatLengthFrames(pTrack);
     const auto cuePosition = mixxx::audio::FramePos(8 * beatLengthFrames);
-    m_pBeatloopSize->slotSet(4);
+    m_pBeatloopSize->set(4);
     const double beatloopLengthFrames = m_pBeatloopSize->get() * getBeatLengthFrames(pTrack);
-=======
-    EXPECT_DOUBLE_EQ(Cue::kNoPosition, m_pHotcue1Position->get());
-    EXPECT_DOUBLE_EQ(Cue::kNoPosition, m_pHotcue1EndPosition->get());
-
-    const double beatLengthSamples = getBeatLengthSamples(pTrack);
-    const double cuePositionSamples = 8 * beatLengthSamples;
-    m_pBeatloopSize->set(4);
-    const double beatloopLengthSamples = m_pBeatloopSize->get() * getBeatLengthSamples(pTrack);
->>>>>>> ebe8023a
 
     // Seek to cue Position (8th beat)
     setCurrentFramePosition(cuePosition);
@@ -526,17 +500,10 @@
     // Setup fake track with 120 bpm and calculate loop size
     TrackPointer pTrack = loadTestTrackWithBpm(120.0);
 
-<<<<<<< HEAD
-    m_pBeatloopSize->slotSet(4);
+    m_pBeatloopSize->set(4);
     const mixxx::audio::FrameDiff_t beatLengthFrames = getBeatLengthFrames(pTrack);
     const mixxx::audio::FrameDiff_t loopLengthFrames = m_pBeatloopSize->get() * beatLengthFrames;
     const auto cuePosition = mixxx::audio::FramePos(8 * beatLengthFrames);
-=======
-    m_pBeatloopSize->set(4);
-    const double beatLengthSamples = getBeatLengthSamples(pTrack);
-    const double loopLengthSamples = m_pBeatloopSize->get() * beatLengthSamples;
-    const double cuePositionSamples = 8 * beatLengthSamples;
->>>>>>> ebe8023a
 
     EXPECT_DOUBLE_EQ(static_cast<double>(HotcueControl::Status::Empty), m_pHotcue1Enabled->get());
     EXPECT_FALSE(mixxx::audio::FramePos::fromEngineSamplePosMaybeInvalid(
@@ -588,17 +555,10 @@
     // Setup fake track with 120 bpm and calculate loop size
     TrackPointer pTrack = loadTestTrackWithBpm(120.0);
 
-<<<<<<< HEAD
-    m_pBeatloopSize->slotSet(4);
+    m_pBeatloopSize->set(4);
     const mixxx::audio::FrameDiff_t beatLengthFrames = getBeatLengthFrames(pTrack);
     const mixxx::audio::FrameDiff_t loopLengthFrames = m_pBeatloopSize->get() * beatLengthFrames;
     const auto cuePosition = mixxx::audio::FramePos(8 * beatLengthFrames);
-=======
-    m_pBeatloopSize->set(4);
-    const double beatLengthSamples = getBeatLengthSamples(pTrack);
-    const double loopLengthSamples = m_pBeatloopSize->get() * beatLengthSamples;
-    const double cuePositionSamples = 8 * beatLengthSamples;
->>>>>>> ebe8023a
 
     EXPECT_DOUBLE_EQ(static_cast<double>(HotcueControl::Status::Empty), m_pHotcue1Enabled->get());
     EXPECT_FALSE(mixxx::audio::FramePos::fromEngineSamplePosMaybeInvalid(
@@ -650,17 +610,10 @@
     // Setup fake track with 120 bpm and calculate loop size
     TrackPointer pTrack = loadTestTrackWithBpm(120.0);
 
-<<<<<<< HEAD
-    m_pBeatloopSize->slotSet(4);
+    m_pBeatloopSize->set(4);
     const mixxx::audio::FrameDiff_t beatLengthFrames = getBeatLengthFrames(pTrack);
     const mixxx::audio::FrameDiff_t loopLengthFrames = m_pBeatloopSize->get() * beatLengthFrames;
     const auto cuePosition = mixxx::audio::FramePos(8 * beatLengthFrames);
-=======
-    m_pBeatloopSize->set(4);
-    const double beatLengthSamples = getBeatLengthSamples(pTrack);
-    const double loopLengthSamples = m_pBeatloopSize->get() * beatLengthSamples;
-    const double cuePositionSamples = 8 * beatLengthSamples;
->>>>>>> ebe8023a
 
     EXPECT_DOUBLE_EQ(static_cast<double>(HotcueControl::Status::Empty), m_pHotcue1Enabled->get());
     EXPECT_FALSE(mixxx::audio::FramePos::fromEngineSamplePosMaybeInvalid(
@@ -769,15 +722,9 @@
     // Setup fake track with 120 bpm and calculate loop size
     TrackPointer pTrack = loadTestTrackWithBpm(120.0);
 
-<<<<<<< HEAD
-    m_pBeatloopSize->slotSet(4);
+    m_pBeatloopSize->set(4);
     const mixxx::audio::FrameDiff_t beatLengthFrames = getBeatLengthFrames(pTrack);
     const mixxx::audio::FrameDiff_t loopLengthFrames = m_pBeatloopSize->get() * beatLengthFrames;
-=======
-    m_pBeatloopSize->set(4);
-    const double beatLengthSamples = getBeatLengthSamples(pTrack);
-    const double loopLengthSamples = m_pBeatloopSize->get() * beatLengthSamples;
->>>>>>> ebe8023a
 
     EXPECT_DOUBLE_EQ(static_cast<double>(HotcueControl::Status::Empty), m_pHotcue1Enabled->get());
     EXPECT_FALSE(mixxx::audio::FramePos::fromEngineSamplePosMaybeInvalid(
@@ -802,46 +749,27 @@
             m_pHotcue1EndPosition);
 
     // Double loop size (4 => 8 beats)
-<<<<<<< HEAD
-    m_pLoopDouble->slotSet(1);
-    m_pLoopDouble->slotSet(0);
+    m_pLoopDouble->set(1);
+    m_pLoopDouble->set(0);
     EXPECT_FRAMEPOS_EQ_CONTROL(mixxx::audio::kStartFramePos, m_pHotcue1Position);
     EXPECT_FRAMEPOS_EQ_CONTROL(
             mixxx::audio::kStartFramePos + 2 * loopLengthFrames,
             m_pHotcue1EndPosition);
-
-    // Halve loop size (8 => 4 beats)
-    m_pLoopHalve->slotSet(1);
-    m_pLoopHalve->slotSet(0);
-    EXPECT_FRAMEPOS_EQ_CONTROL(mixxx::audio::kStartFramePos, m_pHotcue1Position);
-    EXPECT_FRAMEPOS_EQ_CONTROL(mixxx::audio::kStartFramePos + loopLengthFrames,
-            m_pHotcue1EndPosition);
-
-    // Halve loop size (4 => 2 beats)
-    m_pLoopHalve->slotSet(1);
-    m_pLoopHalve->slotSet(0);
-    EXPECT_FRAMEPOS_EQ_CONTROL(mixxx::audio::kStartFramePos, m_pHotcue1Position);
-    EXPECT_FRAMEPOS_EQ_CONTROL(
-            mixxx::audio::kStartFramePos + loopLengthFrames / 2,
-            m_pHotcue1EndPosition);
-=======
-    m_pLoopDouble->set(1);
-    m_pLoopDouble->set(0);
-    EXPECT_DOUBLE_EQ(0, m_pHotcue1Position->get());
-    EXPECT_DOUBLE_EQ(2 * loopLengthSamples, m_pHotcue1EndPosition->get());
 
     // Halve loop size (8 => 4 beats)
     m_pLoopHalve->set(1);
     m_pLoopHalve->set(0);
-    EXPECT_DOUBLE_EQ(0, m_pHotcue1Position->get());
-    EXPECT_DOUBLE_EQ(loopLengthSamples, m_pHotcue1EndPosition->get());
+    EXPECT_FRAMEPOS_EQ_CONTROL(mixxx::audio::kStartFramePos, m_pHotcue1Position);
+    EXPECT_FRAMEPOS_EQ_CONTROL(mixxx::audio::kStartFramePos + loopLengthFrames,
+            m_pHotcue1EndPosition);
 
     // Halve loop size (4 => 2 beats)
     m_pLoopHalve->set(1);
     m_pLoopHalve->set(0);
-    EXPECT_DOUBLE_EQ(0, m_pHotcue1Position->get());
-    EXPECT_DOUBLE_EQ(loopLengthSamples / 2, m_pHotcue1EndPosition->get());
->>>>>>> ebe8023a
+    EXPECT_FRAMEPOS_EQ_CONTROL(mixxx::audio::kStartFramePos, m_pHotcue1Position);
+    EXPECT_FRAMEPOS_EQ_CONTROL(
+            mixxx::audio::kStartFramePos + loopLengthFrames / 2,
+            m_pHotcue1EndPosition);
 
     m_pPlay->set(0);
 }
@@ -851,15 +779,9 @@
     TrackPointer pTrack = loadTestTrackWithBpm(120.0);
 
     constexpr double loopSize = 4;
-<<<<<<< HEAD
-    m_pBeatloopSize->slotSet(loopSize);
+    m_pBeatloopSize->set(loopSize);
     const mixxx::audio::FrameDiff_t beatLengthFrames = getBeatLengthFrames(pTrack);
     const mixxx::audio::FrameDiff_t loopLengthFrames = loopSize * beatLengthFrames;
-=======
-    m_pBeatloopSize->set(loopSize);
-    const double beatLengthSamples = getBeatLengthSamples(pTrack);
-    const double loopLengthSamples = loopSize * beatLengthSamples;
->>>>>>> ebe8023a
 
     EXPECT_DOUBLE_EQ(static_cast<double>(HotcueControl::Status::Empty), m_pHotcue1Enabled->get());
     EXPECT_FALSE(mixxx::audio::FramePos::fromEngineSamplePosMaybeInvalid(
@@ -914,15 +836,9 @@
     // Setup fake track with 120 bpm and calculate loop size
     TrackPointer pTrack = loadTestTrackWithBpm(120.0);
 
-<<<<<<< HEAD
-    m_pBeatloopSize->slotSet(4);
+    m_pBeatloopSize->set(4);
     const mixxx::audio::FrameDiff_t beatLengthFrames = getBeatLengthFrames(pTrack);
     const mixxx::audio::FrameDiff_t loopLengthFrames = m_pBeatloopSize->get() * beatLengthFrames;
-=======
-    m_pBeatloopSize->set(4);
-    const double beatLengthSamples = getBeatLengthSamples(pTrack);
-    const double loopLengthSamples = m_pBeatloopSize->get() * beatLengthSamples;
->>>>>>> ebe8023a
 
     EXPECT_DOUBLE_EQ(static_cast<double>(HotcueControl::Status::Empty), m_pHotcue1Enabled->get());
     EXPECT_FALSE(mixxx::audio::FramePos::fromEngineSamplePosMaybeInvalid(
@@ -951,44 +867,25 @@
     EXPECT_DOUBLE_EQ(static_cast<double>(HotcueControl::Status::Set), m_pHotcue1Enabled->get());
 
     // Double loop size (4 => 8 beats) while saved loop is disabled
-<<<<<<< HEAD
-    m_pLoopDouble->slotSet(1);
-    m_pLoopDouble->slotSet(0);
-    EXPECT_FRAMEPOS_EQ_CONTROL(mixxx::audio::kStartFramePos, m_pHotcue1Position);
-    EXPECT_FRAMEPOS_EQ_CONTROL(mixxx::audio::kStartFramePos + loopLengthFrames,
-            m_pHotcue1EndPosition);
-
-    // Halve loop size (8 => 4 beats) while saved loop is disabled
-    m_pLoopHalve->slotSet(1);
-    m_pLoopHalve->slotSet(0);
-    EXPECT_FRAMEPOS_EQ_CONTROL(mixxx::audio::kStartFramePos, m_pHotcue1Position);
-    EXPECT_FRAMEPOS_EQ_CONTROL(mixxx::audio::kStartFramePos + loopLengthFrames,
-            m_pHotcue1EndPosition);
-
-    // Halve loop size (4 => 2 beats) while saved loop is disabled
-    m_pLoopHalve->slotSet(1);
-    m_pLoopHalve->slotSet(0);
-    EXPECT_FRAMEPOS_EQ_CONTROL(mixxx::audio::kStartFramePos, m_pHotcue1Position);
-    EXPECT_FRAMEPOS_EQ_CONTROL(mixxx::audio::kStartFramePos + loopLengthFrames,
-            m_pHotcue1EndPosition);
-=======
     m_pLoopDouble->set(1);
     m_pLoopDouble->set(0);
-    EXPECT_DOUBLE_EQ(0, m_pHotcue1Position->get());
-    EXPECT_DOUBLE_EQ(loopLengthSamples, m_pHotcue1EndPosition->get());
+    EXPECT_FRAMEPOS_EQ_CONTROL(mixxx::audio::kStartFramePos, m_pHotcue1Position);
+    EXPECT_FRAMEPOS_EQ_CONTROL(mixxx::audio::kStartFramePos + loopLengthFrames,
+            m_pHotcue1EndPosition);
 
     // Halve loop size (8 => 4 beats) while saved loop is disabled
     m_pLoopHalve->set(1);
     m_pLoopHalve->set(0);
-    EXPECT_DOUBLE_EQ(0, m_pHotcue1Position->get());
-    EXPECT_DOUBLE_EQ(loopLengthSamples, m_pHotcue1EndPosition->get());
+    EXPECT_FRAMEPOS_EQ_CONTROL(mixxx::audio::kStartFramePos, m_pHotcue1Position);
+    EXPECT_FRAMEPOS_EQ_CONTROL(mixxx::audio::kStartFramePos + loopLengthFrames,
+            m_pHotcue1EndPosition);
 
     // Halve loop size (4 => 2 beats) while saved loop is disabled
     m_pLoopHalve->set(1);
     m_pLoopHalve->set(0);
-    EXPECT_DOUBLE_EQ(0, m_pHotcue1Position->get());
-    EXPECT_DOUBLE_EQ(loopLengthSamples, m_pHotcue1EndPosition->get());
->>>>>>> ebe8023a
+    EXPECT_FRAMEPOS_EQ_CONTROL(mixxx::audio::kStartFramePos, m_pHotcue1Position);
+    EXPECT_FRAMEPOS_EQ_CONTROL(mixxx::audio::kStartFramePos + loopLengthFrames,
+            m_pHotcue1EndPosition);
 
     m_pPlay->set(0);
 }
@@ -998,15 +895,9 @@
     TrackPointer pTrack = loadTestTrackWithBpm(120.0);
 
     constexpr double loopSize = 4;
-<<<<<<< HEAD
-    m_pBeatloopSize->slotSet(loopSize);
+    m_pBeatloopSize->set(loopSize);
     const mixxx::audio::FrameDiff_t beatLengthFrames = getBeatLengthFrames(pTrack);
     const mixxx::audio::FrameDiff_t loopLengthFrames = loopSize * beatLengthFrames;
-=======
-    m_pBeatloopSize->set(loopSize);
-    const double beatLengthSamples = getBeatLengthSamples(pTrack);
-    const double loopLengthSamples = loopSize * beatLengthSamples;
->>>>>>> ebe8023a
 
     EXPECT_DOUBLE_EQ(static_cast<double>(HotcueControl::Status::Empty), m_pHotcue1Enabled->get());
     EXPECT_FALSE(mixxx::audio::FramePos::fromEngineSamplePosMaybeInvalid(
@@ -1035,38 +926,22 @@
     EXPECT_DOUBLE_EQ(static_cast<double>(HotcueControl::Status::Set), m_pHotcue1Enabled->get());
 
     // Move loop right (0 => 4 beats) while saved loop is disabled
-<<<<<<< HEAD
-    m_pLoopMove->slotSet(loopSize);
+    m_pLoopMove->set(loopSize);
     EXPECT_FRAMEPOS_EQ_CONTROL(mixxx::audio::kStartFramePos, m_pHotcue1Position);
     EXPECT_FRAMEPOS_EQ_CONTROL(mixxx::audio::kStartFramePos + loopLengthFrames,
             m_pHotcue1EndPosition);
-
-    // Move loop left (4 => 0 beats) while saved loop is disabled
-    m_pLoopMove->slotSet(-loopSize);
-    EXPECT_FRAMEPOS_EQ_CONTROL(mixxx::audio::kStartFramePos, m_pHotcue1Position);
-    EXPECT_FRAMEPOS_EQ_CONTROL(mixxx::audio::kStartFramePos + loopLengthFrames,
-            m_pHotcue1EndPosition);
-
-    // Move loop left (0 => -4 beats) while saved loop is disabled
-    m_pLoopMove->slotSet(-loopSize);
-    EXPECT_FRAMEPOS_EQ_CONTROL(mixxx::audio::kStartFramePos, m_pHotcue1Position);
-    EXPECT_FRAMEPOS_EQ_CONTROL(mixxx::audio::kStartFramePos + loopLengthFrames,
-            m_pHotcue1EndPosition);
-=======
-    m_pLoopMove->set(loopSize);
-    EXPECT_DOUBLE_EQ(0, m_pHotcue1Position->get());
-    EXPECT_DOUBLE_EQ(loopLengthSamples, m_pHotcue1EndPosition->get());
 
     // Move loop left (4 => 0 beats) while saved loop is disabled
     m_pLoopMove->set(-loopSize);
-    EXPECT_DOUBLE_EQ(0, m_pHotcue1Position->get());
-    EXPECT_DOUBLE_EQ(loopLengthSamples, m_pHotcue1EndPosition->get());
+    EXPECT_FRAMEPOS_EQ_CONTROL(mixxx::audio::kStartFramePos, m_pHotcue1Position);
+    EXPECT_FRAMEPOS_EQ_CONTROL(mixxx::audio::kStartFramePos + loopLengthFrames,
+            m_pHotcue1EndPosition);
 
     // Move loop left (0 => -4 beats) while saved loop is disabled
     m_pLoopMove->set(-loopSize);
-    EXPECT_DOUBLE_EQ(0, m_pHotcue1Position->get());
-    EXPECT_DOUBLE_EQ(loopLengthSamples, m_pHotcue1EndPosition->get());
->>>>>>> ebe8023a
+    EXPECT_FRAMEPOS_EQ_CONTROL(mixxx::audio::kStartFramePos, m_pHotcue1Position);
+    EXPECT_FRAMEPOS_EQ_CONTROL(mixxx::audio::kStartFramePos + loopLengthFrames,
+            m_pHotcue1EndPosition);
 
     m_pPlay->set(0);
 }
@@ -1075,15 +950,9 @@
     // Setup fake track with 120 bpm and calculate loop size
     TrackPointer pTrack = loadTestTrackWithBpm(120.0);
 
-<<<<<<< HEAD
-    m_pBeatloopSize->slotSet(4);
+    m_pBeatloopSize->set(4);
     const mixxx::audio::FrameDiff_t beatLengthFrames = getBeatLengthFrames(pTrack);
     const mixxx::audio::FrameDiff_t loopLengthFrames = m_pBeatloopSize->get() * beatLengthFrames;
-=======
-    m_pBeatloopSize->set(4);
-    const double beatLengthSamples = getBeatLengthSamples(pTrack);
-    const double loopLengthSamples = m_pBeatloopSize->get() * beatLengthSamples;
->>>>>>> ebe8023a
 
     EXPECT_DOUBLE_EQ(static_cast<double>(HotcueControl::Status::Empty), m_pHotcue1Enabled->get());
     EXPECT_FALSE(mixxx::audio::FramePos::fromEngineSamplePosMaybeInvalid(
@@ -1109,15 +978,9 @@
     const auto loopEndPosition = mixxx::audio::kStartFramePos + loopLengthFrames;
 
     // Set a new beatloop
-<<<<<<< HEAD
     setCurrentFramePosition(loopEndPosition);
-    m_pBeatloopActivate->slotSet(1);
-    m_pBeatloopActivate->slotSet(0);
-=======
-    setCurrentSamplePosition(loopLengthSamples);
     m_pBeatloopActivate->set(1);
     m_pBeatloopActivate->set(0);
->>>>>>> ebe8023a
     ProcessBuffer();
 
     // Check if setting the new beatloop disabled the current saved loop
@@ -1314,15 +1177,9 @@
     // Setup fake track with 120 bpm and calculate loop size
     TrackPointer pTrack = loadTestTrackWithBpm(120.0);
 
-<<<<<<< HEAD
-    m_pBeatloopSize->slotSet(4);
+    m_pBeatloopSize->set(4);
     const mixxx::audio::FrameDiff_t beatLengthFrames = getBeatLengthFrames(pTrack);
     const mixxx::audio::FrameDiff_t loopLengthFrames = m_pBeatloopSize->get() * beatLengthFrames;
-=======
-    m_pBeatloopSize->set(4);
-    const double beatLengthSamples = getBeatLengthSamples(pTrack);
-    const double loopLengthSamples = m_pBeatloopSize->get() * beatLengthSamples;
->>>>>>> ebe8023a
 
     const auto beforeLoopPosition = mixxx::audio::kStartFramePos;
     const auto loopStartPosition = mixxx::audio::FramePos(8 * beatLengthFrames);
@@ -1398,19 +1255,11 @@
     // Setup fake track with 120 bpm and calculate loop size
     TrackPointer pTrack = loadTestTrackWithBpm(120.0);
 
-<<<<<<< HEAD
-    m_pBeatloopSize->slotSet(4);
+    m_pBeatloopSize->set(4);
     const mixxx::audio::FrameDiff_t beatLengthFrames = getBeatLengthFrames(pTrack);
     const mixxx::audio::FrameDiff_t loopLengthFrames = m_pBeatloopSize->get() * beatLengthFrames;
     const auto loopStartPosition = mixxx::audio::FramePos(8 * beatLengthFrames);
     const auto loopEndPosition = loopStartPosition + loopLengthFrames;
-=======
-    m_pBeatloopSize->set(4);
-    const double beatLengthSamples = getBeatLengthSamples(pTrack);
-    const double loopLengthSamples = m_pBeatloopSize->get() * beatLengthSamples;
-    const double loopStartPosition = 8 * beatLengthSamples;
-    const double loopEndPosition = loopStartPosition + loopLengthSamples;
->>>>>>> ebe8023a
 
     EXPECT_DOUBLE_EQ(static_cast<double>(HotcueControl::Status::Empty), m_pHotcue1Enabled->get());
     EXPECT_FALSE(mixxx::audio::FramePos::fromEngineSamplePosMaybeInvalid(
@@ -1456,15 +1305,9 @@
     TrackPointer pTrack = loadTestTrackWithBpm(120.0);
 
     constexpr double savedLoopSize = 8;
-<<<<<<< HEAD
-    m_pBeatloopSize->slotSet(savedLoopSize);
+    m_pBeatloopSize->set(savedLoopSize);
     const mixxx::audio::FrameDiff_t beatLengthFrames = getBeatLengthFrames(pTrack);
     const mixxx::audio::FrameDiff_t loopLengthFrames = m_pBeatloopSize->get() * beatLengthFrames;
-=======
-    m_pBeatloopSize->set(savedLoopSize);
-    const double beatLengthSamples = getBeatLengthSamples(pTrack);
-    const double loopLengthSamples = m_pBeatloopSize->get() * beatLengthSamples;
->>>>>>> ebe8023a
 
     EXPECT_DOUBLE_EQ(static_cast<double>(HotcueControl::Status::Empty), m_pHotcue1Enabled->get());
     EXPECT_FALSE(mixxx::audio::FramePos::fromEngineSamplePosMaybeInvalid(
@@ -1515,21 +1358,12 @@
     TrackPointer pTrack = loadTestTrackWithBpm(120.0);
 
     constexpr double savedLoopSize = 4;
-<<<<<<< HEAD
-    m_pBeatloopSize->slotSet(savedLoopSize);
+    m_pBeatloopSize->set(savedLoopSize);
     const mixxx::audio::FrameDiff_t beatLengthFrames = getBeatLengthFrames(pTrack);
     const mixxx::audio::FrameDiff_t loopLengthFrames = m_pBeatloopSize->get() * beatLengthFrames;
     const auto cuePosition = mixxx::audio::FramePos(8 * beatLengthFrames);
     const auto beforeLoopPosition = mixxx::audio::kStartFramePos;
     const auto afterLoopPosition = mixxx::audio::FramePos(beatLengthFrames);
-=======
-    m_pBeatloopSize->set(savedLoopSize);
-    const double beatLengthSamples = getBeatLengthSamples(pTrack);
-    const double loopLengthSamples = m_pBeatloopSize->get() * beatLengthSamples;
-    const double cuePositionSamples = 8 * beatLengthSamples;
-    const double beforeLoopPositionSamples = 0;
-    const double afterLoopPositionSamples = beatLengthSamples;
->>>>>>> ebe8023a
 
     EXPECT_DOUBLE_EQ(static_cast<double>(HotcueControl::Status::Empty), m_pHotcue1Enabled->get());
     EXPECT_FALSE(mixxx::audio::FramePos::fromEngineSamplePosMaybeInvalid(
