--- conflicted
+++ resolved
@@ -677,7 +677,6 @@
     EXPECT_DOUBLE_EQ(1.0, pass->get());
 }
 
-<<<<<<< HEAD
 #if QT_VERSION >= QT_VERSION_CHECK(6, 5, 0) // Latin9 is available form Qt 6.5
 TEST_F(ControllerScriptEngineLegacyTest, convertCharsetCorrectValueStringCharset) {
     const auto result = evaluate(
@@ -913,7 +912,7 @@
     ASSERT_ALL_EXPECTED_MSG();
 }
 #endif
-=======
+
 TEST_F(ControllerScriptEngineLegacyTimerTest, beginTimer_repeatedTimer) {
     EXPECT_TRUE(evaluateAndAssert(
             "engine.setValue('[Test]', 'co', 0.0);"));
@@ -928,12 +927,12 @@
     processEvents();
     EXPECT_DOUBLE_EQ(0.0, co->get());
 
-    cEngine->thread()->msleep(70);
+    jsEngine()->thread()->msleep(70);
     processEvents();
 
     EXPECT_DOUBLE_EQ(1.0, co->get());
 
-    cEngine->thread()->msleep(140);
+    jsEngine()->thread()->msleep(140);
     processEvents();
 
     EXPECT_DOUBLE_EQ(2.0, co->get());
@@ -952,7 +951,7 @@
     processEvents();
     EXPECT_DOUBLE_EQ(0.0, co->get());
 
-    cEngine->thread()->msleep(35);
+    jsEngine()->thread()->msleep(35);
     processEvents();
 
     EXPECT_DOUBLE_EQ(1.0, co->get());
@@ -973,7 +972,7 @@
     double timerId = coTimerId->get();
     EXPECT_TRUE(timerId > 0);
 
-    cEngine->thread()->msleep(35);
+    jsEngine()->thread()->msleep(35);
     processEvents();
 
     EXPECT_DOUBLE_EQ(timerId + 10, coTimerId->get());
@@ -999,7 +998,7 @@
     double timerId = coTimerId->get();
     EXPECT_TRUE(timerId > 0);
 
-    cEngine->thread()->msleep(35);
+    jsEngine()->thread()->msleep(35);
     processEvents();
 
     EXPECT_DOUBLE_EQ(timerId + 10, coTimerId->get());
@@ -1035,7 +1034,7 @@
     double timerId = coTimerId->get();
     EXPECT_TRUE(timerId > 0);
 
-    cEngine->thread()->msleep(35);
+    jsEngine()->thread()->msleep(35);
     processEvents();
 
     EXPECT_DOUBLE_EQ(timerId + 10, coTimerId->get());
@@ -1073,7 +1072,7 @@
     double timerId = coTimerId->get();
     EXPECT_TRUE(timerId > 0);
 
-    cEngine->thread()->msleep(35);
+    jsEngine()->thread()->msleep(35);
     processEvents();
 
     EXPECT_DOUBLE_EQ(timerId + 10, coTimerId->get());
@@ -1112,12 +1111,12 @@
     double timerId = coTimerId->get();
     EXPECT_TRUE(timerId > 0);
 
-    cEngine->thread()->msleep(35);
+    jsEngine()->thread()->msleep(35);
     processEvents();
 
     EXPECT_DOUBLE_EQ(20, coTimerId->get());
 
-    cEngine->thread()->msleep(35);
+    jsEngine()->thread()->msleep(35);
     processEvents();
 
     EXPECT_DOUBLE_EQ(20, coTimerId->get());
@@ -1150,14 +1149,13 @@
     double timerId = coTimerId->get();
     EXPECT_TRUE(timerId > 0);
 
-    cEngine->thread()->msleep(35);
+    jsEngine()->thread()->msleep(35);
     processEvents();
 
     EXPECT_DOUBLE_EQ(20, coTimerId->get());
 
-    cEngine->thread()->msleep(35);
+    jsEngine()->thread()->msleep(35);
     processEvents();
 
     EXPECT_DOUBLE_EQ(20, coTimerId->get());
-}
->>>>>>> 119fbb5c
+}