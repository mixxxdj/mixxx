#include <gtest/gtest.h>
#include <QtDebug>
#include <QDir>

#include "test/mixxxtest.h"

#include "analyzer/analyzerwaveform.h"
#include "library/dao/analysisdao.h"
#include "track/track.h"

#define BIGBUF_SIZE (1024 * 1024)  //Megabyte
#define CANARY_SIZE (1024*4)
#define MAGIC_FLOAT 1234.567890f
#define CANARY_FLOAT 0.0f

namespace {

class AnalyzerWaveformTest: public MixxxTest {
  protected:
    AnalyzerWaveformTest()
      : analysisDao(config()),
        aw(&analysisDao),
        bigbuf(nullptr),
        canaryBigBuf(nullptr) {
    }

    void SetUp() override {
<<<<<<< HEAD
        aw = new AnalyzerWaveform(config(),true);
=======
>>>>>>> 5c71e084
        tio = Track::newTemporary();
        tio->setSampleRate(44100);

        bigbuf = new CSAMPLE[BIGBUF_SIZE];
        for (int i = 0; i < BIGBUF_SIZE; i++)
            bigbuf[i] = MAGIC_FLOAT;

        //Memory layout for canaryBigBuf looks like
        //  [ canary | big buf | canary ]

        canaryBigBuf = new CSAMPLE[BIGBUF_SIZE + 2*CANARY_SIZE];
        for (int i = 0; i < CANARY_SIZE; i++)
            canaryBigBuf[i] = CANARY_FLOAT;
        for (int i = CANARY_SIZE; i < CANARY_SIZE+BIGBUF_SIZE; i++)
            canaryBigBuf[i] = MAGIC_FLOAT;
        for (int i = CANARY_SIZE+BIGBUF_SIZE; i < 2*CANARY_SIZE+BIGBUF_SIZE; i++)
            canaryBigBuf[i] = CANARY_FLOAT;
    }

    void TearDown() override {
        delete [] bigbuf;
        delete [] canaryBigBuf;
    }

  protected:
    AnalysisDao analysisDao;
    AnalyzerWaveform aw;
    TrackPointer tio;
    CSAMPLE* bigbuf;
    CSAMPLE* canaryBigBuf;
};

//Test to make sure we don't modify the source buffer.
TEST_F(AnalyzerWaveformTest, simpleAnalyze) {
    aw.initialize(tio, tio->getSampleRate(), BIGBUF_SIZE);
    aw.process(bigbuf, BIGBUF_SIZE);
    aw.finalize(tio);
    for (int i = 0; i < BIGBUF_SIZE; i++) {
        EXPECT_FLOAT_EQ(bigbuf[i], MAGIC_FLOAT);
    }
}

//Basic test to make sure we don't step out of bounds.
TEST_F(AnalyzerWaveformTest, canary) {
    aw.initialize(tio, tio->getSampleRate(), BIGBUF_SIZE);
    aw.process(&canaryBigBuf[CANARY_SIZE], BIGBUF_SIZE);
    aw.finalize(tio);
    for (int i = 0; i < CANARY_SIZE; i++) {
        EXPECT_FLOAT_EQ(canaryBigBuf[i], CANARY_FLOAT);
    }
    for (int i = CANARY_SIZE+BIGBUF_SIZE; i < 2*CANARY_SIZE+BIGBUF_SIZE; i++) {
        EXPECT_FLOAT_EQ(canaryBigBuf[i], CANARY_FLOAT);
    }
}

//Test to make sure that if an incorrect totalSamples is passed to
//initialize(..) and process(..) is told to process more samples than that,
//that we don't step out of bounds.
TEST_F(AnalyzerWaveformTest, wrongTotalSamples) {
    aw.initialize(tio, tio->getSampleRate(), BIGBUF_SIZE/2);
    // Deliver double the expected samples
    int wrongTotalSamples = BIGBUF_SIZE;
    int blockSize = 2*32768;
    for (int i = CANARY_SIZE; i < CANARY_SIZE+wrongTotalSamples; i += blockSize) {
        aw.process(&canaryBigBuf[i], blockSize);
    }
    aw.finalize(tio);
    //Ensure the source buffer is intact
    for (int i = CANARY_SIZE; i < BIGBUF_SIZE; i++) {
        EXPECT_FLOAT_EQ(canaryBigBuf[i], MAGIC_FLOAT);
    }
    //Make sure our canaries are still OK
    for (int i = 0; i < CANARY_SIZE; i++) {
        EXPECT_FLOAT_EQ(canaryBigBuf[i], CANARY_FLOAT);
    }
    for (int i = CANARY_SIZE+BIGBUF_SIZE; i < 2*CANARY_SIZE+BIGBUF_SIZE; i++) {
        EXPECT_FLOAT_EQ(canaryBigBuf[i], CANARY_FLOAT);
    }
}
}<|MERGE_RESOLUTION|>--- conflicted
+++ resolved
@@ -19,16 +19,12 @@
   protected:
     AnalyzerWaveformTest()
       : analysisDao(config()),
-        aw(&analysisDao),
+        aw(&analysisDao, AnalyzerWaveform::Mode::Default),
         bigbuf(nullptr),
         canaryBigBuf(nullptr) {
     }
 
     void SetUp() override {
-<<<<<<< HEAD
-        aw = new AnalyzerWaveform(config(),true);
-=======
->>>>>>> 5c71e084
         tio = Track::newTemporary();
         tio->setSampleRate(44100);
 
