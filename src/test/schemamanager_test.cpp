#include "database/schemamanager.h"

#include <QSqlQuery>

#include "library/dao/settingsdao.h"
#include "test/mixxxdbtest.h"

class SchemaManagerTest : public MixxxDbTest {};

<<<<<<< HEAD
TEST_F(SchemaManagerTest, CanUpgradeFreshDatabaseToRequiredVersion) {
    // Initial upgrade
    {
        SchemaManager schemaManager(dbConnection());
        SchemaManager::Result result = schemaManager.upgradeToSchemaVersion(
                MixxxDb::kRequiredSchemaVersion, MixxxDb::kDefaultSchemaFile);
        EXPECT_EQ(SchemaManager::Result::UpgradeSucceeded, result);
    }
    // Subsequent upgrade(s)
    {
        SchemaManager schemaManager(dbConnection());
        SchemaManager::Result result = schemaManager.upgradeToSchemaVersion(
                MixxxDb::kRequiredSchemaVersion, MixxxDb::kDefaultSchemaFile);
        EXPECT_EQ(SchemaManager::Result::CurrentVersion, result);
=======
TEST_F(SchemaManagerTest, UpgradeFromPreviousToNextVersion) {
    // Verify that all schema migrations work as expected
    for (int currentVersion = 0;
            currentVersion < MixxxDb::kRequiredSchemaVersion;
            ++currentVersion) {
        const auto targetVersion = currentVersion + 1;
        SchemaManager schemaManager(dbConnection());

        {
            const auto result = schemaManager.upgradeToSchemaVersion(
                    targetVersion, MixxxDb::kDefaultSchemaFile);
            EXPECT_EQ(SchemaManager::Result::UpgradeSucceeded, result);
            EXPECT_EQ(targetVersion, schemaManager.readCurrentVersion());
            EXPECT_EQ(targetVersion, schemaManager.readLastUsedVersion());
        }

        {
            const auto result = schemaManager.upgradeToSchemaVersion(
                    targetVersion, MixxxDb::kDefaultSchemaFile);
            EXPECT_EQ(SchemaManager::Result::CurrentVersion, result);
            EXPECT_EQ(targetVersion, schemaManager.readCurrentVersion());
            EXPECT_EQ(targetVersion, schemaManager.readLastUsedVersion());
        }

        const auto minCompatibleVersion = schemaManager.readMinBackwardsCompatibleVersion();
        ASSERT_TRUE(minCompatibleVersion <= targetVersion);
        if (minCompatibleVersion == targetVersion) {
            continue;
        }

        // Verify that backwards compatibility works as advertised

        {
            const auto result = schemaManager.upgradeToSchemaVersion(
                    minCompatibleVersion, MixxxDb::kDefaultSchemaFile);
            EXPECT_EQ(SchemaManager::Result::NewerVersionBackwardsCompatible, result);
            EXPECT_EQ(targetVersion, schemaManager.readCurrentVersion());
            EXPECT_EQ(minCompatibleVersion, schemaManager.readLastUsedVersion());
        }

        if (minCompatibleVersion > 0) {
            const auto result = schemaManager.upgradeToSchemaVersion(
                    minCompatibleVersion - 1, MixxxDb::kDefaultSchemaFile);
            EXPECT_EQ(SchemaManager::Result::NewerVersionIncompatible, result);
            EXPECT_EQ(targetVersion, schemaManager.readCurrentVersion());
            EXPECT_EQ(minCompatibleVersion, schemaManager.readLastUsedVersion());
        }

        {
            const auto result = schemaManager.upgradeToSchemaVersion(
                    targetVersion, MixxxDb::kDefaultSchemaFile);
            EXPECT_EQ(SchemaManager::Result::UpgradeSucceeded, result);
            EXPECT_EQ(targetVersion, schemaManager.readCurrentVersion());
            EXPECT_EQ(targetVersion, schemaManager.readLastUsedVersion());
        }
>>>>>>> f1dc6c7d
    }
}

TEST_F(SchemaManagerTest, NonExistentSchema) {
    SchemaManager schemaManager(dbConnection());
    SchemaManager::Result result = schemaManager.upgradeToSchemaVersion(
            MixxxDb::kRequiredSchemaVersion, ":file_doesnt_exist.xml");
    EXPECT_EQ(SchemaManager::Result::SchemaError, result);
}

<<<<<<< HEAD
TEST_F(SchemaManagerTest, BackwardsCompatibleVersion) {
    // Establish preconditions for test
    {
        // Upgrade to version 1 to get the settings table.
        SchemaManager schemaManager(dbConnection());
        SchemaManager::Result result = schemaManager.upgradeToSchemaVersion(
                1, MixxxDb::kDefaultSchemaFile);
        EXPECT_EQ(SchemaManager::Result::UpgradeSucceeded, result);

        SettingsDAO settings(dbConnection());

        // Pretend the database version is one past the required version but
        // min_compatible is the required version.
        settings.setValue(SchemaManager::SETTINGS_VERSION_STRING,
                MixxxDb::kRequiredSchemaVersion + 1);
        settings.setValue(SchemaManager::SETTINGS_MINCOMPATIBLE_STRING,
                MixxxDb::kRequiredSchemaVersion);
    }

    SchemaManager schemaManager(dbConnection());
    SchemaManager::Result result = schemaManager.upgradeToSchemaVersion(
            MixxxDb::kRequiredSchemaVersion, MixxxDb::kDefaultSchemaFile);
    EXPECT_EQ(SchemaManager::Result::NewerVersionBackwardsCompatible, result);
}

TEST_F(SchemaManagerTest, BackwardsIncompatibleVersion) {
    // Establish preconditions for test
    {
        // Upgrade to version 1 to get the settings table.
        SchemaManager schemaManager(dbConnection());
        SchemaManager::Result result = schemaManager.upgradeToSchemaVersion(
                1, MixxxDb::kDefaultSchemaFile);
        EXPECT_EQ(SchemaManager::Result::UpgradeSucceeded, result);

        SettingsDAO settings(dbConnection());

        // Pretend the database version is one past the required version and
        // min_compatible is one past the required version.
        settings.setValue(SchemaManager::SETTINGS_VERSION_STRING,
                MixxxDb::kRequiredSchemaVersion + 1);
        settings.setValue(SchemaManager::SETTINGS_MINCOMPATIBLE_STRING,
                MixxxDb::kRequiredSchemaVersion + 1);
    }

    SchemaManager schemaManager(dbConnection());
    SchemaManager::Result result = schemaManager.upgradeToSchemaVersion(
            MixxxDb::kRequiredSchemaVersion, MixxxDb::kDefaultSchemaFile);
    EXPECT_EQ(SchemaManager::Result::NewerVersionIncompatible, result);
}

TEST_F(SchemaManagerTest, IgnoreDuplicateColumn) {
=======
TEST_F(SchemaManagerTest, UpgradeFailed) {
>>>>>>> f1dc6c7d
    // Establish preconditions for test
    {
        // Upgrade to version 3 to get the modern library table.
        SchemaManager schemaManager(dbConnection());
        SchemaManager::Result result = schemaManager.upgradeToSchemaVersion(
                3, MixxxDb::kDefaultSchemaFile);
        ASSERT_EQ(SchemaManager::Result::UpgradeSucceeded, result);
<<<<<<< HEAD
    }

    // Add a column that will be added again in version 24.
    QSqlQuery query(dbConnection());
    ASSERT_TRUE(
            query.exec("ALTER TABLE library ADD COLUMN coverart_source TEXT"));

    SchemaManager schemaManager(dbConnection());
    SchemaManager::Result result = schemaManager.upgradeToSchemaVersion(
            MixxxDb::kRequiredSchemaVersion, MixxxDb::kDefaultSchemaFile);
    EXPECT_EQ(SchemaManager::Result::UpgradeSucceeded, result);
}

TEST_F(SchemaManagerTest, UpgradeFailed) {
    // Establish preconditions for test
    {
        // Upgrade to version 3 to get the modern library table.
        SchemaManager schemaManager(dbConnection());
        SchemaManager::Result result = schemaManager.upgradeToSchemaVersion(
                3, MixxxDb::kDefaultSchemaFile);
        EXPECT_EQ(SchemaManager::Result::UpgradeSucceeded, result);
    }

    // Drop a table that is expected to exist.
    QSqlQuery query(dbConnection());
    EXPECT_TRUE(query.exec("DROP TABLE PlaylistTracks"));

=======

        // Drop a table that is expected to exist.
        QSqlQuery query(dbConnection());
        ASSERT_TRUE(query.exec("DROP TABLE PlaylistTracks"));
    }

>>>>>>> f1dc6c7d
    SchemaManager schemaManager(dbConnection());
    SchemaManager::Result result = schemaManager.upgradeToSchemaVersion(
            MixxxDb::kRequiredSchemaVersion, MixxxDb::kDefaultSchemaFile);
    EXPECT_EQ(SchemaManager::Result::UpgradeFailed, result);
}<|MERGE_RESOLUTION|>--- conflicted
+++ resolved
@@ -7,22 +7,6 @@
 
 class SchemaManagerTest : public MixxxDbTest {};
 
-<<<<<<< HEAD
-TEST_F(SchemaManagerTest, CanUpgradeFreshDatabaseToRequiredVersion) {
-    // Initial upgrade
-    {
-        SchemaManager schemaManager(dbConnection());
-        SchemaManager::Result result = schemaManager.upgradeToSchemaVersion(
-                MixxxDb::kRequiredSchemaVersion, MixxxDb::kDefaultSchemaFile);
-        EXPECT_EQ(SchemaManager::Result::UpgradeSucceeded, result);
-    }
-    // Subsequent upgrade(s)
-    {
-        SchemaManager schemaManager(dbConnection());
-        SchemaManager::Result result = schemaManager.upgradeToSchemaVersion(
-                MixxxDb::kRequiredSchemaVersion, MixxxDb::kDefaultSchemaFile);
-        EXPECT_EQ(SchemaManager::Result::CurrentVersion, result);
-=======
 TEST_F(SchemaManagerTest, UpgradeFromPreviousToNextVersion) {
     // Verify that all schema migrations work as expected
     for (int currentVersion = 0;
@@ -78,7 +62,6 @@
             EXPECT_EQ(targetVersion, schemaManager.readCurrentVersion());
             EXPECT_EQ(targetVersion, schemaManager.readLastUsedVersion());
         }
->>>>>>> f1dc6c7d
     }
 }
 
@@ -89,61 +72,7 @@
     EXPECT_EQ(SchemaManager::Result::SchemaError, result);
 }
 
-<<<<<<< HEAD
-TEST_F(SchemaManagerTest, BackwardsCompatibleVersion) {
-    // Establish preconditions for test
-    {
-        // Upgrade to version 1 to get the settings table.
-        SchemaManager schemaManager(dbConnection());
-        SchemaManager::Result result = schemaManager.upgradeToSchemaVersion(
-                1, MixxxDb::kDefaultSchemaFile);
-        EXPECT_EQ(SchemaManager::Result::UpgradeSucceeded, result);
-
-        SettingsDAO settings(dbConnection());
-
-        // Pretend the database version is one past the required version but
-        // min_compatible is the required version.
-        settings.setValue(SchemaManager::SETTINGS_VERSION_STRING,
-                MixxxDb::kRequiredSchemaVersion + 1);
-        settings.setValue(SchemaManager::SETTINGS_MINCOMPATIBLE_STRING,
-                MixxxDb::kRequiredSchemaVersion);
-    }
-
-    SchemaManager schemaManager(dbConnection());
-    SchemaManager::Result result = schemaManager.upgradeToSchemaVersion(
-            MixxxDb::kRequiredSchemaVersion, MixxxDb::kDefaultSchemaFile);
-    EXPECT_EQ(SchemaManager::Result::NewerVersionBackwardsCompatible, result);
-}
-
-TEST_F(SchemaManagerTest, BackwardsIncompatibleVersion) {
-    // Establish preconditions for test
-    {
-        // Upgrade to version 1 to get the settings table.
-        SchemaManager schemaManager(dbConnection());
-        SchemaManager::Result result = schemaManager.upgradeToSchemaVersion(
-                1, MixxxDb::kDefaultSchemaFile);
-        EXPECT_EQ(SchemaManager::Result::UpgradeSucceeded, result);
-
-        SettingsDAO settings(dbConnection());
-
-        // Pretend the database version is one past the required version and
-        // min_compatible is one past the required version.
-        settings.setValue(SchemaManager::SETTINGS_VERSION_STRING,
-                MixxxDb::kRequiredSchemaVersion + 1);
-        settings.setValue(SchemaManager::SETTINGS_MINCOMPATIBLE_STRING,
-                MixxxDb::kRequiredSchemaVersion + 1);
-    }
-
-    SchemaManager schemaManager(dbConnection());
-    SchemaManager::Result result = schemaManager.upgradeToSchemaVersion(
-            MixxxDb::kRequiredSchemaVersion, MixxxDb::kDefaultSchemaFile);
-    EXPECT_EQ(SchemaManager::Result::NewerVersionIncompatible, result);
-}
-
-TEST_F(SchemaManagerTest, IgnoreDuplicateColumn) {
-=======
 TEST_F(SchemaManagerTest, UpgradeFailed) {
->>>>>>> f1dc6c7d
     // Establish preconditions for test
     {
         // Upgrade to version 3 to get the modern library table.
@@ -151,42 +80,12 @@
         SchemaManager::Result result = schemaManager.upgradeToSchemaVersion(
                 3, MixxxDb::kDefaultSchemaFile);
         ASSERT_EQ(SchemaManager::Result::UpgradeSucceeded, result);
-<<<<<<< HEAD
-    }
-
-    // Add a column that will be added again in version 24.
-    QSqlQuery query(dbConnection());
-    ASSERT_TRUE(
-            query.exec("ALTER TABLE library ADD COLUMN coverart_source TEXT"));
-
-    SchemaManager schemaManager(dbConnection());
-    SchemaManager::Result result = schemaManager.upgradeToSchemaVersion(
-            MixxxDb::kRequiredSchemaVersion, MixxxDb::kDefaultSchemaFile);
-    EXPECT_EQ(SchemaManager::Result::UpgradeSucceeded, result);
-}
-
-TEST_F(SchemaManagerTest, UpgradeFailed) {
-    // Establish preconditions for test
-    {
-        // Upgrade to version 3 to get the modern library table.
-        SchemaManager schemaManager(dbConnection());
-        SchemaManager::Result result = schemaManager.upgradeToSchemaVersion(
-                3, MixxxDb::kDefaultSchemaFile);
-        EXPECT_EQ(SchemaManager::Result::UpgradeSucceeded, result);
-    }
-
-    // Drop a table that is expected to exist.
-    QSqlQuery query(dbConnection());
-    EXPECT_TRUE(query.exec("DROP TABLE PlaylistTracks"));
-
-=======
 
         // Drop a table that is expected to exist.
         QSqlQuery query(dbConnection());
         ASSERT_TRUE(query.exec("DROP TABLE PlaylistTracks"));
     }
 
->>>>>>> f1dc6c7d
     SchemaManager schemaManager(dbConnection());
     SchemaManager::Result result = schemaManager.upgradeToSchemaVersion(
             MixxxDb::kRequiredSchemaVersion, MixxxDb::kDefaultSchemaFile);
