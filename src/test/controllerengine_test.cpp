
#include <gtest/gtest.h>
#include <QtDebug>
#include <QObject>
#include <QFile>
#include <QThread>

#include "controlobject.h"
#include "controlpotmeter.h"
#include "preferences/usersettings.h"
#include "controllers/controllerengine.h"
#include "controllers/controllerdebug.h"
#include "test/mixxxtest.h"

class ControllerEngineTest : public MixxxTest {
  protected:
    virtual void SetUp() {
        qDebug() << "SetUp";
        QThread::currentThread()->setObjectName("Main");
<<<<<<< HEAD
        PotmeterParameters potmeterParameters;
        potmeterParameters.setMinValue(-1.);
        new ControlPotmeter(ConfigKey("[Test]", "potmeter"), potmeterParameters);
        Controller* pController = NULL;
        cEngine = new ControllerEngine(pController);
        cEngine->setDebug(true);
=======
        new ControlPotmeter(ConfigKey("[Test]", "potmeter"),-1.,1.);
        cEngine = new ControllerEngine(nullptr);
        ControllerDebug::setEnabled(true);
>>>>>>> 9a424c9a
        cEngine->setPopups(false);
    }

    virtual void TearDown() {
        qDebug() << "TearDown";
        cEngine->gracefulShutdown();
        delete cEngine;
    }

    bool execute(const QString& functionName) {
        QScriptValue function = cEngine->resolveFunction(functionName);
        return cEngine->internalExecute(QScriptValue(), function,
                                        QScriptValueList());
    }

    ControllerEngine *cEngine;
};

TEST_F(ControllerEngineTest, commonScriptHasNoErrors) {
    QString commonScript = "./res/controllers/common-controller-scripts.js";
    cEngine->evaluate(commonScript);
    EXPECT_FALSE(cEngine->hasErrors(commonScript));
}

TEST_F(ControllerEngineTest, scriptSetValue) {
    ScopedTemporaryFile script(makeTemporaryFile(
        "setValue = function() { engine.setValue('[Channel1]', 'co', 1.0); }\n"));

    cEngine->evaluate(script->fileName());
    EXPECT_FALSE(cEngine->hasErrors(script->fileName()));

    ControlObject *co = new ControlObject(ConfigKey("[Channel1]", "co"));
    co->set(0.0);
    execute("setValue");
    EXPECT_DOUBLE_EQ(co->get(), 1.0);

    delete co;
}

TEST_F(ControllerEngineTest, scriptGetSetValue) {
    ScopedTemporaryFile script(makeTemporaryFile(
        "getSetValue = function() { var val = engine.getValue('[Channel1]', 'co'); engine.setValue('[Channel1]', 'co', val + 1); }\n"));

    cEngine->evaluate(script->fileName());
    EXPECT_FALSE(cEngine->hasErrors(script->fileName()));

    ScopedControl co(new ControlObject(ConfigKey("[Channel1]", "co")));
    co->set(0.0);
    execute("getSetValue");
    EXPECT_DOUBLE_EQ(co->get(), 1.0);
}

TEST_F(ControllerEngineTest, scriptConnectDisconnectControlNamedFunction) {
    ScopedTemporaryFile script(makeTemporaryFile(
        "var executed = false;\n"
        "var connection;\n"
        "testConnectDisconnectControlCallback = function() {\n"
        "    executed = true;\n"
        "};\n"
        "testConnectDisconnectControl = function() { \n"
        "    connection = engine.connectControl('[Test]', 'potmeter', \n"
        "                            'testConnectDisconnectControlCallback');\n"
        "    engine.trigger('[Test]', 'potmeter');\n"
        "    return true;\n"
        "};\n"
        "checkConnectDisconnectControl = function() {\n"
        "    connection.disconnect();\n"
        "    if (!executed) {\n"
        "        throw 'Did Not Execute Callback';\n"
        "    }\n"
        "    return executed;\n"
        "};\n"));

    cEngine->evaluate(script->fileName());
    EXPECT_FALSE(cEngine->hasErrors(script->fileName()));

    EXPECT_TRUE(execute("testConnectDisconnectControl"));
    // trigger() calls are processed via QueuedConnection. Use processEvents()
    // to cause Qt to deliver them.
    application()->processEvents();
    EXPECT_TRUE(execute("checkConnectDisconnectControl"));
}

TEST_F(ControllerEngineTest, scriptConnectDisconnectControlClosure) {
    ScopedTemporaryFile script(makeTemporaryFile(
        "var executed = false;\n"
        "var connection;\n"
        "testConnectDisconnectControl = function() { \n"
        "    connection = engine.connectControl('[Test]', 'potmeter', \n"
        "        function() { executed = true; }\n"
        "    );\n"
        "    engine.trigger('[Test]', 'potmeter');\n"
        "    return true;\n"
        "};\n"
        "checkConnectDisconnectControl = function() {\n"
        "    connection.disconnect();\n"
        "    if (!executed) {\n"
        "        throw 'Did Not Execute Callback';\n"
        "    }\n"
        "    return executed;\n"
        "};\n"));

    cEngine->evaluate(script->fileName());
    EXPECT_FALSE(cEngine->hasErrors(script->fileName()));

    EXPECT_TRUE(execute("testConnectDisconnectControl"));
    // trigger() calls are processed via QueuedConnection. Use processEvents()
    // to cause Qt to deliver them.
    application()->processEvents();
    EXPECT_TRUE(execute("checkConnectDisconnectControl"));
}

TEST_F(ControllerEngineTest, scriptConnectDisconnectControlIsDisconnected) {
    ScopedTemporaryFile script(makeTemporaryFile(
        "var executed = false;\n"
        "var connection;\n"
        "testConnectDisconnectControl = function() { \n"
        "    connection = engine.connectControl('[Test]', 'potmeter', \n"
        "        function() { executed = true; }\n"
        "    );\n"
        "    if (typeof connection == 'undefined')\n"
        "        throw 'Unable to Connect controller';\n"
        "    connection.disconnect();\n"
        "    engine.trigger('[Test]', 'potmeter');\n"
        "    return true;\n"
        "};\n"
        "checkConnectDisconnectControl = function() {\n"
        "    if (executed) {\n"
        "        throw 'Callback was executed';\n"
        "    }\n"
        "    return executed==false;\n"
        "};\n"));

    cEngine->evaluate(script->fileName());
    EXPECT_FALSE(cEngine->hasErrors(script->fileName()));

    EXPECT_TRUE(execute("testConnectDisconnectControl"));
    // trigger() calls are processed via QueuedConnection. Use processEvents()
    // to cause Qt to deliver them.
    application()->processEvents();
    EXPECT_TRUE(execute("checkConnectDisconnectControl"));
}

TEST_F(ControllerEngineTest, scriptConnectDisconnectControlIsDisconnectedByName) {
    ScopedTemporaryFile script(makeTemporaryFile(
        "var executed = false;\n"
        "var connection;\n"
        "connectionCallback = function() { executed = true; }\n"
        "testConnectDisconnectControl = function() { \n"
        "    connection = engine.connectControl('[Test]', 'potmeter', 'connectionCallback');\n"
        "    if (typeof connection == 'undefined')\n"
        "        throw 'Unable to Connect controller';\n"
        "    engine.connectControl('[Test]', 'potmeter', 'connectionCallback', 1);\n"
        "    engine.trigger('[Test]', 'potmeter');\n"
        "    return true;\n"
        "};\n"
        "checkConnectDisconnectControl = function() {\n"
        "    if (executed) {\n"
        "        throw 'Callback was executed';\n"
        "    }\n"
        "    return executed==false;\n"
        "};\n"));

    cEngine->evaluate(script->fileName());
    EXPECT_FALSE(cEngine->hasErrors(script->fileName()));

    EXPECT_TRUE(execute("testConnectDisconnectControl"));
    EXPECT_TRUE(execute("checkConnectDisconnectControl"));
}

TEST_F(ControllerEngineTest, scriptConnectDisconnectControlIsDisconnectedByObject) {
    ScopedTemporaryFile script(makeTemporaryFile(
        "var executed = false;\n"
        "var connection;\n"
        "testConnectDisconnectControl = function() { \n"
        "    connection = engine.connectControl('[Test]', 'potmeter', \n"
        "        function() { executed = true; }\n"
        "    );\n"
        "    if (typeof connection == 'undefined')\n"
        "        throw 'Unable to Connect controller';\n"
        "    engine.connectControl('[Test]', 'potmeter', connection, 1);\n"
        "    engine.trigger('[Test]', 'potmeter');\n"
        "    return true;\n"
        "};\n"
        "checkConnectDisconnectControl = function() {\n"
        "    if (executed) {\n"
        "        throw 'Callback was executed';\n"
        "    }\n"
        "    return executed==false;\n"
        "};\n"));

    cEngine->evaluate(script->fileName());
    EXPECT_FALSE(cEngine->hasErrors(script->fileName()));

    EXPECT_TRUE(execute("testConnectDisconnectControl"));
    // trigger() calls are processed via QueuedConnection. Use processEvents()
    // to cause Qt to deliver them.
    application()->processEvents();
    EXPECT_TRUE(execute("checkConnectDisconnectControl"));
}

TEST_F(ControllerEngineTest, setInvalidControlObject) {
    ScopedTemporaryFile script(makeTemporaryFile(
        "setValue = function() { engine.setValue('[Nothing]', 'nothing', 1.0); }\n"));

    cEngine->evaluate(script->fileName());
    EXPECT_FALSE(cEngine->hasErrors(script->fileName()));

    EXPECT_TRUE(execute("setValue"));
}

TEST_F(ControllerEngineTest, getInvalidControlObject) {
    ScopedTemporaryFile script(makeTemporaryFile(
        "getValue = function() { return engine.getValue('[Nothing]', 'nothing'); }\n"));

    cEngine->evaluate(script->fileName());
    EXPECT_FALSE(cEngine->hasErrors(script->fileName()));

    EXPECT_TRUE(execute("getValue"));
}

TEST_F(ControllerEngineTest, automaticReaction) {
    ScopedTemporaryFile script(makeTemporaryFile(
        "setUp = function() { engine.connectControl('[Channel1]','co','reaction'); }\n"
        "reaction = function(value) { if (value == 2.5) print('TEST PASSED: '+value);\n"
        "else print('TEST FAILED!  TEST FAILED!  TEST FAILED: '+value);  "
        "return value; }\n"));

    cEngine->evaluate(script->fileName());
    EXPECT_FALSE(cEngine->hasErrors(script->fileName()));

    ScopedControl co(new ControlObject(ConfigKey("[Channel1]", "co")));
    co->set(0.0);
    EXPECT_TRUE(execute("setUp"));

    // The actual test
    //  TODO: Have the JS call a function in this test class so the test framework
    //  can tell if it actually passed or not
    co->set(2.5);
}<|MERGE_RESOLUTION|>--- conflicted
+++ resolved
@@ -17,18 +17,11 @@
     virtual void SetUp() {
         qDebug() << "SetUp";
         QThread::currentThread()->setObjectName("Main");
-<<<<<<< HEAD
         PotmeterParameters potmeterParameters;
         potmeterParameters.setMinValue(-1.);
-        new ControlPotmeter(ConfigKey("[Test]", "potmeter"), potmeterParameters);
-        Controller* pController = NULL;
-        cEngine = new ControllerEngine(pController);
-        cEngine->setDebug(true);
-=======
-        new ControlPotmeter(ConfigKey("[Test]", "potmeter"),-1.,1.);
+        new ControlPotmeter(ConfigKey("[Test]", "potmeter"),potmeterParameters);
         cEngine = new ControllerEngine(nullptr);
         ControllerDebug::setEnabled(true);
->>>>>>> 9a424c9a
         cEngine->setPopups(false);
     }
 
