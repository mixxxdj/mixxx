--- conflicted
+++ resolved
@@ -33,12 +33,7 @@
 class EngineMasterTest : public MixxxTest {
   protected:
     virtual void SetUp() {
-<<<<<<< HEAD
-        m_pConfig = new ConfigObject<ConfigValue>("");
-        m_pMaster = new EngineMaster(m_pConfig, "[Master]", NULL, false, false);
-=======
-        m_pMaster = new EngineMaster(config(), "[Master]", false, false);
->>>>>>> cc5db6c7
+        m_pMaster = new EngineMaster(config(), "[Master]", NULL, false, false);
     }
 
     virtual void TearDown() {
