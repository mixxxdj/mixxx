--- conflicted
+++ resolved
@@ -184,43 +184,42 @@
 #if defined(__WINDOWS__)
     // Exclude reserved characters from path names: ", *, ?
     // https://docs.microsoft.com/en-us/windows/win32/fileio/naming-a-file#naming-conventions
-    const QString oldDir = tempDir1.filePath("Test'_%Dir");
-    const QString newDir = tempDir2.filePath("TestDir'_%New");
-    const QString otherDir = tempDir2.filePath("TestDir'_%Other");
+    const QString oldDirPath = tempDir1.filePath("Test'_%Dir");
+    const QString newDirPath = tempDir2.filePath("TestDir'_%New");
+    const QString otherDirPath = tempDir2.filePath("TestDir'_%Other");
 #else
-    const QString oldDir = tempDir1.filePath("Test'\"_*%?Dir");
-    const QString newDir = tempDir2.filePath("TestDir'\"_*%?New");
-    const QString otherDir = tempDir2.filePath("TestDir'\"_*%?Other");
-#endif
-    ASSERT_TRUE(QDir(tempDir1.path()).mkpath(oldDir));
-    ASSERT_TRUE(QDir(tempDir2.path()).mkpath(newDir));
-    ASSERT_TRUE(QDir(tempDir2.path()).mkpath(otherDir));
+    const QString oldDirPath = tempDir1.filePath("Test'\"_*%?Dir");
+    const QString newDirPath = tempDir2.filePath("TestDir'\"_*%?New");
+    const QString otherDirPath = tempDir2.filePath("TestDir'\"_*%?Other");
+#endif
+    ASSERT_TRUE(QDir{}.mkpath(oldDirPath));
+    ASSERT_TRUE(QDir{}.mkpath(newDirPath));
+    ASSERT_TRUE(QDir{}.mkpath(otherDirPath));
+
+    const auto oldDirInfo = mixxx::FileInfo(oldDirPath);
+    const auto newDirInfo = mixxx::FileInfo(newDirPath);
+    const auto otherDirInfo = mixxx::FileInfo(otherDirPath);
 
     const DirectoryDAO& dao = internalCollection()->getDirectoryDAO();
 
-<<<<<<< HEAD
-    ASSERT_EQ(DirectoryDAO::AddResult::Ok, dao.addDirectory(mixxx::FileInfo(testdir)));
-    ASSERT_EQ(DirectoryDAO::AddResult::Ok, dao.addDirectory(mixxx::FileInfo(test2)));
-=======
-    ASSERT_EQ(ALL_FINE, dao.addDirectory(oldDir));
-    ASSERT_EQ(ALL_FINE, dao.addDirectory(otherDir));
-
-    const QStringList oldDirs = dao.getDirs();
+    ASSERT_EQ(DirectoryDAO::AddResult::Ok, dao.addDirectory(oldDirInfo));
+    ASSERT_EQ(DirectoryDAO::AddResult::Ok, dao.addDirectory(otherDirInfo));
+
+    const QList<mixxx::FileInfo> oldDirs = dao.loadAllDirectories();
     ASSERT_EQ(2, oldDirs.size());
-    ASSERT_THAT(oldDirs, UnorderedElementsAre(oldDir, otherDir));
->>>>>>> 2d3d4da2
+    ASSERT_THAT(oldDirs, UnorderedElementsAre(oldDirInfo, otherDirInfo));
 
     // Add tracks that should be relocated
     ASSERT_TRUE(internalCollection()
                         ->addTrack(
                                 Track::newTemporary(
-                                        TrackFile(oldDir, "a." + getSupportedFileExt())),
-                                false)
-                        .isValid());
-    ASSERT_TRUE(internalCollection()
-                        ->addTrack(
-                                Track::newTemporary(
-                                        TrackFile(oldDir, "b." + getSupportedFileExt())),
+                                        oldDirPath, "a." + getSupportedFileExt()),
+                                false)
+                        .isValid());
+    ASSERT_TRUE(internalCollection()
+                        ->addTrack(
+                                Track::newTemporary(
+                                        oldDirPath, "b." + getSupportedFileExt()),
                                 false)
                         .isValid());
 
@@ -228,86 +227,64 @@
     ASSERT_TRUE(internalCollection()
                         ->addTrack(
                                 Track::newTemporary(
-                                        TrackFile(newDir, "c." + getSupportedFileExt())),
-                                false)
-                        .isValid());
-    ASSERT_TRUE(internalCollection()
-                        ->addTrack(
-                                Track::newTemporary(
-                                        TrackFile(otherDir, "d." + getSupportedFileExt())),
-                                false)
-                        .isValid());
-    ASSERT_TRUE(internalCollection()
-                        ->addTrack(
-                                Track::newTemporary(
-                                        TrackFile(oldDir + "." + getSupportedFileExt())),
-                                false)
-                        .isValid());
-    ASSERT_TRUE(internalCollection()
-                        ->addTrack(
-                                Track::newTemporary(
-                                        TrackFile(newDir + "." + getSupportedFileExt())),
-                                false)
-                        .isValid());
-    ASSERT_TRUE(internalCollection()
-                        ->addTrack(
-<<<<<<< HEAD
-                                Track::newTemporary(testdir, "a." + getSupportedFileExt()),
-=======
-                                Track::newTemporary(
-                                        TrackFile(otherDir + "." + getSupportedFileExt())),
->>>>>>> 2d3d4da2
-                                false)
-                        .isValid());
-    ASSERT_TRUE(internalCollection()
-                        ->addTrack(
-<<<<<<< HEAD
-                                Track::newTemporary(testdir, "b." + getSupportedFileExt()),
-=======
-                                Track::newTemporary(
-                                        TrackFile(oldDir.toLower(), "a." + getSupportedFileExt())),
->>>>>>> 2d3d4da2
-                                false)
-                        .isValid());
-    ASSERT_TRUE(internalCollection()
-                        ->addTrack(
-<<<<<<< HEAD
-                                Track::newTemporary(test2, "c." + getSupportedFileExt()),
-=======
-                                Track::newTemporary(
-                                        TrackFile(oldDir.toUpper(), "b." + getSupportedFileExt())),
->>>>>>> 2d3d4da2
-                                false)
-                        .isValid());
-    ASSERT_TRUE(internalCollection()
-                        ->addTrack(
-<<<<<<< HEAD
-                                Track::newTemporary(test2, "d." + getSupportedFileExt()),
-=======
-                                Track::newTemporary(
-                                        TrackFile(newDir.toLower(), "c." + getSupportedFileExt())),
->>>>>>> 2d3d4da2
+                                        newDirPath, "c." + getSupportedFileExt()),
+                                false)
+                        .isValid());
+    ASSERT_TRUE(internalCollection()
+                        ->addTrack(
+                                Track::newTemporary(
+                                        otherDirPath, "d." + getSupportedFileExt()),
+                                false)
+                        .isValid());
+    ASSERT_TRUE(internalCollection()
+                        ->addTrack(
+                                Track::newTemporary(
+                                        oldDirPath + "." + getSupportedFileExt()),
+                                false)
+                        .isValid());
+    ASSERT_TRUE(internalCollection()
+                        ->addTrack(
+                                Track::newTemporary(
+                                        newDirPath + "." + getSupportedFileExt()),
+                                false)
+                        .isValid());
+    ASSERT_TRUE(internalCollection()
+                        ->addTrack(
+                                Track::newTemporary(
+                                        otherDirPath + "." + getSupportedFileExt()),
+                                false)
+                        .isValid());
+    ASSERT_TRUE(internalCollection()
+                        ->addTrack(
+                                Track::newTemporary(
+                                        oldDirPath.toLower(), "a." + getSupportedFileExt()),
+                                false)
+                        .isValid());
+    ASSERT_TRUE(internalCollection()
+                        ->addTrack(
+                                Track::newTemporary(
+                                        oldDirPath.toUpper(), "b." + getSupportedFileExt()),
+                                false)
+                        .isValid());
+    ASSERT_TRUE(internalCollection()
+                        ->addTrack(
+                                Track::newTemporary(
+                                        newDirPath.toLower(), "c." + getSupportedFileExt()),
                                 false)
                         .isValid());
     ASSERT_TRUE(
             internalCollection()
                     ->addTrack(
                             Track::newTemporary(
-                                    TrackFile(otherDir.toUpper(), "d." + getSupportedFileExt())),
+                                    otherDirPath.toUpper(), "d." + getSupportedFileExt()),
                             false)
                     .isValid());
 
     QList<RelocatedTrack> relocatedTracks =
-            dao.relocateDirectory(oldDir, newDir);
+            dao.relocateDirectory(oldDirPath, newDirPath);
     EXPECT_EQ(2, relocatedTracks.size());
 
-<<<<<<< HEAD
-    const QList<mixxx::FileInfo> allDirs = dao.loadAllDirectories();
-    EXPECT_EQ(2, allDirs.size());
-    EXPECT_THAT(allDirs, UnorderedElementsAre(mixxx::FileInfo(test2), mixxx::FileInfo(testnew)));
-=======
-    const QStringList newDirs = dao.getDirs();
+    const QList<mixxx::FileInfo> newDirs = dao.loadAllDirectories();
     EXPECT_EQ(2, newDirs.size());
-    EXPECT_THAT(newDirs, UnorderedElementsAre(newDir, otherDir));
->>>>>>> 2d3d4da2
+    EXPECT_THAT(newDirs, UnorderedElementsAre(newDirInfo, otherDirInfo));
 }