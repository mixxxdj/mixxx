#include <gmock/gmock.h>
#include <gtest/gtest.h>

#include <string>

#include "control/controlobject.h"
#include "engine/controls/bpmcontrol.h"
#include "engine/sync/synccontrol.h"
#include "mixer/basetrackplayer.h"
#include "preferences/usersettings.h"
#include "test/mixxxtest.h"
#include "test/mockedenginebackendtest.h"
#include "track/beatfactory.h"
#include "track/beatmap.h"
#include "util/memory.h"

namespace {
constexpr double kMaxFloatingPointErrorLowPrecision = 0.005;
constexpr double kMaxFloatingPointErrorHighPrecision = 0.0000000000000005;
constexpr double kMaxBeatDistanceEpsilon = 1e-9;
} // namespace

/// Tests for Master Sync.
/// The following manual tests should probably be performed:
/// * Quantize mode nudges tracks in sync, whether internal or deck master.
/// * Flinging tracks with the waveform should work.
/// * vinyl??
class EngineSyncTest : public MockedEngineBackendTest {
  public:
    QString getMasterGroup() {
        Syncable* pMasterSyncable = m_pEngineSync->getMasterSyncable();
        if (pMasterSyncable) {
            return pMasterSyncable->getGroup();
        }
        return QString();
    }

    bool isExplicitMaster(const QString& group) {
        return isMaster(group, SYNC_MASTER_EXPLICIT);
    }

    bool isSoftMaster(const QString& group) {
        return isMaster(group, SYNC_MASTER_SOFT);
    }

    bool isFollower(const QString& group) {
        if (group == m_sInternalClockGroup) {
            return !ControlObject::getControl(ConfigKey(m_sInternalClockGroup,
                                                      "sync_master"))
                            ->toBool();
        }
        if (auto mode = ControlObject::getControl(ConfigKey(group, "sync_mode"))
                                ->get();
                mode != SYNC_FOLLOWER) {
            qWarning() << "expected mode SYNC_FOLLOWER, got" << mode;
            return false;
        }
        if (!ControlObject::getControl(ConfigKey(group, "sync_enabled"))->toBool()) {
            qWarning() << "sync_enabled should be on, isn't";
            return false;
        }
        if (double master = ControlObject::getControl(
                    ConfigKey(group, "sync_master"))
                                    ->get();
                master != 0.0) {
            qWarning() << "sync_master should be 0.0, is" << master;
            return false;
        }
        return true;
    }

    void assertSyncOff(const QString& group) {
        if (group == m_sInternalClockGroup) {
            EXPECT_EQ(0,
                    ControlObject::getControl(
                            ConfigKey(m_sInternalClockGroup, "sync_master"))
                            ->get());
        } else {
            EXPECT_EQ(SYNC_NONE,
                    ControlObject::getControl(ConfigKey(group, "sync_mode"))
                            ->get());
            EXPECT_EQ(0,
                    ControlObject::getControl(ConfigKey(group, "sync_enabled"))
                            ->get());
            EXPECT_EQ(0,
                    ControlObject::getControl(ConfigKey(group, "sync_master"))
                            ->get());
        }
    }

    void assertNoMaster() {
        EXPECT_EQ(NULL, m_pEngineSync->getMaster());
        EXPECT_EQ(NULL, m_pEngineSync->getMasterSyncable());
    }

  private:
    bool isMaster(const QString& group, SyncMode masterType) {
        if (group == m_sInternalClockGroup) {
            double master = ControlObject::getControl(ConfigKey(m_sInternalClockGroup,
                                                              "sync_master"))
                                    ->get();
            if (masterType == SYNC_MASTER_SOFT && master != 1.0) {
                qWarning() << "internal clock sync_master should be 1.0, is" << master;
                return false;
            } else if (masterType == SYNC_MASTER_EXPLICIT && master != 2.0) {
                qWarning() << "internal clock sync_master should be 2.0, is" << master;
                return false;
            }
            if (m_pEngineSync->getMaster()) {
                qWarning() << "no current master";
                return false;
            }
            if (m_sInternalClockGroup != getMasterGroup()) {
                qWarning() << "internal clock is not master, it's" << getMasterGroup();
                return false;
            }
            return true;
        }
        if (group == m_sGroup1) {
            if (m_pEngineSync->getMaster() != m_pChannel1) {
                qWarning() << "master pointer should be channel 1, is "
                           << (m_pEngineSync->getMaster()
                                              ? m_pEngineSync->getMaster()
                                                        ->getGroup()
                                              : "null");
                return false;
            }
        } else if (group == m_sGroup2) {
            if (m_pEngineSync->getMaster() != m_pChannel2) {
                qWarning() << "master pointer should be channel 2, is "
                           << (m_pEngineSync->getMaster()
                                              ? m_pEngineSync->getMaster()
                                                        ->getGroup()
                                              : "null");
                return false;
            }
        } else if (group == m_sGroup3) {
            if (m_pEngineSync->getMaster() != m_pChannel3) {
                qWarning() << "master pointer should be channel 3, is "
                           << (m_pEngineSync->getMaster()
                                              ? m_pEngineSync->getMaster()
                                                        ->getGroup()
                                              : "null");
                return false;
            }
        }
        if (getMasterGroup() != group) {
            qWarning() << "master group should be" << group << ", is" << getMasterGroup();
            return false;
        }

        if (auto mode = ControlObject::getControl(ConfigKey(group, "sync_mode"))
                                ->get();
                mode != masterType) {
            qWarning() << "mode should be" << masterType << ", is" << mode;
            return false;
        }
        if (!ControlObject::getControl(ConfigKey(group, "sync_enabled"))->toBool()) {
            qWarning() << "sync_enabled should be true, isn't";
            return false;
        }
        switch (masterType) {
        case SYNC_MASTER_SOFT: {
            if (double master = ControlObject::getControl(
                        ConfigKey(group, "sync_master"))
                                        ->get();
                    master != 1.0) {
                qWarning() << "master should be 1.0, is" << master;
                return false;
            }
            break;
        }
        case SYNC_MASTER_EXPLICIT: {
            if (double master = ControlObject::getControl(
                        ConfigKey(group, "sync_master"))
                                        ->get();
                    master != 2.0) {
                qWarning() << "master should be 2.0, is" << master;
                return false;
            }
            break;
        }
        default:
            qWarning() << "bad master type specified";
            return false;
        }
        return true;
    }
};

TEST_F(EngineSyncTest, ControlObjectsExist) {
    // This isn't exhaustive, but certain COs have a habit of not being set up properly.
    EXPECT_TRUE(ControlObject::getControl(ConfigKey(m_sGroup1, "file_bpm")) !=
            NULL);
}

TEST_F(EngineSyncTest, SetMasterSuccess) {
    // If we set the first channel to master, EngineSync should get that message.

    auto pButtonMasterSync1 =
            std::make_unique<ControlProxy>(m_sGroup1, "sync_mode");
    pButtonMasterSync1->slotSet(SYNC_MASTER_EXPLICIT);
    ProcessBuffer();

    // No tracks are playing and we have no beats, SYNC_MASTER_EXPLICIT state is in stand-by
    EXPECT_DOUBLE_EQ(
            0.0, ControlObject::getControl(ConfigKey(m_sGroup1, "bpm"))->get());
    // The master sync should now be internal clock, with group 1 waiting for play.
    EXPECT_TRUE(isFollower(m_sInternalClockGroup));
    EXPECT_TRUE(isFollower(m_sGroup1));

    auto pButtonMasterSync2 =
            std::make_unique<ControlProxy>(m_sGroup2, "sync_mode");
    pButtonMasterSync2->set(SYNC_FOLLOWER);
    ProcessBuffer();

    EXPECT_TRUE(isFollower(m_sGroup2));

    // Now set channel 2 to be master.
    pButtonMasterSync2->set(SYNC_MASTER_EXPLICIT);
    ProcessBuffer();

    // Now channel 2 should be waiting master, and channel 1 should be a follower.
    EXPECT_TRUE(isFollower(m_sGroup2));
    EXPECT_TRUE(isFollower(m_sGroup1));

    // Now back again.
    pButtonMasterSync1->set(SYNC_MASTER_EXPLICIT);
    ProcessBuffer();

    // Now channel 1 should be waiting master, and channel 2 should be a follower.
    EXPECT_TRUE(isFollower(m_sGroup1));
    EXPECT_TRUE(isFollower(m_sGroup2));

    // Now set channel 1 to follower, now all are followers, waiting for a tempo to adopt.
    pButtonMasterSync1->slotSet(SYNC_FOLLOWER);
    ProcessBuffer();

    EXPECT_TRUE(isFollower(m_sInternalClockGroup));
    EXPECT_TRUE(isFollower(m_sGroup1));
    EXPECT_TRUE(isFollower(m_sGroup2));
}

TEST_F(EngineSyncTest, ExplicitMasterPersists) {
    // If we set an explicit master, enabling sync or pressing play on other decks
    // doesn't cause the master to move around.
    mixxx::BeatsPointer pBeats1 = BeatFactory::makeBeatGrid(
            m_pTrack1->getSampleRate(), mixxx::Bpm(120), mixxx::audio::kStartFramePos);
    m_pTrack1->trySetBeats(pBeats1);
    mixxx::BeatsPointer pBeats2 = BeatFactory::makeBeatGrid(
            m_pTrack2->getSampleRate(), mixxx::Bpm(124), mixxx::audio::kStartFramePos);
    m_pTrack2->trySetBeats(pBeats2);

    auto pButtonMasterSync1 =
            std::make_unique<ControlProxy>(m_sGroup1, "sync_mode");
    ControlObject::getControl(ConfigKey(m_sGroup1, "play"))->set(1.0);
    pButtonMasterSync1->slotSet(SYNC_MASTER_EXPLICIT);
    ProcessBuffer();
    // The master sync should now be channel 1.
    EXPECT_TRUE(isExplicitMaster(m_sGroup1));

    auto pButtonMasterSync2 =
            std::make_unique<ControlProxy>(m_sGroup2, "sync_enabled");
    ControlObject::getControl(ConfigKey(m_sGroup2, "play"))->set(1.0);
    pButtonMasterSync2->set(1.0);
    ProcessBuffer();
    EXPECT_TRUE(isExplicitMaster(m_sGroup1));
    EXPECT_TRUE(isFollower(m_sGroup2));

    // Stop deck 2, and restart it, no change.
    ControlObject::getControl(ConfigKey(m_sGroup2, "play"))->set(0.0);
    ProcessBuffer();
    ControlObject::getControl(ConfigKey(m_sGroup2, "play"))->set(1.0);
    ProcessBuffer();
    EXPECT_TRUE(isExplicitMaster(m_sGroup1));
    EXPECT_TRUE(isFollower(m_sGroup2));
}

TEST_F(EngineSyncTest, SetMasterWhilePlaying) {
    // Make sure we don't get two master lights if we change masters while playing.
    mixxx::BeatsPointer pBeats1 = BeatFactory::makeBeatGrid(
            m_pTrack1->getSampleRate(), mixxx::Bpm(120), mixxx::audio::kStartFramePos);
    m_pTrack1->trySetBeats(pBeats1);
    mixxx::BeatsPointer pBeats2 = BeatFactory::makeBeatGrid(
            m_pTrack2->getSampleRate(), mixxx::Bpm(124), mixxx::audio::kStartFramePos);
    m_pTrack2->trySetBeats(pBeats2);
    mixxx::BeatsPointer pBeats3 = BeatFactory::makeBeatGrid(
            m_pTrack3->getSampleRate(), mixxx::Bpm(128), mixxx::audio::kStartFramePos);
    m_pTrack3->trySetBeats(pBeats3);

    auto pButtonMasterSync1 =
            std::make_unique<ControlProxy>(m_sGroup1, "sync_mode");
    pButtonMasterSync1->set(SYNC_MASTER_EXPLICIT);
    auto pButtonMasterSync2 =
            std::make_unique<ControlProxy>(m_sGroup2, "sync_mode");
    pButtonMasterSync2->slotSet(SYNC_FOLLOWER);
    auto pButtonMasterSync3 =
            std::make_unique<ControlProxy>(m_sGroup3, "sync_mode");
    pButtonMasterSync3->slotSet(SYNC_FOLLOWER);

    ControlObject::getControl(ConfigKey(m_sGroup1, "play"))->set(1.0);
    ControlObject::getControl(ConfigKey(m_sGroup2, "play"))->set(1.0);
    ControlObject::getControl(ConfigKey(m_sGroup3, "play"))->set(1.0);

    ProcessBuffer();

    pButtonMasterSync3->slotSet(SYNC_MASTER_EXPLICIT);

    ProcessBuffer();

    EXPECT_TRUE(isFollower(m_sGroup1));
    EXPECT_TRUE(isFollower(m_sGroup2));
    EXPECT_TRUE(isExplicitMaster(m_sGroup3));
}

TEST_F(EngineSyncTest, SetEnabledBecomesMaster) {
    // If we set the first channel with a valid tempo to follower, it should be master.
    mixxx::BeatsPointer pBeats1 = BeatFactory::makeBeatGrid(
            m_pTrack1->getSampleRate(), mixxx::Bpm(80), mixxx::audio::kStartFramePos);
    m_pTrack1->trySetBeats(pBeats1);
    auto pButtonMasterSync1 =
            std::make_unique<ControlProxy>(m_sGroup1, "sync_mode");
    pButtonMasterSync1->slotSet(SYNC_FOLLOWER);
    ProcessBuffer();

    EXPECT_TRUE(isSoftMaster(m_sGroup1));
    EXPECT_TRUE(isFollower(m_sInternalClockGroup));
}

TEST_F(EngineSyncTest, DisableInternalMasterWhilePlaying) {
    auto pButtonMasterSync = std::make_unique<ControlProxy>(
            m_sInternalClockGroup, "sync_master");
    pButtonMasterSync->slotSet(1.0);
    auto pButtonSyncMode1 =
            std::make_unique<ControlProxy>(m_sGroup1, "sync_mode");
    pButtonSyncMode1->slotSet(SYNC_FOLLOWER);
    auto pButtonSyncMode2 =
            std::make_unique<ControlProxy>(m_sGroup2, "sync_mode");
    pButtonSyncMode2->slotSet(SYNC_FOLLOWER);
    ProcessBuffer();
    // The master sync should now be Internal.
    EXPECT_TRUE(isExplicitMaster(m_sInternalClockGroup));

    // Make sure both decks are playing.
    mixxx::BeatsPointer pBeats1 = BeatFactory::makeBeatGrid(
            m_pTrack1->getSampleRate(), mixxx::Bpm(80), mixxx::audio::kStartFramePos);
    m_pTrack1->trySetBeats(pBeats1);
    ControlObject::getControl(ConfigKey(m_sGroup1, "play"))->set(1.0);
    mixxx::BeatsPointer pBeats2 = BeatFactory::makeBeatGrid(
            m_pTrack2->getSampleRate(), mixxx::Bpm(80), mixxx::audio::kStartFramePos);
    m_pTrack2->trySetBeats(pBeats2);
    ControlObject::getControl(ConfigKey(m_sGroup2, "play"))->set(1.0);
    ProcessBuffer();

    // Now unset Internal master.
    pButtonMasterSync->slotSet(0.0);
    ProcessBuffer();

    // This is not allowed, Internal should still be master.
    EXPECT_TRUE(isFollower(m_sInternalClockGroup));
    EXPECT_EQ(0, pButtonMasterSync->get());
}

TEST_F(EngineSyncTest, DisableSyncOnMaster) {
    // Channel 1 follower, channel 2 master.
    mixxx::BeatsPointer pBeats1 = BeatFactory::makeBeatGrid(
            m_pTrack1->getSampleRate(), mixxx::Bpm(130), mixxx::audio::kStartFramePos);
    m_pTrack1->trySetBeats(pBeats1);
    auto pButtonSyncMode1 =
            std::make_unique<ControlProxy>(m_sGroup1, "sync_mode");
    pButtonSyncMode1->slotSet(SYNC_FOLLOWER);

    mixxx::BeatsPointer pBeats2 = BeatFactory::makeBeatGrid(
            m_pTrack2->getSampleRate(), mixxx::Bpm(130), mixxx::audio::kStartFramePos);
    m_pTrack2->trySetBeats(pBeats2);
    // Set deck two to explicit master.
    auto pButtonSyncMaster2 =
            std::make_unique<ControlProxy>(m_sGroup2, "sync_master");
    pButtonSyncMaster2->slotSet(1.0);
    ProcessBuffer();
    EXPECT_TRUE(isFollower(m_sGroup1));
    EXPECT_TRUE(isExplicitMaster(m_sGroup2));

    // Set deck 2 to playing, now it becomes explicit master.
    ControlObject::getControl(ConfigKey(m_sGroup2, "play"))->set(1.0);
    // The request to become master is queued, so we have to process a buffer.
    ProcessBuffer();
    EXPECT_TRUE(isFollower(m_sGroup1));
    EXPECT_TRUE(isExplicitMaster(m_sGroup2));

    // Unset enabled on channel2, it should work.
    auto pButtonSyncEnabled2 =
            std::make_unique<ControlProxy>(m_sGroup2, "sync_enabled");
    pButtonSyncEnabled2->slotSet(0.0);
    ProcessBuffer();
    EXPECT_TRUE(isSoftMaster(m_sGroup1));
    EXPECT_EQ(0, ControlObject::getControl(ConfigKey(m_sGroup2, "sync_enabled"))->get());
    EXPECT_EQ(0, ControlObject::getControl(ConfigKey(m_sGroup2, "sync_master"))->get());
}

TEST_F(EngineSyncTest, InternalMasterSetFollowerSliderMoves) {
    // If internal is master, and we turn on a follower, the slider should move.
    auto pButtonMasterSyncInternal = std::make_unique<ControlProxy>(
            m_sInternalClockGroup, "sync_master");
    auto pMasterSyncSlider =
            std::make_unique<ControlProxy>(m_sInternalClockGroup, "bpm");

    pMasterSyncSlider->set(100.0);
    pButtonMasterSyncInternal->slotSet(1);

    // Set the file bpm of channel 1 to 80 bpm.
    mixxx::BeatsPointer pBeats1 = BeatFactory::makeBeatGrid(
            m_pTrack1->getSampleRate(), mixxx::Bpm(80), mixxx::audio::kStartFramePos);
    m_pTrack1->trySetBeats(pBeats1);

    auto pButtonMasterSync1 =
            std::make_unique<ControlProxy>(m_sGroup1, "sync_mode");
    pButtonMasterSync1->slotSet(SYNC_FOLLOWER);
    ProcessBuffer();

    EXPECT_DOUBLE_EQ(getRateSliderValue(1.25),
            ControlObject::getControl(ConfigKey(m_sGroup1, "rate"))->get());
    EXPECT_DOUBLE_EQ(100.0,
            ControlObject::getControl(ConfigKey(m_sGroup1, "bpm"))->get());
}

TEST_F(EngineSyncTest, AnySyncDeckSliderStays) {
    // If there exists a sync deck, even if it's not playing, don't change the
    // master BPM if a new deck enables sync.

    mixxx::BeatsPointer pBeats1 = BeatFactory::makeBeatGrid(
            m_pTrack1->getSampleRate(), mixxx::Bpm(80), mixxx::audio::kStartFramePos);
    m_pTrack1->trySetBeats(pBeats1);
    auto pButtonSyncEnabled1 =
            std::make_unique<ControlProxy>(m_sGroup1, "sync_enabled");
    pButtonSyncEnabled1->set(1.0);

    // After setting up the first deck, the internal BPM should be 80.
    EXPECT_DOUBLE_EQ(80.0,
            ControlObject::getControl(ConfigKey(m_sInternalClockGroup, "bpm"))
                    ->get());

    mixxx::BeatsPointer pBeats2 = BeatFactory::makeBeatGrid(
            m_pTrack2->getSampleRate(), mixxx::Bpm(100), mixxx::audio::kStartFramePos);
    m_pTrack2->trySetBeats(pBeats2);
    auto pButtonSyncEnabled2 =
            std::make_unique<ControlProxy>(m_sGroup2, "sync_enabled");
    pButtonSyncEnabled2->set(1.0);

    // After the second one, though, the internal BPM should still be 80.
    EXPECT_DOUBLE_EQ(80.0,
            ControlObject::getControl(ConfigKey(m_sInternalClockGroup, "bpm"))
                    ->get());
}

TEST_F(EngineSyncTest, InternalClockFollowsFirstPlayingDeck) {
    // Same as above, except we use the midi lights to change state.
    auto pButtonMasterSync1 =
            std::make_unique<ControlProxy>(m_sGroup1, "sync_mode");
    auto pButtonMasterSync2 =
            std::make_unique<ControlProxy>(m_sGroup2, "sync_mode");
    auto pButtonSyncEnabled1 =
            std::make_unique<ControlProxy>(m_sGroup1, "sync_enabled");
    auto pButtonSyncEnabled2 =
            std::make_unique<ControlProxy>(m_sGroup2, "sync_enabled");

    // Set up decks so they can be playing, and start deck 1.
    mixxx::BeatsPointer pBeats1 = BeatFactory::makeBeatGrid(
            m_pTrack1->getSampleRate(), mixxx::Bpm(100), mixxx::audio::kStartFramePos);
    m_pTrack1->trySetBeats(pBeats1);
    ControlObject::set(ConfigKey(m_sGroup1, "rate"), getRateSliderValue(1.0));
    ControlObject::set(ConfigKey(m_sGroup1, "play"), 1.0);
    mixxx::BeatsPointer pBeats2 = BeatFactory::makeBeatGrid(
            m_pTrack2->getSampleRate(), mixxx::Bpm(130), mixxx::audio::kStartFramePos);
    m_pTrack2->trySetBeats(pBeats2);
    ControlObject::set(ConfigKey(m_sGroup2, "rate"), getRateSliderValue(1.0));
    ControlObject::set(ConfigKey(m_sGroup2, "play"), 0.0);
    ProcessBuffer();

    // Set channel 1 to be enabled
    pButtonSyncEnabled1->set(1.0);
    ProcessBuffer();

    // The master sync should now be deck 1.
    EXPECT_TRUE(isSoftMaster(m_sGroup1));
    EXPECT_DOUBLE_EQ(130.0,
            ControlObject::get(ConfigKey(m_sInternalClockGroup, "bpm")));

    // Set channel 2 to be enabled.
    pButtonSyncEnabled2->set(1);
    ProcessBuffer();

    // channel 1 still master while 2 is not playing
    EXPECT_TRUE(isSoftMaster(m_sGroup1));
    EXPECT_TRUE(isFollower(m_sInternalClockGroup));
    EXPECT_TRUE(isFollower(m_sGroup2));

    // The rate should not have changed -- deck 1 still matches deck 2.
    EXPECT_DOUBLE_EQ(getRateSliderValue(1.3),
            ControlObject::getControl(ConfigKey(m_sGroup1, "rate"))->get());

    // Reset channel 2 rate, set channel 2 to play, and process a buffer.
    ControlObject::set(ConfigKey(m_sGroup2, "rate"), getRateSliderValue(1.0));
    ControlObject::set(ConfigKey(m_sGroup2, "play"), 1.0);
    ProcessBuffer();
    // Deck 1 still master
    EXPECT_TRUE(isFollower(m_sInternalClockGroup));
    EXPECT_TRUE(isSoftMaster(m_sGroup1));
    EXPECT_TRUE(isFollower(m_sGroup2));

    // Now disable sync on channel 1.
    pButtonSyncEnabled1->set(0);
    ProcessBuffer();

    // Master flips to deck 2
    EXPECT_TRUE(isSoftMaster(m_sGroup2));
    EXPECT_TRUE(isFollower(m_sInternalClockGroup));

    // Rate should now match channel 2.
    EXPECT_DOUBLE_EQ(
            130.0, ControlObject::get(ConfigKey(m_sInternalClockGroup, "bpm")));
}

TEST_F(EngineSyncTest, SetExplicitMasterByLights) {
    // Same as above, except we use the midi lights to change state.
    auto pButtonMasterSync1 =
            std::make_unique<ControlProxy>(m_sGroup1, "sync_mode");
    auto pButtonMasterSync2 =
            std::make_unique<ControlProxy>(m_sGroup2, "sync_mode");
    auto pButtonSyncEnabled1 =
            std::make_unique<ControlProxy>(m_sGroup1, "sync_enabled");
    auto pButtonSyncEnabled2 =
            std::make_unique<ControlProxy>(m_sGroup2, "sync_enabled");
    auto pButtonSyncMaster1 =
            std::make_unique<ControlProxy>(m_sGroup1, "sync_master");
    auto pButtonSyncMaster2 =
            std::make_unique<ControlProxy>(m_sGroup2, "sync_master");

    // Set the file bpm of channel 1 to 160bpm.
    mixxx::BeatsPointer pBeats1 = BeatFactory::makeBeatGrid(
            m_pTrack1->getSampleRate(), mixxx::Bpm(160), mixxx::audio::kStartFramePos);
    m_pTrack1->trySetBeats(pBeats1);
    // Set the file bpm of channel 2 to 150bpm.
    mixxx::BeatsPointer pBeats2 = BeatFactory::makeBeatGrid(
            m_pTrack2->getSampleRate(), mixxx::Bpm(150), mixxx::audio::kStartFramePos);
    m_pTrack2->trySetBeats(pBeats2);

    ControlObject::set(ConfigKey(m_sGroup1, "play"), 1.0);
    ControlObject::set(ConfigKey(m_sGroup2, "play"), 1.0);

    // Set channel 1 to be explicit master.
    pButtonSyncMaster1->slotSet(1.0);
    ProcessBuffer();

    // The master sync should now be channel 1.
    EXPECT_TRUE(isExplicitMaster(m_sGroup1));

    // Set channel 2 to be follower.
    pButtonSyncEnabled2->slotSet(1);
    ProcessBuffer();

    EXPECT_TRUE(isFollower(m_sGroup2));

    // Now set channel 2 to be master.
    pButtonSyncMaster2->slotSet(1);
    ProcessBuffer();

    // Now channel 2 should be master, and channel 1 should be a follower.
    EXPECT_TRUE(isFollower(m_sGroup1));
    EXPECT_TRUE(isExplicitMaster(m_sGroup2));

    // Now back again.
    pButtonSyncMaster1->slotSet(1);
    ProcessBuffer();

    // Now channel 1 should be master, and channel 2 should be a follower.
    EXPECT_TRUE(isExplicitMaster(m_sGroup1));
    EXPECT_TRUE(isFollower(m_sGroup2));

    // Now set channel 1 to not-master. The system will choose deck 2 as the next best
    // option for soft master
    pButtonSyncMaster1->slotSet(0);
    ProcessBuffer();

    EXPECT_TRUE(isFollower(m_sInternalClockGroup));
    EXPECT_TRUE(isSoftMaster(m_sGroup1));
    EXPECT_TRUE(isFollower(m_sGroup2));
}

TEST_F(EngineSyncTest, SetExplicitMasterByLightsNoTracks) {
    // Same as above, except we use the midi lights to change state.
    auto pButtonSyncEnabled2 =
            std::make_unique<ControlProxy>(m_sGroup2, "sync_enabled");
    auto pButtonSyncMaster1 =
            std::make_unique<ControlProxy>(m_sGroup1, "sync_master");

    pButtonSyncMaster1->slotSet(1);

    // Set channel 2 to be follower.
    pButtonSyncEnabled2->slotSet(1);

    // Without a track loaded, deck 1 can't be an explicit master.
    EXPECT_TRUE(isFollower(m_sGroup1));
    EXPECT_TRUE(isFollower(m_sGroup2));

    pButtonSyncMaster1->slotSet(0);

    EXPECT_TRUE(isFollower(m_sGroup1));
    EXPECT_TRUE(isFollower(m_sGroup2));
    EXPECT_TRUE(isFollower(m_sInternalClockGroup));
}

TEST_F(EngineSyncTest, RateChangeTest) {
    auto pButtonMasterSync1 =
            std::make_unique<ControlProxy>(m_sGroup1, "sync_mode");
    pButtonMasterSync1->set(SYNC_MASTER_EXPLICIT);
    auto pButtonMasterSync2 =
            std::make_unique<ControlProxy>(m_sGroup2, "sync_mode");
    pButtonMasterSync2->set(SYNC_FOLLOWER);
    ProcessBuffer();

    // Set the file bpm of channel 1 to 160bpm.
    mixxx::BeatsPointer pBeats1 = BeatFactory::makeBeatGrid(
            m_pTrack1->getSampleRate(), mixxx::Bpm(160), mixxx::audio::kStartFramePos);
    m_pTrack1->trySetBeats(pBeats1);
    EXPECT_DOUBLE_EQ(
            160.0, ControlObject::get(ConfigKey(m_sGroup1, "file_bpm")));
    ProcessBuffer();
    EXPECT_DOUBLE_EQ(
            160.0, ControlObject::get(ConfigKey(m_sInternalClockGroup, "bpm")));

    // Set the rate of channel 1 to 1.2.
    ControlObject::set(ConfigKey(m_sGroup1, "rate"), getRateSliderValue(1.2));
    EXPECT_DOUBLE_EQ(getRateSliderValue(1.2),
            ControlObject::get(ConfigKey(m_sGroup1, "rate")));
    EXPECT_DOUBLE_EQ(192.0, ControlObject::get(ConfigKey(m_sGroup1, "bpm")));

    // Internal master should also be 192.
    EXPECT_DOUBLE_EQ(
            192.0, ControlObject::get(ConfigKey(m_sInternalClockGroup, "bpm")));

    // Set the file bpm of channel 2 to 120bpm.
    mixxx::BeatsPointer pBeats2 = BeatFactory::makeBeatGrid(
            m_pTrack2->getSampleRate(), mixxx::Bpm(120), mixxx::audio::kStartFramePos);
    m_pTrack2->trySetBeats(pBeats2);
    EXPECT_DOUBLE_EQ(
            120.0, ControlObject::get(ConfigKey(m_sGroup2, "file_bpm")));

    // rate slider for channel 2 should now be 1.6 = 160 * 1.2 / 120.
    EXPECT_DOUBLE_EQ(getRateSliderValue(1.6),
            ControlObject::get(ConfigKey(m_sGroup2, "rate")));
    EXPECT_DOUBLE_EQ(192.0, ControlObject::get(ConfigKey(m_sGroup2, "bpm")));
}

TEST_F(EngineSyncTest, RateChangeTestWeirdOrder) {
    // This is like the test above, but the user loads the track after the slider has been tweaked.
    auto pButtonMasterSync1 =
            std::make_unique<ControlProxy>(m_sGroup1, "sync_mode");
    pButtonMasterSync1->slotSet(SYNC_MASTER_EXPLICIT);
    auto pButtonMasterSync2 =
            std::make_unique<ControlProxy>(m_sGroup2, "sync_mode");
    pButtonMasterSync2->slotSet(SYNC_FOLLOWER);
    ProcessBuffer();

    // Set the file bpm of channel 1 to 160bpm.
    mixxx::BeatsPointer pBeats1 = BeatFactory::makeBeatGrid(
            m_pTrack1->getSampleRate(), mixxx::Bpm(160), mixxx::audio::kStartFramePos);
    m_pTrack1->trySetBeats(pBeats1);
    EXPECT_DOUBLE_EQ(
            160.0, ControlObject::get(ConfigKey(m_sInternalClockGroup, "bpm")));

    // Set the file bpm of channel 2 to 120bpm.
    mixxx::BeatsPointer pBeats2 = BeatFactory::makeBeatGrid(
            m_pTrack2->getSampleRate(), mixxx::Bpm(120), mixxx::audio::kStartFramePos);
    m_pTrack2->trySetBeats(pBeats2);

    // Set the rate slider of channel 1 to 1.2.
    ControlObject::set(ConfigKey(m_sGroup1, "rate"), getRateSliderValue(1.2));

    // Rate slider for channel 2 should now be 1.6 = (160 * 1.2 / 120) - 1.0.
    EXPECT_DOUBLE_EQ(getRateSliderValue(1.6),
            ControlObject::get(ConfigKey(m_sGroup2, "rate")));
    EXPECT_DOUBLE_EQ(192.0, ControlObject::get(ConfigKey(m_sGroup2, "bpm")));

    // Internal Master BPM should read the same.
    EXPECT_DOUBLE_EQ(
            192.0, ControlObject::get(ConfigKey(m_sInternalClockGroup, "bpm")));
}

TEST_F(EngineSyncTest, RateChangeTestOrder3) {
    // Set the file bpm of channel 1 to 160bpm.
    mixxx::BeatsPointer pBeats1 = BeatFactory::makeBeatGrid(
            m_pTrack1->getSampleRate(), mixxx::Bpm(160), mixxx::audio::kStartFramePos);
    m_pTrack1->trySetBeats(pBeats1);
    EXPECT_DOUBLE_EQ(
            160.0, ControlObject::get(ConfigKey(m_sGroup1, "file_bpm")));

    // Set the file bpm of channel 2 to 120bpm.
    mixxx::BeatsPointer pBeats2 = BeatFactory::makeBeatGrid(
            m_pTrack2->getSampleRate(), mixxx::Bpm(120), mixxx::audio::kStartFramePos);
    m_pTrack2->trySetBeats(pBeats2);
    EXPECT_DOUBLE_EQ(
            120.0, ControlObject::get(ConfigKey(m_sGroup2, "file_bpm")));

    // Turn on Master. Setting explicit master causes this track's rate to be adopted instead
    // of matching against the other deck.
    auto pButtonMasterSync1 =
            std::make_unique<ControlProxy>(m_sGroup1, "sync_mode");
    pButtonMasterSync1->set(SYNC_MASTER_EXPLICIT);
    ProcessBuffer();
    EXPECT_TRUE(isExplicitMaster(m_sGroup1));
    EXPECT_DOUBLE_EQ(160.0, ControlObject::get(ConfigKey(m_sGroup1, "bpm")));

    // Turn on follower.
    auto pButtonMasterSync2 =
            std::make_unique<ControlProxy>(m_sGroup2, "sync_mode");
    pButtonMasterSync2->set(SYNC_FOLLOWER);
    ProcessBuffer();

    // Follower should immediately set its slider.
    EXPECT_NEAR(getRateSliderValue(1.3333333333),
            ControlObject::get(ConfigKey(m_sGroup2, "rate")),
            kMaxFloatingPointErrorLowPrecision);
    EXPECT_DOUBLE_EQ(160.0, ControlObject::get(ConfigKey(m_sGroup2, "bpm")));
    EXPECT_DOUBLE_EQ(
            160.0, ControlObject::get(ConfigKey(m_sInternalClockGroup, "bpm")));
}

TEST_F(EngineSyncTest, FollowerRateChange) {
    // Confirm that followers can change master sync rate as well.
    auto pButtonMasterSync1 =
            std::make_unique<ControlProxy>(m_sGroup1, "sync_mode");
    pButtonMasterSync1->set(SYNC_MASTER_EXPLICIT);
    auto pButtonMasterSync2 =
            std::make_unique<ControlProxy>(m_sGroup2, "sync_mode");
    pButtonMasterSync2->set(SYNC_FOLLOWER);
    ProcessBuffer();

    // Set the file bpm of channel 1 to 160bpm.
    mixxx::BeatsPointer pBeats1 = BeatFactory::makeBeatGrid(
            m_pTrack1->getSampleRate(), mixxx::Bpm(160), mixxx::audio::kStartFramePos);
    m_pTrack1->trySetBeats(pBeats1);

    // Set the file bpm of channel 2 to 120bpm.
    mixxx::BeatsPointer pBeats2 = BeatFactory::makeBeatGrid(
            m_pTrack2->getSampleRate(), mixxx::Bpm(120), mixxx::audio::kStartFramePos);
    m_pTrack2->trySetBeats(pBeats2);

    // Set the rate slider of channel 1 to 1.2.
    ControlObject::set(ConfigKey(m_sGroup1, "rate"), getRateSliderValue(1.2));

    // Rate slider for channel 2 should now be 1.6 = (160 * 1.2 / 120).
    EXPECT_DOUBLE_EQ(getRateSliderValue(1.6),
            ControlObject::get(ConfigKey(m_sGroup2, "rate")));
    EXPECT_DOUBLE_EQ(192.0, ControlObject::get(ConfigKey(m_sGroup2, "bpm")));

    // Try to twiddle the rate slider on channel 2.
    auto pSlider2 = std::make_unique<ControlProxy>(m_sGroup2, "rate");
    pSlider2->set(getRateSliderValue(0.8));
    ProcessBuffer();

    // Rates should still be changed even though it's a follower.
    EXPECT_DOUBLE_EQ(getRateSliderValue(0.8),
            ControlObject::get(ConfigKey(m_sGroup2, "rate")));
    EXPECT_DOUBLE_EQ(96.0, ControlObject::get(ConfigKey(m_sGroup2, "bpm")));
    EXPECT_DOUBLE_EQ(getRateSliderValue(0.6),
            ControlObject::get(ConfigKey(m_sGroup1, "rate")));
    EXPECT_DOUBLE_EQ(96.0, ControlObject::get(ConfigKey(m_sGroup1, "bpm")));
}

TEST_F(EngineSyncTest, InternalRateChangeTest) {
    auto pButtonMasterSyncInternal = std::make_unique<ControlProxy>(
            m_sInternalClockGroup, "sync_master");
    pButtonMasterSyncInternal->set(1.0);
    auto pButtonMasterSync1 =
            std::make_unique<ControlProxy>(m_sGroup1, "sync_mode");
    pButtonMasterSync1->set(SYNC_FOLLOWER);
    auto pButtonMasterSync2 =
            std::make_unique<ControlProxy>(m_sGroup2, "sync_mode");
    pButtonMasterSync2->set(SYNC_FOLLOWER);
    ProcessBuffer();

    EXPECT_TRUE(isExplicitMaster(m_sInternalClockGroup));
    EXPECT_TRUE(isFollower(m_sGroup1));
    EXPECT_TRUE(isFollower(m_sGroup2));

    // Set the file bpm of channel 1 to 160bpm.
    mixxx::BeatsPointer pBeats1 = BeatFactory::makeBeatGrid(
            m_pTrack1->getSampleRate(), mixxx::Bpm(160), mixxx::audio::kStartFramePos);
    m_pTrack1->trySetBeats(pBeats1);
    EXPECT_DOUBLE_EQ(160.0,
            ControlObject::getControl(ConfigKey(m_sGroup1, "file_bpm"))->get());

    // Set the file bpm of channel 2 to 120bpm.
    mixxx::BeatsPointer pBeats2 = BeatFactory::makeBeatGrid(
            m_pTrack2->getSampleRate(), mixxx::Bpm(120), mixxx::audio::kStartFramePos);
    m_pTrack2->trySetBeats(pBeats2);
    EXPECT_DOUBLE_EQ(120.0,
            ControlObject::getControl(ConfigKey(m_sGroup2, "file_bpm"))->get());

    // Set the internal rate to 150.
    auto pMasterSyncSlider =
            std::make_unique<ControlProxy>(m_sInternalClockGroup, "bpm");
    pMasterSyncSlider->set(150.0);
    EXPECT_DOUBLE_EQ(150.0,
            ControlObject::getControl(ConfigKey(m_sInternalClockGroup, "bpm"))
                    ->get());
    // Set decks playing, and process a buffer to update all the COs.
    ControlObject::getControl(ConfigKey(m_sGroup1, "play"))->set(1.0);
    ControlObject::getControl(ConfigKey(m_sGroup2, "play"))->set(1.0);
    ProcessBuffer();
    // Rate sliders for channels 1 and 2 should change appropriately.
    EXPECT_DOUBLE_EQ(getRateSliderValue(0.9375),
            ControlObject::getControl(ConfigKey(m_sGroup1, "rate"))->get());
    EXPECT_DOUBLE_EQ(150.0,
            ControlObject::getControl(ConfigKey(m_sGroup1, "bpm"))->get());
    EXPECT_DOUBLE_EQ(getRateSliderValue(1.25),
            ControlObject::getControl(ConfigKey(m_sGroup2, "rate"))->get());
    EXPECT_DOUBLE_EQ(150.0,
            ControlObject::getControl(ConfigKey(m_sGroup2, "bpm"))->get());

    // Set the internal rate to 140.
    pMasterSyncSlider->set(140.0);

    // Update COs again.
    ProcessBuffer();

    // Rate sliders for channels 1 and 2 should change appropriately.
    EXPECT_DOUBLE_EQ(getRateSliderValue(.875),
            ControlObject::getControl(ConfigKey(m_sGroup1, "rate"))->get());
    EXPECT_DOUBLE_EQ(140.0,
            ControlObject::getControl(ConfigKey(m_sGroup1, "bpm"))->get());
    EXPECT_NEAR(getRateSliderValue(1.16666667),
            ControlObject::getControl(ConfigKey(m_sGroup2, "rate"))->get(),
            kMaxFloatingPointErrorLowPrecision);
    EXPECT_DOUBLE_EQ(140.0,
            ControlObject::getControl(ConfigKey(m_sGroup2, "bpm"))->get());
}

TEST_F(EngineSyncTest, MasterStopSliderCheck) {
    // If the master is playing, and stop is pushed, the sliders should stay the same.
    mixxx::BeatsPointer pBeats1 = BeatFactory::makeBeatGrid(
            m_pTrack1->getSampleRate(), mixxx::Bpm(120), mixxx::audio::kStartFramePos);
    m_pTrack1->trySetBeats(pBeats1);
    mixxx::BeatsPointer pBeats2 = BeatFactory::makeBeatGrid(
            m_pTrack2->getSampleRate(), mixxx::Bpm(128), mixxx::audio::kStartFramePos);
    m_pTrack2->trySetBeats(pBeats2);

    auto pButtonMasterSync1 =
            std::make_unique<ControlProxy>(m_sGroup1, "sync_mode");
    pButtonMasterSync1->slotSet(SYNC_MASTER_EXPLICIT);
    auto pButtonMasterSync2 =
            std::make_unique<ControlProxy>(m_sGroup2, "sync_mode");
    pButtonMasterSync2->slotSet(SYNC_FOLLOWER);
    ProcessBuffer();

    //EXPECT_TRUE(isExplicitMaster(m_sGroup1));
    EXPECT_TRUE(isFollower(m_sGroup2));

    auto pChannel1Play = std::make_unique<ControlProxy>(m_sGroup1, "play");
    pChannel1Play->set(1.0);
    auto pChannel2Play = std::make_unique<ControlProxy>(m_sGroup2, "play");
    pChannel2Play->set(1.0);

    ProcessBuffer();

    EXPECT_DOUBLE_EQ(120.0, ControlObject::get(ConfigKey(m_sGroup2, "bpm")));
    EXPECT_DOUBLE_EQ(getRateSliderValue(0.9375),
            ControlObject::get(ConfigKey(m_sGroup2, "rate")));

    pChannel1Play->set(0.0);

    ProcessBuffer();

    EXPECT_DOUBLE_EQ(120.0, ControlObject::get(ConfigKey(m_sGroup2, "bpm")));
    EXPECT_DOUBLE_EQ(getRateSliderValue(0.9375),
            ControlObject::get(ConfigKey(m_sGroup2, "rate")));
}

TEST_F(EngineSyncTest, EnableOneDeckInitsMaster) {
    // If Internal is master, and we turn sync on a playing deck, the playing deck sets the
    // internal master and the beat distances are now aligned.
    ControlObject::set(ConfigKey(m_sInternalClockGroup, "bpm"), 124.0);
    ControlObject::set(ConfigKey(m_sInternalClockGroup, "beat_distance"), 0.5);
    ProcessBuffer();

    // Set up the deck to play.
    mixxx::BeatsPointer pBeats1 = BeatFactory::makeBeatGrid(
            m_pTrack1->getSampleRate(), mixxx::Bpm(130), mixxx::audio::kStartFramePos);
    m_pTrack1->trySetBeats(pBeats1);
    ControlObject::getControl(ConfigKey(m_sGroup1, "rate"))
            ->set(getRateSliderValue(1.0));
    ControlObject::getControl(ConfigKey(m_sGroup1, "beat_distance"))->set(0.2);
    ControlObject::getControl(ConfigKey(m_sGroup1, "play"))->set(1.0);

    // Enable Sync.  We have to call requestEnableSync directly
    // because calling ProcessBuffer() tries to advance the beat_distance values.
    m_pEngineSync->requestSyncMode(
            m_pEngineSync->getSyncableForGroup(m_sGroup1), SYNC_FOLLOWER);

    // Internal is no longer master because there is exactly one playing deck.
    EXPECT_TRUE(isSoftMaster(m_sGroup1));
    EXPECT_TRUE(isFollower(m_sInternalClockGroup));

    // Internal clock rate and beat distance should match that deck.
    EXPECT_DOUBLE_EQ(
            130.0, ControlObject::get(ConfigKey(m_sInternalClockGroup, "bpm")));
    EXPECT_DOUBLE_EQ(130.0, ControlObject::get(ConfigKey(m_sGroup1, "bpm")));
    EXPECT_DOUBLE_EQ(
            0.2, ControlObject::get(ConfigKey(m_sGroup1, "beat_distance")));
    EXPECT_DOUBLE_EQ(0.2,
            ControlObject::get(
                    ConfigKey(m_sInternalClockGroup, "beat_distance")));

    // Enable second deck, bpm and beat distance should still match original setting.
    mixxx::BeatsPointer pBeats2 = BeatFactory::makeBeatGrid(
            m_pTrack2->getSampleRate(), mixxx::Bpm(140), mixxx::audio::kStartFramePos);
    m_pTrack2->trySetBeats(pBeats2);
    ControlObject::getControl(ConfigKey(m_sGroup2, "rate"))
            ->set(getRateSliderValue(1.0));
    ControlObject::getControl(ConfigKey(m_sGroup2, "beat_distance"))->set(0.2);
    ControlObject::getControl(ConfigKey(m_sGroup2, "play"))->set(1.0);

    m_pEngineSync->requestSyncMode(
            m_pEngineSync->getSyncableForGroup(m_sGroup2), SYNC_FOLLOWER);
    // Deck 1 is still soft master.
    EXPECT_TRUE(isFollower(m_sInternalClockGroup));
    EXPECT_TRUE(isSoftMaster(m_sGroup1));
    EXPECT_TRUE(isFollower(m_sGroup2));

    EXPECT_DOUBLE_EQ(
            130.0, ControlObject::get(ConfigKey(m_sInternalClockGroup, "bpm")));
    EXPECT_DOUBLE_EQ(130.0, ControlObject::get(ConfigKey(m_sGroup2, "bpm")));
    EXPECT_DOUBLE_EQ(
            0.2, ControlObject::get(ConfigKey(m_sGroup2, "beat_distance")));
    EXPECT_DOUBLE_EQ(0.2,
            ControlObject::get(
                    ConfigKey(m_sInternalClockGroup, "beat_distance")));
}

TEST_F(EngineSyncTest, MomentarySyncAlgorithmTwo) {
    m_pConfig->set(ConfigKey("[BPM]", "sync_lock_algorithm"),
            ConfigValue(EngineSync::PREFER_LOCK_BPM));

    mixxx::BeatsPointer pBeats1 = BeatFactory::makeBeatGrid(
            m_pTrack1->getSampleRate(), mixxx::Bpm(120), mixxx::audio::kStartFramePos);
    m_pTrack1->trySetBeats(pBeats1);
    mixxx::BeatsPointer pBeats2 = BeatFactory::makeBeatGrid(
            m_pTrack2->getSampleRate(), mixxx::Bpm(128), mixxx::audio::kStartFramePos);
    m_pTrack2->trySetBeats(pBeats2);

    ControlObject::getControl(ConfigKey(m_sGroup2, "play"))->set(1.0);

    auto pButtonSyncEnabled1 =
            std::make_unique<ControlProxy>(m_sGroup1, "sync_enabled");
    pButtonSyncEnabled1->slotSet(1.0);
    pButtonSyncEnabled1->slotSet(0.0);

    ProcessBuffer();

    EXPECT_DOUBLE_EQ(128.0, ControlObject::get(ConfigKey(m_sGroup1, "bpm")));
}

TEST_F(EngineSyncTest, EnableOneDeckInitializesMaster) {
    // Enabling sync on a deck causes it to be master, and sets bpm and clock.
    // Set the deck to play.
    mixxx::BeatsPointer pBeats1 = BeatFactory::makeBeatGrid(
            m_pTrack1->getSampleRate(), mixxx::Bpm(130), mixxx::audio::kStartFramePos);
    m_pTrack1->trySetBeats(pBeats1);
    ControlObject::getControl(ConfigKey(m_sGroup1, "rate"))
            ->set(getRateSliderValue(1.0));
    ControlObject::getControl(ConfigKey(m_sGroup1, "beat_distance"))->set(0.2);
    ControlObject::getControl(ConfigKey(m_sGroup1, "play"))->set(1.0);

    // Set the deck to follower.
    // As above, use direct call to avoid advancing beat distance.
    m_pEngineSync->requestSyncMode(
            m_pEngineSync->getSyncableForGroup(m_sGroup1), SYNC_FOLLOWER);

    // That first deck is now master
    EXPECT_TRUE(isSoftMaster(m_sGroup1));

    // Internal clock rate should be set and beat distances reset.
    EXPECT_DOUBLE_EQ(130.0,
            ControlObject::getControl(ConfigKey(m_sInternalClockGroup, "bpm"))
                    ->get());
    EXPECT_DOUBLE_EQ(130.0,
            ControlObject::getControl(ConfigKey(m_sGroup1, "bpm"))->get());
    EXPECT_DOUBLE_EQ(0.2,
            ControlObject::getControl(ConfigKey(m_sGroup1, "beat_distance"))
                    ->get());
    EXPECT_DOUBLE_EQ(0.2,
            ControlObject::getControl(
                    ConfigKey(m_sInternalClockGroup, "beat_distance"))
                    ->get());
}

TEST_F(EngineSyncTest, LoadTrackInitializesMaster) {
    // First eject the fake tracks that come with the testing framework.
    m_pChannel1->getEngineBuffer()->slotEjectTrack(1.0);
    m_pChannel2->getEngineBuffer()->slotEjectTrack(1.0);
    m_pChannel3->getEngineBuffer()->slotEjectTrack(1.0);

    auto pButtonSyncEnabled1 =
            std::make_unique<ControlProxy>(m_sGroup1, "sync_enabled");
    pButtonSyncEnabled1->slotSet(1.0);

    // No master because this deck has no track.
    EXPECT_EQ(NULL, m_pEngineSync->getMaster());
    EXPECT_DOUBLE_EQ(
            0.0, ControlObject::getControl(ConfigKey(m_sGroup1, "bpm"))->get());

    // The track load trigger a master change.
    m_pMixerDeck1->loadFakeTrack(false, 140.0);
    EXPECT_TRUE(isSoftMaster(m_sGroup1));
    EXPECT_DOUBLE_EQ(140.0,
            ControlObject::getControl(ConfigKey(m_sGroup1, "bpm"))->get());

    // But as soon as we play, deck 1 is master
    ControlObject::getControl(ConfigKey(m_sGroup1, "play"))->set(1.0);
    EXPECT_TRUE(isSoftMaster(m_sGroup1));
    ControlObject::getControl(ConfigKey(m_sGroup1, "play"))->set(0.0);

    // If sync is on two decks and we load a track in only one of them, it will be
    // master.
    m_pChannel1->getEngineBuffer()->slotEjectTrack(1.0);
    EXPECT_TRUE(isFollower(m_sGroup1));
    // no relevant tempo available so internal clock is following
    EXPECT_TRUE(isFollower(m_sInternalClockGroup));

    auto pButtonSyncEnabled2 =
            std::make_unique<ControlProxy>(m_sGroup2, "sync_enabled");
    pButtonSyncEnabled2->slotSet(1.0);

    m_pMixerDeck1->loadFakeTrack(false, 128.0);

    // Deck 2 is still empty so Deck 1 becomes master again
    EXPECT_TRUE(isSoftMaster(m_sGroup1));
    EXPECT_DOUBLE_EQ(128.0,
            ControlObject::getControl(ConfigKey(m_sGroup1, "bpm"))->get());

    // If sync is on two decks and one deck is loaded but not playing, we should
    // initialize to that deck with internal clock master.
    m_pMixerDeck2->loadFakeTrack(false, 110.0);

    EXPECT_TRUE(isFollower(m_sInternalClockGroup));
    EXPECT_DOUBLE_EQ(128.0,
            ControlObject::getControl(ConfigKey(m_sInternalClockGroup, "bpm"))
                    ->get());
    EXPECT_DOUBLE_EQ(128.0,
            ControlObject::getControl(ConfigKey(m_sGroup1, "bpm"))->get());
    EXPECT_DOUBLE_EQ(128.0,
            ControlObject::getControl(ConfigKey(m_sGroup2, "bpm"))->get());
}

TEST_F(EngineSyncTest, LoadTrackResetTempoOption) {
    // Make sure playing decks with master sync enabled do not change tempo when
    // the "Reset Speed/Tempo" preference is set and a track is loaded to another
    // deck with master sync enabled.
    m_pConfig->set(ConfigKey("[Controls]", "SpeedAutoReset"),
            ConfigValue(BaseTrackPlayer::RESET_SPEED));

    // Enable sync on two stopped decks
    auto pButtonSyncEnabled1 =
            std::make_unique<ControlProxy>(m_sGroup1, "sync_enabled");
    pButtonSyncEnabled1->set(1.0);

    auto pButtonSyncEnabled2 =
            std::make_unique<ControlProxy>(m_sGroup2, "sync_enabled");
    pButtonSyncEnabled2->set(1.0);

    // If sync is on and we load a track, that should initialize master.
    TrackPointer track1 = m_pMixerDeck1->loadFakeTrack(false, 140.0);

    EXPECT_DOUBLE_EQ(
            140.0, ControlObject::get(ConfigKey(m_sInternalClockGroup, "bpm")));
    EXPECT_DOUBLE_EQ(140.0, ControlObject::get(ConfigKey(m_sGroup1, "bpm")));
    EXPECT_TRUE(isSoftMaster(m_sGroup1));

    // If sync is on two decks and we load a track while one is playing,
    // that should not change the playing deck.
    ControlObject::set(ConfigKey(m_sGroup1, "play"), 1.0);

    TrackPointer track2 = m_pMixerDeck2->loadFakeTrack(false, 128.0);

    EXPECT_DOUBLE_EQ(
            140.0, ControlObject::get(ConfigKey(m_sInternalClockGroup, "bpm")));
    EXPECT_DOUBLE_EQ(140.0, ControlObject::get(ConfigKey(m_sGroup1, "bpm")));
    EXPECT_DOUBLE_EQ(140.0, ControlObject::get(ConfigKey(m_sGroup2, "bpm")));

    // Repeat with RESET_PITCH_AND_SPEED
    m_pConfig->set(ConfigKey("[Controls]", "SpeedAutoReset"),
            ConfigValue(BaseTrackPlayer::RESET_PITCH_AND_SPEED));
    ControlObject::set(ConfigKey(m_sGroup1, "play"), 0.0);
    ControlObject::set(ConfigKey(m_sGroup1, "rate"), getRateSliderValue(1.0));
    track1 = m_pMixerDeck1->loadFakeTrack(false, 140.0);
    ControlObject::getControl(ConfigKey(m_sGroup1, "play"))->set(1.0);
    track2 = m_pMixerDeck2->loadFakeTrack(false, 128.0);
    EXPECT_DOUBLE_EQ(
            140.0, ControlObject::get(ConfigKey(m_sInternalClockGroup, "bpm")));
    EXPECT_DOUBLE_EQ(140.0, ControlObject::get(ConfigKey(m_sGroup1, "bpm")));
    EXPECT_DOUBLE_EQ(140.0, ControlObject::get(ConfigKey(m_sGroup2, "bpm")));

    // Repeat with RESET_NONE
    m_pConfig->set(ConfigKey("[Controls]", "SpeedAutoReset"),
            ConfigValue(BaseTrackPlayer::RESET_NONE));
    ControlObject::set(ConfigKey(m_sGroup1, "play"), 0.0);
    ControlObject::set(ConfigKey(m_sGroup1, "rate"), getRateSliderValue(1.0));
    ControlObject::set(ConfigKey(m_sGroup2, "rate"), getRateSliderValue(1.0));
    track1 = m_pMixerDeck1->loadFakeTrack(false, 140.0);
    ControlObject::set(ConfigKey(m_sGroup1, "play"), 1.0);
    track2 = m_pMixerDeck2->loadFakeTrack(false, 128.0);
    EXPECT_DOUBLE_EQ(
            128.0, ControlObject::get(ConfigKey(m_sInternalClockGroup, "bpm")));
    EXPECT_DOUBLE_EQ(128.0, ControlObject::get(ConfigKey(m_sGroup1, "bpm")));
    EXPECT_DOUBLE_EQ(128.0, ControlObject::get(ConfigKey(m_sGroup2, "bpm")));

    // Load two tracks with sync off and RESET_SPEED
    m_pConfig->set(ConfigKey("[Controls]", "SpeedAutoReset"),
            ConfigValue(BaseTrackPlayer::RESET_SPEED));
    ControlObject::getControl(ConfigKey(m_sGroup1, "play"))->set(0.0);
    ControlObject::getControl(ConfigKey(m_sGroup1, "rate"))
            ->set(getRateSliderValue(1.5));
    ControlObject::getControl(ConfigKey(m_sGroup2, "rate"))
            ->set(getRateSliderValue(1.5));
    pButtonSyncEnabled1->set(0.0);
    pButtonSyncEnabled2->set(0.0);
    track1 = m_pMixerDeck1->loadFakeTrack(false, 140.0);
    ControlObject::set(ConfigKey(m_sGroup1, "play"), 1.0);
    track2 = m_pMixerDeck2->loadFakeTrack(false, 128.0);
    EXPECT_DOUBLE_EQ(140.0, ControlObject::get(ConfigKey(m_sGroup1, "bpm")));
    EXPECT_DOUBLE_EQ(128.0, ControlObject::get(ConfigKey(m_sGroup2, "bpm")));

    // Load two tracks with sync off and RESET_PITCH_AND_SPEED
    m_pConfig->set(ConfigKey("[Controls]", "SpeedAutoReset"),
            ConfigValue(BaseTrackPlayer::RESET_PITCH_AND_SPEED));
    ControlObject::getControl(ConfigKey(m_sGroup1, "play"))->set(0.0);
    ControlObject::getControl(ConfigKey(m_sGroup1, "rate"))
            ->set(getRateSliderValue(1.5));
    ControlObject::getControl(ConfigKey(m_sGroup2, "rate"))
            ->set(getRateSliderValue(1.5));
    pButtonSyncEnabled1->slotSet(0.0);
    pButtonSyncEnabled2->slotSet(0.0);
    track1 = m_pMixerDeck1->loadFakeTrack(false, 140.0);
    ControlObject::getControl(ConfigKey(m_sGroup1, "play"))->set(1.0);
    track2 = m_pMixerDeck2->loadFakeTrack(false, 128.0);
    EXPECT_DOUBLE_EQ(140.0,
            ControlObject::getControl(ConfigKey(m_sGroup1, "bpm"))->get());
    EXPECT_DOUBLE_EQ(128.0,
            ControlObject::getControl(ConfigKey(m_sGroup2, "bpm"))->get());
}

TEST_F(EngineSyncTest, EnableOneDeckSliderUpdates) {
    // If we enable a deck to be master, the internal slider should immediately update.
    auto pButtonSyncEnabled1 =
            std::make_unique<ControlProxy>(m_sGroup1, "sync_enabled");

    mixxx::BeatsPointer pBeats1 = BeatFactory::makeBeatGrid(
            m_pTrack1->getSampleRate(), mixxx::Bpm(130), mixxx::audio::kStartFramePos);
    m_pTrack1->trySetBeats(pBeats1);
    ControlObject::getControl(ConfigKey(m_sGroup1, "rate"))
            ->set(getRateSliderValue(1.0));

    // Set the deck to sync enabled.
    pButtonSyncEnabled1->slotSet(1.0);
    ProcessBuffer();

    // Group 1 should now be master (only one sync deck).
    EXPECT_TRUE(isSoftMaster(m_sGroup1));

    // Internal clock rate should be set.
    EXPECT_DOUBLE_EQ(130.0,
            ControlObject::getControl(ConfigKey(m_sInternalClockGroup, "bpm"))
                    ->get());
}

TEST_F(EngineSyncTest, SyncToNonSyncDeck) {
    // If deck 1 is playing, and deck 2 presses sync, deck 2 should sync to deck 1 even if
    // deck 1 is not a sync deck.

    auto pButtonSyncEnabled1 =
            std::make_unique<ControlProxy>(m_sGroup1, "sync_enabled");
    auto pButtonSyncEnabled2 =
            std::make_unique<ControlProxy>(m_sGroup2, "sync_enabled");

    mixxx::BeatsPointer pBeats1 = BeatFactory::makeBeatGrid(
            m_pTrack1->getSampleRate(), mixxx::Bpm(130), mixxx::audio::kStartFramePos);
    m_pTrack1->trySetBeats(pBeats1);
    ProcessBuffer();
    ControlObject::set(ConfigKey(m_sGroup1, "rate"), getRateSliderValue(1.0));
    mixxx::BeatsPointer pBeats2 = BeatFactory::makeBeatGrid(
            m_pTrack2->getSampleRate(), mixxx::Bpm(100), mixxx::audio::kStartFramePos);
    m_pTrack2->trySetBeats(pBeats2);
    ControlObject::getControl(ConfigKey(m_sGroup2, "rate"))
            ->set(getRateSliderValue(1.0));

    ControlObject::set(ConfigKey(m_sGroup1, "play"), 1.0);
    ControlObject::set(ConfigKey(m_sGroup2, "play"), 1.0);
    ProcessBuffer();

    pButtonSyncEnabled2->set(1.0);
    pButtonSyncEnabled2->set(0.0);
    ProcessBuffer();

    // There should be no master, and deck2 should match rate of deck1.  Sync slider should be
    // updated with the value, however.
    assertNoMaster();
    EXPECT_DOUBLE_EQ(
            130.0, ControlObject::get(ConfigKey(m_sInternalClockGroup, "bpm")));
    assertSyncOff(m_sGroup2);
    EXPECT_DOUBLE_EQ(getRateSliderValue(1.3),
            ControlObject::get(ConfigKey(m_sGroup2, "rate")));

    // Reset the pitch of deck 2.
    ControlObject::set(ConfigKey(m_sGroup2, "rate"), getRateSliderValue(1.0));

    // The same should work in reverse.
    pButtonSyncEnabled1->set(1.0);
    pButtonSyncEnabled1->set(0.0);
    ProcessBuffer();

    // There should be no master, and deck2 should match rate of deck1.
    EXPECT_EQ(0,
            ControlObject::get(
                    ConfigKey(m_sInternalClockGroup, "sync_master")));
    EXPECT_DOUBLE_EQ(
            100.0, ControlObject::get(ConfigKey(m_sInternalClockGroup, "bpm")));
    EXPECT_EQ(NULL, m_pEngineSync->getMaster());
    EXPECT_EQ(NULL, m_pEngineSync->getMasterSyncable());
    EXPECT_EQ(SYNC_NONE, ControlObject::get(ConfigKey(m_sGroup1, "sync_mode")));
    EXPECT_EQ(0, ControlObject::get(ConfigKey(m_sGroup1, "sync_enabled")));
    EXPECT_EQ(0, ControlObject::get(ConfigKey(m_sGroup1, "sync_master")));
    EXPECT_DOUBLE_EQ(getRateSliderValue(100.0 / 130.0),
            ControlObject::get(ConfigKey(m_sGroup1, "rate")));

    // Reset again.
    ControlObject::set(ConfigKey(m_sGroup1, "rate"), getRateSliderValue(1.0));

    // If deck 1 is not playing, however, deck 2 should stay at the same rate.
    ControlObject::set(ConfigKey(m_sGroup1, "play"), 0.0);

    // The same should work in reverse.
    pButtonSyncEnabled1->set(1.0);
    pButtonSyncEnabled1->set(0.0);
    ProcessBuffer();

    // There should be no master, and deck2 should match rate of deck1.
    EXPECT_EQ(0,
            ControlObject::get(
                    ConfigKey(m_sInternalClockGroup, "sync_master")));
    EXPECT_DOUBLE_EQ(
            100.0, ControlObject::get(ConfigKey(m_sInternalClockGroup, "bpm")));
    EXPECT_EQ(NULL, m_pEngineSync->getMaster());
    EXPECT_EQ(NULL, m_pEngineSync->getMasterSyncable());
    EXPECT_EQ(SYNC_NONE, ControlObject::get(ConfigKey(m_sGroup2, "sync_mode")));
    EXPECT_EQ(0, ControlObject::get(ConfigKey(m_sGroup2, "sync_enabled")));
    EXPECT_EQ(0, ControlObject::get(ConfigKey(m_sGroup2, "sync_master")));
    EXPECT_DOUBLE_EQ(getRateSliderValue(1.0),
            ControlObject::get(ConfigKey(m_sGroup2, "rate")));
}

TEST_F(EngineSyncTest, MomentarySyncDependsOnPlayingStates) {
    // Like it says -- if the current deck is playing, and the target deck is
    // playing, they should sync even if there's no sync mode enabled.

    auto pButtonSyncEnabled1 =
            std::make_unique<ControlProxy>(m_sGroup1, "sync_enabled");
    auto pButtonSyncEnabled2 =
            std::make_unique<ControlProxy>(m_sGroup2, "sync_enabled");

    // Set up decks so they can be playing, and start deck 1.
    mixxx::BeatsPointer pBeats1 = BeatFactory::makeBeatGrid(
            m_pTrack1->getSampleRate(), mixxx::Bpm(100), mixxx::audio::kStartFramePos);
    m_pTrack1->trySetBeats(pBeats1);
    ControlObject::set(ConfigKey(m_sGroup1, "rate"), getRateSliderValue(1.0));
    ControlObject::set(ConfigKey(m_sGroup1, "play"), 1.0);
    mixxx::BeatsPointer pBeats2 = BeatFactory::makeBeatGrid(
            m_pTrack2->getSampleRate(), mixxx::Bpm(130), mixxx::audio::kStartFramePos);
    m_pTrack2->trySetBeats(pBeats2);
    ControlObject::set(ConfigKey(m_sGroup2, "rate"), getRateSliderValue(1.0));
    ControlObject::set(ConfigKey(m_sGroup2, "play"), 1.0);
    ProcessBuffer();
    ProcessBuffer();

    // Set channel 1 to be enabled momentarily.
    pButtonSyncEnabled1->set(1.0);
    pButtonSyncEnabled1->set(0.0);
    ProcessBuffer();

    // The master sync should still be off and the speed should match deck 2.
    assertNoMaster();
    assertSyncOff(m_sGroup1);
    assertSyncOff(m_sGroup2);
    EXPECT_DOUBLE_EQ(
            130.0, ControlObject::get(ConfigKey(m_sInternalClockGroup, "bpm")));

    // Also works if deck 1 is not playing.
    ControlObject::set(ConfigKey(m_sGroup1, "rate"), getRateSliderValue(1.0));
    ControlObject::set(ConfigKey(m_sGroup1, "play"), 0.0);
    ControlObject::set(ConfigKey(m_sGroup2, "play"), 1.0);
    ProcessBuffer();
    pButtonSyncEnabled1->set(1.0);
    pButtonSyncEnabled1->set(0.0);
    ProcessBuffer();
    assertNoMaster();
    assertSyncOff(m_sGroup1);
    assertSyncOff(m_sGroup2);
    EXPECT_DOUBLE_EQ(
            130.0, ControlObject::get(ConfigKey(m_sInternalClockGroup, "bpm")));

    // Also works if neither deck is playing.
    ControlObject::set(ConfigKey(m_sGroup1, "rate"), getRateSliderValue(1.0));
    ControlObject::set(ConfigKey(m_sGroup1, "play"), 0.0);
    ControlObject::set(ConfigKey(m_sGroup2, "play"), 0.0);
    ProcessBuffer();
    pButtonSyncEnabled1->set(1.0);
    pButtonSyncEnabled1->set(0.0);
    ProcessBuffer();
    assertNoMaster();
    assertSyncOff(m_sGroup1);
    assertSyncOff(m_sGroup2);
    EXPECT_DOUBLE_EQ(
            130.0, ControlObject::get(ConfigKey(m_sInternalClockGroup, "bpm")));

    // But it doesn't work if deck 2 isn't playing and deck 1 is. (This would
    // cause deck1 to suddenly change bpm while playing back).
    ControlObject::set(ConfigKey(m_sGroup1, "rate"), getRateSliderValue(1.0));
    ControlObject::set(ConfigKey(m_sGroup1, "play"), 1.0);
    ControlObject::set(ConfigKey(m_sGroup2, "play"), 0.0);
    ProcessBuffer();
    pButtonSyncEnabled1->set(1.0);
    pButtonSyncEnabled1->set(0.0);
    ProcessBuffer();
    assertNoMaster();
    assertSyncOff(m_sGroup1);
    assertSyncOff(m_sGroup2);
    EXPECT_DOUBLE_EQ(
            100.0, ControlObject::get(ConfigKey(m_sInternalClockGroup, "bpm")));
}

TEST_F(EngineSyncTest, EjectTrackSyncRemains) {
    auto pButtonSyncEnabled1 =
            std::make_unique<ControlProxy>(m_sGroup1, "sync_enabled");
    auto pButtonSyncEnabled2 =
            std::make_unique<ControlProxy>(m_sGroup2, "sync_enabled");
    auto pButtonEject1 = std::make_unique<ControlProxy>(m_sGroup1, "eject");

    mixxx::BeatsPointer pBeats1 = BeatFactory::makeBeatGrid(
            m_pTrack1->getSampleRate(), mixxx::Bpm(120), mixxx::audio::kStartFramePos);
    m_pTrack1->trySetBeats(pBeats1);
    pButtonSyncEnabled1->set(1.0);
    ProcessBuffer();

    // m_sGroup1 takes over
    EXPECT_TRUE(isFollower(m_sInternalClockGroup));
    EXPECT_TRUE(isSoftMaster(m_sGroup1));
    assertSyncOff(m_sGroup2);

    pButtonEject1->set(1.0);
    // When an eject happens, the bpm gets set to zero.
    ProcessBuffer();

    EXPECT_DOUBLE_EQ(
            0.0, ControlObject::getControl(ConfigKey(m_sGroup1, "bpm"))->get());

    // No valid tempo available all are waiting as follower
    EXPECT_TRUE(isFollower(m_sInternalClockGroup));
    EXPECT_TRUE(isFollower(m_sGroup1));
    assertSyncOff(m_sGroup2);

    m_pMixerDeck1->loadFakeTrack(false, 128.0);
    EXPECT_DOUBLE_EQ(128.0,
            ControlObject::getControl(ConfigKey(m_sGroup1, "bpm"))->get());
    mixxx::BeatsPointer pBeats2 = BeatFactory::makeBeatGrid(
            m_pTrack2->getSampleRate(), mixxx::Bpm(135), mixxx::audio::kStartFramePos);
    m_pTrack2->trySetBeats(pBeats2);
    pButtonSyncEnabled2->set(1.0);
    ProcessBuffer();

    EXPECT_TRUE(isFollower(m_sInternalClockGroup));
    EXPECT_TRUE(isSoftMaster(m_sGroup1));
    EXPECT_TRUE(isFollower(m_sGroup2));

    pButtonEject1->set(1.0);
    m_pTrack1->trySetBeats(mixxx::BeatsPointer());
    ProcessBuffer();

    EXPECT_TRUE(isFollower(m_sInternalClockGroup));
    EXPECT_TRUE(isFollower(m_sGroup1));
    EXPECT_TRUE(isSoftMaster(m_sGroup2));
}

TEST_F(EngineSyncTest, FileBpmChangesDontAffectMaster) {
    // If filebpm changes, don't treat it like a rate change unless it's the master.
    mixxx::BeatsPointer pBeats1 = BeatFactory::makeBeatGrid(
            m_pTrack1->getSampleRate(), mixxx::Bpm(100), mixxx::audio::kStartFramePos);
    m_pTrack1->trySetBeats(pBeats1);
    auto pButtonSyncEnabled1 =
            std::make_unique<ControlProxy>(m_sGroup1, "sync_enabled");
    pButtonSyncEnabled1->set(1.0);
    ProcessBuffer();

    mixxx::BeatsPointer pBeats2 = BeatFactory::makeBeatGrid(
            m_pTrack2->getSampleRate(), mixxx::Bpm(120), mixxx::audio::kStartFramePos);
    m_pTrack2->trySetBeats(pBeats2);
    auto pButtonSyncEnabled2 =
            std::make_unique<ControlProxy>(m_sGroup2, "sync_enabled");
    pButtonSyncEnabled2->set(1.0);
    ProcessBuffer();

    EXPECT_TRUE(isSoftMaster(m_sGroup1));
    EXPECT_TRUE(isFollower(m_sGroup2));

    // Update the master's beats -- update the internal clock
    pBeats1 = BeatFactory::makeBeatGrid(
            m_pTrack1->getSampleRate(), mixxx::Bpm(160), mixxx::audio::kStartFramePos);
    m_pTrack1->trySetBeats(pBeats1);
    EXPECT_DOUBLE_EQ(
            160.0, ControlObject::get(ConfigKey(m_sInternalClockGroup, "bpm")));

    EXPECT_TRUE(isSoftMaster(m_sGroup1));

    // Update follower beats -- don't update internal clock.
    pBeats2 = BeatFactory::makeBeatGrid(
            m_pTrack2->getSampleRate(), mixxx::Bpm(140), mixxx::audio::kStartFramePos);
    m_pTrack2->trySetBeats(pBeats2);
    EXPECT_DOUBLE_EQ(
            160.0, ControlObject::get(ConfigKey(m_sInternalClockGroup, "bpm")));
}

TEST_F(EngineSyncTest, ExplicitMasterPostProcessed) {
    // Regression test thanks to a bug.  Make sure that an explicit master
    // channel gets post-processed.
    auto pButtonMasterSync1 =
            std::make_unique<ControlProxy>(m_sGroup1, "sync_mode");
    pButtonMasterSync1->slotSet(SYNC_MASTER_EXPLICIT);
    mixxx::BeatsPointer pBeats1 = BeatFactory::makeBeatGrid(
            m_pTrack1->getSampleRate(), mixxx::Bpm(160), mixxx::audio::kStartFramePos);
    m_pTrack1->trySetBeats(pBeats1);
    ProcessBuffer();
    ControlObject::getControl(ConfigKey(m_sGroup1, "play"))->set(1.0);
    ProcessBuffer();

    EXPECT_NEAR(0.0023219956,
            m_pChannel1->getEngineBuffer()->getVisualPlayPos(),
            kMaxFloatingPointErrorLowPrecision);
}

TEST_F(EngineSyncTest, ZeroBPMRateAdjustIgnored) {
    // If a track isn't loaded (0 bpm), but the deck has sync enabled,
    // don't pay attention to rate changes.
    mixxx::BeatsPointer pBeats1 = BeatFactory::makeBeatGrid(
            m_pTrack1->getSampleRate(), mixxx::Bpm(0), mixxx::audio::kStartFramePos);
    m_pTrack1->trySetBeats(pBeats1);
    auto pButtonSyncEnabled1 =
            std::make_unique<ControlProxy>(m_sGroup1, "sync_enabled");
    pButtonSyncEnabled1->set(1.0);
    ControlObject::getControl(ConfigKey(m_sGroup1, "rate"))
            ->set(getRateSliderValue(1.0));
    ProcessBuffer();

    mixxx::BeatsPointer pBeats2 = BeatFactory::makeBeatGrid(
            m_pTrack2->getSampleRate(), mixxx::Bpm(120), mixxx::audio::kStartFramePos);
    m_pTrack2->trySetBeats(pBeats2);
    auto pButtonSyncEnabled2 =
            std::make_unique<ControlProxy>(m_sGroup2, "sync_enabled");
    pButtonSyncEnabled2->set(1.0);
    ProcessBuffer();

    ControlObject::getControl(ConfigKey(m_sGroup1, "rate"))
            ->set(getRateSliderValue(1.3));

    EXPECT_DOUBLE_EQ(getRateSliderValue(1.0),
            ControlObject::getControl(ConfigKey(m_sGroup2, "rate"))->get());

    // Also try with explicit master/follower setting
    pButtonSyncEnabled1->set(0.0);
    ControlObject::getControl(ConfigKey(m_sGroup1, "sync_mode"))
            ->set(SYNC_MASTER_EXPLICIT);

    ControlObject::getControl(ConfigKey(m_sGroup1, "rate"))
            ->set(getRateSliderValue(1.4));
    EXPECT_DOUBLE_EQ(getRateSliderValue(1.0),
            ControlObject::getControl(ConfigKey(m_sGroup2, "rate"))->get());

    pButtonSyncEnabled1->set(0.0);
    ControlObject::getControl(ConfigKey(m_sGroup1, "sync_mode"))
            ->set(SYNC_FOLLOWER);

    ControlObject::getControl(ConfigKey(m_sGroup1, "rate"))
            ->set(getRateSliderValue(0.9));
    EXPECT_DOUBLE_EQ(getRateSliderValue(1.0),
            ControlObject::getControl(ConfigKey(m_sGroup2, "rate"))->get());
}

<<<<<<< HEAD
TEST_F(EngineSyncTest, DISABLED_BeatDistanceBeforeStart) {
=======
TEST_F(EngineSyncTest, BeatDistanceBeforeStart) {
>>>>>>> c29d9f68
    // https://bugs.launchpad.net/mixxx/+bug/1930143
    // If the start position is before zero, we should still initialize the beat distance
    // correctly.  Unfortunately, this currently doesn't work.

    mixxx::BeatsPointer pBeats1 = BeatFactory::makeBeatGrid(
<<<<<<< HEAD
            m_pTrack1->getSampleRate(), mixxx::Bpm(128), mixxx::audio::kStartFramePos);
    m_pTrack1->trySetBeats(pBeats1);
    ControlObject::set(ConfigKey(m_sGroup1, "playposition"), -.05);
    ControlObject::getControl(ConfigKey(m_sGroup1, "sync_mode"))
            ->set(SYNC_MASTER_SOFT);
    ControlObject::getControl(ConfigKey(m_sGroup1, "play"))->set(1.0);
    ProcessBuffer();
    EXPECT_NEAR(
            ControlObject::getControl(ConfigKey(m_sGroup1, "beat_distance"))->get(),
            ControlObject::getControl(ConfigKey(m_sInternalClockGroup, "beat_distance"))->get(),
=======
            m_pTrack1->getSampleRate(), 128, 0);
    m_pTrack1->trySetBeats(pBeats1);
    ControlObject::getControl(ConfigKey(m_sGroup1, "quantize"))->set(1.0);
    ControlObject::set(ConfigKey(m_sGroup1, "playposition"), -.05);
    ProcessBuffer();
    ControlObject::getControl(ConfigKey(m_sGroup1, "play"))->set(1.0);
    ProcessBuffer();
    // This fraction is one buffer beyond the seek position -- indicating that
    // we seeked correctly.
    EXPECT_NEAR(0.49143461829176116,
            ControlObject::getControl(ConfigKey(m_sGroup1, "beat_distance"))->get(),
>>>>>>> c29d9f68
            kMaxBeatDistanceEpsilon);
}

TEST_F(EngineSyncTest, ZeroLatencyRateChangeNoQuant) {
    // Confirm that a rate change in an explicit master is instantly communicated
    // to followers.
    mixxx::BeatsPointer pBeats1 = BeatFactory::makeBeatGrid(
            m_pTrack1->getSampleRate(), mixxx::Bpm(128), mixxx::audio::kStartFramePos);
    m_pTrack1->trySetBeats(pBeats1);
    mixxx::BeatsPointer pBeats2 = BeatFactory::makeBeatGrid(
            m_pTrack2->getSampleRate(), mixxx::Bpm(160), mixxx::audio::kStartFramePos);
    m_pTrack2->trySetBeats(pBeats2);

    // Make Channel2 master to weed out any channel ordering issues.
    ControlObject::getControl(ConfigKey(m_sGroup2, "sync_mode"))
            ->set(SYNC_FOLLOWER);
    ControlObject::getControl(ConfigKey(m_sGroup1, "sync_mode"))
            ->set(SYNC_FOLLOWER);
    // Exaggerate the effect with a high rate.
    ControlObject::set(ConfigKey(m_sGroup2, "rate_ratio"), 10.0);

    ControlObject::getControl(ConfigKey(m_sGroup1, "play"))->set(1.0);
    ControlObject::getControl(ConfigKey(m_sGroup2, "play"))->set(1.0);

    EXPECT_EQ(ControlObject::getControl(ConfigKey(m_sGroup2, "beat_distance"))
                      ->get(),
            ControlObject::getControl(ConfigKey(m_sGroup1, "beat_distance"))
                    ->get());

    for (int i = 0; i < 50; ++i) {
        ProcessBuffer();
        // Keep messing with the rate
        double rate = i % 2 == 0 ? i / 10.0 : i / -10.0;
        ControlObject::set(ConfigKey(m_sGroup2, "rate_ratio"), rate);

        // Buffers should be in sync.
        EXPECT_NEAR(
                ControlObject::getControl(ConfigKey(m_sGroup2, "beat_distance"))->get(),
                ControlObject::getControl(ConfigKey(m_sGroup1, "beat_distance"))->get(),
                kMaxBeatDistanceEpsilon);
    }

    // Make sure we're actually going somewhere!
    EXPECT_GT(
            ControlObject::getControl(ConfigKey(m_sGroup1, "beat_distance"))->get(),
            0);
    // Buffers should be in sync.
    EXPECT_NEAR(
            ControlObject::getControl(ConfigKey(m_sGroup2, "beat_distance"))->get(),
            ControlObject::getControl(ConfigKey(m_sGroup1, "beat_distance"))->get(),
            kMaxBeatDistanceEpsilon);
}

TEST_F(EngineSyncTest, ZeroLatencyRateChangeQuant) {
    // Confirm that a rate change in an explicit master is instantly communicated
    // to followers.
    mixxx::BeatsPointer pBeats1 = BeatFactory::makeBeatGrid(
            m_pTrack1->getSampleRate(), mixxx::Bpm(128), mixxx::audio::kStartFramePos);
    m_pTrack1->trySetBeats(pBeats1);
    mixxx::BeatsPointer pBeats2 = BeatFactory::makeBeatGrid(
            m_pTrack2->getSampleRate(), mixxx::Bpm(160), mixxx::audio::kStartFramePos);
    m_pTrack2->trySetBeats(pBeats2);

    ControlObject::getControl(ConfigKey(m_sGroup1, "quantize"))->set(1.0);
    ControlObject::getControl(ConfigKey(m_sGroup2, "quantize"))->set(1.0);

    // Make Channel2 master to weed out any channel ordering issues.
    ControlObject::getControl(ConfigKey(m_sGroup2, "sync_mode"))
            ->set(SYNC_FOLLOWER);
    ControlObject::getControl(ConfigKey(m_sGroup1, "sync_mode"))
            ->set(SYNC_FOLLOWER);
    // Exaggerate the effect with a high rate.
    ControlObject::set(ConfigKey(m_sGroup2, "rate_ratio"), 10.0);

    ControlObject::getControl(ConfigKey(m_sGroup1, "play"))->set(1.0);
    ControlObject::getControl(ConfigKey(m_sGroup2, "play"))->set(1.0);

    EXPECT_EQ(ControlObject::getControl(ConfigKey(m_sGroup2, "beat_distance"))
                      ->get(),
            ControlObject::getControl(ConfigKey(m_sGroup1, "beat_distance"))
                    ->get());

    ProcessBuffer();

    for (int i = 0; i < 50; ++i) {
        ProcessBuffer();
        // Keep messing with the rate
        double rate = i % 2 == 0 ? i / 10.0 : i / -10.0;
        ControlObject::set(ConfigKey(m_sGroup2, "rate_ratio"), rate);

        // Buffers should be in sync.
        EXPECT_NEAR(
                ControlObject::getControl(ConfigKey(m_sGroup2, "beat_distance"))->get(),
                ControlObject::getControl(ConfigKey(m_sGroup1, "beat_distance"))->get(),
                kMaxBeatDistanceEpsilon);
    }

    // Make sure we're actually going somewhere!
    EXPECT_GT(
            ControlObject::getControl(ConfigKey(m_sGroup1, "beat_distance"))->get(),
            0);
    // Buffers should be in sync.
    EXPECT_NEAR(
            ControlObject::getControl(ConfigKey(m_sGroup2, "beat_distance"))->get(),
            ControlObject::getControl(ConfigKey(m_sGroup1, "beat_distance"))->get(),
            kMaxBeatDistanceEpsilon);
}

TEST_F(EngineSyncTest, ZeroLatencyRateDiffQuant) {
    // Confirm that a rate change in an explicit master is instantly communicated
    // to followers.
    mixxx::BeatsPointer pBeats1 = BeatFactory::makeBeatGrid(
            m_pTrack1->getSampleRate(), mixxx::Bpm(128), mixxx::audio::kStartFramePos);
    m_pTrack1->trySetBeats(pBeats1);
    mixxx::BeatsPointer pBeats2 = BeatFactory::makeBeatGrid(
            m_pTrack2->getSampleRate(), mixxx::Bpm(160), mixxx::audio::kStartFramePos);
    m_pTrack2->trySetBeats(pBeats2);

    ControlObject::getControl(ConfigKey(m_sGroup2, "quantize"))->set(1.0);

    // Make Channel2 master to weed out any channel ordering issues.
    ControlObject::getControl(ConfigKey(m_sGroup2, "sync_mode"))
            ->set(SYNC_FOLLOWER);
    ControlObject::getControl(ConfigKey(m_sGroup1, "sync_mode"))
            ->set(SYNC_FOLLOWER);
    // Exaggerate the effect with a high rate.
    ControlObject::set(ConfigKey(m_sGroup2, "rate_ratio"), 10.0);

    ControlObject::getControl(ConfigKey(m_sGroup1, "play"))->set(1.0);
    ControlObject::getControl(ConfigKey(m_sGroup2, "play"))->set(1.0);

    EXPECT_EQ(ControlObject::getControl(ConfigKey(m_sGroup2, "beat_distance"))
                      ->get(),
            ControlObject::getControl(ConfigKey(m_sGroup1, "beat_distance"))
                    ->get());

    ProcessBuffer();

    for (int i = 0; i < 50; ++i) {
        ProcessBuffer();
        // Keep messing with the rate
        double rate = i % 2 == 0 ? i / 10.0 : i / -10.0;
        ControlObject::set(ConfigKey(m_sGroup2, "rate_ratio"), rate);

        // Buffers should be in sync.
        EXPECT_NEAR(
                ControlObject::getControl(ConfigKey(m_sGroup2, "beat_distance"))->get(),
                ControlObject::getControl(ConfigKey(m_sGroup1, "beat_distance"))->get(),
                kMaxBeatDistanceEpsilon);
    }

    // Make sure we're actually going somewhere!
    EXPECT_GT(
            ControlObject::getControl(ConfigKey(m_sGroup1, "beat_distance"))->get(),
            0);
    // Buffers should be in sync.
    EXPECT_NEAR(
            ControlObject::getControl(ConfigKey(m_sGroup2, "beat_distance"))->get(),
            ControlObject::getControl(ConfigKey(m_sGroup1, "beat_distance"))->get(),
            kMaxBeatDistanceEpsilon);
}

// In this test, we set play *first* and then turn on master sync.
// This exercises a slightly different ordering of signals that we
// need to check. The Sync feature is unfortunately brittle.
// This test exercises https://bugs.launchpad.net/mixxx/+bug/1884324
TEST_F(EngineSyncTest, ActivatingSyncDoesNotCauseDrifting) {
    mixxx::BeatsPointer pBeats1 = BeatFactory::makeBeatGrid(
            m_pTrack1->getSampleRate(), mixxx::Bpm(150), mixxx::audio::kStartFramePos);
    m_pTrack1->trySetBeats(pBeats1);
    mixxx::BeatsPointer pBeats2 = BeatFactory::makeBeatGrid(
            m_pTrack2->getSampleRate(), mixxx::Bpm(150), mixxx::audio::kStartFramePos);
    m_pTrack2->trySetBeats(pBeats2);

    ControlObject::getControl(ConfigKey(m_sGroup1, "quantize"))->set(0.0);
    ControlObject::getControl(ConfigKey(m_sGroup2, "quantize"))->set(1.0);

    ControlObject::getControl(ConfigKey(m_sGroup1, "play"))->set(1.0);
    ControlObject::getControl(ConfigKey(m_sGroup2, "play"))->set(1.0);

    ProcessBuffer();

    // make sure we aren't out-of-sync from the start
    EXPECT_EQ(ControlObject::getControl(ConfigKey(m_sGroup2, "beat_distance"))
                      ->get(),
            ControlObject::getControl(ConfigKey(m_sGroup1, "beat_distance"))
                    ->get());

    // engage first sync-master
    ControlObject::getControl(ConfigKey(m_sGroup1, "sync_mode"))
            ->set(SYNC_FOLLOWER);

    // engage second Sync-master
    ControlObject::getControl(ConfigKey(m_sGroup2, "sync_mode"))
            ->set(SYNC_FOLLOWER);

    // Run for a number of buffers
    for (int i = 0; i < 25; ++i) {
        ProcessBuffer();
    }
    // Make sure we're actually going somewhere!
    EXPECT_GT(ControlObject::getControl(ConfigKey(m_sGroup1, "beat_distance"))
                      ->get(),
            0);

    // Buffers should be in sync.
    EXPECT_EQ(ControlObject::getControl(ConfigKey(m_sGroup2, "beat_distance"))
                      ->get(),
            ControlObject::getControl(ConfigKey(m_sGroup1, "beat_distance"))
                    ->get());
}

TEST_F(EngineSyncTest, HalfDoubleBpmTest) {
    mixxx::BeatsPointer pBeats1 = BeatFactory::makeBeatGrid(
            m_pTrack1->getSampleRate(), mixxx::Bpm(70), mixxx::audio::kStartFramePos);
    m_pTrack1->trySetBeats(pBeats1);
    mixxx::BeatsPointer pBeats2 = BeatFactory::makeBeatGrid(
            m_pTrack2->getSampleRate(), mixxx::Bpm(140), mixxx::audio::kStartFramePos);
    m_pTrack2->trySetBeats(pBeats2);

    // Mixxx will choose the first playing deck to be master.  Let's start deck 2 first.
    ControlObject::getControl(ConfigKey(m_sGroup1, "volume"))->set(1.0);
    ControlObject::getControl(ConfigKey(m_sGroup2, "volume"))->set(1.0);
    ProcessBuffer();
    ControlObject::getControl(ConfigKey(m_sGroup1, "quantize"))->set(1.0);
    ControlObject::getControl(ConfigKey(m_sGroup2, "quantize"))->set(1.0);
    ControlObject::getControl(ConfigKey(m_sGroup2, "sync_enabled"))->set(1);
    ControlObject::getControl(ConfigKey(m_sGroup1, "sync_enabled"))->set(1);
    ProcessBuffer();
    ControlObject::getControl(ConfigKey(m_sGroup2, "play"))->set(1.0);
    ControlObject::getControl(ConfigKey(m_sGroup1, "play"))->set(1.0);
    ProcessBuffer();

    ASSERT_TRUE(isSoftMaster(m_sGroup2));
    ASSERT_TRUE(isFollower(m_sGroup1));

    EXPECT_EQ(0.5,
            m_pChannel1->getEngineBuffer()
                    ->m_pSyncControl->m_masterBpmAdjustFactor);
    EXPECT_EQ(1.0,
            m_pChannel2->getEngineBuffer()
                    ->m_pSyncControl->m_masterBpmAdjustFactor);
    EXPECT_DOUBLE_EQ(
            m_pChannel1->getEngineBuffer()->m_pSyncControl->getBeatDistance(),
            m_pChannel2->getEngineBuffer()->m_pSyncControl->getBeatDistance());
    EXPECT_EQ(0, ControlObject::get(ConfigKey(m_sGroup1, "rate")));
    EXPECT_EQ(70, ControlObject::get(ConfigKey(m_sGroup1, "bpm")));
    EXPECT_EQ(0, ControlObject::get(ConfigKey(m_sGroup2, "rate")));
    EXPECT_EQ(140, ControlObject::get(ConfigKey(m_sGroup2, "bpm")));

    // Do lots of processing to make sure we get over the 0.5 beat_distance barrier.
    for (int i = 0; i < 50; ++i) {
        ProcessBuffer();
        // The beat distances are NOT as simple as x2 or /2.  Use the built-in functions
        // to do the proper conversion.
        EXPECT_NEAR(
                m_pChannel1->getEngineBuffer()->m_pSyncControl->getBeatDistance(),
                m_pChannel2->getEngineBuffer()->m_pSyncControl->getBeatDistance(),
                kMaxFloatingPointErrorLowPrecision);
    }

    ControlObject::getControl(ConfigKey(m_sGroup1, "play"))->set(0.0);
    ControlObject::getControl(ConfigKey(m_sGroup2, "play"))->set(0.0);

    ControlObject::getControl(ConfigKey(m_sGroup1, "sync_mode"))
            ->set(SYNC_NONE);
    ControlObject::getControl(ConfigKey(m_sGroup2, "sync_mode"))
            ->set(SYNC_NONE);

    EXPECT_EQ(1.0,
            m_pChannel1->getEngineBuffer()
                    ->m_pSyncControl->m_masterBpmAdjustFactor);
    EXPECT_EQ(1.0,
            m_pChannel2->getEngineBuffer()
                    ->m_pSyncControl->m_masterBpmAdjustFactor);

    ControlObject::getControl(ConfigKey(m_sGroup1, "sync_mode"))
            ->set(SYNC_FOLLOWER);
    ControlObject::getControl(ConfigKey(m_sGroup2, "sync_mode"))
            ->set(SYNC_FOLLOWER);
    ControlObject::getControl(ConfigKey(m_sGroup1, "rate"))
            ->set(getRateSliderValue(1.0));

    // Now start deck 1 first and check again.
    ControlObject::getControl(ConfigKey(m_sGroup1, "play"))->set(1.0);
    ControlObject::getControl(ConfigKey(m_sGroup2, "play"))->set(1.0);

    ProcessBuffer();

    EXPECT_EQ(1.0,
            m_pChannel1->getEngineBuffer()
                    ->m_pSyncControl->m_masterBpmAdjustFactor);
    EXPECT_EQ(2.0,
            m_pChannel2->getEngineBuffer()
                    ->m_pSyncControl->m_masterBpmAdjustFactor);

    // Exaggerate the effect with a high rate.
    ControlObject::getControl(ConfigKey(m_sGroup2, "rate"))
            ->set(getRateSliderValue(2.0));

    for (int i = 0; i < 50; ++i) {
        ProcessBuffer();
        EXPECT_DOUBLE_EQ(m_pChannel1->getEngineBuffer()
                                 ->m_pSyncControl->getBeatDistance(),
                m_pChannel2->getEngineBuffer()
                        ->m_pSyncControl->getBeatDistance());
    }
}

TEST_F(EngineSyncTest, HalfDoubleThenPlay) {
    // If a deck plays that had its multiplier set, we need to reset the
    // internal clock.
    mixxx::BeatsPointer pBeats1 = BeatFactory::makeBeatGrid(
            m_pTrack1->getSampleRate(), mixxx::Bpm(80), mixxx::audio::kStartFramePos);
    m_pTrack1->trySetBeats(pBeats1);
    mixxx::BeatsPointer pBeats2 = BeatFactory::makeBeatGrid(
            m_pTrack2->getSampleRate(), mixxx::Bpm(175), mixxx::audio::kStartFramePos);
    m_pTrack2->trySetBeats(pBeats2);
    ControlObject::getControl(ConfigKey(m_sGroup1, "rate"))
            ->set(getRateSliderValue(1.0));

    ProcessBuffer();

    auto pButtonSyncEnabled1 =
            std::make_unique<ControlProxy>(m_sGroup1, "sync_enabled");
    pButtonSyncEnabled1->slotSet(1.0);
    auto pButtonSyncEnabled2 =
            std::make_unique<ControlProxy>(m_sGroup2, "sync_enabled");
    pButtonSyncEnabled2->slotSet(1.0);
    ControlObject::getControl(ConfigKey(m_sGroup1, "quantize"))->set(1.0);
    ControlObject::getControl(ConfigKey(m_sGroup2, "quantize"))->set(1.0);

    // We expect that m_sGroup1 has adjusted its own bpm to the second deck and becomes a single master.
    // The internal clock is initialized right away.
    EXPECT_TRUE(isSoftMaster(m_sGroup1));
    EXPECT_TRUE(isFollower(m_sGroup2));
    EXPECT_DOUBLE_EQ(1.0,
            m_pChannel1->getEngineBuffer()
                    ->m_pSyncControl->m_masterBpmAdjustFactor);
    EXPECT_DOUBLE_EQ(2.0,
            m_pChannel2->getEngineBuffer()
                    ->m_pSyncControl->m_masterBpmAdjustFactor);
    EXPECT_DOUBLE_EQ(87.5,
            ControlObject::getControl(ConfigKey(m_sInternalClockGroup, "bpm"))
                    ->get());
    EXPECT_DOUBLE_EQ(87.5,
            ControlObject::getControl(ConfigKey(m_sGroup1, "bpm"))->get());
    EXPECT_DOUBLE_EQ(175.0,
            ControlObject::getControl(ConfigKey(m_sGroup2, "bpm"))->get());
    EXPECT_DOUBLE_EQ(87.5 / 80,
            ControlObject::getControl(ConfigKey(m_sGroup1, "rate_ratio"))
                    ->get());
    EXPECT_DOUBLE_EQ(1.0,
            ControlObject::getControl(ConfigKey(m_sGroup2, "rate_ratio"))
                    ->get());
    // Local bpms are not adjusted by the multiplier
    EXPECT_DOUBLE_EQ(80,
            ControlObject::getControl(ConfigKey(m_sGroup1, "local_bpm"))
                    ->get());
    EXPECT_DOUBLE_EQ(175.0,
            ControlObject::getControl(ConfigKey(m_sGroup2, "local_bpm"))
                    ->get());

    ProcessBuffer();

    ControlObject::getControl(ConfigKey(m_sGroup2, "play"))->set(1.0);
    ControlObject::getControl(ConfigKey(m_sGroup1, "play"))->set(1.0);

    ProcessBuffer();

    EXPECT_DOUBLE_EQ(175,
            ControlObject::getControl(ConfigKey(m_sInternalClockGroup, "bpm"))
                    ->get());

    ProcessBuffer();
    ProcessBuffer();
    ProcessBuffer();

    EXPECT_DOUBLE_EQ(
            m_pChannel1->getEngineBuffer()->m_pSyncControl->getBeatDistance(),
            m_pChannel2->getEngineBuffer()->m_pSyncControl->getBeatDistance());

    // Now enable the other deck first.
    // Sync only cares about which deck plays first now, enable order is irrelevant.
    ControlObject::getControl(ConfigKey(m_sGroup1, "play"))->set(0.0);
    ControlObject::getControl(ConfigKey(m_sGroup2, "play"))->set(0.0);
    pButtonSyncEnabled1->slotSet(0.0);
    pButtonSyncEnabled2->slotSet(0.0);
    ProcessBuffer();
    pButtonSyncEnabled2->slotSet(1.0);
    pButtonSyncEnabled1->slotSet(1.0);
    EXPECT_DOUBLE_EQ(0.5,
            m_pChannel1->getEngineBuffer()
                    ->m_pSyncControl->m_masterBpmAdjustFactor);
    EXPECT_DOUBLE_EQ(1.0,
            m_pChannel2->getEngineBuffer()
                    ->m_pSyncControl->m_masterBpmAdjustFactor);
    ControlObject::getControl(ConfigKey(m_sGroup1, "play"))->set(1.0);
    ControlObject::getControl(ConfigKey(m_sGroup2, "play"))->set(1.0);

    EXPECT_DOUBLE_EQ(87.5 / 80,
            ControlObject::getControl(ConfigKey(m_sGroup1, "rate_ratio"))
                    ->get());
    EXPECT_DOUBLE_EQ(1.0,
            ControlObject::getControl(ConfigKey(m_sGroup2, "rate_ratio"))
                    ->get());

    ProcessBuffer();

    EXPECT_NEAR(
            m_pChannel1->getEngineBuffer()->m_pSyncControl->getBeatDistance(),
            m_pChannel2->getEngineBuffer()->m_pSyncControl->getBeatDistance(),
            kMaxFloatingPointErrorHighPrecision);

    ProcessBuffer();
    ProcessBuffer();

    EXPECT_DOUBLE_EQ(87.5,
            ControlObject::getControl(ConfigKey(m_sGroup1, "bpm"))->get());

    EXPECT_NEAR(
            m_pChannel1->getEngineBuffer()->m_pSyncControl->getBeatDistance(),
            m_pChannel2->getEngineBuffer()->m_pSyncControl->getBeatDistance(),
            kMaxFloatingPointErrorHighPrecision);

    ProcessBuffer();
    ProcessBuffer();
    ProcessBuffer();

    EXPECT_NEAR(
            m_pChannel1->getEngineBuffer()->m_pSyncControl->getBeatDistance(),
            m_pChannel2->getEngineBuffer()->m_pSyncControl->getBeatDistance(),
            kMaxFloatingPointErrorHighPrecision);
}

TEST_F(EngineSyncTest, HalfDoubleInternalClockTest) {
    // If we set the file_bpm CO's directly, the correct signals aren't fired.
    mixxx::BeatsPointer pBeats1 = BeatFactory::makeBeatGrid(
            m_pTrack1->getSampleRate(), mixxx::Bpm(70), mixxx::audio::kStartFramePos);
    m_pTrack1->trySetBeats(pBeats1);
    mixxx::BeatsPointer pBeats2 = BeatFactory::makeBeatGrid(
            m_pTrack2->getSampleRate(), mixxx::Bpm(140), mixxx::audio::kStartFramePos);
    m_pTrack2->trySetBeats(pBeats2);

    ControlObject::getControl(ConfigKey(m_sGroup1, "quantize"))->set(1.0);
    ControlObject::getControl(ConfigKey(m_sGroup2, "quantize"))->set(1.0);
    // Make Channel2 master to weed out any channel ordering issues.
    ControlObject::getControl(ConfigKey(m_sGroup1, "sync_enabled"))->set(1);
    ControlObject::getControl(ConfigKey(m_sGroup2, "sync_enabled"))->set(1);

    EXPECT_DOUBLE_EQ(70.0,
            ControlObject::getControl(ConfigKey(m_sInternalClockGroup, "bpm"))
                    ->get());
    EXPECT_DOUBLE_EQ(getRateSliderValue(1.0),
            ControlObject::getControl(ConfigKey(m_sGroup1, "rate"))->get());
    EXPECT_DOUBLE_EQ(getRateSliderValue(1.0),
            ControlObject::getControl(ConfigKey(m_sGroup2, "rate"))->get());
}

namespace {
QVector<mixxx::audio::FramePos> createBeatVector(
        mixxx::audio::FramePos first_beat,
        unsigned int num_beats,
        mixxx::audio::FrameDiff_t beat_length) {
    QVector<mixxx::audio::FramePos> beats;
    for (unsigned int i = 0; i < num_beats; ++i) {
        beats.append(first_beat + i * beat_length);
    }
    return beats;
}
} // namespace

TEST_F(EngineSyncTest, HalfDoubleConsistency) {
    // half-double matching should be consistent
    mixxx::audio::FrameDiff_t beatLengthFrames = 60.0 * 44100 / 90.0;
    constexpr auto startOffsetFrames = mixxx::audio::kStartFramePos;
    const int numBeats = 100;
    QVector<mixxx::audio::FramePos> beats1 =
            createBeatVector(startOffsetFrames, numBeats, beatLengthFrames);
    auto pBeats1 = mixxx::BeatMap::makeBeatMap(m_pTrack1->getSampleRate(), QString(), beats1);
    m_pTrack1->trySetBeats(pBeats1);

    beatLengthFrames = 60.0 * 44100 / 145.0;
    QVector<mixxx::audio::FramePos> beats2 =
            createBeatVector(startOffsetFrames, numBeats, beatLengthFrames);
    auto pBeats2 = mixxx::BeatMap::makeBeatMap(m_pTrack2->getSampleRate(), QString(), beats2);
    m_pTrack2->trySetBeats(pBeats2);

    ControlObject::getControl(ConfigKey(m_sGroup1, "play"))->set(1.0);
    ControlObject::getControl(ConfigKey(m_sGroup2, "sync_enabled"))->set(1);
    EXPECT_DOUBLE_EQ(180.0,
            ControlObject::getControl(ConfigKey(m_sGroup2, "bpm"))->get());

    ControlObject::getControl(ConfigKey(m_sGroup1, "play"))->set(1.0);
    ControlObject::getControl(ConfigKey(m_sGroup1, "sync_enabled"))->set(1);
    EXPECT_DOUBLE_EQ(90.0,
            ControlObject::getControl(ConfigKey(m_sGroup1, "bpm"))->get());
    EXPECT_DOUBLE_EQ(180.0,
            ControlObject::getControl(ConfigKey(m_sGroup2, "bpm"))->get());

    ControlObject::getControl(ConfigKey(m_sGroup1, "sync_enabled"))->set(0);
    ProcessBuffer();
    ControlObject::getControl(ConfigKey(m_sGroup1, "sync_enabled"))->set(1);
    ProcessBuffer();
    EXPECT_DOUBLE_EQ(90.0,
            ControlObject::getControl(ConfigKey(m_sGroup1, "bpm"))->get());
    EXPECT_DOUBLE_EQ(180.0,
            ControlObject::getControl(ConfigKey(m_sGroup2, "bpm"))->get());
}

TEST_F(EngineSyncTest, HalfDoubleEachOther) {
    // Confirm that repeated sync with both decks leads to the same
    // Half/Double decision.
    // This test demonstrates https://bugs.launchpad.net/mixxx/+bug/1921962
    mixxx::BeatsPointer pBeats1 = BeatFactory::makeBeatGrid(
            m_pTrack1->getSampleRate(), mixxx::Bpm(144), mixxx::audio::kStartFramePos);
    m_pTrack1->trySetBeats(pBeats1);
    mixxx::BeatsPointer pBeats2 = BeatFactory::makeBeatGrid(
            m_pTrack2->getSampleRate(), mixxx::Bpm(105), mixxx::audio::kStartFramePos);
    m_pTrack2->trySetBeats(pBeats2);

    // Threshold 1.414 sqrt(2);
    // 144 / 105 = 1.37
    // 105 / 72 = 1.46
    // expect 144 BPM

    ControlObject::getControl(ConfigKey(m_sGroup2, "sync_enabled"))->set(1.0);
    ControlObject::getControl(ConfigKey(m_sGroup2, "sync_enabled"))->set(0.0);

    EXPECT_DOUBLE_EQ(144.0,
            ControlObject::getControl(ConfigKey(m_sGroup2, "bpm"))->get());

    ControlObject::getControl(ConfigKey(m_sGroup1, "sync_enabled"))->set(1.0);
    ControlObject::getControl(ConfigKey(m_sGroup1, "sync_enabled"))->set(0.0);

    EXPECT_DOUBLE_EQ(144.0,
            ControlObject::getControl(ConfigKey(m_sGroup1, "bpm"))->get());

    // Threshold 1.414 sqrt(2);
    // 150 / 105 = 1.43
    // 105 / 75 = 1.40
    // expect 75 BPM

    mixxx::BeatsPointer pBeats1b = BeatFactory::makeBeatGrid(
            m_pTrack1->getSampleRate(), mixxx::Bpm(150), mixxx::audio::kStartFramePos);
    m_pTrack1->trySetBeats(pBeats1b);

    EXPECT_DOUBLE_EQ(150.0,
            ControlObject::getControl(ConfigKey(m_sGroup1, "bpm"))->get());

    ControlObject::getControl(ConfigKey(m_sGroup2, "sync_enabled"))->set(1.0);
    ControlObject::getControl(ConfigKey(m_sGroup2, "sync_enabled"))->set(0.0);

    EXPECT_DOUBLE_EQ(75.0,
            ControlObject::getControl(ConfigKey(m_sGroup2, "bpm"))->get());

    ControlObject::getControl(ConfigKey(m_sGroup1, "sync_enabled"))->set(1.0);
    ControlObject::getControl(ConfigKey(m_sGroup1, "sync_enabled"))->set(0.0);

    EXPECT_DOUBLE_EQ(150.0,
            ControlObject::getControl(ConfigKey(m_sGroup1, "bpm"))->get());
}

TEST_F(EngineSyncTest, SetFileBpmUpdatesLocalBpm) {
    ControlObject::getControl(ConfigKey(m_sGroup1, "beat_distance"))->set(0.2);
    mixxx::BeatsPointer pBeats1 = BeatFactory::makeBeatGrid(
            m_pTrack1->getSampleRate(), mixxx::Bpm(130), mixxx::audio::kStartFramePos);
    m_pTrack1->trySetBeats(pBeats1);
    EXPECT_EQ(
            130.0, m_pEngineSync->getSyncableForGroup(m_sGroup1)->getBaseBpm());
}

TEST_F(EngineSyncTest, SyncPhaseToPlayingNonSyncDeck) {
    // If we press play on a sync deck, we will only sync phase to a non-sync
    // deck if there are no sync decks and the non-sync deck is playing.

    auto pButtonSyncEnabled1 =
            std::make_unique<ControlProxy>(m_sGroup1, "sync_enabled");
    mixxx::BeatsPointer pBeats1 = BeatFactory::makeBeatGrid(
            m_pTrack1->getSampleRate(), mixxx::Bpm(130), mixxx::audio::kStartFramePos);
    m_pTrack1->trySetBeats(pBeats1);
    ControlObject::getControl(ConfigKey(m_sGroup1, "quantize"))->set(1.0);

    auto pButtonSyncEnabled2 =
            std::make_unique<ControlProxy>(m_sGroup2, "sync_enabled");
    ControlObject::set(ConfigKey(m_sGroup2, "rate_ratio"), 1.0);
    mixxx::BeatsPointer pBeats2 = BeatFactory::makeBeatGrid(
            m_pTrack2->getSampleRate(), mixxx::Bpm(100), mixxx::audio::kStartFramePos);
    m_pTrack2->trySetBeats(pBeats2);

    // Set the sync deck playing with nothing else active.
    // Next Deck becomes master and the Master clock is set to 100 BPM
    // The 130 BPM Track should be played at 100 BPM, rate = 0.769230769
    pButtonSyncEnabled1->set(1.0);
    ControlObject::getControl(ConfigKey(m_sGroup1, "play"))->set(1.0);
    // Beat length: 40707.692307692305
    // Buffer size is 1024 at 44.1 kHz at the given rate = 787.692307692 Samples
    // Expected beat_distance = 0.019349962
    ProcessBuffer();

    // Internal clock rate should be set and beat distance already updated
    EXPECT_DOUBLE_EQ(100.0,
            ControlObject::getControl(ConfigKey(m_sGroup1, "bpm"))->get());
    EXPECT_NEAR(0.019349962,
            ControlObject::getControl(ConfigKey(m_sGroup1, "beat_distance"))->get(),
            kMaxFloatingPointErrorLowPrecision);

    // The internal clock must also have been advanced to the same fraction of a beat.
    EXPECT_DOUBLE_EQ(100.0,
            ControlObject::getControl(ConfigKey(m_sInternalClockGroup, "bpm"))->get());
    EXPECT_NEAR(0.019349962,
            ControlObject::getControl(ConfigKey(m_sInternalClockGroup, "beat_distance"))->get(),
            kMaxFloatingPointErrorLowPrecision);

    ControlObject::getControl(ConfigKey(m_sGroup1, "play"))->set(0.0);

    ProcessBuffer();

    // we expect that Deck 1 distance has not changed but the internal clock keeps going, because
    // the internal clock should continue playing even if the leader is stopped.
    EXPECT_TRUE(isSoftMaster(m_sGroup1));
    EXPECT_NEAR(0.019349962,
            ControlObject::getControl(ConfigKey(m_sGroup1, "beat_distance"))->get(),
            kMaxFloatingPointErrorLowPrecision);
    EXPECT_NEAR(0.038699924,
            ControlObject::getControl(ConfigKey(m_sInternalClockGroup, "beat_distance"))->get(),
            kMaxFloatingPointErrorLowPrecision);

    // Now make the second deck playing and see if it works.
    ControlObject::getControl(ConfigKey(m_sGroup2, "play"))->set(1.0);
    ControlObject::getControl(ConfigKey(m_sGroup1, "play"))->set(1.0);

    // What seems to be happening is a seek is queued when a track is loaded, so all these tracks
    // seek to 0, thus resetting the beat distance.
    ProcessBuffer();

    // The first deck is still the only one with sync active.
    // TODO: It does sounds odd to start the track 1 at a random position and adjust the
    // phase later. Seeking into phase is the best option even with quantize off.
    EXPECT_TRUE(isSoftMaster(m_sGroup1));
    EXPECT_DOUBLE_EQ(100.0,
            ControlObject::getControl(ConfigKey(m_sGroup1, "bpm"))->get());
    // The adjustment is calculated here: BpmControl::calcSyncAdjustment
    EXPECT_GT(0.038699925, ControlObject::getControl(ConfigKey(m_sGroup1, "beat_distance"))->get());
    EXPECT_DOUBLE_EQ(100.0,
            ControlObject::getControl(ConfigKey(m_sGroup2, "bpm"))->get());
    EXPECT_NEAR(
            0.019349962,
            ControlObject::getControl(ConfigKey(m_sGroup2, "beat_distance"))->get(),
            kMaxFloatingPointErrorLowPrecision);
    EXPECT_DOUBLE_EQ(100.0,
            ControlObject::getControl(ConfigKey(m_sInternalClockGroup, "bpm"))->get());
    EXPECT_NEAR(
            0.038699925,
            ControlObject::getControl(ConfigKey(m_sInternalClockGroup, "beat_distance"))->get(),
            kMaxFloatingPointErrorLowPrecision);

    ControlObject::set(ConfigKey(m_sGroup1, "play"), 0.0);
    pButtonSyncEnabled1->set(0.0);
    ControlObject::set(ConfigKey(m_sGroup1, "rate_ratio"), 1.0);

    ControlObject::set(ConfigKey(m_sGroup2, "play"), 0.0);
    pButtonSyncEnabled2->set(0.0);
    ControlObject::set(ConfigKey(m_sGroup2, "rate_ratio"), 1.0);

    // If we enable sync on the third deck, it will match the first, which has been reset to 130.
    auto pButtonSyncEnabled3 =
            std::make_unique<ControlProxy>(m_sGroup3, "sync_enabled");
    ControlObject::set(ConfigKey(m_sGroup3, "beat_distance"), 0.6);
    ControlObject::set(ConfigKey(m_sGroup2, "rate_ratio"), 1.0);
    mixxx::BeatsPointer pBeats3 = BeatFactory::makeBeatGrid(
            m_pTrack3->getSampleRate(), mixxx::Bpm(140), mixxx::audio::kStartFramePos);
    m_pTrack3->trySetBeats(pBeats3);
    // This will sync to the first deck here and not the second (lp1784185)
    pButtonSyncEnabled3->set(1.0);
    EXPECT_TRUE(isSoftMaster(m_sGroup3));
    ProcessBuffer();
    EXPECT_DOUBLE_EQ(130.0, ControlObject::get(ConfigKey(m_sGroup3, "bpm")));
    // revert that
    ControlObject::set(ConfigKey(m_sGroup3, "rate_ratio"), 1.0);
    ProcessBuffer();
    EXPECT_DOUBLE_EQ(140.0, ControlObject::get(ConfigKey(m_sGroup3, "bpm")));
    // now we have Deck 3 with 140 bpm and sync enabled

    pButtonSyncEnabled1->set(1.0);
    ProcessBuffer();
    // Soft master is now deck one because that was the last one we enabled and none of them
    // are playing.
    EXPECT_TRUE(isSoftMaster(m_sGroup1));

    ControlObject::getControl(ConfigKey(m_sGroup3, "play"))->set(1.0);
    ControlObject::getControl(ConfigKey(m_sGroup2, "play"))->set(1.0);
    ControlObject::getControl(ConfigKey(m_sGroup1, "play"))->set(1.0);
    ProcessBuffer();

    // When deck 1 activated, it should have matched deck 3.
    EXPECT_DOUBLE_EQ(140.0,
            ControlObject::getControl(ConfigKey(m_sInternalClockGroup, "bpm"))
                    ->get());
    EXPECT_DOUBLE_EQ(140.0,
            ControlObject::getControl(ConfigKey(m_sGroup1, "bpm"))->get());
    // The exact beat distance will be one buffer past .6, but this is good
    // enough to confirm that it worked.
    EXPECT_GT(0.7,
            ControlObject::getControl(ConfigKey(m_sGroup1, "beat_distance"))
                    ->get());
    EXPECT_GT(0.7,
            ControlObject::getControl(
                    ConfigKey(m_sInternalClockGroup, "beat_distance"))
                    ->get());
}

TEST_F(EngineSyncTest, UserTweakBeatDistance) {
    // If a deck has a user tweak, and another deck stops such that the first
    // is used to reseed the master beat distance, make sure the user offset
    // is reset.
    mixxx::BeatsPointer pBeats1 = BeatFactory::makeBeatGrid(
            m_pTrack1->getSampleRate(), mixxx::Bpm(128), mixxx::audio::kStartFramePos);
    m_pTrack1->trySetBeats(pBeats1);
    mixxx::BeatsPointer pBeats2 = BeatFactory::makeBeatGrid(
            m_pTrack2->getSampleRate(), mixxx::Bpm(128), mixxx::audio::kStartFramePos);
    m_pTrack2->trySetBeats(pBeats2);

    ControlObject::getControl(ConfigKey(m_sGroup1, "quantize"))->set(1.0);
    ControlObject::getControl(ConfigKey(m_sGroup2, "quantize"))->set(1.0);
    ControlObject::getControl(ConfigKey(m_sGroup1, "sync_enabled"))->set(1);
    ControlObject::getControl(ConfigKey(m_sGroup2, "sync_enabled"))->set(1);
    ControlObject::getControl(ConfigKey(m_sGroup1, "play"))->set(1.0);
    ControlObject::getControl(ConfigKey(m_sGroup2, "play"))->set(1.0);

    // Play some buffers with the wheel at 0 to show the sync works
    ControlObject::getControl(ConfigKey(m_sGroup1, "wheel"))->set(0);
    for (int i = 0; i < 10; ++i) {
        ProcessBuffer();
    }

    // Spin the wheel, causing the useroffset for group1 to get set.
    ControlObject::getControl(ConfigKey(m_sGroup1, "wheel"))->set(0.4);
    for (int i = 0; i < 10; ++i) {
        ProcessBuffer();
    }
    // Play some more buffers with the wheel at 0.
    ControlObject::getControl(ConfigKey(m_sGroup1, "wheel"))->set(0);
    for (int i = 0; i < 10; ++i) {
        ProcessBuffer();
    }

    // Stop the second deck.  This causes the master beat distance to get
    // seeded with the beat distance from deck 1.
    ControlObject::getControl(ConfigKey(m_sGroup2, "play"))->set(0.0);

    // Play a buffer, which is enough to see if the beat distances align.
    ProcessBuffer();

    EXPECT_NEAR(ControlObject::getControl(ConfigKey(m_sGroup1, "beat_distance"))
                        ->get(),
            ControlObject::getControl(
                    ConfigKey(m_sInternalClockGroup, "beat_distance"))
                    ->get(),
            .00001);

    EXPECT_DOUBLE_EQ(0.0,
            m_pChannel1->getEngineBuffer()
                    ->m_pBpmControl->getUserOffset());
}

TEST_F(EngineSyncTest, UserTweakPreservedInSeek) {
    // Ensure that when we do a seek during master sync, the user offset is maintained.

    // This is about 128 bpm, but results in nice round numbers of samples.
    const double kDivisibleBpm = 44100.0 / 344.0;
    mixxx::BeatsPointer pBeats1 = BeatFactory::makeBeatGrid(
            m_pTrack1->getSampleRate(), mixxx::Bpm(kDivisibleBpm), mixxx::audio::kStartFramePos);
    m_pTrack1->trySetBeats(pBeats1);
    mixxx::BeatsPointer pBeats2 = BeatFactory::makeBeatGrid(
            m_pTrack2->getSampleRate(), mixxx::Bpm(130), mixxx::audio::kStartFramePos);
    m_pTrack2->trySetBeats(pBeats2);

    ControlObject::getControl(ConfigKey(m_sGroup2, "sync_enabled"))->set(1);
    ControlObject::getControl(ConfigKey(m_sGroup1, "sync_enabled"))->set(1);
    ControlObject::set(ConfigKey(m_sGroup1, "quantize"), 1.0);
    ControlObject::set(ConfigKey(m_sGroup2, "quantize"), 1.0);
    ControlObject::set(ConfigKey(m_sGroup1, "play"), 1.0);
    ControlObject::set(ConfigKey(m_sGroup2, "play"), 1.0);

    ProcessBuffer();
    EXPECT_DOUBLE_EQ(kDivisibleBpm,
            ControlObject::getControl(ConfigKey(m_sGroup1, "bpm"))->get());
    EXPECT_DOUBLE_EQ(kDivisibleBpm,
            ControlObject::getControl(ConfigKey(m_sGroup2, "bpm"))->get());

    EXPECT_NEAR(0.024806201,
            ControlObject::get(ConfigKey(m_sGroup1, "beat_distance")),
            kMaxFloatingPointErrorLowPrecision);
    EXPECT_NEAR(0.0023219956,
            ControlObject::get(ConfigKey(m_sGroup1, "playposition")),
            kMaxFloatingPointErrorLowPrecision);

    ControlObject::set(ConfigKey(m_sGroup2, "playposition"), 0.2);
    ProcessBuffer();
    ControlObject::set(ConfigKey(m_sGroup1, "playposition"), 0.2);
    ProcessBuffer();

    // We are a few buffers past the seeked position.  It's less than 0.2 because
    // of quantizing.  The playpositions are different because the tracks are at
    // different bpms.
    EXPECT_NEAR(0.19417687,
            ControlObject::get(ConfigKey(m_sGroup1, "playposition")),
            kMaxFloatingPointErrorLowPrecision);
    EXPECT_NEAR(0.19148479,
            ControlObject::get(ConfigKey(m_sGroup2, "playposition")),
            kMaxFloatingPointErrorLowPrecision);
    // The beat distances are identical though.
    EXPECT_NEAR(0.074418604,
            ControlObject::get(ConfigKey(m_sGroup1, "beat_distance")),
            kMaxFloatingPointErrorLowPrecision);
    EXPECT_NEAR(0.074418604,
            ControlObject::get(ConfigKey(m_sGroup2, "beat_distance")),
            kMaxFloatingPointErrorLowPrecision);

    // Apply user tweak offset.
    m_pChannel1->getEngineBuffer()
            ->m_pBpmControl->m_dUserOffset.setValue(0.3);

    // Seek back to 0.2
    ControlObject::set(ConfigKey(m_sGroup2, "playposition"), 0.2);
    ProcessBuffer();
    ControlObject::set(ConfigKey(m_sGroup1, "playposition"), 0.2);
    ProcessBuffer();

    // Now, the locations are much more different - but the beat distance appears
    // to be the same because beat distance CO hides the user offset.
    EXPECT_NEAR(0.1990531,
            ControlObject::get(ConfigKey(m_sGroup1, "playposition")),
            kMaxFloatingPointErrorLowPrecision);
    EXPECT_NEAR(0.1686011,
            ControlObject::get(ConfigKey(m_sGroup2, "playposition")),
            kMaxFloatingPointErrorLowPrecision);
    EXPECT_NEAR(0.82651163,
            ControlObject::get(ConfigKey(m_sGroup1, "beat_distance")),
            kMaxFloatingPointErrorLowPrecision);
    EXPECT_NEAR(0.82651163,
            ControlObject::get(ConfigKey(m_sGroup2, "beat_distance")),
            kMaxFloatingPointErrorLowPrecision);
}

TEST_F(EngineSyncTest, FollowerUserTweakPreservedInMasterChange) {
    // Ensure that when the master deck changes, the user offset is accounted for when
    // reinitializing the master parameters..

    // This is about 128 bpm, but results in nice round numbers of samples.
    const double kDivisibleBpm = 44100.0 / 344.0;
    mixxx::BeatsPointer pBeats1 = BeatFactory::makeBeatGrid(
            m_pTrack1->getSampleRate(), mixxx::Bpm(kDivisibleBpm), mixxx::audio::kStartFramePos);
    m_pTrack1->trySetBeats(pBeats1);
    mixxx::BeatsPointer pBeats2 = BeatFactory::makeBeatGrid(
            m_pTrack2->getSampleRate(), mixxx::Bpm(130), mixxx::audio::kStartFramePos);
    m_pTrack2->trySetBeats(pBeats2);

    ControlObject::getControl(ConfigKey(m_sGroup1, "sync_master"))->set(1);
    ControlObject::getControl(ConfigKey(m_sGroup2, "sync_enabled"))->set(1);
    ControlObject::set(ConfigKey(m_sGroup1, "quantize"), 1.0);
    ControlObject::set(ConfigKey(m_sGroup2, "quantize"), 1.0);
    // Apply user tweak offset to follower
    m_pChannel2->getEngineBuffer()
            ->m_pBpmControl->m_dUserOffset.setValue(0.3);
    ControlObject::set(ConfigKey(m_sGroup1, "play"), 1.0);
    ControlObject::set(ConfigKey(m_sGroup2, "play"), 1.0);

    EXPECT_TRUE(isExplicitMaster(m_sGroup1));
    EXPECT_TRUE(isFollower(m_sGroup2));

    ProcessBuffer();
    EXPECT_DOUBLE_EQ(kDivisibleBpm,
            ControlObject::getControl(ConfigKey(m_sGroup1, "bpm"))->get());
    EXPECT_DOUBLE_EQ(kDivisibleBpm,
            ControlObject::getControl(ConfigKey(m_sGroup2, "bpm"))->get());

    for (int i = 0; i < 5; ++i) {
        ProcessBuffer();
        EXPECT_NEAR(ControlObject::get(ConfigKey(m_sGroup1, "beat_distance")),
                ControlObject::get(ConfigKey(m_sGroup2, "beat_distance")),
                kMaxFloatingPointErrorLowPrecision);
    }

    // Switch master
    ControlObject::getControl(ConfigKey(m_sGroup2, "sync_master"))->set(1);
    ProcessBuffer();
    EXPECT_TRUE(isFollower(m_sGroup1));
    EXPECT_TRUE(isExplicitMaster(m_sGroup2));

    for (int i = 0; i < 10; ++i) {
        ProcessBuffer();
        EXPECT_NEAR(ControlObject::get(ConfigKey(m_sGroup1, "beat_distance")),
                ControlObject::get(ConfigKey(m_sGroup2, "beat_distance")),
                kMaxFloatingPointErrorLowPrecision);
    }
}

TEST_F(EngineSyncTest, MasterUserTweakPreservedInMasterChange) {
    // Ensure that when the master deck changes, the user offset is accounted for when
    // reinitializing the master parameters..

    // This is about 128 bpm, but results in nice round numbers of samples.
    const double kDivisibleBpm = 44100.0 / 344.0;
    mixxx::BeatsPointer pBeats1 = BeatFactory::makeBeatGrid(
            m_pTrack1->getSampleRate(), mixxx::Bpm(kDivisibleBpm), mixxx::audio::kStartFramePos);
    m_pTrack1->trySetBeats(pBeats1);
    mixxx::BeatsPointer pBeats2 = BeatFactory::makeBeatGrid(
            m_pTrack2->getSampleRate(), mixxx::Bpm(130), mixxx::audio::kStartFramePos);
    m_pTrack2->trySetBeats(pBeats2);

    ControlObject::getControl(ConfigKey(m_sGroup1, "sync_master"))->set(1);
    ControlObject::getControl(ConfigKey(m_sGroup2, "sync_enabled"))->set(1);
    ControlObject::set(ConfigKey(m_sGroup1, "quantize"), 1.0);
    ControlObject::set(ConfigKey(m_sGroup2, "quantize"), 1.0);
    ControlObject::set(ConfigKey(m_sGroup1, "play"), 1.0);
    ControlObject::set(ConfigKey(m_sGroup2, "play"), 1.0);

    EXPECT_TRUE(isExplicitMaster(m_sGroup1));
    EXPECT_TRUE(isFollower(m_sGroup2));

    ProcessBuffer();
    EXPECT_DOUBLE_EQ(kDivisibleBpm,
            ControlObject::getControl(ConfigKey(m_sGroup1, "bpm"))->get());
    EXPECT_DOUBLE_EQ(kDivisibleBpm,
            ControlObject::getControl(ConfigKey(m_sGroup2, "bpm"))->get());

    // Apply user tweak offset to master -- to test the bug we found, we need
    // to apply it indirectly.
    ControlObject::set(ConfigKey(m_sGroup1, "rate_temp_up"), 1);
    for (int i = 0; i < 5; ++i) {
        ProcessBuffer();
        EXPECT_NEAR(ControlObject::get(ConfigKey(m_sGroup1, "beat_distance")),
                ControlObject::get(ConfigKey(m_sGroup2, "beat_distance")),
                kMaxFloatingPointErrorLowPrecision);
    }
    ControlObject::set(ConfigKey(m_sGroup1, "rate_temp_up"), 0);

    // Switch master
    ControlObject::getControl(ConfigKey(m_sGroup2, "sync_master"))->set(1);
    ProcessBuffer();
    EXPECT_TRUE(isFollower(m_sGroup1));
    EXPECT_TRUE(isExplicitMaster(m_sGroup2));

    for (int i = 0; i < 10; ++i) {
        ProcessBuffer();
        EXPECT_NEAR(ControlObject::get(ConfigKey(m_sGroup1, "beat_distance")),
                ControlObject::get(ConfigKey(m_sGroup2, "beat_distance")),
                kMaxFloatingPointErrorLowPrecision);
    }
}

TEST_F(EngineSyncTest, MasterBpmNeverZero) {
    mixxx::BeatsPointer pBeats1 = BeatFactory::makeBeatGrid(
            m_pTrack1->getSampleRate(), mixxx::Bpm(128), mixxx::audio::kStartFramePos);
    m_pTrack1->trySetBeats(pBeats1);

    auto pButtonSyncEnabled1 = std::make_unique<ControlProxy>(m_sGroup1, "sync_enabled");
    pButtonSyncEnabled1->set(1.0);

    m_pTrack1->trySetBeats(mixxx::BeatsPointer());
    EXPECT_EQ(128.0,
              ControlObject::getControl(ConfigKey(m_sInternalClockGroup, "bpm"))->get());
}

TEST_F(EngineSyncTest, ZeroBpmNaturalRate) {
    // If a track has a zero bpm and a bad beatgrid, make sure the rate
    // doesn't end up something crazy when sync is enabled..
    // Maybe the beatgrid ended up at zero also.
    mixxx::BeatsPointer pBeats1 = BeatFactory::makeBeatGrid(
            m_pTrack1->getSampleRate(), mixxx::Bpm(0.0), mixxx::audio::kStartFramePos);
    m_pTrack1->trySetBeats(pBeats1);

    auto pButtonSyncEnabled1 = std::make_unique<ControlProxy>(m_sGroup1, "sync_enabled");
    pButtonSyncEnabled1->set(1.0);

    ProcessBuffer();

    // 0 bpm is what we want, the sync code will play the track back at rate
    // 1.0.
    EXPECT_EQ(0.0,
              ControlObject::getControl(ConfigKey(m_sGroup1, "local_bpm"))->get());
}

TEST_F(EngineSyncTest, QuantizeImpliesSyncPhase) {
    auto pButtonSyncEnabled1 = std::make_unique<ControlProxy>(m_sGroup1, "sync_enabled");
    auto pButtonBeatsync1 = std::make_unique<ControlProxy>(m_sGroup1, "beatsync");
    auto pButtonBeatsyncPhase1 = std::make_unique<ControlProxy>(m_sGroup1, "beatsync_phase");

    mixxx::BeatsPointer pBeats1 = BeatFactory::makeBeatGrid(
            m_pTrack1->getSampleRate(), mixxx::Bpm(130), mixxx::audio::kStartFramePos);
    m_pTrack1->trySetBeats(pBeats1);

    ControlObject::set(ConfigKey(m_sGroup2, "rate"), getRateSliderValue(1.0));
    mixxx::BeatsPointer pBeats2 = BeatFactory::makeBeatGrid(
            m_pTrack2->getSampleRate(), mixxx::Bpm(100), mixxx::audio::kStartFramePos);
    m_pTrack2->trySetBeats(pBeats2);

    ProcessBuffer();

    ControlObject::set(ConfigKey(m_sGroup1, "play"), 1.0);
    ControlObject::set(ConfigKey(m_sGroup2, "play"), 1.0);
    ProcessBuffer();

    // Beat length: 40707.692307692; Buffer size is 1024
    // Expected beat_distance = 1024/40707 = 0.025155
    EXPECT_DOUBLE_EQ(130, ControlObject::get(ConfigKey(m_sGroup1, "bpm")));
    EXPECT_DOUBLE_EQ(0.025154950869236584, ControlObject::get(ConfigKey(m_sGroup1, "beat_distance")));

    // Beat length: 52920; Buffer size is 1024
    // Expected beat_distance = 0.01935
    EXPECT_DOUBLE_EQ(100, ControlObject::get(ConfigKey(m_sGroup2, "bpm")));
    EXPECT_DOUBLE_EQ(0.019349962207105064, ControlObject::get(ConfigKey(m_sGroup2, "beat_distance")));

    // first test without quantization
    pButtonSyncEnabled1->set(1.0);
    ProcessBuffer();

    // Deck 1 continues with 100 bpm
    EXPECT_DOUBLE_EQ(100, ControlObject::get(ConfigKey(m_sInternalClockGroup, "bpm")));
    EXPECT_DOUBLE_EQ(100, ControlObject::get(ConfigKey(m_sGroup1, "bpm")));
    EXPECT_DOUBLE_EQ(0.044504913076341648, ControlObject::get(ConfigKey(m_sGroup1, "beat_distance")));

    // Deck 2 continues normally
    EXPECT_DOUBLE_EQ(100, ControlObject::get(ConfigKey(m_sGroup2, "bpm")));
    EXPECT_DOUBLE_EQ(0.038699924414210128, ControlObject::get(ConfigKey(m_sGroup2, "beat_distance")));

    pButtonSyncEnabled1->set(0.0);

    ControlObject::set(ConfigKey(m_sGroup1, "quantize"), 1.0);
    ProcessBuffer();

    // Quantize only has no effect here, both decks are running freely.

    EXPECT_DOUBLE_EQ(100, ControlObject::get(ConfigKey(m_sGroup1, "bpm")));
    EXPECT_DOUBLE_EQ(0.063854875283446716, ControlObject::get(ConfigKey(m_sGroup1, "beat_distance")));

    // Deck 2 continues normally
    EXPECT_DOUBLE_EQ(100, ControlObject::get(ConfigKey(m_sGroup2, "bpm")));
    EXPECT_DOUBLE_EQ(0.058049886621315196, ControlObject::get(ConfigKey(m_sGroup2, "beat_distance")));
    pButtonSyncEnabled1->set(1.0);
    ProcessBuffer();

    // normally the deck would be at 0.083204837, due to quantize it has been seeked
    // in phase of deck 2
    EXPECT_DOUBLE_EQ(100, ControlObject::get(ConfigKey(m_sGroup1, "bpm")));
    EXPECT_DOUBLE_EQ(100, ControlObject::get(ConfigKey(m_sGroup2, "bpm")));

    EXPECT_NEAR(
            ControlObject::get(ConfigKey(m_sGroup1, "beat_distance")),
            ControlObject::get(ConfigKey(m_sGroup2, "beat_distance")),
            1e-15);

    // Reset Deck 1 Tempo
    pButtonSyncEnabled1->set(0.0);
    ControlObject::set(ConfigKey(m_sGroup1, "quantize"), 0.0);
    ControlObject::set(ConfigKey(m_sGroup1, "rate_ratio"), 1.0);
    ProcessBuffer();

    // Now the deck should be running normally
    EXPECT_DOUBLE_EQ(130, ControlObject::get(ConfigKey(m_sGroup1, "bpm")));
    EXPECT_NEAR(
            0.10255479969765675,
            ControlObject::get(ConfigKey(m_sGroup1, "beat_distance")),
            1e-15);

    EXPECT_DOUBLE_EQ(100, ControlObject::get(ConfigKey(m_sGroup2, "bpm")));
    EXPECT_DOUBLE_EQ(0.096749811035525324, ControlObject::get(ConfigKey(m_sGroup2, "beat_distance")));

    pButtonBeatsyncPhase1->set(1.0);
    ProcessBuffer();

    // check if the next beat will be aligned:

    EXPECT_DOUBLE_EQ(130, ControlObject::get(ConfigKey(m_sGroup1, "bpm")));
    EXPECT_DOUBLE_EQ(100, ControlObject::get(ConfigKey(m_sGroup2, "bpm")));

    // we align here to the past beat, because beat_distance < 1.0/8
    EXPECT_NEAR(
            ControlObject::get(ConfigKey(m_sGroup1, "beat_distance")) / 130 * 100,
            ControlObject::get(ConfigKey(m_sGroup2, "beat_distance")),
            1e-15);
}

TEST_F(EngineSyncTest, SeekStayInPhase) {
    ControlObject::set(ConfigKey(m_sGroup1, "quantize"), 1.0);

    mixxx::BeatsPointer pBeats1 = BeatFactory::makeBeatGrid(
            m_pTrack1->getSampleRate(), mixxx::Bpm(130), mixxx::audio::kStartFramePos);
    m_pTrack1->trySetBeats(pBeats1);

    ControlObject::set(ConfigKey(m_sGroup1, "play"), 1.0);
    ProcessBuffer();

    EXPECT_DOUBLE_EQ(0.025154950869236584, ControlObject::get(ConfigKey(m_sGroup1, "beat_distance")));
    EXPECT_DOUBLE_EQ(0.0023219954648526077, ControlObject::get(ConfigKey(m_sGroup1, "playposition")));

    ControlObject::set(ConfigKey(m_sGroup1, "playposition"), 0.2);
    ProcessBuffer();

    // We expect to be two buffers ahead in a beat near 0.2
    EXPECT_DOUBLE_EQ(0.050309901738473162,
            ControlObject::get(ConfigKey(m_sGroup1, "beat_distance")));
    EXPECT_DOUBLE_EQ(0.18925937554508981, ControlObject::get(ConfigKey(m_sGroup1, "playposition")));

    // The same again with a stopped track loaded in Channel 2
    ControlObject::set(ConfigKey(m_sGroup1, "playposition"), 0.0);
    ControlObject::set(ConfigKey(m_sGroup1, "play"), 0.0);
    ProcessBuffer();

    mixxx::BeatsPointer pBeats2 = BeatFactory::makeBeatGrid(
            m_pTrack1->getSampleRate(), mixxx::Bpm(130), mixxx::audio::kStartFramePos);
    m_pTrack2->trySetBeats(pBeats2);

    ControlObject::set(ConfigKey(m_sGroup1, "play"), 1.0);
    ProcessBuffer();

    EXPECT_DOUBLE_EQ(0.025154950869236584,
            ControlObject::get(ConfigKey(m_sGroup1, "beat_distance")));
    EXPECT_DOUBLE_EQ(0.0023219954648526077,
            ControlObject::get(ConfigKey(m_sGroup1, "playposition")));

    ControlObject::set(ConfigKey(m_sGroup1, "playposition"), 0.2);
    ProcessBuffer();

    // We expect to be two buffers ahead in a beat near 0.2
    EXPECT_DOUBLE_EQ(0.050309901738473162,
            ControlObject::get(ConfigKey(m_sGroup1, "beat_distance")));
    EXPECT_DOUBLE_EQ(0.18925937554508981, ControlObject::get(ConfigKey(m_sGroup1, "playposition")));
}

TEST_F(EngineSyncTest, SyncWithoutBeatgrid) {
    // this tests bug lp1783020, notresetting rate when other deck has no beatgrid
    mixxx::BeatsPointer pBeats1 = BeatFactory::makeBeatGrid(
            m_pTrack1->getSampleRate(), mixxx::Bpm(128), mixxx::audio::kStartFramePos);
    m_pTrack1->trySetBeats(pBeats1);
    m_pTrack2->trySetBeats(mixxx::BeatsPointer());

    ControlObject::set(ConfigKey(m_sGroup1, "rate"), 0.5);

    // Play a buffer, which is enough to see if the beat distances align.
    ProcessBuffer();

    ControlObject::set(ConfigKey(m_sGroup1, "sync_enabled"), 1);

    ProcessBuffer();

    EXPECT_DOUBLE_EQ(0.5,
            ControlObject::get(ConfigKey(m_sGroup1, "rate")));
}

TEST_F(EngineSyncTest, QuantizeHotCueActivate) {
    mixxx::BeatsPointer pBeats1 = BeatFactory::makeBeatGrid(
            m_pTrack1->getSampleRate(), mixxx::Bpm(130), mixxx::audio::kStartFramePos);
    m_pTrack1->trySetBeats(pBeats1);

    auto pHotCue2Activate = std::make_unique<ControlProxy>(m_sGroup2, "hotcue_1_activate");
    mixxx::BeatsPointer pBeats2 = BeatFactory::makeBeatGrid(
            m_pTrack2->getSampleRate(), mixxx::Bpm(100), mixxx::audio::kStartFramePos);

    m_pTrack2->trySetBeats(pBeats2);

    ProcessBuffer();

    ControlObject::set(ConfigKey(m_sGroup1, "play"), 1.0);

    // store a hot cue at 0:00
    pHotCue2Activate->set(1.0);
    ProcessBuffer();
    pHotCue2Activate->set(0.0);
    ProcessBuffer();

    ControlObject::set(ConfigKey(m_sGroup2, "quantize"), 0.0);
    // preview a hot cue without quantize
    pHotCue2Activate->set(1.0);
    ProcessBuffer();

    // Expect that the track has advanced by one buffer starting from the hot cue at 0:00
    EXPECT_DOUBLE_EQ(0.019349962207105064, ControlObject::get(ConfigKey(m_sGroup2, "beat_distance")));

    pHotCue2Activate->set(0.0);
    ProcessBuffer();

    // Expect that the track was set back to 0:00
    EXPECT_DOUBLE_EQ(0, ControlObject::get(ConfigKey(m_sGroup2, "beat_distance")));

    // Expect that the first track has advanced 4 buffers in the mean time
    EXPECT_DOUBLE_EQ(0.10061980347694634, ControlObject::get(ConfigKey(m_sGroup1, "beat_distance")));

    ControlObject::set(ConfigKey(m_sGroup2, "quantize"), 1.0);
    // preview a hot cue with quantize seeks back to 0:00 and adjust beat distance to match the first track
    pHotCue2Activate->set(1.0);
    ProcessBuffer();

    // Beat_distance is the distance to the previous beat which has already passed.
    // We compare here the distance to the next beat (1 - beat_distance) and
    // scale it by the different tempos.
    EXPECT_NEAR(
            (1 - ControlObject::get(ConfigKey(m_sGroup1, "beat_distance"))) / 130 * 100,
            (1 - ControlObject::get(ConfigKey(m_sGroup2, "beat_distance"))),
            1e-15);

    pHotCue2Activate->set(0.0);
    ProcessBuffer();

    // Expect that the track is back to 0:00
    EXPECT_DOUBLE_EQ(0, ControlObject::get(ConfigKey(m_sGroup2, "beat_distance")));

    // Expect that the first track has advanced 6 buffers in the mean time
    EXPECT_DOUBLE_EQ(0.15092970521541951, ControlObject::get(ConfigKey(m_sGroup1, "beat_distance")));
}

TEST_F(EngineSyncTest, ChangeBeatGrid) {
    // https://bugs.launchpad.net/mixxx/+bug/1808698

    auto pButtonSyncEnabled1 = std::make_unique<ControlProxy>(m_sGroup1, "sync_enabled");
    auto pButtonSyncEnabled2 = std::make_unique<ControlProxy>(m_sGroup2, "sync_enabled");

    // set beatgrid for deck 1
    mixxx::BeatsPointer pBeats1 = BeatFactory::makeBeatGrid(
            m_pTrack1->getSampleRate(), mixxx::Bpm(130), mixxx::audio::kStartFramePos);
    m_pTrack1->trySetBeats(pBeats1);
    pButtonSyncEnabled1->set(1.0);
    ControlObject::set(ConfigKey(m_sGroup1, "play"), 1.0);

    ProcessBuffer();

    EXPECT_TRUE(isSoftMaster(m_sGroup1));
    EXPECT_DOUBLE_EQ(130.0, ControlObject::get(ConfigKey(m_sGroup1, "bpm")));
    EXPECT_DOUBLE_EQ(130.0, ControlObject::get(ConfigKey(m_sInternalClockGroup, "bpm")));

    // deck 2 has not beats, so it will sync 0 bpm track to the first one
    pButtonSyncEnabled2->set(1.0);
    ControlObject::set(ConfigKey(m_sGroup2, "play"), 1.0);

    ProcessBuffer();

    // expect no change in Deck 1
    EXPECT_TRUE(isSoftMaster(m_sGroup1));
    EXPECT_TRUE(isFollower(m_sGroup2));
    EXPECT_DOUBLE_EQ(130.0, ControlObject::get(ConfigKey(m_sGroup1, "bpm")));
    EXPECT_DOUBLE_EQ(0, ControlObject::get(ConfigKey(m_sGroup2, "bpm")));
    EXPECT_DOUBLE_EQ(130.0, ControlObject::get(ConfigKey(m_sInternalClockGroup, "bpm")));

    // deck 1 is stopped.
    ControlObject::set(ConfigKey(m_sGroup1, "play"), 0.0);

    ProcessBuffer();
    // Group1 remains master because it is the only one with a tempo.
    EXPECT_TRUE(isSoftMaster(m_sGroup1));
    EXPECT_TRUE(isFollower(m_sGroup2));

    // Load a new beatgrid during playing, this happens when the analyser is finished.
    mixxx::BeatsPointer pBeats2 = BeatFactory::makeBeatGrid(
            m_pTrack2->getSampleRate(), mixxx::Bpm(140), mixxx::audio::kStartFramePos);
    m_pTrack2->trySetBeats(pBeats2);

    ProcessBuffer();

    // Since deck 1 is not playing, deck 2 doesn't change its speed to match theirs. Deck 2
    // should be master now, and playing at our own rate.  The other deck should have
    // changed rate to match us.
    EXPECT_TRUE(isSoftMaster(m_sGroup2));
    EXPECT_TRUE(isFollower(m_sGroup1));
    EXPECT_TRUE(isFollower(m_sInternalClockGroup));
    EXPECT_DOUBLE_EQ(140.0, ControlObject::get(ConfigKey(m_sGroup1, "bpm")));
    EXPECT_DOUBLE_EQ(140.0, ControlObject::get(ConfigKey(m_sGroup2, "bpm")));
    EXPECT_DOUBLE_EQ(140.0, ControlObject::get(ConfigKey(m_sInternalClockGroup, "bpm")));

    // Play Both Tracks.
    ControlObject::set(ConfigKey(m_sGroup1, "play"), 1.0);
    ProcessBuffer();

    EXPECT_TRUE(isFollower(m_sInternalClockGroup));
    EXPECT_TRUE(isFollower(m_sGroup1));
    EXPECT_TRUE(isSoftMaster(m_sGroup2));

    // Load a new beatgrid again, this happens when the user adjusts the beatgrid
    mixxx::BeatsPointer pBeats2n = BeatFactory::makeBeatGrid(
            m_pTrack2->getSampleRate(), mixxx::Bpm(75), mixxx::audio::kStartFramePos);
    m_pTrack2->trySetBeats(pBeats2n);

    ProcessBuffer();

    // We expect that the second deck is still playing at unity -- it was the master
    // and it should not change speed just because it reloaded and the bpm changed.
    EXPECT_DOUBLE_EQ(75.0, ControlObject::get(ConfigKey(m_sGroup1, "bpm")));
    // Expect to sync on half beats
    EXPECT_DOUBLE_EQ(75.0, ControlObject::get(ConfigKey(m_sGroup2, "bpm")));
    EXPECT_DOUBLE_EQ(75.0, ControlObject::get(ConfigKey(m_sInternalClockGroup, "bpm")));
}

TEST_F(EngineSyncTest, BeatMapQuantizePlay) {
    // This test demonstates https://bugs.launchpad.net/mixxx/+bug/1874918
    mixxx::BeatsPointer pBeats1 = BeatFactory::makeBeatGrid(
            m_pTrack1->getSampleRate(), mixxx::Bpm(120), mixxx::audio::kStartFramePos);
    m_pTrack1->trySetBeats(pBeats1);

    constexpr auto kSampleRate = mixxx::audio::SampleRate(44100);

    auto pBeats2 = mixxx::BeatMap::makeBeatMap(kSampleRate,
            QString(),
            // Add two beats at 120 Bpm
            QVector<mixxx::audio::FramePos>(
                    {mixxx::audio::FramePos(
                             static_cast<double>(kSampleRate) / 2),
                            mixxx::audio::FramePos(
                                    static_cast<double>(kSampleRate))}));
    m_pTrack2->trySetBeats(pBeats2);

    ControlObject::set(ConfigKey(m_sGroup1, "quantize"), 1.0);
    ControlObject::set(ConfigKey(m_sGroup2, "quantize"), 1.0);

    ControlObject::getControl(ConfigKey(m_sGroup1, "sync_mode"))->set(SYNC_MASTER_EXPLICIT);
    ControlObject::getControl(ConfigKey(m_sGroup2, "sync_mode"))->set(SYNC_FOLLOWER);

    ControlObject::getControl(ConfigKey(m_sGroup1, "play"))->set(1.0);

    ProcessBuffer();

    ControlObject::getControl(ConfigKey(m_sGroup2, "play"))->set(1.0);

    ProcessBuffer();

    // Beat Distance shall be still 0, because we are before the first beat.
    // This was fixed in https://bugs.launchpad.net/mixxx/+bug/1920084
    EXPECT_DOUBLE_EQ(m_pChannel2->getEngineBuffer()->m_pSyncControl->getBeatDistance(), 0);
    EXPECT_DOUBLE_EQ(
            ControlObject::get(ConfigKey(m_sGroup1, "playposition")),
            ControlObject::get(ConfigKey(m_sGroup2, "playposition")));
}

TEST_F(EngineSyncTest, BpmAdjustFactor) {
    // Failing test case from https://github.com/mixxxdj/mixxx/pull/2376

    m_pMixerDeck1->loadFakeTrack(false, 40.0);
    m_pMixerDeck2->loadFakeTrack(false, 150.0);
    ProcessBuffer();

    EXPECT_DOUBLE_EQ(40.0, ControlObject::get(ConfigKey(m_sGroup1, "bpm")));
    EXPECT_DOUBLE_EQ(150.0, ControlObject::get(ConfigKey(m_sGroup2, "bpm")));

    ControlObject::set(ConfigKey(m_sGroup1, "play"), 1.0);
    ProcessBuffer();

    ControlObject::set(ConfigKey(m_sGroup2, "sync_enabled"), 1.0);
    ProcessBuffer();

    // group 2 should be synced to the first playing deck and becomes master
    EXPECT_DOUBLE_EQ(40.0, ControlObject::get(ConfigKey(m_sGroup1, "bpm")));
    EXPECT_DOUBLE_EQ(80.0, ControlObject::get(ConfigKey(m_sGroup2, "bpm")));
    EXPECT_TRUE(isSoftMaster(m_sGroup2));
    assertSyncOff(m_sGroup1);

    ControlObject::set(ConfigKey(m_sGroup2, "play"), 1.0);
    ProcessBuffer();
    EXPECT_TRUE(isSoftMaster(m_sGroup2));
    // Pretend a changing beatgrid
    static_cast<SyncControl*>(m_pEngineSync->getMasterSyncable())->setLocalBpm(152);
    ProcessBuffer();

    ControlObject::set(ConfigKey(m_sGroup1, "sync_enabled"), 1.0);
    ProcessBuffer();

    // Group 1 should be already in sync, it must not change due to sync
    // and Group 2 must also remain.
    EXPECT_DOUBLE_EQ(40.0, ControlObject::get(ConfigKey(m_sGroup1, "bpm")));
    EXPECT_DOUBLE_EQ(80.0, ControlObject::get(ConfigKey(m_sGroup2, "bpm")));
    EXPECT_TRUE(isFollower(m_sGroup1));
    EXPECT_TRUE(isSoftMaster(m_sGroup2));
    EXPECT_TRUE(isFollower(m_sInternalClockGroup));
}

TEST_F(EngineSyncTest, ImplicitMasterToInternalClock) {
    m_pMixerDeck1->loadFakeTrack(false, 100.0);
    m_pMixerDeck2->loadFakeTrack(false, 125.0);
    ProcessBuffer();

    EXPECT_DOUBLE_EQ(100.0, ControlObject::get(ConfigKey(m_sGroup1, "bpm")));
    EXPECT_DOUBLE_EQ(125.0, ControlObject::get(ConfigKey(m_sGroup2, "bpm")));

    // During cue-ing volume is 0.0
    ControlObject::set(ConfigKey(m_sGroup1, "volume"), 0.0);
    ControlObject::set(ConfigKey(m_sGroup1, "play"), 1.0);
    ControlObject::set(ConfigKey(m_sGroup2, "play"), 1.0);
    ProcessBuffer();

    ControlObject::set(ConfigKey(m_sGroup1, "sync_enabled"), 1.0);
    ControlObject::set(ConfigKey(m_sGroup2, "sync_enabled"), 1.0);
    ProcessBuffer();

    // group 2 should be synced to the first playing deck and becomes master
    EXPECT_DOUBLE_EQ(125.0, ControlObject::get(ConfigKey(m_sGroup1, "bpm")));
    EXPECT_DOUBLE_EQ(125.0, ControlObject::get(ConfigKey(m_sGroup2, "bpm")));
    ASSERT_FALSE(isSoftMaster(m_sGroup1));
    ASSERT_TRUE(isSoftMaster(m_sGroup2));
    ASSERT_FALSE(isSoftMaster(m_sInternalClockGroup));
    ProcessBuffer();

    // Drop Track, no change
    ControlObject::set(ConfigKey(m_sGroup1, "volume"), 1.0);
    ASSERT_FALSE(isSoftMaster(m_sGroup1));
    ASSERT_TRUE(isSoftMaster(m_sGroup2));
    ASSERT_FALSE(isSoftMaster(m_sInternalClockGroup));

    // Other track stops, master switches to deck 1
    ControlObject::set(ConfigKey(m_sGroup2, "volume"), 0.0);
    ProcessBuffer();
    ProcessBuffer();

    ASSERT_TRUE(isSoftMaster(m_sGroup1));
    ASSERT_FALSE(isSoftMaster(m_sGroup2));
    ASSERT_FALSE(isSoftMaster(m_sInternalClockGroup));
}<|MERGE_RESOLUTION|>--- conflicted
+++ resolved
@@ -1493,29 +1493,13 @@
             ControlObject::getControl(ConfigKey(m_sGroup2, "rate"))->get());
 }
 
-<<<<<<< HEAD
-TEST_F(EngineSyncTest, DISABLED_BeatDistanceBeforeStart) {
-=======
 TEST_F(EngineSyncTest, BeatDistanceBeforeStart) {
->>>>>>> c29d9f68
     // https://bugs.launchpad.net/mixxx/+bug/1930143
     // If the start position is before zero, we should still initialize the beat distance
     // correctly.  Unfortunately, this currently doesn't work.
 
     mixxx::BeatsPointer pBeats1 = BeatFactory::makeBeatGrid(
-<<<<<<< HEAD
             m_pTrack1->getSampleRate(), mixxx::Bpm(128), mixxx::audio::kStartFramePos);
-    m_pTrack1->trySetBeats(pBeats1);
-    ControlObject::set(ConfigKey(m_sGroup1, "playposition"), -.05);
-    ControlObject::getControl(ConfigKey(m_sGroup1, "sync_mode"))
-            ->set(SYNC_MASTER_SOFT);
-    ControlObject::getControl(ConfigKey(m_sGroup1, "play"))->set(1.0);
-    ProcessBuffer();
-    EXPECT_NEAR(
-            ControlObject::getControl(ConfigKey(m_sGroup1, "beat_distance"))->get(),
-            ControlObject::getControl(ConfigKey(m_sInternalClockGroup, "beat_distance"))->get(),
-=======
-            m_pTrack1->getSampleRate(), 128, 0);
     m_pTrack1->trySetBeats(pBeats1);
     ControlObject::getControl(ConfigKey(m_sGroup1, "quantize"))->set(1.0);
     ControlObject::set(ConfigKey(m_sGroup1, "playposition"), -.05);
@@ -1526,7 +1510,6 @@
     // we seeked correctly.
     EXPECT_NEAR(0.49143461829176116,
             ControlObject::getControl(ConfigKey(m_sGroup1, "beat_distance"))->get(),
->>>>>>> c29d9f68
             kMaxBeatDistanceEpsilon);
 }
 
