--- conflicted
+++ resolved
@@ -1765,13 +1765,9 @@
     ControlObject::getControl(ConfigKey(m_sGroup2, "play"))->set(1.0);
     ControlObject::getControl(ConfigKey(m_sGroup1, "play"))->set(1.0);
 
-<<<<<<< HEAD
+    ProcessBuffer();
+
     EXPECT_DOUBLE_EQ(87.5,
-=======
-    ProcessBuffer();
-
-    EXPECT_DOUBLE_EQ(175.0,
->>>>>>> 3f9d90c1
             ControlObject::getControl(ConfigKey(m_sInternalClockGroup, "bpm"))
                     ->get());
 
@@ -2731,17 +2727,12 @@
     // and Group 2 must also remain.
     EXPECT_DOUBLE_EQ(40.0, ControlObject::get(ConfigKey(m_sGroup1, "bpm")));
     EXPECT_DOUBLE_EQ(80.0, ControlObject::get(ConfigKey(m_sGroup2, "bpm")));
-<<<<<<< HEAD
     EXPECT_TRUE(isFollower(m_sGroup1));
     EXPECT_TRUE(isSoftMaster(m_sGroup2));
     EXPECT_TRUE(isFollower(m_sInternalClockGroup));
-=======
-    ASSERT_TRUE(isFollower(m_sGroup1));
-    ASSERT_TRUE(isFollower(m_sGroup2));
-    ASSERT_TRUE(isSoftMaster(m_sInternalClockGroup));
-}
-
-TEST_F(EngineSyncTest, ImpliciteMasterToInternalClock) {
+}
+
+TEST_F(EngineSyncTest, ImplicitMasterToInternalClock) {
     m_pMixerDeck1->loadFakeTrack(false, 40.0);
     m_pMixerDeck2->loadFakeTrack(false, 150.0);
     ProcessBuffer();
@@ -2775,5 +2766,4 @@
     ASSERT_FALSE(isSoftMaster(m_sGroup1));
     ASSERT_FALSE(isSoftMaster(m_sGroup2));
     ASSERT_TRUE(isSoftMaster(m_sInternalClockGroup));
->>>>>>> 3f9d90c1
 }