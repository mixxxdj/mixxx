--- conflicted
+++ resolved
@@ -422,28 +422,21 @@
     pButtonLeaderSync1->set(static_cast<double>(SyncMode::Follower));
     ProcessBuffer();
 
-<<<<<<< HEAD
+    EXPECT_TRUE(isFollower(m_sGroup1));
+    EXPECT_TRUE(isExplicitLeader(m_sInternalClockGroup));
+
     EXPECT_DOUBLE_EQ(1.25,
             ControlObject::get(ConfigKey(m_sGroup1, "rate_ratio")));
     // rate_ultra mode disabled
-    //EXPECT_DOUBLE_EQ(getRateSliderValue(1.25),
+    // EXPECT_DOUBLE_EQ(getRateSliderValue(1.25),
     //                ControlObject::get(ConfigKey(m_sGroup1, "rate")));
-    //EXPECT_DOUBLE_EQ(getRateUltraValue(1),
+    // EXPECT_DOUBLE_EQ(getRateUltraValue(1),
     //                ControlObject::get(ConfigKey(m_sGroup1, "rate_ultra")));
     EXPECT_DOUBLE_EQ(getRateSliderValue(1),
             ControlObject::get(ConfigKey(m_sGroup1, "rate")));
     EXPECT_DOUBLE_EQ(getRateUltraValue(1.25),
             ControlObject::get(ConfigKey(m_sGroup1, "rate_ultra")));
     EXPECT_DOUBLE_EQ(100.0, ControlObject::get(ConfigKey(m_sGroup1, "bpm")));
-=======
-    EXPECT_TRUE(isFollower(m_sGroup1));
-    EXPECT_TRUE(isExplicitLeader(m_sInternalClockGroup));
-
-    EXPECT_DOUBLE_EQ(getRateSliderValue(1.25),
-            ControlObject::getControl(ConfigKey(m_sGroup1, "rate"))->get());
-    EXPECT_DOUBLE_EQ(100.0,
-            ControlObject::getControl(ConfigKey(m_sGroup1, "bpm"))->get());
->>>>>>> ffe31e36
 }
 
 TEST_F(EngineSyncTest, AnySyncDeckSliderStays) {
@@ -522,9 +515,9 @@
     EXPECT_DOUBLE_EQ(1.3,
             ControlObject::get(ConfigKey(m_sGroup1, "rate_ratio")));
     // rate_ultra mode disabled
-    //EXPECT_DOUBLE_EQ(getRateSliderValue(1.3),
+    // EXPECT_DOUBLE_EQ(getRateSliderValue(1.3),
     //    ControlObject::getControl(ConfigKey(m_sGroup1, "rate"))->get());
-    //EXPECT_DOUBLE_EQ(getRateUltraValue(1),
+    // EXPECT_DOUBLE_EQ(getRateUltraValue(1),
     //                ControlObject::get(ConfigKey(m_sGroup1, "rate_ultra")));
     EXPECT_DOUBLE_EQ(getRateSliderValue(1),
             ControlObject::get(ConfigKey(m_sGroup1, "rate")));
@@ -695,25 +688,18 @@
     EXPECT_DOUBLE_EQ(
             120.0, ControlObject::get(ConfigKey(m_sGroup2, "file_bpm")));
 
-<<<<<<< HEAD
-    // rate slider for channel 2 should now be 1.6 = 160 * 1.2 / 120.
-    EXPECT_DOUBLE_EQ(1.6, ControlObject::get(ConfigKey(m_sGroup2, "rate_ratio")));
+    EXPECT_DOUBLE_EQ(0.8, ControlObject::get(ConfigKey(m_sGroup2, "rate_ratio")));
     // rate_ultra mode disabled
-    //EXPECT_DOUBLE_EQ(getRateSliderValue(1.6),
+    // EXPECT_DOUBLE_EQ(getRateSliderValue(1.6),
     //        ControlObject::get(ConfigKey(m_sGroup2, "rate")));
-    //EXPECT_DOUBLE_EQ(0, ControlObject::get(ConfigKey(m_sGroup2, "rate_ultra")));
+    // EXPECT_DOUBLE_EQ(0, ControlObject::get(ConfigKey(m_sGroup2, "rate_ultra")));
     // rate_ultra mode enabled
     EXPECT_DOUBLE_EQ(0, ControlObject::get(ConfigKey(m_sGroup2, "rate")));
-    EXPECT_DOUBLE_EQ(getRateUltraValue(1.6),
+    EXPECT_DOUBLE_EQ(getRateUltraValue(0.8),
             ControlObject::get(ConfigKey(m_sGroup2, "rate_ultra")));
 
-    EXPECT_DOUBLE_EQ(192.0, ControlObject::get(ConfigKey(m_sGroup2, "bpm")));
-=======
-    EXPECT_DOUBLE_EQ(getRateSliderValue(0.8),
-            ControlObject::get(ConfigKey(m_sGroup2, "rate")));
     // Leader is currently 192, BPM before sync is 120, so the closer sync should be 96
     EXPECT_DOUBLE_EQ(96.0, ControlObject::get(ConfigKey(m_sGroup2, "bpm")));
->>>>>>> ffe31e36
 }
 
 TEST_F(EngineSyncTest, RateChangeTestWeirdOrder) {
@@ -744,9 +730,9 @@
     // Rate slider for channel 2 should now be 1.6 = (160 * 1.2 / 120) - 1.0.
     EXPECT_DOUBLE_EQ(1.6, ControlObject::get(ConfigKey(m_sGroup2, "rate_ratio")));
     // rate_ultra mode disabled
-    //EXPECT_DOUBLE_EQ(getRateSliderValue(1.6),
+    // EXPECT_DOUBLE_EQ(getRateSliderValue(1.6),
     //        ControlObject::get(ConfigKey(m_sGroup2, "rate")));
-    //EXPECT_DOUBLE_EQ(0, ControlObject::get(ConfigKey(m_sGroup2, "rate_ultra")));
+    // EXPECT_DOUBLE_EQ(0, ControlObject::get(ConfigKey(m_sGroup2, "rate_ultra")));
     // rate_ultra mode enabled
     EXPECT_DOUBLE_EQ(0, ControlObject::get(ConfigKey(m_sGroup2, "rate")));
     EXPECT_DOUBLE_EQ(getRateUltraValue(1.6),
@@ -792,23 +778,18 @@
     ProcessBuffer();
 
     // Follower should immediately set its slider.
-<<<<<<< HEAD
-    EXPECT_NEAR(0.75,
+    EXPECT_NEAR(1.0,
             ControlObject::get(ConfigKey(m_sGroup1, "rate_ratio")),
             kMaxFloatingPointErrorLowPrecision);
     // rate_ultra mode disabled
-    //EXPECT_NEAR(getRateSliderValue(0.75),
+    // EXPECT_NEAR(getRateSliderValue(0.75),
     //        ControlObject::get(ConfigKey(m_sGroup1, "rate")),
     //        kMaxFloatingPointErrorLowPrecision);
-    //EXPECT_DOUBLE_EQ(0, ControlObject::get(ConfigKey(m_sGroup2, "rate_ultra")));
+    // EXPECT_DOUBLE_EQ(0, ControlObject::get(ConfigKey(m_sGroup2, "rate_ultra")));
     // rate_ultra mode enabled
     EXPECT_DOUBLE_EQ(0, ControlObject::get(ConfigKey(m_sGroup1, "rate")));
-    EXPECT_NEAR(getRateUltraValue(0.75),
+    EXPECT_NEAR(getRateUltraValue(1),
             ControlObject::get(ConfigKey(m_sGroup1, "rate_ultra")),
-=======
-    EXPECT_NEAR(getRateSliderValue(1.0),
-            ControlObject::get(ConfigKey(m_sGroup1, "rate")),
->>>>>>> ffe31e36
             kMaxFloatingPointErrorLowPrecision);
     EXPECT_DOUBLE_EQ(160.0, ControlObject::get(ConfigKey(m_sGroup2, "bpm")));
     EXPECT_DOUBLE_EQ(
@@ -841,9 +822,9 @@
     // Rate slider for channel 2 should now be 1.6 = (160 * 1.2 / 120).
     EXPECT_DOUBLE_EQ(1.6, ControlObject::get(ConfigKey(m_sGroup2, "rate_ratio")));
     // rate_ultra mode disabled
-    //EXPECT_DOUBLE_EQ(getRateSliderValue(1.6),
+    // EXPECT_DOUBLE_EQ(getRateSliderValue(1.6),
     //        ControlObject::get(ConfigKey(m_sGroup2, "rate")));
-    //EXPECT_DOUBLE_EQ(0, ControlObject::get(ConfigKey(m_sGroup2, "rate_ultra")));
+    // EXPECT_DOUBLE_EQ(0, ControlObject::get(ConfigKey(m_sGroup2, "rate_ultra")));
     // rate_ultra mode enabled
     EXPECT_DOUBLE_EQ(0, ControlObject::get(ConfigKey(m_sGroup2, "rate")));
     EXPECT_DOUBLE_EQ(getRateUltraValue(1.6),
@@ -865,9 +846,9 @@
 
     EXPECT_DOUBLE_EQ(0.6, ControlObject::get(ConfigKey(m_sGroup1, "rate_ratio")));
     // rate_ultra mode disabled
-    //EXPECT_DOUBLE_EQ(getRateSliderValue(0.6),
+    // EXPECT_DOUBLE_EQ(getRateSliderValue(0.6),
     //        ControlObject::get(ConfigKey(m_sGroup1, "rate")));
-    //EXPECT_DOUBLE_EQ(0, ControlObject::get(ConfigKey(m_sGroup1, "rate_ultra")));
+    // EXPECT_DOUBLE_EQ(0, ControlObject::get(ConfigKey(m_sGroup1, "rate_ultra")));
     // rate_ultra mode enabled
     EXPECT_DOUBLE_EQ(getRateSliderValue(1.2), ControlObject::get(ConfigKey(m_sGroup1, "rate")));
     EXPECT_DOUBLE_EQ(getRateUltraValue(.4),
@@ -919,9 +900,9 @@
     // Rate sliders for channels 1 and 2 should change appropriately.
     EXPECT_DOUBLE_EQ(0.9375, ControlObject::get(ConfigKey(m_sGroup1, "rate_ratio")));
     // rate_ultra mode disabled
-    //EXPECT_DOUBLE_EQ(getRateSliderValue(0.9375)),
+    // EXPECT_DOUBLE_EQ(getRateSliderValue(0.9375)),
     //        ControlObject::get(ConfigKey(m_sGroup1, "rate")));
-    //EXPECT_DOUBLE_EQ(0, ControlObject::get(ConfigKey(m_sGroup1, "rate_ultra")));
+    // EXPECT_DOUBLE_EQ(0, ControlObject::get(ConfigKey(m_sGroup1, "rate_ultra")));
     // rate_ultra mode enabled
     EXPECT_DOUBLE_EQ(0, ControlObject::get(ConfigKey(m_sGroup1, "rate")));
     EXPECT_DOUBLE_EQ(getRateUltraValue(0.9375),
@@ -931,9 +912,9 @@
 
     EXPECT_DOUBLE_EQ(1.25, ControlObject::get(ConfigKey(m_sGroup2, "rate_ratio")));
     // rate_ultra mode disabled
-    //EXPECT_DOUBLE_EQ(getRateSliderValue(1.25)),
+    // EXPECT_DOUBLE_EQ(getRateSliderValue(1.25)),
     //        ControlObject::get(ConfigKey(m_sGroup2, "rate")));
-    //EXPECT_DOUBLE_EQ(0, ControlObject::get(ConfigKey(m_sGroup12 "rate_ultra")));
+    // EXPECT_DOUBLE_EQ(0, ControlObject::get(ConfigKey(m_sGroup12 "rate_ultra")));
     // rate_ultra mode enabled
     EXPECT_DOUBLE_EQ(0, ControlObject::get(ConfigKey(m_sGroup2, "rate")));
     EXPECT_DOUBLE_EQ(getRateUltraValue(1.25),
@@ -951,9 +932,9 @@
     EXPECT_DOUBLE_EQ(.875,
             ControlObject::get(ConfigKey(m_sGroup1, "rate_ratio")));
     // rate_ultra mode disabled
-    //EXPECT_DOUBLE_EQ(getRateSliderValue(.875)),
+    // EXPECT_DOUBLE_EQ(getRateSliderValue(.875)),
     //        ControlObject::get(ConfigKey(m_sGroup1, "rate")));
-    //EXPECT_DOUBLE_EQ(0, ControlObject::get(ConfigKey(m_sGroup1, "rate_ultra")));
+    // EXPECT_DOUBLE_EQ(0, ControlObject::get(ConfigKey(m_sGroup1, "rate_ultra")));
     // rate_ultra mode enabled
     EXPECT_DOUBLE_EQ(0, ControlObject::get(ConfigKey(m_sGroup1, "rate")));
     EXPECT_DOUBLE_EQ(getRateUltraValue(.875),
@@ -965,10 +946,10 @@
             ControlObject::get(ConfigKey(m_sGroup2, "rate_ratio")),
             kMaxFloatingPointErrorLowPrecision);
     // rate_ultra mode disabled
-    //EXPECT_NEAR(getRateSliderValue(1.16666667),
+    // EXPECT_NEAR(getRateSliderValue(1.16666667),
     //        ControlObject::getControl(ConfigKey(m_sGroup2, "rate"))->get(),
     //        kMaxFloatingPointErrorLowPrecision);
-    //EXPECT_DOUBLE_EQ(0, ControlObject::get(ConfigKey(m_sGroup2, "rate_ultra")));
+    // EXPECT_DOUBLE_EQ(0, ControlObject::get(ConfigKey(m_sGroup2, "rate_ultra")));
     // rate_ultra mode enabled
     EXPECT_DOUBLE_EQ(0, ControlObject::get(ConfigKey(m_sGroup1, "rate")));
     EXPECT_DOUBLE_EQ(getRateUltraValue(.875),
@@ -1007,9 +988,9 @@
     EXPECT_DOUBLE_EQ(120.0, ControlObject::get(ConfigKey(m_sGroup2, "bpm")));
     EXPECT_DOUBLE_EQ(0.9375, ControlObject::get(ConfigKey(m_sGroup2, "rate_ratio")));
     // rate_ultra mode disabled
-    //EXPECT_DOUBLE_EQ(getRateSliderValue(0.9375)),
+    // EXPECT_DOUBLE_EQ(getRateSliderValue(0.9375)),
     //        ControlObject::get(ConfigKey(m_sGroup2, "rate")));
-    //EXPECT_DOUBLE_EQ(0, ControlObject::get(ConfigKey(m_sGroup12 "rate_ultra")));
+    // EXPECT_DOUBLE_EQ(0, ControlObject::get(ConfigKey(m_sGroup12 "rate_ultra")));
     // rate_ultra mode enabled
     EXPECT_DOUBLE_EQ(0, ControlObject::get(ConfigKey(m_sGroup2, "rate")));
     EXPECT_DOUBLE_EQ(getRateUltraValue(0.9375),
@@ -1022,9 +1003,9 @@
     EXPECT_DOUBLE_EQ(120.0, ControlObject::get(ConfigKey(m_sGroup2, "bpm")));
     EXPECT_DOUBLE_EQ(0.9375, ControlObject::get(ConfigKey(m_sGroup2, "rate_ratio")));
     // rate_ultra mode disabled
-    //EXPECT_DOUBLE_EQ(getRateSliderValue(0.9375)),
+    // EXPECT_DOUBLE_EQ(getRateSliderValue(0.9375)),
     //        ControlObject::get(ConfigKey(m_sGroup2, "rate")));
-    //EXPECT_DOUBLE_EQ(0, ControlObject::get(ConfigKey(m_sGroup12 "rate_ultra")));
+    // EXPECT_DOUBLE_EQ(0, ControlObject::get(ConfigKey(m_sGroup12 "rate_ultra")));
     // rate_ultra mode enabled
     EXPECT_DOUBLE_EQ(0, ControlObject::get(ConfigKey(m_sGroup2, "rate")));
     EXPECT_DOUBLE_EQ(getRateUltraValue(0.9375),
@@ -1278,13 +1259,9 @@
             ConfigValue(BaseTrackPlayer::RESET_NONE));
     ControlObject::set(ConfigKey(m_sGroup1, "play"), 0.0);
     track1 = m_pMixerDeck1->loadFakeTrack(false, 124.0);
-<<<<<<< HEAD
-    ControlObject::set(ConfigKey(m_sGroup1, "rate_ratio"), 1.0);
-=======
-    ProcessBuffer();
-
-    ControlObject::set(ConfigKey(m_sGroup1, "rate"), getRateSliderValue(1.0));
->>>>>>> ffe31e36
+    ProcessBuffer();
+
+    ControlObject::set(ConfigKey(m_sGroup1, "rate_ratio"), getRateSliderValue(1.0));
     ControlObject::set(ConfigKey(m_sGroup1, "play"), 1.0);
     track2 = m_pMixerDeck2->loadFakeTrack(false, 128.0);
     ProcessBuffer();
@@ -1394,9 +1371,9 @@
     assertSyncOff(m_sGroup2);
     EXPECT_DOUBLE_EQ(1.3, ControlObject::get(ConfigKey(m_sGroup2, "rate_ratio")));
     // rate_ultra mode disabled
-    //EXPECT_DOUBLE_EQ(getRateSliderValue(1.3),
+    // EXPECT_DOUBLE_EQ(getRateSliderValue(1.3),
     //                ControlObject::get(ConfigKey(m_sGroup2, "rate")));
-    //EXPECT_DOUBLE_EQ(getRateUltraValue(1),
+    // EXPECT_DOUBLE_EQ(getRateUltraValue(1),
     //                ControlObject::get(ConfigKey(m_sGroup2, "rate_ultra")));
     EXPECT_DOUBLE_EQ(getRateSliderValue(1),
             ControlObject::get(ConfigKey(m_sGroup2, "rate")));
@@ -1425,9 +1402,9 @@
     EXPECT_DOUBLE_EQ(100.0 / 130.0,
             ControlObject::get(ConfigKey(m_sGroup1, "rate_ratio")));
     // rate_ultra mode disabled
-    //EXPECT_DOUBLE_(getRateSliderValue(100.0 / 130.0),
+    // EXPECT_DOUBLE_EQEXPECT_DOUBLE_(getRateSliderValue(100.0 / 130.0),
     //                ControlObject::get(ConfigKey(m_sGroup1, "rate")));
-    //EXPECT_DOUBLE_EQ(getRateUltraValue(1),
+    // EXPECT_DOUBLE_EQ(getRateUltraValue(1),
     //                ControlObject::get(ConfigKey(m_sGroup1, "rate_ultra")));
     EXPECT_DOUBLE_EQ(getRateSliderValue(1),
             ControlObject::get(ConfigKey(m_sGroup1, "rate")));
@@ -3289,8 +3266,11 @@
     ProcessBuffer();
     EXPECT_NEAR(184.0, ControlObject::get(ConfigKey(m_sGroup1, "bpm")), 0.001);
     EXPECT_NEAR(92.0, ControlObject::get(ConfigKey(m_sGroup2, "bpm")), 0.001);
-    EXPECT_NEAR(getRateSliderValue(1.0574),
+    EXPECT_NEAR(getRateSliderValue(1),
             ControlObject::get(ConfigKey(m_sGroup2, "rate")),
+            0.005);
+    EXPECT_NEAR(getRateUltraValue(1),
+            ControlObject::get(ConfigKey(m_sGroup1, "rate_ultra")),
             0.005);
 }
 
