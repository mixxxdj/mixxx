<<<<<<< HEAD
// Tests for Master Sync.
// The following manual tests should probably be performed:
// * Quantize mode nudges tracks in sync, whether internal or deck master.
// * Flinging tracks with the waveform should work.
// * vinyl??

=======
#include <gmock/gmock.h>
>>>>>>> c217576d
#include <gtest/gtest.h>

#include <QtDebug>
#include <string>

#include "control/controlobject.h"
#include "engine/controls/bpmcontrol.h"
#include "engine/sync/synccontrol.h"
#include "mixer/basetrackplayer.h"
#include "preferences/usersettings.h"
#include "test/mixxxtest.h"
#include "test/mockedenginebackendtest.h"
#include "track/beatfactory.h"
#include "track/beats.h"
#include "util/memory.h"

<<<<<<< HEAD
using namespace mixxx;

=======
namespace {
constexpr double kMaxFloatingPointError = 0.005;
}

/// Tests for Master Sync.
/// The following manual tests should probably be performed:
/// * Quantize mode nudges tracks in sync, whether internal or deck master.
/// * Flinging tracks with the waveform should work.
/// * vinyl??
>>>>>>> c217576d
class EngineSyncTest : public MockedEngineBackendTest {
  public:
    QString getMasterGroup() {
        Syncable* pMasterSyncable = m_pEngineSync->getMasterSyncable();
        if (pMasterSyncable) {
            return pMasterSyncable->getGroup();
        }
        return QString();
    }
    bool isExplicitMaster(QString group) {
        return isMaster(group, true);
    }
    bool isSoftMaster(QString group) {
        return isMaster(group, false);
    }

    bool isFollower(QString group) {
        if (group == m_sInternalClockGroup) {
            return !ControlObject::getControl(ConfigKey(m_sInternalClockGroup,
                                                      "sync_master"))
                            ->get();
        }
        if (ControlObject::getControl(ConfigKey(group, "sync_mode"))->get() != SYNC_FOLLOWER) {
            return false;
        }
        if (!ControlObject::getControl(ConfigKey(group, "sync_enabled"))->get()) {
            return false;
        }
        if (ControlObject::getControl(ConfigKey(group, "sync_master"))->get()) {
            return false;
        }
        return true;
    }

    void assertSyncOff(QString group) {
        if (group == m_sInternalClockGroup) {
            ASSERT_EQ(0,
                    ControlObject::getControl(
                            ConfigKey(m_sInternalClockGroup, "sync_master"))
                            ->get());
        } else {
            ASSERT_EQ(SYNC_NONE,
                    ControlObject::getControl(ConfigKey(group, "sync_mode"))
                            ->get());
            ASSERT_EQ(0,
                    ControlObject::getControl(ConfigKey(group, "sync_enabled"))
                            ->get());
            ASSERT_EQ(0,
                    ControlObject::getControl(ConfigKey(group, "sync_master"))
                            ->get());
        }
    }

    void assertNoMaster() {
        ASSERT_EQ(NULL, m_pEngineSync->getMaster());
        ASSERT_EQ(NULL, m_pEngineSync->getMasterSyncable());
    }

  private:
    bool isMaster(QString group, bool explicitMaster) {
        if (group == m_sInternalClockGroup) {
            if (!ControlObject::getControl(ConfigKey(m_sInternalClockGroup,
                                                   "sync_master"))
                            ->get()) {
                return false;
            }
            if (m_pEngineSync->getMaster()) {
                return false;
            }
            if (m_sInternalClockGroup != getMasterGroup()) {
                return false;
            }
            // Internal Clock doesn't have explicit mode
            if (explicitMaster) {
                qWarning() << "test error, internal clock can never be explicit master";
                return false;
            }
            return true;
        }
        if (group == m_sGroup1) {
            if (m_pEngineSync->getMaster() != m_pChannel1) {
                return false;
            }
        } else if (group == m_sGroup2) {
            if (m_pEngineSync->getMaster() != m_pChannel2) {
                return false;
            }
        }
        if (getMasterGroup() != group) {
            return false;
        }

        if (explicitMaster) {
            if (ControlObject::getControl(ConfigKey(group, "sync_mode"))
                            ->get() != SYNC_MASTER_EXPLICIT) {
                return false;
            }
        } else {
            if (ControlObject::getControl(ConfigKey(group, "sync_mode"))
                            ->get() != SYNC_MASTER_SOFT) {
                return false;
            }
        }
        if (!ControlObject::getControl(ConfigKey(group, "sync_enabled"))->get()) {
            return false;
        }
        if (!ControlObject::getControl(ConfigKey(group, "sync_master"))->get()) {
            return false;
        }
        return true;
    }
};

TEST_F(EngineSyncTest, ControlObjectsExist) {
    // This isn't exhaustive, but certain COs have a habit of not being set up properly.
    ASSERT_TRUE(ControlObject::getControl(ConfigKey(m_sGroup1, "file_bpm")) !=
            NULL);
}

TEST_F(EngineSyncTest, SetMasterSuccess) {
    // If we set the first channel to master, EngineSync should get that message.
    auto pButtonMasterSync1 =
            std::make_unique<ControlProxy>(m_sGroup1, "sync_mode");
    pButtonMasterSync1->slotSet(SYNC_MASTER_EXPLICIT);
    ProcessBuffer();

    // No tracks are playing and we have no beats, SYNC_MASTER_EXPLICIT state is in stand-by
    EXPECT_DOUBLE_EQ(
            0.0, ControlObject::getControl(ConfigKey(m_sGroup1, "bpm"))->get());
    // The master sync should now be channel 1.
    ASSERT_TRUE(isExplicitMaster(m_sGroup1));

    auto pButtonMasterSync2 =
            std::make_unique<ControlProxy>(m_sGroup2, "sync_mode");
    pButtonMasterSync2->set(SYNC_FOLLOWER);
    ProcessBuffer();

    ASSERT_TRUE(isFollower(m_sGroup2));

    // Now set channel 2 to be master.
    pButtonMasterSync2->set(SYNC_MASTER_EXPLICIT);
    ProcessBuffer();

    // Now channel 2 should be master, and channel 1 should be a follower.
    ASSERT_TRUE(isExplicitMaster(m_sGroup2));
    ASSERT_TRUE(isFollower(m_sGroup1));

    // Now back again.
    pButtonMasterSync1->set(SYNC_MASTER_EXPLICIT);
    ProcessBuffer();

    // Now channel 1 should be master, and channel 2 should be a follower.
    ASSERT_TRUE(isExplicitMaster(m_sGroup1));
    ASSERT_TRUE(isFollower(m_sGroup2));

    // Now set channel 1 to follower, no all are followers, waiting for a tempo to adopt.
    pButtonMasterSync1->slotSet(SYNC_FOLLOWER);
    ProcessBuffer();

    ASSERT_TRUE(isFollower(m_sInternalClockGroup));
    ASSERT_TRUE(isFollower(m_sGroup1));
    ASSERT_TRUE(isFollower(m_sGroup2));
}

TEST_F(EngineSyncTest, ExplicitMasterPersists) {
    // If we set an explicit master, enabling sync or pressing play on other decks
    // doesn't cause the master to move around.
    m_pTrack1->setBpm(120);
    m_pTrack2->setBpm(124);

    auto pButtonMasterSync1 =
            std::make_unique<ControlProxy>(m_sGroup1, "sync_mode");
    ControlObject::getControl(ConfigKey(m_sGroup1, "play"))->set(1.0);
    pButtonMasterSync1->slotSet(SYNC_MASTER_EXPLICIT);
    ProcessBuffer();
    // The master sync should now be channel 1.
    ASSERT_TRUE(isExplicitMaster(m_sGroup1));

    auto pButtonMasterSync2 =
            std::make_unique<ControlProxy>(m_sGroup2, "sync_enabled");
    ControlObject::getControl(ConfigKey(m_sGroup2, "play"))->set(1.0);
    pButtonMasterSync2->set(1.0);
    ProcessBuffer();
    ASSERT_TRUE(isExplicitMaster(m_sGroup1));
    ASSERT_TRUE(isFollower(m_sGroup2));

    // Stop deck 2, and restart it, no change.
    ControlObject::getControl(ConfigKey(m_sGroup2, "play"))->set(0.0);
    ProcessBuffer();
    ControlObject::getControl(ConfigKey(m_sGroup2, "play"))->set(1.0);
    ProcessBuffer();
    ASSERT_TRUE(isExplicitMaster(m_sGroup1));
    ASSERT_TRUE(isFollower(m_sGroup2));
}

TEST_F(EngineSyncTest, SetMasterWhilePlaying) {
    // Make sure we don't get two master lights if we change masters while playing.
    m_pTrack1->setBpm(120);
    m_pTrack2->setBpm(124);
    m_pTrack3->setBpm(128);

    auto pButtonMasterSync1 =
            std::make_unique<ControlProxy>(m_sGroup1, "sync_mode");
    pButtonMasterSync1->set(SYNC_MASTER_EXPLICIT);
    auto pButtonMasterSync2 =
            std::make_unique<ControlProxy>(m_sGroup2, "sync_mode");
    pButtonMasterSync2->slotSet(SYNC_FOLLOWER);
    auto pButtonMasterSync3 =
            std::make_unique<ControlProxy>(m_sGroup3, "sync_mode");
    pButtonMasterSync3->slotSet(SYNC_FOLLOWER);

    ControlObject::getControl(ConfigKey(m_sGroup1, "play"))->set(1.0);
    ControlObject::getControl(ConfigKey(m_sGroup2, "play"))->set(1.0);
    ControlObject::getControl(ConfigKey(m_sGroup3, "play"))->set(1.0);

    ProcessBuffer();

    pButtonMasterSync3->slotSet(SYNC_MASTER_EXPLICIT);

    ProcessBuffer();

    ASSERT_TRUE(isFollower(m_sGroup1));
    ASSERT_TRUE(isFollower(m_sGroup2));
    ASSERT_TRUE(isExplicitMaster(m_sGroup3));
}

TEST_F(EngineSyncTest, SetEnabledBecomesMaster) {
    // If we set the first channel with a valid tempo to follower, it should be master.
    m_pTrack1->setBpm(80);
    auto pButtonMasterSync1 =
            std::make_unique<ControlProxy>(m_sGroup1, "sync_mode");
    pButtonMasterSync1->slotSet(SYNC_FOLLOWER);
    ProcessBuffer();

    ASSERT_TRUE(isSoftMaster(m_sGroup1));
    ASSERT_TRUE(isFollower(m_sInternalClockGroup));
}

TEST_F(EngineSyncTest, DisableInternalMasterWhilePlaying) {
    auto pButtonMasterSync = std::make_unique<ControlProxy>(
            m_sInternalClockGroup, "sync_master");
    pButtonMasterSync->slotSet(1.0);
    auto pButtonSyncMode1 =
            std::make_unique<ControlProxy>(m_sGroup1, "sync_mode");
    pButtonSyncMode1->slotSet(SYNC_FOLLOWER);
    auto pButtonSyncMode2 =
            std::make_unique<ControlProxy>(m_sGroup2, "sync_mode");
    pButtonSyncMode2->slotSet(SYNC_FOLLOWER);
    ProcessBuffer();

    // The master sync should now be Internal.
    ASSERT_TRUE(isSoftMaster(m_sInternalClockGroup));

    // Make sure both decks are playing.
    m_pTrack1->setBpm(80);
    ControlObject::getControl(ConfigKey(m_sGroup1, "play"))->set(1.0);
    m_pTrack2->setBpm(80);
    ControlObject::getControl(ConfigKey(m_sGroup2, "play"))->set(1.0);
    ProcessBuffer();

    // Now unset Internal master.
    pButtonMasterSync->slotSet(0.0);
    ProcessBuffer();

    // This is not allowed, Internal should still be master.
    ASSERT_TRUE(isSoftMaster(m_sInternalClockGroup));
    ASSERT_EQ(1, pButtonMasterSync->get());
}

TEST_F(EngineSyncTest, DisableSyncOnMaster) {
    // Channel 1 follower, channel 2 master.
    m_pTrack1->setBpm(130);
    auto pButtonSyncMode1 =
            std::make_unique<ControlProxy>(m_sGroup1, "sync_mode");
    pButtonSyncMode1->slotSet(SYNC_FOLLOWER);

    m_pTrack2->setBpm(130);
    auto pButtonSyncMaster2 =
            std::make_unique<ControlProxy>(m_sGroup2, "sync_master");
    pButtonSyncMaster2->slotSet(1.0);

    ASSERT_TRUE(isFollower(m_sGroup1));
    ASSERT_TRUE(isExplicitMaster(m_sGroup2));

    // Unset enabled on channel2, it should work.
    auto pButtonSyncEnabled2 =
            std::make_unique<ControlProxy>(m_sGroup2, "sync_enabled");
    pButtonSyncEnabled2->slotSet(0.0);

    ASSERT_TRUE(isSoftMaster(m_sGroup1));
    ASSERT_EQ(0, ControlObject::getControl(ConfigKey(m_sGroup2, "sync_enabled"))->get());
    ASSERT_EQ(0, ControlObject::getControl(ConfigKey(m_sGroup2, "sync_master"))->get());
}

TEST_F(EngineSyncTest, InternalMasterSetFollowerSliderMoves) {
    // If internal is master, and we turn on a follower, the slider should move.
    auto pButtonMasterSyncInternal = std::make_unique<ControlProxy>(
            m_sInternalClockGroup, "sync_master");
    pButtonMasterSyncInternal->slotSet(1);
    auto pMasterSyncSlider =
            std::make_unique<ControlProxy>(m_sInternalClockGroup, "bpm");
    pMasterSyncSlider->set(100.0);

    // Set the file bpm of channel 1 to 80 bpm.
    m_pTrack1->setBpm(80);

    auto pButtonMasterSync1 =
            std::make_unique<ControlProxy>(m_sGroup1, "sync_mode");
    pButtonMasterSync1->slotSet(SYNC_FOLLOWER);
    ProcessBuffer();

    EXPECT_DOUBLE_EQ(getRateSliderValue(1.25),
            ControlObject::getControl(ConfigKey(m_sGroup1, "rate"))->get());
    EXPECT_DOUBLE_EQ(100.0,
            ControlObject::getControl(ConfigKey(m_sGroup1, "bpm"))->get());
}

TEST_F(EngineSyncTest, AnySyncDeckSliderStays) {
    // If there exists a sync deck, even if it's not playing, don't change the
    // master BPM if a new deck enables sync.

    m_pTrack1->setBpm(80);
    auto pButtonSyncEnabled1 =
            std::make_unique<ControlProxy>(m_sGroup1, "sync_enabled");
    pButtonSyncEnabled1->set(1.0);

    // After setting up the first deck, the internal BPM should be 80.
    EXPECT_DOUBLE_EQ(80.0,
            ControlObject::getControl(ConfigKey(m_sInternalClockGroup, "bpm"))
                    ->get());

    m_pTrack2->setBpm(100);
    auto pButtonSyncEnabled2 =
            std::make_unique<ControlProxy>(m_sGroup2, "sync_enabled");
    pButtonSyncEnabled2->set(1.0);

    // After the second one, though, the internal BPM should still be 80.
    EXPECT_DOUBLE_EQ(80.0,
            ControlObject::getControl(ConfigKey(m_sInternalClockGroup, "bpm"))
                    ->get());
}

TEST_F(EngineSyncTest, InternalClockFollowsFirstPlayingDeck) {
    // Same as above, except we use the midi lights to change state.
    auto pButtonMasterSync1 =
            std::make_unique<ControlProxy>(m_sGroup1, "sync_mode");
    auto pButtonMasterSync2 =
            std::make_unique<ControlProxy>(m_sGroup2, "sync_mode");
    auto pButtonSyncEnabled1 =
            std::make_unique<ControlProxy>(m_sGroup1, "sync_enabled");
    auto pButtonSyncEnabled2 =
            std::make_unique<ControlProxy>(m_sGroup2, "sync_enabled");

    // Set up decks so they can be playing, and start deck 1.
    m_pTrack1->setBpm(100);
    ControlObject::set(ConfigKey(m_sGroup1, "rate"), getRateSliderValue(1.0));
    ControlObject::set(ConfigKey(m_sGroup1, "play"), 1.0);
    m_pTrack2->setBpm(130);
    ControlObject::set(ConfigKey(m_sGroup2, "rate"), getRateSliderValue(1.0));
    ControlObject::set(ConfigKey(m_sGroup2, "play"), 0.0);
    ProcessBuffer();

    // Set channel 1 to be enabled
    pButtonSyncEnabled1->set(1.0);
    ProcessBuffer();

    // The master sync should now be deck 1.
    ASSERT_TRUE(isSoftMaster(m_sGroup1));
    EXPECT_DOUBLE_EQ(100.0,
            ControlObject::get(ConfigKey(m_sInternalClockGroup, "bpm")));

    // Set channel 2 to be enabled.
    pButtonSyncEnabled2->set(1);
    ProcessBuffer();

    // channel 1 still master while 2 is not playing
    ASSERT_TRUE(isSoftMaster(m_sGroup1));
    ASSERT_TRUE(isFollower(m_sInternalClockGroup));
    ASSERT_TRUE(isFollower(m_sGroup2));

    // The rate should not have changed -- deck 1 still matches deck 2.
    EXPECT_DOUBLE_EQ(getRateSliderValue(1.0),
            ControlObject::getControl(ConfigKey(m_sGroup1, "rate"))->get());

    // Reset channel 2 rate, set channel 2 to play, and process a buffer.
    ControlObject::set(ConfigKey(m_sGroup2, "rate"), getRateSliderValue(1.0));
    ControlObject::set(ConfigKey(m_sGroup2, "play"), 1.0);
    ProcessBuffer();
    // Now internal clock is master
    ASSERT_TRUE(isSoftMaster(m_sInternalClockGroup));
    ASSERT_TRUE(isFollower(m_sGroup1));
    ASSERT_TRUE(isFollower(m_sGroup2));

    // Now disable sync on channel 1.
    pButtonSyncEnabled1->set(0);
    ProcessBuffer();

    // Master flips to deck 2
    ASSERT_TRUE(isSoftMaster(m_sGroup2));
    ASSERT_TRUE(isFollower(m_sInternalClockGroup));

    // Rate should now match channel 2.
    EXPECT_DOUBLE_EQ(
            130.0, ControlObject::get(ConfigKey(m_sInternalClockGroup, "bpm")));
}

TEST_F(EngineSyncTest, SetExplicitMasterByLights) {
    // Same as above, except we use the midi lights to change state.
    auto pButtonMasterSync1 =
            std::make_unique<ControlProxy>(m_sGroup1, "sync_mode");
    auto pButtonMasterSync2 =
            std::make_unique<ControlProxy>(m_sGroup2, "sync_mode");
    auto pButtonSyncEnabled1 =
            std::make_unique<ControlProxy>(m_sGroup1, "sync_enabled");
    auto pButtonSyncEnabled2 =
            std::make_unique<ControlProxy>(m_sGroup2, "sync_enabled");
    auto pButtonSyncMaster1 =
            std::make_unique<ControlProxy>(m_sGroup1, "sync_master");
    auto pButtonSyncMaster2 =
            std::make_unique<ControlProxy>(m_sGroup2, "sync_master");

    // Set the file bpm of channel 1 to 160bpm.
    m_pTrack1->setBpm(160);
    // Set the file bpm of channel 2 to 150bpm.
    m_pTrack2->setBpm(150);

    // Set channel 1 to be explicit master.
    pButtonSyncMaster1->slotSet(1.0);
    ProcessBuffer();

    // The master sync should now be channel 1.
    ASSERT_TRUE(isExplicitMaster(m_sGroup1));

    // Set channel 2 to be follower.
    pButtonSyncEnabled2->slotSet(1);

    ASSERT_TRUE(isFollower(m_sGroup2));

    // Now set channel 2 to be master.
    pButtonSyncMaster2->slotSet(1);

    // Now channel 2 should be master, and channel 1 should be a follower.
    ASSERT_TRUE(isFollower(m_sGroup1));
    ASSERT_TRUE(isExplicitMaster(m_sGroup2));

    // Now back again.
    pButtonSyncMaster1->slotSet(1);

    // Now channel 1 should be master, and channel 2 should be a follower.
    ASSERT_TRUE(isExplicitMaster(m_sGroup1));
    ASSERT_TRUE(isFollower(m_sGroup2));

    // Now set channel 1 to not-master, all will become follower.
    // handing over master to the internal clock
    pButtonSyncMaster1->slotSet(0);

    ASSERT_TRUE(isSoftMaster(m_sInternalClockGroup));
    ASSERT_TRUE(isFollower(m_sGroup1));
    ASSERT_TRUE(isFollower(m_sGroup2));
}

TEST_F(EngineSyncTest, SetExplicitMasterByLightsNoTracks) {
    // Same as above, except we use the midi lights to change state.
    auto pButtonSyncEnabled2 =
            std::make_unique<ControlProxy>(m_sGroup2, "sync_enabled");
    auto pButtonSyncMaster1 =
            std::make_unique<ControlProxy>(m_sGroup1, "sync_master");

    // Now back again.
    pButtonSyncMaster1->slotSet(1);

    // Set channel 2 to be follower.
    pButtonSyncEnabled2->slotSet(1);

    // Now channel 1 should be master, and channel 2 should be a follower.
    ASSERT_TRUE(isExplicitMaster(m_sGroup1));

    // Now set channel 1 to not-master, all will be follower waiting for a valid bpm.
    pButtonSyncMaster1->slotSet(0);

    ASSERT_TRUE(isFollower(m_sGroup1));
    ASSERT_TRUE(isFollower(m_sGroup2));
    ASSERT_TRUE(isFollower(m_sInternalClockGroup));
}

TEST_F(EngineSyncTest, RateChangeTest) {
    auto pButtonMasterSync1 =
            std::make_unique<ControlProxy>(m_sGroup1, "sync_mode");
    pButtonMasterSync1->set(SYNC_MASTER_EXPLICIT);
    auto pButtonMasterSync2 =
            std::make_unique<ControlProxy>(m_sGroup2, "sync_mode");
    pButtonMasterSync2->set(SYNC_FOLLOWER);
    ProcessBuffer();

    // Set the file bpm of channel 1 to 160bpm.
<<<<<<< HEAD
    m_pTrack1->setBpm(160);
    EXPECT_FLOAT_EQ(
=======
    mixxx::BeatsPointer pBeats1 = BeatFactory::makeBeatGrid(*m_pTrack1, 160, 0.0);
    m_pTrack1->setBeats(pBeats1);
    EXPECT_DOUBLE_EQ(
>>>>>>> c217576d
            160.0, ControlObject::get(ConfigKey(m_sGroup1, "file_bpm")));
    ProcessBuffer();
    EXPECT_DOUBLE_EQ(
            160.0, ControlObject::get(ConfigKey(m_sInternalClockGroup, "bpm")));

    // Set the rate of channel 1 to 1.2.
    ControlObject::set(ConfigKey(m_sGroup1, "rate"), getRateSliderValue(1.2));
    EXPECT_DOUBLE_EQ(getRateSliderValue(1.2),
            ControlObject::get(ConfigKey(m_sGroup1, "rate")));
    EXPECT_DOUBLE_EQ(192.0, ControlObject::get(ConfigKey(m_sGroup1, "bpm")));

    // Internal master should also be 192.
    EXPECT_DOUBLE_EQ(
            192.0, ControlObject::get(ConfigKey(m_sInternalClockGroup, "bpm")));

    // Set the file bpm of channel 2 to 120bpm.
<<<<<<< HEAD
    m_pTrack2->setBpm(120);
    EXPECT_FLOAT_EQ(
=======
    mixxx::BeatsPointer pBeats2 = BeatFactory::makeBeatGrid(*m_pTrack2, 120, 0.0);
    m_pTrack2->setBeats(pBeats2);
    EXPECT_DOUBLE_EQ(
>>>>>>> c217576d
            120.0, ControlObject::get(ConfigKey(m_sGroup2, "file_bpm")));

    // rate slider for channel 2 should now be 1.6 = 160 * 1.2 / 120.
    EXPECT_DOUBLE_EQ(getRateSliderValue(1.6),
            ControlObject::get(ConfigKey(m_sGroup2, "rate")));
    EXPECT_DOUBLE_EQ(192.0, ControlObject::get(ConfigKey(m_sGroup2, "bpm")));
}

TEST_F(EngineSyncTest, RateChangeTestWeirdOrder) {
    // This is like the test above, but the user loads the track after the slider has been tweaked.
    auto pButtonMasterSync1 =
            std::make_unique<ControlProxy>(m_sGroup1, "sync_mode");
    pButtonMasterSync1->slotSet(SYNC_MASTER_EXPLICIT);
    auto pButtonMasterSync2 =
            std::make_unique<ControlProxy>(m_sGroup2, "sync_mode");
    pButtonMasterSync2->slotSet(SYNC_FOLLOWER);
    ProcessBuffer();

    // Set the file bpm of channel 1 to 160bpm.
<<<<<<< HEAD
    m_pTrack1->setBpm(160);
    EXPECT_FLOAT_EQ(
=======
    mixxx::BeatsPointer pBeats1 = BeatFactory::makeBeatGrid(*m_pTrack1, 160, 0.0);
    m_pTrack1->setBeats(pBeats1);
    EXPECT_DOUBLE_EQ(
>>>>>>> c217576d
            160.0, ControlObject::get(ConfigKey(m_sInternalClockGroup, "bpm")));

    // Set the file bpm of channel 2 to 120bpm.
    m_pTrack2->setBpm(120);

    // Set the rate slider of channel 1 to 1.2.
    ControlObject::set(ConfigKey(m_sGroup1, "rate"), getRateSliderValue(1.2));

    // Rate slider for channel 2 should now be 1.6 = (160 * 1.2 / 120) - 1.0.
    EXPECT_DOUBLE_EQ(getRateSliderValue(1.6),
            ControlObject::get(ConfigKey(m_sGroup2, "rate")));
    EXPECT_DOUBLE_EQ(192.0, ControlObject::get(ConfigKey(m_sGroup2, "bpm")));

    // Internal Master BPM should read the same.
    EXPECT_DOUBLE_EQ(
            192.0, ControlObject::get(ConfigKey(m_sInternalClockGroup, "bpm")));
}

TEST_F(EngineSyncTest, RateChangeTestOrder3) {
    // Set the file bpm of channel 1 to 160bpm.
<<<<<<< HEAD
    m_pTrack1->setBpm(160);
    EXPECT_FLOAT_EQ(
            160.0, ControlObject::get(ConfigKey(m_sGroup1, "file_bpm")));

    // Set the file bpm of channel 2 to 120bpm.
    m_pTrack2->setBpm(120);
    EXPECT_FLOAT_EQ(
=======
    mixxx::BeatsPointer pBeats1 = BeatFactory::makeBeatGrid(*m_pTrack1, 160, 0.0);
    m_pTrack1->setBeats(pBeats1);
    EXPECT_DOUBLE_EQ(
            160.0, ControlObject::get(ConfigKey(m_sGroup1, "file_bpm")));

    // Set the file bpm of channel 2 to 120bpm.
    mixxx::BeatsPointer pBeats2 = BeatFactory::makeBeatGrid(*m_pTrack2, 120, 0.0);
    m_pTrack2->setBeats(pBeats2);
    EXPECT_DOUBLE_EQ(
>>>>>>> c217576d
            120.0, ControlObject::get(ConfigKey(m_sGroup2, "file_bpm")));

    // Turn on Master and Follower.
    auto pButtonMasterSync1 =
            std::make_unique<ControlProxy>(m_sGroup1, "sync_mode");
    pButtonMasterSync1->set(SYNC_MASTER_EXPLICIT);
    ProcessBuffer();

    ASSERT_TRUE(isExplicitMaster(m_sGroup1));

    auto pButtonMasterSync2 =
            std::make_unique<ControlProxy>(m_sGroup2, "sync_mode");
    pButtonMasterSync2->set(SYNC_FOLLOWER);
    ProcessBuffer();

    // Follower should immediately set its slider.
    EXPECT_NEAR(getRateSliderValue(1.3333333333),
            ControlObject::get(ConfigKey(m_sGroup2, "rate")),
            kMaxFloatingPointError);
    EXPECT_DOUBLE_EQ(160.0, ControlObject::get(ConfigKey(m_sGroup2, "bpm")));
    EXPECT_DOUBLE_EQ(
            160.0, ControlObject::get(ConfigKey(m_sInternalClockGroup, "bpm")));
}

TEST_F(EngineSyncTest, FollowerRateChange) {
    // Confirm that followers can change master sync rate as well.
    auto pButtonMasterSync1 =
            std::make_unique<ControlProxy>(m_sGroup1, "sync_mode");
    pButtonMasterSync1->set(SYNC_MASTER_EXPLICIT);
    auto pButtonMasterSync2 =
            std::make_unique<ControlProxy>(m_sGroup2, "sync_mode");
    pButtonMasterSync2->set(SYNC_FOLLOWER);
    ProcessBuffer();

    // Set the file bpm of channel 1 to 160bpm.
    m_pTrack1->setBpm(160);

    // Set the file bpm of channel 2 to 120bpm.
    m_pTrack2->setBpm(120);

    // Set the rate slider of channel 1 to 1.2.
    ControlObject::set(ConfigKey(m_sGroup1, "rate"), getRateSliderValue(1.2));

    // Rate slider for channel 2 should now be 1.6 = (160 * 1.2 / 120).
    EXPECT_DOUBLE_EQ(getRateSliderValue(1.6),
            ControlObject::get(ConfigKey(m_sGroup2, "rate")));
    EXPECT_DOUBLE_EQ(192.0, ControlObject::get(ConfigKey(m_sGroup2, "bpm")));

    // Try to twiddle the rate slider on channel 2.
    auto pSlider2 = std::make_unique<ControlProxy>(m_sGroup2, "rate");
    pSlider2->set(getRateSliderValue(0.8));
    ProcessBuffer();

    // Rates should still be changed even though it's a follower.
    EXPECT_DOUBLE_EQ(getRateSliderValue(0.8),
            ControlObject::get(ConfigKey(m_sGroup2, "rate")));
    EXPECT_DOUBLE_EQ(96.0, ControlObject::get(ConfigKey(m_sGroup2, "bpm")));
    EXPECT_DOUBLE_EQ(getRateSliderValue(0.6),
            ControlObject::get(ConfigKey(m_sGroup1, "rate")));
    EXPECT_DOUBLE_EQ(96.0, ControlObject::get(ConfigKey(m_sGroup1, "bpm")));
}

TEST_F(EngineSyncTest, InternalRateChangeTest) {
    auto pButtonMasterSyncInternal = std::make_unique<ControlProxy>(
            m_sInternalClockGroup, "sync_master");
    pButtonMasterSyncInternal->set(SYNC_MASTER_SOFT);
    auto pButtonMasterSync1 =
            std::make_unique<ControlProxy>(m_sGroup1, "sync_mode");
    pButtonMasterSync1->set(SYNC_FOLLOWER);
    auto pButtonMasterSync2 =
            std::make_unique<ControlProxy>(m_sGroup2, "sync_mode");
    pButtonMasterSync2->set(SYNC_FOLLOWER);
    ProcessBuffer();

    ASSERT_TRUE(isSoftMaster(m_sInternalClockGroup));
    ASSERT_TRUE(isFollower(m_sGroup1));
    ASSERT_TRUE(isFollower(m_sGroup2));

    // Set the file bpm of channel 1 to 160bpm.
<<<<<<< HEAD
    m_pTrack1->setBpm(160);
    EXPECT_FLOAT_EQ(160.0,
            ControlObject::getControl(ConfigKey(m_sGroup1, "file_bpm"))->get());

    // Set the file bpm of channel 2 to 120bpm.
    m_pTrack2->setBpm(120);
    EXPECT_FLOAT_EQ(120.0,
=======
    mixxx::BeatsPointer pBeats1 = BeatFactory::makeBeatGrid(*m_pTrack1, 160, 0.0);
    m_pTrack1->setBeats(pBeats1);
    EXPECT_DOUBLE_EQ(160.0,
            ControlObject::getControl(ConfigKey(m_sGroup1, "file_bpm"))->get());

    // Set the file bpm of channel 2 to 120bpm.
    mixxx::BeatsPointer pBeats2 = BeatFactory::makeBeatGrid(*m_pTrack2, 120, 0.0);
    m_pTrack2->setBeats(pBeats2);
    EXPECT_DOUBLE_EQ(120.0,
>>>>>>> c217576d
            ControlObject::getControl(ConfigKey(m_sGroup2, "file_bpm"))->get());

    // Set the internal rate to 150.
    auto pMasterSyncSlider =
            std::make_unique<ControlProxy>(m_sInternalClockGroup, "bpm");
    pMasterSyncSlider->set(150.0);
    EXPECT_DOUBLE_EQ(150.0,
            ControlObject::getControl(ConfigKey(m_sInternalClockGroup, "bpm"))
                    ->get());
    // Set decks playing, and process a buffer to update all the COs.
    ControlObject::getControl(ConfigKey(m_sGroup1, "play"))->set(1.0);
    ControlObject::getControl(ConfigKey(m_sGroup2, "play"))->set(1.0);

    ProcessBuffer();

    // Rate sliders for channels 1 and 2 should change appropriately.
    EXPECT_DOUBLE_EQ(getRateSliderValue(0.9375),
            ControlObject::getControl(ConfigKey(m_sGroup1, "rate"))->get());
    EXPECT_DOUBLE_EQ(150.0,
            ControlObject::getControl(ConfigKey(m_sGroup1, "bpm"))->get());
    EXPECT_DOUBLE_EQ(getRateSliderValue(1.25),
            ControlObject::getControl(ConfigKey(m_sGroup2, "rate"))->get());
    EXPECT_DOUBLE_EQ(150.0,
            ControlObject::getControl(ConfigKey(m_sGroup2, "bpm"))->get());

    // Set the internal rate to 140.
    pMasterSyncSlider->set(140.0);

    // Update COs again.
    ProcessBuffer();

    // Rate sliders for channels 1 and 2 should change appropriately.
    EXPECT_DOUBLE_EQ(getRateSliderValue(.875),
            ControlObject::getControl(ConfigKey(m_sGroup1, "rate"))->get());
    EXPECT_DOUBLE_EQ(140.0,
            ControlObject::getControl(ConfigKey(m_sGroup1, "bpm"))->get());
    EXPECT_NEAR(getRateSliderValue(1.16666667),
            ControlObject::getControl(ConfigKey(m_sGroup2, "rate"))->get(),
            kMaxFloatingPointError);
    EXPECT_DOUBLE_EQ(140.0,
            ControlObject::getControl(ConfigKey(m_sGroup2, "bpm"))->get());
}

TEST_F(EngineSyncTest, MasterStopSliderCheck) {
    // If the master is playing, and stop is pushed, the sliders should stay the same.
    m_pTrack1->setBpm(120);
    m_pTrack2->setBpm(128);

    auto pButtonMasterSync1 =
            std::make_unique<ControlProxy>(m_sGroup1, "sync_mode");
    pButtonMasterSync1->slotSet(SYNC_MASTER_EXPLICIT);
    auto pButtonMasterSync2 =
            std::make_unique<ControlProxy>(m_sGroup2, "sync_mode");
    pButtonMasterSync2->slotSet(SYNC_FOLLOWER);
    ProcessBuffer();

    //ASSERT_TRUE(isExplicitMaster(m_sGroup1));
    ASSERT_TRUE(isFollower(m_sGroup2));

    auto pChannel1Play = std::make_unique<ControlProxy>(m_sGroup1, "play");
    pChannel1Play->set(1.0);
    auto pChannel2Play = std::make_unique<ControlProxy>(m_sGroup2, "play");
    pChannel2Play->set(1.0);

    ProcessBuffer();

    EXPECT_DOUBLE_EQ(120.0, ControlObject::get(ConfigKey(m_sGroup2, "bpm")));
    EXPECT_DOUBLE_EQ(getRateSliderValue(0.9375),
            ControlObject::get(ConfigKey(m_sGroup2, "rate")));

    pChannel1Play->set(0.0);

    ProcessBuffer();

    EXPECT_DOUBLE_EQ(120.0, ControlObject::get(ConfigKey(m_sGroup2, "bpm")));
    EXPECT_DOUBLE_EQ(getRateSliderValue(0.9375),
            ControlObject::get(ConfigKey(m_sGroup2, "rate")));
}

TEST_F(EngineSyncTest, EnableOneDeckInitsMaster) {
    // If Internal is master, and we turn sync on a playing deck, the playing deck sets the
    // internal master and the beat distances are now aligned.
    ControlObject::set(ConfigKey(m_sInternalClockGroup, "bpm"), 124.0);
    ControlObject::set(ConfigKey(m_sInternalClockGroup, "beat_distance"), 0.5);
    ProcessBuffer();

    // Set up the deck to play.
    m_pTrack1->setBpm(130);
    ControlObject::getControl(ConfigKey(m_sGroup1, "rate"))
            ->set(getRateSliderValue(1.0));
    ControlObject::getControl(ConfigKey(m_sGroup1, "beat_distance"))->set(0.2);
    ControlObject::getControl(ConfigKey(m_sGroup1, "play"))->set(1.0);

    // Enable Sync.  We have to call requestEnableSync directly
    // because calling ProcessBuffer() tries to advance the beat_distance values.
    m_pEngineSync->requestEnableSync(
            m_pEngineSync->getSyncableForGroup(m_sGroup1), true);

    // Internal is no longer master because there is exactly one playing deck.
    ASSERT_TRUE(isSoftMaster(m_sGroup1));
    ASSERT_TRUE(isFollower(m_sInternalClockGroup));

    // Internal clock rate and beat distance should match that deck.
    EXPECT_DOUBLE_EQ(
            130.0, ControlObject::get(ConfigKey(m_sInternalClockGroup, "bpm")));
    EXPECT_DOUBLE_EQ(130.0, ControlObject::get(ConfigKey(m_sGroup1, "bpm")));
    EXPECT_DOUBLE_EQ(
            0.2, ControlObject::get(ConfigKey(m_sGroup1, "beat_distance")));
    EXPECT_DOUBLE_EQ(0.2,
            ControlObject::get(
                    ConfigKey(m_sInternalClockGroup, "beat_distance")));

    // Enable second deck, bpm and beat distance should still match original setting.
    m_pTrack2->setBpm(140);
    ControlObject::getControl(ConfigKey(m_sGroup2, "rate"))
            ->set(getRateSliderValue(1.0));
    ControlObject::getControl(ConfigKey(m_sGroup2, "beat_distance"))->set(0.2);
    ControlObject::getControl(ConfigKey(m_sGroup2, "play"))->set(1.0);

    m_pEngineSync->requestEnableSync(
            m_pEngineSync->getSyncableForGroup(m_sGroup2), true);
    // Now master should be Internal Clock because we have two playing decks.
    ASSERT_TRUE(isSoftMaster(m_sInternalClockGroup));
    ASSERT_TRUE(isFollower(m_sGroup1));
    ASSERT_TRUE(isFollower(m_sGroup2));

    EXPECT_DOUBLE_EQ(
            130.0, ControlObject::get(ConfigKey(m_sInternalClockGroup, "bpm")));
    EXPECT_DOUBLE_EQ(130.0, ControlObject::get(ConfigKey(m_sGroup2, "bpm")));
    EXPECT_DOUBLE_EQ(
            0.2, ControlObject::get(ConfigKey(m_sGroup2, "beat_distance")));
    EXPECT_DOUBLE_EQ(0.2,
            ControlObject::get(
                    ConfigKey(m_sInternalClockGroup, "beat_distance")));
}

TEST_F(EngineSyncTest, EnableOneDeckInitializesMaster) {
    // Enabling sync on a deck causes it to be master, and sets bpm and clock.
    // Set the deck to play.
    m_pTrack1->setBpm(130);
    ControlObject::getControl(ConfigKey(m_sGroup1, "rate"))
            ->set(getRateSliderValue(1.0));
    ControlObject::getControl(ConfigKey(m_sGroup1, "beat_distance"))->set(0.2);
    ControlObject::getControl(ConfigKey(m_sGroup1, "play"))->set(1.0);

    // Set the deck to follower.
    // As above, use direct call to avoid advancing beat distance.
    m_pEngineSync->requestEnableSync(
            m_pEngineSync->getSyncableForGroup(m_sGroup1), true);

    // That first deck is now master
    ASSERT_TRUE(isSoftMaster(m_sGroup1));

    // Internal clock rate should be set and beat distances reset.
    EXPECT_DOUBLE_EQ(130.0,
            ControlObject::getControl(ConfigKey(m_sInternalClockGroup, "bpm"))
                    ->get());
    EXPECT_DOUBLE_EQ(130.0,
            ControlObject::getControl(ConfigKey(m_sGroup1, "bpm"))->get());
    EXPECT_DOUBLE_EQ(0.2,
            ControlObject::getControl(ConfigKey(m_sGroup1, "beat_distance"))
                    ->get());
    EXPECT_DOUBLE_EQ(0.2,
            ControlObject::getControl(
                    ConfigKey(m_sInternalClockGroup, "beat_distance"))
                    ->get());
}

TEST_F(EngineSyncTest, LoadTrackInitializesMaster) {
    // First eject the fake tracks that come with the testing framework.
    m_pChannel1->getEngineBuffer()->slotEjectTrack(1.0);
    m_pChannel2->getEngineBuffer()->slotEjectTrack(1.0);
    m_pChannel3->getEngineBuffer()->slotEjectTrack(1.0);

    auto pButtonSyncEnabled1 =
            std::make_unique<ControlProxy>(m_sGroup1, "sync_enabled");
    pButtonSyncEnabled1->slotSet(1.0);

    // No master because this deck has no track.
    EXPECT_EQ(NULL, m_pEngineSync->getMaster());
    EXPECT_DOUBLE_EQ(
            0.0, ControlObject::getControl(ConfigKey(m_sGroup1, "bpm"))->get());

    // The track load trigger a master change.
    m_pMixerDeck1->loadFakeTrack(false, 140.0);
    ASSERT_TRUE(isSoftMaster(m_sGroup1));
    EXPECT_DOUBLE_EQ(140.0,
            ControlObject::getControl(ConfigKey(m_sGroup1, "bpm"))->get());

    // But as soon as we play, deck 1 is master
    ControlObject::getControl(ConfigKey(m_sGroup1, "play"))->set(1.0);
    ASSERT_TRUE(isSoftMaster(m_sGroup1));
    ControlObject::getControl(ConfigKey(m_sGroup1, "play"))->set(0.0);

    // If sync is on two decks and we load a track in only one of them, it will be
    // master.
    m_pChannel1->getEngineBuffer()->slotEjectTrack(1.0);
    ASSERT_TRUE(isFollower(m_sGroup1));
    // no relevant tempo available so internal clock is following
    ASSERT_TRUE(isFollower(m_sInternalClockGroup));

    auto pButtonSyncEnabled2 =
            std::make_unique<ControlProxy>(m_sGroup2, "sync_enabled");
    pButtonSyncEnabled2->slotSet(1.0);

    m_pMixerDeck1->loadFakeTrack(false, 128.0);

    // Deck 2 is still empty so Deck 1 becomes master again
    ASSERT_TRUE(isSoftMaster(m_sGroup1));
    EXPECT_DOUBLE_EQ(128.0,
            ControlObject::getControl(ConfigKey(m_sGroup1, "bpm"))->get());

    // If sync is on two decks and one deck is loaded but not playing, we should
    // initialize to that deck with internal clock master.
    m_pMixerDeck2->loadFakeTrack(false, 110.0);

    ASSERT_TRUE(isSoftMaster(m_sInternalClockGroup));
    EXPECT_DOUBLE_EQ(128.0,
            ControlObject::getControl(ConfigKey(m_sInternalClockGroup, "bpm"))
                    ->get());
    EXPECT_DOUBLE_EQ(128.0,
            ControlObject::getControl(ConfigKey(m_sGroup1, "bpm"))->get());
    EXPECT_DOUBLE_EQ(128.0,
            ControlObject::getControl(ConfigKey(m_sGroup2, "bpm"))->get());
}

TEST_F(EngineSyncTest, LoadTrackResetTempoOption) {
    // Make sure playing decks with master sync enabled do not change tempo when
    // the "Reset Speed/Tempo" preference is set and a track is loaded to another
    // deck with master sync enabled.
    m_pConfig->set(ConfigKey("[Controls]", "SpeedAutoReset"),
            ConfigValue(BaseTrackPlayer::RESET_SPEED));

    // Enable sync on two stopped decks
    auto pButtonSyncEnabled1 =
            std::make_unique<ControlProxy>(m_sGroup1, "sync_enabled");
    pButtonSyncEnabled1->set(1.0);

    auto pButtonSyncEnabled2 =
            std::make_unique<ControlProxy>(m_sGroup2, "sync_enabled");
    pButtonSyncEnabled2->set(1.0);

    // If sync is on and we load a track, that should initialize master.
    TrackPointer track1 = m_pMixerDeck1->loadFakeTrack(false, 140.0);

    EXPECT_DOUBLE_EQ(
            140.0, ControlObject::get(ConfigKey(m_sInternalClockGroup, "bpm")));
    EXPECT_DOUBLE_EQ(140.0, ControlObject::get(ConfigKey(m_sGroup1, "bpm")));

    // If sync is on two decks and we load a track while one is playing,
    // that should not change the playing deck.
    ControlObject::set(ConfigKey(m_sGroup1, "play"), 1.0);

    TrackPointer track2 = m_pMixerDeck2->loadFakeTrack(false, 128.0);

    EXPECT_DOUBLE_EQ(
            140.0, ControlObject::get(ConfigKey(m_sInternalClockGroup, "bpm")));
    EXPECT_DOUBLE_EQ(140.0, ControlObject::get(ConfigKey(m_sGroup1, "bpm")));
    EXPECT_DOUBLE_EQ(140.0, ControlObject::get(ConfigKey(m_sGroup2, "bpm")));

    // Repeat with RESET_PITCH_AND_SPEED
    m_pConfig->set(ConfigKey("[Controls]", "SpeedAutoReset"),
            ConfigValue(BaseTrackPlayer::RESET_PITCH_AND_SPEED));
    ControlObject::set(ConfigKey(m_sGroup1, "play"), 0.0);
    ControlObject::set(ConfigKey(m_sGroup1, "rate"), getRateSliderValue(1.0));
    track1 = m_pMixerDeck1->loadFakeTrack(false, 140.0);
    ControlObject::getControl(ConfigKey(m_sGroup1, "play"))->set(1.0);
    track2 = m_pMixerDeck2->loadFakeTrack(false, 128.0);
    EXPECT_DOUBLE_EQ(
            140.0, ControlObject::get(ConfigKey(m_sInternalClockGroup, "bpm")));
    EXPECT_DOUBLE_EQ(140.0, ControlObject::get(ConfigKey(m_sGroup1, "bpm")));
    EXPECT_DOUBLE_EQ(140.0, ControlObject::get(ConfigKey(m_sGroup2, "bpm")));

    // Repeat with RESET_NONE
    m_pConfig->set(ConfigKey("[Controls]", "SpeedAutoReset"),
            ConfigValue(BaseTrackPlayer::RESET_NONE));
    ControlObject::set(ConfigKey(m_sGroup1, "play"), 0.0);
    ControlObject::set(ConfigKey(m_sGroup1, "rate"), getRateSliderValue(1.0));
    ControlObject::set(ConfigKey(m_sGroup2, "rate"), getRateSliderValue(1.0));
    track1 = m_pMixerDeck1->loadFakeTrack(false, 140.0);
    ControlObject::set(ConfigKey(m_sGroup1, "play"), 1.0);
    track2 = m_pMixerDeck2->loadFakeTrack(false, 128.0);
    EXPECT_DOUBLE_EQ(
            128.0, ControlObject::get(ConfigKey(m_sInternalClockGroup, "bpm")));
    EXPECT_DOUBLE_EQ(128.0, ControlObject::get(ConfigKey(m_sGroup1, "bpm")));
    EXPECT_DOUBLE_EQ(128.0, ControlObject::get(ConfigKey(m_sGroup2, "bpm")));

    // Load two tracks with sync off and RESET_SPEED
    m_pConfig->set(ConfigKey("[Controls]", "SpeedAutoReset"),
            ConfigValue(BaseTrackPlayer::RESET_SPEED));
    ControlObject::getControl(ConfigKey(m_sGroup1, "play"))->set(0.0);
    ControlObject::getControl(ConfigKey(m_sGroup1, "rate"))
            ->set(getRateSliderValue(1.5));
    ControlObject::getControl(ConfigKey(m_sGroup2, "rate"))
            ->set(getRateSliderValue(1.5));
    pButtonSyncEnabled1->set(0.0);
    pButtonSyncEnabled2->set(0.0);
    track1 = m_pMixerDeck1->loadFakeTrack(false, 140.0);
    ControlObject::set(ConfigKey(m_sGroup1, "play"), 1.0);
    track2 = m_pMixerDeck2->loadFakeTrack(false, 128.0);
    EXPECT_DOUBLE_EQ(140.0, ControlObject::get(ConfigKey(m_sGroup1, "bpm")));
    EXPECT_DOUBLE_EQ(128.0, ControlObject::get(ConfigKey(m_sGroup2, "bpm")));

    // Load two tracks with sync off and RESET_PITCH_AND_SPEED
    m_pConfig->set(ConfigKey("[Controls]", "SpeedAutoReset"),
            ConfigValue(BaseTrackPlayer::RESET_PITCH_AND_SPEED));
    ControlObject::getControl(ConfigKey(m_sGroup1, "play"))->set(0.0);
    ControlObject::getControl(ConfigKey(m_sGroup1, "rate"))
            ->set(getRateSliderValue(1.5));
    ControlObject::getControl(ConfigKey(m_sGroup2, "rate"))
            ->set(getRateSliderValue(1.5));
    pButtonSyncEnabled1->slotSet(0.0);
    pButtonSyncEnabled2->slotSet(0.0);
    track1 = m_pMixerDeck1->loadFakeTrack(false, 140.0);
    ControlObject::getControl(ConfigKey(m_sGroup1, "play"))->set(1.0);
    track2 = m_pMixerDeck2->loadFakeTrack(false, 128.0);
    EXPECT_DOUBLE_EQ(140.0,
            ControlObject::getControl(ConfigKey(m_sGroup1, "bpm"))->get());
    EXPECT_DOUBLE_EQ(128.0,
            ControlObject::getControl(ConfigKey(m_sGroup2, "bpm"))->get());
}

TEST_F(EngineSyncTest, EnableOneDeckSliderUpdates) {
    // If we enable a deck to be master, the internal slider should immediately update.
    auto pButtonSyncEnabled1 =
            std::make_unique<ControlProxy>(m_sGroup1, "sync_enabled");

    m_pTrack1->setBpm(130);
    ControlObject::getControl(ConfigKey(m_sGroup1, "rate"))
            ->set(getRateSliderValue(1.0));

    // Set the deck to sync enabled.
    pButtonSyncEnabled1->slotSet(1.0);
    ProcessBuffer();

    // Group 1 should now be master (only one sync deck).
    ASSERT_TRUE(isSoftMaster(m_sGroup1));

    // Internal clock rate should be set.
    EXPECT_DOUBLE_EQ(130.0,
            ControlObject::getControl(ConfigKey(m_sInternalClockGroup, "bpm"))
                    ->get());
}

TEST_F(EngineSyncTest, SyncToNonSyncDeck) {
    // If deck 1 is playing, and deck 2 presses sync, deck 2 should sync to deck 1 even if
    // deck 1 is not a sync deck.

    auto pButtonSyncEnabled1 =
            std::make_unique<ControlProxy>(m_sGroup1, "sync_enabled");
    auto pButtonSyncEnabled2 =
            std::make_unique<ControlProxy>(m_sGroup2, "sync_enabled");

    m_pTrack1->setBpm(130);
    ProcessBuffer();
    ControlObject::set(ConfigKey(m_sGroup1, "rate"), getRateSliderValue(1.0));
    m_pTrack2->setBpm(100);
    ControlObject::getControl(ConfigKey(m_sGroup2, "rate"))
            ->set(getRateSliderValue(1.0));

    ControlObject::set(ConfigKey(m_sGroup1, "play"), 1.0);
    ControlObject::set(ConfigKey(m_sGroup2, "play"), 1.0);

    pButtonSyncEnabled2->set(1.0);
    pButtonSyncEnabled2->set(0.0);
    ProcessBuffer();

    // There should be no master, and deck2 should match rate of deck1.  Sync slider should be
    // updated with the value, however.
    assertNoMaster();
    EXPECT_DOUBLE_EQ(
            130.0, ControlObject::get(ConfigKey(m_sInternalClockGroup, "bpm")));
    assertSyncOff(m_sGroup2);
    EXPECT_DOUBLE_EQ(getRateSliderValue(1.3),
            ControlObject::get(ConfigKey(m_sGroup2, "rate")));

    // Reset the pitch of deck 2.
    ControlObject::set(ConfigKey(m_sGroup2, "rate"), getRateSliderValue(1.0));

    // The same should work in reverse.
    pButtonSyncEnabled1->set(1.0);
    pButtonSyncEnabled1->set(0.0);
    ProcessBuffer();

    // There should be no master, and deck2 should match rate of deck1.
    EXPECT_EQ(0,
            ControlObject::get(
                    ConfigKey(m_sInternalClockGroup, "sync_master")));
    EXPECT_DOUBLE_EQ(
            100.0, ControlObject::get(ConfigKey(m_sInternalClockGroup, "bpm")));
    EXPECT_EQ(NULL, m_pEngineSync->getMaster());
    EXPECT_EQ(NULL, m_pEngineSync->getMasterSyncable());
    EXPECT_EQ(SYNC_NONE, ControlObject::get(ConfigKey(m_sGroup1, "sync_mode")));
    EXPECT_EQ(0, ControlObject::get(ConfigKey(m_sGroup1, "sync_enabled")));
    EXPECT_EQ(0, ControlObject::get(ConfigKey(m_sGroup1, "sync_master")));
    EXPECT_DOUBLE_EQ(getRateSliderValue(100.0 / 130.0),
            ControlObject::get(ConfigKey(m_sGroup1, "rate")));

    // Reset again.
    ControlObject::set(ConfigKey(m_sGroup1, "rate"), getRateSliderValue(1.0));

    // If deck 1 is not playing, however, deck 2 should stay at the same rate.
    ControlObject::set(ConfigKey(m_sGroup1, "play"), 0.0);

    // The same should work in reverse.
    pButtonSyncEnabled1->set(1.0);
    pButtonSyncEnabled1->set(0.0);
    ProcessBuffer();

    // There should be no master, and deck2 should match rate of deck1.
    EXPECT_EQ(0,
            ControlObject::get(
                    ConfigKey(m_sInternalClockGroup, "sync_master")));
    EXPECT_DOUBLE_EQ(
            100.0, ControlObject::get(ConfigKey(m_sInternalClockGroup, "bpm")));
    EXPECT_EQ(NULL, m_pEngineSync->getMaster());
    EXPECT_EQ(NULL, m_pEngineSync->getMasterSyncable());
    EXPECT_EQ(SYNC_NONE, ControlObject::get(ConfigKey(m_sGroup2, "sync_mode")));
    EXPECT_EQ(0, ControlObject::get(ConfigKey(m_sGroup2, "sync_enabled")));
    EXPECT_EQ(0, ControlObject::get(ConfigKey(m_sGroup2, "sync_master")));
    EXPECT_DOUBLE_EQ(getRateSliderValue(1.0),
            ControlObject::get(ConfigKey(m_sGroup2, "rate")));
}

TEST_F(EngineSyncTest, MomentarySyncDependsOnPlayingStates) {
    // Like it says -- if the current deck is playing, and the target deck is
    // playing, they should sync even if there's no sync mode enabled.

    auto pButtonSyncEnabled1 =
            std::make_unique<ControlProxy>(m_sGroup1, "sync_enabled");
    auto pButtonSyncEnabled2 =
            std::make_unique<ControlProxy>(m_sGroup2, "sync_enabled");

    // Set up decks so they can be playing, and start deck 1.
    m_pTrack1->setBpm(100);
    ControlObject::set(ConfigKey(m_sGroup1, "rate"), getRateSliderValue(1.0));
    ControlObject::set(ConfigKey(m_sGroup1, "play"), 1.0);
    m_pTrack2->setBpm(130);
    ControlObject::set(ConfigKey(m_sGroup2, "rate"), getRateSliderValue(1.0));
    ControlObject::set(ConfigKey(m_sGroup2, "play"), 1.0);
    ProcessBuffer();

    // Set channel 1 to be enabled momentarily.
    pButtonSyncEnabled1->set(1.0);
    pButtonSyncEnabled1->set(0.0);
    ProcessBuffer();

    // The master sync should still be off and the speed should match deck 2.
    assertNoMaster();
    assertSyncOff(m_sGroup1);
    assertSyncOff(m_sGroup2);
    EXPECT_DOUBLE_EQ(
            130.0, ControlObject::get(ConfigKey(m_sInternalClockGroup, "bpm")));

    // Also works if deck 1 is not playing.
    ControlObject::set(ConfigKey(m_sGroup1, "rate"), getRateSliderValue(1.0));
    ControlObject::set(ConfigKey(m_sGroup1, "play"), 0.0);
    ControlObject::set(ConfigKey(m_sGroup2, "play"), 1.0);
    ProcessBuffer();
    pButtonSyncEnabled1->set(1.0);
    pButtonSyncEnabled1->set(0.0);
    ProcessBuffer();
    assertNoMaster();
    assertSyncOff(m_sGroup1);
    assertSyncOff(m_sGroup2);
    EXPECT_DOUBLE_EQ(
            130.0, ControlObject::get(ConfigKey(m_sInternalClockGroup, "bpm")));

    // Also works if neither deck is playing.
    ControlObject::set(ConfigKey(m_sGroup1, "rate"), getRateSliderValue(1.0));
    ControlObject::set(ConfigKey(m_sGroup1, "play"), 0.0);
    ControlObject::set(ConfigKey(m_sGroup2, "play"), 0.0);
    ProcessBuffer();
    pButtonSyncEnabled1->set(1.0);
    pButtonSyncEnabled1->set(0.0);
    ProcessBuffer();
    assertNoMaster();
    assertSyncOff(m_sGroup1);
    assertSyncOff(m_sGroup2);
    EXPECT_DOUBLE_EQ(
            130.0, ControlObject::get(ConfigKey(m_sInternalClockGroup, "bpm")));

    // But it doesn't work if deck 2 isn't playing and deck 1 is. (This would
    // cause deck1 to suddenly change bpm while playing back).
    ControlObject::set(ConfigKey(m_sGroup1, "rate"), getRateSliderValue(1.0));
    ControlObject::set(ConfigKey(m_sGroup1, "play"), 1.0);
    ControlObject::set(ConfigKey(m_sGroup2, "play"), 0.0);
    ProcessBuffer();
    pButtonSyncEnabled1->set(1.0);
    pButtonSyncEnabled1->set(0.0);
    ProcessBuffer();
    assertNoMaster();
    assertSyncOff(m_sGroup1);
    assertSyncOff(m_sGroup2);
    EXPECT_DOUBLE_EQ(
            100.0, ControlObject::get(ConfigKey(m_sInternalClockGroup, "bpm")));
}

TEST_F(EngineSyncTest, EjectTrackSyncRemains) {
    auto pButtonSyncEnabled1 =
            std::make_unique<ControlProxy>(m_sGroup1, "sync_enabled");
    auto pButtonSyncEnabled2 =
            std::make_unique<ControlProxy>(m_sGroup2, "sync_enabled");
    auto pButtonEject1 = std::make_unique<ControlProxy>(m_sGroup1, "eject");

    m_pTrack1->setBpm(120);
    pButtonSyncEnabled1->set(1.0);
    ProcessBuffer();

    // m_sGroup1 takes over
    ASSERT_TRUE(isFollower(m_sInternalClockGroup));
    ASSERT_TRUE(isSoftMaster(m_sGroup1));
    assertSyncOff(m_sGroup2);

    pButtonEject1->set(1.0);
    // When an eject happens, the bpm gets set to zero.
    ProcessBuffer();

    EXPECT_DOUBLE_EQ(
            0.0, ControlObject::getControl(ConfigKey(m_sGroup1, "bpm"))->get());

    // No valid tempo available all are waiting as follower
    ASSERT_TRUE(isFollower(m_sInternalClockGroup));
    ASSERT_TRUE(isFollower(m_sGroup1));
    assertSyncOff(m_sGroup2);

    m_pMixerDeck1->loadFakeTrack(false, 128.0);
    EXPECT_DOUBLE_EQ(128.0,
            ControlObject::getControl(ConfigKey(m_sGroup1, "bpm"))->get());
    m_pTrack2->setBpm(135);
    pButtonSyncEnabled2->set(1.0);
    ProcessBuffer();

    ASSERT_TRUE(isSoftMaster(m_sInternalClockGroup));
    ASSERT_TRUE(isFollower(m_sGroup1));
    ASSERT_TRUE(isFollower(m_sGroup2));

    pButtonEject1->set(1.0);
    m_pTrack1->setBeats(mixxx::BeatsInternal());
    ProcessBuffer();

    ASSERT_TRUE(isFollower(m_sInternalClockGroup));
    ASSERT_TRUE(isFollower(m_sGroup1));
    ASSERT_TRUE(isSoftMaster(m_sGroup2));
}

TEST_F(EngineSyncTest, FileBpmChangesDontAffectMaster) {
    // If filebpm changes, don't treat it like a rate change.
    m_pTrack1->setBpm(100);
    auto pButtonSyncEnabled1 =
            std::make_unique<ControlProxy>(m_sGroup1, "sync_enabled");
    pButtonSyncEnabled1->set(1.0);
    ProcessBuffer();

    m_pTrack2->setBpm(120);
    auto pButtonSyncEnabled2 =
            std::make_unique<ControlProxy>(m_sGroup2, "sync_enabled");
    pButtonSyncEnabled2->set(1.0);
    ProcessBuffer();

<<<<<<< HEAD
    m_pTrack1->setBpm(160);
    EXPECT_FLOAT_EQ(
=======
    pBeats1 = BeatFactory::makeBeatGrid(*m_pTrack1, 160, 0.0);
    m_pTrack1->setBeats(pBeats1);
    EXPECT_DOUBLE_EQ(
>>>>>>> c217576d
            100.0, ControlObject::get(ConfigKey(m_sInternalClockGroup, "bpm")));
}

TEST_F(EngineSyncTest, ExplicitMasterPostProcessed) {
    // Regression test thanks to a bug.  Make sure that an explicit master
    // channel gets post-processed.
    auto pButtonMasterSync1 =
            std::make_unique<ControlProxy>(m_sGroup1, "sync_mode");
    pButtonMasterSync1->slotSet(SYNC_MASTER_EXPLICIT);
    m_pTrack1->setBpm(160);
    ProcessBuffer();
    ControlObject::getControl(ConfigKey(m_sGroup1, "play"))->set(1.0);
    ProcessBuffer();

    EXPECT_NEAR(0.0023219956,
            m_pChannel1->getEngineBuffer()->getVisualPlayPos(),
            kMaxFloatingPointError);
}

TEST_F(EngineSyncTest, ZeroBPMRateAdjustIgnored) {
    // If a track isn't loaded (0 bpm), but the deck has sync enabled,
    // don't pay attention to rate changes.
    m_pTrack1->setBpm(mixxx::Bpm::kValueUndefined);
    m_pTrack1->setBpm(mixxx::Bpm::kValueUndefined);
    auto pButtonSyncEnabled1 =
            std::make_unique<ControlProxy>(m_sGroup1, "sync_enabled");
    pButtonSyncEnabled1->set(1.0);
    ControlObject::getControl(ConfigKey(m_sGroup1, "rate"))
            ->set(getRateSliderValue(1.0));
    ProcessBuffer();

    m_pTrack2->setBpm(120);
    auto pButtonSyncEnabled2 =
            std::make_unique<ControlProxy>(m_sGroup2, "sync_enabled");
    pButtonSyncEnabled2->set(1.0);
    ProcessBuffer();

    ControlObject::getControl(ConfigKey(m_sGroup1, "rate"))
            ->set(getRateSliderValue(1.3));

    EXPECT_DOUBLE_EQ(getRateSliderValue(1.0),
            ControlObject::getControl(ConfigKey(m_sGroup2, "rate"))->get());

    // Also try with explicit master/follower setting
    pButtonSyncEnabled1->set(0.0);
    ControlObject::getControl(ConfigKey(m_sGroup1, "sync_mode"))
            ->set(SYNC_MASTER_EXPLICIT);

    ControlObject::getControl(ConfigKey(m_sGroup1, "rate"))
            ->set(getRateSliderValue(1.4));
    EXPECT_DOUBLE_EQ(getRateSliderValue(1.0),
            ControlObject::getControl(ConfigKey(m_sGroup2, "rate"))->get());

    pButtonSyncEnabled1->set(0.0);
    ControlObject::getControl(ConfigKey(m_sGroup1, "sync_mode"))
            ->set(SYNC_FOLLOWER);

    ControlObject::getControl(ConfigKey(m_sGroup1, "rate"))
            ->set(getRateSliderValue(0.9));
    EXPECT_DOUBLE_EQ(getRateSliderValue(1.0),
            ControlObject::getControl(ConfigKey(m_sGroup2, "rate"))->get());
}

TEST_F(EngineSyncTest, ZeroLatencyRateChange) {
    // Confirm that a rate change in an explicit master is instantly communicated
    // to followers.
    m_pTrack1->setBpm(128);
    m_pTrack2->setBpm(128);

    ControlObject::getControl(ConfigKey(m_sGroup1, "quantize"))->set(1.0);
    ControlObject::getControl(ConfigKey(m_sGroup2, "quantize"))->set(1.0);
    // Make Channel2 master to weed out any channel ordering issues.
    ControlObject::getControl(ConfigKey(m_sGroup2, "sync_mode"))
            ->set(SYNC_MASTER_EXPLICIT);
    ControlObject::getControl(ConfigKey(m_sGroup1, "sync_mode"))
            ->set(SYNC_FOLLOWER);
    // Exaggerate the effect with a high rate.
    ControlObject::set(ConfigKey(m_sGroup2, "rate_ratio"), 10.0);

    ControlObject::getControl(ConfigKey(m_sGroup1, "play"))->set(1.0);
    ControlObject::getControl(ConfigKey(m_sGroup2, "play"))->set(1.0);

    EXPECT_EQ(ControlObject::getControl(ConfigKey(m_sGroup2, "beat_distance"))
                      ->get(),
            ControlObject::getControl(ConfigKey(m_sGroup1, "beat_distance"))
                    ->get());

    ProcessBuffer();
    ProcessBuffer();
    ProcessBuffer();

    // Make sure we're actually going somewhere!
    EXPECT_GT(ControlObject::getControl(ConfigKey(m_sGroup1, "beat_distance"))
                      ->get(),
            0);
    // Buffers should be in sync.
    EXPECT_EQ(ControlObject::getControl(ConfigKey(m_sGroup2, "beat_distance"))
                      ->get(),
            ControlObject::getControl(ConfigKey(m_sGroup1, "beat_distance"))
                    ->get());
}

TEST_F(EngineSyncTest, HalfDoubleBpmTest) {
    m_pTrack1->setBpm(70);
    m_pTrack2->setBpm(140);

    ControlObject::getControl(ConfigKey(m_sGroup1, "quantize"))->set(1.0);
    ControlObject::getControl(ConfigKey(m_sGroup2, "quantize"))->set(1.0);
    ControlObject::getControl(ConfigKey(m_sGroup2, "sync_mode"))
            ->set(SYNC_FOLLOWER);
    ControlObject::getControl(ConfigKey(m_sGroup1, "sync_mode"))
            ->set(SYNC_FOLLOWER);

    // Mixxx will choose the first playing deck to be master.  Let's start deck 2 first.
    ControlObject::getControl(ConfigKey(m_sGroup2, "play"))->set(1.0);
    ControlObject::getControl(ConfigKey(m_sGroup1, "play"))->set(1.0);
    ProcessBuffer();

    EXPECT_EQ(0.5,
            m_pChannel1->getEngineBuffer()
                    ->m_pSyncControl->m_masterBpmAdjustFactor);
    EXPECT_EQ(1.0,
            m_pChannel2->getEngineBuffer()
                    ->m_pSyncControl->m_masterBpmAdjustFactor);
    EXPECT_DOUBLE_EQ(
            m_pChannel1->getEngineBuffer()->m_pSyncControl->getBeatDistance(),
            m_pChannel2->getEngineBuffer()->m_pSyncControl->getBeatDistance());
    EXPECT_EQ(0, ControlObject::get(ConfigKey(m_sGroup1, "rate")));
    EXPECT_EQ(70, ControlObject::get(ConfigKey(m_sGroup1, "bpm")));
    EXPECT_EQ(0, ControlObject::get(ConfigKey(m_sGroup2, "rate")));
    EXPECT_EQ(140, ControlObject::get(ConfigKey(m_sGroup2, "bpm")));

    // Do lots of processing to make sure we get over the 0.5 beat_distance barrier.
    for (int i = 0; i < 50; ++i) {
        qDebug() << "bpm test loop iter" << i;
        ProcessBuffer();
        // The beat distances are NOT as simple as x2 or /2.  Use the built-in functions
        // to do the proper conversion.
        EXPECT_NEAR(
                m_pChannel1->getEngineBuffer()->m_pSyncControl->getBeatDistance(),
                m_pChannel2->getEngineBuffer()->m_pSyncControl->getBeatDistance(),
                kMaxFloatingPointError);
    }

    ControlObject::getControl(ConfigKey(m_sGroup1, "play"))->set(0.0);
    ControlObject::getControl(ConfigKey(m_sGroup2, "play"))->set(0.0);

    ControlObject::getControl(ConfigKey(m_sGroup1, "sync_mode"))
            ->set(SYNC_NONE);
    ControlObject::getControl(ConfigKey(m_sGroup2, "sync_mode"))
            ->set(SYNC_NONE);

    EXPECT_EQ(1.0,
            m_pChannel1->getEngineBuffer()
                    ->m_pSyncControl->m_masterBpmAdjustFactor);
    EXPECT_EQ(1.0,
            m_pChannel2->getEngineBuffer()
                    ->m_pSyncControl->m_masterBpmAdjustFactor);

    ControlObject::getControl(ConfigKey(m_sGroup1, "sync_mode"))
            ->set(SYNC_FOLLOWER);
    ControlObject::getControl(ConfigKey(m_sGroup2, "sync_mode"))
            ->set(SYNC_FOLLOWER);
    ControlObject::getControl(ConfigKey(m_sGroup1, "rate"))
            ->set(getRateSliderValue(1.0));

    // Now start deck 1 first and check again.
    ControlObject::getControl(ConfigKey(m_sGroup1, "play"))->set(1.0);
    ControlObject::getControl(ConfigKey(m_sGroup2, "play"))->set(1.0);

    ProcessBuffer();

    EXPECT_EQ(1.0,
            m_pChannel1->getEngineBuffer()
                    ->m_pSyncControl->m_masterBpmAdjustFactor);
    EXPECT_EQ(2.0,
            m_pChannel2->getEngineBuffer()
                    ->m_pSyncControl->m_masterBpmAdjustFactor);

    // Exaggerate the effect with a high rate.
    ControlObject::getControl(ConfigKey(m_sGroup2, "rate"))
            ->set(getRateSliderValue(2.0));

    for (int i = 0; i < 50; ++i) {
        ProcessBuffer();
        EXPECT_DOUBLE_EQ(m_pChannel1->getEngineBuffer()
                                 ->m_pSyncControl->getBeatDistance(),
                m_pChannel2->getEngineBuffer()
                        ->m_pSyncControl->getBeatDistance());
    }
}

TEST_F(EngineSyncTest, HalfDoubleThenPlay) {
    // If a deck plays that had its multiplier set, we need to reset the
    // internal clock.
    m_pTrack1->setBpm(80);
    m_pTrack2->setBpm(175);
    ControlObject::getControl(ConfigKey(m_sGroup1, "rate"))
            ->set(getRateSliderValue(1.0));

    auto pButtonSyncEnabled1 =
            std::make_unique<ControlProxy>(m_sGroup1, "sync_enabled");
    pButtonSyncEnabled1->slotSet(1.0);
    auto pButtonSyncEnabled2 =
            std::make_unique<ControlProxy>(m_sGroup2, "sync_enabled");
    pButtonSyncEnabled2->slotSet(1.0);
    ControlObject::getControl(ConfigKey(m_sGroup1, "quantize"))->set(1.0);
    ControlObject::getControl(ConfigKey(m_sGroup2, "quantize"))->set(1.0);

    // We Expect that m_sGroup1 has adjusted its own bpm to the second deck and becomes a single master.
    // When the second deck is synced the master bpm is adopted by the interna clock, which becomes now
    // the master
    EXPECT_DOUBLE_EQ(87.5,
            ControlObject::getControl(ConfigKey(m_sInternalClockGroup, "bpm"))
                    ->get());
    EXPECT_DOUBLE_EQ(87.5,
            ControlObject::getControl(ConfigKey(m_sGroup1, "bpm"))->get());
    EXPECT_DOUBLE_EQ(175.0,
            ControlObject::getControl(ConfigKey(m_sGroup2, "bpm"))->get());
    EXPECT_DOUBLE_EQ(87.5 / 80,
            ControlObject::getControl(ConfigKey(m_sGroup1, "rate_ratio"))
                    ->get());
    EXPECT_DOUBLE_EQ(1,
            ControlObject::getControl(ConfigKey(m_sGroup2, "rate_ratio"))
                    ->get());
    EXPECT_DOUBLE_EQ(80,
            ControlObject::getControl(ConfigKey(m_sGroup1, "local_bpm"))
                    ->get());
    EXPECT_DOUBLE_EQ(175.0,
            ControlObject::getControl(ConfigKey(m_sGroup2, "local_bpm"))
                    ->get());

    ControlObject::getControl(ConfigKey(m_sGroup2, "play"))->set(1.0);
    ControlObject::getControl(ConfigKey(m_sGroup1, "play"))->set(1.0);

    EXPECT_DOUBLE_EQ(175.0,
            ControlObject::getControl(ConfigKey(m_sInternalClockGroup, "bpm"))
                    ->get());

    ProcessBuffer();
    ProcessBuffer();
    ProcessBuffer();

    EXPECT_DOUBLE_EQ(
            m_pChannel1->getEngineBuffer()->m_pSyncControl->getBeatDistance(),
            m_pChannel2->getEngineBuffer()->m_pSyncControl->getBeatDistance());

    // Now enable the other deck first.
    // Sync only cares about which deck plays first now, enable order is irrelevant.
    ControlObject::getControl(ConfigKey(m_sGroup1, "play"))->set(0.0);
    ControlObject::getControl(ConfigKey(m_sGroup2, "play"))->set(0.0);
    pButtonSyncEnabled1->slotSet(0.0);
    pButtonSyncEnabled2->slotSet(0.0);
    ProcessBuffer();
    pButtonSyncEnabled2->slotSet(1.0);
    pButtonSyncEnabled1->slotSet(1.0);
    ControlObject::getControl(ConfigKey(m_sGroup1, "play"))->set(1.0);
    ControlObject::getControl(ConfigKey(m_sGroup2, "play"))->set(1.0);

    EXPECT_DOUBLE_EQ(87.5 / 80,
            ControlObject::getControl(ConfigKey(m_sGroup1, "rate_ratio"))
                    ->get());
    EXPECT_DOUBLE_EQ(1,
            ControlObject::getControl(ConfigKey(m_sGroup2, "rate_ratio"))
                    ->get());

    ProcessBuffer();

    EXPECT_DOUBLE_EQ(
            (m_pChannel1->getEngineBuffer()->m_pSyncControl->getBeatDistance()),
            (m_pChannel2->getEngineBuffer()
                            ->m_pSyncControl->getBeatDistance()));

    ProcessBuffer();
    ProcessBuffer();

    EXPECT_DOUBLE_EQ(87.5,
            ControlObject::getControl(ConfigKey(m_sGroup1, "bpm"))->get());

    EXPECT_DOUBLE_EQ(
            (m_pChannel1->getEngineBuffer()->m_pSyncControl->getBeatDistance()),
            (m_pChannel2->getEngineBuffer()
                            ->m_pSyncControl->getBeatDistance()));

    ProcessBuffer();
    ProcessBuffer();
    ProcessBuffer();

    EXPECT_DOUBLE_EQ(
            m_pChannel1->getEngineBuffer()->m_pSyncControl->getBeatDistance(),
            m_pChannel2->getEngineBuffer()->m_pSyncControl->getBeatDistance());
}

TEST_F(EngineSyncTest, HalfDoubleInternalClockTest) {
    // If we set the file_bpm CO's directly, the correct signals aren't fired.
    m_pTrack1->setBpm(70);
    m_pTrack2->setBpm(140);

    ControlObject::getControl(ConfigKey(m_sGroup1, "quantize"))->set(1.0);
    ControlObject::getControl(ConfigKey(m_sGroup2, "quantize"))->set(1.0);
    // Make Channel2 master to weed out any channel ordering issues.
    ControlObject::getControl(ConfigKey(m_sGroup1, "sync_enabled"))->set(1);
    ControlObject::getControl(ConfigKey(m_sGroup2, "sync_enabled"))->set(1);

    EXPECT_DOUBLE_EQ(70.0,
            ControlObject::getControl(ConfigKey(m_sInternalClockGroup, "bpm"))
                    ->get());
    EXPECT_DOUBLE_EQ(getRateSliderValue(1.0),
            ControlObject::getControl(ConfigKey(m_sGroup1, "rate"))->get());
    EXPECT_DOUBLE_EQ(getRateSliderValue(1.0),
            ControlObject::getControl(ConfigKey(m_sGroup2, "rate"))->get());
}

namespace {
QVector<FramePos> createBeatVector(FramePos first_beat,
        unsigned int num_beats,
        FrameDiff_t beat_length) {
    QVector<FramePos> beats;
    for (unsigned int i = 0; i < num_beats; ++i) {
        beats.append(first_beat + beat_length * i);
    }
    return beats;
}
} // namespace

TEST_F(EngineSyncTest, HalfDoubleConsistency) {
    // half-double matching should be consistent
    FrameDiff_t beatLengthFrames = 60.0 * 44100 / 90.0;
    FramePos startOffsetFrames = kStartFramePos;
    const int numBeats = 100;
    const double trackEndPaddingSeconds = 0.1;
    QVector<FramePos> beats1 =
            createBeatVector(startOffsetFrames, numBeats, beatLengthFrames);
    const double duration1 = beats1.last().getValue() / m_pTrack1->getSampleRate();
    m_pTrack1->setDuration(duration1 + trackEndPaddingSeconds);
    m_pTrack1->setBeats(mixxx::BeatsInternal());
    m_pTrack1->getBeats()->initWithAnalyzer(beats1);

    beatLengthFrames = 60.0 * 44100 / 145.0;
    QVector<FramePos> beats2 =
            createBeatVector(startOffsetFrames, numBeats, beatLengthFrames);
    const double duration2 = beats2.last().getValue() / m_pTrack2->getSampleRate();
    m_pTrack2->setDuration(duration2 + trackEndPaddingSeconds);
    m_pTrack2->setBeats(mixxx::BeatsInternal());
    m_pTrack2->getBeats()->initWithAnalyzer(beats2);

    ControlObject::getControl(ConfigKey(m_sGroup1, "play"))->set(1.0);
    ControlObject::getControl(ConfigKey(m_sGroup2, "sync_enabled"))->set(1);
    EXPECT_DOUBLE_EQ(180.0,
            ControlObject::getControl(ConfigKey(m_sGroup2, "bpm"))->get());

    ControlObject::getControl(ConfigKey(m_sGroup1, "play"))->set(1.0);
    ControlObject::getControl(ConfigKey(m_sGroup1, "sync_enabled"))->set(1);
    EXPECT_DOUBLE_EQ(90.0,
            ControlObject::getControl(ConfigKey(m_sGroup1, "bpm"))->get());
    EXPECT_DOUBLE_EQ(180.0,
            ControlObject::getControl(ConfigKey(m_sGroup2, "bpm"))->get());

    ControlObject::getControl(ConfigKey(m_sGroup1, "sync_enabled"))->set(0);
    ProcessBuffer();
    ControlObject::getControl(ConfigKey(m_sGroup1, "sync_enabled"))->set(1);
    ProcessBuffer();
    EXPECT_DOUBLE_EQ(90.0,
            ControlObject::getControl(ConfigKey(m_sGroup1, "bpm"))->get());
    EXPECT_DOUBLE_EQ(180.0,
            ControlObject::getControl(ConfigKey(m_sGroup2, "bpm"))->get());
}

TEST_F(EngineSyncTest, SetFileBpmUpdatesLocalBpm) {
    ControlObject::getControl(ConfigKey(m_sGroup1, "beat_distance"))->set(0.2);
    m_pTrack1->setBpm(130);
    EXPECT_FLOAT_EQ(
            130.0, m_pEngineSync->getSyncableForGroup(m_sGroup1)->getBaseBpm());
}

TEST_F(EngineSyncTest, SyncPhaseToPlayingNonSyncDeck) {
    // If we press play on a sync deck, we will only sync phase to a non-sync
    // deck if there are no sync decks and the non-sync deck is playing.

    auto pButtonSyncEnabled1 =
            std::make_unique<ControlProxy>(m_sGroup1, "sync_enabled");
    m_pTrack1->setBpm(130);
    ControlObject::getControl(ConfigKey(m_sGroup1, "quantize"))->set(1.0);

    auto pButtonSyncEnabled2 =
            std::make_unique<ControlProxy>(m_sGroup2, "sync_enabled");
    ControlObject::set(ConfigKey(m_sGroup2, "rate_ratio"), 1.0);
    m_pTrack2->setBpm(100);

    // Set the sync deck playing with nothing else active.
    // Next Deck becomes master and the Master clock is set to 100 BPM
    // The 130 BPM Track should be played at 100 BPM, rate = 0,769230769
    pButtonSyncEnabled1->set(1.0);
    ControlObject::getControl(ConfigKey(m_sGroup1, "play"))->set(1.0);
    // Beat length: 40707.692307692305
    // Buffer size is 1024 at 44.1 kHz at the given rate = 787.692307692 Samples
    // Expected beat_distance = 0.019349962
    ProcessBuffer();

    // Internal clock rate should be set and beat distance already updated
    EXPECT_DOUBLE_EQ(100.0,
            ControlObject::getControl(ConfigKey(m_sGroup1, "bpm"))->get());
    EXPECT_NEAR(0.019349962,
            ControlObject::getControl(ConfigKey(m_sGroup1, "beat_distance"))->get(),
            kMaxFloatingPointError);

    // The internal clock must also have been advanced to the same fraction of a beat.
    EXPECT_DOUBLE_EQ(100.0,
            ControlObject::getControl(ConfigKey(m_sInternalClockGroup, "bpm"))->get());
    EXPECT_NEAR(0.019349962,
            ControlObject::getControl(ConfigKey(m_sInternalClockGroup, "beat_distance"))->get(),
            kMaxFloatingPointError);

    ControlObject::getControl(ConfigKey(m_sGroup1, "play"))->set(0.0);

    ProcessBuffer();

    // we expect that Deck 1 distance has not changed and the internal clock has continued
    // with the same rate
    EXPECT_NEAR(0.019349962,
            ControlObject::getControl(ConfigKey(m_sGroup1, "beat_distance"))->get(),
            kMaxFloatingPointError);
    EXPECT_NEAR(0.019349962,
            ControlObject::getControl(ConfigKey(m_sInternalClockGroup, "beat_distance"))->get(),
            kMaxFloatingPointError);

    // Now make the second deck playing and see if it works.
    ControlObject::getControl(ConfigKey(m_sGroup2, "play"))->set(1.0);
    ControlObject::getControl(ConfigKey(m_sGroup1, "play"))->set(1.0);

    // What seems to be happening is a seek is queued when a track is loaded, so all these tracks
    // seek to 0, thus resetting the beat distance.
    ProcessBuffer();

    // We expect that the second deck (master) has adjusted the "beat_distance" of the
    // internal clock and the fist deck is advanced slightly but slower to slowly get
    // rid of the additional buffer ahead
    // TODO: It does sounds odd to start the track 1 at a random position and adjust the
    // phase later. Seeking into phase is the best option even with quantize off.
    EXPECT_DOUBLE_EQ(100.0,
            ControlObject::getControl(ConfigKey(m_sGroup1, "bpm"))->get());
    // The adjustment is calculated here: BpmControl::calcSyncAdjustment
    EXPECT_GT(0.038699925, ControlObject::getControl(ConfigKey(m_sGroup1, "beat_distance"))->get());
    EXPECT_DOUBLE_EQ(100.0,
            ControlObject::getControl(ConfigKey(m_sGroup2, "bpm"))->get());
    EXPECT_NEAR(
            0.019349962,
            ControlObject::getControl(ConfigKey(m_sGroup2, "beat_distance"))->get(),
            kMaxFloatingPointError);
    EXPECT_DOUBLE_EQ(100.0,
            ControlObject::getControl(ConfigKey(m_sInternalClockGroup, "bpm"))->get());
    EXPECT_NEAR(
            0.038699925,
            ControlObject::getControl(ConfigKey(m_sInternalClockGroup, "beat_distance"))->get(),
            kMaxFloatingPointError);

    ControlObject::set(ConfigKey(m_sGroup1, "play"), 0.0);
    pButtonSyncEnabled1->set(0.0);
    ControlObject::set(ConfigKey(m_sGroup1, "rate_ratio"), 1.0);

    ControlObject::set(ConfigKey(m_sGroup2, "play"), 0.0);
    pButtonSyncEnabled2->set(0.0);
    ControlObject::set(ConfigKey(m_sGroup2, "rate_ratio"), 1.0);

    // But if there is a third deck that is sync-enabled, we match that.
    auto pButtonSyncEnabled3 =
            std::make_unique<ControlProxy>(m_sGroup3, "sync_enabled");
    ControlObject::set(ConfigKey(m_sGroup3, "beat_distance"), 0.6);
    ControlObject::set(ConfigKey(m_sGroup2, "rate_ratio"), 1.0);
    m_pTrack3->setBpm(140);
    // This will sync to the first deck here and not the second (lp1784185)
    pButtonSyncEnabled3->set(1.0);
    ProcessBuffer();
    EXPECT_DOUBLE_EQ(130.0, ControlObject::get(ConfigKey(m_sGroup3, "bpm")));
    // revert that
    ControlObject::set(ConfigKey(m_sGroup3, "rate_ratio"), 1.0);
    ProcessBuffer();
    EXPECT_DOUBLE_EQ(140.0, ControlObject::get(ConfigKey(m_sGroup3, "bpm")));
    // now we have Deck 3 with 140 bpm and sync enabled

    pButtonSyncEnabled1->set(1.0);
    ProcessBuffer();

    ControlObject::getControl(ConfigKey(m_sGroup3, "play"))->set(1.0);
    ControlObject::getControl(ConfigKey(m_sGroup2, "play"))->set(1.0);
    ControlObject::getControl(ConfigKey(m_sGroup1, "play"))->set(1.0);
    ProcessBuffer();

    // We expect Deck 1 is Deck 3 bpm
    EXPECT_DOUBLE_EQ(140.0,
            ControlObject::getControl(ConfigKey(m_sInternalClockGroup, "bpm"))
                    ->get());
    EXPECT_DOUBLE_EQ(140.0,
            ControlObject::getControl(ConfigKey(m_sGroup1, "bpm"))->get());
    // The exact beat distance will be one buffer past .6, but this is good
    // enough to confirm that it worked.
    EXPECT_GT(0.7,
            ControlObject::getControl(ConfigKey(m_sGroup1, "beat_distance"))
                    ->get());
    EXPECT_GT(0.7,
            ControlObject::getControl(
                    ConfigKey(m_sInternalClockGroup, "beat_distance"))
                    ->get());
}

TEST_F(EngineSyncTest, UserTweakBeatDistance) {
    // If a deck has a user tweak, and another deck stops such that the first
    // is used to reseed the master beat distance, make sure the user offset
    // is reset.
    m_pTrack1->setBpm(128);
    m_pTrack2->setBpm(128);

    ControlObject::getControl(ConfigKey(m_sGroup1, "quantize"))->set(1.0);
    ControlObject::getControl(ConfigKey(m_sGroup2, "quantize"))->set(1.0);
    ControlObject::getControl(ConfigKey(m_sGroup1, "sync_enabled"))->set(1);
    ControlObject::getControl(ConfigKey(m_sGroup2, "sync_enabled"))->set(1);
    ControlObject::getControl(ConfigKey(m_sGroup1, "play"))->set(1.0);
    ControlObject::getControl(ConfigKey(m_sGroup2, "play"))->set(1.0);

    // Play some buffers with the wheel at 0 to show the sync works
    ControlObject::getControl(ConfigKey(m_sGroup1, "wheel"))->set(0);
    for (int i = 0; i < 10; ++i) {
        ProcessBuffer();
    }

    // Spin the wheel, causing the useroffset for group1 to get set.
    ControlObject::getControl(ConfigKey(m_sGroup1, "wheel"))->set(0.4);
    for (int i = 0; i < 10; ++i) {
        ProcessBuffer();
    }
    // Play some more buffers with the wheel at 0.
    ControlObject::getControl(ConfigKey(m_sGroup1, "wheel"))->set(0);
    for (int i = 0; i < 10; ++i) {
        ProcessBuffer();
    }

    // Stop the second deck.  This causes the master beat distance to get
    // seeded with the beat distance from deck 1.
    ControlObject::getControl(ConfigKey(m_sGroup2, "play"))->set(0.0);

    // Play a buffer, which is enough to see if the beat distances align.
    ProcessBuffer();

    EXPECT_NEAR(ControlObject::getControl(ConfigKey(m_sGroup1, "beat_distance"))
                        ->get(),
            ControlObject::getControl(
                    ConfigKey(m_sInternalClockGroup, "beat_distance"))
                    ->get(),
            .00001);

    EXPECT_DOUBLE_EQ(0.0,
            m_pChannel1->getEngineBuffer()
                    ->m_pBpmControl->m_dUserOffset.getValue());
}

TEST_F(EngineSyncTest, UserTweakPreservedInSeek) {
    // Ensure that when we do a seek during master sync, the user offset is maintained.

    // This is about 128 bpm, but results in nice round numbers of samples.
    const double kDivisibleBpm = 44100.0 / 344.0;
    m_pTrack1->setBpm(kDivisibleBpm);
    m_pTrack2->setBpm(130);

    ControlObject::getControl(ConfigKey(m_sGroup2, "sync_enabled"))->set(1);
    ControlObject::getControl(ConfigKey(m_sGroup1, "sync_enabled"))->set(1);
    ControlObject::set(ConfigKey(m_sGroup1, "quantize"), 1.0);
    ControlObject::set(ConfigKey(m_sGroup2, "quantize"), 1.0);
    ControlObject::set(ConfigKey(m_sGroup1, "play"), 1.0);
    ControlObject::set(ConfigKey(m_sGroup2, "play"), 1.0);

    ProcessBuffer();
    EXPECT_DOUBLE_EQ(kDivisibleBpm,
            ControlObject::getControl(ConfigKey(m_sGroup1, "bpm"))->get());
    EXPECT_DOUBLE_EQ(kDivisibleBpm,
            ControlObject::getControl(ConfigKey(m_sGroup2, "bpm"))->get());

    EXPECT_NEAR(0.024806201,
            ControlObject::get(ConfigKey(m_sGroup1, "beat_distance")),
            kMaxFloatingPointError);
    EXPECT_NEAR(0.0023219956,
            ControlObject::get(ConfigKey(m_sGroup1, "playposition")),
            kMaxFloatingPointError);

    ControlObject::set(ConfigKey(m_sGroup2, "playposition"), 0.2);
    ProcessBuffer();
    ControlObject::set(ConfigKey(m_sGroup1, "playposition"), 0.2);
    ProcessBuffer();

    // We are a few buffers past the seeked position.  It's less than 0.2 because
    // of quantizing.  The playpositions are different because the tracks are at
    // different bpms.
    EXPECT_NEAR(0.19417687,
            ControlObject::get(ConfigKey(m_sGroup1, "playposition")),
            kMaxFloatingPointError);
    EXPECT_NEAR(0.19148479,
            ControlObject::get(ConfigKey(m_sGroup2, "playposition")),
            kMaxFloatingPointError);
    // The beat distances are identical though.
    EXPECT_NEAR(0.074418604,
            ControlObject::get(ConfigKey(m_sGroup1, "beat_distance")),
            kMaxFloatingPointError);
    EXPECT_NEAR(0.074418604,
            ControlObject::get(ConfigKey(m_sGroup2, "beat_distance")),
            kMaxFloatingPointError);

    // Apply user tweak offset.
    m_pChannel1->getEngineBuffer()
            ->m_pBpmControl->m_dUserOffset.setValue(0.3);

    // Seek back to 0.2
    ControlObject::set(ConfigKey(m_sGroup2, "playposition"), 0.2);
    ProcessBuffer();
    ControlObject::set(ConfigKey(m_sGroup1, "playposition"), 0.2);
    ProcessBuffer();

    // Now, the locations are much more different - but the beat distance appears
    // to be the same because beat distance CO hides the user offset.
    EXPECT_NEAR(0.2269025,
            ControlObject::get(ConfigKey(m_sGroup1, "playposition")),
            kMaxFloatingPointError);
    EXPECT_NEAR(0.1960644,
            ControlObject::get(ConfigKey(m_sGroup2, "playposition")),
            kMaxFloatingPointError);
    EXPECT_NEAR(0.12403101,
            ControlObject::get(ConfigKey(m_sGroup1, "beat_distance")),
            kMaxFloatingPointError);
    EXPECT_NEAR(0.12403101,
            ControlObject::get(ConfigKey(m_sGroup2, "beat_distance")),
            kMaxFloatingPointError);
}

TEST_F(EngineSyncTest, MasterBpmNeverZero) {
    m_pTrack1->setBpm(128);

    auto pButtonSyncEnabled1 = std::make_unique<ControlProxy>(m_sGroup1, "sync_enabled");
    pButtonSyncEnabled1->set(1.0);

    m_pTrack1->setBeats(mixxx::BeatsInternal());
    EXPECT_EQ(128.0,
              ControlObject::getControl(ConfigKey(m_sInternalClockGroup, "bpm"))->get());
}

TEST_F(EngineSyncTest, ZeroBpmNaturalRate) {
    // If a track has a zero bpm and a bad beatgrid, make sure the rate
    // doesn't end up something crazy when sync is enabled..
    // Maybe the beatgrid ended up at zero also.
    m_pTrack1->setBpm(mixxx::Bpm::kValueUndefined);

    auto pButtonSyncEnabled1 = std::make_unique<ControlProxy>(m_sGroup1, "sync_enabled");
    pButtonSyncEnabled1->set(1.0);

    ProcessBuffer();

    // 0 bpm is what we want, the sync code will play the track back at rate
    // 1.0.
    EXPECT_EQ(0.0,
              ControlObject::getControl(ConfigKey(m_sGroup1, "local_bpm"))->get());
}

TEST_F(EngineSyncTest, QuantizeImpliesSyncPhase) {
    auto pButtonSyncEnabled1 = std::make_unique<ControlProxy>(m_sGroup1, "sync_enabled");
    auto pButtonBeatsync1 = std::make_unique<ControlProxy>(m_sGroup1, "beatsync");
    auto pButtonBeatsyncPhase1 = std::make_unique<ControlProxy>(m_sGroup1, "beatsync_phase");

    m_pTrack1->setBpm(130);

    ControlObject::set(ConfigKey(m_sGroup2, "rate"), getRateSliderValue(1.0));
    m_pTrack2->setBpm(100);

    ControlObject::set(ConfigKey(m_sGroup1, "play"), 1.0);
    ControlObject::set(ConfigKey(m_sGroup2, "play"), 1.0);
    ProcessBuffer();

    // Beat length: 40707.692307692; Buffer size is 1024
    // Expected beat_distance = 1024/40707 = 0.025155
    EXPECT_DOUBLE_EQ(130, ControlObject::get(ConfigKey(m_sGroup1, "bpm")));
    EXPECT_DOUBLE_EQ(0.025154950869236584, ControlObject::get(ConfigKey(m_sGroup1, "beat_distance")));

    // Beat length: 52920; Buffer size is 1024
    // Expected beat_distance = 0.01935
    EXPECT_DOUBLE_EQ(100, ControlObject::get(ConfigKey(m_sGroup2, "bpm")));
    EXPECT_DOUBLE_EQ(0.019349962207105064, ControlObject::get(ConfigKey(m_sGroup2, "beat_distance")));

    // first test without quantization
    pButtonSyncEnabled1->set(1.0);
    ProcessBuffer();

    // Deck 1 continues with 100 bpm
    EXPECT_DOUBLE_EQ(100, ControlObject::get(ConfigKey(m_sInternalClockGroup, "bpm")));
    EXPECT_DOUBLE_EQ(100, ControlObject::get(ConfigKey(m_sGroup1, "bpm")));
    EXPECT_DOUBLE_EQ(0.044504913076341648, ControlObject::get(ConfigKey(m_sGroup1, "beat_distance")));

    // Deck 2 continues normally
    EXPECT_DOUBLE_EQ(100, ControlObject::get(ConfigKey(m_sGroup2, "bpm")));
    EXPECT_DOUBLE_EQ(0.038699924414210128, ControlObject::get(ConfigKey(m_sGroup2, "beat_distance")));

    pButtonSyncEnabled1->set(0.0);

    ControlObject::set(ConfigKey(m_sGroup1, "quantize"), 1.0);
    ProcessBuffer();

    // Quantize only has no effect here, both decks are running freely.

    EXPECT_DOUBLE_EQ(100, ControlObject::get(ConfigKey(m_sGroup1, "bpm")));
    EXPECT_DOUBLE_EQ(0.063854875283446716, ControlObject::get(ConfigKey(m_sGroup1, "beat_distance")));

    // Deck 2 continues normally
    EXPECT_DOUBLE_EQ(100, ControlObject::get(ConfigKey(m_sGroup2, "bpm")));
    EXPECT_DOUBLE_EQ(0.058049886621315196, ControlObject::get(ConfigKey(m_sGroup2, "beat_distance")));
    pButtonSyncEnabled1->set(1.0);
    ProcessBuffer();

    // normally the deck would be at 0.083204837, due to quantize it has been seeked
    // in phase of deck 2
    EXPECT_DOUBLE_EQ(100, ControlObject::get(ConfigKey(m_sGroup1, "bpm")));
    EXPECT_DOUBLE_EQ(100, ControlObject::get(ConfigKey(m_sGroup2, "bpm")));

    EXPECT_NEAR(
            ControlObject::get(ConfigKey(m_sGroup1, "beat_distance")),
            ControlObject::get(ConfigKey(m_sGroup2, "beat_distance")),
            1e-15);

    // Reset Deck 1 Tempo
    pButtonSyncEnabled1->set(0.0);
    ControlObject::set(ConfigKey(m_sGroup1, "quantize"), 0.0);
    ControlObject::set(ConfigKey(m_sGroup1, "rate_ratio"), 1.0);
    ProcessBuffer();

    // Now the deck should be running normally
    EXPECT_DOUBLE_EQ(130, ControlObject::get(ConfigKey(m_sGroup1, "bpm")));
    EXPECT_NEAR(
            0.10255479969765675,
            ControlObject::get(ConfigKey(m_sGroup1, "beat_distance")),
            1e-15);

    EXPECT_DOUBLE_EQ(100, ControlObject::get(ConfigKey(m_sGroup2, "bpm")));
    EXPECT_DOUBLE_EQ(0.096749811035525324, ControlObject::get(ConfigKey(m_sGroup2, "beat_distance")));

    pButtonBeatsyncPhase1->set(1.0);
    ProcessBuffer();

    // check if the next beat will be aligned:

    EXPECT_DOUBLE_EQ(130, ControlObject::get(ConfigKey(m_sGroup1, "bpm")));
    EXPECT_DOUBLE_EQ(100, ControlObject::get(ConfigKey(m_sGroup2, "bpm")));

    // we align here to the past beat, because beat_distance < 1.0/8
    EXPECT_NEAR(
            ControlObject::get(ConfigKey(m_sGroup1, "beat_distance")) / 130 * 100,
            ControlObject::get(ConfigKey(m_sGroup2, "beat_distance")),
            1e-15);
}

TEST_F(EngineSyncTest, SeekStayInPhase) {
    ControlObject::set(ConfigKey(m_sGroup1, "quantize"), 1.0);

    m_pTrack1->setBpm(130);

    ControlObject::set(ConfigKey(m_sGroup1, "play"), 1.0);
    ProcessBuffer();

    EXPECT_DOUBLE_EQ(0.025154950869236584, ControlObject::get(ConfigKey(m_sGroup1, "beat_distance")));
    EXPECT_DOUBLE_EQ(0.0023219954648526077, ControlObject::get(ConfigKey(m_sGroup1, "playposition")));

    ControlObject::set(ConfigKey(m_sGroup1, "playposition"), 0.2);
    ProcessBuffer();

    // We expect to be two buffers ahead in a beat near 0.2
    EXPECT_DOUBLE_EQ(0.050309901738473183, ControlObject::get(ConfigKey(m_sGroup1, "beat_distance")));
    EXPECT_DOUBLE_EQ(0.18925937554508981, ControlObject::get(ConfigKey(m_sGroup1, "playposition")));

    // The same again with a stopped track loaded in Channel 2
    ControlObject::set(ConfigKey(m_sGroup1, "playposition"), 0.0);
    ControlObject::set(ConfigKey(m_sGroup1, "play"), 0.0);
    ProcessBuffer();

    m_pTrack2->setBpm(130);

    ControlObject::set(ConfigKey(m_sGroup1, "play"), 1.0);
    ProcessBuffer();

    EXPECT_DOUBLE_EQ(0.025154950869236584,
            ControlObject::get(ConfigKey(m_sGroup1, "beat_distance")));
    EXPECT_DOUBLE_EQ(0.0023219954648526077,
            ControlObject::get(ConfigKey(m_sGroup1, "playposition")));

    ControlObject::set(ConfigKey(m_sGroup1, "playposition"), 0.2);
    ProcessBuffer();

    // We expect to be two buffers ahead in a beat near 0.2
    EXPECT_DOUBLE_EQ(0.050309901738473183,
            ControlObject::get(ConfigKey(m_sGroup1, "beat_distance")));
    EXPECT_DOUBLE_EQ(0.18925937554508981, ControlObject::get(ConfigKey(m_sGroup1, "playposition")));
}

TEST_F(EngineSyncTest, SyncWithoutBeatgrid) {
    // this tests bug lp1783020, notresetting rate when other deck has no beatgrid
    m_pTrack1->setBpm(128);
    m_pTrack2->setBeats(mixxx::BeatsInternal());

    ControlObject::set(ConfigKey(m_sGroup1, "rate"), 0.5);

    // Play a buffer, which is enough to see if the beat distances align.
    ProcessBuffer();

    ControlObject::set(ConfigKey(m_sGroup1, "sync_enabled"), 1);

    ProcessBuffer();

    ASSERT_DOUBLE_EQ(0.5,
              ControlObject::get(ConfigKey(m_sGroup1, "rate")));

}

TEST_F(EngineSyncTest, QuantizeHotCueActivate) {
    m_pTrack1->setBpm(130);

    auto pHotCue2Activate = std::make_unique<ControlProxy>(m_sGroup2, "hotcue_1_activate");
    m_pTrack2->setBpm(100);

    ControlObject::set(ConfigKey(m_sGroup1, "play"), 1.0);

    // store a hot cue at 0:00
    pHotCue2Activate->set(1.0);
    ProcessBuffer();
    pHotCue2Activate->set(0.0);
    ProcessBuffer();

    ControlObject::set(ConfigKey(m_sGroup2, "quantize"), 0.0);
    // preview a hot cue without quantize
    pHotCue2Activate->set(1.0);
    ProcessBuffer();

    // Expect that the track has advanced by one buffer starting from the hot cue at 0:00
    EXPECT_DOUBLE_EQ(0.019349962207105064, ControlObject::get(ConfigKey(m_sGroup2, "beat_distance")));

    pHotCue2Activate->set(0.0);
    ProcessBuffer();

    // Expect that the track was set back to 0:00
    EXPECT_DOUBLE_EQ(0, ControlObject::get(ConfigKey(m_sGroup2, "beat_distance")));

    // Expect that the first track has advanced 4 buffers in the mean time
    EXPECT_DOUBLE_EQ(0.10061980347694634, ControlObject::get(ConfigKey(m_sGroup1, "beat_distance")));

    ControlObject::set(ConfigKey(m_sGroup2, "quantize"), 1.0);
    // preview a hot cue with quantize seeks back to 0:00 and adjust beat distance to match the first track
    pHotCue2Activate->set(1.0);
    ProcessBuffer();

    EXPECT_NEAR(
            ControlObject::get(ConfigKey(m_sGroup1, "beat_distance")) / 130 * 100,
            ControlObject::get(ConfigKey(m_sGroup2, "beat_distance")),
            1e-15);

    pHotCue2Activate->set(0.0);
    ProcessBuffer();

    // Expect that the track is back to 0:00
    EXPECT_DOUBLE_EQ(0, ControlObject::get(ConfigKey(m_sGroup2, "beat_distance")));

    // Expect that the first track has advanced 6 buffers in the mean time
    EXPECT_DOUBLE_EQ(0.15092970521541951, ControlObject::get(ConfigKey(m_sGroup1, "beat_distance")));
}

TEST_F(EngineSyncTest, ChangeBeatGrid) {
    // https://bugs.launchpad.net/mixxx/+bug/1808698

    auto pButtonSyncEnabled1 = std::make_unique<ControlProxy>(m_sGroup1, "sync_enabled");
    auto pButtonSyncEnabled2 = std::make_unique<ControlProxy>(m_sGroup2, "sync_enabled");

    // set beatgrid
    m_pTrack1->setBpm(130);
    pButtonSyncEnabled1->set(1.0);
    ControlObject::set(ConfigKey(m_sGroup1, "play"), 1.0);

    ProcessBuffer();

    ASSERT_TRUE(isSoftMaster(m_sGroup1));
    EXPECT_DOUBLE_EQ(130.0, ControlObject::get(ConfigKey(m_sGroup1, "bpm")));
    EXPECT_DOUBLE_EQ(130.0, ControlObject::get(ConfigKey(m_sInternalClockGroup, "bpm")));

    // sync 0 bpm track to the first one
    pButtonSyncEnabled2->set(1.0);
    ControlObject::set(ConfigKey(m_sGroup2, "play"), 1.0);

    ProcessBuffer();

    // expect no change in Deck 1
    ASSERT_TRUE(isSoftMaster(m_sGroup1));
    ASSERT_TRUE(isFollower(m_sGroup2));
    EXPECT_DOUBLE_EQ(130.0, ControlObject::get(ConfigKey(m_sGroup1, "bpm")));
    EXPECT_DOUBLE_EQ(0, ControlObject::get(ConfigKey(m_sGroup2, "bpm")));
    EXPECT_DOUBLE_EQ(130.0, ControlObject::get(ConfigKey(m_sInternalClockGroup, "bpm")));

    ControlObject::set(ConfigKey(m_sGroup1, "play"), 0.0);

    ProcessBuffer();
    // Group1 remains master because it is the only one with a tempo,
    ASSERT_TRUE(isSoftMaster(m_sGroup1));
    ASSERT_TRUE(isFollower(m_sGroup2));

    // Load a new beatgrid, this happens when the analyser is finisched
    m_pTrack2->setBpm(140);

    ProcessBuffer();

    // we expect that the new beatgrid is aligned to the other playing track
    ASSERT_TRUE(isSoftMaster(m_sGroup2));
    ASSERT_TRUE(isFollower(m_sGroup1));
    ASSERT_TRUE(isFollower(m_sInternalClockGroup));
    EXPECT_DOUBLE_EQ(130.0, ControlObject::get(ConfigKey(m_sGroup1, "bpm")));
    EXPECT_DOUBLE_EQ(130.0, ControlObject::get(ConfigKey(m_sGroup2, "bpm")));
    EXPECT_DOUBLE_EQ(130.0, ControlObject::get(ConfigKey(m_sInternalClockGroup, "bpm")));

    // Play Both Tracks.
    ControlObject::set(ConfigKey(m_sGroup1, "play"), 1.0);
    ProcessBuffer();

    ASSERT_TRUE(isSoftMaster(m_sInternalClockGroup));
    ASSERT_TRUE(isFollower(m_sGroup1));
    ASSERT_TRUE(isFollower(m_sGroup2));

    // Load a new beatgrid again, this happens when the user adjusts the beatgrid
    m_pTrack2->setBpm(75);

    ProcessBuffer();

    // we expect that the new beatgrid is aligned to the other playing track
    // Not the case before fixing lp1808698
    EXPECT_DOUBLE_EQ(130.0, ControlObject::get(ConfigKey(m_sGroup1, "bpm")));
    // Expect to sync on half beats
    EXPECT_DOUBLE_EQ(65.0, ControlObject::get(ConfigKey(m_sGroup2, "bpm")));
    EXPECT_DOUBLE_EQ(130.0, ControlObject::get(ConfigKey(m_sInternalClockGroup, "bpm")));
}

TEST_F(EngineSyncTest, BeatMapQantizePlay) {
    // This test demonstrates https://bugs.launchpad.net/mixxx/+bug/1874918
    m_pTrack1->setBpm(120);

    // Set second track's BPM to be the same.
    m_pTrack2->setBpm(120);

    ControlObject::set(ConfigKey(m_sGroup1, "quantize"), 1.0);
    ControlObject::set(ConfigKey(m_sGroup2, "quantize"), 1.0);

    ControlObject::getControl(ConfigKey(m_sGroup1, "sync_mode"))->set(SYNC_MASTER_EXPLICIT);
    ControlObject::getControl(ConfigKey(m_sGroup2, "sync_mode"))->set(SYNC_FOLLOWER);

    ControlObject::getControl(ConfigKey(m_sGroup1, "play"))->set(1.0);

    ProcessBuffer();

    ControlObject::getControl(ConfigKey(m_sGroup2, "play"))->set(1.0);

    ProcessBuffer();

    EXPECT_DOUBLE_EQ(m_pChannel1->getEngineBuffer()->m_pSyncControl->getBeatDistance(),
            m_pChannel2->getEngineBuffer()->m_pSyncControl->getBeatDistance());
}

TEST_F(EngineSyncTest, BpmAdjustFactor) {
    // Failing test case from https://github.com/mixxxdj/mixxx/pull/2376

    m_pMixerDeck1->loadFakeTrack(false, 40.0);
    m_pMixerDeck2->loadFakeTrack(false, 150.0);
    ProcessBuffer();

    EXPECT_DOUBLE_EQ(40.0, ControlObject::get(ConfigKey(m_sGroup1, "bpm")));
    EXPECT_DOUBLE_EQ(150.0, ControlObject::get(ConfigKey(m_sGroup2, "bpm")));

    ControlObject::set(ConfigKey(m_sGroup1, "play"), 1.0);
    ProcessBuffer();

    ControlObject::set(ConfigKey(m_sGroup2, "sync_enabled"), 1.0);
    ProcessBuffer();

    // group 2 should be synced to the first playing deck and becomes master
    EXPECT_DOUBLE_EQ(40.0, ControlObject::get(ConfigKey(m_sGroup1, "bpm")));
    EXPECT_DOUBLE_EQ(80.0, ControlObject::get(ConfigKey(m_sGroup2, "bpm")));
    ASSERT_TRUE(isSoftMaster(m_sGroup2));
    assertSyncOff(m_sGroup1);

    ControlObject::set(ConfigKey(m_sGroup2, "play"), 1.0);
    ProcessBuffer();
    ASSERT_TRUE(isSoftMaster(m_sGroup2));
    // Pretend a changing beatgrid
    static_cast<SyncControl*>(m_pEngineSync->getMasterSyncable())->setLocalBpm(152);
    ProcessBuffer();

    ControlObject::set(ConfigKey(m_sGroup1, "sync_enabled"), 1.0);
    ProcessBuffer();

    // Group 1 should be already in sync, it must not change due to sync
    // and Group 2 must also remain.
    EXPECT_DOUBLE_EQ(40.0, ControlObject::get(ConfigKey(m_sGroup1, "bpm")));
    EXPECT_DOUBLE_EQ(80.0, ControlObject::get(ConfigKey(m_sGroup2, "bpm")));
    ASSERT_TRUE(isFollower(m_sGroup1));
    ASSERT_TRUE(isFollower(m_sGroup2));
    ASSERT_TRUE(isSoftMaster(m_sInternalClockGroup));
}<|MERGE_RESOLUTION|>--- conflicted
+++ resolved
@@ -1,13 +1,4 @@
-<<<<<<< HEAD
-// Tests for Master Sync.
-// The following manual tests should probably be performed:
-// * Quantize mode nudges tracks in sync, whether internal or deck master.
-// * Flinging tracks with the waveform should work.
-// * vinyl??
-
-=======
 #include <gmock/gmock.h>
->>>>>>> c217576d
 #include <gtest/gtest.h>
 
 #include <QtDebug>
@@ -24,10 +15,8 @@
 #include "track/beats.h"
 #include "util/memory.h"
 
-<<<<<<< HEAD
 using namespace mixxx;
 
-=======
 namespace {
 constexpr double kMaxFloatingPointError = 0.005;
 }
@@ -37,7 +26,6 @@
 /// * Quantize mode nudges tracks in sync, whether internal or deck master.
 /// * Flinging tracks with the waveform should work.
 /// * vinyl??
->>>>>>> c217576d
 class EngineSyncTest : public MockedEngineBackendTest {
   public:
     QString getMasterGroup() {
@@ -533,14 +521,8 @@
     ProcessBuffer();
 
     // Set the file bpm of channel 1 to 160bpm.
-<<<<<<< HEAD
     m_pTrack1->setBpm(160);
-    EXPECT_FLOAT_EQ(
-=======
-    mixxx::BeatsPointer pBeats1 = BeatFactory::makeBeatGrid(*m_pTrack1, 160, 0.0);
-    m_pTrack1->setBeats(pBeats1);
-    EXPECT_DOUBLE_EQ(
->>>>>>> c217576d
+    EXPECT_DOUBLE_EQ(
             160.0, ControlObject::get(ConfigKey(m_sGroup1, "file_bpm")));
     ProcessBuffer();
     EXPECT_DOUBLE_EQ(
@@ -557,14 +539,8 @@
             192.0, ControlObject::get(ConfigKey(m_sInternalClockGroup, "bpm")));
 
     // Set the file bpm of channel 2 to 120bpm.
-<<<<<<< HEAD
     m_pTrack2->setBpm(120);
-    EXPECT_FLOAT_EQ(
-=======
-    mixxx::BeatsPointer pBeats2 = BeatFactory::makeBeatGrid(*m_pTrack2, 120, 0.0);
-    m_pTrack2->setBeats(pBeats2);
-    EXPECT_DOUBLE_EQ(
->>>>>>> c217576d
+    EXPECT_DOUBLE_EQ(
             120.0, ControlObject::get(ConfigKey(m_sGroup2, "file_bpm")));
 
     // rate slider for channel 2 should now be 1.6 = 160 * 1.2 / 120.
@@ -584,14 +560,8 @@
     ProcessBuffer();
 
     // Set the file bpm of channel 1 to 160bpm.
-<<<<<<< HEAD
     m_pTrack1->setBpm(160);
-    EXPECT_FLOAT_EQ(
-=======
-    mixxx::BeatsPointer pBeats1 = BeatFactory::makeBeatGrid(*m_pTrack1, 160, 0.0);
-    m_pTrack1->setBeats(pBeats1);
-    EXPECT_DOUBLE_EQ(
->>>>>>> c217576d
+    EXPECT_DOUBLE_EQ(
             160.0, ControlObject::get(ConfigKey(m_sInternalClockGroup, "bpm")));
 
     // Set the file bpm of channel 2 to 120bpm.
@@ -612,25 +582,12 @@
 
 TEST_F(EngineSyncTest, RateChangeTestOrder3) {
     // Set the file bpm of channel 1 to 160bpm.
-<<<<<<< HEAD
     m_pTrack1->setBpm(160);
-    EXPECT_FLOAT_EQ(
-            160.0, ControlObject::get(ConfigKey(m_sGroup1, "file_bpm")));
-
     // Set the file bpm of channel 2 to 120bpm.
     m_pTrack2->setBpm(120);
-    EXPECT_FLOAT_EQ(
-=======
-    mixxx::BeatsPointer pBeats1 = BeatFactory::makeBeatGrid(*m_pTrack1, 160, 0.0);
-    m_pTrack1->setBeats(pBeats1);
     EXPECT_DOUBLE_EQ(
             160.0, ControlObject::get(ConfigKey(m_sGroup1, "file_bpm")));
-
-    // Set the file bpm of channel 2 to 120bpm.
-    mixxx::BeatsPointer pBeats2 = BeatFactory::makeBeatGrid(*m_pTrack2, 120, 0.0);
-    m_pTrack2->setBeats(pBeats2);
-    EXPECT_DOUBLE_EQ(
->>>>>>> c217576d
+    EXPECT_DOUBLE_EQ(
             120.0, ControlObject::get(ConfigKey(m_sGroup2, "file_bpm")));
 
     // Turn on Master and Follower.
@@ -710,25 +667,13 @@
     ASSERT_TRUE(isFollower(m_sGroup2));
 
     // Set the file bpm of channel 1 to 160bpm.
-<<<<<<< HEAD
     m_pTrack1->setBpm(160);
-    EXPECT_FLOAT_EQ(160.0,
+    EXPECT_DOUBLE_EQ(160.0,
             ControlObject::getControl(ConfigKey(m_sGroup1, "file_bpm"))->get());
 
     // Set the file bpm of channel 2 to 120bpm.
     m_pTrack2->setBpm(120);
-    EXPECT_FLOAT_EQ(120.0,
-=======
-    mixxx::BeatsPointer pBeats1 = BeatFactory::makeBeatGrid(*m_pTrack1, 160, 0.0);
-    m_pTrack1->setBeats(pBeats1);
-    EXPECT_DOUBLE_EQ(160.0,
-            ControlObject::getControl(ConfigKey(m_sGroup1, "file_bpm"))->get());
-
-    // Set the file bpm of channel 2 to 120bpm.
-    mixxx::BeatsPointer pBeats2 = BeatFactory::makeBeatGrid(*m_pTrack2, 120, 0.0);
-    m_pTrack2->setBeats(pBeats2);
     EXPECT_DOUBLE_EQ(120.0,
->>>>>>> c217576d
             ControlObject::getControl(ConfigKey(m_sGroup2, "file_bpm"))->get());
 
     // Set the internal rate to 150.
@@ -1289,14 +1234,8 @@
     pButtonSyncEnabled2->set(1.0);
     ProcessBuffer();
 
-<<<<<<< HEAD
     m_pTrack1->setBpm(160);
-    EXPECT_FLOAT_EQ(
-=======
-    pBeats1 = BeatFactory::makeBeatGrid(*m_pTrack1, 160, 0.0);
-    m_pTrack1->setBeats(pBeats1);
-    EXPECT_DOUBLE_EQ(
->>>>>>> c217576d
+    EXPECT_DOUBLE_EQ(
             100.0, ControlObject::get(ConfigKey(m_sInternalClockGroup, "bpm")));
 }
 
