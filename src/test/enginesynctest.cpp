--- conflicted
+++ resolved
@@ -1605,27 +1605,16 @@
     double beatLengthFrames = 60.0 * 44100 / 90.0;
     double startOffsetFrames = 0;
     const int numBeats = 100;
-<<<<<<< HEAD
     QVector<double> beats1 =
             createBeatVector(startOffsetFrames, numBeats, beatLengthFrames);
-    auto pBeats1 = new BeatMap(*m_pTrack1, 0, beats1);
-    m_pTrack1->setBeats(BeatsPointer(pBeats1));
+    auto pBeats1 = new mixxx::BeatMap(*m_pTrack1, 0, beats1);
+    m_pTrack1->setBeats(mixxx::BeatsPointer(pBeats1));
 
     beatLengthFrames = 60.0 * 44100 / 145.0;
     QVector<double> beats2 =
             createBeatVector(startOffsetFrames, numBeats, beatLengthFrames);
-    auto pBeats2 = new BeatMap(*m_pTrack2, 0, beats2);
-    m_pTrack2->setBeats(BeatsPointer(pBeats2));
-=======
-    QVector<double> beats1 = createBeatVector(startOffsetFrames, numBeats, beatLengthFrames);
-    auto pBeats1 = new mixxx::BeatMap(*m_pTrack1, 0, beats1);
-    m_pTrack1->setBeats(mixxx::BeatsPointer(pBeats1));
-
-    beatLengthFrames = 60.0 * 44100 / 145.0;
-    QVector<double> beats2 = createBeatVector(startOffsetFrames, numBeats, beatLengthFrames);
     auto pBeats2 = new mixxx::BeatMap(*m_pTrack2, 0, beats2);
     m_pTrack2->setBeats(mixxx::BeatsPointer(pBeats2));
->>>>>>> d5be6d44
 
     ControlObject::getControl(ConfigKey(m_sGroup1, "play"))->set(1.0);
     ControlObject::getControl(ConfigKey(m_sGroup2, "sync_enabled"))->set(1);
@@ -1661,14 +1650,9 @@
     // If we press play on a sync deck, we will only sync phase to a non-sync
     // deck if there are no sync decks and the non-sync deck is playing.
 
-<<<<<<< HEAD
     auto pButtonSyncEnabled1 =
             std::make_unique<ControlProxy>(m_sGroup1, "sync_enabled");
-    BeatsPointer pBeats1 = BeatFactory::makeBeatGrid(*m_pTrack1, 130, 0.0);
-=======
-    auto pButtonSyncEnabled1 = std::make_unique<ControlProxy>(m_sGroup1, "sync_enabled");
     mixxx::BeatsPointer pBeats1 = BeatFactory::makeBeatGrid(*m_pTrack1, 130, 0.0);
->>>>>>> d5be6d44
     m_pTrack1->setBeats(pBeats1);
     ControlObject::getControl(ConfigKey(m_sGroup1, "quantize"))->set(1.0);
 
@@ -1983,7 +1967,6 @@
     // Deck 2 continues normally
     EXPECT_DOUBLE_EQ(100, ControlObject::get(ConfigKey(m_sGroup2, "bpm")));
     EXPECT_DOUBLE_EQ(0.058049886621315196, ControlObject::get(ConfigKey(m_sGroup2, "beat_distance")));
-
     pButtonSyncEnabled1->set(1.0);
     ProcessBuffer();
 
@@ -2073,6 +2056,7 @@
 
     auto pHotCue2Activate = std::make_unique<ControlProxy>(m_sGroup2, "hotcue_1_activate");
     mixxx::BeatsPointer pBeats2 = BeatFactory::makeBeatGrid(*m_pTrack2, 100, 0.0);
+
     m_pTrack2->setBeats(pBeats2);
 
     ControlObject::set(ConfigKey(m_sGroup1, "play"), 1.0);
@@ -2196,10 +2180,10 @@
 
 TEST_F(EngineSyncTest, BeatMapQantizePlay) {
     // This test demonstates https://bugs.launchpad.net/mixxx/+bug/1874918
-    BeatsPointer pBeats1 = BeatFactory::makeBeatGrid(*m_pTrack1, 120, 0.0);
-    m_pTrack1->setBeats(pBeats1);
-
-    BeatsPointer pBeats2 = BeatsPointer(new BeatMap(*m_pTrack2, 44100));
+    mixxx::BeatsPointer pBeats1 = BeatFactory::makeBeatGrid(*m_pTrack1, 120, 0.0);
+    m_pTrack1->setBeats(pBeats1);
+
+    mixxx::BeatsPointer pBeats2 = mixxx::BeatsPointer(new mixxx::BeatMap(*m_pTrack2, 44100));
     // Add two beats at 120 Bpm
     pBeats2->addBeat(44100 / 2);
     pBeats2->addBeat(44100);
