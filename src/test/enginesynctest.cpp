--- conflicted
+++ resolved
@@ -1193,12 +1193,8 @@
     EXPECT_EQ(140, ControlObject::get(ConfigKey(m_sGroup2, "bpm")));
 
     // Do lots of processing to make sure we get over the 0.5 beat_distance barrier.
-<<<<<<< HEAD
-    for (int i=0; i<50; ++i) {
+    for (int i = 0; i < 50; ++i) {
         qDebug() << "bpm test loop iter" << i;
-=======
-    for (int i = 0; i < 50; ++i) {
->>>>>>> 93bb271a
         ProcessBuffer();
         // The beat distances are NOT as simple as x2 or /2.  Use the built-in functions
         // to do the proper conversion.
@@ -1362,34 +1358,17 @@
 
     auto pButtonSyncEnabled1 = std::make_unique<ControlProxy>(m_sGroup1, "sync_enabled");
     auto pFileBpm1 = std::make_unique<ControlProxy>(m_sGroup1, "file_bpm");
-<<<<<<< HEAD
-    pFileBpm1->set(120.0);
-
-    BeatsPointer pBeats1 = BeatFactory::makeBeatGrid(*m_pTrack1, 120, 0.0);
-=======
     pFileBpm1->set(130.0);
     BeatsPointer pBeats1 = BeatFactory::makeBeatGrid(*m_pTrack1, 130, 0.0);
->>>>>>> 93bb271a
     m_pTrack1->setBeats(pBeats1);
     ControlObject::getControl(ConfigKey(m_sGroup1, "quantize"))->set(1.0);
 
     auto pButtonSyncEnabled2 = std::make_unique<ControlProxy>(m_sGroup2, "sync_enabled");
     auto pFileBpm2 = std::make_unique<ControlProxy>(m_sGroup2, "file_bpm");
-<<<<<<< HEAD
-    ControlObject::getControl(ConfigKey(m_sGroup2, "rate"))->set(getRateSliderValue(1.0));
-=======
     ControlObject::set(ConfigKey(m_sGroup2, "rate_ratio"), 1.0);
->>>>>>> 93bb271a
     BeatsPointer pBeats2 = BeatFactory::makeBeatGrid(*m_pTrack2, 100, 0.0);
     m_pTrack2->setBeats(pBeats2);
     pFileBpm2->set(100.0);
-
-    m_pChannel1->getEngineBuffer()->queueNewPlaypos(8820,
-                                                    EngineBuffer::SEEK_EXACT);
-    m_pChannel2->getEngineBuffer()->queueNewPlaypos(42336,
-                                                    EngineBuffer::SEEK_EXACT);
-    // Process a buffer to make the seeks happen. Nothing is playing so no advancement.
-    ProcessBuffer();
 
     // Set the sync deck playing with nothing else active.
     // Next Deck becomes master and the Master clock is set to 100 BPM
@@ -1401,17 +1380,7 @@
     // Expected beat_distance = 0.019349962
     ProcessBuffer();
 
-<<<<<<< HEAD
     // Internal clock rate should be set and beat distance already updated
-    EXPECT_FLOAT_EQ(100.0,
-                    ControlObject::getControl(ConfigKey(m_sInternalClockGroup, "bpm"))->get());
-    EXPECT_FLOAT_EQ(100.0, ControlObject::getControl(ConfigKey(m_sGroup1, "bpm"))->get());
-    EXPECT_FLOAT_EQ(0.2, ControlObject::getControl(ConfigKey(m_sGroup1, "beat_distance"))->get());
-    EXPECT_FLOAT_EQ(0.8, ControlObject::getControl(ConfigKey(m_sGroup2, "beat_distance"))->get());
-    EXPECT_FLOAT_EQ(0.8,
-                    ControlObject::getControl(ConfigKey(m_sInternalClockGroup,
-                                                        "beat_distance"))->get());
-=======
     EXPECT_FLOAT_EQ(100.0,
             ControlObject::getControl(ConfigKey(m_sGroup1, "bpm"))->get());
     EXPECT_FLOAT_EQ(0.019349962,
@@ -1422,17 +1391,16 @@
             ControlObject::getControl(ConfigKey(m_sInternalClockGroup, "bpm"))->get());
     EXPECT_FLOAT_EQ(0.019349962,
             ControlObject::getControl(ConfigKey(m_sInternalClockGroup, "beat_distance"))->get());
->>>>>>> 93bb271a
 
     ControlObject::getControl(ConfigKey(m_sGroup1, "play"))->set(0.0);
 
     ProcessBuffer();
 
-    // we expect that Deck 1 distance has not changed ant the internal clock has continued
+    // we expect that Deck 1 distance has not changed and the internal clock has continued
     // with the same rate
     EXPECT_FLOAT_EQ(0.019349962,
             ControlObject::getControl(ConfigKey(m_sGroup1, "beat_distance"))->get());
-    EXPECT_FLOAT_EQ(0.038699925,
+    EXPECT_FLOAT_EQ(0.019349962,
             ControlObject::getControl(ConfigKey(m_sInternalClockGroup, "beat_distance"))->get());
 
     // Now make the second deck playing and see if it works.
@@ -1446,14 +1414,6 @@
     // seek to 0, thus resetting the beat distance.
     ProcessBuffer();
 
-<<<<<<< HEAD
-    // The exact beat distance will be one buffer past .8, but this is good
-    // enough to confirm that it worked.
-    EXPECT_LT(0.8, ControlObject::getControl(ConfigKey(m_sGroup2, "beat_distance"))->get());
-    EXPECT_LT(0.8, ControlObject::getControl(ConfigKey(m_sGroup1, "beat_distance"))->get());
-    EXPECT_LT(0.8, ControlObject::getControl(ConfigKey(m_sInternalClockGroup,
-                                                       "beat_distance"))->get());
-=======
     // We expect that the second deck (master) has adjusted the "beat_distance" of the
     // internal clock and the fist deck is advanced sightly but slower to slowly get
     // rid of the additional buffer ahead
@@ -1470,9 +1430,8 @@
             ControlObject::getControl(ConfigKey(m_sGroup2, "beat_distance"))->get());
     EXPECT_FLOAT_EQ(100.0,
             ControlObject::getControl(ConfigKey(m_sInternalClockGroup, "bpm"))->get());
-    EXPECT_FLOAT_EQ(0.019349962,
+    EXPECT_FLOAT_EQ(0.038699925,
             ControlObject::getControl(ConfigKey(m_sInternalClockGroup, "beat_distance"))->get());
->>>>>>> 93bb271a
 
     ControlObject::set(ConfigKey(m_sGroup1, "play"), 0.0);
     pButtonSyncEnabled1->set(0.0);
@@ -1493,7 +1452,7 @@
     // This will sync to the first deck here and not the second (lp1784185)
     pButtonSyncEnabled3->set(1.0);
     ProcessBuffer();
-    EXPECT_FLOAT_EQ(120.0, ControlObject::get(ConfigKey(m_sGroup3, "bpm")));
+    EXPECT_FLOAT_EQ(130.0, ControlObject::get(ConfigKey(m_sGroup3, "bpm")));
     // revert that
     ControlObject::set(ConfigKey(m_sGroup3, "rate_ratio"), 1.0);
     ProcessBuffer();
@@ -1642,20 +1601,15 @@
     // first test without quantization
     pButtonSyncEnabled1->set(1.0);
     ProcessBuffer();
-<<<<<<< HEAD
-    EXPECT_DOUBLE_EQ(0.050309901738473169, ControlObject::get(ConfigKey(m_sGroup1, "beat_distance")));
-    EXPECT_DOUBLE_EQ(0.038699924414210128, ControlObject::get(ConfigKey(m_sGroup2, "beat_distance")));
-=======
 
     // Deck 1 continues with 100 bpm
     EXPECT_DOUBLE_EQ(100, ControlObject::get(ConfigKey(m_sGroup1, "bpm")));
-    EXPECT_DOUBLE_EQ(0.044504913076341648, ControlObject::get(ConfigKey(m_sGroup1, "beat_distance")));
+    EXPECT_DOUBLE_EQ(0.050309901738473169, ControlObject::get(ConfigKey(m_sGroup1, "beat_distance")));
 
     // Deck 2 continues normally
     EXPECT_DOUBLE_EQ(100, ControlObject::get(ConfigKey(m_sGroup2, "bpm")));
     EXPECT_DOUBLE_EQ(0.038699924414210128, ControlObject::get(ConfigKey(m_sGroup2, "beat_distance")));
 
->>>>>>> 93bb271a
     pButtonSyncEnabled1->set(0.0);
 
     ControlObject::set(ConfigKey(m_sGroup1, "quantize"), 1.0);
@@ -1663,16 +1617,9 @@
 
     // Quantize only has no effect here, both decks are running feely.
 
-<<<<<<< HEAD
-    EXPECT_DOUBLE_EQ(0.077407407407407411, ControlObject::get(ConfigKey(m_sGroup1, "beat_distance")));
-    pButtonSyncEnabled1->set(0.0);
-    ControlObject::set(ConfigKey(m_sGroup1, "quantize"), 0.0);
-    ProcessBuffer();
-=======
     // The next buffer should be normally at 0,063854875
     EXPECT_DOUBLE_EQ(100, ControlObject::get(ConfigKey(m_sGroup1, "bpm")));
-    EXPECT_DOUBLE_EQ(0.063854875283446716, ControlObject::get(ConfigKey(m_sGroup1, "beat_distance")));
->>>>>>> 93bb271a
+    EXPECT_DOUBLE_EQ(0.069659863945578229, ControlObject::get(ConfigKey(m_sGroup1, "beat_distance")));
 
     // Deck 2 continues normally
     EXPECT_DOUBLE_EQ(100, ControlObject::get(ConfigKey(m_sGroup2, "bpm")));
@@ -1681,10 +1628,6 @@
     pButtonSyncEnabled1->set(1.0);
     ProcessBuffer();
 
-<<<<<<< HEAD
-    // 0.11632139450713055 in case "beatsync_phase" fails
-    EXPECT_DOUBLE_EQ(0.11610733182161753, ControlObject::get(ConfigKey(m_sGroup1, "beat_distance")));
-=======
     // normally the deck would be at 0.083204837, due to quantize it has been seeked
     // in phase of deck 2
     EXPECT_DOUBLE_EQ(100, ControlObject::get(ConfigKey(m_sGroup1, "bpm")));
@@ -1694,7 +1637,6 @@
             ControlObject::get(ConfigKey(m_sGroup1, "beat_distance")),
             ControlObject::get(ConfigKey(m_sGroup2, "beat_distance")),
             1e-15);
->>>>>>> 93bb271a
 
     // Reset Deck 1 Tempo
     pButtonSyncEnabled1->set(0.0);
@@ -1702,18 +1644,12 @@
     ControlObject::set(ConfigKey(m_sGroup1, "rate_ratio"), 1.0);
     ProcessBuffer();
 
-<<<<<<< HEAD
-    // these values were determined experimentally
-    // 0.15480806100370784 in case quantize is enabled
-    EXPECT_DOUBLE_EQ(0.16263416477702192, ControlObject::get(ConfigKey(m_sGroup1, "beat_distance")));
-=======
     // Now the deck should be running normaly
     EXPECT_DOUBLE_EQ(130, ControlObject::get(ConfigKey(m_sGroup1, "bpm")));
     EXPECT_NEAR(
             0.10255479969765675,
             ControlObject::get(ConfigKey(m_sGroup1, "beat_distance")),
             1e-15);
->>>>>>> 93bb271a
 
     EXPECT_DOUBLE_EQ(100, ControlObject::get(ConfigKey(m_sGroup2, "bpm")));
     EXPECT_DOUBLE_EQ(0.096749811035525324, ControlObject::get(ConfigKey(m_sGroup2, "beat_distance")));
@@ -1721,21 +1657,15 @@
     pButtonBeatsyncPhase1->set(1.0);
     ProcessBuffer();
 
-<<<<<<< HEAD
-    // these values were determined experimentally
-    // 0.19933910991038406 in case quantize is disabled
-    EXPECT_DOUBLE_EQ(0.1935071806500378, ControlObject::get(ConfigKey(m_sGroup1, "beat_distance")));
-=======
     // check if the next beat will be aligned:
 
     EXPECT_DOUBLE_EQ(130, ControlObject::get(ConfigKey(m_sGroup1, "bpm")));
     EXPECT_DOUBLE_EQ(100, ControlObject::get(ConfigKey(m_sGroup2, "bpm")));
 
-    // we aligne here to the past beat, because beat_distance < 1.0/8
+    // we align here to the past beat, because beat_distance < 1.0/8
     EXPECT_DOUBLE_EQ(
             ControlObject::get(ConfigKey(m_sGroup1, "beat_distance")) / 130 * 100,
             ControlObject::get(ConfigKey(m_sGroup2, "beat_distance")));
->>>>>>> 93bb271a
 }
 
 TEST_F(EngineSyncTest, SeekStayInPhase) {
@@ -1825,15 +1755,10 @@
     pHotCue2Activate->set(1.0);
     ProcessBuffer();
 
-<<<<<<< HEAD
-    // the value was determined experimentally
-    ASSERT_DOUBLE_EQ(0.1199697656840514, ControlObject::get(ConfigKey(m_sGroup2, "beat_distance")));
-=======
     EXPECT_NEAR(
             ControlObject::get(ConfigKey(m_sGroup1, "beat_distance")) / 130 * 100,
             ControlObject::get(ConfigKey(m_sGroup2, "beat_distance")),
             1e-15);
->>>>>>> 93bb271a
 
     pHotCue2Activate->set(0.0);
     ProcessBuffer();
