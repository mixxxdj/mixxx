--- conflicted
+++ resolved
@@ -37,15 +37,10 @@
     }
 
     void analyzeTrack() {
-<<<<<<< HEAD
-        analyzerSilence.initialize(pTrack, pTrack->getSampleRate(), nTrackSampleDataLength);
-        analyzerSilence.processSamples(pTrackSampleData.data(), nTrackSampleDataLength);
-=======
         analyzerSilence.initialize(pTrack,
                 pTrack->getSampleRate(),
                 kTrackLengthFrames);
-        analyzerSilence.processSamples(pTrackSampleData, nTrackSampleDataLength);
->>>>>>> 691596c1
+        analyzerSilence.processSamples(pTrackSampleData.data(), nTrackSampleDataLength);
         analyzerSilence.storeResults(pTrack);
         analyzerSilence.cleanup();
     }
