--- conflicted
+++ resolved
@@ -96,9 +96,11 @@
     ProcessBuffer();
     EXPECT_EQ(m_pMockScaleKeylock1, m_pChannel1->getEngineBuffer()->m_pScale);
 
-<<<<<<< HEAD
-    // Scaler should still be linear
-    ASSERT_EQ(m_pMockScaleLinear1, m_pChannel1->getEngineBuffer()->m_pScale);
+    // With Rubberband, the scaler should be linear
+    ControlObject::set(ConfigKey("[Master]", "keylock_engine"),
+                       static_cast<double>(EngineBuffer::RUBBERBAND));
+    ProcessBuffer();
+    EXPECT_EQ(m_pMockScaleLinear1, m_pChannel1->getEngineBuffer()->m_pScale);
 }
 
 TEST_F(EngineBufferTest, ResetPitchUsesLinear) {
@@ -117,11 +119,5 @@
     ControlObject::set(ConfigKey(m_sGroup1, "pitch_set_default"), 1.0);
     ProcessBuffer();
     // Now we should be back to the linear scaler.
-=======
-    // With Rubberband, the scaler should be linear
-    ControlObject::set(ConfigKey("[Master]", "keylock_engine"),
-                       static_cast<double>(EngineBuffer::RUBBERBAND));
-    ProcessBuffer();
->>>>>>> 156c99d1
     EXPECT_EQ(m_pMockScaleLinear1, m_pChannel1->getEngineBuffer()->m_pScale);
 }