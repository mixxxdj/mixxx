// Tests for enginebuffer.cpp

#include <gtest/gtest.h>
#include <gmock/gmock.h>

#include <QtDebug>

#include "configobject.h"
#include "controlobject.h"
#include "test/mockedenginebackendtest.h"
#include "test/mixxxtest.h"


class EngineBufferTest : public MockedEngineBackendTest {
};

TEST_F(EngineBufferTest, DisableKeylockResetsPitch) {
    // To prevent one-slider users from getting stuck on a key, unsetting
    // keylock resets the musical pitch.
    ControlObject::set(ConfigKey(m_sGroup1, "keylockMode"), 1.0);  // kLockCurrentKey;
    ControlObject::set(ConfigKey(m_sGroup1, "file_bpm"), 128.0);
    ControlObject::set(ConfigKey(m_sGroup1, "keylock"), 1.0);
    ControlObject::set(ConfigKey(m_sGroup1, "pitch"),0.5);
    ProcessBuffer();

    ControlObject::set(ConfigKey(m_sGroup1, "keylock"), 0.0);
    // We require a buffer process to see that the keylock state has changed.
    ProcessBuffer();
    ASSERT_EQ(0.0, ControlObject::get(ConfigKey(m_sGroup1, "pitch")));
}

// TODO(xxx) make EngineBufferTest::TrackLoadResetsPitch() work
/* Does not work yet because we have no BaseTrackPlayerImpl in this test
TEST_F(EngineBufferTest, TrackLoadResetsPitch) {
    // When a new track is loaded, the pitch value should be reset.
    config()->set(ConfigKey("[Controls]","SpeedAutoReset"), ConfigValue(1));
    ControlObject::set(ConfigKey(m_sGroup1, "file_bpm"), 128.0);
    ControlObject::set(ConfigKey(m_sGroup1, "pitch"), 0.5);
    ProcessBuffer();
    ASSERT_EQ(0.5, ControlObject::get(ConfigKey(m_sGroup1, "pitch")));

    m_pChannel1->getEngineBuffer()->loadFakeTrack();
    ASSERT_EQ(0.0, ControlObject::get(ConfigKey(m_sGroup1, "pitch")));
}
*/


TEST_F(EngineBufferTest, PitchRoundtrip) {
    ControlObject::set(ConfigKey(m_sGroup1, "keylock"), 0.0);
    ControlObject::set(ConfigKey(m_sGroup1, "keylockMode"), 0.0); // kLockOriginalKey;
    ProcessBuffer();
    // we are in kPakmOffsetScaleReseting mode
    ControlObject::set(ConfigKey(m_sGroup1, "rate"),0.5);
    ProcessBuffer();
    // pitch must not change
    ASSERT_DOUBLE_EQ(0.0, ControlObject::get(ConfigKey(m_sGroup1, "pitch_adjust")));

    ControlObject::set(ConfigKey(m_sGroup1, "pitch_adjust"),0.5);
    ProcessBuffer();
    // rate must not change
    ASSERT_DOUBLE_EQ(0.5, ControlObject::get(ConfigKey(m_sGroup1, "rate")));

    ControlObject::set(ConfigKey(m_sGroup1, "keylock"), 1.0);
    ProcessBuffer();
    // pitch and speed must not change
    ASSERT_DOUBLE_EQ(0.5, ControlObject::get(ConfigKey(m_sGroup1, "pitch_adjust")));
    ASSERT_DOUBLE_EQ(0.5, ControlObject::get(ConfigKey(m_sGroup1, "rate")));

    ControlObject::set(ConfigKey(m_sGroup1, "keylockMode"), 1.0); // kLockCurrentKey;
    ProcessBuffer();
    // rate must not change
    ASSERT_DOUBLE_EQ(0.5, ControlObject::get(ConfigKey(m_sGroup1, "rate")));
    // pitch must reflect the absolute pitch
    ASSERT_NEAR(0.5, ControlObject::get(ConfigKey(m_sGroup1, "pitch")), 1e-10);

    ControlObject::set(ConfigKey(m_sGroup1, "keylockMode"), 0.0); // kLockOriginalKey;
    ProcessBuffer();
    // rate must not change
    ASSERT_NEAR(0.5, ControlObject::get(ConfigKey(m_sGroup1, "pitch")), 1e-10);
    // pitch must reflect the pitch shift only
    ASSERT_DOUBLE_EQ(0.5, ControlObject::get(ConfigKey(m_sGroup1, "rate")));
}

TEST_F(EngineBufferTest, SlowRubberBand) {
    // At very slow speeds, RubberBand needs to reallocate buffers and since this
    // is done in the engine thread it can be a major party-stopper.
    // Make sure slow speeds still use the linear scaler.
    ControlObject::set(ConfigKey(m_sGroup1, "pitch"), 2.8);

    // Hack to get a slow, non-scratching direct speed
    ControlObject::set(ConfigKey(m_sGroup1, "rateSearch"), 0.0072);

    // With Soundtouch, the scaler should still be the keylock scaler
    ControlObject::set(ConfigKey("[Master]", "keylock_engine"),
                       static_cast<double>(EngineBuffer::SOUNDTOUCH));
    ProcessBuffer();
    EXPECT_EQ(m_pMockScaleKeylock1, m_pChannel1->getEngineBuffer()->m_pScale);

    // With Rubberband, the scaler should be linear
    ControlObject::set(ConfigKey("[Master]", "keylock_engine"),
                       static_cast<double>(EngineBuffer::RUBBERBAND));
    ProcessBuffer();
<<<<<<< HEAD
    EXPECT_EQ(m_pMockScaleLinear1, m_pChannel1->getEngineBuffer()->m_pScale);
}

TEST_F(EngineBufferTest, ResetPitchUsesLinear) {
    // If the key was adjusted, but keylock is off, and then the key is
    // reset, then the engine should be using the linear scaler.

    // First, we should be using the keylock scaler here.
    ControlObject::set(ConfigKey(m_sGroup1, "pitch"), 1.2);
    // Remember that a rate of "0" is "regular playback speed".
    ControlObject::set(ConfigKey(m_sGroup1, "rate"), 0.05);
    ControlObject::set(ConfigKey(m_sGroup1, "play"), 1.0);
    ProcessBuffer();
    EXPECT_EQ(m_pMockScaleKeylock1, m_pChannel1->getEngineBuffer()->m_pScale);

    // Reset pitch, and we should be back to the linear scaler.
    ControlObject::set(ConfigKey(m_sGroup1, "pitch_set_default"), 1.0);
    ProcessBuffer();
    // Now we should be back to the linear scaler.
    EXPECT_EQ(m_pMockScaleLinear1, m_pChannel1->getEngineBuffer()->m_pScale);
=======
    EXPECT_EQ(m_pMockScaleVinyl1, m_pChannel1->getEngineBuffer()->m_pScale);
>>>>>>> 2edea531
}<|MERGE_RESOLUTION|>--- conflicted
+++ resolved
@@ -100,8 +100,7 @@
     ControlObject::set(ConfigKey("[Master]", "keylock_engine"),
                        static_cast<double>(EngineBuffer::RUBBERBAND));
     ProcessBuffer();
-<<<<<<< HEAD
-    EXPECT_EQ(m_pMockScaleLinear1, m_pChannel1->getEngineBuffer()->m_pScale);
+    EXPECT_EQ(m_pMockScaleVinyl1, m_pChannel1->getEngineBuffer()->m_pScale);
 }
 
 TEST_F(EngineBufferTest, ResetPitchUsesLinear) {
@@ -121,7 +120,4 @@
     ProcessBuffer();
     // Now we should be back to the linear scaler.
     EXPECT_EQ(m_pMockScaleLinear1, m_pChannel1->getEngineBuffer()->m_pScale);
-=======
-    EXPECT_EQ(m_pMockScaleVinyl1, m_pChannel1->getEngineBuffer()->m_pScale);
->>>>>>> 2edea531
 }