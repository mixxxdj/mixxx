/***************************************************************************
                          mixxx.cpp  -  description
                             -------------------
    begin                : Mon Feb 18 09:48:17 CET 2002
    copyright            : (C) 2002 by Tue and Ken Haste Andersen
    email                :
***************************************************************************/

/***************************************************************************
*                                                                         *
*   This program is free software; you can redistribute it and/or modify  *
*   it under the terms of the GNU General Public License as published by  *
*   the Free Software Foundation; either version 2 of the License, or     *
*   (at your option) any later version.                                   *
*                                                                         *
***************************************************************************/

#include <QtDebug>
#include <QTranslator>
#include <QMenu>
#include <QMenuBar>
#include <QFileDialog>
#include <QDesktopWidget>
#include <QDesktopServices>
#include <QUrl>

#include "mixxx.h"

#include "analyserqueue.h"
#include "controlpotmeter.h"
#include "deck.h"
#include "defs_urls.h"
#include "dlgabout.h"
#include "dlgpreferences.h"
#include "engine/enginemaster.h"
#include "engine/enginemicrophone.h"
#include "engine/enginepassthrough.h"
#include "library/library.h"
#include "library/library_preferences.h"
#include "library/libraryscanner.h"
#include "library/librarytablemodel.h"
#include "library/trackcollection.h"
#include "controllers/controllermanager.h"
#include "mixxxkeyboard.h"
#include "playermanager.h"
#include "recording/defs_recording.h"
#include "recording/recordingmanager.h"
#include "shoutcast/shoutcastmanager.h"
#include "skin/legacyskinparser.h"
#include "skin/skinloader.h"
#include "soundmanager.h"
#include "soundmanagerutil.h"
#include "soundsourceproxy.h"
#include "trackinfoobject.h"
#include "upgrade.h"
#include "waveform/waveformwidgetfactory.h"
#include "widget/wwaveformviewer.h"
#include "widget/wwidget.h"
#include "widget/wspinny.h"
#include "sharedglcontext.h"
#include "util/debug.h"
#include "util/statsmanager.h"
#include "util/timer.h"
#include "util/time.h"
#include "util/version.h"
#include "util/compatibility.h"
#include "playerinfo.h"

#ifdef __VINYLCONTROL__
#include "vinylcontrol/defs_vinylcontrol.h"
#include "vinylcontrol/vinylcontrolmanager.h"
#endif

#ifdef __MODPLUG__
#include "dlgprefmodplug.h"
#endif

<<<<<<< HEAD
extern "C" void crashDlg()
{
    QMessageBox::critical(0, "Mixxx",
        "Mixxx has encountered a serious error and needs to close.");
}


bool loadTranslations(const QLocale& systemLocale, QString userLocale,
                      const QString& translation, const QString& prefix,
                      const QString& translationPath, QTranslator* pTranslator) {
    if (userLocale.size() == 0) {
#if QT_VERSION >= 0x040800
        QStringList uiLanguages = systemLocale.uiLanguages();
        if (uiLanguages.size() > 0 && uiLanguages.first() == "en") {
            // Don't bother loading a translation if the first ui-langauge is
            // English because the interface is already in English. This fixes
            // the case where the user's install of Qt doesn't have an explicit
            // English translation file and the fact that we don't ship a
            // mixxx_en.qm.
            return false;
        }
        return pTranslator->load(systemLocale, translation, prefix, translationPath);
#else
        userLocale = systemLocale.name();
#endif  // QT_VERSION
    }
    return pTranslator->load(translation + prefix + userLocale, translationPath);
}

void MixxxApp::logBuildDetails() {
    QString version = Version::version();
    QString buildBranch = Version::developmentBranch();
    QString buildRevision = Version::developmentRevision();
    QString buildFlags = Version::buildFlags();

    QStringList buildInfo;
    if (!buildBranch.isEmpty() && !buildRevision.isEmpty()) {
        buildInfo.append(
            QString("git %1 r%2").arg(buildBranch, buildRevision));
    } else if (!buildRevision.isEmpty()) {
        buildInfo.append(
            QString("git r%2").arg(buildRevision));
    }
    buildInfo.append("built on: " __DATE__ " @ " __TIME__);
    if (!buildFlags.isEmpty()) {
        buildInfo.append(QString("flags: %1").arg(buildFlags.trimmed()));
    }
    QString buildInfoFormatted = QString("(%1)").arg(buildInfo.join("; "));

    // This is the first line in mixxx.log
    qDebug() << "Mixxx" << version << buildInfoFormatted << "is starting...";
    qDebug() << "Qt version is:" << qVersion();
}

void MixxxApp::initializeWindow() {
    QString version = Version::version();
#ifdef __APPLE__
    setWindowTitle(tr("Mixxx")); //App Store
#elif defined(AMD64) || defined(EM64T) || defined(x86_64)
    setWindowTitle(tr("Mixxx %1 x64").arg(version));
#elif defined(IA64)
    setWindowTitle(tr("Mixxx %1 Itanium").arg(version));
#else
    setWindowTitle(tr("Mixxx %1").arg(version));
#endif
    setWindowIcon(QIcon(":/images/ic_mixxx_window.png"));
}

void MixxxApp::initializeTranslations(QApplication* pApp) {
    QString resourcePath = m_pConfig->getResourcePath();
    QString translationsFolder = resourcePath + "translations/";

    // Load Qt base translations
    QString userLocale = m_cmdLineArgs.getLocale();
    QLocale systemLocale = QLocale::system();

    // Attempt to load user locale from config
    if (userLocale == "") {
        userLocale = m_pConfig->getValueString(ConfigKey("[Config]","Locale"));
    }

    // Load Qt translations for this locale from the system translation
    // path. This is the lowest precedence QTranslator.
    QTranslator* qtTranslator = new QTranslator(pApp);
    if (loadTranslations(systemLocale, userLocale, "qt", "_",
                         QLibraryInfo::location(QLibraryInfo::TranslationsPath),
                         qtTranslator)) {
        pApp->installTranslator(qtTranslator);
    } else {
        delete qtTranslator;
    }

    // Load Qt translations for this locale from the Mixxx translations
    // folder.
    QTranslator* mixxxQtTranslator = new QTranslator(pApp);
    if (loadTranslations(systemLocale, userLocale, "qt", "_",
                         translationsFolder,
                         mixxxQtTranslator)) {
        pApp->installTranslator(mixxxQtTranslator);
    } else {
        delete mixxxQtTranslator;
    }

    // Load Mixxx specific translations for this locale from the Mixxx
    // translations folder.
    QTranslator* mixxxTranslator = new QTranslator(pApp);
    bool mixxxLoaded = loadTranslations(systemLocale, userLocale, "mixxx", "_",
                                        translationsFolder, mixxxTranslator);
    qDebug() << "Loading translations for locale"
             << (userLocale.size() > 0 ? userLocale : systemLocale.name())
             << "from translations folder" << translationsFolder << ":"
             << (mixxxLoaded ? "success" : "fail");
    if (mixxxLoaded) {
        pApp->installTranslator(mixxxTranslator);
    } else {
        delete mixxxTranslator;
    }
}

void MixxxApp::initializeTrackCollection() {
    m_pTrackCollection = new TrackCollection(m_pConfig);
    m_pTrackCollection->start();
    // Since m_pTrackCollection is separate thread, here we must wait when
    // all inside m_pTrackCollection will be initialized, so we can access members.
    QEventLoop loop;
    QObject::connect(m_pTrackCollection, SIGNAL(initialized()), &loop, SLOT(quit()));
    loop.exec();
}

void MixxxApp::initializeKeyboard() {
    QString resourcePath = m_pConfig->getResourcePath();

    // Set the default value in settings file
    if (m_pConfig->getValueString(ConfigKey("[Keyboard]","Enabled")).length() == 0)
        m_pConfig->set(ConfigKey("[Keyboard]","Enabled"), ConfigValue(1));

    // Read keyboard configuration and set kdbConfig object in WWidget
    // Check first in user's Mixxx directory
    QString userKeyboard = m_cmdLineArgs.getSettingsPath() + "Custom.kbd.cfg";

    //Empty keyboard configuration
    m_pKbdConfigEmpty = new ConfigObject<ConfigValueKbd>("");

    if (QFile::exists(userKeyboard)) {
        qDebug() << "Found and will use custom keyboard preset" << userKeyboard;
        m_pKbdConfig = new ConfigObject<ConfigValueKbd>(userKeyboard);
    } else {
        // Default to the locale for the main input method (e.g. keyboard).
        QLocale locale = inputLocale();

        // check if a default keyboard exists
        QString defaultKeyboard = QString(resourcePath).append("keyboard/");
        defaultKeyboard += locale.name();
        defaultKeyboard += ".kbd.cfg";

        if (!QFile::exists(defaultKeyboard)) {
            qDebug() << defaultKeyboard << " not found, using en_US.kbd.cfg";
            defaultKeyboard = QString(resourcePath).append("keyboard/").append("en_US.kbd.cfg");
            if (!QFile::exists(defaultKeyboard)) {
                qDebug() << defaultKeyboard << " not found, starting without shortcuts";
                defaultKeyboard = "";
            }
        }
        m_pKbdConfig = new ConfigObject<ConfigValueKbd>(defaultKeyboard);
    }

    // TODO(XXX) leak pKbdConfig, MixxxKeyboard owns it? Maybe roll all keyboard
    // initialization into MixxxKeyboard
    // Workaround for today: MixxxKeyboard calls delete
    bool keyboardShortcutsEnabled = m_pConfig->getValueString(
        ConfigKey("[Keyboard]", "Enabled")) == "1";
    m_pKeyboard = new MixxxKeyboard(keyboardShortcutsEnabled ? m_pKbdConfig : m_pKbdConfigEmpty);
}

MixxxApp::MixxxApp(QApplication *pApp, const CmdlineArgs& args)
=======
MixxxMainWindow::MixxxMainWindow(QApplication* pApp, const CmdlineArgs& args)
>>>>>>> 89a85482
        : m_pWidgetParent(NULL),
          m_runtime_timer("MixxxMainWindow::runtime"),
          m_cmdLineArgs(args),
          m_iNumConfiguredDecks(0) {
    logBuildDetails();
    ScopedTimer t("MixxxMainWindow::MixxxMainWindow");
    m_runtime_timer.start();
    Time::start();
    initializeWindow();

    // Only record stats in developer mode.
    if (m_cmdLineArgs.getDeveloper()) {
        StatsManager::create();
    }

    //Reset pointer to players
    m_pSoundManager = NULL;
    m_pPrefDlg = NULL;
    m_pControllerManager = NULL;
    m_pRecordingManager = NULL;
#ifdef __SHOUTCAST__
    m_pShoutcastManager = NULL;
#endif

    // Check to see if this is the first time this version of Mixxx is run
    // after an upgrade and make any needed changes.
    Upgrade upgrader;
    m_pConfig = upgrader.versionUpgrade(args.getSettingsPath());
    ControlDoublePrivate::setUserConfig(m_pConfig);

    QString resourcePath = m_pConfig->getResourcePath();

    initializeTranslations(pApp);

    // Set the visibility of tooltips, default "1" = ON
    m_toolTipsCfg = m_pConfig->getValueString(ConfigKey("[Controls]", "Tooltips"), "1").toInt();

    // Store the path in the config database
    m_pConfig->set(ConfigKey("[Config]", "Path"), ConfigValue(resourcePath));

    initializeKeyboard();

    // Starting the master (mixing of the channels and effects):
    m_pEngine = new EngineMaster(m_pConfig, "[Master]", true);

    m_pRecordingManager = new RecordingManager(m_pConfig, m_pEngine);
#ifdef __SHOUTCAST__
    m_pShoutcastManager = new ShoutcastManager(m_pConfig, m_pEngine);
#endif

    // Initialize player device
    // while this is created here, setupDevices needs to be called sometime
    // after the players are added to the engine (as is done currently) -- bkgood
    m_pSoundManager = new SoundManager(m_pConfig, m_pEngine);

    // TODO(rryan): Fold microphone and passthrough creation into a manager
    // (e.g. PlayerManager, though they aren't players).

    EngineMicrophone* pMicrophone = new EngineMicrophone("[Microphone]");
    // What should channelbase be?
    AudioInput micInput = AudioInput(AudioPath::MICROPHONE, 0, 0, 0);
    m_pEngine->addChannel(pMicrophone);
    m_pSoundManager->registerInput(micInput, pMicrophone);

    EnginePassthrough* pPassthrough1 = new EnginePassthrough("[Passthrough1]");
    // What should channelbase be?
    AudioInput passthroughInput1 = AudioInput(AudioPath::EXTPASSTHROUGH, 0, 0, 0);
    m_pEngine->addChannel(pPassthrough1);
    m_pSoundManager->registerInput(passthroughInput1, pPassthrough1);

    EnginePassthrough* pPassthrough2 = new EnginePassthrough("[Passthrough2]");
    // What should channelbase be?
    AudioInput passthroughInput2 = AudioInput(AudioPath::EXTPASSTHROUGH, 0, 0, 1);
    m_pEngine->addChannel(pPassthrough2);
    m_pSoundManager->registerInput(passthroughInput2, pPassthrough2);

    // Do not write meta data back to ID3 when meta data has changed
    // Because multiple TrackDao objects can exists for a particular track
    // writing meta data may ruine your MP3 file if done simultaneously.
    // see Bug #728197
    // For safety reasons, we deactivate this feature.
    m_pConfig->set(ConfigKey("[Library]","WriteAudioTags"), ConfigValue(0));

    // library dies in seemingly unrelated qtsql error about not having a
    // sqlite driver if this path doesn't exist. Normally config->Save()
    // above would make it but if it doesn't get run for whatever reason
    // we get hosed -- bkgood
    if (!QDir(args.getSettingsPath()).exists()) {
        QDir().mkpath(args.getSettingsPath());
    }

    // Register TrackPointer as a metatype since we use it in signals/slots
    // regularly.
    qRegisterMetaType<TrackPointer>("TrackPointer");

#ifdef __VINYLCONTROL__
    m_pVCManager = new VinylControlManager(this, m_pConfig, m_pSoundManager);
#else
    m_pVCManager = NULL;
#endif

    // Create the player manager.
    m_pPlayerManager = new PlayerManager(m_pConfig, m_pSoundManager, m_pEngine);

    // Add the same number of decks that were last used.  This ensures that when
    // audio inputs and outputs are set up, connections for decks > 2 will
    // succeed.
    int deck_count = m_pConfig->getValueString(ConfigKey("[Master]",
                                                         "num_decks"),
                                               "2").toInt();
    if (deck_count < 2) {
        deck_count = 2;
    }
    for (int i = 0; i < deck_count; ++i) {
        m_pPlayerManager->addDeck();
    }
    m_pPlayerManager->addSampler();
    m_pPlayerManager->addSampler();
    m_pPlayerManager->addSampler();
    m_pPlayerManager->addSampler();
    m_pPlayerManager->addPreviewDeck();

#ifdef __VINYLCONTROL__
    m_pVCManager->init();
#endif

    m_pNumDecks = new ControlObjectThread(ConfigKey("[Master]", "num_decks"),
                                          this);
    connect(m_pNumDecks, SIGNAL(valueChanged(double)),
            this, SLOT(slotNumDecksChanged(double)));

#ifdef __MODPLUG__
    // restore the configuration for the modplug library before trying to load a module
    DlgPrefModplug* pModplugPrefs = new DlgPrefModplug(0, m_pConfig);
    pModplugPrefs->loadSettings();
    pModplugPrefs->applySettings();
    delete pModplugPrefs; // not needed anymore
#endif

    initializeTrackCollection();

    m_pLibrary = new Library(this, m_pConfig,
                             m_pTrackCollection,
                             m_pRecordingManager);
    m_pPlayerManager->bindToLibrary(m_pLibrary);

    // Get Music dir
    bool hasChanged_MusicDir = false;

    QStringList dirs = m_pLibrary->getDirs();
    if (dirs.size() < 1) {
        // TODO(XXX) this needs to be smarter, we can't distinguish between an empty
        // path return value (not sure if this is normally possible, but it is
        // possible with the Windows 7 "Music" library, which is what
        // QDesktopServices::storageLocation(QDesktopServices::MusicLocation)
        // resolves to) and a user hitting 'cancel'. If we get a blank return
        // but the user didn't hit cancel, we need to know this and let the
        // user take some course of action -- bkgood
        QString fd = QFileDialog::getExistingDirectory(
            this, tr("Choose music library directory"),
            QDesktopServices::storageLocation(QDesktopServices::MusicLocation));
        if (!fd.isEmpty()) {
            //adds Folder to database
            m_pLibrary->slotRequestAddDir(fd);
            hasChanged_MusicDir = true;
        }
    }

    // Call inits to invoke all other construction parts

    // Intialize default BPM system values
    if (m_pConfig->getValueString(ConfigKey("[BPM]", "BPMRangeStart"))
            .length() < 1) {
        m_pConfig->set(ConfigKey("[BPM]", "BPMRangeStart"),ConfigValue(65));
    }

    if (m_pConfig->getValueString(ConfigKey("[BPM]", "BPMRangeEnd"))
            .length() < 1) {
        m_pConfig->set(ConfigKey("[BPM]", "BPMRangeEnd"),ConfigValue(135));
    }

    if (m_pConfig->getValueString(ConfigKey("[BPM]", "AnalyzeEntireSong"))
            .length() < 1) {
        m_pConfig->set(ConfigKey("[BPM]", "AnalyzeEntireSong"),ConfigValue(1));
    }

    // Initialize controller sub-system,
    //  but do not set up controllers until the end of the application startup
    qDebug() << "Creating ControllerManager";
    m_pControllerManager = new ControllerManager(m_pConfig);

    WaveformWidgetFactory::create();
    WaveformWidgetFactory::instance()->startVSync(this);
    WaveformWidgetFactory::instance()->setConfig(m_pConfig);

    m_pSkinLoader = new SkinLoader(m_pConfig);
    connect(this, SIGNAL(newSkinLoaded()),
            this, SLOT(onNewSkinLoaded()));
    connect(this, SIGNAL(newSkinLoaded()),
            m_pLibrary, SLOT(onSkinLoadFinished()));

    // Initialize preference dialog
    m_pPrefDlg = new DlgPreferences(this, m_pSkinLoader, m_pSoundManager, m_pPlayerManager,
                                    m_pControllerManager, m_pVCManager, m_pConfig, m_pLibrary);
    m_pPrefDlg->setWindowIcon(QIcon(":/images/ic_mixxx_window.png"));
    m_pPrefDlg->setHidden(true);

    // Try open player device If that fails, the preference panel is opened.
    int setupDevices = m_pSoundManager->setupDevices();
    unsigned int numDevices = m_pSoundManager->getConfig().getOutputs().count();
    // test for at least one out device, if none, display another dlg that
    // says "mixxx will barely work with no outs"
    while (setupDevices != OK || numDevices == 0)
    {
        // Exit when we press the Exit button in the noSoundDlg dialog
        // only call it if setupDevices != OK
        if (setupDevices != OK) {
            if (noSoundDlg() != 0) {
                exit(0);
            }
        } else if (numDevices == 0) {
            bool continueClicked = false;
            int noOutput = noOutputDlg(&continueClicked);
            if (continueClicked) break;
            if (noOutput != 0) {
                exit(0);
            }
        }
        setupDevices = m_pSoundManager->setupDevices();
        numDevices = m_pSoundManager->getConfig().getOutputs().count();
    }

    // Load tracks in args.qlMusicFiles (command line arguments) into player
    // 1 and 2:
    const QList<QString>& musicFiles = args.getMusicFiles();
    for (int i = 0; i < (int)m_pPlayerManager->numDecks()
            && i < musicFiles.count(); ++i) {
        if (SoundSourceProxy::isFilenameSupported(musicFiles.at(i))) {
            m_pPlayerManager->slotLoadToDeck(musicFiles.at(i), i+1);
        }
    }

    initActions();
    initMenuBar();

    // Before creating the first skin we need to create a QGLWidget so that all
    // the QGLWidget's we create can use it as a shared QGLContext.
    QGLWidget* pContextWidget = new QGLWidget(this);
    pContextWidget->hide();
    SharedGLContext::setWidget(pContextWidget);

    // Load skin to a QWidget that we set as the central widget. Assignment
    // intentional in next line.
    if (!(m_pWidgetParent = m_pSkinLoader->loadDefaultSkin(this, m_pKeyboard,
                                                           m_pPlayerManager,
                                                           m_pControllerManager,
                                                           m_pLibrary,
                                                           m_pVCManager,
                                                           m_pTrackCollection))) {
        reportCriticalErrorAndQuit(
            "default skin cannot be loaded see <b>mixxx</b> trace for more information.");

        //TODO (XXX) add dialog to warn user and launch skin choice page
        resize(640,480);
    } else {
        // this has to be after the OpenGL widgets are created or depending on a
        // million different variables the first waveform may be horribly
        // corrupted. See bug 521509 -- bkgood ?? -- vrince
        setCentralWidget(m_pWidgetParent);
    }

    //move the app in the center of the primary screen
    slotToCenterOfPrimaryScreen();

    // Check direct rendering and warn user if they don't have it
    checkDirectRendering();

    //Install an event filter to catch certain QT events, such as tooltips.
    //This allows us to turn off tooltips.
    pApp->installEventFilter(this); // The eventfilter is located in this
                                    // Mixxx class as a callback.

    // If we were told to start in fullscreen mode on the command-line,
    // then turn on fullscreen mode.
    if (args.getStartInFullscreen()) {
        slotViewFullScreen(true);
    }
    emit(newSkinLoaded());

    // Refresh the GUI (workaround for Qt 4.6 display bug)
    /* // TODO(bkgood) delete this block if the moving of setCentralWidget
     * //              totally fixes this first-wavefore-fubar issue for
     * //              everyone
    QString QtVersion = qVersion();
    if (QtVersion>="4.6.0") {
        qDebug() << "Qt v4.6.0 or higher detected. Using rebootMixxxView() "
            "workaround.\n    (See bug https://bugs.launchpad.net/mixxx/"
            "+bug/521509)";
        rebootMixxxView();
    } */

    // Wait until all other ControlObjects are set up
    //  before initializing controllers
    m_pControllerManager->setUpDevices();

    // Scan the library for new files and directories
    bool rescan = (bool)m_pConfig->getValueString(ConfigKey("[Library]","RescanOnStartup")).toInt();
    // rescan the library if we get a new plugin
    QSet<QString> prev_plugins = QSet<QString>::fromList(m_pConfig->getValueString(
        ConfigKey("[Library]", "SupportedFileExtensions")).split(",", QString::SkipEmptyParts));
    QSet<QString> curr_plugins = QSet<QString>::fromList(
        SoundSourceProxy::supportedFileExtensions());
    rescan = rescan || (prev_plugins != curr_plugins);
    m_pConfig->set(ConfigKey("[Library]", "SupportedFileExtensions"),
        QStringList(SoundSourceProxy::supportedFileExtensions()).join(","));

    // Scan the library directory. Initialize this after the skinloader has
    // loaded a skin, see Bug #1047435
    m_pLibraryScanner = new LibraryScanner(m_pLibrary->getTrackCollection());
    connect(m_pLibraryScanner, SIGNAL(scanFinished()),
            this, SLOT(slotEnableRescanLibraryAction()));

    //Refresh the library models when the library (re)scan is finished.
    connect(m_pLibraryScanner, SIGNAL(scanFinished()),
            m_pLibrary, SLOT(slotRefreshLibraryModels()));

    if (rescan || hasChanged_MusicDir) {
        m_pLibraryScanner->scan(this);
    }
    slotNumDecksChanged(m_pNumDecks->get());
}

MixxxMainWindow::~MixxxMainWindow() {
    // TODO(rryan): Get rid of QTime here.
    QTime qTime;
    qTime.start();
    Timer t("MixxxMainWindow::~MixxxMainWindow");
    t.start();

    qDebug() << "Destroying MixxxMainWindow";

    // Stop redrawing waveforms to avoid crashes when doing processEvents
    // from one of destructors going next (which use callSync)
    //WaveformWidgetFactory::instance()->stop();

    qDebug() << "save config " << qTime.elapsed();
    m_pConfig->Save();

    // SoundManager depend on Engine and Config
    qDebug() << "delete soundmanager " << qTime.elapsed();
    delete m_pSoundManager;

    // GUI depends on MixxxKeyboard, PlayerManager, Library
    qDebug() << "delete view " << qTime.elapsed();
    delete m_pWidgetParent;

    // SkinLoader depends on Config
    qDebug() << "delete SkinLoader " << qTime.elapsed();
    delete m_pSkinLoader;

    // ControllerManager depends on Config
    qDebug() << "delete ControllerManager " << qTime.elapsed();
    delete m_pControllerManager;

#ifdef __VINYLCONTROL__
    // VinylControlManager depends on a CO the engine owns
    // (vinylcontrol_enabled in VinylControlControl)
    qDebug() << "delete vinylcontrolmanager " << qTime.elapsed();
    delete m_pVCManager;
    qDeleteAll(m_pVinylControlEnabled);
    delete m_VCControlMapper;
    delete m_VCCheckboxMapper;
#endif
    // PlayerManager depends on Engine, SoundManager, VinylControlManager, and Config
    qDebug() << "delete playerManager " << qTime.elapsed();
    delete m_pPlayerManager;

    // LibraryScanner depends on Library
    qDebug() << "delete library scanner " <<  qTime.elapsed();
    delete m_pLibraryScanner;

    // Delete the library after the view so there are no dangling pointers to
    // Depends on RecordingManager
    // the data models.
    qDebug() << "delete library " << qTime.elapsed();
    delete m_pLibrary;

    // RecordingManager depends on config, engine
    qDebug() << "delete RecordingManager " << qTime.elapsed();
    delete m_pRecordingManager;

#ifdef __SHOUTCAST__
    // ShoutcastManager depends on config, engine
    qDebug() << "delete ShoutcastManager " << qTime.elapsed();
    delete m_pShoutcastManager;
#endif

    // EngineMaster depends on Config
    qDebug() << "delete m_pEngine " << qTime.elapsed();
    delete m_pEngine;

    // HACK: Save config again. We saved it once before doing some dangerous
    // stuff. We only really want to save it here, but the first one was just
    // a precaution. The earlier one can be removed when stuff is more stable
    // at exit.
    m_pConfig->Save();

    delete m_pPrefDlg;

    m_pTrackCollection->stopThread();
    delete m_pTrackCollection;

    qDebug() << "delete config " << qTime.elapsed();
    ControlDoublePrivate::setUserConfig(NULL);
    delete m_pConfig;

    PlayerInfo::destroy();

    // Check for leaked ControlObjects and give warnings.
    QList<QSharedPointer<ControlDoublePrivate> > leakedControls;
    QList<ConfigKey> leakedConfigKeys;

    ControlDoublePrivate::getControls(&leakedControls);

    if (leakedControls.size() > 0) {
        qDebug() << "WARNING: The following" << leakedControls.size() << "controls were leaked:";
        foreach (QSharedPointer<ControlDoublePrivate> pCDP, leakedControls) {
            if (pCDP.isNull()) {
                continue;
            }
            ConfigKey key = pCDP->getKey();
            qDebug() << key.group << key.item << pCDP->getCreatorCO();
            leakedConfigKeys.append(key);
        }

       foreach (ConfigKey key, leakedConfigKeys) {
           // delete just to satisfy valgrind:
           // check if the pointer is still valid, the control object may have bin already
           // deleted by its parent in this loop
           ControlObject* pCo = ControlObject::getControl(key, false);
           if (pCo) {
               // it might happens that a control is deleted as child from an other control
               delete pCo;
           }
       }
    }
    qDebug() << "~MixxxMainWindow: All leaking controls deleted.";

    delete m_pKeyboard;
    delete m_pKbdConfig;
    delete m_pKbdConfigEmpty;

    WaveformWidgetFactory::destroy();
    t.elapsed(true);
    // Report the total time we have been running.
    m_runtime_timer.elapsed(true);
    StatsManager::destroy();
}

bool MixxxMainWindow::loadTranslations(const QLocale& systemLocale, QString userLocale,
                      const QString& translation, const QString& prefix,
                      const QString& translationPath, QTranslator* pTranslator) {
    if (userLocale.size() == 0) {
#if QT_VERSION >= 0x040800
        QStringList uiLanguages = systemLocale.uiLanguages();
        if (uiLanguages.size() > 0 && uiLanguages.first() == "en") {
            // Don't bother loading a translation if the first ui-langauge is
            // English because the interface is already in English. This fixes
            // the case where the user's install of Qt doesn't have an explicit
            // English translation file and the fact that we don't ship a
            // mixxx_en.qm.
            return false;
        }
        return pTranslator->load(systemLocale, translation, prefix, translationPath);
#else
        userLocale = systemLocale.name();
#endif  // QT_VERSION
    }
    return pTranslator->load(translation + prefix + userLocale, translationPath);
}

void MixxxMainWindow::logBuildDetails() {
    QString version = Version::version();
    QString buildBranch = Version::developmentBranch();
    QString buildRevision = Version::developmentRevision();
    QString buildFlags = Version::buildFlags();

    QStringList buildInfo;
    if (!buildBranch.isEmpty() && !buildRevision.isEmpty()) {
        buildInfo.append(
            QString("git %1 r%2").arg(buildBranch, buildRevision));
    } else if (!buildRevision.isEmpty()) {
        buildInfo.append(
            QString("git r%2").arg(buildRevision));
    }
    buildInfo.append("built on: " __DATE__ " @ " __TIME__);
    if (!buildFlags.isEmpty()) {
        buildInfo.append(QString("flags: %1").arg(buildFlags.trimmed()));
    }
    QString buildInfoFormatted = QString("(%1)").arg(buildInfo.join("; "));

    // This is the first line in mixxx.log
    qDebug() << "Mixxx" << version << buildInfoFormatted << "is starting...";
    qDebug() << "Qt version is:" << qVersion();
}

void MixxxMainWindow::initializeWindow() {
    QString version = Version::version();
#ifdef __APPLE__
    setWindowTitle(tr("Mixxx")); //App Store
#elif defined(AMD64) || defined(EM64T) || defined(x86_64)
    setWindowTitle(tr("Mixxx %1 x64").arg(version));
#elif defined(IA64)
    setWindowTitle(tr("Mixxx %1 Itanium").arg(version));
#else
    setWindowTitle(tr("Mixxx %1").arg(version));
#endif
    setWindowIcon(QIcon(":/images/ic_mixxx_window.png"));
}

void MixxxMainWindow::initializeTranslations(QApplication* pApp) {
    QString resourcePath = m_pConfig->getResourcePath();
    QString translationsFolder = resourcePath + "translations/";

    // Load Qt base translations
    QString userLocale = m_cmdLineArgs.getLocale();
    QLocale systemLocale = QLocale::system();

    // Attempt to load user locale from config
    if (userLocale == "") {
        userLocale = m_pConfig->getValueString(ConfigKey("[Config]","Locale"));
    }

    // Load Qt translations for this locale from the system translation
    // path. This is the lowest precedence QTranslator.
    QTranslator* qtTranslator = new QTranslator(pApp);
    if (loadTranslations(systemLocale, userLocale, "qt", "_",
                         QLibraryInfo::location(QLibraryInfo::TranslationsPath),
                         qtTranslator)) {
        pApp->installTranslator(qtTranslator);
    } else {
        delete qtTranslator;
    }

    // Load Qt translations for this locale from the Mixxx translations
    // folder.
    QTranslator* mixxxQtTranslator = new QTranslator(pApp);
    if (loadTranslations(systemLocale, userLocale, "qt", "_",
                         translationsFolder,
                         mixxxQtTranslator)) {
        pApp->installTranslator(mixxxQtTranslator);
    } else {
        delete mixxxQtTranslator;
    }

    // Load Mixxx specific translations for this locale from the Mixxx
    // translations folder.
    QTranslator* mixxxTranslator = new QTranslator(pApp);
    bool mixxxLoaded = loadTranslations(systemLocale, userLocale, "mixxx", "_",
                                        translationsFolder, mixxxTranslator);
    qDebug() << "Loading translations for locale"
             << (userLocale.size() > 0 ? userLocale : systemLocale.name())
             << "from translations folder" << translationsFolder << ":"
             << (mixxxLoaded ? "success" : "fail");
    if (mixxxLoaded) {
        pApp->installTranslator(mixxxTranslator);
    } else {
        delete mixxxTranslator;
    }
}

void MixxxMainWindow::initializeKeyboard() {
    QString resourcePath = m_pConfig->getResourcePath();

    // Set the default value in settings file
    if (m_pConfig->getValueString(ConfigKey("[Keyboard]","Enabled")).length() == 0)
        m_pConfig->set(ConfigKey("[Keyboard]","Enabled"), ConfigValue(1));

    // Read keyboard configuration and set kdbConfig object in WWidget
    // Check first in user's Mixxx directory
    QString userKeyboard = m_cmdLineArgs.getSettingsPath() + "Custom.kbd.cfg";

    //Empty keyboard configuration
    m_pKbdConfigEmpty = new ConfigObject<ConfigValueKbd>("");

    if (QFile::exists(userKeyboard)) {
        qDebug() << "Found and will use custom keyboard preset" << userKeyboard;
        m_pKbdConfig = new ConfigObject<ConfigValueKbd>(userKeyboard);
    } else {
        // Default to the locale for the main input method (e.g. keyboard).
        QLocale locale = inputLocale();

        // check if a default keyboard exists
        QString defaultKeyboard = QString(resourcePath).append("keyboard/");
        defaultKeyboard += locale.name();
        defaultKeyboard += ".kbd.cfg";

        if (!QFile::exists(defaultKeyboard)) {
            qDebug() << defaultKeyboard << " not found, using en_US.kbd.cfg";
            defaultKeyboard = QString(resourcePath).append("keyboard/").append("en_US.kbd.cfg");
            if (!QFile::exists(defaultKeyboard)) {
                qDebug() << defaultKeyboard << " not found, starting without shortcuts";
                defaultKeyboard = "";
            }
        }
        m_pKbdConfig = new ConfigObject<ConfigValueKbd>(defaultKeyboard);
    }

    // TODO(XXX) leak pKbdConfig, MixxxKeyboard owns it? Maybe roll all keyboard
    // initialization into MixxxKeyboard
    // Workaround for today: MixxxKeyboard calls delete
    bool keyboardShortcutsEnabled = m_pConfig->getValueString(
        ConfigKey("[Keyboard]", "Enabled")) == "1";
    m_pKeyboard = new MixxxKeyboard(keyboardShortcutsEnabled ? m_pKbdConfig : m_pKbdConfigEmpty);
}

void toggleVisibility(ConfigKey key, bool enable) {
    qDebug() << "Setting visibility for" << key.group << key.item << enable;
    ControlObject::set(key, enable ? 1.0 : 0.0);
}

void MixxxMainWindow::slotViewShowSamplers(bool enable) {
    toggleVisibility(ConfigKey("[Samplers]", "show_samplers"), enable);
}

void MixxxMainWindow::slotViewShowVinylControl(bool enable) {
    toggleVisibility(ConfigKey(VINYL_PREF_KEY, "show_vinylcontrol"), enable);
}

void MixxxMainWindow::slotViewShowMicrophone(bool enable) {
    toggleVisibility(ConfigKey("[Microphone]", "show_microphone"), enable);
}

void MixxxMainWindow::slotViewShowPreviewDeck(bool enable) {
    toggleVisibility(ConfigKey("[PreviewDeck]", "show_previewdeck"), enable);
}

void setVisibilityOptionState(QAction* pAction, ConfigKey key) {
    ControlObject* pVisibilityControl = ControlObject::getControl(key);
    pAction->setEnabled(pVisibilityControl != NULL);
    pAction->setChecked(pVisibilityControl != NULL ? pVisibilityControl->get() > 0.0 : false);
}

void MixxxMainWindow::onNewSkinLoaded() {
    setVisibilityOptionState(m_pViewVinylControl,
                             ConfigKey(VINYL_PREF_KEY, "show_vinylcontrol"));
    setVisibilityOptionState(m_pViewShowSamplers,
                             ConfigKey("[Samplers]", "show_samplers"));
    setVisibilityOptionState(m_pViewShowMicrophone,
                             ConfigKey("[Microphone]", "show_microphone"));
    setVisibilityOptionState(m_pViewShowPreviewDeck,
                             ConfigKey("[PreviewDeck]", "show_previewdeck"));
}

int MixxxMainWindow::noSoundDlg(void)
{
    QMessageBox msgBox;
    msgBox.setIcon(QMessageBox::Warning);
    msgBox.setWindowTitle(tr("Sound Device Busy"));
    msgBox.setText(
        "<html>" +
        tr("Mixxx was unable to access all the configured sound devices. "
        "Another application is using a sound device Mixxx is configured to "
        "use or a device is not plugged in.") +
        "<ul>"
            "<li>" +
                tr("<b>Retry</b> after closing the other application "
                "or reconnecting a sound device") +
            "</li>"
            "<li>" +
                tr("<b>Reconfigure</b> Mixxx's sound device settings.") +
            "</li>"
            "<li>" +
                tr("Get <b>Help</b> from the Mixxx Wiki.") +
            "</li>"
            "<li>" +
                tr("<b>Exit</b> Mixxx.") +
            "</li>"
        "</ul></html>"
    );

    QPushButton *retryButton = msgBox.addButton(tr("Retry"),
        QMessageBox::ActionRole);
    QPushButton *reconfigureButton = msgBox.addButton(tr("Reconfigure"),
        QMessageBox::ActionRole);
    QPushButton *wikiButton = msgBox.addButton(tr("Help"),
        QMessageBox::ActionRole);
    QPushButton *exitButton = msgBox.addButton(tr("Exit"),
        QMessageBox::ActionRole);

    while (true)
    {
        msgBox.exec();

        if (msgBox.clickedButton() == retryButton) {
            m_pSoundManager->queryDevices();
            return 0;
        } else if (msgBox.clickedButton() == wikiButton) {
            QDesktopServices::openUrl(QUrl(
                "http://mixxx.org/wiki/doku.php/troubleshooting"
                "#no_or_too_few_sound_cards_appear_in_the_preferences_dialog")
            );
            wikiButton->setEnabled(false);
        } else if (msgBox.clickedButton() == reconfigureButton) {
            msgBox.hide();
            m_pSoundManager->queryDevices();

            // This way of opening the dialog allows us to use it synchronously
            m_pPrefDlg->setWindowModality(Qt::ApplicationModal);
            m_pPrefDlg->exec();
            if (m_pPrefDlg->result() == QDialog::Accepted) {
                m_pSoundManager->queryDevices();
                return 0;
            }

            msgBox.show();

        } else if (msgBox.clickedButton() == exitButton) {
            return 1;
        }
    }
}

int MixxxMainWindow::noOutputDlg(bool *continueClicked)
{
    QMessageBox msgBox;
    msgBox.setIcon(QMessageBox::Warning);
    msgBox.setWindowTitle(tr("No Output Devices"));
    msgBox.setText( "<html>" + tr("Mixxx was configured without any output sound devices. "
                    "Audio processing will be disabled without a configured output device.") +
                    "<ul>"
                        "<li>" +
                            tr("<b>Continue</b> without any outputs.") +
                        "</li>"
                        "<li>" +
                            tr("<b>Reconfigure</b> Mixxx's sound device settings.") +
                        "</li>"
                        "<li>" +
                            tr("<b>Exit</b> Mixxx.") +
                        "</li>"
                    "</ul></html>"
    );

    QPushButton *continueButton = msgBox.addButton(tr("Continue"), QMessageBox::ActionRole);
    QPushButton *reconfigureButton = msgBox.addButton(tr("Reconfigure"), QMessageBox::ActionRole);
    QPushButton *exitButton = msgBox.addButton(tr("Exit"), QMessageBox::ActionRole);

    while (true)
    {
        msgBox.exec();

        if (msgBox.clickedButton() == continueButton) {
            *continueClicked = true;
            return 0;
        } else if (msgBox.clickedButton() == reconfigureButton) {
            msgBox.hide();
            m_pSoundManager->queryDevices();

            // This way of opening the dialog allows us to use it synchronously
            m_pPrefDlg->setWindowModality(Qt::ApplicationModal);
            m_pPrefDlg->exec();
            if ( m_pPrefDlg->result() == QDialog::Accepted) {
                m_pSoundManager->queryDevices();
                return 0;
            }

            msgBox.show();

        } else if (msgBox.clickedButton() == exitButton) {
            return 1;
        }
    }
}

QString buildWhatsThis(const QString& title, const QString& text) {
    QString preparedTitle = title;
    return QString("%1\n\n%2").arg(preparedTitle.replace("&", ""), text);
}

// initializes all QActions of the application
void MixxxMainWindow::initActions()
{
    QString loadTrackText = tr("Load Track to Deck %1");
    QString loadTrackStatusText = tr("Loads a track in deck %1");
    QString openText = tr("Open");

    QString player1LoadStatusText = loadTrackStatusText.arg(QString::number(1));
    m_pFileLoadSongPlayer1 = new QAction(loadTrackText.arg(QString::number(1)), this);
    m_pFileLoadSongPlayer1->setShortcut(
        QKeySequence(m_pKbdConfig->getValueString(ConfigKey("[KeyboardShortcuts]",
                                                  "FileMenu_LoadDeck1"),
                                                  tr("Ctrl+o"))));
    m_pFileLoadSongPlayer1->setShortcutContext(Qt::ApplicationShortcut);
    m_pFileLoadSongPlayer1->setStatusTip(player1LoadStatusText);
    m_pFileLoadSongPlayer1->setWhatsThis(
        buildWhatsThis(openText, player1LoadStatusText));
    connect(m_pFileLoadSongPlayer1, SIGNAL(triggered()),
            this, SLOT(slotFileLoadSongPlayer1()));

    QString player2LoadStatusText = loadTrackStatusText.arg(QString::number(2));
    m_pFileLoadSongPlayer2 = new QAction(loadTrackText.arg(QString::number(2)), this);
    m_pFileLoadSongPlayer2->setShortcut(
        QKeySequence(m_pKbdConfig->getValueString(ConfigKey("[KeyboardShortcuts]",
                                                  "FileMenu_LoadDeck2"),
                                                  tr("Ctrl+Shift+O"))));
    m_pFileLoadSongPlayer2->setShortcutContext(Qt::ApplicationShortcut);
    m_pFileLoadSongPlayer2->setStatusTip(player2LoadStatusText);
    m_pFileLoadSongPlayer2->setWhatsThis(
        buildWhatsThis(openText, player2LoadStatusText));
    connect(m_pFileLoadSongPlayer2, SIGNAL(triggered()),
            this, SLOT(slotFileLoadSongPlayer2()));

    QString quitTitle = tr("&Exit");
    QString quitText = tr("Quits Mixxx");
    m_pFileQuit = new QAction(quitTitle, this);
    m_pFileQuit->setShortcut(
        QKeySequence(m_pKbdConfig->getValueString(ConfigKey("[KeyboardShortcuts]", "FileMenu_Quit"),
                                                  tr("Ctrl+q"))));
    m_pFileQuit->setShortcutContext(Qt::ApplicationShortcut);
    m_pFileQuit->setStatusTip(quitText);
    m_pFileQuit->setWhatsThis(buildWhatsThis(quitTitle, quitText));
    connect(m_pFileQuit, SIGNAL(triggered()), this, SLOT(slotFileQuit()));

    QString rescanTitle = tr("&Rescan Library");
    QString rescanText = tr("Rescans library folders for changes to tracks.");
    m_pLibraryRescan = new QAction(rescanTitle, this);
    m_pLibraryRescan->setStatusTip(rescanText);
    m_pLibraryRescan->setWhatsThis(buildWhatsThis(rescanTitle, rescanText));
    m_pLibraryRescan->setCheckable(false);
    connect(m_pLibraryRescan, SIGNAL(triggered()),
            this, SLOT(slotScanLibrary()));

    QString createPlaylistTitle = tr("Create &New Playlist");
    QString createPlaylistText = tr("Create a new playlist");
    m_pPlaylistsNew = new QAction(createPlaylistTitle, this);
    m_pPlaylistsNew->setShortcut(
        QKeySequence(m_pKbdConfig->getValueString(ConfigKey("[KeyboardShortcuts]",
                                                  "LibraryMenu_NewPlaylist"),
                                                  tr("Ctrl+n"))));
    m_pPlaylistsNew->setShortcutContext(Qt::ApplicationShortcut);
    m_pPlaylistsNew->setStatusTip(createPlaylistText);
    m_pPlaylistsNew->setWhatsThis(buildWhatsThis(createPlaylistTitle, createPlaylistText));
    connect(m_pPlaylistsNew, SIGNAL(triggered()),
            m_pLibrary, SLOT(slotCreatePlaylist()));

    QString createCrateTitle = tr("Create New &Crate");
    QString createCrateText = tr("Create a new crate");
    m_pCratesNew = new QAction(createCrateTitle, this);
    m_pCratesNew->setShortcut(
        QKeySequence(m_pKbdConfig->getValueString(ConfigKey("[KeyboardShortcuts]",
                                                  "LibraryMenu_NewCrate"),
                                                  tr("Ctrl+Shift+N"))));
    m_pCratesNew->setShortcutContext(Qt::ApplicationShortcut);
    m_pCratesNew->setStatusTip(createCrateText);
    m_pCratesNew->setWhatsThis(buildWhatsThis(createCrateTitle, createCrateText));
    connect(m_pCratesNew, SIGNAL(triggered()),
            m_pLibrary, SLOT(slotCreateCrate()));

    QString fullScreenTitle = tr("&Full Screen");
    QString fullScreenText = tr("Display Mixxx using the full screen");
    m_pViewFullScreen = new QAction(fullScreenTitle, this);
#ifdef __APPLE__
    QString fullscreen_key = tr("Ctrl+Shift+F");
#else
    QString fullscreen_key = tr("F11");
#endif
    m_pViewFullScreen->setShortcut(
        QKeySequence(m_pKbdConfig->getValueString(ConfigKey("[KeyboardShortcuts]",
                                                  "ViewMenu_Fullscreen"),
                                                  fullscreen_key)));
    m_pViewFullScreen->setShortcutContext(Qt::ApplicationShortcut);
    // QShortcut * shortcut = new QShortcut(QKeySequence(tr("Esc")),  this);
    // connect(shortcut, SIGNAL(triggered()), this, SLOT(slotQuitFullScreen()));
    m_pViewFullScreen->setCheckable(true);
    m_pViewFullScreen->setChecked(false);
    m_pViewFullScreen->setStatusTip(fullScreenText);
    m_pViewFullScreen->setWhatsThis(buildWhatsThis(fullScreenTitle, fullScreenText));
    connect(m_pViewFullScreen, SIGNAL(toggled(bool)),
            this, SLOT(slotViewFullScreen(bool)));

    QString keyboardShortcutTitle = tr("Enable &Keyboard Shortcuts");
    QString keyboardShortcutText = tr("Toggles keyboard shortcuts on or off");
    bool keyboardShortcutsEnabled = m_pConfig->getValueString(
        ConfigKey("[Keyboard]", "Enabled")) == "1";
    m_pOptionsKeyboard = new QAction(keyboardShortcutTitle, this);
    m_pOptionsKeyboard->setShortcut(
        QKeySequence(m_pKbdConfig->getValueString(ConfigKey("[KeyboardShortcuts]",
                                                  "OptionsMenu_EnableShortcuts"),
                                                  tr("Ctrl+`"))));
    m_pOptionsKeyboard->setShortcutContext(Qt::ApplicationShortcut);
    m_pOptionsKeyboard->setCheckable(true);
    m_pOptionsKeyboard->setChecked(keyboardShortcutsEnabled);
    m_pOptionsKeyboard->setStatusTip(keyboardShortcutText);
    m_pOptionsKeyboard->setWhatsThis(buildWhatsThis(keyboardShortcutTitle, keyboardShortcutText));
    connect(m_pOptionsKeyboard, SIGNAL(toggled(bool)),
            this, SLOT(slotOptionsKeyboard(bool)));

    QString preferencesTitle = tr("&Preferences");
    QString preferencesText = tr("Change Mixxx settings (e.g. playback, MIDI, controls)");
    m_pOptionsPreferences = new QAction(preferencesTitle, this);
#ifdef __APPLE__
    m_pOptionsPreferences->setShortcut(
        QKeySequence(m_pKbdConfig->getValueString(ConfigKey("[KeyboardShortcuts]",
                                                  "OptionsMenu_Preferences"),
                                                  tr("Ctrl+,"))));
#else
    m_pOptionsPreferences->setShortcut(
        QKeySequence(m_pKbdConfig->getValueString(ConfigKey("[KeyboardShortcuts]",
                                                  "OptionsMenu_Preferences"),
                                                  tr("Ctrl+P"))));
#endif
    m_pOptionsPreferences->setShortcutContext(Qt::ApplicationShortcut);
    m_pOptionsPreferences->setStatusTip(preferencesText);
    m_pOptionsPreferences->setWhatsThis(buildWhatsThis(preferencesTitle, preferencesText));
    connect(m_pOptionsPreferences, SIGNAL(triggered()),
            this, SLOT(slotOptionsPreferences()));

    QString aboutTitle = tr("&About");
    QString aboutText = tr("About the application");
    m_pHelpAboutApp = new QAction(aboutTitle, this);
    m_pHelpAboutApp->setStatusTip(aboutText);
    m_pHelpAboutApp->setWhatsThis(buildWhatsThis(aboutTitle, aboutText));
    connect(m_pHelpAboutApp, SIGNAL(triggered()),
            this, SLOT(slotHelpAbout()));

    QString supportTitle = tr("&Community Support");
    QString supportText = tr("Get help with Mixxx");
    m_pHelpSupport = new QAction(supportTitle, this);
    m_pHelpSupport->setStatusTip(supportText);
    m_pHelpSupport->setWhatsThis(buildWhatsThis(supportTitle, supportText));
    connect(m_pHelpSupport, SIGNAL(triggered()), this, SLOT(slotHelpSupport()));

    QString manualTitle = tr("&User Manual");
    QString manualText = tr("Read the Mixxx user manual.");
    m_pHelpManual = new QAction(manualTitle, this);
    m_pHelpManual->setStatusTip(manualText);
    m_pHelpManual->setWhatsThis(buildWhatsThis(manualTitle, manualText));
    connect(m_pHelpManual, SIGNAL(triggered()), this, SLOT(slotHelpManual()));

    QString feedbackTitle = tr("Send Us &Feedback");
    QString feedbackText = tr("Send feedback to the Mixxx team.");
    m_pHelpFeedback = new QAction(feedbackTitle, this);
    m_pHelpFeedback->setStatusTip(feedbackText);
    m_pHelpFeedback->setWhatsThis(buildWhatsThis(feedbackTitle, feedbackText));
    connect(m_pHelpFeedback, SIGNAL(triggered()), this, SLOT(slotHelpFeedback()));

    QString translateTitle = tr("&Translate This Application");
    QString translateText = tr("Help translate this application into your language.");
    m_pHelpTranslation = new QAction(translateTitle, this);
    m_pHelpTranslation->setStatusTip(translateText);
    m_pHelpTranslation->setWhatsThis(buildWhatsThis(translateTitle, translateText));
    connect(m_pHelpTranslation, SIGNAL(triggered()), this, SLOT(slotHelpTranslation()));

#ifdef __VINYLCONTROL__
    QString vinylControlText = tr(
            "Use timecoded vinyls on external turntables to control Mixxx");
    QList<QString> vinylControlTitle;
    m_VCCheckboxMapper = new QSignalMapper(this);
    connect(m_VCCheckboxMapper, SIGNAL(mapped(int)),
            this, SLOT(slotCheckboxVinylControl(int)));
    m_VCControlMapper = new QSignalMapper(this);
    connect(m_VCControlMapper, SIGNAL(mapped(int)),
            this, SLOT(slotControlVinylControl(int)));

    for (int i = 0; i < kMaximumVinylControlInputs; ++i) {
        vinylControlTitle.push_back(
                tr("Enable Vinyl Control &%1").arg(i + 1));

        m_pOptionsVinylControl.push_back(
                new QAction(vinylControlTitle.back(), this));
        QAction* vc_checkbox = m_pOptionsVinylControl.back();

        QString binding;
        switch (i) {
        case 0:
            binding = tr("Ctrl+t");
            break;
        case 1:
            binding = tr("Ctrl+y");
            break;
        case 2:
            binding = tr("Ctrl+u");
            break;
        case 3:
            binding = tr("Ctrl+i");
            break;
        default:
            qCritical() << "Programming error: bindings need to be defined for "
                        "vinyl control enabling";
        }

        vc_checkbox->setShortcut(
                QKeySequence(m_pKbdConfig->getValueString(ConfigKey(
                        "[KeyboardShortcuts]",
                        QString("OptionsMenu_EnableVinyl%1").arg(i + 1)),
                                                         binding)));
        vc_checkbox->setShortcutContext(Qt::ApplicationShortcut);

        // Either check or uncheck the vinyl control menu item depending on what
        // it was saved as.
        vc_checkbox->setCheckable(true);
        vc_checkbox->setChecked(false);
        vc_checkbox->setStatusTip(vinylControlText);
        vc_checkbox->setWhatsThis(
                buildWhatsThis(vinylControlTitle.back(), vinylControlText));

        m_VCCheckboxMapper->setMapping(vc_checkbox, i);
        connect(vc_checkbox, SIGNAL(toggled(bool)),
                m_VCCheckboxMapper, SLOT(map()));
    }

#endif

#ifdef __SHOUTCAST__
    QString shoutcastTitle = tr("Enable Live &Broadcasting");
    QString shoutcastText = tr("Stream your mixes to a shoutcast or icecast server");
    m_pOptionsShoutcast = new QAction(shoutcastTitle, this);
    m_pOptionsShoutcast->setShortcut(
        QKeySequence(m_pKbdConfig->getValueString(ConfigKey("[KeyboardShortcuts]",
                                                  "OptionsMenu_EnableLiveBroadcasting"),
                                                  tr("Ctrl+L"))));
    m_pOptionsShoutcast->setShortcutContext(Qt::ApplicationShortcut);
    m_pOptionsShoutcast->setCheckable(true);
    m_pOptionsShoutcast->setChecked(m_pShoutcastManager->isEnabled());
    m_pOptionsShoutcast->setStatusTip(shoutcastText);
    m_pOptionsShoutcast->setWhatsThis(buildWhatsThis(shoutcastTitle, shoutcastText));

    connect(m_pOptionsShoutcast, SIGNAL(triggered(bool)),
            m_pShoutcastManager, SLOT(setEnabled(bool)));
#endif

    QString mayNotBeSupported = tr("May not be supported on all skins.");
    QString showSamplersTitle = tr("Show Samplers");
    QString showSamplersText = tr("Show the sample deck section of the Mixxx interface.") +
            " " + mayNotBeSupported;
    m_pViewShowSamplers = new QAction(showSamplersTitle, this);
    m_pViewShowSamplers->setCheckable(true);
    m_pViewShowSamplers->setShortcut(
        QKeySequence(m_pKbdConfig->getValueString(ConfigKey("[KeyboardShortcuts]",
                                                  "ViewMenu_ShowSamplers"),
                                                  tr("Ctrl+1", "Menubar|View|Show Samplers"))));
    m_pViewShowSamplers->setStatusTip(showSamplersText);
    m_pViewShowSamplers->setWhatsThis(buildWhatsThis(showSamplersTitle, showSamplersText));
    connect(m_pViewShowSamplers, SIGNAL(toggled(bool)),
            this, SLOT(slotViewShowSamplers(bool)));

    QString showVinylControlTitle = tr("Show Vinyl Control Section");
    QString showVinylControlText = tr("Show the vinyl control section of the Mixxx interface.") +
            " " + mayNotBeSupported;
    m_pViewVinylControl = new QAction(showVinylControlTitle, this);
    m_pViewVinylControl->setCheckable(true);
    m_pViewVinylControl->setShortcut(
        QKeySequence(m_pKbdConfig->getValueString(
            ConfigKey("[KeyboardShortcuts]", "ViewMenu_ShowVinylControl"),
            tr("Ctrl+3", "Menubar|View|Show Vinyl Control Section"))));
    m_pViewVinylControl->setStatusTip(showVinylControlText);
    m_pViewVinylControl->setWhatsThis(buildWhatsThis(showVinylControlTitle, showVinylControlText));
    connect(m_pViewVinylControl, SIGNAL(toggled(bool)),
            this, SLOT(slotViewShowVinylControl(bool)));

    QString showMicrophoneTitle = tr("Show Microphone Section");
    QString showMicrophoneText = tr("Show the microphone section of the Mixxx interface.") +
            " " + mayNotBeSupported;
    m_pViewShowMicrophone = new QAction(showMicrophoneTitle, this);
    m_pViewShowMicrophone->setCheckable(true);
    m_pViewShowMicrophone->setShortcut(
        QKeySequence(m_pKbdConfig->getValueString(
            ConfigKey("[KeyboardShortcuts]", "ViewMenu_ShowMicrophone"),
            tr("Ctrl+2", "Menubar|View|Show Microphone Section"))));
    m_pViewShowMicrophone->setStatusTip(showMicrophoneText);
    m_pViewShowMicrophone->setWhatsThis(buildWhatsThis(showMicrophoneTitle, showMicrophoneText));
    connect(m_pViewShowMicrophone, SIGNAL(toggled(bool)),
            this, SLOT(slotViewShowMicrophone(bool)));

    QString showPreviewDeckTitle = tr("Show Preview Deck");
    QString showPreviewDeckText = tr("Show the preview deck in the Mixxx interface.") +
    " " + mayNotBeSupported;
    m_pViewShowPreviewDeck = new QAction(showPreviewDeckTitle, this);
    m_pViewShowPreviewDeck->setCheckable(true);
    m_pViewShowPreviewDeck->setShortcut(
        QKeySequence(m_pKbdConfig->getValueString(ConfigKey("[KeyboardShortcuts]",
                                                  "ViewMenu_ShowPreviewDeck"),
                                                  tr("Ctrl+4", "Menubar|View|Show Preview Deck"))));
    m_pViewShowPreviewDeck->setStatusTip(showPreviewDeckText);
    m_pViewShowPreviewDeck->setWhatsThis(buildWhatsThis(showPreviewDeckTitle, showPreviewDeckText));
    connect(m_pViewShowPreviewDeck, SIGNAL(toggled(bool)),
            this, SLOT(slotViewShowPreviewDeck(bool)));


    QString recordTitle = tr("&Record Mix");
    QString recordText = tr("Record your mix to a file");
    m_pOptionsRecord = new QAction(recordTitle, this);
    m_pOptionsRecord->setShortcut(
        QKeySequence(m_pKbdConfig->getValueString(ConfigKey("[KeyboardShortcuts]",
                                                  "OptionsMenu_RecordMix"),
                                                  tr("Ctrl+R"))));
    m_pOptionsRecord->setShortcutContext(Qt::ApplicationShortcut);
    m_pOptionsRecord->setCheckable(true);
    m_pOptionsRecord->setStatusTip(recordText);
    m_pOptionsRecord->setWhatsThis(buildWhatsThis(recordTitle, recordText));
    connect(m_pOptionsRecord, SIGNAL(toggled(bool)),
            m_pRecordingManager, SLOT(slotSetRecording(bool)));

    QString reloadSkinTitle = tr("&Reload Skin");
    QString reloadSkinText = tr("Reload the skin");
    m_pDeveloperReloadSkin = new QAction(reloadSkinTitle, this);
    m_pDeveloperReloadSkin->setShortcut(
        QKeySequence(m_pKbdConfig->getValueString(ConfigKey("[KeyboardShortcuts]",
                                                  "OptionsMenu_ReloadSkin"),
                                                  tr("Ctrl+Shift+R"))));
    m_pDeveloperReloadSkin->setShortcutContext(Qt::ApplicationShortcut);
    m_pDeveloperReloadSkin->setCheckable(true);
    m_pDeveloperReloadSkin->setChecked(false);
    m_pDeveloperReloadSkin->setStatusTip(reloadSkinText);
    m_pDeveloperReloadSkin->setWhatsThis(buildWhatsThis(reloadSkinTitle, reloadSkinText));
    connect(m_pDeveloperReloadSkin, SIGNAL(toggled(bool)),
            this, SLOT(slotDeveloperReloadSkin(bool)));
}

void MixxxMainWindow::initMenuBar()
{
    // MENUBAR
    m_pFileMenu = new QMenu(tr("&File"), menuBar());
    m_pOptionsMenu = new QMenu(tr("&Options"), menuBar());
    m_pLibraryMenu = new QMenu(tr("&Library"),menuBar());
    m_pViewMenu = new QMenu(tr("&View"), menuBar());
    m_pHelpMenu = new QMenu(tr("&Help"), menuBar());
    m_pDeveloperMenu = new QMenu(tr("Developer"), menuBar());
    connect(m_pOptionsMenu, SIGNAL(aboutToShow()),
            this, SLOT(slotOptionsMenuShow()));
    // menuBar entry fileMenu
    m_pFileMenu->addAction(m_pFileLoadSongPlayer1);
    m_pFileMenu->addAction(m_pFileLoadSongPlayer2);
    m_pFileMenu->addSeparator();
    m_pFileMenu->addAction(m_pFileQuit);

    // menuBar entry optionsMenu
    //optionsMenu->setCheckable(true);
#ifdef __VINYLCONTROL__
    m_pVinylControlMenu = new QMenu(tr("&Vinyl Control"), menuBar());
    for (int i = 0; i < kMaximumVinylControlInputs; ++i) {
        m_pVinylControlMenu->addAction(m_pOptionsVinylControl[i]);
    }

    m_pOptionsMenu->addMenu(m_pVinylControlMenu);
    m_pOptionsMenu->addSeparator();
#endif

    m_pOptionsMenu->addAction(m_pOptionsRecord);
#ifdef __SHOUTCAST__
    m_pOptionsMenu->addAction(m_pOptionsShoutcast);
#endif
    m_pOptionsMenu->addSeparator();
    m_pOptionsMenu->addAction(m_pOptionsKeyboard);
    m_pOptionsMenu->addSeparator();
    m_pOptionsMenu->addAction(m_pOptionsPreferences);

    m_pLibraryMenu->addAction(m_pLibraryRescan);
    m_pLibraryMenu->addSeparator();
    m_pLibraryMenu->addAction(m_pPlaylistsNew);
    m_pLibraryMenu->addAction(m_pCratesNew);

    // menuBar entry viewMenu
    //viewMenu->setCheckable(true);
    m_pViewMenu->addAction(m_pViewShowSamplers);
    m_pViewMenu->addAction(m_pViewShowMicrophone);
    m_pViewMenu->addAction(m_pViewVinylControl);
    m_pViewMenu->addAction(m_pViewShowPreviewDeck);
    m_pViewMenu->addSeparator();
    m_pViewMenu->addAction(m_pViewFullScreen);

    // Developer Menu
    m_pDeveloperMenu->addAction(m_pDeveloperReloadSkin);

    // menuBar entry helpMenu
    m_pHelpMenu->addAction(m_pHelpSupport);
    m_pHelpMenu->addAction(m_pHelpManual);
    m_pHelpMenu->addAction(m_pHelpFeedback);
    m_pHelpMenu->addAction(m_pHelpTranslation);
    m_pHelpMenu->addSeparator();
    m_pHelpMenu->addAction(m_pHelpAboutApp);

    menuBar()->addMenu(m_pFileMenu);
    menuBar()->addMenu(m_pLibraryMenu);
    menuBar()->addMenu(m_pViewMenu);
    menuBar()->addMenu(m_pOptionsMenu);

    if (m_cmdLineArgs.getDeveloper()) {
        menuBar()->addMenu(m_pDeveloperMenu);
    }

    menuBar()->addSeparator();
    menuBar()->addMenu(m_pHelpMenu);
}

void MixxxMainWindow::slotFileLoadSongPlayer(int deck) {
    QString group = m_pPlayerManager->groupForDeck(deck-1);

    QString loadTrackText = tr("Load track to Deck %1").arg(QString::number(deck));
    QString deckWarningMessage = tr("Deck %1 is currently playing a track.")
            .arg(QString::number(deck));
    QString areYouSure = tr("Are you sure you want to load a new track?");

    if (ControlObject::get(ConfigKey(group, "play")) > 0.0) {
        int ret = QMessageBox::warning(this, tr("Mixxx"),
            deckWarningMessage + "\n" + areYouSure,
            QMessageBox::Yes | QMessageBox::No,
            QMessageBox::No);

        if (ret != QMessageBox::Yes)
            return;
    }

    QString s =
        QFileDialog::getOpenFileName(
            this,
            loadTrackText,
            m_pConfig->getValueString(PREF_LEGACY_LIBRARY_DIR),
            QString("Audio (%1)")
                .arg(SoundSourceProxy::supportedFileExtensionsString()));

    if (!s.isNull()) {
        m_pPlayerManager->slotLoadToDeck(s, deck);
    }
}

void MixxxMainWindow::slotFileLoadSongPlayer1() {
    slotFileLoadSongPlayer(1);
}

void MixxxMainWindow::slotFileLoadSongPlayer2() {
    slotFileLoadSongPlayer(2);
}

void MixxxMainWindow::slotFileQuit()
{
    if (!confirmExit()) {
        return;
    }
    hide();
    qApp->quit();
}

void MixxxMainWindow::slotOptionsKeyboard(bool toggle) {
    if (toggle) {
        //qDebug() << "Enable keyboard shortcuts/mappings";
        m_pKeyboard->setKeyboardConfig(m_pKbdConfig);
        m_pConfig->set(ConfigKey("[Keyboard]","Enabled"), ConfigValue(1));
    } else {
        //qDebug() << "Disable keyboard shortcuts/mappings";
        m_pKeyboard->setKeyboardConfig(m_pKbdConfigEmpty);
        m_pConfig->set(ConfigKey("[Keyboard]","Enabled"), ConfigValue(0));
    }
}

void MixxxMainWindow::slotDeveloperReloadSkin(bool toggle) {
    Q_UNUSED(toggle);
    rebootMixxxView();
}

void MixxxMainWindow::slotViewFullScreen(bool toggle)
{
    if (m_pViewFullScreen)
        m_pViewFullScreen->setChecked(toggle);

    if (isFullScreen() == toggle) {
        return;
    }

    if (toggle) {
#if defined(__LINUX__) || defined(__APPLE__)
         // this and the later move(m_winpos) doesn't seem necessary
         // here on kwin, if it's necessary with some other x11 wm, re-enable
         // it, I guess -bkgood
         //m_winpos = pos();
         // fix some x11 silliness -- for some reason the move(m_winpos)
         // is moving the currentWindow to (0, 0), not the frame (as it's
         // supposed to, I might add)
         // if this messes stuff up on your distro yell at me -bkgood
         //m_winpos.setX(m_winpos.x() + (geometry().x() - x()));
         //m_winpos.setY(m_winpos.y() + (geometry().y() - y()));
#endif
        showFullScreen();
#ifdef __LINUX__
        // Fix for "No menu bar with ubuntu unity in full screen mode" Bug #885890
        // Not for Mac OS because the native menu bar will unhide when moving
        // the mouse to the top of screen

        //menuBar()->setNativeMenuBar(false);
        // ^ This leaves a broken native Menu Bar with Ubuntu Unity Bug #1076789#
        // it is only allowed to change this prior initMenuBar()

        m_NativeMenuBarSupport = menuBar()->isNativeMenuBar();
        if (m_NativeMenuBarSupport) {
            setMenuBar(new QMenuBar(this));
            menuBar()->setNativeMenuBar(false);
            initMenuBar();
        }
#endif
    } else {
#ifdef __LINUX__
        if (m_NativeMenuBarSupport) {
            setMenuBar(new QMenuBar(this));
            menuBar()->setNativeMenuBar(m_NativeMenuBarSupport);
            initMenuBar();
        }
        //move(m_winpos);
#endif
        showNormal();
    }
}

void MixxxMainWindow::slotOptionsPreferences()
{
    m_pPrefDlg->setHidden(false);
    m_pPrefDlg->activateWindow();
}

void MixxxMainWindow::slotControlVinylControl(int deck) {
#ifdef __VINYLCONTROL__
    if (deck >= m_iNumConfiguredDecks) {
        qWarning() << "Tried to activate vinyl control on a deck that we "
                      "haven't configured -- ignoring request.";
        m_pVinylControlEnabled[deck]->set(0.0);
        return;
    }
    bool toggle = m_pVinylControlEnabled[deck]->get();
    if (m_pPlayerManager->hasVinylInput(deck)) {
        m_pOptionsVinylControl[deck]->setChecked((bool) toggle);
    } else {
        m_pOptionsVinylControl[deck]->setChecked(false);
        if (toggle) {
            QMessageBox::warning(
                    this,
                    tr("Mixxx"),
                    tr("No input device(s) select.\nPlease select your soundcard(s) "
                       "in the sound hardware preferences."),
                    QMessageBox::Ok, QMessageBox::Ok);
            m_pPrefDlg->show();
            m_pPrefDlg->showSoundHardwarePage();
            ControlObject::set(ConfigKey(PlayerManager::groupForDeck(deck),
                                         "vinylcontrol_status"),
                               (double) VINYL_STATUS_DISABLED);
            m_pVinylControlEnabled[deck]->set(0.0);
        }
    }
#endif
}

void MixxxMainWindow::slotCheckboxVinylControl(int deck) {
#ifdef __VINYLCONTROL__
    if (deck >= m_iNumConfiguredDecks) {
        qWarning() << "Tried to activate vinyl control on a deck that we "
                      "haven't configured -- ignoring request.";
        m_pOptionsVinylControl[deck]->setChecked(false);
        return;
    }
    bool toggle = m_pOptionsVinylControl[deck]->isChecked();
    m_pVinylControlEnabled[deck]->set((double) toggle);
    slotControlVinylControl(deck);
#endif
}

void MixxxMainWindow::slotNumDecksChanged(double dNumDecks) {
    int num_decks =
            static_cast<int>(math_min(dNumDecks, kMaximumVinylControlInputs));

    // Only show menu items to activate vinyl inputs that exist.
    for (int i = m_iNumConfiguredDecks; i < num_decks; ++i) {
        m_pOptionsVinylControl[i]->setVisible(true);
        m_pVinylControlEnabled.push_back(
                new ControlObjectThread(PlayerManager::groupForDeck(i),
                                        "vinylcontrol_enabled"));

        ControlObjectThread* vc_enabled = m_pVinylControlEnabled.back();
        m_VCControlMapper->setMapping(vc_enabled, i);
        connect(vc_enabled, SIGNAL(valueChanged(double)),
                m_VCControlMapper, SLOT(map()));

    }
    for (int i = num_decks; i < kMaximumVinylControlInputs; ++i) {
        m_pOptionsVinylControl[i]->setVisible(false);
    }
    m_iNumConfiguredDecks = num_decks;
}

void MixxxMainWindow::slotHelpAbout() {
    DlgAbout *about = new DlgAbout(this);
    about->show();
}

void MixxxMainWindow::slotHelpSupport() {
    QUrl qSupportURL;
    qSupportURL.setUrl(MIXXX_SUPPORT_URL);
    QDesktopServices::openUrl(qSupportURL);
}

void MixxxMainWindow::slotHelpFeedback() {
    QUrl qFeedbackUrl;
    qFeedbackUrl.setUrl(MIXXX_FEEDBACK_URL);
    QDesktopServices::openUrl(qFeedbackUrl);
}

void MixxxMainWindow::slotHelpTranslation() {
    QUrl qTranslationUrl;
    qTranslationUrl.setUrl(MIXXX_TRANSLATION_URL);
    QDesktopServices::openUrl(qTranslationUrl);
}

void MixxxMainWindow::slotHelpManual() {
    QDir resourceDir(m_pConfig->getResourcePath());
    // Default to the mixxx.org hosted version of the manual.
    QUrl qManualUrl(MIXXX_MANUAL_URL);
#if defined(__APPLE__)
    // We don't include the PDF manual in the bundle on OSX. Default to the
    // web-hosted version.
#elif defined(__WINDOWS__)
    // On Windows, the manual PDF sits in the same folder as the 'skins' folder.
    if (resourceDir.exists(MIXXX_MANUAL_FILENAME)) {
        qManualUrl = QUrl::fromLocalFile(
                resourceDir.absoluteFilePath(MIXXX_MANUAL_FILENAME));
    }
#elif defined(__LINUX__)
    // On GNU/Linux, the manual is installed to e.g. /usr/share/mixxx/doc/
    resourceDir.cd("doc");
    if (resourceDir.exists(MIXXX_MANUAL_FILENAME)) {
        qManualUrl = QUrl::fromLocalFile(
                resourceDir.absoluteFilePath(MIXXX_MANUAL_FILENAME));
    }
#else
    // No idea, default to the mixxx.org hosted version.
#endif
    QDesktopServices::openUrl(qManualUrl);
}

void MixxxMainWindow::setToolTipsCfg(int tt) {
    m_pConfig->set(ConfigKey("[Controls]","Tooltips"),
                   ConfigValue(tt));
    m_toolTipsCfg = tt;
}

void MixxxMainWindow::rebootMixxxView() {
    qDebug() << "Now in rebootMixxxView...";

    QPoint initPosition = pos();
    QSize initSize = size();

    if (m_pWidgetParent) {
        m_pWidgetParent->hide();
        WaveformWidgetFactory::instance()->destroyWidgets();
        delete m_pWidgetParent;
        m_pWidgetParent = NULL;
    }

    // Workaround for changing skins while fullscreen, just go out of fullscreen
    // mode. If you change skins while in fullscreen (on Linux, at least) the
    // window returns to 0,0 but and the backdrop disappears so it looks as if
    // it is not fullscreen, but acts as if it is.
    bool wasFullScreen = m_pViewFullScreen->isChecked();
    slotViewFullScreen(false);

    // Load skin to a QWidget that we set as the central widget. Assignment
    // intentional in next line.
    if (!(m_pWidgetParent = m_pSkinLoader->loadDefaultSkin(this,
                                                           m_pKeyboard,
                                                           m_pPlayerManager,
                                                           m_pControllerManager,
                                                           m_pLibrary,
                                                           m_pVCManager,
                                                           m_pTrackCollection))) {

        QMessageBox::critical(this,
                              tr("Error in skin file"),
                              tr("The selected skin cannot be loaded."));
        // m_pWidgetParent is NULL, we can't continue.
        return;
    }

    setCentralWidget(m_pWidgetParent);
    update();
    adjustSize();

    if (wasFullScreen) {
        slotViewFullScreen(true);
    } else {
        move(initPosition.x() + (initSize.width() - m_pWidgetParent->width()) / 2,
             initPosition.y() + (initSize.height() - m_pWidgetParent->height()) / 2);
    }

#ifdef __APPLE__
    // Original the following line fixes issue on OSX where menu bar went away
    // after a skin change. It was original surrounded by #if __OSX__
    // Now it seems it causes the opposite see Bug #1000187
    //menuBar()->setNativeMenuBar(m_NativeMenuBarSupport);
#endif

    qDebug() << "rebootMixxxView DONE";
    emit(newSkinLoaded());
}

/** Event filter to block certain events. For example, this function is used
  * to disable tooltips if the user specifies in the preferences that they
  * want them off. This is a callback function.
  */
bool MixxxMainWindow::eventFilter(QObject *obj, QEvent *event)
{
    if (event->type() == QEvent::ToolTip) {
        // return true for no tool tips
        if (m_toolTipsCfg == 2) {
            // ON (only in Library)
            WBaseWidget* pWidget = dynamic_cast<WBaseWidget*>(obj);
            return pWidget != NULL;
        } else if (m_toolTipsCfg == 1) {
            // ON
            return false;
        } else {
            // OFF
            return true;
        }
    } else {
        // standard event processing
        return QObject::eventFilter(obj, event);
    }
}

void MixxxMainWindow::closeEvent(QCloseEvent *event) {
    if (!confirmExit()) {
        event->ignore();
    }
}

void MixxxMainWindow::slotScanLibrary() {
    m_pLibraryRescan->setEnabled(false);
    m_pLibraryScanner->scan(this);
}

void MixxxMainWindow::slotEnableRescanLibraryAction() {
    m_pLibraryRescan->setEnabled(true);
}

void MixxxMainWindow::slotOptionsMenuShow() {
    // Check recording if it is active.
    m_pOptionsRecord->setChecked(m_pRecordingManager->isRecordingActive());
#ifdef __SHOUTCAST__
    m_pOptionsShoutcast->setChecked(m_pShoutcastManager->isEnabled());
#endif
}

void MixxxMainWindow::slotToCenterOfPrimaryScreen() {
    if (!m_pWidgetParent)
        return;

    QDesktopWidget* desktop = QApplication::desktop();
    int primaryScreen = desktop->primaryScreen();
    QRect primaryScreenRect = desktop->availableGeometry(primaryScreen);

    move(primaryScreenRect.left() + (primaryScreenRect.width() - m_pWidgetParent->width()) / 2,
         primaryScreenRect.top() + (primaryScreenRect.height() - m_pWidgetParent->height()) / 2);
}

void MixxxMainWindow::checkDirectRendering() {
    // IF
    //  * A waveform viewer exists
    // AND
    //  * The waveform viewer is an OpenGL waveform viewer
    // AND
    //  * The waveform viewer does not have direct rendering enabled.
    // THEN
    //  * Warn user

    WaveformWidgetFactory* factory = WaveformWidgetFactory::instance();
    if (!factory)
        return;

    if (!factory->isOpenGLAvailable() &&
        m_pConfig->getValueString(ConfigKey("[Direct Rendering]", "Warned")) != QString("yes")) {
        QMessageBox::warning(
            0, tr("OpenGL Direct Rendering"),
            tr("Direct rendering is not enabled on your machine.<br><br>"
               "This means that the waveform displays will be very<br>"
               "<b>slow and may tax your CPU heavily</b>. Either update your<br>"
               "configuration to enable direct rendering, or disable<br>"
               "the waveform displays in the Mixxx preferences by selecting<br>"
               "\"Empty\" as the waveform display in the 'Interface' section.<br><br>"
               "NOTE: If you use NVIDIA hardware,<br>"
               "direct rendering may not be present, but you should<br>"
               "not experience degraded performance."));
        m_pConfig->set(ConfigKey("[Direct Rendering]", "Warned"), QString("yes"));
    }
}

bool MixxxMainWindow::confirmExit() {
    bool playing(false);
    bool playingSampler(false);
    unsigned int deckCount = m_pPlayerManager->numDecks();
    unsigned int samplerCount = m_pPlayerManager->numSamplers();
    for (unsigned int i = 0; i < deckCount; ++i) {
        if (ControlObject::get(
                ConfigKey(PlayerManager::groupForDeck(i), "play"))) {
            playing = true;
            break;
        }
    }
    for (unsigned int i = 0; i < samplerCount; ++i) {
        if (ControlObject::get(
                ConfigKey(PlayerManager::groupForSampler(i), "play"))) {
            playingSampler = true;
            break;
        }
    }
    if (playing) {
        QMessageBox::StandardButton btn = QMessageBox::question(this,
            tr("Confirm Exit"),
            tr("A deck is currently playing. Exit Mixxx?"),
            QMessageBox::Yes | QMessageBox::No, QMessageBox::No);
        if (btn == QMessageBox::No) {
            return false;
        }
    } else if (playingSampler) {
        QMessageBox::StandardButton btn = QMessageBox::question(this,
            tr("Confirm Exit"),
            tr("A sampler is currently playing. Exit Mixxx?"),
            QMessageBox::Yes | QMessageBox::No, QMessageBox::No);
        if (btn == QMessageBox::No) {
            return false;
        }
    }
    if (m_pPrefDlg->isVisible()) {
        QMessageBox::StandardButton btn = QMessageBox::question(
            this, tr("Confirm Exit"),
            tr("The preferences window is still open.") + "<br>" +
            tr("Discard any changes and exit Mixxx?"),
            QMessageBox::Yes | QMessageBox::No, QMessageBox::No);
        if (btn == QMessageBox::No) {
            return false;
        }
        else {
            m_pPrefDlg->close();
        }
    }
    return true;
}<|MERGE_RESOLUTION|>--- conflicted
+++ resolved
@@ -75,127 +75,7 @@
 #include "dlgprefmodplug.h"
 #endif
 
-<<<<<<< HEAD
-extern "C" void crashDlg()
-{
-    QMessageBox::critical(0, "Mixxx",
-        "Mixxx has encountered a serious error and needs to close.");
-}
-
-
-bool loadTranslations(const QLocale& systemLocale, QString userLocale,
-                      const QString& translation, const QString& prefix,
-                      const QString& translationPath, QTranslator* pTranslator) {
-    if (userLocale.size() == 0) {
-#if QT_VERSION >= 0x040800
-        QStringList uiLanguages = systemLocale.uiLanguages();
-        if (uiLanguages.size() > 0 && uiLanguages.first() == "en") {
-            // Don't bother loading a translation if the first ui-langauge is
-            // English because the interface is already in English. This fixes
-            // the case where the user's install of Qt doesn't have an explicit
-            // English translation file and the fact that we don't ship a
-            // mixxx_en.qm.
-            return false;
-        }
-        return pTranslator->load(systemLocale, translation, prefix, translationPath);
-#else
-        userLocale = systemLocale.name();
-#endif  // QT_VERSION
-    }
-    return pTranslator->load(translation + prefix + userLocale, translationPath);
-}
-
-void MixxxApp::logBuildDetails() {
-    QString version = Version::version();
-    QString buildBranch = Version::developmentBranch();
-    QString buildRevision = Version::developmentRevision();
-    QString buildFlags = Version::buildFlags();
-
-    QStringList buildInfo;
-    if (!buildBranch.isEmpty() && !buildRevision.isEmpty()) {
-        buildInfo.append(
-            QString("git %1 r%2").arg(buildBranch, buildRevision));
-    } else if (!buildRevision.isEmpty()) {
-        buildInfo.append(
-            QString("git r%2").arg(buildRevision));
-    }
-    buildInfo.append("built on: " __DATE__ " @ " __TIME__);
-    if (!buildFlags.isEmpty()) {
-        buildInfo.append(QString("flags: %1").arg(buildFlags.trimmed()));
-    }
-    QString buildInfoFormatted = QString("(%1)").arg(buildInfo.join("; "));
-
-    // This is the first line in mixxx.log
-    qDebug() << "Mixxx" << version << buildInfoFormatted << "is starting...";
-    qDebug() << "Qt version is:" << qVersion();
-}
-
-void MixxxApp::initializeWindow() {
-    QString version = Version::version();
-#ifdef __APPLE__
-    setWindowTitle(tr("Mixxx")); //App Store
-#elif defined(AMD64) || defined(EM64T) || defined(x86_64)
-    setWindowTitle(tr("Mixxx %1 x64").arg(version));
-#elif defined(IA64)
-    setWindowTitle(tr("Mixxx %1 Itanium").arg(version));
-#else
-    setWindowTitle(tr("Mixxx %1").arg(version));
-#endif
-    setWindowIcon(QIcon(":/images/ic_mixxx_window.png"));
-}
-
-void MixxxApp::initializeTranslations(QApplication* pApp) {
-    QString resourcePath = m_pConfig->getResourcePath();
-    QString translationsFolder = resourcePath + "translations/";
-
-    // Load Qt base translations
-    QString userLocale = m_cmdLineArgs.getLocale();
-    QLocale systemLocale = QLocale::system();
-
-    // Attempt to load user locale from config
-    if (userLocale == "") {
-        userLocale = m_pConfig->getValueString(ConfigKey("[Config]","Locale"));
-    }
-
-    // Load Qt translations for this locale from the system translation
-    // path. This is the lowest precedence QTranslator.
-    QTranslator* qtTranslator = new QTranslator(pApp);
-    if (loadTranslations(systemLocale, userLocale, "qt", "_",
-                         QLibraryInfo::location(QLibraryInfo::TranslationsPath),
-                         qtTranslator)) {
-        pApp->installTranslator(qtTranslator);
-    } else {
-        delete qtTranslator;
-    }
-
-    // Load Qt translations for this locale from the Mixxx translations
-    // folder.
-    QTranslator* mixxxQtTranslator = new QTranslator(pApp);
-    if (loadTranslations(systemLocale, userLocale, "qt", "_",
-                         translationsFolder,
-                         mixxxQtTranslator)) {
-        pApp->installTranslator(mixxxQtTranslator);
-    } else {
-        delete mixxxQtTranslator;
-    }
-
-    // Load Mixxx specific translations for this locale from the Mixxx
-    // translations folder.
-    QTranslator* mixxxTranslator = new QTranslator(pApp);
-    bool mixxxLoaded = loadTranslations(systemLocale, userLocale, "mixxx", "_",
-                                        translationsFolder, mixxxTranslator);
-    qDebug() << "Loading translations for locale"
-             << (userLocale.size() > 0 ? userLocale : systemLocale.name())
-             << "from translations folder" << translationsFolder << ":"
-             << (mixxxLoaded ? "success" : "fail");
-    if (mixxxLoaded) {
-        pApp->installTranslator(mixxxTranslator);
-    } else {
-        delete mixxxTranslator;
-    }
-}
-
-void MixxxApp::initializeTrackCollection() {
+void MixxxMainWindow::initializeTrackCollection() {
     m_pTrackCollection = new TrackCollection(m_pConfig);
     m_pTrackCollection->start();
     // Since m_pTrackCollection is separate thread, here we must wait when
@@ -205,55 +85,7 @@
     loop.exec();
 }
 
-void MixxxApp::initializeKeyboard() {
-    QString resourcePath = m_pConfig->getResourcePath();
-
-    // Set the default value in settings file
-    if (m_pConfig->getValueString(ConfigKey("[Keyboard]","Enabled")).length() == 0)
-        m_pConfig->set(ConfigKey("[Keyboard]","Enabled"), ConfigValue(1));
-
-    // Read keyboard configuration and set kdbConfig object in WWidget
-    // Check first in user's Mixxx directory
-    QString userKeyboard = m_cmdLineArgs.getSettingsPath() + "Custom.kbd.cfg";
-
-    //Empty keyboard configuration
-    m_pKbdConfigEmpty = new ConfigObject<ConfigValueKbd>("");
-
-    if (QFile::exists(userKeyboard)) {
-        qDebug() << "Found and will use custom keyboard preset" << userKeyboard;
-        m_pKbdConfig = new ConfigObject<ConfigValueKbd>(userKeyboard);
-    } else {
-        // Default to the locale for the main input method (e.g. keyboard).
-        QLocale locale = inputLocale();
-
-        // check if a default keyboard exists
-        QString defaultKeyboard = QString(resourcePath).append("keyboard/");
-        defaultKeyboard += locale.name();
-        defaultKeyboard += ".kbd.cfg";
-
-        if (!QFile::exists(defaultKeyboard)) {
-            qDebug() << defaultKeyboard << " not found, using en_US.kbd.cfg";
-            defaultKeyboard = QString(resourcePath).append("keyboard/").append("en_US.kbd.cfg");
-            if (!QFile::exists(defaultKeyboard)) {
-                qDebug() << defaultKeyboard << " not found, starting without shortcuts";
-                defaultKeyboard = "";
-            }
-        }
-        m_pKbdConfig = new ConfigObject<ConfigValueKbd>(defaultKeyboard);
-    }
-
-    // TODO(XXX) leak pKbdConfig, MixxxKeyboard owns it? Maybe roll all keyboard
-    // initialization into MixxxKeyboard
-    // Workaround for today: MixxxKeyboard calls delete
-    bool keyboardShortcutsEnabled = m_pConfig->getValueString(
-        ConfigKey("[Keyboard]", "Enabled")) == "1";
-    m_pKeyboard = new MixxxKeyboard(keyboardShortcutsEnabled ? m_pKbdConfig : m_pKbdConfigEmpty);
-}
-
-MixxxApp::MixxxApp(QApplication *pApp, const CmdlineArgs& args)
-=======
 MixxxMainWindow::MixxxMainWindow(QApplication* pApp, const CmdlineArgs& args)
->>>>>>> 89a85482
         : m_pWidgetParent(NULL),
           m_runtime_timer("MixxxMainWindow::runtime"),
           m_cmdLineArgs(args),
