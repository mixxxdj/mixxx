--- conflicted
+++ resolved
@@ -491,28 +491,16 @@
     pContextWidget->hide();
     SharedGLContext::setWidget(pContextWidget);
 
-<<<<<<< HEAD
-    // Use frame as container for view, needed for fullscreen display
-    m_pView = new QFrame();
-
-    m_pWidgetParent = NULL;
-    // Loads the skin as a child of m_pView
-    // assignment intentional in next line
-    if (!(m_pWidgetParent = m_pSkinLoader->loadDefaultSkin(
-        m_pView, m_pKeyboard, m_pPlayerManager, m_pControllerManager,
-        m_pLibrary, m_pVCManager, m_pEffectsManager))) {
-        reportCriticalErrorAndQuit("default skin cannot be loaded see <b>mixxx</b> trace for more information.");
-=======
     // Load skin to a QWidget that we set as the central widget. Assignment
     // intentional in next line.
     if (!(m_pWidgetParent = m_pSkinLoader->loadDefaultSkin(this, m_pKeyboard,
                                                            m_pPlayerManager,
                                                            m_pControllerManager,
                                                            m_pLibrary,
-                                                           m_pVCManager))) {
+                                                           m_pVCManager,
+                                                           m_pEffectsManager))) {
         reportCriticalErrorAndQuit(
             "default skin cannot be loaded see <b>mixxx</b> trace for more information.");
->>>>>>> ed86b457
 
         //TODO (XXX) add dialog to warn user and launch skin choice page
         resize(640,480);
@@ -1533,21 +1521,6 @@
         QMessageBox::critical(this,
                               tr("Error in skin file"),
                               tr("The selected skin cannot be loaded."));
-<<<<<<< HEAD
-    } else {
-        // keep gui centered (esp for fullscreen)
-        m_pView->setLayout( new QHBoxLayout(m_pView));
-        m_pView->layout()->setContentsMargins(0,0,0,0);
-        m_pView->layout()->addWidget(m_pWidgetParent);
-
-        // don't move this before loadDefaultSkin above. bug 521509 --bkgood
-        // NOTE: (vrince) I don't know this comment is relevant now ...
-        setCentralWidget(m_pView);
-        update();
-        adjustSize();
-        //qDebug() << "view size" << m_pView->size() << size();
-    }
-=======
         // m_pWidgetParent is NULL, we can't continue.
         return;
     }
@@ -1555,7 +1528,6 @@
     setCentralWidget(m_pWidgetParent);
     update();
     adjustSize();
->>>>>>> ed86b457
 
     if (wasFullScreen) {
         slotViewFullScreen(true);
