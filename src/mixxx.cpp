--- conflicted
+++ resolved
@@ -122,127 +122,40 @@
     show();
     pApp->processEvents();
 
-<<<<<<< HEAD
-=======
-    initialize(pApp, args);
-}
-
-MixxxMainWindow::~MixxxMainWindow() {
-    if (m_pDeveloperToolsDlg) {
-        delete m_pDeveloperToolsDlg;
-    }
-    finalize();
-    // SkinLoader depends on Config;
-    delete m_pSkinLoader;
-}
-
-void MixxxMainWindow::initialize(QApplication* pApp, const CmdlineArgs& args) {
-    ScopedTimer t("MixxxMainWindow::initialize");
-
-#if defined(Q_OS_LINUX)
-    // XESetWireToError will segfault if running as a Wayland client
-    if (pApp->platformName() == QLatin1String("xcb")) {
-        for (auto i = 0; i < NUM_HANDLERS; ++i) {
-            XESetWireToError(QX11Info::display(), i, &__xErrorHandler);
-        }
-    }
-#endif
-
-    UserSettingsPointer pConfig = m_pSettingsManager->settings();
-
-    Sandbox::setPermissionsFilePath(QDir(pConfig->getSettingsPath()).filePath("sandbox.cfg"));
+    m_pGuiTick = new GuiTick();
+    m_pVisualsManager = new VisualsManager();
+
+    connect(
+            m_pCoreServices.get(),
+            &mixxx::CoreServices::initializationProgressUpdate,
+            this,
+            &MixxxMainWindow::initializationProgressUpdate);
+
+    m_pCoreServices->initialize(pApp);
+
+#ifdef __ENGINEPRIME__
+    // Initialise library exporter
+    // This has to be done before switching to fullscreen
+    m_pLibraryExporter = m_pCoreServices->getLibrary()->makeLibraryExporter(this);
+    connect(m_pCoreServices->getLibrary().get(),
+            &Library::exportLibrary,
+            m_pLibraryExporter.get(),
+            &mixxx::LibraryExporter::slotRequestExport);
+    connect(m_pCoreServices->getLibrary().get(),
+            &Library::exportCrate,
+            m_pLibraryExporter.get(),
+            &mixxx::LibraryExporter::slotRequestExportWithInitialCrate);
+#endif
 
     // Turn on fullscreen mode
     // if we were told to start in fullscreen mode on the command-line
     // or if the user chose to always start in fullscreen mode.
     // Remember to refresh the Fullscreen menu item after connectMenuBar()
-    bool fullscreenPref = pConfig->getValue<bool>(
+    bool fullscreenPref = m_pCoreServices->getSettings()->getValue<bool>(
             ConfigKey("[Config]", "StartInFullscreen"));
-    if (args.getStartInFullscreen() || fullscreenPref) {
-        showFullScreen();
-    }
-
-    QString resourcePath = pConfig->getResourcePath();
-
-    FontUtils::initializeFonts(resourcePath); // takes a long time
-
-    launchProgress(2);
-
-    // Set the visibility of tooltips, default "1" = ON
-    m_toolTipsCfg = static_cast<mixxx::TooltipsPreference>(
-        pConfig->getValue(ConfigKey("[Controls]", "Tooltips"),
-                static_cast<int>(mixxx::TooltipsPreference::TOOLTIPS_ON)));
-
-    m_pTouchShift = new ControlPushButton(ConfigKey("[Controls]", "touch_shift"));
-
-    m_pDbConnectionPool = MixxxDb(pConfig).connectionPool();
-    if (!m_pDbConnectionPool) {
-        // TODO(XXX) something a little more elegant
-        exit(-1);
-    }
-    // Create a connection for the main thread
-    m_pDbConnectionPool->createThreadLocalConnection();
-    if (!initializeDatabase()) {
-        // TODO(XXX) something a little more elegant
-        exit(-1);
-    }
-
-    auto pChannelHandleFactory = std::make_shared<ChannelHandleFactory>();
-
-    // Create the Effects subsystem.
-    m_pEffectsManager = new EffectsManager(this, pConfig, pChannelHandleFactory);
-
-    // Starting the master (mixing of the channels and effects):
-    m_pEngine = new EngineMaster(
-            pConfig,
-            "[Master]",
-            m_pEffectsManager,
-            pChannelHandleFactory,
-            true);
-
-    // Create effect backends. We do this after creating EngineMaster to allow
-    // effect backends to refer to controls that are produced by the engine.
-    BuiltInBackend* pBuiltInBackend = new BuiltInBackend(m_pEffectsManager);
-    m_pEffectsManager->addEffectsBackend(pBuiltInBackend);
-#ifdef __LILV__
-    LV2Backend* pLV2Backend = new LV2Backend(m_pEffectsManager);
-    m_pEffectsManager->addEffectsBackend(pLV2Backend);
-#else
-    LV2Backend* pLV2Backend = nullptr;
-#endif
-
-    // Sets up the EffectChains and EffectRacks (long)
-    m_pEffectsManager->setup();
-
-    launchProgress(8);
-
-    // Although m_pSoundManager is created here, m_pSoundManager->setupDevices()
-    // needs to be called after m_pPlayerManager registers sound IO for each EngineChannel.
-    m_pSoundManager = new SoundManager(pConfig, m_pEngine);
-    m_pEngine->registerNonEngineChannelSoundIO(m_pSoundManager);
-
-    m_pRecordingManager = new RecordingManager(pConfig, m_pEngine);
-
-#ifdef __BROADCAST__
-    m_pBroadcastManager = new BroadcastManager(
-            m_pSettingsManager.get(),
-            m_pSoundManager);
-#endif
-
-    launchProgress(11);
-
-    // Needs to be created before CueControl (decks) and WTrackTableView.
->>>>>>> 6bdfb6b7
-    m_pGuiTick = new GuiTick();
-    m_pVisualsManager = new VisualsManager();
-
-    connect(
-            m_pCoreServices.get(),
-            &mixxx::CoreServices::initializationProgressUpdate,
-            this,
-            &MixxxMainWindow::initializationProgressUpdate);
-
-    m_pCoreServices->initialize(pApp);
+    if (CmdlineArgs::Instance().getStartInFullscreen() || fullscreenPref) {
+        slotViewFullScreen(true);
+    }
 
     initializationProgressUpdate(65, tr("skin"));
 
@@ -313,23 +226,7 @@
     m_pPrefDlg->setWindowIcon(QIcon(":/images/mixxx_icon.svg"));
     m_pPrefDlg->setHidden(true);
 
-#ifdef __ENGINEPRIME__
-    // Initialise library exporter
-    m_pLibraryExporter = m_pCoreServices->getLibrary()->makeLibraryExporter(this);
-    connect(m_pCoreServices->getLibrary().get(),
-            &Library::exportLibrary,
-            m_pLibraryExporter.get(),
-            &mixxx::LibraryExporter::slotRequestExport);
-    connect(m_pCoreServices->getLibrary().get(),
-            &Library::exportCrate,
-            m_pLibraryExporter.get(),
-            &mixxx::LibraryExporter::slotRequestExportWithInitialCrate);
-#endif
-
-<<<<<<< HEAD
-=======
     // Connect signals to the menubar. Should be done before emit newSkinLoaded.
->>>>>>> 6bdfb6b7
     connectMenuBar();
     // Refresh the Fullscreen checkbox for the case we went fullscreen earlier
     emit fullScreenChanged(isFullScreen());
@@ -365,72 +262,6 @@
     // This allows us to turn off tooltips.
     pApp->installEventFilter(this); // The eventfilter is located in this
                                     // Mixxx class as a callback.
-<<<<<<< HEAD
-
-    // If we were told to start in fullscreen mode on the command-line or if
-    // user chose always starts in fullscreen mode, then turn on fullscreen
-    // mode.
-    bool fullscreenPref = m_pCoreServices->getSettings()->getValue<bool>(
-            ConfigKey("[Config]", "StartInFullscreen"));
-    if (CmdlineArgs::Instance().getStartInFullscreen() || fullscreenPref) {
-        slotViewFullScreen(true);
-    }
-=======
-    emit skinLoaded();
-
-    m_pMenuBar->show();
-
-    // Wait until all other ControlObjects are set up before initializing
-    // controllers
-    m_pControllerManager->setUpDevices();
-
-    // Scan the library for new files and directories
-    bool rescan = pConfig->getValue<bool>(
-            ConfigKey("[Library]","RescanOnStartup"));
-    // rescan the library if we get a new plugin
-    QList<QString> prev_plugins_list =
-            pConfig->getValueString(
-                           ConfigKey("[Library]", "SupportedFileExtensions"))
-                    .split(',',
-#if QT_VERSION >= QT_VERSION_CHECK(5, 14, 0)
-                            Qt::SkipEmptyParts);
-#else
-                            QString::SkipEmptyParts);
-#endif
-
-    // TODO: QSet<T>::fromList(const QList<T>&) is deprecated and should be
-    // replaced with QSet<T>(list.begin(), list.end()).
-    // However, the proposed alternative has just been introduced in Qt
-    // 5.14. Until the minimum required Qt version of Mixxx is increased,
-    // we need a version check here
-    QSet<QString> prev_plugins =
-#if QT_VERSION >= QT_VERSION_CHECK(5, 14, 0)
-        QSet<QString>(prev_plugins_list.begin(), prev_plugins_list.end());
-#else
-        QSet<QString>::fromList(prev_plugins_list);
-#endif
-
-    const QList<QString> curr_plugins_list = SoundSourceProxy::getSupportedFileExtensions();
-    QSet<QString> curr_plugins =
-#if QT_VERSION >= QT_VERSION_CHECK(5, 14, 0)
-        QSet<QString>(curr_plugins_list.begin(), curr_plugins_list.end());
-#else
-        QSet<QString>::fromList(curr_plugins_list);
-#endif
-
-    rescan = rescan || (prev_plugins != curr_plugins);
-    pConfig->set(ConfigKey("[Library]", "SupportedFileExtensions"), curr_plugins_list.join(","));
-
-    // Scan the library directory. Do this after the skinloader has
-    // loaded a skin, see Bug #1047435
-    if (rescan || hasChanged_MusicDir || m_pSettingsManager->shouldRescanLibrary()) {
-        m_pTrackCollectionManager->startLibraryScan();
-    }
-
-    // This has to be done before m_pSoundManager->setupDevices()
-    // https://bugs.launchpad.net/mixxx/+bug/1758189
-    m_pPlayerManager->loadSamplers();
->>>>>>> 6bdfb6b7
 
     // Try open player device If that fails, the preference panel is opened.
     bool retryClicked;
