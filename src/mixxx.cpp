--- conflicted
+++ resolved
@@ -673,26 +673,17 @@
     connect(this,
             &MixxxMainWindow::fullScreenChanged,
             m_pMenuBar,
-<<<<<<< HEAD
-            &WMainMenuBar::onFullScreenStateChange);
+            &WMainMenuBar::onFullScreenStateChange,
+            Qt::UniqueConnection);
     // Refresh the Fullscreen checkbox for the case we went fullscreen earlier
     m_pMenuBar->onFullScreenStateChange(isFullScreen());
-=======
-            &WMainMenuBar::onFullScreenStateChange,
-            Qt::UniqueConnection);
->>>>>>> 772b110d
 
     // Keyboard shortcuts
     connect(m_pMenuBar,
             &WMainMenuBar::toggleKeyboardShortcuts,
-<<<<<<< HEAD
             m_pCoreServices.get(),
-            &mixxx::CoreServices::slotOptionsKeyboard);
-=======
-            this,
-            &MixxxMainWindow::slotOptionsKeyboard,
+            &mixxx::CoreServices::slotOptionsKeyboard,
             Qt::UniqueConnection);
->>>>>>> 772b110d
 
     // Help
     connect(m_pMenuBar,
@@ -721,17 +712,11 @@
                 Qt::UniqueConnection);
         connect(m_pMenuBar,
                 &WMainMenuBar::toggleRecording,
-<<<<<<< HEAD
                 m_pCoreServices->getRecordingManager().get(),
-                &RecordingManager::slotSetRecording);
+                &RecordingManager::slotSetRecording,
+                Qt::UniqueConnection);
         m_pMenuBar->onRecordingStateChange(
                 m_pCoreServices->getRecordingManager()->isRecordingActive());
-=======
-                m_pRecordingManager,
-                &RecordingManager::slotSetRecording,
-                Qt::UniqueConnection);
-        m_pMenuBar->onRecordingStateChange(m_pRecordingManager->isRecordingActive());
->>>>>>> 772b110d
     }
 
 #ifdef __BROADCAST__
@@ -743,16 +728,10 @@
                 Qt::UniqueConnection);
         connect(m_pMenuBar,
                 &WMainMenuBar::toggleBroadcasting,
-<<<<<<< HEAD
                 m_pCoreServices->getBroadcastManager().get(),
-                &BroadcastManager::setEnabled);
-        m_pMenuBar->onBroadcastingStateChange(m_pCoreServices->getBroadcastManager()->isEnabled());
-=======
-                m_pBroadcastManager,
                 &BroadcastManager::setEnabled,
                 Qt::UniqueConnection);
-        m_pMenuBar->onBroadcastingStateChange(m_pBroadcastManager->isEnabled());
->>>>>>> 772b110d
+        m_pMenuBar->onBroadcastingStateChange(m_pCoreServices->getBroadcastManager()->isEnabled());
     }
 #endif
 
@@ -760,16 +739,10 @@
     if (m_pCoreServices->getVinylControlManager()) {
         connect(m_pMenuBar,
                 &WMainMenuBar::toggleVinylControl,
-<<<<<<< HEAD
                 m_pCoreServices->getVinylControlManager().get(),
-                &VinylControlManager::toggleVinylControl);
-        connect(m_pCoreServices->getVinylControlManager().get(),
-=======
-                m_pVCManager,
                 &VinylControlManager::toggleVinylControl,
                 Qt::UniqueConnection);
-        connect(m_pVCManager,
->>>>>>> 772b110d
+        connect(m_pCoreServices->getVinylControlManager().get(),
                 &VinylControlManager::vinylControlDeckEnabled,
                 m_pMenuBar,
                 &WMainMenuBar::onVinylControlDeckEnabledStateChange,
@@ -781,38 +754,23 @@
         connect(m_pCoreServices->getPlayerManager().get(),
                 &PlayerManager::numberOfDecksChanged,
                 m_pMenuBar,
-<<<<<<< HEAD
-                &WMainMenuBar::onNumberOfDecksChanged);
-        m_pMenuBar->onNumberOfDecksChanged(m_pCoreServices->getPlayerManager()->numberOfDecks());
-=======
                 &WMainMenuBar::onNumberOfDecksChanged,
                 Qt::UniqueConnection);
-        m_pMenuBar->onNumberOfDecksChanged(m_pPlayerManager->numberOfDecks());
->>>>>>> 772b110d
+        m_pMenuBar->onNumberOfDecksChanged(m_pCoreServices->getPlayerManager()->numberOfDecks());
     }
 
     if (m_pCoreServices->getTrackCollectionManager()) {
         connect(m_pMenuBar,
                 &WMainMenuBar::rescanLibrary,
-<<<<<<< HEAD
                 m_pCoreServices->getTrackCollectionManager().get(),
-                &TrackCollectionManager::startLibraryScan);
-        connect(m_pCoreServices->getTrackCollectionManager().get(),
-                &TrackCollectionManager::libraryScanStarted,
-                m_pMenuBar,
-                &WMainMenuBar::onLibraryScanStarted);
-        connect(m_pCoreServices->getTrackCollectionManager().get(),
-=======
-                m_pTrackCollectionManager,
                 &TrackCollectionManager::startLibraryScan,
                 Qt::UniqueConnection);
-        connect(m_pTrackCollectionManager,
+        connect(m_pCoreServices->getTrackCollectionManager().get(),
                 &TrackCollectionManager::libraryScanStarted,
                 m_pMenuBar,
                 &WMainMenuBar::onLibraryScanStarted,
                 Qt::UniqueConnection);
-        connect(m_pTrackCollectionManager,
->>>>>>> 772b110d
+        connect(m_pCoreServices->getTrackCollectionManager().get(),
                 &TrackCollectionManager::libraryScanFinished,
                 m_pMenuBar,
                 &WMainMenuBar::onLibraryScanFinished,
@@ -822,23 +780,14 @@
     if (m_pCoreServices->getLibrary()) {
         connect(m_pMenuBar,
                 &WMainMenuBar::createCrate,
-<<<<<<< HEAD
                 m_pCoreServices->getLibrary().get(),
-                &Library::slotCreateCrate);
-        connect(m_pMenuBar,
-                &WMainMenuBar::createPlaylist,
-                m_pCoreServices->getLibrary().get(),
-                &Library::slotCreatePlaylist);
-=======
-                m_pLibrary,
                 &Library::slotCreateCrate,
                 Qt::UniqueConnection);
         connect(m_pMenuBar,
                 &WMainMenuBar::createPlaylist,
-                m_pLibrary,
+                m_pCoreServices->getLibrary().get(),
                 &Library::slotCreatePlaylist,
                 Qt::UniqueConnection);
->>>>>>> 772b110d
     }
 
 #ifdef __ENGINEPRIME__
@@ -846,7 +795,8 @@
     connect(m_pMenuBar,
             &WMainMenuBar::exportLibrary,
             m_pLibraryExporter.get(),
-            &mixxx::LibraryExporter::slotRequestExport);
+            &mixxx::LibraryExporter::slotRequestExport,
+            Qt::UniqueConnection);
 #endif
 }
 
