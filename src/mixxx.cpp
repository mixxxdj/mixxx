/***************************************************************************
                          mixxx.cpp  -  description
                             -------------------
    begin                : Mon Feb 18 09:48:17 CET 2002
    copyright            : (C) 2002 by Tue and Ken Haste Andersen
    email                :
***************************************************************************/

/***************************************************************************
*                                                                         *
*   This program is free software; you can redistribute it and/or modify  *
*   it under the terms of the GNU General Public License as published by  *
*   the Free Software Foundation; either version 2 of the License, or     *
*   (at your option) any later version.                                   *
*                                                                         *
***************************************************************************/

#include <QtDebug>
#include <QTranslator>
#include <QMenu>
#include <QMenuBar>
#include <QFileDialog>
#include <QDesktopWidget>
#include <QDesktopServices>
#include <QUrl>

#include "mixxx.h"

#include "analyserqueue.h"
#include "controlpotmeter.h"
#include "controlobjectslave.h"
#include "deck.h"
#include "defs_urls.h"
#include "dlgabout.h"
#include "dlgpreferences.h"
#include "dlgprefeq.h"
#include "dlgdevelopertools.h"
#include "engine/enginemaster.h"
#include "engine/enginemicrophone.h"
#include "effects/effectsmanager.h"
#include "effects/native/nativebackend.h"
#include "engine/engineaux.h"
#include "library/coverartcache.h"
#include "library/library.h"
#include "library/library_preferences.h"
#include "library/scanner/libraryscanner.h"
#include "library/librarytablemodel.h"
#include "controllers/controllermanager.h"
#include "mixxxkeyboard.h"
#include "playermanager.h"
#include "recording/defs_recording.h"
#include "recording/recordingmanager.h"
#include "shoutcast/shoutcastmanager.h"
#include "skin/legacyskinparser.h"
#include "skin/skinloader.h"
#include "soundmanager.h"
#include "soundmanagerutil.h"
#include "soundsourceproxy.h"
#include "trackinfoobject.h"
#include "upgrade.h"
#include "waveform/waveformwidgetfactory.h"
#include "widget/wwaveformviewer.h"
#include "widget/wwidget.h"
#include "widget/wspinny.h"
#include "sharedglcontext.h"
#include "util/debug.h"
#include "util/statsmanager.h"
#include "util/timer.h"
#include "util/time.h"
#include "util/version.h"
#include "controlpushbutton.h"
#include "util/compatibility.h"
#include "util/sandbox.h"
#include "playerinfo.h"
#include "waveform/guitick.h"
#include "util/math.h"
#include "util/experiment.h"
#include "util/font.h"
#include "skin/launchimage.h"

#ifdef __VINYLCONTROL__
#include "vinylcontrol/defs_vinylcontrol.h"
#include "vinylcontrol/vinylcontrolmanager.h"
#endif

#ifdef __MODPLUG__
#include "dlgprefmodplug.h"
#endif

// static
const int MixxxMainWindow::kMicrophoneCount = 4;
// static
const int MixxxMainWindow::kAuxiliaryCount = 4;

MixxxMainWindow::MixxxMainWindow(QApplication* pApp, const CmdlineArgs& args)
        : m_pWidgetParent(NULL),
          m_pSoundManager(NULL),
          m_pRecordingManager(NULL),
#ifdef __SHOUTCAST__
          m_pShoutcastManager(NULL),
#endif
          m_pControllerManager(NULL),
          m_pDeveloperToolsDlg(NULL),
#ifdef __VINYLCONTROL__
          m_pShowVinylControl(NULL),
#endif
          m_pShowSamplers(NULL),
          m_pShowMicrophone(NULL),
          m_pShowPreviewDeck(NULL),
          m_pShowEffects(NULL),
          m_pShowCoverArt(NULL),

          m_pPrefDlg(NULL),
          m_runtime_timer("MixxxMainWindow::runtime"),
          m_cmdLineArgs(args),
          m_iNumConfiguredDecks(0) {
    logBuildDetails();

    initMenuBar();

    initializeWindow();

    // Check to see if this is the first time this version of Mixxx is run
    // after an upgrade and make any needed changes.
    m_pUpgrader = new Upgrade;
    m_pConfig = m_pUpgrader->versionUpgrade(args.getSettingsPath());
    ControlDoublePrivate::setUserConfig(m_pConfig);

    // First load launch image to show a the user a quick responds
    m_pSkinLoader = new SkinLoader(m_pConfig);
    m_pLaunchImage = m_pSkinLoader->loadLaunchImage(this);
    m_pWidgetParent = (QWidget*)m_pLaunchImage;
    setCentralWidget(m_pWidgetParent);
    // move the app in the center of the primary screen
    slotToCenterOfPrimaryScreen();

    show();
#if defined(Q_WS_X11)
    // In asynchronous X11, the window will be mapped to screen
    // some time after being asked to show itself on the screen.
    extern void qt_x11_wait_for_window_manager(QWidget *mainWin);
    qt_x11_wait_for_window_manager(this);
#endif
    pApp->processEvents();

    initalize(pApp, args);
}

MixxxMainWindow::~MixxxMainWindow() {
    delete m_pUpgrader;
    // SkinLoader depends on Config;
    delete m_pSkinLoader;
}

void MixxxMainWindow::initalize(QApplication* pApp, const CmdlineArgs& args) {
    // Register custom data types for signal processing
    qRegisterMetaType<TrackId>("TrackId");
    qRegisterMetaType<QSet<TrackId>>("QSet<TrackId>");
    qRegisterMetaType<TrackPointer>("TrackPointer");

    ScopedTimer t("MixxxMainWindow::MixxxMainWindow");
    m_runtime_timer.start();
    Time::start();

    Sandbox::initialize(QDir(m_pConfig->getSettingsPath()).filePath("sandbox.cfg"));

    // Only record stats in developer mode.
    if (m_cmdLineArgs.getDeveloper()) {
        StatsManager::create();
    }

    QString resourcePath = m_pConfig->getResourcePath();
    initializeTranslations(pApp);

    initializeFonts(); // takes a long time

    launchProgress(2);

    // Set the visibility of tooltips, default "1" = ON
    m_toolTipsCfg = m_pConfig->getValueString(ConfigKey("[Controls]", "Tooltips"), "1").toInt();

    // Store the path in the config database
    m_pConfig->set(ConfigKey("[Config]", "Path"), ConfigValue(resourcePath));

    setAttribute(Qt::WA_AcceptTouchEvents);
    m_pTouchShift = new ControlPushButton(ConfigKey("[Controls]", "touch_shift"));

    // Create the Effects subsystem.
    m_pEffectsManager = new EffectsManager(this, m_pConfig);

    // Starting the master (mixing of the channels and effects):
    m_pEngine = new EngineMaster(m_pConfig, "[Master]", m_pEffectsManager,
                                 true, true);

    // Create effect backends. We do this after creating EngineMaster to allow
    // effect backends to refer to controls that are produced by the engine.
    NativeBackend* pNativeBackend = new NativeBackend(m_pEffectsManager);
    m_pEffectsManager->addEffectsBackend(pNativeBackend);

    // Sets up the default EffectChains and EffectRacks (long)
    m_pEffectsManager->setupDefaults();

    launchProgress(8);

    // Initialize player device
    // while this is created here, setupDevices needs to be called sometime
    // after the players are added to the engine (as is done currently) -- bkgood
    // (long)
    m_pSoundManager = new SoundManager(m_pConfig, m_pEngine);

    m_pRecordingManager = new RecordingManager(m_pConfig, m_pEngine);
#ifdef __SHOUTCAST__
    m_pShoutcastManager = new ShoutcastManager(m_pConfig, m_pSoundManager);
#endif

    launchProgress(11);
    // TODO(rryan): Fold microphone and aux creation into a manager
    // (e.g. PlayerManager, though they aren't players).

    ControlObject* pNumMicrophones = new ControlObject(ConfigKey("[Master]", "num_microphones"));
    pNumMicrophones->setParent(this);

    for (int i = 0; i < kMicrophoneCount; ++i) {
        QString group("[Microphone]");
        if (i > 0) {
            group = QString("[Microphone%1]").arg(i + 1);
        }
        ChannelHandleAndGroup channelGroup =
                m_pEngine->registerChannelGroup(group);
        EngineMicrophone* pMicrophone =
                new EngineMicrophone(channelGroup, m_pEffectsManager);

        // What should channelbase be?
        AudioInput micInput = AudioInput(AudioPath::MICROPHONE, 0, 0, i);
        m_pEngine->addChannel(pMicrophone);
        m_pSoundManager->registerInput(micInput, pMicrophone);
        pNumMicrophones->set(pNumMicrophones->get() + 1);
    }

    m_pNumAuxiliaries = new ControlObject(ConfigKey("[Master]", "num_auxiliaries"));

    m_PassthroughMapper = new QSignalMapper(this);
    connect(m_PassthroughMapper, SIGNAL(mapped(int)),
            this, SLOT(slotControlPassthrough(int)));

    m_AuxiliaryMapper = new QSignalMapper(this);
    connect(m_AuxiliaryMapper, SIGNAL(mapped(int)),
            this, SLOT(slotControlAuxiliary(int)));

    for (int i = 0; i < kAuxiliaryCount; ++i) {
        QString group = QString("[Auxiliary%1]").arg(i + 1);
        ChannelHandleAndGroup channelGroup = m_pEngine->registerChannelGroup(group);
        EngineAux* pAux = new EngineAux(channelGroup, m_pEffectsManager);

        // What should channelbase be?
        AudioInput auxInput = AudioInput(AudioPath::AUXILIARY, 0, 0, i);
        m_pEngine->addChannel(pAux);
        m_pSoundManager->registerInput(auxInput, pAux);
        m_pNumAuxiliaries->set(m_pNumAuxiliaries->get() + 1);

        m_pAuxiliaryPassthrough.push_back(
                new ControlObjectSlave(group, "passthrough"));
        ControlObjectSlave* auxiliary_passthrough =
                m_pAuxiliaryPassthrough.back();

        // These non-vinyl passthrough COs have their index offset by the max
        // number of vinyl inputs.
        m_AuxiliaryMapper->setMapping(auxiliary_passthrough, i);
        auxiliary_passthrough->connectValueChanged(m_AuxiliaryMapper,
                                                   SLOT(map()));
    }

    // Do not write meta data back to ID3 when meta data has changed
    // Because multiple TrackDao objects can exists for a particular track
    // writing meta data may ruin your MP3 file if done simultaneously.
    // see Bug #728197
    // For safety reasons, we deactivate this feature.
    m_pConfig->set(ConfigKey("[Library]","WriteAudioTags"), ConfigValue(0));

    // library dies in seemingly unrelated qtsql error about not having a
    // sqlite driver if this path doesn't exist. Normally config->Save()
    // above would make it but if it doesn't get run for whatever reason
    // we get hosed -- bkgood
    if (!QDir(args.getSettingsPath()).exists()) {
        QDir().mkpath(args.getSettingsPath());
    }

    m_pGuiTick = new GuiTick();

#ifdef __VINYLCONTROL__
    m_pVCManager = new VinylControlManager(this, m_pConfig, m_pSoundManager);
#else
    m_pVCManager = NULL;
#endif

    // Create the player manager. (long)
    m_pPlayerManager = new PlayerManager(m_pConfig, m_pSoundManager,
                                         m_pEffectsManager, m_pEngine);
    m_pPlayerManager->addConfiguredDecks();
    m_pPlayerManager->addSampler();
    m_pPlayerManager->addSampler();
    m_pPlayerManager->addSampler();
    m_pPlayerManager->addSampler();
    m_pPlayerManager->addPreviewDeck();

    launchProgress(30);

#ifdef __VINYLCONTROL__
    m_pVCManager->init();
#endif

    m_pNumDecks = new ControlObjectSlave(ConfigKey("[Master]", "num_decks"));
    m_pNumDecks->connectValueChanged(this, SLOT(slotNumDecksChanged(double)));

#ifdef __MODPLUG__
    // restore the configuration for the modplug library before trying to load a module
    DlgPrefModplug* pModplugPrefs = new DlgPrefModplug(0, m_pConfig);
    pModplugPrefs->loadSettings();
    pModplugPrefs->applySettings();
    delete pModplugPrefs; // not needed anymore
#endif

    CoverArtCache::create();

    // (long)
    m_pLibrary = new Library(this, m_pConfig,
                             m_pPlayerManager,
                             m_pRecordingManager);
    m_pPlayerManager->bindToLibrary(m_pLibrary);

    launchProgress(35);

    // Get Music dir
    bool hasChanged_MusicDir = false;

    QStringList dirs = m_pLibrary->getDirs();
    if (dirs.size() < 1) {
        // TODO(XXX) this needs to be smarter, we can't distinguish between an empty
        // path return value (not sure if this is normally possible, but it is
        // possible with the Windows 7 "Music" library, which is what
        // QDesktopServices::storageLocation(QDesktopServices::MusicLocation)
        // resolves to) and a user hitting 'cancel'. If we get a blank return
        // but the user didn't hit cancel, we need to know this and let the
        // user take some course of action -- bkgood
        QString fd = QFileDialog::getExistingDirectory(
            this, tr("Choose music library directory"),
            QDesktopServices::storageLocation(QDesktopServices::MusicLocation));
        if (!fd.isEmpty()) {
            // adds Folder to database.
            m_pLibrary->slotRequestAddDir(fd);
            hasChanged_MusicDir = true;
        }
    }

    // Call inits to invoke all other construction parts

    // Intialize default BPM system values
    if (m_pConfig->getValueString(ConfigKey("[BPM]", "BPMRangeStart"))
            .length() < 1) {
        m_pConfig->set(ConfigKey("[BPM]", "BPMRangeStart"),ConfigValue(65));
    }

    if (m_pConfig->getValueString(ConfigKey("[BPM]", "BPMRangeEnd"))
            .length() < 1) {
        m_pConfig->set(ConfigKey("[BPM]", "BPMRangeEnd"),ConfigValue(135));
    }

    if (m_pConfig->getValueString(ConfigKey("[BPM]", "AnalyzeEntireSong"))
            .length() < 1) {
        m_pConfig->set(ConfigKey("[BPM]", "AnalyzeEntireSong"),ConfigValue(1));
    }

    // Initialize controller sub-system,
    // but do not set up controllers until the end of the application startup
    // (long)
    qDebug() << "Creating ControllerManager";
    m_pControllerManager = new ControllerManager(m_pConfig);

    launchProgress(47);

    WaveformWidgetFactory::create(); // takes a long time
    WaveformWidgetFactory::instance()->startVSync(this);
    WaveformWidgetFactory::instance()->setConfig(m_pConfig);

    launchProgress(52);

    connect(this, SIGNAL(newSkinLoaded()),
            this, SLOT(onNewSkinLoaded()));
    connect(this, SIGNAL(newSkinLoaded()),
            m_pLibrary, SLOT(onSkinLoadFinished()));

    // Initialize preference dialog
    m_pPrefDlg = new DlgPreferences(this, m_pSkinLoader, m_pSoundManager, m_pPlayerManager,
                                    m_pControllerManager, m_pVCManager, m_pEffectsManager,
                                    m_pConfig, m_pLibrary);
    m_pPrefDlg->setWindowIcon(QIcon(":/images/ic_mixxx_window.png"));
    m_pPrefDlg->setHidden(true);

    launchProgress(60);

    initializeKeyboard();
    initActions();
    populateMenuBar(); // already inited in the constructor

    // Before creating the first skin we need to create a QGLWidget so that all
    // the QGLWidget's we create can use it as a shared QGLContext.
    QGLWidget* pContextWidget = new QGLWidget(this);
    pContextWidget->hide();
    SharedGLContext::setWidget(pContextWidget);

    launchProgress(63);

    QWidget* oldWidget = m_pWidgetParent;

    // Load skin to a QWidget that we set as the central widget. Assignment
    // intentional in next line.
    if (!(m_pWidgetParent = m_pSkinLoader->loadDefaultSkin(this, m_pKeyboard,
                                                           m_pPlayerManager,
                                                           m_pControllerManager,
                                                           m_pLibrary,
                                                           m_pVCManager,
                                                           m_pEffectsManager))) {
        reportCriticalErrorAndQuit(
                "default skin cannot be loaded see <b>mixxx</b> trace for more information.");

        m_pWidgetParent = oldWidget;
        //TODO (XXX) add dialog to warn user and launch skin choice page
    }

    // Fake a 100 % progress here.
    // At a later place it will newer shown up, since it is
    // immediately replaced by the real widget.
    launchProgress(100);

    // Check direct rendering and warn user if they don't have it
    checkDirectRendering();

    // Install an event filter to catch certain QT events, such as tooltips.
    // This allows us to turn off tooltips.
    pApp->installEventFilter(this); // The eventfilter is located in this
                                    // Mixxx class as a callback.

    // If we were told to start in fullscreen mode on the command-line or if
    // user chose always starts in fullscreen mode, then turn on fullscreen
    // mode.
    bool fullscreenPref = m_pConfig->getValueString(
<<<<<<< HEAD
        ConfigKey("[Config]", "StartInFullscreen")).toInt()==1;
=======
            ConfigKey("[Config]", "StartInFullscreen"), "0").toInt();
>>>>>>> 2511a7e0
    if (args.getStartInFullscreen() || fullscreenPref) {
        slotViewFullScreen(true);
    }
    emit(newSkinLoaded());

    // Wait until all other ControlObjects are set up before initializing
    // controllers
    m_pControllerManager->setUpDevices();

    // Scan the library for new files and directories
    bool rescan = m_pConfig->getValueString(
            ConfigKey("[Library]","RescanOnStartup")).toInt();
    // rescan the library if we get a new plugin
    QSet<QString> prev_plugins = QSet<QString>::fromList(
            m_pConfig->getValueString(
                    ConfigKey("[Library]", "SupportedFileExtensions")).split(
                    ",", QString::SkipEmptyParts));
    QSet<QString> curr_plugins = QSet<QString>::fromList(
        SoundSourceProxy::getSupportedFileExtensions());
    rescan = rescan || (prev_plugins != curr_plugins);
    m_pConfig->set(ConfigKey("[Library]", "SupportedFileExtensions"),
            QStringList(SoundSourceProxy::getSupportedFileExtensions()).join(","));

    // Scan the library directory. Initialize this after the skinloader has
    // loaded a skin, see Bug #1047435
    m_pLibraryScanner = new LibraryScanner(this,
                                           m_pLibrary->getTrackCollection(),
                                           m_pConfig);
    connect(m_pLibraryScanner, SIGNAL(scanFinished()),
            this, SLOT(slotEnableRescanLibraryAction()));

    // Refresh the library models when the library (re)scan is finished.
    connect(m_pLibraryScanner, SIGNAL(scanFinished()),
            m_pLibrary, SLOT(slotRefreshLibraryModels()));

    if (rescan || hasChanged_MusicDir || m_pUpgrader->rescanLibrary()) {
        m_pLibraryScanner->scan();
    }
    slotNumDecksChanged(m_pNumDecks->get());

    // Try open player device If that fails, the preference panel is opened.
    int setupDevices = m_pSoundManager->setupDevices();
    unsigned int numDevices = m_pSoundManager->getConfig().getOutputs().count();
    // test for at least one out device, if none, display another dlg that
    // says "mixxx will barely work with no outs"
    while (setupDevices != OK || numDevices == 0) {
        // Exit when we press the Exit button in the noSoundDlg dialog
        // only call it if setupDevices != OK
        if (setupDevices != OK) {
            if (noSoundDlg() != 0) {
                exit(0);
            }
        } else if (numDevices == 0) {
            bool continueClicked = false;
            int noOutput = noOutputDlg(&continueClicked);
            if (continueClicked) break;
            if (noOutput != 0) {
                exit(0);
            }
        }
        numDevices = m_pSoundManager->getConfig().getOutputs().count();
    }

    // Load tracks in args.qlMusicFiles (command line arguments) into player
    // 1 and 2:
    const QList<QString>& musicFiles = args.getMusicFiles();
    for (int i = 0; i < (int)m_pPlayerManager->numDecks()
            && i < musicFiles.count(); ++i) {
        if (SoundSourceProxy::isFileNameSupported(musicFiles.at(i))) {
            m_pPlayerManager->slotLoadToDeck(musicFiles.at(i), i+1);
        }
    }

    connect(&PlayerInfo::instance(),
            SIGNAL(currentPlayingTrackChanged(TrackPointer)),
            this, SLOT(slotUpdateWindowTitle(TrackPointer)));

    // this has to be after the OpenGL widgets are created or depending on a
    // million different variables the first waveform may be horribly
    // corrupted. See bug 521509 -- bkgood ?? -- vrince
    setCentralWidget(m_pWidgetParent);
    // The old central widget is automatically disposed.
}

void MixxxMainWindow::finalize() {
    // TODO(rryan): Get rid of QTime here.
    QTime qTime;
    qTime.start();
    Timer t("MixxxMainWindow::~finalize");
    t.start();

    setCentralWidget(NULL);

    qDebug() << "Destroying MixxxMainWindow";

    qDebug() << "save config " << qTime.elapsed();
    m_pConfig->Save();

    // SoundManager depend on Engine and Config
    qDebug() << "delete soundmanager " << qTime.elapsed();
    delete m_pSoundManager;

    // GUI depends on MixxxKeyboard, PlayerManager, Library
    qDebug() << "delete view " << qTime.elapsed();
    delete m_pWidgetParent;

    // ControllerManager depends on Config
    qDebug() << "delete ControllerManager " << qTime.elapsed();
    delete m_pControllerManager;

#ifdef __VINYLCONTROL__
    // VinylControlManager depends on a CO the engine owns
    // (vinylcontrol_enabled in VinylControlControl)
    qDebug() << "delete vinylcontrolmanager " << qTime.elapsed();
    delete m_pVCManager;
    qDeleteAll(m_pVinylControlEnabled);
    delete m_VCControlMapper;
    delete m_VCCheckboxMapper;
#endif
    delete m_PassthroughMapper;
    delete m_AuxiliaryMapper;
    delete m_TalkoverMapper;

    // LibraryScanner depends on Library
    qDebug() << "delete library scanner " <<  qTime.elapsed();
    delete m_pLibraryScanner;

    // CoverArtCache is fairly independent of everything else.
    CoverArtCache::destroy();

    // Delete the library after the view so there are no dangling pointers to
    // the data models.
    // Depends on RecordingManager and PlayerManager
    qDebug() << "delete library " << qTime.elapsed();
    delete m_pLibrary;

    // PlayerManager depends on Engine, SoundManager, VinylControlManager, and Config
    qDebug() << "delete playerManager " << qTime.elapsed();
    delete m_pPlayerManager;

    // RecordingManager depends on config, engine
    qDebug() << "delete RecordingManager " << qTime.elapsed();
    delete m_pRecordingManager;

#ifdef __SHOUTCAST__
    // ShoutcastManager depends on config, engine
    qDebug() << "delete ShoutcastManager " << qTime.elapsed();
    delete m_pShoutcastManager;
#endif

    // Delete ControlObjectSlaves we created for checking passthrough and
    // talkover status.
    qDeleteAll(m_pAuxiliaryPassthrough);
    qDeleteAll(m_pPassthroughEnabled);
    qDeleteAll(m_micTalkoverControls);

    // EngineMaster depends on Config and m_pEffectsManager.
    qDebug() << "delete m_pEngine " << qTime.elapsed();
    delete m_pEngine;

    qDebug() << "deleting preferences, " << qTime.elapsed();
    delete m_pPrefDlg;

    // Must delete after EngineMaster and DlgPrefEq.
    qDebug() << "deleting effects manager, " << qTime.elapsed();
    delete m_pEffectsManager;

    delete m_pTouchShift;

    PlayerInfo::destroy();
    WaveformWidgetFactory::destroy();

    delete m_pGuiTick;

    delete m_pShowVinylControl;
    delete m_pShowSamplers;
    delete m_pShowMicrophone;
    delete m_pShowPreviewDeck;
    delete m_pShowEffects;
    delete m_pShowCoverArt;
    delete m_pNumAuxiliaries;
    delete m_pNumDecks;

    // Check for leaked ControlObjects and give warnings.
    QList<QSharedPointer<ControlDoublePrivate> > leakedControls;
    QList<ConfigKey> leakedConfigKeys;

    ControlDoublePrivate::getControls(&leakedControls);

    if (leakedControls.size() > 0) {
        qDebug() << "WARNING: The following" << leakedControls.size()
                 << "controls were leaked:";
        foreach (QSharedPointer<ControlDoublePrivate> pCDP, leakedControls) {
            if (pCDP.isNull()) {
                continue;
            }
            ConfigKey key = pCDP->getKey();
            qDebug() << key.group << key.item << pCDP->getCreatorCO();
            leakedConfigKeys.append(key);
        }

        // Deleting leaked objects helps to satisfy valgrind.
        // These delete calls could cause crashes if a destructor for a control
        // we thought was leaked is triggered after this one exits.
        // So, only delete so if developer mode is on.
        if (CmdlineArgs::Instance().getDeveloper()) {
            foreach (ConfigKey key, leakedConfigKeys) {
                // A deletion early in the list may trigger a destructor
                // for a control later in the list, so we check for a null
                // pointer each time.
                ControlObject* pCo = ControlObject::getControl(key, false);
                if (pCo) {
                    delete pCo;
                }
            }
        }
        leakedControls.clear();
    }

    // HACK: Save config again. We saved it once before doing some dangerous
    // stuff. We only really want to save it here, but the first one was just
    // a precaution. The earlier one can be removed when stuff is more stable
    // at exit.
    m_pConfig->Save();

    qDebug() << "delete config " << qTime.elapsed();
    Sandbox::shutdown();

    ControlDoublePrivate::setUserConfig(NULL);
    delete m_pConfig;

    delete m_pKeyboard;
    delete m_pKbdConfig;
    delete m_pKbdConfigEmpty;

    t.elapsed(true);
    // Report the total time we have been running.
    m_runtime_timer.elapsed(true);
    StatsManager::destroy();
}

bool MixxxMainWindow::loadTranslations(const QLocale& systemLocale, QString userLocale,
                      const QString& translation, const QString& prefix,
                      const QString& translationPath, QTranslator* pTranslator) {
    if (userLocale.size() == 0) {
#if QT_VERSION >= 0x040800
        QStringList uiLanguages = systemLocale.uiLanguages();
        if (uiLanguages.size() > 0 && uiLanguages.first() == "en") {
            // Don't bother loading a translation if the first ui-langauge is
            // English because the interface is already in English. This fixes
            // the case where the user's install of Qt doesn't have an explicit
            // English translation file and the fact that we don't ship a
            // mixxx_en.qm.
            return false;
        }
        return pTranslator->load(systemLocale, translation, prefix, translationPath);
#else
        userLocale = systemLocale.name();
#endif  // QT_VERSION
    }
    return pTranslator->load(translation + prefix + userLocale, translationPath);
}

void MixxxMainWindow::logBuildDetails() {
    QString version = Version::version();
    QString buildBranch = Version::developmentBranch();
    QString buildRevision = Version::developmentRevision();
    QString buildFlags = Version::buildFlags();

    QStringList buildInfo;
    if (!buildBranch.isEmpty() && !buildRevision.isEmpty()) {
        buildInfo.append(
            QString("git %1 r%2").arg(buildBranch, buildRevision));
    } else if (!buildRevision.isEmpty()) {
        buildInfo.append(
            QString("git r%2").arg(buildRevision));
    }
#ifndef DISABLE_BUILDTIME // buildtime=1, on by default
    buildInfo.append("built on: " __DATE__ " @ " __TIME__);
#endif
    if (!buildFlags.isEmpty()) {
        buildInfo.append(QString("flags: %1").arg(buildFlags.trimmed()));
    }
    QString buildInfoFormatted = QString("(%1)").arg(buildInfo.join("; "));

    // This is the first line in mixxx.log
    qDebug() << "Mixxx" << version << buildInfoFormatted << "is starting...";
    qDebug() << "Qt version is:" << qVersion();

    qDebug() << "QDesktopServices::storageLocation(HomeLocation):"
             << QDesktopServices::storageLocation(QDesktopServices::HomeLocation);
    qDebug() << "QDesktopServices::storageLocation(DataLocation):"
             << QDesktopServices::storageLocation(QDesktopServices::DataLocation);
    qDebug() << "QCoreApplication::applicationDirPath()"
             << QCoreApplication::applicationDirPath();
}

void MixxxMainWindow::initializeWindow() {
    // be sure initMenuBar() is called first

    QPalette Pal(palette());
    // safe default QMenuBar background
    QColor MenuBarBackground(m_pMenuBar->palette().color(QPalette::Background));
    Pal.setColor(QPalette::Background, QColor(0x202020));
    setAutoFillBackground(true);
    setPalette(Pal);
    // restore default QMenuBar background
    Pal.setColor(QPalette::Background, MenuBarBackground);
    m_pMenuBar->setPalette(Pal);

    setWindowIcon(QIcon(":/images/ic_mixxx_window.png"));
    slotUpdateWindowTitle(TrackPointer());
}

void MixxxMainWindow::initializeFonts() {
    QDir fontsDir(m_pConfig->getResourcePath());
    if (!fontsDir.cd("fonts")) {
        qWarning("MixxxMainWindow::initializeFonts: cd fonts failed");
        return;
    }

    QList<QFileInfo> files = fontsDir.entryInfoList(
            QDir::NoDotAndDotDot | QDir::Files | QDir::Readable);
    foreach (const QFileInfo& file, files) {
        const QString& path = file.filePath();

        // Skip text files (e.g. license files). For all others we let Qt tell
        // us whether the font format is supported since there is no way to
        // check other than adding.
        if (path.endsWith(".txt", Qt::CaseInsensitive)) {
            continue;
        }

        FontUtils::addFont(path);
    }
}

void MixxxMainWindow::initializeTranslations(QApplication* pApp) {
    QString resourcePath = m_pConfig->getResourcePath();
    QString translationsFolder = resourcePath + "translations/";

    // Load Qt base translations
    QString userLocale = m_cmdLineArgs.getLocale();
    QLocale systemLocale = QLocale::system();

    // Attempt to load user locale from config
    if (userLocale.isEmpty()) {
        userLocale = m_pConfig->getValueString(ConfigKey("[Config]","Locale"));
    }

    if (userLocale.isEmpty()) {
        QLocale::setDefault(QLocale(systemLocale));
    } else {
        QLocale::setDefault(QLocale(userLocale));
    }

    // source language
    if (userLocale == "en_US") {
        return;
    }

    // Load Qt translations for this locale from the system translation
    // path. This is the lowest precedence QTranslator.
    QTranslator* qtTranslator = new QTranslator(pApp);
    if (loadTranslations(systemLocale, userLocale, "qt", "_",
                         QLibraryInfo::location(QLibraryInfo::TranslationsPath),
                         qtTranslator)) {
        pApp->installTranslator(qtTranslator);
    } else {
        delete qtTranslator;
    }

    // Load Qt translations for this locale from the Mixxx translations
    // folder.
    QTranslator* mixxxQtTranslator = new QTranslator(pApp);
    if (loadTranslations(systemLocale, userLocale, "qt", "_",
                         translationsFolder,
                         mixxxQtTranslator)) {
        pApp->installTranslator(mixxxQtTranslator);
    } else {
        delete mixxxQtTranslator;
    }

    // Load Mixxx specific translations for this locale from the Mixxx
    // translations folder.
    QTranslator* mixxxTranslator = new QTranslator(pApp);
    bool mixxxLoaded = loadTranslations(systemLocale, userLocale, "mixxx", "_",
                                        translationsFolder, mixxxTranslator);
    qDebug() << "Loading translations for locale"
             << (userLocale.size() > 0 ? userLocale : systemLocale.name())
             << "from translations folder" << translationsFolder << ":"
             << (mixxxLoaded ? "success" : "fail");
    if (mixxxLoaded) {
        pApp->installTranslator(mixxxTranslator);
    } else {
        delete mixxxTranslator;
    }
}

void MixxxMainWindow::initializeKeyboard() {
    QString resourcePath = m_pConfig->getResourcePath();

    // Set the default value in settings file
    if (m_pConfig->getValueString(ConfigKey("[Keyboard]","Enabled")).length() == 0)
        m_pConfig->set(ConfigKey("[Keyboard]","Enabled"), ConfigValue(1));

    // Read keyboard configuration and set kdbConfig object in WWidget
    // Check first in user's Mixxx directory
    QString userKeyboard = QDir(m_cmdLineArgs.getSettingsPath()).filePath("Custom.kbd.cfg");

    //Empty keyboard configuration
    m_pKbdConfigEmpty = new ConfigObject<ConfigValueKbd>("");

    if (QFile::exists(userKeyboard)) {
        qDebug() << "Found and will use custom keyboard preset" << userKeyboard;
        m_pKbdConfig = new ConfigObject<ConfigValueKbd>(userKeyboard);
    } else {
        // Default to the locale for the main input method (e.g. keyboard).
        QLocale locale = inputLocale();

        // check if a default keyboard exists
        QString defaultKeyboard = QString(resourcePath).append("keyboard/");
        defaultKeyboard += locale.name();
        defaultKeyboard += ".kbd.cfg";

        if (!QFile::exists(defaultKeyboard)) {
            qDebug() << defaultKeyboard << " not found, using en_US.kbd.cfg";
            defaultKeyboard = QString(resourcePath).append("keyboard/").append("en_US.kbd.cfg");
            if (!QFile::exists(defaultKeyboard)) {
                qDebug() << defaultKeyboard << " not found, starting without shortcuts";
                defaultKeyboard = "";
            }
        }
        m_pKbdConfig = new ConfigObject<ConfigValueKbd>(defaultKeyboard);
    }

    // TODO(XXX) leak pKbdConfig, MixxxKeyboard owns it? Maybe roll all keyboard
    // initialization into MixxxKeyboard
    // Workaround for today: MixxxKeyboard calls delete
    bool keyboardShortcutsEnabled = m_pConfig->getValueString(
        ConfigKey("[Keyboard]", "Enabled")) == "1";
    m_pKeyboard = new MixxxKeyboard(keyboardShortcutsEnabled ? m_pKbdConfig : m_pKbdConfigEmpty);
}

void toggleVisibility(ConfigKey key, bool enable) {
    qDebug() << "Setting visibility for" << key.group << key.item << enable;
    ControlObject::set(key, enable ? 1.0 : 0.0);
}

void MixxxMainWindow::slotViewShowSamplers(bool enable) {
    toggleVisibility(ConfigKey("[Samplers]", "show_samplers"), enable);
}

void MixxxMainWindow::slotViewShowVinylControl(bool enable) {
    toggleVisibility(ConfigKey(VINYL_PREF_KEY, "show_vinylcontrol"), enable);
}

void MixxxMainWindow::slotViewShowMicrophone(bool enable) {
    toggleVisibility(ConfigKey("[Microphone]", "show_microphone"), enable);
}

void MixxxMainWindow::slotViewShowPreviewDeck(bool enable) {
    toggleVisibility(ConfigKey("[PreviewDeck]", "show_previewdeck"), enable);
}

void MixxxMainWindow::slotViewShowEffects(bool enable) {
    toggleVisibility(ConfigKey("[EffectRack1]", "show"), enable);
}

void MixxxMainWindow::slotViewShowCoverArt(bool enable) {
    toggleVisibility(ConfigKey("[Library]", "show_coverart"), enable);
}

void MixxxMainWindow::slotViewMaximizeLibrary(bool enable) {
    toggleVisibility(ConfigKey("[Master]", "maximize_library"), enable);
}

void setVisibilityOptionState(QAction* pAction, ConfigKey key) {
    ControlObject* pVisibilityControl = ControlObject::getControl(key);
    pAction->setEnabled(pVisibilityControl != NULL);
    pAction->setChecked(pVisibilityControl != NULL ? pVisibilityControl->get() > 0.0 : false);
}

void MixxxMainWindow::updateCheckedMenuAction(QAction* menuAction, ConfigKey key) {
    menuAction->blockSignals(true);
    menuAction->setChecked(ControlObject::get(key));
    menuAction->blockSignals(false);
}

void MixxxMainWindow::slotToggleCheckedVinylControl() {
    ConfigKey key(VINYL_PREF_KEY, "show_vinylcontrol");
    updateCheckedMenuAction(m_pViewVinylControl, key);
}

void MixxxMainWindow::slotToggleCheckedSamplers() {
    ConfigKey key("[Samplers]", "show_samplers");
    updateCheckedMenuAction(m_pViewShowSamplers, key);
}

void MixxxMainWindow::slotToggleCheckedMicrophone() {
    ConfigKey key("[Microphone]", "show_microphone");
    updateCheckedMenuAction(m_pViewShowMicrophone, key);
}

void MixxxMainWindow::slotToggleCheckedPreviewDeck() {
    ConfigKey key("[PreviewDeck]", "show_previewdeck");
    updateCheckedMenuAction(m_pViewShowPreviewDeck, key);
}

void MixxxMainWindow::slotToggleCheckedEffects() {
    ConfigKey key("[EffectRack1]", "show");
    updateCheckedMenuAction(m_pViewShowEffects, key);
}

void MixxxMainWindow::slotToggleCheckedCoverArt() {
    ConfigKey key("[Library]", "show_coverart");
    updateCheckedMenuAction(m_pViewShowCoverArt, key);
}

void MixxxMainWindow::linkSkinWidget(ControlObjectSlave** pCOS,
                                     ConfigKey key, const char* slot) {
    if (!*pCOS) {
        *pCOS = new ControlObjectSlave(key, this);
        (*pCOS)->connectValueChanged(slot);
    }
}

void MixxxMainWindow::onNewSkinLoaded() {
#ifdef __VINYLCONTROL__
    setVisibilityOptionState(m_pViewVinylControl,
                             ConfigKey(VINYL_PREF_KEY, "show_vinylcontrol"));
#endif
    setVisibilityOptionState(m_pViewShowSamplers,
                             ConfigKey("[Samplers]", "show_samplers"));
    setVisibilityOptionState(m_pViewShowMicrophone,
                             ConfigKey("[Microphone]", "show_microphone"));
    setVisibilityOptionState(m_pViewShowPreviewDeck,
                             ConfigKey("[PreviewDeck]", "show_previewdeck"));
    setVisibilityOptionState(m_pViewShowEffects,
                             ConfigKey("[EffectRack1]", "show"));
    setVisibilityOptionState(m_pViewShowCoverArt,
                             ConfigKey("[Library]", "show_coverart"));
    setVisibilityOptionState(m_pViewMaximizeLibrary,
                             ConfigKey("[Master]", "maximize_library"));

#ifdef __VINYLCONTROL__
    linkSkinWidget(&m_pShowVinylControl,
                   ConfigKey(VINYL_PREF_KEY, "show_vinylcontrol"),
                   SLOT(slotToggleCheckedVinylControl()));
#endif
    linkSkinWidget(&m_pShowSamplers,
                   ConfigKey("[Samplers]", "show_samplers"),
                   SLOT(slotToggleCheckedSamplers()));
    linkSkinWidget(&m_pShowMicrophone,
                   ConfigKey("[Microphone]", "show_microphone"),
                   SLOT(slotToggleCheckedMicrophone()));
    linkSkinWidget(&m_pShowPreviewDeck,
                   ConfigKey("[PreviewDeck]", "show_previewdeck"),
                   SLOT(slotToggleCheckedPreviewDeck()));
    linkSkinWidget(&m_pShowEffects,
                   ConfigKey("[EffectRack1]", "show"),
                   SLOT(slotToggleCheckedEffects()));
    linkSkinWidget(&m_pShowCoverArt,
                   ConfigKey("[Library]", "show_coverart"),
                   SLOT(slotToggleCheckedCoverArt()));
}

int MixxxMainWindow::noSoundDlg(void)
{
    QMessageBox msgBox;
    msgBox.setIcon(QMessageBox::Warning);
    msgBox.setWindowTitle(tr("Sound Device Busy"));
    msgBox.setText(
        "<html>" +
        tr("Mixxx was unable to access all the configured sound devices. "
        "Another application is using a sound device Mixxx is configured to "
        "use or a device is not plugged in.") +
        "<ul>"
            "<li>" +
                tr("<b>Retry</b> after closing the other application "
                "or reconnecting a sound device") +
            "</li>"
            "<li>" +
                tr("<b>Reconfigure</b> Mixxx's sound device settings.") +
            "</li>"
            "<li>" +
                tr("Get <b>Help</b> from the Mixxx Wiki.") +
            "</li>"
            "<li>" +
                tr("<b>Exit</b> Mixxx.") +
            "</li>"
        "</ul></html>"
    );

    QPushButton *retryButton = msgBox.addButton(tr("Retry"),
        QMessageBox::ActionRole);
    QPushButton *reconfigureButton = msgBox.addButton(tr("Reconfigure"),
        QMessageBox::ActionRole);
    QPushButton *wikiButton = msgBox.addButton(tr("Help"),
        QMessageBox::ActionRole);
    QPushButton *exitButton = msgBox.addButton(tr("Exit"),
        QMessageBox::ActionRole);

    while (true)
    {
        msgBox.exec();

        if (msgBox.clickedButton() == retryButton) {
            m_pSoundManager->clearAndQueryDevices();
            return 0;
        } else if (msgBox.clickedButton() == wikiButton) {
            QDesktopServices::openUrl(QUrl(
                "http://mixxx.org/wiki/doku.php/troubleshooting"
                "#i_can_t_select_my_sound_card_in_the_sound_hardware_preferences"));
            wikiButton->setEnabled(false);
        } else if (msgBox.clickedButton() == reconfigureButton) {
            msgBox.hide();

            // This way of opening the dialog allows us to use it synchronously
            m_pPrefDlg->setWindowModality(Qt::ApplicationModal);
            m_pPrefDlg->exec();
            if (m_pPrefDlg->result() == QDialog::Accepted) {
                return 0;
            }

            msgBox.show();

        } else if (msgBox.clickedButton() == exitButton) {
            return 1;
        }
    }
}

int MixxxMainWindow::noOutputDlg(bool *continueClicked)
{
    QMessageBox msgBox;
    msgBox.setIcon(QMessageBox::Warning);
    msgBox.setWindowTitle(tr("No Output Devices"));
    msgBox.setText( "<html>" + tr("Mixxx was configured without any output sound devices. "
                    "Audio processing will be disabled without a configured output device.") +
                    "<ul>"
                        "<li>" +
                            tr("<b>Continue</b> without any outputs.") +
                        "</li>"
                        "<li>" +
                            tr("<b>Reconfigure</b> Mixxx's sound device settings.") +
                        "</li>"
                        "<li>" +
                            tr("<b>Exit</b> Mixxx.") +
                        "</li>"
                    "</ul></html>"
    );

    QPushButton *continueButton = msgBox.addButton(tr("Continue"), QMessageBox::ActionRole);
    QPushButton *reconfigureButton = msgBox.addButton(tr("Reconfigure"), QMessageBox::ActionRole);
    QPushButton *exitButton = msgBox.addButton(tr("Exit"), QMessageBox::ActionRole);

    while (true)
    {
        msgBox.exec();

        if (msgBox.clickedButton() == continueButton) {
            *continueClicked = true;
            return 0;
        } else if (msgBox.clickedButton() == reconfigureButton) {
            msgBox.hide();

            // This way of opening the dialog allows us to use it synchronously
            m_pPrefDlg->setWindowModality(Qt::ApplicationModal);
            m_pPrefDlg->exec();
            if (m_pPrefDlg->result() == QDialog::Accepted) {
                return 0;
            }

            msgBox.show();

        } else if (msgBox.clickedButton() == exitButton) {
            return 1;
        }
    }
}

QString buildWhatsThis(const QString& title, const QString& text) {
    QString preparedTitle = title;
    return QString("%1\n\n%2").arg(preparedTitle.replace("&", ""), text);
}

// initializes all QActions of the application
void MixxxMainWindow::initActions()
{
    QString loadTrackText = tr("Load Track to Deck &%1");
    QString loadTrackStatusText = tr("Loads a track in deck %1");
    QString openText = tr("Open");

    QString player1LoadStatusText = loadTrackStatusText.arg(QString::number(1));
    m_pFileLoadSongPlayer1 = new QAction(loadTrackText.arg(QString::number(1)), this);
    m_pFileLoadSongPlayer1->setShortcut(
        QKeySequence(m_pKbdConfig->getValueString(ConfigKey("[KeyboardShortcuts]",
                                                  "FileMenu_LoadDeck1"),
                                                  tr("Ctrl+o"))));
    m_pFileLoadSongPlayer1->setShortcutContext(Qt::ApplicationShortcut);
    m_pFileLoadSongPlayer1->setStatusTip(player1LoadStatusText);
    m_pFileLoadSongPlayer1->setWhatsThis(
        buildWhatsThis(openText, player1LoadStatusText));
    connect(m_pFileLoadSongPlayer1, SIGNAL(triggered()),
            this, SLOT(slotFileLoadSongPlayer1()));

    QString player2LoadStatusText = loadTrackStatusText.arg(QString::number(2));
    m_pFileLoadSongPlayer2 = new QAction(loadTrackText.arg(QString::number(2)), this);
    m_pFileLoadSongPlayer2->setShortcut(
        QKeySequence(m_pKbdConfig->getValueString(ConfigKey("[KeyboardShortcuts]",
                                                  "FileMenu_LoadDeck2"),
                                                  tr("Ctrl+Shift+O"))));
    m_pFileLoadSongPlayer2->setShortcutContext(Qt::ApplicationShortcut);
    m_pFileLoadSongPlayer2->setStatusTip(player2LoadStatusText);
    m_pFileLoadSongPlayer2->setWhatsThis(
        buildWhatsThis(openText, player2LoadStatusText));
    connect(m_pFileLoadSongPlayer2, SIGNAL(triggered()),
            this, SLOT(slotFileLoadSongPlayer2()));

    QString quitTitle = tr("&Exit");
    QString quitText = tr("Quits Mixxx");
    m_pFileQuit = new QAction(quitTitle, this);
    m_pFileQuit->setShortcut(
        QKeySequence(m_pKbdConfig->getValueString(ConfigKey("[KeyboardShortcuts]", "FileMenu_Quit"),
                                                  tr("Ctrl+q"))));
    m_pFileQuit->setShortcutContext(Qt::ApplicationShortcut);
    m_pFileQuit->setStatusTip(quitText);
    m_pFileQuit->setWhatsThis(buildWhatsThis(quitTitle, quitText));
    m_pFileQuit->setMenuRole(QAction::QuitRole);
    connect(m_pFileQuit, SIGNAL(triggered()), this, SLOT(slotFileQuit()));

    QString rescanTitle = tr("&Rescan Library");
    QString rescanText = tr("Rescans library folders for changes to tracks.");
    m_pLibraryRescan = new QAction(rescanTitle, this);
    m_pLibraryRescan->setStatusTip(rescanText);
    m_pLibraryRescan->setWhatsThis(buildWhatsThis(rescanTitle, rescanText));
    m_pLibraryRescan->setCheckable(false);
    connect(m_pLibraryRescan, SIGNAL(triggered()),
            this, SLOT(slotScanLibrary()));

    QString createPlaylistTitle = tr("Create &New Playlist");
    QString createPlaylistText = tr("Create a new playlist");
    m_pPlaylistsNew = new QAction(createPlaylistTitle, this);
    m_pPlaylistsNew->setShortcut(
        QKeySequence(m_pKbdConfig->getValueString(ConfigKey("[KeyboardShortcuts]",
                                                  "LibraryMenu_NewPlaylist"),
                                                  tr("Ctrl+n"))));
    m_pPlaylistsNew->setShortcutContext(Qt::ApplicationShortcut);
    m_pPlaylistsNew->setStatusTip(createPlaylistText);
    m_pPlaylistsNew->setWhatsThis(buildWhatsThis(createPlaylistTitle, createPlaylistText));
    connect(m_pPlaylistsNew, SIGNAL(triggered()),
            m_pLibrary, SLOT(slotCreatePlaylist()));

    QString createCrateTitle = tr("Create New &Crate");
    QString createCrateText = tr("Create a new crate");
    m_pCratesNew = new QAction(createCrateTitle, this);
    m_pCratesNew->setShortcut(
        QKeySequence(m_pKbdConfig->getValueString(ConfigKey("[KeyboardShortcuts]",
                                                  "LibraryMenu_NewCrate"),
                                                  tr("Ctrl+Shift+N"))));
    m_pCratesNew->setShortcutContext(Qt::ApplicationShortcut);
    m_pCratesNew->setStatusTip(createCrateText);
    m_pCratesNew->setWhatsThis(buildWhatsThis(createCrateTitle, createCrateText));
    connect(m_pCratesNew, SIGNAL(triggered()),
            m_pLibrary, SLOT(slotCreateCrate()));

    QString fullScreenTitle = tr("&Full Screen");
    QString fullScreenText = tr("Display Mixxx using the full screen");
    m_pViewFullScreen = new QAction(fullScreenTitle, this);
#ifdef __APPLE__
    QString fullscreen_key = tr("Ctrl+Shift+F");
#else
    QString fullscreen_key = tr("F11");
#endif
    m_pViewFullScreen->setShortcut(
        QKeySequence(m_pKbdConfig->getValueString(ConfigKey("[KeyboardShortcuts]",
                                                  "ViewMenu_Fullscreen"),
                                                  fullscreen_key)));
    m_pViewFullScreen->setShortcutContext(Qt::ApplicationShortcut);
    // QShortcut * shortcut = new QShortcut(QKeySequence(tr("Esc")),  this);
    // connect(shortcut, SIGNAL(triggered()), this, SLOT(slotQuitFullScreen()));
    m_pViewFullScreen->setCheckable(true);
    m_pViewFullScreen->setChecked(false);
    m_pViewFullScreen->setStatusTip(fullScreenText);
    m_pViewFullScreen->setWhatsThis(buildWhatsThis(fullScreenTitle, fullScreenText));
    connect(m_pViewFullScreen, SIGNAL(toggled(bool)),
            this, SLOT(slotViewFullScreen(bool)));

    QString keyboardShortcutTitle = tr("Enable &Keyboard Shortcuts");
    QString keyboardShortcutText = tr("Toggles keyboard shortcuts on or off");
    bool keyboardShortcutsEnabled = m_pConfig->getValueString(
        ConfigKey("[Keyboard]", "Enabled")) == "1";
    m_pOptionsKeyboard = new QAction(keyboardShortcutTitle, this);
    m_pOptionsKeyboard->setShortcut(
        QKeySequence(m_pKbdConfig->getValueString(ConfigKey("[KeyboardShortcuts]",
                                                  "OptionsMenu_EnableShortcuts"),
                                                  tr("Ctrl+`"))));
    m_pOptionsKeyboard->setShortcutContext(Qt::ApplicationShortcut);
    m_pOptionsKeyboard->setCheckable(true);
    m_pOptionsKeyboard->setChecked(keyboardShortcutsEnabled);
    m_pOptionsKeyboard->setStatusTip(keyboardShortcutText);
    m_pOptionsKeyboard->setWhatsThis(buildWhatsThis(keyboardShortcutTitle, keyboardShortcutText));
    connect(m_pOptionsKeyboard, SIGNAL(toggled(bool)),
            this, SLOT(slotOptionsKeyboard(bool)));

    QString preferencesTitle = tr("&Preferences");
    QString preferencesText = tr("Change Mixxx settings (e.g. playback, MIDI, controls)");
    m_pOptionsPreferences = new QAction(preferencesTitle, this);
#ifdef __APPLE__
    m_pOptionsPreferences->setShortcut(
        QKeySequence(m_pKbdConfig->getValueString(ConfigKey("[KeyboardShortcuts]",
                                                  "OptionsMenu_Preferences"),
                                                  tr("Ctrl+,"))));
#else
    m_pOptionsPreferences->setShortcut(
        QKeySequence(m_pKbdConfig->getValueString(ConfigKey("[KeyboardShortcuts]",
                                                  "OptionsMenu_Preferences"),
                                                  tr("Ctrl+P"))));
#endif
    m_pOptionsPreferences->setShortcutContext(Qt::ApplicationShortcut);
    m_pOptionsPreferences->setStatusTip(preferencesText);
    m_pOptionsPreferences->setWhatsThis(buildWhatsThis(preferencesTitle, preferencesText));
    m_pOptionsPreferences->setMenuRole(QAction::PreferencesRole);
    connect(m_pOptionsPreferences, SIGNAL(triggered()),
            this, SLOT(slotOptionsPreferences()));

    QString externalLinkSuffix = QChar(0x21D7);

    QString aboutTitle = tr("&About");
    QString aboutText = tr("About the application");
    m_pHelpAboutApp = new QAction(aboutTitle, this);
    m_pHelpAboutApp->setStatusTip(aboutText);
    m_pHelpAboutApp->setWhatsThis(buildWhatsThis(aboutTitle, aboutText));
    m_pHelpAboutApp->setMenuRole(QAction::AboutRole);
    connect(m_pHelpAboutApp, SIGNAL(triggered()),
            this, SLOT(slotHelpAbout()));

    QString supportTitle = tr("&Community Support") + externalLinkSuffix;
    QString supportText = tr("Get help with Mixxx");
    m_pHelpSupport = new QAction(supportTitle, this);
    m_pHelpSupport->setStatusTip(supportText);
    m_pHelpSupport->setWhatsThis(buildWhatsThis(supportTitle, supportText));
    connect(m_pHelpSupport, SIGNAL(triggered()), this, SLOT(slotHelpSupport()));

    QString manualTitle = tr("&User Manual") + externalLinkSuffix;
    QString manualText = tr("Read the Mixxx user manual.");
    m_pHelpManual = new QAction(manualTitle, this);
    m_pHelpManual->setStatusTip(manualText);
    m_pHelpManual->setWhatsThis(buildWhatsThis(manualTitle, manualText));
    connect(m_pHelpManual, SIGNAL(triggered()), this, SLOT(slotHelpManual()));

    QString shortcutsTitle = tr("&Keyboard Shortcuts") + externalLinkSuffix;
    QString shortcutsText = tr("Speed up your workflow with keyboard shortcuts.");
    m_pHelpShortcuts = new QAction(shortcutsTitle, this);
    m_pHelpShortcuts->setStatusTip(shortcutsText);
    m_pHelpShortcuts->setWhatsThis(buildWhatsThis(shortcutsTitle, shortcutsText));
    connect(m_pHelpShortcuts, SIGNAL(triggered()), this, SLOT(slotHelpShortcuts()));

    QString feedbackTitle = tr("Send Us &Feedback") + externalLinkSuffix;
    QString feedbackText = tr("Send feedback to the Mixxx team.");
    m_pHelpFeedback = new QAction(feedbackTitle, this);
    m_pHelpFeedback->setStatusTip(feedbackText);
    m_pHelpFeedback->setWhatsThis(buildWhatsThis(feedbackTitle, feedbackText));
    connect(m_pHelpFeedback, SIGNAL(triggered()), this, SLOT(slotHelpFeedback()));

    QString translateTitle = tr("&Translate This Application") + externalLinkSuffix;
    QString translateText = tr("Help translate this application into your language.");
    m_pHelpTranslation = new QAction(translateTitle, this);
    m_pHelpTranslation->setStatusTip(translateText);
    m_pHelpTranslation->setWhatsThis(buildWhatsThis(translateTitle, translateText));
    connect(m_pHelpTranslation, SIGNAL(triggered()), this, SLOT(slotHelpTranslation()));

#ifdef __VINYLCONTROL__
    QString vinylControlText = tr(
            "Use timecoded vinyls on external turntables to control Mixxx");
    QList<QString> vinylControlTitle;
    m_VCCheckboxMapper = new QSignalMapper(this);
    connect(m_VCCheckboxMapper, SIGNAL(mapped(int)),
            this, SLOT(slotCheckboxVinylControl(int)));
    m_VCControlMapper = new QSignalMapper(this);
    connect(m_VCControlMapper, SIGNAL(mapped(int)),
            this, SLOT(slotControlVinylControl(int)));

    for (int i = 0; i < kMaximumVinylControlInputs; ++i) {
        vinylControlTitle.push_back(
                tr("Enable Vinyl Control &%1").arg(i + 1));

        m_pOptionsVinylControl.push_back(
                new QAction(vinylControlTitle.back(), this));
        QAction* vc_checkbox = m_pOptionsVinylControl.back();

        QString binding;
        switch (i) {
        case 0:
            binding = tr("Ctrl+t");
            break;
        case 1:
            binding = tr("Ctrl+y");
            break;
        case 2:
            binding = tr("Ctrl+u");
            break;
        case 3:
            binding = tr("Ctrl+i");
            break;
        default:
            qCritical() << "Programming error: bindings need to be defined for "
                        "vinyl control enabling";
        }

        vc_checkbox->setShortcut(
                QKeySequence(m_pKbdConfig->getValueString(ConfigKey(
                        "[KeyboardShortcuts]",
                        QString("OptionsMenu_EnableVinyl%1").arg(i + 1)),
                                                         binding)));
        vc_checkbox->setShortcutContext(Qt::ApplicationShortcut);

        // Either check or uncheck the vinyl control menu item depending on what
        // it was saved as.
        vc_checkbox->setCheckable(true);
        vc_checkbox->setChecked(false);
        vc_checkbox->setStatusTip(vinylControlText);
        vc_checkbox->setWhatsThis(
                buildWhatsThis(vinylControlTitle.back(), vinylControlText));

        m_VCCheckboxMapper->setMapping(vc_checkbox, i);
        connect(vc_checkbox, SIGNAL(toggled(bool)),
                m_VCCheckboxMapper, SLOT(map()));
    }

#endif

#ifdef __SHOUTCAST__
    QString shoutcastTitle = tr("Enable Live &Broadcasting");
    QString shoutcastText = tr("Stream your mixes to a shoutcast or icecast server");
    m_pOptionsShoutcast = new QAction(shoutcastTitle, this);
    m_pOptionsShoutcast->setShortcut(
            QKeySequence(m_pKbdConfig->getValueString(
                    ConfigKey("[KeyboardShortcuts]",
                              "OptionsMenu_EnableLiveBroadcasting"),
                    tr("Ctrl+L"))));
    m_pOptionsShoutcast->setShortcutContext(Qt::ApplicationShortcut);
    m_pOptionsShoutcast->setCheckable(true);
    m_pOptionsShoutcast->setChecked(m_pShoutcastManager->isEnabled());
    m_pOptionsShoutcast->setStatusTip(shoutcastText);
    m_pOptionsShoutcast->setWhatsThis(buildWhatsThis(shoutcastTitle, shoutcastText));

    connect(m_pOptionsShoutcast, SIGNAL(triggered(bool)),
            m_pShoutcastManager, SLOT(setEnabled(bool)));
#endif

    QString mayNotBeSupported = tr("May not be supported on all skins.");
    QString showSamplersTitle = tr("Show Samplers");
    QString showSamplersText = tr("Show the sample deck section of the Mixxx interface.") +
            " " + mayNotBeSupported;
    m_pViewShowSamplers = new QAction(showSamplersTitle, this);
    m_pViewShowSamplers->setCheckable(true);
    m_pViewShowSamplers->setShortcut(
        QKeySequence(m_pKbdConfig->getValueString(ConfigKey("[KeyboardShortcuts]",
                                                  "ViewMenu_ShowSamplers"),
                                                  tr("Ctrl+1", "Menubar|View|Show Samplers"))));
    m_pViewShowSamplers->setStatusTip(showSamplersText);
    m_pViewShowSamplers->setWhatsThis(buildWhatsThis(showSamplersTitle, showSamplersText));
    connect(m_pViewShowSamplers, SIGNAL(toggled(bool)),
            this, SLOT(slotViewShowSamplers(bool)));

    QString showVinylControlTitle = tr("Show Vinyl Control Section");
    QString showVinylControlText = tr("Show the vinyl control section of the Mixxx interface.") +
            " " + mayNotBeSupported;
#ifdef __VINYLCONTROL__
    m_pViewVinylControl = new QAction(showVinylControlTitle, this);
    m_pViewVinylControl->setCheckable(true);
    m_pViewVinylControl->setShortcut(
        QKeySequence(m_pKbdConfig->getValueString(
            ConfigKey("[KeyboardShortcuts]", "ViewMenu_ShowVinylControl"),
            tr("Ctrl+3", "Menubar|View|Show Vinyl Control Section"))));
    m_pViewVinylControl->setStatusTip(showVinylControlText);
    m_pViewVinylControl->setWhatsThis(buildWhatsThis(showVinylControlTitle, showVinylControlText));
    connect(m_pViewVinylControl, SIGNAL(toggled(bool)),
            this, SLOT(slotViewShowVinylControl(bool)));
#endif

    QString showMicrophoneTitle = tr("Show Microphone Section");
    QString showMicrophoneText = tr("Show the microphone section of the Mixxx interface.") +
            " " + mayNotBeSupported;
    m_pViewShowMicrophone = new QAction(showMicrophoneTitle, this);
    m_pViewShowMicrophone->setCheckable(true);
    m_pViewShowMicrophone->setShortcut(
        QKeySequence(m_pKbdConfig->getValueString(
            ConfigKey("[KeyboardShortcuts]", "ViewMenu_ShowMicrophone"),
            tr("Ctrl+2", "Menubar|View|Show Microphone Section"))));
    m_pViewShowMicrophone->setStatusTip(showMicrophoneText);
    m_pViewShowMicrophone->setWhatsThis(buildWhatsThis(showMicrophoneTitle, showMicrophoneText));
    connect(m_pViewShowMicrophone, SIGNAL(toggled(bool)),
            this, SLOT(slotViewShowMicrophone(bool)));

    QString showPreviewDeckTitle = tr("Show Preview Deck");
    QString showPreviewDeckText = tr("Show the preview deck in the Mixxx interface.") +
            " " + mayNotBeSupported;
    m_pViewShowPreviewDeck = new QAction(showPreviewDeckTitle, this);
    m_pViewShowPreviewDeck->setCheckable(true);
    m_pViewShowPreviewDeck->setShortcut(
        QKeySequence(m_pKbdConfig->getValueString(ConfigKey("[KeyboardShortcuts]",
                                                  "ViewMenu_ShowPreviewDeck"),
                                                  tr("Ctrl+4", "Menubar|View|Show Preview Deck"))));
    m_pViewShowPreviewDeck->setStatusTip(showPreviewDeckText);
    m_pViewShowPreviewDeck->setWhatsThis(buildWhatsThis(showPreviewDeckTitle, showPreviewDeckText));
    connect(m_pViewShowPreviewDeck, SIGNAL(toggled(bool)),
            this, SLOT(slotViewShowPreviewDeck(bool)));

    QString showEffectsTitle = tr("Show Effect Rack");
    QString showEffectsText = tr("Show the effect rack in the Mixxx interface.") +
    " " + mayNotBeSupported;
    m_pViewShowEffects = new QAction(showEffectsTitle, this);
    m_pViewShowEffects->setCheckable(true);
    m_pViewShowEffects->setShortcut(
        QKeySequence(m_pKbdConfig->getValueString(ConfigKey("[KeyboardShortcuts]",
                                                  "ViewMenu_ShowEffects"),
                                                  tr("Ctrl+5", "Menubar|View|Show Effect Rack"))));
    m_pViewShowEffects->setStatusTip(showEffectsText);
    m_pViewShowEffects->setWhatsThis(buildWhatsThis(showEffectsTitle, showEffectsText));
    connect(m_pViewShowEffects, SIGNAL(toggled(bool)),
            this, SLOT(slotViewShowEffects(bool)));

    QString showCoverArtTitle = tr("Show Cover Art");
    QString showCoverArtText = tr("Show cover art in the Mixxx interface.") +
            " " + mayNotBeSupported;
    m_pViewShowCoverArt = new QAction(showCoverArtTitle, this);
    m_pViewShowCoverArt->setCheckable(true);
    m_pViewShowCoverArt->setShortcut(
        QKeySequence(m_pKbdConfig->getValueString(ConfigKey("[KeyboardShortcuts]",
                                                  "ViewMenu_ShowCoverArt"),
                                                  tr("Ctrl+6", "Menubar|View|Show Cover Art"))));
    m_pViewShowCoverArt->setStatusTip(showCoverArtText);
    m_pViewShowCoverArt->setWhatsThis(buildWhatsThis(showCoverArtTitle, showCoverArtText));
    connect(m_pViewShowCoverArt, SIGNAL(toggled(bool)),
            this, SLOT(slotViewShowCoverArt(bool)));

    QString maximizeLibraryTitle = tr("Maximize Library");
    QString maximizeLibraryText = tr("Maximize the track library to take up all the available screen space.") +
            " " + mayNotBeSupported;
    m_pViewMaximizeLibrary = new QAction(maximizeLibraryTitle, this);
    m_pViewMaximizeLibrary->setCheckable(true);
    m_pViewMaximizeLibrary->setShortcut(
        QKeySequence(m_pKbdConfig->getValueString(ConfigKey("[KeyboardShortcuts]",
                                                  "ViewMenu_MaximizeLibrary"),
                                                  tr("Space", "Menubar|View|Maximize Library"))));
    m_pViewMaximizeLibrary->setStatusTip(maximizeLibraryText);
    m_pViewMaximizeLibrary->setWhatsThis(buildWhatsThis(maximizeLibraryTitle, maximizeLibraryText));
    connect(m_pViewMaximizeLibrary, SIGNAL(toggled(bool)),
            this, SLOT(slotViewMaximizeLibrary(bool)));

    QString recordTitle = tr("&Record Mix");
    QString recordText = tr("Record your mix to a file");
    m_pOptionsRecord = new QAction(recordTitle, this);
    m_pOptionsRecord->setShortcut(
        QKeySequence(m_pKbdConfig->getValueString(ConfigKey("[KeyboardShortcuts]",
                                                  "OptionsMenu_RecordMix"),
                                                  tr("Ctrl+R"))));
    m_pOptionsRecord->setShortcutContext(Qt::ApplicationShortcut);
    m_pOptionsRecord->setCheckable(true);
    m_pOptionsRecord->setStatusTip(recordText);
    m_pOptionsRecord->setWhatsThis(buildWhatsThis(recordTitle, recordText));
    connect(m_pOptionsRecord, SIGNAL(toggled(bool)),
            m_pRecordingManager, SLOT(slotSetRecording(bool)));

    QString reloadSkinTitle = tr("&Reload Skin");
    QString reloadSkinText = tr("Reload the skin");
    m_pDeveloperReloadSkin = new QAction(reloadSkinTitle, this);
    m_pDeveloperReloadSkin->setShortcut(
        QKeySequence(m_pKbdConfig->getValueString(ConfigKey("[KeyboardShortcuts]",
                                                  "OptionsMenu_ReloadSkin"),
                                                  tr("Ctrl+Shift+R"))));
    m_pDeveloperReloadSkin->setShortcutContext(Qt::ApplicationShortcut);
    m_pDeveloperReloadSkin->setStatusTip(reloadSkinText);
    m_pDeveloperReloadSkin->setWhatsThis(buildWhatsThis(reloadSkinTitle, reloadSkinText));
    connect(m_pDeveloperReloadSkin, SIGNAL(triggered(bool)),
            this, SLOT(slotDeveloperReloadSkin(bool)));

    QString developerToolsTitle = tr("Developer &Tools");
    QString developerToolsText = tr("Opens the developer tools dialog");
    m_pDeveloperTools = new QAction(developerToolsTitle, this);
    m_pDeveloperTools->setShortcut(
        QKeySequence(m_pKbdConfig->getValueString(ConfigKey("[KeyboardShortcuts]",
                                                  "OptionsMenu_DeveloperTools"),
                                                  tr("Ctrl+Shift+T"))));
    m_pDeveloperTools->setShortcutContext(Qt::ApplicationShortcut);
    m_pDeveloperTools->setCheckable(true);
    m_pDeveloperTools->setChecked(false);
    m_pDeveloperTools->setStatusTip(developerToolsText);
    m_pDeveloperTools->setWhatsThis(buildWhatsThis(developerToolsTitle, developerToolsText));
    connect(m_pDeveloperTools, SIGNAL(triggered()),
            this, SLOT(slotDeveloperTools()));

    QString enableExperimentTitle = tr("Stats: &Experiment Bucket");
    QString enableExperimentToolsText = tr(
        "Enables experiment mode. Collects stats in the EXPERIMENT tracking bucket.");
    m_pDeveloperStatsExperiment = new QAction(enableExperimentTitle, this);
    m_pDeveloperStatsExperiment->setShortcut(
        QKeySequence(m_pKbdConfig->getValueString(ConfigKey("[KeyboardShortcuts]",
                                                            "OptionsMenu_DeveloperStatsExperiment"),
                                                  tr("Ctrl+Shift+E"))));
    m_pDeveloperStatsExperiment->setShortcutContext(Qt::ApplicationShortcut);
    m_pDeveloperStatsExperiment->setStatusTip(enableExperimentToolsText);
    m_pDeveloperStatsExperiment->setWhatsThis(buildWhatsThis(
        enableExperimentTitle, enableExperimentToolsText));
    m_pDeveloperStatsExperiment->setCheckable(true);
    m_pDeveloperStatsExperiment->setChecked(Experiment::isExperiment());
    connect(m_pDeveloperStatsExperiment, SIGNAL(triggered()),
            this, SLOT(slotDeveloperStatsExperiment()));

    QString enableBaseTitle = tr("Stats: &Base Bucket");
    QString enableBaseToolsText = tr(
        "Enables base mode. Collects stats in the BASE tracking bucket.");
    m_pDeveloperStatsBase = new QAction(enableBaseTitle, this);
    m_pDeveloperStatsBase->setShortcut(
        QKeySequence(m_pKbdConfig->getValueString(ConfigKey("[KeyboardShortcuts]",
                                                            "OptionsMenu_DeveloperStatsBase"),
                                                  tr("Ctrl+Shift+B"))));
    m_pDeveloperStatsBase->setShortcutContext(Qt::ApplicationShortcut);
    m_pDeveloperStatsBase->setStatusTip(enableBaseToolsText);
    m_pDeveloperStatsBase->setWhatsThis(buildWhatsThis(
        enableBaseTitle, enableBaseToolsText));
    m_pDeveloperStatsBase->setCheckable(true);
    m_pDeveloperStatsBase->setChecked(Experiment::isBase());
    connect(m_pDeveloperStatsBase, SIGNAL(triggered()),
            this, SLOT(slotDeveloperStatsBase()));



    // "D" cannont be used with Alt here as it is already by the Developer menu
    QString scriptDebuggerTitle = tr("Deb&ugger Enabled");
    QString scriptDebuggerText = tr("Enables the debugger during skin parsing");
    bool scriptDebuggerEnabled = m_pConfig->getValueString(
        ConfigKey("[ScriptDebugger]", "Enabled")) == "1";
    m_pDeveloperDebugger = new QAction(scriptDebuggerTitle, this);

    m_pDeveloperDebugger->setShortcut(
        QKeySequence(m_pKbdConfig->getValueString(ConfigKey("[KeyboardShortcuts]",
                                                  "DeveloperMenu_EnableDebugger"),
                                                  tr("Ctrl+Shift+D"))));
    m_pDeveloperDebugger->setShortcutContext(Qt::ApplicationShortcut);
    m_pDeveloperDebugger->setWhatsThis(buildWhatsThis(keyboardShortcutTitle, keyboardShortcutText));
    m_pDeveloperDebugger->setCheckable(true);
    m_pDeveloperDebugger->setStatusTip(scriptDebuggerText);
    m_pDeveloperDebugger->setChecked(scriptDebuggerEnabled);
    connect(m_pDeveloperDebugger, SIGNAL(toggled(bool)),
            this, SLOT(slotDeveloperDebugger(bool)));



    // TODO: This code should live in a separate class.
    m_TalkoverMapper = new QSignalMapper(this);
    connect(m_TalkoverMapper, SIGNAL(mapped(int)),
            this, SLOT(slotTalkoverChanged(int)));
    for (int i = 0; i < kMicrophoneCount; ++i) {
        QString group("[Microphone]");
        if (i > 0) {
            group = QString("[Microphone%1]").arg(i + 1);
        }
        ControlObjectSlave* talkover_button = new ControlObjectSlave(
                group, "talkover");
        m_TalkoverMapper->setMapping(talkover_button, i);
        talkover_button->connectValueChanged(m_TalkoverMapper, SLOT(map()));
        m_micTalkoverControls.push_back(talkover_button);
    }
}

void MixxxMainWindow::slotUpdateWindowTitle(TrackPointer pTrack) {
    QString appTitle = Version::applicationTitle();

    // If we have a track, use getInfo() to format a summary string and prepend
    // it to the title.
    // TODO(rryan): Does this violate Mac App Store policies?
    if (pTrack) {
        QString trackInfo = pTrack->getInfo();
        if (!trackInfo.isEmpty()) {
            appTitle = QString("%1 | %2")
                    .arg(trackInfo)
                    .arg(appTitle);
        }
    }
    this->setWindowTitle(appTitle);
}

void MixxxMainWindow::initMenuBar() {
    m_pMenuBar = new QMenuBar(this);
    // LaunchImage shall have same size like final GUI
    // So draw Files menu to display MenuBar
    m_pFileMenu = new QMenu(tr("&File"));
    m_pMenuBar->addMenu(m_pFileMenu);
    setMenuBar(m_pMenuBar);
}

void MixxxMainWindow::populateMenuBar() {
    // be sure initMenuBar is called first

    // MENUBAR
    m_pOptionsMenu = new QMenu(tr("&Options"));
    m_pLibraryMenu = new QMenu(tr("&Library"));
    m_pViewMenu = new QMenu(tr("&View"));
    m_pHelpMenu = new QMenu(tr("&Help"));
    m_pDeveloperMenu = new QMenu(tr("&Developer"));
    connect(m_pOptionsMenu, SIGNAL(aboutToShow()),
            this, SLOT(slotOptionsMenuShow()));

    // menuBar entry fileMenu
    // m_pFileMenu is already shown in the launch Image to reserve
    // space for the whole menu
    m_pFileMenu->addAction(m_pFileLoadSongPlayer1);
    m_pFileMenu->addAction(m_pFileLoadSongPlayer2);
    m_pFileMenu->addSeparator();
    m_pFileMenu->addAction(m_pFileQuit);

    // menuBar entry optionsMenu
    //optionsMenu->setCheckable(true);
#ifdef __VINYLCONTROL__
    m_pVinylControlMenu = new QMenu(tr("&Vinyl Control"));
    for (int i = 0; i < kMaximumVinylControlInputs; ++i) {
        m_pVinylControlMenu->addAction(m_pOptionsVinylControl[i]);
    }

    m_pOptionsMenu->addMenu(m_pVinylControlMenu);
    m_pOptionsMenu->addSeparator();
#endif

    m_pOptionsMenu->addAction(m_pOptionsRecord);
#ifdef __SHOUTCAST__
    m_pOptionsMenu->addAction(m_pOptionsShoutcast);
#endif
    m_pOptionsMenu->addSeparator();
    m_pOptionsMenu->addAction(m_pOptionsKeyboard);
    m_pOptionsMenu->addSeparator();
    m_pOptionsMenu->addAction(m_pOptionsPreferences);

    m_pLibraryMenu->addAction(m_pLibraryRescan);
    m_pLibraryMenu->addSeparator();
    m_pLibraryMenu->addAction(m_pPlaylistsNew);
    m_pLibraryMenu->addAction(m_pCratesNew);

    // menuBar entry viewMenu
    //viewMenu->setCheckable(true);
    m_pViewMenu->addAction(m_pViewShowSamplers);
    m_pViewMenu->addAction(m_pViewShowMicrophone);
#ifdef __VINYLCONTROL__
    m_pViewMenu->addAction(m_pViewVinylControl);
#endif
    m_pViewMenu->addAction(m_pViewShowPreviewDeck);
    m_pViewMenu->addAction(m_pViewShowEffects);
    m_pViewMenu->addAction(m_pViewShowCoverArt);
    m_pViewMenu->addAction(m_pViewMaximizeLibrary);
    m_pViewMenu->addSeparator();
    m_pViewMenu->addAction(m_pViewFullScreen);

    // Developer Menu
    m_pDeveloperMenu->addAction(m_pDeveloperReloadSkin);
    m_pDeveloperMenu->addAction(m_pDeveloperTools);
    m_pDeveloperMenu->addAction(m_pDeveloperStatsExperiment);
    m_pDeveloperMenu->addAction(m_pDeveloperStatsBase);
    m_pDeveloperMenu->addAction(m_pDeveloperDebugger);

    // menuBar entry helpMenu
    m_pHelpMenu->addAction(m_pHelpSupport);
    m_pHelpMenu->addAction(m_pHelpManual);
    m_pHelpMenu->addAction(m_pHelpShortcuts);
    m_pHelpMenu->addAction(m_pHelpFeedback);
    m_pHelpMenu->addAction(m_pHelpTranslation);
    m_pHelpMenu->addSeparator();
    m_pHelpMenu->addAction(m_pHelpAboutApp);

    m_pMenuBar->addMenu(m_pLibraryMenu);
    m_pMenuBar->addMenu(m_pViewMenu);
    m_pMenuBar->addMenu(m_pOptionsMenu);

    if (m_cmdLineArgs.getDeveloper()) {
        m_pMenuBar->addMenu(m_pDeveloperMenu);
    }

    m_pMenuBar->addSeparator();
    m_pMenuBar->addMenu(m_pHelpMenu);
}

void MixxxMainWindow::slotFileLoadSongPlayer(int deck) {
    QString group = m_pPlayerManager->groupForDeck(deck-1);

    QString loadTrackText = tr("Load track to Deck %1").arg(QString::number(deck));
    QString deckWarningMessage = tr("Deck %1 is currently playing a track.")
            .arg(QString::number(deck));
    QString areYouSure = tr("Are you sure you want to load a new track?");

    if (ControlObject::get(ConfigKey(group, "play")) > 0.0) {
        int ret = QMessageBox::warning(this, tr("Mixxx"),
            deckWarningMessage + "\n" + areYouSure,
            QMessageBox::Yes | QMessageBox::No,
            QMessageBox::No);

        if (ret != QMessageBox::Yes)
            return;
    }

    QString trackPath =
        QFileDialog::getOpenFileName(
            this,
            loadTrackText,
            m_pConfig->getValueString(PREF_LEGACY_LIBRARY_DIR),
            QString("Audio (%1)")
                .arg(SoundSourceProxy::getSupportedFileNamePatterns().join(" ")));


    if (!trackPath.isNull()) {
        // The user has picked a file via a file dialog. This means the system
        // sandboxer (if we are sandboxed) has granted us permission to this
        // folder. Create a security bookmark while we have permission so that
        // we can access the folder on future runs. We need to canonicalize the
        // path so we first wrap the directory string with a QDir.
        QFileInfo trackInfo(trackPath);
        Sandbox::createSecurityToken(trackInfo);

        m_pPlayerManager->slotLoadToDeck(trackPath, deck);
    }
}

void MixxxMainWindow::slotFileLoadSongPlayer1() {
    slotFileLoadSongPlayer(1);
}

void MixxxMainWindow::slotFileLoadSongPlayer2() {
    slotFileLoadSongPlayer(2);
}

void MixxxMainWindow::slotFileQuit()
{
    if (!confirmExit()) {
        return;
    }
    hide();
    qApp->quit();
}

void MixxxMainWindow::slotOptionsKeyboard(bool toggle) {
    if (toggle) {
        //qDebug() << "Enable keyboard shortcuts/mappings";
        m_pKeyboard->setKeyboardConfig(m_pKbdConfig);
        m_pConfig->set(ConfigKey("[Keyboard]","Enabled"), ConfigValue(1));
    } else {
        //qDebug() << "Disable keyboard shortcuts/mappings";
        m_pKeyboard->setKeyboardConfig(m_pKbdConfigEmpty);
        m_pConfig->set(ConfigKey("[Keyboard]","Enabled"), ConfigValue(0));
    }
}

void MixxxMainWindow::slotDeveloperReloadSkin(bool toggle) {
    Q_UNUSED(toggle);
    rebootMixxxView();
}

void MixxxMainWindow::slotDeveloperTools() {
    if (m_pDeveloperTools->isChecked()) {
        if (m_pDeveloperToolsDlg == NULL) {
            m_pDeveloperToolsDlg = new DlgDeveloperTools(this, m_pConfig);
            connect(m_pDeveloperToolsDlg, SIGNAL(destroyed()),
                    this, SLOT(slotDeveloperToolsClosed()));
            connect(this, SIGNAL(closeDeveloperToolsDlgChecked(int)),
                    m_pDeveloperToolsDlg, SLOT(done(int)));
            connect(m_pDeveloperToolsDlg, SIGNAL(destroyed()),
                    m_pDeveloperTools, SLOT(toggle()));
        }
        m_pDeveloperToolsDlg->show();
        m_pDeveloperToolsDlg->activateWindow();
    } else {
        disconnect(m_pDeveloperToolsDlg, SIGNAL(destroyed()),
                m_pDeveloperTools, SLOT(toggle()));
        emit closeDeveloperToolsDlgChecked(0);
    }
}

void MixxxMainWindow::slotDeveloperToolsClosed() {
    m_pDeveloperToolsDlg = NULL;
}

void MixxxMainWindow::slotDeveloperStatsExperiment() {
    if (m_pDeveloperStatsExperiment->isChecked()) {
        m_pDeveloperStatsBase->setChecked(false);
        Experiment::setExperiment();
    } else {
        Experiment::disable();
    }
}

void MixxxMainWindow::slotDeveloperStatsBase() {
    if (m_pDeveloperStatsBase->isChecked()) {
        m_pDeveloperStatsExperiment->setChecked(false);
        Experiment::setBase();
    } else {
        Experiment::disable();
    }
}

void MixxxMainWindow::slotDeveloperDebugger(bool toggle) {
    m_pConfig->set(ConfigKey("[ScriptDebugger]","Enabled"),
                   ConfigValue(toggle ? 1 : 0));
}


void MixxxMainWindow::slotViewFullScreen(bool toggle)
{
    if (m_pViewFullScreen)
        m_pViewFullScreen->setChecked(toggle);

    if (isFullScreen() == toggle) {
        return;
    }

    if (toggle) {
#if defined(__LINUX__) || defined(__APPLE__)
         // this and the later move(m_winpos) doesn't seem necessary
         // here on kwin, if it's necessary with some other x11 wm, re-enable
         // it, I guess -bkgood
         //m_winpos = pos();
         // fix some x11 silliness -- for some reason the move(m_winpos)
         // is moving the currentWindow to (0, 0), not the frame (as it's
         // supposed to, I might add)
         // if this messes stuff up on your distro yell at me -bkgood
         //m_winpos.setX(m_winpos.x() + (geometry().x() - x()));
         //m_winpos.setY(m_winpos.y() + (geometry().y() - y()));
#endif
        showFullScreen();
#ifdef __LINUX__
        // Fix for "No menu bar with ubuntu unity in full screen mode" Bug #885890
        // Not for Mac OS because the native menu bar will unhide when moving
        // the mouse to the top of screen

        //menuBar()->setNativeMenuBar(false);
        // ^ This leaves a broken native Menu Bar with Ubuntu Unity Bug #1076789#
        // it is only allowed to change this prior initMenuBar()

        m_NativeMenuBarSupport = m_pMenuBar->isNativeMenuBar();
        if (m_NativeMenuBarSupport) {
            initMenuBar();
            m_pMenuBar->setNativeMenuBar(false);
            populateMenuBar();
        }
#endif
    } else {
#ifdef __LINUX__
        if (m_NativeMenuBarSupport) {
            initMenuBar();
            m_pMenuBar->setNativeMenuBar(m_NativeMenuBarSupport);
            populateMenuBar();
        }
        //move(m_winpos);
#endif
        showNormal();
    }
}

void MixxxMainWindow::slotOptionsPreferences()
{
    m_pPrefDlg->setHidden(false);
    m_pPrefDlg->activateWindow();
}

void MixxxMainWindow::slotControlVinylControl(int deck) {
#ifdef __VINYLCONTROL__
    if (deck >= m_iNumConfiguredDecks) {
        qWarning() << "Tried to activate vinyl control on a deck that we "
                      "haven't configured -- ignoring request.";
        m_pVinylControlEnabled[deck]->set(0.0);
        return;
    }
    bool toggle = m_pVinylControlEnabled[deck]->get();
    if (m_pPlayerManager->hasVinylInput(deck)) {
        m_pOptionsVinylControl[deck]->setChecked((bool) toggle);
    } else {
        m_pOptionsVinylControl[deck]->setChecked(false);
        if (toggle) {
            QMessageBox::warning(
                    this,
                    tr("Mixxx"),
                    tr("There is no input device selected for this vinyl control.\n"
                       "Please select an input device in the sound hardware preferences first."),
                    QMessageBox::Ok, QMessageBox::Ok);
            m_pPrefDlg->show();
            m_pPrefDlg->showSoundHardwarePage();
            ControlObject::set(ConfigKey(PlayerManager::groupForDeck(deck),
                                         "vinylcontrol_status"),
                               (double) VINYL_STATUS_DISABLED);
            m_pVinylControlEnabled[deck]->set(0.0);
        }
    }
#endif
}

void MixxxMainWindow::slotControlPassthrough(int index) {
#ifdef __VINYLCONTROL__
    if (index >= kMaximumVinylControlInputs || index >= m_iNumConfiguredDecks) {
        qWarning() << "Tried to activate passthrough on a deck that we "
                      "haven't configured -- ignoring request.";
        m_pPassthroughEnabled[index]->set(0.0);
        return;
    }
    bool toggle = static_cast<bool>(m_pPassthroughEnabled[index]->get());
    if (toggle) {
        if (m_pPlayerManager->hasVinylInput(index)) {
            return;
        }
        // Else...
        m_pOptionsVinylControl[index]->setChecked(false);
        m_pPassthroughEnabled[index]->set(0.0);

        QMessageBox::warning(
                this,
                tr("Mixxx"),
                tr("There is no input device selected for this passthrough control.\n"
                   "Please select an input device in the sound hardware preferences first."),
                QMessageBox::Ok, QMessageBox::Ok);
        m_pPrefDlg->show();
        m_pPrefDlg->showSoundHardwarePage();
    }
#endif
}

void MixxxMainWindow::slotControlAuxiliary(int index) {
    if (index >= kAuxiliaryCount || index >= m_iNumConfiguredDecks) {
        qWarning() << "Tried to activate auxiliary input that we "
                      "haven't configured -- ignoring request.";
        m_pAuxiliaryPassthrough[index]->set(0.0);
        return;
    }
    bool passthrough = static_cast<bool>(m_pAuxiliaryPassthrough[index]->get());
    if (passthrough) {
        if (ControlObject::getControl(
                m_pAuxiliaryPassthrough[index]->getKey().group,
                "enabled")->get()) {
            return;
        }
        // Else...
        m_pAuxiliaryPassthrough[index]->set(0.0);

        QMessageBox::warning(
                this,
                tr("Mixxx"),
                tr("There is no input device selected for this auxiliary input.\n"
                   "Please select an input device in the sound hardware preferences first."),
                QMessageBox::Ok, QMessageBox::Ok);
        m_pPrefDlg->show();
        m_pPrefDlg->showSoundHardwarePage();
    }
}

void MixxxMainWindow::slotCheckboxVinylControl(int deck) {
#ifdef __VINYLCONTROL__
    if (deck >= m_iNumConfiguredDecks) {
        qWarning() << "Tried to activate vinyl control on a deck that we "
                      "haven't configured -- ignoring request.";
        m_pOptionsVinylControl[deck]->setChecked(false);
        return;
    }
    bool toggle = m_pOptionsVinylControl[deck]->isChecked();
    m_pVinylControlEnabled[deck]->set((double) toggle);
    slotControlVinylControl(deck);
#endif
}

void MixxxMainWindow::slotNumDecksChanged(double dNumDecks) {
    int num_decks = math_min<int>(dNumDecks, kMaximumVinylControlInputs);

#ifdef __VINYLCONTROL__
    // Only show menu items to activate vinyl inputs that exist.
    for (int i = m_iNumConfiguredDecks; i < num_decks; ++i) {
        m_pOptionsVinylControl[i]->setVisible(true);
        m_pVinylControlEnabled.push_back(
                new ControlObjectSlave(PlayerManager::groupForDeck(i),
                                        "vinylcontrol_enabled"));
        ControlObjectSlave* vc_enabled = m_pVinylControlEnabled.back();
        m_VCControlMapper->setMapping(vc_enabled, i);
        vc_enabled->connectValueChanged(m_VCControlMapper, SLOT(map()));

        m_pPassthroughEnabled.push_back(
                new ControlObjectSlave(PlayerManager::groupForDeck(i),
                                        "passthrough"));
        ControlObjectSlave* passthrough_enabled = m_pPassthroughEnabled.back();
        m_PassthroughMapper->setMapping(passthrough_enabled, i);
        passthrough_enabled->connectValueChanged(m_PassthroughMapper,
                                                 SLOT(map()));
    }
    for (int i = num_decks; i < kMaximumVinylControlInputs; ++i) {
        m_pOptionsVinylControl[i]->setVisible(false);
    }
#endif
    m_iNumConfiguredDecks = num_decks;
}

void MixxxMainWindow::slotTalkoverChanged(int mic_num) {
    if (mic_num >= m_micTalkoverControls.length()) {
        qWarning() << "Got a talkover change notice from outside the range.";
    }
    ControlObject* configured =
            ControlObject::getControl(m_micTalkoverControls[mic_num]->getKey().group,
                                      "enabled",
                                      false);

    // If the microphone is already configured, we are ok.
    if ((configured && configured->get() > 0.0) ||
            m_micTalkoverControls[mic_num]->get() == 0.0) {
        return;
    }
    m_micTalkoverControls[mic_num]->set(0.0);
    QMessageBox::warning(
                this,
                tr("Mixxx"),
                tr("There is no input device selected for this microphone.\n"
                   "Please select an input device in the sound hardware preferences first."),
                QMessageBox::Ok, QMessageBox::Ok);
    m_pPrefDlg->show();
    m_pPrefDlg->showSoundHardwarePage();
}

void MixxxMainWindow::slotHelpAbout() {
    DlgAbout *about = new DlgAbout(this);
    about->show();
}

void MixxxMainWindow::slotHelpSupport() {
    QUrl qSupportURL;
    qSupportURL.setUrl(MIXXX_SUPPORT_URL);
    QDesktopServices::openUrl(qSupportURL);
}

void MixxxMainWindow::slotHelpFeedback() {
    QUrl qFeedbackUrl;
    qFeedbackUrl.setUrl(MIXXX_FEEDBACK_URL);
    QDesktopServices::openUrl(qFeedbackUrl);
}

void MixxxMainWindow::slotHelpTranslation() {
    QUrl qTranslationUrl;
    qTranslationUrl.setUrl(MIXXX_TRANSLATION_URL);
    QDesktopServices::openUrl(qTranslationUrl);
}

void MixxxMainWindow::slotHelpShortcuts() {
    QUrl qShortcutsUrl;
    qShortcutsUrl.setUrl(MIXXX_SHORTCUTS_URL);
    QDesktopServices::openUrl(qShortcutsUrl);
}

void MixxxMainWindow::slotHelpManual() {
    QDir resourceDir(m_pConfig->getResourcePath());
    // Default to the mixxx.org hosted version of the manual.
    QUrl qManualUrl(MIXXX_MANUAL_URL);
#if defined(__APPLE__)
    // FIXME: We don't include the PDF manual in the bundle on OSX.
    // Default to the web-hosted version.
#elif defined(__WINDOWS__)
    // On Windows, the manual PDF sits in the same folder as the 'skins' folder.
    if (resourceDir.exists(MIXXX_MANUAL_FILENAME)) {
        qManualUrl = QUrl::fromLocalFile(
                resourceDir.absoluteFilePath(MIXXX_MANUAL_FILENAME));
    }
#elif defined(__LINUX__)
    // On GNU/Linux, the manual is installed to e.g. /usr/share/mixxx/doc/
    if (resourceDir.cd("../doc/mixxx") && resourceDir.exists(MIXXX_MANUAL_FILENAME)) {
        qManualUrl = QUrl::fromLocalFile(
                resourceDir.absoluteFilePath(MIXXX_MANUAL_FILENAME));
    }
#else
    // No idea, default to the mixxx.org hosted version.
#endif
    QDesktopServices::openUrl(qManualUrl);
}

void MixxxMainWindow::setToolTipsCfg(int tt) {
    m_pConfig->set(ConfigKey("[Controls]","Tooltips"),
                   ConfigValue(tt));
    m_toolTipsCfg = tt;
}

void MixxxMainWindow::rebootMixxxView() {
    qDebug() << "Now in rebootMixxxView...";

    QPoint initPosition = pos();
    QSize initSize = size();

    // Every time a skin is loaded, the Cos objects need to be recreated
    // See onNewSkinLoaded()
#ifdef __VINYLCONTROL__
    delete m_pShowVinylControl;
    m_pShowVinylControl = NULL;
#endif
    delete m_pShowSamplers;
    delete m_pShowMicrophone;
    delete m_pShowPreviewDeck;
    delete m_pShowEffects;
    delete m_pShowCoverArt;
    m_pShowSamplers = NULL;
    m_pShowMicrophone = NULL;
    m_pShowPreviewDeck = NULL;
    m_pShowEffects = NULL;
    m_pShowCoverArt = NULL;

    if (m_pWidgetParent) {
        m_pWidgetParent->hide();
        WaveformWidgetFactory::instance()->destroyWidgets();
        delete m_pWidgetParent;
        m_pWidgetParent = NULL;
    }

    // Workaround for changing skins while fullscreen, just go out of fullscreen
    // mode. If you change skins while in fullscreen (on Linux, at least) the
    // window returns to 0,0 but and the backdrop disappears so it looks as if
    // it is not fullscreen, but acts as if it is.
    bool wasFullScreen = m_pViewFullScreen->isChecked();
    slotViewFullScreen(false);

    // Load skin to a QWidget that we set as the central widget. Assignment
    // intentional in next line.
    if (!(m_pWidgetParent = m_pSkinLoader->loadDefaultSkin(this,
                                                           m_pKeyboard,
                                                           m_pPlayerManager,
                                                           m_pControllerManager,
                                                           m_pLibrary,
                                                           m_pVCManager,
                                                           m_pEffectsManager))) {

        QMessageBox::critical(this,
                              tr("Error in skin file"),
                              tr("The selected skin cannot be loaded."));
        // m_pWidgetParent is NULL, we can't continue.
        return;
    }

    setCentralWidget(m_pWidgetParent);
    adjustSize();

    if (wasFullScreen) {
        slotViewFullScreen(true);
    } else {
        move(initPosition.x() + (initSize.width() - m_pWidgetParent->width()) / 2,
             initPosition.y() + (initSize.height() - m_pWidgetParent->height()) / 2);
    }

#ifdef __APPLE__
    // Original the following line fixes issue on OSX where menu bar went away
    // after a skin change. It was original surrounded by #if __OSX__
    // Now it seems it causes the opposite see Bug #1000187
    //menuBar()->setNativeMenuBar(m_NativeMenuBarSupport);
#endif

    qDebug() << "rebootMixxxView DONE";
    emit(newSkinLoaded());
}

/** Event filter to block certain events. For example, this function is used
  * to disable tooltips if the user specifies in the preferences that they
  * want them off. This is a callback function.
  */
bool MixxxMainWindow::eventFilter(QObject* obj, QEvent* event)
{
    if (event->type() == QEvent::ToolTip) {
        // return true for no tool tips
        if (m_toolTipsCfg == 2) {
            // ON (only in Library)
            WBaseWidget* pWidget = dynamic_cast<WBaseWidget*>(obj);
            return pWidget != NULL;
        } else if (m_toolTipsCfg == 1) {
            // ON
            return false;
        } else {
            // OFF
            return true;
        }
    } else {
        // standard event processing
        return QObject::eventFilter(obj, event);
    }
}

bool MixxxMainWindow::event(QEvent* e) {
    switch(e->type()) {
    case QEvent::TouchBegin:
    case QEvent::TouchUpdate:
    case QEvent::TouchEnd:
    {
        // If the touch event falls trough to the main Widget, no touch widget
        // was touched, so we resend it as a mouse events.
        // We have to accept it here, so QApplication will continue to deliver
        // the following events of this touch point as well.
        QTouchEvent* touchEvent = static_cast<QTouchEvent*>(e);
        touchEvent->accept();
        return true;
    }
    default:
        break;
    }
    return QWidget::event(e);
}

void MixxxMainWindow::closeEvent(QCloseEvent *event) {
    if (!confirmExit()) {
        event->ignore();
    }
}

void MixxxMainWindow::slotScanLibrary() {
    emit(libraryScanStarted());
    m_pLibraryRescan->setEnabled(false);
    m_pLibraryScanner->scan();
}

void MixxxMainWindow::slotEnableRescanLibraryAction() {
    m_pLibraryRescan->setEnabled(true);
    emit(libraryScanFinished());
}

void MixxxMainWindow::slotOptionsMenuShow() {
    // Check recording if it is active.
    m_pOptionsRecord->setChecked(m_pRecordingManager->isRecordingActive());
#ifdef __SHOUTCAST__
    m_pOptionsShoutcast->setChecked(m_pShoutcastManager->isEnabled());
#endif
}

void MixxxMainWindow::slotToCenterOfPrimaryScreen() {
    if (!m_pWidgetParent)
        return;

    QDesktopWidget* desktop = QApplication::desktop();
    int primaryScreen = desktop->primaryScreen();
    QRect primaryScreenRect = desktop->availableGeometry(primaryScreen);

    move(primaryScreenRect.left() + (primaryScreenRect.width() - m_pWidgetParent->width()) / 2,
         primaryScreenRect.top() + (primaryScreenRect.height() - m_pWidgetParent->height()) / 2);
}

void MixxxMainWindow::checkDirectRendering() {
    // IF
    //  * A waveform viewer exists
    // AND
    //  * The waveform viewer is an OpenGL waveform viewer
    // AND
    //  * The waveform viewer does not have direct rendering enabled.
    // THEN
    //  * Warn user

    WaveformWidgetFactory* factory = WaveformWidgetFactory::instance();
    if (!factory)
        return;

    if (!factory->isOpenGLAvailable() &&
        m_pConfig->getValueString(ConfigKey("[Direct Rendering]", "Warned")) != QString("yes")) {
        QMessageBox::warning(
            0, tr("OpenGL Direct Rendering"),
            tr("Direct rendering is not enabled on your machine.<br><br>"
               "This means that the waveform displays will be very<br>"
               "<b>slow and may tax your CPU heavily</b>. Either update your<br>"
               "configuration to enable direct rendering, or disable<br>"
               "the waveform displays in the Mixxx preferences by selecting<br>"
               "\"Empty\" as the waveform display in the 'Interface' section.<br><br>"
               "NOTE: If you use NVIDIA hardware,<br>"
               "direct rendering may not be present, but you should<br>"
               "not experience degraded performance."));
        m_pConfig->set(ConfigKey("[Direct Rendering]", "Warned"), QString("yes"));
    }
}

bool MixxxMainWindow::confirmExit() {
    bool playing(false);
    bool playingSampler(false);
    unsigned int deckCount = m_pPlayerManager->numDecks();
    unsigned int samplerCount = m_pPlayerManager->numSamplers();
    for (unsigned int i = 0; i < deckCount; ++i) {
        if (ControlObject::get(
                ConfigKey(PlayerManager::groupForDeck(i), "play"))) {
            playing = true;
            break;
        }
    }
    for (unsigned int i = 0; i < samplerCount; ++i) {
        if (ControlObject::get(
                ConfigKey(PlayerManager::groupForSampler(i), "play"))) {
            playingSampler = true;
            break;
        }
    }
    if (playing) {
        QMessageBox::StandardButton btn = QMessageBox::question(this,
            tr("Confirm Exit"),
            tr("A deck is currently playing. Exit Mixxx?"),
            QMessageBox::Yes | QMessageBox::No, QMessageBox::No);
        if (btn == QMessageBox::No) {
            return false;
        }
    } else if (playingSampler) {
        QMessageBox::StandardButton btn = QMessageBox::question(this,
            tr("Confirm Exit"),
            tr("A sampler is currently playing. Exit Mixxx?"),
            QMessageBox::Yes | QMessageBox::No, QMessageBox::No);
        if (btn == QMessageBox::No) {
            return false;
        }
    }
    if (m_pPrefDlg->isVisible()) {
        QMessageBox::StandardButton btn = QMessageBox::question(
            this, tr("Confirm Exit"),
            tr("The preferences window is still open.") + "<br>" +
            tr("Discard any changes and exit Mixxx?"),
            QMessageBox::Yes | QMessageBox::No, QMessageBox::No);
        if (btn == QMessageBox::No) {
            return false;
        }
        else {
            m_pPrefDlg->close();
        }
    }

    finalize();

    return true;
}

void MixxxMainWindow::launchProgress(int progress) {
    m_pLaunchImage->progress(progress);
    qApp->processEvents();
}

<|MERGE_RESOLUTION|>--- conflicted
+++ resolved
@@ -444,11 +444,7 @@
     // user chose always starts in fullscreen mode, then turn on fullscreen
     // mode.
     bool fullscreenPref = m_pConfig->getValueString(
-<<<<<<< HEAD
         ConfigKey("[Config]", "StartInFullscreen")).toInt()==1;
-=======
-            ConfigKey("[Config]", "StartInFullscreen"), "0").toInt();
->>>>>>> 2511a7e0
     if (args.getStartInFullscreen() || fullscreenPref) {
         slotViewFullScreen(true);
     }
