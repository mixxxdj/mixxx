/***************************************************************************
                          mixxx.cpp  -  description
                             -------------------
    begin                : Mon Feb 18 09:48:17 CET 2002
    copyright            : (C) 2002 by Tue and Ken Haste Andersen
    email                :
***************************************************************************/

/***************************************************************************
*                                                                         *
*   This program is free software; you can redistribute it and/or modify  *
*   it under the terms of the GNU General Public License as published by  *
*   the Free Software Foundation; either version 2 of the License, or     *
*   (at your option) any later version.                                   *
*                                                                         *
***************************************************************************/

#include "mixxx.h"

#include <QDesktopServices>
#include <QDesktopWidget>
#include <QFileDialog>
#include <QGLWidget>
#include <QUrl>
#include <QtDebug>
#include <QShortcut>

#include "analyzer/analyzerqueue.h"
#include "dialog/dlgabout.h"
#include "preferences/dialog/dlgpreferences.h"
#include "preferences/dialog/dlgprefeq.h"
#include "dialog/dlgdevelopertools.h"
#include "engine/enginemaster.h"
#include "effects/effectsmanager.h"
#include "effects/native/nativebackend.h"
#include "library/coverartcache.h"
#include "library/library.h"
#include "library/library_preferences.h"
#include "controllers/controllermanager.h"
#include "controllers/keyboard/keyboardeventfilter.h"
#include "mixer/playermanager.h"
#include "recording/recordingmanager.h"
#include "broadcast/broadcastmanager.h"
#include "skin/legacyskinparser.h"
#include "skin/skinloader.h"
#include "soundio/soundmanager.h"
#include "sources/soundsourceproxy.h"
#include "track/track.h"
#include "waveform/waveformwidgetfactory.h"
#include "waveform/sharedglcontext.h"
#include "util/debug.h"
#include "util/statsmanager.h"
#include "util/timer.h"
#include "util/time.h"
#include "util/version.h"
#include "control/controlpushbutton.h"
#include "util/compatibility.h"
#include "util/sandbox.h"
#include "mixer/playerinfo.h"
#include "waveform/guitick.h"
#include "util/math.h"
#include "util/experiment.h"
#include "util/font.h"
#include "util/translations.h"
#include "skin/launchimage.h"
#include "preferences/settingsmanager.h"
#include "widget/wmainmenubar.h"

#ifdef __VINYLCONTROL__
#include "vinylcontrol/vinylcontrolmanager.h"
#endif

#ifdef __MODPLUG__
#include "preferences/dialog/dlgprefmodplug.h"
#endif

// static
const int MixxxMainWindow::kMicrophoneCount = 4;
// static
const int MixxxMainWindow::kAuxiliaryCount = 4;

MixxxMainWindow::MixxxMainWindow(QApplication* pApp, const CmdlineArgs& args)
        : m_pWidgetParent(nullptr),
          m_pLaunchImage(nullptr),
          m_pSettingsManager(nullptr),
          m_pEffectsManager(nullptr),
          m_pEngine(nullptr),
          m_pSkinLoader(nullptr),
          m_pSoundManager(nullptr),
          m_pPlayerManager(nullptr),
          m_pRecordingManager(nullptr),
#ifdef __BROADCAST__
          m_pBroadcastManager(nullptr),
#endif
          m_pControllerManager(nullptr),
          m_pGuiTick(nullptr),
#ifdef __VINYLCONTROL__
          m_pVCManager(nullptr),
#endif
          m_pKeyboard(nullptr),
          m_pLibrary(nullptr),
          m_pMenuBar(nullptr),
          m_pDeveloperToolsDlg(nullptr),
          m_pPrefDlg(nullptr),
          m_pKbdConfig(nullptr),
          m_pKbdConfigEmpty(nullptr),
          m_toolTipsCfg(mixxx::TooltipsPreference::TOOLTIPS_ON),
          m_runtime_timer("MixxxMainWindow::runtime"),
          m_cmdLineArgs(args),
          m_pTouchShift(nullptr) {
    m_runtime_timer.start();
    mixxx::Time::start();

    Version::logBuildDetails();

    // Only record stats in developer mode.
    if (m_cmdLineArgs.getDeveloper()) {
        StatsManager::create();
    }

    m_pSettingsManager = new SettingsManager(this, args.getSettingsPath());

    initializeKeyboard();

    // Menubar depends on translations.
    mixxx::Translations::initializeTranslations(
        m_pSettingsManager->settings(), pApp, args.getLocale());

    createMenuBar();

    initializeWindow();

    // First load launch image to show a the user a quick responds
    m_pSkinLoader = new SkinLoader(m_pSettingsManager->settings());
    m_pLaunchImage = m_pSkinLoader->loadLaunchImage(this);
    m_pWidgetParent = (QWidget*)m_pLaunchImage;
    setCentralWidget(m_pWidgetParent);

    show();
#if defined(Q_WS_X11)
    // In asynchronous X11, the window will be mapped to screen
    // some time after being asked to show itself on the screen.
    extern void qt_x11_wait_for_window_manager(QWidget *mainWin);
    qt_x11_wait_for_window_manager(this);
#endif
    pApp->processEvents();

    initialize(pApp, args);
}

MixxxMainWindow::~MixxxMainWindow() {
    // SkinLoader depends on Config;
    delete m_pSkinLoader;
}

void MixxxMainWindow::initialize(QApplication* pApp, const CmdlineArgs& args) {
    ScopedTimer t("MixxxMainWindow::initialize");

    UserSettingsPointer pConfig = m_pSettingsManager->settings();

    Sandbox::initialize(QDir(pConfig->getSettingsPath()).filePath("sandbox.cfg"));

    QString resourcePath = pConfig->getResourcePath();

    FontUtils::initializeFonts(resourcePath); // takes a long time

    launchProgress(2);

    // Set the visibility of tooltips, default "1" = ON
    m_toolTipsCfg = static_cast<mixxx::TooltipsPreference>(
        pConfig->getValue(ConfigKey("[Controls]", "Tooltips"),
                static_cast<int>(mixxx::TooltipsPreference::TOOLTIPS_ON)));

    setAttribute(Qt::WA_AcceptTouchEvents);
    m_pTouchShift = new ControlPushButton(ConfigKey("[Controls]", "touch_shift"));

    // Create the Effects subsystem.
    m_pEffectsManager = new EffectsManager(this, pConfig);

    // Starting the master (mixing of the channels and effects):
    m_pEngine = new EngineMaster(pConfig, "[Master]", m_pEffectsManager,
                                 true, true);

    // Create effect backends. We do this after creating EngineMaster to allow
    // effect backends to refer to controls that are produced by the engine.
    NativeBackend* pNativeBackend = new NativeBackend(m_pEffectsManager);
    m_pEffectsManager->addEffectsBackend(pNativeBackend);

    // Sets up the default EffectChains and EffectRacks (long)
    m_pEffectsManager->setupDefaults();

    launchProgress(8);

    // Initialize player device
    // while this is created here, setupDevices needs to be called sometime
    // after the players are added to the engine (as is done currently) -- bkgood
    // (long)
    m_pSoundManager = new SoundManager(pConfig, m_pEngine);

    m_pRecordingManager = new RecordingManager(pConfig, m_pEngine);


#ifdef __BROADCAST__
    m_pBroadcastManager = new BroadcastManager(pConfig, m_pSoundManager);
#endif

    launchProgress(11);

    // Needs to be created before CueControl (decks) and WTrackTableView.
    m_pGuiTick = new GuiTick();

#ifdef __VINYLCONTROL__
    m_pVCManager = new VinylControlManager(this, pConfig, m_pSoundManager);
#else
    m_pVCManager = NULL;
#endif

    // Create the player manager. (long)
    m_pPlayerManager = new PlayerManager(pConfig, m_pSoundManager,
                                         m_pEffectsManager, m_pEngine);
    connect(m_pPlayerManager, SIGNAL(noMicrophoneInputConfigured()),
            this, SLOT(slotNoMicrophoneInputConfigured()));
    connect(m_pPlayerManager, SIGNAL(noDeckPassthroughInputConfigured()),
            this, SLOT(slotNoDeckPassthroughInputConfigured()));
    connect(m_pPlayerManager, SIGNAL(noVinylControlInputConfigured()),
            this, SLOT(slotNoVinylControlInputConfigured()));

    for (int i = 0; i < kMicrophoneCount; ++i) {
        m_pPlayerManager->addMicrophone();
    }

    for (int i = 0; i < kAuxiliaryCount; ++i) {
        m_pPlayerManager->addAuxiliary();
    }

    m_pPlayerManager->addConfiguredDecks();
    m_pPlayerManager->addSampler();
    m_pPlayerManager->addSampler();
    m_pPlayerManager->addSampler();
    m_pPlayerManager->addSampler();
    m_pPlayerManager->addPreviewDeck();

    launchProgress(30);

#ifdef __VINYLCONTROL__
    m_pVCManager->init();
#endif

#ifdef __MODPLUG__
    // restore the configuration for the modplug library before trying to load a module
    DlgPrefModplug* pModplugPrefs = new DlgPrefModplug(0, pConfig);
    pModplugPrefs->loadSettings();
    pModplugPrefs->applySettings();
    delete pModplugPrefs; // not needed anymore
#endif

    CoverArtCache::create();

    // (long)
    m_pLibrary = new Library(pConfig,
                             m_pPlayerManager,
                             m_pRecordingManager);
    m_pPlayerManager->bindToLibrary(m_pLibrary);
    
    new QShortcut(
            QKeySequence(tr("Ctrl+F", "Search|Focus")),
            this, SLOT(slotFocusSearch()));

    launchProgress(35);

    // Get Music dir
    bool hasChanged_MusicDir = false;

    QStringList dirs = m_pLibrary->getDirs();
    if (dirs.size() < 1) {
        // TODO(XXX) this needs to be smarter, we can't distinguish between an empty
        // path return value (not sure if this is normally possible, but it is
        // possible with the Windows 7 "Music" library, which is what
        // QDesktopServices::storageLocation(QDesktopServices::MusicLocation)
        // resolves to) and a user hitting 'cancel'. If we get a blank return
        // but the user didn't hit cancel, we need to know this and let the
        // user take some course of action -- bkgood
        QString fd = QFileDialog::getExistingDirectory(
            this, tr("Choose music library directory"),
            QDesktopServices::storageLocation(QDesktopServices::MusicLocation));
        if (!fd.isEmpty()) {
            // adds Folder to database.
            m_pLibrary->slotRequestAddDir(fd);
            hasChanged_MusicDir = true;
        }
    }

    // Call inits to invoke all other construction parts

    // Initialize controller sub-system,
    // but do not set up controllers until the end of the application startup
    // (long)
    qDebug() << "Creating ControllerManager";
    m_pControllerManager = new ControllerManager(pConfig);

    launchProgress(47);

    WaveformWidgetFactory::create(); // takes a long time
    WaveformWidgetFactory::instance()->startVSync(m_pGuiTick);
    WaveformWidgetFactory::instance()->setConfig(pConfig);

    launchProgress(52);

    connect(this, SIGNAL(newSkinLoaded()),
            m_pLibrary, SLOT(onSkinLoadFinished()));

    // Initialize preference dialog
    m_pPrefDlg = new DlgPreferences(this, m_pSkinLoader, m_pSoundManager, m_pPlayerManager,
                                    m_pControllerManager, m_pVCManager, m_pEffectsManager,
                                    pConfig, m_pLibrary);
    m_pPrefDlg->setWindowIcon(QIcon(":/images/ic_mixxx_window.png"));
    m_pPrefDlg->setHidden(true);

    launchProgress(60);

    // Connect signals to the menubar. Should be done before we go fullscreen
    // and emit newSkinLoaded.
    connectMenuBar();

    // Before creating the first skin we need to create a QGLWidget so that all
    // the QGLWidget's we create can use it as a shared QGLContext.
    QGLWidget* pContextWidget = new QGLWidget(this);
    pContextWidget->hide();
    SharedGLContext::setWidget(pContextWidget);

    launchProgress(63);

    QWidget* oldWidget = m_pWidgetParent;

    // Load skin to a QWidget that we set as the central widget. Assignment
    // intentional in next line.
    if (!(m_pWidgetParent = m_pSkinLoader->loadDefaultSkin(this, m_pKeyboard,
                                                           m_pPlayerManager,
                                                           m_pControllerManager,
                                                           m_pLibrary,
                                                           m_pVCManager,
                                                           m_pEffectsManager))) {
        reportCriticalErrorAndQuit(
                "default skin cannot be loaded see <b>mixxx</b> trace for more information.");

        m_pWidgetParent = oldWidget;
        //TODO (XXX) add dialog to warn user and launch skin choice page
    }

    // Fake a 100 % progress here.
    // At a later place it will newer shown up, since it is
    // immediately replaced by the real widget.
    launchProgress(100);

    // Check direct rendering and warn user if they don't have it
    if (!CmdlineArgs::Instance().getSafeMode()) {
        checkDirectRendering();
    }

    // Install an event filter to catch certain QT events, such as tooltips.
    // This allows us to turn off tooltips.
    pApp->installEventFilter(this); // The eventfilter is located in this
                                    // Mixxx class as a callback.

    // If we were told to start in fullscreen mode on the command-line or if
    // user chose always starts in fullscreen mode, then turn on fullscreen
    // mode.
    bool fullscreenPref = pConfig->getValue<bool>(
            ConfigKey("[Config]", "StartInFullscreen"));
    if (args.getStartInFullscreen() || fullscreenPref) {
        slotViewFullScreen(true);
    }
    emit(newSkinLoaded());

    // Wait until all other ControlObjects are set up before initializing
    // controllers
    m_pControllerManager->setUpDevices();

    // Scan the library for new files and directories
    bool rescan = pConfig->getValue<bool>(
            ConfigKey("[Library]","RescanOnStartup"));
    // rescan the library if we get a new plugin
    QSet<QString> prev_plugins = QSet<QString>::fromList(
            pConfig->getValueString(
                    ConfigKey("[Library]", "SupportedFileExtensions")).split(
                    ",", QString::SkipEmptyParts));
    QSet<QString> curr_plugins = QSet<QString>::fromList(
        SoundSourceProxy::getSupportedFileExtensions());
    rescan = rescan || (prev_plugins != curr_plugins);
    pConfig->set(ConfigKey("[Library]", "SupportedFileExtensions"),
            QStringList(SoundSourceProxy::getSupportedFileExtensions()).join(","));

    // Scan the library directory. Do this after the skinloader has
    // loaded a skin, see Bug #1047435
    if (rescan || hasChanged_MusicDir || m_pSettingsManager->shouldRescanLibrary()) {
        m_pLibrary->scan();
    }

    // Try open player device If that fails, the preference panel is opened.
    bool retryClicked;
    do {
        retryClicked = false;
        SoundDeviceError result = m_pSoundManager->setupDevices();
        if (result == SOUNDDEVICE_ERROR_DEVICE_COUNT ||
                result == SOUNDDEVICE_ERROR_EXCESSIVE_OUTPUT_CHANNEL) {
            if (soundDeviceBusyDlg(&retryClicked) != QDialog::Accepted) {
                exit(0);
            }
        } else if (result != SOUNDDEVICE_ERROR_OK) {
            if (soundDeviceErrorMsgDlg(result, &retryClicked) !=
                    QDialog::Accepted) {
                exit(0);
            }
        }
    } while (retryClicked);

    // test for at least one out device, if none, display another dlg that
    // says "mixxx will barely work with no outs"
    // In case persisting errors, the user has already received a message
    // box from the preferences dialog above. So we can watch here just the
    // output count.
    while (m_pSoundManager->getConfig().getOutputs().count() == 0) {
        // Exit when we press the Exit button in the noSoundDlg dialog
        // only call it if result != OK
        bool continueClicked = false;
        if (noOutputDlg(&continueClicked) != QDialog::Accepted) {
            exit(0);
        }
        if (continueClicked) break;
   }

    // Load tracks in args.qlMusicFiles (command line arguments) into player
    // 1 and 2:
    const QList<QString>& musicFiles = args.getMusicFiles();
    for (int i = 0; i < (int)m_pPlayerManager->numDecks()
            && i < musicFiles.count(); ++i) {
        if (SoundSourceProxy::isFileNameSupported(musicFiles.at(i))) {
            m_pPlayerManager->slotLoadToDeck(musicFiles.at(i), i+1);
        }
    }

    connect(&PlayerInfo::instance(),
            SIGNAL(currentPlayingTrackChanged(TrackPointer)),
            this, SLOT(slotUpdateWindowTitle(TrackPointer)));

    // this has to be after the OpenGL widgets are created or depending on a
    // million different variables the first waveform may be horribly
    // corrupted. See bug 521509 -- bkgood ?? -- vrince
    setCentralWidget(m_pWidgetParent);
    // The launch image widget is automatically disposed, but we still have a
    // pointer to it.
    m_pLaunchImage = nullptr;
}

void MixxxMainWindow::finalize() {
    Timer t("MixxxMainWindow::~finalize");
    t.start();

    // Save the current window state (position, maximized, etc)
    m_pSettingsManager->settings()->set(ConfigKey("[MainWindow]", "geometry"),
        QString(saveGeometry().toBase64()));
    m_pSettingsManager->settings()->set(ConfigKey("[MainWindow]", "state"),
        QString(saveState().toBase64()));

    qDebug() << "Destroying MixxxMainWindow";

    qDebug() << t.elapsed(false).debugMillisWithUnit() << "saving configuration";
    m_pSettingsManager->save();

    // GUI depends on KeyboardEventFilter, PlayerManager, Library
    qDebug() << t.elapsed(false).debugMillisWithUnit() << "deleting skin";
    m_pWidgetParent = nullptr;
    QPointer<QWidget> pSkin(centralWidget());
    setCentralWidget(nullptr);
    if (!pSkin.isNull()) {
        QCoreApplication::sendPostedEvents(pSkin, QEvent::DeferredDelete);
    }
    // Our central widget is now deleted.
    DEBUG_ASSERT_AND_HANDLE(pSkin.isNull()) {
        qWarning() << "Central widget was not deleted by our sendPostedEvents trick.";
    }

    // TODO(rryan): WMainMenuBar holds references to controls so we need to delete it
    // before MixxxMainWindow is destroyed. QMainWindow calls deleteLater() in
    // setMenuBar() but we need to delete it now so we can ask for
    // DeferredDelete events to be processed for it. Once Mixxx shutdown lives
    // outside of MixxxMainWindow the parent relationship will directly destroy
    // the WMainMenuBar and this will no longer be a problem.
    qDebug() << t.elapsed(false).debugMillisWithUnit() << "deleting menubar";
    QPointer<QWidget> pMenuBar(menuBar());
    setMenuBar(nullptr);
    if (!pMenuBar.isNull()) {
        QCoreApplication::sendPostedEvents(pMenuBar, QEvent::DeferredDelete);
    }
    // Our main menu is now deleted.
    DEBUG_ASSERT_AND_HANDLE(pMenuBar.isNull()) {
        qWarning() << "WMainMenuBar was not deleted by our sendPostedEvents trick.";
    }

    // SoundManager depend on Engine and Config
    qDebug() << t.elapsed(false).debugMillisWithUnit() << "deleting SoundManager";
    delete m_pSoundManager;

    // ControllerManager depends on Config
    qDebug() << t.elapsed(false).debugMillisWithUnit() << "deleting ControllerManager";
    delete m_pControllerManager;

#ifdef __VINYLCONTROL__
    // VinylControlManager depends on a CO the engine owns
    // (vinylcontrol_enabled in VinylControlControl)
    qDebug() << t.elapsed(false).debugMillisWithUnit() << "deleting VinylControlManager";
    delete m_pVCManager;
#endif

    // CoverArtCache is fairly independent of everything else.
    CoverArtCache::destroy();

    // Delete the library after the view so there are no dangling pointers to
    // the data models.
    // Depends on RecordingManager and PlayerManager
    qDebug() << t.elapsed(false).debugMillisWithUnit() << "deleting Library";
    delete m_pLibrary;

    // PlayerManager depends on Engine, SoundManager, VinylControlManager, and Config
    qDebug() << t.elapsed(false).debugMillisWithUnit() << "deleting PlayerManager";
    delete m_pPlayerManager;

    // RecordingManager depends on config, engine
    qDebug() << t.elapsed(false).debugMillisWithUnit() << "deleting RecordingManager";
    delete m_pRecordingManager;

#ifdef __BROADCAST__
    // BroadcastManager depends on config, engine
    qDebug() << t.elapsed(false).debugMillisWithUnit() << "deleting BroadcastManager";
    delete m_pBroadcastManager;
#endif

    // EngineMaster depends on Config and m_pEffectsManager.
    qDebug() << t.elapsed(false).debugMillisWithUnit() << "deleting EngineMaster";
    delete m_pEngine;

    qDebug() << t.elapsed(false).debugMillisWithUnit() << "deleting DlgPreferences";
    delete m_pPrefDlg;

    // Must delete after EngineMaster and DlgPrefEq.
    qDebug() << t.elapsed(false).debugMillisWithUnit() << "deleting EffectsManager";
    delete m_pEffectsManager;

    delete m_pTouchShift;

    PlayerInfo::destroy();
    WaveformWidgetFactory::destroy();

    delete m_pGuiTick;

    // Check for leaked ControlObjects and give warnings.
    QList<QSharedPointer<ControlDoublePrivate> > leakedControls;
    QList<ConfigKey> leakedConfigKeys;

    ControlDoublePrivate::getControls(&leakedControls);

    if (leakedControls.size() > 0) {
        qDebug() << "WARNING: The following" << leakedControls.size()
                 << "controls were leaked:";
        foreach (QSharedPointer<ControlDoublePrivate> pCDP, leakedControls) {
            if (pCDP.isNull()) {
                continue;
            }
            ConfigKey key = pCDP->getKey();
            qDebug() << key.group << key.item << pCDP->getCreatorCO();
            leakedConfigKeys.append(key);
        }

        // Deleting leaked objects helps to satisfy valgrind.
        // These delete calls could cause crashes if a destructor for a control
        // we thought was leaked is triggered after this one exits.
        // So, only delete so if developer mode is on.
        if (CmdlineArgs::Instance().getDeveloper()) {
            foreach (ConfigKey key, leakedConfigKeys) {
                // A deletion early in the list may trigger a destructor
                // for a control later in the list, so we check for a null
                // pointer each time.
                ControlObject* pCo = ControlObject::getControl(key, false);
                if (pCo) {
                    delete pCo;
                }
            }
        }
        leakedControls.clear();
    }

    // HACK: Save config again. We saved it once before doing some dangerous
    // stuff. We only really want to save it here, but the first one was just
    // a precaution. The earlier one can be removed when stuff is more stable
    // at exit.
    m_pSettingsManager->save();

    Sandbox::shutdown();

    qDebug() << t.elapsed(false).debugMillisWithUnit() << "deleting SettingsManager";
    delete m_pSettingsManager;

    delete m_pKeyboard;
    delete m_pKbdConfig;
    delete m_pKbdConfigEmpty;

    t.elapsed(true);
    // Report the total time we have been running.
    m_runtime_timer.elapsed(true);
    StatsManager::destroy();
}

void MixxxMainWindow::initializeWindow() {
    // be sure createMenuBar() is called first
    DEBUG_ASSERT(m_pMenuBar != nullptr);

    QPalette Pal(palette());
    // safe default QMenuBar background
    QColor MenuBarBackground(m_pMenuBar->palette().color(QPalette::Background));
    Pal.setColor(QPalette::Background, QColor(0x202020));
    setAutoFillBackground(true);
    setPalette(Pal);
    // restore default QMenuBar background
    Pal.setColor(QPalette::Background, MenuBarBackground);
    m_pMenuBar->setPalette(Pal);

    // Restore the current window state (position, maximized, etc)
    restoreGeometry(QByteArray::fromBase64(m_pSettingsManager->settings()->getValueString(
        ConfigKey("[MainWindow]", "geometry")).toUtf8()));
    restoreState(QByteArray::fromBase64(m_pSettingsManager->settings()->getValueString(
        ConfigKey("[MainWindow]", "state")).toUtf8()));

    setWindowIcon(QIcon(":/images/ic_mixxx_window.png"));
    slotUpdateWindowTitle(TrackPointer());
}

void MixxxMainWindow::initializeKeyboard() {
    UserSettingsPointer pConfig = m_pSettingsManager->settings();
    QString resourcePath = pConfig->getResourcePath();

    // Set the default value in settings file
    if (pConfig->getValueString(ConfigKey("[Keyboard]","Enabled")).length() == 0)
        pConfig->set(ConfigKey("[Keyboard]","Enabled"), ConfigValue(1));

    // Read keyboard configuration and set kdbConfig object in WWidget
    // Check first in user's Mixxx directory
    QString userKeyboard = QDir(m_cmdLineArgs.getSettingsPath()).filePath("Custom.kbd.cfg");

    // Empty keyboard configuration
    m_pKbdConfigEmpty = new ConfigObject<ConfigValueKbd>(QString());

    if (QFile::exists(userKeyboard)) {
        qDebug() << "Found and will use custom keyboard preset" << userKeyboard;
        m_pKbdConfig = new ConfigObject<ConfigValueKbd>(userKeyboard);
    } else {
        // Default to the locale for the main input method (e.g. keyboard).
        QLocale locale = inputLocale();

        // check if a default keyboard exists
        QString defaultKeyboard = QString(resourcePath).append("keyboard/");
        defaultKeyboard += locale.name();
        defaultKeyboard += ".kbd.cfg";

        if (!QFile::exists(defaultKeyboard)) {
            qDebug() << defaultKeyboard << " not found, using en_US.kbd.cfg";
            defaultKeyboard = QString(resourcePath).append("keyboard/").append("en_US.kbd.cfg");
            if (!QFile::exists(defaultKeyboard)) {
                qDebug() << defaultKeyboard << " not found, starting without shortcuts";
                defaultKeyboard = "";
            }
        }
        m_pKbdConfig = new ConfigObject<ConfigValueKbd>(defaultKeyboard);
    }

    // TODO(XXX) leak pKbdConfig, KeyboardEventFilter owns it? Maybe roll all keyboard
    // initialization into KeyboardEventFilter
    // Workaround for today: KeyboardEventFilter calls delete
<<<<<<< HEAD
    bool keyboardShortcutsEnabled = pConfig->getValueString(
            ConfigKey("[Keyboard]", "Enabled")) == "1";
    m_pKeyboard = new KeyboardEventFilter(
            keyboardShortcutsEnabled ? m_pKbdConfig : m_pKbdConfigEmpty);
=======
    bool keyboardShortcutsEnabled = pConfig->getValue<bool>(
            ConfigKey("[Keyboard]", "Enabled"));
    m_pKeyboard = new KeyboardEventFilter(keyboardShortcutsEnabled ? m_pKbdConfig : m_pKbdConfigEmpty);
>>>>>>> 2055c37b
}

QDialog::DialogCode MixxxMainWindow::soundDeviceErrorDlg(
        const QString &title, const QString &text, bool* retryClicked) {
    QMessageBox msgBox;
    msgBox.setIcon(QMessageBox::Warning);
    msgBox.setWindowTitle(title);
    msgBox.setText(text);

    QPushButton* retryButton =
            msgBox.addButton(tr("Retry"), QMessageBox::ActionRole);
    QPushButton* reconfigureButton =
            msgBox.addButton(tr("Reconfigure"), QMessageBox::ActionRole);
    QPushButton* wikiButton =
            msgBox.addButton(tr("Help"), QMessageBox::ActionRole);
    QPushButton* exitButton =
            msgBox.addButton(tr("Exit"), QMessageBox::ActionRole);

    while (true)
    {
        msgBox.exec();

        if (msgBox.clickedButton() == retryButton) {
            m_pSoundManager->clearAndQueryDevices();
            *retryClicked = true;
            return QDialog::Accepted;
        } else if (msgBox.clickedButton() == wikiButton) {
            QDesktopServices::openUrl(QUrl(
                "http://mixxx.org/wiki/doku.php/troubleshooting"
                "#i_can_t_select_my_sound_card_in_the_sound_hardware_preferences"));
            wikiButton->setEnabled(false);
        } else if (msgBox.clickedButton() == reconfigureButton) {
            msgBox.hide();

            m_pSoundManager->clearAndQueryDevices();
            // This way of opening the dialog allows us to use it synchronously
            m_pPrefDlg->setWindowModality(Qt::ApplicationModal);
            m_pPrefDlg->exec();
            if (m_pPrefDlg->result() == QDialog::Accepted) {
                return QDialog::Accepted;
            }

            msgBox.show();
        } else if (msgBox.clickedButton() == exitButton) {
            // Will finally quit Mixxx
            return QDialog::Rejected;
        }
    }
}

QDialog::DialogCode MixxxMainWindow::soundDeviceBusyDlg(bool* retryClicked) {
    QString title(tr("Sound Device Busy"));
    QString text(
            "<html> <p>" %
            tr("Mixxx was unable to open all the configured sound devices.") +
            "</p> <p>" %
            m_pSoundManager->getErrorDeviceName() %
            " is used by another application or not plugged in."
            "</p><ul>"
                "<li>" %
                    tr("<b>Retry</b> after closing the other application "
                    "or reconnecting a sound device") %
                "</li>"
                "<li>" %
                    tr("<b>Reconfigure</b> Mixxx's sound device settings.") %
                "</li>"
                "<li>" %
                    tr("Get <b>Help</b> from the Mixxx Wiki.") %
                "</li>"
                "<li>" %
                    tr("<b>Exit</b> Mixxx.") %
                "</li>"
            "</ul></html>"
    );
    return soundDeviceErrorDlg(title, text, retryClicked);
}


QDialog::DialogCode MixxxMainWindow::soundDeviceErrorMsgDlg(
        SoundDeviceError err, bool* retryClicked) {
    QString title(tr("Sound Device Error"));
    QString text(
            "<html> <p>" %
            tr("Mixxx was unable to open all the configured sound devices.") +
            "</p> <p>" %
            m_pSoundManager->getLastErrorMessage(err).replace("\n", "<br/>") %
            "</p><ul>"
                "<li>" %
                    tr("<b>Retry</b> after fixing an issue") %
                "</li>"
                "<li>" %
                    tr("<b>Reconfigure</b> Mixxx's sound device settings.") %
                "</li>"
                "<li>" %
                    tr("Get <b>Help</b> from the Mixxx Wiki.") %
                "</li>"
                "<li>" %
                    tr("<b>Exit</b> Mixxx.") %
                "</li>"
            "</ul></html>"
    );
    return soundDeviceErrorDlg(title, text, retryClicked);
}

QDialog::DialogCode MixxxMainWindow::noOutputDlg(bool* continueClicked) {
    QMessageBox msgBox;
    msgBox.setIcon(QMessageBox::Warning);
    msgBox.setWindowTitle(tr("No Output Devices"));
    msgBox.setText(
            "<html>" + tr("Mixxx was configured without any output sound devices. "
            "Audio processing will be disabled without a configured output device.") +
            "<ul>"
                "<li>" +
                    tr("<b>Continue</b> without any outputs.") +
                "</li>"
                "<li>" +
                    tr("<b>Reconfigure</b> Mixxx's sound device settings.") +
                "</li>"
                "<li>" +
                    tr("<b>Exit</b> Mixxx.") +
                "</li>"
            "</ul></html>"
    );

    QPushButton* continueButton =
            msgBox.addButton(tr("Continue"), QMessageBox::ActionRole);
    QPushButton* reconfigureButton =
            msgBox.addButton(tr("Reconfigure"), QMessageBox::ActionRole);
    QPushButton* exitButton =
            msgBox.addButton(tr("Exit"), QMessageBox::ActionRole);

    while (true)
    {
        msgBox.exec();

        if (msgBox.clickedButton() == continueButton) {
            *continueClicked = true;
            return QDialog::Accepted;
        } else if (msgBox.clickedButton() == reconfigureButton) {
            msgBox.hide();

            // This way of opening the dialog allows us to use it synchronously
            m_pPrefDlg->setWindowModality(Qt::ApplicationModal);
            m_pPrefDlg->exec();
            if (m_pPrefDlg->result() == QDialog::Accepted) {
                return QDialog::Accepted;
            }

            msgBox.show();

        } else if (msgBox.clickedButton() == exitButton) {
            // Will finally quit Mixxx
            return QDialog::Rejected;
        }
    }
}

void MixxxMainWindow::slotUpdateWindowTitle(TrackPointer pTrack) {
    QString appTitle = Version::applicationTitle();

    // If we have a track, use getInfo() to format a summary string and prepend
    // it to the title.
    // TODO(rryan): Does this violate Mac App Store policies?
    if (pTrack) {
        QString trackInfo = pTrack->getInfo();
        if (!trackInfo.isEmpty()) {
            appTitle = QString("%1 | %2")
                    .arg(trackInfo)
                    .arg(appTitle);
        }
    }
    this->setWindowTitle(appTitle);
}

void MixxxMainWindow::createMenuBar() {
    ScopedTimer t("MixxxMainWindow::createMenuBar");
    DEBUG_ASSERT(m_pKbdConfig != nullptr);
    m_pMenuBar = new WMainMenuBar(this, m_pSettingsManager->settings(),
                                  m_pKbdConfig);
    setMenuBar(m_pMenuBar);
}

void MixxxMainWindow::connectMenuBar() {
    ScopedTimer t("MixxxMainWindow::connectMenuBar");
    connect(this, SIGNAL(newSkinLoaded()),
            m_pMenuBar, SLOT(onNewSkinLoaded()));

    // Misc
    connect(m_pMenuBar, SIGNAL(quit()), this, SLOT(close()));
    connect(m_pMenuBar, SIGNAL(showPreferences()),
            this, SLOT(slotOptionsPreferences()));
    connect(m_pMenuBar, SIGNAL(loadTrackToDeck(int)),
            this, SLOT(slotFileLoadSongPlayer(int)));

    // Fullscreen
    connect(m_pMenuBar, SIGNAL(toggleFullScreen(bool)),
            this, SLOT(slotViewFullScreen(bool)));
    connect(this, SIGNAL(fullScreenChanged(bool)),
            m_pMenuBar, SLOT(onFullScreenStateChange(bool)));

    // Keyboard shortcuts
    connect(m_pMenuBar, SIGNAL(toggleKeyboardShortcuts(bool)),
            this, SLOT(slotOptionsKeyboard(bool)));

    // Help
    connect(m_pMenuBar, SIGNAL(showAbout()),
            this, SLOT(slotHelpAbout()));

    // Developer
    connect(m_pMenuBar, SIGNAL(reloadSkin()),
            this, SLOT(rebootMixxxView()));
    connect(m_pMenuBar, SIGNAL(toggleDeveloperTools(bool)),
            this, SLOT(slotDeveloperTools(bool)));

    if (m_pRecordingManager) {
        connect(m_pRecordingManager, SIGNAL(isRecording(bool)),
                m_pMenuBar, SLOT(onRecordingStateChange(bool)));
        connect(m_pMenuBar, SIGNAL(toggleRecording(bool)),
                m_pRecordingManager, SLOT(slotSetRecording(bool)));
        m_pMenuBar->onRecordingStateChange(m_pRecordingManager->isRecordingActive());
    }

#ifdef __BROADCAST__
    if (m_pBroadcastManager) {
        connect(m_pBroadcastManager, SIGNAL(broadcastEnabled(bool)),
                m_pMenuBar, SLOT(onBroadcastingStateChange(bool)));
        connect(m_pMenuBar, SIGNAL(toggleBroadcasting(bool)),
                m_pBroadcastManager, SLOT(setEnabled(bool)));
        m_pMenuBar->onBroadcastingStateChange(m_pBroadcastManager->isEnabled());
    }
#endif

#ifdef __VINYLCONTROL__
    if (m_pVCManager) {
        connect(m_pMenuBar, SIGNAL(toggleVinylControl(int)),
                m_pVCManager, SLOT(toggleVinylControl(int)));
        connect(m_pVCManager, SIGNAL(vinylControlDeckEnabled(int, bool)),
                m_pMenuBar, SLOT(onVinylControlDeckEnabledStateChange(int, bool)));
    }
#endif

    if (m_pPlayerManager) {
        connect(m_pPlayerManager, SIGNAL(numberOfDecksChanged(int)),
                m_pMenuBar, SLOT(onNumberOfDecksChanged(int)));
        m_pMenuBar->onNumberOfDecksChanged(m_pPlayerManager->numberOfDecks());
    }

    if (m_pLibrary) {
        connect(m_pMenuBar, SIGNAL(createCrate()),
                m_pLibrary, SLOT(slotCreateCrate()));
        connect(m_pMenuBar, SIGNAL(createPlaylist()),
                m_pLibrary, SLOT(slotCreatePlaylist()));
        connect(m_pLibrary, SIGNAL(scanStarted()),
                m_pMenuBar, SLOT(onLibraryScanStarted()));
        connect(m_pLibrary, SIGNAL(scanFinished()),
                m_pMenuBar, SLOT(onLibraryScanFinished()));
        connect(m_pMenuBar, SIGNAL(rescanLibrary()),
                m_pLibrary, SLOT(scan()));
    }

}

void MixxxMainWindow::slotFileLoadSongPlayer(int deck) {
    QString group = m_pPlayerManager->groupForDeck(deck-1);

    QString loadTrackText = tr("Load track to Deck %1").arg(QString::number(deck));
    QString deckWarningMessage = tr("Deck %1 is currently playing a track.")
            .arg(QString::number(deck));
    QString areYouSure = tr("Are you sure you want to load a new track?");

    if (ControlObject::get(ConfigKey(group, "play")) > 0.0) {
        int ret = QMessageBox::warning(this, Version::applicationName(),
            deckWarningMessage + "\n" + areYouSure,
            QMessageBox::Yes | QMessageBox::No,
            QMessageBox::No);

        if (ret != QMessageBox::Yes)
            return;
    }

    UserSettingsPointer pConfig = m_pSettingsManager->settings();
    QString trackPath =
        QFileDialog::getOpenFileName(
            this,
            loadTrackText,
            pConfig->getValueString(PREF_LEGACY_LIBRARY_DIR),
            QString("Audio (%1)")
                .arg(SoundSourceProxy::getSupportedFileNamePatterns().join(" ")));


    if (!trackPath.isNull()) {
        // The user has picked a file via a file dialog. This means the system
        // sandboxer (if we are sandboxed) has granted us permission to this
        // folder. Create a security bookmark while we have permission so that
        // we can access the folder on future runs. We need to canonicalize the
        // path so we first wrap the directory string with a QDir.
        QFileInfo trackInfo(trackPath);
        Sandbox::createSecurityToken(trackInfo);

        m_pPlayerManager->slotLoadToDeck(trackPath, deck);
    }
}


void MixxxMainWindow::slotOptionsKeyboard(bool toggle) {
    UserSettingsPointer pConfig = m_pSettingsManager->settings();
    if (toggle) {
        //qDebug() << "Enable keyboard shortcuts/mappings";
        m_pKeyboard->setKeyboardConfig(m_pKbdConfig);
        pConfig->set(ConfigKey("[Keyboard]","Enabled"), ConfigValue(1));
    } else {
        //qDebug() << "Disable keyboard shortcuts/mappings";
        m_pKeyboard->setKeyboardConfig(m_pKbdConfigEmpty);
        pConfig->set(ConfigKey("[Keyboard]","Enabled"), ConfigValue(0));
    }
}

void MixxxMainWindow::slotDeveloperTools(bool visible) {
    if (visible) {
        if (m_pDeveloperToolsDlg == nullptr) {
            UserSettingsPointer pConfig = m_pSettingsManager->settings();
            m_pDeveloperToolsDlg = new DlgDeveloperTools(this, pConfig);
            connect(m_pDeveloperToolsDlg, SIGNAL(destroyed()),
                    this, SLOT(slotDeveloperToolsClosed()));
            connect(this, SIGNAL(closeDeveloperToolsDlgChecked(int)),
                    m_pDeveloperToolsDlg, SLOT(done(int)));
            connect(m_pDeveloperToolsDlg, SIGNAL(destroyed()),
                    m_pMenuBar, SLOT(onDeveloperToolsHidden()));
        }
        m_pMenuBar->onDeveloperToolsShown();
        m_pDeveloperToolsDlg->show();
        m_pDeveloperToolsDlg->activateWindow();
    } else {
        emit(closeDeveloperToolsDlgChecked(0));
    }
}

void MixxxMainWindow::slotDeveloperToolsClosed() {
    m_pDeveloperToolsDlg = NULL;
}

void MixxxMainWindow::slotViewFullScreen(bool toggle) {
    if (isFullScreen() == toggle) {
        return;
    }

    if (toggle) {
        showFullScreen();
#ifdef __LINUX__
        // Fix for "No menu bar with ubuntu unity in full screen mode" Bug
        // #885890 and Bug #1076789. Before touching anything here, please read
        // those bugs.
        createMenuBar();
        connectMenuBar();
        if (m_pMenuBar->isNativeMenuBar()) {
            m_pMenuBar->setNativeMenuBar(false);
        }
#endif
    } else {
#ifdef __LINUX__
        createMenuBar();
        connectMenuBar();
#endif
        showNormal();
    }
    emit(fullScreenChanged(toggle));
}

void MixxxMainWindow::slotOptionsPreferences() {
    m_pPrefDlg->setHidden(false);
    m_pPrefDlg->activateWindow();
}

void MixxxMainWindow::slotNoVinylControlInputConfigured() {
    QMessageBox::warning(
        this,
        Version::applicationName(),
        tr("There is no input device selected for this vinyl control.\n"
           "Please select an input device in the sound hardware preferences first."),
        QMessageBox::Ok, QMessageBox::Ok);
    m_pPrefDlg->show();
    m_pPrefDlg->showSoundHardwarePage();
}

void MixxxMainWindow::slotNoDeckPassthroughInputConfigured() {
    QMessageBox::warning(
        this,
        Version::applicationName(),
        tr("There is no input device selected for this passthrough control.\n"
           "Please select an input device in the sound hardware preferences first."),
        QMessageBox::Ok, QMessageBox::Ok);
    m_pPrefDlg->show();
    m_pPrefDlg->showSoundHardwarePage();
}

void MixxxMainWindow::slotNoMicrophoneInputConfigured() {
    QMessageBox::warning(
        this,
        Version::applicationName(),
        tr("There is no input device selected for this microphone.\n"
           "Please select an input device in the sound hardware preferences first."),
        QMessageBox::Ok, QMessageBox::Ok);
    m_pPrefDlg->show();
    m_pPrefDlg->showSoundHardwarePage();
}

void MixxxMainWindow::slotHelpAbout() {
    DlgAbout* about = new DlgAbout(this);
    about->show();
}

void MixxxMainWindow::setToolTipsCfg(mixxx::TooltipsPreference tt) {
    UserSettingsPointer pConfig = m_pSettingsManager->settings();
    pConfig->set(ConfigKey("[Controls]","Tooltips"),
                 ConfigValue(static_cast<int>(tt)));
    m_toolTipsCfg = tt;
}

void MixxxMainWindow::rebootMixxxView() {
    qDebug() << "Now in rebootMixxxView...";

    QPoint initPosition = pos();
    QSize initSize = size();

    // We need to tell the menu bar that we are about to delete the old skin and
    // create a new one. It holds "visibility" controls (e.g. "Show Samplers")
    // that need to be deleted -- otherwise we can't tell what features the skin
    // supports since the controls from the previous skin will be left over.
    m_pMenuBar->onNewSkinAboutToLoad();
    m_pLibrary->destroyInterface();

    if (m_pWidgetParent) {
        m_pWidgetParent->hide();
        WaveformWidgetFactory::instance()->destroyWidgets();
        delete m_pWidgetParent;
        m_pWidgetParent = NULL;
    }

    // Workaround for changing skins while fullscreen, just go out of fullscreen
    // mode. If you change skins while in fullscreen (on Linux, at least) the
    // window returns to 0,0 but and the backdrop disappears so it looks as if
    // it is not fullscreen, but acts as if it is.
    bool wasFullScreen = isFullScreen();
    slotViewFullScreen(false);

    // Load skin to a QWidget that we set as the central widget. Assignment
    // intentional in next line.
    if (!(m_pWidgetParent = m_pSkinLoader->loadDefaultSkin(this,
                                                           m_pKeyboard,
                                                           m_pPlayerManager,
                                                           m_pControllerManager,
                                                           m_pLibrary,
                                                           m_pVCManager,
                                                           m_pEffectsManager))) {

        QMessageBox::critical(this,
                              tr("Error in skin file"),
                              tr("The selected skin cannot be loaded."));
        // m_pWidgetParent is NULL, we can't continue.
        return;
    }

    setCentralWidget(m_pWidgetParent);
    adjustSize();

    if (wasFullScreen) {
        slotViewFullScreen(true);
    } else {
        move(initPosition.x() + (initSize.width() - m_pWidgetParent->width()) / 2,
             initPosition.y() + (initSize.height() - m_pWidgetParent->height()) / 2);
    }

    qDebug() << "rebootMixxxView DONE";
    emit(newSkinLoaded());
}

bool MixxxMainWindow::eventFilter(QObject* obj, QEvent* event) {
    if (event->type() == QEvent::ToolTip) {
        // return true for no tool tips
        switch (m_toolTipsCfg) {
            case mixxx::TooltipsPreference::TOOLTIPS_ONLY_IN_LIBRARY:
                return dynamic_cast<WBaseWidget*>(obj) != nullptr;
            case mixxx::TooltipsPreference::TOOLTIPS_ON:
                return false;
            case mixxx::TooltipsPreference::TOOLTIPS_OFF:
                return true;
            default:
                DEBUG_ASSERT(!"m_toolTipsCfg value unknown");
                return true;
        }
    }
    // standard event processing
    return QObject::eventFilter(obj, event);
}

bool MixxxMainWindow::event(QEvent* e) {
    switch(e->type()) {
    case QEvent::TouchBegin:
    case QEvent::TouchUpdate:
    case QEvent::TouchEnd:
    {
        // If the touch event falls through to the main widget, no touch widget
        // was touched, so we resend it as a mouse event.
        // We have to accept it here, so QApplication will continue to deliver
        // the following events of this touch point as well.
        QTouchEvent* touchEvent = static_cast<QTouchEvent*>(e);
        touchEvent->accept();
        return true;
    }
    default:
        break;
    }
    return QWidget::event(e);
}

void MixxxMainWindow::closeEvent(QCloseEvent *event) {
    if (!confirmExit()) {
        event->ignore();
        return;
    }
    finalize();
    QMainWindow::closeEvent(event);
}


void MixxxMainWindow::checkDirectRendering() {
    // IF
    //  * A waveform viewer exists
    // AND
    //  * The waveform viewer is an OpenGL waveform viewer
    // AND
    //  * The waveform viewer does not have direct rendering enabled.
    // THEN
    //  * Warn user

    WaveformWidgetFactory* factory = WaveformWidgetFactory::instance();
    if (!factory)
        return;

    UserSettingsPointer pConfig = m_pSettingsManager->settings();

    if (!factory->isOpenGLAvailable() &&
        pConfig->getValueString(ConfigKey("[Direct Rendering]", "Warned")) != QString("yes")) {
        QMessageBox::warning(
            0, tr("OpenGL Direct Rendering"),
            tr("Direct rendering is not enabled on your machine.<br><br>"
               "This means that the waveform displays will be very<br>"
               "<b>slow and may tax your CPU heavily</b>. Either update your<br>"
               "configuration to enable direct rendering, or disable<br>"
               "the waveform displays in the Mixxx preferences by selecting<br>"
               "\"Empty\" as the waveform display in the 'Interface' section.<br><br>"
               "NOTE: If you use NVIDIA hardware,<br>"
               "direct rendering may not be present, but you should<br>"
               "not experience degraded performance."));
        pConfig->set(ConfigKey("[Direct Rendering]", "Warned"), QString("yes"));
    }
}

bool MixxxMainWindow::confirmExit() {
    bool playing(false);
    bool playingSampler(false);
    unsigned int deckCount = m_pPlayerManager->numDecks();
    unsigned int samplerCount = m_pPlayerManager->numSamplers();
    for (unsigned int i = 0; i < deckCount; ++i) {
        if (ControlObject::get(
                ConfigKey(PlayerManager::groupForDeck(i), "play"))) {
            playing = true;
            break;
        }
    }
    for (unsigned int i = 0; i < samplerCount; ++i) {
        if (ControlObject::get(
                ConfigKey(PlayerManager::groupForSampler(i), "play"))) {
            playingSampler = true;
            break;
        }
    }
    if (playing) {
        QMessageBox::StandardButton btn = QMessageBox::question(this,
            tr("Confirm Exit"),
            tr("A deck is currently playing. Exit Mixxx?"),
            QMessageBox::Yes | QMessageBox::No, QMessageBox::No);
        if (btn == QMessageBox::No) {
            return false;
        }
    } else if (playingSampler) {
        QMessageBox::StandardButton btn = QMessageBox::question(this,
            tr("Confirm Exit"),
            tr("A sampler is currently playing. Exit Mixxx?"),
            QMessageBox::Yes | QMessageBox::No, QMessageBox::No);
        if (btn == QMessageBox::No) {
            return false;
        }
    }
    if (m_pPrefDlg->isVisible()) {
        QMessageBox::StandardButton btn = QMessageBox::question(
            this, tr("Confirm Exit"),
            tr("The preferences window is still open.") + "<br>" +
            tr("Discard any changes and exit Mixxx?"),
            QMessageBox::Yes | QMessageBox::No, QMessageBox::No);
        if (btn == QMessageBox::No) {
            return false;
        }
        else {
            m_pPrefDlg->close();
        }
    }

    return true;
}

void MixxxMainWindow::launchProgress(int progress) {
    if (m_pLaunchImage) {
        m_pLaunchImage->progress(progress);
    }
    qApp->processEvents();
}

void MixxxMainWindow::slotFocusSearch() {
    m_pLibrary->focusSearch();
}<|MERGE_RESOLUTION|>--- conflicted
+++ resolved
@@ -675,16 +675,10 @@
     // TODO(XXX) leak pKbdConfig, KeyboardEventFilter owns it? Maybe roll all keyboard
     // initialization into KeyboardEventFilter
     // Workaround for today: KeyboardEventFilter calls delete
-<<<<<<< HEAD
-    bool keyboardShortcutsEnabled = pConfig->getValueString(
-            ConfigKey("[Keyboard]", "Enabled")) == "1";
+    bool keyboardShortcutsEnabled = pConfig->getValue<bool>(
+            ConfigKey("[Keyboard]", "Enabled"));
     m_pKeyboard = new KeyboardEventFilter(
             keyboardShortcutsEnabled ? m_pKbdConfig : m_pKbdConfigEmpty);
-=======
-    bool keyboardShortcutsEnabled = pConfig->getValue<bool>(
-            ConfigKey("[Keyboard]", "Enabled"));
-    m_pKeyboard = new KeyboardEventFilter(keyboardShortcutsEnabled ? m_pKbdConfig : m_pKbdConfigEmpty);
->>>>>>> 2055c37b
 }
 
 QDialog::DialogCode MixxxMainWindow::soundDeviceErrorDlg(
