/***************************************************************************
                          mixxx.cpp  -  description
                             -------------------
    begin                : Mon Feb 18 09:48:17 CET 2002
    copyright            : (C) 2002 by Tue and Ken Haste Andersen
    email                :
***************************************************************************/

/***************************************************************************
*                                                                         *
*   This program is free software; you can redistribute it and/or modify  *
*   it under the terms of the GNU General Public License as published by  *
*   the Free Software Foundation; either version 2 of the License, or     *
*   (at your option) any later version.                                   *
*                                                                         *
***************************************************************************/

#include <QtDebug>
#include <QTranslator>
#include <QMenu>
#include <QMenuBar>
#include <QFileDialog>
#include <QDesktopWidget>
#include <QDesktopServices>
#include <QUrl>

#include "mixxx.h"

#include "analyserqueue.h"
#include "controlpotmeter.h"
#include "controlobjectslave.h"
#include "deck.h"
#include "defs_urls.h"
#include "dlgabout.h"
#include "dlgpreferences.h"
#include "engine/enginemaster.h"
#include "engine/enginemicrophone.h"
#include "effects/effectsmanager.h"
#include "effects/native/nativebackend.h"
#include "engine/engineaux.h"
#include "library/library.h"
#include "library/library_preferences.h"
#include "library/libraryscanner.h"
#include "library/librarytablemodel.h"
#include "library/trackcollection.h"
#include "controllers/controllermanager.h"
#include "mixxxkeyboard.h"
#include "playermanager.h"
#include "recording/defs_recording.h"
#include "recording/recordingmanager.h"
#include "shoutcast/shoutcastmanager.h"
#include "skin/legacyskinparser.h"
#include "skin/skinloader.h"
#include "soundmanager.h"
#include "soundmanagerutil.h"
#include "soundsourceproxy.h"
#include "trackinfoobject.h"
#include "upgrade.h"
#include "waveform/waveformwidgetfactory.h"
#include "widget/wwaveformviewer.h"
#include "widget/wwidget.h"
#include "widget/wspinny.h"
#include "sharedglcontext.h"
#include "util/debug.h"
#include "util/statsmanager.h"
#include "util/timer.h"
#include "util/time.h"
#include "util/version.h"
#include "controlpushbutton.h"
#include "util/compatibility.h"
#include "util/sandbox.h"
#include "playerinfo.h"
#include "waveform/guitick.h"

#ifdef __VINYLCONTROL__
#include "vinylcontrol/defs_vinylcontrol.h"
#include "vinylcontrol/vinylcontrolmanager.h"
#endif

#ifdef __MODPLUG__
#include "dlgprefmodplug.h"
#endif

<<<<<<< HEAD
void MixxxMainWindow::initializeTrackCollection() {
    m_pTrackCollection = new TrackCollection(m_pConfig);
    m_pTrackCollection->start();
    // Since m_pTrackCollection is separate thread, here we must wait when
    // all inside m_pTrackCollection will be initialized, so we can access members.
    QEventLoop loop;
    QObject::connect(m_pTrackCollection, SIGNAL(initialized()), &loop, SLOT(quit()));
    loop.exec();
}
=======
// static
const int MixxxMainWindow::kMicrophoneCount = 4;
// static
const int MixxxMainWindow::kAuxiliaryCount = 4;
>>>>>>> d5d63ae6

MixxxMainWindow::MixxxMainWindow(QApplication* pApp, const CmdlineArgs& args)
        : m_pWidgetParent(NULL),
          m_runtime_timer("MixxxMainWindow::runtime"),
          m_cmdLineArgs(args),
          m_iNumConfiguredDecks(0) {
    logBuildDetails();
    ScopedTimer t("MixxxMainWindow::MixxxMainWindow");
    m_runtime_timer.start();
    Time::start();
    initializeWindow();

    //Reset pointer to players
    m_pSoundManager = NULL;
    m_pPrefDlg = NULL;
    m_pControllerManager = NULL;
    m_pRecordingManager = NULL;
#ifdef __SHOUTCAST__
    m_pShoutcastManager = NULL;
#endif

    // Check to see if this is the first time this version of Mixxx is run
    // after an upgrade and make any needed changes.
    Upgrade upgrader;
    m_pConfig = upgrader.versionUpgrade(args.getSettingsPath());
    ControlDoublePrivate::setUserConfig(m_pConfig);

    Sandbox::initialize(m_pConfig->getSettingsPath().append("/sandbox.cfg"));

    // Only record stats in developer mode.
    if (m_cmdLineArgs.getDeveloper()) {
        StatsManager::create();
    }

    QString resourcePath = m_pConfig->getResourcePath();
    initializeTranslations(pApp);

    // Set the visibility of tooltips, default "1" = ON
    m_toolTipsCfg = m_pConfig->getValueString(ConfigKey("[Controls]", "Tooltips"), "1").toInt();

    // Store the path in the config database
    m_pConfig->set(ConfigKey("[Config]", "Path"), ConfigValue(resourcePath));

    initializeKeyboard();

    setAttribute(Qt::WA_AcceptTouchEvents);
    m_pTouchShift = new ControlPushButton(ConfigKey("[Controls]", "touch_shift"));

    // Create the Effects subsystem.
    m_pEffectsManager = new EffectsManager(this, m_pConfig);

    // Starting the master (mixing of the channels and effects):
    m_pEngine = new EngineMaster(m_pConfig, "[Master]", m_pEffectsManager, true, true);

    // Create effect backends. We do this after creating EngineMaster to allow
    // effect backends to refer to controls that are produced by the engine.
    NativeBackend* pNativeBackend = new NativeBackend(m_pEffectsManager);
    m_pEffectsManager->addEffectsBackend(pNativeBackend);

    // Sets up the default EffectChains and EffectRack.
    m_pEffectsManager->setupDefaults();

    m_pRecordingManager = new RecordingManager(m_pConfig, m_pEngine);
#ifdef __SHOUTCAST__
    m_pShoutcastManager = new ShoutcastManager(m_pConfig, m_pEngine);
#endif

    // Initialize player device
    // while this is created here, setupDevices needs to be called sometime
    // after the players are added to the engine (as is done currently) -- bkgood
    m_pSoundManager = new SoundManager(m_pConfig, m_pEngine);

    // TODO(rryan): Fold microphone and aux creation into a manager
    // (e.g. PlayerManager, though they aren't players).

    for (int i = 0; i < kMicrophoneCount; ++i) {
        QString group("[Microphone]");
        if (i > 0) {
            group = QString("[Microphone%1]").arg(i + 1);
        }
        // We don't know if something downstream expects the string to persist,
        // so dupe it (probably leaking it).
        EngineMicrophone* pMicrophone =
                new EngineMicrophone(strdup(group.toStdString().c_str()));
        // What should channelbase be?
        AudioInput micInput = AudioInput(AudioPath::MICROPHONE, 0, 0, i);
        m_pEngine->addChannel(pMicrophone);
        m_pSoundManager->registerInput(micInput, pMicrophone);
    }

    for (int i = 0; i < kAuxiliaryCount; ++i) {
        QString group = QString("[Auxiliary%1]").arg(i + 1);
        EngineAux* pAux = new EngineAux(strdup(group.toStdString().c_str()));
        // What should channelbase be?
        AudioInput auxInput = AudioInput(AudioPath::AUXILIARY, 0, 0, i);
        m_pEngine->addChannel(pAux);
        m_pSoundManager->registerInput(auxInput, pAux);
    }

    // Do not write meta data back to ID3 when meta data has changed
    // Because multiple TrackDao objects can exists for a particular track
    // writing meta data may ruine your MP3 file if done simultaneously.
    // see Bug #728197
    // For safety reasons, we deactivate this feature.
    m_pConfig->set(ConfigKey("[Library]","WriteAudioTags"), ConfigValue(0));

    // library dies in seemingly unrelated qtsql error about not having a
    // sqlite driver if this path doesn't exist. Normally config->Save()
    // above would make it but if it doesn't get run for whatever reason
    // we get hosed -- bkgood
    if (!QDir(args.getSettingsPath()).exists()) {
        QDir().mkpath(args.getSettingsPath());
    }

    // Register TrackPointer as a metatype since we use it in signals/slots
    // regularly.
    qRegisterMetaType<TrackPointer>("TrackPointer");

    m_pGuiTick = new GuiTick();

#ifdef __VINYLCONTROL__
    m_pVCManager = new VinylControlManager(this, m_pConfig, m_pSoundManager);
#else
    m_pVCManager = NULL;
#endif

    // Create the player manager.
    m_pPlayerManager = new PlayerManager(m_pConfig, m_pSoundManager,
                                         m_pEffectsManager, m_pEngine);

    // Add the same number of decks that were last used.  This ensures that when
    // audio inputs and outputs are set up, connections for decks > 2 will
    // succeed.
    int deck_count = m_pConfig->getValueString(ConfigKey("[Master]",
                                                         "num_decks"),
                                               "2").toInt();
    if (deck_count < 2) {
        deck_count = 2;
    }
    for (int i = 0; i < deck_count; ++i) {
        m_pPlayerManager->addDeck();
    }
    m_pPlayerManager->addSampler();
    m_pPlayerManager->addSampler();
    m_pPlayerManager->addSampler();
    m_pPlayerManager->addSampler();
    m_pPlayerManager->addPreviewDeck();

#ifdef __VINYLCONTROL__
    m_pVCManager->init();
#endif

    m_pNumDecks = new ControlObjectThread(ConfigKey("[Master]", "num_decks"),
                                          this);
    connect(m_pNumDecks, SIGNAL(valueChanged(double)),
            this, SLOT(slotNumDecksChanged(double)));

#ifdef __MODPLUG__
    // restore the configuration for the modplug library before trying to load a module
    DlgPrefModplug* pModplugPrefs = new DlgPrefModplug(0, m_pConfig);
    pModplugPrefs->loadSettings();
    pModplugPrefs->applySettings();
    delete pModplugPrefs; // not needed anymore
#endif

    initializeTrackCollection();

    m_pLibrary = new Library(this, m_pConfig,
                             m_pTrackCollection,
                             m_pRecordingManager);
    m_pPlayerManager->bindToLibrary(m_pLibrary);

    // Get Music dir
    bool hasChanged_MusicDir = false;

    QStringList dirs = m_pLibrary->getDirs();
    if (dirs.size() < 1) {
        // TODO(XXX) this needs to be smarter, we can't distinguish between an empty
        // path return value (not sure if this is normally possible, but it is
        // possible with the Windows 7 "Music" library, which is what
        // QDesktopServices::storageLocation(QDesktopServices::MusicLocation)
        // resolves to) and a user hitting 'cancel'. If we get a blank return
        // but the user didn't hit cancel, we need to know this and let the
        // user take some course of action -- bkgood
        QString fd = QFileDialog::getExistingDirectory(
            this, tr("Choose music library directory"),
            QDesktopServices::storageLocation(QDesktopServices::MusicLocation));
        if (!fd.isEmpty()) {
            // adds Folder to database.
            m_pLibrary->slotRequestAddDir(fd);
            hasChanged_MusicDir = true;
        }
    }

    // Call inits to invoke all other construction parts

    // Intialize default BPM system values
    if (m_pConfig->getValueString(ConfigKey("[BPM]", "BPMRangeStart"))
            .length() < 1) {
        m_pConfig->set(ConfigKey("[BPM]", "BPMRangeStart"),ConfigValue(65));
    }

    if (m_pConfig->getValueString(ConfigKey("[BPM]", "BPMRangeEnd"))
            .length() < 1) {
        m_pConfig->set(ConfigKey("[BPM]", "BPMRangeEnd"),ConfigValue(135));
    }

    if (m_pConfig->getValueString(ConfigKey("[BPM]", "AnalyzeEntireSong"))
            .length() < 1) {
        m_pConfig->set(ConfigKey("[BPM]", "AnalyzeEntireSong"),ConfigValue(1));
    }

    // Initialize controller sub-system,
    //  but do not set up controllers until the end of the application startup
    qDebug() << "Creating ControllerManager";
    m_pControllerManager = new ControllerManager(m_pConfig);

    WaveformWidgetFactory::create();
    WaveformWidgetFactory::instance()->startVSync(this);
    WaveformWidgetFactory::instance()->setConfig(m_pConfig);

    m_pSkinLoader = new SkinLoader(m_pConfig);
    connect(this, SIGNAL(newSkinLoaded()),
            this, SLOT(onNewSkinLoaded()));
    connect(this, SIGNAL(newSkinLoaded()),
            m_pLibrary, SLOT(onSkinLoadFinished()));

    // Initialize preference dialog
    m_pPrefDlg = new DlgPreferences(this, m_pSkinLoader, m_pSoundManager, m_pPlayerManager,
                                    m_pControllerManager, m_pVCManager, m_pConfig, m_pLibrary);
    m_pPrefDlg->setWindowIcon(QIcon(":/images/ic_mixxx_window.png"));
    m_pPrefDlg->setHidden(true);

    // Try open player device If that fails, the preference panel is opened.
    int setupDevices = m_pSoundManager->setupDevices();
    unsigned int numDevices = m_pSoundManager->getConfig().getOutputs().count();
    // test for at least one out device, if none, display another dlg that
    // says "mixxx will barely work with no outs"
    while (setupDevices != OK || numDevices == 0)
    {
        // Exit when we press the Exit button in the noSoundDlg dialog
        // only call it if setupDevices != OK
        if (setupDevices != OK) {
            if (noSoundDlg() != 0) {
                exit(0);
            }
        } else if (numDevices == 0) {
            bool continueClicked = false;
            int noOutput = noOutputDlg(&continueClicked);
            if (continueClicked) break;
            if (noOutput != 0) {
                exit(0);
            }
        }
        setupDevices = m_pSoundManager->setupDevices();
        numDevices = m_pSoundManager->getConfig().getOutputs().count();
    }

    // Load tracks in args.qlMusicFiles (command line arguments) into player
    // 1 and 2:
    const QList<QString>& musicFiles = args.getMusicFiles();
    for (int i = 0; i < (int)m_pPlayerManager->numDecks()
            && i < musicFiles.count(); ++i) {
        if (SoundSourceProxy::isFilenameSupported(musicFiles.at(i))) {
            m_pPlayerManager->slotLoadToDeck(musicFiles.at(i), i+1);
        }
    }

    initActions();
    initMenuBar();

    // Before creating the first skin we need to create a QGLWidget so that all
    // the QGLWidget's we create can use it as a shared QGLContext.
    QGLWidget* pContextWidget = new QGLWidget(this);
    pContextWidget->hide();
    SharedGLContext::setWidget(pContextWidget);

    // Load skin to a QWidget that we set as the central widget. Assignment
    // intentional in next line.
    if (!(m_pWidgetParent = m_pSkinLoader->loadDefaultSkin(this, m_pKeyboard,
                                                           m_pPlayerManager,
                                                           m_pControllerManager,
                                                           m_pLibrary,
                                                           m_pVCManager,
                                                           m_pTrackCollection,
                                                           m_pEffectsManager))) {
        reportCriticalErrorAndQuit(
            "default skin cannot be loaded see <b>mixxx</b> trace for more information.");

        //TODO (XXX) add dialog to warn user and launch skin choice page
        resize(640,480);
    } else {
        // this has to be after the OpenGL widgets are created or depending on a
        // million different variables the first waveform may be horribly
        // corrupted. See bug 521509 -- bkgood ?? -- vrince
        setCentralWidget(m_pWidgetParent);
    }

    //move the app in the center of the primary screen
    slotToCenterOfPrimaryScreen();

    // Check direct rendering and warn user if they don't have it
    checkDirectRendering();

    //Install an event filter to catch certain QT events, such as tooltips.
    //This allows us to turn off tooltips.
    pApp->installEventFilter(this); // The eventfilter is located in this
                                    // Mixxx class as a callback.

    // If we were told to start in fullscreen mode on the command-line,
    // then turn on fullscreen mode.
    if (args.getStartInFullscreen()) {
        slotViewFullScreen(true);
    }
    emit(newSkinLoaded());

    // Refresh the GUI (workaround for Qt 4.6 display bug)
    /* // TODO(bkgood) delete this block if the moving of setCentralWidget
     * //              totally fixes this first-wavefore-fubar issue for
     * //              everyone
    QString QtVersion = qVersion();
    if (QtVersion>="4.6.0") {
        qDebug() << "Qt v4.6.0 or higher detected. Using rebootMixxxView() "
            "workaround.\n    (See bug https://bugs.launchpad.net/mixxx/"
            "+bug/521509)";
        rebootMixxxView();
    } */

    // Wait until all other ControlObjects are set up
    //  before initializing controllers
    m_pControllerManager->setUpDevices();

    // Scan the library for new files and directories
    bool rescan = (bool)m_pConfig->getValueString(ConfigKey("[Library]","RescanOnStartup")).toInt();
    // rescan the library if we get a new plugin
    QSet<QString> prev_plugins = QSet<QString>::fromList(m_pConfig->getValueString(
        ConfigKey("[Library]", "SupportedFileExtensions")).split(",", QString::SkipEmptyParts));
    QSet<QString> curr_plugins = QSet<QString>::fromList(
        SoundSourceProxy::supportedFileExtensions());
    rescan = rescan || (prev_plugins != curr_plugins);
    m_pConfig->set(ConfigKey("[Library]", "SupportedFileExtensions"),
        QStringList(SoundSourceProxy::supportedFileExtensions()).join(","));

    // Scan the library directory. Initialize this after the skinloader has
    // loaded a skin, see Bug #1047435
    m_pLibraryScanner = new LibraryScanner(m_pLibrary->getTrackCollection());
    connect(m_pLibraryScanner, SIGNAL(scanFinished()),
            this, SLOT(slotEnableRescanLibraryAction()));

    //Refresh the library models when the library (re)scan is finished.
    connect(m_pLibraryScanner, SIGNAL(scanFinished()),
            m_pLibrary, SLOT(slotRefreshLibraryModels()));

    if (rescan || hasChanged_MusicDir) {
        m_pLibraryScanner->scan(this);
    }
    slotNumDecksChanged(m_pNumDecks->get());
}

MixxxMainWindow::~MixxxMainWindow() {
    // TODO(rryan): Get rid of QTime here.
    QTime qTime;
    qTime.start();
    Timer t("MixxxMainWindow::~MixxxMainWindow");
    t.start();

    qDebug() << "Destroying MixxxMainWindow";

    // Stop redrawing waveforms to avoid crashes when doing processEvents
    // from one of destructors going next (which use callSync)
    //WaveformWidgetFactory::instance()->stop();

    qDebug() << "save config " << qTime.elapsed();
    m_pConfig->Save();

    // SoundManager depend on Engine and Config
    qDebug() << "delete soundmanager " << qTime.elapsed();
    delete m_pSoundManager;

    // GUI depends on MixxxKeyboard, PlayerManager, Library
    qDebug() << "delete view " << qTime.elapsed();
    delete m_pWidgetParent;

    // SkinLoader depends on Config
    qDebug() << "delete SkinLoader " << qTime.elapsed();
    delete m_pSkinLoader;

    // ControllerManager depends on Config
    qDebug() << "delete ControllerManager " << qTime.elapsed();
    delete m_pControllerManager;

#ifdef __VINYLCONTROL__
    // VinylControlManager depends on a CO the engine owns
    // (vinylcontrol_enabled in VinylControlControl)
    qDebug() << "delete vinylcontrolmanager " << qTime.elapsed();
    delete m_pVCManager;
    qDeleteAll(m_pVinylControlEnabled);
    delete m_VCControlMapper;
    delete m_VCCheckboxMapper;
#endif
    delete m_TalkoverMapper;
    // PlayerManager depends on Engine, SoundManager, VinylControlManager, and Config
    qDebug() << "delete playerManager " << qTime.elapsed();
    delete m_pPlayerManager;

    // LibraryScanner depends on Library
    qDebug() << "delete library scanner " <<  qTime.elapsed();
    delete m_pLibraryScanner;

    // Delete the library after the view so there are no dangling pointers to
    // Depends on RecordingManager
    // the data models.
    qDebug() << "delete library " << qTime.elapsed();
    delete m_pLibrary;

    // RecordingManager depends on config, engine
    qDebug() << "delete RecordingManager " << qTime.elapsed();
    delete m_pRecordingManager;

#ifdef __SHOUTCAST__
    // ShoutcastManager depends on config, engine
    qDebug() << "delete ShoutcastManager " << qTime.elapsed();
    delete m_pShoutcastManager;
#endif

    // EngineMaster depends on Config
    qDebug() << "delete m_pEngine " << qTime.elapsed();
    delete m_pEngine;

    qDebug() << "deleting effects manager, " << qTime.elapsed();
    delete m_pEffectsManager;

    // HACK: Save config again. We saved it once before doing some dangerous
    // stuff. We only really want to save it here, but the first one was just
    // a precaution. The earlier one can be removed when stuff is more stable
    // at exit.
    m_pConfig->Save();

    delete m_pPrefDlg;

    m_pTrackCollection->stopThread();
    delete m_pTrackCollection;

    qDebug() << "delete config " << qTime.elapsed();
    Sandbox::shutdown();

    ControlDoublePrivate::setUserConfig(NULL);
    delete m_pConfig;

    delete m_pTouchShift;

    PlayerInfo::destroy();
    WaveformWidgetFactory::destroy();

    delete m_pGuiTick;

    // Check for leaked ControlObjects and give warnings.
    QList<QSharedPointer<ControlDoublePrivate> > leakedControls;
    QList<ConfigKey> leakedConfigKeys;

    ControlDoublePrivate::getControls(&leakedControls);

    if (leakedControls.size() > 0) {
        qDebug() << "WARNING: The following" << leakedControls.size()
                 << "controls were leaked:";
        foreach (QSharedPointer<ControlDoublePrivate> pCDP, leakedControls) {
            if (pCDP.isNull()) {
                continue;
            }
            ConfigKey key = pCDP->getKey();
            qDebug() << key.group << key.item << pCDP->getCreatorCO();
            leakedConfigKeys.append(key);
        }

       foreach (ConfigKey key, leakedConfigKeys) {
           // delete just to satisfy valgrind:
           // check if the pointer is still valid, the control object may have bin already
           // deleted by its parent in this loop
           ControlObject* pCo = ControlObject::getControl(key, false);
           if (pCo) {
               // it might happens that a control is deleted as child from an other control
               delete pCo;
           }
       }
    }
    qDebug() << "~MixxxMainWindow: All leaking controls deleted.";

    delete m_pKeyboard;
    delete m_pKbdConfig;
    delete m_pKbdConfigEmpty;

    t.elapsed(true);
    // Report the total time we have been running.
    m_runtime_timer.elapsed(true);
    StatsManager::destroy();
}

bool MixxxMainWindow::loadTranslations(const QLocale& systemLocale, QString userLocale,
                      const QString& translation, const QString& prefix,
                      const QString& translationPath, QTranslator* pTranslator) {
    if (userLocale.size() == 0) {
#if QT_VERSION >= 0x040800
        QStringList uiLanguages = systemLocale.uiLanguages();
        if (uiLanguages.size() > 0 && uiLanguages.first() == "en") {
            // Don't bother loading a translation if the first ui-langauge is
            // English because the interface is already in English. This fixes
            // the case where the user's install of Qt doesn't have an explicit
            // English translation file and the fact that we don't ship a
            // mixxx_en.qm.
            return false;
        }
        return pTranslator->load(systemLocale, translation, prefix, translationPath);
#else
        userLocale = systemLocale.name();
#endif  // QT_VERSION
    }
    return pTranslator->load(translation + prefix + userLocale, translationPath);
}

void MixxxMainWindow::logBuildDetails() {
    QString version = Version::version();
    QString buildBranch = Version::developmentBranch();
    QString buildRevision = Version::developmentRevision();
    QString buildFlags = Version::buildFlags();

    QStringList buildInfo;
    if (!buildBranch.isEmpty() && !buildRevision.isEmpty()) {
        buildInfo.append(
            QString("git %1 r%2").arg(buildBranch, buildRevision));
    } else if (!buildRevision.isEmpty()) {
        buildInfo.append(
            QString("git r%2").arg(buildRevision));
    }
    buildInfo.append("built on: " __DATE__ " @ " __TIME__);
    if (!buildFlags.isEmpty()) {
        buildInfo.append(QString("flags: %1").arg(buildFlags.trimmed()));
    }
    QString buildInfoFormatted = QString("(%1)").arg(buildInfo.join("; "));

    // This is the first line in mixxx.log
    qDebug() << "Mixxx" << version << buildInfoFormatted << "is starting...";
    qDebug() << "Qt version is:" << qVersion();

    qDebug() << "QDesktopServices::storageLocation(HomeLocation):"
             << QDesktopServices::storageLocation(QDesktopServices::HomeLocation);
    qDebug() << "QDesktopServices::storageLocation(DataLocation):"
             << QDesktopServices::storageLocation(QDesktopServices::DataLocation);
    qDebug() << "QCoreApplication::applicationDirPath()"
             << QCoreApplication::applicationDirPath();
}

void MixxxMainWindow::initializeWindow() {
    QString version = Version::version();
#ifdef __APPLE__
    setWindowTitle(tr("Mixxx")); //App Store
#elif defined(AMD64) || defined(EM64T) || defined(x86_64)
    setWindowTitle(tr("Mixxx %1 x64").arg(version));
#elif defined(IA64)
    setWindowTitle(tr("Mixxx %1 Itanium").arg(version));
#else
    setWindowTitle(tr("Mixxx %1").arg(version));
#endif
    setWindowIcon(QIcon(":/images/ic_mixxx_window.png"));
}

void MixxxMainWindow::initializeTranslations(QApplication* pApp) {
    QString resourcePath = m_pConfig->getResourcePath();
    QString translationsFolder = resourcePath + "translations/";

    // Load Qt base translations
    QString userLocale = m_cmdLineArgs.getLocale();
    QLocale systemLocale = QLocale::system();

    // Attempt to load user locale from config
    if (userLocale == "") {
        userLocale = m_pConfig->getValueString(ConfigKey("[Config]","Locale"));
    }

    // Load Qt translations for this locale from the system translation
    // path. This is the lowest precedence QTranslator.
    QTranslator* qtTranslator = new QTranslator(pApp);
    if (loadTranslations(systemLocale, userLocale, "qt", "_",
                         QLibraryInfo::location(QLibraryInfo::TranslationsPath),
                         qtTranslator)) {
        pApp->installTranslator(qtTranslator);
    } else {
        delete qtTranslator;
    }

    // Load Qt translations for this locale from the Mixxx translations
    // folder.
    QTranslator* mixxxQtTranslator = new QTranslator(pApp);
    if (loadTranslations(systemLocale, userLocale, "qt", "_",
                         translationsFolder,
                         mixxxQtTranslator)) {
        pApp->installTranslator(mixxxQtTranslator);
    } else {
        delete mixxxQtTranslator;
    }

    // Load Mixxx specific translations for this locale from the Mixxx
    // translations folder.
    QTranslator* mixxxTranslator = new QTranslator(pApp);
    bool mixxxLoaded = loadTranslations(systemLocale, userLocale, "mixxx", "_",
                                        translationsFolder, mixxxTranslator);
    qDebug() << "Loading translations for locale"
             << (userLocale.size() > 0 ? userLocale : systemLocale.name())
             << "from translations folder" << translationsFolder << ":"
             << (mixxxLoaded ? "success" : "fail");
    if (mixxxLoaded) {
        pApp->installTranslator(mixxxTranslator);
    } else {
        delete mixxxTranslator;
    }
}

void MixxxMainWindow::initializeKeyboard() {
    QString resourcePath = m_pConfig->getResourcePath();

    // Set the default value in settings file
    if (m_pConfig->getValueString(ConfigKey("[Keyboard]","Enabled")).length() == 0)
        m_pConfig->set(ConfigKey("[Keyboard]","Enabled"), ConfigValue(1));

    // Read keyboard configuration and set kdbConfig object in WWidget
    // Check first in user's Mixxx directory
    QString userKeyboard = m_cmdLineArgs.getSettingsPath() + "Custom.kbd.cfg";

    //Empty keyboard configuration
    m_pKbdConfigEmpty = new ConfigObject<ConfigValueKbd>("");

    if (QFile::exists(userKeyboard)) {
        qDebug() << "Found and will use custom keyboard preset" << userKeyboard;
        m_pKbdConfig = new ConfigObject<ConfigValueKbd>(userKeyboard);
    } else {
        // Default to the locale for the main input method (e.g. keyboard).
        QLocale locale = inputLocale();

        // check if a default keyboard exists
        QString defaultKeyboard = QString(resourcePath).append("keyboard/");
        defaultKeyboard += locale.name();
        defaultKeyboard += ".kbd.cfg";

        if (!QFile::exists(defaultKeyboard)) {
            qDebug() << defaultKeyboard << " not found, using en_US.kbd.cfg";
            defaultKeyboard = QString(resourcePath).append("keyboard/").append("en_US.kbd.cfg");
            if (!QFile::exists(defaultKeyboard)) {
                qDebug() << defaultKeyboard << " not found, starting without shortcuts";
                defaultKeyboard = "";
            }
        }
        m_pKbdConfig = new ConfigObject<ConfigValueKbd>(defaultKeyboard);
    }

    // TODO(XXX) leak pKbdConfig, MixxxKeyboard owns it? Maybe roll all keyboard
    // initialization into MixxxKeyboard
    // Workaround for today: MixxxKeyboard calls delete
    bool keyboardShortcutsEnabled = m_pConfig->getValueString(
        ConfigKey("[Keyboard]", "Enabled")) == "1";
    m_pKeyboard = new MixxxKeyboard(keyboardShortcutsEnabled ? m_pKbdConfig : m_pKbdConfigEmpty);
}

void toggleVisibility(ConfigKey key, bool enable) {
    qDebug() << "Setting visibility for" << key.group << key.item << enable;
    ControlObject::set(key, enable ? 1.0 : 0.0);
}

void MixxxMainWindow::slotViewShowSamplers(bool enable) {
    toggleVisibility(ConfigKey("[Samplers]", "show_samplers"), enable);
}

void MixxxMainWindow::slotViewShowVinylControl(bool enable) {
    toggleVisibility(ConfigKey(VINYL_PREF_KEY, "show_vinylcontrol"), enable);
}

void MixxxMainWindow::slotViewShowMicrophone(bool enable) {
    toggleVisibility(ConfigKey("[Microphone]", "show_microphone"), enable);
}

void MixxxMainWindow::slotViewShowPreviewDeck(bool enable) {
    toggleVisibility(ConfigKey("[PreviewDeck]", "show_previewdeck"), enable);
}

void setVisibilityOptionState(QAction* pAction, ConfigKey key) {
    ControlObject* pVisibilityControl = ControlObject::getControl(key);
    pAction->setEnabled(pVisibilityControl != NULL);
    pAction->setChecked(pVisibilityControl != NULL ? pVisibilityControl->get() > 0.0 : false);
}

void MixxxMainWindow::onNewSkinLoaded() {
#ifdef __VINYLCONTROL__
    setVisibilityOptionState(m_pViewVinylControl,
                             ConfigKey(VINYL_PREF_KEY, "show_vinylcontrol"));
#endif
    setVisibilityOptionState(m_pViewShowSamplers,
                             ConfigKey("[Samplers]", "show_samplers"));
    setVisibilityOptionState(m_pViewShowMicrophone,
                             ConfigKey("[Microphone]", "show_microphone"));
    setVisibilityOptionState(m_pViewShowPreviewDeck,
                             ConfigKey("[PreviewDeck]", "show_previewdeck"));
}

int MixxxMainWindow::noSoundDlg(void)
{
    QMessageBox msgBox;
    msgBox.setIcon(QMessageBox::Warning);
    msgBox.setWindowTitle(tr("Sound Device Busy"));
    msgBox.setText(
        "<html>" +
        tr("Mixxx was unable to access all the configured sound devices. "
        "Another application is using a sound device Mixxx is configured to "
        "use or a device is not plugged in.") +
        "<ul>"
            "<li>" +
                tr("<b>Retry</b> after closing the other application "
                "or reconnecting a sound device") +
            "</li>"
            "<li>" +
                tr("<b>Reconfigure</b> Mixxx's sound device settings.") +
            "</li>"
            "<li>" +
                tr("Get <b>Help</b> from the Mixxx Wiki.") +
            "</li>"
            "<li>" +
                tr("<b>Exit</b> Mixxx.") +
            "</li>"
        "</ul></html>"
    );

    QPushButton *retryButton = msgBox.addButton(tr("Retry"),
        QMessageBox::ActionRole);
    QPushButton *reconfigureButton = msgBox.addButton(tr("Reconfigure"),
        QMessageBox::ActionRole);
    QPushButton *wikiButton = msgBox.addButton(tr("Help"),
        QMessageBox::ActionRole);
    QPushButton *exitButton = msgBox.addButton(tr("Exit"),
        QMessageBox::ActionRole);

    while (true)
    {
        msgBox.exec();

        if (msgBox.clickedButton() == retryButton) {
            m_pSoundManager->queryDevices();
            return 0;
        } else if (msgBox.clickedButton() == wikiButton) {
            QDesktopServices::openUrl(QUrl(
                "http://mixxx.org/wiki/doku.php/troubleshooting"
                "#no_or_too_few_sound_cards_appear_in_the_preferences_dialog")
            );
            wikiButton->setEnabled(false);
        } else if (msgBox.clickedButton() == reconfigureButton) {
            msgBox.hide();
            m_pSoundManager->queryDevices();

            // This way of opening the dialog allows us to use it synchronously
            m_pPrefDlg->setWindowModality(Qt::ApplicationModal);
            m_pPrefDlg->exec();
            if (m_pPrefDlg->result() == QDialog::Accepted) {
                m_pSoundManager->queryDevices();
                return 0;
            }

            msgBox.show();

        } else if (msgBox.clickedButton() == exitButton) {
            return 1;
        }
    }
}

int MixxxMainWindow::noOutputDlg(bool *continueClicked)
{
    QMessageBox msgBox;
    msgBox.setIcon(QMessageBox::Warning);
    msgBox.setWindowTitle(tr("No Output Devices"));
    msgBox.setText( "<html>" + tr("Mixxx was configured without any output sound devices. "
                    "Audio processing will be disabled without a configured output device.") +
                    "<ul>"
                        "<li>" +
                            tr("<b>Continue</b> without any outputs.") +
                        "</li>"
                        "<li>" +
                            tr("<b>Reconfigure</b> Mixxx's sound device settings.") +
                        "</li>"
                        "<li>" +
                            tr("<b>Exit</b> Mixxx.") +
                        "</li>"
                    "</ul></html>"
    );

    QPushButton *continueButton = msgBox.addButton(tr("Continue"), QMessageBox::ActionRole);
    QPushButton *reconfigureButton = msgBox.addButton(tr("Reconfigure"), QMessageBox::ActionRole);
    QPushButton *exitButton = msgBox.addButton(tr("Exit"), QMessageBox::ActionRole);

    while (true)
    {
        msgBox.exec();

        if (msgBox.clickedButton() == continueButton) {
            *continueClicked = true;
            return 0;
        } else if (msgBox.clickedButton() == reconfigureButton) {
            msgBox.hide();
            m_pSoundManager->queryDevices();

            // This way of opening the dialog allows us to use it synchronously
            m_pPrefDlg->setWindowModality(Qt::ApplicationModal);
            m_pPrefDlg->exec();
            if ( m_pPrefDlg->result() == QDialog::Accepted) {
                m_pSoundManager->queryDevices();
                return 0;
            }

            msgBox.show();

        } else if (msgBox.clickedButton() == exitButton) {
            return 1;
        }
    }
}

QString buildWhatsThis(const QString& title, const QString& text) {
    QString preparedTitle = title;
    return QString("%1\n\n%2").arg(preparedTitle.replace("&", ""), text);
}

// initializes all QActions of the application
void MixxxMainWindow::initActions()
{
    QString loadTrackText = tr("Load Track to Deck %1");
    QString loadTrackStatusText = tr("Loads a track in deck %1");
    QString openText = tr("Open");

    QString player1LoadStatusText = loadTrackStatusText.arg(QString::number(1));
    m_pFileLoadSongPlayer1 = new QAction(loadTrackText.arg(QString::number(1)), this);
    m_pFileLoadSongPlayer1->setShortcut(
        QKeySequence(m_pKbdConfig->getValueString(ConfigKey("[KeyboardShortcuts]",
                                                  "FileMenu_LoadDeck1"),
                                                  tr("Ctrl+o"))));
    m_pFileLoadSongPlayer1->setShortcutContext(Qt::ApplicationShortcut);
    m_pFileLoadSongPlayer1->setStatusTip(player1LoadStatusText);
    m_pFileLoadSongPlayer1->setWhatsThis(
        buildWhatsThis(openText, player1LoadStatusText));
    connect(m_pFileLoadSongPlayer1, SIGNAL(triggered()),
            this, SLOT(slotFileLoadSongPlayer1()));

    QString player2LoadStatusText = loadTrackStatusText.arg(QString::number(2));
    m_pFileLoadSongPlayer2 = new QAction(loadTrackText.arg(QString::number(2)), this);
    m_pFileLoadSongPlayer2->setShortcut(
        QKeySequence(m_pKbdConfig->getValueString(ConfigKey("[KeyboardShortcuts]",
                                                  "FileMenu_LoadDeck2"),
                                                  tr("Ctrl+Shift+O"))));
    m_pFileLoadSongPlayer2->setShortcutContext(Qt::ApplicationShortcut);
    m_pFileLoadSongPlayer2->setStatusTip(player2LoadStatusText);
    m_pFileLoadSongPlayer2->setWhatsThis(
        buildWhatsThis(openText, player2LoadStatusText));
    connect(m_pFileLoadSongPlayer2, SIGNAL(triggered()),
            this, SLOT(slotFileLoadSongPlayer2()));

    QString quitTitle = tr("&Exit");
    QString quitText = tr("Quits Mixxx");
    m_pFileQuit = new QAction(quitTitle, this);
    m_pFileQuit->setShortcut(
        QKeySequence(m_pKbdConfig->getValueString(ConfigKey("[KeyboardShortcuts]", "FileMenu_Quit"),
                                                  tr("Ctrl+q"))));
    m_pFileQuit->setShortcutContext(Qt::ApplicationShortcut);
    m_pFileQuit->setStatusTip(quitText);
    m_pFileQuit->setWhatsThis(buildWhatsThis(quitTitle, quitText));
    connect(m_pFileQuit, SIGNAL(triggered()), this, SLOT(slotFileQuit()));

    QString rescanTitle = tr("&Rescan Library");
    QString rescanText = tr("Rescans library folders for changes to tracks.");
    m_pLibraryRescan = new QAction(rescanTitle, this);
    m_pLibraryRescan->setStatusTip(rescanText);
    m_pLibraryRescan->setWhatsThis(buildWhatsThis(rescanTitle, rescanText));
    m_pLibraryRescan->setCheckable(false);
    connect(m_pLibraryRescan, SIGNAL(triggered()),
            this, SLOT(slotScanLibrary()));

    QString createPlaylistTitle = tr("Create &New Playlist");
    QString createPlaylistText = tr("Create a new playlist");
    m_pPlaylistsNew = new QAction(createPlaylistTitle, this);
    m_pPlaylistsNew->setShortcut(
        QKeySequence(m_pKbdConfig->getValueString(ConfigKey("[KeyboardShortcuts]",
                                                  "LibraryMenu_NewPlaylist"),
                                                  tr("Ctrl+n"))));
    m_pPlaylistsNew->setShortcutContext(Qt::ApplicationShortcut);
    m_pPlaylistsNew->setStatusTip(createPlaylistText);
    m_pPlaylistsNew->setWhatsThis(buildWhatsThis(createPlaylistTitle, createPlaylistText));
    connect(m_pPlaylistsNew, SIGNAL(triggered()),
            m_pLibrary, SLOT(slotCreatePlaylist()));

    QString createCrateTitle = tr("Create New &Crate");
    QString createCrateText = tr("Create a new crate");
    m_pCratesNew = new QAction(createCrateTitle, this);
    m_pCratesNew->setShortcut(
        QKeySequence(m_pKbdConfig->getValueString(ConfigKey("[KeyboardShortcuts]",
                                                  "LibraryMenu_NewCrate"),
                                                  tr("Ctrl+Shift+N"))));
    m_pCratesNew->setShortcutContext(Qt::ApplicationShortcut);
    m_pCratesNew->setStatusTip(createCrateText);
    m_pCratesNew->setWhatsThis(buildWhatsThis(createCrateTitle, createCrateText));
    connect(m_pCratesNew, SIGNAL(triggered()),
            m_pLibrary, SLOT(slotCreateCrate()));

    QString fullScreenTitle = tr("&Full Screen");
    QString fullScreenText = tr("Display Mixxx using the full screen");
    m_pViewFullScreen = new QAction(fullScreenTitle, this);
#ifdef __APPLE__
    QString fullscreen_key = tr("Ctrl+Shift+F");
#else
    QString fullscreen_key = tr("F11");
#endif
    m_pViewFullScreen->setShortcut(
        QKeySequence(m_pKbdConfig->getValueString(ConfigKey("[KeyboardShortcuts]",
                                                  "ViewMenu_Fullscreen"),
                                                  fullscreen_key)));
    m_pViewFullScreen->setShortcutContext(Qt::ApplicationShortcut);
    // QShortcut * shortcut = new QShortcut(QKeySequence(tr("Esc")),  this);
    // connect(shortcut, SIGNAL(triggered()), this, SLOT(slotQuitFullScreen()));
    m_pViewFullScreen->setCheckable(true);
    m_pViewFullScreen->setChecked(false);
    m_pViewFullScreen->setStatusTip(fullScreenText);
    m_pViewFullScreen->setWhatsThis(buildWhatsThis(fullScreenTitle, fullScreenText));
    connect(m_pViewFullScreen, SIGNAL(toggled(bool)),
            this, SLOT(slotViewFullScreen(bool)));

    QString keyboardShortcutTitle = tr("Enable &Keyboard Shortcuts");
    QString keyboardShortcutText = tr("Toggles keyboard shortcuts on or off");
    bool keyboardShortcutsEnabled = m_pConfig->getValueString(
        ConfigKey("[Keyboard]", "Enabled")) == "1";
    m_pOptionsKeyboard = new QAction(keyboardShortcutTitle, this);
    m_pOptionsKeyboard->setShortcut(
        QKeySequence(m_pKbdConfig->getValueString(ConfigKey("[KeyboardShortcuts]",
                                                  "OptionsMenu_EnableShortcuts"),
                                                  tr("Ctrl+`"))));
    m_pOptionsKeyboard->setShortcutContext(Qt::ApplicationShortcut);
    m_pOptionsKeyboard->setCheckable(true);
    m_pOptionsKeyboard->setChecked(keyboardShortcutsEnabled);
    m_pOptionsKeyboard->setStatusTip(keyboardShortcutText);
    m_pOptionsKeyboard->setWhatsThis(buildWhatsThis(keyboardShortcutTitle, keyboardShortcutText));
    connect(m_pOptionsKeyboard, SIGNAL(toggled(bool)),
            this, SLOT(slotOptionsKeyboard(bool)));

    QString preferencesTitle = tr("&Preferences");
    QString preferencesText = tr("Change Mixxx settings (e.g. playback, MIDI, controls)");
    m_pOptionsPreferences = new QAction(preferencesTitle, this);
#ifdef __APPLE__
    m_pOptionsPreferences->setShortcut(
        QKeySequence(m_pKbdConfig->getValueString(ConfigKey("[KeyboardShortcuts]",
                                                  "OptionsMenu_Preferences"),
                                                  tr("Ctrl+,"))));
#else
    m_pOptionsPreferences->setShortcut(
        QKeySequence(m_pKbdConfig->getValueString(ConfigKey("[KeyboardShortcuts]",
                                                  "OptionsMenu_Preferences"),
                                                  tr("Ctrl+P"))));
#endif
    m_pOptionsPreferences->setShortcutContext(Qt::ApplicationShortcut);
    m_pOptionsPreferences->setStatusTip(preferencesText);
    m_pOptionsPreferences->setWhatsThis(buildWhatsThis(preferencesTitle, preferencesText));
    connect(m_pOptionsPreferences, SIGNAL(triggered()),
            this, SLOT(slotOptionsPreferences()));

    QString aboutTitle = tr("&About");
    QString aboutText = tr("About the application");
    m_pHelpAboutApp = new QAction(aboutTitle, this);
    m_pHelpAboutApp->setStatusTip(aboutText);
    m_pHelpAboutApp->setWhatsThis(buildWhatsThis(aboutTitle, aboutText));
    connect(m_pHelpAboutApp, SIGNAL(triggered()),
            this, SLOT(slotHelpAbout()));

    QString supportTitle = tr("&Community Support");
    QString supportText = tr("Get help with Mixxx");
    m_pHelpSupport = new QAction(supportTitle, this);
    m_pHelpSupport->setStatusTip(supportText);
    m_pHelpSupport->setWhatsThis(buildWhatsThis(supportTitle, supportText));
    connect(m_pHelpSupport, SIGNAL(triggered()), this, SLOT(slotHelpSupport()));

    QString manualTitle = tr("&User Manual");
    QString manualText = tr("Read the Mixxx user manual.");
    m_pHelpManual = new QAction(manualTitle, this);
    m_pHelpManual->setStatusTip(manualText);
    m_pHelpManual->setWhatsThis(buildWhatsThis(manualTitle, manualText));
    connect(m_pHelpManual, SIGNAL(triggered()), this, SLOT(slotHelpManual()));

    QString feedbackTitle = tr("Send Us &Feedback");
    QString feedbackText = tr("Send feedback to the Mixxx team.");
    m_pHelpFeedback = new QAction(feedbackTitle, this);
    m_pHelpFeedback->setStatusTip(feedbackText);
    m_pHelpFeedback->setWhatsThis(buildWhatsThis(feedbackTitle, feedbackText));
    connect(m_pHelpFeedback, SIGNAL(triggered()), this, SLOT(slotHelpFeedback()));

    QString translateTitle = tr("&Translate This Application");
    QString translateText = tr("Help translate this application into your language.");
    m_pHelpTranslation = new QAction(translateTitle, this);
    m_pHelpTranslation->setStatusTip(translateText);
    m_pHelpTranslation->setWhatsThis(buildWhatsThis(translateTitle, translateText));
    connect(m_pHelpTranslation, SIGNAL(triggered()), this, SLOT(slotHelpTranslation()));

#ifdef __VINYLCONTROL__
    QString vinylControlText = tr(
            "Use timecoded vinyls on external turntables to control Mixxx");
    QList<QString> vinylControlTitle;
    m_VCCheckboxMapper = new QSignalMapper(this);
    connect(m_VCCheckboxMapper, SIGNAL(mapped(int)),
            this, SLOT(slotCheckboxVinylControl(int)));
    m_VCControlMapper = new QSignalMapper(this);
    connect(m_VCControlMapper, SIGNAL(mapped(int)),
            this, SLOT(slotControlVinylControl(int)));

    for (int i = 0; i < kMaximumVinylControlInputs; ++i) {
        vinylControlTitle.push_back(
                tr("Enable Vinyl Control &%1").arg(i + 1));

        m_pOptionsVinylControl.push_back(
                new QAction(vinylControlTitle.back(), this));
        QAction* vc_checkbox = m_pOptionsVinylControl.back();

        QString binding;
        switch (i) {
        case 0:
            binding = tr("Ctrl+t");
            break;
        case 1:
            binding = tr("Ctrl+y");
            break;
        case 2:
            binding = tr("Ctrl+u");
            break;
        case 3:
            binding = tr("Ctrl+i");
            break;
        default:
            qCritical() << "Programming error: bindings need to be defined for "
                        "vinyl control enabling";
        }

        vc_checkbox->setShortcut(
                QKeySequence(m_pKbdConfig->getValueString(ConfigKey(
                        "[KeyboardShortcuts]",
                        QString("OptionsMenu_EnableVinyl%1").arg(i + 1)),
                                                         binding)));
        vc_checkbox->setShortcutContext(Qt::ApplicationShortcut);

        // Either check or uncheck the vinyl control menu item depending on what
        // it was saved as.
        vc_checkbox->setCheckable(true);
        vc_checkbox->setChecked(false);
        vc_checkbox->setStatusTip(vinylControlText);
        vc_checkbox->setWhatsThis(
                buildWhatsThis(vinylControlTitle.back(), vinylControlText));

        m_VCCheckboxMapper->setMapping(vc_checkbox, i);
        connect(vc_checkbox, SIGNAL(toggled(bool)),
                m_VCCheckboxMapper, SLOT(map()));
    }

#endif

#ifdef __SHOUTCAST__
    QString shoutcastTitle = tr("Enable Live &Broadcasting");
    QString shoutcastText = tr("Stream your mixes to a shoutcast or icecast server");
    m_pOptionsShoutcast = new QAction(shoutcastTitle, this);
    m_pOptionsShoutcast->setShortcut(
        QKeySequence(m_pKbdConfig->getValueString(ConfigKey("[KeyboardShortcuts]",
                                                  "OptionsMenu_EnableLiveBroadcasting"),
                                                  tr("Ctrl+L"))));
    m_pOptionsShoutcast->setShortcutContext(Qt::ApplicationShortcut);
    m_pOptionsShoutcast->setCheckable(true);
    m_pOptionsShoutcast->setChecked(m_pShoutcastManager->isEnabled());
    m_pOptionsShoutcast->setStatusTip(shoutcastText);
    m_pOptionsShoutcast->setWhatsThis(buildWhatsThis(shoutcastTitle, shoutcastText));

    connect(m_pOptionsShoutcast, SIGNAL(triggered(bool)),
            m_pShoutcastManager, SLOT(setEnabled(bool)));
#endif

    QString mayNotBeSupported = tr("May not be supported on all skins.");
    QString showSamplersTitle = tr("Show Samplers");
    QString showSamplersText = tr("Show the sample deck section of the Mixxx interface.") +
            " " + mayNotBeSupported;
    m_pViewShowSamplers = new QAction(showSamplersTitle, this);
    m_pViewShowSamplers->setCheckable(true);
    m_pViewShowSamplers->setShortcut(
        QKeySequence(m_pKbdConfig->getValueString(ConfigKey("[KeyboardShortcuts]",
                                                  "ViewMenu_ShowSamplers"),
                                                  tr("Ctrl+1", "Menubar|View|Show Samplers"))));
    m_pViewShowSamplers->setStatusTip(showSamplersText);
    m_pViewShowSamplers->setWhatsThis(buildWhatsThis(showSamplersTitle, showSamplersText));
    connect(m_pViewShowSamplers, SIGNAL(toggled(bool)),
            this, SLOT(slotViewShowSamplers(bool)));

    QString showVinylControlTitle = tr("Show Vinyl Control Section");
    QString showVinylControlText = tr("Show the vinyl control section of the Mixxx interface.") +
            " " + mayNotBeSupported;
#ifdef __VINYLCONTROL__
    m_pViewVinylControl = new QAction(showVinylControlTitle, this);
    m_pViewVinylControl->setCheckable(true);
    m_pViewVinylControl->setShortcut(
        QKeySequence(m_pKbdConfig->getValueString(
            ConfigKey("[KeyboardShortcuts]", "ViewMenu_ShowVinylControl"),
            tr("Ctrl+3", "Menubar|View|Show Vinyl Control Section"))));
    m_pViewVinylControl->setStatusTip(showVinylControlText);
    m_pViewVinylControl->setWhatsThis(buildWhatsThis(showVinylControlTitle, showVinylControlText));
    connect(m_pViewVinylControl, SIGNAL(toggled(bool)),
            this, SLOT(slotViewShowVinylControl(bool)));
#endif

    QString showMicrophoneTitle = tr("Show Microphone Section");
    QString showMicrophoneText = tr("Show the microphone section of the Mixxx interface.") +
            " " + mayNotBeSupported;
    m_pViewShowMicrophone = new QAction(showMicrophoneTitle, this);
    m_pViewShowMicrophone->setCheckable(true);
    m_pViewShowMicrophone->setShortcut(
        QKeySequence(m_pKbdConfig->getValueString(
            ConfigKey("[KeyboardShortcuts]", "ViewMenu_ShowMicrophone"),
            tr("Ctrl+2", "Menubar|View|Show Microphone Section"))));
    m_pViewShowMicrophone->setStatusTip(showMicrophoneText);
    m_pViewShowMicrophone->setWhatsThis(buildWhatsThis(showMicrophoneTitle, showMicrophoneText));
    connect(m_pViewShowMicrophone, SIGNAL(toggled(bool)),
            this, SLOT(slotViewShowMicrophone(bool)));

    QString showPreviewDeckTitle = tr("Show Preview Deck");
    QString showPreviewDeckText = tr("Show the preview deck in the Mixxx interface.") +
    " " + mayNotBeSupported;
    m_pViewShowPreviewDeck = new QAction(showPreviewDeckTitle, this);
    m_pViewShowPreviewDeck->setCheckable(true);
    m_pViewShowPreviewDeck->setShortcut(
        QKeySequence(m_pKbdConfig->getValueString(ConfigKey("[KeyboardShortcuts]",
                                                  "ViewMenu_ShowPreviewDeck"),
                                                  tr("Ctrl+4", "Menubar|View|Show Preview Deck"))));
    m_pViewShowPreviewDeck->setStatusTip(showPreviewDeckText);
    m_pViewShowPreviewDeck->setWhatsThis(buildWhatsThis(showPreviewDeckTitle, showPreviewDeckText));
    connect(m_pViewShowPreviewDeck, SIGNAL(toggled(bool)),
            this, SLOT(slotViewShowPreviewDeck(bool)));


    QString recordTitle = tr("&Record Mix");
    QString recordText = tr("Record your mix to a file");
    m_pOptionsRecord = new QAction(recordTitle, this);
    m_pOptionsRecord->setShortcut(
        QKeySequence(m_pKbdConfig->getValueString(ConfigKey("[KeyboardShortcuts]",
                                                  "OptionsMenu_RecordMix"),
                                                  tr("Ctrl+R"))));
    m_pOptionsRecord->setShortcutContext(Qt::ApplicationShortcut);
    m_pOptionsRecord->setCheckable(true);
    m_pOptionsRecord->setStatusTip(recordText);
    m_pOptionsRecord->setWhatsThis(buildWhatsThis(recordTitle, recordText));
    connect(m_pOptionsRecord, SIGNAL(toggled(bool)),
            m_pRecordingManager, SLOT(slotSetRecording(bool)));

    QString reloadSkinTitle = tr("&Reload Skin");
    QString reloadSkinText = tr("Reload the skin");
    m_pDeveloperReloadSkin = new QAction(reloadSkinTitle, this);
    m_pDeveloperReloadSkin->setShortcut(
        QKeySequence(m_pKbdConfig->getValueString(ConfigKey("[KeyboardShortcuts]",
                                                  "OptionsMenu_ReloadSkin"),
                                                  tr("Ctrl+Shift+R"))));
    m_pDeveloperReloadSkin->setShortcutContext(Qt::ApplicationShortcut);
    m_pDeveloperReloadSkin->setCheckable(true);
    m_pDeveloperReloadSkin->setChecked(false);
    m_pDeveloperReloadSkin->setStatusTip(reloadSkinText);
    m_pDeveloperReloadSkin->setWhatsThis(buildWhatsThis(reloadSkinTitle, reloadSkinText));
    connect(m_pDeveloperReloadSkin, SIGNAL(toggled(bool)),
            this, SLOT(slotDeveloperReloadSkin(bool)));

    // TODO: This code should live in a separate class.
    m_TalkoverMapper = new QSignalMapper(this);
    connect(m_TalkoverMapper, SIGNAL(mapped(int)),
            this, SLOT(slotTalkoverChanged(int)));
    for (int i = 0; i < kMicrophoneCount; ++i) {
        QString group("[Microphone]");
        if (i > 0) {
            group = QString("[Microphone%1]").arg(i + 1);
        }
        ControlObjectSlave* talkover_button(new ControlObjectSlave(
                group, "talkover", this));
        m_TalkoverMapper->setMapping(talkover_button, i);
        talkover_button->connectValueChanged(m_TalkoverMapper, SLOT(map()));
        m_micTalkoverControls.push_back(talkover_button);
    }
}

void MixxxMainWindow::initMenuBar()
{
    // MENUBAR
    m_pFileMenu = new QMenu(tr("&File"), menuBar());
    m_pOptionsMenu = new QMenu(tr("&Options"), menuBar());
    m_pLibraryMenu = new QMenu(tr("&Library"),menuBar());
    m_pViewMenu = new QMenu(tr("&View"), menuBar());
    m_pHelpMenu = new QMenu(tr("&Help"), menuBar());
    m_pDeveloperMenu = new QMenu(tr("Developer"), menuBar());
    connect(m_pOptionsMenu, SIGNAL(aboutToShow()),
            this, SLOT(slotOptionsMenuShow()));
    // menuBar entry fileMenu
    m_pFileMenu->addAction(m_pFileLoadSongPlayer1);
    m_pFileMenu->addAction(m_pFileLoadSongPlayer2);
    m_pFileMenu->addSeparator();
    m_pFileMenu->addAction(m_pFileQuit);

    // menuBar entry optionsMenu
    //optionsMenu->setCheckable(true);
#ifdef __VINYLCONTROL__
    m_pVinylControlMenu = new QMenu(tr("&Vinyl Control"), menuBar());
    for (int i = 0; i < kMaximumVinylControlInputs; ++i) {
        m_pVinylControlMenu->addAction(m_pOptionsVinylControl[i]);
    }

    m_pOptionsMenu->addMenu(m_pVinylControlMenu);
    m_pOptionsMenu->addSeparator();
#endif

    m_pOptionsMenu->addAction(m_pOptionsRecord);
#ifdef __SHOUTCAST__
    m_pOptionsMenu->addAction(m_pOptionsShoutcast);
#endif
    m_pOptionsMenu->addSeparator();
    m_pOptionsMenu->addAction(m_pOptionsKeyboard);
    m_pOptionsMenu->addSeparator();
    m_pOptionsMenu->addAction(m_pOptionsPreferences);

    m_pLibraryMenu->addAction(m_pLibraryRescan);
    m_pLibraryMenu->addSeparator();
    m_pLibraryMenu->addAction(m_pPlaylistsNew);
    m_pLibraryMenu->addAction(m_pCratesNew);

    // menuBar entry viewMenu
    //viewMenu->setCheckable(true);
    m_pViewMenu->addAction(m_pViewShowSamplers);
    m_pViewMenu->addAction(m_pViewShowMicrophone);
#ifdef __VINYLCONTROL__
    m_pViewMenu->addAction(m_pViewVinylControl);
#endif
    m_pViewMenu->addAction(m_pViewShowPreviewDeck);
    m_pViewMenu->addSeparator();
    m_pViewMenu->addAction(m_pViewFullScreen);

    // Developer Menu
    m_pDeveloperMenu->addAction(m_pDeveloperReloadSkin);

    // menuBar entry helpMenu
    m_pHelpMenu->addAction(m_pHelpSupport);
    m_pHelpMenu->addAction(m_pHelpManual);
    m_pHelpMenu->addAction(m_pHelpFeedback);
    m_pHelpMenu->addAction(m_pHelpTranslation);
    m_pHelpMenu->addSeparator();
    m_pHelpMenu->addAction(m_pHelpAboutApp);

    menuBar()->addMenu(m_pFileMenu);
    menuBar()->addMenu(m_pLibraryMenu);
    menuBar()->addMenu(m_pViewMenu);
    menuBar()->addMenu(m_pOptionsMenu);

    if (m_cmdLineArgs.getDeveloper()) {
        menuBar()->addMenu(m_pDeveloperMenu);
    }

    menuBar()->addSeparator();
    menuBar()->addMenu(m_pHelpMenu);
}

void MixxxMainWindow::slotFileLoadSongPlayer(int deck) {
    QString group = m_pPlayerManager->groupForDeck(deck-1);

    QString loadTrackText = tr("Load track to Deck %1").arg(QString::number(deck));
    QString deckWarningMessage = tr("Deck %1 is currently playing a track.")
            .arg(QString::number(deck));
    QString areYouSure = tr("Are you sure you want to load a new track?");

    if (ControlObject::get(ConfigKey(group, "play")) > 0.0) {
        int ret = QMessageBox::warning(this, tr("Mixxx"),
            deckWarningMessage + "\n" + areYouSure,
            QMessageBox::Yes | QMessageBox::No,
            QMessageBox::No);

        if (ret != QMessageBox::Yes)
            return;
    }

    QString trackPath =
        QFileDialog::getOpenFileName(
            this,
            loadTrackText,
            m_pConfig->getValueString(PREF_LEGACY_LIBRARY_DIR),
            QString("Audio (%1)")
                .arg(SoundSourceProxy::supportedFileExtensionsString()));


    if (!trackPath.isNull()) {
        // The user has picked a file via a file dialog. This means the system
        // sandboxer (if we are sandboxed) has granted us permission to this
        // folder. Create a security bookmark while we have permission so that
        // we can access the folder on future runs. We need to canonicalize the
        // path so we first wrap the directory string with a QDir.
        QFileInfo trackInfo(trackPath);
        Sandbox::createSecurityToken(trackInfo);

        m_pPlayerManager->slotLoadToDeck(trackPath, deck);
    }
}

void MixxxMainWindow::slotFileLoadSongPlayer1() {
    slotFileLoadSongPlayer(1);
}

void MixxxMainWindow::slotFileLoadSongPlayer2() {
    slotFileLoadSongPlayer(2);
}

void MixxxMainWindow::slotFileQuit()
{
    if (!confirmExit()) {
        return;
    }
    hide();
    qApp->quit();
}

void MixxxMainWindow::slotOptionsKeyboard(bool toggle) {
    if (toggle) {
        //qDebug() << "Enable keyboard shortcuts/mappings";
        m_pKeyboard->setKeyboardConfig(m_pKbdConfig);
        m_pConfig->set(ConfigKey("[Keyboard]","Enabled"), ConfigValue(1));
    } else {
        //qDebug() << "Disable keyboard shortcuts/mappings";
        m_pKeyboard->setKeyboardConfig(m_pKbdConfigEmpty);
        m_pConfig->set(ConfigKey("[Keyboard]","Enabled"), ConfigValue(0));
    }
}

void MixxxMainWindow::slotDeveloperReloadSkin(bool toggle) {
    Q_UNUSED(toggle);
    rebootMixxxView();
}

void MixxxMainWindow::slotViewFullScreen(bool toggle)
{
    if (m_pViewFullScreen)
        m_pViewFullScreen->setChecked(toggle);

    if (isFullScreen() == toggle) {
        return;
    }

    if (toggle) {
#if defined(__LINUX__) || defined(__APPLE__)
         // this and the later move(m_winpos) doesn't seem necessary
         // here on kwin, if it's necessary with some other x11 wm, re-enable
         // it, I guess -bkgood
         //m_winpos = pos();
         // fix some x11 silliness -- for some reason the move(m_winpos)
         // is moving the currentWindow to (0, 0), not the frame (as it's
         // supposed to, I might add)
         // if this messes stuff up on your distro yell at me -bkgood
         //m_winpos.setX(m_winpos.x() + (geometry().x() - x()));
         //m_winpos.setY(m_winpos.y() + (geometry().y() - y()));
#endif
        showFullScreen();
#ifdef __LINUX__
        // Fix for "No menu bar with ubuntu unity in full screen mode" Bug #885890
        // Not for Mac OS because the native menu bar will unhide when moving
        // the mouse to the top of screen

        //menuBar()->setNativeMenuBar(false);
        // ^ This leaves a broken native Menu Bar with Ubuntu Unity Bug #1076789#
        // it is only allowed to change this prior initMenuBar()

        m_NativeMenuBarSupport = menuBar()->isNativeMenuBar();
        if (m_NativeMenuBarSupport) {
            setMenuBar(new QMenuBar(this));
            menuBar()->setNativeMenuBar(false);
            initMenuBar();
        }
#endif
    } else {
#ifdef __LINUX__
        if (m_NativeMenuBarSupport) {
            setMenuBar(new QMenuBar(this));
            menuBar()->setNativeMenuBar(m_NativeMenuBarSupport);
            initMenuBar();
        }
        //move(m_winpos);
#endif
        showNormal();
    }
}

void MixxxMainWindow::slotOptionsPreferences()
{
    m_pPrefDlg->setHidden(false);
    m_pPrefDlg->activateWindow();
}

void MixxxMainWindow::slotControlVinylControl(int deck) {
#ifdef __VINYLCONTROL__
    if (deck >= m_iNumConfiguredDecks) {
        qWarning() << "Tried to activate vinyl control on a deck that we "
                      "haven't configured -- ignoring request.";
        m_pVinylControlEnabled[deck]->set(0.0);
        return;
    }
    bool toggle = m_pVinylControlEnabled[deck]->get();
    if (m_pPlayerManager->hasVinylInput(deck)) {
        m_pOptionsVinylControl[deck]->setChecked((bool) toggle);
    } else {
        m_pOptionsVinylControl[deck]->setChecked(false);
        if (toggle) {
            QMessageBox::warning(
                    this,
                    tr("Mixxx"),
                    tr("There is no input device selected for this vinyl control.\n"
                       "Please select an input device in the sound hardware preferences first."),
                    QMessageBox::Ok, QMessageBox::Ok);
            m_pPrefDlg->show();
            m_pPrefDlg->showSoundHardwarePage();
            ControlObject::set(ConfigKey(PlayerManager::groupForDeck(deck),
                                         "vinylcontrol_status"),
                               (double) VINYL_STATUS_DISABLED);
            m_pVinylControlEnabled[deck]->set(0.0);
        }
    }
#endif
}

void MixxxMainWindow::slotCheckboxVinylControl(int deck) {
#ifdef __VINYLCONTROL__
    if (deck >= m_iNumConfiguredDecks) {
        qWarning() << "Tried to activate vinyl control on a deck that we "
                      "haven't configured -- ignoring request.";
        m_pOptionsVinylControl[deck]->setChecked(false);
        return;
    }
    bool toggle = m_pOptionsVinylControl[deck]->isChecked();
    m_pVinylControlEnabled[deck]->set((double) toggle);
    slotControlVinylControl(deck);
#endif
}

void MixxxMainWindow::slotNumDecksChanged(double dNumDecks) {
    int num_decks =
            static_cast<int>(math_min(dNumDecks, kMaximumVinylControlInputs));

#ifdef __VINYLCONTROL__
    // Only show menu items to activate vinyl inputs that exist.
    for (int i = m_iNumConfiguredDecks; i < num_decks; ++i) {
        m_pOptionsVinylControl[i]->setVisible(true);
        m_pVinylControlEnabled.push_back(
                new ControlObjectThread(PlayerManager::groupForDeck(i),
                                        "vinylcontrol_enabled"));

        ControlObjectThread* vc_enabled = m_pVinylControlEnabled.back();
        m_VCControlMapper->setMapping(vc_enabled, i);
        connect(vc_enabled, SIGNAL(valueChanged(double)),
                m_VCControlMapper, SLOT(map()));

    }
    for (int i = num_decks; i < kMaximumVinylControlInputs; ++i) {
        m_pOptionsVinylControl[i]->setVisible(false);
    }
#endif
    m_iNumConfiguredDecks = num_decks;
}

void MixxxMainWindow::slotTalkoverChanged(int mic_num) {
    if (mic_num >= m_micTalkoverControls.length()) {
        qWarning() << "Got a talkover change notice from outside the range.";
    }
    ControlObject* configured =
            ControlObject::getControl(m_micTalkoverControls[mic_num]->getKey().group,
                                      "enabled",
                                      false);

    // If the microphone is already configured, we are ok.
    if (configured && configured->get() > 0.0) {
        return;
    }
    m_micTalkoverControls[mic_num]->set(0.0);
    QMessageBox::warning(
                this,
                tr("Mixxx"),
                tr("There is no input device selected for this microphone.\n"
                   "Please select an input device in the sound hardware preferences first."),
                QMessageBox::Ok, QMessageBox::Ok);
    m_pPrefDlg->show();
            m_pPrefDlg->showSoundHardwarePage();
}

void MixxxMainWindow::slotHelpAbout() {
    DlgAbout *about = new DlgAbout(this);
    about->show();
}

void MixxxMainWindow::slotHelpSupport() {
    QUrl qSupportURL;
    qSupportURL.setUrl(MIXXX_SUPPORT_URL);
    QDesktopServices::openUrl(qSupportURL);
}

void MixxxMainWindow::slotHelpFeedback() {
    QUrl qFeedbackUrl;
    qFeedbackUrl.setUrl(MIXXX_FEEDBACK_URL);
    QDesktopServices::openUrl(qFeedbackUrl);
}

void MixxxMainWindow::slotHelpTranslation() {
    QUrl qTranslationUrl;
    qTranslationUrl.setUrl(MIXXX_TRANSLATION_URL);
    QDesktopServices::openUrl(qTranslationUrl);
}

void MixxxMainWindow::slotHelpManual() {
    QDir resourceDir(m_pConfig->getResourcePath());
    // Default to the mixxx.org hosted version of the manual.
    QUrl qManualUrl(MIXXX_MANUAL_URL);
#if defined(__APPLE__)
    // We don't include the PDF manual in the bundle on OSX. Default to the
    // web-hosted version.
#elif defined(__WINDOWS__)
    // On Windows, the manual PDF sits in the same folder as the 'skins' folder.
    if (resourceDir.exists(MIXXX_MANUAL_FILENAME)) {
        qManualUrl = QUrl::fromLocalFile(
                resourceDir.absoluteFilePath(MIXXX_MANUAL_FILENAME));
    }
#elif defined(__LINUX__)
    // On GNU/Linux, the manual is installed to e.g. /usr/share/mixxx/doc/
    resourceDir.cd("doc");
    if (resourceDir.exists(MIXXX_MANUAL_FILENAME)) {
        qManualUrl = QUrl::fromLocalFile(
                resourceDir.absoluteFilePath(MIXXX_MANUAL_FILENAME));
    }
#else
    // No idea, default to the mixxx.org hosted version.
#endif
    QDesktopServices::openUrl(qManualUrl);
}

void MixxxMainWindow::setToolTipsCfg(int tt) {
    m_pConfig->set(ConfigKey("[Controls]","Tooltips"),
                   ConfigValue(tt));
    m_toolTipsCfg = tt;
}

void MixxxMainWindow::rebootMixxxView() {
    qDebug() << "Now in rebootMixxxView...";

    QPoint initPosition = pos();
    QSize initSize = size();

    if (m_pWidgetParent) {
        m_pWidgetParent->hide();
        WaveformWidgetFactory::instance()->destroyWidgets();
        delete m_pWidgetParent;
        m_pWidgetParent = NULL;
    }

    // Workaround for changing skins while fullscreen, just go out of fullscreen
    // mode. If you change skins while in fullscreen (on Linux, at least) the
    // window returns to 0,0 but and the backdrop disappears so it looks as if
    // it is not fullscreen, but acts as if it is.
    bool wasFullScreen = m_pViewFullScreen->isChecked();
    slotViewFullScreen(false);

    // Load skin to a QWidget that we set as the central widget. Assignment
    // intentional in next line.
    if (!(m_pWidgetParent = m_pSkinLoader->loadDefaultSkin(this,
                                                           m_pKeyboard,
                                                           m_pPlayerManager,
                                                           m_pControllerManager,
                                                           m_pLibrary,
                                                           m_pVCManager,
                                                           m_pTrackCollection,
                                                           m_pEffectsManager))) {

        QMessageBox::critical(this,
                              tr("Error in skin file"),
                              tr("The selected skin cannot be loaded."));
        // m_pWidgetParent is NULL, we can't continue.
        return;
    }

    setCentralWidget(m_pWidgetParent);
    update();
    adjustSize();

    if (wasFullScreen) {
        slotViewFullScreen(true);
    } else {
        move(initPosition.x() + (initSize.width() - m_pWidgetParent->width()) / 2,
             initPosition.y() + (initSize.height() - m_pWidgetParent->height()) / 2);
    }

#ifdef __APPLE__
    // Original the following line fixes issue on OSX where menu bar went away
    // after a skin change. It was original surrounded by #if __OSX__
    // Now it seems it causes the opposite see Bug #1000187
    //menuBar()->setNativeMenuBar(m_NativeMenuBarSupport);
#endif

    qDebug() << "rebootMixxxView DONE";
    emit(newSkinLoaded());
}

/** Event filter to block certain events. For example, this function is used
  * to disable tooltips if the user specifies in the preferences that they
  * want them off. This is a callback function.
  */
bool MixxxMainWindow::eventFilter(QObject* obj, QEvent* event)
{
    if (event->type() == QEvent::ToolTip) {
        // return true for no tool tips
        if (m_toolTipsCfg == 2) {
            // ON (only in Library)
            WBaseWidget* pWidget = dynamic_cast<WBaseWidget*>(obj);
            return pWidget != NULL;
        } else if (m_toolTipsCfg == 1) {
            // ON
            return false;
        } else {
            // OFF
            return true;
        }
    } else {
        // standard event processing
        return QObject::eventFilter(obj, event);
    }
}

bool MixxxMainWindow::event(QEvent* e) {
    switch(e->type()) {
    case QEvent::TouchBegin:
    case QEvent::TouchUpdate:
    case QEvent::TouchEnd:
    {
        // If the touch event falls trough to the main Widget, no touch widget
        // was touched, so we resend it as a mouse events.
        // We have to accept it here, so QApplication will continue to deliver
        // the following events of this touch point as well.
        QTouchEvent* touchEvent = static_cast<QTouchEvent*>(e);
        touchEvent->accept();
        return true;
    }
    default:
        break;
    }
    return QWidget::event(e);
}

void MixxxMainWindow::closeEvent(QCloseEvent *event) {
    if (!confirmExit()) {
        event->ignore();
    }
}

void MixxxMainWindow::slotScanLibrary() {
    m_pLibraryRescan->setEnabled(false);
    m_pLibraryScanner->scan(this);
}

void MixxxMainWindow::slotEnableRescanLibraryAction() {
    m_pLibraryRescan->setEnabled(true);
}

void MixxxMainWindow::slotOptionsMenuShow() {
    // Check recording if it is active.
    m_pOptionsRecord->setChecked(m_pRecordingManager->isRecordingActive());
#ifdef __SHOUTCAST__
    m_pOptionsShoutcast->setChecked(m_pShoutcastManager->isEnabled());
#endif
}

void MixxxMainWindow::slotToCenterOfPrimaryScreen() {
    if (!m_pWidgetParent)
        return;

    QDesktopWidget* desktop = QApplication::desktop();
    int primaryScreen = desktop->primaryScreen();
    QRect primaryScreenRect = desktop->availableGeometry(primaryScreen);

    move(primaryScreenRect.left() + (primaryScreenRect.width() - m_pWidgetParent->width()) / 2,
         primaryScreenRect.top() + (primaryScreenRect.height() - m_pWidgetParent->height()) / 2);
}

void MixxxMainWindow::checkDirectRendering() {
    // IF
    //  * A waveform viewer exists
    // AND
    //  * The waveform viewer is an OpenGL waveform viewer
    // AND
    //  * The waveform viewer does not have direct rendering enabled.
    // THEN
    //  * Warn user

    WaveformWidgetFactory* factory = WaveformWidgetFactory::instance();
    if (!factory)
        return;

    if (!factory->isOpenGLAvailable() &&
        m_pConfig->getValueString(ConfigKey("[Direct Rendering]", "Warned")) != QString("yes")) {
        QMessageBox::warning(
            0, tr("OpenGL Direct Rendering"),
            tr("Direct rendering is not enabled on your machine.<br><br>"
               "This means that the waveform displays will be very<br>"
               "<b>slow and may tax your CPU heavily</b>. Either update your<br>"
               "configuration to enable direct rendering, or disable<br>"
               "the waveform displays in the Mixxx preferences by selecting<br>"
               "\"Empty\" as the waveform display in the 'Interface' section.<br><br>"
               "NOTE: If you use NVIDIA hardware,<br>"
               "direct rendering may not be present, but you should<br>"
               "not experience degraded performance."));
        m_pConfig->set(ConfigKey("[Direct Rendering]", "Warned"), QString("yes"));
    }
}

bool MixxxMainWindow::confirmExit() {
    bool playing(false);
    bool playingSampler(false);
    unsigned int deckCount = m_pPlayerManager->numDecks();
    unsigned int samplerCount = m_pPlayerManager->numSamplers();
    for (unsigned int i = 0; i < deckCount; ++i) {
        if (ControlObject::get(
                ConfigKey(PlayerManager::groupForDeck(i), "play"))) {
            playing = true;
            break;
        }
    }
    for (unsigned int i = 0; i < samplerCount; ++i) {
        if (ControlObject::get(
                ConfigKey(PlayerManager::groupForSampler(i), "play"))) {
            playingSampler = true;
            break;
        }
    }
    if (playing) {
        QMessageBox::StandardButton btn = QMessageBox::question(this,
            tr("Confirm Exit"),
            tr("A deck is currently playing. Exit Mixxx?"),
            QMessageBox::Yes | QMessageBox::No, QMessageBox::No);
        if (btn == QMessageBox::No) {
            return false;
        }
    } else if (playingSampler) {
        QMessageBox::StandardButton btn = QMessageBox::question(this,
            tr("Confirm Exit"),
            tr("A sampler is currently playing. Exit Mixxx?"),
            QMessageBox::Yes | QMessageBox::No, QMessageBox::No);
        if (btn == QMessageBox::No) {
            return false;
        }
    }
    if (m_pPrefDlg->isVisible()) {
        QMessageBox::StandardButton btn = QMessageBox::question(
            this, tr("Confirm Exit"),
            tr("The preferences window is still open.") + "<br>" +
            tr("Discard any changes and exit Mixxx?"),
            QMessageBox::Yes | QMessageBox::No, QMessageBox::No);
        if (btn == QMessageBox::No) {
            return false;
        }
        else {
            m_pPrefDlg->close();
        }
    }
    return true;
}<|MERGE_RESOLUTION|>--- conflicted
+++ resolved
@@ -81,7 +81,11 @@
 #include "dlgprefmodplug.h"
 #endif
 
-<<<<<<< HEAD
+// static
+const int MixxxMainWindow::kMicrophoneCount = 4;
+// static
+const int MixxxMainWindow::kAuxiliaryCount = 4;
+
 void MixxxMainWindow::initializeTrackCollection() {
     m_pTrackCollection = new TrackCollection(m_pConfig);
     m_pTrackCollection->start();
@@ -91,12 +95,6 @@
     QObject::connect(m_pTrackCollection, SIGNAL(initialized()), &loop, SLOT(quit()));
     loop.exec();
 }
-=======
-// static
-const int MixxxMainWindow::kMicrophoneCount = 4;
-// static
-const int MixxxMainWindow::kAuxiliaryCount = 4;
->>>>>>> d5d63ae6
 
 MixxxMainWindow::MixxxMainWindow(QApplication* pApp, const CmdlineArgs& args)
         : m_pWidgetParent(NULL),
