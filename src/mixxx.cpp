--- conflicted
+++ resolved
@@ -466,11 +466,7 @@
         SoundSourceProxy::getSupportedFileExtensions());
     rescan = rescan || (prev_plugins != curr_plugins);
     m_pConfig->set(ConfigKey("[Library]", "SupportedFileExtensions"),
-<<<<<<< HEAD
-        QStringList(SoundSourceProxy::getSupportedFileExtensions()).join(","));
-=======
             QStringList(SoundSourceProxy::getSupportedFileExtensions()).join(","));
->>>>>>> 21032277
 
     // Scan the library directory. Initialize this after the skinloader has
     // loaded a skin, see Bug #1047435
