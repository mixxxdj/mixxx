/***************************************************************************
                          mixxx.cpp  -  description
                             -------------------
    begin                : Mon Feb 18 09:48:17 CET 2002
    copyright            : (C) 2002 by Tue and Ken Haste Andersen
    email                :
***************************************************************************/

/***************************************************************************
*                                                                         *
*   This program is free software; you can redistribute it and/or modify  *
*   it under the terms of the GNU General Public License as published by  *
*   the Free Software Foundation; either version 2 of the License, or     *
*   (at your option) any later version.                                   *
*                                                                         *
***************************************************************************/

#include <QtDebug>
#include <QTranslator>
#include <QMenu>
#include <QMenuBar>
#include <QFileDialog>
#include <QDesktopWidget>
#include <QDesktopServices>
#include <QUrl>

#include "mixxx.h"

#include "analyserqueue.h"
#include "controlpotmeter.h"
#include "controlobjectslave.h"
#include "deck.h"
#include "defs_urls.h"
#include "dlgabout.h"
#include "dlgpreferences.h"
#include "dlgdevelopertools.h"
#include "engine/enginemaster.h"
#include "engine/enginemicrophone.h"
#include "effects/effectsmanager.h"
#include "effects/native/nativebackend.h"
#include "engine/engineaux.h"
#include "library/library.h"
#include "library/library_preferences.h"
#include "library/libraryscanner.h"
#include "library/librarytablemodel.h"
#include "library/trackcollection.h"
#include "controllers/controllermanager.h"
#include "mixxxkeyboard.h"
#include "playermanager.h"
#include "recording/defs_recording.h"
#include "recording/recordingmanager.h"
#include "shoutcast/shoutcastmanager.h"
#include "skin/legacyskinparser.h"
#include "skin/skinloader.h"
#include "soundmanager.h"
#include "soundmanagerutil.h"
#include "soundsourceproxy.h"
#include "trackinfoobject.h"
#include "upgrade.h"
#include "waveform/waveformwidgetfactory.h"
#include "widget/wwaveformviewer.h"
#include "widget/wwidget.h"
#include "widget/wspinny.h"
#include "sharedglcontext.h"
#include "util/debug.h"
#include "util/statsmanager.h"
#include "util/timer.h"
#include "util/time.h"
#include "util/version.h"
#include "controlpushbutton.h"
#include "util/compatibility.h"
#include "util/sandbox.h"
#include "playerinfo.h"
#include "waveform/guitick.h"

#ifdef __VINYLCONTROL__
#include "vinylcontrol/defs_vinylcontrol.h"
#include "vinylcontrol/vinylcontrolmanager.h"
#endif

#ifdef __MODPLUG__
#include "dlgprefmodplug.h"
#endif

// static
const int MixxxMainWindow::kMicrophoneCount = 4;
// static
const int MixxxMainWindow::kAuxiliaryCount = 4;

void MixxxMainWindow::initializeTrackCollection() {
    m_pTrackCollection = new TrackCollection(m_pConfig);
    m_pTrackCollection->start();
    // Since m_pTrackCollection is separate thread, here we must wait when
    // all inside m_pTrackCollection will be initialized, so we can access members.
    QEventLoop loop;
    QObject::connect(m_pTrackCollection, SIGNAL(initialized()), &loop, SLOT(quit()));
    loop.exec();
}

MixxxMainWindow::MixxxMainWindow(QApplication* pApp, const CmdlineArgs& args)
        : m_pWidgetParent(NULL),
          m_pDeveloperToolsDlg(NULL),
          m_runtime_timer("MixxxMainWindow::runtime"),
          m_cmdLineArgs(args),
          m_iNumConfiguredDecks(0) {
    logBuildDetails();
    ScopedTimer t("MixxxMainWindow::MixxxMainWindow");
    m_runtime_timer.start();
    Time::start();
    initializeWindow();

    //Reset pointer to players
    m_pSoundManager = NULL;
    m_pPrefDlg = NULL;
    m_pControllerManager = NULL;
    m_pRecordingManager = NULL;
#ifdef __SHOUTCAST__
    m_pShoutcastManager = NULL;
#endif

    // Check to see if this is the first time this version of Mixxx is run
    // after an upgrade and make any needed changes.
    Upgrade upgrader;
    m_pConfig = upgrader.versionUpgrade(args.getSettingsPath());
    ControlDoublePrivate::setUserConfig(m_pConfig);

    Sandbox::initialize(m_pConfig->getSettingsPath().append("/sandbox.cfg"));

    // Only record stats in developer mode.
    if (m_cmdLineArgs.getDeveloper()) {
        StatsManager::create();
    }

    QString resourcePath = m_pConfig->getResourcePath();
    initializeTranslations(pApp);

    // Set the visibility of tooltips, default "1" = ON
    m_toolTipsCfg = m_pConfig->getValueString(ConfigKey("[Controls]", "Tooltips"), "1").toInt();

    // Store the path in the config database
    m_pConfig->set(ConfigKey("[Config]", "Path"), ConfigValue(resourcePath));

    setAttribute(Qt::WA_AcceptTouchEvents);
    m_pTouchShift = new ControlPushButton(ConfigKey("[Controls]", "touch_shift"));

    // Create the Effects subsystem.
    m_pEffectsManager = new EffectsManager(this, m_pConfig);

    // Starting the master (mixing of the channels and effects):
    m_pEngine = new EngineMaster(m_pConfig, "[Master]", m_pEffectsManager, true, true);

    // Create effect backends. We do this after creating EngineMaster to allow
    // effect backends to refer to controls that are produced by the engine.
    NativeBackend* pNativeBackend = new NativeBackend(m_pEffectsManager);
    m_pEffectsManager->addEffectsBackend(pNativeBackend);

    // Sets up the default EffectChains and EffectRack.
    m_pEffectsManager->setupDefaults();

    m_pRecordingManager = new RecordingManager(m_pConfig, m_pEngine);
#ifdef __SHOUTCAST__
    m_pShoutcastManager = new ShoutcastManager(m_pConfig, m_pEngine);
#endif

    // Initialize player device
    // while this is created here, setupDevices needs to be called sometime
    // after the players are added to the engine (as is done currently) -- bkgood
    m_pSoundManager = new SoundManager(m_pConfig, m_pEngine);

    // TODO(rryan): Fold microphone and aux creation into a manager
    // (e.g. PlayerManager, though they aren't players).

    ControlObject* pNumMicrophones = new ControlObject(ConfigKey("[Master]", "num_microphones"));
    pNumMicrophones->setParent(this);

    for (int i = 0; i < kMicrophoneCount; ++i) {
        QString group("[Microphone]");
        if (i > 0) {
            group = QString("[Microphone%1]").arg(i + 1);
        }
        // We don't know if something downstream expects the string to persist,
        // so dupe it (probably leaking it).
        EngineMicrophone* pMicrophone =
                new EngineMicrophone(strdup(group.toStdString().c_str()),
                                     m_pEffectsManager);
        // What should channelbase be?
        AudioInput micInput = AudioInput(AudioPath::MICROPHONE, 0, 0, i);
        m_pEngine->addChannel(pMicrophone);
        m_pSoundManager->registerInput(micInput, pMicrophone);
        pNumMicrophones->set(pNumMicrophones->get() + 1);
    }

    ControlObject* pNumAuxiliaries = new ControlObject(ConfigKey("[Master]", "num_auxiliaries"));
    pNumAuxiliaries->setParent(this);

    m_PassthroughMapper = new QSignalMapper(this);
    connect(m_PassthroughMapper, SIGNAL(mapped(int)),
            this, SLOT(slotControlPassthrough(int)));

    m_AuxiliaryMapper = new QSignalMapper(this);
    connect(m_AuxiliaryMapper, SIGNAL(mapped(int)),
            this, SLOT(slotControlAuxiliary(int)));

    for (int i = 0; i < kAuxiliaryCount; ++i) {
        QString group = QString("[Auxiliary%1]").arg(i + 1);
        EngineAux* pAux = new EngineAux(strdup(group.toStdString().c_str()),
                                        m_pEffectsManager);
        // What should channelbase be?
        AudioInput auxInput = AudioInput(AudioPath::AUXILIARY, 0, 0, i);
        m_pEngine->addChannel(pAux);
        m_pSoundManager->registerInput(auxInput, pAux);
        pNumAuxiliaries->set(pNumAuxiliaries->get() + 1);

        m_pAuxiliaryPassthrough.push_back(
                new ControlObjectSlave(group, "passthrough"));
        ControlObjectSlave* auxiliary_passthrough =
                m_pAuxiliaryPassthrough.back();

        // These non-vinyl passthrough COs have their index offset by the max
        // number of vinyl inputs.
        m_AuxiliaryMapper->setMapping(auxiliary_passthrough, i);
        auxiliary_passthrough->connectValueChanged(m_AuxiliaryMapper,
                                                   SLOT(map()));
    }

    // Do not write meta data back to ID3 when meta data has changed
    // Because multiple TrackDao objects can exists for a particular track
    // writing meta data may ruine your MP3 file if done simultaneously.
    // see Bug #728197
    // For safety reasons, we deactivate this feature.
    m_pConfig->set(ConfigKey("[Library]","WriteAudioTags"), ConfigValue(0));

    // library dies in seemingly unrelated qtsql error about not having a
    // sqlite driver if this path doesn't exist. Normally config->Save()
    // above would make it but if it doesn't get run for whatever reason
    // we get hosed -- bkgood
    if (!QDir(args.getSettingsPath()).exists()) {
        QDir().mkpath(args.getSettingsPath());
    }

    // Register TrackPointer as a metatype since we use it in signals/slots
    // regularly.
    qRegisterMetaType<TrackPointer>("TrackPointer");

    m_pGuiTick = new GuiTick();

#ifdef __VINYLCONTROL__
    m_pVCManager = new VinylControlManager(this, m_pConfig, m_pSoundManager);
#else
    m_pVCManager = NULL;
#endif

    // Create the player manager.
    m_pPlayerManager = new PlayerManager(m_pConfig, m_pSoundManager,
                                         m_pEffectsManager, m_pEngine);

    // Add the same number of decks that were last used.  This ensures that when
    // audio inputs and outputs are set up, connections for decks > 2 will
    // succeed.
    int deck_count = m_pConfig->getValueString(ConfigKey("[Master]",
                                                         "num_decks"),
                                               "2").toInt();
    if (deck_count < 2) {
        deck_count = 2;
    }
    for (int i = 0; i < deck_count; ++i) {
        m_pPlayerManager->addDeck();
    }
    m_pPlayerManager->addSampler();
    m_pPlayerManager->addSampler();
    m_pPlayerManager->addSampler();
    m_pPlayerManager->addSampler();
    m_pPlayerManager->addPreviewDeck();

#ifdef __VINYLCONTROL__
    m_pVCManager->init();
#endif

    m_pNumDecks = new ControlObjectThread(ConfigKey("[Master]", "num_decks"),
                                          this);
    connect(m_pNumDecks, SIGNAL(valueChanged(double)),
            this, SLOT(slotNumDecksChanged(double)));

#ifdef __MODPLUG__
    // restore the configuration for the modplug library before trying to load a module
    DlgPrefModplug* pModplugPrefs = new DlgPrefModplug(0, m_pConfig);
    pModplugPrefs->loadSettings();
    pModplugPrefs->applySettings();
    delete pModplugPrefs; // not needed anymore
#endif

    initializeTrackCollection();

    m_pLibrary = new Library(this, m_pConfig,
                             m_pTrackCollection,
                             m_pRecordingManager);
    m_pPlayerManager->bindToLibrary(m_pLibrary);

    // Get Music dir
    bool hasChanged_MusicDir = false;

    QStringList dirs = m_pLibrary->getDirs();
    if (dirs.size() < 1) {
        // TODO(XXX) this needs to be smarter, we can't distinguish between an empty
        // path return value (not sure if this is normally possible, but it is
        // possible with the Windows 7 "Music" library, which is what
        // QDesktopServices::storageLocation(QDesktopServices::MusicLocation)
        // resolves to) and a user hitting 'cancel'. If we get a blank return
        // but the user didn't hit cancel, we need to know this and let the
        // user take some course of action -- bkgood
        QString fd = QFileDialog::getExistingDirectory(
            this, tr("Choose music library directory"),
            QDesktopServices::storageLocation(QDesktopServices::MusicLocation));
        if (!fd.isEmpty()) {
            // adds Folder to database.
            m_pLibrary->slotRequestAddDir(fd);
            hasChanged_MusicDir = true;
        }
    }

    // Call inits to invoke all other construction parts

    // Intialize default BPM system values
    if (m_pConfig->getValueString(ConfigKey("[BPM]", "BPMRangeStart"))
            .length() < 1) {
        m_pConfig->set(ConfigKey("[BPM]", "BPMRangeStart"),ConfigValue(65));
    }

    if (m_pConfig->getValueString(ConfigKey("[BPM]", "BPMRangeEnd"))
            .length() < 1) {
        m_pConfig->set(ConfigKey("[BPM]", "BPMRangeEnd"),ConfigValue(135));
    }

    if (m_pConfig->getValueString(ConfigKey("[BPM]", "AnalyzeEntireSong"))
            .length() < 1) {
        m_pConfig->set(ConfigKey("[BPM]", "AnalyzeEntireSong"),ConfigValue(1));
    }

    // Initialize controller sub-system,
    //  but do not set up controllers until the end of the application startup
    qDebug() << "Creating ControllerManager";
    m_pControllerManager = new ControllerManager(m_pConfig);

    WaveformWidgetFactory::create();
    WaveformWidgetFactory::instance()->startVSync(this);
    WaveformWidgetFactory::instance()->setConfig(m_pConfig);

    m_pSkinLoader = new SkinLoader(m_pConfig);
    connect(this, SIGNAL(newSkinLoaded()),
            this, SLOT(onNewSkinLoaded()));
    connect(this, SIGNAL(newSkinLoaded()),
            m_pLibrary, SLOT(onSkinLoadFinished()));

    // Initialize preference dialog
    m_pPrefDlg = new DlgPreferences(this, m_pSkinLoader, m_pSoundManager, m_pPlayerManager,
                                    m_pControllerManager, m_pVCManager, m_pConfig, m_pLibrary);
    m_pPrefDlg->setWindowIcon(QIcon(":/images/ic_mixxx_window.png"));
    m_pPrefDlg->setHidden(true);

    initializeKeyboard();

    // Try open player device If that fails, the preference panel is opened.
    int setupDevices = m_pSoundManager->setupDevices();
    unsigned int numDevices = m_pSoundManager->getConfig().getOutputs().count();
    // test for at least one out device, if none, display another dlg that
    // says "mixxx will barely work with no outs"
    while (setupDevices != OK || numDevices == 0)
    {
        // Exit when we press the Exit button in the noSoundDlg dialog
        // only call it if setupDevices != OK
        if (setupDevices != OK) {
            if (noSoundDlg() != 0) {
                exit(0);
            }
        } else if (numDevices == 0) {
            bool continueClicked = false;
            int noOutput = noOutputDlg(&continueClicked);
            if (continueClicked) break;
            if (noOutput != 0) {
                exit(0);
            }
        }
        setupDevices = m_pSoundManager->setupDevices();
        numDevices = m_pSoundManager->getConfig().getOutputs().count();
    }

    // Load tracks in args.qlMusicFiles (command line arguments) into player
    // 1 and 2:
    const QList<QString>& musicFiles = args.getMusicFiles();
    for (int i = 0; i < (int)m_pPlayerManager->numDecks()
            && i < musicFiles.count(); ++i) {
        if (SoundSourceProxy::isFilenameSupported(musicFiles.at(i))) {
            m_pPlayerManager->slotLoadToDeck(musicFiles.at(i), i+1);
        }
    }

    initActions();
    initMenuBar();

    // Before creating the first skin we need to create a QGLWidget so that all
    // the QGLWidget's we create can use it as a shared QGLContext.
    QGLWidget* pContextWidget = new QGLWidget(this);
    pContextWidget->hide();
    SharedGLContext::setWidget(pContextWidget);

    // Load skin to a QWidget that we set as the central widget. Assignment
    // intentional in next line.
    if (!(m_pWidgetParent = m_pSkinLoader->loadDefaultSkin(this, m_pKeyboard,
                                                           m_pPlayerManager,
                                                           m_pControllerManager,
                                                           m_pLibrary,
                                                           m_pVCManager,
                                                           m_pTrackCollection,
                                                           m_pEffectsManager))) {
        reportCriticalErrorAndQuit(
            "default skin cannot be loaded see <b>mixxx</b> trace for more information.");

        //TODO (XXX) add dialog to warn user and launch skin choice page
        resize(640,480);
    } else {
        // this has to be after the OpenGL widgets are created or depending on a
        // million different variables the first waveform may be horribly
        // corrupted. See bug 521509 -- bkgood ?? -- vrince
        setCentralWidget(m_pWidgetParent);
    }

    //move the app in the center of the primary screen
    slotToCenterOfPrimaryScreen();

    // Check direct rendering and warn user if they don't have it
    checkDirectRendering();

    //Install an event filter to catch certain QT events, such as tooltips.
    //This allows us to turn off tooltips.
    pApp->installEventFilter(this); // The eventfilter is located in this
                                    // Mixxx class as a callback.

    // If we were told to start in fullscreen mode on the command-line
    // or if user chose always starts in fullscreen mode,
    // then turn on fullscreen mode.
    bool fullscreenPref = m_pConfig->getValueString(
                ConfigKey("[Config]", "StartInFullscreen"), "0").toInt();
    if (args.getStartInFullscreen() || fullscreenPref) {
        slotViewFullScreen(true);
    }
    emit(newSkinLoaded());

    // Refresh the GUI (workaround for Qt 4.6 display bug)
    /* // TODO(bkgood) delete this block if the moving of setCentralWidget
     * //              totally fixes this first-wavefore-fubar issue for
     * //              everyone
    QString QtVersion = qVersion();
    if (QtVersion>="4.6.0") {
        qDebug() << "Qt v4.6.0 or higher detected. Using rebootMixxxView() "
            "workaround.\n    (See bug https://bugs.launchpad.net/mixxx/"
            "+bug/521509)";
        rebootMixxxView();
    } */

    // Wait until all other ControlObjects are set up
    //  before initializing controllers
    m_pControllerManager->setUpDevices();

    // Scan the library for new files and directories
    bool rescan = (bool)m_pConfig->getValueString(ConfigKey("[Library]","RescanOnStartup")).toInt();
    // rescan the library if we get a new plugin
    QSet<QString> prev_plugins = QSet<QString>::fromList(m_pConfig->getValueString(
        ConfigKey("[Library]", "SupportedFileExtensions")).split(",", QString::SkipEmptyParts));
    QSet<QString> curr_plugins = QSet<QString>::fromList(
        SoundSourceProxy::supportedFileExtensions());
    rescan = rescan || (prev_plugins != curr_plugins);
    m_pConfig->set(ConfigKey("[Library]", "SupportedFileExtensions"),
        QStringList(SoundSourceProxy::supportedFileExtensions()).join(","));

    // Scan the library directory. Initialize this after the skinloader has
    // loaded a skin, see Bug #1047435
    m_pLibraryScanner = new LibraryScanner(m_pLibrary->getTrackCollection());
    connect(m_pLibraryScanner, SIGNAL(scanFinished()),
            this, SLOT(slotEnableRescanLibraryAction()));

    //Refresh the library models when the library (re)scan is finished.
    connect(m_pLibraryScanner, SIGNAL(scanFinished()),
            m_pLibrary, SLOT(slotRefreshLibraryModels()));

    if (rescan || hasChanged_MusicDir) {
        m_pLibraryScanner->scan(this);
    }
    slotNumDecksChanged(m_pNumDecks->get());
}

MixxxMainWindow::~MixxxMainWindow() {
    // TODO(rryan): Get rid of QTime here.
    QTime qTime;
    qTime.start();
    Timer t("MixxxMainWindow::~MixxxMainWindow");
    t.start();

    qDebug() << "Destroying MixxxMainWindow";

    // Stop redrawing waveforms to avoid crashes when doing processEvents
    // from one of destructors going next (which use callSync)
    //WaveformWidgetFactory::instance()->stop();

    qDebug() << "save config " << qTime.elapsed();
    m_pConfig->Save();

    // SoundManager depend on Engine and Config
    qDebug() << "delete soundmanager " << qTime.elapsed();
    delete m_pSoundManager;

    // GUI depends on MixxxKeyboard, PlayerManager, Library
    qDebug() << "delete view " << qTime.elapsed();
    delete m_pWidgetParent;

    // SkinLoader depends on Config
    qDebug() << "delete SkinLoader " << qTime.elapsed();
    delete m_pSkinLoader;

    // ControllerManager depends on Config
    qDebug() << "delete ControllerManager " << qTime.elapsed();
    delete m_pControllerManager;

#ifdef __VINYLCONTROL__
    // VinylControlManager depends on a CO the engine owns
    // (vinylcontrol_enabled in VinylControlControl)
    qDebug() << "delete vinylcontrolmanager " << qTime.elapsed();
    delete m_pVCManager;
    qDeleteAll(m_pVinylControlEnabled);
    delete m_VCControlMapper;
    delete m_VCCheckboxMapper;
#endif
    delete m_PassthroughMapper;
    delete m_AuxiliaryMapper;
    delete m_TalkoverMapper;
    // PlayerManager depends on Engine, SoundManager, VinylControlManager, and Config
    qDebug() << "delete playerManager " << qTime.elapsed();
    delete m_pPlayerManager;

    // LibraryScanner depends on Library
    qDebug() << "delete library scanner " <<  qTime.elapsed();
    delete m_pLibraryScanner;

    // Delete the library after the view so there are no dangling pointers to
    // Depends on RecordingManager
    // the data models.
    qDebug() << "delete library " << qTime.elapsed();
    delete m_pLibrary;

    // RecordingManager depends on config, engine
    qDebug() << "delete RecordingManager " << qTime.elapsed();
    delete m_pRecordingManager;

#ifdef __SHOUTCAST__
    // ShoutcastManager depends on config, engine
    qDebug() << "delete ShoutcastManager " << qTime.elapsed();
    delete m_pShoutcastManager;
#endif

    // EngineMaster depends on Config
    qDebug() << "delete m_pEngine " << qTime.elapsed();
    delete m_pEngine;

    qDebug() << "deleting effects manager, " << qTime.elapsed();
    delete m_pEffectsManager;

    delete m_pPrefDlg;

<<<<<<< HEAD
    // HACK: Save config again. We saved it once before doing some dangerous
    // stuff. We only really want to save it here, but the first one was just
    // a precaution. The earlier one can be removed when stuff is more stable
    // at exit.
    m_pConfig->Save();

    m_pTrackCollection->stopThread();
    delete m_pTrackCollection;

    qDebug() << "delete config " << qTime.elapsed();
    Sandbox::shutdown();

    ControlDoublePrivate::setUserConfig(NULL);
    delete m_pConfig;

=======
>>>>>>> efa46bba
    delete m_pTouchShift;

    PlayerInfo::destroy();
    WaveformWidgetFactory::destroy();

    delete m_pGuiTick;

    // Check for leaked ControlObjects and give warnings.
    QList<QSharedPointer<ControlDoublePrivate> > leakedControls;
    QList<ConfigKey> leakedConfigKeys;

    ControlDoublePrivate::getControls(&leakedControls);

    if (leakedControls.size() > 0) {
        qDebug() << "WARNING: The following" << leakedControls.size()
                 << "controls were leaked:";
        foreach (QSharedPointer<ControlDoublePrivate> pCDP, leakedControls) {
            if (pCDP.isNull()) {
                continue;
            }
            ConfigKey key = pCDP->getKey();
            qDebug() << key.group << key.item << pCDP->getCreatorCO();
            leakedConfigKeys.append(key);
        }

       foreach (ConfigKey key, leakedConfigKeys) {
           // delete just to satisfy valgrind:
           // check if the pointer is still valid, the control object may have bin already
           // deleted by its parent in this loop
           ControlObject* pCo = ControlObject::getControl(key, false);
           if (pCo) {
               // it might happens that a control is deleted as child from an other control
               delete pCo;
           }
       }
    }
    qDebug() << "~MixxxMainWindow: All leaking controls deleted.";

    // HACK: Save config again. We saved it once before doing some dangerous
    // stuff. We only really want to save it here, but the first one was just
    // a precaution. The earlier one can be removed when stuff is more stable
    // at exit.
    m_pConfig->Save();

    qDebug() << "delete config " << qTime.elapsed();
    Sandbox::shutdown();

    ControlDoublePrivate::setUserConfig(NULL);
    delete m_pConfig;

    delete m_pKeyboard;
    delete m_pKbdConfig;
    delete m_pKbdConfigEmpty;

    t.elapsed(true);
    // Report the total time we have been running.
    m_runtime_timer.elapsed(true);
    StatsManager::destroy();
}

bool MixxxMainWindow::loadTranslations(const QLocale& systemLocale, QString userLocale,
                      const QString& translation, const QString& prefix,
                      const QString& translationPath, QTranslator* pTranslator) {
    if (userLocale.size() == 0) {
#if QT_VERSION >= 0x040800
        QStringList uiLanguages = systemLocale.uiLanguages();
        if (uiLanguages.size() > 0 && uiLanguages.first() == "en") {
            // Don't bother loading a translation if the first ui-langauge is
            // English because the interface is already in English. This fixes
            // the case where the user's install of Qt doesn't have an explicit
            // English translation file and the fact that we don't ship a
            // mixxx_en.qm.
            return false;
        }
        return pTranslator->load(systemLocale, translation, prefix, translationPath);
#else
        userLocale = systemLocale.name();
#endif  // QT_VERSION
    }
    return pTranslator->load(translation + prefix + userLocale, translationPath);
}

void MixxxMainWindow::logBuildDetails() {
    QString version = Version::version();
    QString buildBranch = Version::developmentBranch();
    QString buildRevision = Version::developmentRevision();
    QString buildFlags = Version::buildFlags();

    QStringList buildInfo;
    if (!buildBranch.isEmpty() && !buildRevision.isEmpty()) {
        buildInfo.append(
            QString("git %1 r%2").arg(buildBranch, buildRevision));
    } else if (!buildRevision.isEmpty()) {
        buildInfo.append(
            QString("git r%2").arg(buildRevision));
    }
    buildInfo.append("built on: " __DATE__ " @ " __TIME__);
    if (!buildFlags.isEmpty()) {
        buildInfo.append(QString("flags: %1").arg(buildFlags.trimmed()));
    }
    QString buildInfoFormatted = QString("(%1)").arg(buildInfo.join("; "));

    // This is the first line in mixxx.log
    qDebug() << "Mixxx" << version << buildInfoFormatted << "is starting...";
    qDebug() << "Qt version is:" << qVersion();

    qDebug() << "QDesktopServices::storageLocation(HomeLocation):"
             << QDesktopServices::storageLocation(QDesktopServices::HomeLocation);
    qDebug() << "QDesktopServices::storageLocation(DataLocation):"
             << QDesktopServices::storageLocation(QDesktopServices::DataLocation);
    qDebug() << "QCoreApplication::applicationDirPath()"
             << QCoreApplication::applicationDirPath();
}

void MixxxMainWindow::initializeWindow() {
    QString version = Version::version();
#ifdef __APPLE__
    setWindowTitle(tr("Mixxx")); //App Store
#elif defined(AMD64) || defined(EM64T) || defined(x86_64)
    setWindowTitle(tr("Mixxx %1 x64").arg(version));
#elif defined(IA64)
    setWindowTitle(tr("Mixxx %1 Itanium").arg(version));
#else
    setWindowTitle(tr("Mixxx %1").arg(version));
#endif
    setWindowIcon(QIcon(":/images/ic_mixxx_window.png"));
}

void MixxxMainWindow::initializeTranslations(QApplication* pApp) {
    QString resourcePath = m_pConfig->getResourcePath();
    QString translationsFolder = resourcePath + "translations/";

    // Load Qt base translations
    QString userLocale = m_cmdLineArgs.getLocale();
    QLocale systemLocale = QLocale::system();

    // Attempt to load user locale from config
    if (userLocale == "") {
        userLocale = m_pConfig->getValueString(ConfigKey("[Config]","Locale"));
    }

    // source language
    if (userLocale == "en_US") {
        return;
    }

    // Load Qt translations for this locale from the system translation
    // path. This is the lowest precedence QTranslator.
    QTranslator* qtTranslator = new QTranslator(pApp);
    if (loadTranslations(systemLocale, userLocale, "qt", "_",
                         QLibraryInfo::location(QLibraryInfo::TranslationsPath),
                         qtTranslator)) {
        pApp->installTranslator(qtTranslator);
    } else {
        delete qtTranslator;
    }

    // Load Qt translations for this locale from the Mixxx translations
    // folder.
    QTranslator* mixxxQtTranslator = new QTranslator(pApp);
    if (loadTranslations(systemLocale, userLocale, "qt", "_",
                         translationsFolder,
                         mixxxQtTranslator)) {
        pApp->installTranslator(mixxxQtTranslator);
    } else {
        delete mixxxQtTranslator;
    }

    // Load Mixxx specific translations for this locale from the Mixxx
    // translations folder.
    QTranslator* mixxxTranslator = new QTranslator(pApp);
    bool mixxxLoaded = loadTranslations(systemLocale, userLocale, "mixxx", "_",
                                        translationsFolder, mixxxTranslator);
    qDebug() << "Loading translations for locale"
             << (userLocale.size() > 0 ? userLocale : systemLocale.name())
             << "from translations folder" << translationsFolder << ":"
             << (mixxxLoaded ? "success" : "fail");
    if (mixxxLoaded) {
        pApp->installTranslator(mixxxTranslator);
    } else {
        delete mixxxTranslator;
    }
}

void MixxxMainWindow::initializeKeyboard() {
    QString resourcePath = m_pConfig->getResourcePath();

    // Set the default value in settings file
    if (m_pConfig->getValueString(ConfigKey("[Keyboard]","Enabled")).length() == 0)
        m_pConfig->set(ConfigKey("[Keyboard]","Enabled"), ConfigValue(1));

    // Read keyboard configuration and set kdbConfig object in WWidget
    // Check first in user's Mixxx directory
    QString userKeyboard = m_cmdLineArgs.getSettingsPath() + "Custom.kbd.cfg";

    //Empty keyboard configuration
    m_pKbdConfigEmpty = new ConfigObject<ConfigValueKbd>("");

    if (QFile::exists(userKeyboard)) {
        qDebug() << "Found and will use custom keyboard preset" << userKeyboard;
        m_pKbdConfig = new ConfigObject<ConfigValueKbd>(userKeyboard);
    } else {
        // Default to the locale for the main input method (e.g. keyboard).
        QLocale locale = inputLocale();

        // check if a default keyboard exists
        QString defaultKeyboard = QString(resourcePath).append("keyboard/");
        defaultKeyboard += locale.name();
        defaultKeyboard += ".kbd.cfg";

        if (!QFile::exists(defaultKeyboard)) {
            qDebug() << defaultKeyboard << " not found, using en_US.kbd.cfg";
            defaultKeyboard = QString(resourcePath).append("keyboard/").append("en_US.kbd.cfg");
            if (!QFile::exists(defaultKeyboard)) {
                qDebug() << defaultKeyboard << " not found, starting without shortcuts";
                defaultKeyboard = "";
            }
        }
        m_pKbdConfig = new ConfigObject<ConfigValueKbd>(defaultKeyboard);
    }

    // TODO(XXX) leak pKbdConfig, MixxxKeyboard owns it? Maybe roll all keyboard
    // initialization into MixxxKeyboard
    // Workaround for today: MixxxKeyboard calls delete
    bool keyboardShortcutsEnabled = m_pConfig->getValueString(
        ConfigKey("[Keyboard]", "Enabled")) == "1";
    m_pKeyboard = new MixxxKeyboard(keyboardShortcutsEnabled ? m_pKbdConfig : m_pKbdConfigEmpty);
}

void toggleVisibility(ConfigKey key, bool enable) {
    qDebug() << "Setting visibility for" << key.group << key.item << enable;
    ControlObject::set(key, enable ? 1.0 : 0.0);
}

void MixxxMainWindow::slotViewShowSamplers(bool enable) {
    toggleVisibility(ConfigKey("[Samplers]", "show_samplers"), enable);
}

void MixxxMainWindow::slotViewShowVinylControl(bool enable) {
    toggleVisibility(ConfigKey(VINYL_PREF_KEY, "show_vinylcontrol"), enable);
}

void MixxxMainWindow::slotViewShowMicrophone(bool enable) {
    toggleVisibility(ConfigKey("[Microphone]", "show_microphone"), enable);
}

void MixxxMainWindow::slotViewShowPreviewDeck(bool enable) {
    toggleVisibility(ConfigKey("[PreviewDeck]", "show_previewdeck"), enable);
}

void setVisibilityOptionState(QAction* pAction, ConfigKey key) {
    ControlObject* pVisibilityControl = ControlObject::getControl(key);
    pAction->setEnabled(pVisibilityControl != NULL);
    pAction->setChecked(pVisibilityControl != NULL ? pVisibilityControl->get() > 0.0 : false);
}

void MixxxMainWindow::onNewSkinLoaded() {
#ifdef __VINYLCONTROL__
    setVisibilityOptionState(m_pViewVinylControl,
                             ConfigKey(VINYL_PREF_KEY, "show_vinylcontrol"));
#endif
    setVisibilityOptionState(m_pViewShowSamplers,
                             ConfigKey("[Samplers]", "show_samplers"));
    setVisibilityOptionState(m_pViewShowMicrophone,
                             ConfigKey("[Microphone]", "show_microphone"));
    setVisibilityOptionState(m_pViewShowPreviewDeck,
                             ConfigKey("[PreviewDeck]", "show_previewdeck"));
}

int MixxxMainWindow::noSoundDlg(void)
{
    QMessageBox msgBox;
    msgBox.setIcon(QMessageBox::Warning);
    msgBox.setWindowTitle(tr("Sound Device Busy"));
    msgBox.setText(
        "<html>" +
        tr("Mixxx was unable to access all the configured sound devices. "
        "Another application is using a sound device Mixxx is configured to "
        "use or a device is not plugged in.") +
        "<ul>"
            "<li>" +
                tr("<b>Retry</b> after closing the other application "
                "or reconnecting a sound device") +
            "</li>"
            "<li>" +
                tr("<b>Reconfigure</b> Mixxx's sound device settings.") +
            "</li>"
            "<li>" +
                tr("Get <b>Help</b> from the Mixxx Wiki.") +
            "</li>"
            "<li>" +
                tr("<b>Exit</b> Mixxx.") +
            "</li>"
        "</ul></html>"
    );

    QPushButton *retryButton = msgBox.addButton(tr("Retry"),
        QMessageBox::ActionRole);
    QPushButton *reconfigureButton = msgBox.addButton(tr("Reconfigure"),
        QMessageBox::ActionRole);
    QPushButton *wikiButton = msgBox.addButton(tr("Help"),
        QMessageBox::ActionRole);
    QPushButton *exitButton = msgBox.addButton(tr("Exit"),
        QMessageBox::ActionRole);

    while (true)
    {
        msgBox.exec();

        if (msgBox.clickedButton() == retryButton) {
            m_pSoundManager->queryDevices();
            return 0;
        } else if (msgBox.clickedButton() == wikiButton) {
            QDesktopServices::openUrl(QUrl(
                "http://mixxx.org/wiki/doku.php/troubleshooting"
                "#no_or_too_few_sound_cards_appear_in_the_preferences_dialog")
            );
            wikiButton->setEnabled(false);
        } else if (msgBox.clickedButton() == reconfigureButton) {
            msgBox.hide();
            m_pSoundManager->queryDevices();

            // This way of opening the dialog allows us to use it synchronously
            m_pPrefDlg->setWindowModality(Qt::ApplicationModal);
            m_pPrefDlg->exec();
            if (m_pPrefDlg->result() == QDialog::Accepted) {
                m_pSoundManager->queryDevices();
                return 0;
            }

            msgBox.show();

        } else if (msgBox.clickedButton() == exitButton) {
            return 1;
        }
    }
}

int MixxxMainWindow::noOutputDlg(bool *continueClicked)
{
    QMessageBox msgBox;
    msgBox.setIcon(QMessageBox::Warning);
    msgBox.setWindowTitle(tr("No Output Devices"));
    msgBox.setText( "<html>" + tr("Mixxx was configured without any output sound devices. "
                    "Audio processing will be disabled without a configured output device.") +
                    "<ul>"
                        "<li>" +
                            tr("<b>Continue</b> without any outputs.") +
                        "</li>"
                        "<li>" +
                            tr("<b>Reconfigure</b> Mixxx's sound device settings.") +
                        "</li>"
                        "<li>" +
                            tr("<b>Exit</b> Mixxx.") +
                        "</li>"
                    "</ul></html>"
    );

    QPushButton *continueButton = msgBox.addButton(tr("Continue"), QMessageBox::ActionRole);
    QPushButton *reconfigureButton = msgBox.addButton(tr("Reconfigure"), QMessageBox::ActionRole);
    QPushButton *exitButton = msgBox.addButton(tr("Exit"), QMessageBox::ActionRole);

    while (true)
    {
        msgBox.exec();

        if (msgBox.clickedButton() == continueButton) {
            *continueClicked = true;
            return 0;
        } else if (msgBox.clickedButton() == reconfigureButton) {
            msgBox.hide();
            m_pSoundManager->queryDevices();

            // This way of opening the dialog allows us to use it synchronously
            m_pPrefDlg->setWindowModality(Qt::ApplicationModal);
            m_pPrefDlg->exec();
            if ( m_pPrefDlg->result() == QDialog::Accepted) {
                m_pSoundManager->queryDevices();
                return 0;
            }

            msgBox.show();

        } else if (msgBox.clickedButton() == exitButton) {
            return 1;
        }
    }
}

QString buildWhatsThis(const QString& title, const QString& text) {
    QString preparedTitle = title;
    return QString("%1\n\n%2").arg(preparedTitle.replace("&", ""), text);
}

// initializes all QActions of the application
void MixxxMainWindow::initActions()
{
    QString loadTrackText = tr("Load Track to Deck %1");
    QString loadTrackStatusText = tr("Loads a track in deck %1");
    QString openText = tr("Open");

    QString player1LoadStatusText = loadTrackStatusText.arg(QString::number(1));
    m_pFileLoadSongPlayer1 = new QAction(loadTrackText.arg(QString::number(1)), this);
    m_pFileLoadSongPlayer1->setShortcut(
        QKeySequence(m_pKbdConfig->getValueString(ConfigKey("[KeyboardShortcuts]",
                                                  "FileMenu_LoadDeck1"),
                                                  tr("Ctrl+o"))));
    m_pFileLoadSongPlayer1->setShortcutContext(Qt::ApplicationShortcut);
    m_pFileLoadSongPlayer1->setStatusTip(player1LoadStatusText);
    m_pFileLoadSongPlayer1->setWhatsThis(
        buildWhatsThis(openText, player1LoadStatusText));
    connect(m_pFileLoadSongPlayer1, SIGNAL(triggered()),
            this, SLOT(slotFileLoadSongPlayer1()));

    QString player2LoadStatusText = loadTrackStatusText.arg(QString::number(2));
    m_pFileLoadSongPlayer2 = new QAction(loadTrackText.arg(QString::number(2)), this);
    m_pFileLoadSongPlayer2->setShortcut(
        QKeySequence(m_pKbdConfig->getValueString(ConfigKey("[KeyboardShortcuts]",
                                                  "FileMenu_LoadDeck2"),
                                                  tr("Ctrl+Shift+O"))));
    m_pFileLoadSongPlayer2->setShortcutContext(Qt::ApplicationShortcut);
    m_pFileLoadSongPlayer2->setStatusTip(player2LoadStatusText);
    m_pFileLoadSongPlayer2->setWhatsThis(
        buildWhatsThis(openText, player2LoadStatusText));
    connect(m_pFileLoadSongPlayer2, SIGNAL(triggered()),
            this, SLOT(slotFileLoadSongPlayer2()));

    QString quitTitle = tr("&Exit");
    QString quitText = tr("Quits Mixxx");
    m_pFileQuit = new QAction(quitTitle, this);
    m_pFileQuit->setShortcut(
        QKeySequence(m_pKbdConfig->getValueString(ConfigKey("[KeyboardShortcuts]", "FileMenu_Quit"),
                                                  tr("Ctrl+q"))));
    m_pFileQuit->setShortcutContext(Qt::ApplicationShortcut);
    m_pFileQuit->setStatusTip(quitText);
    m_pFileQuit->setWhatsThis(buildWhatsThis(quitTitle, quitText));
    connect(m_pFileQuit, SIGNAL(triggered()), this, SLOT(slotFileQuit()));

    QString rescanTitle = tr("&Rescan Library");
    QString rescanText = tr("Rescans library folders for changes to tracks.");
    m_pLibraryRescan = new QAction(rescanTitle, this);
    m_pLibraryRescan->setStatusTip(rescanText);
    m_pLibraryRescan->setWhatsThis(buildWhatsThis(rescanTitle, rescanText));
    m_pLibraryRescan->setCheckable(false);
    connect(m_pLibraryRescan, SIGNAL(triggered()),
            this, SLOT(slotScanLibrary()));

    QString createPlaylistTitle = tr("Create &New Playlist");
    QString createPlaylistText = tr("Create a new playlist");
    m_pPlaylistsNew = new QAction(createPlaylistTitle, this);
    m_pPlaylistsNew->setShortcut(
        QKeySequence(m_pKbdConfig->getValueString(ConfigKey("[KeyboardShortcuts]",
                                                  "LibraryMenu_NewPlaylist"),
                                                  tr("Ctrl+n"))));
    m_pPlaylistsNew->setShortcutContext(Qt::ApplicationShortcut);
    m_pPlaylistsNew->setStatusTip(createPlaylistText);
    m_pPlaylistsNew->setWhatsThis(buildWhatsThis(createPlaylistTitle, createPlaylistText));
    connect(m_pPlaylistsNew, SIGNAL(triggered()),
            m_pLibrary, SLOT(slotCreatePlaylist()));

    QString createCrateTitle = tr("Create New &Crate");
    QString createCrateText = tr("Create a new crate");
    m_pCratesNew = new QAction(createCrateTitle, this);
    m_pCratesNew->setShortcut(
        QKeySequence(m_pKbdConfig->getValueString(ConfigKey("[KeyboardShortcuts]",
                                                  "LibraryMenu_NewCrate"),
                                                  tr("Ctrl+Shift+N"))));
    m_pCratesNew->setShortcutContext(Qt::ApplicationShortcut);
    m_pCratesNew->setStatusTip(createCrateText);
    m_pCratesNew->setWhatsThis(buildWhatsThis(createCrateTitle, createCrateText));
    connect(m_pCratesNew, SIGNAL(triggered()),
            m_pLibrary, SLOT(slotCreateCrate()));

    QString fullScreenTitle = tr("&Full Screen");
    QString fullScreenText = tr("Display Mixxx using the full screen");
    m_pViewFullScreen = new QAction(fullScreenTitle, this);
#ifdef __APPLE__
    QString fullscreen_key = tr("Ctrl+Shift+F");
#else
    QString fullscreen_key = tr("F11");
#endif
    m_pViewFullScreen->setShortcut(
        QKeySequence(m_pKbdConfig->getValueString(ConfigKey("[KeyboardShortcuts]",
                                                  "ViewMenu_Fullscreen"),
                                                  fullscreen_key)));
    m_pViewFullScreen->setShortcutContext(Qt::ApplicationShortcut);
    // QShortcut * shortcut = new QShortcut(QKeySequence(tr("Esc")),  this);
    // connect(shortcut, SIGNAL(triggered()), this, SLOT(slotQuitFullScreen()));
    m_pViewFullScreen->setCheckable(true);
    m_pViewFullScreen->setChecked(false);
    m_pViewFullScreen->setStatusTip(fullScreenText);
    m_pViewFullScreen->setWhatsThis(buildWhatsThis(fullScreenTitle, fullScreenText));
    connect(m_pViewFullScreen, SIGNAL(toggled(bool)),
            this, SLOT(slotViewFullScreen(bool)));

    QString keyboardShortcutTitle = tr("Enable &Keyboard Shortcuts");
    QString keyboardShortcutText = tr("Toggles keyboard shortcuts on or off");
    bool keyboardShortcutsEnabled = m_pConfig->getValueString(
        ConfigKey("[Keyboard]", "Enabled")) == "1";
    m_pOptionsKeyboard = new QAction(keyboardShortcutTitle, this);
    m_pOptionsKeyboard->setShortcut(
        QKeySequence(m_pKbdConfig->getValueString(ConfigKey("[KeyboardShortcuts]",
                                                  "OptionsMenu_EnableShortcuts"),
                                                  tr("Ctrl+`"))));
    m_pOptionsKeyboard->setShortcutContext(Qt::ApplicationShortcut);
    m_pOptionsKeyboard->setCheckable(true);
    m_pOptionsKeyboard->setChecked(keyboardShortcutsEnabled);
    m_pOptionsKeyboard->setStatusTip(keyboardShortcutText);
    m_pOptionsKeyboard->setWhatsThis(buildWhatsThis(keyboardShortcutTitle, keyboardShortcutText));
    connect(m_pOptionsKeyboard, SIGNAL(toggled(bool)),
            this, SLOT(slotOptionsKeyboard(bool)));

    QString preferencesTitle = tr("&Preferences");
    QString preferencesText = tr("Change Mixxx settings (e.g. playback, MIDI, controls)");
    m_pOptionsPreferences = new QAction(preferencesTitle, this);
#ifdef __APPLE__
    m_pOptionsPreferences->setShortcut(
        QKeySequence(m_pKbdConfig->getValueString(ConfigKey("[KeyboardShortcuts]",
                                                  "OptionsMenu_Preferences"),
                                                  tr("Ctrl+,"))));
#else
    m_pOptionsPreferences->setShortcut(
        QKeySequence(m_pKbdConfig->getValueString(ConfigKey("[KeyboardShortcuts]",
                                                  "OptionsMenu_Preferences"),
                                                  tr("Ctrl+P"))));
#endif
    m_pOptionsPreferences->setShortcutContext(Qt::ApplicationShortcut);
    m_pOptionsPreferences->setStatusTip(preferencesText);
    m_pOptionsPreferences->setWhatsThis(buildWhatsThis(preferencesTitle, preferencesText));
    connect(m_pOptionsPreferences, SIGNAL(triggered()),
            this, SLOT(slotOptionsPreferences()));

    QString aboutTitle = tr("&About");
    QString aboutText = tr("About the application");
    m_pHelpAboutApp = new QAction(aboutTitle, this);
    m_pHelpAboutApp->setStatusTip(aboutText);
    m_pHelpAboutApp->setWhatsThis(buildWhatsThis(aboutTitle, aboutText));
    connect(m_pHelpAboutApp, SIGNAL(triggered()),
            this, SLOT(slotHelpAbout()));

    QString supportTitle = tr("&Community Support");
    QString supportText = tr("Get help with Mixxx");
    m_pHelpSupport = new QAction(supportTitle, this);
    m_pHelpSupport->setStatusTip(supportText);
    m_pHelpSupport->setWhatsThis(buildWhatsThis(supportTitle, supportText));
    connect(m_pHelpSupport, SIGNAL(triggered()), this, SLOT(slotHelpSupport()));

    QString manualTitle = tr("&User Manual");
    QString manualText = tr("Read the Mixxx user manual.");
    m_pHelpManual = new QAction(manualTitle, this);
    m_pHelpManual->setStatusTip(manualText);
    m_pHelpManual->setWhatsThis(buildWhatsThis(manualTitle, manualText));
    connect(m_pHelpManual, SIGNAL(triggered()), this, SLOT(slotHelpManual()));

    QString feedbackTitle = tr("Send Us &Feedback");
    QString feedbackText = tr("Send feedback to the Mixxx team.");
    m_pHelpFeedback = new QAction(feedbackTitle, this);
    m_pHelpFeedback->setStatusTip(feedbackText);
    m_pHelpFeedback->setWhatsThis(buildWhatsThis(feedbackTitle, feedbackText));
    connect(m_pHelpFeedback, SIGNAL(triggered()), this, SLOT(slotHelpFeedback()));

    QString translateTitle = tr("&Translate This Application");
    QString translateText = tr("Help translate this application into your language.");
    m_pHelpTranslation = new QAction(translateTitle, this);
    m_pHelpTranslation->setStatusTip(translateText);
    m_pHelpTranslation->setWhatsThis(buildWhatsThis(translateTitle, translateText));
    connect(m_pHelpTranslation, SIGNAL(triggered()), this, SLOT(slotHelpTranslation()));

#ifdef __VINYLCONTROL__
    QString vinylControlText = tr(
            "Use timecoded vinyls on external turntables to control Mixxx");
    QList<QString> vinylControlTitle;
    m_VCCheckboxMapper = new QSignalMapper(this);
    connect(m_VCCheckboxMapper, SIGNAL(mapped(int)),
            this, SLOT(slotCheckboxVinylControl(int)));
    m_VCControlMapper = new QSignalMapper(this);
    connect(m_VCControlMapper, SIGNAL(mapped(int)),
            this, SLOT(slotControlVinylControl(int)));

    for (int i = 0; i < kMaximumVinylControlInputs; ++i) {
        vinylControlTitle.push_back(
                tr("Enable Vinyl Control &%1").arg(i + 1));

        m_pOptionsVinylControl.push_back(
                new QAction(vinylControlTitle.back(), this));
        QAction* vc_checkbox = m_pOptionsVinylControl.back();

        QString binding;
        switch (i) {
        case 0:
            binding = tr("Ctrl+t");
            break;
        case 1:
            binding = tr("Ctrl+y");
            break;
        case 2:
            binding = tr("Ctrl+u");
            break;
        case 3:
            binding = tr("Ctrl+i");
            break;
        default:
            qCritical() << "Programming error: bindings need to be defined for "
                        "vinyl control enabling";
        }

        vc_checkbox->setShortcut(
                QKeySequence(m_pKbdConfig->getValueString(ConfigKey(
                        "[KeyboardShortcuts]",
                        QString("OptionsMenu_EnableVinyl%1").arg(i + 1)),
                                                         binding)));
        vc_checkbox->setShortcutContext(Qt::ApplicationShortcut);

        // Either check or uncheck the vinyl control menu item depending on what
        // it was saved as.
        vc_checkbox->setCheckable(true);
        vc_checkbox->setChecked(false);
        vc_checkbox->setStatusTip(vinylControlText);
        vc_checkbox->setWhatsThis(
                buildWhatsThis(vinylControlTitle.back(), vinylControlText));

        m_VCCheckboxMapper->setMapping(vc_checkbox, i);
        connect(vc_checkbox, SIGNAL(toggled(bool)),
                m_VCCheckboxMapper, SLOT(map()));
    }

#endif

#ifdef __SHOUTCAST__
    QString shoutcastTitle = tr("Enable Live &Broadcasting");
    QString shoutcastText = tr("Stream your mixes to a shoutcast or icecast server");
    m_pOptionsShoutcast = new QAction(shoutcastTitle, this);
    m_pOptionsShoutcast->setShortcut(
        QKeySequence(m_pKbdConfig->getValueString(ConfigKey("[KeyboardShortcuts]",
                                                  "OptionsMenu_EnableLiveBroadcasting"),
                                                  tr("Ctrl+L"))));
    m_pOptionsShoutcast->setShortcutContext(Qt::ApplicationShortcut);
    m_pOptionsShoutcast->setCheckable(true);
    m_pOptionsShoutcast->setChecked(m_pShoutcastManager->isEnabled());
    m_pOptionsShoutcast->setStatusTip(shoutcastText);
    m_pOptionsShoutcast->setWhatsThis(buildWhatsThis(shoutcastTitle, shoutcastText));

    connect(m_pOptionsShoutcast, SIGNAL(triggered(bool)),
            m_pShoutcastManager, SLOT(setEnabled(bool)));
#endif

    QString mayNotBeSupported = tr("May not be supported on all skins.");
    QString showSamplersTitle = tr("Show Samplers");
    QString showSamplersText = tr("Show the sample deck section of the Mixxx interface.") +
            " " + mayNotBeSupported;
    m_pViewShowSamplers = new QAction(showSamplersTitle, this);
    m_pViewShowSamplers->setCheckable(true);
    m_pViewShowSamplers->setShortcut(
        QKeySequence(m_pKbdConfig->getValueString(ConfigKey("[KeyboardShortcuts]",
                                                  "ViewMenu_ShowSamplers"),
                                                  tr("Ctrl+1", "Menubar|View|Show Samplers"))));
    m_pViewShowSamplers->setStatusTip(showSamplersText);
    m_pViewShowSamplers->setWhatsThis(buildWhatsThis(showSamplersTitle, showSamplersText));
    connect(m_pViewShowSamplers, SIGNAL(toggled(bool)),
            this, SLOT(slotViewShowSamplers(bool)));

    QString showVinylControlTitle = tr("Show Vinyl Control Section");
    QString showVinylControlText = tr("Show the vinyl control section of the Mixxx interface.") +
            " " + mayNotBeSupported;
#ifdef __VINYLCONTROL__
    m_pViewVinylControl = new QAction(showVinylControlTitle, this);
    m_pViewVinylControl->setCheckable(true);
    m_pViewVinylControl->setShortcut(
        QKeySequence(m_pKbdConfig->getValueString(
            ConfigKey("[KeyboardShortcuts]", "ViewMenu_ShowVinylControl"),
            tr("Ctrl+3", "Menubar|View|Show Vinyl Control Section"))));
    m_pViewVinylControl->setStatusTip(showVinylControlText);
    m_pViewVinylControl->setWhatsThis(buildWhatsThis(showVinylControlTitle, showVinylControlText));
    connect(m_pViewVinylControl, SIGNAL(toggled(bool)),
            this, SLOT(slotViewShowVinylControl(bool)));
#endif

    QString showMicrophoneTitle = tr("Show Microphone Section");
    QString showMicrophoneText = tr("Show the microphone section of the Mixxx interface.") +
            " " + mayNotBeSupported;
    m_pViewShowMicrophone = new QAction(showMicrophoneTitle, this);
    m_pViewShowMicrophone->setCheckable(true);
    m_pViewShowMicrophone->setShortcut(
        QKeySequence(m_pKbdConfig->getValueString(
            ConfigKey("[KeyboardShortcuts]", "ViewMenu_ShowMicrophone"),
            tr("Ctrl+2", "Menubar|View|Show Microphone Section"))));
    m_pViewShowMicrophone->setStatusTip(showMicrophoneText);
    m_pViewShowMicrophone->setWhatsThis(buildWhatsThis(showMicrophoneTitle, showMicrophoneText));
    connect(m_pViewShowMicrophone, SIGNAL(toggled(bool)),
            this, SLOT(slotViewShowMicrophone(bool)));

    QString showPreviewDeckTitle = tr("Show Preview Deck");
    QString showPreviewDeckText = tr("Show the preview deck in the Mixxx interface.") +
    " " + mayNotBeSupported;
    m_pViewShowPreviewDeck = new QAction(showPreviewDeckTitle, this);
    m_pViewShowPreviewDeck->setCheckable(true);
    m_pViewShowPreviewDeck->setShortcut(
        QKeySequence(m_pKbdConfig->getValueString(ConfigKey("[KeyboardShortcuts]",
                                                  "ViewMenu_ShowPreviewDeck"),
                                                  tr("Ctrl+4", "Menubar|View|Show Preview Deck"))));
    m_pViewShowPreviewDeck->setStatusTip(showPreviewDeckText);
    m_pViewShowPreviewDeck->setWhatsThis(buildWhatsThis(showPreviewDeckTitle, showPreviewDeckText));
    connect(m_pViewShowPreviewDeck, SIGNAL(toggled(bool)),
            this, SLOT(slotViewShowPreviewDeck(bool)));


    QString recordTitle = tr("&Record Mix");
    QString recordText = tr("Record your mix to a file");
    m_pOptionsRecord = new QAction(recordTitle, this);
    m_pOptionsRecord->setShortcut(
        QKeySequence(m_pKbdConfig->getValueString(ConfigKey("[KeyboardShortcuts]",
                                                  "OptionsMenu_RecordMix"),
                                                  tr("Ctrl+R"))));
    m_pOptionsRecord->setShortcutContext(Qt::ApplicationShortcut);
    m_pOptionsRecord->setCheckable(true);
    m_pOptionsRecord->setStatusTip(recordText);
    m_pOptionsRecord->setWhatsThis(buildWhatsThis(recordTitle, recordText));
    connect(m_pOptionsRecord, SIGNAL(toggled(bool)),
            m_pRecordingManager, SLOT(slotSetRecording(bool)));

    QString reloadSkinTitle = tr("&Reload Skin");
    QString reloadSkinText = tr("Reload the skin");
    m_pDeveloperReloadSkin = new QAction(reloadSkinTitle, this);
    m_pDeveloperReloadSkin->setShortcut(
        QKeySequence(m_pKbdConfig->getValueString(ConfigKey("[KeyboardShortcuts]",
                                                  "OptionsMenu_ReloadSkin"),
                                                  tr("Ctrl+Shift+R"))));
    m_pDeveloperReloadSkin->setShortcutContext(Qt::ApplicationShortcut);
    m_pDeveloperReloadSkin->setCheckable(true);
    m_pDeveloperReloadSkin->setChecked(false);
    m_pDeveloperReloadSkin->setStatusTip(reloadSkinText);
    m_pDeveloperReloadSkin->setWhatsThis(buildWhatsThis(reloadSkinTitle, reloadSkinText));
    connect(m_pDeveloperReloadSkin, SIGNAL(toggled(bool)),
            this, SLOT(slotDeveloperReloadSkin(bool)));

    QString developerToolsTitle = tr("Developer Tools");
    QString developerToolsText = tr("Opens the developer tools dialog");
    m_pDeveloperTools = new QAction(developerToolsTitle, this);
    m_pDeveloperTools->setShortcut(
        QKeySequence(m_pKbdConfig->getValueString(ConfigKey("[KeyboardShortcuts]",
                                                  "OptionsMenu_DeveloperTools"),
                                                  tr("Ctrl+Shift+D"))));
    m_pDeveloperTools->setShortcutContext(Qt::ApplicationShortcut);
    m_pDeveloperTools->setStatusTip(developerToolsText);
    m_pDeveloperTools->setWhatsThis(buildWhatsThis(developerToolsTitle, developerToolsText));
    connect(m_pDeveloperTools, SIGNAL(triggered()),
            this, SLOT(slotDeveloperTools()));

    // TODO: This code should live in a separate class.
    m_TalkoverMapper = new QSignalMapper(this);
    connect(m_TalkoverMapper, SIGNAL(mapped(int)),
            this, SLOT(slotTalkoverChanged(int)));
    for (int i = 0; i < kMicrophoneCount; ++i) {
        QString group("[Microphone]");
        if (i > 0) {
            group = QString("[Microphone%1]").arg(i + 1);
        }
        ControlObjectSlave* talkover_button(new ControlObjectSlave(
                group, "talkover", this));
        m_TalkoverMapper->setMapping(talkover_button, i);
        talkover_button->connectValueChanged(m_TalkoverMapper, SLOT(map()));
        m_micTalkoverControls.push_back(talkover_button);
    }
}

void MixxxMainWindow::initMenuBar()
{
    // MENUBAR
    m_pFileMenu = new QMenu(tr("&File"), menuBar());
    m_pOptionsMenu = new QMenu(tr("&Options"), menuBar());
    m_pLibraryMenu = new QMenu(tr("&Library"),menuBar());
    m_pViewMenu = new QMenu(tr("&View"), menuBar());
    m_pHelpMenu = new QMenu(tr("&Help"), menuBar());
    m_pDeveloperMenu = new QMenu(tr("Developer"), menuBar());
    connect(m_pOptionsMenu, SIGNAL(aboutToShow()),
            this, SLOT(slotOptionsMenuShow()));
    // menuBar entry fileMenu
    m_pFileMenu->addAction(m_pFileLoadSongPlayer1);
    m_pFileMenu->addAction(m_pFileLoadSongPlayer2);
    m_pFileMenu->addSeparator();
    m_pFileMenu->addAction(m_pFileQuit);

    // menuBar entry optionsMenu
    //optionsMenu->setCheckable(true);
#ifdef __VINYLCONTROL__
    m_pVinylControlMenu = new QMenu(tr("&Vinyl Control"), menuBar());
    for (int i = 0; i < kMaximumVinylControlInputs; ++i) {
        m_pVinylControlMenu->addAction(m_pOptionsVinylControl[i]);
    }

    m_pOptionsMenu->addMenu(m_pVinylControlMenu);
    m_pOptionsMenu->addSeparator();
#endif

    m_pOptionsMenu->addAction(m_pOptionsRecord);
#ifdef __SHOUTCAST__
    m_pOptionsMenu->addAction(m_pOptionsShoutcast);
#endif
    m_pOptionsMenu->addSeparator();
    m_pOptionsMenu->addAction(m_pOptionsKeyboard);
    m_pOptionsMenu->addSeparator();
    m_pOptionsMenu->addAction(m_pOptionsPreferences);

    m_pLibraryMenu->addAction(m_pLibraryRescan);
    m_pLibraryMenu->addSeparator();
    m_pLibraryMenu->addAction(m_pPlaylistsNew);
    m_pLibraryMenu->addAction(m_pCratesNew);

    // menuBar entry viewMenu
    //viewMenu->setCheckable(true);
    m_pViewMenu->addAction(m_pViewShowSamplers);
    m_pViewMenu->addAction(m_pViewShowMicrophone);
#ifdef __VINYLCONTROL__
    m_pViewMenu->addAction(m_pViewVinylControl);
#endif
    m_pViewMenu->addAction(m_pViewShowPreviewDeck);
    m_pViewMenu->addSeparator();
    m_pViewMenu->addAction(m_pViewFullScreen);

    // Developer Menu
    m_pDeveloperMenu->addAction(m_pDeveloperReloadSkin);
    m_pDeveloperMenu->addAction(m_pDeveloperTools);

    // menuBar entry helpMenu
    m_pHelpMenu->addAction(m_pHelpSupport);
    m_pHelpMenu->addAction(m_pHelpManual);
    m_pHelpMenu->addAction(m_pHelpFeedback);
    m_pHelpMenu->addAction(m_pHelpTranslation);
    m_pHelpMenu->addSeparator();
    m_pHelpMenu->addAction(m_pHelpAboutApp);

    menuBar()->addMenu(m_pFileMenu);
    menuBar()->addMenu(m_pLibraryMenu);
    menuBar()->addMenu(m_pViewMenu);
    menuBar()->addMenu(m_pOptionsMenu);

    if (m_cmdLineArgs.getDeveloper()) {
        menuBar()->addMenu(m_pDeveloperMenu);
    }

    menuBar()->addSeparator();
    menuBar()->addMenu(m_pHelpMenu);
}

void MixxxMainWindow::slotFileLoadSongPlayer(int deck) {
    QString group = m_pPlayerManager->groupForDeck(deck-1);

    QString loadTrackText = tr("Load track to Deck %1").arg(QString::number(deck));
    QString deckWarningMessage = tr("Deck %1 is currently playing a track.")
            .arg(QString::number(deck));
    QString areYouSure = tr("Are you sure you want to load a new track?");

    if (ControlObject::get(ConfigKey(group, "play")) > 0.0) {
        int ret = QMessageBox::warning(this, tr("Mixxx"),
            deckWarningMessage + "\n" + areYouSure,
            QMessageBox::Yes | QMessageBox::No,
            QMessageBox::No);

        if (ret != QMessageBox::Yes)
            return;
    }

    QString trackPath =
        QFileDialog::getOpenFileName(
            this,
            loadTrackText,
            m_pConfig->getValueString(PREF_LEGACY_LIBRARY_DIR),
            QString("Audio (%1)")
                .arg(SoundSourceProxy::supportedFileExtensionsString()));


    if (!trackPath.isNull()) {
        // The user has picked a file via a file dialog. This means the system
        // sandboxer (if we are sandboxed) has granted us permission to this
        // folder. Create a security bookmark while we have permission so that
        // we can access the folder on future runs. We need to canonicalize the
        // path so we first wrap the directory string with a QDir.
        QFileInfo trackInfo(trackPath);
        Sandbox::createSecurityToken(trackInfo);

        m_pPlayerManager->slotLoadToDeck(trackPath, deck);
    }
}

void MixxxMainWindow::slotFileLoadSongPlayer1() {
    slotFileLoadSongPlayer(1);
}

void MixxxMainWindow::slotFileLoadSongPlayer2() {
    slotFileLoadSongPlayer(2);
}

void MixxxMainWindow::slotFileQuit()
{
    if (!confirmExit()) {
        return;
    }
    hide();
    qApp->quit();
}

void MixxxMainWindow::slotOptionsKeyboard(bool toggle) {
    if (toggle) {
        //qDebug() << "Enable keyboard shortcuts/mappings";
        m_pKeyboard->setKeyboardConfig(m_pKbdConfig);
        m_pConfig->set(ConfigKey("[Keyboard]","Enabled"), ConfigValue(1));
    } else {
        //qDebug() << "Disable keyboard shortcuts/mappings";
        m_pKeyboard->setKeyboardConfig(m_pKbdConfigEmpty);
        m_pConfig->set(ConfigKey("[Keyboard]","Enabled"), ConfigValue(0));
    }
}

void MixxxMainWindow::slotDeveloperReloadSkin(bool toggle) {
    Q_UNUSED(toggle);
    rebootMixxxView();
}

void MixxxMainWindow::slotDeveloperTools() {
    if (m_pDeveloperToolsDlg == NULL) {
        m_pDeveloperToolsDlg = new DlgDeveloperTools(this, m_pConfig);
        connect(m_pDeveloperToolsDlg, SIGNAL(destroyed()),
                this, SLOT(slotDeveloperToolsClosed()));
    }
    m_pDeveloperToolsDlg->show();
    m_pDeveloperToolsDlg->activateWindow();
}

void MixxxMainWindow::slotDeveloperToolsClosed() {
    m_pDeveloperToolsDlg = NULL;
}

void MixxxMainWindow::slotViewFullScreen(bool toggle)
{
    if (m_pViewFullScreen)
        m_pViewFullScreen->setChecked(toggle);

    if (isFullScreen() == toggle) {
        return;
    }

    if (toggle) {
#if defined(__LINUX__) || defined(__APPLE__)
         // this and the later move(m_winpos) doesn't seem necessary
         // here on kwin, if it's necessary with some other x11 wm, re-enable
         // it, I guess -bkgood
         //m_winpos = pos();
         // fix some x11 silliness -- for some reason the move(m_winpos)
         // is moving the currentWindow to (0, 0), not the frame (as it's
         // supposed to, I might add)
         // if this messes stuff up on your distro yell at me -bkgood
         //m_winpos.setX(m_winpos.x() + (geometry().x() - x()));
         //m_winpos.setY(m_winpos.y() + (geometry().y() - y()));
#endif
        showFullScreen();
#ifdef __LINUX__
        // Fix for "No menu bar with ubuntu unity in full screen mode" Bug #885890
        // Not for Mac OS because the native menu bar will unhide when moving
        // the mouse to the top of screen

        //menuBar()->setNativeMenuBar(false);
        // ^ This leaves a broken native Menu Bar with Ubuntu Unity Bug #1076789#
        // it is only allowed to change this prior initMenuBar()

        m_NativeMenuBarSupport = menuBar()->isNativeMenuBar();
        if (m_NativeMenuBarSupport) {
            setMenuBar(new QMenuBar(this));
            menuBar()->setNativeMenuBar(false);
            initMenuBar();
        }
#endif
    } else {
#ifdef __LINUX__
        if (m_NativeMenuBarSupport) {
            setMenuBar(new QMenuBar(this));
            menuBar()->setNativeMenuBar(m_NativeMenuBarSupport);
            initMenuBar();
        }
        //move(m_winpos);
#endif
        showNormal();
    }
}

void MixxxMainWindow::slotOptionsPreferences()
{
    m_pPrefDlg->setHidden(false);
    m_pPrefDlg->activateWindow();
}

void MixxxMainWindow::slotControlVinylControl(int deck) {
#ifdef __VINYLCONTROL__
    if (deck >= m_iNumConfiguredDecks) {
        qWarning() << "Tried to activate vinyl control on a deck that we "
                      "haven't configured -- ignoring request.";
        m_pVinylControlEnabled[deck]->set(0.0);
        return;
    }
    bool toggle = m_pVinylControlEnabled[deck]->get();
    if (m_pPlayerManager->hasVinylInput(deck)) {
        m_pOptionsVinylControl[deck]->setChecked((bool) toggle);
    } else {
        m_pOptionsVinylControl[deck]->setChecked(false);
        if (toggle) {
            QMessageBox::warning(
                    this,
                    tr("Mixxx"),
                    tr("There is no input device selected for this vinyl control.\n"
                       "Please select an input device in the sound hardware preferences first."),
                    QMessageBox::Ok, QMessageBox::Ok);
            m_pPrefDlg->show();
            m_pPrefDlg->showSoundHardwarePage();
            ControlObject::set(ConfigKey(PlayerManager::groupForDeck(deck),
                                         "vinylcontrol_status"),
                               (double) VINYL_STATUS_DISABLED);
            m_pVinylControlEnabled[deck]->set(0.0);
        }
    }
#endif
}

void MixxxMainWindow::slotControlPassthrough(int index) {
    if (index >= kMaximumVinylControlInputs || index >= m_iNumConfiguredDecks) {
        qWarning() << "Tried to activate passthrough on a deck that we "
                      "haven't configured -- ignoring request.";
        m_pPassthroughEnabled[index]->set(0.0);
        return;
    }
    bool toggle = static_cast<bool>(m_pPassthroughEnabled[index]->get());
    if (toggle) {
        if (m_pPlayerManager->hasVinylInput(index)) {
            return;
        }
        // Else...
        m_pOptionsVinylControl[index]->setChecked(false);
        m_pPassthroughEnabled[index]->set(0.0);

        QMessageBox::warning(
                this,
                tr("Mixxx"),
                tr("There is no input device selected for this passthrough control.\n"
                   "Please select an input device in the sound hardware preferences first."),
                QMessageBox::Ok, QMessageBox::Ok);
        m_pPrefDlg->show();
        m_pPrefDlg->showSoundHardwarePage();
    }
}

void MixxxMainWindow::slotControlAuxiliary(int index) {
    if (index >= kAuxiliaryCount || index >= m_iNumConfiguredDecks) {
        qWarning() << "Tried to activate auxiliary input that we "
                      "haven't configured -- ignoring request.";
        m_pAuxiliaryPassthrough[index]->set(0.0);
        return;
    }
    bool passthrough = static_cast<bool>(m_pAuxiliaryPassthrough[index]->get());
    if (passthrough) {
        if (ControlObject::getControl(
                m_pAuxiliaryPassthrough[index]->getKey().group,
                "enabled")->get()) {
            return;
        }
        // Else...
        m_pAuxiliaryPassthrough[index]->set(0.0);

        QMessageBox::warning(
                this,
                tr("Mixxx"),
                tr("There is no input device selected for this auxiliary input.\n"
                   "Please select an input device in the sound hardware preferences first."),
                QMessageBox::Ok, QMessageBox::Ok);
        m_pPrefDlg->show();
        m_pPrefDlg->showSoundHardwarePage();
    }
}

void MixxxMainWindow::slotCheckboxVinylControl(int deck) {
#ifdef __VINYLCONTROL__
    if (deck >= m_iNumConfiguredDecks) {
        qWarning() << "Tried to activate vinyl control on a deck that we "
                      "haven't configured -- ignoring request.";
        m_pOptionsVinylControl[deck]->setChecked(false);
        return;
    }
    bool toggle = m_pOptionsVinylControl[deck]->isChecked();
    m_pVinylControlEnabled[deck]->set((double) toggle);
    slotControlVinylControl(deck);
#endif
}

void MixxxMainWindow::slotNumDecksChanged(double dNumDecks) {
    int num_decks =
            static_cast<int>(math_min(dNumDecks, kMaximumVinylControlInputs));

#ifdef __VINYLCONTROL__
    // Only show menu items to activate vinyl inputs that exist.
    for (int i = m_iNumConfiguredDecks; i < num_decks; ++i) {
        m_pOptionsVinylControl[i]->setVisible(true);
        m_pVinylControlEnabled.push_back(
                new ControlObjectSlave(PlayerManager::groupForDeck(i),
                                        "vinylcontrol_enabled"));
        ControlObjectSlave* vc_enabled = m_pVinylControlEnabled.back();
        m_VCControlMapper->setMapping(vc_enabled, i);
        vc_enabled->connectValueChanged(m_VCControlMapper, SLOT(map()));

        m_pPassthroughEnabled.push_back(
                new ControlObjectSlave(PlayerManager::groupForDeck(i),
                                        "passthrough"));
        ControlObjectSlave* passthrough_enabled = m_pPassthroughEnabled.back();
        m_PassthroughMapper->setMapping(passthrough_enabled, i);
        passthrough_enabled->connectValueChanged(m_PassthroughMapper,
                                                 SLOT(map()));
    }
    for (int i = num_decks; i < kMaximumVinylControlInputs; ++i) {
        m_pOptionsVinylControl[i]->setVisible(false);
    }
#endif
    m_iNumConfiguredDecks = num_decks;
}

void MixxxMainWindow::slotTalkoverChanged(int mic_num) {
    if (mic_num >= m_micTalkoverControls.length()) {
        qWarning() << "Got a talkover change notice from outside the range.";
    }
    ControlObject* configured =
            ControlObject::getControl(m_micTalkoverControls[mic_num]->getKey().group,
                                      "enabled",
                                      false);

    // If the microphone is already configured, we are ok.
    if ((configured && configured->get() > 0.0) ||
            m_micTalkoverControls[mic_num]->get() == 0.0) {
        return;
    }
    m_micTalkoverControls[mic_num]->set(0.0);
    QMessageBox::warning(
                this,
                tr("Mixxx"),
                tr("There is no input device selected for this microphone.\n"
                   "Please select an input device in the sound hardware preferences first."),
                QMessageBox::Ok, QMessageBox::Ok);
    m_pPrefDlg->show();
    m_pPrefDlg->showSoundHardwarePage();
}

void MixxxMainWindow::slotHelpAbout() {
    DlgAbout *about = new DlgAbout(this);
    about->show();
}

void MixxxMainWindow::slotHelpSupport() {
    QUrl qSupportURL;
    qSupportURL.setUrl(MIXXX_SUPPORT_URL);
    QDesktopServices::openUrl(qSupportURL);
}

void MixxxMainWindow::slotHelpFeedback() {
    QUrl qFeedbackUrl;
    qFeedbackUrl.setUrl(MIXXX_FEEDBACK_URL);
    QDesktopServices::openUrl(qFeedbackUrl);
}

void MixxxMainWindow::slotHelpTranslation() {
    QUrl qTranslationUrl;
    qTranslationUrl.setUrl(MIXXX_TRANSLATION_URL);
    QDesktopServices::openUrl(qTranslationUrl);
}

void MixxxMainWindow::slotHelpManual() {
    QDir resourceDir(m_pConfig->getResourcePath());
    // Default to the mixxx.org hosted version of the manual.
    QUrl qManualUrl(MIXXX_MANUAL_URL);
#if defined(__APPLE__)
    // We don't include the PDF manual in the bundle on OSX. Default to the
    // web-hosted version.
#elif defined(__WINDOWS__)
    // On Windows, the manual PDF sits in the same folder as the 'skins' folder.
    if (resourceDir.exists(MIXXX_MANUAL_FILENAME)) {
        qManualUrl = QUrl::fromLocalFile(
                resourceDir.absoluteFilePath(MIXXX_MANUAL_FILENAME));
    }
#elif defined(__LINUX__)
    // On GNU/Linux, the manual is installed to e.g. /usr/share/mixxx/doc/
    resourceDir.cd("doc");
    if (resourceDir.exists(MIXXX_MANUAL_FILENAME)) {
        qManualUrl = QUrl::fromLocalFile(
                resourceDir.absoluteFilePath(MIXXX_MANUAL_FILENAME));
    }
#else
    // No idea, default to the mixxx.org hosted version.
#endif
    QDesktopServices::openUrl(qManualUrl);
}

void MixxxMainWindow::setToolTipsCfg(int tt) {
    m_pConfig->set(ConfigKey("[Controls]","Tooltips"),
                   ConfigValue(tt));
    m_toolTipsCfg = tt;
}

void MixxxMainWindow::rebootMixxxView() {
    qDebug() << "Now in rebootMixxxView...";

    QPoint initPosition = pos();
    QSize initSize = size();

    if (m_pWidgetParent) {
        m_pWidgetParent->hide();
        WaveformWidgetFactory::instance()->destroyWidgets();
        delete m_pWidgetParent;
        m_pWidgetParent = NULL;
    }

    // Workaround for changing skins while fullscreen, just go out of fullscreen
    // mode. If you change skins while in fullscreen (on Linux, at least) the
    // window returns to 0,0 but and the backdrop disappears so it looks as if
    // it is not fullscreen, but acts as if it is.
    bool wasFullScreen = m_pViewFullScreen->isChecked();
    slotViewFullScreen(false);

    // Load skin to a QWidget that we set as the central widget. Assignment
    // intentional in next line.
    if (!(m_pWidgetParent = m_pSkinLoader->loadDefaultSkin(this,
                                                           m_pKeyboard,
                                                           m_pPlayerManager,
                                                           m_pControllerManager,
                                                           m_pLibrary,
                                                           m_pVCManager,
                                                           m_pTrackCollection,
                                                           m_pEffectsManager))) {

        QMessageBox::critical(this,
                              tr("Error in skin file"),
                              tr("The selected skin cannot be loaded."));
        // m_pWidgetParent is NULL, we can't continue.
        return;
    }

    setCentralWidget(m_pWidgetParent);
    update();
    adjustSize();

    if (wasFullScreen) {
        slotViewFullScreen(true);
    } else {
        move(initPosition.x() + (initSize.width() - m_pWidgetParent->width()) / 2,
             initPosition.y() + (initSize.height() - m_pWidgetParent->height()) / 2);
    }

#ifdef __APPLE__
    // Original the following line fixes issue on OSX where menu bar went away
    // after a skin change. It was original surrounded by #if __OSX__
    // Now it seems it causes the opposite see Bug #1000187
    //menuBar()->setNativeMenuBar(m_NativeMenuBarSupport);
#endif

    qDebug() << "rebootMixxxView DONE";
    emit(newSkinLoaded());
}

/** Event filter to block certain events. For example, this function is used
  * to disable tooltips if the user specifies in the preferences that they
  * want them off. This is a callback function.
  */
bool MixxxMainWindow::eventFilter(QObject* obj, QEvent* event)
{
    if (event->type() == QEvent::ToolTip) {
        // return true for no tool tips
        if (m_toolTipsCfg == 2) {
            // ON (only in Library)
            WBaseWidget* pWidget = dynamic_cast<WBaseWidget*>(obj);
            return pWidget != NULL;
        } else if (m_toolTipsCfg == 1) {
            // ON
            return false;
        } else {
            // OFF
            return true;
        }
    } else {
        // standard event processing
        return QObject::eventFilter(obj, event);
    }
}

bool MixxxMainWindow::event(QEvent* e) {
    switch(e->type()) {
    case QEvent::TouchBegin:
    case QEvent::TouchUpdate:
    case QEvent::TouchEnd:
    {
        // If the touch event falls trough to the main Widget, no touch widget
        // was touched, so we resend it as a mouse events.
        // We have to accept it here, so QApplication will continue to deliver
        // the following events of this touch point as well.
        QTouchEvent* touchEvent = static_cast<QTouchEvent*>(e);
        touchEvent->accept();
        return true;
    }
    default:
        break;
    }
    return QWidget::event(e);
}

void MixxxMainWindow::closeEvent(QCloseEvent *event) {
    if (!confirmExit()) {
        event->ignore();
    }
}

void MixxxMainWindow::slotScanLibrary() {
    m_pLibraryRescan->setEnabled(false);
    m_pLibraryScanner->scan(this);
}

void MixxxMainWindow::slotEnableRescanLibraryAction() {
    m_pLibraryRescan->setEnabled(true);
}

void MixxxMainWindow::slotOptionsMenuShow() {
    // Check recording if it is active.
    m_pOptionsRecord->setChecked(m_pRecordingManager->isRecordingActive());
#ifdef __SHOUTCAST__
    m_pOptionsShoutcast->setChecked(m_pShoutcastManager->isEnabled());
#endif
}

void MixxxMainWindow::slotToCenterOfPrimaryScreen() {
    if (!m_pWidgetParent)
        return;

    QDesktopWidget* desktop = QApplication::desktop();
    int primaryScreen = desktop->primaryScreen();
    QRect primaryScreenRect = desktop->availableGeometry(primaryScreen);

    move(primaryScreenRect.left() + (primaryScreenRect.width() - m_pWidgetParent->width()) / 2,
         primaryScreenRect.top() + (primaryScreenRect.height() - m_pWidgetParent->height()) / 2);
}

void MixxxMainWindow::checkDirectRendering() {
    // IF
    //  * A waveform viewer exists
    // AND
    //  * The waveform viewer is an OpenGL waveform viewer
    // AND
    //  * The waveform viewer does not have direct rendering enabled.
    // THEN
    //  * Warn user

    WaveformWidgetFactory* factory = WaveformWidgetFactory::instance();
    if (!factory)
        return;

    if (!factory->isOpenGLAvailable() &&
        m_pConfig->getValueString(ConfigKey("[Direct Rendering]", "Warned")) != QString("yes")) {
        QMessageBox::warning(
            0, tr("OpenGL Direct Rendering"),
            tr("Direct rendering is not enabled on your machine.<br><br>"
               "This means that the waveform displays will be very<br>"
               "<b>slow and may tax your CPU heavily</b>. Either update your<br>"
               "configuration to enable direct rendering, or disable<br>"
               "the waveform displays in the Mixxx preferences by selecting<br>"
               "\"Empty\" as the waveform display in the 'Interface' section.<br><br>"
               "NOTE: If you use NVIDIA hardware,<br>"
               "direct rendering may not be present, but you should<br>"
               "not experience degraded performance."));
        m_pConfig->set(ConfigKey("[Direct Rendering]", "Warned"), QString("yes"));
    }
}

bool MixxxMainWindow::confirmExit() {
    bool playing(false);
    bool playingSampler(false);
    unsigned int deckCount = m_pPlayerManager->numDecks();
    unsigned int samplerCount = m_pPlayerManager->numSamplers();
    for (unsigned int i = 0; i < deckCount; ++i) {
        if (ControlObject::get(
                ConfigKey(PlayerManager::groupForDeck(i), "play"))) {
            playing = true;
            break;
        }
    }
    for (unsigned int i = 0; i < samplerCount; ++i) {
        if (ControlObject::get(
                ConfigKey(PlayerManager::groupForSampler(i), "play"))) {
            playingSampler = true;
            break;
        }
    }
    if (playing) {
        QMessageBox::StandardButton btn = QMessageBox::question(this,
            tr("Confirm Exit"),
            tr("A deck is currently playing. Exit Mixxx?"),
            QMessageBox::Yes | QMessageBox::No, QMessageBox::No);
        if (btn == QMessageBox::No) {
            return false;
        }
    } else if (playingSampler) {
        QMessageBox::StandardButton btn = QMessageBox::question(this,
            tr("Confirm Exit"),
            tr("A sampler is currently playing. Exit Mixxx?"),
            QMessageBox::Yes | QMessageBox::No, QMessageBox::No);
        if (btn == QMessageBox::No) {
            return false;
        }
    }
    if (m_pPrefDlg->isVisible()) {
        QMessageBox::StandardButton btn = QMessageBox::question(
            this, tr("Confirm Exit"),
            tr("The preferences window is still open.") + "<br>" +
            tr("Discard any changes and exit Mixxx?"),
            QMessageBox::Yes | QMessageBox::No, QMessageBox::No);
        if (btn == QMessageBox::No) {
            return false;
        }
        else {
            m_pPrefDlg->close();
        }
    }
    return true;
}<|MERGE_RESOLUTION|>--- conflicted
+++ resolved
@@ -565,24 +565,9 @@
 
     delete m_pPrefDlg;
 
-<<<<<<< HEAD
-    // HACK: Save config again. We saved it once before doing some dangerous
-    // stuff. We only really want to save it here, but the first one was just
-    // a precaution. The earlier one can be removed when stuff is more stable
-    // at exit.
-    m_pConfig->Save();
-
     m_pTrackCollection->stopThread();
     delete m_pTrackCollection;
 
-    qDebug() << "delete config " << qTime.elapsed();
-    Sandbox::shutdown();
-
-    ControlDoublePrivate::setUserConfig(NULL);
-    delete m_pConfig;
-
-=======
->>>>>>> efa46bba
     delete m_pTouchShift;
 
     PlayerInfo::destroy();
