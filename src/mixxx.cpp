/***************************************************************************
                          mixxx.cpp  -  description
                             -------------------
    begin                : Mon Feb 18 09:48:17 CET 2002
    copyright            : (C) 2002 by Tue and Ken Haste Andersen
    email                :
***************************************************************************/

/***************************************************************************
*                                                                         *
*   This program is free software; you can redistribute it and/or modify  *
*   it under the terms of the GNU General Public License as published by  *
*   the Free Software Foundation; either version 2 of the License, or     *
*   (at your option) any later version.                                   *
*                                                                         *
***************************************************************************/

#include "mixxx.h"

#include <QDesktopServices>
#include <QDesktopWidget>
#include <QFileDialog>
#include <QGLFormat>
#include <QGLWidget>
#include <QGuiApplication>
#include <QInputMethod>
#include <QLocale>
#include <QScreen>
#include <QStandardPaths>
#include <QUrl>
#include <QtDebug>

#include "broadcast/broadcastmanager.h"
#include "control/controlpushbutton.h"
#include "controllers/controllermanager.h"
#include "controllers/keyboard/keyboardeventfilter.h"
#include "database/mixxxdb.h"
#include "dialog/dlgabout.h"
#include "dialog/dlgdevelopertools.h"
#include "effects/effectsmanager.h"
#include "engine/enginemaster.h"
#include "library/coverartcache.h"
#include "library/library.h"
#include "library/library_preferences.h"
#include "library/trackcollection.h"
#include "library/trackcollectionmanager.h"
#include "mixer/playerinfo.h"
#include "mixer/playermanager.h"
#include "preferences/constants.h"
#include "preferences/dialog/dlgpreferences.h"
#include "preferences/settingsmanager.h"
#include "recording/recordingmanager.h"
#include "skin/launchimage.h"
#include "skin/legacyskinparser.h"
#include "skin/skinloader.h"
#include "soundio/soundmanager.h"
#include "sources/soundsourceproxy.h"
#include "track/track.h"
#include "util/compatibility.h"
#include "util/db/dbconnectionpooled.h"
#include "util/debug.h"
#include "util/experiment.h"
#include "util/font.h"
#include "util/logger.h"
#include "util/math.h"
#include "util/sandbox.h"
#include "util/screensaver.h"
#include "util/statsmanager.h"
#include "util/time.h"
#include "util/timer.h"
#include "util/translations.h"
#include "util/version.h"
#include "waveform/guitick.h"
#include "waveform/sharedglcontext.h"
#include "waveform/visualsmanager.h"
#include "waveform/waveformwidgetfactory.h"
#include "widget/wmainmenubar.h"

#ifdef __VINYLCONTROL__
#include "vinylcontrol/vinylcontrolmanager.h"
#endif

#ifdef __MODPLUG__
#include "preferences/dialog/dlgprefmodplug.h"
#endif

#if defined(Q_OS_LINUX)
#include <QtX11Extras/QX11Info>
#include <X11/Xlib.h>
#include <X11/Xlibint.h>
// Xlibint.h predates C++ and defines macros which conflict
// with references to std::max and std::min
#undef max
#undef min
#endif

namespace {

const mixxx::Logger kLogger("MixxxMainWindow");

// hack around https://gitlab.freedesktop.org/xorg/lib/libx11/issues/25
// https://bugs.launchpad.net/mixxx/+bug/1805559
#if defined(Q_OS_LINUX)
typedef Bool (*WireToErrorType)(Display*, XErrorEvent*, xError*);

const int NUM_HANDLERS = 256;
WireToErrorType __oldHandlers[NUM_HANDLERS] = {0};

Bool __xErrorHandler(Display* display, XErrorEvent* event, xError* error) {
    // Call any previous handler first in case it needs to do real work.
    auto code = static_cast<int>(event->error_code);
    if (__oldHandlers[code] != NULL) {
        __oldHandlers[code](display, event, error);
    }

    // Always return false so the error does not get passed to the normal
    // application defined handler.
    return False;
}

#endif

inline QLocale inputLocale() {
    // Use the default config for local keyboard
    QInputMethod* pInputMethod = QGuiApplication::inputMethod();
    return pInputMethod ? pInputMethod->locale() :
            QLocale(QLocale::English);
}

} // anonymous namespace

// static
const int MixxxMainWindow::kMicrophoneCount = 4;
// static
const int MixxxMainWindow::kAuxiliaryCount = 4;

MixxxMainWindow::MixxxMainWindow(QApplication* pApp, const CmdlineArgs& args)
        : m_pWidgetParent(nullptr),
          m_pLaunchImage(nullptr),
          m_pSettingsManager(nullptr),
          m_pEffectsManager(nullptr),
          m_pEngine(nullptr),
          m_pSkinLoader(nullptr),
          m_pSoundManager(nullptr),
          m_pPlayerManager(nullptr),
          m_pRecordingManager(nullptr),
#ifdef __BROADCAST__
          m_pBroadcastManager(nullptr),
#endif
          m_pControllerManager(nullptr),
          m_pGuiTick(nullptr),
#ifdef __VINYLCONTROL__
          m_pVCManager(nullptr),
#endif
          m_pKeyboard(nullptr),
          m_pLibrary(nullptr),
          m_pDeveloperToolsDlg(nullptr),
          m_pPrefDlg(nullptr),
          m_pKbdConfig(nullptr),
          m_pKbdConfigEmpty(nullptr),
          m_toolTipsCfg(mixxx::TooltipsPreference::TOOLTIPS_ON),
          m_runtime_timer("MixxxMainWindow::runtime"),
          m_cmdLineArgs(args),
          m_pTouchShift(nullptr) {
    m_runtime_timer.start();
    mixxx::Time::start();

    Version::logBuildDetails();

    // Only record stats in developer mode.
    if (m_cmdLineArgs.getDeveloper()) {
        StatsManager::createInstance();
    }

    m_pSettingsManager = new SettingsManager(this, args.getSettingsPath());

    initializeKeyboard();

    // Menubar depends on translations.
    mixxx::Translations::initializeTranslations(
        m_pSettingsManager->settings(), pApp, args.getLocale());

    createMenuBar();

    initializeWindow();

    // First load launch image to show a the user a quick responds
    m_pSkinLoader = new SkinLoader(m_pSettingsManager->settings());
    m_pLaunchImage = m_pSkinLoader->loadLaunchImage(this);
    m_pWidgetParent = (QWidget*)m_pLaunchImage;
    setCentralWidget(m_pWidgetParent);

    show();
    pApp->processEvents();

    initialize(pApp, args);
}

MixxxMainWindow::~MixxxMainWindow() {
    finalize();
    // SkinLoader depends on Config;
    delete m_pSkinLoader;
}

void MixxxMainWindow::initialize(QApplication* pApp, const CmdlineArgs& args) {
    ScopedTimer t("MixxxMainWindow::initialize");

#if defined(Q_OS_LINUX)
    // XESetWireToError will segfault if running as a Wayland client
    if (pApp->platformName() == QStringLiteral("xcb")) {
        for (auto i = 0; i < NUM_HANDLERS; ++i) {
            XESetWireToError(QX11Info::display(), i, &__xErrorHandler);
        }
    }
#endif

    UserSettingsPointer pConfig = m_pSettingsManager->settings();

    Sandbox::initialize(QDir(pConfig->getSettingsPath()).filePath("sandbox.cfg"));

    QString resourcePath = pConfig->getResourcePath();

    FontUtils::initializeFonts(resourcePath); // takes a long time

    launchProgress(2);

    // Set the visibility of tooltips, default "1" = ON
    m_toolTipsCfg = static_cast<mixxx::TooltipsPreference>(
        pConfig->getValue(ConfigKey("[Controls]", "Tooltips"),
                static_cast<int>(mixxx::TooltipsPreference::TOOLTIPS_ON)));

    setAttribute(Qt::WA_AcceptTouchEvents);
    m_pTouchShift = new ControlPushButton(ConfigKey("[Controls]", "touch_shift"));

    m_pDbConnectionPool = MixxxDb(pConfig).connectionPool();
    if (!m_pDbConnectionPool) {
        // TODO(XXX) something a little more elegant
        exit(-1);
    }
    // Create a connection for the main thread
    m_pDbConnectionPool->createThreadLocalConnection();
    if (!initializeDatabase()) {
        // TODO(XXX) something a little more elegant
        exit(-1);
    }

    auto pChannelHandleFactory = std::make_shared<ChannelHandleFactory>();

    // Create the Effects subsystem.
<<<<<<< HEAD
    m_pEffectsManager = new EffectsManager(pConfig, m_pChannelHandleFactory);
=======
    m_pEffectsManager = new EffectsManager(this, pConfig, pChannelHandleFactory);
>>>>>>> 61b32396

    // Starting the master (mixing of the channels and effects):
    m_pEngine = new EngineMaster(
            pConfig,
            "[Master]",
            m_pEffectsManager,
            pChannelHandleFactory,
            true);

    launchProgress(8);

    // Although m_pSoundManager is created here, m_pSoundManager->setupDevices()
    // needs to be called after m_pPlayerManager registers sound IO for each EngineChannel.
    m_pSoundManager = new SoundManager(pConfig, m_pEngine);
    m_pEngine->registerNonEngineChannelSoundIO(m_pSoundManager);

    m_pRecordingManager = new RecordingManager(pConfig, m_pEngine);


#ifdef __BROADCAST__
    m_pBroadcastManager = new BroadcastManager(m_pSettingsManager,
                                               m_pSoundManager);
#endif

    launchProgress(11);

    // Needs to be created before CueControl (decks) and WTrackTableView.
    m_pGuiTick = new GuiTick();
    m_pVisualsManager = new VisualsManager();

#ifdef __VINYLCONTROL__
    m_pVCManager = new VinylControlManager(this, pConfig, m_pSoundManager);
#else
    m_pVCManager = NULL;
#endif

    // Create the player manager. (long)
    m_pPlayerManager = new PlayerManager(pConfig, m_pSoundManager,
            m_pEffectsManager, m_pVisualsManager, m_pEngine);
    connect(m_pPlayerManager,
            &PlayerManager::noMicrophoneInputConfigured,
            this,
            &MixxxMainWindow::slotNoMicrophoneInputConfigured);
    connect(m_pPlayerManager,
            &PlayerManager::noAuxiliaryInputConfigured,
            this,
            &MixxxMainWindow::slotNoAuxiliaryInputConfigured);
    connect(m_pPlayerManager,
            &PlayerManager::noDeckPassthroughInputConfigured,
            this,
            &MixxxMainWindow::slotNoDeckPassthroughInputConfigured);
    connect(m_pPlayerManager,
            &PlayerManager::noVinylControlInputConfigured,
            this,
            &MixxxMainWindow::slotNoVinylControlInputConfigured);

    for (int i = 0; i < kMicrophoneCount; ++i) {
        m_pPlayerManager->addMicrophone();
    }

    for (int i = 0; i < kAuxiliaryCount; ++i) {
        m_pPlayerManager->addAuxiliary();
    }

    m_pPlayerManager->addConfiguredDecks();
    m_pPlayerManager->addSampler();
    m_pPlayerManager->addSampler();
    m_pPlayerManager->addSampler();
    m_pPlayerManager->addSampler();
    m_pPlayerManager->addPreviewDeck();

    launchProgress(30);

    m_pEffectsManager->setup();

#ifdef __VINYLCONTROL__
    m_pVCManager->init();
#endif

#ifdef __MODPLUG__
    // restore the configuration for the modplug library before trying to load a module
    DlgPrefModplug* pModplugPrefs = new DlgPrefModplug(0, pConfig);
    pModplugPrefs->loadSettings();
    pModplugPrefs->applySettings();
    delete pModplugPrefs; // not needed anymore
#endif

    CoverArtCache::createInstance();

    launchProgress(30);

    m_pTrackCollectionManager = new TrackCollectionManager(
            this,
            pConfig,
            m_pDbConnectionPool);

    launchProgress(35);

    m_pLibrary = new Library(
            this,
            pConfig,
            m_pDbConnectionPool,
            m_pTrackCollectionManager,
            m_pPlayerManager,
            m_pRecordingManager);

    // Binding the PlayManager to the Library may already trigger
    // loading of tracks which requires that the GlobalTrackCache has
    // been created. Otherwise Mixxx might hang when accessing
    // the uninitialized singleton instance!
    m_pPlayerManager->bindToLibrary(m_pLibrary);

    launchProgress(40);

    // Get Music dir
    bool hasChanged_MusicDir = false;

    QStringList dirs = m_pLibrary->getDirs();
    if (dirs.size() < 1) {
        // TODO(XXX) this needs to be smarter, we can't distinguish between an empty
        // path return value (not sure if this is normally possible, but it is
        // possible with the Windows 7 "Music" library, which is what
        // QStandardPaths::writableLocation(QStandardPaths::MusicLocation)
        // resolves to) and a user hitting 'cancel'. If we get a blank return
        // but the user didn't hit cancel, we need to know this and let the
        // user take some course of action -- bkgood
        QString fd = QFileDialog::getExistingDirectory(
            this, tr("Choose music library directory"),
            QStandardPaths::writableLocation(QStandardPaths::MusicLocation));
        if (!fd.isEmpty()) {
            // adds Folder to database.
            m_pLibrary->slotRequestAddDir(fd);
            hasChanged_MusicDir = true;
        }
    }

    // Call inits to invoke all other construction parts

    // Initialize controller sub-system,
    // but do not set up controllers until the end of the application startup
    // (long)
    qDebug() << "Creating ControllerManager";
    m_pControllerManager = new ControllerManager(pConfig);

    launchProgress(47);

    // Before creating the first skin we need to create a QGLWidget so that all
    // the QGLWidget's we create can use it as a shared QGLContext.
    if (!CmdlineArgs::Instance().getSafeMode() && QGLFormat::hasOpenGL()) {
        QGLFormat glFormat;
        glFormat.setDirectRendering(true);
        glFormat.setDoubleBuffer(true);
        glFormat.setDepth(false);
        // Disable waiting for vertical Sync
        // This can be enabled when using a single Threads for each QGLContext
        // Setting 1 causes QGLContext::swapBuffer to sleep until the next VSync
#if defined(__APPLE__)
        // On OS X, syncing to vsync has good performance FPS-wise and
        // eliminates tearing.
        glFormat.setSwapInterval(1);
#else
        // Otherwise, turn VSync off because it could cause horrible FPS on
        // Linux.
        // TODO(XXX): Make this configurable.
        // TODO(XXX): What should we do on Windows?
        glFormat.setSwapInterval(0);
#endif
        glFormat.setRgba(true);
        QGLFormat::setDefaultFormat(glFormat);

        QGLWidget* pContextWidget = new QGLWidget(this);
        pContextWidget->setGeometry(QRect(0, 0, 3, 3));
        pContextWidget->hide();
        SharedGLContext::setWidget(pContextWidget);
    }

    WaveformWidgetFactory::createInstance(); // takes a long time
    WaveformWidgetFactory::instance()->setConfig(pConfig);
    WaveformWidgetFactory::instance()->startVSync(m_pGuiTick, m_pVisualsManager);

    launchProgress(52);

    connect(this,
            &MixxxMainWindow::skinLoaded,
            m_pLibrary,
            &Library::onSkinLoadFinished);

    connect(this,
            &MixxxMainWindow::skinLoaded,
            WaveformWidgetFactory::instance(),
            &WaveformWidgetFactory::slotSkinLoaded);

    // Inhibit the screensaver if the option is set. (Do it before creating the preferences dialog)
    int inhibit = pConfig->getValue<int>(ConfigKey("[Config]","InhibitScreensaver"),-1);
    if (inhibit == -1) {
        inhibit = static_cast<int>(mixxx::ScreenSaverPreference::PREVENT_ON);
        pConfig->setValue<int>(ConfigKey("[Config]","InhibitScreensaver"), inhibit);
    }
    m_inhibitScreensaver = static_cast<mixxx::ScreenSaverPreference>(inhibit);
    if (m_inhibitScreensaver == mixxx::ScreenSaverPreference::PREVENT_ON) {
        mixxx::ScreenSaverHelper::inhibit();
    }

    // Initialize preference dialog
    m_pPrefDlg = new DlgPreferences(this, m_pSkinLoader, m_pSoundManager, m_pPlayerManager, m_pControllerManager, m_pVCManager, m_pEffectsManager, m_pSettingsManager, m_pLibrary);
    m_pPrefDlg->setWindowIcon(QIcon(":/images/mixxx_icon.svg"));
    m_pPrefDlg->setHidden(true);

    launchProgress(60);

    // Connect signals to the menubar. Should be done before we go fullscreen
    // and emit newSkinLoaded.
    connectMenuBar();

    launchProgress(63);

    QWidget* oldWidget = m_pWidgetParent;

    // Load default styles that can be overridden by skins
    QFile file(":/skins/default.qss");
    if (file.open(QIODevice::ReadOnly)) {
        QByteArray fileBytes = file.readAll();
        QString style = QString::fromLocal8Bit(fileBytes.constData(),
                                               fileBytes.length());
        setStyleSheet(style);
    } else {
        qWarning() << "Failed to load default skin styles!";
    }

    // Load skin to a QWidget that we set as the central widget. Assignment
    // intentional in next line.
    if (!(m_pWidgetParent = m_pSkinLoader->loadConfiguredSkin(this, m_pKeyboard,
                                                              m_pPlayerManager,
                                                              m_pControllerManager,
                                                              m_pLibrary,
                                                              m_pVCManager,
                                                              m_pEffectsManager,
                                                              m_pRecordingManager))) {
        reportCriticalErrorAndQuit(
                "default skin cannot be loaded see <b>mixxx</b> trace for more information.");

        m_pWidgetParent = oldWidget;
        //TODO (XXX) add dialog to warn user and launch skin choice page
    }

    // Fake a 100 % progress here.
    // At a later place it will newer shown up, since it is
    // immediately replaced by the real widget.
    launchProgress(100);

    // Check direct rendering and warn user if they don't have it
    if (!CmdlineArgs::Instance().getSafeMode()) {
        checkDirectRendering();
    }

    // Install an event filter to catch certain QT events, such as tooltips.
    // This allows us to turn off tooltips.
    pApp->installEventFilter(this); // The eventfilter is located in this
                                    // Mixxx class as a callback.

    // If we were told to start in fullscreen mode on the command-line or if
    // user chose always starts in fullscreen mode, then turn on fullscreen
    // mode.
    bool fullscreenPref = pConfig->getValue<bool>(
            ConfigKey("[Config]", "StartInFullscreen"));
    if (args.getStartInFullscreen() || fullscreenPref) {
        slotViewFullScreen(true);
    }
    emit skinLoaded();


    // Wait until all other ControlObjects are set up before initializing
    // controllers
    m_pControllerManager->setUpDevices();

    // Scan the library for new files and directories
    bool rescan = pConfig->getValue<bool>(
            ConfigKey("[Library]","RescanOnStartup"));
    // rescan the library if we get a new plugin
    QList<QString> prev_plugins_list =
            pConfig->getValueString(
                           ConfigKey("[Library]", "SupportedFileExtensions"))
                    .split(',',
#if QT_VERSION >= QT_VERSION_CHECK(5, 14, 0)
                            Qt::SkipEmptyParts);
#else
                            QString::SkipEmptyParts);
#endif

    // TODO: QSet<T>::fromList(const QList<T>&) is deprecated and should be
    // replaced with QSet<T>(list.begin(), list.end()).
    // However, the proposed alternative has just been introduced in Qt
    // 5.14. Until the minimum required Qt version of Mixx is increased,
    // we need a version check here
    QSet<QString> prev_plugins =
#if QT_VERSION >= QT_VERSION_CHECK(5, 14, 0)
        QSet<QString>(prev_plugins_list.begin(), prev_plugins_list.end());
#else
        QSet<QString>::fromList(prev_plugins_list);
#endif

    QList<QString> curr_plugins_list = SoundSourceProxy::getSupportedFileExtensions();
    QSet<QString> curr_plugins =
#if QT_VERSION >= QT_VERSION_CHECK(5, 14, 0)
        QSet<QString>(curr_plugins_list.begin(), curr_plugins_list.end());
#else
        QSet<QString>::fromList(curr_plugins_list);
#endif

    rescan = rescan || (prev_plugins != curr_plugins);
    pConfig->set(ConfigKey("[Library]", "SupportedFileExtensions"),
            QStringList(SoundSourceProxy::getSupportedFileExtensions()).join(","));

    // Scan the library directory. Do this after the skinloader has
    // loaded a skin, see Bug #1047435
    if (rescan || hasChanged_MusicDir || m_pSettingsManager->shouldRescanLibrary()) {
        m_pTrackCollectionManager->startLibraryScan();
    }

    // This has to be done before m_pSoundManager->setupDevices()
    // https://bugs.launchpad.net/mixxx/+bug/1758189
    m_pPlayerManager->loadSamplers();

    // Try open player device If that fails, the preference panel is opened.
    bool retryClicked;
    do {
        retryClicked = false;
        SoundDeviceError result = m_pSoundManager->setupDevices();
        if (result == SOUNDDEVICE_ERROR_DEVICE_COUNT ||
                result == SOUNDDEVICE_ERROR_EXCESSIVE_OUTPUT_CHANNEL) {
            if (soundDeviceBusyDlg(&retryClicked) != QDialog::Accepted) {
                exit(0);
            }
        } else if (result != SOUNDDEVICE_ERROR_OK) {
            if (soundDeviceErrorMsgDlg(result, &retryClicked) !=
                    QDialog::Accepted) {
                exit(0);
            }
        }
    } while (retryClicked);

    // test for at least one out device, if none, display another dlg that
    // says "mixxx will barely work with no outs"
    // In case persisting errors, the user has already received a message
    // box from the preferences dialog above. So we can watch here just the
    // output count.
    while (m_pSoundManager->getConfig().getOutputs().count() == 0) {
        // Exit when we press the Exit button in the noSoundDlg dialog
        // only call it if result != OK
        bool continueClicked = false;
        if (noOutputDlg(&continueClicked) != QDialog::Accepted) {
            exit(0);
        }
        if (continueClicked) break;
   }

    // Load tracks in args.qlMusicFiles (command line arguments) into player
    // 1 and 2:
    const QList<QString>& musicFiles = args.getMusicFiles();
    for (int i = 0; i < (int)m_pPlayerManager->numDecks()
            && i < musicFiles.count(); ++i) {
        if (SoundSourceProxy::isFileNameSupported(musicFiles.at(i))) {
            m_pPlayerManager->slotLoadToDeck(musicFiles.at(i), i+1);
        }
    }

    connect(&PlayerInfo::instance(),
            &PlayerInfo::currentPlayingTrackChanged,
            this,
            &MixxxMainWindow::slotUpdateWindowTitle);

    connect(&PlayerInfo::instance(),
            &PlayerInfo::currentPlayingDeckChanged,
            this,
            &MixxxMainWindow::slotChangedPlayingDeck);

    // this has to be after the OpenGL widgets are created or depending on a
    // million different variables the first waveform may be horribly
    // corrupted. See bug 521509 -- bkgood ?? -- vrince
    setCentralWidget(m_pWidgetParent);
    // The launch image widget is automatically disposed, but we still have a
    // pointer to it.
    m_pLaunchImage = nullptr;
}

void MixxxMainWindow::finalize() {
    Timer t("MixxxMainWindow::~finalize");
    t.start();

    if (m_inhibitScreensaver != mixxx::ScreenSaverPreference::PREVENT_OFF) {
        mixxx::ScreenSaverHelper::uninhibit();
    }

    // Stop all pending library operations
    qDebug() << t.elapsed(false).debugMillisWithUnit() << "stopping pending Library tasks";
    m_pTrackCollectionManager->stopLibraryScan();
    m_pLibrary->stopPendingTasks();

   // Save the current window state (position, maximized, etc)
    m_pSettingsManager->settings()->set(ConfigKey("[MainWindow]", "geometry"),
        QString(saveGeometry().toBase64()));
    m_pSettingsManager->settings()->set(ConfigKey("[MainWindow]", "state"),
        QString(saveState().toBase64()));

    qDebug() << "Destroying MixxxMainWindow";

    qDebug() << t.elapsed(false).debugMillisWithUnit() << "saving configuration";
    m_pSettingsManager->save();

    // GUI depends on KeyboardEventFilter, PlayerManager, Library
    qDebug() << t.elapsed(false).debugMillisWithUnit() << "deleting skin";
    m_pWidgetParent = nullptr;
    QPointer<QWidget> pSkin(centralWidget());
    setCentralWidget(nullptr);
    if (!pSkin.isNull()) {
        QCoreApplication::sendPostedEvents(pSkin, QEvent::DeferredDelete);
    }
    // Our central widget is now deleted.
    VERIFY_OR_DEBUG_ASSERT(pSkin.isNull()) {
        qWarning() << "Central widget was not deleted by our sendPostedEvents trick.";
    }

    // TODO() Verify if this comment still applies:
    // WMainMenuBar holds references to controls so we need to delete it
    // before MixxxMainWindow is destroyed. QMainWindow calls deleteLater() in
    // setMenuBar() but we need to delete it now so we can ask for
    // DeferredDelete events to be processed for it. Once Mixxx shutdown lives
    // outside of MixxxMainWindow the parent relationship will directly destroy
    // the WMainMenuBar and this will no longer be a problem.
    qDebug() << t.elapsed(false).debugMillisWithUnit() << "deleting menubar";

    QPointer<WMainMenuBar> pMenuBar = m_pMenuBar.toWeakRef();
    DEBUG_ASSERT(menuBar() == m_pMenuBar.get());
    // We need to reset the parented pointer here that it does not become a
    // dangling pinter after the object has been deleted.
    m_pMenuBar = nullptr;
    setMenuBar(nullptr);
    if (!pMenuBar.isNull()) {
        QCoreApplication::sendPostedEvents(pMenuBar, QEvent::DeferredDelete);
    }
    // Our main menu is now deleted.
    VERIFY_OR_DEBUG_ASSERT(pMenuBar.isNull()) {
        qWarning() << "WMainMenuBar was not deleted by our sendPostedEvents trick.";
    }

    // SoundManager depend on Engine and Config
    qDebug() << t.elapsed(false).debugMillisWithUnit() << "deleting SoundManager";
    delete m_pSoundManager;

    // ControllerManager depends on Config
    qDebug() << t.elapsed(false).debugMillisWithUnit() << "deleting ControllerManager";
    delete m_pControllerManager;

#ifdef __VINYLCONTROL__
    // VinylControlManager depends on a CO the engine owns
    // (vinylcontrol_enabled in VinylControlControl)
    qDebug() << t.elapsed(false).debugMillisWithUnit() << "deleting VinylControlManager";
    delete m_pVCManager;
#endif

    // CoverArtCache is fairly independent of everything else.
    CoverArtCache::destroy();

    // PlayerManager depends on Engine, SoundManager, VinylControlManager, and Config
    // The player manager has to be deleted before the library to ensure
    // that all modified track metadata of loaded tracks is saved.
    qDebug() << t.elapsed(false).debugMillisWithUnit() << "deleting PlayerManager";
    delete m_pPlayerManager;

    // Destroy PlayerInfo explicitly to release the track
    // pointers of tracks that were still loaded in decks
    // or samplers when PlayerManager was destroyed!
    PlayerInfo::destroy();

    // Delete the library after the view so there are no dangling pointers to
    // the data models.
    // Depends on RecordingManager and PlayerManager
    qDebug() << t.elapsed(false).debugMillisWithUnit() << "deleting Library";
    delete m_pLibrary;

    // RecordingManager depends on config, engine
    qDebug() << t.elapsed(false).debugMillisWithUnit() << "deleting RecordingManager";
    delete m_pRecordingManager;

#ifdef __BROADCAST__
    // BroadcastManager depends on config, engine
    qDebug() << t.elapsed(false).debugMillisWithUnit() << "deleting BroadcastManager";
    delete m_pBroadcastManager;
#endif

    // EngineMaster depends on Config and m_pEffectsManager.
    qDebug() << t.elapsed(false).debugMillisWithUnit() << "deleting EngineMaster";
    delete m_pEngine;

    qDebug() << t.elapsed(false).debugMillisWithUnit() << "deleting DlgPreferences";
    delete m_pPrefDlg;

    // Must delete after EngineMaster and DlgPrefEq.
    qDebug() << t.elapsed(false).debugMillisWithUnit() << "deleting EffectsManager";
    delete m_pEffectsManager;

    delete m_pTouchShift;

    WaveformWidgetFactory::destroy();

    delete m_pGuiTick;
    delete m_pVisualsManager;

    // Check for leaked ControlObjects and give warnings.
    QList<QSharedPointer<ControlDoublePrivate> > leakedControls;
    QList<ConfigKey> leakedConfigKeys;

    ControlDoublePrivate::getControls(&leakedControls);

    if (leakedControls.size() > 0) {
        qDebug() << "WARNING: The following" << leakedControls.size()
                 << "controls were leaked:";
        foreach (QSharedPointer<ControlDoublePrivate> pCDP, leakedControls) {
            if (pCDP.isNull()) {
                continue;
            }
            ConfigKey key = pCDP->getKey();
            qDebug() << key.group << key.item << pCDP->getCreatorCO();
            leakedConfigKeys.append(key);
        }

        // Deleting leaked objects helps to satisfy valgrind.
        // These delete calls could cause crashes if a destructor for a control
        // we thought was leaked is triggered after this one exits.
        // So, only delete so if developer mode is on.
        if (CmdlineArgs::Instance().getDeveloper()) {
            foreach (ConfigKey key, leakedConfigKeys) {
                // A deletion early in the list may trigger a destructor
                // for a control later in the list, so we check for a null
                // pointer each time.
                ControlObject* pCo = ControlObject::getControl(key, false);
                if (pCo) {
                    delete pCo;
                }
            }
        }
        leakedControls.clear();
    }

    // Delete the track collections after all internal track pointers
    // in other components have been released by deleting those components
    // beforehand!
    qDebug() << t.elapsed(false).debugMillisWithUnit() << "detaching all track collections";
    delete m_pTrackCollectionManager;

    qDebug() << t.elapsed(false).debugMillisWithUnit() << "closing database connection(s)";
    m_pDbConnectionPool->destroyThreadLocalConnection();
    m_pDbConnectionPool.reset(); // should drop the last reference

    // HACK: Save config again. We saved it once before doing some dangerous
    // stuff. We only really want to save it here, but the first one was just
    // a precaution. The earlier one can be removed when stuff is more stable
    // at exit.
    m_pSettingsManager->save();

    Sandbox::shutdown();

    qDebug() << t.elapsed(false).debugMillisWithUnit() << "deleting SettingsManager";

    delete m_pKeyboard;
    delete m_pKbdConfig;
    delete m_pKbdConfigEmpty;

    t.elapsed(true);
    // Report the total time we have been running.
    m_runtime_timer.elapsed(true);

    if (m_cmdLineArgs.getDeveloper()) {
        StatsManager::destroy();
    }
}

bool MixxxMainWindow::initializeDatabase() {
    kLogger.info() << "Connecting to database";
    QSqlDatabase dbConnection = mixxx::DbConnectionPooled(m_pDbConnectionPool);
    if (!dbConnection.isOpen()) {
        QMessageBox::critical(0, tr("Cannot open database"),
                            tr("Unable to establish a database connection.\n"
                                "Mixxx requires QT with SQLite support. Please read "
                                "the Qt SQL driver documentation for information on how "
                                "to build it.\n\n"
                                "Click OK to exit."), QMessageBox::Ok);
        return false;
    }

    kLogger.info() << "Initializing or upgrading database schema";
    return MixxxDb::initDatabaseSchema(dbConnection);
}

void MixxxMainWindow::initializeWindow() {
    // be sure createMenuBar() is called first
    DEBUG_ASSERT(m_pMenuBar);

    QPalette Pal(palette());
    // safe default QMenuBar background
    QColor MenuBarBackground(m_pMenuBar->palette().color(QPalette::Window));
    Pal.setColor(QPalette::Window, QColor(0x202020));
    setAutoFillBackground(true);
    setPalette(Pal);
    // restore default QMenuBar background
    Pal.setColor(QPalette::Window, MenuBarBackground);
    m_pMenuBar->setPalette(Pal);

    // Restore the current window state (position, maximized, etc)
    restoreGeometry(QByteArray::fromBase64(m_pSettingsManager->settings()->getValueString(
        ConfigKey("[MainWindow]", "geometry")).toUtf8()));
    restoreState(QByteArray::fromBase64(m_pSettingsManager->settings()->getValueString(
        ConfigKey("[MainWindow]", "state")).toUtf8()));

    setWindowIcon(QIcon(":/images/mixxx_icon.svg"));
    slotUpdateWindowTitle(TrackPointer());
}

void MixxxMainWindow::initializeKeyboard() {
    UserSettingsPointer pConfig = m_pSettingsManager->settings();
    QString resourcePath = pConfig->getResourcePath();

    // Set the default value in settings file
    if (pConfig->getValueString(ConfigKey("[Keyboard]","Enabled")).length() == 0)
        pConfig->set(ConfigKey("[Keyboard]","Enabled"), ConfigValue(1));

    // Read keyboard configuration and set kdbConfig object in WWidget
    // Check first in user's Mixxx directory
    QString userKeyboard = QDir(pConfig->getSettingsPath()).filePath("Custom.kbd.cfg");

    // Empty keyboard configuration
    m_pKbdConfigEmpty = new ConfigObject<ConfigValueKbd>(QString());

    if (QFile::exists(userKeyboard)) {
        qDebug() << "Found and will use custom keyboard preset" << userKeyboard;
        m_pKbdConfig = new ConfigObject<ConfigValueKbd>(userKeyboard);
    } else {
        // Default to the locale for the main input method (e.g. keyboard).
        QLocale locale = inputLocale();

        // check if a default keyboard exists
        QString defaultKeyboard = QString(resourcePath).append("keyboard/");
        defaultKeyboard += locale.name();
        defaultKeyboard += ".kbd.cfg";
        qDebug() << "Found and will use default keyboard preset" << defaultKeyboard;

        if (!QFile::exists(defaultKeyboard)) {
            qDebug() << defaultKeyboard << " not found, using en_US.kbd.cfg";
            defaultKeyboard = QString(resourcePath).append("keyboard/").append("en_US.kbd.cfg");
            if (!QFile::exists(defaultKeyboard)) {
                qDebug() << defaultKeyboard << " not found, starting without shortcuts";
                defaultKeyboard = "";
            }
        }
        m_pKbdConfig = new ConfigObject<ConfigValueKbd>(defaultKeyboard);
    }

    // TODO(XXX) leak pKbdConfig, KeyboardEventFilter owns it? Maybe roll all keyboard
    // initialization into KeyboardEventFilter
    // Workaround for today: KeyboardEventFilter calls delete
    bool keyboardShortcutsEnabled = pConfig->getValue<bool>(
            ConfigKey("[Keyboard]", "Enabled"));
    m_pKeyboard = new KeyboardEventFilter(keyboardShortcutsEnabled ? m_pKbdConfig : m_pKbdConfigEmpty);
}

QDialog::DialogCode MixxxMainWindow::soundDeviceErrorDlg(
        const QString &title, const QString &text, bool* retryClicked) {
    QMessageBox msgBox;
    msgBox.setIcon(QMessageBox::Warning);
    msgBox.setWindowTitle(title);
    msgBox.setText(text);

    QPushButton* retryButton =
            msgBox.addButton(tr("Retry"), QMessageBox::ActionRole);
    QPushButton* reconfigureButton =
            msgBox.addButton(tr("Reconfigure"), QMessageBox::ActionRole);
    QPushButton* wikiButton =
            msgBox.addButton(tr("Help"), QMessageBox::ActionRole);
    QPushButton* exitButton =
            msgBox.addButton(tr("Exit"), QMessageBox::ActionRole);

    while (true)
    {
        msgBox.exec();

        if (msgBox.clickedButton() == retryButton) {
            m_pSoundManager->clearAndQueryDevices();
            *retryClicked = true;
            return QDialog::Accepted;
        } else if (msgBox.clickedButton() == wikiButton) {
            QDesktopServices::openUrl(QUrl(
                "http://mixxx.org/wiki/doku.php/troubleshooting"
                "#i_can_t_select_my_sound_card_in_the_sound_hardware_preferences"));
            wikiButton->setEnabled(false);
        } else if (msgBox.clickedButton() == reconfigureButton) {
            msgBox.hide();

            m_pSoundManager->clearAndQueryDevices();
            // This way of opening the dialog allows us to use it synchronously
            m_pPrefDlg->setWindowModality(Qt::ApplicationModal);
            m_pPrefDlg->exec();
            if (m_pPrefDlg->result() == QDialog::Accepted) {
                return QDialog::Accepted;
            }

            msgBox.show();
        } else if (msgBox.clickedButton() == exitButton) {
            // Will finally quit Mixxx
            return QDialog::Rejected;
        }
    }
}

QDialog::DialogCode MixxxMainWindow::soundDeviceBusyDlg(bool* retryClicked) {
    QString title(tr("Sound Device Busy"));
    QString text(
            "<html> <p>" %
            tr("Mixxx was unable to open all the configured sound devices.") +
            "</p> <p>" %
            m_pSoundManager->getErrorDeviceName() %
            " is used by another application or not plugged in."
            "</p><ul>"
                "<li>" %
                    tr("<b>Retry</b> after closing the other application "
                    "or reconnecting a sound device") %
                "</li>"
                "<li>" %
                    tr("<b>Reconfigure</b> Mixxx's sound device settings.") %
                "</li>"
                "<li>" %
                    tr("Get <b>Help</b> from the Mixxx Wiki.") %
                "</li>"
                "<li>" %
                    tr("<b>Exit</b> Mixxx.") %
                "</li>"
            "</ul></html>"
    );
    return soundDeviceErrorDlg(title, text, retryClicked);
}


QDialog::DialogCode MixxxMainWindow::soundDeviceErrorMsgDlg(
        SoundDeviceError err, bool* retryClicked) {
    QString title(tr("Sound Device Error"));
    QString text(
            "<html> <p>" %
            tr("Mixxx was unable to open all the configured sound devices.") +
            "</p> <p>" %
            m_pSoundManager->getLastErrorMessage(err).replace("\n", "<br/>") %
            "</p><ul>"
                "<li>" %
                    tr("<b>Retry</b> after fixing an issue") %
                "</li>"
                "<li>" %
                    tr("<b>Reconfigure</b> Mixxx's sound device settings.") %
                "</li>"
                "<li>" %
                    tr("Get <b>Help</b> from the Mixxx Wiki.") %
                "</li>"
                "<li>" %
                    tr("<b>Exit</b> Mixxx.") %
                "</li>"
            "</ul></html>"
    );
    return soundDeviceErrorDlg(title, text, retryClicked);
}

QDialog::DialogCode MixxxMainWindow::noOutputDlg(bool* continueClicked) {
    QMessageBox msgBox;
    msgBox.setIcon(QMessageBox::Warning);
    msgBox.setWindowTitle(tr("No Output Devices"));
    msgBox.setText(
            "<html>" + tr("Mixxx was configured without any output sound devices. "
            "Audio processing will be disabled without a configured output device.") +
            "<ul>"
                "<li>" +
                    tr("<b>Continue</b> without any outputs.") +
                "</li>"
                "<li>" +
                    tr("<b>Reconfigure</b> Mixxx's sound device settings.") +
                "</li>"
                "<li>" +
                    tr("<b>Exit</b> Mixxx.") +
                "</li>"
            "</ul></html>"
    );

    QPushButton* continueButton =
            msgBox.addButton(tr("Continue"), QMessageBox::ActionRole);
    QPushButton* reconfigureButton =
            msgBox.addButton(tr("Reconfigure"), QMessageBox::ActionRole);
    QPushButton* exitButton =
            msgBox.addButton(tr("Exit"), QMessageBox::ActionRole);

    while (true)
    {
        msgBox.exec();

        if (msgBox.clickedButton() == continueButton) {
            *continueClicked = true;
            return QDialog::Accepted;
        } else if (msgBox.clickedButton() == reconfigureButton) {
            msgBox.hide();

            // This way of opening the dialog allows us to use it synchronously
            m_pPrefDlg->setWindowModality(Qt::ApplicationModal);
            m_pPrefDlg->exec();
            if (m_pPrefDlg->result() == QDialog::Accepted) {
                return QDialog::Accepted;
            }

            msgBox.show();

        } else if (msgBox.clickedButton() == exitButton) {
            // Will finally quit Mixxx
            return QDialog::Rejected;
        }
    }
}

void MixxxMainWindow::slotUpdateWindowTitle(TrackPointer pTrack) {
    QString appTitle = Version::applicationTitle();

    // If we have a track, use getInfo() to format a summary string and prepend
    // it to the title.
    // TODO(rryan): Does this violate Mac App Store policies?
    if (pTrack) {
        QString trackInfo = pTrack->getInfo();
        if (!trackInfo.isEmpty()) {
            appTitle = QString("%1 | %2")
                    .arg(trackInfo)
                    .arg(appTitle);
        }
    }
    this->setWindowTitle(appTitle);
}

void MixxxMainWindow::createMenuBar() {
    ScopedTimer t("MixxxMainWindow::createMenuBar");
    DEBUG_ASSERT(m_pKbdConfig != nullptr);
    m_pMenuBar = make_parented<WMainMenuBar>(this, m_pSettingsManager->settings(), m_pKbdConfig);
    setMenuBar(m_pMenuBar);
}

void MixxxMainWindow::connectMenuBar() {
    ScopedTimer t("MixxxMainWindow::connectMenuBar");
    connect(this,
            &MixxxMainWindow::skinLoaded,
            m_pMenuBar,
            &WMainMenuBar::onNewSkinLoaded);

    // Misc
    connect(m_pMenuBar, &WMainMenuBar::quit, this, &MixxxMainWindow::close);
    connect(m_pMenuBar,
            &WMainMenuBar::showPreferences,
            this,
            &MixxxMainWindow::slotOptionsPreferences);
    connect(m_pMenuBar,
            &WMainMenuBar::loadTrackToDeck,
            this,
            &MixxxMainWindow::slotFileLoadSongPlayer);

    // Fullscreen
    connect(m_pMenuBar,
            &WMainMenuBar::toggleFullScreen,
            this,
            &MixxxMainWindow::slotViewFullScreen);
    connect(this,
            &MixxxMainWindow::fullScreenChanged,
            m_pMenuBar,
            &WMainMenuBar::onFullScreenStateChange);

    // Keyboard shortcuts
    connect(m_pMenuBar,
            &WMainMenuBar::toggleKeyboardShortcuts,
            this,
            &MixxxMainWindow::slotOptionsKeyboard);

    // Help
    connect(m_pMenuBar,
            &WMainMenuBar::showAbout,
            this,
            &MixxxMainWindow::slotHelpAbout);

    // Developer
    connect(m_pMenuBar,
            &WMainMenuBar::reloadSkin,
            this,
            &MixxxMainWindow::rebootMixxxView);
    connect(m_pMenuBar,
            &WMainMenuBar::toggleDeveloperTools,
            this,
            &MixxxMainWindow::slotDeveloperTools);

    if (m_pRecordingManager) {
        connect(m_pRecordingManager,
                &RecordingManager::isRecording,
                m_pMenuBar,
                &WMainMenuBar::onRecordingStateChange);
        connect(m_pMenuBar,
                &WMainMenuBar::toggleRecording,
                m_pRecordingManager,
                &RecordingManager::slotSetRecording);
        m_pMenuBar->onRecordingStateChange(m_pRecordingManager->isRecordingActive());
    }

#ifdef __BROADCAST__
    if (m_pBroadcastManager) {
        connect(m_pBroadcastManager,
                &BroadcastManager::broadcastEnabled,
                m_pMenuBar,
                &WMainMenuBar::onBroadcastingStateChange);
        connect(m_pMenuBar,
                &WMainMenuBar::toggleBroadcasting,
                m_pBroadcastManager,
                &BroadcastManager::setEnabled);
        m_pMenuBar->onBroadcastingStateChange(m_pBroadcastManager->isEnabled());
    }
#endif

#ifdef __VINYLCONTROL__
    if (m_pVCManager) {
        connect(m_pMenuBar,
                &WMainMenuBar::toggleVinylControl,
                m_pVCManager,
                &VinylControlManager::toggleVinylControl);
        connect(m_pVCManager,
                &VinylControlManager::vinylControlDeckEnabled,
                m_pMenuBar,
                &WMainMenuBar::onVinylControlDeckEnabledStateChange);
    }
#endif

    if (m_pPlayerManager) {
        connect(m_pPlayerManager,
                &PlayerManager::numberOfDecksChanged,
                m_pMenuBar,
                &WMainMenuBar::onNumberOfDecksChanged);
        m_pMenuBar->onNumberOfDecksChanged(m_pPlayerManager->numberOfDecks());
    }

    if (m_pTrackCollectionManager) {
        connect(m_pMenuBar,
                &WMainMenuBar::rescanLibrary,
                m_pTrackCollectionManager,
                &TrackCollectionManager::startLibraryScan);
        connect(m_pTrackCollectionManager,
                &TrackCollectionManager::libraryScanStarted,
                m_pMenuBar,
                &WMainMenuBar::onLibraryScanStarted);
        connect(m_pTrackCollectionManager,
                &TrackCollectionManager::libraryScanFinished,
                m_pMenuBar,
                &WMainMenuBar::onLibraryScanFinished);
    }

    if (m_pLibrary) {
        connect(m_pMenuBar,
                &WMainMenuBar::createCrate,
                m_pLibrary,
                &Library::slotCreateCrate);
        connect(m_pMenuBar,
                &WMainMenuBar::createPlaylist,
                m_pLibrary,
                &Library::slotCreatePlaylist);
    }
}

void MixxxMainWindow::slotFileLoadSongPlayer(int deck) {
    QString group = m_pPlayerManager->groupForDeck(deck-1);

    QString loadTrackText = tr("Load track to Deck %1").arg(QString::number(deck));
    QString deckWarningMessage = tr("Deck %1 is currently playing a track.")
            .arg(QString::number(deck));
    QString areYouSure = tr("Are you sure you want to load a new track?");

    if (ControlObject::get(ConfigKey(group, "play")) > 0.0) {
        int ret = QMessageBox::warning(this, Version::applicationName(),
            deckWarningMessage + "\n" + areYouSure,
            QMessageBox::Yes | QMessageBox::No,
            QMessageBox::No);

        if (ret != QMessageBox::Yes)
            return;
    }

    UserSettingsPointer pConfig = m_pSettingsManager->settings();
    QString trackPath =
        QFileDialog::getOpenFileName(
            this,
            loadTrackText,
            pConfig->getValueString(PREF_LEGACY_LIBRARY_DIR),
            QString("Audio (%1)")
                .arg(SoundSourceProxy::getSupportedFileNamePatterns().join(" ")));


    if (!trackPath.isNull()) {
        // The user has picked a file via a file dialog. This means the system
        // sandboxer (if we are sandboxed) has granted us permission to this
        // folder. Create a security bookmark while we have permission so that
        // we can access the folder on future runs. We need to canonicalize the
        // path so we first wrap the directory string with a QDir.
        QFileInfo trackInfo(trackPath);
        Sandbox::createSecurityToken(trackInfo);

        m_pPlayerManager->slotLoadToDeck(trackPath, deck);
    }
}


void MixxxMainWindow::slotOptionsKeyboard(bool toggle) {
    UserSettingsPointer pConfig = m_pSettingsManager->settings();
    if (toggle) {
        //qDebug() << "Enable keyboard shortcuts/mappings";
        m_pKeyboard->setKeyboardConfig(m_pKbdConfig);
        pConfig->set(ConfigKey("[Keyboard]","Enabled"), ConfigValue(1));
    } else {
        //qDebug() << "Disable keyboard shortcuts/mappings";
        m_pKeyboard->setKeyboardConfig(m_pKbdConfigEmpty);
        pConfig->set(ConfigKey("[Keyboard]","Enabled"), ConfigValue(0));
    }
}

void MixxxMainWindow::slotDeveloperTools(bool visible) {
    if (visible) {
        if (m_pDeveloperToolsDlg == nullptr) {
            UserSettingsPointer pConfig = m_pSettingsManager->settings();
            m_pDeveloperToolsDlg = new DlgDeveloperTools(this, pConfig);
            connect(m_pDeveloperToolsDlg,
                    &DlgDeveloperTools::destroyed,
                    this,
                    &MixxxMainWindow::slotDeveloperToolsClosed);
            connect(this,
                    &MixxxMainWindow::closeDeveloperToolsDlgChecked,
                    m_pDeveloperToolsDlg,
                    &DlgDeveloperTools::done);
            connect(m_pDeveloperToolsDlg,
                    &DlgDeveloperTools::destroyed,
                    m_pMenuBar,
                    &WMainMenuBar::onDeveloperToolsHidden);
        }
        m_pMenuBar->onDeveloperToolsShown();
        m_pDeveloperToolsDlg->show();
        m_pDeveloperToolsDlg->activateWindow();
    } else {
        emit closeDeveloperToolsDlgChecked(0);
    }
}

void MixxxMainWindow::slotDeveloperToolsClosed() {
    m_pDeveloperToolsDlg = NULL;
}

void MixxxMainWindow::slotViewFullScreen(bool toggle) {
    if (isFullScreen() == toggle) {
        return;
    }

    if (toggle) {
        showFullScreen();
#ifdef __LINUX__
        // Fix for "No menu bar with ubuntu unity in full screen mode" Bug
        // #885890 and Bug #1076789. Before touching anything here, please read
        // those bugs.
        createMenuBar();
        connectMenuBar();
        if (m_pMenuBar->isNativeMenuBar()) {
            m_pMenuBar->setNativeMenuBar(false);
        }
#endif
    } else {
#ifdef __LINUX__
        createMenuBar();
        connectMenuBar();
#endif
        showNormal();
    }
    emit fullScreenChanged(toggle);
}

void MixxxMainWindow::slotOptionsPreferences() {
    m_pPrefDlg->show();
    m_pPrefDlg->raise();
    m_pPrefDlg->activateWindow();
}

void MixxxMainWindow::slotNoVinylControlInputConfigured() {
    QMessageBox::StandardButton btn = QMessageBox::warning(
        this,
        Version::applicationName(),
        tr("There is no input device selected for this vinyl control.\n"
           "Please select an input device in the sound hardware preferences first."),
        QMessageBox::Ok | QMessageBox::Cancel, QMessageBox::Cancel);
    if (btn == QMessageBox::Ok) {
        m_pPrefDlg->show();
        m_pPrefDlg->showSoundHardwarePage();
    }
}

void MixxxMainWindow::slotNoDeckPassthroughInputConfigured() {
    QMessageBox::StandardButton btn = QMessageBox::warning(
        this,
        Version::applicationName(),
        tr("There is no input device selected for this passthrough control.\n"
           "Please select an input device in the sound hardware preferences first."),
        QMessageBox::Ok | QMessageBox::Cancel, QMessageBox::Cancel);
    if (btn == QMessageBox::Ok) {
        m_pPrefDlg->show();
        m_pPrefDlg->showSoundHardwarePage();
    }
}

void MixxxMainWindow::slotNoMicrophoneInputConfigured() {
    QMessageBox::StandardButton btn = QMessageBox::question(
        this,
        Version::applicationName(),
        tr("There is no input device selected for this microphone.\n"
           "Do you want to select an input device?"),
        QMessageBox::Ok | QMessageBox::Cancel, QMessageBox::Cancel);
    if (btn == QMessageBox::Ok) {
        m_pPrefDlg->show();
        m_pPrefDlg->showSoundHardwarePage();
    }
}

void MixxxMainWindow::slotNoAuxiliaryInputConfigured() {
    QMessageBox::StandardButton btn = QMessageBox::question(
        this,
        Version::applicationName(),
        tr("There is no input device selected for this auxiliary.\n"
           "Do you want to select an input device?"),
        QMessageBox::Ok | QMessageBox::Cancel, QMessageBox::Cancel);
    if (btn == QMessageBox::Ok) {
        m_pPrefDlg->show();
        m_pPrefDlg->showSoundHardwarePage();
    }
}

void MixxxMainWindow::slotChangedPlayingDeck(int deck) {
    if (m_inhibitScreensaver == mixxx::ScreenSaverPreference::PREVENT_ON_PLAY) {
        if (deck==-1) {
            // If no deck is playing, allow the screensaver to run.
            mixxx::ScreenSaverHelper::uninhibit();
        } else {
            mixxx::ScreenSaverHelper::inhibit();
        }
    }
}

void MixxxMainWindow::slotHelpAbout() {
    DlgAbout* about = new DlgAbout(this);
    about->show();
}

void MixxxMainWindow::setToolTipsCfg(mixxx::TooltipsPreference tt) {
    UserSettingsPointer pConfig = m_pSettingsManager->settings();
    pConfig->set(ConfigKey("[Controls]","Tooltips"),
                 ConfigValue(static_cast<int>(tt)));
    m_toolTipsCfg = tt;
}

void MixxxMainWindow::rebootMixxxView() {
    qDebug() << "Now in rebootMixxxView...";

    QPoint initPosition = pos();
    // frameSize()  : Window size including all borders and only if the window manager works.
    // size() : Window without the borders nor title, but including the Menu!
    // centralWidget()->size() : Size of the internal window Widget.
    QSize initSize;
    QWidget* pWidget = centralWidget(); // can be null if previous skin loading fails
    if (pWidget) {
        initSize = centralWidget()->size();
    }

    // We need to tell the menu bar that we are about to delete the old skin and
    // create a new one. It holds "visibility" controls (e.g. "Show Samplers")
    // that need to be deleted -- otherwise we can't tell what features the skin
    // supports since the controls from the previous skin will be left over.
    m_pMenuBar->onNewSkinAboutToLoad();

    if (m_pWidgetParent) {
        m_pWidgetParent->hide();
        WaveformWidgetFactory::instance()->destroyWidgets();
        delete m_pWidgetParent;
        m_pWidgetParent = NULL;
    }

    // Workaround for changing skins while fullscreen, just go out of fullscreen
    // mode. If you change skins while in fullscreen (on Linux, at least) the
    // window returns to 0,0 but and the backdrop disappears so it looks as if
    // it is not fullscreen, but acts as if it is.
    bool wasFullScreen = isFullScreen();
    slotViewFullScreen(false);

    // Load skin to a QWidget that we set as the central widget. Assignment
    // intentional in next line.
    if (!(m_pWidgetParent = m_pSkinLoader->loadConfiguredSkin(this,
                                                              m_pKeyboard,
                                                              m_pPlayerManager,
                                                              m_pControllerManager,
                                                              m_pLibrary,
                                                              m_pVCManager,
                                                              m_pEffectsManager,
                                                              m_pRecordingManager))) {

        QMessageBox::critical(this,
                              tr("Error in skin file"),
                              tr("The selected skin cannot be loaded."));
        // m_pWidgetParent is NULL, we can't continue.
        return;
    }

    setCentralWidget(m_pWidgetParent);
#ifdef __LINUX__
    // don't adjustSize() on Linux as this wouldn't use the entire available area
    // to paint the new skin with X11
    // https://bugs.launchpad.net/mixxx/+bug/1773587
#else
    adjustSize();
#endif

    if (wasFullScreen) {
        slotViewFullScreen(true);
    } else if (!initSize.isEmpty()) {
        // Not all OSs and/or window managers keep the window inside of the screen, so force it.
        int newX = initPosition.x() + (initSize.width() - m_pWidgetParent->width()) / 2;
        int newY = initPosition.y() + (initSize.height() - m_pWidgetParent->height()) / 2;

        const QScreen* primaryScreen = getPrimaryScreen();
        if (primaryScreen) {
            newX = std::max(0, std::min(newX, primaryScreen->geometry().width() - m_pWidgetParent->width()));
            newY = std::max(0, std::min(newY, primaryScreen->geometry().height() - m_pWidgetParent->height()));
            move(newX,newY);
        } else {
            qWarning() << "Unable to move window inside screen borders.";
        }
    }

    qDebug() << "rebootMixxxView DONE";
    emit skinLoaded();
}

bool MixxxMainWindow::eventFilter(QObject* obj, QEvent* event) {
    if (event->type() == QEvent::ToolTip) {
        // return true for no tool tips
        switch (m_toolTipsCfg) {
            case mixxx::TooltipsPreference::TOOLTIPS_ONLY_IN_LIBRARY:
                return dynamic_cast<WBaseWidget*>(obj) != nullptr;
            case mixxx::TooltipsPreference::TOOLTIPS_ON:
                return false;
            case mixxx::TooltipsPreference::TOOLTIPS_OFF:
                return true;
            default:
                DEBUG_ASSERT(!"m_toolTipsCfg value unknown");
                return true;
        }
    }
    // standard event processing
    return QObject::eventFilter(obj, event);
}

bool MixxxMainWindow::event(QEvent* e) {
    switch(e->type()) {
    case QEvent::TouchBegin:
    case QEvent::TouchUpdate:
    case QEvent::TouchEnd:
    {
        // If the touch event falls through to the main widget, no touch widget
        // was touched, so we resend it as a mouse event.
        // We have to accept it here, so QApplication will continue to deliver
        // the following events of this touch point as well.
        QTouchEvent* touchEvent = static_cast<QTouchEvent*>(e);
        touchEvent->accept();
        return true;
    }
    default:
        break;
    }
    return QWidget::event(e);
}

void MixxxMainWindow::closeEvent(QCloseEvent *event) {
    // WARNING: We can receive a CloseEvent while only partially
    // initialized. This is because we call QApplication::processEvents to
    // render LaunchImage progress in the constructor.
    if (!confirmExit()) {
        event->ignore();
        return;
    }
    QMainWindow::closeEvent(event);
}


void MixxxMainWindow::checkDirectRendering() {
    // IF
    //  * A waveform viewer exists
    // AND
    //  * The waveform viewer is an OpenGL waveform viewer
    // AND
    //  * The waveform viewer does not have direct rendering enabled.
    // THEN
    //  * Warn user

    WaveformWidgetFactory* factory = WaveformWidgetFactory::instance();
    if (!factory)
        return;

    UserSettingsPointer pConfig = m_pSettingsManager->settings();

    if (!factory->isOpenGlAvailable() && !factory->isOpenGlesAvailable() &&
        pConfig->getValueString(ConfigKey("[Direct Rendering]", "Warned")) != QString("yes")) {
        QMessageBox::warning(
            0, tr("OpenGL Direct Rendering"),
            tr("Direct rendering is not enabled on your machine.<br><br>"
               "This means that the waveform displays will be very<br>"
               "<b>slow and may tax your CPU heavily</b>. Either update your<br>"
               "configuration to enable direct rendering, or disable<br>"
               "the waveform displays in the Mixxx preferences by selecting<br>"
               "\"Empty\" as the waveform display in the 'Interface' section."));
        pConfig->set(ConfigKey("[Direct Rendering]", "Warned"), QString("yes"));
    }
}

bool MixxxMainWindow::confirmExit() {
    bool playing(false);
    bool playingSampler(false);
    unsigned int deckCount = m_pPlayerManager->numDecks();
    unsigned int samplerCount = m_pPlayerManager->numSamplers();
    for (unsigned int i = 0; i < deckCount; ++i) {
        if (ControlObject::get(
                ConfigKey(PlayerManager::groupForDeck(i), "play"))) {
            playing = true;
            break;
        }
    }
    for (unsigned int i = 0; i < samplerCount; ++i) {
        if (ControlObject::get(
                ConfigKey(PlayerManager::groupForSampler(i), "play"))) {
            playingSampler = true;
            break;
        }
    }
    if (playing) {
        QMessageBox::StandardButton btn = QMessageBox::question(this,
            tr("Confirm Exit"),
            tr("A deck is currently playing. Exit Mixxx?"),
            QMessageBox::Yes | QMessageBox::No, QMessageBox::No);
        if (btn == QMessageBox::No) {
            return false;
        }
    } else if (playingSampler) {
        QMessageBox::StandardButton btn = QMessageBox::question(this,
            tr("Confirm Exit"),
            tr("A sampler is currently playing. Exit Mixxx?"),
            QMessageBox::Yes | QMessageBox::No, QMessageBox::No);
        if (btn == QMessageBox::No) {
            return false;
        }
    }
    if (m_pPrefDlg && m_pPrefDlg->isVisible()) {
        QMessageBox::StandardButton btn = QMessageBox::question(
            this, tr("Confirm Exit"),
            tr("The preferences window is still open.") + "<br>" +
            tr("Discard any changes and exit Mixxx?"),
            QMessageBox::Yes | QMessageBox::No, QMessageBox::No);
        if (btn == QMessageBox::No) {
            return false;
        }
        else {
            m_pPrefDlg->close();
        }
    }

    return true;
}

void MixxxMainWindow::setInhibitScreensaver(mixxx::ScreenSaverPreference newInhibit)
{
    UserSettingsPointer pConfig = m_pSettingsManager->settings();

    if (m_inhibitScreensaver != mixxx::ScreenSaverPreference::PREVENT_OFF) {
        mixxx::ScreenSaverHelper::uninhibit();
    }

    if (newInhibit == mixxx::ScreenSaverPreference::PREVENT_ON) {
        mixxx::ScreenSaverHelper::inhibit();
    } else if (newInhibit == mixxx::ScreenSaverPreference::PREVENT_ON_PLAY
            && PlayerInfo::instance().getCurrentPlayingDeck()!=-1) {
        mixxx::ScreenSaverHelper::inhibit();
    }
    int inhibit_int = static_cast<int>(newInhibit);
    pConfig->setValue<int>(ConfigKey("[Config]","InhibitScreensaver"), inhibit_int);
    m_inhibitScreensaver = newInhibit;
}

mixxx::ScreenSaverPreference MixxxMainWindow::getInhibitScreensaver()
{
    return m_inhibitScreensaver;
}

void MixxxMainWindow::launchProgress(int progress) {
    if (m_pLaunchImage) {
        m_pLaunchImage->progress(progress);
    }
    qApp->processEvents();
}<|MERGE_RESOLUTION|>--- conflicted
+++ resolved
@@ -247,11 +247,7 @@
     auto pChannelHandleFactory = std::make_shared<ChannelHandleFactory>();
 
     // Create the Effects subsystem.
-<<<<<<< HEAD
-    m_pEffectsManager = new EffectsManager(pConfig, m_pChannelHandleFactory);
-=======
-    m_pEffectsManager = new EffectsManager(this, pConfig, pChannelHandleFactory);
->>>>>>> 61b32396
+    m_pEffectsManager = new EffectsManager(pConfig, pChannelHandleFactory);
 
     // Starting the master (mixing of the channels and effects):
     m_pEngine = new EngineMaster(
