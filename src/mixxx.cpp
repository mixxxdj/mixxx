--- conflicted
+++ resolved
@@ -17,16 +17,13 @@
 
 #include <QtDebug>
 #include <QTranslator>
-<<<<<<< HEAD
+#include <QMenu>
 #include <QFileDialog>
-=======
-#include <QMenu>
 #include <QMenuBar>
 #include <QFileDialog>
 #include <QDesktopWidget>
 #include <QDesktopServices>
 #include <QUrl>
->>>>>>> 18010692
 
 #include "mixxx.h"
 
