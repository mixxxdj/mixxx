--- conflicted
+++ resolved
@@ -280,12 +280,11 @@
     pModplugPrefs->applySettings();
     delete pModplugPrefs; // not needed anymore
 #endif
-    CoverArtCache::create();
-
-    initializeTrackCollection();
 
     CoverArtCache::create();
     DlgCoverArtFullSize::Singleton::create();
+
+    initializeTrackCollection();
 
     m_pLibrary = new Library(this, m_pConfig,
                              m_pTrackCollection,
@@ -314,19 +313,12 @@
         }
     }
 
-<<<<<<< HEAD
     m_pLibrary->getTrackCollection()->callSync( [this] (TrackCollectionPrivate* pTrackCollectionPrivate){
         CoverArtCache::instance()->setCoverArtDAO(
                     &pTrackCollectionPrivate->getCoverArtDAO());
         CoverArtCache::instance()->setTrackDAO(
                     &pTrackCollectionPrivate->getTrackDAO());
     }, __PRETTY_FUNCTION__);
-=======
-    CoverArtCache::instance()->setCoverArtDAO(
-                &m_pLibrary->getTrackCollection()->getCoverArtDAO());
-    CoverArtCache::instance()->setTrackDAO(
-                &m_pLibrary->getTrackCollection()->getTrackDAO());
->>>>>>> 1491dd71
 
     // Call inits to invoke all other construction parts
 
@@ -560,7 +552,6 @@
     // the data models.
     qDebug() << "delete library " << qTime.elapsed();
     delete m_pLibrary;
-    CoverArtCache::destroy();
 
     DlgCoverArtFullSize::Singleton::destroy();
 
