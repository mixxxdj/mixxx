/***************************************************************************
                          mixxx.cpp  -  description
                             -------------------
    begin                : Mon Feb 18 09:48:17 CET 2002
    copyright            : (C) 2002 by Tue and Ken Haste Andersen
    email                :
***************************************************************************/

/***************************************************************************
*                                                                         *
*   This program is free software; you can redistribute it and/or modify  *
*   it under the terms of the GNU General Public License as published by  *
*   the Free Software Foundation; either version 2 of the License, or     *
*   (at your option) any later version.                                   *
*                                                                         *
***************************************************************************/

#include <QtDebug>
#include <QTranslator>
#include <QMenu>
#include <QMenuBar>
#include <QFileDialog>
#include <QDesktopWidget>
#include <QDesktopServices>
#include <QUrl>

#include "mixxx.h"

#include "analyserqueue.h"
#include "controlpotmeter.h"
#include "controlobjectslave.h"
#include "deck.h"
#include "defs_urls.h"
#include "dlgabout.h"
#include "dlgpreferences.h"
#include "dlgprefeq.h"
#include "dlgdevelopertools.h"
#include "engine/enginemaster.h"
#include "engine/enginemicrophone.h"
#include "effects/effectsmanager.h"
#include "effects/native/nativebackend.h"
#include "engine/engineaux.h"
#include "library/coverartcache.h"
#include "library/library.h"
#include "library/library_preferences.h"
#include "library/scanner/libraryscanner.h"
#include "library/librarytablemodel.h"
#include "library/setlogfeature.h"
#include "controllers/controllermanager.h"
#include "mixxxkeyboard.h"
#include "playermanager.h"
#include "recording/defs_recording.h"
#include "recording/recordingmanager.h"
#include "shoutcast/shoutcastmanager.h"
#include "skin/legacyskinparser.h"
#include "skin/skinloader.h"
#include "soundmanager.h"
#include "soundmanagerutil.h"
#include "soundsourceproxy.h"
#include "trackinfoobject.h"
#include "upgrade.h"
#include "waveform/waveformwidgetfactory.h"
#include "widget/wwaveformviewer.h"
#include "widget/wwidget.h"
#include "widget/wspinny.h"
#include "sharedglcontext.h"
#include "util/debug.h"
#include "util/statsmanager.h"
#include "util/timer.h"
#include "util/time.h"
#include "util/version.h"
#include "controlpushbutton.h"
#include "util/compatibility.h"
#include "util/sandbox.h"
#include "playerinfo.h"
#include "waveform/guitick.h"
#include "util/math.h"
#include "util/experiment.h"
#include "util/font.h"

#ifdef __VINYLCONTROL__
#include "vinylcontrol/defs_vinylcontrol.h"
#include "vinylcontrol/vinylcontrolmanager.h"
#endif

#ifdef __MODPLUG__
#include "dlgprefmodplug.h"
#endif

// static
const int MixxxMainWindow::kMicrophoneCount = 4;
// static
const int MixxxMainWindow::kAuxiliaryCount = 4;

MixxxMainWindow::MixxxMainWindow(QApplication* pApp, const CmdlineArgs& args)
        : m_pWidgetParent(NULL),
          m_pDeveloperToolsDlg(NULL),
          m_pShowSamplers(NULL),
<<<<<<< HEAD
=======
          m_pShowTitleDeck1(NULL),
          m_pShowTitleDeck2(NULL),
>>>>>>> 1d1056b1
          m_runtime_timer("MixxxMainWindow::runtime"),
          m_cmdLineArgs(args),
          m_iNumConfiguredDecks(0) {
    // We use QSet<int> in signals in the library.
    qRegisterMetaType<QSet<int> >("QSet<int>");

    logBuildDetails();
    ScopedTimer t("MixxxMainWindow::MixxxMainWindow");
    m_runtime_timer.start();
    Time::start();
    initializeWindow();

    //Reset pointer to players
    m_pSoundManager = NULL;
    m_pPrefDlg = NULL;
    m_pControllerManager = NULL;
    m_pRecordingManager = NULL;
#ifdef __SHOUTCAST__
    m_pShoutcastManager = NULL;
#endif

    // Check to see if this is the first time this version of Mixxx is run
    // after an upgrade and make any needed changes.
    Upgrade upgrader;
    m_pConfig = upgrader.versionUpgrade(args.getSettingsPath());
    ControlDoublePrivate::setUserConfig(m_pConfig);

    Sandbox::initialize(m_pConfig->getSettingsPath().append("/sandbox.cfg"));

    // Only record stats in developer mode.
    if (m_cmdLineArgs.getDeveloper()) {
        StatsManager::create();
    }

    QString resourcePath = m_pConfig->getResourcePath();
    initializeTranslations(pApp);

    initializeFonts();

    // Set the visibility of tooltips, default "1" = ON
    m_toolTipsCfg = m_pConfig->getValueString(ConfigKey("[Controls]", "Tooltips"), "1").toInt();

    // Store the path in the config database
    m_pConfig->set(ConfigKey("[Config]", "Path"), ConfigValue(resourcePath));

    setAttribute(Qt::WA_AcceptTouchEvents);
    m_pTouchShift = new ControlPushButton(ConfigKey("[Controls]", "touch_shift"));

    // Create the Effects subsystem.
    m_pEffectsManager = new EffectsManager(this, m_pConfig);

    // Starting the master (mixing of the channels and effects):
    m_pEngine = new EngineMaster(m_pConfig, "[Master]", m_pEffectsManager, true, true);

    // Create effect backends. We do this after creating EngineMaster to allow
    // effect backends to refer to controls that are produced by the engine.
    NativeBackend* pNativeBackend = new NativeBackend(m_pEffectsManager);
    m_pEffectsManager->addEffectsBackend(pNativeBackend);

    // Sets up the default EffectChains and EffectRacks
    m_pEffectsManager->setupDefaults();

    m_pRecordingManager = new RecordingManager(m_pConfig, m_pEngine);
#ifdef __SHOUTCAST__
    m_pShoutcastManager = new ShoutcastManager(m_pConfig, m_pEngine);
#endif

    // Initialize player device
    // while this is created here, setupDevices needs to be called sometime
    // after the players are added to the engine (as is done currently) -- bkgood
    m_pSoundManager = new SoundManager(m_pConfig, m_pEngine);

    // TODO(rryan): Fold microphone and aux creation into a manager
    // (e.g. PlayerManager, though they aren't players).

    ControlObject* pNumMicrophones = new ControlObject(ConfigKey("[Master]", "num_microphones"));
    pNumMicrophones->setParent(this);

    for (int i = 0; i < kMicrophoneCount; ++i) {
        QString group("[Microphone]");
        if (i > 0) {
            group = QString("[Microphone%1]").arg(i + 1);
        }
        ChannelHandleAndGroup channelGroup =
                m_pEngine->registerChannelGroup(group);
        EngineMicrophone* pMicrophone =
                new EngineMicrophone(channelGroup, m_pEffectsManager);

        // What should channelbase be?
        AudioInput micInput = AudioInput(AudioPath::MICROPHONE, 0, 0, i);
        m_pEngine->addChannel(pMicrophone);
        m_pSoundManager->registerInput(micInput, pMicrophone);
        pNumMicrophones->set(pNumMicrophones->get() + 1);
    }

    ControlObject* pNumAuxiliaries = new ControlObject(ConfigKey("[Master]", "num_auxiliaries"));
    pNumAuxiliaries->setParent(this);

    m_PassthroughMapper = new QSignalMapper(this);
    connect(m_PassthroughMapper, SIGNAL(mapped(int)),
            this, SLOT(slotControlPassthrough(int)));

    m_AuxiliaryMapper = new QSignalMapper(this);
    connect(m_AuxiliaryMapper, SIGNAL(mapped(int)),
            this, SLOT(slotControlAuxiliary(int)));

    for (int i = 0; i < kAuxiliaryCount; ++i) {
        QString group = QString("[Auxiliary%1]").arg(i + 1);
        ChannelHandleAndGroup channelGroup = m_pEngine->registerChannelGroup(group);
        EngineAux* pAux = new EngineAux(channelGroup, m_pEffectsManager);

        // What should channelbase be?
        AudioInput auxInput = AudioInput(AudioPath::AUXILIARY, 0, 0, i);
        m_pEngine->addChannel(pAux);
        m_pSoundManager->registerInput(auxInput, pAux);
        pNumAuxiliaries->set(pNumAuxiliaries->get() + 1);

        m_pAuxiliaryPassthrough.push_back(
                new ControlObjectSlave(group, "passthrough"));
        ControlObjectSlave* auxiliary_passthrough =
                m_pAuxiliaryPassthrough.back();

        // These non-vinyl passthrough COs have their index offset by the max
        // number of vinyl inputs.
        m_AuxiliaryMapper->setMapping(auxiliary_passthrough, i);
        auxiliary_passthrough->connectValueChanged(m_AuxiliaryMapper,
                                                   SLOT(map()));
    }

    // Do not write meta data back to ID3 when meta data has changed
    // Because multiple TrackDao objects can exists for a particular track
    // writing meta data may ruin your MP3 file if done simultaneously.
    // see Bug #728197
    // For safety reasons, we deactivate this feature.
    m_pConfig->set(ConfigKey("[Library]","WriteAudioTags"), ConfigValue(0));

    // library dies in seemingly unrelated qtsql error about not having a
    // sqlite driver if this path doesn't exist. Normally config->Save()
    // above would make it but if it doesn't get run for whatever reason
    // we get hosed -- bkgood
    if (!QDir(args.getSettingsPath()).exists()) {
        QDir().mkpath(args.getSettingsPath());
    }

    // Register TrackPointer as a metatype since we use it in signals/slots
    // regularly.
    qRegisterMetaType<TrackPointer>("TrackPointer");

    m_pGuiTick = new GuiTick();

#ifdef __VINYLCONTROL__
    m_pVCManager = new VinylControlManager(this, m_pConfig, m_pSoundManager);
#else
    m_pVCManager = NULL;
#endif

    // Create the player manager.
    m_pPlayerManager = new PlayerManager(m_pConfig, m_pSoundManager,
                                         m_pEffectsManager, m_pEngine);
    m_pPlayerManager->addConfiguredDecks();
    m_pPlayerManager->addSampler();
    m_pPlayerManager->addSampler();
    m_pPlayerManager->addSampler();
    m_pPlayerManager->addSampler();
    m_pPlayerManager->addPreviewDeck();

#ifdef __VINYLCONTROL__
    m_pVCManager->init();
#endif

    m_pNumDecks = new ControlObjectThread(ConfigKey("[Master]", "num_decks"),
                                          this);
    connect(m_pNumDecks, SIGNAL(valueChanged(double)),
            this, SLOT(slotNumDecksChanged(double)));

#ifdef __MODPLUG__
    // restore the configuration for the modplug library before trying to load a module
    DlgPrefModplug* pModplugPrefs = new DlgPrefModplug(0, m_pConfig);
    pModplugPrefs->loadSettings();
    pModplugPrefs->applySettings();
    delete pModplugPrefs; // not needed anymore
#endif

    CoverArtCache::create();

    m_pLibrary = new Library(this, m_pConfig,
                             m_pPlayerManager,
                             m_pRecordingManager);
    m_pPlayerManager->bindToLibrary(m_pLibrary);

    // Get Music dir
    bool hasChanged_MusicDir = false;

    QStringList dirs = m_pLibrary->getDirs();
    if (dirs.size() < 1) {
        // TODO(XXX) this needs to be smarter, we can't distinguish between an empty
        // path return value (not sure if this is normally possible, but it is
        // possible with the Windows 7 "Music" library, which is what
        // QDesktopServices::storageLocation(QDesktopServices::MusicLocation)
        // resolves to) and a user hitting 'cancel'. If we get a blank return
        // but the user didn't hit cancel, we need to know this and let the
        // user take some course of action -- bkgood
        QString fd = QFileDialog::getExistingDirectory(
            this, tr("Choose music library directory"),
            QDesktopServices::storageLocation(QDesktopServices::MusicLocation));
        if (!fd.isEmpty()) {
            // adds Folder to database.
            m_pLibrary->slotRequestAddDir(fd);
            hasChanged_MusicDir = true;
        }
    }

    // Call inits to invoke all other construction parts

    // Intialize default BPM system values
    if (m_pConfig->getValueString(ConfigKey("[BPM]", "BPMRangeStart"))
            .length() < 1) {
        m_pConfig->set(ConfigKey("[BPM]", "BPMRangeStart"),ConfigValue(65));
    }

    if (m_pConfig->getValueString(ConfigKey("[BPM]", "BPMRangeEnd"))
            .length() < 1) {
        m_pConfig->set(ConfigKey("[BPM]", "BPMRangeEnd"),ConfigValue(135));
    }

    if (m_pConfig->getValueString(ConfigKey("[BPM]", "AnalyzeEntireSong"))
            .length() < 1) {
        m_pConfig->set(ConfigKey("[BPM]", "AnalyzeEntireSong"),ConfigValue(1));
    }

    // Initialize controller sub-system,
    //  but do not set up controllers until the end of the application startup
    qDebug() << "Creating ControllerManager";
    m_pControllerManager = new ControllerManager(m_pConfig);

    WaveformWidgetFactory::create();
    WaveformWidgetFactory::instance()->startVSync(this);
    WaveformWidgetFactory::instance()->setConfig(m_pConfig);

    m_pSkinLoader = new SkinLoader(m_pConfig);
    connect(this, SIGNAL(newSkinLoaded()),
            this, SLOT(onNewSkinLoaded()));
    connect(this, SIGNAL(newSkinLoaded()),
            m_pLibrary, SLOT(onSkinLoadFinished()));

    // Initialize preference dialog
    m_pPrefDlg = new DlgPreferences(this, m_pSkinLoader, m_pSoundManager, m_pPlayerManager,
                                    m_pControllerManager, m_pVCManager, m_pEffectsManager,
                                    m_pConfig, m_pLibrary);
    m_pPrefDlg->setWindowIcon(QIcon(":/images/ic_mixxx_window.png"));
    m_pPrefDlg->setHidden(true);

    initializeKeyboard();
    initActions();
    initMenuBar();

    // Before creating the first skin we need to create a QGLWidget so that all
    // the QGLWidget's we create can use it as a shared QGLContext.
    QGLWidget* pContextWidget = new QGLWidget(this);
    pContextWidget->hide();
    SharedGLContext::setWidget(pContextWidget);

    // Load skin to a QWidget that we set as the central widget. Assignment
    // intentional in next line.
    if (!(m_pWidgetParent = m_pSkinLoader->loadDefaultSkin(this, m_pKeyboard,
                                                           m_pPlayerManager,
                                                           m_pControllerManager,
                                                           m_pLibrary,
                                                           m_pVCManager,
                                                           m_pEffectsManager))) {
        reportCriticalErrorAndQuit(
            "default skin cannot be loaded see <b>mixxx</b> trace for more information.");

        //TODO (XXX) add dialog to warn user and launch skin choice page
        resize(640,480);
    } else {
        // this has to be after the OpenGL widgets are created or depending on a
        // million different variables the first waveform may be horribly
        // corrupted. See bug 521509 -- bkgood ?? -- vrince
        setCentralWidget(m_pWidgetParent);
    }

    //move the app in the center of the primary screen
    slotToCenterOfPrimaryScreen();

    // Check direct rendering and warn user if they don't have it
    checkDirectRendering();

    //Install an event filter to catch certain QT events, such as tooltips.
    //This allows us to turn off tooltips.
    pApp->installEventFilter(this); // The eventfilter is located in this
                                    // Mixxx class as a callback.

    // If we were told to start in fullscreen mode on the command-line or if
    // user chose always starts in fullscreen mode, then turn on fullscreen
    // mode.
    bool fullscreenPref = m_pConfig->getValueString(
        ConfigKey("[Config]", "StartInFullscreen"), "0").toInt();
    if (args.getStartInFullscreen() || fullscreenPref) {
        slotViewFullScreen(true);
    }
    emit(newSkinLoaded());

    // Wait until all other ControlObjects are set up before initializing
    // controllers
    m_pControllerManager->setUpDevices();

    // Scan the library for new files and directories
    bool rescan = m_pConfig->getValueString(
        ConfigKey("[Library]","RescanOnStartup")).toInt();
    // rescan the library if we get a new plugin
    QSet<QString> prev_plugins = QSet<QString>::fromList(
        m_pConfig->getValueString(
            ConfigKey("[Library]", "SupportedFileExtensions")).split(
                ",", QString::SkipEmptyParts));
    QSet<QString> curr_plugins = QSet<QString>::fromList(
        SoundSourceProxy::supportedFileExtensions());
    rescan = rescan || (prev_plugins != curr_plugins);
    m_pConfig->set(ConfigKey("[Library]", "SupportedFileExtensions"),
        QStringList(SoundSourceProxy::supportedFileExtensions()).join(","));

    // Scan the library directory. Initialize this after the skinloader has
    // loaded a skin, see Bug #1047435
    m_pLibraryScanner = new LibraryScanner(this, m_pLibrary->getTrackCollection());
    connect(m_pLibraryScanner, SIGNAL(scanFinished()),
            this, SLOT(slotEnableRescanLibraryAction()));

    // Refresh the library models when the library (re)scan is finished.
    connect(m_pLibraryScanner, SIGNAL(scanFinished()),
            m_pLibrary, SLOT(slotRefreshLibraryModels()));

    if (rescan || hasChanged_MusicDir || upgrader.rescanLibrary()) {
        m_pLibraryScanner->scan();
    }
    slotNumDecksChanged(m_pNumDecks->get());

    // Try open player device If that fails, the preference panel is opened.
    int setupDevices = m_pSoundManager->setupDevices();
    unsigned int numDevices = m_pSoundManager->getConfig().getOutputs().count();
    // test for at least one out device, if none, display another dlg that
    // says "mixxx will barely work with no outs"
    while (setupDevices != OK || numDevices == 0) {
        // Exit when we press the Exit button in the noSoundDlg dialog
        // only call it if setupDevices != OK
        if (setupDevices != OK) {
            if (noSoundDlg() != 0) {
                exit(0);
            }
        } else if (numDevices == 0) {
            bool continueClicked = false;
            int noOutput = noOutputDlg(&continueClicked);
            if (continueClicked) break;
            if (noOutput != 0) {
                exit(0);
            }
        }
        setupDevices = m_pSoundManager->setupDevices();
        numDevices = m_pSoundManager->getConfig().getOutputs().count();
    }

    // Load tracks in args.qlMusicFiles (command line arguments) into player
    // 1 and 2:
    const QList<QString>& musicFiles = args.getMusicFiles();
    for (int i = 0; i < (int)m_pPlayerManager->numDecks()
            && i < musicFiles.count(); ++i) {
        if (SoundSourceProxy::isFilenameSupported(musicFiles.at(i))) {
            m_pPlayerManager->slotLoadToDeck(musicFiles.at(i), i+1);
        }
    }

<<<<<<< HEAD
    connect(m_pLibrary->getSetlogFeature(), SIGNAL(currentPlayingTrackChanged(QString)),
            this, SLOT(changeWindowTitle(QString)));
=======
    m_pShowTitleDeck1 = new ControlObjectSlave("[Channel1]", "play", this);
    m_pShowTitleDeck1->connectValueChanged(this, SLOT(slotGetTrackFromDeck1()), 
                                           Qt::DirectConnection);

    m_pShowTitleDeck2 = new ControlObjectSlave("[Channel2]", "play", this);
    m_pShowTitleDeck2->connectValueChanged(this, SLOT(slotGetTrackFromDeck2()), 
                                           Qt::DirectConnection);
}

QString MixxxMainWindow::getTitleFromTrack(TrackPointer pTrack)
{
    QString trackName = pTrack->getTitle();
    QString artist = pTrack->getArtist();
    QString title = artist + " - " + trackName;
    return title;
}

void MixxxMainWindow::slotGetTrackFromDeck1()
{
    TrackPointer pTrack = m_pPlayerManager->getDeck(1)->getLoadedTrack();
    if (pTrack) {
        this->setWindowTitle(getTitleFromTrack(pTrack));
    }
}

void MixxxMainWindow::slotGetTrackFromDeck2()
{
    TrackPointer pTrack = m_pPlayerManager->getDeck(2)->getLoadedTrack();
    if (pTrack) {
        this->setWindowTitle(getTitleFromTrack(pTrack));
    }
>>>>>>> 1d1056b1
}

MixxxMainWindow::~MixxxMainWindow() {
    // TODO(rryan): Get rid of QTime here.
    QTime qTime;
    qTime.start();
    Timer t("MixxxMainWindow::~MixxxMainWindow");
    t.start();

    qDebug() << "Destroying MixxxMainWindow";

    qDebug() << "save config " << qTime.elapsed();
    m_pConfig->Save();

    // SoundManager depend on Engine and Config
    qDebug() << "delete soundmanager " << qTime.elapsed();
    delete m_pSoundManager;

    // GUI depends on MixxxKeyboard, PlayerManager, Library
    qDebug() << "delete view " << qTime.elapsed();
    delete m_pWidgetParent;

    // SkinLoader depends on Config
    qDebug() << "delete SkinLoader " << qTime.elapsed();
    delete m_pSkinLoader;

    // ControllerManager depends on Config
    qDebug() << "delete ControllerManager " << qTime.elapsed();
    delete m_pControllerManager;

#ifdef __VINYLCONTROL__
    // VinylControlManager depends on a CO the engine owns
    // (vinylcontrol_enabled in VinylControlControl)
    qDebug() << "delete vinylcontrolmanager " << qTime.elapsed();
    delete m_pVCManager;
    qDeleteAll(m_pVinylControlEnabled);
    delete m_VCControlMapper;
    delete m_VCCheckboxMapper;
#endif
    delete m_PassthroughMapper;
    delete m_AuxiliaryMapper;
    delete m_TalkoverMapper;

    // LibraryScanner depends on Library
    qDebug() << "delete library scanner " <<  qTime.elapsed();
    delete m_pLibraryScanner;

    // CoverArtCache is fairly independent of everything else.
    CoverArtCache::destroy();

    // Delete the library after the view so there are no dangling pointers to
    // the data models.
    // Depends on RecordingManager and PlayerManager
    qDebug() << "delete library " << qTime.elapsed();
    delete m_pLibrary;

    // PlayerManager depends on Engine, SoundManager, VinylControlManager, and Config
    qDebug() << "delete playerManager " << qTime.elapsed();
    delete m_pPlayerManager;

    // RecordingManager depends on config, engine
    qDebug() << "delete RecordingManager " << qTime.elapsed();
    delete m_pRecordingManager;

#ifdef __SHOUTCAST__
    // ShoutcastManager depends on config, engine
    qDebug() << "delete ShoutcastManager " << qTime.elapsed();
    delete m_pShoutcastManager;
#endif

    // Delete ControlObjectSlaves we created for checking passthrough and
    // talkover status.
    qDeleteAll(m_pAuxiliaryPassthrough);
    qDeleteAll(m_pPassthroughEnabled);
    qDeleteAll(m_micTalkoverControls);

    // EngineMaster depends on Config and m_pEffectsManager.
    qDebug() << "delete m_pEngine " << qTime.elapsed();
    delete m_pEngine;

    qDebug() << "deleting preferences, " << qTime.elapsed();
    delete m_pPrefDlg;

    // Must delete after EngineMaster and DlgPrefEq.
    qDebug() << "deleting effects manager, " << qTime.elapsed();
    delete m_pEffectsManager;

    delete m_pTouchShift;

    PlayerInfo::destroy();
    WaveformWidgetFactory::destroy();

    delete m_pGuiTick;

    delete m_pShowSamplers;

    delete m_pShowTitleDeck1;
    delete m_pShowTitleDeck2;

    // Check for leaked ControlObjects and give warnings.
    QList<QSharedPointer<ControlDoublePrivate> > leakedControls;
    QList<ConfigKey> leakedConfigKeys;

    ControlDoublePrivate::getControls(&leakedControls);

    if (leakedControls.size() > 0) {
        qDebug() << "WARNING: The following" << leakedControls.size()
                 << "controls were leaked:";
        foreach (QSharedPointer<ControlDoublePrivate> pCDP, leakedControls) {
            if (pCDP.isNull()) {
                continue;
            }
            ConfigKey key = pCDP->getKey();
            qDebug() << key.group << key.item << pCDP->getCreatorCO();
            leakedConfigKeys.append(key);
        }

       foreach (ConfigKey key, leakedConfigKeys) {
           // delete just to satisfy valgrind:
           // check if the pointer is still valid, the control object may have bin already
           // deleted by its parent in this loop
           ControlObject* pCo = ControlObject::getControl(key, false);
           if (pCo) {
               // it might happens that a control is deleted as child from an other control
               delete pCo;
           }
       }
    }
    qDebug() << "~MixxxMainWindow: All leaking controls deleted.";

    // HACK: Save config again. We saved it once before doing some dangerous
    // stuff. We only really want to save it here, but the first one was just
    // a precaution. The earlier one can be removed when stuff is more stable
    // at exit.
    m_pConfig->Save();

    qDebug() << "delete config " << qTime.elapsed();
    Sandbox::shutdown();

    ControlDoublePrivate::setUserConfig(NULL);
    delete m_pConfig;

    delete m_pKeyboard;
    delete m_pKbdConfig;
    delete m_pKbdConfigEmpty;

    t.elapsed(true);
    // Report the total time we have been running.
    m_runtime_timer.elapsed(true);
    StatsManager::destroy();
}

bool MixxxMainWindow::loadTranslations(const QLocale& systemLocale, QString userLocale,
                      const QString& translation, const QString& prefix,
                      const QString& translationPath, QTranslator* pTranslator) {
    if (userLocale.size() == 0) {
#if QT_VERSION >= 0x040800
        QStringList uiLanguages = systemLocale.uiLanguages();
        if (uiLanguages.size() > 0 && uiLanguages.first() == "en") {
            // Don't bother loading a translation if the first ui-langauge is
            // English because the interface is already in English. This fixes
            // the case where the user's install of Qt doesn't have an explicit
            // English translation file and the fact that we don't ship a
            // mixxx_en.qm.
            return false;
        }
        return pTranslator->load(systemLocale, translation, prefix, translationPath);
#else
        userLocale = systemLocale.name();
#endif  // QT_VERSION
    }
    return pTranslator->load(translation + prefix + userLocale, translationPath);
}

void MixxxMainWindow::logBuildDetails() {
    QString version = Version::version();
    QString buildBranch = Version::developmentBranch();
    QString buildRevision = Version::developmentRevision();
    QString buildFlags = Version::buildFlags();

    QStringList buildInfo;
    if (!buildBranch.isEmpty() && !buildRevision.isEmpty()) {
        buildInfo.append(
            QString("git %1 r%2").arg(buildBranch, buildRevision));
    } else if (!buildRevision.isEmpty()) {
        buildInfo.append(
            QString("git r%2").arg(buildRevision));
    }
    buildInfo.append("built on: " __DATE__ " @ " __TIME__);
    if (!buildFlags.isEmpty()) {
        buildInfo.append(QString("flags: %1").arg(buildFlags.trimmed()));
    }
    QString buildInfoFormatted = QString("(%1)").arg(buildInfo.join("; "));

    // This is the first line in mixxx.log
    qDebug() << "Mixxx" << version << buildInfoFormatted << "is starting...";
    qDebug() << "Qt version is:" << qVersion();

    qDebug() << "QDesktopServices::storageLocation(HomeLocation):"
             << QDesktopServices::storageLocation(QDesktopServices::HomeLocation);
    qDebug() << "QDesktopServices::storageLocation(DataLocation):"
             << QDesktopServices::storageLocation(QDesktopServices::DataLocation);
    qDebug() << "QCoreApplication::applicationDirPath()"
             << QCoreApplication::applicationDirPath();
}

void MixxxMainWindow::initializeWindow() {
    QString version = Version::version();
#ifdef __APPLE__
    setWindowTitle(tr("Mixxx")); //App Store
#elif defined(AMD64) || defined(EM64T) || defined(x86_64)
    setWindowTitle(tr("Mixxx %1 x64").arg(version));
#elif defined(IA64)
    setWindowTitle(tr("Mixxx %1 Itanium").arg(version));
#else
    setWindowTitle(tr("Mixxx %1").arg(version));
#endif
    setWindowIcon(QIcon(":/images/ic_mixxx_window.png"));
}

void MixxxMainWindow::initializeFonts() {
    QDir fontsDir(m_pConfig->getResourcePath());
    if (!fontsDir.cd("fonts")) {
        return;
    }

    QList<QFileInfo> files = fontsDir.entryInfoList(
            QDir::NoDotAndDotDot | QDir::Files | QDir::Readable);
    foreach (const QFileInfo& file, files) {
        const QString& path = file.filePath();

        // Skip text files (e.g. license files). For all others we let Qt tell
        // us whether the font format is supported since there is no way to
        // check other than adding.
        if (path.endsWith(".txt", Qt::CaseInsensitive)) {
            continue;
        }

        FontUtils::addFont(path);
    }
}

void MixxxMainWindow::initializeTranslations(QApplication* pApp) {
    QString resourcePath = m_pConfig->getResourcePath();
    QString translationsFolder = resourcePath + "translations/";

    // Load Qt base translations
    QString userLocale = m_cmdLineArgs.getLocale();
    QLocale systemLocale = QLocale::system();

    // Attempt to load user locale from config
    if (userLocale.isEmpty()) {
        userLocale = m_pConfig->getValueString(ConfigKey("[Config]","Locale"));
    }

    if (userLocale.isEmpty()) {
        QLocale::setDefault(QLocale(systemLocale));
    } else {
        QLocale::setDefault(QLocale(userLocale));
    }

    // source language
    if (userLocale == "en_US") {
        return;
    }

    // Load Qt translations for this locale from the system translation
    // path. This is the lowest precedence QTranslator.
    QTranslator* qtTranslator = new QTranslator(pApp);
    if (loadTranslations(systemLocale, userLocale, "qt", "_",
                         QLibraryInfo::location(QLibraryInfo::TranslationsPath),
                         qtTranslator)) {
        pApp->installTranslator(qtTranslator);
    } else {
        delete qtTranslator;
    }

    // Load Qt translations for this locale from the Mixxx translations
    // folder.
    QTranslator* mixxxQtTranslator = new QTranslator(pApp);
    if (loadTranslations(systemLocale, userLocale, "qt", "_",
                         translationsFolder,
                         mixxxQtTranslator)) {
        pApp->installTranslator(mixxxQtTranslator);
    } else {
        delete mixxxQtTranslator;
    }

    // Load Mixxx specific translations for this locale from the Mixxx
    // translations folder.
    QTranslator* mixxxTranslator = new QTranslator(pApp);
    bool mixxxLoaded = loadTranslations(systemLocale, userLocale, "mixxx", "_",
                                        translationsFolder, mixxxTranslator);
    qDebug() << "Loading translations for locale"
             << (userLocale.size() > 0 ? userLocale : systemLocale.name())
             << "from translations folder" << translationsFolder << ":"
             << (mixxxLoaded ? "success" : "fail");
    if (mixxxLoaded) {
        pApp->installTranslator(mixxxTranslator);
    } else {
        delete mixxxTranslator;
    }
}

void MixxxMainWindow::initializeKeyboard() {
    QString resourcePath = m_pConfig->getResourcePath();

    // Set the default value in settings file
    if (m_pConfig->getValueString(ConfigKey("[Keyboard]","Enabled")).length() == 0)
        m_pConfig->set(ConfigKey("[Keyboard]","Enabled"), ConfigValue(1));

    // Read keyboard configuration and set kdbConfig object in WWidget
    // Check first in user's Mixxx directory
    QString userKeyboard = m_cmdLineArgs.getSettingsPath() + "Custom.kbd.cfg";

    //Empty keyboard configuration
    m_pKbdConfigEmpty = new ConfigObject<ConfigValueKbd>("");

    if (QFile::exists(userKeyboard)) {
        qDebug() << "Found and will use custom keyboard preset" << userKeyboard;
        m_pKbdConfig = new ConfigObject<ConfigValueKbd>(userKeyboard);
    } else {
        // Default to the locale for the main input method (e.g. keyboard).
        QLocale locale = inputLocale();

        // check if a default keyboard exists
        QString defaultKeyboard = QString(resourcePath).append("keyboard/");
        defaultKeyboard += locale.name();
        defaultKeyboard += ".kbd.cfg";

        if (!QFile::exists(defaultKeyboard)) {
            qDebug() << defaultKeyboard << " not found, using en_US.kbd.cfg";
            defaultKeyboard = QString(resourcePath).append("keyboard/").append("en_US.kbd.cfg");
            if (!QFile::exists(defaultKeyboard)) {
                qDebug() << defaultKeyboard << " not found, starting without shortcuts";
                defaultKeyboard = "";
            }
        }
        m_pKbdConfig = new ConfigObject<ConfigValueKbd>(defaultKeyboard);
    }

    // TODO(XXX) leak pKbdConfig, MixxxKeyboard owns it? Maybe roll all keyboard
    // initialization into MixxxKeyboard
    // Workaround for today: MixxxKeyboard calls delete
    bool keyboardShortcutsEnabled = m_pConfig->getValueString(
        ConfigKey("[Keyboard]", "Enabled")) == "1";
    m_pKeyboard = new MixxxKeyboard(keyboardShortcutsEnabled ? m_pKbdConfig : m_pKbdConfigEmpty);
}

void toggleVisibility(ConfigKey key, bool enable) {
    qDebug() << "Setting visibility for" << key.group << key.item << enable;
    ControlObject::set(key, enable ? 1.0 : 0.0);
}

void MixxxMainWindow::slotViewShowSamplers(bool enable) {
    toggleVisibility(ConfigKey("[Samplers]", "show_samplers"), enable);
}

void MixxxMainWindow::slotViewShowVinylControl(bool enable) {
    toggleVisibility(ConfigKey(VINYL_PREF_KEY, "show_vinylcontrol"), enable);
}

void MixxxMainWindow::slotViewShowMicrophone(bool enable) {
    toggleVisibility(ConfigKey("[Microphone]", "show_microphone"), enable);
}

void MixxxMainWindow::slotViewShowPreviewDeck(bool enable) {
    toggleVisibility(ConfigKey("[PreviewDeck]", "show_previewdeck"), enable);
}

void MixxxMainWindow::slotViewShowEffects(bool enable) {
    toggleVisibility(ConfigKey("[EffectRack1]", "show"), enable);
}

void MixxxMainWindow::slotViewShowCoverArt(bool enable) {
    toggleVisibility(ConfigKey("[Library]", "show_coverart"), enable);
}

void setVisibilityOptionState(QAction* pAction, ConfigKey key) {
    ControlObject* pVisibilityControl = ControlObject::getControl(key);
    pAction->setEnabled(pVisibilityControl != NULL);
    pAction->setChecked(pVisibilityControl != NULL ? pVisibilityControl->get() > 0.0 : false);
}

void MixxxMainWindow::toggleCheckedSamplers() {
    m_pViewShowSamplers->blockSignals(true);
    ConfigKey key("[Samplers]", "show_samplers");
    m_pViewShowSamplers->setChecked(ControlObject::get(key));
    m_pViewShowSamplers->blockSignals(false);
}

void MixxxMainWindow::linkSkinWidget(ControlObjectSlave** pCOS,
                                     ConfigKey key, const char* slot) {
    if (!*pCOS) {
        *pCOS = new ControlObjectSlave(key, this);
        (*pCOS)->connectValueChanged(
            this, slot, Qt::DirectConnection);
    }
}

void MixxxMainWindow::onNewSkinLoaded() {
#ifdef __VINYLCONTROL__
    setVisibilityOptionState(m_pViewVinylControl,
                             ConfigKey(VINYL_PREF_KEY, "show_vinylcontrol"));
#endif
    setVisibilityOptionState(m_pViewShowSamplers,
                             ConfigKey("[Samplers]", "show_samplers"));
    setVisibilityOptionState(m_pViewShowMicrophone,
                             ConfigKey("[Microphone]", "show_microphone"));
    setVisibilityOptionState(m_pViewShowPreviewDeck,
                             ConfigKey("[PreviewDeck]", "show_previewdeck"));
    setVisibilityOptionState(m_pViewShowEffects,
                             ConfigKey("[EffectRack1]", "show"));
    setVisibilityOptionState(m_pViewShowCoverArt,
                             ConfigKey("[Library]", "show_coverart"));

    linkSkinWidget(&m_pShowSamplers,
                   ConfigKey("[Samplers]", "show_samplers"),
                   SLOT(toggleCheckedSamplers()));
}

int MixxxMainWindow::noSoundDlg(void)
{
    QMessageBox msgBox;
    msgBox.setIcon(QMessageBox::Warning);
    msgBox.setWindowTitle(tr("Sound Device Busy"));
    msgBox.setText(
        "<html>" +
        tr("Mixxx was unable to access all the configured sound devices. "
        "Another application is using a sound device Mixxx is configured to "
        "use or a device is not plugged in.") +
        "<ul>"
            "<li>" +
                tr("<b>Retry</b> after closing the other application "
                "or reconnecting a sound device") +
            "</li>"
            "<li>" +
                tr("<b>Reconfigure</b> Mixxx's sound device settings.") +
            "</li>"
            "<li>" +
                tr("Get <b>Help</b> from the Mixxx Wiki.") +
            "</li>"
            "<li>" +
                tr("<b>Exit</b> Mixxx.") +
            "</li>"
        "</ul></html>"
    );

    QPushButton *retryButton = msgBox.addButton(tr("Retry"),
        QMessageBox::ActionRole);
    QPushButton *reconfigureButton = msgBox.addButton(tr("Reconfigure"),
        QMessageBox::ActionRole);
    QPushButton *wikiButton = msgBox.addButton(tr("Help"),
        QMessageBox::ActionRole);
    QPushButton *exitButton = msgBox.addButton(tr("Exit"),
        QMessageBox::ActionRole);

    while (true)
    {
        msgBox.exec();

        if (msgBox.clickedButton() == retryButton) {
            m_pSoundManager->queryDevices();
            return 0;
        } else if (msgBox.clickedButton() == wikiButton) {
            QDesktopServices::openUrl(QUrl(
                "http://mixxx.org/wiki/doku.php/troubleshooting"
                "#no_or_too_few_sound_cards_appear_in_the_preferences_dialog"));
            wikiButton->setEnabled(false);
        } else if (msgBox.clickedButton() == reconfigureButton) {
            msgBox.hide();
            m_pSoundManager->queryDevices();

            // This way of opening the dialog allows us to use it synchronously
            m_pPrefDlg->setWindowModality(Qt::ApplicationModal);
            m_pPrefDlg->exec();
            if (m_pPrefDlg->result() == QDialog::Accepted) {
                m_pSoundManager->queryDevices();
                return 0;
            }

            msgBox.show();

        } else if (msgBox.clickedButton() == exitButton) {
            return 1;
        }
    }
}

int MixxxMainWindow::noOutputDlg(bool *continueClicked)
{
    QMessageBox msgBox;
    msgBox.setIcon(QMessageBox::Warning);
    msgBox.setWindowTitle(tr("No Output Devices"));
    msgBox.setText( "<html>" + tr("Mixxx was configured without any output sound devices. "
                    "Audio processing will be disabled without a configured output device.") +
                    "<ul>"
                        "<li>" +
                            tr("<b>Continue</b> without any outputs.") +
                        "</li>"
                        "<li>" +
                            tr("<b>Reconfigure</b> Mixxx's sound device settings.") +
                        "</li>"
                        "<li>" +
                            tr("<b>Exit</b> Mixxx.") +
                        "</li>"
                    "</ul></html>"
    );

    QPushButton *continueButton = msgBox.addButton(tr("Continue"), QMessageBox::ActionRole);
    QPushButton *reconfigureButton = msgBox.addButton(tr("Reconfigure"), QMessageBox::ActionRole);
    QPushButton *exitButton = msgBox.addButton(tr("Exit"), QMessageBox::ActionRole);

    while (true)
    {
        msgBox.exec();

        if (msgBox.clickedButton() == continueButton) {
            *continueClicked = true;
            return 0;
        } else if (msgBox.clickedButton() == reconfigureButton) {
            msgBox.hide();
            m_pSoundManager->queryDevices();

            // This way of opening the dialog allows us to use it synchronously
            m_pPrefDlg->setWindowModality(Qt::ApplicationModal);
            m_pPrefDlg->exec();
            if (m_pPrefDlg->result() == QDialog::Accepted) {
                m_pSoundManager->queryDevices();
                return 0;
            }

            msgBox.show();

        } else if (msgBox.clickedButton() == exitButton) {
            return 1;
        }
    }
}

QString buildWhatsThis(const QString& title, const QString& text) {
    QString preparedTitle = title;
    return QString("%1\n\n%2").arg(preparedTitle.replace("&", ""), text);
}

// initializes all QActions of the application
void MixxxMainWindow::initActions()
{
    QString loadTrackText = tr("Load Track to Deck &%1");
    QString loadTrackStatusText = tr("Loads a track in deck %1");
    QString openText = tr("Open");

    QString player1LoadStatusText = loadTrackStatusText.arg(QString::number(1));
    m_pFileLoadSongPlayer1 = new QAction(loadTrackText.arg(QString::number(1)), this);
    m_pFileLoadSongPlayer1->setShortcut(
        QKeySequence(m_pKbdConfig->getValueString(ConfigKey("[KeyboardShortcuts]",
                                                  "FileMenu_LoadDeck1"),
                                                  tr("Ctrl+o"))));
    m_pFileLoadSongPlayer1->setShortcutContext(Qt::ApplicationShortcut);
    m_pFileLoadSongPlayer1->setStatusTip(player1LoadStatusText);
    m_pFileLoadSongPlayer1->setWhatsThis(
        buildWhatsThis(openText, player1LoadStatusText));
    connect(m_pFileLoadSongPlayer1, SIGNAL(triggered()),
            this, SLOT(slotFileLoadSongPlayer1()));

    QString player2LoadStatusText = loadTrackStatusText.arg(QString::number(2));
    m_pFileLoadSongPlayer2 = new QAction(loadTrackText.arg(QString::number(2)), this);
    m_pFileLoadSongPlayer2->setShortcut(
        QKeySequence(m_pKbdConfig->getValueString(ConfigKey("[KeyboardShortcuts]",
                                                  "FileMenu_LoadDeck2"),
                                                  tr("Ctrl+Shift+O"))));
    m_pFileLoadSongPlayer2->setShortcutContext(Qt::ApplicationShortcut);
    m_pFileLoadSongPlayer2->setStatusTip(player2LoadStatusText);
    m_pFileLoadSongPlayer2->setWhatsThis(
        buildWhatsThis(openText, player2LoadStatusText));
    connect(m_pFileLoadSongPlayer2, SIGNAL(triggered()),
            this, SLOT(slotFileLoadSongPlayer2()));

    QString quitTitle = tr("&Exit");
    QString quitText = tr("Quits Mixxx");
    m_pFileQuit = new QAction(quitTitle, this);
    m_pFileQuit->setShortcut(
        QKeySequence(m_pKbdConfig->getValueString(ConfigKey("[KeyboardShortcuts]", "FileMenu_Quit"),
                                                  tr("Ctrl+q"))));
    m_pFileQuit->setShortcutContext(Qt::ApplicationShortcut);
    m_pFileQuit->setStatusTip(quitText);
    m_pFileQuit->setWhatsThis(buildWhatsThis(quitTitle, quitText));
    connect(m_pFileQuit, SIGNAL(triggered()), this, SLOT(slotFileQuit()));

    QString rescanTitle = tr("&Rescan Library");
    QString rescanText = tr("Rescans library folders for changes to tracks.");
    m_pLibraryRescan = new QAction(rescanTitle, this);
    m_pLibraryRescan->setStatusTip(rescanText);
    m_pLibraryRescan->setWhatsThis(buildWhatsThis(rescanTitle, rescanText));
    m_pLibraryRescan->setCheckable(false);
    connect(m_pLibraryRescan, SIGNAL(triggered()),
            this, SLOT(slotScanLibrary()));

    QString createPlaylistTitle = tr("Create &New Playlist");
    QString createPlaylistText = tr("Create a new playlist");
    m_pPlaylistsNew = new QAction(createPlaylistTitle, this);
    m_pPlaylistsNew->setShortcut(
        QKeySequence(m_pKbdConfig->getValueString(ConfigKey("[KeyboardShortcuts]",
                                                  "LibraryMenu_NewPlaylist"),
                                                  tr("Ctrl+n"))));
    m_pPlaylistsNew->setShortcutContext(Qt::ApplicationShortcut);
    m_pPlaylistsNew->setStatusTip(createPlaylistText);
    m_pPlaylistsNew->setWhatsThis(buildWhatsThis(createPlaylistTitle, createPlaylistText));
    connect(m_pPlaylistsNew, SIGNAL(triggered()),
            m_pLibrary, SLOT(slotCreatePlaylist()));

    QString createCrateTitle = tr("Create New &Crate");
    QString createCrateText = tr("Create a new crate");
    m_pCratesNew = new QAction(createCrateTitle, this);
    m_pCratesNew->setShortcut(
        QKeySequence(m_pKbdConfig->getValueString(ConfigKey("[KeyboardShortcuts]",
                                                  "LibraryMenu_NewCrate"),
                                                  tr("Ctrl+Shift+N"))));
    m_pCratesNew->setShortcutContext(Qt::ApplicationShortcut);
    m_pCratesNew->setStatusTip(createCrateText);
    m_pCratesNew->setWhatsThis(buildWhatsThis(createCrateTitle, createCrateText));
    connect(m_pCratesNew, SIGNAL(triggered()),
            m_pLibrary, SLOT(slotCreateCrate()));

    QString fullScreenTitle = tr("&Full Screen");
    QString fullScreenText = tr("Display Mixxx using the full screen");
    m_pViewFullScreen = new QAction(fullScreenTitle, this);
#ifdef __APPLE__
    QString fullscreen_key = tr("Ctrl+Shift+F");
#else
    QString fullscreen_key = tr("F11");
#endif
    m_pViewFullScreen->setShortcut(
        QKeySequence(m_pKbdConfig->getValueString(ConfigKey("[KeyboardShortcuts]",
                                                  "ViewMenu_Fullscreen"),
                                                  fullscreen_key)));
    m_pViewFullScreen->setShortcutContext(Qt::ApplicationShortcut);
    // QShortcut * shortcut = new QShortcut(QKeySequence(tr("Esc")),  this);
    // connect(shortcut, SIGNAL(triggered()), this, SLOT(slotQuitFullScreen()));
    m_pViewFullScreen->setCheckable(true);
    m_pViewFullScreen->setChecked(false);
    m_pViewFullScreen->setStatusTip(fullScreenText);
    m_pViewFullScreen->setWhatsThis(buildWhatsThis(fullScreenTitle, fullScreenText));
    connect(m_pViewFullScreen, SIGNAL(toggled(bool)),
            this, SLOT(slotViewFullScreen(bool)));

    QString keyboardShortcutTitle = tr("Enable &Keyboard Shortcuts");
    QString keyboardShortcutText = tr("Toggles keyboard shortcuts on or off");
    bool keyboardShortcutsEnabled = m_pConfig->getValueString(
        ConfigKey("[Keyboard]", "Enabled")) == "1";
    m_pOptionsKeyboard = new QAction(keyboardShortcutTitle, this);
    m_pOptionsKeyboard->setShortcut(
        QKeySequence(m_pKbdConfig->getValueString(ConfigKey("[KeyboardShortcuts]",
                                                  "OptionsMenu_EnableShortcuts"),
                                                  tr("Ctrl+`"))));
    m_pOptionsKeyboard->setShortcutContext(Qt::ApplicationShortcut);
    m_pOptionsKeyboard->setCheckable(true);
    m_pOptionsKeyboard->setChecked(keyboardShortcutsEnabled);
    m_pOptionsKeyboard->setStatusTip(keyboardShortcutText);
    m_pOptionsKeyboard->setWhatsThis(buildWhatsThis(keyboardShortcutTitle, keyboardShortcutText));
    connect(m_pOptionsKeyboard, SIGNAL(toggled(bool)),
            this, SLOT(slotOptionsKeyboard(bool)));

    QString preferencesTitle = tr("&Preferences");
    QString preferencesText = tr("Change Mixxx settings (e.g. playback, MIDI, controls)");
    m_pOptionsPreferences = new QAction(preferencesTitle, this);
#ifdef __APPLE__
    m_pOptionsPreferences->setShortcut(
        QKeySequence(m_pKbdConfig->getValueString(ConfigKey("[KeyboardShortcuts]",
                                                  "OptionsMenu_Preferences"),
                                                  tr("Ctrl+,"))));
#else
    m_pOptionsPreferences->setShortcut(
        QKeySequence(m_pKbdConfig->getValueString(ConfigKey("[KeyboardShortcuts]",
                                                  "OptionsMenu_Preferences"),
                                                  tr("Ctrl+P"))));
#endif
    m_pOptionsPreferences->setShortcutContext(Qt::ApplicationShortcut);
    m_pOptionsPreferences->setStatusTip(preferencesText);
    m_pOptionsPreferences->setWhatsThis(buildWhatsThis(preferencesTitle, preferencesText));
    connect(m_pOptionsPreferences, SIGNAL(triggered()),
            this, SLOT(slotOptionsPreferences()));

    QString aboutTitle = tr("&About");
    QString aboutText = tr("About the application");
    m_pHelpAboutApp = new QAction(aboutTitle, this);
    m_pHelpAboutApp->setStatusTip(aboutText);
    m_pHelpAboutApp->setWhatsThis(buildWhatsThis(aboutTitle, aboutText));
    connect(m_pHelpAboutApp, SIGNAL(triggered()),
            this, SLOT(slotHelpAbout()));

    QString supportTitle = tr("&Community Support");
    QString supportText = tr("Get help with Mixxx");
    m_pHelpSupport = new QAction(supportTitle, this);
    m_pHelpSupport->setStatusTip(supportText);
    m_pHelpSupport->setWhatsThis(buildWhatsThis(supportTitle, supportText));
    connect(m_pHelpSupport, SIGNAL(triggered()), this, SLOT(slotHelpSupport()));

    QString manualTitle = tr("&User Manual");
    QString manualText = tr("Read the Mixxx user manual.");
    m_pHelpManual = new QAction(manualTitle, this);
    m_pHelpManual->setStatusTip(manualText);
    m_pHelpManual->setWhatsThis(buildWhatsThis(manualTitle, manualText));
    connect(m_pHelpManual, SIGNAL(triggered()), this, SLOT(slotHelpManual()));

    QString feedbackTitle = tr("Send Us &Feedback");
    QString feedbackText = tr("Send feedback to the Mixxx team.");
    m_pHelpFeedback = new QAction(feedbackTitle, this);
    m_pHelpFeedback->setStatusTip(feedbackText);
    m_pHelpFeedback->setWhatsThis(buildWhatsThis(feedbackTitle, feedbackText));
    connect(m_pHelpFeedback, SIGNAL(triggered()), this, SLOT(slotHelpFeedback()));

    QString translateTitle = tr("&Translate This Application");
    QString translateText = tr("Help translate this application into your language.");
    m_pHelpTranslation = new QAction(translateTitle, this);
    m_pHelpTranslation->setStatusTip(translateText);
    m_pHelpTranslation->setWhatsThis(buildWhatsThis(translateTitle, translateText));
    connect(m_pHelpTranslation, SIGNAL(triggered()), this, SLOT(slotHelpTranslation()));

#ifdef __VINYLCONTROL__
    QString vinylControlText = tr(
            "Use timecoded vinyls on external turntables to control Mixxx");
    QList<QString> vinylControlTitle;
    m_VCCheckboxMapper = new QSignalMapper(this);
    connect(m_VCCheckboxMapper, SIGNAL(mapped(int)),
            this, SLOT(slotCheckboxVinylControl(int)));
    m_VCControlMapper = new QSignalMapper(this);
    connect(m_VCControlMapper, SIGNAL(mapped(int)),
            this, SLOT(slotControlVinylControl(int)));

    for (int i = 0; i < kMaximumVinylControlInputs; ++i) {
        vinylControlTitle.push_back(
                tr("Enable Vinyl Control &%1").arg(i + 1));

        m_pOptionsVinylControl.push_back(
                new QAction(vinylControlTitle.back(), this));
        QAction* vc_checkbox = m_pOptionsVinylControl.back();

        QString binding;
        switch (i) {
        case 0:
            binding = tr("Ctrl+t");
            break;
        case 1:
            binding = tr("Ctrl+y");
            break;
        case 2:
            binding = tr("Ctrl+u");
            break;
        case 3:
            binding = tr("Ctrl+i");
            break;
        default:
            qCritical() << "Programming error: bindings need to be defined for "
                        "vinyl control enabling";
        }

        vc_checkbox->setShortcut(
                QKeySequence(m_pKbdConfig->getValueString(ConfigKey(
                        "[KeyboardShortcuts]",
                        QString("OptionsMenu_EnableVinyl%1").arg(i + 1)),
                                                         binding)));
        vc_checkbox->setShortcutContext(Qt::ApplicationShortcut);

        // Either check or uncheck the vinyl control menu item depending on what
        // it was saved as.
        vc_checkbox->setCheckable(true);
        vc_checkbox->setChecked(false);
        vc_checkbox->setStatusTip(vinylControlText);
        vc_checkbox->setWhatsThis(
                buildWhatsThis(vinylControlTitle.back(), vinylControlText));

        m_VCCheckboxMapper->setMapping(vc_checkbox, i);
        connect(vc_checkbox, SIGNAL(toggled(bool)),
                m_VCCheckboxMapper, SLOT(map()));
    }

#endif

#ifdef __SHOUTCAST__
    QString shoutcastTitle = tr("Enable Live &Broadcasting");
    QString shoutcastText = tr("Stream your mixes to a shoutcast or icecast server");
    m_pOptionsShoutcast = new QAction(shoutcastTitle, this);
    m_pOptionsShoutcast->setShortcut(
        QKeySequence(m_pKbdConfig->getValueString(ConfigKey("[KeyboardShortcuts]",
                                                  "OptionsMenu_EnableLiveBroadcasting"),
                                                  tr("Ctrl+L"))));
    m_pOptionsShoutcast->setShortcutContext(Qt::ApplicationShortcut);
    m_pOptionsShoutcast->setCheckable(true);
    m_pOptionsShoutcast->setChecked(m_pShoutcastManager->isEnabled());
    m_pOptionsShoutcast->setStatusTip(shoutcastText);
    m_pOptionsShoutcast->setWhatsThis(buildWhatsThis(shoutcastTitle, shoutcastText));

    connect(m_pOptionsShoutcast, SIGNAL(triggered(bool)),
            m_pShoutcastManager, SLOT(setEnabled(bool)));
#endif

    QString mayNotBeSupported = tr("May not be supported on all skins.");
    QString showSamplersTitle = tr("Show Samplers");
    QString showSamplersText = tr("Show the sample deck section of the Mixxx interface.") +
            " " + mayNotBeSupported;
    m_pViewShowSamplers = new QAction(showSamplersTitle, this);
    m_pViewShowSamplers->setCheckable(true);
    m_pViewShowSamplers->setShortcut(
        QKeySequence(m_pKbdConfig->getValueString(ConfigKey("[KeyboardShortcuts]",
                                                  "ViewMenu_ShowSamplers"),
                                                  tr("Ctrl+1", "Menubar|View|Show Samplers"))));
    m_pViewShowSamplers->setStatusTip(showSamplersText);
    m_pViewShowSamplers->setWhatsThis(buildWhatsThis(showSamplersTitle, showSamplersText));
    connect(m_pViewShowSamplers, SIGNAL(toggled(bool)),
            this, SLOT(slotViewShowSamplers(bool)));

    QString showVinylControlTitle = tr("Show Vinyl Control Section");
    QString showVinylControlText = tr("Show the vinyl control section of the Mixxx interface.") +
            " " + mayNotBeSupported;
#ifdef __VINYLCONTROL__
    m_pViewVinylControl = new QAction(showVinylControlTitle, this);
    m_pViewVinylControl->setCheckable(true);
    m_pViewVinylControl->setShortcut(
        QKeySequence(m_pKbdConfig->getValueString(
            ConfigKey("[KeyboardShortcuts]", "ViewMenu_ShowVinylControl"),
            tr("Ctrl+3", "Menubar|View|Show Vinyl Control Section"))));
    m_pViewVinylControl->setStatusTip(showVinylControlText);
    m_pViewVinylControl->setWhatsThis(buildWhatsThis(showVinylControlTitle, showVinylControlText));
    connect(m_pViewVinylControl, SIGNAL(toggled(bool)),
            this, SLOT(slotViewShowVinylControl(bool)));
#endif

    QString showMicrophoneTitle = tr("Show Microphone Section");
    QString showMicrophoneText = tr("Show the microphone section of the Mixxx interface.") +
            " " + mayNotBeSupported;
    m_pViewShowMicrophone = new QAction(showMicrophoneTitle, this);
    m_pViewShowMicrophone->setCheckable(true);
    m_pViewShowMicrophone->setShortcut(
        QKeySequence(m_pKbdConfig->getValueString(
            ConfigKey("[KeyboardShortcuts]", "ViewMenu_ShowMicrophone"),
            tr("Ctrl+2", "Menubar|View|Show Microphone Section"))));
    m_pViewShowMicrophone->setStatusTip(showMicrophoneText);
    m_pViewShowMicrophone->setWhatsThis(buildWhatsThis(showMicrophoneTitle, showMicrophoneText));
    connect(m_pViewShowMicrophone, SIGNAL(toggled(bool)),
            this, SLOT(slotViewShowMicrophone(bool)));

    QString showPreviewDeckTitle = tr("Show Preview Deck");
    QString showPreviewDeckText = tr("Show the preview deck in the Mixxx interface.") +
            " " + mayNotBeSupported;
    m_pViewShowPreviewDeck = new QAction(showPreviewDeckTitle, this);
    m_pViewShowPreviewDeck->setCheckable(true);
    m_pViewShowPreviewDeck->setShortcut(
        QKeySequence(m_pKbdConfig->getValueString(ConfigKey("[KeyboardShortcuts]",
                                                  "ViewMenu_ShowPreviewDeck"),
                                                  tr("Ctrl+4", "Menubar|View|Show Preview Deck"))));
    m_pViewShowPreviewDeck->setStatusTip(showPreviewDeckText);
    m_pViewShowPreviewDeck->setWhatsThis(buildWhatsThis(showPreviewDeckTitle, showPreviewDeckText));
    connect(m_pViewShowPreviewDeck, SIGNAL(toggled(bool)),
            this, SLOT(slotViewShowPreviewDeck(bool)));

    QString showEffectsTitle = tr("Show Effect Rack");
    QString showEffectsText = tr("Show the effect rack in the Mixxx interface.") +
    " " + mayNotBeSupported;
    m_pViewShowEffects = new QAction(showEffectsTitle, this);
    m_pViewShowEffects->setCheckable(true);
    m_pViewShowEffects->setShortcut(
        QKeySequence(m_pKbdConfig->getValueString(ConfigKey("[KeyboardShortcuts]",
                                                  "ViewMenu_ShowEffects"),
                                                  tr("Ctrl+5", "Menubar|View|Show Effect Rack"))));
    m_pViewShowEffects->setStatusTip(showEffectsText);
    m_pViewShowEffects->setWhatsThis(buildWhatsThis(showEffectsTitle, showEffectsText));
    connect(m_pViewShowEffects, SIGNAL(toggled(bool)),
            this, SLOT(slotViewShowEffects(bool)));

    QString showCoverArtTitle = tr("Show Cover Art");
    QString showCoverArtText = tr("Show cover art in the Mixxx interface.") +
            " " + mayNotBeSupported;
    m_pViewShowCoverArt = new QAction(showCoverArtTitle, this);
    m_pViewShowCoverArt->setCheckable(true);
    m_pViewShowCoverArt->setShortcut(
        QKeySequence(m_pKbdConfig->getValueString(ConfigKey("[KeyboardShortcuts]",
                                                  "ViewMenu_ShowCoverArt"),
                                                  tr("Ctrl+6", "Menubar|View|Show Cover Art"))));
    m_pViewShowCoverArt->setStatusTip(showCoverArtText);
    m_pViewShowCoverArt->setWhatsThis(buildWhatsThis(showCoverArtTitle, showCoverArtText));
    connect(m_pViewShowCoverArt, SIGNAL(toggled(bool)),
            this, SLOT(slotViewShowCoverArt(bool)));

    QString recordTitle = tr("&Record Mix");
    QString recordText = tr("Record your mix to a file");
    m_pOptionsRecord = new QAction(recordTitle, this);
    m_pOptionsRecord->setShortcut(
        QKeySequence(m_pKbdConfig->getValueString(ConfigKey("[KeyboardShortcuts]",
                                                  "OptionsMenu_RecordMix"),
                                                  tr("Ctrl+R"))));
    m_pOptionsRecord->setShortcutContext(Qt::ApplicationShortcut);
    m_pOptionsRecord->setCheckable(true);
    m_pOptionsRecord->setStatusTip(recordText);
    m_pOptionsRecord->setWhatsThis(buildWhatsThis(recordTitle, recordText));
    connect(m_pOptionsRecord, SIGNAL(toggled(bool)),
            m_pRecordingManager, SLOT(slotSetRecording(bool)));

    QString reloadSkinTitle = tr("&Reload Skin");
    QString reloadSkinText = tr("Reload the skin");
    m_pDeveloperReloadSkin = new QAction(reloadSkinTitle, this);
    m_pDeveloperReloadSkin->setShortcut(
        QKeySequence(m_pKbdConfig->getValueString(ConfigKey("[KeyboardShortcuts]",
                                                  "OptionsMenu_ReloadSkin"),
                                                  tr("Ctrl+Shift+R"))));
    m_pDeveloperReloadSkin->setShortcutContext(Qt::ApplicationShortcut);
    m_pDeveloperReloadSkin->setStatusTip(reloadSkinText);
    m_pDeveloperReloadSkin->setWhatsThis(buildWhatsThis(reloadSkinTitle, reloadSkinText));
    connect(m_pDeveloperReloadSkin, SIGNAL(triggered(bool)),
            this, SLOT(slotDeveloperReloadSkin(bool)));

    QString developerToolsTitle = tr("Developer &Tools");
    QString developerToolsText = tr("Opens the developer tools dialog");
    m_pDeveloperTools = new QAction(developerToolsTitle, this);
    m_pDeveloperTools->setShortcut(
        QKeySequence(m_pKbdConfig->getValueString(ConfigKey("[KeyboardShortcuts]",
                                                  "OptionsMenu_DeveloperTools"),
                                                  tr("Ctrl+Shift+T"))));
    m_pDeveloperTools->setShortcutContext(Qt::ApplicationShortcut);
    m_pDeveloperTools->setCheckable(true);
    m_pDeveloperTools->setChecked(false);
    m_pDeveloperTools->setStatusTip(developerToolsText);
    m_pDeveloperTools->setWhatsThis(buildWhatsThis(developerToolsTitle, developerToolsText));
    connect(m_pDeveloperTools, SIGNAL(triggered()),
            this, SLOT(slotDeveloperTools()));

    QString enableExperimentTitle = tr("Stats: &Experiment Bucket");
    QString enableExperimentToolsText = tr(
        "Enables experiment mode. Collects stats in the EXPERIMENT tracking bucket.");
    m_pDeveloperStatsExperiment = new QAction(enableExperimentTitle, this);
    m_pDeveloperStatsExperiment->setShortcut(
        QKeySequence(m_pKbdConfig->getValueString(ConfigKey("[KeyboardShortcuts]",
                                                            "OptionsMenu_DeveloperStatsExperiment"),
                                                  tr("Ctrl+Shift+E"))));
    m_pDeveloperStatsExperiment->setShortcutContext(Qt::ApplicationShortcut);
    m_pDeveloperStatsExperiment->setStatusTip(enableExperimentToolsText);
    m_pDeveloperStatsExperiment->setWhatsThis(buildWhatsThis(
        enableExperimentTitle, enableExperimentToolsText));
    m_pDeveloperStatsExperiment->setCheckable(true);
    m_pDeveloperStatsExperiment->setChecked(Experiment::isExperiment());
    connect(m_pDeveloperStatsExperiment, SIGNAL(triggered()),
            this, SLOT(slotDeveloperStatsExperiment()));

    QString enableBaseTitle = tr("Stats: &Base Bucket");
    QString enableBaseToolsText = tr(
        "Enables base mode. Collects stats in the BASE tracking bucket.");
    m_pDeveloperStatsBase = new QAction(enableBaseTitle, this);
    m_pDeveloperStatsBase->setShortcut(
        QKeySequence(m_pKbdConfig->getValueString(ConfigKey("[KeyboardShortcuts]",
                                                            "OptionsMenu_DeveloperStatsBase"),
                                                  tr("Ctrl+Shift+B"))));
    m_pDeveloperStatsBase->setShortcutContext(Qt::ApplicationShortcut);
    m_pDeveloperStatsBase->setStatusTip(enableBaseToolsText);
    m_pDeveloperStatsBase->setWhatsThis(buildWhatsThis(
        enableBaseTitle, enableBaseToolsText));
    m_pDeveloperStatsBase->setCheckable(true);
    m_pDeveloperStatsBase->setChecked(Experiment::isBase());
    connect(m_pDeveloperStatsBase, SIGNAL(triggered()),
            this, SLOT(slotDeveloperStatsBase()));



    // "D" cannont be used with Alt here as it is already by the Developer menu
    QString scriptDebuggerTitle = tr("Deb&ugger Enabled");
    QString scriptDebuggerText = tr("Enables the debugger during skin parsing");
    bool scriptDebuggerEnabled = m_pConfig->getValueString(
        ConfigKey("[ScriptDebugger]", "Enabled")) == "1";
    m_pDeveloperDebugger = new QAction(scriptDebuggerTitle, this);

    m_pDeveloperDebugger->setShortcut(
        QKeySequence(m_pKbdConfig->getValueString(ConfigKey("[KeyboardShortcuts]",
                                                  "DeveloperMenu_EnableDebugger"),
                                                  tr("Ctrl+Shift+D"))));
    m_pDeveloperDebugger->setShortcutContext(Qt::ApplicationShortcut);
    m_pDeveloperDebugger->setWhatsThis(buildWhatsThis(keyboardShortcutTitle, keyboardShortcutText));
    m_pDeveloperDebugger->setCheckable(true);
    m_pDeveloperDebugger->setStatusTip(scriptDebuggerText);
    m_pDeveloperDebugger->setChecked(scriptDebuggerEnabled);
    connect(m_pDeveloperDebugger, SIGNAL(toggled(bool)),
            this, SLOT(slotDeveloperDebugger(bool)));



    // TODO: This code should live in a separate class.
    m_TalkoverMapper = new QSignalMapper(this);
    connect(m_TalkoverMapper, SIGNAL(mapped(int)),
            this, SLOT(slotTalkoverChanged(int)));
    for (int i = 0; i < kMicrophoneCount; ++i) {
        QString group("[Microphone]");
        if (i > 0) {
            group = QString("[Microphone%1]").arg(i + 1);
        }
        ControlObjectSlave* talkover_button(new ControlObjectSlave(
                group, "talkover", this));
        m_TalkoverMapper->setMapping(talkover_button, i);
        talkover_button->connectValueChanged(m_TalkoverMapper, SLOT(map()));
        m_micTalkoverControls.push_back(talkover_button);
    }
}

void MixxxMainWindow::initMenuBar()
{
    // MENUBAR
    m_pFileMenu = new QMenu(tr("&File"), menuBar());
    m_pOptionsMenu = new QMenu(tr("&Options"), menuBar());
    m_pLibraryMenu = new QMenu(tr("&Library"),menuBar());
    m_pViewMenu = new QMenu(tr("&View"), menuBar());
    m_pHelpMenu = new QMenu(tr("&Help"), menuBar());
    m_pDeveloperMenu = new QMenu(tr("&Developer"), menuBar());
    connect(m_pOptionsMenu, SIGNAL(aboutToShow()),
            this, SLOT(slotOptionsMenuShow()));
    // menuBar entry fileMenu
    m_pFileMenu->addAction(m_pFileLoadSongPlayer1);
    m_pFileMenu->addAction(m_pFileLoadSongPlayer2);
    m_pFileMenu->addSeparator();
    m_pFileMenu->addAction(m_pFileQuit);

    // menuBar entry optionsMenu
    //optionsMenu->setCheckable(true);
#ifdef __VINYLCONTROL__
    m_pVinylControlMenu = new QMenu(tr("&Vinyl Control"), menuBar());
    for (int i = 0; i < kMaximumVinylControlInputs; ++i) {
        m_pVinylControlMenu->addAction(m_pOptionsVinylControl[i]);
    }

    m_pOptionsMenu->addMenu(m_pVinylControlMenu);
    m_pOptionsMenu->addSeparator();
#endif

    m_pOptionsMenu->addAction(m_pOptionsRecord);
#ifdef __SHOUTCAST__
    m_pOptionsMenu->addAction(m_pOptionsShoutcast);
#endif
    m_pOptionsMenu->addSeparator();
    m_pOptionsMenu->addAction(m_pOptionsKeyboard);
    m_pOptionsMenu->addSeparator();
    m_pOptionsMenu->addAction(m_pOptionsPreferences);

    m_pLibraryMenu->addAction(m_pLibraryRescan);
    m_pLibraryMenu->addSeparator();
    m_pLibraryMenu->addAction(m_pPlaylistsNew);
    m_pLibraryMenu->addAction(m_pCratesNew);

    // menuBar entry viewMenu
    //viewMenu->setCheckable(true);
    m_pViewMenu->addAction(m_pViewShowSamplers);
    m_pViewMenu->addAction(m_pViewShowMicrophone);
#ifdef __VINYLCONTROL__
    m_pViewMenu->addAction(m_pViewVinylControl);
#endif
    m_pViewMenu->addAction(m_pViewShowPreviewDeck);
    m_pViewMenu->addAction(m_pViewShowEffects);
    m_pViewMenu->addAction(m_pViewShowCoverArt);
    m_pViewMenu->addSeparator();
    m_pViewMenu->addAction(m_pViewFullScreen);

    // Developer Menu
    m_pDeveloperMenu->addAction(m_pDeveloperReloadSkin);
    m_pDeveloperMenu->addAction(m_pDeveloperTools);
    m_pDeveloperMenu->addAction(m_pDeveloperStatsExperiment);
    m_pDeveloperMenu->addAction(m_pDeveloperStatsBase);
    m_pDeveloperMenu->addAction(m_pDeveloperDebugger);

    // menuBar entry helpMenu
    m_pHelpMenu->addAction(m_pHelpSupport);
    m_pHelpMenu->addAction(m_pHelpManual);
    m_pHelpMenu->addAction(m_pHelpFeedback);
    m_pHelpMenu->addAction(m_pHelpTranslation);
    m_pHelpMenu->addSeparator();
    m_pHelpMenu->addAction(m_pHelpAboutApp);

    menuBar()->addMenu(m_pFileMenu);
    menuBar()->addMenu(m_pLibraryMenu);
    menuBar()->addMenu(m_pViewMenu);
    menuBar()->addMenu(m_pOptionsMenu);

    if (m_cmdLineArgs.getDeveloper()) {
        menuBar()->addMenu(m_pDeveloperMenu);
    }

    menuBar()->addSeparator();
    menuBar()->addMenu(m_pHelpMenu);
}

void MixxxMainWindow::slotFileLoadSongPlayer(int deck) {
    QString group = m_pPlayerManager->groupForDeck(deck-1);

    QString loadTrackText = tr("Load track to Deck %1").arg(QString::number(deck));
    QString deckWarningMessage = tr("Deck %1 is currently playing a track.")
            .arg(QString::number(deck));
    QString areYouSure = tr("Are you sure you want to load a new track?");

    if (ControlObject::get(ConfigKey(group, "play")) > 0.0) {
        int ret = QMessageBox::warning(this, tr("Mixxx"),
            deckWarningMessage + "\n" + areYouSure,
            QMessageBox::Yes | QMessageBox::No,
            QMessageBox::No);

        if (ret != QMessageBox::Yes)
            return;
    }

    QString trackPath =
        QFileDialog::getOpenFileName(
            this,
            loadTrackText,
            m_pConfig->getValueString(PREF_LEGACY_LIBRARY_DIR),
            QString("Audio (%1)")
                .arg(SoundSourceProxy::supportedFileExtensionsString()));


    if (!trackPath.isNull()) {
        // The user has picked a file via a file dialog. This means the system
        // sandboxer (if we are sandboxed) has granted us permission to this
        // folder. Create a security bookmark while we have permission so that
        // we can access the folder on future runs. We need to canonicalize the
        // path so we first wrap the directory string with a QDir.
        QFileInfo trackInfo(trackPath);
        Sandbox::createSecurityToken(trackInfo);

        m_pPlayerManager->slotLoadToDeck(trackPath, deck);
    }
}

void MixxxMainWindow::slotFileLoadSongPlayer1() {
    slotFileLoadSongPlayer(1);
}

void MixxxMainWindow::slotFileLoadSongPlayer2() {
    slotFileLoadSongPlayer(2);
}

void MixxxMainWindow::slotFileQuit()
{
    if (!confirmExit()) {
        return;
    }
    hide();
    qApp->quit();
}

void MixxxMainWindow::slotOptionsKeyboard(bool toggle) {
    if (toggle) {
        //qDebug() << "Enable keyboard shortcuts/mappings";
        m_pKeyboard->setKeyboardConfig(m_pKbdConfig);
        m_pConfig->set(ConfigKey("[Keyboard]","Enabled"), ConfigValue(1));
    } else {
        //qDebug() << "Disable keyboard shortcuts/mappings";
        m_pKeyboard->setKeyboardConfig(m_pKbdConfigEmpty);
        m_pConfig->set(ConfigKey("[Keyboard]","Enabled"), ConfigValue(0));
    }
}

void MixxxMainWindow::slotDeveloperReloadSkin(bool toggle) {
    Q_UNUSED(toggle);
    rebootMixxxView();
}

void MixxxMainWindow::slotDeveloperTools() {
    if (m_pDeveloperTools->isChecked()) {
        if (m_pDeveloperToolsDlg == NULL) {
            m_pDeveloperToolsDlg = new DlgDeveloperTools(this, m_pConfig);
            connect(m_pDeveloperToolsDlg, SIGNAL(destroyed()),
                    this, SLOT(slotDeveloperToolsClosed()));
            connect(this, SIGNAL(closeDeveloperToolsDlgChecked(int)),
                    m_pDeveloperToolsDlg, SLOT(done(int)));
            connect(m_pDeveloperToolsDlg, SIGNAL(destroyed()),
                    m_pDeveloperTools, SLOT(toggle()));
        }
        m_pDeveloperToolsDlg->show();
        m_pDeveloperToolsDlg->activateWindow();
    } else {
        disconnect(m_pDeveloperToolsDlg, SIGNAL(destroyed()),
                m_pDeveloperTools, SLOT(toggle()));
        emit closeDeveloperToolsDlgChecked(0);
    }
}

void MixxxMainWindow::slotDeveloperToolsClosed() {
    m_pDeveloperToolsDlg = NULL;
}

void MixxxMainWindow::slotDeveloperStatsExperiment() {
    if (m_pDeveloperStatsExperiment->isChecked()) {
        m_pDeveloperStatsBase->setChecked(false);
        Experiment::setExperiment();
    } else {
        Experiment::disable();
    }
}

void MixxxMainWindow::slotDeveloperStatsBase() {
    if (m_pDeveloperStatsBase->isChecked()) {
        m_pDeveloperStatsExperiment->setChecked(false);
        Experiment::setBase();
    } else {
        Experiment::disable();
    }
}

void MixxxMainWindow::slotDeveloperDebugger(bool toggle) {
    m_pConfig->set(ConfigKey("[ScriptDebugger]","Enabled"),
                   ConfigValue(toggle ? 1 : 0));
}


void MixxxMainWindow::slotViewFullScreen(bool toggle)
{
    if (m_pViewFullScreen)
        m_pViewFullScreen->setChecked(toggle);

    if (isFullScreen() == toggle) {
        return;
    }

    if (toggle) {
#if defined(__LINUX__) || defined(__APPLE__)
         // this and the later move(m_winpos) doesn't seem necessary
         // here on kwin, if it's necessary with some other x11 wm, re-enable
         // it, I guess -bkgood
         //m_winpos = pos();
         // fix some x11 silliness -- for some reason the move(m_winpos)
         // is moving the currentWindow to (0, 0), not the frame (as it's
         // supposed to, I might add)
         // if this messes stuff up on your distro yell at me -bkgood
         //m_winpos.setX(m_winpos.x() + (geometry().x() - x()));
         //m_winpos.setY(m_winpos.y() + (geometry().y() - y()));
#endif
        showFullScreen();
#ifdef __LINUX__
        // Fix for "No menu bar with ubuntu unity in full screen mode" Bug #885890
        // Not for Mac OS because the native menu bar will unhide when moving
        // the mouse to the top of screen

        //menuBar()->setNativeMenuBar(false);
        // ^ This leaves a broken native Menu Bar with Ubuntu Unity Bug #1076789#
        // it is only allowed to change this prior initMenuBar()

        m_NativeMenuBarSupport = menuBar()->isNativeMenuBar();
        if (m_NativeMenuBarSupport) {
            setMenuBar(new QMenuBar(this));
            menuBar()->setNativeMenuBar(false);
            initMenuBar();
        }
#endif
    } else {
#ifdef __LINUX__
        if (m_NativeMenuBarSupport) {
            setMenuBar(new QMenuBar(this));
            menuBar()->setNativeMenuBar(m_NativeMenuBarSupport);
            initMenuBar();
        }
        //move(m_winpos);
#endif
        showNormal();
    }
}

void MixxxMainWindow::slotOptionsPreferences()
{
    m_pPrefDlg->setHidden(false);
    m_pPrefDlg->activateWindow();
}

void MixxxMainWindow::slotControlVinylControl(int deck) {
#ifdef __VINYLCONTROL__
    if (deck >= m_iNumConfiguredDecks) {
        qWarning() << "Tried to activate vinyl control on a deck that we "
                      "haven't configured -- ignoring request.";
        m_pVinylControlEnabled[deck]->set(0.0);
        return;
    }
    bool toggle = m_pVinylControlEnabled[deck]->get();
    if (m_pPlayerManager->hasVinylInput(deck)) {
        m_pOptionsVinylControl[deck]->setChecked((bool) toggle);
    } else {
        m_pOptionsVinylControl[deck]->setChecked(false);
        if (toggle) {
            QMessageBox::warning(
                    this,
                    tr("Mixxx"),
                    tr("There is no input device selected for this vinyl control.\n"
                       "Please select an input device in the sound hardware preferences first."),
                    QMessageBox::Ok, QMessageBox::Ok);
            m_pPrefDlg->show();
            m_pPrefDlg->showSoundHardwarePage();
            ControlObject::set(ConfigKey(PlayerManager::groupForDeck(deck),
                                         "vinylcontrol_status"),
                               (double) VINYL_STATUS_DISABLED);
            m_pVinylControlEnabled[deck]->set(0.0);
        }
    }
#endif
}

void MixxxMainWindow::slotControlPassthrough(int index) {
#ifdef __VINYLCONTROL__
    if (index >= kMaximumVinylControlInputs || index >= m_iNumConfiguredDecks) {
        qWarning() << "Tried to activate passthrough on a deck that we "
                      "haven't configured -- ignoring request.";
        m_pPassthroughEnabled[index]->set(0.0);
        return;
    }
    bool toggle = static_cast<bool>(m_pPassthroughEnabled[index]->get());
    if (toggle) {
        if (m_pPlayerManager->hasVinylInput(index)) {
            return;
        }
        // Else...
        m_pOptionsVinylControl[index]->setChecked(false);
        m_pPassthroughEnabled[index]->set(0.0);

        QMessageBox::warning(
                this,
                tr("Mixxx"),
                tr("There is no input device selected for this passthrough control.\n"
                   "Please select an input device in the sound hardware preferences first."),
                QMessageBox::Ok, QMessageBox::Ok);
        m_pPrefDlg->show();
        m_pPrefDlg->showSoundHardwarePage();
    }
#endif
}

void MixxxMainWindow::slotControlAuxiliary(int index) {
    if (index >= kAuxiliaryCount || index >= m_iNumConfiguredDecks) {
        qWarning() << "Tried to activate auxiliary input that we "
                      "haven't configured -- ignoring request.";
        m_pAuxiliaryPassthrough[index]->set(0.0);
        return;
    }
    bool passthrough = static_cast<bool>(m_pAuxiliaryPassthrough[index]->get());
    if (passthrough) {
        if (ControlObject::getControl(
                m_pAuxiliaryPassthrough[index]->getKey().group,
                "enabled")->get()) {
            return;
        }
        // Else...
        m_pAuxiliaryPassthrough[index]->set(0.0);

        QMessageBox::warning(
                this,
                tr("Mixxx"),
                tr("There is no input device selected for this auxiliary input.\n"
                   "Please select an input device in the sound hardware preferences first."),
                QMessageBox::Ok, QMessageBox::Ok);
        m_pPrefDlg->show();
        m_pPrefDlg->showSoundHardwarePage();
    }
}

void MixxxMainWindow::slotCheckboxVinylControl(int deck) {
#ifdef __VINYLCONTROL__
    if (deck >= m_iNumConfiguredDecks) {
        qWarning() << "Tried to activate vinyl control on a deck that we "
                      "haven't configured -- ignoring request.";
        m_pOptionsVinylControl[deck]->setChecked(false);
        return;
    }
    bool toggle = m_pOptionsVinylControl[deck]->isChecked();
    m_pVinylControlEnabled[deck]->set((double) toggle);
    slotControlVinylControl(deck);
#endif
}

void MixxxMainWindow::slotNumDecksChanged(double dNumDecks) {
    int num_decks = math_min<int>(dNumDecks, kMaximumVinylControlInputs);

#ifdef __VINYLCONTROL__
    // Only show menu items to activate vinyl inputs that exist.
    for (int i = m_iNumConfiguredDecks; i < num_decks; ++i) {
        m_pOptionsVinylControl[i]->setVisible(true);
        m_pVinylControlEnabled.push_back(
                new ControlObjectSlave(PlayerManager::groupForDeck(i),
                                        "vinylcontrol_enabled"));
        ControlObjectSlave* vc_enabled = m_pVinylControlEnabled.back();
        m_VCControlMapper->setMapping(vc_enabled, i);
        vc_enabled->connectValueChanged(m_VCControlMapper, SLOT(map()));

        m_pPassthroughEnabled.push_back(
                new ControlObjectSlave(PlayerManager::groupForDeck(i),
                                        "passthrough"));
        ControlObjectSlave* passthrough_enabled = m_pPassthroughEnabled.back();
        m_PassthroughMapper->setMapping(passthrough_enabled, i);
        passthrough_enabled->connectValueChanged(m_PassthroughMapper,
                                                 SLOT(map()));
    }
    for (int i = num_decks; i < kMaximumVinylControlInputs; ++i) {
        m_pOptionsVinylControl[i]->setVisible(false);
    }
#endif
    m_iNumConfiguredDecks = num_decks;
}

void MixxxMainWindow::slotTalkoverChanged(int mic_num) {
    if (mic_num >= m_micTalkoverControls.length()) {
        qWarning() << "Got a talkover change notice from outside the range.";
    }
    ControlObject* configured =
            ControlObject::getControl(m_micTalkoverControls[mic_num]->getKey().group,
                                      "enabled",
                                      false);

    // If the microphone is already configured, we are ok.
    if ((configured && configured->get() > 0.0) ||
            m_micTalkoverControls[mic_num]->get() == 0.0) {
        return;
    }
    m_micTalkoverControls[mic_num]->set(0.0);
    QMessageBox::warning(
                this,
                tr("Mixxx"),
                tr("There is no input device selected for this microphone.\n"
                   "Please select an input device in the sound hardware preferences first."),
                QMessageBox::Ok, QMessageBox::Ok);
    m_pPrefDlg->show();
    m_pPrefDlg->showSoundHardwarePage();
}

void MixxxMainWindow::slotHelpAbout() {
    DlgAbout *about = new DlgAbout(this);
    about->show();
}

void MixxxMainWindow::slotHelpSupport() {
    QUrl qSupportURL;
    qSupportURL.setUrl(MIXXX_SUPPORT_URL);
    QDesktopServices::openUrl(qSupportURL);
}

void MixxxMainWindow::slotHelpFeedback() {
    QUrl qFeedbackUrl;
    qFeedbackUrl.setUrl(MIXXX_FEEDBACK_URL);
    QDesktopServices::openUrl(qFeedbackUrl);
}

void MixxxMainWindow::slotHelpTranslation() {
    QUrl qTranslationUrl;
    qTranslationUrl.setUrl(MIXXX_TRANSLATION_URL);
    QDesktopServices::openUrl(qTranslationUrl);
}

void MixxxMainWindow::slotHelpManual() {
    QDir resourceDir(m_pConfig->getResourcePath());
    // Default to the mixxx.org hosted version of the manual.
    QUrl qManualUrl(MIXXX_MANUAL_URL);
#if defined(__APPLE__)
    // We don't include the PDF manual in the bundle on OSX. Default to the
    // web-hosted version.
#elif defined(__WINDOWS__)
    // On Windows, the manual PDF sits in the same folder as the 'skins' folder.
    if (resourceDir.exists(MIXXX_MANUAL_FILENAME)) {
        qManualUrl = QUrl::fromLocalFile(
                resourceDir.absoluteFilePath(MIXXX_MANUAL_FILENAME));
    }
#elif defined(__LINUX__)
    // On GNU/Linux, the manual is installed to e.g. /usr/share/mixxx/doc/
    if (resourceDir.cd("doc") && resourceDir.exists(MIXXX_MANUAL_FILENAME)) {
        qManualUrl = QUrl::fromLocalFile(
                resourceDir.absoluteFilePath(MIXXX_MANUAL_FILENAME));
    }
#else
    // No idea, default to the mixxx.org hosted version.
#endif
    QDesktopServices::openUrl(qManualUrl);
}

void MixxxMainWindow::setToolTipsCfg(int tt) {
    m_pConfig->set(ConfigKey("[Controls]","Tooltips"),
                   ConfigValue(tt));
    m_toolTipsCfg = tt;
}

void MixxxMainWindow::rebootMixxxView() {
    qDebug() << "Now in rebootMixxxView...";

    QPoint initPosition = pos();
    QSize initSize = size();

    //Everytime a skin is loaded, the Cos objects need to be recreated
    //See onNewSkinLoaded()
    delete m_pShowSamplers;
    m_pShowSamplers = NULL;

    if (m_pWidgetParent) {
        m_pWidgetParent->hide();
        WaveformWidgetFactory::instance()->destroyWidgets();
        delete m_pWidgetParent;
        m_pWidgetParent = NULL;
    }

    // Workaround for changing skins while fullscreen, just go out of fullscreen
    // mode. If you change skins while in fullscreen (on Linux, at least) the
    // window returns to 0,0 but and the backdrop disappears so it looks as if
    // it is not fullscreen, but acts as if it is.
    bool wasFullScreen = m_pViewFullScreen->isChecked();
    slotViewFullScreen(false);

    // Load skin to a QWidget that we set as the central widget. Assignment
    // intentional in next line.
    if (!(m_pWidgetParent = m_pSkinLoader->loadDefaultSkin(this,
                                                           m_pKeyboard,
                                                           m_pPlayerManager,
                                                           m_pControllerManager,
                                                           m_pLibrary,
                                                           m_pVCManager,
                                                           m_pEffectsManager))) {

        QMessageBox::critical(this,
                              tr("Error in skin file"),
                              tr("The selected skin cannot be loaded."));
        // m_pWidgetParent is NULL, we can't continue.
        return;
    }

    setCentralWidget(m_pWidgetParent);
    update();
    adjustSize();

    if (wasFullScreen) {
        slotViewFullScreen(true);
    } else {
        move(initPosition.x() + (initSize.width() - m_pWidgetParent->width()) / 2,
             initPosition.y() + (initSize.height() - m_pWidgetParent->height()) / 2);
    }

#ifdef __APPLE__
    // Original the following line fixes issue on OSX where menu bar went away
    // after a skin change. It was original surrounded by #if __OSX__
    // Now it seems it causes the opposite see Bug #1000187
    //menuBar()->setNativeMenuBar(m_NativeMenuBarSupport);
#endif

    qDebug() << "rebootMixxxView DONE";
    emit(newSkinLoaded());
}

/** Event filter to block certain events. For example, this function is used
  * to disable tooltips if the user specifies in the preferences that they
  * want them off. This is a callback function.
  */
bool MixxxMainWindow::eventFilter(QObject* obj, QEvent* event)
{
    if (event->type() == QEvent::ToolTip) {
        // return true for no tool tips
        if (m_toolTipsCfg == 2) {
            // ON (only in Library)
            WBaseWidget* pWidget = dynamic_cast<WBaseWidget*>(obj);
            return pWidget != NULL;
        } else if (m_toolTipsCfg == 1) {
            // ON
            return false;
        } else {
            // OFF
            return true;
        }
    } else {
        // standard event processing
        return QObject::eventFilter(obj, event);
    }
}

bool MixxxMainWindow::event(QEvent* e) {
    switch(e->type()) {
    case QEvent::TouchBegin:
    case QEvent::TouchUpdate:
    case QEvent::TouchEnd:
    {
        // If the touch event falls trough to the main Widget, no touch widget
        // was touched, so we resend it as a mouse events.
        // We have to accept it here, so QApplication will continue to deliver
        // the following events of this touch point as well.
        QTouchEvent* touchEvent = static_cast<QTouchEvent*>(e);
        touchEvent->accept();
        return true;
    }
    default:
        break;
    }
    return QWidget::event(e);
}

void MixxxMainWindow::closeEvent(QCloseEvent *event) {
    if (!confirmExit()) {
        event->ignore();
    }
}

void MixxxMainWindow::slotScanLibrary() {
    emit(libraryScanStarted());
    m_pLibraryRescan->setEnabled(false);
    m_pLibraryScanner->scan();
}

void MixxxMainWindow::slotEnableRescanLibraryAction() {
    m_pLibraryRescan->setEnabled(true);
    emit(libraryScanFinished());
}

void MixxxMainWindow::slotOptionsMenuShow() {
    // Check recording if it is active.
    m_pOptionsRecord->setChecked(m_pRecordingManager->isRecordingActive());
#ifdef __SHOUTCAST__
    m_pOptionsShoutcast->setChecked(m_pShoutcastManager->isEnabled());
#endif
}

void MixxxMainWindow::slotToCenterOfPrimaryScreen() {
    if (!m_pWidgetParent)
        return;

    QDesktopWidget* desktop = QApplication::desktop();
    int primaryScreen = desktop->primaryScreen();
    QRect primaryScreenRect = desktop->availableGeometry(primaryScreen);

    move(primaryScreenRect.left() + (primaryScreenRect.width() - m_pWidgetParent->width()) / 2,
         primaryScreenRect.top() + (primaryScreenRect.height() - m_pWidgetParent->height()) / 2);
}

void MixxxMainWindow::changeWindowTitle(QString title) 
{
    this->setWindowTitle(title);
}

void MixxxMainWindow::checkDirectRendering() {
    // IF
    //  * A waveform viewer exists
    // AND
    //  * The waveform viewer is an OpenGL waveform viewer
    // AND
    //  * The waveform viewer does not have direct rendering enabled.
    // THEN
    //  * Warn user

    WaveformWidgetFactory* factory = WaveformWidgetFactory::instance();
    if (!factory)
        return;

    if (!factory->isOpenGLAvailable() &&
        m_pConfig->getValueString(ConfigKey("[Direct Rendering]", "Warned")) != QString("yes")) {
        QMessageBox::warning(
            0, tr("OpenGL Direct Rendering"),
            tr("Direct rendering is not enabled on your machine.<br><br>"
               "This means that the waveform displays will be very<br>"
               "<b>slow and may tax your CPU heavily</b>. Either update your<br>"
               "configuration to enable direct rendering, or disable<br>"
               "the waveform displays in the Mixxx preferences by selecting<br>"
               "\"Empty\" as the waveform display in the 'Interface' section.<br><br>"
               "NOTE: If you use NVIDIA hardware,<br>"
               "direct rendering may not be present, but you should<br>"
               "not experience degraded performance."));
        m_pConfig->set(ConfigKey("[Direct Rendering]", "Warned"), QString("yes"));
    }
}

bool MixxxMainWindow::confirmExit() {
    bool playing(false);
    bool playingSampler(false);
    unsigned int deckCount = m_pPlayerManager->numDecks();
    unsigned int samplerCount = m_pPlayerManager->numSamplers();
    for (unsigned int i = 0; i < deckCount; ++i) {
        if (ControlObject::get(
                ConfigKey(PlayerManager::groupForDeck(i), "play"))) {
            playing = true;
            break;
        }
    }
    for (unsigned int i = 0; i < samplerCount; ++i) {
        if (ControlObject::get(
                ConfigKey(PlayerManager::groupForSampler(i), "play"))) {
            playingSampler = true;
            break;
        }
    }
    if (playing) {
        QMessageBox::StandardButton btn = QMessageBox::question(this,
            tr("Confirm Exit"),
            tr("A deck is currently playing. Exit Mixxx?"),
            QMessageBox::Yes | QMessageBox::No, QMessageBox::No);
        if (btn == QMessageBox::No) {
            return false;
        }
    } else if (playingSampler) {
        QMessageBox::StandardButton btn = QMessageBox::question(this,
            tr("Confirm Exit"),
            tr("A sampler is currently playing. Exit Mixxx?"),
            QMessageBox::Yes | QMessageBox::No, QMessageBox::No);
        if (btn == QMessageBox::No) {
            return false;
        }
    }
    if (m_pPrefDlg->isVisible()) {
        QMessageBox::StandardButton btn = QMessageBox::question(
            this, tr("Confirm Exit"),
            tr("The preferences window is still open.") + "<br>" +
            tr("Discard any changes and exit Mixxx?"),
            QMessageBox::Yes | QMessageBox::No, QMessageBox::No);
        if (btn == QMessageBox::No) {
            return false;
        }
        else {
            m_pPrefDlg->close();
        }
    }
    return true;
}<|MERGE_RESOLUTION|>--- conflicted
+++ resolved
@@ -96,11 +96,6 @@
         : m_pWidgetParent(NULL),
           m_pDeveloperToolsDlg(NULL),
           m_pShowSamplers(NULL),
-<<<<<<< HEAD
-=======
-          m_pShowTitleDeck1(NULL),
-          m_pShowTitleDeck2(NULL),
->>>>>>> 1d1056b1
           m_runtime_timer("MixxxMainWindow::runtime"),
           m_cmdLineArgs(args),
           m_iNumConfiguredDecks(0) {
@@ -471,42 +466,8 @@
         }
     }
 
-<<<<<<< HEAD
     connect(m_pLibrary->getSetlogFeature(), SIGNAL(currentPlayingTrackChanged(QString)),
             this, SLOT(changeWindowTitle(QString)));
-=======
-    m_pShowTitleDeck1 = new ControlObjectSlave("[Channel1]", "play", this);
-    m_pShowTitleDeck1->connectValueChanged(this, SLOT(slotGetTrackFromDeck1()), 
-                                           Qt::DirectConnection);
-
-    m_pShowTitleDeck2 = new ControlObjectSlave("[Channel2]", "play", this);
-    m_pShowTitleDeck2->connectValueChanged(this, SLOT(slotGetTrackFromDeck2()), 
-                                           Qt::DirectConnection);
-}
-
-QString MixxxMainWindow::getTitleFromTrack(TrackPointer pTrack)
-{
-    QString trackName = pTrack->getTitle();
-    QString artist = pTrack->getArtist();
-    QString title = artist + " - " + trackName;
-    return title;
-}
-
-void MixxxMainWindow::slotGetTrackFromDeck1()
-{
-    TrackPointer pTrack = m_pPlayerManager->getDeck(1)->getLoadedTrack();
-    if (pTrack) {
-        this->setWindowTitle(getTitleFromTrack(pTrack));
-    }
-}
-
-void MixxxMainWindow::slotGetTrackFromDeck2()
-{
-    TrackPointer pTrack = m_pPlayerManager->getDeck(2)->getLoadedTrack();
-    if (pTrack) {
-        this->setWindowTitle(getTitleFromTrack(pTrack));
-    }
->>>>>>> 1d1056b1
 }
 
 MixxxMainWindow::~MixxxMainWindow() {
@@ -602,9 +563,6 @@
     delete m_pGuiTick;
 
     delete m_pShowSamplers;
-
-    delete m_pShowTitleDeck1;
-    delete m_pShowTitleDeck2;
 
     // Check for leaked ControlObjects and give warnings.
     QList<QSharedPointer<ControlDoublePrivate> > leakedControls;
