--- conflicted
+++ resolved
@@ -120,107 +120,6 @@
     show();
     pApp->processEvents();
 
-<<<<<<< HEAD
-=======
-    initialize(pApp, args);
-}
-
-MixxxMainWindow::~MixxxMainWindow() {
-    if (m_pDeveloperToolsDlg) {
-        delete m_pDeveloperToolsDlg;
-    }
-    finalize();
-    // SkinLoader depends on Config;
-    delete m_pSkinLoader;
-}
-
-void MixxxMainWindow::initialize(QApplication* pApp, const CmdlineArgs& args) {
-    ScopedTimer t("MixxxMainWindow::initialize");
-
-#if defined(Q_OS_LINUX)
-    // XESetWireToError will segfault if running as a Wayland client
-    if (pApp->platformName() == QLatin1String("xcb")) {
-        for (auto i = 0; i < NUM_HANDLERS; ++i) {
-            XESetWireToError(QX11Info::display(), i, &__xErrorHandler);
-        }
-    }
-#endif
-
-    UserSettingsPointer pConfig = m_pSettingsManager->settings();
-
-    Sandbox::setPermissionsFilePath(QDir(pConfig->getSettingsPath()).filePath("sandbox.cfg"));
-
-    QString resourcePath = pConfig->getResourcePath();
-
-    FontUtils::initializeFonts(resourcePath); // takes a long time
-
-    launchProgress(2);
-
-    // Set the visibility of tooltips, default "1" = ON
-    m_toolTipsCfg = static_cast<mixxx::TooltipsPreference>(
-        pConfig->getValue(ConfigKey("[Controls]", "Tooltips"),
-                static_cast<int>(mixxx::TooltipsPreference::TOOLTIPS_ON)));
-
-    m_pTouchShift = new ControlPushButton(ConfigKey("[Controls]", "touch_shift"));
-
-    m_pDbConnectionPool = MixxxDb(pConfig).connectionPool();
-    if (!m_pDbConnectionPool) {
-        // TODO(XXX) something a little more elegant
-        exit(-1);
-    }
-    // Create a connection for the main thread
-    m_pDbConnectionPool->createThreadLocalConnection();
-    if (!initializeDatabase()) {
-        // TODO(XXX) something a little more elegant
-        exit(-1);
-    }
-
-    auto pChannelHandleFactory = std::make_shared<ChannelHandleFactory>();
-
-    // Create the Effects subsystem.
-    m_pEffectsManager = new EffectsManager(this, pConfig, pChannelHandleFactory);
-
-    // Starting the master (mixing of the channels and effects):
-    m_pEngine = new EngineMaster(
-            pConfig,
-            "[Master]",
-            m_pEffectsManager,
-            pChannelHandleFactory,
-            true);
-
-    // Create effect backends. We do this after creating EngineMaster to allow
-    // effect backends to refer to controls that are produced by the engine.
-    BuiltInBackend* pBuiltInBackend = new BuiltInBackend(m_pEffectsManager);
-    m_pEffectsManager->addEffectsBackend(pBuiltInBackend);
-#ifdef __LILV__
-    LV2Backend* pLV2Backend = new LV2Backend(m_pEffectsManager);
-    m_pEffectsManager->addEffectsBackend(pLV2Backend);
-#else
-    LV2Backend* pLV2Backend = nullptr;
-#endif
-
-    // Sets up the EffectChains and EffectRacks (long)
-    m_pEffectsManager->setup();
-
-    launchProgress(8);
-
-    // Although m_pSoundManager is created here, m_pSoundManager->setupDevices()
-    // needs to be called after m_pPlayerManager registers sound IO for each EngineChannel.
-    m_pSoundManager = new SoundManager(pConfig, m_pEngine);
-    m_pEngine->registerNonEngineChannelSoundIO(m_pSoundManager);
-
-    m_pRecordingManager = new RecordingManager(pConfig, m_pEngine);
-
-#ifdef __BROADCAST__
-    m_pBroadcastManager = new BroadcastManager(
-            m_pSettingsManager.get(),
-            m_pSoundManager);
-#endif
-
-    launchProgress(11);
-
-    // Needs to be created before CueControl (decks) and WTrackTableView.
->>>>>>> 4be3a41a
     m_pGuiTick = new GuiTick();
     m_pVisualsManager = new VisualsManager();
 
@@ -495,6 +394,11 @@
     // Our main menu is now deleted.
     VERIFY_OR_DEBUG_ASSERT(pMenuBar.isNull()) {
         qWarning() << "WMainMenuBar was not deleted by our sendPostedEvents trick.";
+    }
+
+    qDebug() << t.elapsed(false).debugMillisWithUnit() << "deleting DeveloperToolsDlg";
+    if (m_pDeveloperToolsDlg) {
+        delete m_pDeveloperToolsDlg;
     }
 
 #ifdef __ENGINEPRIME__
