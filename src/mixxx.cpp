--- conflicted
+++ resolved
@@ -276,61 +276,6 @@
     // This allows us to turn off tooltips.
     pApp->installEventFilter(this); // The eventfilter is located in this
                                     // Mixxx class as a callback.
-<<<<<<< HEAD
-=======
-    emit skinLoaded();
-
-    // Wait until all other ControlObjects are set up before initializing
-    // controllers
-    m_pControllerManager->setUpDevices();
-
-    // Scan the library for new files and directories
-    bool rescan = pConfig->getValue<bool>(
-            ConfigKey("[Library]","RescanOnStartup"));
-    // rescan the library if we get a new plugin
-    QList<QString> prev_plugins_list =
-            pConfig->getValueString(
-                           ConfigKey("[Library]", "SupportedFileExtensions"))
-                    .split(',',
-#if QT_VERSION >= QT_VERSION_CHECK(5, 14, 0)
-                            Qt::SkipEmptyParts);
-#else
-                            QString::SkipEmptyParts);
-#endif
-
-    // TODO: QSet<T>::fromList(const QList<T>&) is deprecated and should be
-    // replaced with QSet<T>(list.begin(), list.end()).
-    // However, the proposed alternative has just been introduced in Qt
-    // 5.14. Until the minimum required Qt version of Mixxx is increased,
-    // we need a version check here
-    QSet<QString> prev_plugins =
-#if QT_VERSION >= QT_VERSION_CHECK(5, 14, 0)
-        QSet<QString>(prev_plugins_list.begin(), prev_plugins_list.end());
-#else
-        QSet<QString>::fromList(prev_plugins_list);
-#endif
-
-    const QList<QString> curr_plugins_list = SoundSourceProxy::getSupportedFileExtensions();
-    QSet<QString> curr_plugins =
-#if QT_VERSION >= QT_VERSION_CHECK(5, 14, 0)
-        QSet<QString>(curr_plugins_list.begin(), curr_plugins_list.end());
-#else
-        QSet<QString>::fromList(curr_plugins_list);
-#endif
-
-    rescan = rescan || (prev_plugins != curr_plugins);
-    pConfig->set(ConfigKey("[Library]", "SupportedFileExtensions"), curr_plugins_list.join(","));
-
-    // Scan the library directory. Do this after the skinloader has
-    // loaded a skin, see Bug #1047435
-    if (rescan || hasChanged_MusicDir || m_pSettingsManager->shouldRescanLibrary()) {
-        m_pTrackCollectionManager->startLibraryScan();
-    }
-
-    // This has to be done before m_pSoundManager->setupDevices()
-    // https://bugs.launchpad.net/mixxx/+bug/1758189
-    m_pPlayerManager->loadSamplers();
->>>>>>> f16451e5
 
     // Try open player device If that fails, the preference panel is opened.
     bool retryClicked;
@@ -371,6 +316,11 @@
     // million different variables the first waveform may be horribly
     // corrupted. See bug 521509 -- bkgood ?? -- vrince
     setCentralWidget(m_pCentralWidget);
+
+    // Show the menubar after the launch image is replaced by the skin widget,
+    // otherwise it would shift the launch image shortly before the skin is visible.
+    m_pMenuBar->show();
+
     // The launch image widget is automatically disposed, but we still have a
     // pointer to it.
     m_pLaunchImage = nullptr;
@@ -400,22 +350,6 @@
             &PlayerInfo::currentPlayingDeckChanged,
             this,
             &MixxxMainWindow::slotChangedPlayingDeck);
-<<<<<<< HEAD
-=======
-
-    // this has to be after the OpenGL widgets are created or depending on a
-    // million different variables the first waveform may be horribly
-    // corrupted. See bug 521509 -- bkgood ?? -- vrince
-    setCentralWidget(m_pWidgetParent);
-
-    // Show the menubar after the launch image is replaced by the skin widget,
-    // otherwise it would shift the launch image shortly before the skin is visible.
-    m_pMenuBar->show();
-
-    // The launch image widget is automatically disposed, but we still have a
-    // pointer to it.
-    m_pLaunchImage = nullptr;
->>>>>>> f16451e5
 }
 
 MixxxMainWindow::~MixxxMainWindow() {
@@ -1167,7 +1101,6 @@
         initializationProgressUpdate(100, "");
     }
     emit skinLoaded();
-    m_pMenuBar->show();
     return m_pCentralWidget != nullptr;
 }
 
