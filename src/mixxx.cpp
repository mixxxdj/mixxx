--- conflicted
+++ resolved
@@ -1286,7 +1286,6 @@
     connect(m_pDeveloperReloadSkin, SIGNAL(toggled(bool)),
             this, SLOT(slotDeveloperReloadSkin(bool)));
 
-<<<<<<< HEAD
     QString calcSimilaritiesTitle = tr("&Calculate similarities");
     QString calcSimilaritiesText = tr("Calculate similarities");
     m_pDeveloperCalculateSimilarities = new QAction(calcSimilaritiesText, this);
@@ -1297,7 +1296,6 @@
         buildWhatsThis(calcSimilaritiesTitle, calcSimilaritiesText));
     connect(m_pDeveloperCalculateSimilarities, SIGNAL(toggled(bool)),
             this, SLOT(slotDeveloperCalculateSimilarities(bool)));
-=======
     QString developerToolsTitle = tr("Developer Tools");
     QString developerToolsText = tr("Opens the developer tools dialog");
     m_pDeveloperTools = new QAction(developerToolsTitle, this);
@@ -1326,7 +1324,6 @@
         talkover_button->connectValueChanged(m_TalkoverMapper, SLOT(map()));
         m_micTalkoverControls.push_back(talkover_button);
     }
->>>>>>> fcb49d4a
 }
 
 void MixxxMainWindow::initMenuBar()
@@ -1385,11 +1382,8 @@
 
     // Developer Menu
     m_pDeveloperMenu->addAction(m_pDeveloperReloadSkin);
-<<<<<<< HEAD
     m_pDeveloperMenu->addAction(m_pDeveloperCalculateSimilarities);
-=======
     m_pDeveloperMenu->addAction(m_pDeveloperTools);
->>>>>>> fcb49d4a
 
     // menuBar entry helpMenu
     m_pHelpMenu->addAction(m_pHelpSupport);
