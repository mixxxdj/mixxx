#include "mixxx.h"

#include <QDesktopServices>
#include <QFileDialog>
#include <QGLFormat>
#include <QGuiApplication>
#include <QInputMethod>
#include <QLocale>
#include <QScreen>
#include <QStandardPaths>
#include <QUrl>
#include <QtDebug>

#include "defs_urls.h"
#include "dialog/dlgabout.h"
#include "dialog/dlgdevelopertools.h"
#include "dialog/dlgkeywheel.h"
#include "effects/builtin/builtinbackend.h"
#include "effects/effectsmanager.h"
#include "engine/enginemaster.h"
#include "moc_mixxx.cpp"
#include "preferences/constants.h"
#include "preferences/dialog/dlgprefeq.h"
#include "preferences/dialog/dlgpreferences.h"
#ifdef __LILV__
#include "effects/lv2/lv2backend.h"
#endif
#ifdef __BROADCAST__
#include "broadcast/broadcastmanager.h"
#endif
#include "control/controlpushbutton.h"
#include "control/threadlocalquickaction.h"
#include "controllers/controllermanager.h"
#include "controllers/keyboard/keyboardeventfilter.h"
#include "database/mixxxdb.h"
#include "library/coverartcache.h"
#include "library/library.h"
#include "library/library_preferences.h"
#ifdef __ENGINEPRIME__
#include "library/export/libraryexporter.h"
#endif
#include "library/trackcollection.h"
#include "library/trackcollectionmanager.h"
#include "mixer/playerinfo.h"
#include "mixer/playermanager.h"
#include "preferences/settingsmanager.h"
#include "recording/recordingmanager.h"
#include "skin/legacy/launchimage.h"
#include "skin/legacy/legacyskinparser.h"
#include "skin/skinloader.h"
#include "soundio/soundmanager.h"
#include "sources/soundsourceproxy.h"
#include "track/track.h"
#include "util/db/dbconnectionpooled.h"
#include "util/debug.h"
#include "util/experiment.h"
#include "util/font.h"
#include "util/logger.h"
#include "util/math.h"
#include "util/sandbox.h"
#include "util/screensaver.h"
#include "util/statsmanager.h"
#include "util/time.h"
#include "util/timer.h"
#include "util/translations.h"
#include "util/versionstore.h"
#include "util/widgethelper.h"
#include "waveform/guitick.h"
#include "waveform/sharedglcontext.h"
#include "waveform/visualsmanager.h"
#include "waveform/waveformwidgetfactory.h"
#include "widget/wmainmenubar.h"

#ifdef __VINYLCONTROL__
#include "vinylcontrol/vinylcontrolmanager.h"
#endif

#ifdef __MODPLUG__
#include "preferences/dialog/dlgprefmodplug.h"
#endif

#if defined(Q_OS_LINUX)
#include <X11/Xlib.h>
#include <X11/Xlibint.h>

#include <QtX11Extras/QX11Info>
// Xlibint.h predates C++ and defines macros which conflict
// with references to std::max and std::min
#undef max
#undef min
#endif

MixxxMainWindow::MixxxMainWindow(
        QApplication* pApp, std::shared_ptr<mixxx::CoreServices> pCoreServices)
        : m_pCoreServices(pCoreServices),
          m_pCentralWidget(nullptr),
          m_pLaunchImage(nullptr),
          m_pGuiTick(nullptr),
          m_pDeveloperToolsDlg(nullptr),
          m_pPrefDlg(nullptr),
          m_pKeywheel(nullptr),
#ifdef __ENGINEPRIME__
          m_pLibraryExporter(nullptr),
#endif
          m_toolTipsCfg(mixxx::TooltipsPreference::TOOLTIPS_ON) {
    DEBUG_ASSERT(pApp);
    DEBUG_ASSERT(pCoreServices);
    m_pCoreServices->initializeSettings();
    m_pCoreServices->initializeKeyboard();
    // These depend on the settings
    createMenuBar();
    m_pMenuBar->hide();

    initializeWindow();

    // Show launch image immediately so the user knows Mixxx is starting
    m_pSkinLoader = std::make_unique<mixxx::skin::SkinLoader>(m_pCoreServices->getSettings());
    m_pLaunchImage = m_pSkinLoader->loadLaunchImage(this);
    m_pCentralWidget = (QWidget*)m_pLaunchImage;
    setCentralWidget(m_pCentralWidget);

    show();
    pApp->processEvents();

    ThreadLocalQuickAction::setGlobalInstance(
            std::shared_ptr<ThreadLocalQuickAction>(
                    new ThreadLocalQuickAction()));
    m_pGuiTick = new GuiTick();
    m_pVisualsManager = new VisualsManager();

    connect(
            m_pCoreServices.get(),
            &mixxx::CoreServices::initializationProgressUpdate,
            this,
            &MixxxMainWindow::initializationProgressUpdate);

    // Inhibit the screensaver if the option is set. (Do it before creating the preferences dialog)
    UserSettingsPointer pConfig = m_pCoreServices->getSettings();
    int inhibit = pConfig->getValue<int>(ConfigKey("[Config]", "InhibitScreensaver"), -1);
    if (inhibit == -1) {
        inhibit = static_cast<int>(mixxx::ScreenSaverPreference::PREVENT_ON);
        pConfig->setValue<int>(ConfigKey("[Config]", "InhibitScreensaver"), inhibit);
    }
    m_inhibitScreensaver = static_cast<mixxx::ScreenSaverPreference>(inhibit);
    if (m_inhibitScreensaver == mixxx::ScreenSaverPreference::PREVENT_ON) {
        mixxx::ScreenSaverHelper::inhibit();
    }

    m_pCoreServices->initialize(pApp);

    // Set the visibility of tooltips, default "1" = ON
    m_toolTipsCfg = static_cast<mixxx::TooltipsPreference>(
            pConfig->getValue(ConfigKey("[Controls]", "Tooltips"),
                    static_cast<int>(mixxx::TooltipsPreference::TOOLTIPS_ON)));

#ifdef __ENGINEPRIME__
    // Initialise library exporter
    // This has to be done before switching to fullscreen
    m_pLibraryExporter = m_pCoreServices->getLibrary()->makeLibraryExporter(this);
    connect(m_pCoreServices->getLibrary().get(),
            &Library::exportLibrary,
            m_pLibraryExporter.get(),
            &mixxx::LibraryExporter::slotRequestExport);
    connect(m_pCoreServices->getLibrary().get(),
            &Library::exportCrate,
            m_pLibraryExporter.get(),
            &mixxx::LibraryExporter::slotRequestExportWithInitialCrate);
#endif

    // Turn on fullscreen mode
    // if we were told to start in fullscreen mode on the command-line
    // or if the user chose to always start in fullscreen mode.
    // Remember to refresh the Fullscreen menu item after connectMenuBar()
    bool fullscreenPref = m_pCoreServices->getSettings()->getValue<bool>(
            ConfigKey("[Config]", "StartInFullscreen"));
    if (CmdlineArgs::Instance().getStartInFullscreen() || fullscreenPref) {
        slotViewFullScreen(true);
    }

    initializationProgressUpdate(65, tr("skin"));

    installEventFilter(m_pCoreServices->getKeyboardEventFilter().get());

    DEBUG_ASSERT(m_pCoreServices->getPlayerManager());
    const QStringList visualGroups = m_pCoreServices->getPlayerManager()->getVisualPlayerGroups();
    for (const QString& group : visualGroups) {
        m_pVisualsManager->addDeck(group);
    }

    // Before creating the first skin we need to create a QGLWidget so that all
    // the QGLWidget's we create can use it as a shared QGLContext.
    if (!CmdlineArgs::Instance().getSafeMode() && QGLFormat::hasOpenGL()) {
        QGLFormat glFormat;
        glFormat.setDirectRendering(true);
        glFormat.setDoubleBuffer(true);
        glFormat.setDepth(false);
        // Disable waiting for vertical Sync
        // This can be enabled when using a single Threads for each QGLContext
        // Setting 1 causes QGLContext::swapBuffer to sleep until the next VSync
#if defined(__APPLE__)
        // On OS X, syncing to vsync has good performance FPS-wise and
        // eliminates tearing.
        glFormat.setSwapInterval(1);
#else
        // Otherwise, turn VSync off because it could cause horrible FPS on
        // Linux.
        // TODO(XXX): Make this configurable.
        // TODO(XXX): What should we do on Windows?
        glFormat.setSwapInterval(0);
#endif
        glFormat.setRgba(true);
        QGLFormat::setDefaultFormat(glFormat);

        QGLWidget* pContextWidget = new QGLWidget(this);
        pContextWidget->setGeometry(QRect(0, 0, 3, 3));
        pContextWidget->hide();
        SharedGLContext::setWidget(pContextWidget);
    }

    WaveformWidgetFactory::createInstance(); // takes a long time
    WaveformWidgetFactory::instance()->setConfig(m_pCoreServices->getSettings());
    WaveformWidgetFactory::instance()->startVSync(m_pGuiTick, m_pVisualsManager);

    connect(this,
            &MixxxMainWindow::skinLoaded,
            m_pCoreServices->getLibrary().get(),
            &Library::onSkinLoadFinished);

    connect(this,
            &MixxxMainWindow::skinLoaded,
            WaveformWidgetFactory::instance(),
            &WaveformWidgetFactory::slotSkinLoaded);

    // Initialize preference dialog
    m_pPrefDlg = new DlgPreferences(
            this,
            m_pSkinLoader,
            m_pCoreServices->getSoundManager(),
            m_pCoreServices->getPlayerManager(),
            m_pCoreServices->getControllerManager(),
            m_pCoreServices->getVinylControlManager(),
            m_pCoreServices->getLV2Backend(),
            m_pCoreServices->getEffectsManager(),
            m_pCoreServices->getSettingsManager(),
            m_pCoreServices->getLibrary());
    m_pPrefDlg->setWindowIcon(QIcon(":/images/icons/mixxx.svg"));
    m_pPrefDlg->setHidden(true);

    // Connect signals to the menubar. Should be done before emit newSkinLoaded.
    connectMenuBar();

    QWidget* oldWidget = m_pCentralWidget;

    // Load default styles that can be overridden by skins
    QFile file(":/skins/default.qss");
    if (file.open(QIODevice::ReadOnly)) {
        QByteArray fileBytes = file.readAll();
        QString style = QString::fromLocal8Bit(fileBytes.constData(),
                                               fileBytes.length());
        setStyleSheet(style);
    } else {
        qWarning() << "Failed to load default skin styles!";
    }

    if (!loadConfiguredSkin()) {
        reportCriticalErrorAndQuit(
                "default skin cannot be loaded - see <b>mixxx</b> trace for more information");
        m_pCentralWidget = oldWidget;
        //TODO (XXX) add dialog to warn user and launch skin choice page
    } else {
        m_pMenuBar->setStyleSheet(m_pCentralWidget->styleSheet());
    }

    // Check direct rendering and warn user if they don't have it
    if (!CmdlineArgs::Instance().getSafeMode()) {
        checkDirectRendering();
    }

    // Install an event filter to catch certain QT events, such as tooltips.
    // This allows us to turn off tooltips.
    pApp->installEventFilter(this); // The eventfilter is located in this
                                    // Mixxx class as a callback.

    // Try open player device If that fails, the preference panel is opened.
    bool retryClicked;
    do {
        retryClicked = false;
        SoundDeviceError result = m_pCoreServices->getSoundManager()->setupDevices();
        if (result == SOUNDDEVICE_ERROR_DEVICE_COUNT ||
                result == SOUNDDEVICE_ERROR_EXCESSIVE_OUTPUT_CHANNEL) {
            if (soundDeviceBusyDlg(&retryClicked) != QDialog::Accepted) {
                exit(0);
            }
        } else if (result != SOUNDDEVICE_ERROR_OK) {
            if (soundDeviceErrorMsgDlg(result, &retryClicked) !=
                    QDialog::Accepted) {
                exit(0);
            }
        }
    } while (retryClicked);

    // test for at least one out device, if none, display another dlg that
    // says "mixxx will barely work with no outs"
    // In case persisting errors, the user has already received a message
    // box from the preferences dialog above. So we can watch here just the
    // output count.
    while (m_pCoreServices->getSoundManager()->getConfig().getOutputs().count() == 0) {
        // Exit when we press the Exit button in the noSoundDlg dialog
        // only call it if result != OK
        bool continueClicked = false;
        if (noOutputDlg(&continueClicked) != QDialog::Accepted) {
            exit(0);
        }
        if (continueClicked) {
            break;
        }
    }

    // this has to be after the OpenGL widgets are created or depending on a
    // million different variables the first waveform may be horribly
    // corrupted. See bug 521509 -- bkgood ?? -- vrince
    setCentralWidget(m_pCentralWidget);

    // Show the menubar after the launch image is replaced by the skin widget,
    // otherwise it would shift the launch image shortly before the skin is visible.
    m_pMenuBar->show();

    // The launch image widget is automatically disposed, but we still have a
    // pointer to it.
    m_pLaunchImage = nullptr;

    connect(m_pCoreServices->getPlayerManager().get(),
            &PlayerManager::noMicrophoneInputConfigured,
            this,
            &MixxxMainWindow::slotNoMicrophoneInputConfigured);
    connect(m_pCoreServices->getPlayerManager().get(),
            &PlayerManager::noAuxiliaryInputConfigured,
            this,
            &MixxxMainWindow::slotNoAuxiliaryInputConfigured);
    connect(m_pCoreServices->getPlayerManager().get(),
            &PlayerManager::noDeckPassthroughInputConfigured,
            this,
            &MixxxMainWindow::slotNoDeckPassthroughInputConfigured);
    connect(m_pCoreServices->getPlayerManager().get(),
            &PlayerManager::noVinylControlInputConfigured,
            this,
            &MixxxMainWindow::slotNoVinylControlInputConfigured);

    connect(&PlayerInfo::instance(),
            &PlayerInfo::currentPlayingTrackChanged,
            this,
            &MixxxMainWindow::slotUpdateWindowTitle);
    connect(&PlayerInfo::instance(),
            &PlayerInfo::currentPlayingDeckChanged,
            this,
            &MixxxMainWindow::slotChangedPlayingDeck);
}

MixxxMainWindow::~MixxxMainWindow() {
    Timer t("~MixxxMainWindow");
    t.start();

    if (m_inhibitScreensaver != mixxx::ScreenSaverPreference::PREVENT_OFF) {
        mixxx::ScreenSaverHelper::uninhibit();
    }

    // Save the current window state (position, maximized, etc)
    // Note(ronso0): Unfortunately saveGeometry() also stores the fullscreen state.
    // On next start restoreGeometry would enable fullscreen mode even though that
    // might not be requested (no '--fullscreen' command line arg and
    // [Config],StartInFullscreen is '0'.
    // https://bugs.launchpad.net/mixxx/+bug/1882474
    // https://bugs.launchpad.net/mixxx/+bug/1909485
    // So let's quit fullscreen if StartInFullscreen is not checked in Preferences.
    bool fullscreenPref = m_pCoreServices->getSettings()->getValue<bool>(
            ConfigKey("[Config]", "StartInFullscreen"));
    if (isFullScreen() && !fullscreenPref) {
        slotViewFullScreen(false);
        // After returning from fullscreen the main window incl. window decoration
        // may be too large for the screen.
        // Maximize the window so we can store a geometry that fits the screen.
        showMaximized();
    }
    m_pCoreServices->getSettings()->set(ConfigKey("[MainWindow]", "geometry"),
            QString(saveGeometry().toBase64()));
    m_pCoreServices->getSettings()->set(ConfigKey("[MainWindow]", "state"),
            QString(saveState().toBase64()));

    // GUI depends on KeyboardEventFilter, PlayerManager, Library
    qDebug() << t.elapsed(false).debugMillisWithUnit() << "deleting skin";
    m_pCentralWidget = nullptr;
    QPointer<QWidget> pSkin(centralWidget());
    setCentralWidget(nullptr);
    if (!pSkin.isNull()) {
        QCoreApplication::sendPostedEvents(pSkin, QEvent::DeferredDelete);
    }
    // Our central widget is now deleted.
    VERIFY_OR_DEBUG_ASSERT(pSkin.isNull()) {
        qWarning() << "Central widget was not deleted by our sendPostedEvents trick.";
    }

    // Delete Controls created by skins
    qDeleteAll(m_skinCreatedControls);
    m_skinCreatedControls.clear();

    // TODO() Verify if this comment still applies:
    // WMainMenuBar holds references to controls so we need to delete it
    // before MixxxMainWindow is destroyed. QMainWindow calls deleteLater() in
    // setMenuBar() but we need to delete it now so we can ask for
    // DeferredDelete events to be processed for it. Once Mixxx shutdown lives
    // outside of MixxxMainWindow the parent relationship will directly destroy
    // the WMainMenuBar and this will no longer be a problem.
    qDebug() << t.elapsed(false).debugMillisWithUnit() << "deleting menubar";

    QPointer<WMainMenuBar> pMenuBar = m_pMenuBar.toWeakRef();
    DEBUG_ASSERT(menuBar() == m_pMenuBar.get());
    // We need to reset the parented pointer here that it does not become a
    // dangling pinter after the object has been deleted.
    m_pMenuBar = nullptr;
    setMenuBar(nullptr);
    if (!pMenuBar.isNull()) {
        QCoreApplication::sendPostedEvents(pMenuBar, QEvent::DeferredDelete);
    }
    // Our main menu is now deleted.
    VERIFY_OR_DEBUG_ASSERT(pMenuBar.isNull()) {
        qWarning() << "WMainMenuBar was not deleted by our sendPostedEvents trick.";
    }

    qDebug() << t.elapsed(false).debugMillisWithUnit() << "deleting DeveloperToolsDlg";
    if (m_pDeveloperToolsDlg) {
        delete m_pDeveloperToolsDlg;
    }

#ifdef __ENGINEPRIME__
    qDebug() << t.elapsed(false).debugMillisWithUnit() << "deleting LibraryExporter";
    m_pLibraryExporter.reset();
#endif

    qDebug() << t.elapsed(false).debugMillisWithUnit() << "deleting DlgPreferences";
    delete m_pPrefDlg;

<<<<<<< HEAD
    ThreadLocalQuickAction::setGlobalInstance(std::shared_ptr<ThreadLocalQuickAction>());
    delete m_pTouchShift;

=======
>>>>>>> 5204d319
    WaveformWidgetFactory::destroy();

    delete m_pGuiTick;
    delete m_pVisualsManager;

    if (m_inhibitScreensaver != mixxx::ScreenSaverPreference::PREVENT_OFF) {
        mixxx::ScreenSaverHelper::uninhibit();
    }

    m_pCoreServices->shutdown();
}

void MixxxMainWindow::initializeWindow() {
    // be sure createMenuBar() is called first
    DEBUG_ASSERT(m_pMenuBar);

    QPalette Pal(palette());
    // safe default QMenuBar background
    QColor MenuBarBackground(m_pMenuBar->palette().color(QPalette::Window));
    Pal.setColor(QPalette::Window, QColor(0x202020));
    setAutoFillBackground(true);
    setPalette(Pal);
    // restore default QMenuBar background
    Pal.setColor(QPalette::Window, MenuBarBackground);
    m_pMenuBar->setPalette(Pal);

    // Restore the current window state (position, maximized, etc)
    restoreGeometry(QByteArray::fromBase64(
            m_pCoreServices->getSettings()
                    ->getValueString(ConfigKey("[MainWindow]", "geometry"))
                    .toUtf8()));
    restoreState(QByteArray::fromBase64(
            m_pCoreServices->getSettings()
                    ->getValueString(ConfigKey("[MainWindow]", "state"))
                    .toUtf8()));

    setWindowIcon(QIcon(":/images/icons/mixxx.svg"));
    slotUpdateWindowTitle(TrackPointer());
}

QDialog::DialogCode MixxxMainWindow::soundDeviceErrorDlg(
        const QString &title, const QString &text, bool* retryClicked) {
    QMessageBox msgBox;
    msgBox.setIcon(QMessageBox::Warning);
    msgBox.setWindowTitle(title);
    msgBox.setText(text);

    QPushButton* retryButton =
            msgBox.addButton(tr("Retry"), QMessageBox::ActionRole);
    QPushButton* reconfigureButton =
            msgBox.addButton(tr("Reconfigure"), QMessageBox::ActionRole);
    QPushButton* wikiButton =
            msgBox.addButton(tr("Help"), QMessageBox::ActionRole);
    QPushButton* exitButton =
            msgBox.addButton(tr("Exit"), QMessageBox::ActionRole);

    while (true)
    {
        msgBox.exec();

        if (msgBox.clickedButton() == retryButton) {
            m_pCoreServices->getSoundManager()->clearAndQueryDevices();
            *retryClicked = true;
            return QDialog::Accepted;
        } else if (msgBox.clickedButton() == wikiButton) {
            QDesktopServices::openUrl(QUrl(MIXXX_WIKI_TROUBLESHOOTING_SOUND_URL));
            wikiButton->setEnabled(false);
        } else if (msgBox.clickedButton() == reconfigureButton) {
            msgBox.hide();

            m_pCoreServices->getSoundManager()->clearAndQueryDevices();
            // This way of opening the dialog allows us to use it synchronously
            m_pPrefDlg->setWindowModality(Qt::ApplicationModal);
            m_pPrefDlg->exec();
            if (m_pPrefDlg->result() == QDialog::Accepted) {
                return QDialog::Accepted;
            }

            msgBox.show();
        } else if (msgBox.clickedButton() == exitButton) {
            // Will finally quit Mixxx
            return QDialog::Rejected;
        }
    }
}

QDialog::DialogCode MixxxMainWindow::soundDeviceBusyDlg(bool* retryClicked) {
    QString title(tr("Sound Device Busy"));
    QString text(
            "<html> <p>" %
                    tr("Mixxx was unable to open all the configured sound devices.") +
            "</p> <p>" %
                    m_pCoreServices->getSoundManager()->getErrorDeviceName() %
                    " is used by another application or not plugged in."
                    "</p><ul>"
                    "<li>" %
                    tr("<b>Retry</b> after closing the other application "
                       "or reconnecting a sound device") %
                    "</li>"
                    "<li>" %
                    tr("<b>Reconfigure</b> Mixxx's sound device settings.") %
                    "</li>"
                    "<li>" %
                    tr("Get <b>Help</b> from the Mixxx Wiki.") %
                    "</li>"
                    "<li>" %
                    tr("<b>Exit</b> Mixxx.") %
                    "</li>"
                    "</ul></html>");
    return soundDeviceErrorDlg(title, text, retryClicked);
}


QDialog::DialogCode MixxxMainWindow::soundDeviceErrorMsgDlg(
        SoundDeviceError err, bool* retryClicked) {
    QString title(tr("Sound Device Error"));
    QString text("<html> <p>" %
                    tr("Mixxx was unable to open all the configured sound "
                       "devices.") +
            "</p> <p>" %
                    m_pCoreServices->getSoundManager()
                            ->getLastErrorMessage(err)
                            .replace("\n", "<br/>") %
                    "</p><ul>"
                    "<li>" %
                    tr("<b>Retry</b> after fixing an issue") %
                    "</li>"
                    "<li>" %
                    tr("<b>Reconfigure</b> Mixxx's sound device settings.") %
                    "</li>"
                    "<li>" %
                    tr("Get <b>Help</b> from the Mixxx Wiki.") %
                    "</li>"
                    "<li>" %
                    tr("<b>Exit</b> Mixxx.") %
                    "</li>"
                    "</ul></html>");
    return soundDeviceErrorDlg(title, text, retryClicked);
}

QDialog::DialogCode MixxxMainWindow::noOutputDlg(bool* continueClicked) {
    QMessageBox msgBox;
    msgBox.setIcon(QMessageBox::Warning);
    msgBox.setWindowTitle(tr("No Output Devices"));
    msgBox.setText(
            "<html>" + tr("Mixxx was configured without any output sound devices. "
            "Audio processing will be disabled without a configured output device.") +
            "<ul>"
                "<li>" +
                    tr("<b>Continue</b> without any outputs.") +
                "</li>"
                "<li>" +
                    tr("<b>Reconfigure</b> Mixxx's sound device settings.") +
                "</li>"
                "<li>" +
                    tr("<b>Exit</b> Mixxx.") +
                "</li>"
            "</ul></html>"
    );

    QPushButton* continueButton =
            msgBox.addButton(tr("Continue"), QMessageBox::ActionRole);
    QPushButton* reconfigureButton =
            msgBox.addButton(tr("Reconfigure"), QMessageBox::ActionRole);
    QPushButton* exitButton =
            msgBox.addButton(tr("Exit"), QMessageBox::ActionRole);

    while (true)
    {
        msgBox.exec();

        if (msgBox.clickedButton() == continueButton) {
            *continueClicked = true;
            return QDialog::Accepted;
        } else if (msgBox.clickedButton() == reconfigureButton) {
            msgBox.hide();

            // This way of opening the dialog allows us to use it synchronously
            m_pPrefDlg->setWindowModality(Qt::ApplicationModal);
            m_pPrefDlg->exec();
            if (m_pPrefDlg->result() == QDialog::Accepted) {
                return QDialog::Accepted;
            }

            msgBox.show();

        } else if (msgBox.clickedButton() == exitButton) {
            // Will finally quit Mixxx
            return QDialog::Rejected;
        }
    }
}

void MixxxMainWindow::slotUpdateWindowTitle(TrackPointer pTrack) {
    QString appTitle = VersionStore::applicationName();

    // If we have a track, use getInfo() to format a summary string and prepend
    // it to the title.
    // TODO(rryan): Does this violate Mac App Store policies?
    if (pTrack) {
        QString trackInfo = pTrack->getInfo();
        if (!trackInfo.isEmpty()) {
            appTitle = QString("%1 | %2").arg(trackInfo, appTitle);
        }
    }
    this->setWindowTitle(appTitle);
}

void MixxxMainWindow::createMenuBar() {
    ScopedTimer t("MixxxMainWindow::createMenuBar");
    DEBUG_ASSERT(m_pCoreServices->getKeyboardConfig());
    m_pMenuBar = make_parented<WMainMenuBar>(
            this, m_pCoreServices->getSettings(), m_pCoreServices->getKeyboardConfig().get());
    if (m_pCentralWidget) {
        m_pMenuBar->setStyleSheet(m_pCentralWidget->styleSheet());
    }
    setMenuBar(m_pMenuBar);
}

void MixxxMainWindow::connectMenuBar() {
    // This function might be invoked multiple times on startup
    // so all connections must be unique!

    ScopedTimer t("MixxxMainWindow::connectMenuBar");
    connect(this,
            &MixxxMainWindow::skinLoaded,
            m_pMenuBar,
            &WMainMenuBar::onNewSkinLoaded,
            Qt::UniqueConnection);

    // Misc
    connect(m_pMenuBar,
            &WMainMenuBar::quit,
            this,
            &MixxxMainWindow::close,
            Qt::UniqueConnection);
    connect(m_pMenuBar,
            &WMainMenuBar::showPreferences,
            this,
            &MixxxMainWindow::slotOptionsPreferences,
            Qt::UniqueConnection);
    connect(m_pMenuBar,
            &WMainMenuBar::loadTrackToDeck,
            this,
            &MixxxMainWindow::slotFileLoadSongPlayer,
            Qt::UniqueConnection);

    connect(m_pMenuBar,
            &WMainMenuBar::showKeywheel,
            this,
            &MixxxMainWindow::slotShowKeywheel);

    // Fullscreen
    connect(m_pMenuBar,
            &WMainMenuBar::toggleFullScreen,
            this,
            &MixxxMainWindow::slotViewFullScreen,
            Qt::UniqueConnection);
    connect(this,
            &MixxxMainWindow::fullScreenChanged,
            m_pMenuBar,
            &WMainMenuBar::onFullScreenStateChange,
            Qt::UniqueConnection);
    // Refresh the Fullscreen checkbox for the case we went fullscreen earlier
    m_pMenuBar->onFullScreenStateChange(isFullScreen());

    // Keyboard shortcuts
    connect(m_pMenuBar,
            &WMainMenuBar::toggleKeyboardShortcuts,
            m_pCoreServices.get(),
            &mixxx::CoreServices::slotOptionsKeyboard,
            Qt::UniqueConnection);

    // Help
    connect(m_pMenuBar,
            &WMainMenuBar::showAbout,
            this,
            &MixxxMainWindow::slotHelpAbout,
            Qt::UniqueConnection);

    // Developer
    connect(m_pMenuBar,
            &WMainMenuBar::reloadSkin,
            this,
            &MixxxMainWindow::rebootMixxxView,
            Qt::UniqueConnection);
    connect(m_pMenuBar,
            &WMainMenuBar::toggleDeveloperTools,
            this,
            &MixxxMainWindow::slotDeveloperTools,
            Qt::UniqueConnection);

    if (m_pCoreServices->getRecordingManager()) {
        connect(m_pCoreServices->getRecordingManager().get(),
                &RecordingManager::isRecording,
                m_pMenuBar,
                &WMainMenuBar::onRecordingStateChange,
                Qt::UniqueConnection);
        connect(m_pMenuBar,
                &WMainMenuBar::toggleRecording,
                m_pCoreServices->getRecordingManager().get(),
                &RecordingManager::slotSetRecording,
                Qt::UniqueConnection);
        m_pMenuBar->onRecordingStateChange(
                m_pCoreServices->getRecordingManager()->isRecordingActive());
    }

#ifdef __BROADCAST__
    if (m_pCoreServices->getBroadcastManager()) {
        connect(m_pCoreServices->getBroadcastManager().get(),
                &BroadcastManager::broadcastEnabled,
                m_pMenuBar,
                &WMainMenuBar::onBroadcastingStateChange,
                Qt::UniqueConnection);
        connect(m_pMenuBar,
                &WMainMenuBar::toggleBroadcasting,
                m_pCoreServices->getBroadcastManager().get(),
                &BroadcastManager::setEnabled,
                Qt::UniqueConnection);
        m_pMenuBar->onBroadcastingStateChange(m_pCoreServices->getBroadcastManager()->isEnabled());
    }
#endif

#ifdef __VINYLCONTROL__
    if (m_pCoreServices->getVinylControlManager()) {
        connect(m_pMenuBar,
                &WMainMenuBar::toggleVinylControl,
                m_pCoreServices->getVinylControlManager().get(),
                &VinylControlManager::toggleVinylControl,
                Qt::UniqueConnection);
        connect(m_pCoreServices->getVinylControlManager().get(),
                &VinylControlManager::vinylControlDeckEnabled,
                m_pMenuBar,
                &WMainMenuBar::onVinylControlDeckEnabledStateChange,
                Qt::UniqueConnection);
    }
#endif

    if (m_pCoreServices->getPlayerManager()) {
        connect(m_pCoreServices->getPlayerManager().get(),
                &PlayerManager::numberOfDecksChanged,
                m_pMenuBar,
                &WMainMenuBar::onNumberOfDecksChanged,
                Qt::UniqueConnection);
        m_pMenuBar->onNumberOfDecksChanged(m_pCoreServices->getPlayerManager()->numberOfDecks());
    }

    if (m_pCoreServices->getTrackCollectionManager()) {
        connect(m_pMenuBar,
                &WMainMenuBar::rescanLibrary,
                m_pCoreServices->getTrackCollectionManager().get(),
                &TrackCollectionManager::startLibraryScan,
                Qt::UniqueConnection);
        connect(m_pCoreServices->getTrackCollectionManager().get(),
                &TrackCollectionManager::libraryScanStarted,
                m_pMenuBar,
                &WMainMenuBar::onLibraryScanStarted,
                Qt::UniqueConnection);
        connect(m_pCoreServices->getTrackCollectionManager().get(),
                &TrackCollectionManager::libraryScanFinished,
                m_pMenuBar,
                &WMainMenuBar::onLibraryScanFinished,
                Qt::UniqueConnection);
    }

    if (m_pCoreServices->getLibrary()) {
        connect(m_pMenuBar,
                &WMainMenuBar::createCrate,
                m_pCoreServices->getLibrary().get(),
                &Library::slotCreateCrate,
                Qt::UniqueConnection);
        connect(m_pMenuBar,
                &WMainMenuBar::createPlaylist,
                m_pCoreServices->getLibrary().get(),
                &Library::slotCreatePlaylist,
                Qt::UniqueConnection);
    }

#ifdef __ENGINEPRIME__
    DEBUG_ASSERT(m_pLibraryExporter);
    connect(m_pMenuBar,
            &WMainMenuBar::exportLibrary,
            m_pLibraryExporter.get(),
            &mixxx::LibraryExporter::slotRequestExport,
            Qt::UniqueConnection);
#endif
}

void MixxxMainWindow::slotFileLoadSongPlayer(int deck) {
    QString group = m_pCoreServices->getPlayerManager()->groupForDeck(deck - 1);

    QString loadTrackText = tr("Load track to Deck %1").arg(QString::number(deck));
    QString deckWarningMessage = tr("Deck %1 is currently playing a track.")
            .arg(QString::number(deck));
    QString areYouSure = tr("Are you sure you want to load a new track?");

    if (ControlObject::get(ConfigKey(group, "play")) > 0.0) {
        int ret = QMessageBox::warning(this,
                VersionStore::applicationName(),
                deckWarningMessage + "\n" + areYouSure,
                QMessageBox::Yes | QMessageBox::No,
                QMessageBox::No);

        if (ret != QMessageBox::Yes) {
            return;
        }
    }

    UserSettingsPointer pConfig = m_pCoreServices->getSettings();
    QString trackPath =
        QFileDialog::getOpenFileName(
            this,
            loadTrackText,
            pConfig->getValueString(PREF_LEGACY_LIBRARY_DIR),
            QString("Audio (%1)")
                .arg(SoundSourceProxy::getSupportedFileNamePatterns().join(" ")));


    if (!trackPath.isNull()) {
        // The user has picked a file via a file dialog. This means the system
        // sandboxer (if we are sandboxed) has granted us permission to this
        // folder. Create a security bookmark while we have permission so that
        // we can access the folder on future runs. We need to canonicalize the
        // path so we first wrap the directory string with a QDir.
        mixxx::FileInfo fileInfo(trackPath);
        Sandbox::createSecurityToken(&fileInfo);

        m_pCoreServices->getPlayerManager()->slotLoadToDeck(trackPath, deck);
    }
}

void MixxxMainWindow::slotDeveloperTools(bool visible) {
    if (visible) {
        if (m_pDeveloperToolsDlg == nullptr) {
            UserSettingsPointer pConfig = m_pCoreServices->getSettings();
            m_pDeveloperToolsDlg = new DlgDeveloperTools(this, pConfig);
            connect(m_pDeveloperToolsDlg,
                    &DlgDeveloperTools::destroyed,
                    this,
                    &MixxxMainWindow::slotDeveloperToolsClosed);
            connect(this,
                    &MixxxMainWindow::closeDeveloperToolsDlgChecked,
                    m_pDeveloperToolsDlg,
                    &DlgDeveloperTools::done);
            connect(m_pDeveloperToolsDlg,
                    &DlgDeveloperTools::destroyed,
                    m_pMenuBar,
                    &WMainMenuBar::onDeveloperToolsHidden);
        }
        m_pMenuBar->onDeveloperToolsShown();
        m_pDeveloperToolsDlg->show();
        m_pDeveloperToolsDlg->activateWindow();
    } else {
        emit closeDeveloperToolsDlgChecked(0);
    }
}

void MixxxMainWindow::slotDeveloperToolsClosed() {
    m_pDeveloperToolsDlg = nullptr;
}

void MixxxMainWindow::slotViewFullScreen(bool toggle) {
    if (isFullScreen() == toggle) {
        return;
    }

    if (toggle) {
        showFullScreen();
#ifdef __LINUX__
        // Fix for "No menu bar with ubuntu unity in full screen mode" Bug
        // #885890 and Bug #1076789. Before touching anything here, please read
        // those bugs.
        createMenuBar();
        connectMenuBar();
        if (m_pMenuBar->isNativeMenuBar()) {
            m_pMenuBar->setNativeMenuBar(false);
        }
#endif
    } else {
#ifdef __LINUX__
        createMenuBar();
        connectMenuBar();
#endif
        showNormal();
    }
    emit fullScreenChanged(toggle);
}

void MixxxMainWindow::slotOptionsPreferences() {
    m_pPrefDlg->show();
    m_pPrefDlg->raise();
    m_pPrefDlg->activateWindow();
}

void MixxxMainWindow::slotNoVinylControlInputConfigured() {
    QMessageBox::StandardButton btn = QMessageBox::warning(
            this,
            VersionStore::applicationName(),
            tr("There is no input device selected for this vinyl control.\n"
               "Please select an input device in the sound hardware preferences first."),
            QMessageBox::Ok | QMessageBox::Cancel,
            QMessageBox::Cancel);
    if (btn == QMessageBox::Ok) {
        m_pPrefDlg->show();
        m_pPrefDlg->showSoundHardwarePage();
    }
}

void MixxxMainWindow::slotNoDeckPassthroughInputConfigured() {
    QMessageBox::StandardButton btn = QMessageBox::warning(
            this,
            VersionStore::applicationName(),
            tr("There is no input device selected for this passthrough control.\n"
               "Please select an input device in the sound hardware preferences first."),
            QMessageBox::Ok | QMessageBox::Cancel,
            QMessageBox::Cancel);
    if (btn == QMessageBox::Ok) {
        m_pPrefDlg->show();
        m_pPrefDlg->showSoundHardwarePage();
    }
}

void MixxxMainWindow::slotNoMicrophoneInputConfigured() {
    QMessageBox::StandardButton btn = QMessageBox::question(
            this,
            VersionStore::applicationName(),
            tr("There is no input device selected for this microphone.\n"
               "Do you want to select an input device?"),
            QMessageBox::Ok | QMessageBox::Cancel,
            QMessageBox::Cancel);
    if (btn == QMessageBox::Ok) {
        m_pPrefDlg->show();
        m_pPrefDlg->showSoundHardwarePage();
    }
}

void MixxxMainWindow::slotNoAuxiliaryInputConfigured() {
    QMessageBox::StandardButton btn = QMessageBox::question(
            this,
            VersionStore::applicationName(),
            tr("There is no input device selected for this auxiliary.\n"
               "Do you want to select an input device?"),
            QMessageBox::Ok | QMessageBox::Cancel,
            QMessageBox::Cancel);
    if (btn == QMessageBox::Ok) {
        m_pPrefDlg->show();
        m_pPrefDlg->showSoundHardwarePage();
    }
}

void MixxxMainWindow::slotChangedPlayingDeck(int deck) {
    if (m_inhibitScreensaver == mixxx::ScreenSaverPreference::PREVENT_ON_PLAY) {
        if (deck==-1) {
            // If no deck is playing, allow the screensaver to run.
            mixxx::ScreenSaverHelper::uninhibit();
        } else {
            mixxx::ScreenSaverHelper::inhibit();
        }
    }
}

void MixxxMainWindow::slotHelpAbout() {
    DlgAbout* about = new DlgAbout(this);
    about->show();
}

void MixxxMainWindow::slotShowKeywheel(bool toggle) {
    if (!m_pKeywheel) {
        m_pKeywheel = make_parented<DlgKeywheel>(this, m_pCoreServices->getSettings());
        // uncheck the menu item on window close
        connect(m_pKeywheel.get(),
                &DlgKeywheel::finished,
                m_pMenuBar,
                &WMainMenuBar::onKeywheelChange);
    }
    if (toggle) {
        m_pKeywheel->show();
        m_pKeywheel->raise();
    } else {
        m_pKeywheel->hide();
    }
}

void MixxxMainWindow::setToolTipsCfg(mixxx::TooltipsPreference tt) {
    UserSettingsPointer pConfig = m_pCoreServices->getSettings();
    pConfig->set(ConfigKey("[Controls]","Tooltips"),
                 ConfigValue(static_cast<int>(tt)));
    m_toolTipsCfg = tt;
}

void MixxxMainWindow::rebootMixxxView() {
    qDebug() << "Now in rebootMixxxView...";

    // safe geometry for later restoration
    const QRect initGeometry = geometry();

    // We need to tell the menu bar that we are about to delete the old skin and
    // create a new one. It holds "visibility" controls (e.g. "Show Samplers")
    // that need to be deleted -- otherwise we can't tell what features the skin
    // supports since the controls from the previous skin will be left over.
    m_pMenuBar->onNewSkinAboutToLoad();

    if (m_pCentralWidget) {
        m_pCentralWidget->hide();
        WaveformWidgetFactory::instance()->destroyWidgets();
        delete m_pCentralWidget;
        m_pCentralWidget = nullptr;
    }

    // Workaround for changing skins while fullscreen, just go out of fullscreen
    // mode. If you change skins while in fullscreen (on Linux, at least) the
    // window returns to 0,0 but and the backdrop disappears so it looks as if
    // it is not fullscreen, but acts as if it is.
    bool wasFullScreen = isFullScreen();
    slotViewFullScreen(false);

    if (!loadConfiguredSkin()) {
        QMessageBox::critical(this,
                              tr("Error in skin file"),
                              tr("The selected skin cannot be loaded."));
        // m_pWidgetParent is NULL, we can't continue.
        return;
    }
    m_pMenuBar->setStyleSheet(m_pCentralWidget->styleSheet());

    setCentralWidget(m_pCentralWidget);
#ifdef __LINUX__
    // don't adjustSize() on Linux as this wouldn't use the entire available area
    // to paint the new skin with X11
    // https://bugs.launchpad.net/mixxx/+bug/1773587
#else
    adjustSize();
#endif

    if (wasFullScreen) {
        slotViewFullScreen(true);
    } else {
        // Programatic placement at this point is very problematic.
        // The screen() method returns stale data (primary screen)
        // until the user interacts with mixxx again. Keyboard shortcuts
        // do not count, moving window, opening menu etc does
        // Therefore the placement logic was removed by a simple geometry restore.
        // If the minimum size of the new skin is larger then the restored
        // geometry, the window will be enlarged right & bottom which is
        // safe as the menu is still reachable.
        setGeometry(initGeometry);
    }

    qDebug() << "rebootMixxxView DONE";
}

bool MixxxMainWindow::loadConfiguredSkin() {
    // TODO: use std::shared_ptr throughout skin widgets instead of these hacky get() calls
    m_pCentralWidget = m_pSkinLoader->loadConfiguredSkin(this,
            &m_skinCreatedControls,
            m_pCoreServices.get());
    if (centralWidget() == m_pLaunchImage) {
        initializationProgressUpdate(100, "");
    }
    emit skinLoaded();
    return m_pCentralWidget != nullptr;
}

bool MixxxMainWindow::eventFilter(QObject* obj, QEvent* event) {
    if (event->type() == QEvent::ToolTip) {
        // return true for no tool tips
        switch (m_toolTipsCfg) {
            case mixxx::TooltipsPreference::TOOLTIPS_ONLY_IN_LIBRARY:
                if (dynamic_cast<WBaseWidget*>(obj) != nullptr) {
                    return true;
                }
                break;
            case mixxx::TooltipsPreference::TOOLTIPS_ON:
                break;
            case mixxx::TooltipsPreference::TOOLTIPS_OFF:
                return true;
            default:
                DEBUG_ASSERT(!"m_toolTipsCfg value unknown");
                return true;
        }
    }
    // standard event processing
    return QMainWindow::eventFilter(obj, event);
}

void MixxxMainWindow::closeEvent(QCloseEvent *event) {
    // WARNING: We can receive a CloseEvent while only partially
    // initialized. This is because we call QApplication::processEvents to
    // render LaunchImage progress in the constructor.
    if (!confirmExit()) {
        event->ignore();
        return;
    }
    QMainWindow::closeEvent(event);
}


void MixxxMainWindow::checkDirectRendering() {
    // IF
    //  * A waveform viewer exists
    // AND
    //  * The waveform viewer is an OpenGL waveform viewer
    // AND
    //  * The waveform viewer does not have direct rendering enabled.
    // THEN
    //  * Warn user

    WaveformWidgetFactory* factory = WaveformWidgetFactory::instance();
    if (!factory) {
        return;
    }

    UserSettingsPointer pConfig = m_pCoreServices->getSettings();

    if (!factory->isOpenGlAvailable() && !factory->isOpenGlesAvailable() &&
        pConfig->getValueString(ConfigKey("[Direct Rendering]", "Warned")) != QString("yes")) {
        QMessageBox::warning(nullptr,
                tr("OpenGL Direct Rendering"),
                tr("Direct rendering is not enabled on your machine.<br><br>"
                   "This means that the waveform displays will be very<br>"
                   "<b>slow and may tax your CPU heavily</b>. Either update "
                   "your<br>"
                   "configuration to enable direct rendering, or disable<br>"
                   "the waveform displays in the Mixxx preferences by "
                   "selecting<br>"
                   "\"Empty\" as the waveform display in the 'Interface' "
                   "section."));
        pConfig->set(ConfigKey("[Direct Rendering]", "Warned"), QString("yes"));
    }
}

bool MixxxMainWindow::confirmExit() {
    bool playing(false);
    bool playingSampler(false);
    unsigned int deckCount = m_pCoreServices->getPlayerManager()->numDecks();
    unsigned int samplerCount = m_pCoreServices->getPlayerManager()->numSamplers();
    for (unsigned int i = 0; i < deckCount; ++i) {
        if (ControlObject::toBool(
                    ConfigKey(PlayerManager::groupForDeck(i), "play"))) {
            playing = true;
            break;
        }
    }
    for (unsigned int i = 0; i < samplerCount; ++i) {
        if (ControlObject::toBool(
                    ConfigKey(PlayerManager::groupForSampler(i), "play"))) {
            playingSampler = true;
            break;
        }
    }
    if (playing) {
        QMessageBox::StandardButton btn = QMessageBox::question(this,
            tr("Confirm Exit"),
            tr("A deck is currently playing. Exit Mixxx?"),
            QMessageBox::Yes | QMessageBox::No, QMessageBox::No);
        if (btn == QMessageBox::No) {
            return false;
        }
    } else if (playingSampler) {
        QMessageBox::StandardButton btn = QMessageBox::question(this,
            tr("Confirm Exit"),
            tr("A sampler is currently playing. Exit Mixxx?"),
            QMessageBox::Yes | QMessageBox::No, QMessageBox::No);
        if (btn == QMessageBox::No) {
            return false;
        }
    }
    if (m_pPrefDlg && m_pPrefDlg->isVisible()) {
        QMessageBox::StandardButton btn = QMessageBox::question(
            this, tr("Confirm Exit"),
            tr("The preferences window is still open.") + "<br>" +
            tr("Discard any changes and exit Mixxx?"),
            QMessageBox::Yes | QMessageBox::No, QMessageBox::No);
        if (btn == QMessageBox::No) {
            return false;
        }
        else {
            m_pPrefDlg->close();
        }
    }

    return true;
}

void MixxxMainWindow::setInhibitScreensaver(mixxx::ScreenSaverPreference newInhibit)
{
    UserSettingsPointer pConfig = m_pCoreServices->getSettings();

    if (m_inhibitScreensaver != mixxx::ScreenSaverPreference::PREVENT_OFF) {
        mixxx::ScreenSaverHelper::uninhibit();
    }

    if (newInhibit == mixxx::ScreenSaverPreference::PREVENT_ON) {
        mixxx::ScreenSaverHelper::inhibit();
    } else if (newInhibit == mixxx::ScreenSaverPreference::PREVENT_ON_PLAY
            && PlayerInfo::instance().getCurrentPlayingDeck()!=-1) {
        mixxx::ScreenSaverHelper::inhibit();
    }
    int inhibit_int = static_cast<int>(newInhibit);
    pConfig->setValue<int>(ConfigKey("[Config]","InhibitScreensaver"), inhibit_int);
    m_inhibitScreensaver = newInhibit;
}

mixxx::ScreenSaverPreference MixxxMainWindow::getInhibitScreensaver()
{
    return m_inhibitScreensaver;
}

void MixxxMainWindow::initializationProgressUpdate(int progress, const QString& serviceName) {
    if (m_pLaunchImage) {
        m_pLaunchImage->progress(progress, serviceName);
    }
    qApp->processEvents();
}<|MERGE_RESOLUTION|>--- conflicted
+++ resolved
@@ -439,12 +439,7 @@
     qDebug() << t.elapsed(false).debugMillisWithUnit() << "deleting DlgPreferences";
     delete m_pPrefDlg;
 
-<<<<<<< HEAD
     ThreadLocalQuickAction::setGlobalInstance(std::shared_ptr<ThreadLocalQuickAction>());
-    delete m_pTouchShift;
-
-=======
->>>>>>> 5204d319
     WaveformWidgetFactory::destroy();
 
     delete m_pGuiTick;
