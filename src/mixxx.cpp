--- conflicted
+++ resolved
@@ -1461,29 +1461,15 @@
         int newX = initPosition.x() + (initSize.width() - m_pCentralWidget->width()) / 2;
         int newY = initPosition.y() + (initSize.height() - m_pCentralWidget->height()) / 2;
 
-<<<<<<< HEAD
-        const QScreen* primaryScreen = getPrimaryScreen();
-        if (primaryScreen) {
-            newX = std::max(0,
-                    std::min(newX,
-                            primaryScreen->geometry().width() -
-                                    m_pCentralWidget->width()));
-            newY = std::max(0,
-                    std::min(newY,
-                            primaryScreen->geometry().height() - m_pCentralWidget->height()));
-            move(newX, newY);
-        } else {
-=======
         const QScreen* const pScreen = mixxx::widgethelper::getScreen(*this);
         VERIFY_OR_DEBUG_ASSERT(pScreen) {
->>>>>>> fa8e70c7
             qWarning() << "Unable to move window inside screen borders.";
         }
         else {
             const auto windowMarginWidth =
-                    pScreen->geometry().width() - m_pWidgetParent->width();
+                    pScreen->geometry().width() - m_pCentralWidget->width();
             const auto windowMarginHeight =
-                    pScreen->geometry().height() - m_pWidgetParent->height();
+                    pScreen->geometry().height() - m_pCentralWidget->height();
             newX = std::max(0, std::min(newX, windowMarginWidth));
             newY = std::max(0, std::min(newY, windowMarginHeight));
             move(newX, newY);
