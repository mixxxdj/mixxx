--- conflicted
+++ resolved
@@ -853,12 +853,8 @@
 void MixxxMainWindow::linkSkinWidget(ControlObjectSlave** pCOS, 
                                      ConfigKey key, const char* slot) {
     //Careful when using because it may not be supported by a skin
-<<<<<<< HEAD
-    if (!*pCOS && ControlObject::getControl(key, true)) {
-=======
     if (!*pCOS)
     {
->>>>>>> 6321dbed
         *pCOS = new ControlObjectSlave(key, this);
         (*pCOS)->connectValueChanged(
             this, slot, Qt::DirectConnection);
