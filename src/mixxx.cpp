#include "mixxx.h"

#include <QDesktopServices>
#include <QFileDialog>
#include <QGLFormat>
#include <QGuiApplication>
#include <QInputMethod>
#include <QLocale>
#include <QScreen>
#include <QStandardPaths>
#include <QUrl>
#include <QtDebug>

#include "defs_urls.h"
#include "dialog/dlgabout.h"
#include "dialog/dlgdevelopertools.h"
#include "dialog/dlgkeywheel.h"
#include "effects/builtin/builtinbackend.h"
#include "effects/effectsmanager.h"
#include "engine/enginemaster.h"
#include "moc_mixxx.cpp"
#include "preferences/constants.h"
#include "preferences/dialog/dlgprefeq.h"
#include "preferences/dialog/dlgpreferences.h"
#ifdef __LILV__
#include "effects/lv2/lv2backend.h"
#endif
#ifdef __BROADCAST__
#include "broadcast/broadcastmanager.h"
#endif
#include "control/controlpushbutton.h"
#include "controllers/controllermanager.h"
#include "controllers/keyboard/keyboardeventfilter.h"
#include "database/mixxxdb.h"
#include "library/coverartcache.h"
#include "library/library.h"
#include "library/library_preferences.h"
#ifdef __ENGINEPRIME__
#include "library/export/libraryexporter.h"
#endif
#include "library/trackcollection.h"
#include "library/trackcollectionmanager.h"
#include "mixer/playerinfo.h"
#include "mixer/playermanager.h"
#include "preferences/settingsmanager.h"
#include "recording/recordingmanager.h"
#include "skin/launchimage.h"
#include "skin/legacyskinparser.h"
#include "skin/skinloader.h"
#include "soundio/soundmanager.h"
#include "sources/soundsourceproxy.h"
#include "track/track.h"
#include "util/db/dbconnectionpooled.h"
#include "util/debug.h"
#include "util/experiment.h"
#include "util/font.h"
#include "util/logger.h"
#include "util/math.h"
#include "util/sandbox.h"
#include "util/screensaver.h"
#include "util/statsmanager.h"
#include "util/time.h"
#include "util/timer.h"
#include "util/translations.h"
#include "util/versionstore.h"
#include "util/widgethelper.h"
#include "waveform/guitick.h"
#include "waveform/sharedglcontext.h"
#include "waveform/visualsmanager.h"
#include "waveform/waveformwidgetfactory.h"
#include "widget/wmainmenubar.h"

#ifdef __VINYLCONTROL__
#include "vinylcontrol/vinylcontrolmanager.h"
#endif

#ifdef __MODPLUG__
#include "preferences/dialog/dlgprefmodplug.h"
#endif

#if defined(Q_OS_LINUX)
#include <X11/Xlib.h>
#include <X11/Xlibint.h>

#include <QtX11Extras/QX11Info>
// Xlibint.h predates C++ and defines macros which conflict
// with references to std::max and std::min
#undef max
#undef min
#endif

MixxxMainWindow::MixxxMainWindow(
        QApplication* pApp, std::shared_ptr<mixxx::CoreServices> pCoreServices)
        : m_pCoreServices(pCoreServices),
          m_pCentralWidget(nullptr),
          m_pLaunchImage(nullptr),
          m_pGuiTick(nullptr),
          m_pDeveloperToolsDlg(nullptr),
          m_pPrefDlg(nullptr),
          m_pKeywheel(nullptr),
#ifdef __ENGINEPRIME__
          m_pLibraryExporter(nullptr),
#endif
          m_toolTipsCfg(mixxx::TooltipsPreference::TOOLTIPS_ON),
          m_pTouchShift(nullptr) {
    DEBUG_ASSERT(pApp);
    DEBUG_ASSERT(pCoreServices);
    m_pCoreServices->initializeSettings();
    m_pCoreServices->initializeKeyboard();
    // These depend on the settings
    createMenuBar();
<<<<<<< HEAD
=======
    m_pMenuBar->hide();

>>>>>>> b35c4584
    initializeWindow();

    // Show launch image immediately so the user knows Mixxx is starting
    m_pSkinLoader = std::make_unique<SkinLoader>(m_pCoreServices->getSettings());
    m_pLaunchImage = m_pSkinLoader->loadLaunchImage(this);
    m_pCentralWidget = (QWidget*)m_pLaunchImage;
    setCentralWidget(m_pCentralWidget);

    show();
    pApp->processEvents();

    m_pGuiTick = new GuiTick();
    m_pVisualsManager = new VisualsManager();

    connect(
            m_pCoreServices.get(),
            &mixxx::CoreServices::initializationProgressUpdate,
            this,
            &MixxxMainWindow::initializationProgressUpdate);

    m_pCoreServices->initialize(pApp);

    initializationProgressUpdate(65, tr("skin"));

    installEventFilter(m_pCoreServices->getKeyboardEventFilter().get());

    DEBUG_ASSERT(m_pCoreServices->getPlayerManager());
    const QStringList visualGroups = m_pCoreServices->getPlayerManager()->getVisualPlayerGroups();
    for (const QString& group : visualGroups) {
        m_pVisualsManager->addDeck(group);
    }

    // Before creating the first skin we need to create a QGLWidget so that all
    // the QGLWidget's we create can use it as a shared QGLContext.
    if (!CmdlineArgs::Instance().getSafeMode() && QGLFormat::hasOpenGL()) {
        QGLFormat glFormat;
        glFormat.setDirectRendering(true);
        glFormat.setDoubleBuffer(true);
        glFormat.setDepth(false);
        // Disable waiting for vertical Sync
        // This can be enabled when using a single Threads for each QGLContext
        // Setting 1 causes QGLContext::swapBuffer to sleep until the next VSync
#if defined(__APPLE__)
        // On OS X, syncing to vsync has good performance FPS-wise and
        // eliminates tearing.
        glFormat.setSwapInterval(1);
#else
        // Otherwise, turn VSync off because it could cause horrible FPS on
        // Linux.
        // TODO(XXX): Make this configurable.
        // TODO(XXX): What should we do on Windows?
        glFormat.setSwapInterval(0);
#endif
        glFormat.setRgba(true);
        QGLFormat::setDefaultFormat(glFormat);

        QGLWidget* pContextWidget = new QGLWidget(this);
        pContextWidget->setGeometry(QRect(0, 0, 3, 3));
        pContextWidget->hide();
        SharedGLContext::setWidget(pContextWidget);
    }

    WaveformWidgetFactory::createInstance(); // takes a long time
    WaveformWidgetFactory::instance()->setConfig(m_pCoreServices->getSettings());
    WaveformWidgetFactory::instance()->startVSync(m_pGuiTick, m_pVisualsManager);

    connect(this,
            &MixxxMainWindow::skinLoaded,
            m_pCoreServices->getLibrary().get(),
            &Library::onSkinLoadFinished);

    connect(this,
            &MixxxMainWindow::skinLoaded,
            WaveformWidgetFactory::instance(),
            &WaveformWidgetFactory::slotSkinLoaded);

    // Initialize preference dialog
    m_pPrefDlg = new DlgPreferences(
            this,
            m_pSkinLoader,
            m_pCoreServices->getSoundManager(),
            m_pCoreServices->getPlayerManager(),
            m_pCoreServices->getControllerManager(),
            m_pCoreServices->getVinylControlManager(),
            m_pCoreServices->getLV2Backend(),
            m_pCoreServices->getEffectsManager(),
            m_pCoreServices->getSettingsManager(),
            m_pCoreServices->getLibrary());
    m_pPrefDlg->setWindowIcon(QIcon(":/images/mixxx_icon.svg"));
    m_pPrefDlg->setHidden(true);

#ifdef __ENGINEPRIME__
    // Initialise library exporter
    m_pLibraryExporter = m_pCoreServices->getLibrary()->makeLibraryExporter(this);
    connect(m_pCoreServices->getLibrary().get(),
            &Library::exportLibrary,
            m_pLibraryExporter.get(),
            &mixxx::LibraryExporter::slotRequestExport);
    connect(m_pCoreServices->getLibrary().get(),
            &Library::exportCrate,
            m_pLibraryExporter.get(),
            &mixxx::LibraryExporter::slotRequestExportWithInitialCrate);
#endif

    connectMenuBar();

    QWidget* oldWidget = m_pCentralWidget;

    // Load default styles that can be overridden by skins
    QFile file(":/skins/default.qss");
    if (file.open(QIODevice::ReadOnly)) {
        QByteArray fileBytes = file.readAll();
        QString style = QString::fromLocal8Bit(fileBytes.constData(),
                                               fileBytes.length());
        setStyleSheet(style);
    } else {
        qWarning() << "Failed to load default skin styles!";
    }

    if (!loadConfiguredSkin()) {
        reportCriticalErrorAndQuit(
                "default skin cannot be loaded - see <b>mixxx</b> trace for more information");
        m_pCentralWidget = oldWidget;
        //TODO (XXX) add dialog to warn user and launch skin choice page
    } else {
        m_pMenuBar->setStyleSheet(m_pCentralWidget->styleSheet());
    }

    // Check direct rendering and warn user if they don't have it
    if (!CmdlineArgs::Instance().getSafeMode()) {
        checkDirectRendering();
    }

    // Install an event filter to catch certain QT events, such as tooltips.
    // This allows us to turn off tooltips.
    pApp->installEventFilter(this); // The eventfilter is located in this
                                    // Mixxx class as a callback.

    // If we were told to start in fullscreen mode on the command-line or if
    // user chose always starts in fullscreen mode, then turn on fullscreen
    // mode.
    bool fullscreenPref = m_pCoreServices->getSettings()->getValue<bool>(
            ConfigKey("[Config]", "StartInFullscreen"));
    if (CmdlineArgs::Instance().getStartInFullscreen() || fullscreenPref) {
        slotViewFullScreen(true);
    }
<<<<<<< HEAD
=======
    emit skinLoaded();

    m_pMenuBar->show();

    // Wait until all other ControlObjects are set up before initializing
    // controllers
    m_pControllerManager->setUpDevices();

    // Scan the library for new files and directories
    bool rescan = pConfig->getValue<bool>(
            ConfigKey("[Library]","RescanOnStartup"));
    // rescan the library if we get a new plugin
    QList<QString> prev_plugins_list =
            pConfig->getValueString(
                           ConfigKey("[Library]", "SupportedFileExtensions"))
                    .split(',',
#if QT_VERSION >= QT_VERSION_CHECK(5, 14, 0)
                            Qt::SkipEmptyParts);
#else
                            QString::SkipEmptyParts);
#endif

    // TODO: QSet<T>::fromList(const QList<T>&) is deprecated and should be
    // replaced with QSet<T>(list.begin(), list.end()).
    // However, the proposed alternative has just been introduced in Qt
    // 5.14. Until the minimum required Qt version of Mixxx is increased,
    // we need a version check here
    QSet<QString> prev_plugins =
#if QT_VERSION >= QT_VERSION_CHECK(5, 14, 0)
        QSet<QString>(prev_plugins_list.begin(), prev_plugins_list.end());
#else
        QSet<QString>::fromList(prev_plugins_list);
#endif

    const QList<QString> curr_plugins_list = SoundSourceProxy::getSupportedFileExtensions();
    QSet<QString> curr_plugins =
#if QT_VERSION >= QT_VERSION_CHECK(5, 14, 0)
        QSet<QString>(curr_plugins_list.begin(), curr_plugins_list.end());
#else
        QSet<QString>::fromList(curr_plugins_list);
#endif

    rescan = rescan || (prev_plugins != curr_plugins);
    pConfig->set(ConfigKey("[Library]", "SupportedFileExtensions"), curr_plugins_list.join(","));

    // Scan the library directory. Do this after the skinloader has
    // loaded a skin, see Bug #1047435
    if (rescan || hasChanged_MusicDir || m_pSettingsManager->shouldRescanLibrary()) {
        m_pTrackCollectionManager->startLibraryScan();
    }

    // This has to be done before m_pSoundManager->setupDevices()
    // https://bugs.launchpad.net/mixxx/+bug/1758189
    m_pPlayerManager->loadSamplers();
>>>>>>> b35c4584

    // Try open player device If that fails, the preference panel is opened.
    bool retryClicked;
    do {
        retryClicked = false;
        SoundDeviceError result = m_pCoreServices->getSoundManager()->setupDevices();
        if (result == SOUNDDEVICE_ERROR_DEVICE_COUNT ||
                result == SOUNDDEVICE_ERROR_EXCESSIVE_OUTPUT_CHANNEL) {
            if (soundDeviceBusyDlg(&retryClicked) != QDialog::Accepted) {
                exit(0);
            }
        } else if (result != SOUNDDEVICE_ERROR_OK) {
            if (soundDeviceErrorMsgDlg(result, &retryClicked) !=
                    QDialog::Accepted) {
                exit(0);
            }
        }
    } while (retryClicked);

    // test for at least one out device, if none, display another dlg that
    // says "mixxx will barely work with no outs"
    // In case persisting errors, the user has already received a message
    // box from the preferences dialog above. So we can watch here just the
    // output count.
    while (m_pCoreServices->getSoundManager()->getConfig().getOutputs().count() == 0) {
        // Exit when we press the Exit button in the noSoundDlg dialog
        // only call it if result != OK
        bool continueClicked = false;
        if (noOutputDlg(&continueClicked) != QDialog::Accepted) {
            exit(0);
        }
        if (continueClicked) {
            break;
        }
    }

    // this has to be after the OpenGL widgets are created or depending on a
    // million different variables the first waveform may be horribly
    // corrupted. See bug 521509 -- bkgood ?? -- vrince
    setCentralWidget(m_pCentralWidget);
    // The launch image widget is automatically disposed, but we still have a
    // pointer to it.
    m_pLaunchImage = nullptr;

    connect(m_pCoreServices->getPlayerManager().get(),
            &PlayerManager::noMicrophoneInputConfigured,
            this,
            &MixxxMainWindow::slotNoMicrophoneInputConfigured);
    connect(m_pCoreServices->getPlayerManager().get(),
            &PlayerManager::noAuxiliaryInputConfigured,
            this,
            &MixxxMainWindow::slotNoAuxiliaryInputConfigured);
    connect(m_pCoreServices->getPlayerManager().get(),
            &PlayerManager::noDeckPassthroughInputConfigured,
            this,
            &MixxxMainWindow::slotNoDeckPassthroughInputConfigured);
    connect(m_pCoreServices->getPlayerManager().get(),
            &PlayerManager::noVinylControlInputConfigured,
            this,
            &MixxxMainWindow::slotNoVinylControlInputConfigured);

    connect(&PlayerInfo::instance(),
            &PlayerInfo::currentPlayingTrackChanged,
            this,
            &MixxxMainWindow::slotUpdateWindowTitle);
    connect(&PlayerInfo::instance(),
            &PlayerInfo::currentPlayingDeckChanged,
            this,
            &MixxxMainWindow::slotChangedPlayingDeck);
}

MixxxMainWindow::~MixxxMainWindow() {
    Timer t("~MixxxMainWindow");
    t.start();

    if (m_inhibitScreensaver != mixxx::ScreenSaverPreference::PREVENT_OFF) {
        mixxx::ScreenSaverHelper::uninhibit();
    }

    // Save the current window state (position, maximized, etc)
    // Note(ronso0): Unfortunately saveGeometry() also stores the fullscreen state.
    // On next start restoreGeometry would enable fullscreen mode even though that
    // might not be requested (no '--fullscreen' command line arg and
    // [Config],StartInFullscreen is '0'.
    // https://bugs.launchpad.net/mixxx/+bug/1882474
    // https://bugs.launchpad.net/mixxx/+bug/1909485
    // So let's quit fullscreen if StartInFullscreen is not checked in Preferences.
    bool fullscreenPref = m_pCoreServices->getSettings()->getValue<bool>(
            ConfigKey("[Config]", "StartInFullscreen"));
    if (isFullScreen() && !fullscreenPref) {
        slotViewFullScreen(false);
        // After returning from fullscreen the main window incl. window decoration
        // may be too large for the screen.
        // Maximize the window so we can store a geometry that fits the screen.
        showMaximized();
    }
    m_pCoreServices->getSettings()->set(ConfigKey("[MainWindow]", "geometry"),
            QString(saveGeometry().toBase64()));
    m_pCoreServices->getSettings()->set(ConfigKey("[MainWindow]", "state"),
            QString(saveState().toBase64()));

    // GUI depends on KeyboardEventFilter, PlayerManager, Library
    qDebug() << t.elapsed(false).debugMillisWithUnit() << "deleting skin";
    m_pCentralWidget = nullptr;
    QPointer<QWidget> pSkin(centralWidget());
    setCentralWidget(nullptr);
    if (!pSkin.isNull()) {
        QCoreApplication::sendPostedEvents(pSkin, QEvent::DeferredDelete);
    }
    // Our central widget is now deleted.
    VERIFY_OR_DEBUG_ASSERT(pSkin.isNull()) {
        qWarning() << "Central widget was not deleted by our sendPostedEvents trick.";
    }

    // Delete Controls created by skins
    qDeleteAll(m_skinCreatedControls);
    m_skinCreatedControls.clear();

    // TODO() Verify if this comment still applies:
    // WMainMenuBar holds references to controls so we need to delete it
    // before MixxxMainWindow is destroyed. QMainWindow calls deleteLater() in
    // setMenuBar() but we need to delete it now so we can ask for
    // DeferredDelete events to be processed for it. Once Mixxx shutdown lives
    // outside of MixxxMainWindow the parent relationship will directly destroy
    // the WMainMenuBar and this will no longer be a problem.
    qDebug() << t.elapsed(false).debugMillisWithUnit() << "deleting menubar";

    QPointer<WMainMenuBar> pMenuBar = m_pMenuBar.toWeakRef();
    DEBUG_ASSERT(menuBar() == m_pMenuBar.get());
    // We need to reset the parented pointer here that it does not become a
    // dangling pinter after the object has been deleted.
    m_pMenuBar = nullptr;
    setMenuBar(nullptr);
    if (!pMenuBar.isNull()) {
        QCoreApplication::sendPostedEvents(pMenuBar, QEvent::DeferredDelete);
    }
    // Our main menu is now deleted.
    VERIFY_OR_DEBUG_ASSERT(pMenuBar.isNull()) {
        qWarning() << "WMainMenuBar was not deleted by our sendPostedEvents trick.";
    }

    qDebug() << t.elapsed(false).debugMillisWithUnit() << "deleting DeveloperToolsDlg";
    if (m_pDeveloperToolsDlg) {
        delete m_pDeveloperToolsDlg;
    }

#ifdef __ENGINEPRIME__
    qDebug() << t.elapsed(false).debugMillisWithUnit() << "deleting LibraryExporter";
    m_pLibraryExporter.reset();
#endif

    qDebug() << t.elapsed(false).debugMillisWithUnit() << "deleting DlgPreferences";
    delete m_pPrefDlg;

    delete m_pTouchShift;

    WaveformWidgetFactory::destroy();

    delete m_pGuiTick;
    delete m_pVisualsManager;

    m_pCoreServices->shutdown();
}

void MixxxMainWindow::initializeWindow() {
    // be sure createMenuBar() is called first
    DEBUG_ASSERT(m_pMenuBar);

    QPalette Pal(palette());
    // safe default QMenuBar background
    QColor MenuBarBackground(m_pMenuBar->palette().color(QPalette::Window));
    Pal.setColor(QPalette::Window, QColor(0x202020));
    setAutoFillBackground(true);
    setPalette(Pal);
    // restore default QMenuBar background
    Pal.setColor(QPalette::Window, MenuBarBackground);
    m_pMenuBar->setPalette(Pal);

    // Restore the current window state (position, maximized, etc)
    restoreGeometry(QByteArray::fromBase64(
            m_pCoreServices->getSettings()
                    ->getValueString(ConfigKey("[MainWindow]", "geometry"))
                    .toUtf8()));
    restoreState(QByteArray::fromBase64(
            m_pCoreServices->getSettings()
                    ->getValueString(ConfigKey("[MainWindow]", "state"))
                    .toUtf8()));

    setWindowIcon(QIcon(":/images/mixxx_icon.svg"));
    slotUpdateWindowTitle(TrackPointer());
}

QDialog::DialogCode MixxxMainWindow::soundDeviceErrorDlg(
        const QString &title, const QString &text, bool* retryClicked) {
    QMessageBox msgBox;
    msgBox.setIcon(QMessageBox::Warning);
    msgBox.setWindowTitle(title);
    msgBox.setText(text);

    QPushButton* retryButton =
            msgBox.addButton(tr("Retry"), QMessageBox::ActionRole);
    QPushButton* reconfigureButton =
            msgBox.addButton(tr("Reconfigure"), QMessageBox::ActionRole);
    QPushButton* wikiButton =
            msgBox.addButton(tr("Help"), QMessageBox::ActionRole);
    QPushButton* exitButton =
            msgBox.addButton(tr("Exit"), QMessageBox::ActionRole);

    while (true)
    {
        msgBox.exec();

        if (msgBox.clickedButton() == retryButton) {
            m_pCoreServices->getSoundManager()->clearAndQueryDevices();
            *retryClicked = true;
            return QDialog::Accepted;
        } else if (msgBox.clickedButton() == wikiButton) {
            QDesktopServices::openUrl(QUrl(MIXXX_WIKI_TROUBLESHOOTING_SOUND_URL));
            wikiButton->setEnabled(false);
        } else if (msgBox.clickedButton() == reconfigureButton) {
            msgBox.hide();

            m_pCoreServices->getSoundManager()->clearAndQueryDevices();
            // This way of opening the dialog allows us to use it synchronously
            m_pPrefDlg->setWindowModality(Qt::ApplicationModal);
            m_pPrefDlg->exec();
            if (m_pPrefDlg->result() == QDialog::Accepted) {
                return QDialog::Accepted;
            }

            msgBox.show();
        } else if (msgBox.clickedButton() == exitButton) {
            // Will finally quit Mixxx
            return QDialog::Rejected;
        }
    }
}

QDialog::DialogCode MixxxMainWindow::soundDeviceBusyDlg(bool* retryClicked) {
    QString title(tr("Sound Device Busy"));
    QString text(
            "<html> <p>" %
                    tr("Mixxx was unable to open all the configured sound devices.") +
            "</p> <p>" %
                    m_pCoreServices->getSoundManager()->getErrorDeviceName() %
                    " is used by another application or not plugged in."
                    "</p><ul>"
                    "<li>" %
                    tr("<b>Retry</b> after closing the other application "
                       "or reconnecting a sound device") %
                    "</li>"
                    "<li>" %
                    tr("<b>Reconfigure</b> Mixxx's sound device settings.") %
                    "</li>"
                    "<li>" %
                    tr("Get <b>Help</b> from the Mixxx Wiki.") %
                    "</li>"
                    "<li>" %
                    tr("<b>Exit</b> Mixxx.") %
                    "</li>"
                    "</ul></html>");
    return soundDeviceErrorDlg(title, text, retryClicked);
}


QDialog::DialogCode MixxxMainWindow::soundDeviceErrorMsgDlg(
        SoundDeviceError err, bool* retryClicked) {
    QString title(tr("Sound Device Error"));
    QString text("<html> <p>" %
                    tr("Mixxx was unable to open all the configured sound "
                       "devices.") +
            "</p> <p>" %
                    m_pCoreServices->getSoundManager()
                            ->getLastErrorMessage(err)
                            .replace("\n", "<br/>") %
                    "</p><ul>"
                    "<li>" %
                    tr("<b>Retry</b> after fixing an issue") %
                    "</li>"
                    "<li>" %
                    tr("<b>Reconfigure</b> Mixxx's sound device settings.") %
                    "</li>"
                    "<li>" %
                    tr("Get <b>Help</b> from the Mixxx Wiki.") %
                    "</li>"
                    "<li>" %
                    tr("<b>Exit</b> Mixxx.") %
                    "</li>"
                    "</ul></html>");
    return soundDeviceErrorDlg(title, text, retryClicked);
}

QDialog::DialogCode MixxxMainWindow::noOutputDlg(bool* continueClicked) {
    QMessageBox msgBox;
    msgBox.setIcon(QMessageBox::Warning);
    msgBox.setWindowTitle(tr("No Output Devices"));
    msgBox.setText(
            "<html>" + tr("Mixxx was configured without any output sound devices. "
            "Audio processing will be disabled without a configured output device.") +
            "<ul>"
                "<li>" +
                    tr("<b>Continue</b> without any outputs.") +
                "</li>"
                "<li>" +
                    tr("<b>Reconfigure</b> Mixxx's sound device settings.") +
                "</li>"
                "<li>" +
                    tr("<b>Exit</b> Mixxx.") +
                "</li>"
            "</ul></html>"
    );

    QPushButton* continueButton =
            msgBox.addButton(tr("Continue"), QMessageBox::ActionRole);
    QPushButton* reconfigureButton =
            msgBox.addButton(tr("Reconfigure"), QMessageBox::ActionRole);
    QPushButton* exitButton =
            msgBox.addButton(tr("Exit"), QMessageBox::ActionRole);

    while (true)
    {
        msgBox.exec();

        if (msgBox.clickedButton() == continueButton) {
            *continueClicked = true;
            return QDialog::Accepted;
        } else if (msgBox.clickedButton() == reconfigureButton) {
            msgBox.hide();

            // This way of opening the dialog allows us to use it synchronously
            m_pPrefDlg->setWindowModality(Qt::ApplicationModal);
            m_pPrefDlg->exec();
            if (m_pPrefDlg->result() == QDialog::Accepted) {
                return QDialog::Accepted;
            }

            msgBox.show();

        } else if (msgBox.clickedButton() == exitButton) {
            // Will finally quit Mixxx
            return QDialog::Rejected;
        }
    }
}

void MixxxMainWindow::slotUpdateWindowTitle(TrackPointer pTrack) {
    QString appTitle = VersionStore::applicationName();

    // If we have a track, use getInfo() to format a summary string and prepend
    // it to the title.
    // TODO(rryan): Does this violate Mac App Store policies?
    if (pTrack) {
        QString trackInfo = pTrack->getInfo();
        if (!trackInfo.isEmpty()) {
            appTitle = QString("%1 | %2").arg(trackInfo, appTitle);
        }
    }
    this->setWindowTitle(appTitle);
}

void MixxxMainWindow::createMenuBar() {
    ScopedTimer t("MixxxMainWindow::createMenuBar");
    DEBUG_ASSERT(m_pCoreServices->getKeyboardConfig());
    m_pMenuBar = make_parented<WMainMenuBar>(
            this, m_pCoreServices->getSettings(), m_pCoreServices->getKeyboardConfig().get());
    if (m_pCentralWidget) {
        m_pMenuBar->setStyleSheet(m_pCentralWidget->styleSheet());
    }
    setMenuBar(m_pMenuBar);
}

void MixxxMainWindow::connectMenuBar() {
    ScopedTimer t("MixxxMainWindow::connectMenuBar");
    connect(this,
            &MixxxMainWindow::skinLoaded,
            m_pMenuBar,
            &WMainMenuBar::onNewSkinLoaded);

    // Misc
    connect(m_pMenuBar, &WMainMenuBar::quit, this, &MixxxMainWindow::close);
    connect(m_pMenuBar,
            &WMainMenuBar::showPreferences,
            this,
            &MixxxMainWindow::slotOptionsPreferences);
    connect(m_pMenuBar,
            &WMainMenuBar::loadTrackToDeck,
            this,
            &MixxxMainWindow::slotFileLoadSongPlayer);

    connect(m_pMenuBar,
            &WMainMenuBar::showKeywheel,
            this,
            &MixxxMainWindow::slotShowKeywheel);

    // Fullscreen
    connect(m_pMenuBar,
            &WMainMenuBar::toggleFullScreen,
            this,
            &MixxxMainWindow::slotViewFullScreen);
    connect(this,
            &MixxxMainWindow::fullScreenChanged,
            m_pMenuBar,
            &WMainMenuBar::onFullScreenStateChange);

    // Keyboard shortcuts
    connect(m_pMenuBar,
            &WMainMenuBar::toggleKeyboardShortcuts,
            m_pCoreServices.get(),
            &mixxx::CoreServices::slotOptionsKeyboard);

    // Help
    connect(m_pMenuBar,
            &WMainMenuBar::showAbout,
            this,
            &MixxxMainWindow::slotHelpAbout);

    // Developer
    connect(m_pMenuBar,
            &WMainMenuBar::reloadSkin,
            this,
            &MixxxMainWindow::rebootMixxxView);
    connect(m_pMenuBar,
            &WMainMenuBar::toggleDeveloperTools,
            this,
            &MixxxMainWindow::slotDeveloperTools);

    if (m_pCoreServices->getRecordingManager()) {
        connect(m_pCoreServices->getRecordingManager().get(),
                &RecordingManager::isRecording,
                m_pMenuBar,
                &WMainMenuBar::onRecordingStateChange);
        connect(m_pMenuBar,
                &WMainMenuBar::toggleRecording,
                m_pCoreServices->getRecordingManager().get(),
                &RecordingManager::slotSetRecording);
        m_pMenuBar->onRecordingStateChange(
                m_pCoreServices->getRecordingManager()->isRecordingActive());
    }

#ifdef __BROADCAST__
    if (m_pCoreServices->getBroadcastManager()) {
        connect(m_pCoreServices->getBroadcastManager().get(),
                &BroadcastManager::broadcastEnabled,
                m_pMenuBar,
                &WMainMenuBar::onBroadcastingStateChange);
        connect(m_pMenuBar,
                &WMainMenuBar::toggleBroadcasting,
                m_pCoreServices->getBroadcastManager().get(),
                &BroadcastManager::setEnabled);
        m_pMenuBar->onBroadcastingStateChange(m_pCoreServices->getBroadcastManager()->isEnabled());
    }
#endif

#ifdef __VINYLCONTROL__
    if (m_pCoreServices->getVinylControlManager()) {
        connect(m_pMenuBar,
                &WMainMenuBar::toggleVinylControl,
                m_pCoreServices->getVinylControlManager().get(),
                &VinylControlManager::toggleVinylControl);
        connect(m_pCoreServices->getVinylControlManager().get(),
                &VinylControlManager::vinylControlDeckEnabled,
                m_pMenuBar,
                &WMainMenuBar::onVinylControlDeckEnabledStateChange);
    }
#endif

    if (m_pCoreServices->getPlayerManager()) {
        connect(m_pCoreServices->getPlayerManager().get(),
                &PlayerManager::numberOfDecksChanged,
                m_pMenuBar,
                &WMainMenuBar::onNumberOfDecksChanged);
        m_pMenuBar->onNumberOfDecksChanged(m_pCoreServices->getPlayerManager()->numberOfDecks());
    }

    if (m_pCoreServices->getTrackCollectionManager()) {
        connect(m_pMenuBar,
                &WMainMenuBar::rescanLibrary,
                m_pCoreServices->getTrackCollectionManager().get(),
                &TrackCollectionManager::startLibraryScan);
        connect(m_pCoreServices->getTrackCollectionManager().get(),
                &TrackCollectionManager::libraryScanStarted,
                m_pMenuBar,
                &WMainMenuBar::onLibraryScanStarted);
        connect(m_pCoreServices->getTrackCollectionManager().get(),
                &TrackCollectionManager::libraryScanFinished,
                m_pMenuBar,
                &WMainMenuBar::onLibraryScanFinished);
    }

    if (m_pCoreServices->getLibrary()) {
        connect(m_pMenuBar,
                &WMainMenuBar::createCrate,
                m_pCoreServices->getLibrary().get(),
                &Library::slotCreateCrate);
        connect(m_pMenuBar,
                &WMainMenuBar::createPlaylist,
                m_pCoreServices->getLibrary().get(),
                &Library::slotCreatePlaylist);
    }

#ifdef __ENGINEPRIME__
    DEBUG_ASSERT(m_pLibraryExporter);
    connect(m_pMenuBar,
            &WMainMenuBar::exportLibrary,
            m_pLibraryExporter.get(),
            &mixxx::LibraryExporter::slotRequestExport);
#endif
}

void MixxxMainWindow::slotFileLoadSongPlayer(int deck) {
    QString group = m_pCoreServices->getPlayerManager()->groupForDeck(deck - 1);

    QString loadTrackText = tr("Load track to Deck %1").arg(QString::number(deck));
    QString deckWarningMessage = tr("Deck %1 is currently playing a track.")
            .arg(QString::number(deck));
    QString areYouSure = tr("Are you sure you want to load a new track?");

    if (ControlObject::get(ConfigKey(group, "play")) > 0.0) {
        int ret = QMessageBox::warning(this,
                VersionStore::applicationName(),
                deckWarningMessage + "\n" + areYouSure,
                QMessageBox::Yes | QMessageBox::No,
                QMessageBox::No);

        if (ret != QMessageBox::Yes) {
            return;
        }
    }

    UserSettingsPointer pConfig = m_pCoreServices->getSettings();
    QString trackPath =
        QFileDialog::getOpenFileName(
            this,
            loadTrackText,
            pConfig->getValueString(PREF_LEGACY_LIBRARY_DIR),
            QString("Audio (%1)")
                .arg(SoundSourceProxy::getSupportedFileNamePatterns().join(" ")));


    if (!trackPath.isNull()) {
        // The user has picked a file via a file dialog. This means the system
        // sandboxer (if we are sandboxed) has granted us permission to this
        // folder. Create a security bookmark while we have permission so that
        // we can access the folder on future runs. We need to canonicalize the
        // path so we first wrap the directory string with a QDir.
        mixxx::FileInfo fileInfo(trackPath);
        Sandbox::createSecurityToken(&fileInfo);

        m_pCoreServices->getPlayerManager()->slotLoadToDeck(trackPath, deck);
    }
}

void MixxxMainWindow::slotDeveloperTools(bool visible) {
    if (visible) {
        if (m_pDeveloperToolsDlg == nullptr) {
            UserSettingsPointer pConfig = m_pCoreServices->getSettings();
            m_pDeveloperToolsDlg = new DlgDeveloperTools(this, pConfig);
            connect(m_pDeveloperToolsDlg,
                    &DlgDeveloperTools::destroyed,
                    this,
                    &MixxxMainWindow::slotDeveloperToolsClosed);
            connect(this,
                    &MixxxMainWindow::closeDeveloperToolsDlgChecked,
                    m_pDeveloperToolsDlg,
                    &DlgDeveloperTools::done);
            connect(m_pDeveloperToolsDlg,
                    &DlgDeveloperTools::destroyed,
                    m_pMenuBar,
                    &WMainMenuBar::onDeveloperToolsHidden);
        }
        m_pMenuBar->onDeveloperToolsShown();
        m_pDeveloperToolsDlg->show();
        m_pDeveloperToolsDlg->activateWindow();
    } else {
        emit closeDeveloperToolsDlgChecked(0);
    }
}

void MixxxMainWindow::slotDeveloperToolsClosed() {
    m_pDeveloperToolsDlg = nullptr;
}

void MixxxMainWindow::slotViewFullScreen(bool toggle) {
    if (isFullScreen() == toggle) {
        return;
    }

    if (toggle) {
        showFullScreen();
#ifdef __LINUX__
        // Fix for "No menu bar with ubuntu unity in full screen mode" Bug
        // #885890 and Bug #1076789. Before touching anything here, please read
        // those bugs.
        createMenuBar();
        connectMenuBar();
        if (m_pMenuBar->isNativeMenuBar()) {
            m_pMenuBar->setNativeMenuBar(false);
        }
#endif
    } else {
#ifdef __LINUX__
        createMenuBar();
        connectMenuBar();
#endif
        showNormal();
    }
    emit fullScreenChanged(toggle);
}

void MixxxMainWindow::slotOptionsPreferences() {
    m_pPrefDlg->show();
    m_pPrefDlg->raise();
    m_pPrefDlg->activateWindow();
}

void MixxxMainWindow::slotNoVinylControlInputConfigured() {
    QMessageBox::StandardButton btn = QMessageBox::warning(
            this,
            VersionStore::applicationName(),
            tr("There is no input device selected for this vinyl control.\n"
               "Please select an input device in the sound hardware preferences first."),
            QMessageBox::Ok | QMessageBox::Cancel,
            QMessageBox::Cancel);
    if (btn == QMessageBox::Ok) {
        m_pPrefDlg->show();
        m_pPrefDlg->showSoundHardwarePage();
    }
}

void MixxxMainWindow::slotNoDeckPassthroughInputConfigured() {
    QMessageBox::StandardButton btn = QMessageBox::warning(
            this,
            VersionStore::applicationName(),
            tr("There is no input device selected for this passthrough control.\n"
               "Please select an input device in the sound hardware preferences first."),
            QMessageBox::Ok | QMessageBox::Cancel,
            QMessageBox::Cancel);
    if (btn == QMessageBox::Ok) {
        m_pPrefDlg->show();
        m_pPrefDlg->showSoundHardwarePage();
    }
}

void MixxxMainWindow::slotNoMicrophoneInputConfigured() {
    QMessageBox::StandardButton btn = QMessageBox::question(
            this,
            VersionStore::applicationName(),
            tr("There is no input device selected for this microphone.\n"
               "Do you want to select an input device?"),
            QMessageBox::Ok | QMessageBox::Cancel,
            QMessageBox::Cancel);
    if (btn == QMessageBox::Ok) {
        m_pPrefDlg->show();
        m_pPrefDlg->showSoundHardwarePage();
    }
}

void MixxxMainWindow::slotNoAuxiliaryInputConfigured() {
    QMessageBox::StandardButton btn = QMessageBox::question(
            this,
            VersionStore::applicationName(),
            tr("There is no input device selected for this auxiliary.\n"
               "Do you want to select an input device?"),
            QMessageBox::Ok | QMessageBox::Cancel,
            QMessageBox::Cancel);
    if (btn == QMessageBox::Ok) {
        m_pPrefDlg->show();
        m_pPrefDlg->showSoundHardwarePage();
    }
}

void MixxxMainWindow::slotChangedPlayingDeck(int deck) {
    if (m_inhibitScreensaver == mixxx::ScreenSaverPreference::PREVENT_ON_PLAY) {
        if (deck==-1) {
            // If no deck is playing, allow the screensaver to run.
            mixxx::ScreenSaverHelper::uninhibit();
        } else {
            mixxx::ScreenSaverHelper::inhibit();
        }
    }
}

void MixxxMainWindow::slotHelpAbout() {
    DlgAbout* about = new DlgAbout(this);
    about->show();
}

void MixxxMainWindow::slotShowKeywheel(bool toggle) {
    if (!m_pKeywheel) {
        m_pKeywheel = make_parented<DlgKeywheel>(this, m_pCoreServices->getSettings());
        // uncheck the menu item on window close
        connect(m_pKeywheel.get(),
                &DlgKeywheel::finished,
                m_pMenuBar,
                &WMainMenuBar::onKeywheelChange);
    }
    if (toggle) {
        m_pKeywheel->show();
        m_pKeywheel->raise();
    } else {
        m_pKeywheel->hide();
    }
}

void MixxxMainWindow::setToolTipsCfg(mixxx::TooltipsPreference tt) {
    UserSettingsPointer pConfig = m_pCoreServices->getSettings();
    pConfig->set(ConfigKey("[Controls]","Tooltips"),
                 ConfigValue(static_cast<int>(tt)));
    m_toolTipsCfg = tt;
}

void MixxxMainWindow::rebootMixxxView() {
    qDebug() << "Now in rebootMixxxView...";

    // safe geometry for later restoration
    const QRect initGeometry = geometry();

    // We need to tell the menu bar that we are about to delete the old skin and
    // create a new one. It holds "visibility" controls (e.g. "Show Samplers")
    // that need to be deleted -- otherwise we can't tell what features the skin
    // supports since the controls from the previous skin will be left over.
    m_pMenuBar->onNewSkinAboutToLoad();

    if (m_pCentralWidget) {
        m_pCentralWidget->hide();
        WaveformWidgetFactory::instance()->destroyWidgets();
        delete m_pCentralWidget;
        m_pCentralWidget = nullptr;
    }

    // Workaround for changing skins while fullscreen, just go out of fullscreen
    // mode. If you change skins while in fullscreen (on Linux, at least) the
    // window returns to 0,0 but and the backdrop disappears so it looks as if
    // it is not fullscreen, but acts as if it is.
    bool wasFullScreen = isFullScreen();
    slotViewFullScreen(false);

    if (!loadConfiguredSkin()) {
        QMessageBox::critical(this,
                              tr("Error in skin file"),
                              tr("The selected skin cannot be loaded."));
        // m_pWidgetParent is NULL, we can't continue.
        return;
    }
    m_pMenuBar->setStyleSheet(m_pCentralWidget->styleSheet());

    setCentralWidget(m_pCentralWidget);
#ifdef __LINUX__
    // don't adjustSize() on Linux as this wouldn't use the entire available area
    // to paint the new skin with X11
    // https://bugs.launchpad.net/mixxx/+bug/1773587
#else
    adjustSize();
#endif

    if (wasFullScreen) {
        slotViewFullScreen(true);
    } else {
        // Programatic placement at this point is very problematic.
        // The screen() method returns stale data (primary screen)
        // until the user interacts with mixxx again. Keyboard shortcuts
        // do not count, moving window, opening menu etc does
        // Therefore the placement logic was removed by a simple geometry restore.
        // If the minimum size of the new skin is larger then the restored
        // geometry, the window will be enlarged right & bottom which is
        // safe as the menu is still reachable.
        setGeometry(initGeometry);
    }

    qDebug() << "rebootMixxxView DONE";
}

bool MixxxMainWindow::loadConfiguredSkin() {
    // TODO: use std::shared_ptr throughout skin widgets instead of these hacky get() calls
    m_pCentralWidget = m_pSkinLoader->loadConfiguredSkin(this,
            &m_skinCreatedControls,
            m_pCoreServices->getKeyboardEventFilter().get(),
            m_pCoreServices->getPlayerManager().get(),
            m_pCoreServices->getControllerManager().get(),
            m_pCoreServices->getLibrary().get(),
            m_pCoreServices->getVinylControlManager().get(),
            m_pCoreServices->getEffectsManager().get(),
            m_pCoreServices->getRecordingManager().get());
    if (centralWidget() == m_pLaunchImage) {
        initializationProgressUpdate(100, "");
    }
    emit skinLoaded();
    return m_pCentralWidget != nullptr;
}

bool MixxxMainWindow::eventFilter(QObject* obj, QEvent* event) {
    if (event->type() == QEvent::ToolTip) {
        // return true for no tool tips
        switch (m_toolTipsCfg) {
            case mixxx::TooltipsPreference::TOOLTIPS_ONLY_IN_LIBRARY:
                if (dynamic_cast<WBaseWidget*>(obj) != nullptr) {
                    return true;
                }
                break;
            case mixxx::TooltipsPreference::TOOLTIPS_ON:
                break;
            case mixxx::TooltipsPreference::TOOLTIPS_OFF:
                return true;
            default:
                DEBUG_ASSERT(!"m_toolTipsCfg value unknown");
                return true;
        }
    }
    // standard event processing
    return QMainWindow::eventFilter(obj, event);
}

void MixxxMainWindow::closeEvent(QCloseEvent *event) {
    // WARNING: We can receive a CloseEvent while only partially
    // initialized. This is because we call QApplication::processEvents to
    // render LaunchImage progress in the constructor.
    if (!confirmExit()) {
        event->ignore();
        return;
    }
    QMainWindow::closeEvent(event);
}


void MixxxMainWindow::checkDirectRendering() {
    // IF
    //  * A waveform viewer exists
    // AND
    //  * The waveform viewer is an OpenGL waveform viewer
    // AND
    //  * The waveform viewer does not have direct rendering enabled.
    // THEN
    //  * Warn user

    WaveformWidgetFactory* factory = WaveformWidgetFactory::instance();
    if (!factory) {
        return;
    }

    UserSettingsPointer pConfig = m_pCoreServices->getSettings();

    if (!factory->isOpenGlAvailable() && !factory->isOpenGlesAvailable() &&
        pConfig->getValueString(ConfigKey("[Direct Rendering]", "Warned")) != QString("yes")) {
        QMessageBox::warning(nullptr,
                tr("OpenGL Direct Rendering"),
                tr("Direct rendering is not enabled on your machine.<br><br>"
                   "This means that the waveform displays will be very<br>"
                   "<b>slow and may tax your CPU heavily</b>. Either update "
                   "your<br>"
                   "configuration to enable direct rendering, or disable<br>"
                   "the waveform displays in the Mixxx preferences by "
                   "selecting<br>"
                   "\"Empty\" as the waveform display in the 'Interface' "
                   "section."));
        pConfig->set(ConfigKey("[Direct Rendering]", "Warned"), QString("yes"));
    }
}

bool MixxxMainWindow::confirmExit() {
    bool playing(false);
    bool playingSampler(false);
    unsigned int deckCount = m_pCoreServices->getPlayerManager()->numDecks();
    unsigned int samplerCount = m_pCoreServices->getPlayerManager()->numSamplers();
    for (unsigned int i = 0; i < deckCount; ++i) {
        if (ControlObject::toBool(
                    ConfigKey(PlayerManager::groupForDeck(i), "play"))) {
            playing = true;
            break;
        }
    }
    for (unsigned int i = 0; i < samplerCount; ++i) {
        if (ControlObject::toBool(
                    ConfigKey(PlayerManager::groupForSampler(i), "play"))) {
            playingSampler = true;
            break;
        }
    }
    if (playing) {
        QMessageBox::StandardButton btn = QMessageBox::question(this,
            tr("Confirm Exit"),
            tr("A deck is currently playing. Exit Mixxx?"),
            QMessageBox::Yes | QMessageBox::No, QMessageBox::No);
        if (btn == QMessageBox::No) {
            return false;
        }
    } else if (playingSampler) {
        QMessageBox::StandardButton btn = QMessageBox::question(this,
            tr("Confirm Exit"),
            tr("A sampler is currently playing. Exit Mixxx?"),
            QMessageBox::Yes | QMessageBox::No, QMessageBox::No);
        if (btn == QMessageBox::No) {
            return false;
        }
    }
    if (m_pPrefDlg && m_pPrefDlg->isVisible()) {
        QMessageBox::StandardButton btn = QMessageBox::question(
            this, tr("Confirm Exit"),
            tr("The preferences window is still open.") + "<br>" +
            tr("Discard any changes and exit Mixxx?"),
            QMessageBox::Yes | QMessageBox::No, QMessageBox::No);
        if (btn == QMessageBox::No) {
            return false;
        }
        else {
            m_pPrefDlg->close();
        }
    }

    return true;
}

void MixxxMainWindow::setInhibitScreensaver(mixxx::ScreenSaverPreference newInhibit)
{
    UserSettingsPointer pConfig = m_pCoreServices->getSettings();

    if (m_inhibitScreensaver != mixxx::ScreenSaverPreference::PREVENT_OFF) {
        mixxx::ScreenSaverHelper::uninhibit();
    }

    if (newInhibit == mixxx::ScreenSaverPreference::PREVENT_ON) {
        mixxx::ScreenSaverHelper::inhibit();
    } else if (newInhibit == mixxx::ScreenSaverPreference::PREVENT_ON_PLAY
            && PlayerInfo::instance().getCurrentPlayingDeck()!=-1) {
        mixxx::ScreenSaverHelper::inhibit();
    }
    int inhibit_int = static_cast<int>(newInhibit);
    pConfig->setValue<int>(ConfigKey("[Config]","InhibitScreensaver"), inhibit_int);
    m_inhibitScreensaver = newInhibit;
}

mixxx::ScreenSaverPreference MixxxMainWindow::getInhibitScreensaver()
{
    return m_inhibitScreensaver;
}

void MixxxMainWindow::initializationProgressUpdate(int progress, const QString& serviceName) {
    if (m_pLaunchImage) {
        m_pLaunchImage->progress(progress, serviceName);
    }
    qApp->processEvents();
}<|MERGE_RESOLUTION|>--- conflicted
+++ resolved
@@ -109,11 +109,8 @@
     m_pCoreServices->initializeKeyboard();
     // These depend on the settings
     createMenuBar();
-<<<<<<< HEAD
-=======
     m_pMenuBar->hide();
 
->>>>>>> b35c4584
     initializeWindow();
 
     // Show launch image immediately so the user knows Mixxx is starting
@@ -260,63 +257,6 @@
     if (CmdlineArgs::Instance().getStartInFullscreen() || fullscreenPref) {
         slotViewFullScreen(true);
     }
-<<<<<<< HEAD
-=======
-    emit skinLoaded();
-
-    m_pMenuBar->show();
-
-    // Wait until all other ControlObjects are set up before initializing
-    // controllers
-    m_pControllerManager->setUpDevices();
-
-    // Scan the library for new files and directories
-    bool rescan = pConfig->getValue<bool>(
-            ConfigKey("[Library]","RescanOnStartup"));
-    // rescan the library if we get a new plugin
-    QList<QString> prev_plugins_list =
-            pConfig->getValueString(
-                           ConfigKey("[Library]", "SupportedFileExtensions"))
-                    .split(',',
-#if QT_VERSION >= QT_VERSION_CHECK(5, 14, 0)
-                            Qt::SkipEmptyParts);
-#else
-                            QString::SkipEmptyParts);
-#endif
-
-    // TODO: QSet<T>::fromList(const QList<T>&) is deprecated and should be
-    // replaced with QSet<T>(list.begin(), list.end()).
-    // However, the proposed alternative has just been introduced in Qt
-    // 5.14. Until the minimum required Qt version of Mixxx is increased,
-    // we need a version check here
-    QSet<QString> prev_plugins =
-#if QT_VERSION >= QT_VERSION_CHECK(5, 14, 0)
-        QSet<QString>(prev_plugins_list.begin(), prev_plugins_list.end());
-#else
-        QSet<QString>::fromList(prev_plugins_list);
-#endif
-
-    const QList<QString> curr_plugins_list = SoundSourceProxy::getSupportedFileExtensions();
-    QSet<QString> curr_plugins =
-#if QT_VERSION >= QT_VERSION_CHECK(5, 14, 0)
-        QSet<QString>(curr_plugins_list.begin(), curr_plugins_list.end());
-#else
-        QSet<QString>::fromList(curr_plugins_list);
-#endif
-
-    rescan = rescan || (prev_plugins != curr_plugins);
-    pConfig->set(ConfigKey("[Library]", "SupportedFileExtensions"), curr_plugins_list.join(","));
-
-    // Scan the library directory. Do this after the skinloader has
-    // loaded a skin, see Bug #1047435
-    if (rescan || hasChanged_MusicDir || m_pSettingsManager->shouldRescanLibrary()) {
-        m_pTrackCollectionManager->startLibraryScan();
-    }
-
-    // This has to be done before m_pSoundManager->setupDevices()
-    // https://bugs.launchpad.net/mixxx/+bug/1758189
-    m_pPlayerManager->loadSamplers();
->>>>>>> b35c4584
 
     // Try open player device If that fails, the preference panel is opened.
     bool retryClicked;
@@ -1104,6 +1044,7 @@
         initializationProgressUpdate(100, "");
     }
     emit skinLoaded();
+    m_pMenuBar->show();
     return m_pCentralWidget != nullptr;
 }
 
