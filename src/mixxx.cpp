/***************************************************************************
                          mixxx.cpp  -  description
                             -------------------
    begin                : Mon Feb 18 09:48:17 CET 2002
    copyright            : (C) 2002 by Tue and Ken Haste Andersen
    email                :
***************************************************************************/

/***************************************************************************
*                                                                         *
*   This program is free software; you can redistribute it and/or modify  *
*   it under the terms of the GNU General Public License as published by  *
*   the Free Software Foundation; either version 2 of the License, or     *
*   (at your option) any later version.                                   *
*                                                                         *
***************************************************************************/

#include <QtDebug>
#include <QTranslator>
#include <QMenu>
#include <QMenuBar>
#include <QFileDialog>
#include <QDesktopWidget>
#include <QDesktopServices>
#include <QUrl>

#include "mixxx.h"

#include "analyserqueue.h"
#include "controlobjectthreadmain.h"
#include "controlpotmeter.h"
#include "deck.h"
#include "defs_urls.h"
#include "dlgabout.h"
#include "dlgpreferences.h"
#include "engine/enginemaster.h"
#include "engine/enginemicrophone.h"
#include "engine/enginepassthrough.h"
#include "library/library.h"
#include "library/library_preferences.h"
#include "library/libraryscanner.h"
#include "library/librarytablemodel.h"
#include "controllers/controllermanager.h"
#include "mixxxkeyboard.h"
#include "playermanager.h"
#include "recording/defs_recording.h"
#include "recording/recordingmanager.h"
#include "shoutcast/shoutcastmanager.h"
#include "looprecording/looprecordingmanager.h"
#include "skin/legacyskinparser.h"
#include "skin/skinloader.h"
#include "soundmanager.h"
#include "soundmanagerutil.h"
#include "soundsourceproxy.h"
#include "trackinfoobject.h"
#include "upgrade.h"
#include "waveform/waveformwidgetfactory.h"
#include "widget/wwaveformviewer.h"
#include "widget/wwidget.h"
#include "widget/wspinny.h"
#include "sharedglcontext.h"
#include "util/debug.h"
#include "util/statsmanager.h"
#include "util/timer.h"
#include "util/version.h"
#include "util/compatibility.h"
#include "playerinfo.h"

#ifdef __VINYLCONTROL__
#include "vinylcontrol/defs_vinylcontrol.h"
#include "vinylcontrol/vinylcontrolmanager.h"
#endif

#ifdef __MODPLUG__
#include "dlgprefmodplug.h"
#endif

extern "C" void crashDlg()
{
    QMessageBox::critical(0, "Mixxx",
        "Mixxx has encountered a serious error and needs to close.");
}


bool loadTranslations(const QLocale& systemLocale, QString userLocale,
                      const QString& translation, const QString& prefix,
                      const QString& translationPath, QTranslator* pTranslator) {
    if (userLocale.size() == 0) {
#if QT_VERSION >= 0x040800
        QStringList uiLanguages = systemLocale.uiLanguages();
        if (uiLanguages.size() > 0 && uiLanguages.first() == "en") {
            // Don't bother loading a translation if the first ui-langauge is
            // English because the interface is already in English. This fixes
            // the case where the user's install of Qt doesn't have an explicit
            // English translation file and the fact that we don't ship a
            // mixxx_en.qm.
            return false;
        }
        return pTranslator->load(systemLocale, translation, prefix, translationPath);
#else
        userLocale = systemLocale.name();
#endif  // QT_VERSION
    }
    return pTranslator->load(translation + prefix + userLocale, translationPath);
}

void MixxxApp::logBuildDetails() {
    QString version = Version::version();
    QString buildBranch = Version::developmentBranch();
    QString buildRevision = Version::developmentRevision();
    QString buildFlags = Version::buildFlags();

    QStringList buildInfo;
    if (!buildBranch.isEmpty() && !buildRevision.isEmpty()) {
        buildInfo.append(
            QString("git %1 r%2").arg(buildBranch, buildRevision));
    } else if (!buildRevision.isEmpty()) {
        buildInfo.append(
            QString("git r%2").arg(buildRevision));
    }
    buildInfo.append("built on: " __DATE__ " @ " __TIME__);
    if (!buildFlags.isEmpty()) {
        buildInfo.append(QString("flags: %1").arg(buildFlags.trimmed()));
    }
    QString buildInfoFormatted = QString("(%1)").arg(buildInfo.join("; "));

    // This is the first line in mixxx.log
    qDebug() << "Mixxx" << version << buildInfoFormatted << "is starting...";
    qDebug() << "Qt version is:" << qVersion();
}

void MixxxApp::initializeWindow() {
    QString version = Version::version();
#ifdef __APPLE__
    setWindowTitle(tr("Mixxx")); //App Store
#elif defined(AMD64) || defined(EM64T) || defined(x86_64)
    setWindowTitle(tr("Mixxx %1 x64").arg(version));
#elif defined(IA64)
    setWindowTitle(tr("Mixxx %1 Itanium").arg(version));
#else
    setWindowTitle(tr("Mixxx %1").arg(version));
#endif
    setWindowIcon(QIcon(":/images/ic_mixxx_window.png"));
}

void MixxxApp::initializeTranslations(QApplication* pApp) {
    QString resourcePath = m_pConfig->getResourcePath();
    QString translationsFolder = resourcePath + "translations/";

    // Load Qt base translations
    QString userLocale = m_cmdLineArgs.getLocale();
    QLocale systemLocale = QLocale::system();

    // Attempt to load user locale from config
    if (userLocale == "") {
        userLocale = m_pConfig->getValueString(ConfigKey("[Config]","Locale"));
    }

    // Load Qt translations for this locale from the system translation
    // path. This is the lowest precedence QTranslator.
    QTranslator* qtTranslator = new QTranslator(pApp);
    if (loadTranslations(systemLocale, userLocale, "qt", "_",
                         QLibraryInfo::location(QLibraryInfo::TranslationsPath),
                         qtTranslator)) {
        pApp->installTranslator(qtTranslator);
    } else {
        delete qtTranslator;
    }

    // Load Qt translations for this locale from the Mixxx translations
    // folder.
    QTranslator* mixxxQtTranslator = new QTranslator(pApp);
    if (loadTranslations(systemLocale, userLocale, "qt", "_",
                         translationsFolder,
                         mixxxQtTranslator)) {
        pApp->installTranslator(mixxxQtTranslator);
    } else {
        delete mixxxQtTranslator;
    }

    // Load Mixxx specific translations for this locale from the Mixxx
    // translations folder.
    QTranslator* mixxxTranslator = new QTranslator(pApp);
    bool mixxxLoaded = loadTranslations(systemLocale, userLocale, "mixxx", "_",
                                        translationsFolder, mixxxTranslator);
    qDebug() << "Loading translations for locale"
             << (userLocale.size() > 0 ? userLocale : systemLocale.name())
             << "from translations folder" << translationsFolder << ":"
             << (mixxxLoaded ? "success" : "fail");
    if (mixxxLoaded) {
        pApp->installTranslator(mixxxTranslator);
    } else {
        delete mixxxTranslator;
    }
}

void MixxxApp::initializeKeyboard() {
    QString resourcePath = m_pConfig->getResourcePath();

    // Set the default value in settings file
    if (m_pConfig->getValueString(ConfigKey("[Keyboard]","Enabled")).length() == 0)
        m_pConfig->set(ConfigKey("[Keyboard]","Enabled"), ConfigValue(1));

    // Read keyboard configuration and set kdbConfig object in WWidget
    // Check first in user's Mixxx directory
    QString userKeyboard = m_cmdLineArgs.getSettingsPath() + "Custom.kbd.cfg";

    //Empty keyboard configuration
    m_pKbdConfigEmpty = new ConfigObject<ConfigValueKbd>("");

    if (QFile::exists(userKeyboard)) {
        qDebug() << "Found and will use custom keyboard preset" << userKeyboard;
        m_pKbdConfig = new ConfigObject<ConfigValueKbd>(userKeyboard);
    } else {
        // Default to the locale for the main input method (e.g. keyboard).
        QLocale locale = inputLocale();

        // check if a default keyboard exists
        QString defaultKeyboard = QString(resourcePath).append("keyboard/");
        defaultKeyboard += locale.name();
        defaultKeyboard += ".kbd.cfg";

        if (!QFile::exists(defaultKeyboard)) {
            qDebug() << defaultKeyboard << " not found, using en_US.kbd.cfg";
            defaultKeyboard = QString(resourcePath).append("keyboard/").append("en_US.kbd.cfg");
            if (!QFile::exists(defaultKeyboard)) {
                qDebug() << defaultKeyboard << " not found, starting without shortcuts";
                defaultKeyboard = "";
            }
        }
        m_pKbdConfig = new ConfigObject<ConfigValueKbd>(defaultKeyboard);
    }

    // TODO(XXX) leak pKbdConfig, MixxxKeyboard owns it? Maybe roll all keyboard
    // initialization into MixxxKeyboard
    // Workaround for today: MixxxKeyboard calls delete
    bool keyboardShortcutsEnabled = m_pConfig->getValueString(
        ConfigKey("[Keyboard]", "Enabled")) == "1";
    m_pKeyboard = new MixxxKeyboard(keyboardShortcutsEnabled ? m_pKbdConfig : m_pKbdConfigEmpty);
}

MixxxApp::MixxxApp(QApplication *pApp, const CmdlineArgs& args)
        : m_runtime_timer("MixxxApp::runtime"),
          m_cmdLineArgs(args),
          m_pVinylcontrol1Enabled(NULL),
          m_pVinylcontrol2Enabled(NULL) {
    logBuildDetails();
    ScopedTimer t("MixxxApp::MixxxApp");
    m_runtime_timer.start();
    initializeWindow();

    // Only record stats in developer mode.
    if (m_cmdLineArgs.getDeveloper()) {
        StatsManager::create();
    }

    //Reset pointer to players
    m_pSoundManager = NULL;
    m_pPrefDlg = NULL;
    m_pControllerManager = NULL;
    m_pRecordingManager = NULL;
#ifdef __SHOUTCAST__
    m_pShoutcastManager = NULL;
#endif
    m_pLoopRecordingManager = NULL;
    bool bLoopRecordEnabled = m_cmdLineArgs.getLoopRecorder();

    qDebug() << "!~!~!~!~!~!~!~!~! Loop Recorder Command Line Arg: " << bLoopRecordEnabled;

    // Check to see if this is the first time this version of Mixxx is run
    // after an upgrade and make any needed changes.
    Upgrade upgrader;
    m_pConfig = upgrader.versionUpgrade(args.getSettingsPath());

    QString resourcePath = m_pConfig->getResourcePath();

    initializeTranslations(pApp);

    // Set the visibility of tooltips, default "1" = ON
    m_toolTipsCfg = m_pConfig->getValueString(ConfigKey("[Controls]", "Tooltips"), "1").toInt();

    // Store the path in the config database
    m_pConfig->set(ConfigKey("[Config]", "Path"), ConfigValue(resourcePath));

    initializeKeyboard();

    // Starting the master (mixing of the channels and effects):
    m_pEngine = new EngineMaster(m_pConfig, "[Master]", true, true, bLoopRecordEnabled);

    m_pRecordingManager = new RecordingManager(m_pConfig, m_pEngine);
#ifdef __SHOUTCAST__
    m_pShoutcastManager = new ShoutcastManager(m_pConfig, m_pEngine);
#endif

    // Initialize player device
    // while this is created here, setupDevices needs to be called sometime
    // after the players are added to the engine (as is done currently) -- bkgood
    m_pSoundManager = new SoundManager(m_pConfig, m_pEngine);

    // TODO(rryan): Fold microphone and passthrough creation into a manager
    // (e.g. PlayerManager, though they aren't players).

    EngineMicrophone* pMicrophone = new EngineMicrophone("[Microphone]");
    // What should channelbase be?
    AudioInput micInput = AudioInput(AudioPath::MICROPHONE, 0, 0);
    m_pEngine->addChannel(pMicrophone);
    m_pSoundManager->registerInput(micInput, pMicrophone);

    EnginePassthrough* pPassthrough1 = new EnginePassthrough("[Passthrough1]");
    // What should channelbase be?
    AudioInput passthroughInput1 = AudioInput(AudioPath::EXTPASSTHROUGH, 0, 0);
    m_pEngine->addChannel(pPassthrough1);
    m_pSoundManager->registerInput(passthroughInput1, pPassthrough1);

    EnginePassthrough* pPassthrough2 = new EnginePassthrough("[Passthrough2]");
    // What should channelbase be?
    AudioInput passthroughInput2 = AudioInput(AudioPath::EXTPASSTHROUGH, 0, 1);
    m_pEngine->addChannel(pPassthrough2);
    m_pSoundManager->registerInput(passthroughInput2, pPassthrough2);

    // Do not write meta data back to ID3 when meta data has changed
    // Because multiple TrackDao objects can exists for a particular track
    // writing meta data may ruine your MP3 file if done simultaneously.
    // see Bug #728197
    // For safety reasons, we deactivate this feature.
    m_pConfig->set(ConfigKey("[Library]","WriteAudioTags"), ConfigValue(0));

    // library dies in seemingly unrelated qtsql error about not having a
    // sqlite driver if this path doesn't exist. Normally config->Save()
    // above would make it but if it doesn't get run for whatever reason
    // we get hosed -- bkgood
    if (!QDir(args.getSettingsPath()).exists()) {
        QDir().mkpath(args.getSettingsPath());
    }

    // Register TrackPointer as a metatype since we use it in signals/slots
    // regularly.
    qRegisterMetaType<TrackPointer>("TrackPointer");

#ifdef __VINYLCONTROL__
    m_pVCManager = new VinylControlManager(this, m_pConfig, m_pSoundManager);
#else
    m_pVCManager = NULL;
#endif

    // Create the player manager.
    m_pPlayerManager = new PlayerManager(m_pConfig, m_pSoundManager, m_pEngine);
    m_pPlayerManager->addDeck();
    m_pPlayerManager->addDeck();
    m_pPlayerManager->addSampler();
    m_pPlayerManager->addSampler();
    m_pPlayerManager->addSampler();
    m_pPlayerManager->addSampler();
    m_pPlayerManager->addPreviewDeck();
    m_pPlayerManager->addLoopRecorderDeck();
    m_pPlayerManager->addLoopRecorderDeck();

#ifdef __VINYLCONTROL__
    m_pVCManager->init();
#endif

#ifdef __MODPLUG__
    // restore the configuration for the modplug library before trying to load a module
    DlgPrefModplug* pModplugPrefs = new DlgPrefModplug(0, m_pConfig);
    pModplugPrefs->loadSettings();
    pModplugPrefs->applySettings();
    delete pModplugPrefs; // not needed anymore
#endif

    m_pLibrary = new Library(this, m_pConfig,
                             m_pRecordingManager);
    m_pPlayerManager->bindToLibrary(m_pLibrary);

<<<<<<< HEAD
    // Initialize loop recording manager.
    if (bLoopRecordEnabled) {
        m_pLoopRecordingManager = new LoopRecordingManager(m_pConfig, m_pEngine);
        m_pPlayerManager->bindToLoopRecorder(m_pLoopRecordingManager);
=======
    // Get Music dir
    bool hasChanged_MusicDir = false;

    QStringList dirs = m_pLibrary->getDirs();
    if (dirs.size() < 1) {
        // TODO(XXX) this needs to be smarter, we can't distinguish between an empty
        // path return value (not sure if this is normally possible, but it is
        // possible with the Windows 7 "Music" library, which is what
        // QDesktopServices::storageLocation(QDesktopServices::MusicLocation)
        // resolves to) and a user hitting 'cancel'. If we get a blank return
        // but the user didn't hit cancel, we need to know this and let the
        // user take some course of action -- bkgood
        QString fd = QFileDialog::getExistingDirectory(
            this, tr("Choose music library directory"),
            QDesktopServices::storageLocation(QDesktopServices::MusicLocation));
        if (!fd.isEmpty()) {
            //adds Folder to database
            m_pLibrary->slotRequestAddDir(fd);
            hasChanged_MusicDir = true;
        }
>>>>>>> 5b0d84b9
    }

    // Call inits to invoke all other construction parts

    // Intialize default BPM system values
    if (m_pConfig->getValueString(ConfigKey("[BPM]", "BPMRangeStart"))
            .length() < 1) {
        m_pConfig->set(ConfigKey("[BPM]", "BPMRangeStart"),ConfigValue(65));
    }

    if (m_pConfig->getValueString(ConfigKey("[BPM]", "BPMRangeEnd"))
            .length() < 1) {
        m_pConfig->set(ConfigKey("[BPM]", "BPMRangeEnd"),ConfigValue(135));
    }

    if (m_pConfig->getValueString(ConfigKey("[BPM]", "AnalyzeEntireSong"))
            .length() < 1) {
        m_pConfig->set(ConfigKey("[BPM]", "AnalyzeEntireSong"),ConfigValue(1));
    }

    // Initialize controller sub-system,
    //  but do not set up controllers until the end of the application startup
    qDebug() << "Creating ControllerManager";
    m_pControllerManager = new ControllerManager(m_pConfig);

    WaveformWidgetFactory::create();
    WaveformWidgetFactory::instance()->startVSync(this);
    WaveformWidgetFactory::instance()->setConfig(m_pConfig);

    m_pSkinLoader = new SkinLoader(m_pConfig);
    connect(this, SIGNAL(newSkinLoaded()),
            this, SLOT(onNewSkinLoaded()));
    connect(this, SIGNAL(newSkinLoaded()),
            m_pLibrary, SLOT(onSkinLoadFinished()));

    // Initialize preference dialog
    m_pPrefDlg = new DlgPreferences(this, m_pSkinLoader, m_pSoundManager, m_pPlayerManager,
                                    m_pControllerManager, m_pVCManager, m_pConfig, m_pLibrary);
    m_pPrefDlg->setWindowIcon(QIcon(":/images/ic_mixxx_window.png"));
    m_pPrefDlg->setHidden(true);

    // Try open player device If that fails, the preference panel is opened.
    int setupDevices = m_pSoundManager->setupDevices();
    unsigned int numDevices = m_pSoundManager->getConfig().getOutputs().count();
    // test for at least one out device, if none, display another dlg that
    // says "mixxx will barely work with no outs"
    while (setupDevices != OK || numDevices == 0)
    {
        // Exit when we press the Exit button in the noSoundDlg dialog
        // only call it if setupDevices != OK
        if (setupDevices != OK) {
            if (noSoundDlg() != 0) {
                exit(0);
            }
        } else if (numDevices == 0) {
            bool continueClicked = false;
            int noOutput = noOutputDlg(&continueClicked);
            if (continueClicked) break;
            if (noOutput != 0) {
                exit(0);
            }
        }
        setupDevices = m_pSoundManager->setupDevices();
        numDevices = m_pSoundManager->getConfig().getOutputs().count();
    }

    // Load tracks in args.qlMusicFiles (command line arguments) into player
    // 1 and 2:
    for (int i = 0; i < (int)m_pPlayerManager->numDecks()
            && i < args.getMusicFiles().count(); ++i) {
        if ( SoundSourceProxy::isFilenameSupported(args.getMusicFiles().at(i))) {
            m_pPlayerManager->slotLoadToDeck(args.getMusicFiles().at(i), i+1);
        }
    }

    initActions();
    initMenuBar();

    // Before creating the first skin we need to create a QGLWidget so that all
    // the QGLWidget's we create can use it as a shared QGLContext.
    QGLWidget* pContextWidget = new QGLWidget(this);
    pContextWidget->hide();
    SharedGLContext::setWidget(pContextWidget);

    // Use frame as container for view, needed for fullscreen display
    m_pView = new QFrame();

    m_pWidgetParent = NULL;
    // Loads the skin as a child of m_pView
    // assignment intentional in next line
    if (!(m_pWidgetParent = m_pSkinLoader->loadDefaultSkin(
        m_pView, m_pKeyboard, m_pPlayerManager, m_pControllerManager, m_pLibrary, m_pLoopRecordingManager, m_pVCManager))) {
        reportCriticalErrorAndQuit("default skin cannot be loaded see <b>mixxx</b> trace for more information.");

        //TODO (XXX) add dialog to warn user and launch skin choice page
        resize(640,480);
    } else {
        // keep gui centered (esp for fullscreen)
        m_pView->setLayout( new QHBoxLayout(m_pView));
        m_pView->layout()->setContentsMargins(0,0,0,0);
        m_pView->layout()->addWidget(m_pWidgetParent);

        // this has to be after the OpenGL widgets are created or depending on a
        // million different variables the first waveform may be horribly
        // corrupted. See bug 521509 -- bkgood ?? -- vrince
        setCentralWidget(m_pView);
    }

    //move the app in the center of the primary screen
    slotToCenterOfPrimaryScreen();

    // Check direct rendering and warn user if they don't have it
    checkDirectRendering();

    //Install an event filter to catch certain QT events, such as tooltips.
    //This allows us to turn off tooltips.
    pApp->installEventFilter(this); // The eventfilter is located in this
                                      // Mixxx class as a callback.

    // If we were told to start in fullscreen mode on the command-line,
    // then turn on fullscreen mode.
    if (args.getStartInFullscreen()) {
        slotViewFullScreen(true);
    }
    emit(newSkinLoaded());

    // Refresh the GUI (workaround for Qt 4.6 display bug)
    /* // TODO(bkgood) delete this block if the moving of setCentralWidget
     * //              totally fixes this first-wavefore-fubar issue for
     * //              everyone
    QString QtVersion = qVersion();
    if (QtVersion>="4.6.0") {
        qDebug() << "Qt v4.6.0 or higher detected. Using rebootMixxxView() "
            "workaround.\n    (See bug https://bugs.launchpad.net/mixxx/"
            "+bug/521509)";
        rebootMixxxView();
    } */

    // Wait until all other ControlObjects are set up
    //  before initializing controllers
    m_pControllerManager->setUpDevices();

    // Scan the library for new files and directories
    bool rescan = (bool)m_pConfig->getValueString(ConfigKey("[Library]","RescanOnStartup")).toInt();
    // rescan the library if we get a new plugin
    QSet<QString> prev_plugins = QSet<QString>::fromList(m_pConfig->getValueString(
        ConfigKey("[Library]", "SupportedFileExtensions")).split(",", QString::SkipEmptyParts));
    QSet<QString> curr_plugins = QSet<QString>::fromList(
        SoundSourceProxy::supportedFileExtensions());
    rescan = rescan || (prev_plugins != curr_plugins);
    m_pConfig->set(ConfigKey("[Library]", "SupportedFileExtensions"),
        QStringList(SoundSourceProxy::supportedFileExtensions()).join(","));

    // Scan the library directory. Initialize this after the skinloader has
    // loaded a skin, see Bug #1047435
    m_pLibraryScanner = new LibraryScanner(m_pLibrary->getTrackCollection());
    connect(m_pLibraryScanner, SIGNAL(scanFinished()),
            this, SLOT(slotEnableRescanLibraryAction()));

    //Refresh the library models when the library (re)scan is finished.
    connect(m_pLibraryScanner, SIGNAL(scanFinished()),
            m_pLibrary, SLOT(slotRefreshLibraryModels()));

    if (rescan || hasChanged_MusicDir) {
        m_pLibraryScanner->scan(this);
    }
}

MixxxApp::~MixxxApp() {
    // TODO(rryan): Get rid of QTime here.
    QTime qTime;
    qTime.start();
    Timer t("MixxxApp::~MixxxApp");
    t.start();

    qDebug() << "Destroying MixxxApp";

    qDebug() << "save config " << qTime.elapsed();
    m_pConfig->Save();

    // SoundManager depend on Engine and Config
    qDebug() << "delete soundmanager " << qTime.elapsed();
    delete m_pSoundManager;

    // View depends on MixxxKeyboard, PlayerManager, Library
    qDebug() << "delete view " << qTime.elapsed();
    delete m_pView;

    // SkinLoader depends on Config
    qDebug() << "delete SkinLoader " << qTime.elapsed();
    delete m_pSkinLoader;

    // ControllerManager depends on Config
    qDebug() << "delete ControllerManager " << qTime.elapsed();
    delete m_pControllerManager;

#ifdef __VINYLCONTROL__
    // VinylControlManager depends on a CO the engine owns
    // (vinylcontrol_enabled in VinylControlControl)
    qDebug() << "delete vinylcontrolmanager " << qTime.elapsed();
    delete m_pVCManager;
    delete m_pVinylcontrol1Enabled;
    delete m_pVinylcontrol2Enabled;
#endif
    // PlayerManager depends on Engine, SoundManager, VinylControlManager, and Config
    qDebug() << "delete playerManager " << qTime.elapsed();
    delete m_pPlayerManager;

    // LibraryScanner depends on Library
    qDebug() << "delete library scanner " <<  qTime.elapsed();
    delete m_pLibraryScanner;

    // Delete the library after the view so there are no dangling pointers to
    // Depends on RecordingManager
    // the data models.
    qDebug() << "delete library " << qTime.elapsed();
    delete m_pLibrary;

    // RecordingManager depends on config, engine
    qDebug() << "delete RecordingManager " << qTime.elapsed();
    delete m_pRecordingManager;

#ifdef __SHOUTCAST__
    // ShoutcastManager depends on config, engine
    qDebug() << "delete ShoutcastManager " << qTime.elapsed();
    delete m_pShoutcastManager;
#endif

    // LoopRecordingManager depends on config, engine
    qDebug() << "delete LoopRecordingManager " << qTime.elapsed();
    delete m_pLoopRecordingManager;
    
    // EngineMaster depends on Config
    qDebug() << "delete m_pEngine " << qTime.elapsed();
    delete m_pEngine;

    // HACK: Save config again. We saved it once before doing some dangerous
    // stuff. We only really want to save it here, but the first one was just
    // a precaution. The earlier one can be removed when stuff is more stable
    // at exit.
    m_pConfig->Save();

    delete m_pPrefDlg;

    qDebug() << "delete config " << qTime.elapsed();
    delete m_pConfig;

    PlayerInfo::destroy();

    // Check for leaked ControlObjects and give warnings.
    QList<ControlDoublePrivate*> leakedControls;
    QList<ConfigKey> leakedConfigKeys;

    ControlDoublePrivate::getControls(&leakedControls);

    if (leakedControls.size() > 0) {
        qDebug() << "WARNING: The following" << leakedControls.size() << "controls were leaked:";
        foreach (ControlDoublePrivate* pCOP, leakedControls) {
            ConfigKey key = pCOP->getKey();
            qDebug() << key.group << key.item << pCOP->getCreatorCO();
            leakedConfigKeys.append(key);
        }

       foreach (ConfigKey key, leakedConfigKeys) {
           // delete just to satisfy valgrind:
           // check if the pointer is still valid, the control object may have bin already
           // deleted by its parent in this loop
           ControlObject* pCo = ControlObject::getControl(key, false);
           if (pCo) {
               // it might happens that a control is deleted as child from an other control
               delete pCo;
           }
       }
   }
   qDebug() << "~MixxxApp: All leaking controls deleted.";

    delete m_pKeyboard;
    delete m_pKbdConfig;
    delete m_pKbdConfigEmpty;

    WaveformWidgetFactory::destroy();
    t.elapsed(true);
    // Report the total time we have been running.
    m_runtime_timer.elapsed(true);
    StatsManager::destroy();
}

void toggleVisibility(ConfigKey key, bool enable) {
    qDebug() << "Setting visibility for" << key.group << key.item << enable;
    ControlObject::set(key, enable ? 1.0 : 0.0);
}

void MixxxApp::slotViewShowSamplers(bool enable) {
    toggleVisibility(ConfigKey("[Samplers]", "show_samplers"), enable);
}

void MixxxApp::slotViewShowVinylControl(bool enable) {
    toggleVisibility(ConfigKey(VINYL_PREF_KEY, "show_vinylcontrol"), enable);
}

void MixxxApp::slotViewShowMicrophone(bool enable) {
    toggleVisibility(ConfigKey("[Microphone]", "show_microphone"), enable);
}

void MixxxApp::slotViewShowPreviewDeck(bool enable) {
    toggleVisibility(ConfigKey("[PreviewDeck]", "show_previewdeck"), enable);
}

void setVisibilityOptionState(QAction* pAction, ConfigKey key) {
    ControlObject* pVisibilityControl = ControlObject::getControl(key);
    pAction->setEnabled(pVisibilityControl != NULL);
    pAction->setChecked(pVisibilityControl != NULL ? pVisibilityControl->get() > 0.0 : false);
}

void MixxxApp::onNewSkinLoaded() {
    setVisibilityOptionState(m_pViewVinylControl,
                             ConfigKey(VINYL_PREF_KEY, "show_vinylcontrol"));
    setVisibilityOptionState(m_pViewShowSamplers,
                             ConfigKey("[Samplers]", "show_samplers"));
    setVisibilityOptionState(m_pViewShowMicrophone,
                             ConfigKey("[Microphone]", "show_microphone"));
    setVisibilityOptionState(m_pViewShowPreviewDeck,
                             ConfigKey("[PreviewDeck]", "show_previewdeck"));
}

int MixxxApp::noSoundDlg(void)
{
    QMessageBox msgBox;
    msgBox.setIcon(QMessageBox::Warning);
    msgBox.setWindowTitle(tr("Sound Device Busy"));
    msgBox.setText(
        "<html>" +
        tr("Mixxx was unable to access all the configured sound devices. "
        "Another application is using a sound device Mixxx is configured to "
        "use or a device is not plugged in.") +
        "<ul>"
            "<li>" +
                tr("<b>Retry</b> after closing the other application "
                "or reconnecting a sound device") +
            "</li>"
            "<li>" +
                tr("<b>Reconfigure</b> Mixxx's sound device settings.") +
            "</li>"
            "<li>" +
                tr("Get <b>Help</b> from the Mixxx Wiki.") +
            "</li>"
            "<li>" +
                tr("<b>Exit</b> Mixxx.") +
            "</li>"
        "</ul></html>"
    );

    QPushButton *retryButton = msgBox.addButton(tr("Retry"),
        QMessageBox::ActionRole);
    QPushButton *reconfigureButton = msgBox.addButton(tr("Reconfigure"),
        QMessageBox::ActionRole);
    QPushButton *wikiButton = msgBox.addButton(tr("Help"),
        QMessageBox::ActionRole);
    QPushButton *exitButton = msgBox.addButton(tr("Exit"),
        QMessageBox::ActionRole);

    while (true)
    {
        msgBox.exec();

        if (msgBox.clickedButton() == retryButton) {
            m_pSoundManager->queryDevices();
            return 0;
        } else if (msgBox.clickedButton() == wikiButton) {
            QDesktopServices::openUrl(QUrl(
                "http://mixxx.org/wiki/doku.php/troubleshooting"
                "#no_or_too_few_sound_cards_appear_in_the_preferences_dialog")
            );
            wikiButton->setEnabled(false);
        } else if (msgBox.clickedButton() == reconfigureButton) {
            msgBox.hide();
            m_pSoundManager->queryDevices();

            // This way of opening the dialog allows us to use it synchronously
            m_pPrefDlg->setWindowModality(Qt::ApplicationModal);
            m_pPrefDlg->exec();
            if (m_pPrefDlg->result() == QDialog::Accepted) {
                m_pSoundManager->queryDevices();
                return 0;
            }

            msgBox.show();

        } else if (msgBox.clickedButton() == exitButton) {
            return 1;
        }
    }
}

int MixxxApp::noOutputDlg(bool *continueClicked)
{
    QMessageBox msgBox;
    msgBox.setIcon(QMessageBox::Warning);
    msgBox.setWindowTitle(tr("No Output Devices"));
    msgBox.setText( "<html>" + tr("Mixxx was configured without any output sound devices. "
                    "Audio processing will be disabled without a configured output device.") +
                    "<ul>"
                        "<li>" +
                            tr("<b>Continue</b> without any outputs.") +
                        "</li>"
                        "<li>" +
                            tr("<b>Reconfigure</b> Mixxx's sound device settings.") +
                        "</li>"
                        "<li>" +
                            tr("<b>Exit</b> Mixxx.") +
                        "</li>"
                    "</ul></html>"
    );

    QPushButton *continueButton = msgBox.addButton(tr("Continue"), QMessageBox::ActionRole);
    QPushButton *reconfigureButton = msgBox.addButton(tr("Reconfigure"), QMessageBox::ActionRole);
    QPushButton *exitButton = msgBox.addButton(tr("Exit"), QMessageBox::ActionRole);

    while (true)
    {
        msgBox.exec();

        if (msgBox.clickedButton() == continueButton) {
            *continueClicked = true;
            return 0;
        } else if (msgBox.clickedButton() == reconfigureButton) {
            msgBox.hide();
            m_pSoundManager->queryDevices();

            // This way of opening the dialog allows us to use it synchronously
            m_pPrefDlg->setWindowModality(Qt::ApplicationModal);
            m_pPrefDlg->exec();
            if ( m_pPrefDlg->result() == QDialog::Accepted) {
                m_pSoundManager->queryDevices();
                return 0;
            }

            msgBox.show();

        } else if (msgBox.clickedButton() == exitButton) {
            return 1;
        }
    }
}

QString buildWhatsThis(const QString& title, const QString& text) {
    QString preparedTitle = title;
    return QString("%1\n\n%2").arg(preparedTitle.replace("&", ""), text);
}

// initializes all QActions of the application
void MixxxApp::initActions()
{
    QString loadTrackText = tr("Load Track to Deck %1");
    QString loadTrackStatusText = tr("Loads a track in deck %1");
    QString openText = tr("Open");

    QString player1LoadStatusText = loadTrackStatusText.arg(QString::number(1));
    m_pFileLoadSongPlayer1 = new QAction(loadTrackText.arg(QString::number(1)), this);
    m_pFileLoadSongPlayer1->setShortcut(
        QKeySequence(m_pKbdConfig->getValueString(ConfigKey("[KeyboardShortcuts]",
                                                  "FileMenu_LoadDeck1"),
                                                  tr("Ctrl+o"))));
    m_pFileLoadSongPlayer1->setShortcutContext(Qt::ApplicationShortcut);
    m_pFileLoadSongPlayer1->setStatusTip(player1LoadStatusText);
    m_pFileLoadSongPlayer1->setWhatsThis(
        buildWhatsThis(openText, player1LoadStatusText));
    connect(m_pFileLoadSongPlayer1, SIGNAL(triggered()),
            this, SLOT(slotFileLoadSongPlayer1()));

    QString player2LoadStatusText = loadTrackStatusText.arg(QString::number(2));
    m_pFileLoadSongPlayer2 = new QAction(loadTrackText.arg(QString::number(2)), this);
    m_pFileLoadSongPlayer2->setShortcut(
        QKeySequence(m_pKbdConfig->getValueString(ConfigKey("[KeyboardShortcuts]",
                                                  "FileMenu_LoadDeck2"),
                                                  tr("Ctrl+Shift+O"))));
    m_pFileLoadSongPlayer2->setShortcutContext(Qt::ApplicationShortcut);
    m_pFileLoadSongPlayer2->setStatusTip(player2LoadStatusText);
    m_pFileLoadSongPlayer2->setWhatsThis(
        buildWhatsThis(openText, player2LoadStatusText));
    connect(m_pFileLoadSongPlayer2, SIGNAL(triggered()),
            this, SLOT(slotFileLoadSongPlayer2()));

    QString quitTitle = tr("&Exit");
    QString quitText = tr("Quits Mixxx");
    m_pFileQuit = new QAction(quitTitle, this);
    m_pFileQuit->setShortcut(
        QKeySequence(m_pKbdConfig->getValueString(ConfigKey("[KeyboardShortcuts]", "FileMenu_Quit"),
                                                  tr("Ctrl+q"))));
    m_pFileQuit->setShortcutContext(Qt::ApplicationShortcut);
    m_pFileQuit->setStatusTip(quitText);
    m_pFileQuit->setWhatsThis(buildWhatsThis(quitTitle, quitText));
    connect(m_pFileQuit, SIGNAL(triggered()), this, SLOT(slotFileQuit()));

    QString rescanTitle = tr("&Rescan Library");
    QString rescanText = tr("Rescans library folders for changes to tracks.");
    m_pLibraryRescan = new QAction(rescanTitle, this);
    m_pLibraryRescan->setStatusTip(rescanText);
    m_pLibraryRescan->setWhatsThis(buildWhatsThis(rescanTitle, rescanText));
    m_pLibraryRescan->setCheckable(false);
    connect(m_pLibraryRescan, SIGNAL(triggered()),
            this, SLOT(slotScanLibrary()));

    QString createPlaylistTitle = tr("Create &New Playlist");
    QString createPlaylistText = tr("Create a new playlist");
    m_pPlaylistsNew = new QAction(createPlaylistTitle, this);
    m_pPlaylistsNew->setShortcut(
        QKeySequence(m_pKbdConfig->getValueString(ConfigKey("[KeyboardShortcuts]",
                                                  "LibraryMenu_NewPlaylist"),
                                                  tr("Ctrl+n"))));
    m_pPlaylistsNew->setShortcutContext(Qt::ApplicationShortcut);
    m_pPlaylistsNew->setStatusTip(createPlaylistText);
    m_pPlaylistsNew->setWhatsThis(buildWhatsThis(createPlaylistTitle, createPlaylistText));
    connect(m_pPlaylistsNew, SIGNAL(triggered()),
            m_pLibrary, SLOT(slotCreatePlaylist()));

    QString createCrateTitle = tr("Create New &Crate");
    QString createCrateText = tr("Create a new crate");
    m_pCratesNew = new QAction(createCrateTitle, this);
    m_pCratesNew->setShortcut(
        QKeySequence(m_pKbdConfig->getValueString(ConfigKey("[KeyboardShortcuts]",
                                                  "LibraryMenu_NewCrate"),
                                                  tr("Ctrl+Shift+N"))));
    m_pCratesNew->setShortcutContext(Qt::ApplicationShortcut);
    m_pCratesNew->setStatusTip(createCrateText);
    m_pCratesNew->setWhatsThis(buildWhatsThis(createCrateTitle, createCrateText));
    connect(m_pCratesNew, SIGNAL(triggered()),
            m_pLibrary, SLOT(slotCreateCrate()));

    QString fullScreenTitle = tr("&Full Screen");
    QString fullScreenText = tr("Display Mixxx using the full screen");
    m_pViewFullScreen = new QAction(fullScreenTitle, this);
#ifdef __APPLE__
    QString fullscreen_key = tr("Ctrl+Shift+F");
#else
    QString fullscreen_key = tr("F11");
#endif
    m_pViewFullScreen->setShortcut(
        QKeySequence(m_pKbdConfig->getValueString(ConfigKey("[KeyboardShortcuts]",
                                                  "ViewMenu_Fullscreen"),
                                                  fullscreen_key)));
    m_pViewFullScreen->setShortcutContext(Qt::ApplicationShortcut);
    // QShortcut * shortcut = new QShortcut(QKeySequence(tr("Esc")),  this);
    // connect(shortcut, SIGNAL(triggered()), this, SLOT(slotQuitFullScreen()));
    m_pViewFullScreen->setCheckable(true);
    m_pViewFullScreen->setChecked(false);
    m_pViewFullScreen->setStatusTip(fullScreenText);
    m_pViewFullScreen->setWhatsThis(buildWhatsThis(fullScreenTitle, fullScreenText));
    connect(m_pViewFullScreen, SIGNAL(toggled(bool)),
            this, SLOT(slotViewFullScreen(bool)));

    QString keyboardShortcutTitle = tr("Enable &Keyboard Shortcuts");
    QString keyboardShortcutText = tr("Toggles keyboard shortcuts on or off");
    bool keyboardShortcutsEnabled = m_pConfig->getValueString(
        ConfigKey("[Keyboard]", "Enabled")) == "1";
    m_pOptionsKeyboard = new QAction(keyboardShortcutTitle, this);
    m_pOptionsKeyboard->setShortcut(
        QKeySequence(m_pKbdConfig->getValueString(ConfigKey("[KeyboardShortcuts]",
                                                  "OptionsMenu_EnableShortcuts"),
                                                  tr("Ctrl+`"))));
    m_pOptionsKeyboard->setShortcutContext(Qt::ApplicationShortcut);
    m_pOptionsKeyboard->setCheckable(true);
    m_pOptionsKeyboard->setChecked(keyboardShortcutsEnabled);
    m_pOptionsKeyboard->setStatusTip(keyboardShortcutText);
    m_pOptionsKeyboard->setWhatsThis(buildWhatsThis(keyboardShortcutTitle, keyboardShortcutText));
    connect(m_pOptionsKeyboard, SIGNAL(toggled(bool)),
            this, SLOT(slotOptionsKeyboard(bool)));

    QString preferencesTitle = tr("&Preferences");
    QString preferencesText = tr("Change Mixxx settings (e.g. playback, MIDI, controls)");
    m_pOptionsPreferences = new QAction(preferencesTitle, this);
#ifdef __APPLE__
    m_pOptionsPreferences->setShortcut(
        QKeySequence(m_pKbdConfig->getValueString(ConfigKey("[KeyboardShortcuts]",
                                                  "OptionsMenu_Preferences"),
                                                  tr("Ctrl+,"))));
#else
    m_pOptionsPreferences->setShortcut(
        QKeySequence(m_pKbdConfig->getValueString(ConfigKey("[KeyboardShortcuts]",
                                                  "OptionsMenu_Preferences"),
                                                  tr("Ctrl+P"))));
#endif
    m_pOptionsPreferences->setShortcutContext(Qt::ApplicationShortcut);
    m_pOptionsPreferences->setStatusTip(preferencesText);
    m_pOptionsPreferences->setWhatsThis(buildWhatsThis(preferencesTitle, preferencesText));
    connect(m_pOptionsPreferences, SIGNAL(triggered()),
            this, SLOT(slotOptionsPreferences()));

    QString aboutTitle = tr("&About");
    QString aboutText = tr("About the application");
    m_pHelpAboutApp = new QAction(aboutTitle, this);
    m_pHelpAboutApp->setStatusTip(aboutText);
    m_pHelpAboutApp->setWhatsThis(buildWhatsThis(aboutTitle, aboutText));
    connect(m_pHelpAboutApp, SIGNAL(triggered()),
            this, SLOT(slotHelpAbout()));

    QString supportTitle = tr("&Community Support");
    QString supportText = tr("Get help with Mixxx");
    m_pHelpSupport = new QAction(supportTitle, this);
    m_pHelpSupport->setStatusTip(supportText);
    m_pHelpSupport->setWhatsThis(buildWhatsThis(supportTitle, supportText));
    connect(m_pHelpSupport, SIGNAL(triggered()), this, SLOT(slotHelpSupport()));

    QString manualTitle = tr("&User Manual");
    QString manualText = tr("Read the Mixxx user manual.");
    m_pHelpManual = new QAction(manualTitle, this);
    m_pHelpManual->setStatusTip(manualText);
    m_pHelpManual->setWhatsThis(buildWhatsThis(manualTitle, manualText));
    connect(m_pHelpManual, SIGNAL(triggered()), this, SLOT(slotHelpManual()));

    QString feedbackTitle = tr("Send Us &Feedback");
    QString feedbackText = tr("Send feedback to the Mixxx team.");
    m_pHelpFeedback = new QAction(feedbackTitle, this);
    m_pHelpFeedback->setStatusTip(feedbackText);
    m_pHelpFeedback->setWhatsThis(buildWhatsThis(feedbackTitle, feedbackText));
    connect(m_pHelpFeedback, SIGNAL(triggered()), this, SLOT(slotHelpFeedback()));

    QString translateTitle = tr("&Translate This Application");
    QString translateText = tr("Help translate this application into your language.");
    m_pHelpTranslation = new QAction(translateTitle, this);
    m_pHelpTranslation->setStatusTip(translateText);
    m_pHelpTranslation->setWhatsThis(buildWhatsThis(translateTitle, translateText));
    connect(m_pHelpTranslation, SIGNAL(triggered()), this, SLOT(slotHelpTranslation()));

#ifdef __VINYLCONTROL__
    QString vinylControlText = tr("Use timecoded vinyls on external turntables to control Mixxx");
    QString vinylControlTitle1 = tr("Enable Vinyl Control &1");
    QString vinylControlTitle2 = tr("Enable Vinyl Control &2");

    m_pOptionsVinylControl = new QAction(vinylControlTitle1, this);
    m_pOptionsVinylControl->setShortcut(
        QKeySequence(m_pKbdConfig->getValueString(ConfigKey("[KeyboardShortcuts]",
                                                  "OptionsMenu_EnableVinyl1"),
                                                  tr("Ctrl+y"))));
    m_pOptionsVinylControl->setShortcutContext(Qt::ApplicationShortcut);
    // Either check or uncheck the vinyl control menu item depending on what
    // it was saved as.
    m_pOptionsVinylControl->setCheckable(true);
    m_pOptionsVinylControl->setChecked(false);
    m_pOptionsVinylControl->setStatusTip(vinylControlText);
    m_pOptionsVinylControl->setWhatsThis(buildWhatsThis(vinylControlTitle1, vinylControlText));
    connect(m_pOptionsVinylControl, SIGNAL(toggled(bool)), this,
            SLOT(slotCheckboxVinylControl(bool)));
    m_pVinylcontrol1Enabled = new ControlObjectThread(
            "[Channel1]", "vinylcontrol_enabled");
    connect(m_pVinylcontrol1Enabled, SIGNAL(valueChanged(double)), this,
            SLOT(slotControlVinylControl(double)));

    m_pOptionsVinylControl2 = new QAction(vinylControlTitle2, this);
    m_pOptionsVinylControl2->setShortcut(
        QKeySequence(m_pKbdConfig->getValueString(ConfigKey("[KeyboardShortcuts]",
                                                  "OptionsMenu_EnableVinyl2"),
                                                  tr("Ctrl+U"))));
    m_pOptionsVinylControl2->setShortcutContext(Qt::ApplicationShortcut);
    m_pOptionsVinylControl2->setCheckable(true);
    m_pOptionsVinylControl2->setChecked(false);
    m_pOptionsVinylControl2->setStatusTip(vinylControlText);
    m_pOptionsVinylControl2->setWhatsThis(buildWhatsThis(vinylControlTitle2, vinylControlText));
    connect(m_pOptionsVinylControl2, SIGNAL(toggled(bool)), this,
            SLOT(slotCheckboxVinylControl2(bool)));

    m_pVinylcontrol2Enabled = new ControlObjectThread(
            "[Channel2]", "vinylcontrol_enabled");
    connect(m_pVinylcontrol2Enabled, SIGNAL(valueChanged(double)), this,
            SLOT(slotControlVinylControl2(double)));
#endif

#ifdef __SHOUTCAST__
    QString shoutcastTitle = tr("Enable Live &Broadcasting");
    QString shoutcastText = tr("Stream your mixes to a shoutcast or icecast server");
    m_pOptionsShoutcast = new QAction(shoutcastTitle, this);
    m_pOptionsShoutcast->setShortcut(
        QKeySequence(m_pKbdConfig->getValueString(ConfigKey("[KeyboardShortcuts]",
                                                  "OptionsMenu_EnableLiveBroadcasting"),
                                                  tr("Ctrl+L"))));
    m_pOptionsShoutcast->setShortcutContext(Qt::ApplicationShortcut);
    m_pOptionsShoutcast->setCheckable(true);
    m_pOptionsShoutcast->setChecked(m_pShoutcastManager->isEnabled());
    m_pOptionsShoutcast->setStatusTip(shoutcastText);
    m_pOptionsShoutcast->setWhatsThis(buildWhatsThis(shoutcastTitle, shoutcastText));

    connect(m_pOptionsShoutcast, SIGNAL(triggered(bool)),
            m_pShoutcastManager, SLOT(setEnabled(bool)));
#endif

    QString mayNotBeSupported = tr("May not be supported on all skins.");
    QString showSamplersTitle = tr("Show Samplers");
    QString showSamplersText = tr("Show the sample deck section of the Mixxx interface.") +
            " " + mayNotBeSupported;
    m_pViewShowSamplers = new QAction(showSamplersTitle, this);
    m_pViewShowSamplers->setCheckable(true);
    m_pViewShowSamplers->setShortcut(
        QKeySequence(m_pKbdConfig->getValueString(ConfigKey("[KeyboardShortcuts]",
                                                  "ViewMenu_ShowSamplers"),
                                                  tr("Ctrl+1", "Menubar|View|Show Samplers"))));
    m_pViewShowSamplers->setStatusTip(showSamplersText);
    m_pViewShowSamplers->setWhatsThis(buildWhatsThis(showSamplersTitle, showSamplersText));
    connect(m_pViewShowSamplers, SIGNAL(toggled(bool)),
            this, SLOT(slotViewShowSamplers(bool)));

    QString showVinylControlTitle = tr("Show Vinyl Control Section");
    QString showVinylControlText = tr("Show the vinyl control section of the Mixxx interface.") +
            " " + mayNotBeSupported;
    m_pViewVinylControl = new QAction(showVinylControlTitle, this);
    m_pViewVinylControl->setCheckable(true);
    m_pViewVinylControl->setShortcut(
        QKeySequence(m_pKbdConfig->getValueString(
            ConfigKey("[KeyboardShortcuts]", "ViewMenu_ShowVinylControl"),
            tr("Ctrl+3", "Menubar|View|Show Vinyl Control Section"))));
    m_pViewVinylControl->setStatusTip(showVinylControlText);
    m_pViewVinylControl->setWhatsThis(buildWhatsThis(showVinylControlTitle, showVinylControlText));
    connect(m_pViewVinylControl, SIGNAL(toggled(bool)),
            this, SLOT(slotViewShowVinylControl(bool)));

    QString showMicrophoneTitle = tr("Show Microphone Section");
    QString showMicrophoneText = tr("Show the microphone section of the Mixxx interface.") +
            " " + mayNotBeSupported;
    m_pViewShowMicrophone = new QAction(showMicrophoneTitle, this);
    m_pViewShowMicrophone->setCheckable(true);
    m_pViewShowMicrophone->setShortcut(
        QKeySequence(m_pKbdConfig->getValueString(
            ConfigKey("[KeyboardShortcuts]", "ViewMenu_ShowMicrophone"),
            tr("Ctrl+2", "Menubar|View|Show Microphone Section"))));
    m_pViewShowMicrophone->setStatusTip(showMicrophoneText);
    m_pViewShowMicrophone->setWhatsThis(buildWhatsThis(showMicrophoneTitle, showMicrophoneText));
    connect(m_pViewShowMicrophone, SIGNAL(toggled(bool)),
            this, SLOT(slotViewShowMicrophone(bool)));

    QString showPreviewDeckTitle = tr("Show Preview Deck");
    QString showPreviewDeckText = tr("Show the preview deck in the Mixxx interface.") +
    " " + mayNotBeSupported;
    m_pViewShowPreviewDeck = new QAction(showPreviewDeckTitle, this);
    m_pViewShowPreviewDeck->setCheckable(true);
    m_pViewShowPreviewDeck->setShortcut(
        QKeySequence(m_pKbdConfig->getValueString(ConfigKey("[KeyboardShortcuts]",
                                                  "ViewMenu_ShowPreviewDeck"),
                                                  tr("Ctrl+4", "Menubar|View|Show Preview Deck"))));
    m_pViewShowPreviewDeck->setStatusTip(showPreviewDeckText);
    m_pViewShowPreviewDeck->setWhatsThis(buildWhatsThis(showPreviewDeckTitle, showPreviewDeckText));
    connect(m_pViewShowPreviewDeck, SIGNAL(toggled(bool)),
            this, SLOT(slotViewShowPreviewDeck(bool)));


    QString recordTitle = tr("&Record Mix");
    QString recordText = tr("Record your mix to a file");
    m_pOptionsRecord = new QAction(recordTitle, this);
    m_pOptionsRecord->setShortcut(
        QKeySequence(m_pKbdConfig->getValueString(ConfigKey("[KeyboardShortcuts]",
                                                  "OptionsMenu_RecordMix"),
                                                  tr("Ctrl+R"))));
    m_pOptionsRecord->setShortcutContext(Qt::ApplicationShortcut);
    m_pOptionsRecord->setCheckable(true);
    m_pOptionsRecord->setStatusTip(recordText);
    m_pOptionsRecord->setWhatsThis(buildWhatsThis(recordTitle, recordText));
    connect(m_pOptionsRecord, SIGNAL(toggled(bool)),
            m_pRecordingManager, SLOT(slotSetRecording(bool)));

    QString reloadSkinTitle = tr("&Reload Skin");
    QString reloadSkinText = tr("Reload the skin");
    m_pDeveloperReloadSkin = new QAction(reloadSkinTitle, this);
    m_pDeveloperReloadSkin->setShortcut(
        QKeySequence(m_pKbdConfig->getValueString(ConfigKey("[KeyboardShortcuts]",
                                                  "OptionsMenu_ReloadSkin"),
                                                  tr("Ctrl+Shift+R"))));
    m_pDeveloperReloadSkin->setShortcutContext(Qt::ApplicationShortcut);
    m_pDeveloperReloadSkin->setCheckable(true);
    m_pDeveloperReloadSkin->setChecked(false);
    m_pDeveloperReloadSkin->setStatusTip(reloadSkinText);
    m_pDeveloperReloadSkin->setWhatsThis(buildWhatsThis(reloadSkinTitle, reloadSkinText));
    connect(m_pDeveloperReloadSkin, SIGNAL(toggled(bool)),
            this, SLOT(slotDeveloperReloadSkin(bool)));
}

void MixxxApp::initMenuBar()
{
    // MENUBAR
    m_pFileMenu = new QMenu(tr("&File"), menuBar());
    m_pOptionsMenu = new QMenu(tr("&Options"), menuBar());
    m_pLibraryMenu = new QMenu(tr("&Library"),menuBar());
    m_pViewMenu = new QMenu(tr("&View"), menuBar());
    m_pHelpMenu = new QMenu(tr("&Help"), menuBar());
    m_pDeveloperMenu = new QMenu(tr("Developer"), menuBar());
    connect(m_pOptionsMenu, SIGNAL(aboutToShow()),
            this, SLOT(slotOptionsMenuShow()));
    // menuBar entry fileMenu
    m_pFileMenu->addAction(m_pFileLoadSongPlayer1);
    m_pFileMenu->addAction(m_pFileLoadSongPlayer2);
    m_pFileMenu->addSeparator();
    m_pFileMenu->addAction(m_pFileQuit);

    // menuBar entry optionsMenu
    //optionsMenu->setCheckable(true);
#ifdef __VINYLCONTROL__
    m_pVinylControlMenu = new QMenu(tr("&Vinyl Control"), menuBar());
    m_pVinylControlMenu->addAction(m_pOptionsVinylControl);
    m_pVinylControlMenu->addAction(m_pOptionsVinylControl2);

    m_pOptionsMenu->addMenu(m_pVinylControlMenu);
    m_pOptionsMenu->addSeparator();
#endif

    m_pOptionsMenu->addAction(m_pOptionsRecord);
#ifdef __SHOUTCAST__
    m_pOptionsMenu->addAction(m_pOptionsShoutcast);
#endif
    m_pOptionsMenu->addSeparator();
    m_pOptionsMenu->addAction(m_pOptionsKeyboard);
    m_pOptionsMenu->addSeparator();
    m_pOptionsMenu->addAction(m_pOptionsPreferences);

    m_pLibraryMenu->addAction(m_pLibraryRescan);
    m_pLibraryMenu->addSeparator();
    m_pLibraryMenu->addAction(m_pPlaylistsNew);
    m_pLibraryMenu->addAction(m_pCratesNew);

    // menuBar entry viewMenu
    //viewMenu->setCheckable(true);
    m_pViewMenu->addAction(m_pViewShowSamplers);
    m_pViewMenu->addAction(m_pViewShowMicrophone);
    m_pViewMenu->addAction(m_pViewVinylControl);
    m_pViewMenu->addAction(m_pViewShowPreviewDeck);
    m_pViewMenu->addSeparator();
    m_pViewMenu->addAction(m_pViewFullScreen);

    // Developer Menu
    m_pDeveloperMenu->addAction(m_pDeveloperReloadSkin);

    // menuBar entry helpMenu
    m_pHelpMenu->addAction(m_pHelpSupport);
    m_pHelpMenu->addAction(m_pHelpManual);
    m_pHelpMenu->addAction(m_pHelpFeedback);
    m_pHelpMenu->addAction(m_pHelpTranslation);
    m_pHelpMenu->addSeparator();
    m_pHelpMenu->addAction(m_pHelpAboutApp);

    menuBar()->addMenu(m_pFileMenu);
    menuBar()->addMenu(m_pLibraryMenu);
    menuBar()->addMenu(m_pViewMenu);
    menuBar()->addMenu(m_pOptionsMenu);

    if (m_cmdLineArgs.getDeveloper()) {
        menuBar()->addMenu(m_pDeveloperMenu);
    }

    menuBar()->addSeparator();
    menuBar()->addMenu(m_pHelpMenu);
}

void MixxxApp::slotFileLoadSongPlayer(int deck) {
    QString group = m_pPlayerManager->groupForDeck(deck-1);

    QString loadTrackText = tr("Load track to Deck %1").arg(QString::number(deck));
    QString deckWarningMessage = tr("Deck %1 is currently playing a track.")
            .arg(QString::number(deck));
    QString areYouSure = tr("Are you sure you want to load a new track?");

    if (ControlObject::get(ConfigKey(group, "play")) > 0.0) {
        int ret = QMessageBox::warning(this, tr("Mixxx"),
            deckWarningMessage + "\n" + areYouSure,
            QMessageBox::Yes | QMessageBox::No,
            QMessageBox::No);

        if (ret != QMessageBox::Yes)
            return;
    }

    QString s =
        QFileDialog::getOpenFileName(
            this,
            loadTrackText,
            m_pConfig->getValueString(PREF_LEGACY_LIBRARY_DIR),
            QString("Audio (%1)")
                .arg(SoundSourceProxy::supportedFileExtensionsString()));

    if (!s.isNull()) {
        m_pPlayerManager->slotLoadToDeck(s, deck);
    }
}

void MixxxApp::slotFileLoadSongPlayer1() {
    slotFileLoadSongPlayer(1);
}

void MixxxApp::slotFileLoadSongPlayer2() {
    slotFileLoadSongPlayer(2);
}

void MixxxApp::slotFileQuit()
{
    if (!confirmExit()) {
        return;
    }
    hide();
    qApp->quit();
}

void MixxxApp::slotOptionsKeyboard(bool toggle) {
    if (toggle) {
        //qDebug() << "Enable keyboard shortcuts/mappings";
        m_pKeyboard->setKeyboardConfig(m_pKbdConfig);
        m_pConfig->set(ConfigKey("[Keyboard]","Enabled"), ConfigValue(1));
    } else {
        //qDebug() << "Disable keyboard shortcuts/mappings";
        m_pKeyboard->setKeyboardConfig(m_pKbdConfigEmpty);
        m_pConfig->set(ConfigKey("[Keyboard]","Enabled"), ConfigValue(0));
    }
}

void MixxxApp::slotDeveloperReloadSkin(bool toggle) {
    Q_UNUSED(toggle);
    rebootMixxxView();
}

void MixxxApp::slotViewFullScreen(bool toggle)
{
    if (m_pViewFullScreen)
        m_pViewFullScreen->setChecked(toggle);

    if (isFullScreen() == toggle) {
        return;
    }

    if (toggle) {
#if defined(__LINUX__) || defined(__APPLE__)
         // this and the later move(m_winpos) doesn't seem necessary
         // here on kwin, if it's necessary with some other x11 wm, re-enable
         // it, I guess -bkgood
         //m_winpos = pos();
         // fix some x11 silliness -- for some reason the move(m_winpos)
         // is moving the currentWindow to (0, 0), not the frame (as it's
         // supposed to, I might add)
         // if this messes stuff up on your distro yell at me -bkgood
         //m_winpos.setX(m_winpos.x() + (geometry().x() - x()));
         //m_winpos.setY(m_winpos.y() + (geometry().y() - y()));
#endif
        showFullScreen();
#ifdef __LINUX__
        // Fix for "No menu bar with ubuntu unity in full screen mode" Bug #885890
        // Not for Mac OS because the native menu bar will unhide when moving
        // the mouse to the top of screen

        //menuBar()->setNativeMenuBar(false);
        // ^ This leaves a broken native Menu Bar with Ubuntu Unity Bug #1076789#
        // it is only allowed to change this prior initMenuBar()

        m_NativeMenuBarSupport = menuBar()->isNativeMenuBar();
        if (m_NativeMenuBarSupport) {
            setMenuBar(new QMenuBar(this));
            menuBar()->setNativeMenuBar(false);
            initMenuBar();
        }
#endif
    } else {
#ifdef __LINUX__
        if (m_NativeMenuBarSupport) {
            setMenuBar(new QMenuBar(this));
            menuBar()->setNativeMenuBar(m_NativeMenuBarSupport);
            initMenuBar();
        }
        //move(m_winpos);
#endif
        showNormal();
    }
}

void MixxxApp::slotOptionsPreferences()
{
    m_pPrefDlg->setHidden(false);
    m_pPrefDlg->activateWindow();
}

void MixxxApp::slotControlVinylControl(double toggle)
{
#ifdef __VINYLCONTROL__
    if (m_pPlayerManager->hasVinylInput(0)) {
        m_pOptionsVinylControl->setChecked((bool)toggle);
    } else {
        m_pOptionsVinylControl->setChecked(false);
        if (toggle) {
            QMessageBox::warning(this, tr("Mixxx"),
                tr("No input device(s) select.\nPlease select your soundcard(s) "
                    "in the sound hardware preferences."),
                QMessageBox::Ok,
                QMessageBox::Ok);
            m_pPrefDlg->show();
            m_pPrefDlg->showSoundHardwarePage();
            ControlObject::set(ConfigKey(
                    "[Channel1]", "vinylcontrol_status"), (double)VINYL_STATUS_DISABLED);
            m_pVinylcontrol1Enabled->set(0.0);
        }
    }
#endif
}

void MixxxApp::slotCheckboxVinylControl(bool toggle)
{
#ifdef __VINYLCONTROL__
    m_pVinylcontrol1Enabled->set((double)toggle);
#endif
}

void MixxxApp::slotControlVinylControl2(double toggle)
{
#ifdef __VINYLCONTROL__
    if (m_pPlayerManager->hasVinylInput(1)) {
        m_pOptionsVinylControl2->setChecked((bool)toggle);
    } else {
        m_pOptionsVinylControl2->setChecked(false);
        if (toggle) {
            QMessageBox::warning(this, tr("Mixxx"),
                tr("No input device(s) select.\nPlease select your soundcard(s) "
                    "in the sound hardware preferences."),
                QMessageBox::Ok,
                QMessageBox::Ok);
            m_pPrefDlg->show();
            m_pPrefDlg->showSoundHardwarePage();
            ControlObject::set(ConfigKey(
                    "[Channel2]", "vinylcontrol_status"), (double)VINYL_STATUS_DISABLED);
            m_pVinylcontrol2Enabled->set(0.0);
        }
    }
#endif
}

void MixxxApp::slotCheckboxVinylControl2(bool toggle)
{
#ifdef __VINYLCONTROL__
    m_pVinylcontrol2Enabled->set((double)toggle);
#endif
}

void MixxxApp::slotHelpAbout() {
    DlgAbout *about = new DlgAbout(this);
    about->show();
}

void MixxxApp::slotHelpSupport() {
    QUrl qSupportURL;
    qSupportURL.setUrl(MIXXX_SUPPORT_URL);
    QDesktopServices::openUrl(qSupportURL);
}

void MixxxApp::slotHelpFeedback() {
    QUrl qFeedbackUrl;
    qFeedbackUrl.setUrl(MIXXX_FEEDBACK_URL);
    QDesktopServices::openUrl(qFeedbackUrl);
}

void MixxxApp::slotHelpTranslation() {
    QUrl qTranslationUrl;
    qTranslationUrl.setUrl(MIXXX_TRANSLATION_URL);
    QDesktopServices::openUrl(qTranslationUrl);
}

void MixxxApp::slotHelpManual() {
    QDir resourceDir(m_pConfig->getResourcePath());
    // Default to the mixxx.org hosted version of the manual.
    QUrl qManualUrl(MIXXX_MANUAL_URL);
#if defined(__APPLE__)
    // We don't include the PDF manual in the bundle on OSX. Default to the
    // web-hosted version.
#elif defined(__WINDOWS__)
    // On Windows, the manual PDF sits in the same folder as the 'skins' folder.
    if (resourceDir.exists(MIXXX_MANUAL_FILENAME)) {
        qManualUrl = QUrl::fromLocalFile(
                resourceDir.absoluteFilePath(MIXXX_MANUAL_FILENAME));
    }
#elif defined(__LINUX__)
    // On GNU/Linux, the manual is installed to e.g. /usr/share/mixxx/doc/
    resourceDir.cd("doc");
    if (resourceDir.exists(MIXXX_MANUAL_FILENAME)) {
        qManualUrl = QUrl::fromLocalFile(
                resourceDir.absoluteFilePath(MIXXX_MANUAL_FILENAME));
    }
#else
    // No idea, default to the mixxx.org hosted version.
#endif
    QDesktopServices::openUrl(qManualUrl);
}

void MixxxApp::setToolTipsCfg(int tt) {
    m_pConfig->set(ConfigKey("[Controls]","Tooltips"),
                   ConfigValue(tt));
    m_toolTipsCfg = tt;
}

void MixxxApp::rebootMixxxView() {

    if (!m_pWidgetParent || !m_pView)
        return;

    qDebug() << "Now in rebootMixxxView...";

    QPoint initPosition = pos();
    QSize initSize = size();

    m_pView->hide();

    WaveformWidgetFactory::instance()->destroyWidgets();

    // Workaround for changing skins while fullscreen, just go out of fullscreen
    // mode. If you change skins while in fullscreen (on Linux, at least) the
    // window returns to 0,0 but and the backdrop disappears so it looks as if
    // it is not fullscreen, but acts as if it is.
    bool wasFullScreen = m_pViewFullScreen->isChecked();
    slotViewFullScreen(false);

    //delete the view cause swaping central widget do not remove the old one !
    if (m_pView) {
        delete m_pView;
    }
    m_pView = new QFrame();

    // assignment in next line intentional
    if (!(m_pWidgetParent = m_pSkinLoader->loadDefaultSkin(m_pView,
                                                           m_pKeyboard,
                                                           m_pPlayerManager,
                                                           m_pControllerManager,
                                                           m_pLibrary,
                                                           m_pLoopRecordingManager,
                                                           m_pVCManager))) {

        QMessageBox::critical(this,
                              tr("Error in skin file"),
                              tr("The selected skin cannot be loaded."));
    }
    else {
        // keep gui centered (esp for fullscreen)
        m_pView->setLayout( new QHBoxLayout(m_pView));
        m_pView->layout()->setContentsMargins(0,0,0,0);
        m_pView->layout()->addWidget(m_pWidgetParent);

        // don't move this before loadDefaultSkin above. bug 521509 --bkgood
        // NOTE: (vrince) I don't know this comment is relevant now ...
        setCentralWidget(m_pView);
        update();
        adjustSize();
        //qDebug() << "view size" << m_pView->size() << size();
    }

    if (wasFullScreen) {
        slotViewFullScreen(true);
    } else {
        move(initPosition.x() + (initSize.width() - m_pView->width()) / 2,
             initPosition.y() + (initSize.height() - m_pView->height()) / 2);
    }

#ifdef __APPLE__
    // Original the following line fixes issue on OSX where menu bar went away
    // after a skin change. It was original surrounded by #if __OSX__
    // Now it seems it causes the opposite see Bug #1000187
    //menuBar()->setNativeMenuBar(m_NativeMenuBarSupport);
#endif

    qDebug() << "rebootMixxxView DONE";
    emit(newSkinLoaded());
}

/** Event filter to block certain events. For example, this function is used
  * to disable tooltips if the user specifies in the preferences that they
  * want them off. This is a callback function.
  */
bool MixxxApp::eventFilter(QObject *obj, QEvent *event)
{
    if (event->type() == QEvent::ToolTip) {
        // return true for no tool tips
        if (m_toolTipsCfg == 2) {
            // ON (only in Library)
            WWidget* pWidget = dynamic_cast<WWidget*>(obj);
            WWaveformViewer* pWfViewer = dynamic_cast<WWaveformViewer*>(obj);
            WSpinny* pSpinny = dynamic_cast<WSpinny*>(obj);
            QLabel* pLabel = dynamic_cast<QLabel*>(obj);
            return (pWidget || pWfViewer || pSpinny || pLabel);
        } else if (m_toolTipsCfg == 1) {
            // ON
            return false;
        } else {
            // OFF
            return true;
        }
    } else {
        // standard event processing
        return QObject::eventFilter(obj, event);
    }
}

void MixxxApp::closeEvent(QCloseEvent *event) {
    if (!confirmExit()) {
        event->ignore();
    }
}

void MixxxApp::slotScanLibrary() {
    m_pLibraryRescan->setEnabled(false);
    m_pLibraryScanner->scan(this);
}

void MixxxApp::slotEnableRescanLibraryAction() {
    m_pLibraryRescan->setEnabled(true);
}

void MixxxApp::slotOptionsMenuShow() {
    // Check recording if it is active.
    m_pOptionsRecord->setChecked(m_pRecordingManager->isRecordingActive());
#ifdef __SHOUTCAST__
    m_pOptionsShoutcast->setChecked(m_pShoutcastManager->isEnabled());
#endif
}

void MixxxApp::slotToCenterOfPrimaryScreen() {
    if (!m_pView)
        return;

    QDesktopWidget* desktop = QApplication::desktop();
    int primaryScreen = desktop->primaryScreen();
    QRect primaryScreenRect = desktop->availableGeometry(primaryScreen);

    move(primaryScreenRect.left() + (primaryScreenRect.width() - m_pView->width()) / 2,
         primaryScreenRect.top() + (primaryScreenRect.height() - m_pView->height()) / 2);
}

void MixxxApp::checkDirectRendering() {
    // IF
    //  * A waveform viewer exists
    // AND
    //  * The waveform viewer is an OpenGL waveform viewer
    // AND
    //  * The waveform viewer does not have direct rendering enabled.
    // THEN
    //  * Warn user

    WaveformWidgetFactory* factory = WaveformWidgetFactory::instance();
    if (!factory)
        return;

    if (!factory->isOpenGLAvailable() &&
        m_pConfig->getValueString(ConfigKey("[Direct Rendering]", "Warned")) != QString("yes")) {
        QMessageBox::warning(
            0, tr("OpenGL Direct Rendering"),
            tr("Direct rendering is not enabled on your machine.<br><br>"
               "This means that the waveform displays will be very<br>"
               "<b>slow and may tax your CPU heavily</b>. Either update your<br>"
               "configuration to enable direct rendering, or disable<br>"
               "the waveform displays in the Mixxx preferences by selecting<br>"
               "\"Empty\" as the waveform display in the 'Interface' section.<br><br>"
               "NOTE: If you use NVIDIA hardware,<br>"
               "direct rendering may not be present, but you should<br>"
               "not experience degraded performance."));
        m_pConfig->set(ConfigKey("[Direct Rendering]", "Warned"), QString("yes"));
    }
}

bool MixxxApp::confirmExit() {
    bool playing(false);
    bool playingSampler(false);
    unsigned int deckCount = m_pPlayerManager->numDecks();
    unsigned int samplerCount = m_pPlayerManager->numSamplers();
    for (unsigned int i = 0; i < deckCount; ++i) {
        if (ControlObject::get(
                ConfigKey(PlayerManager::groupForDeck(i), "play"))) {
            playing = true;
            break;
        }
    }
    for (unsigned int i = 0; i < samplerCount; ++i) {
        if (ControlObject::get(
                ConfigKey(PlayerManager::groupForSampler(i), "play"))) {
            playingSampler = true;
            break;
        }
    }
    if (playing) {
        QMessageBox::StandardButton btn = QMessageBox::question(this,
            tr("Confirm Exit"),
            tr("A deck is currently playing. Exit Mixxx?"),
            QMessageBox::Yes | QMessageBox::No, QMessageBox::No);
        if (btn == QMessageBox::No) {
            return false;
        }
    } else if (playingSampler) {
        QMessageBox::StandardButton btn = QMessageBox::question(this,
            tr("Confirm Exit"),
            tr("A sampler is currently playing. Exit Mixxx?"),
            QMessageBox::Yes | QMessageBox::No, QMessageBox::No);
        if (btn == QMessageBox::No) {
            return false;
        }
    }
    if (m_pPrefDlg->isVisible()) {
        QMessageBox::StandardButton btn = QMessageBox::question(
            this, tr("Confirm Exit"),
            tr("The preferences window is still open.") + "<br>" +
            tr("Discard any changes and exit Mixxx?"),
            QMessageBox::Yes | QMessageBox::No, QMessageBox::No);
        if (btn == QMessageBox::No) {
            return false;
        }
        else {
            m_pPrefDlg->close();
        }
    }
    return true;
}<|MERGE_RESOLUTION|>--- conflicted
+++ resolved
@@ -371,12 +371,12 @@
                              m_pRecordingManager);
     m_pPlayerManager->bindToLibrary(m_pLibrary);
 
-<<<<<<< HEAD
     // Initialize loop recording manager.
     if (bLoopRecordEnabled) {
         m_pLoopRecordingManager = new LoopRecordingManager(m_pConfig, m_pEngine);
         m_pPlayerManager->bindToLoopRecorder(m_pLoopRecordingManager);
-=======
+    }
+
     // Get Music dir
     bool hasChanged_MusicDir = false;
 
@@ -397,7 +397,6 @@
             m_pLibrary->slotRequestAddDir(fd);
             hasChanged_MusicDir = true;
         }
->>>>>>> 5b0d84b9
     }
 
     // Call inits to invoke all other construction parts
