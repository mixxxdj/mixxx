--- conflicted
+++ resolved
@@ -367,11 +367,8 @@
                                                            m_pControllerManager,
                                                            m_pLibrary,
                                                            m_pVCManager,
-<<<<<<< HEAD
-                                                           m_pTrackCollection))) {
-=======
+                                                           m_pTrackCollection,
                                                            m_pEffectsManager))) {
->>>>>>> b91cdf4f
         reportCriticalErrorAndQuit(
             "default skin cannot be loaded see <b>mixxx</b> trace for more information.");
 
@@ -1616,11 +1613,8 @@
                                                            m_pControllerManager,
                                                            m_pLibrary,
                                                            m_pVCManager,
-<<<<<<< HEAD
-                                                           m_pTrackCollection))) {
-=======
+                                                           m_pTrackCollection,
                                                            m_pEffectsManager))) {
->>>>>>> b91cdf4f
 
         QMessageBox::critical(this,
                               tr("Error in skin file"),
