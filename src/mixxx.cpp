/***************************************************************************
                          mixxx.cpp  -  description
                             -------------------
    begin                : Mon Feb 18 09:48:17 CET 2002
    copyright            : (C) 2002 by Tue and Ken Haste Andersen
    email                :
***************************************************************************/

/***************************************************************************
*                                                                         *
*   This program is free software; you can redistribute it and/or modify  *
*   it under the terms of the GNU General Public License as published by  *
*   the Free Software Foundation; either version 2 of the License, or     *
*   (at your option) any later version.                                   *
*                                                                         *
***************************************************************************/

#include <QtDebug>
#include <QtCore>
#include <QtGui>
#include <QTranslator>

#include "mixxx.h"

#include "analyserqueue.h"
#include "controlobjectthreadmain.h"
#include "controlpotmeter.h"
#include "deck.h"
#include "defs_urls.h"
#include "dlgabout.h"
#include "dlgpreferences.h"
#include "engine/enginemaster.h"
#include "engine/enginemicrophone.h"
#include "engine/enginepassthrough.h"
#include "library/library.h"
#include "library/libraryscanner.h"
#include "library/librarytablemodel.h"
#include "library/trackcollection.h"
#include "controllers/controllermanager.h"
#include "mixxxkeyboard.h"
#include "playermanager.h"
#include "recording/defs_recording.h"
#include "recording/recordingmanager.h"
#include "shoutcast/shoutcastmanager.h"
#include "skin/legacyskinparser.h"
#include "skin/skinloader.h"
#include "soundmanager.h"
#include "soundmanagerutil.h"
#include "soundsourceproxy.h"
#include "trackinfoobject.h"
#include "upgrade.h"
#include "waveform/waveformwidgetfactory.h"
#include "widget/wwaveformviewer.h"
#include "widget/wwidget.h"
#include "widget/wspinny.h"
#include "sharedglcontext.h"
#include "util/debug.h"
#include "util/statsmanager.h"
#include "util/timer.h"
#include "util/version.h"

#ifdef __VINYLCONTROL__
#include "vinylcontrol/defs_vinylcontrol.h"
#include "vinylcontrol/vinylcontrolmanager.h"
#endif

#ifdef __MODPLUG__
#include "dlgprefmodplug.h"
#endif

extern "C" void crashDlg()
{
    QMessageBox::critical(0, "Mixxx",
        "Mixxx has encountered a serious error and needs to close.");
}


bool loadTranslations(const QLocale& systemLocale, const QString& userLocale,
                      const QString& translation, const QString& prefix,
                      const QString& translationPath, QTranslator* pTranslator) {

    if (userLocale.size() == 0) {
#if QT_VERSION >= 0x040800
        QStringList uiLanguages = systemLocale.uiLanguages();
        if (uiLanguages.size() > 0 && uiLanguages.first() == "en") {
            // Don't bother loading a translation if the first ui-langauge is
            // English because the interface is already in English. This fixes
            // the case where the user's install of Qt doesn't have an explicit
            // English translation file and the fact that we don't ship a
            // mixxx_en.qm.
            return false;
        }
        return pTranslator->load(systemLocale, translation, prefix, translationPath);
#else
        userLocale = systemLocale.name();
#endif  // QT_VERSION
    }
    return pTranslator->load(translation + prefix + userLocale, translationPath);
}

void MixxxApp::logBuildDetails() {
    QString version = Version::version();
    QString buildBranch = Version::developmentBranch();
    QString buildRevision = Version::developmentRevision();
    QString buildFlags = Version::buildFlags();

    QStringList buildInfo;
    if (!buildBranch.isEmpty() && !buildRevision.isEmpty()) {
        buildInfo.append(
            QString("git %1 r%2").arg(buildBranch, buildRevision));
    } else if (!buildRevision.isEmpty()) {
        buildInfo.append(
            QString("git r%2").arg(buildRevision));
    }
    buildInfo.append("built on: " __DATE__ " @ " __TIME__);
    if (!buildFlags.isEmpty()) {
        buildInfo.append(QString("flags: %1").arg(buildFlags.trimmed()));
    }
    QString buildInfoFormatted = QString("(%1)").arg(buildInfo.join("; "));

    // This is the first line in mixxx.log
    qDebug() << "Mixxx" << version << buildInfoFormatted << "is starting...";
    qDebug() << "Qt version is:" << qVersion();
}

void MixxxApp::initializeWindow() {
    QString version = Version::version();
#ifdef __APPLE__
    setWindowTitle(tr("Mixxx")); //App Store
#elif defined(AMD64) || defined(EM64T) || defined(x86_64)
    setWindowTitle(tr("Mixxx %1 x64").arg(version));
#elif defined(IA64)
    setWindowTitle(tr("Mixxx %1 Itanium").arg(version));
#else
    setWindowTitle(tr("Mixxx %1").arg(version));
#endif
    setWindowIcon(QIcon(":/images/ic_mixxx_window.png"));
}

void MixxxApp::initializeTranslations(QApplication* pApp) {
    QString resourcePath = m_pConfig->getResourcePath();
    QString translationsFolder = resourcePath + "translations/";

    // Load Qt base translations
    QString userLocale = m_cmdLineArgs.getLocale();
    QLocale systemLocale = QLocale::system();

    // Attempt to load user locale from config
    if (userLocale == "") {
        userLocale = m_pConfig->getValueString(ConfigKey("[Config]","Locale"));
    }

    // Load Qt translations for this locale from the system translation
    // path. This is the lowest precedence QTranslator.
    QTranslator* qtTranslator = new QTranslator(pApp);
    if (loadTranslations(systemLocale, userLocale, "qt", "_",
                         QLibraryInfo::location(QLibraryInfo::TranslationsPath),
                         qtTranslator)) {
        pApp->installTranslator(qtTranslator);
    } else {
        delete qtTranslator;
    }

    // Load Qt translations for this locale from the Mixxx translations
    // folder.
    QTranslator* mixxxQtTranslator = new QTranslator(pApp);
    if (loadTranslations(systemLocale, userLocale, "qt", "_",
                         translationsFolder,
                         mixxxQtTranslator)) {
        pApp->installTranslator(mixxxQtTranslator);
    } else {
        delete mixxxQtTranslator;
    }

    // Load Mixxx specific translations for this locale from the Mixxx
    // translations folder.
    QTranslator* mixxxTranslator = new QTranslator(pApp);
    bool mixxxLoaded = loadTranslations(systemLocale, userLocale, "mixxx", "_",
                                        translationsFolder, mixxxTranslator);
    qDebug() << "Loading translations for locale"
             << (userLocale.size() > 0 ? userLocale : systemLocale.name())
             << "from translations folder" << translationsFolder << ":"
             << (mixxxLoaded ? "success" : "fail");
    if (mixxxLoaded) {
        pApp->installTranslator(mixxxTranslator);
    } else {
        delete mixxxTranslator;
    }
}

void MixxxApp::initializeTrackCollection() {
    m_pTrackCollection = new TrackCollection(m_pConfig);
    m_pTrackCollection->start();
    // Since m_pTrackCollection is separate thread, here we must wait when
    // all inside m_pTrackCollection will be initialized, so we can access members.
    QEventLoop loop;
    QObject::connect(m_pTrackCollection, SIGNAL(initialized()), &loop, SLOT(quit()));
    loop.exec();
}

void MixxxApp::initializeKeyboard() {
    QString resourcePath = m_pConfig->getResourcePath();

    // Set the default value in settings file
    if (m_pConfig->getValueString(ConfigKey("[Keyboard]","Enabled")).length() == 0)
        m_pConfig->set(ConfigKey("[Keyboard]","Enabled"), ConfigValue(1));

    // Read keyboard configuration and set kdbConfig object in WWidget
    // Check first in user's Mixxx directory
    QString userKeyboard = m_cmdLineArgs.getSettingsPath() + "Custom.kbd.cfg";

    //Empty keyboard configuration
    m_pKbdConfigEmpty = new ConfigObject<ConfigValueKbd>("");

    if (QFile::exists(userKeyboard)) {
        qDebug() << "Found and will use custom keyboard preset" << userKeyboard;
        m_pKbdConfig = new ConfigObject<ConfigValueKbd>(userKeyboard);
    } else {
        // Use the default config for local keyboard
        QLocale locale = QApplication::keyboardInputLocale();

        // check if a default keyboard exists
        QString defaultKeyboard = QString(resourcePath).append("keyboard/");
        defaultKeyboard += locale.name();
        defaultKeyboard += ".kbd.cfg";

        if (!QFile::exists(defaultKeyboard)) {
            qDebug() << defaultKeyboard << " not found, using en_US.kbd.cfg";
            defaultKeyboard = QString(resourcePath).append("keyboard/").append("en_US.kbd.cfg");
            if (!QFile::exists(defaultKeyboard)) {
                qDebug() << defaultKeyboard << " not found, starting without shortcuts";
                defaultKeyboard = "";
            }
        }
        m_pKbdConfig = new ConfigObject<ConfigValueKbd>(defaultKeyboard);
    }

    // TODO(XXX) leak pKbdConfig, MixxxKeyboard owns it? Maybe roll all keyboard
    // initialization into MixxxKeyboard
    // Workaround for today: MixxxKeyboard calls delete
    bool keyboardShortcutsEnabled = m_pConfig->getValueString(
        ConfigKey("[Keyboard]", "Enabled")) == "1";
    m_pKeyboard = new MixxxKeyboard(keyboardShortcutsEnabled ? m_pKbdConfig : m_pKbdConfigEmpty);
}

MixxxApp::MixxxApp(QApplication *pApp, const CmdlineArgs& args)
        : m_runtime_timer("MixxxApp::runtime"),
          m_cmdLineArgs(args) {
    logBuildDetails();
    ScopedTimer t("MixxxApp::MixxxApp");
    m_runtime_timer.start();
    initializeWindow();

    // Only record stats in developer mode.
    if (m_cmdLineArgs.getDeveloper()) {
        StatsManager::create();
    }

    //Reset pointer to players
    m_pSoundManager = NULL;
    m_pPrefDlg = NULL;
    m_pControllerManager = NULL;
    m_pRecordingManager = NULL;
#ifdef __SHOUTCAST__
    m_pShoutcastManager = NULL;
#endif

    // Check to see if this is the first time this version of Mixxx is run
    // after an upgrade and make any needed changes.
    Upgrade upgrader;
    m_pConfig = upgrader.versionUpgrade(args.getSettingsPath());

    QString resourcePath = m_pConfig->getResourcePath();

    initializeTranslations(pApp);

    // Set the visibility of tooltips, default "1" = ON
    m_toolTipsCfg = m_pConfig->getValueString(ConfigKey("[Controls]", "Tooltips"), "1").toInt();

    // Store the path in the config database
    m_pConfig->set(ConfigKey("[Config]", "Path"), ConfigValue(resourcePath));

    initializeKeyboard();

    // Starting the master (mixing of the channels and effects):
    m_pEngine = new EngineMaster(m_pConfig, "[Master]", true);

    m_pRecordingManager = new RecordingManager(m_pConfig, m_pEngine);
#ifdef __SHOUTCAST__
    m_pShoutcastManager = new ShoutcastManager(m_pConfig, m_pEngine);
#endif

    // Initialize player device
    // while this is created here, setupDevices needs to be called sometime
    // after the players are added to the engine (as is done currently) -- bkgood
    m_pSoundManager = new SoundManager(m_pConfig, m_pEngine);

    // TODO(rryan): Fold microphone and passthrough creation into a manager
    // (e.g. PlayerManager, though they aren't players).

    EngineMicrophone* pMicrophone = new EngineMicrophone("[Microphone]");
    // What should channelbase be?
    AudioInput micInput = AudioInput(AudioPath::MICROPHONE, 0, 0);
    m_pEngine->addChannel(pMicrophone);
    m_pSoundManager->registerInput(micInput, pMicrophone);

    EnginePassthrough* pPassthrough1 = new EnginePassthrough("[Passthrough1]");
    // What should channelbase be?
    AudioInput passthroughInput1 = AudioInput(AudioPath::EXTPASSTHROUGH, 0, 0);
    m_pEngine->addChannel(pPassthrough1);
    m_pSoundManager->registerInput(passthroughInput1, pPassthrough1);

    EnginePassthrough* pPassthrough2 = new EnginePassthrough("[Passthrough2]");
    // What should channelbase be?
    AudioInput passthroughInput2 = AudioInput(AudioPath::EXTPASSTHROUGH, 0, 1);
    m_pEngine->addChannel(pPassthrough2);
    m_pSoundManager->registerInput(passthroughInput2, pPassthrough2);

    // Get Music dir
    bool hasChanged_MusicDir = false;
    QDir dir(m_pConfig->getValueString(ConfigKey("[Playlist]","Directory")));
    if (m_pConfig->getValueString(
        ConfigKey("[Playlist]","Directory")).length() < 1 || !dir.exists())
    {
        // TODO this needs to be smarter, we can't distinguish between an empty
        // path return value (not sure if this is normally possible, but it is
        // possible with the Windows 7 "Music" library, which is what
        // QDesktopServices::storageLocation(QDesktopServices::MusicLocation)
        // resolves to) and a user hitting 'cancel'. If we get a blank return
        // but the user didn't hit cancel, we need to know this and let the
        // user take some course of action -- bkgood
        QString fd = QFileDialog::getExistingDirectory(
            this, tr("Choose music library directory"),
            QDesktopServices::storageLocation(QDesktopServices::MusicLocation));

        if (fd != "")
        {
            m_pConfig->set(ConfigKey("[Playlist]","Directory"), fd);
            m_pConfig->Save();
            hasChanged_MusicDir = true;
        }
    }
    // Do not write meta data back to ID3 when meta data has changed
    // Because multiple TrackDao objects can exists for a particular track
    // writing meta data may ruine your MP3 file if done simultaneously.
    // see Bug #728197
    // For safety reasons, we deactivate this feature.
    m_pConfig->set(ConfigKey("[Library]","WriteAudioTags"), ConfigValue(0));


    // library dies in seemingly unrelated qtsql error about not having a
    // sqlite driver if this path doesn't exist. Normally config->Save()
    // above would make it but if it doesn't get run for whatever reason
    // we get hosed -- bkgood
    if (!QDir(args.getSettingsPath()).exists()) {
        QDir().mkpath(args.getSettingsPath());
    }

    // Register TrackPointer as a metatype since we use it in signals/slots
    // regularly.
    qRegisterMetaType<TrackPointer>("TrackPointer");

#ifdef __VINYLCONTROL__
    m_pVCManager = new VinylControlManager(this, m_pConfig, m_pSoundManager);
#else
    m_pVCManager = NULL;
#endif

    // Create the player manager.
    m_pPlayerManager = new PlayerManager(m_pConfig, m_pSoundManager, m_pEngine);
    m_pPlayerManager->addDeck();
    m_pPlayerManager->addDeck();
    m_pPlayerManager->addSampler();
    m_pPlayerManager->addSampler();
    m_pPlayerManager->addSampler();
    m_pPlayerManager->addSampler();
    m_pPlayerManager->addPreviewDeck();

#ifdef __VINYLCONTROL__
    m_pVCManager->init();
#endif

#ifdef __MODPLUG__
    // restore the configuration for the modplug library before trying to load a module
    DlgPrefModplug* pModplugPrefs = new DlgPrefModplug(0, m_pConfig);
    pModplugPrefs->loadSettings();
    pModplugPrefs->applySettings();
    delete pModplugPrefs; // not needed anymore
#endif

    initializeTrackCollection();

    m_pLibrary = new Library(this, m_pConfig,
<<<<<<< HEAD
                             m_pTrackCollection,
                             bFirstRun || bUpgraded,
=======
>>>>>>> 1be5156e
                             m_pRecordingManager);
    m_pPlayerManager->bindToLibrary(m_pLibrary);

    // Call inits to invoke all other construction parts

    // Intialize default BPM system values
    if (m_pConfig->getValueString(ConfigKey("[BPM]", "BPMRangeStart"))
            .length() < 1)
    {
        m_pConfig->set(ConfigKey("[BPM]", "BPMRangeStart"),ConfigValue(65));
    }

    if (m_pConfig->getValueString(ConfigKey("[BPM]", "BPMRangeEnd"))
            .length() < 1)
    {
        m_pConfig->set(ConfigKey("[BPM]", "BPMRangeEnd"),ConfigValue(135));
    }

    if (m_pConfig->getValueString(ConfigKey("[BPM]", "AnalyzeEntireSong"))
            .length() < 1)
    {
        m_pConfig->set(ConfigKey("[BPM]", "AnalyzeEntireSong"),ConfigValue(1));
    }

    // Initialize controller sub-system,
    //  but do not set up controllers until the end of the application startup
    qDebug() << "Creating ControllerManager";
    m_pControllerManager = new ControllerManager(m_pConfig);

    WaveformWidgetFactory::create();
    WaveformWidgetFactory::instance()->setConfig(m_pConfig);

    m_pSkinLoader = new SkinLoader(m_pConfig);
    connect(this, SIGNAL(newSkinLoaded()),
            this, SLOT(onNewSkinLoaded()));
    connect(this, SIGNAL(newSkinLoaded()),
            m_pLibrary, SLOT(onSkinLoadFinished()));

    // Initialize preference dialog
    m_pPrefDlg = new DlgPreferences(this, m_pSkinLoader, m_pSoundManager, m_pPlayerManager,
                                    m_pControllerManager, m_pVCManager, m_pConfig);
    m_pPrefDlg->setWindowIcon(QIcon(":/images/ic_mixxx_window.png"));
    m_pPrefDlg->setHidden(true);

    // Try open player device If that fails, the preference panel is opened.
    int setupDevices = m_pSoundManager->setupDevices();
    unsigned int numDevices = m_pSoundManager->getConfig().getOutputs().count();
    // test for at least one out device, if none, display another dlg that
    // says "mixxx will barely work with no outs"
    while (setupDevices != OK || numDevices == 0)
    {
        // Exit when we press the Exit button in the noSoundDlg dialog
        // only call it if setupDevices != OK
        if (setupDevices != OK) {
            if (noSoundDlg() != 0) {
                exit(0);
            }
        } else if (numDevices == 0) {
            bool continueClicked = false;
            int noOutput = noOutputDlg(&continueClicked);
            if (continueClicked) break;
            if (noOutput != 0) {
                exit(0);
            }
        }
        setupDevices = m_pSoundManager->setupDevices();
        numDevices = m_pSoundManager->getConfig().getOutputs().count();
    }

    // Load tracks in args.qlMusicFiles (command line arguments) into player
    // 1 and 2:
    for (int i = 0; i < (int)m_pPlayerManager->numDecks()
            && i < args.getMusicFiles().count(); ++i) {
        if ( SoundSourceProxy::isFilenameSupported(args.getMusicFiles().at(i))) {
            m_pPlayerManager->slotLoadToDeck(args.getMusicFiles().at(i), i+1);
        }
    }

    initActions();
    initMenuBar();

    // Before creating the first skin we need to create a QGLWidget so that all
    // the QGLWidget's we create can use it as a shared QGLContext.
    QGLWidget* pContextWidget = new QGLWidget(this);
    pContextWidget->hide();
    SharedGLContext::setWidget(pContextWidget);

    // Use frame as container for view, needed for fullscreen display
    m_pView = new QFrame();

    m_pWidgetParent = NULL;
    // Loads the skin as a child of m_pView
    // assignment intentional in next line
    if (!(m_pWidgetParent = m_pSkinLoader->loadDefaultSkin(
        m_pView, m_pKeyboard, m_pPlayerManager, m_pControllerManager, m_pLibrary, m_pVCManager, m_pTrackCollection))) {
        reportCriticalErrorAndQuit("default skin cannot be loaded see <b>mixxx</b> trace for more information.");

        //TODO (XXX) add dialog to warn user and launch skin choice page
        resize(640,480);
    } else {
        // keep gui centered (esp for fullscreen)
        m_pView->setLayout( new QHBoxLayout(m_pView));
        m_pView->layout()->setContentsMargins(0,0,0,0);
        m_pView->layout()->addWidget(m_pWidgetParent);

        // this has to be after the OpenGL widgets are created or depending on a
        // million different variables the first waveform may be horribly
        // corrupted. See bug 521509 -- bkgood ?? -- vrince
        setCentralWidget(m_pView);
    }

    //move the app in the center of the primary screen
    slotToCenterOfPrimaryScreen();

    // Check direct rendering and warn user if they don't have it
    checkDirectRendering();

    //Install an event filter to catch certain QT events, such as tooltips.
    //This allows us to turn off tooltips.
    pApp->installEventFilter(this); // The eventfilter is located in this
                                      // Mixxx class as a callback.

    // If we were told to start in fullscreen mode on the command-line,
    // then turn on fullscreen mode.
    if (args.getStartInFullscreen()) {
        slotViewFullScreen(true);
    }
    emit(newSkinLoaded());

    // Refresh the GUI (workaround for Qt 4.6 display bug)
    /* // TODO(bkgood) delete this block if the moving of setCentralWidget
     * //              totally fixes this first-wavefore-fubar issue for
     * //              everyone
    QString QtVersion = qVersion();
    if (QtVersion>="4.6.0") {
        qDebug() << "Qt v4.6.0 or higher detected. Using rebootMixxxView() "
            "workaround.\n    (See bug https://bugs.launchpad.net/mixxx/"
            "+bug/521509)";
        rebootMixxxView();
    } */

    // Wait until all other ControlObjects are set up
    //  before initializing controllers
    m_pControllerManager->setUpDevices();

    // Scan the library for new files and directories
    bool rescan = (bool)m_pConfig->getValueString(ConfigKey("[Library]","RescanOnStartup")).toInt();
    // rescan the library if we get a new plugin
    QSet<QString> prev_plugins = QSet<QString>::fromList(m_pConfig->getValueString(
        ConfigKey("[Library]", "SupportedFileExtensions")).split(",", QString::SkipEmptyParts));
    QSet<QString> curr_plugins = QSet<QString>::fromList(
        SoundSourceProxy::supportedFileExtensions());
    rescan = rescan || (prev_plugins != curr_plugins);
    m_pConfig->set(ConfigKey("[Library]", "SupportedFileExtensions"),
        QStringList(SoundSourceProxy::supportedFileExtensions()).join(","));

    // Scan the library directory. Initialize this after the skinloader has
    // loaded a skin, see Bug #1047435
    m_pLibraryScanner = new LibraryScanner( m_pLibrary->getTrackCollection() );
    connect(m_pLibraryScanner, SIGNAL(scanFinished()),
            this, SLOT(slotEnableRescanLibraryAction()));

    //Refresh the library models when the library (re)scan is finished.
    connect(m_pLibraryScanner, SIGNAL(scanFinished()),
            m_pLibrary, SLOT(slotRefreshLibraryModels()));

    if (rescan || hasChanged_MusicDir) {
        m_pLibraryScanner->scan(
            m_pConfig->getValueString(ConfigKey("[Playlist]", "Directory")), this);
    }
}

MixxxApp::~MixxxApp() {
    // TODO(rryan): Get rid of QTime here.
    QTime qTime;
    qTime.start();
    Timer t("MixxxApp::~MixxxApp");
    t.start();

    qDebug() << "Destroying MixxxApp";

    // Stop redrawing waveforms to avoid crashes when doing processEvents
    // from one of destructors going next (which use callSync)
    WaveformWidgetFactory::instance()->stop();

    qDebug() << "save config " << qTime.elapsed();
    m_pConfig->Save();

    // SoundManager depend on Engine and Config
    qDebug() << "delete soundmanager " << qTime.elapsed();
    delete m_pSoundManager;

    // View depends on MixxxKeyboard, PlayerManager, Library
    qDebug() << "delete view " << qTime.elapsed();
    delete m_pView;

    // SkinLoader depends on Config
    qDebug() << "delete SkinLoader " << qTime.elapsed();
    delete m_pSkinLoader;

    // ControllerManager depends on Config
    qDebug() << "shutdown & delete ControllerManager " << qTime.elapsed();
    m_pControllerManager->shutdown();
    delete m_pControllerManager;

#ifdef __VINYLCONTROL__
    // VinylControlManager depends on a CO the engine owns
    // (vinylcontrol_enabled in VinylControlControl)
    qDebug() << "delete vinylcontrolmanager " << qTime.elapsed();
    delete m_pVCManager;
#endif
    // PlayerManager depends on Engine, SoundManager, VinylControlManager, and Config
    qDebug() << "delete playerManager " << qTime.elapsed();
    delete m_pPlayerManager;

    // LibraryScanner depends on Library
    qDebug() << "delete library scanner " <<  qTime.elapsed();
    delete m_pLibraryScanner;


    // Delete the library after the view so there are no dangling pointers to
    // Depends on RecordingManager
    // the data models.
    qDebug() << "delete library " << qTime.elapsed();
    delete m_pLibrary;

    // RecordingManager depends on config, engine
    qDebug() << "delete RecordingManager " << qTime.elapsed();
    delete m_pRecordingManager;

#ifdef __SHOUTCAST__
    // ShoutcastManager depends on config, engine
    qDebug() << "delete ShoutcastManager " << qTime.elapsed();
    delete m_pShoutcastManager;
#endif

    // EngineMaster depends on Config
    qDebug() << "delete m_pEngine " << qTime.elapsed();
    delete m_pEngine;

    // HACK: Save config again. We saved it once before doing some dangerous
    // stuff. We only really want to save it here, but the first one was just
    // a precaution. The earlier one can be removed when stuff is more stable
    // at exit.
    m_pConfig->Save();

    delete m_pPrefDlg;

    m_pTrackCollection->stopThread();
    delete m_pTrackCollection;

    qDebug() << "delete config " << qTime.elapsed();
    delete m_pConfig;

    // Check for leaked ControlObjects and give warnings.
    QList<ControlObject*> leakedControls;
    QList<ConfigKey> leakedConfigKeys;

    ControlObject::getControls(&leakedControls);

    if (leakedControls.size() > 0) {
        qDebug() << "WARNING: The following" << leakedControls.size() << "controls were leaked:";
        foreach (ControlObject* pControl, leakedControls) {
            ConfigKey key = pControl->getKey();
            qDebug() << key.group << key.item;
            leakedConfigKeys.append(key);
        }

       foreach (ConfigKey key, leakedConfigKeys) {
           // delete just to satisfy valgrind:
           // check if the pointer is still valid, the control object may have bin already
           // deleted by its parent in this loop
           delete ControlObject::getControl(key);
       }
   }
   qDebug() << "~MixxxApp: All leaking controls deleted.";

   delete m_pKeyboard;
   delete m_pKbdConfig;
   delete m_pKbdConfigEmpty;

   WaveformWidgetFactory::destroy();
   t.elapsed(true);
   // Report the total time we have been running.
   m_runtime_timer.elapsed(true);
   StatsManager::destroy();
}

void toggleVisibility(ConfigKey key, bool enable) {
    qDebug() << "Setting visibility for" << key.group << key.item << enable;
    ControlObject::set(key, enable ? 1.0 : 0.0);
}

void MixxxApp::slotViewShowSamplers(bool enable) {
    toggleVisibility(ConfigKey("[Samplers]", "show_samplers"), enable);
}

void MixxxApp::slotViewShowVinylControl(bool enable) {
    toggleVisibility(ConfigKey(VINYL_PREF_KEY, "show_vinylcontrol"), enable);
}

void MixxxApp::slotViewShowMicrophone(bool enable) {
    toggleVisibility(ConfigKey("[Microphone]", "show_microphone"), enable);
}

void MixxxApp::slotViewShowPreviewDeck(bool enable) {
    toggleVisibility(ConfigKey("[PreviewDeck]", "show_previewdeck"), enable);
}

void setVisibilityOptionState(QAction* pAction, ConfigKey key) {
    ControlObject* pVisibilityControl = ControlObject::getControl(key);
    pAction->setEnabled(pVisibilityControl != NULL);
    pAction->setChecked(pVisibilityControl != NULL ? pVisibilityControl->get() > 0.0 : false);
}

void MixxxApp::onNewSkinLoaded() {
    setVisibilityOptionState(m_pViewVinylControl,
                             ConfigKey(VINYL_PREF_KEY, "show_vinylcontrol"));
    setVisibilityOptionState(m_pViewShowSamplers,
                             ConfigKey("[Samplers]", "show_samplers"));
    setVisibilityOptionState(m_pViewShowMicrophone,
                             ConfigKey("[Microphone]", "show_microphone"));
    setVisibilityOptionState(m_pViewShowPreviewDeck,
                             ConfigKey("[PreviewDeck]", "show_previewdeck"));
}

int MixxxApp::noSoundDlg(void)
{
    QMessageBox msgBox;
    msgBox.setIcon(QMessageBox::Warning);
    msgBox.setWindowTitle(tr("Sound Device Busy"));
    msgBox.setText(
        "<html>" +
        tr("Mixxx was unable to access all the configured sound devices. "
        "Another application is using a sound device Mixxx is configured to "
        "use or a device is not plugged in.") +
        "<ul>"
            "<li>" +
                tr("<b>Retry</b> after closing the other application "
                "or reconnecting a sound device") +
            "</li>"
            "<li>" +
                tr("<b>Reconfigure</b> Mixxx's sound device settings.") +
            "</li>"
            "<li>" +
                tr("Get <b>Help</b> from the Mixxx Wiki.") +
            "</li>"
            "<li>" +
                tr("<b>Exit</b> Mixxx.") +
            "</li>"
        "</ul></html>"
    );

    QPushButton *retryButton = msgBox.addButton(tr("Retry"),
        QMessageBox::ActionRole);
    QPushButton *reconfigureButton = msgBox.addButton(tr("Reconfigure"),
        QMessageBox::ActionRole);
    QPushButton *wikiButton = msgBox.addButton(tr("Help"),
        QMessageBox::ActionRole);
    QPushButton *exitButton = msgBox.addButton(tr("Exit"),
        QMessageBox::ActionRole);

    while (true)
    {
        msgBox.exec();

        if (msgBox.clickedButton() == retryButton) {
            m_pSoundManager->queryDevices();
            return 0;
        } else if (msgBox.clickedButton() == wikiButton) {
            QDesktopServices::openUrl(QUrl(
                "http://mixxx.org/wiki/doku.php/troubleshooting"
                "#no_or_too_few_sound_cards_appear_in_the_preferences_dialog")
            );
            wikiButton->setEnabled(false);
        } else if (msgBox.clickedButton() == reconfigureButton) {
            msgBox.hide();
            m_pSoundManager->queryDevices();

            // This way of opening the dialog allows us to use it synchronously
            m_pPrefDlg->setWindowModality(Qt::ApplicationModal);
            m_pPrefDlg->exec();
            if (m_pPrefDlg->result() == QDialog::Accepted) {
                m_pSoundManager->queryDevices();
                return 0;
            }

            msgBox.show();

        } else if (msgBox.clickedButton() == exitButton) {
            return 1;
        }
    }
}

int MixxxApp::noOutputDlg(bool *continueClicked)
{
    QMessageBox msgBox;
    msgBox.setIcon(QMessageBox::Warning);
    msgBox.setWindowTitle(tr("No Output Devices"));
    msgBox.setText( "<html>" + tr("Mixxx was configured without any output sound devices. "
                    "Audio processing will be disabled without a configured output device.") +
                    "<ul>"
                        "<li>" +
                            tr("<b>Continue</b> without any outputs.") +
                        "</li>"
                        "<li>" +
                            tr("<b>Reconfigure</b> Mixxx's sound device settings.") +
                        "</li>"
                        "<li>" +
                            tr("<b>Exit</b> Mixxx.") +
                        "</li>"
                    "</ul></html>"
    );

    QPushButton *continueButton = msgBox.addButton(tr("Continue"), QMessageBox::ActionRole);
    QPushButton *reconfigureButton = msgBox.addButton(tr("Reconfigure"), QMessageBox::ActionRole);
    QPushButton *exitButton = msgBox.addButton(tr("Exit"), QMessageBox::ActionRole);

    while (true)
    {
        msgBox.exec();

        if (msgBox.clickedButton() == continueButton) {
            *continueClicked = true;
            return 0;
        } else if (msgBox.clickedButton() == reconfigureButton) {
            msgBox.hide();
            m_pSoundManager->queryDevices();

            // This way of opening the dialog allows us to use it synchronously
            m_pPrefDlg->setWindowModality(Qt::ApplicationModal);
            m_pPrefDlg->exec();
            if ( m_pPrefDlg->result() == QDialog::Accepted) {
                m_pSoundManager->queryDevices();
                return 0;
            }

            msgBox.show();

        } else if (msgBox.clickedButton() == exitButton) {
            return 1;
        }
    }
}

QString buildWhatsThis(const QString& title, const QString& text) {
    QString preparedTitle = title;
    return QString("%1\n\n%2").arg(preparedTitle.replace("&", ""), text);
}

/** initializes all QActions of the application */
void MixxxApp::initActions()
{
    QString loadTrackText = tr("Load Track to Deck %1");
    QString loadTrackStatusText = tr("Loads a track in deck %1");
    QString openText = tr("Open");

    QString player1LoadStatusText = loadTrackStatusText.arg(QString::number(1));
    m_pFileLoadSongPlayer1 = new QAction(loadTrackText.arg(QString::number(1)), this);
    m_pFileLoadSongPlayer1->setShortcut(QKeySequence(tr("Ctrl+O")));
    m_pFileLoadSongPlayer1->setShortcutContext(Qt::ApplicationShortcut);
    m_pFileLoadSongPlayer1->setStatusTip(player1LoadStatusText);
    m_pFileLoadSongPlayer1->setWhatsThis(
        buildWhatsThis(openText, player1LoadStatusText));
    connect(m_pFileLoadSongPlayer1, SIGNAL(triggered()),
            this, SLOT(slotFileLoadSongPlayer1()));

    QString player2LoadStatusText = loadTrackStatusText.arg(QString::number(2));
    m_pFileLoadSongPlayer2 = new QAction(loadTrackText.arg(QString::number(2)), this);
    m_pFileLoadSongPlayer2->setShortcut(QKeySequence(tr("Ctrl+Shift+O")));
    m_pFileLoadSongPlayer2->setShortcutContext(Qt::ApplicationShortcut);
    m_pFileLoadSongPlayer2->setStatusTip(player2LoadStatusText);
    m_pFileLoadSongPlayer2->setWhatsThis(
        buildWhatsThis(openText, player2LoadStatusText));
    connect(m_pFileLoadSongPlayer2, SIGNAL(triggered()),
            this, SLOT(slotFileLoadSongPlayer2()));

    QString quitTitle = tr("&Exit");
    QString quitText = tr("Quits Mixxx");
    m_pFileQuit = new QAction(quitTitle, this);
    m_pFileQuit->setShortcut(QKeySequence(tr("Ctrl+Q")));
    m_pFileQuit->setShortcutContext(Qt::ApplicationShortcut);
    m_pFileQuit->setStatusTip(quitText);
    m_pFileQuit->setWhatsThis(buildWhatsThis(quitTitle, quitText));
    connect(m_pFileQuit, SIGNAL(triggered()), this, SLOT(slotFileQuit()));

    QString rescanTitle = tr("&Rescan Library");
    QString rescanText = tr("Rescans library folders for changes to tracks.");
    m_pLibraryRescan = new QAction(rescanTitle, this);
    m_pLibraryRescan->setStatusTip(rescanText);
    m_pLibraryRescan->setWhatsThis(buildWhatsThis(rescanTitle, rescanText));
    m_pLibraryRescan->setCheckable(false);
    connect(m_pLibraryRescan, SIGNAL(triggered()),
            this, SLOT(slotScanLibrary()));

    QString createPlaylistTitle = tr("Add &New Playlist");
    QString createPlaylistText = tr("Create a new playlist");
    m_pPlaylistsNew = new QAction(createPlaylistTitle, this);
    m_pPlaylistsNew->setShortcut(QKeySequence(tr("Ctrl+N")));
    m_pPlaylistsNew->setShortcutContext(Qt::ApplicationShortcut);
    m_pPlaylistsNew->setStatusTip(createPlaylistText);
    m_pPlaylistsNew->setWhatsThis(buildWhatsThis(createPlaylistTitle, createPlaylistText));
    connect(m_pPlaylistsNew, SIGNAL(triggered()),
            m_pLibrary, SLOT(slotCreatePlaylist()));

    QString createCrateTitle = tr("Add New &Crate");
    QString createCrateText = tr("Create a new crate");
    m_pCratesNew = new QAction(createCrateTitle, this);
    m_pCratesNew->setShortcut(QKeySequence(tr("Ctrl+Shift+N")));
    m_pCratesNew->setShortcutContext(Qt::ApplicationShortcut);
    m_pCratesNew->setStatusTip(createCrateText);
    m_pCratesNew->setWhatsThis(buildWhatsThis(createCrateTitle, createCrateText));
    connect(m_pCratesNew, SIGNAL(triggered()),
            m_pLibrary, SLOT(slotCreateCrate()));

    QString fullScreenTitle = tr("&Full Screen");
    QString fullScreenText = tr("Display Mixxx using the full screen");
    m_pViewFullScreen = new QAction(fullScreenTitle, this);
#ifdef __APPLE__
    m_pViewFullScreen->setShortcut(QKeySequence(tr("Ctrl+Shift+F")));
#else
    m_pViewFullScreen->setShortcut(QKeySequence(tr("F11")));
#endif
    m_pViewFullScreen->setShortcutContext(Qt::ApplicationShortcut);
    // QShortcut * shortcut = new QShortcut(QKeySequence(tr("Esc")),  this);
    // connect(shortcut, SIGNAL(triggered()), this, SLOT(slotQuitFullScreen()));
    m_pViewFullScreen->setCheckable(true);
    m_pViewFullScreen->setChecked(false);
    m_pViewFullScreen->setStatusTip(fullScreenText);
    m_pViewFullScreen->setWhatsThis(buildWhatsThis(fullScreenTitle, fullScreenText));
    connect(m_pViewFullScreen, SIGNAL(toggled(bool)),
            this, SLOT(slotViewFullScreen(bool)));

    QString keyboardShortcutTitle = tr("Enable &Keyboard Shortcuts");
    QString keyboardShortcutText = tr("Toggles keyboard shortcuts on or off");
    bool keyboardShortcutsEnabled = m_pConfig->getValueString(
        ConfigKey("[Keyboard]", "Enabled")) == "1";
    m_pOptionsKeyboard = new QAction(keyboardShortcutTitle, this);
    m_pOptionsKeyboard->setShortcut(tr("Ctrl+`"));
    m_pOptionsKeyboard->setShortcutContext(Qt::ApplicationShortcut);
    m_pOptionsKeyboard->setCheckable(true);
    m_pOptionsKeyboard->setChecked(keyboardShortcutsEnabled);
    m_pOptionsKeyboard->setStatusTip(keyboardShortcutText);
    m_pOptionsKeyboard->setWhatsThis(buildWhatsThis(keyboardShortcutTitle, keyboardShortcutText));
    connect(m_pOptionsKeyboard, SIGNAL(toggled(bool)),
            this, SLOT(slotOptionsKeyboard(bool)));

    QString preferencesTitle = tr("&Preferences");
    QString preferencesText = tr("Change Mixxx settings (e.g. playback, MIDI, controls)");
    m_pOptionsPreferences = new QAction(preferencesTitle, this);
    m_pOptionsPreferences->setShortcut(QKeySequence(tr("Ctrl+P")));
    m_pOptionsPreferences->setShortcutContext(Qt::ApplicationShortcut);
    m_pOptionsPreferences->setStatusTip(preferencesText);
    m_pOptionsPreferences->setWhatsThis(buildWhatsThis(preferencesTitle, preferencesText));
    connect(m_pOptionsPreferences, SIGNAL(triggered()),
            this, SLOT(slotOptionsPreferences()));

    QString aboutTitle = tr("&About");
    QString aboutText = tr("About the application");
    m_pHelpAboutApp = new QAction(aboutTitle, this);
    m_pHelpAboutApp->setStatusTip(aboutText);
    m_pHelpAboutApp->setWhatsThis(buildWhatsThis(aboutTitle, aboutText));
    connect(m_pHelpAboutApp, SIGNAL(triggered()),
            this, SLOT(slotHelpAbout()));

    QString supportTitle = tr("&Community Support");
    QString supportText = tr("Get help with Mixxx");
    m_pHelpSupport = new QAction(supportTitle, this);
    m_pHelpSupport->setStatusTip(supportText);
    m_pHelpSupport->setWhatsThis(buildWhatsThis(supportTitle, supportText));
    connect(m_pHelpSupport, SIGNAL(triggered()), this, SLOT(slotHelpSupport()));

    QString manualTitle = tr("&User Manual");
    QString manualText = tr("Read the Mixxx user manual.");
    m_pHelpManual = new QAction(manualTitle, this);
    m_pHelpManual->setStatusTip(manualText);
    m_pHelpManual->setWhatsThis(buildWhatsThis(manualTitle, manualText));
    connect(m_pHelpManual, SIGNAL(triggered()), this, SLOT(slotHelpManual()));

    QString feedbackTitle = tr("Send Us &Feedback");
    QString feedbackText = tr("Send feedback to the Mixxx team.");
    m_pHelpFeedback = new QAction(feedbackTitle, this);
    m_pHelpFeedback->setStatusTip(feedbackText);
    m_pHelpFeedback->setWhatsThis(buildWhatsThis(feedbackTitle, feedbackText));
    connect(m_pHelpFeedback, SIGNAL(triggered()), this, SLOT(slotHelpFeedback()));

    QString translateTitle = tr("&Translate This Application");
    QString translateText = tr("Help translate this application into your language.");
    m_pHelpTranslation = new QAction(translateTitle, this);
    m_pHelpTranslation->setStatusTip(translateText);
    m_pHelpTranslation->setWhatsThis(buildWhatsThis(translateTitle, translateText));
    connect(m_pHelpTranslation, SIGNAL(triggered()), this, SLOT(slotHelpTranslation()));

#ifdef __VINYLCONTROL__
    QString vinylControlText = tr("Use timecoded vinyls on external turntables to control Mixxx");
    QString vinylControlTitle1 = tr("Enable Vinyl Control &1");
    QString vinylControlTitle2 = tr("Enable Vinyl Control &2");

    m_pOptionsVinylControl = new QAction(vinylControlTitle1, this);
    m_pOptionsVinylControl->setShortcut(QKeySequence(tr("Ctrl+Y")));
    m_pOptionsVinylControl->setShortcutContext(Qt::ApplicationShortcut);
    // Either check or uncheck the vinyl control menu item depending on what
    // it was saved as.
    m_pOptionsVinylControl->setCheckable(true);
    m_pOptionsVinylControl->setChecked(false);
    m_pOptionsVinylControl->setStatusTip(vinylControlText);
    m_pOptionsVinylControl->setWhatsThis(buildWhatsThis(vinylControlTitle1, vinylControlText));
    connect(m_pOptionsVinylControl, SIGNAL(toggled(bool)), this,
            SLOT(slotCheckboxVinylControl(bool)));
    ControlObjectThreadMain* enabled1 = new ControlObjectThreadMain(
            "[Channel1]", "vinylcontrol_enabled", this);
    connect(enabled1, SIGNAL(valueChanged(double)), this,
            SLOT(slotControlVinylControl(double)));

    m_pOptionsVinylControl2 = new QAction(vinylControlTitle2, this);
    m_pOptionsVinylControl2->setShortcut(tr("Ctrl+U"));
    m_pOptionsVinylControl2->setShortcutContext(Qt::ApplicationShortcut);
    m_pOptionsVinylControl2->setCheckable(true);
    m_pOptionsVinylControl2->setChecked(false);
    m_pOptionsVinylControl2->setStatusTip(vinylControlText);
    m_pOptionsVinylControl2->setWhatsThis(buildWhatsThis(vinylControlTitle2, vinylControlText));
    connect(m_pOptionsVinylControl2, SIGNAL(toggled(bool)), this,
            SLOT(slotCheckboxVinylControl2(bool)));

    ControlObjectThreadMain* enabled2 = new ControlObjectThreadMain(
            "[Channel2]", "vinylcontrol_enabled", this);
    connect(enabled2, SIGNAL(valueChanged(double)), this,
            SLOT(slotControlVinylControl2(double)));
#endif

#ifdef __SHOUTCAST__
    QString shoutcastTitle = tr("Enable Live &Broadcasting");
    QString shoutcastText = tr("Stream your mixes to a shoutcast or icecast server");
    m_pOptionsShoutcast = new QAction(shoutcastTitle, this);
    m_pOptionsShoutcast->setShortcut(tr("Ctrl+L"));
    m_pOptionsShoutcast->setShortcutContext(Qt::ApplicationShortcut);
    m_pOptionsShoutcast->setCheckable(true);
    m_pOptionsShoutcast->setChecked(m_pShoutcastManager->isEnabled());
    m_pOptionsShoutcast->setStatusTip(shoutcastText);
    m_pOptionsShoutcast->setWhatsThis(buildWhatsThis(shoutcastTitle, shoutcastText));

    connect(m_pOptionsShoutcast, SIGNAL(triggered(bool)),
            m_pShoutcastManager, SLOT(setEnabled(bool)));
#endif

    QString mayNotBeSupported = tr("May not be supported on all skins.");
    QString showSamplersTitle = tr("Show Samplers");
    QString showSamplersText = tr("Show the sample deck section of the Mixxx interface.") +
            " " + mayNotBeSupported;
    m_pViewShowSamplers = new QAction(showSamplersTitle, this);
    m_pViewShowSamplers->setCheckable(true);
    m_pViewShowSamplers->setShortcut(tr("Ctrl+1", "Menubar|View|Show Samplers"));
    m_pViewShowSamplers->setStatusTip(showSamplersText);
    m_pViewShowSamplers->setWhatsThis(buildWhatsThis(showSamplersTitle, showSamplersText));
    connect(m_pViewShowSamplers, SIGNAL(toggled(bool)),
            this, SLOT(slotViewShowSamplers(bool)));

    QString showVinylControlTitle = tr("Show Vinyl Control Section");
    QString showVinylControlText = tr("Show the vinyl control section of the Mixxx interface.") +
            " " + mayNotBeSupported;
    m_pViewVinylControl = new QAction(showVinylControlTitle, this);
    m_pViewVinylControl->setCheckable(true);
    m_pViewVinylControl->setShortcut(tr("Ctrl+3", "Menubar|View|Show Vinyl Control Section"));
    m_pViewVinylControl->setStatusTip(showVinylControlText);
    m_pViewVinylControl->setWhatsThis(buildWhatsThis(showVinylControlTitle, showVinylControlText));
    connect(m_pViewVinylControl, SIGNAL(toggled(bool)),
            this, SLOT(slotViewShowVinylControl(bool)));

    QString showMicrophoneTitle = tr("Show Microphone Section");
    QString showMicrophoneText = tr("Show the microphone section of the Mixxx interface.") +
            " " + mayNotBeSupported;
    m_pViewShowMicrophone = new QAction(showMicrophoneTitle, this);
    m_pViewShowMicrophone->setCheckable(true);
    m_pViewShowMicrophone->setShortcut(tr("Ctrl+2", "Menubar|View|Show Microphone Section"));
    m_pViewShowMicrophone->setStatusTip(showMicrophoneText);
    m_pViewShowMicrophone->setWhatsThis(buildWhatsThis(showMicrophoneTitle, showMicrophoneText));
    connect(m_pViewShowMicrophone, SIGNAL(toggled(bool)),
            this, SLOT(slotViewShowMicrophone(bool)));

    QString showPreviewDeckTitle = tr("Show Preview Deck");
    QString showPreviewDeckText = tr("Show the preview deck in the Mixxx interface.") +
    " " + mayNotBeSupported;
    m_pViewShowPreviewDeck = new QAction(showPreviewDeckTitle, this);
    m_pViewShowPreviewDeck->setCheckable(true);
    m_pViewShowPreviewDeck->setShortcut(tr("Ctrl+4", "Menubar|View|Show Preview Deck"));
    m_pViewShowPreviewDeck->setStatusTip(showPreviewDeckText);
    m_pViewShowPreviewDeck->setWhatsThis(buildWhatsThis(showPreviewDeckTitle, showPreviewDeckText));
    connect(m_pViewShowPreviewDeck, SIGNAL(toggled(bool)),
            this, SLOT(slotViewShowPreviewDeck(bool)));


    QString recordTitle = tr("&Record Mix");
    QString recordText = tr("Record your mix to a file");
    m_pOptionsRecord = new QAction(recordTitle, this);
    m_pOptionsRecord->setShortcut(tr("Ctrl+R"));
    m_pOptionsRecord->setShortcutContext(Qt::ApplicationShortcut);
    m_pOptionsRecord->setCheckable(true);
    m_pOptionsRecord->setStatusTip(recordText);
    m_pOptionsRecord->setWhatsThis(buildWhatsThis(recordTitle, recordText));
    connect(m_pOptionsRecord, SIGNAL(toggled(bool)),
            m_pRecordingManager, SLOT(slotSetRecording(bool)));

    QString reloadSkinTitle = tr("&Reload Skin");
    QString reloadSkinText = tr("Reload the skin");
    m_pDeveloperReloadSkin = new QAction(reloadSkinTitle, this);
    m_pDeveloperReloadSkin->setShortcut(QKeySequence(tr("Ctrl+Shift+R")));
    m_pDeveloperReloadSkin->setShortcutContext(Qt::ApplicationShortcut);
    m_pDeveloperReloadSkin->setCheckable(true);
    m_pDeveloperReloadSkin->setChecked(false);
    m_pDeveloperReloadSkin->setStatusTip(reloadSkinText);
    m_pDeveloperReloadSkin->setWhatsThis(buildWhatsThis(reloadSkinTitle, reloadSkinText));
    connect(m_pDeveloperReloadSkin, SIGNAL(toggled(bool)),
            this, SLOT(slotDeveloperReloadSkin(bool)));
}

void MixxxApp::initMenuBar()
{
    // MENUBAR
    m_pFileMenu = new QMenu(tr("&File"), menuBar());
    m_pOptionsMenu = new QMenu(tr("&Options"), menuBar());
    m_pLibraryMenu = new QMenu(tr("&Library"),menuBar());
    m_pViewMenu = new QMenu(tr("&View"), menuBar());
    m_pHelpMenu = new QMenu(tr("&Help"), menuBar());
    m_pDeveloperMenu = new QMenu(tr("Developer"), menuBar());
    connect(m_pOptionsMenu, SIGNAL(aboutToShow()),
            this, SLOT(slotOptionsMenuShow()));
    // menuBar entry fileMenu
    m_pFileMenu->addAction(m_pFileLoadSongPlayer1);
    m_pFileMenu->addAction(m_pFileLoadSongPlayer2);
    m_pFileMenu->addSeparator();
    m_pFileMenu->addAction(m_pFileQuit);

    // menuBar entry optionsMenu
    //optionsMenu->setCheckable(true);
#ifdef __VINYLCONTROL__
    m_pVinylControlMenu = new QMenu(tr("&Vinyl Control"), menuBar());
    m_pVinylControlMenu->addAction(m_pOptionsVinylControl);
    m_pVinylControlMenu->addAction(m_pOptionsVinylControl2);

    m_pOptionsMenu->addMenu(m_pVinylControlMenu);
    m_pOptionsMenu->addSeparator();
#endif

    m_pOptionsMenu->addAction(m_pOptionsRecord);
#ifdef __SHOUTCAST__
    m_pOptionsMenu->addAction(m_pOptionsShoutcast);
#endif
    m_pOptionsMenu->addSeparator();
    m_pOptionsMenu->addAction(m_pOptionsKeyboard);
    m_pOptionsMenu->addSeparator();
    m_pOptionsMenu->addAction(m_pOptionsPreferences);

    m_pLibraryMenu->addAction(m_pLibraryRescan);
    m_pLibraryMenu->addSeparator();
    m_pLibraryMenu->addAction(m_pPlaylistsNew);
    m_pLibraryMenu->addAction(m_pCratesNew);

    // menuBar entry viewMenu
    //viewMenu->setCheckable(true);
    m_pViewMenu->addAction(m_pViewShowSamplers);
    m_pViewMenu->addAction(m_pViewShowMicrophone);
    m_pViewMenu->addAction(m_pViewVinylControl);
    m_pViewMenu->addAction(m_pViewShowPreviewDeck);
    m_pViewMenu->addSeparator();
    m_pViewMenu->addAction(m_pViewFullScreen);

    // Developer Menu
    m_pDeveloperMenu->addAction(m_pDeveloperReloadSkin);

    // menuBar entry helpMenu
    m_pHelpMenu->addAction(m_pHelpSupport);
    m_pHelpMenu->addAction(m_pHelpManual);
    m_pHelpMenu->addAction(m_pHelpFeedback);
    m_pHelpMenu->addAction(m_pHelpTranslation);
    m_pHelpMenu->addSeparator();
    m_pHelpMenu->addAction(m_pHelpAboutApp);

    menuBar()->addMenu(m_pFileMenu);
    menuBar()->addMenu(m_pLibraryMenu);
    menuBar()->addMenu(m_pViewMenu);
    menuBar()->addMenu(m_pOptionsMenu);

    if (m_cmdLineArgs.getDeveloper()) {
        menuBar()->addMenu(m_pDeveloperMenu);
    }

    menuBar()->addSeparator();
    menuBar()->addMenu(m_pHelpMenu);
}

void MixxxApp::slotFileLoadSongPlayer(int deck) {
    QString group = m_pPlayerManager->groupForDeck(deck-1);

    QString loadTrackText = tr("Load track to Deck %1").arg(QString::number(deck));
    QString deckWarningMessage = tr("Deck %1 is currently playing a track.")
            .arg(QString::number(deck));
    QString areYouSure = tr("Are you sure you want to load a new track?");

    if (ControlObject::get(ConfigKey(group, "play")) > 0.0) {
        int ret = QMessageBox::warning(this, tr("Mixxx"),
            deckWarningMessage + "\n" + areYouSure,
            QMessageBox::Yes | QMessageBox::No,
            QMessageBox::No);

        if (ret != QMessageBox::Yes)
            return;
    }

    QString s =
        QFileDialog::getOpenFileName(
            this,
            loadTrackText,
            m_pConfig->getValueString(ConfigKey("[Playlist]", "Directory")),
            QString("Audio (%1)")
                .arg(SoundSourceProxy::supportedFileExtensionsString()));

    if (!s.isNull()) {
        m_pPlayerManager->slotLoadToDeck(s, deck);
    }
}

void MixxxApp::slotFileLoadSongPlayer1() {
    slotFileLoadSongPlayer(1);
}

void MixxxApp::slotFileLoadSongPlayer2() {
    slotFileLoadSongPlayer(2);
}

void MixxxApp::slotFileQuit()
{
    if (!confirmExit()) {
        return;
    }
    hide();
    qApp->quit();
}

void MixxxApp::slotOptionsKeyboard(bool toggle) {
    if (toggle) {
        //qDebug() << "Enable keyboard shortcuts/mappings";
        m_pKeyboard->setKeyboardConfig(m_pKbdConfig);
        m_pConfig->set(ConfigKey("[Keyboard]","Enabled"), ConfigValue(1));
    } else {
        //qDebug() << "Disable keyboard shortcuts/mappings";
        m_pKeyboard->setKeyboardConfig(m_pKbdConfigEmpty);
        m_pConfig->set(ConfigKey("[Keyboard]","Enabled"), ConfigValue(0));
    }
}

void MixxxApp::slotDeveloperReloadSkin(bool toggle) {
    Q_UNUSED(toggle);
    rebootMixxxView();
}

void MixxxApp::slotViewFullScreen(bool toggle)
{
    if (m_pViewFullScreen)
        m_pViewFullScreen->setChecked(toggle);

    if (isFullScreen() == toggle) {
        return;
    }

    if (toggle) {
#if defined(__LINUX__) || defined(__APPLE__)
         // this and the later move(m_winpos) doesn't seem necessary
         // here on kwin, if it's necessary with some other x11 wm, re-enable
         // it, I guess -bkgood
         //m_winpos = pos();
         // fix some x11 silliness -- for some reason the move(m_winpos)
         // is moving the currentWindow to (0, 0), not the frame (as it's
         // supposed to, I might add)
         // if this messes stuff up on your distro yell at me -bkgood
         //m_winpos.setX(m_winpos.x() + (geometry().x() - x()));
         //m_winpos.setY(m_winpos.y() + (geometry().y() - y()));
#endif
        showFullScreen();
#ifdef __LINUX__
        // Fix for "No menu bar with ubuntu unity in full screen mode" Bug #885890
        // Not for Mac OS because the native menu bar will unhide when moving
        // the mouse to the top of screen

        //menuBar()->setNativeMenuBar(false);
        // ^ This leaves a broken native Menu Bar with Ubuntu Unity Bug #1076789#
        // it is only allowed to change this prior initMenuBar()

        m_NativeMenuBarSupport = menuBar()->isNativeMenuBar();
        if (m_NativeMenuBarSupport) {
            setMenuBar(new QMenuBar(this));
            menuBar()->setNativeMenuBar(false);
            initMenuBar();
        }
#endif
    } else {
#ifdef __LINUX__
        if (m_NativeMenuBarSupport) {
            setMenuBar(new QMenuBar(this));
            menuBar()->setNativeMenuBar(m_NativeMenuBarSupport);
            initMenuBar();
        }
        //move(m_winpos);
#endif
        showNormal();
    }
}

void MixxxApp::slotOptionsPreferences()
{
    m_pPrefDlg->setHidden(false);
    m_pPrefDlg->activateWindow();
}

void MixxxApp::slotControlVinylControl(double toggle)
{
#ifdef __VINYLCONTROL__
    if (m_pPlayerManager->hasVinylInput(0)) {
        m_pOptionsVinylControl->setChecked((bool)toggle);
    } else {
        m_pOptionsVinylControl->setChecked(false);
        if (toggle) {
            QMessageBox::warning(this, tr("Mixxx"),
                tr("No input device(s) select.\nPlease select your soundcard(s) "
                    "in the sound hardware preferences."),
                QMessageBox::Ok,
                QMessageBox::Ok);
            m_pPrefDlg->show();
            m_pPrefDlg->showSoundHardwarePage();
            ControlObject::set(ConfigKey(
                    "[Channel1]", "vinylcontrol_status"), (double)VINYL_STATUS_DISABLED);
            ControlObject::set(ConfigKey(
                    "[Channel1]", "vinylcontrol_enabled"), (double)0);
        }
    }
#endif
}

void MixxxApp::slotCheckboxVinylControl(bool toggle)
{
#ifdef __VINYLCONTROL__
    ControlObject::set(ConfigKey("[Channel1]", "vinylcontrol_enabled"), (double)toggle);
#endif
}

void MixxxApp::slotControlVinylControl2(double toggle)
{
#ifdef __VINYLCONTROL__
    if (m_pPlayerManager->hasVinylInput(1)) {
        m_pOptionsVinylControl2->setChecked((bool)toggle);
    } else {
        m_pOptionsVinylControl2->setChecked(false);
        if (toggle) {
            QMessageBox::warning(this, tr("Mixxx"),
                tr("No input device(s) select.\nPlease select your soundcard(s) "
                    "in the sound hardware preferences."),
                QMessageBox::Ok,
                QMessageBox::Ok);
            m_pPrefDlg->show();
            m_pPrefDlg->showSoundHardwarePage();
            ControlObject::set(ConfigKey(
                    "[Channel2]", "vinylcontrol_status"), (double)VINYL_STATUS_DISABLED);
            ControlObject::set(ConfigKey(
                    "[Channel2]", "vinylcontrol_enabled"), (double)0);
          }
    }
#endif
}

void MixxxApp::slotCheckboxVinylControl2(bool toggle)
{
#ifdef __VINYLCONTROL__
    ControlObject::set(ConfigKey("[Channel2]", "vinylcontrol_enabled"), (double)toggle);
#endif
}

void MixxxApp::slotHelpAbout() {
    DlgAbout *about = new DlgAbout(this);
    about->show();
}

void MixxxApp::slotHelpSupport() {
    QUrl qSupportURL;
    qSupportURL.setUrl(MIXXX_SUPPORT_URL);
    QDesktopServices::openUrl(qSupportURL);
}

void MixxxApp::slotHelpFeedback() {
    QUrl qFeedbackUrl;
    qFeedbackUrl.setUrl(MIXXX_FEEDBACK_URL);
    QDesktopServices::openUrl(qFeedbackUrl);
}

void MixxxApp::slotHelpTranslation() {
    QUrl qTranslationUrl;
    qTranslationUrl.setUrl(MIXXX_TRANSLATION_URL);
    QDesktopServices::openUrl(qTranslationUrl);
}

void MixxxApp::slotHelpManual() {
    QDir resourceDir(m_pConfig->getResourcePath());
    // Default to the mixxx.org hosted version of the manual.
    QUrl qManualUrl(MIXXX_MANUAL_URL);
#if defined(__APPLE__)
    // We don't include the PDF manual in the bundle on OSX. Default to the
    // web-hosted version.
#elif defined(__WINDOWS__)
    // On Windows, the manual PDF sits in the same folder as the 'skins' folder.
    if (resourceDir.exists(MIXXX_MANUAL_FILENAME)) {
        qManualUrl = QUrl::fromLocalFile(
                resourceDir.absoluteFilePath(MIXXX_MANUAL_FILENAME));
    }
#elif defined(__LINUX__)
    // On GNU/Linux, the manual is installed to e.g. /usr/share/mixxx/doc/
    resourceDir.cd("doc");
    if (resourceDir.exists(MIXXX_MANUAL_FILENAME)) {
        qManualUrl = QUrl::fromLocalFile(
                resourceDir.absoluteFilePath(MIXXX_MANUAL_FILENAME));
    }
#else
    // No idea, default to the mixxx.org hosted version.
#endif
    QDesktopServices::openUrl(qManualUrl);
}

void MixxxApp::setToolTipsCfg(int tt) {
    m_pConfig->set(ConfigKey("[Controls]","Tooltips"),
                   ConfigValue(tt));
    m_toolTipsCfg = tt;
}

void MixxxApp::rebootMixxxView() {

    if (!m_pWidgetParent || !m_pView)
        return;

    qDebug() << "Now in rebootMixxxView...";

    QPoint initPosition = pos();
    QSize initSize = size();

    m_pView->hide();

    WaveformWidgetFactory::instance()->stop();
    WaveformWidgetFactory::instance()->destroyWidgets();

    // Workaround for changing skins while fullscreen, just go out of fullscreen
    // mode. If you change skins while in fullscreen (on Linux, at least) the
    // window returns to 0,0 but and the backdrop disappears so it looks as if
    // it is not fullscreen, but acts as if it is.
    bool wasFullScreen = m_pViewFullScreen->isChecked();
    slotViewFullScreen(false);

    //delete the view cause swaping central widget do not remove the old one !
    if (m_pView) {
        delete m_pView;
    }
    m_pView = new QFrame();

    // assignment in next line intentional
    if (!(m_pWidgetParent = m_pSkinLoader->loadDefaultSkin(m_pView,
                                                           m_pKeyboard,
                                                           m_pPlayerManager,
                                                           m_pControllerManager,
                                                           m_pLibrary,
                                                           m_pVCManager,
                                                           m_pTrackCollection))) {

        QMessageBox::critical(this,
                              tr("Error in skin file"),
                              tr("The selected skin cannot be loaded."));
    }
    else {
        // keep gui centered (esp for fullscreen)
        m_pView->setLayout( new QHBoxLayout(m_pView));
        m_pView->layout()->setContentsMargins(0,0,0,0);
        m_pView->layout()->addWidget(m_pWidgetParent);

        // don't move this before loadDefaultSkin above. bug 521509 --bkgood
        // NOTE: (vrince) I don't know this comment is relevant now ...
        setCentralWidget(m_pView);
        update();
        adjustSize();
        //qDebug() << "view size" << m_pView->size() << size();
    }

    if( wasFullScreen) {
        slotViewFullScreen(true);
    } else {
        move(initPosition.x() + (initSize.width() - m_pView->width()) / 2,
             initPosition.y() + (initSize.height() - m_pView->height()) / 2);
    }

    WaveformWidgetFactory::instance()->start();

#ifdef __APPLE__
    // Original the following line fixes issue on OSX where menu bar went away
    // after a skin change. It was original surrounded by #if __OSX__
    // Now it seems it causes the opposite see Bug #1000187
    //menuBar()->setNativeMenuBar(m_NativeMenuBarSupport);
#endif

    qDebug() << "rebootMixxxView DONE";
    emit(newSkinLoaded());
}

/** Event filter to block certain events. For example, this function is used
  * to disable tooltips if the user specifies in the preferences that they
  * want them off. This is a callback function.
  */
bool MixxxApp::eventFilter(QObject *obj, QEvent *event)
{
    if (event->type() == QEvent::ToolTip) {
        // return true for no tool tips
        if (m_toolTipsCfg == 2) {
            // ON (only in Library)
            WWidget* pWidget = dynamic_cast<WWidget*>(obj);
            WWaveformViewer* pWfViewer = dynamic_cast<WWaveformViewer*>(obj);
            WSpinny* pSpinny = dynamic_cast<WSpinny*>(obj);
            QLabel* pLabel = dynamic_cast<QLabel*>(obj);
            return (pWidget || pWfViewer || pSpinny || pLabel);
        } else if (m_toolTipsCfg == 1) {
            // ON
            return false;
        } else {
            // OFF
            return true;
        }
    } else {
        // standard event processing
        return QObject::eventFilter(obj, event);
    }
}

void MixxxApp::closeEvent(QCloseEvent *event) {
    if (!confirmExit()) {
        event->ignore();
    }
}

void MixxxApp::slotScanLibrary() {
    m_pLibraryRescan->setEnabled(false);
    m_pLibraryScanner->scan(
        m_pConfig->getValueString(ConfigKey("[Playlist]", "Directory")),this);
}

void MixxxApp::slotEnableRescanLibraryAction() {
    m_pLibraryRescan->setEnabled(true);
}

void MixxxApp::slotOptionsMenuShow() {
    // Check recording if it is active.
    m_pOptionsRecord->setChecked(m_pRecordingManager->isRecordingActive());
#ifdef __SHOUTCAST__
    m_pOptionsShoutcast->setChecked(m_pShoutcastManager->isEnabled());
#endif
}

void MixxxApp::slotToCenterOfPrimaryScreen() {
    if (!m_pView)
        return;

    QDesktopWidget* desktop = QApplication::desktop();
    int primaryScreen = desktop->primaryScreen();
    QRect primaryScreenRect = desktop->availableGeometry(primaryScreen);

    move(primaryScreenRect.left() + (primaryScreenRect.width() - m_pView->width()) / 2,
         primaryScreenRect.top() + (primaryScreenRect.height() - m_pView->height()) / 2);
}

void MixxxApp::checkDirectRendering() {
    // IF
    //  * A waveform viewer exists
    // AND
    //  * The waveform viewer is an OpenGL waveform viewer
    // AND
    //  * The waveform viewer does not have direct rendering enabled.
    // THEN
    //  * Warn user

    WaveformWidgetFactory* factory = WaveformWidgetFactory::instance();
    if (!factory)
        return;

    if (!factory->isOpenGLAvailable() &&
        m_pConfig->getValueString(ConfigKey("[Direct Rendering]", "Warned")) != QString("yes")) {
        QMessageBox::warning(
            0, tr("OpenGL Direct Rendering"),
            tr("Direct rendering is not enabled on your machine.<br><br>"
               "This means that the waveform displays will be very<br>"
               "<b>slow and may tax your CPU heavily</b>. Either update your<br>"
               "configuration to enable direct rendering, or disable<br>"
               "the waveform displays in the Mixxx preferences by selecting<br>"
               "\"Empty\" as the waveform display in the 'Interface' section.<br><br>"
               "NOTE: If you use NVIDIA hardware,<br>"
               "direct rendering may not be present, but you should<br>"
               "not experience degraded performance."));
        m_pConfig->set(ConfigKey("[Direct Rendering]", "Warned"), QString("yes"));
    }
}

bool MixxxApp::confirmExit() {
    bool playing(false);
    bool playingSampler(false);
    unsigned int deckCount = m_pPlayerManager->numDecks();
    unsigned int samplerCount = m_pPlayerManager->numSamplers();
    for (unsigned int i = 0; i < deckCount; ++i) {
        if (ControlObject::get(
                ConfigKey(PlayerManager::groupForDeck(i), "play"))) {
            playing = true;
            break;
        }
    }
    for (unsigned int i = 0; i < samplerCount; ++i) {
        if (ControlObject::get(
                ConfigKey(PlayerManager::groupForSampler(i), "play"))) {
            playingSampler = true;
            break;
        }
    }
    if (playing) {
        QMessageBox::StandardButton btn = QMessageBox::question(this,
            tr("Confirm Exit"),
            tr("A deck is currently playing. Exit Mixxx?"),
            QMessageBox::Yes | QMessageBox::No, QMessageBox::No);
        if (btn == QMessageBox::No) {
            return false;
        }
    } else if (playingSampler) {
        QMessageBox::StandardButton btn = QMessageBox::question(this,
            tr("Confirm Exit"),
            tr("A sampler is currently playing. Exit Mixxx?"),
            QMessageBox::Yes | QMessageBox::No, QMessageBox::No);
        if (btn == QMessageBox::No) {
            return false;
        }
    }
    if (m_pPrefDlg->isVisible()) {
        QMessageBox::StandardButton btn = QMessageBox::question(
            this, tr("Confirm Exit"),
            tr("The preferences window is still open.") + "<br>" +
            tr("Discard any changes and exit Mixxx?"),
            QMessageBox::Yes | QMessageBox::No, QMessageBox::No);
        if (btn == QMessageBox::No) {
            return false;
        }
        else {
            m_pPrefDlg->close();
        }
    }
    return true;
}<|MERGE_RESOLUTION|>--- conflicted
+++ resolved
@@ -269,6 +269,8 @@
     // after an upgrade and make any needed changes.
     Upgrade upgrader;
     m_pConfig = upgrader.versionUpgrade(args.getSettingsPath());
+    bool bFirstRun = upgrader.isFirstRun();
+    bool bUpgraded = upgrader.isUpgraded();
 
     QString resourcePath = m_pConfig->getResourcePath();
 
@@ -391,11 +393,7 @@
     initializeTrackCollection();
 
     m_pLibrary = new Library(this, m_pConfig,
-<<<<<<< HEAD
                              m_pTrackCollection,
-                             bFirstRun || bUpgraded,
-=======
->>>>>>> 1be5156e
                              m_pRecordingManager);
     m_pPlayerManager->bindToLibrary(m_pLibrary);
 
@@ -554,7 +552,7 @@
 
     // Scan the library directory. Initialize this after the skinloader has
     // loaded a skin, see Bug #1047435
-    m_pLibraryScanner = new LibraryScanner( m_pLibrary->getTrackCollection() );
+    m_pLibraryScanner = new LibraryScanner(m_pLibrary->getTrackCollection());
     connect(m_pLibraryScanner, SIGNAL(scanFinished()),
             this, SLOT(slotEnableRescanLibraryAction()));
 
@@ -614,7 +612,6 @@
     // LibraryScanner depends on Library
     qDebug() << "delete library scanner " <<  qTime.elapsed();
     delete m_pLibraryScanner;
-
 
     // Delete the library after the view so there are no dangling pointers to
     // Depends on RecordingManager
