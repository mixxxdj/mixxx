--- conflicted
+++ resolved
@@ -38,21 +38,10 @@
     connect(pushButtonExtraPlugins, SIGNAL(clicked()),
             this, SLOT(slotExtraPlugins()));
 
-<<<<<<< HEAD
 #ifndef __IPOD__
     checkBox_show_ipod->hide();
 #endif // __IPOD__
 
-    bool enablePromoGroupbox = false;
-#ifdef __PROMO__
-    enablePromoGroupbox = PromoTracksFeature::isSupported(config);
-#endif
-    if (!enablePromoGroupbox) {
-        groupBoxBundledSongs->hide();
-    }
-
-=======
->>>>>>> 171f9848
     // plugins are loaded in src/main.cpp way early in boot so this is safe
     // here, doesn't need done at every slotUpdate
     QStringList plugins(SoundSourceProxy::supportedFileExtensionsByPlugins());
