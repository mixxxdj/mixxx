--- conflicted
+++ resolved
@@ -386,8 +386,7 @@
     m_grid.mutable_bpm()->set_bpm(dBpm);
     m_dBeatLength = (60.0 * m_iSampleRate / dBpm) * kFrameSize;
     locker.unlock();
-<<<<<<< HEAD
-    emit(updated());
+    emit updated();
 }
 
 void BeatGrid::setSignature(mixxx::Signature sig, double dSample) {
@@ -419,7 +418,4 @@
 void BeatGrid::setBar(double dSample) {
     qDebug() << "STUB BeatGrid::setBar at " << dSample;
     // TODO(JVC) - STUB must change the initial bar
-=======
-    emit updated();
->>>>>>> a1f60ff0
 }