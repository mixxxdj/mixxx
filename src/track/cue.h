#ifndef MIXXX_CUE_H
#define MIXXX_CUE_H

#include <QObject>
#include <QMutex>
#include <QColor>

#include "track/trackid.h"
#include "util/color/predefinedcolor.h"
#include "util/memory.h"

class CuePosition;
class CueDAO;
class Track;

class Cue : public QObject {
    Q_OBJECT

  public:
    enum class Type {
        Invalid = 0,
        HotCue  = 1,
        MainCue = 2,
        Beat    = 3, // unused (what is this for?)
        Loop    = 4,
        Jump    = 5,
        Intro   = 6,
        Outro   = 7,
        AudibleSound = 8, // range that covers beginning and end of audible sound;
                          // not shown to user
    };

<<<<<<< HEAD
    enum CueStatus {
        DISABLED  = 0,
        ENABLED   = 1,
        ACTIVE    = 2,
    };

    enum CueType {
        INVALID = 0,
        CUE     = 1, // hot cue
        LOAD    = 2, // the cue
        BEAT    = 3,
        LOOP    = 4,
        JUMP    = 5,
        INTRO   = 6,
        OUTRO   = 7,
    };
=======
    static constexpr double kNoPosition = -1.0;
    static const int kNoHotCue = -1;
>>>>>>> 4b38536a

    ~Cue() override = default;

    bool isDirty() const;
    int getId() const;
    TrackId getTrackId() const;

    Cue::Type getType() const;
    void setType(Cue::Type type);

    CueStatus getStatus() const;
    bool isActive() const;
    void activate();
    void deactivate();

    double getPosition() const;
    void setStartPosition(double samplePosition);
    void setEndPosition(double samplePosition);

    double getLength() const;

    int getHotCue() const;
    void setHotCue(int hotCue);

    QString getLabel() const;
    void setLabel(QString label);

    PredefinedColorPointer getColor() const;
    void setColor(PredefinedColorPointer color);

    double getEndPosition() const;

  signals:
    void updated();

  private:
    explicit Cue(TrackId trackId);
    Cue(int id, TrackId trackId, Cue::Type type, double position, double length,
        int hotCue, QString label, PredefinedColorPointer color);
    void setDirty(bool dirty);
    void setId(int id);
    void setTrackId(TrackId trackId);

    mutable QMutex m_mutex;

    bool m_bDirty;
    bool m_bActive;
    int m_iId;
    TrackId m_trackId;
    Cue::Type m_type;
    double m_sampleStartPosition;
    double m_sampleEndPosition;
    int m_iHotCue;
    QString m_label;
    PredefinedColorPointer m_color;

    friend class Track;
    friend class CueDAO;
};

class CuePointer: public std::shared_ptr<Cue> {
  public:
    CuePointer() = default;
    explicit CuePointer(Cue* pCue)
          : std::shared_ptr<Cue>(pCue, deleteLater) {
    }

  private:
    static void deleteLater(Cue* pCue);
};

class CuePosition {
  public:
    CuePosition()
        : m_position(0.0) {}
    CuePosition(double position)
        : m_position(position) {}

    double getPosition() const {
        return m_position;
    }

    void setPosition(double position) {
        m_position = position;
    }

    void set(double position) {
        m_position = position;
    }

    void reset() {
        m_position = 0.0;
    }

  private:
    double m_position;
};

bool operator==(const CuePosition& lhs, const CuePosition& rhs);

inline
bool operator!=(const CuePosition& lhs, const CuePosition& rhs) {
    return !(lhs == rhs);
}

inline
QDebug operator<<(QDebug dbg, const CuePosition& arg) {
    return dbg << "position =" << arg.getPosition();
}

#endif // MIXXX_CUE_H<|MERGE_RESOLUTION|>--- conflicted
+++ resolved
@@ -17,6 +17,12 @@
     Q_OBJECT
 
   public:
+    enum class Status {
+        Disabled  = 0,
+        Enabled   = 1,
+        Active    = 2,
+    };
+
     enum class Type {
         Invalid = 0,
         HotCue  = 1,
@@ -30,27 +36,8 @@
                           // not shown to user
     };
 
-<<<<<<< HEAD
-    enum CueStatus {
-        DISABLED  = 0,
-        ENABLED   = 1,
-        ACTIVE    = 2,
-    };
-
-    enum CueType {
-        INVALID = 0,
-        CUE     = 1, // hot cue
-        LOAD    = 2, // the cue
-        BEAT    = 3,
-        LOOP    = 4,
-        JUMP    = 5,
-        INTRO   = 6,
-        OUTRO   = 7,
-    };
-=======
     static constexpr double kNoPosition = -1.0;
     static const int kNoHotCue = -1;
->>>>>>> 4b38536a
 
     ~Cue() override = default;
 
@@ -61,7 +48,7 @@
     Cue::Type getType() const;
     void setType(Cue::Type type);
 
-    CueStatus getStatus() const;
+    Cue::Status getStatus() const;
     bool isActive() const;
     void activate();
     void deactivate();
