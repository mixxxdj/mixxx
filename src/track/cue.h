#pragma once

#include <QColor>
#include <QMutex>
#include <QObject>
#include <memory>
#include <type_traits> // static_assert

#include "audio/frame.h"
#include "audio/types.h"
#include "track/cueinfo.h"
#include "util/color/rgbcolor.h"
#include "util/db/dbid.h"

class Cue : public QObject {
    Q_OBJECT

  public:
    /// A position value for the cue that signals its position is not set
    static constexpr double kNoPosition = -1.0;

    /// Invalid hot cue index
    static constexpr int kNoHotCue = -1;

    static_assert(kNoHotCue != mixxx::kFirstHotCueIndex,
            "Conflicting definitions of invalid and first hot cue index");

    struct StartAndEndPositions {
        mixxx::audio::FramePos startPosition;
        mixxx::audio::FramePos endPosition;
    };

    Cue() = delete;

    /// For roundtrips during tests
    Cue(
            const mixxx::CueInfo& cueInfo,
            mixxx::audio::SampleRate sampleRate,
            bool setDirty);

    /// Load entity from database.
    Cue(
            DbId id,
            mixxx::CueType type,
            mixxx::audio::FramePos position,
            mixxx::audio::FrameDiff_t length,
            int hotCue,
            const QString& label,
            mixxx::RgbColor color);

    /// Initialize new cue points
    Cue(
            mixxx::CueType type,
            int hotCueIndex,
            mixxx::audio::FramePos startPosition,
            mixxx::audio::FramePos endPosition,
            mixxx::RgbColor color);

    ~Cue() override = default;

    bool isDirty() const;
    DbId getId() const;

    mixxx::CueType getType() const;
    void setType(mixxx::CueType type);

    mixxx::audio::FramePos getPosition() const;
    void setStartPosition(mixxx::audio::FramePos position);
    void setEndPosition(mixxx::audio::FramePos position);
    void setStartAndEndPosition(
            mixxx::audio::FramePos startPosition,
            mixxx::audio::FramePos endPosition);
    void shiftPositionFrames(mixxx::audio::FrameDiff_t frameOffset);

    mixxx::audio::FrameDiff_t getLengthFrames() const;
    int getHotCue() const;
<<<<<<< HEAD

    QString getLabel() const;
    void setLabel(const QString& label);

=======
    QString getLabel() const;
    void setLabel(const QString& label);
>>>>>>> 55102380
    mixxx::RgbColor getColor() const;
    void setColor(mixxx::RgbColor color);

    mixxx::audio::FramePos getEndPosition() const;

    StartAndEndPositions getStartAndEndPosition() const;

    mixxx::CueInfo getCueInfo(
            mixxx::audio::SampleRate sampleRate) const;

  signals:
    void updated();

  private:
    void setDirty(bool dirty);

    void setId(DbId dbId);

    mutable QMutex m_mutex;

    bool m_bDirty;
    DbId m_dbId;
    mixxx::CueType m_type;
    mixxx::audio::FramePos m_startPosition;
    mixxx::audio::FramePos m_endPosition;
    const int m_iHotCue;
    QString m_label;
    mixxx::RgbColor m_color;

    friend class Track;
    friend class CueDAO;
};

static_assert(mixxx::audio::FramePos::kLegacyInvalidEnginePosition ==
                Cue::kNoPosition,
        "Invalid engine position value mismatch");

class CuePointer : public std::shared_ptr<Cue> {
  public:
    CuePointer() = default;
    explicit CuePointer(Cue* pCue)
            : std::shared_ptr<Cue>(pCue, deleteLater) {
    }

  private:
    static void deleteLater(Cue* pCue);
};<|MERGE_RESOLUTION|>--- conflicted
+++ resolved
@@ -74,15 +74,9 @@
 
     mixxx::audio::FrameDiff_t getLengthFrames() const;
     int getHotCue() const;
-<<<<<<< HEAD
-
     QString getLabel() const;
     void setLabel(const QString& label);
 
-=======
-    QString getLabel() const;
-    void setLabel(const QString& label);
->>>>>>> 55102380
     mixxx::RgbColor getColor() const;
     void setColor(mixxx::RgbColor color);
 
