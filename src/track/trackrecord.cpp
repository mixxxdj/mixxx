--- conflicted
+++ resolved
@@ -143,20 +143,16 @@
 
 bool TrackRecord::replaceMetadataFromSource(
         TrackMetadata&& importedMetadata,
-<<<<<<< HEAD
         const QDateTime& sourceSynchronizedAt) {
     VERIFY_OR_DEBUG_ASSERT(sourceSynchronizedAt.isValid()) {
         return false;
     }
     DEBUG_ASSERT(sourceSynchronizedAt.timeSpec() == Qt::UTC);
-=======
-        const QDateTime& metadataSynchronized) {
     if (m_streamInfoFromSource) {
         // Preserve precise stream info if available, i.e. discard the
         // audio properties that are also stored as track metadata.
         importedMetadata.updateStreamInfoFromSource(*m_streamInfoFromSource);
     }
->>>>>>> 513da6dd
     bool modified = false;
     if (getMetadata() != importedMetadata) {
         setMetadata(std::move(importedMetadata));
