#include <QtDebug>
#include <QStringList>

#include "track/beatgrid.h"
#include "track/beatmap.h"
#include "track/beatfactory.h"
#include "track/beatutils.h"

namespace {

const QString kRoundingVersion = QStringLiteral("V4");

} // namespace

// static
QString BeatFactory::getPreferredVersion(bool fixedTempo) {
    if (fixedTempo) {
        return BEAT_GRID_2_VERSION;
    }
    return BEAT_MAP_VERSION;
}

QString BeatFactory::getPreferredSubVersion(
        const QHash<QString, QString>& extraVersionInfo) {
    const char* kSubVersionKeyValueSeparator = "=";
    const char* kSubVersionFragmentSeparator = "|";
    QStringList fragments;

    QHashIterator<QString, QString> it(extraVersionInfo);
    while (it.hasNext()) {
        it.next();
        if (it.key().contains(kSubVersionKeyValueSeparator) ||
                it.key().contains(kSubVersionFragmentSeparator) ||
                it.value().contains(kSubVersionKeyValueSeparator) ||
                it.value().contains(kSubVersionFragmentSeparator)) {
            qDebug() << "ERROR: Your analyzer key/value contains invalid "
                        "characters:"
                     << it.key() << ":" << it.value() << "Skipping.";
            continue;
        }
        fragments << QString("%1%2%3").arg(
                it.key(), kSubVersionKeyValueSeparator, it.value());
    }

    fragments << QString("rounding%1%2")
                         .arg(kSubVersionKeyValueSeparator, kRoundingVersion);

    std::sort(fragments.begin(), fragments.end());
    return (fragments.size() > 0) ? fragments.join(kSubVersionFragmentSeparator)
                                  : "";
}

mixxx::BeatsPointer BeatFactory::makePreferredBeats(
        const QVector<mixxx::audio::FramePos>& beats,
        const QHash<QString, QString>& extraVersionInfo,
        bool fixedTempo,
        mixxx::audio::SampleRate sampleRate) {
    DEBUG_ASSERT(sampleRate.isValid());
#ifdef DEBUG_PRINT_BEATS
    for (mixxx::audio::FramePos beat : beats) {
        qDebug().noquote() << QString::number(beat.value(), 'g', 8);
    }
#endif

    QVector<BeatUtils::ConstRegion> constantRegions =
            BeatUtils::retrieveConstRegions(beats, sampleRate);
#ifdef DEBUG_PRINT_BEATS
    for (auto& region : constantRegions) {
        qDebug().noquote() << QString::number(region.firstBeat.value(), 'g', 8)
                           << QString::number(region.beatLength, 'g', 8);
    }
#endif
    if (constantRegions.isEmpty()) {
        return nullptr;
    }

    const QString version = getPreferredVersion(fixedTempo);
    const QString subVersion = getPreferredSubVersion(extraVersionInfo);

    if (version == BEAT_GRID_2_VERSION) {
        mixxx::audio::FramePos firstBeat = mixxx::audio::kStartFramePos;
        const mixxx::Bpm constBPM = BeatUtils::makeConstBpm(
                constantRegions, sampleRate, &firstBeat);
<<<<<<< HEAD
        if (firstBeat.isValid()) {
            firstBeat = BeatUtils::adjustPhase(firstBeat, constBPM, sampleRate, beats);
            auto pGrid = mixxx::BeatGrid::makeBeatGrid(
                    sampleRate, constBPM, firstBeat.toNearestFrameBoundary(), subVersion);
            return pGrid;
        } else {
            qWarning() << "Failed to create beat grid: Invalid first beat";
        }
=======
        firstBeat = BeatUtils::adjustPhase(firstBeat, constBPM, sampleRate, beats);
        auto pGrid = mixxx::Beats::fromConstTempo(
                sampleRate, firstBeat.toNearestFrameBoundary(), constBPM, subVersion);
        return pGrid;
>>>>>>> 4989a4be
    } else if (version == BEAT_MAP_VERSION) {
        QVector<mixxx::audio::FramePos> ironedBeats = BeatUtils::getBeats(constantRegions);
        auto pBeatMap = mixxx::Beats::fromBeatPositions(sampleRate, ironedBeats, subVersion);
        return pBeatMap;
    } else {
        qDebug() << "ERROR: Could not determine what type of beatgrid to create.";
    }
    return nullptr;
}<|MERGE_RESOLUTION|>--- conflicted
+++ resolved
@@ -81,21 +81,14 @@
         mixxx::audio::FramePos firstBeat = mixxx::audio::kStartFramePos;
         const mixxx::Bpm constBPM = BeatUtils::makeConstBpm(
                 constantRegions, sampleRate, &firstBeat);
-<<<<<<< HEAD
         if (firstBeat.isValid()) {
             firstBeat = BeatUtils::adjustPhase(firstBeat, constBPM, sampleRate, beats);
-            auto pGrid = mixxx::BeatGrid::makeBeatGrid(
-                    sampleRate, constBPM, firstBeat.toNearestFrameBoundary(), subVersion);
+            auto pGrid = mixxx::Beats::fromConstTempo(
+                    sampleRate, firstBeat.toNearestFrameBoundary(), constBPM, subVersion);
             return pGrid;
         } else {
             qWarning() << "Failed to create beat grid: Invalid first beat";
         }
-=======
-        firstBeat = BeatUtils::adjustPhase(firstBeat, constBPM, sampleRate, beats);
-        auto pGrid = mixxx::Beats::fromConstTempo(
-                sampleRate, firstBeat.toNearestFrameBoundary(), constBPM, subVersion);
-        return pGrid;
->>>>>>> 4989a4be
     } else if (version == BEAT_MAP_VERSION) {
         QVector<mixxx::audio::FramePos> ironedBeats = BeatUtils::getBeats(constantRegions);
         auto pBeatMap = mixxx::Beats::fromBeatPositions(sampleRate, ironedBeats, subVersion);
