--- conflicted
+++ resolved
@@ -60,6 +60,7 @@
         // Cannot infer a tempo for less than 2 beats
         return {};
     }
+
     // The QM Beat detector has a step size of 512 frames @ 44100 Hz. This means that
     // Single beats have has a jitter of +- 12 ms around the actual position.
     // Expressed in BPM it means we have for instance steps of these BPM value around 120 BPM
@@ -76,14 +77,6 @@
     // current average to adjust them by up to +-12 ms.
     // Than we start with the region from the found beat to the end.
 
-<<<<<<< HEAD
-=======
-    QVector<ConstRegion> constantRegions;
-    if (coarseBeats.isEmpty()) {
-        return constantRegions;
-    }
-
->>>>>>> dec27e2a
     const mixxx::audio::FrameDiff_t maxPhaseError = kMaxSecsPhaseError * sampleRate;
     const mixxx::audio::FrameDiff_t maxPhaseErrorSum = kMaxSecsPhaseErrorSum * sampleRate;
     int leftIndex = 0;
