--- conflicted
+++ resolved
@@ -856,12 +856,7 @@
     }
 
     QMutexLocker lock(&m_qMutex);
-<<<<<<< HEAD
-    disconnect(pCue.get(), 0, this, 0);
-=======
-    DEBUG_ASSERT(pCue->getTrackId() == m_record.getId());
     disconnect(pCue.get(), nullptr, this, nullptr);
->>>>>>> 72b91833
     m_cuePoints.removeOne(pCue);
     if (pCue->getType() == mixxx::CueType::MainCue) {
         m_record.setCuePoint(CuePosition());
@@ -878,12 +873,7 @@
         CuePointer pCue = it.next();
         // FIXME: Why does this only work for the Hotcue Type?
         if (pCue->getType() == type) {
-<<<<<<< HEAD
-            disconnect(pCue.get(), 0, this, 0);
-=======
             disconnect(pCue.get(), nullptr, this, nullptr);
-            pCue->setTrackId(TrackId());
->>>>>>> 72b91833
             it.remove();
             dirty = true;
         }
@@ -1036,12 +1026,7 @@
             m_pCueInfoImporterPending->isEmpty());
     // disconnect existing cue points
     for (const auto& pCue : qAsConst(m_cuePoints)) {
-<<<<<<< HEAD
-        disconnect(pCue.get(), 0, this, 0);
-=======
         disconnect(pCue.get(), nullptr, this, nullptr);
-        pCue->setTrackId(TrackId());
->>>>>>> 72b91833
     }
     m_cuePoints = cuePoints;
     // connect new cue points
