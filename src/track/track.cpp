--- conflicted
+++ resolved
@@ -1026,11 +1026,7 @@
     disconnect(pCue.get(), nullptr, this, nullptr);
     m_cuePoints.removeOne(pCue);
     if (pCue->getType() == mixxx::CueType::MainCue) {
-<<<<<<< HEAD
         m_record.setMainCuePosition(mixxx::audio::kStartFramePos);
-=======
-        m_record.setCuePoint(Cue::kNoPosition);
->>>>>>> 3a6e1a4a
     }
     markDirtyAndUnlock(&locked);
     emit cuesUpdated();
@@ -1047,21 +1043,15 @@
             disconnect(pCue.get(), nullptr, this, nullptr);
             it.remove();
             if (type == mixxx::CueType::MainCue) {
-                m_record.setCuePoint(Cue::kNoPosition);
+                m_record.setMainCuePosition(mixxx::audio::kStartFramePos);
             }
             dirty = true;
         }
     }
-<<<<<<< HEAD
     // If loop cues are removed, also clear the last active loop
     if (type == mixxx::CueType::Loop) {
         emit loopRemove();
     }
-    if (compareAndSet(m_record.ptrMainCuePosition(), mixxx::audio::kStartFramePos)) {
-        dirty = true;
-    }
-=======
->>>>>>> 3a6e1a4a
     if (dirty) {
         markDirtyAndUnlock(&locked);
         emit cuesUpdated();
@@ -1190,21 +1180,6 @@
                 << "Import of"
                 << m_pCueInfoImporterPending->size()
                 << "cue(s) is pending until the actual sample rate becomes available";
-<<<<<<< HEAD
-        // Clear all existing cue points, that are supposed
-        // to be replaced with the imported cue points soon.
-        QList<CuePointer> cuePoints;
-        cuePoints.reserve(m_cuePoints.size());
-        for (const CuePointer& pCue : qAsConst(m_cuePoints)) {
-            if (!m_pCueInfoImporterPending->hasCueOfType(pCue->getType())) {
-                cuePoints.append(pCue);
-            }
-        }
-        setCuePointsMarkDirtyAndUnlock(
-                &locked,
-                cuePoints);
-=======
->>>>>>> 3a6e1a4a
         return ImportStatus::Pending;
     }
 }
