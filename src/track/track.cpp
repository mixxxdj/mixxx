#include "track/track.h"

#include <QDirIterator>
#include <QMutexLocker>
#include <atomic>

#include "engine/engine.h"
#include "track/beatfactory.h"
#include "track/trackref.h"
#include "util/assert.h"
#include "util/color/color.h"
#include "util/logger.h"

namespace {

const mixxx::Logger kLogger("Track");

constexpr bool kLogStats = false;

// Count the number of currently existing instances for detecting
// memory leaks.
std::atomic<int> s_numberOfInstances;

SecurityTokenPointer openSecurityToken(
        const TrackFile& trackFile,
        SecurityTokenPointer pSecurityToken = SecurityTokenPointer()) {
    if (pSecurityToken.isNull()) {
        return Sandbox::openSecurityToken(trackFile.asFileInfo(), true);
    } else {
        return pSecurityToken;
    }
}

template<typename T>
inline
bool compareAndSet(T* pField, const T& value) {
    if (*pField != value) {
        *pField = value;
        return true;
    } else {
        return false;
    }
}

inline mixxx::Bpm getActualBpm(
        mixxx::Bpm bpm,
        mixxx::BeatsPointer pBeats = mixxx::BeatsPointer()) {
    // Only use the imported BPM if the beat grid is not valid!
    // Reason: The BPM value in the metadata might be normalized
    // or rounded, e.g. ID3v2 only supports integer values.
    if (pBeats) {
        return mixxx::Bpm(pBeats->getBpm());
    } else {
        return bpm;
    }
}

} // anonymous namespace

Track::Track(
        TrackFile fileInfo,
        SecurityTokenPointer pSecurityToken,
        TrackId trackId)
        : m_qMutex(QMutex::Recursive),
          m_fileInfo(std::move(fileInfo)),
          m_pSecurityToken(openSecurityToken(m_fileInfo, std::move(pSecurityToken))),
          m_record(trackId),
          m_bDirty(false),
          m_bMarkedForMetadataExport(false) {
    if (kLogStats && kLogger.debugEnabled()) {
        long numberOfInstancesBefore = s_numberOfInstances.fetch_add(1);
        kLogger.debug()
                << "Creating instance:"
                << this
                << numberOfInstancesBefore
                << "->"
                << numberOfInstancesBefore + 1;
    }
}

Track::~Track() {
    if (m_pCueInfoImporterPending && !m_pCueInfoImporterPending->isEmpty()) {
        kLogger.warning()
                << "Import of"
                << m_pCueInfoImporterPending->size()
                << "cue(s) is still pending and discarded";
    }
    if (kLogStats && kLogger.debugEnabled()) {
        long numberOfInstancesBefore = s_numberOfInstances.fetch_sub(1);
        kLogger.debug()
                << "Destroying instance:"
                << this
                << numberOfInstancesBefore
                << "->"
                << numberOfInstancesBefore - 1;
    }
}

//static
TrackPointer Track::newTemporary(
        TrackFile fileInfo,
        SecurityTokenPointer pSecurityToken) {
    return std::make_shared<Track>(
            std::move(fileInfo),
            std::move(pSecurityToken));
}

//static
TrackPointer Track::newDummy(
        TrackFile fileInfo,
        TrackId trackId) {
    return std::make_shared<Track>(
            std::move(fileInfo),
            SecurityTokenPointer(),
            trackId);
}

void Track::relocate(
        TrackFile fileInfo,
        SecurityTokenPointer pSecurityToken) {
    QMutexLocker lock(&m_qMutex);
    m_pSecurityToken = openSecurityToken(fileInfo, std::move(pSecurityToken));
    m_fileInfo = std::move(fileInfo);
    // The track does not need to be marked as dirty,
    // because this function will always be called with
    // the updated location from the database.
}

void Track::importMetadata(
        mixxx::TrackMetadata importedMetadata,
        QDateTime metadataSynchronized) {
    // Safe some values that are needed after move assignment and unlocking(see below)
    const auto newBpm = importedMetadata.getTrackInfo().getBpm();
    const auto newKey = importedMetadata.getTrackInfo().getKey();
    const auto newReplayGain = importedMetadata.getTrackInfo().getReplayGain();
    const auto newSeratoTags = importedMetadata.getTrackInfo().getSeratoTags();
    {
        // enter locking scope
        QMutexLocker lock(&m_qMutex);

        bool modified = false;
        // Only set the metadata synchronized flag (column `header_parsed`
        // in the database) from false to true, but never reset it back to
        // false. Otherwise file tags would be re-imported and overwrite
        // the metadata stored in the database, e.g. after retrieving metadata
        // from MusicBrainz!
        // TODO: In the future this flag should become a time stamp
        // to detect updates of files and then decide based on time
        // stamps if file tags need to be re-imported.
        if (!metadataSynchronized.isNull()) {
            modified |= compareAndSet(
                    m_record.ptrMetadataSynchronized(),
                    true);
        }
        bool modifiedReplayGain = false;
        if (m_record.getMetadata() != importedMetadata) {
            modifiedReplayGain =
                    (m_record.getMetadata().getTrackInfo().getReplayGain() != newReplayGain);
            m_record.setMetadata(std::move(importedMetadata));
            // Don't use importedMetadata after move assignment!!
            modified = true;
        }
        if (modified) {
            // explicitly unlock before emitting signals
            markDirtyAndUnlock(&lock);
            if (modifiedReplayGain) {
                emit replayGainUpdated(newReplayGain);
            }
        }

        // FIXME: Move the Track::setCuePoints call to another location,
        // because we need the sample rate to calculate sample
        // positions for cues (and *correct* sample rate isn't known here).
        //
        // If the Serato tags are empty they are not present. In this case
        // all existing metadata must be preserved!
        if (!newSeratoTags.isEmpty()) {
            importCueInfos(newSeratoTags.importCueInfos());
            setColor(newSeratoTags.getTrackColor());
            setBpmLocked(newSeratoTags.isBpmLocked());
        }

        // implicitly unlocked when leaving scope
    }

    // Need to set BPM after sample rate since beat grid creation depends on
    // knowing the sample rate. Bug #1020438.
    const auto actualBpm = getActualBpm(newBpm, m_pBeats);
    if (actualBpm.hasValue()) {
        setBpm(actualBpm.getValue());
    }

    if (!newKey.isEmpty()
            && KeyUtils::guessKeyFromText(newKey) != mixxx::track::io::key::INVALID) {
        setKeyText(newKey, mixxx::track::io::key::FILE_METADATA);
    }
}

void Track::mergeImportedMetadata(
        const mixxx::TrackMetadata& importedMetadata) {
    QMutexLocker lock(&m_qMutex);
    if (m_record.mergeImportedMetadata(importedMetadata)) {
        markDirtyAndUnlock(&lock);
    }
}

void Track::readTrackMetadata(
        mixxx::TrackMetadata* pTrackMetadata,
        bool* pMetadataSynchronized) const {
    DEBUG_ASSERT(pTrackMetadata);
    QMutexLocker lock(&m_qMutex);
    *pTrackMetadata = m_record.getMetadata();
    if (pMetadataSynchronized) {
        *pMetadataSynchronized = m_record.getMetadataSynchronized();
    }
}

void Track::readTrackRecord(
        mixxx::TrackRecord* pTrackRecord,
        bool* pDirty) const {
    DEBUG_ASSERT(pTrackRecord);
    QMutexLocker lock(&m_qMutex);
    *pTrackRecord = m_record;
    if (pDirty) {
        *pDirty = m_bDirty;
    }
}

QString Track::getCanonicalLocation() const {
    QMutexLocker lock(&m_qMutex);
    return /*mutable*/ m_fileInfo.freshCanonicalLocation(); // non-const
}

mixxx::ReplayGain Track::getReplayGain() const {
    QMutexLocker lock(&m_qMutex);
    return m_record.getMetadata().getTrackInfo().getReplayGain();
}

void Track::setReplayGain(const mixxx::ReplayGain& replayGain) {
    QMutexLocker lock(&m_qMutex);
    if (compareAndSet(m_record.refMetadata().refTrackInfo().ptrReplayGain(), replayGain)) {
        markDirtyAndUnlock(&lock);
        emit replayGainUpdated(replayGain);
    }
}

double Track::getBpm() const {
    double bpm = mixxx::Bpm::kValueUndefined;
    QMutexLocker lock(&m_qMutex);
    if (m_pBeats) {
        // BPM from beat grid overrides BPM from metadata
        // Reason: The BPM value in the metadata might be imprecise,
        // e.g. ID3v2 only supports integer values!
        double beatsBpm = m_pBeats->getBpm();
        if (mixxx::Bpm::isValidValue(beatsBpm)) {
            bpm = beatsBpm;
        }
    }
    return bpm;
}

// TODO(JVC) It makes no sense to setBpm on a beatmap. To be removed.
double Track::setBpm(double bpmValue) {
    if (!mixxx::Bpm::isValidValue(bpmValue)) {
        // If the user sets the BPM to an invalid value, we assume
        // they want to clear the beatgrid.
        setBeats(mixxx::BeatsPointer());
        return bpmValue;
    }

    QMutexLocker lock(&m_qMutex);

    // TODO(JVC) A track must always have a Beats even if it's empty
    if (!m_pBeats) {
        // No beat grid available -> create and initialize
        double cue = getCuePoint().getPosition();
<<<<<<< HEAD
        /* TODO(JVC)
        BeatsPointer pBeats(BeatFactory::makeBeatGrid(*this, bpmValue, cue));
=======
        mixxx::BeatsPointer pBeats(BeatFactory::makeBeatGrid(*this, bpmValue, cue));
>>>>>>> 0786536f
        setBeatsAndUnlock(&lock, pBeats);
        mixxx::BeatsPointer pBeats(new mixxx::Beats(this));
        */
        m_pBeats = std::make_shared<mixxx::Beats>(this);
        //m_pBeats = std::make_shared<mixxx::Beats>(mixxx::Beats(this));
        m_pBeats->setGrid(bpmValue, cue);
        setBeatsAndUnlock(&lock, m_pBeats);
        qDebug() << "JVC Track->setBpm no beats!!";
        return bpmValue;
    }

    // Continue with the regular case
    if (m_pBeats->getBpm() != bpmValue) {
        if (kLogger.debugEnabled()) {
            kLogger.debug() << "Updating BPM:" << getLocation();
        }
        m_pBeats->setBpm(bpmValue);
        markDirtyAndUnlock(&lock);
        // Tell the GUI to update the bpm label...
        //qDebug() << "Track signaling BPM update to" << f;
        emit bpmUpdated(bpmValue);
    }

    return bpmValue;
}

QString Track::getBpmText() const {
    return QString("%1").arg(getBpm(), 3,'f',1);
}

void Track::setBeats(mixxx::BeatsPointer pBeats) {
    QMutexLocker lock(&m_qMutex);
    setBeatsAndUnlock(&lock, pBeats);
}

void Track::setBeatsAndUnlock(QMutexLocker* pLock, mixxx::BeatsPointer pBeats) {
    // This whole method is not so great. The fact that Beats is an ABC is
    // limiting with respect to QObject and signals/slots.

    if (m_pBeats == pBeats) {
        pLock->unlock();
        return;
    }

    if (m_pBeats) {
<<<<<<< HEAD
        disconnect(m_pBeats.get(), &mixxx::Beats::updated, this, &Track::slotBeatsUpdated);
=======
        disconnect(m_pBeats.data(), &mixxx::Beats::updated, this, &Track::slotBeatsUpdated);
>>>>>>> 0786536f
    }

    m_pBeats = std::move(pBeats);

    auto bpmValue = mixxx::Bpm::kValueUndefined;
    if (m_pBeats) {
        bpmValue = m_pBeats->getBpm();
<<<<<<< HEAD
        connect(m_pBeats.get(), &mixxx::Beats::updated, this, &Track::slotBeatsUpdated);
=======
        connect(m_pBeats.data(), &mixxx::Beats::updated, this, &Track::slotBeatsUpdated);
>>>>>>> 0786536f
    }
    m_record.refMetadata().refTrackInfo().setBpm(mixxx::Bpm(bpmValue));

    markDirtyAndUnlock(pLock);
    emit bpmUpdated(bpmValue);
    emit beatsUpdated();
}

mixxx::BeatsPointer Track::getBeats() const {
    QMutexLocker lock(&m_qMutex);
    return m_pBeats;
}

void Track::slotBeatsUpdated() {
    QMutexLocker lock(&m_qMutex);

    auto bpmValue = mixxx::Bpm::kValueUndefined;
    if (m_pBeats) {
        bpmValue = m_pBeats->getBpm();
    }
    m_record.refMetadata().refTrackInfo().setBpm(mixxx::Bpm(bpmValue));

    markDirtyAndUnlock(&lock);
    emit bpmUpdated(bpmValue);
    emit beatsUpdated();
}

void Track::setMetadataSynchronized(bool metadataSynchronized) {
    QMutexLocker lock(&m_qMutex);
    if (compareAndSet(m_record.ptrMetadataSynchronized(), metadataSynchronized)) {
        markDirtyAndUnlock(&lock);
    }
}

bool Track::isMetadataSynchronized() const {
    QMutexLocker lock(&m_qMutex);
    return m_record.getMetadataSynchronized();
}

QString Track::getInfo() const {
    QMutexLocker lock(&m_qMutex);
    if (m_record.getMetadata().getTrackInfo().getArtist().trimmed().isEmpty()) {
        return m_record.getMetadata().getTrackInfo().getTitle();
    } else {
        return m_record.getMetadata().getTrackInfo().getArtist() + ", " + m_record.getMetadata().getTrackInfo().getTitle();
    }
}

QDateTime Track::getDateAdded() const {
    QMutexLocker lock(&m_qMutex);
    return m_record.getDateAdded();
}

void Track::setDateAdded(const QDateTime& dateAdded) {
    QMutexLocker lock(&m_qMutex);
    return m_record.setDateAdded(dateAdded);
}

void Track::setDuration(mixxx::Duration duration) {
    QMutexLocker lock(&m_qMutex);
    VERIFY_OR_DEBUG_ASSERT(!m_streamInfo ||
            m_streamInfo->getDuration() <= mixxx::Duration::empty() ||
            m_streamInfo->getDuration() == duration) {
        kLogger.warning()
                << "Cannot override stream duration:"
                << m_streamInfo->getDuration()
                << "->"
                << duration;
        return;
    }
    if (compareAndSet(
                m_record.refMetadata().ptrDuration(),
                duration)) {
        markDirtyAndUnlock(&lock);
    }
}

void Track::setDuration(double duration) {
    setDuration(mixxx::Duration::fromSeconds(duration));
}

double Track::getDuration(DurationRounding rounding) const {
    QMutexLocker lock(&m_qMutex);
    switch (rounding) {
    case DurationRounding::SECONDS:
        return std::round(m_record.getMetadata().getDuration().toDoubleSeconds());
    default:
        return m_record.getMetadata().getDuration().toDoubleSeconds();
    }
}

QString Track::getDurationText(mixxx::Duration::Precision precision) const {
    double duration;
    if (precision == mixxx::Duration::Precision::SECONDS) {
        // Round to full seconds before formatting for consistency:
        // getDurationText() should always display the same number
        // as getDuration(DurationRounding::SECONDS) = getDurationInt()
        duration = getDuration(DurationRounding::SECONDS);
    } else {
        duration = getDuration(DurationRounding::NONE);
    }
    return mixxx::Duration::formatTime(duration, precision);
}

QString Track::getTitle() const {
    QMutexLocker lock(&m_qMutex);
    return m_record.getMetadata().getTrackInfo().getTitle();
}

void Track::setTitle(const QString& s) {
    QMutexLocker lock(&m_qMutex);
    QString trimmed(s.trimmed());
    if (compareAndSet(m_record.refMetadata().refTrackInfo().ptrTitle(), trimmed)) {
        markDirtyAndUnlock(&lock);
    }
}

QString Track::getArtist() const {
    QMutexLocker lock(&m_qMutex);
    return m_record.getMetadata().getTrackInfo().getArtist();
}

void Track::setArtist(const QString& s) {
    QMutexLocker lock(&m_qMutex);
    QString trimmed(s.trimmed());
    if (compareAndSet(m_record.refMetadata().refTrackInfo().ptrArtist(), trimmed)) {
        markDirtyAndUnlock(&lock);
    }
}

QString Track::getAlbum() const {
    QMutexLocker lock(&m_qMutex);
    return m_record.getMetadata().getAlbumInfo().getTitle();
}

void Track::setAlbum(const QString& s) {
    QMutexLocker lock(&m_qMutex);
    QString trimmed(s.trimmed());
    if (compareAndSet(m_record.refMetadata().refAlbumInfo().ptrTitle(), trimmed)) {
        markDirtyAndUnlock(&lock);
    }
}

QString Track::getAlbumArtist()  const {
    QMutexLocker lock(&m_qMutex);
    return m_record.getMetadata().getAlbumInfo().getArtist();
}

void Track::setAlbumArtist(const QString& s) {
    QMutexLocker lock(&m_qMutex);
    QString trimmed(s.trimmed());
    if (compareAndSet(m_record.refMetadata().refAlbumInfo().ptrArtist(), trimmed)) {
        markDirtyAndUnlock(&lock);
    }
}

QString Track::getYear()  const {
    QMutexLocker lock(&m_qMutex);
    return m_record.getMetadata().getTrackInfo().getYear();
}

void Track::setYear(const QString& s) {
    QMutexLocker lock(&m_qMutex);
    QString trimmed(s.trimmed());
    if (compareAndSet(m_record.refMetadata().refTrackInfo().ptrYear(), trimmed)) {
        markDirtyAndUnlock(&lock);
    }
}

QString Track::getGenre() const {
    QMutexLocker lock(&m_qMutex);
    return m_record.getMetadata().getTrackInfo().getGenre();
}

void Track::setGenre(const QString& s) {
    QMutexLocker lock(&m_qMutex);
    QString trimmed(s.trimmed());
    if (compareAndSet(m_record.refMetadata().refTrackInfo().ptrGenre(), trimmed)) {
        markDirtyAndUnlock(&lock);
    }
}

QString Track::getComposer() const {
    QMutexLocker lock(&m_qMutex);
    return m_record.getMetadata().getTrackInfo().getComposer();
}

void Track::setComposer(const QString& s) {
    QMutexLocker lock(&m_qMutex);
    QString trimmed(s.trimmed());
    if (compareAndSet(m_record.refMetadata().refTrackInfo().ptrComposer(), trimmed)) {
        markDirtyAndUnlock(&lock);
    }
}

QString Track::getGrouping()  const {
    QMutexLocker lock(&m_qMutex);
    return m_record.getMetadata().getTrackInfo().getGrouping();
}

void Track::setGrouping(const QString& s) {
    QMutexLocker lock(&m_qMutex);
    QString trimmed(s.trimmed());
    if (compareAndSet(m_record.refMetadata().refTrackInfo().ptrGrouping(), trimmed)) {
        markDirtyAndUnlock(&lock);
    }
}

QString Track::getTrackNumber()  const {
    QMutexLocker lock(&m_qMutex);
    return m_record.getMetadata().getTrackInfo().getTrackNumber();
}

QString Track::getTrackTotal()  const {
    QMutexLocker lock(&m_qMutex);
    return m_record.getMetadata().getTrackInfo().getTrackTotal();
}

void Track::setTrackNumber(const QString& s) {
    QMutexLocker lock(&m_qMutex);
    QString trimmed(s.trimmed());
    if (compareAndSet(m_record.refMetadata().refTrackInfo().ptrTrackNumber(), trimmed)) {
        markDirtyAndUnlock(&lock);
    }
}

void Track::setTrackTotal(const QString& s) {
    QMutexLocker lock(&m_qMutex);
    QString trimmed(s.trimmed());
    if (compareAndSet(m_record.refMetadata().refTrackInfo().ptrTrackTotal(), trimmed)) {
        markDirtyAndUnlock(&lock);
    }
}

PlayCounter Track::getPlayCounter() const {
    QMutexLocker lock(&m_qMutex);
    return m_record.getPlayCounter();
}

void Track::setPlayCounter(const PlayCounter& playCounter) {
    QMutexLocker lock(&m_qMutex);
    if (compareAndSet(m_record.ptrPlayCounter(), playCounter)) {
        markDirtyAndUnlock(&lock);
    }
}

void Track::updatePlayCounter(bool bPlayed) {
    QMutexLocker lock(&m_qMutex);
    PlayCounter playCounter(m_record.getPlayCounter());
    playCounter.setPlayedAndUpdateTimesPlayed(bPlayed);
    if (compareAndSet(m_record.ptrPlayCounter(), playCounter)) {
        markDirtyAndUnlock(&lock);
    }
}

mixxx::RgbColor::optional_t Track::getColor() const {
    QMutexLocker lock(&m_qMutex);
    return m_record.getColor();
}

void Track::setColor(mixxx::RgbColor::optional_t color) {
    QMutexLocker lock(&m_qMutex);
    if (compareAndSet(m_record.ptrColor(), color)) {
        markDirtyAndUnlock(&lock);
        emit colorUpdated(color);
    }
}

QString Track::getComment() const {
    QMutexLocker lock(&m_qMutex);
    return m_record.getMetadata().getTrackInfo().getComment();
}

void Track::setComment(const QString& s) {
    QMutexLocker lock(&m_qMutex);
    if (compareAndSet(m_record.refMetadata().refTrackInfo().ptrComment(), s)) {
        markDirtyAndUnlock(&lock);
    }
}

QString Track::getType() const {
    QMutexLocker lock(&m_qMutex);
    return m_record.getFileType();
}

void Track::setType(const QString& sType) {
    QMutexLocker lock(&m_qMutex);
    if (compareAndSet(m_record.ptrFileType(), sType)) {
        markDirtyAndUnlock(&lock);
    }
}

int Track::getSampleRate() const {
    QMutexLocker lock(&m_qMutex);
    return m_record.getMetadata().getSampleRate();
}

int Track::getChannels() const {
    QMutexLocker lock(&m_qMutex);
    return m_record.getMetadata().getChannelCount();
}

int Track::getBitrate() const {
    QMutexLocker lock(&m_qMutex);
    return m_record.getMetadata().getBitrate();
}

QString Track::getBitrateText() const {
    return QString("%1").arg(getBitrate());
}

void Track::setBitrate(int iBitrate) {
    QMutexLocker lock(&m_qMutex);
    const mixxx::audio::Bitrate bitrate(iBitrate);
    VERIFY_OR_DEBUG_ASSERT(!m_streamInfo ||
            !m_streamInfo->getBitrate().isValid() ||
            m_streamInfo->getBitrate() == bitrate) {
        kLogger.warning()
                << "Cannot override stream bitrate:"
                << m_streamInfo->getBitrate()
                << "->"
                << bitrate;
        return;
    }
    if (compareAndSet(
                m_record.refMetadata().ptrBitrate(),
                bitrate)) {
        markDirtyAndUnlock(&lock);
    }
}

TrackId Track::getId() const {
    QMutexLocker lock(&m_qMutex);
    return m_record.getId();
}

void Track::initId(TrackId id) {
    QMutexLocker lock(&m_qMutex);
    // The track's id must be set only once and immediately after
    // the object has been created.
    VERIFY_OR_DEBUG_ASSERT(!m_record.getId().isValid() || (m_record.getId() == id)) {
        kLogger.warning() << "Cannot change id from"
                << m_record.getId() << "to" << id;
        return; // abort
    }
    m_record.setId(std::move(id));
    // Changing the Id does not make the track dirty because the Id is always
    // generated by the Database itself.
}

void Track::resetId() {
    QMutexLocker lock(&m_qMutex);
    m_record.setId(TrackId());
}

void Track::setURL(const QString& url) {
    QMutexLocker lock(&m_qMutex);
    if (compareAndSet(m_record.ptrUrl(), url)) {
        markDirtyAndUnlock(&lock);
    }
}

QString Track::getURL() const {
    QMutexLocker lock(&m_qMutex);
    return m_record.getUrl();
}

ConstWaveformPointer Track::getWaveform() const {
    return m_waveform;
}

void Track::setWaveform(ConstWaveformPointer pWaveform) {
    m_waveform = pWaveform;
    emit waveformUpdated();
}

ConstWaveformPointer Track::getWaveformSummary() const {
    return m_waveformSummary;
}

void Track::setWaveformSummary(ConstWaveformPointer pWaveform) {
    m_waveformSummary = pWaveform;
    emit waveformSummaryUpdated();
}

void Track::setCuePoint(CuePosition cue) {
    QMutexLocker lock(&m_qMutex);

    if (!compareAndSet(m_record.ptrCuePoint(), cue)) {
        // Nothing changed.
        return;
    }

    // Store the cue point in a load cue
    CuePointer pLoadCue = findCueByType(mixxx::CueType::MainCue);
    double position = cue.getPosition();
    if (position != -1.0) {
        if (pLoadCue) {
            pLoadCue->setStartPosition(position);
        } else {
            pLoadCue = CuePointer(new Cue());
            // While this method could be called from any thread,
            // associated Cue objects should always live on the
            // same thread as their host, namely this->thread().
            pLoadCue->moveToThread(thread());
            pLoadCue->setTrackId(m_record.getId());
            pLoadCue->setType(mixxx::CueType::MainCue);
            pLoadCue->setStartPosition(position);
            connect(pLoadCue.get(),
                    &Cue::updated,
                    this,
                    &Track::slotCueUpdated);
            m_cuePoints.push_back(pLoadCue);
        }
    } else if (pLoadCue) {
        disconnect(pLoadCue.get(), 0, this, 0);
        m_cuePoints.removeOne(pLoadCue);
    }

    markDirtyAndUnlock(&lock);
    emit cuesUpdated();
}

void Track::analysisFinished() {
    emit analyzed();
}

CuePosition Track::getCuePoint() const {
    QMutexLocker lock(&m_qMutex);
    return m_record.getCuePoint();
}

void Track::slotCueUpdated() {
    markDirty();
    emit cuesUpdated();
}

CuePointer Track::createAndAddCue() {
    QMutexLocker lock(&m_qMutex);
    CuePointer pCue(new Cue());
    // While this method could be called from any thread,
    // associated Cue objects should always live on the
    // same thread as their host, namely this->thread().
    pCue->moveToThread(thread());
    pCue->setTrackId(m_record.getId());
    connect(pCue.get(),
            &Cue::updated,
            this,
            &Track::slotCueUpdated);
    m_cuePoints.push_back(pCue);
    markDirtyAndUnlock(&lock);
    emit cuesUpdated();
    return pCue;
}

CuePointer Track::findCueByType(mixxx::CueType type) const {
    // This method cannot be used for hotcues because there can be
    // multiple hotcues and this function returns only a single CuePointer.
    VERIFY_OR_DEBUG_ASSERT(type != mixxx::CueType::HotCue) {
        return CuePointer();
    }
    QMutexLocker lock(&m_qMutex);
    for (const CuePointer& pCue: m_cuePoints) {
        if (pCue->getType() == type) {
            return pCue;
        }
    }
    return CuePointer();
}

CuePointer Track::findCueById(int id) const {
    QMutexLocker lock(&m_qMutex);
    for (const CuePointer& pCue : m_cuePoints) {
        if (pCue->getId() == id) {
            return pCue;
        }
    }
    return CuePointer();
}

void Track::removeCue(const CuePointer& pCue) {
    if (pCue == nullptr) {
        return;
    }

    QMutexLocker lock(&m_qMutex);
    disconnect(pCue.get(), 0, this, 0);
    m_cuePoints.removeOne(pCue);
    if (pCue->getType() == mixxx::CueType::MainCue) {
        m_record.setCuePoint(CuePosition());
    }
    markDirtyAndUnlock(&lock);
    emit cuesUpdated();
}

void Track::removeCuesOfType(mixxx::CueType type) {
    QMutexLocker lock(&m_qMutex);
    bool dirty = false;
    QMutableListIterator<CuePointer> it(m_cuePoints);
    while (it.hasNext()) {
        CuePointer pCue = it.next();
        // FIXME: Why does this only work for the Hotcue Type?
        if (pCue->getType() == type) {
            disconnect(pCue.get(), 0, this, 0);
            it.remove();
            dirty = true;
        }
    }
    if (compareAndSet(m_record.ptrCuePoint(), CuePosition())) {
        dirty = true;
    }
    if (dirty) {
        markDirtyAndUnlock(&lock);
        emit cuesUpdated();
    }
}

QList<CuePointer> Track::getCuePoints() const {
    QMutexLocker lock(&m_qMutex);
    return m_cuePoints;
}

void Track::setCuePoints(const QList<CuePointer>& cuePoints) {
    // While this method could be called from any thread,
    // associated Cue objects should always live on the
    // same thread as their host, namely this->thread().
    for (const auto& pCue : cuePoints) {
        pCue->moveToThread(thread());
    }
    QMutexLocker lock(&m_qMutex);
    setCuePointsMarkDirtyAndUnlock(
            &lock,
            cuePoints);
}

Track::CueImportStatus Track::importCueInfos(
        mixxx::CueInfoImporterPointer pCueInfoImporter) {
    QMutexLocker lock(&m_qMutex);
    VERIFY_OR_DEBUG_ASSERT(pCueInfoImporter) {
        return CueImportStatus::Complete;
    }
    DEBUG_ASSERT(!m_pCueInfoImporterPending);
    m_pCueInfoImporterPending = pCueInfoImporter;
    if (m_streamInfo) {
        // Replace existing cue points with imported cue
        // points immediately
        importPendingCueInfosMarkDirtyAndUnlock(&lock);
        return CueImportStatus::Complete;
    } else {
        if (m_pCueInfoImporterPending->isEmpty()) {
            // Just return the current import status without clearing any
            // existing cue points.
            return (!m_pCueInfoImporterPending->isEmpty())
                    ? CueImportStatus::Complete
                    : CueImportStatus::Pending;
        }
        DEBUG_ASSERT(!m_pCueInfoImporterPending->isEmpty());
        kLogger.debug()
                << "Import of"
                << m_pCueInfoImporterPending->size()
                << "cue(s) is pending until the actual sample rate becomes available";
        // Clear all existing cue points, that are supposed
        // to be replaced with the imported cue points soon.
        setCuePointsMarkDirtyAndUnlock(
                &lock,
                QList<CuePointer>{});
        return CueImportStatus::Pending;
    }
}

Track::CueImportStatus Track::getCueImportStatus() const {
    QMutexLocker lock(&m_qMutex);
    return (!m_pCueInfoImporterPending || m_pCueInfoImporterPending->isEmpty())
            ? CueImportStatus::Complete
            : CueImportStatus::Pending;
}

void Track::setCuePointsMarkDirtyAndUnlock(
        QMutexLocker* pLock,
        const QList<CuePointer>& cuePoints) {
    DEBUG_ASSERT(pLock);
    if (m_cuePoints.isEmpty() &&
            cuePoints.isEmpty()) {
        // Nothing to do
        return;
    }
    // Prevent inconsistencies between cue infos that have been queued
    // and are waiting to be imported and new cue points. At least one
    // of these two collections must be empty.
    DEBUG_ASSERT(cuePoints.isEmpty() || !m_pCueInfoImporterPending ||
            m_pCueInfoImporterPending->isEmpty());
    // disconnect existing cue points
    for (const auto& pCue: m_cuePoints) {
        disconnect(pCue.get(), 0, this, 0);
    }
    m_cuePoints = cuePoints;
    // connect new cue points
    for (const auto& pCue: m_cuePoints) {
        DEBUG_ASSERT(pCue->thread() == thread());
        // Ensure that the track IDs are correct
        pCue->setTrackId(m_record.getId());
        // Start listening to cue point updatess AFTER setting
        // the track id. Otherwise we would receive unwanted
        // signals about changed cue points that may cause all
        // sorts of issues, e.g. when adding new tracks during
        // the library scan!
        connect(pCue.get(),
                &Cue::updated,
                this,
                &Track::slotCueUpdated);
        if (pCue->getType() == mixxx::CueType::MainCue) {
            m_record.setCuePoint(CuePosition(pCue->getPosition()));
        }
    }
    markDirtyAndUnlock(pLock);
    emit cuesUpdated();
}

void Track::importPendingCueInfosMarkDirtyAndUnlock(
        QMutexLocker* pLock) {
    DEBUG_ASSERT(pLock);
    if (!m_pCueInfoImporterPending) {
        // Nothing to do here
        return;
    }

    VERIFY_OR_DEBUG_ASSERT(!m_pCueInfoImporterPending->isEmpty()) {
        m_pCueInfoImporterPending.reset();
        return;
    }
    // The sample rate can only be trusted after the audio
    // stream has been opened.
    DEBUG_ASSERT(m_streamInfo);
    const auto sampleRate =
            m_streamInfo->getSignalInfo().getSampleRate();
    // The sample rate is supposed to be consistent
    DEBUG_ASSERT(sampleRate ==
            m_record.getMetadata().getSampleRate());
    const auto trackId = m_record.getId();
    QList<CuePointer> cuePoints;
    cuePoints.reserve(m_pCueInfoImporterPending->size());
    for (const auto& cueInfo : m_pCueInfoImporterPending->importCueInfosWithCorrectTiming(
                 getLocation(), m_streamInfo->getSignalInfo())) {
        CuePointer pCue(new Cue(cueInfo, sampleRate));
        // While this method could be called from any thread,
        // associated Cue objects should always live on the
        // same thread as their host, namely this->thread().
        pCue->moveToThread(thread());
        pCue->setTrackId(trackId);
        cuePoints.append(pCue);
    }
    DEBUG_ASSERT(m_pCueInfoImporterPending->isEmpty());
    m_pCueInfoImporterPending.reset();
    setCuePointsMarkDirtyAndUnlock(
            pLock,
            cuePoints);
}

void Track::markDirty() {
    QMutexLocker lock(&m_qMutex);
    setDirtyAndUnlock(&lock, true);
}

void Track::markClean() {
    QMutexLocker lock(&m_qMutex);
    setDirtyAndUnlock(&lock, false);
}

void Track::markDirtyAndUnlock(QMutexLocker* pLock, bool bDirty) {
    bool result = m_bDirty || bDirty;
    setDirtyAndUnlock(pLock, result);
}

void Track::setDirtyAndUnlock(QMutexLocker* pLock, bool bDirty) {
    const bool dirtyChanged = m_bDirty != bDirty;
    m_bDirty = bDirty;

    const auto trackId = m_record.getId();

    // Unlock before emitting any signals!
    pLock->unlock();

    if (trackId.isValid()) {
        if (dirtyChanged) {
            if (bDirty) {
                emit dirty(trackId);
            } else {
                emit clean(trackId);
            }
        }
        if (bDirty) {
            // Emit a changed signal regardless if this attempted to set us dirty.
            emit changed(trackId);
        }
    }
}

bool Track::isDirty() {
    QMutexLocker lock(&m_qMutex);
    return m_bDirty;
}


void Track::markForMetadataExport() {
    QMutexLocker lock(&m_qMutex);
    m_bMarkedForMetadataExport = true;
    // No need to mark the track as dirty, because this flag
    // is transient and not stored in the database.
}

bool Track::isMarkedForMetadataExport() const {
    QMutexLocker lock(&m_qMutex);
    return m_bMarkedForMetadataExport;
}

int Track::getRating() const {
    QMutexLocker lock(&m_qMutex);
    return m_record.getRating();
}

void Track::setRating (int rating) {
    QMutexLocker lock(&m_qMutex);
    if (compareAndSet(m_record.ptrRating(), rating)) {
        markDirtyAndUnlock(&lock);
    }
}

void Track::afterKeysUpdated(QMutexLocker* pLock) {
    // New key might be INVALID. We don't care.
    mixxx::track::io::key::ChromaticKey newKey = m_record.getGlobalKey();
    markDirtyAndUnlock(pLock);
    emit keyUpdated(KeyUtils::keyToNumericValue(newKey));
    emit keysUpdated();
}

void Track::setKeys(const Keys& keys) {
    QMutexLocker lock(&m_qMutex);
    m_record.setKeys(keys);
    afterKeysUpdated(&lock);
}

void Track::resetKeys() {
    QMutexLocker lock(&m_qMutex);
    m_record.resetKeys();
    afterKeysUpdated(&lock);
}

Keys Track::getKeys() const {
    QMutexLocker lock(&m_qMutex);
    return m_record.getKeys();
}

void Track::setKey(mixxx::track::io::key::ChromaticKey key,
                   mixxx::track::io::key::Source keySource) {
    QMutexLocker lock(&m_qMutex);
    if (m_record.updateGlobalKey(key, keySource)) {
        afterKeysUpdated(&lock);
    }
}

mixxx::track::io::key::ChromaticKey Track::getKey() const {
    QMutexLocker lock(&m_qMutex);
    return m_record.getGlobalKey();
}

QString Track::getKeyText() const {
    QMutexLocker lock(&m_qMutex);
    return m_record.getGlobalKeyText();
}

void Track::setKeyText(const QString& keyText,
                       mixxx::track::io::key::Source keySource) {
    QMutexLocker lock(&m_qMutex);
    if (m_record.updateGlobalKeyText(keyText, keySource)) {
        afterKeysUpdated(&lock);
    }
}

void Track::setBpmLocked(bool bpmLocked) {
    QMutexLocker lock(&m_qMutex);
    if (compareAndSet(m_record.ptrBpmLocked(), bpmLocked)) {
        markDirtyAndUnlock(&lock);
    }
}

bool Track::isBpmLocked() const {
    QMutexLocker lock(&m_qMutex);
    return m_record.getBpmLocked();
}

void Track::setCoverInfo(const CoverInfoRelative& coverInfo) {
    DEBUG_ASSERT((coverInfo.type != CoverInfo::METADATA) || coverInfo.coverLocation.isEmpty());
    DEBUG_ASSERT((coverInfo.source != CoverInfo::UNKNOWN) || (coverInfo.type == CoverInfo::NONE));
    QMutexLocker lock(&m_qMutex);
    if (compareAndSet(m_record.ptrCoverInfo(), coverInfo)) {
        markDirtyAndUnlock(&lock);
        emit coverArtUpdated();
    }
}

bool Track::refreshCoverImageHash(
        const QImage& loadedImage) {
    QMutexLocker lock(&m_qMutex);
    auto coverInfo = CoverInfo(
            m_record.getCoverInfo(),
            m_fileInfo.location());
    if (!coverInfo.refreshImageHash(
                loadedImage,
                m_pSecurityToken)) {
        return false;
    }
    if (!compareAndSet(
                m_record.ptrCoverInfo(),
                static_cast<const CoverInfoRelative&>(coverInfo))) {
        return false;
    }
    kLogger.info()
            << "Refreshed cover image hash"
            << m_fileInfo.location();
    markDirtyAndUnlock(&lock);
    emit coverArtUpdated();
    return true;
}

CoverInfoRelative Track::getCoverInfo() const {
    QMutexLocker lock(&m_qMutex);
    return m_record.getCoverInfo();
}

CoverInfo Track::getCoverInfoWithLocation() const {
    QMutexLocker lock(&m_qMutex);
    return CoverInfo(m_record.getCoverInfo(), m_fileInfo.location());
}

quint16 Track::getCoverHash() const {
    QMutexLocker lock(&m_qMutex);
    return m_record.getCoverInfo().hash;
}

ExportTrackMetadataResult Track::exportMetadata(
        mixxx::MetadataSourcePointer pMetadataSource) {
    VERIFY_OR_DEBUG_ASSERT(pMetadataSource) {
        kLogger.warning()
                << "Cannot export track metadata:"
                << getLocation();
        return ExportTrackMetadataResult::Failed;
    }
    // Locking shouldn't be necessary here, because this function will
    // be called after all references to the object have been dropped.
    // But it doesn't hurt much, so let's play it safe ;)
    QMutexLocker lock(&m_qMutex);
    // TODO(XXX): m_record.getMetadataSynchronized() currently is a
    // boolean flag, but it should become a time stamp in the future.
    // We could take this time stamp and the file's last modification
    // time stamp into account and might decide to skip importing
    // the metadata again.
    if (!m_bMarkedForMetadataExport && !m_record.getMetadataSynchronized()) {
        // If the metadata has never been imported from file tags it
        // must be exported explicitly once. This ensures that we don't
        // overwrite existing file tags with completely different
        // information.
        kLogger.info()
                << "Skip exporting of unsynchronized track metadata:"
                << getLocation();
        // abort
        return ExportTrackMetadataResult::Skipped;
    }
    // Normalize metadata before exporting to adjust the precision of
    // floating values, ... Otherwise the following comparisons may
    // repeatedly indicate that values have changed only due to
    // rounding errors.
    m_record.refMetadata().normalizeBeforeExport();
    // Check if the metadata has actually been modified. Otherwise
    // we don't need to write it back. Exporting unmodified metadata
    // would needlessly update the file's time stamp and should be
    // avoided. Since we don't know in which state the file's metadata
    // is we import it again into a temporary variable.
    mixxx::TrackMetadata importedFromFile;
    if ((pMetadataSource->importTrackMetadataAndCoverImage(&importedFromFile, nullptr).first ==
            mixxx::MetadataSource::ImportResult::Succeeded)) {
        // Prevent overwriting any file tags that are not yet stored in the
        // library database!
        m_record.mergeImportedMetadata(importedFromFile);
        // Finally the track's current metadata and the imported/adjusted metadata
        // can be compared for differences to decide whether the tags in the file
        // would change if we perform the write operation. This function will also
        // copy all extra properties that are not (yet) stored in the library before
        // checking for differences! If an export has been requested explicitly then
        // we will continue even if no differences are detected.
        // NOTE(uklotzde, 2020-01-05): Detection of modified bpm values is restricted
        // to integer precision to avoid re-exporting of unmodified ID3 tags in case
        // of fractional bpm values. As a consequence small changes in bpm values
        // cannot be detected and file tags with fractional values might not be
        // updated as expected! In these edge cases users need to explicitly
        // trigger the re-export of file tags or they could modify other metadata
        // properties.
        if (!m_bMarkedForMetadataExport &&
                !m_record.getMetadata().anyFileTagsModified(
                        importedFromFile,
                        mixxx::Bpm::Comparison::Integer))  {
            // The file tags are in-sync with the track's metadata and don't need
            // to be updated.
            if (kLogger.debugEnabled()) {
                kLogger.debug()
                            << "Skip exporting of unmodified track metadata into file:"
                            << getLocation();
            }
            // abort
            return ExportTrackMetadataResult::Skipped;
        }
    } else {
        // The file doesn't contain any tags yet or it might be missing, unreadable,
        // or corrupt.
        if (m_bMarkedForMetadataExport) {
            kLogger.info()
                    << "Adding or overwriting tags after failure to import tags from file:"
                    << getLocation();
            // ...and continue
        } else {
            kLogger.warning()
                    << "Skip exporting of track metadata after failure to import tags from file:"
                    << getLocation();
            // abort
            return ExportTrackMetadataResult::Skipped;
        }
    }
    // The track's metadata will be exported instantly. The export should
    // only be tried once so we reset the marker flag.
    m_bMarkedForMetadataExport = false;
    kLogger.debug()
            << "Old metadata (imported)"
            << importedFromFile;
    kLogger.debug()
            << "New metadata (modified)"
            << m_record.getMetadata();
    const auto trackMetadataExported =
            pMetadataSource->exportTrackMetadata(m_record.getMetadata());
    if (trackMetadataExported.first == mixxx::MetadataSource::ExportResult::Succeeded) {
        // After successfully exporting the metadata we record the fact
        // that now the file tags and the track's metadata are in sync.
        // This information (flag or time stamp) is stored in the database.
        // The database update will follow immediately after returning from
        // this operation!
        // TODO(XXX): Replace bool with QDateTime
        DEBUG_ASSERT(!trackMetadataExported.second.isNull());
        //pTrack->setMetadataSynchronized(trackMetadataExported.second);
        m_record.setMetadataSynchronized(!trackMetadataExported.second.isNull());
        if (kLogger.debugEnabled()) {
            kLogger.debug()
                    << "Exported track metadata:"
                    << getLocation();
        }
        return ExportTrackMetadataResult::Succeeded;
    } else {
        kLogger.warning()
                << "Failed to export track metadata:"
                << getLocation();
        return ExportTrackMetadataResult::Failed;
    }
}

void Track::setAudioProperties(
        mixxx::audio::ChannelCount channelCount,
        mixxx::audio::SampleRate sampleRate,
        mixxx::audio::Bitrate bitrate,
        mixxx::Duration duration) {
    QMutexLocker lock(&m_qMutex);
    DEBUG_ASSERT(!m_streamInfo);
    bool dirty = false;
    if (compareAndSet(
                m_record.refMetadata().ptrChannelCount(),
                channelCount)) {
        dirty = true;
    }
    if (compareAndSet(
                m_record.refMetadata().ptrSampleRate(),
                sampleRate)) {
        dirty = true;
    }
    if (compareAndSet(
                m_record.refMetadata().ptrBitrate(),
                bitrate)) {
        dirty = true;
    }
    if (compareAndSet(
                m_record.refMetadata().ptrDuration(),
                duration)) {
        dirty = true;
    }
    if (dirty) {
        markDirtyAndUnlock(&lock);
    }
}

void Track::updateAudioPropertiesFromStream(
        mixxx::audio::StreamInfo&& streamInfo) {
    QMutexLocker lock(&m_qMutex);
    VERIFY_OR_DEBUG_ASSERT(!m_streamInfo ||
            *m_streamInfo == streamInfo) {
        kLogger.warning()
                << "Varying stream properties:"
                << *m_streamInfo
                << "->"
                << streamInfo;
    }
    bool updated = m_record.refMetadata().updateAudioPropertiesFromStream(
            streamInfo);
    m_streamInfo = std::make_optional(std::move(streamInfo));
    if (!m_pCueInfoImporterPending || m_pCueInfoImporterPending->isEmpty()) {
        // Nothing more to do
        if (updated) {
            markDirtyAndUnlock(&lock);
        }
        return;
    }
    DEBUG_ASSERT(m_cuePoints.isEmpty());
    kLogger.debug()
            << "Finishing deferred import of"
            << m_pCueInfoImporterPending->size()
            << "cue(s)";
<<<<<<< HEAD
    importCueInfosMarkDirtyAndUnlock(
            &lock,
            cueInfos);
}

QDebug operator<<(QDebug dbg, const TrackPointer& arg) {
    dbg << "Track Debug Info";
    dbg << "m_bDirty:" << arg->m_bDirty;
    dbg << "m_bMarkedForMetadataExport:" << arg->m_bMarkedForMetadataExport;
    dbg << "duration:" << arg->getDuration();
    dbg << "Sample Rate:" << arg->getSampleRate();
    dbg << "m_cuePoints:";
    for (auto cuePoint : arg->m_cuePoints) {
        dbg << "\tDirty:" << cuePoint->isDirty();
        //qDebug() << "\tPosition:" << cuePoint->getPosition();
        dbg << "\tType:" << int(cuePoint->getType());
        dbg << "\tLabel:" << cuePoint->getLabel();
    }
    dbg << "m_pBeats:";
    dbg << arg->m_pBeats;
    return dbg;
=======
    importPendingCueInfosMarkDirtyAndUnlock(
            &lock);
>>>>>>> 0786536f
}<|MERGE_RESOLUTION|>--- conflicted
+++ resolved
@@ -274,17 +274,7 @@
     if (!m_pBeats) {
         // No beat grid available -> create and initialize
         double cue = getCuePoint().getPosition();
-<<<<<<< HEAD
-        /* TODO(JVC)
-        BeatsPointer pBeats(BeatFactory::makeBeatGrid(*this, bpmValue, cue));
-=======
-        mixxx::BeatsPointer pBeats(BeatFactory::makeBeatGrid(*this, bpmValue, cue));
->>>>>>> 0786536f
-        setBeatsAndUnlock(&lock, pBeats);
-        mixxx::BeatsPointer pBeats(new mixxx::Beats(this));
-        */
         m_pBeats = std::make_shared<mixxx::Beats>(this);
-        //m_pBeats = std::make_shared<mixxx::Beats>(mixxx::Beats(this));
         m_pBeats->setGrid(bpmValue, cue);
         setBeatsAndUnlock(&lock, m_pBeats);
         qDebug() << "JVC Track->setBpm no beats!!";
@@ -325,11 +315,7 @@
     }
 
     if (m_pBeats) {
-<<<<<<< HEAD
         disconnect(m_pBeats.get(), &mixxx::Beats::updated, this, &Track::slotBeatsUpdated);
-=======
-        disconnect(m_pBeats.data(), &mixxx::Beats::updated, this, &Track::slotBeatsUpdated);
->>>>>>> 0786536f
     }
 
     m_pBeats = std::move(pBeats);
@@ -337,11 +323,7 @@
     auto bpmValue = mixxx::Bpm::kValueUndefined;
     if (m_pBeats) {
         bpmValue = m_pBeats->getBpm();
-<<<<<<< HEAD
         connect(m_pBeats.get(), &mixxx::Beats::updated, this, &Track::slotBeatsUpdated);
-=======
-        connect(m_pBeats.data(), &mixxx::Beats::updated, this, &Track::slotBeatsUpdated);
->>>>>>> 0786536f
     }
     m_record.refMetadata().refTrackInfo().setBpm(mixxx::Bpm(bpmValue));
 
@@ -1362,10 +1344,8 @@
             << "Finishing deferred import of"
             << m_pCueInfoImporterPending->size()
             << "cue(s)";
-<<<<<<< HEAD
-    importCueInfosMarkDirtyAndUnlock(
-            &lock,
-            cueInfos);
+    importPendingCueInfosMarkDirtyAndUnlock(
+            &lock);
 }
 
 QDebug operator<<(QDebug dbg, const TrackPointer& arg) {
@@ -1384,8 +1364,4 @@
     dbg << "m_pBeats:";
     dbg << arg->m_pBeats;
     return dbg;
-=======
-    importPendingCueInfosMarkDirtyAndUnlock(
-            &lock);
->>>>>>> 0786536f
 }