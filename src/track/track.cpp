#include "track/track.h"

#include <QDirIterator>
#include <atomic>

#include "engine/engine.h"
#include "library/library_prefs.h"
#include "moc_track.cpp"
#include "sources/metadatasource.h"
#include "track/trackref.h"
#include "util/assert.h"
#include "util/color/color.h"
#include "util/logger.h"

namespace {

const mixxx::Logger kLogger("Track");

constexpr bool kLogStats = false;

// Count the number of currently existing instances for detecting
// memory leaks.
std::atomic<int> s_numberOfInstances;

template<typename T>
inline bool compareAndSet(T* pField, const T& value) {
    if (*pField != value) {
        // Copy the value into its final location
        *pField = value;
        return true;
    } else {
        // Ignore the value if unmodified
        return false;
    }
}

// Overload with a forwarding reference argument for efficiently
// passing large, movable values.
template<typename T>
inline bool compareAndSet(T* pField, T&& value) {
    if (*pField != value) {
        // Forward the value into its final location
        *pField = std::forward<T>(value);
        return true;
    } else {
        // Ignore the value if unmodified
        return false;
    }
}

inline mixxx::Bpm getBeatsPointerBpm(
        const mixxx::BeatsPointer& pBeats, double durationSecs) {
    if (!pBeats) {
        return mixxx::Bpm{};
    }

    const auto trackEndPosition = mixxx::audio::FramePos{durationSecs * pBeats->getSampleRate()};
    return pBeats->getBpmInRange(mixxx::audio::kStartFramePos, trackEndPosition);
}

} // anonymous namespace

// Don't change this string without an entry in the CHANGELOG!
// Otherwise 3rd party software that picks up the currently
// playing track from the main window and relies on this
// formatting would stop working.
//static
const QString Track::kArtistTitleSeparator = QStringLiteral(" - ");

Track::Track(
        mixxx::FileAccess fileAccess,
        TrackId trackId)
        : m_qMutex(QT_RECURSIVE_MUTEX_INIT),
          m_fileAccess(std::move(fileAccess)),
          m_record(trackId),
          m_bDirty(false),
          m_bMarkedForMetadataExport(false) {
    if (kLogStats && kLogger.debugEnabled()) {
        long numberOfInstancesBefore = s_numberOfInstances.fetch_add(1);
        kLogger.debug()
                << "Creating instance:"
                << this
                << numberOfInstancesBefore
                << "->"
                << numberOfInstancesBefore + 1;
    }
}

Track::~Track() {
    if (m_pBeatsImporterPending && !m_pBeatsImporterPending->isEmpty()) {
        kLogger.warning()
                << "Import of beats is still pending and discarded";
    }
    if (m_pCueInfoImporterPending && !m_pCueInfoImporterPending->isEmpty()) {
        kLogger.warning()
                << "Import of"
                << m_pCueInfoImporterPending->size()
                << "cue(s) is still pending and discarded";
    }
    if (kLogStats && kLogger.debugEnabled()) {
        long numberOfInstancesBefore = s_numberOfInstances.fetch_sub(1);
        kLogger.debug()
                << "Destroying instance:"
                << this
                << numberOfInstancesBefore
                << "->"
                << numberOfInstancesBefore - 1;
    }
}

//static
TrackPointer Track::newTemporary(
        mixxx::FileAccess fileAccess) {
    return std::make_shared<Track>(
            std::move(fileAccess));
}

//static
TrackPointer Track::newDummy(
        const QString& filePath,
        TrackId trackId) {
    return std::make_shared<Track>(
            mixxx::FileAccess(mixxx::FileInfo(filePath)),
            trackId);
}

void Track::relocate(
        mixxx::FileAccess fileAccess) {
    const auto locked = lockMutex(&m_qMutex);
    m_fileAccess = std::move(fileAccess);
    // The track does not need to be marked as dirty,
    // because this function will always be called with
    // the updated location from the database.
}

void Track::replaceMetadataFromSource(
        mixxx::TrackMetadata importedMetadata,
        const QDateTime& sourceSynchronizedAt) {
    // Information stored in Serato tags is imported separately after
    // importing the metadata (see below). The Serato tags BLOB itself
    // is updated together with the metadata.
    auto pSeratoBeatsImporter = importedMetadata.getTrackInfo().getSeratoTags().importBeats();
    const bool seratoBpmLocked = importedMetadata.getTrackInfo().getSeratoTags().isBpmLocked();
    auto pSeratoCuesImporter = importedMetadata.getTrackInfo().getSeratoTags().importCueInfos();

    {
        // Save some new values for later
        const auto importedBpm = importedMetadata.getTrackInfo().getBpm();
        const auto importedKeyText = importedMetadata.getTrackInfo().getKey();
        // Parse the imported key before entering the locking scope
        const auto importedKey = KeyUtils::guessKeyFromText(importedKeyText);

        // enter locking scope
        auto locked = lockMutex(&m_qMutex);

        // Preserve the both current bpm and key temporarily to avoid
        // overwriting with an inconsistent value. The bpm must always be
        // set together with the beat grid and the key text must be parsed
        // and validated.
        importedMetadata.refTrackInfo().setBpm(getBpmWhileLocked());
        importedMetadata.refTrackInfo().setKey(m_record.getMetadata().getTrackInfo().getKey());

        const auto oldReplayGain =
                m_record.getMetadata().getTrackInfo().getReplayGain();
        bool modified = m_record.replaceMetadataFromSource(
                std::move(importedMetadata),
                sourceSynchronizedAt);
        const auto newReplayGain =
                m_record.getMetadata().getTrackInfo().getReplayGain();

        // Need to set BPM after sample rate since beat grid creation depends on
        // knowing the sample rate. Bug #1020438.
        auto beatsAndBpmModified = false;
        if (importedBpm.isValid() &&
                (!m_pBeats ||
                        !getBeatsPointerBpm(m_pBeats, getDuration())
                                 .isValid())) {
            // Only use the imported BPM if the current beat grid is either
            // missing or not valid! The BPM value in the metadata might be
            // imprecise (normalized or rounded), e.g. ID3v2 only supports
            // integer values.
            beatsAndBpmModified = trySetBpmWhileLocked(importedBpm);
        }
        modified |= beatsAndBpmModified;

        auto keysModified = false;
        if (importedKey != mixxx::track::io::key::INVALID) {
            // Only update the current key with a valid value. Otherwise preserve
            // the existing value.
            keysModified = m_record.updateGlobalKeyText(importedKeyText,
                                   mixxx::track::io::key::FILE_METADATA) ==
                    mixxx::UpdateResult::Updated;
        }
        modified |= keysModified;

        // Import track color from Serato tags if available
        const auto newColor = m_record.getMetadata().getTrackInfo().getSeratoTags().getTrackColor();
        const bool colorModified = compareAndSet(m_record.ptrColor(), newColor);
        modified |= colorModified;
        DEBUG_ASSERT(!colorModified || m_record.getColor() == newColor);

        if (!modified) {
            // Unmodified, nothing todo
            return;
        }
        // Explicitly unlock before emitting signals
        markDirtyAndUnlock(&locked);

        if (beatsAndBpmModified) {
            emitBeatsAndBpmUpdated();
        }
        if (keysModified) {
            emit keyChanged();
        }
        if (oldReplayGain != newReplayGain) {
            emit replayGainUpdated(newReplayGain);
        }
        if (colorModified) {
            emit colorUpdated(newColor);
        }

        emitChangedSignalsForAllMetadata();
    }

    // TODO: Import Serato metadata within the locking scope and not
    // as a post-processing step.
    if (pSeratoBeatsImporter) {
        kLogger.debug() << "Importing Serato beats";
        tryImportBeats(std::move(pSeratoBeatsImporter), seratoBpmLocked);
    }
    if (pSeratoCuesImporter) {
        kLogger.debug() << "Importing Serato cues";
        importCueInfos(std::move(pSeratoCuesImporter));
    }
}

bool Track::mergeExtraMetadataFromSource(
        const mixxx::TrackMetadata& importedMetadata) {
    auto locked = lockMutex(&m_qMutex);
    if (!m_record.mergeExtraMetadataFromSource(importedMetadata)) {
        // Not modified
        return false;
    }
    markDirtyAndUnlock(&locked);
    // Modified
    emitChangedSignalsForAllMetadata();
    return true;
}

mixxx::TrackMetadata Track::getMetadata(
        mixxx::TrackRecord::SourceSyncStatus* pSourceSyncStatus) const {
    const auto locked = lockMutex(&m_qMutex);
    if (pSourceSyncStatus) {
        *pSourceSyncStatus =
                m_record.checkSourceSyncStatus(m_fileAccess.info());
    }
    return m_record.getMetadata();
}

mixxx::TrackRecord Track::getRecord(
        bool* pDirty) const {
    const auto locked = lockMutex(&m_qMutex);
    if (pDirty) {
        *pDirty = m_bDirty;
    }
    return m_record;
}

bool Track::replaceRecord(
        mixxx::TrackRecord newRecord,
        mixxx::BeatsPointer pOptionalBeats) {
    const auto newKey = newRecord.getGlobalKey();
    const auto newReplayGain = newRecord.getMetadata().getTrackInfo().getReplayGain();
    const auto newColor = newRecord.getColor();

    auto locked = lockMutex(&m_qMutex);
    const bool recordUnchanged = m_record == newRecord;
    if (recordUnchanged && !pOptionalBeats) {
        return false;
    }

    const auto oldKey = m_record.getGlobalKey();
    const auto oldReplayGain = m_record.getMetadata().getTrackInfo().getReplayGain();
    const auto oldColor = m_record.getColor();

    bool bpmUpdatedFlag;
    if (pOptionalBeats) {
        bpmUpdatedFlag = trySetBeatsWhileLocked(std::move(pOptionalBeats));
        if (recordUnchanged && !bpmUpdatedFlag) {
            return false;
        }
    } else {
        // Setting the bpm manually may in turn update the beat grid
        bpmUpdatedFlag = trySetBpmWhileLocked(
                newRecord.getMetadata().getTrackInfo().getBpm());
    }
    // The bpm in m_record has already been updated. Read it and copy it into
    // the new record to ensure it will be consistent with the new beat grid.
    const auto newBpm = m_record.getMetadata().getTrackInfo().getBpm();
    newRecord.refMetadata().refTrackInfo().setBpm(newBpm);

    // Finally replace the current with the new record
    m_record = std::move(newRecord);

    // Unlock before emitting signals
    markDirtyAndUnlock(&locked);

    if (bpmUpdatedFlag) {
        emitBeatsAndBpmUpdated();
    }
    if (oldKey != newKey) {
        emit keyChanged();
    }
    if (oldReplayGain != newReplayGain) {
        emit replayGainUpdated(newReplayGain);
    }
    if (oldColor != newColor) {
        emit colorUpdated(newColor);
    }

    emitChangedSignalsForAllMetadata();
    return true;
}

mixxx::ReplayGain Track::getReplayGain() const {
    const auto locked = lockMutex(&m_qMutex);
    return m_record.getMetadata().getTrackInfo().getReplayGain();
}

void Track::setReplayGain(const mixxx::ReplayGain& replayGain) {
    auto locked = lockMutex(&m_qMutex);
    if (compareAndSet(m_record.refMetadata().refTrackInfo().ptrReplayGain(), replayGain)) {
        markDirtyAndUnlock(&locked);
        emit replayGainUpdated(replayGain);
    }
}

<<<<<<< HEAD
void Track::analysisFinished() {
    emit analyzed();
}

double Track::getBpm() const {
    double bpm = mixxx::Bpm::kValueUndefined;
    QMutexLocker lock(&m_qMutex);
    if (m_pBeats) {
        // BPM from beat grid overrides BPM from metadata
        // Reason: The BPM value in the metadata might be imprecise,
        // e.g. ID3v2 only supports integer values!
        double beatsBpm = m_pBeats->getBpm();
        if (mixxx::Bpm::isValidValue(beatsBpm)) {
            bpm = beatsBpm;
        }
=======
void Track::adjustReplayGainFromPregain(double gain) {
    auto locked = lockMutex(&m_qMutex);
    mixxx::ReplayGain replayGain = m_record.getMetadata().getTrackInfo().getReplayGain();
    replayGain.setRatio(gain * replayGain.getRatio());
    if (compareAndSet(m_record.refMetadata().refTrackInfo().ptrReplayGain(), replayGain)) {
        markDirtyAndUnlock(&locked);
        emit replayGainAdjusted(replayGain);
>>>>>>> bef04ac8
    }
}

<<<<<<< HEAD
QString Track::getBpmText() const {
    return QString("%1").arg(getBpm(), 3, 'f', 1);
}

double Track::setBpm(double bpmValue) {
    if (!mixxx::Bpm::isValidValue(bpmValue)) {
=======
mixxx::Bpm Track::getBpmWhileLocked() const {
    // BPM values must be synchronized at all times!
    DEBUG_ASSERT(m_record.getMetadata().getTrackInfo().getBpm() ==
            getBeatsPointerBpm(m_pBeats, getDuration()));
    return m_record.getMetadata().getTrackInfo().getBpm();
}

bool Track::trySetBpmWhileLocked(mixxx::Bpm bpm) {
    if (!bpm.isValid()) {
>>>>>>> bef04ac8
        // If the user sets the BPM to an invalid value, we assume
        // they want to clear the beatgrid.
        return trySetBeatsWhileLocked(nullptr);
    } else if (!m_pBeats) {
        // No beat grid available -> create and initialize
        mixxx::audio::FramePos cuePosition = m_record.getMainCuePosition();
        if (!cuePosition.isValid()) {
            cuePosition = mixxx::audio::kStartFramePos;
        }
        auto pBeats = mixxx::Beats::fromConstTempo(getSampleRate(),
                cuePosition,
                bpm);
        return trySetBeatsWhileLocked(std::move(pBeats));
    } else if (getBeatsPointerBpm(m_pBeats, getDuration()) != bpm) {
        // Continue with the regular cases
        const auto newBeats = m_pBeats->trySetBpm(bpm);
        if (newBeats) {
            if (kLogger.debugEnabled()) {
                kLogger.debug() << "Updating BPM:" << getLocation();
            }

            return trySetBeatsWhileLocked(*newBeats);
        }
    }
    return false;
}

double Track::getBpm() const {
    const auto locked = lockMutex(&m_qMutex);
    const mixxx::Bpm bpm = getBpmWhileLocked();
    return bpm.isValid() ? bpm.value() : mixxx::Bpm::kValueUndefined;
}

bool Track::trySetBpm(mixxx::Bpm bpm) {
    auto locked = lockMutex(&m_qMutex);
    if (!trySetBpmWhileLocked(bpm)) {
        return false;
    }
    afterBeatsAndBpmUpdated(&locked);
    return true;
}

<<<<<<< HEAD
void Track::setBeats(mixxx::BeatsPointer pBeats) {
    QMutexLocker lock(&m_qMutex);
    setBeatsMarkDirtyAndUnlock(&lock, pBeats);
=======
bool Track::trySetBeats(mixxx::BeatsPointer pBeats) {
    auto locked = lockMutex(&m_qMutex);
    return trySetBeatsMarkDirtyAndUnlock(&locked, pBeats, false);
}

bool Track::trySetAndLockBeats(mixxx::BeatsPointer pBeats) {
    auto locked = lockMutex(&m_qMutex);
    return trySetBeatsMarkDirtyAndUnlock(&locked, pBeats, true);
>>>>>>> bef04ac8
}

bool Track::setBeatsWhileLocked(mixxx::BeatsPointer pBeats) {
    if (m_pBeats == pBeats) {
        return false;
    }
    m_pBeats = std::move(pBeats);
    m_record.refMetadata().refTrackInfo().setBpm(getBeatsPointerBpm(m_pBeats, getDuration()));
    return true;
}

bool Track::trySetBeatsWhileLocked(
        mixxx::BeatsPointer pBeats,
        bool lockBpmAfterSet) {
    if (m_pBeats && m_record.getBpmLocked()) {
        // Track has already a valid and locked beats object, abort.
        qDebug() << "Track beats is already set and BPM-locked. Discard the new beats";
        return false;
    }

    bool dirty = false;
    if (setBeatsWhileLocked(pBeats)) {
        dirty = true;
    }
    if (compareAndSet(m_record.ptrBpmLocked(), lockBpmAfterSet)) {
        dirty = true;
    }
    return dirty;
}

bool Track::trySetBeatsMarkDirtyAndUnlock(
        QT_RECURSIVE_MUTEX_LOCKER* pLock,
        mixxx::BeatsPointer pBeats,
        bool lockBpmAfterSet) {
    DEBUG_ASSERT(pLock);

    if (!trySetBeatsWhileLocked(pBeats, lockBpmAfterSet)) {
        return false;
    }

    afterBeatsAndBpmUpdated(pLock);
    return true;
}

mixxx::BeatsPointer Track::getBeats() const {
    const auto locked = lockMutex(&m_qMutex);
    return m_pBeats;
}

void Track::afterBeatsAndBpmUpdated(
        QT_RECURSIVE_MUTEX_LOCKER* pLock) {
    DEBUG_ASSERT(pLock);

    markDirtyAndUnlock(pLock);
    emitBeatsAndBpmUpdated();
}

void Track::emitBeatsAndBpmUpdated() {
    emit bpmChanged();
    emit beatsUpdated();
}

void Track::emitChangedSignalsForAllMetadata() {
    emit artistChanged(getArtist());
    emit titleChanged(getTitle());
    emit albumChanged(getAlbum());
    emit albumArtistChanged(getAlbumArtist());
    emit genreChanged(getGenre());
    emit composerChanged(getComposer());
    emit groupingChanged(getGrouping());
    emit yearChanged(getYear());
    emit trackNumberChanged(getTrackNumber());
    emit trackTotalChanged(getTrackTotal());
    emit commentChanged(getComment());
    emit bpmChanged();
    emit timesPlayedChanged();
    emit durationChanged();
    emit infoChanged();
    emit keyChanged();
}

bool Track::checkSourceSynchronized() const {
    const auto locked = lockMutex(&m_qMutex);
    return m_record.checkSourceSyncStatus(m_fileAccess.info()) ==
            mixxx::TrackRecord::SourceSyncStatus::Synchronized;
}

void Track::setSourceSynchronizedAt(const QDateTime& sourceSynchronizedAt) {
    DEBUG_ASSERT(!sourceSynchronizedAt.isValid() ||
            sourceSynchronizedAt.timeSpec() == Qt::UTC);
    auto locked = lockMutex(&m_qMutex);
    if (compareAndSet(m_record.ptrSourceSynchronizedAt(), sourceSynchronizedAt)) {
        markDirtyAndUnlock(&locked);
    }
}

QDateTime Track::getSourceSynchronizedAt() const {
    const auto locked = lockMutex(&m_qMutex);
    return m_record.getSourceSynchronizedAt();
}

QString Track::getInfo() const {
    const auto locked = lockMutex(&m_qMutex);
    if (m_record.getMetadata().getTrackInfo().getArtist().trimmed().isEmpty()) {
        if (m_record.getMetadata().getTrackInfo().getTitle().trimmed().isEmpty()) {
            return m_fileAccess.info().fileName();
        } else {
            return m_record.getMetadata().getTrackInfo().getTitle();
        }
    } else {
        return m_record.getMetadata().getTrackInfo().getArtist() +
                kArtistTitleSeparator +
                m_record.getMetadata().getTrackInfo().getTitle();
    }
}

QString Track::getTitleInfo() const {
    const auto locked = lockMutex(&m_qMutex);
    if (m_record.getMetadata().getTrackInfo().getArtist().trimmed().isEmpty() &&
            m_record.getMetadata().getTrackInfo().getTitle().trimmed().isEmpty()) {
        return m_fileAccess.info().fileName();
    } else {
        return m_record.getMetadata().getTrackInfo().getTitle();
    }
}

QDateTime Track::getDateAdded() const {
    const auto locked = lockMutex(&m_qMutex);
    return m_record.getDateAdded();
}

void Track::setDateAdded(const QDateTime& dateAdded) {
    auto locked = lockMutex(&m_qMutex);
    m_record.setDateAdded(dateAdded);
}

void Track::setDuration(mixxx::Duration duration) {
    auto locked = lockMutex(&m_qMutex);
    // TODO: Move checks into TrackRecord
    VERIFY_OR_DEBUG_ASSERT(!m_record.getStreamInfoFromSource() ||
            m_record.getStreamInfoFromSource()->getDuration() <= mixxx::Duration::empty() ||
            m_record.getStreamInfoFromSource()->getDuration() == duration) {
        kLogger.warning()
                << "Cannot override stream duration:"
                << m_record.getStreamInfoFromSource()->getDuration()
                << "->"
                << duration;
        return;
    }
    if (compareAndSet(
                m_record.refMetadata().refStreamInfo().ptrDuration(),
                duration)) {
        markDirtyAndUnlock(&locked);
        emit durationChanged();
    }
}

void Track::setDuration(double duration) {
    setDuration(mixxx::Duration::fromSeconds(duration));
}

double Track::getDuration() const {
    const auto locked = lockMutex(&m_qMutex);
    return m_record.getMetadata().getStreamInfo().getDuration().toDoubleSeconds();
}

int Track::getDurationSecondsInt() const {
    const auto locked = lockMutex(&m_qMutex);
    return static_cast<int>(m_record.getMetadata().getDurationSecondsRounded());
}

QString Track::getDurationText(
        mixxx::Duration::Precision precision) const {
    const auto locked = lockMutex(&m_qMutex);
    return m_record.getMetadata().getDurationText(precision);
}

QString Track::getTitle() const {
    const auto locked = lockMutex(&m_qMutex);
    return m_record.getMetadata().getTrackInfo().getTitle();
}

void Track::setTitle(const QString& s) {
    auto locked = lockMutex(&m_qMutex);
    const QString value = s.trimmed();
    if (compareAndSet(m_record.refMetadata().refTrackInfo().ptrTitle(), value)) {
        markDirtyAndUnlock(&locked);
        emit titleChanged(value);
        emit infoChanged();
    }
}

QString Track::getArtist() const {
    const auto locked = lockMutex(&m_qMutex);
    return m_record.getMetadata().getTrackInfo().getArtist();
}

void Track::setArtist(const QString& s) {
    auto locked = lockMutex(&m_qMutex);
    const QString value = s.trimmed();
    if (compareAndSet(m_record.refMetadata().refTrackInfo().ptrArtist(), value)) {
        markDirtyAndUnlock(&locked);
        emit artistChanged(value);
        emit infoChanged();
    }
}

QString Track::getAlbum() const {
    const auto locked = lockMutex(&m_qMutex);
    return m_record.getMetadata().getAlbumInfo().getTitle();
}

void Track::setAlbum(const QString& s) {
    auto locked = lockMutex(&m_qMutex);
    const QString value = s.trimmed();
    if (compareAndSet(m_record.refMetadata().refAlbumInfo().ptrTitle(), value)) {
        markDirtyAndUnlock(&locked);
        emit albumChanged(value);
    }
}

QString Track::getAlbumArtist()  const {
    const auto locked = lockMutex(&m_qMutex);
    return m_record.getMetadata().getAlbumInfo().getArtist();
}

void Track::setAlbumArtist(const QString& s) {
    auto locked = lockMutex(&m_qMutex);
    const QString value = s.trimmed();
    if (compareAndSet(m_record.refMetadata().refAlbumInfo().ptrArtist(), value)) {
        markDirtyAndUnlock(&locked);
        emit albumArtistChanged(value);
    }
}

QString Track::getYear()  const {
    const auto locked = lockMutex(&m_qMutex);
    return m_record.getMetadata().getTrackInfo().getYear();
}

void Track::setYear(const QString& s) {
    auto locked = lockMutex(&m_qMutex);
    const QString value = s.trimmed();
    if (compareAndSet(m_record.refMetadata().refTrackInfo().ptrYear(), value)) {
        markDirtyAndUnlock(&locked);
        emit yearChanged(value);
    }
}

QString Track::getComposer() const {
    const auto locked = lockMutex(&m_qMutex);
    return m_record.getMetadata().getTrackInfo().getComposer();
}

void Track::setComposer(const QString& s) {
    auto locked = lockMutex(&m_qMutex);
    const QString value = s.trimmed();
    if (compareAndSet(m_record.refMetadata().refTrackInfo().ptrComposer(), value)) {
        markDirtyAndUnlock(&locked);
        emit composerChanged(value);
    }
}

QString Track::getGrouping()  const {
    const auto locked = lockMutex(&m_qMutex);
    return m_record.getMetadata().getTrackInfo().getGrouping();
}

void Track::setGrouping(const QString& s) {
    auto locked = lockMutex(&m_qMutex);
    const QString value = s.trimmed();
    if (compareAndSet(m_record.refMetadata().refTrackInfo().ptrGrouping(), value)) {
        markDirtyAndUnlock(&locked);
        emit groupingChanged(value);
    }
}

QString Track::getTrackNumber()  const {
    const auto locked = lockMutex(&m_qMutex);
    return m_record.getMetadata().getTrackInfo().getTrackNumber();
}

QString Track::getTrackTotal()  const {
    const auto locked = lockMutex(&m_qMutex);
    return m_record.getMetadata().getTrackInfo().getTrackTotal();
}

void Track::setTrackNumber(const QString& s) {
    auto locked = lockMutex(&m_qMutex);
    const QString value = s.trimmed();
    if (compareAndSet(m_record.refMetadata().refTrackInfo().ptrTrackNumber(), value)) {
        markDirtyAndUnlock(&locked);
        emit trackNumberChanged(value);
    }
}

void Track::setTrackTotal(const QString& s) {
    auto locked = lockMutex(&m_qMutex);
    const QString value = s.trimmed();
    if (compareAndSet(m_record.refMetadata().refTrackInfo().ptrTrackTotal(), value)) {
        markDirtyAndUnlock(&locked);
        emit trackTotalChanged(value);
    }
}

PlayCounter Track::getPlayCounter() const {
    const auto locked = lockMutex(&m_qMutex);
    return m_record.getPlayCounter();
}

void Track::setPlayCounter(const PlayCounter& playCounter) {
    auto locked = lockMutex(&m_qMutex);
    if (compareAndSet(m_record.ptrPlayCounter(), playCounter)) {
        markDirtyAndUnlock(&locked);
        emit timesPlayedChanged();
    }
}

void Track::updatePlayCounter(bool bPlayed) {
    auto locked = lockMutex(&m_qMutex);
    PlayCounter playCounter(m_record.getPlayCounter());
    playCounter.updateLastPlayedNowAndTimesPlayed(bPlayed);
    if (compareAndSet(m_record.ptrPlayCounter(), playCounter)) {
        markDirtyAndUnlock(&locked);
        emit timesPlayedChanged();
    }
}

mixxx::RgbColor::optional_t Track::getColor() const {
    const auto locked = lockMutex(&m_qMutex);
    return m_record.getColor();
}

void Track::setColor(const mixxx::RgbColor::optional_t& color) {
    auto locked = lockMutex(&m_qMutex);
    if (compareAndSet(m_record.ptrColor(), color)) {
        markDirtyAndUnlock(&locked);
        emit colorUpdated(color);
    }
}

QString Track::getComment() const {
    const auto locked = lockMutex(&m_qMutex);
    return m_record.getMetadata().getTrackInfo().getComment();
}

void Track::setComment(const QString& s) {
    auto locked = lockMutex(&m_qMutex);
    if (compareAndSet(m_record.refMetadata().refTrackInfo().ptrComment(), s)) {
        markDirtyAndUnlock(&locked);
        emit commentChanged(s);
    }
}

QString Track::getType() const {
    const auto locked = lockMutex(&m_qMutex);
    return m_record.getFileType();
}

void Track::setType(const QString& sType) {
    auto locked = lockMutex(&m_qMutex);
    if (compareAndSet(m_record.ptrFileType(), sType)) {
        markDirtyAndUnlock(&locked);
    }
}

mixxx::audio::SampleRate Track::getSampleRate() const {
    const auto locked = lockMutex(&m_qMutex);
    return m_record.getMetadata().getStreamInfo().getSignalInfo().getSampleRate();
}

int Track::getChannels() const {
    const auto locked = lockMutex(&m_qMutex);
    return m_record.getMetadata().getStreamInfo().getSignalInfo().getChannelCount();
}

int Track::getBitrate() const {
    const auto locked = lockMutex(&m_qMutex);
    return m_record.getMetadata().getStreamInfo().getBitrate();
}

QString Track::getBitrateText() const {
    const auto locked = lockMutex(&m_qMutex);
    return m_record.getMetadata().getBitrateText();
}

void Track::setBitrate(int iBitrate) {
    auto locked = lockMutex(&m_qMutex);
    const mixxx::audio::Bitrate bitrate(iBitrate);
    // TODO: Move checks into TrackRecord
    VERIFY_OR_DEBUG_ASSERT(!m_record.getStreamInfoFromSource() ||
            !m_record.getStreamInfoFromSource()->getBitrate().isValid() ||
            m_record.getStreamInfoFromSource()->getBitrate() == bitrate) {
        kLogger.warning()
                << "Cannot override stream bitrate:"
                << m_record.getStreamInfoFromSource()->getBitrate()
                << "->"
                << bitrate;
        return;
    }
    if (compareAndSet(
                m_record.refMetadata().refStreamInfo().ptrBitrate(),
                bitrate)) {
        markDirtyAndUnlock(&locked);
    }
}

TrackId Track::getId() const {
    const auto locked = lockMutex(&m_qMutex);
    return m_record.getId();
}

void Track::initId(TrackId id) {
    const auto locked = lockMutex(&m_qMutex);
    DEBUG_ASSERT(id.isValid());
    if (m_record.getId() == id) {
        return;
    }
    // The track's id must be set only once and immediately after
    // the object has been created.
    VERIFY_OR_DEBUG_ASSERT(!m_record.getId().isValid()) {
        kLogger.warning() << "Cannot change id from"
                << m_record.getId() << "to" << id;
        return; // abort
    }
    m_record.setId(id);
    // Changing the Id does not make the track dirty because the Id is always
    // generated by the database itself.
}

void Track::resetId() {
    const auto locked = lockMutex(&m_qMutex);
    m_record.setId(TrackId());
}

int Track::getRating() const {
    QMutexLocker lock(&m_qMutex);
    return m_record.getRating();
}

void Track::setRating(int rating) {
    QMutexLocker lock(&m_qMutex);
    if (compareAndSet(m_record.ptrRating(), rating)) {
        markDirtyAndUnlock(&lock);
    }
}

void Track::setURL(const QString& url) {
    auto locked = lockMutex(&m_qMutex);
    if (compareAndSet(m_record.ptrUrl(), url)) {
        markDirtyAndUnlock(&locked);
    }
}

QString Track::getURL() const {
    const auto locked = lockMutex(&m_qMutex);
    return m_record.getUrl();
}

ConstWaveformPointer Track::getWaveform() const {
    return m_waveform;
}

void Track::setWaveform(ConstWaveformPointer pWaveform) {
    m_waveform = pWaveform;
    emit waveformUpdated();
}

ConstWaveformPointer Track::getWaveformSummary() const {
    return m_waveformSummary;
}

void Track::setWaveformSummary(ConstWaveformPointer pWaveform) {
    m_waveformSummary = pWaveform;
    emit waveformSummaryUpdated();
}

void Track::setMainCuePosition(mixxx::audio::FramePos position) {
    auto locked = lockMutex(&m_qMutex);

    if (!compareAndSet(m_record.ptrMainCuePosition(), position)) {
        // Nothing changed.
        return;
    }

    // Store the cue point as main cue
    CuePointer pLoadCue = findCueByType(mixxx::CueType::MainCue);
    if (position.isValid()) {
        if (pLoadCue) {
            pLoadCue->setStartPosition(position);
        } else {
            pLoadCue = CuePointer(new Cue(
                    mixxx::CueType::MainCue,
                    Cue::kNoHotCue,
                    position,
                    mixxx::audio::kInvalidFramePos));
            // While this method could be called from any thread,
            // associated Cue objects should always live on the
            // same thread as their host, namely this->thread().
            pLoadCue->moveToThread(thread());
            connect(pLoadCue.get(),
                    &Cue::updated,
                    this,
                    &Track::slotCueUpdated);
            m_cuePoints.push_back(pLoadCue);
        }
    } else if (pLoadCue) {
        disconnect(pLoadCue.get(), nullptr, this, nullptr);
        m_cuePoints.removeOne(pLoadCue);
    }

    markDirtyAndUnlock(&locked);
    emit cuesUpdated();
}

void Track::shiftCuePositionsMillis(double milliseconds) {
    auto locked = lockMutex(&m_qMutex);

    VERIFY_OR_DEBUG_ASSERT(m_record.getStreamInfoFromSource()) {
        return;
    }
    double frames = m_record.getStreamInfoFromSource()->getSignalInfo().millis2frames(milliseconds);
    for (const CuePointer& pCue : qAsConst(m_cuePoints)) {
        pCue->shiftPositionFrames(frames);
    }

    markDirtyAndUnlock(&locked);
}

<<<<<<< HEAD
CuePosition Track::getCuePoint() const {
    QMutexLocker lock(&m_qMutex);
    return m_record.getCuePoint();
=======
void Track::analysisFinished() {
    emit analyzed();
}

mixxx::audio::FramePos Track::getMainCuePosition() const {
    const auto locked = lockMutex(&m_qMutex);
    return m_record.getMainCuePosition();
>>>>>>> bef04ac8
}

void Track::slotCueUpdated() {
    markDirty();
    emit cuesUpdated();
}

CuePointer Track::createAndAddCue(
        mixxx::CueType type,
        int hotCueIndex,
        mixxx::audio::FramePos startPosition,
        mixxx::audio::FramePos endPosition) {
    VERIFY_OR_DEBUG_ASSERT(hotCueIndex == Cue::kNoHotCue ||
            hotCueIndex >= mixxx::kFirstHotCueIndex) {
        return CuePointer{};
    }
    VERIFY_OR_DEBUG_ASSERT(startPosition.isValid() || endPosition.isValid()) {
        return CuePointer{};
    }
    CuePointer pCue(new Cue(
            type,
            hotCueIndex,
            startPosition,
            endPosition));
    // While this method could be called from any thread,
    // associated Cue objects should always live on the
    // same thread as their host, namely this->thread().
    pCue->moveToThread(thread());
    connect(pCue.get(),
            &Cue::updated,
            this,
            &Track::slotCueUpdated);
    auto locked = lockMutex(&m_qMutex);
    m_cuePoints.push_back(pCue);
    markDirtyAndUnlock(&locked);
    emit cuesUpdated();
    return pCue;
}

CuePointer Track::findCueByType(mixxx::CueType type) const {
    // This method cannot be used for hotcues because there can be
    // multiple hotcues and this function returns only a single CuePointer.
    VERIFY_OR_DEBUG_ASSERT(type != mixxx::CueType::HotCue) {
        return CuePointer();
    }
    auto locked = lockMutex(&m_qMutex);
    for (const CuePointer& pCue: m_cuePoints) {
        if (pCue->getType() == type) {
            return pCue;
        }
    }
    return CuePointer();
}

CuePointer Track::findCueById(DbId id) const {
    auto locked = lockMutex(&m_qMutex);
    for (const CuePointer& pCue : m_cuePoints) {
        if (pCue->getId() == id) {
            return pCue;
        }
    }
    return CuePointer();
}

void Track::removeCue(const CuePointer& pCue) {
    if (!pCue) {
        return;
    }

    auto locked = lockMutex(&m_qMutex);
    disconnect(pCue.get(), nullptr, this, nullptr);
    m_cuePoints.removeOne(pCue);
    if (pCue->getType() == mixxx::CueType::MainCue) {
        m_record.setMainCuePosition(mixxx::audio::kStartFramePos);
    }
    markDirtyAndUnlock(&locked);
    emit cuesUpdated();
}

void Track::removeCuesOfType(mixxx::CueType type) {
    auto locked = lockMutex(&m_qMutex);
    bool dirty = false;
    QMutableListIterator<CuePointer> it(m_cuePoints);
    while (it.hasNext()) {
        CuePointer pCue = it.next();
        // FIXME: Why does this only work for the Hotcue Type?
        if (pCue->getType() == type) {
            disconnect(pCue.get(), nullptr, this, nullptr);
            it.remove();
            dirty = true;
        }
    }
    if (compareAndSet(m_record.ptrMainCuePosition(), mixxx::audio::kStartFramePos)) {
        dirty = true;
    }
    if (dirty) {
        markDirtyAndUnlock(&locked);
        emit cuesUpdated();
    }
}

void Track::setCuePoints(const QList<CuePointer>& cuePoints) {
    // While this method could be called from any thread,
    // associated Cue objects should always live on the
    // same thread as their host, namely this->thread().
    for (const auto& pCue : cuePoints) {
        pCue->moveToThread(thread());
    }
    auto locked = lockMutex(&m_qMutex);
    setCuePointsMarkDirtyAndUnlock(
            &locked,
            cuePoints);
}

Track::ImportStatus Track::tryImportBeats(
        mixxx::BeatsImporterPointer pBeatsImporter,
        bool lockBpmAfterSet) {
    auto locked = lockMutex(&m_qMutex);
    VERIFY_OR_DEBUG_ASSERT(pBeatsImporter) {
        return ImportStatus::Complete;
    }
    DEBUG_ASSERT(!m_pBeatsImporterPending);
    m_pBeatsImporterPending = pBeatsImporter;
    if (m_pBeatsImporterPending->isEmpty()) {
        m_pBeatsImporterPending.reset();
        return ImportStatus::Complete;
    } else if (m_record.hasStreamInfoFromSource()) {
        // Replace existing beats with imported beats immediately
        tryImportPendingBeatsMarkDirtyAndUnlock(&locked, lockBpmAfterSet);
        return ImportStatus::Complete;
    } else {
        kLogger.debug()
                << "Import of beats is pending until the actual sample rate becomes available";
        // Clear all existing beats, that are supposed
        // to be replaced with the imported beats soon.
        if (trySetBeatsMarkDirtyAndUnlock(&locked,
                    nullptr,
                    lockBpmAfterSet)) {
            return ImportStatus::Pending;
        } else {
            return ImportStatus::Complete;
        }
    }
}

Track::ImportStatus Track::getBeatsImportStatus() const {
    const auto locked = lockMutex(&m_qMutex);
    return (!m_pBeatsImporterPending || m_pBeatsImporterPending->isEmpty())
            ? ImportStatus::Complete
            : ImportStatus::Pending;
}

bool Track::importPendingBeatsWhileLocked() {
    if (!m_pBeatsImporterPending) {
        // Nothing to do here
        return false;
    }

    VERIFY_OR_DEBUG_ASSERT(!m_pBeatsImporterPending->isEmpty()) {
        m_pBeatsImporterPending.reset();
        return false;
    }
    // The sample rate can only be trusted after the audio
    // stream has been opened.
    DEBUG_ASSERT(m_record.getStreamInfoFromSource());
    // The sample rate is supposed to be consistent
    DEBUG_ASSERT(m_record.getStreamInfoFromSource()->getSignalInfo().getSampleRate() ==
            m_record.getMetadata().getStreamInfo().getSignalInfo().getSampleRate());
    const auto pBeats =
            m_pBeatsImporterPending->importBeatsAndApplyTimingOffset(
                    getLocation(), *m_record.getStreamInfoFromSource());
    DEBUG_ASSERT(m_pBeatsImporterPending->isEmpty());
    m_pBeatsImporterPending.reset();
    return setBeatsWhileLocked(pBeats);
}

bool Track::tryImportPendingBeatsMarkDirtyAndUnlock(
        QT_RECURSIVE_MUTEX_LOCKER* pLock,
        bool lockBpmAfterSet) {
    DEBUG_ASSERT(pLock);

    if (m_record.getBpmLocked()) {
        return false;
    }

    bool modified = false;
    // Both functions must be invoked even if one of them
    // returns false!
    if (importPendingBeatsWhileLocked()) {
        modified = true;
    }
    if (compareAndSet(m_record.ptrBpmLocked(), lockBpmAfterSet)) {
        modified = true;
    }
    if (!modified) {
        // Unmodified, nothing todo
        return true;
    }

    afterBeatsAndBpmUpdated(pLock);
    return true;
}

Track::ImportStatus Track::importCueInfos(
        mixxx::CueInfoImporterPointer pCueInfoImporter) {
    auto locked = lockMutex(&m_qMutex);
    VERIFY_OR_DEBUG_ASSERT(pCueInfoImporter) {
        return ImportStatus::Complete;
    }
    DEBUG_ASSERT(!m_pCueInfoImporterPending);
    m_pCueInfoImporterPending = pCueInfoImporter;
    if (m_pCueInfoImporterPending->isEmpty()) {
        // Just return the current import status without clearing any
        // existing cue points.
        m_pCueInfoImporterPending.reset();
        return ImportStatus::Complete;
    } else if (m_record.hasStreamInfoFromSource()) {
        // Replace existing cue points with imported cue
        // points immediately
        importPendingCueInfosMarkDirtyAndUnlock(&locked);
        return ImportStatus::Complete;
    } else {
        kLogger.debug()
                << "Import of"
                << m_pCueInfoImporterPending->size()
                << "cue(s) is pending until the actual sample rate becomes available";
        // Clear all existing cue points, that are supposed
        // to be replaced with the imported cue points soon.
        setCuePointsMarkDirtyAndUnlock(
                &locked,
                QList<CuePointer>{});
        return ImportStatus::Pending;
    }
}

Track::ImportStatus Track::getCueImportStatus() const {
    const auto locked = lockMutex(&m_qMutex);
    return (!m_pCueInfoImporterPending || m_pCueInfoImporterPending->isEmpty())
            ? ImportStatus::Complete
            : ImportStatus::Pending;
}

bool Track::setCuePointsWhileLocked(const QList<CuePointer>& cuePoints) {
    if (m_cuePoints.isEmpty() && cuePoints.isEmpty()) {
        // Nothing to do
        return false;
    }
    // Prevent inconsistencies between cue infos that have been queued
    // and are waiting to be imported and new cue points. At least one
    // of these two collections must be empty.
    DEBUG_ASSERT(cuePoints.isEmpty() || !m_pCueInfoImporterPending ||
            m_pCueInfoImporterPending->isEmpty());
    // disconnect existing cue points
    for (const auto& pCue : qAsConst(m_cuePoints)) {
        disconnect(pCue.get(), nullptr, this, nullptr);
    }
    m_cuePoints = cuePoints;
    // connect new cue points
    for (const auto& pCue : qAsConst(m_cuePoints)) {
        DEBUG_ASSERT(pCue->thread() == thread());
        // Start listening to cue point updatess AFTER setting
        // the track id. Otherwise we would receive unwanted
        // signals about changed cue points that may cause all
        // sorts of issues, e.g. when adding new tracks during
        // the library scan!
        connect(pCue.get(),
                &Cue::updated,
                this,
                &Track::slotCueUpdated);
        if (pCue->getType() == mixxx::CueType::MainCue) {
            m_record.setMainCuePosition(pCue->getPosition());
        }
    }
    return true;
}

void Track::setCuePointsMarkDirtyAndUnlock(
        QT_RECURSIVE_MUTEX_LOCKER* pLock,
        const QList<CuePointer>& cuePoints) {
    DEBUG_ASSERT(pLock);

    if (!setCuePointsWhileLocked(cuePoints)) {
        pLock->unlock();
        return;
    }

    markDirtyAndUnlock(pLock);
    emit cuesUpdated();
}

bool Track::importPendingCueInfosWhileLocked() {
    if (!m_pCueInfoImporterPending) {
        // Nothing to do here
        return false;
    }

    VERIFY_OR_DEBUG_ASSERT(!m_pCueInfoImporterPending->isEmpty()) {
        m_pCueInfoImporterPending.reset();
        return false;
    }
    // The sample rate can only be trusted after the audio
    // stream has been opened.
    DEBUG_ASSERT(m_record.getStreamInfoFromSource());
    const auto sampleRate =
            m_record.getStreamInfoFromSource()->getSignalInfo().getSampleRate();
    // The sample rate is supposed to be consistent
    DEBUG_ASSERT(sampleRate ==
            m_record.getMetadata().getStreamInfo().getSignalInfo().getSampleRate());
    QList<CuePointer> cuePoints;
    cuePoints.reserve(m_pCueInfoImporterPending->size() + m_cuePoints.size());

    // Preserve all existing cues with types that are not available for
    // importing.
    for (const CuePointer& pCue : qAsConst(m_cuePoints)) {
        if (!m_pCueInfoImporterPending->hasCueOfType(pCue->getType())) {
            cuePoints.append(pCue);
        }
    }

    const auto cueInfos =
            m_pCueInfoImporterPending->importCueInfosAndApplyTimingOffset(
                    getLocation(), m_record.getStreamInfoFromSource()->getSignalInfo());
    for (const auto& cueInfo : cueInfos) {
        CuePointer pCue(new Cue(cueInfo, sampleRate, true));
        // While this method could be called from any thread,
        // associated Cue objects should always live on the
        // same thread as their host, namely this->thread().
        pCue->moveToThread(thread());
        cuePoints.append(pCue);
    }
    DEBUG_ASSERT(m_pCueInfoImporterPending->isEmpty());
    m_pCueInfoImporterPending.reset();
    return setCuePointsWhileLocked(cuePoints);
}

void Track::importPendingCueInfosMarkDirtyAndUnlock(
        QT_RECURSIVE_MUTEX_LOCKER* pLock) {
    DEBUG_ASSERT(pLock);

    if (!importPendingCueInfosWhileLocked()) {
        pLock->unlock();
        return;
    }

    markDirtyAndUnlock(pLock);
    emit cuesUpdated();
}

QMap<int, MacroPointer> Track::getMacros() const {
    QMutexLocker lock(&m_qMutex);
    return m_macros;
}

void Track::setMacros(const QMap<int, MacroPointer>& macros) {
    QMutexLocker lock(&m_qMutex);
    m_macros = macros;
}

void Track::addMacro(int slot, const MacroPointer& pMacro) {
    QMutexLocker lock(&m_qMutex);
    m_macros.insert(slot, pMacro);
    if (pMacro->isDirty()) {
        markDirtyAndUnlock(&lock);
    }
}

bool Track::isDirty() {
    QMutexLocker lock(&m_qMutex);
    if (m_bDirty) {
        return true;
    }
    for (const MacroPointer& pMacro : qAsConst(m_macros)) {
        if (pMacro->isDirty()) {
            return true;
        }
    }
    return false;
}

void Track::markDirty() {
    auto locked = lockMutex(&m_qMutex);
    setDirtyAndUnlock(&locked, true);
}

void Track::markClean() {
    auto locked = lockMutex(&m_qMutex);
    setDirtyAndUnlock(&locked, false);
}

void Track::setDirtyAndUnlock(QT_RECURSIVE_MUTEX_LOCKER* pLock, bool bDirty) {
    const bool dirtyChanged = m_bDirty != bDirty;
    m_bDirty = bDirty;

    const auto trackId = m_record.getId();

    // Unlock before emitting any signals!
    pLock->unlock();

    if (!trackId.isValid()) {
        return;
    }
    if (dirtyChanged) {
        if (bDirty) {
            emit dirty(trackId);
        } else {
            emit clean(trackId);
        }
    }
    if (bDirty) {
        // Emit a changed signal regardless if this attempted to set us dirty.
        emit changed(trackId);
    }
}

<<<<<<< HEAD
=======
bool Track::isDirty() {
    const auto locked = lockMutex(&m_qMutex);
    return m_bDirty;
}

>>>>>>> bef04ac8

void Track::markForMetadataExport() {
    const auto locked = lockMutex(&m_qMutex);
    m_bMarkedForMetadataExport = true;
    // No need to mark the track as dirty, because this flag
    // is transient and not stored in the database.
}

bool Track::isMarkedForMetadataExport() const {
    const auto locked = lockMutex(&m_qMutex);
    return m_bMarkedForMetadataExport;
}

<<<<<<< HEAD
void Track::afterKeysUpdated(QMutexLocker* pLock) {
    // New key might be INVALID. We don't care.
    mixxx::track::io::key::ChromaticKey newKey = m_record.getGlobalKey();
=======
int Track::getRating() const {
    const auto locked = lockMutex(&m_qMutex);
    return m_record.getRating();
}

void Track::setRating (int rating) {
    auto locked = lockMutex(&m_qMutex);
    if (compareAndSet(m_record.ptrRating(), rating)) {
        markDirtyAndUnlock(&locked);
    }
}

void Track::afterKeysUpdated(QT_RECURSIVE_MUTEX_LOCKER* pLock) {
>>>>>>> bef04ac8
    markDirtyAndUnlock(pLock);
    emit keyChanged();
}

void Track::setKeys(const Keys& keys) {
    auto locked = lockMutex(&m_qMutex);
    m_record.setKeys(keys);
    afterKeysUpdated(&locked);
}

void Track::resetKeys() {
    auto locked = lockMutex(&m_qMutex);
    m_record.resetKeys();
    afterKeysUpdated(&locked);
}

Keys Track::getKeys() const {
    const auto locked = lockMutex(&m_qMutex);
    return m_record.getKeys();
}

void Track::setKey(mixxx::track::io::key::ChromaticKey key,
                   mixxx::track::io::key::Source keySource) {
    auto locked = lockMutex(&m_qMutex);
    if (m_record.updateGlobalKey(key, keySource)) {
        afterKeysUpdated(&locked);
    }
}

mixxx::track::io::key::ChromaticKey Track::getKey() const {
    const auto locked = lockMutex(&m_qMutex);
    return m_record.getGlobalKey();
}

QString Track::getKeyText() const {
    const auto locked = lockMutex(&m_qMutex);
    return m_record.getGlobalKeyText();
}

void Track::setKeyText(const QString& keyText,
                       mixxx::track::io::key::Source keySource) {
    auto locked = lockMutex(&m_qMutex);
    if (m_record.updateGlobalKeyText(keyText, keySource) == mixxx::UpdateResult::Updated) {
        afterKeysUpdated(&locked);
    }
}

void Track::setBpmLocked(bool bpmLocked) {
    auto locked = lockMutex(&m_qMutex);
    if (compareAndSet(m_record.ptrBpmLocked(), bpmLocked)) {
        markDirtyAndUnlock(&locked);
    }
}

bool Track::isBpmLocked() const {
    const auto locked = lockMutex(&m_qMutex);
    return m_record.getBpmLocked();
}

void Track::setCoverInfo(const CoverInfoRelative& coverInfo) {
    DEBUG_ASSERT((coverInfo.type != CoverInfo::METADATA) || coverInfo.coverLocation.isEmpty());
    DEBUG_ASSERT((coverInfo.source != CoverInfo::UNKNOWN) || (coverInfo.type == CoverInfo::NONE));
    auto locked = lockMutex(&m_qMutex);
    if (compareAndSet(m_record.ptrCoverInfo(), coverInfo)) {
        markDirtyAndUnlock(&locked);
        emit coverArtUpdated();
    }
}

bool Track::refreshCoverImageDigest(
        const QImage& loadedImage) {
    auto locked = lockMutex(&m_qMutex);
    auto coverInfo = CoverInfo(
            m_record.getCoverInfo(),
            m_fileAccess.info().location());
    if (!coverInfo.refreshImageDigest(
                loadedImage,
                m_fileAccess.token())) {
        return false;
    }
    if (!compareAndSet(
                m_record.ptrCoverInfo(),
                static_cast<const CoverInfoRelative&>(coverInfo))) {
        return false;
    }
    kLogger.info()
            << "Refreshed cover image digest"
            << m_fileAccess.info().location();
    markDirtyAndUnlock(&locked);
    emit coverArtUpdated();
    return true;
}

CoverInfoRelative Track::getCoverInfo() const {
    const auto locked = lockMutex(&m_qMutex);
    return m_record.getCoverInfo();
}

CoverInfo Track::getCoverInfoWithLocation() const {
    const auto locked = lockMutex(&m_qMutex);
    return CoverInfo(m_record.getCoverInfo(), m_fileAccess.info().location());
}

ExportTrackMetadataResult Track::exportMetadata(
        const mixxx::MetadataSource& metadataSource,
        const UserSettingsPointer& pConfig) {
    // Locking shouldn't be necessary here, because this function will
    // be called after all references to the object have been dropped.
    // But it doesn't hurt much, so let's play it safe ;)
    auto locked = lockMutex(&m_qMutex);
    // TODO(XXX): Use sourceSynchronizedAt to decide if metadata
    // should be (re-)imported before exporting it. The file might
    // have been updated by external applications. Overwriting
    // this modified metadata is probably not be intended if not
    // explicitly requested by m_bMarkedForMetadataExport.
    if (!m_bMarkedForMetadataExport &&
            m_record.checkSourceSyncStatus(m_fileAccess.info()) !=
                    mixxx::TrackRecord::SourceSyncStatus::Synchronized) {
        // If the metadata has never been imported from file tags it
        // must be exported explicitly once. This ensures that we don't
        // overwrite existing file tags with completely different
        // information.
        kLogger.info()
                << "Skip exporting of unsynchronized track metadata:"
                << getLocation();
        // abort
        return ExportTrackMetadataResult::Skipped;
    }

    if (pConfig->getValue<bool>(mixxx::library::prefs::kSyncSeratoMetadataConfigKey)) {
        const auto streamInfo = m_record.getStreamInfoFromSource();
        VERIFY_OR_DEBUG_ASSERT(streamInfo &&
                streamInfo->getSignalInfo().isValid() &&
                streamInfo->getDuration() > mixxx::Duration::empty()) {
            kLogger.warning() << "Cannot write Serato metadata because signal "
                                 "info and/or duration is not available:"
                              << getLocation();
            return ExportTrackMetadataResult::Skipped;
        }

        const mixxx::audio::SampleRate sampleRate =
                streamInfo->getSignalInfo().getSampleRate();

        mixxx::SeratoTags* seratoTags = m_record.refMetadata().refTrackInfo().ptrSeratoTags();
        DEBUG_ASSERT(seratoTags);

        if (seratoTags->status() == mixxx::SeratoTags::ParserStatus::Failed) {
            kLogger.warning()
                    << "Refusing to overwrite Serato metadata that failed to parse:"
                    << getLocation();
        } else {
            seratoTags->setTrackColor(getColor());
            seratoTags->setBpmLocked(isBpmLocked());

            QList<mixxx::CueInfo> cueInfos;
            for (const CuePointer& pCue : qAsConst(m_cuePoints)) {
                cueInfos.append(pCue->getCueInfo(sampleRate));
            }

            const double timingOffset = mixxx::SeratoTags::guessTimingOffsetMillis(
                    getLocation(), streamInfo->getSignalInfo());
            seratoTags->setCueInfos(cueInfos, timingOffset);

            seratoTags->setBeats(m_pBeats,
                    streamInfo->getSignalInfo(),
                    streamInfo->getDuration(),
                    timingOffset);
        }
    }

    // Check if the metadata has actually been modified. Otherwise
    // we don't need to write it back. Exporting unmodified metadata
    // would needlessly update the file's time stamp and should be
    // avoided. Since we don't know in which state the file's metadata
    // is we import it again into a temporary variable.
    mixxx::TrackMetadata importedFromFile;
    // Normalize metadata before exporting to adjust the precision of
    // floating values, ... Otherwise the following comparisons may
    // repeatedly indicate that values have changed only due to
    // rounding errors.
    // The normalization has to be performed on a copy of the metadata.
    // Otherwise floating-point values like the bpm value might become
    // inconsistent with the actual value stored by the beat grid!
    mixxx::TrackMetadata normalizedFromRecord;
    if ((metadataSource.importTrackMetadataAndCoverImage(&importedFromFile, nullptr).first ==
                mixxx::MetadataSource::ImportResult::Succeeded)) {
        // Prevent overwriting any file tags that are not yet stored in the
        // library database! This will in turn update the current metadata
        // that is stored in the database. New columns that need to be populated
        // from file tags cannot be filled during a database migration.
        m_record.mergeExtraMetadataFromSource(importedFromFile);

        // Prepare export by cloning and normalizing the metadata
        normalizedFromRecord = m_record.getMetadata();
        normalizedFromRecord.normalizeBeforeExport();

        // Finally the track's current metadata and the imported/adjusted metadata
        // can be compared for differences to decide whether the tags in the file
        // would change if we perform the write operation. This function will also
        // copy all extra properties that are not (yet) stored in the library before
        // checking for differences! If an export has been requested explicitly then
        // we will continue even if no differences are detected.
        // NOTE(uklotzde, 2020-01-05): Detection of modified bpm values is restricted
        // to integer precision to avoid re-exporting of unmodified ID3 tags in case
        // of fractional bpm values. As a consequence small changes in bpm values
        // cannot be detected and file tags with fractional values might not be
        // updated as expected! In these edge cases users need to explicitly
        // trigger the re-export of file tags or they could modify other metadata
        // properties.
        if (!m_bMarkedForMetadataExport &&
                !normalizedFromRecord.anyFileTagsModified(
                        importedFromFile,
                        mixxx::Bpm::Comparison::Integer)) {
            // The file tags are in-sync with the track's metadata and don't need
            // to be updated.
            if (kLogger.debugEnabled()) {
                kLogger.debug()
                            << "Skip exporting of unmodified track metadata into file:"
                            << getLocation();
            }
            // abort
            return ExportTrackMetadataResult::Skipped;
        }
    } else {
        // The file doesn't contain any tags yet or it might be missing, unreadable,
        // or corrupt.
        if (m_bMarkedForMetadataExport) {
            kLogger.info()
                    << "Adding or overwriting tags after failure to import tags from file:"
                    << getLocation();
            // Prepare export by cloning and normalizing the metadata
            normalizedFromRecord = m_record.getMetadata();
            normalizedFromRecord.normalizeBeforeExport();
        } else {
            kLogger.warning()
                    << "Skip exporting of track metadata after failure to import tags from file:"
                    << getLocation();
            // abort
            return ExportTrackMetadataResult::Skipped;
        }
    }
    // The track's metadata will be exported instantly. The export should
    // only be tried once so we reset the marker flag.
    m_bMarkedForMetadataExport = false;
    kLogger.debug()
            << "Old metadata (imported)"
            << importedFromFile;
    kLogger.debug()
            << "New metadata (modified)"
            << normalizedFromRecord;
    const auto trackMetadataExported =
            metadataSource.exportTrackMetadata(normalizedFromRecord);
    switch (trackMetadataExported.first) {
    case mixxx::MetadataSource::ExportResult::Succeeded:
        // After successfully exporting the metadata we record the fact
        // that now the file tags and the track's metadata are in sync.
        // This information (flag or time stamp) is stored in the database.
        // The database update will follow immediately after returning from
        // this operation!
        m_record.updateSourceSynchronizedAt(trackMetadataExported.second);
        if (kLogger.debugEnabled()) {
            kLogger.debug()
                    << "Exported track metadata:"
                    << getLocation();
        }
        return ExportTrackMetadataResult::Succeeded;
    case mixxx::MetadataSource::ExportResult::Unsupported:
        return ExportTrackMetadataResult::Skipped;
    case mixxx::MetadataSource::ExportResult::Failed:
        kLogger.warning()
                << "Failed to export track metadata:"
                << getLocation();
        return ExportTrackMetadataResult::Failed;
    }
    DEBUG_ASSERT(!"unhandled case in switch statement");
    return ExportTrackMetadataResult::Skipped;
}

void Track::setAudioProperties(
        mixxx::audio::ChannelCount channelCount,
        mixxx::audio::SampleRate sampleRate,
        mixxx::audio::Bitrate bitrate,
        mixxx::Duration duration) {
    setAudioProperties(mixxx::audio::StreamInfo{
            mixxx::audio::SignalInfo{
                    channelCount,
                    sampleRate,
            },
            bitrate,
            duration,
    });
}

void Track::setAudioProperties(
        const mixxx::audio::StreamInfo& streamInfo) {
    auto locked = lockMutex(&m_qMutex);
    // These properties are stored separately in the database
    // and are also imported from file tags. They will be
    // overridden by the actual properties from the audio
    // source later.
    DEBUG_ASSERT(!m_record.hasStreamInfoFromSource());
    if (compareAndSet(
                m_record.refMetadata().ptrStreamInfo(),
                streamInfo)) {
        markDirtyAndUnlock(&locked);
        emit durationChanged();
    }
}

void Track::updateStreamInfoFromSource(
        mixxx::audio::StreamInfo&& streamInfo) {
    auto locked = lockMutex(&m_qMutex);
    bool updated = m_record.updateStreamInfoFromSource(streamInfo);

    const bool importBeats = m_pBeatsImporterPending && !m_pBeatsImporterPending->isEmpty();
    const bool importCueInfos = m_pCueInfoImporterPending && !m_pCueInfoImporterPending->isEmpty();

    if (!importBeats && !importCueInfos) {
        // Nothing more to do
        if (updated) {
            markDirtyAndUnlock(&locked);
            emit durationChanged();
        }
        return;
    }

    auto beatsImported = false;
    if (importBeats) {
        kLogger.debug() << "Finishing deferred import of beats because stream "
                           "audio properties are available now";
        beatsImported = importPendingBeatsWhileLocked();
    }

    auto cuesImported = false;
    if (importCueInfos) {
        DEBUG_ASSERT(m_cuePoints.isEmpty());
        kLogger.debug()
                << "Finishing deferred import of"
                << m_pCueInfoImporterPending->size()
                << "cue(s) because stream audio properties are available now";
        cuesImported = importPendingCueInfosWhileLocked();
    }

    if (!beatsImported && !cuesImported) {
        return;
    }

    if (beatsImported) {
        afterBeatsAndBpmUpdated(&locked);
    } else {
        markDirtyAndUnlock(&locked);
        emit durationChanged();
    }
    if (cuesImported) {
        emit cuesUpdated();
    }
}

QString Track::getGenre() const {
    const auto locked = lockMutex(&m_qMutex);
    return m_record.getMetadata().getTrackInfo().getGenre();
}

void Track::setGenreFromTrackDAO(
        const QString& genre) {
    auto locked = lockMutex(&m_qMutex);
    if (compareAndSet(
                m_record.refMetadata().refTrackInfo().ptrGenre(),
                genre)) {
        markDirtyAndUnlock(&locked);
    }
}

bool Track::updateGenre(
        const QString& genre) {
    auto locked = lockMutex(&m_qMutex);
    if (!compareAndSet(
                m_record.refMetadata().refTrackInfo().ptrGenre(),
                genre)) {
        return false;
    }
    const auto newGenre =
            m_record.getMetadata().getTrackInfo().getGenre();
    markDirtyAndUnlock(&locked);
    emit genreChanged(newGenre);
    return true;
}

#if defined(__EXTRA_METADATA__)
QString Track::getMood() const {
    const auto locked = lockMutex(&m_qMutex);
    return m_record.getMetadata().getTrackInfo().getMood();
}

bool Track::updateMood(
        const QString& mood) {
    auto locked = lockMutex(&m_qMutex);
    if (!compareAndSet(
                m_record.refMetadata().refTrackInfo().ptrMood(),
                mood)) {
        return false;
    }
    const auto newMood =
            m_record.getMetadata().getTrackInfo().getMood();
    markDirtyAndUnlock(&locked);
    emit moodChanged(newMood);
    return true;
}
#endif // __EXTRA_METADATA__<|MERGE_RESOLUTION|>--- conflicted
+++ resolved
@@ -335,23 +335,6 @@
     }
 }
 
-<<<<<<< HEAD
-void Track::analysisFinished() {
-    emit analyzed();
-}
-
-double Track::getBpm() const {
-    double bpm = mixxx::Bpm::kValueUndefined;
-    QMutexLocker lock(&m_qMutex);
-    if (m_pBeats) {
-        // BPM from beat grid overrides BPM from metadata
-        // Reason: The BPM value in the metadata might be imprecise,
-        // e.g. ID3v2 only supports integer values!
-        double beatsBpm = m_pBeats->getBpm();
-        if (mixxx::Bpm::isValidValue(beatsBpm)) {
-            bpm = beatsBpm;
-        }
-=======
 void Track::adjustReplayGainFromPregain(double gain) {
     auto locked = lockMutex(&m_qMutex);
     mixxx::ReplayGain replayGain = m_record.getMetadata().getTrackInfo().getReplayGain();
@@ -359,18 +342,19 @@
     if (compareAndSet(m_record.refMetadata().refTrackInfo().ptrReplayGain(), replayGain)) {
         markDirtyAndUnlock(&locked);
         emit replayGainAdjusted(replayGain);
->>>>>>> bef04ac8
-    }
-}
-
-<<<<<<< HEAD
-QString Track::getBpmText() const {
-    return QString("%1").arg(getBpm(), 3, 'f', 1);
-}
-
-double Track::setBpm(double bpmValue) {
-    if (!mixxx::Bpm::isValidValue(bpmValue)) {
-=======
+    }
+}
+
+void Track::analysisFinished() {
+    emit analyzed();
+}
+
+double Track::getBpm() const {
+    const auto locked = lockMutex(&m_qMutex);
+    const mixxx::Bpm bpm = getBpmWhileLocked();
+    return bpm.isValid() ? bpm.value() : mixxx::Bpm::kValueUndefined;
+}
+
 mixxx::Bpm Track::getBpmWhileLocked() const {
     // BPM values must be synchronized at all times!
     DEBUG_ASSERT(m_record.getMetadata().getTrackInfo().getBpm() ==
@@ -380,7 +364,6 @@
 
 bool Track::trySetBpmWhileLocked(mixxx::Bpm bpm) {
     if (!bpm.isValid()) {
->>>>>>> bef04ac8
         // If the user sets the BPM to an invalid value, we assume
         // they want to clear the beatgrid.
         return trySetBeatsWhileLocked(nullptr);
@@ -408,12 +391,6 @@
     return false;
 }
 
-double Track::getBpm() const {
-    const auto locked = lockMutex(&m_qMutex);
-    const mixxx::Bpm bpm = getBpmWhileLocked();
-    return bpm.isValid() ? bpm.value() : mixxx::Bpm::kValueUndefined;
-}
-
 bool Track::trySetBpm(mixxx::Bpm bpm) {
     auto locked = lockMutex(&m_qMutex);
     if (!trySetBpmWhileLocked(bpm)) {
@@ -423,11 +400,6 @@
     return true;
 }
 
-<<<<<<< HEAD
-void Track::setBeats(mixxx::BeatsPointer pBeats) {
-    QMutexLocker lock(&m_qMutex);
-    setBeatsMarkDirtyAndUnlock(&lock, pBeats);
-=======
 bool Track::trySetBeats(mixxx::BeatsPointer pBeats) {
     auto locked = lockMutex(&m_qMutex);
     return trySetBeatsMarkDirtyAndUnlock(&locked, pBeats, false);
@@ -436,7 +408,6 @@
 bool Track::trySetAndLockBeats(mixxx::BeatsPointer pBeats) {
     auto locked = lockMutex(&m_qMutex);
     return trySetBeatsMarkDirtyAndUnlock(&locked, pBeats, true);
->>>>>>> bef04ac8
 }
 
 bool Track::setBeatsWhileLocked(mixxx::BeatsPointer pBeats) {
@@ -873,14 +844,14 @@
 }
 
 int Track::getRating() const {
-    QMutexLocker lock(&m_qMutex);
+    const auto locked = lockMutex(&m_qMutex);
     return m_record.getRating();
 }
 
 void Track::setRating(int rating) {
-    QMutexLocker lock(&m_qMutex);
+    auto locked = lockMutex(&m_qMutex);
     if (compareAndSet(m_record.ptrRating(), rating)) {
-        markDirtyAndUnlock(&lock);
+        markDirtyAndUnlock(&locked);
     }
 }
 
@@ -966,19 +937,9 @@
     markDirtyAndUnlock(&locked);
 }
 
-<<<<<<< HEAD
-CuePosition Track::getCuePoint() const {
-    QMutexLocker lock(&m_qMutex);
-    return m_record.getCuePoint();
-=======
-void Track::analysisFinished() {
-    emit analyzed();
-}
-
 mixxx::audio::FramePos Track::getMainCuePosition() const {
     const auto locked = lockMutex(&m_qMutex);
     return m_record.getMainCuePosition();
->>>>>>> bef04ac8
 }
 
 void Track::slotCueUpdated() {
@@ -1346,7 +1307,7 @@
 }
 
 bool Track::isDirty() {
-    QMutexLocker lock(&m_qMutex);
+    const auto locked = lockMutex(&m_qMutex);
     if (m_bDirty) {
         return true;
     }
@@ -1393,15 +1354,6 @@
     }
 }
 
-<<<<<<< HEAD
-=======
-bool Track::isDirty() {
-    const auto locked = lockMutex(&m_qMutex);
-    return m_bDirty;
-}
-
->>>>>>> bef04ac8
-
 void Track::markForMetadataExport() {
     const auto locked = lockMutex(&m_qMutex);
     m_bMarkedForMetadataExport = true;
@@ -1414,25 +1366,7 @@
     return m_bMarkedForMetadataExport;
 }
 
-<<<<<<< HEAD
-void Track::afterKeysUpdated(QMutexLocker* pLock) {
-    // New key might be INVALID. We don't care.
-    mixxx::track::io::key::ChromaticKey newKey = m_record.getGlobalKey();
-=======
-int Track::getRating() const {
-    const auto locked = lockMutex(&m_qMutex);
-    return m_record.getRating();
-}
-
-void Track::setRating (int rating) {
-    auto locked = lockMutex(&m_qMutex);
-    if (compareAndSet(m_record.ptrRating(), rating)) {
-        markDirtyAndUnlock(&locked);
-    }
-}
-
 void Track::afterKeysUpdated(QT_RECURSIVE_MUTEX_LOCKER* pLock) {
->>>>>>> bef04ac8
     markDirtyAndUnlock(pLock);
     emit keyChanged();
 }
