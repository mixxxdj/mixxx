#include "track/track.h"

#include <QDirIterator>
#include <atomic>

#include "engine/engine.h"
#include "moc_track.cpp"
#include "track/beatfactory.h"
#include "track/beatmap.h"
#include "track/trackref.h"
#include "util/assert.h"
#include "util/color/color.h"
#include "util/logger.h"

namespace {

const mixxx::Logger kLogger("Track");

constexpr bool kLogStats = false;
const ConfigKey kConfigKeySeratoMetadataExport("[Library]", "SeratoMetadataExport");

// Count the number of currently existing instances for detecting
// memory leaks.
std::atomic<int> s_numberOfInstances;

template<typename T>
inline bool compareAndSet(T* pField, const T& value) {
    if (*pField != value) {
        *pField = value;
        return true;
    } else {
        return false;
    }
}

inline mixxx::Bpm getBeatsPointerBpm(
        const mixxx::BeatsPointer& pBeats) {
    return pBeats ? mixxx::Bpm{pBeats->getBpm()} : mixxx::Bpm{};
}

} // anonymous namespace

// Don't change this string without an entry in the CHANGELOG!
// Otherwise 3rd party software that picks up the currently
// playing track from the main window and relies on this
// formatting would stop working.
//static
const QString Track::kArtistTitleSeparator = QStringLiteral(" - ");

Track::Track(
        mixxx::FileAccess fileAccess,
        TrackId trackId)
<<<<<<< HEAD
        : m_qMutex(QMutex::Recursive),
          m_fileAccess(std::move(fileAccess)),
=======
        :
#if QT_VERSION < QT_VERSION_CHECK(5, 14, 0)
          m_qMutex(QMutex::Recursive),
#endif
          m_fileInfo(std::move(fileInfo)),
          m_pSecurityToken(openSecurityToken(m_fileInfo, std::move(pSecurityToken))),
>>>>>>> fe40d011
          m_record(trackId),
          m_bDirty(false),
          m_bMarkedForMetadataExport(false) {
    if (kLogStats && kLogger.debugEnabled()) {
        long numberOfInstancesBefore = s_numberOfInstances.fetch_add(1);
        kLogger.debug()
                << "Creating instance:"
                << this
                << numberOfInstancesBefore
                << "->"
                << numberOfInstancesBefore + 1;
    }
}

Track::~Track() {
    if (m_pBeatsImporterPending && !m_pBeatsImporterPending->isEmpty()) {
        kLogger.warning()
                << "Import of beats is still pending and discarded";
    }
    if (m_pCueInfoImporterPending && !m_pCueInfoImporterPending->isEmpty()) {
        kLogger.warning()
                << "Import of"
                << m_pCueInfoImporterPending->size()
                << "cue(s) is still pending and discarded";
    }
    if (kLogStats && kLogger.debugEnabled()) {
        long numberOfInstancesBefore = s_numberOfInstances.fetch_sub(1);
        kLogger.debug()
                << "Destroying instance:"
                << this
                << numberOfInstancesBefore
                << "->"
                << numberOfInstancesBefore - 1;
    }
}

//static
TrackPointer Track::newTemporary(
        mixxx::FileAccess fileAccess) {
    return std::make_shared<Track>(
            std::move(fileAccess));
}

//static
TrackPointer Track::newDummy(
        const QString& filePath,
        TrackId trackId) {
    return std::make_shared<Track>(
            mixxx::FileAccess(mixxx::FileInfo(filePath)),
            trackId);
}

void Track::relocate(
        mixxx::FileAccess fileAccess) {
    QMutexLocker lock(&m_qMutex);
    m_fileAccess = std::move(fileAccess);
    // The track does not need to be marked as dirty,
    // because this function will always be called with
    // the updated location from the database.
}

void Track::importMetadata(
        mixxx::TrackMetadata importedMetadata,
        const QDateTime& metadataSynchronized) {
    // Information stored in Serato tags is imported separately after
    // importing the metadata (see below). The Serato tags BLOB itself
    // is updated together with the metadata.
    auto pSeratoBeatsImporter = importedMetadata.getTrackInfo().getSeratoTags().importBeats();
    const bool seratoBpmLocked = importedMetadata.getTrackInfo().getSeratoTags().isBpmLocked();
    auto pSeratoCuesImporter = importedMetadata.getTrackInfo().getSeratoTags().importCueInfos();

    {
        // enter locking scope
        QMutexLocker lock(&m_qMutex);

        // Preserve the both current bpm and key temporarily to avoid
        // overwriting with an inconsistent value. The bpm must always be
        // set together with the beat grid and the key text must be parsed
        // and validated.
        const auto importedBpm = importedMetadata.getTrackInfo().getBpm();
        importedMetadata.refTrackInfo().setBpm(getBpmWhileLocked());
        const auto importedKeyText = importedMetadata.getTrackInfo().getKey();
        importedMetadata.refTrackInfo().setKey(m_record.getMetadata().getTrackInfo().getKey());

        bool modified = false;
        // Only set the metadata synchronized flag (column `header_parsed`
        // in the database) from false to true, but never reset it back to
        // false. Otherwise file tags would be re-imported and overwrite
        // the metadata stored in the database, e.g. after retrieving metadata
        // from MusicBrainz!
        // TODO: In the future this flag should become a time stamp
        // to detect updates of files and then decide based on time
        // stamps if file tags need to be re-imported.
        if (!metadataSynchronized.isNull()) {
            modified |= compareAndSet(
                    m_record.ptrMetadataSynchronized(),
                    true);
        }

        const auto oldReplayGain =
                m_record.getMetadata().getTrackInfo().getReplayGain();
        if (m_record.getMetadata() != importedMetadata) {
            m_record.setMetadata(std::move(importedMetadata));
            // Don't use importedMetadata after move assignment!!
            modified = true;
        }
        const auto newReplayGain =
                m_record.getMetadata().getTrackInfo().getReplayGain();

        // Need to set BPM after sample rate since beat grid creation depends on
        // knowing the sample rate. Bug #1020438.
        auto beatsAndBpmModified = false;
        if (!m_pBeats || !mixxx::Bpm::isValidValue(m_pBeats->getBpm())) {
            // Only use the imported BPM if the current beat grid is either
            // missing or not valid! The BPM value in the metadata might be
            // imprecise (normalized or rounded), e.g. ID3v2 only supports
            // integer values.
            beatsAndBpmModified = trySetBpmWhileLocked(importedBpm.getValue());
        }
        modified |= beatsAndBpmModified;
        const auto newBpm = getBpmWhileLocked();

        auto keysModified = false;
        if (KeyUtils::guessKeyFromText(importedKeyText) != mixxx::track::io::key::INVALID) {
            // Only update the current key with a valid value. Otherwise preserve
            // the existing value.
            keysModified = m_record.updateGlobalKeyText(
                    importedKeyText,
                    mixxx::track::io::key::FILE_METADATA);
        }
        modified |= keysModified;
        const auto newKey = m_record.getGlobalKey();

        // Import track color from Serato tags if available
        const auto newColor = m_record.getMetadata().getTrackInfo().getSeratoTags().getTrackColor();
        const bool colorModified = compareAndSet(m_record.ptrColor(), newColor);
        modified |= colorModified;
        DEBUG_ASSERT(!colorModified || m_record.getColor() == newColor);

        if (!modified) {
            // Unmodified, nothing todo
            return;
        }
        // Explicitly unlock before emitting signals
        markDirtyAndUnlock(&lock);

        if (beatsAndBpmModified) {
            emitBeatsAndBpmUpdated(newBpm);
        }
        if (keysModified) {
            emitKeysUpdated(newKey);
        }
        if (oldReplayGain != newReplayGain) {
            emit replayGainUpdated(newReplayGain);
        }
        if (colorModified) {
            emit colorUpdated(newColor);
        }
    }

    // TODO: Import Serato metadata within the locking scope and not
    // as a post-processing step.
    if (pSeratoBeatsImporter) {
        kLogger.debug() << "Importing Serato beats";
        tryImportBeats(std::move(pSeratoBeatsImporter), seratoBpmLocked);
    }
    if (pSeratoCuesImporter) {
        kLogger.debug() << "Importing Serato cues";
        importCueInfos(std::move(pSeratoCuesImporter));
    }
}

void Track::mergeImportedMetadata(
        const mixxx::TrackMetadata& importedMetadata) {
    QMutexLocker lock(&m_qMutex);
    if (m_record.mergeImportedMetadata(importedMetadata)) {
        markDirtyAndUnlock(&lock);
    }
}

void Track::readTrackMetadata(
        mixxx::TrackMetadata* pTrackMetadata,
        bool* pMetadataSynchronized) const {
    DEBUG_ASSERT(pTrackMetadata);
    QMutexLocker lock(&m_qMutex);
    *pTrackMetadata = m_record.getMetadata();
    if (pMetadataSynchronized) {
        *pMetadataSynchronized = m_record.getMetadataSynchronized();
    }
}

void Track::readTrackRecord(
        mixxx::TrackRecord* pTrackRecord,
        bool* pDirty) const {
    DEBUG_ASSERT(pTrackRecord);
    QMutexLocker lock(&m_qMutex);
    *pTrackRecord = m_record;
    if (pDirty) {
        *pDirty = m_bDirty;
    }
}

mixxx::ReplayGain Track::getReplayGain() const {
    QMutexLocker lock(&m_qMutex);
    return m_record.getMetadata().getTrackInfo().getReplayGain();
}

void Track::setReplayGain(const mixxx::ReplayGain& replayGain) {
    QMutexLocker lock(&m_qMutex);
    if (compareAndSet(m_record.refMetadata().refTrackInfo().ptrReplayGain(), replayGain)) {
        markDirtyAndUnlock(&lock);
        emit replayGainUpdated(replayGain);
    }
}

mixxx::Bpm Track::getBpmWhileLocked() const {
    // BPM values must be synchronized at all times!
    DEBUG_ASSERT(m_record.getMetadata().getTrackInfo().getBpm() == getBeatsPointerBpm(m_pBeats));
    return m_record.getMetadata().getTrackInfo().getBpm();
}

bool Track::trySetBpmWhileLocked(double bpmValue) {
    if (!mixxx::Bpm::isValidValue(bpmValue)) {
        // If the user sets the BPM to an invalid value, we assume
        // they want to clear the beatgrid.
        return trySetBeatsWhileLocked(nullptr);
    } else if (!m_pBeats) {
        // No beat grid available -> create and initialize
        double cue = m_record.getCuePoint().getPosition();
        auto pBeats = BeatFactory::makeBeatGrid(getSampleRate(), bpmValue, cue);
        return trySetBeatsWhileLocked(std::move(pBeats));
    } else if ((m_pBeats->getCapabilities() & mixxx::Beats::BEATSCAP_SETBPM) &&
            m_pBeats->getBpm() != bpmValue) {
        // Continue with the regular cases
        if (kLogger.debugEnabled()) {
            kLogger.debug() << "Updating BPM:" << getLocation();
        }
        return trySetBeatsWhileLocked(m_pBeats->setBpm(bpmValue));
    }
    return false;
}

QString Track::getBpmText() const {
    return QString("%1").arg(getBpm(), 3,'f',1);
}

bool Track::trySetBpm(double bpmValue) {
    QMutexLocker lock(&m_qMutex);
    if (!trySetBpmWhileLocked(bpmValue)) {
        return false;
    }
    afterBeatsAndBpmUpdated(&lock);
    return true;
}

bool Track::trySetBeats(mixxx::BeatsPointer pBeats) {
    QMutexLocker lock(&m_qMutex);
    return trySetBeatsMarkDirtyAndUnlock(&lock, pBeats, false);
}

bool Track::trySetAndLockBeats(mixxx::BeatsPointer pBeats) {
    QMutexLocker lock(&m_qMutex);
    return trySetBeatsMarkDirtyAndUnlock(&lock, pBeats, true);
}

bool Track::setBeatsWhileLocked(mixxx::BeatsPointer pBeats) {
    if (m_pBeats == pBeats) {
        return false;
    }
    m_pBeats = std::move(pBeats);
    m_record.refMetadata().refTrackInfo().setBpm(getBeatsPointerBpm(m_pBeats));
    return true;
}

bool Track::trySetBeatsWhileLocked(
        mixxx::BeatsPointer pBeats,
        bool lockBpmAfterSet) {
    if (m_pBeats && m_record.getBpmLocked()) {
        // Track has already a valid and locked beats object, abbort.
        qDebug() << "Track beats is already set and BPM-locked. Discard the new beats";
        return false;
    }

    bool dirty = false;
    if (setBeatsWhileLocked(pBeats)) {
        dirty = true;
    }
    if (compareAndSet(m_record.ptrBpmLocked(), lockBpmAfterSet)) {
        dirty = true;
    }
    return dirty;
}

bool Track::trySetBeatsMarkDirtyAndUnlock(
        QMutexLocker* pLock,
        mixxx::BeatsPointer pBeats,
        bool lockBpmAfterSet) {
    DEBUG_ASSERT(pLock);

    if (!trySetBeatsWhileLocked(pBeats, lockBpmAfterSet)) {
        return false;
    }

    afterBeatsAndBpmUpdated(pLock);
    return true;
}

mixxx::BeatsPointer Track::getBeats() const {
    QMutexLocker lock(&m_qMutex);
    return m_pBeats;
}

void Track::afterBeatsAndBpmUpdated(
        QMutexLocker* pLock) {
    DEBUG_ASSERT(pLock);

    const auto bpm = getBpmWhileLocked();
    markDirtyAndUnlock(pLock);
    emitBeatsAndBpmUpdated(bpm);
}

void Track::emitBeatsAndBpmUpdated(
        mixxx::Bpm newBpm) {
    emit bpmUpdated(newBpm.getValue());
    emit beatsUpdated();
}

void Track::setMetadataSynchronized(bool metadataSynchronized) {
    QMutexLocker lock(&m_qMutex);
    if (compareAndSet(m_record.ptrMetadataSynchronized(), metadataSynchronized)) {
        markDirtyAndUnlock(&lock);
    }
}

bool Track::isMetadataSynchronized() const {
    QMutexLocker lock(&m_qMutex);
    return m_record.getMetadataSynchronized();
}

QString Track::getInfo() const {
    QMutexLocker lock(&m_qMutex);
    if (m_record.getMetadata().getTrackInfo().getArtist().trimmed().isEmpty()) {
        if (m_record.getMetadata().getTrackInfo().getTitle().trimmed().isEmpty()) {
            return m_fileAccess.info().fileName();
        } else {
            return m_record.getMetadata().getTrackInfo().getTitle();
        }
    } else {
        return m_record.getMetadata().getTrackInfo().getArtist() +
                kArtistTitleSeparator +
                m_record.getMetadata().getTrackInfo().getTitle();
    }
}

QString Track::getTitleInfo() const {
    QMutexLocker lock(&m_qMutex);
    if (m_record.getMetadata().getTrackInfo().getArtist().trimmed().isEmpty() &&
            m_record.getMetadata().getTrackInfo().getTitle().trimmed().isEmpty()) {
        return m_fileAccess.info().fileName();
    } else {
        return m_record.getMetadata().getTrackInfo().getTitle();
    }
}

QDateTime Track::getDateAdded() const {
    QMutexLocker lock(&m_qMutex);
    return m_record.getDateAdded();
}

void Track::setDateAdded(const QDateTime& dateAdded) {
    QMutexLocker lock(&m_qMutex);
    m_record.setDateAdded(dateAdded);
}

void Track::setDuration(mixxx::Duration duration) {
    QMutexLocker lock(&m_qMutex);
    // TODO: Move checks into TrackRecord
    VERIFY_OR_DEBUG_ASSERT(!m_record.getStreamInfoFromSource() ||
            m_record.getStreamInfoFromSource()->getDuration() <= mixxx::Duration::empty() ||
            m_record.getStreamInfoFromSource()->getDuration() == duration) {
        kLogger.warning()
                << "Cannot override stream duration:"
                << m_record.getStreamInfoFromSource()->getDuration()
                << "->"
                << duration;
        return;
    }
    if (compareAndSet(
                m_record.refMetadata().refStreamInfo().ptrDuration(),
                duration)) {
        markDirtyAndUnlock(&lock);
    }
}

void Track::setDuration(double duration) {
    setDuration(mixxx::Duration::fromSeconds(duration));
}

double Track::getDuration(DurationRounding rounding) const {
    QMutexLocker lock(&m_qMutex);
    const auto durationSeconds =
            m_record.getMetadata().getStreamInfo().getDuration().toDoubleSeconds();
    switch (rounding) {
    case DurationRounding::SECONDS:
        return std::round(durationSeconds);
    default:
        return durationSeconds;
    }
}

QString Track::getDurationText(mixxx::Duration::Precision precision) const {
    QMutexLocker lock(&m_qMutex);
    return m_record.getMetadata().getDurationText(precision);
}

QString Track::getTitle() const {
    QMutexLocker lock(&m_qMutex);
    return m_record.getMetadata().getTrackInfo().getTitle();
}

void Track::setTitle(const QString& s) {
    QMutexLocker lock(&m_qMutex);
    QString trimmed(s.trimmed());
    if (compareAndSet(m_record.refMetadata().refTrackInfo().ptrTitle(), trimmed)) {
        markDirtyAndUnlock(&lock);
    }
}

QString Track::getArtist() const {
    QMutexLocker lock(&m_qMutex);
    return m_record.getMetadata().getTrackInfo().getArtist();
}

void Track::setArtist(const QString& s) {
    QMutexLocker lock(&m_qMutex);
    QString trimmed(s.trimmed());
    if (compareAndSet(m_record.refMetadata().refTrackInfo().ptrArtist(), trimmed)) {
        markDirtyAndUnlock(&lock);
    }
}

QString Track::getAlbum() const {
    QMutexLocker lock(&m_qMutex);
    return m_record.getMetadata().getAlbumInfo().getTitle();
}

void Track::setAlbum(const QString& s) {
    QMutexLocker lock(&m_qMutex);
    QString trimmed(s.trimmed());
    if (compareAndSet(m_record.refMetadata().refAlbumInfo().ptrTitle(), trimmed)) {
        markDirtyAndUnlock(&lock);
    }
}

QString Track::getAlbumArtist()  const {
    QMutexLocker lock(&m_qMutex);
    return m_record.getMetadata().getAlbumInfo().getArtist();
}

void Track::setAlbumArtist(const QString& s) {
    QMutexLocker lock(&m_qMutex);
    QString trimmed(s.trimmed());
    if (compareAndSet(m_record.refMetadata().refAlbumInfo().ptrArtist(), trimmed)) {
        markDirtyAndUnlock(&lock);
    }
}

QString Track::getYear()  const {
    QMutexLocker lock(&m_qMutex);
    return m_record.getMetadata().getTrackInfo().getYear();
}

void Track::setYear(const QString& s) {
    QMutexLocker lock(&m_qMutex);
    QString trimmed(s.trimmed());
    if (compareAndSet(m_record.refMetadata().refTrackInfo().ptrYear(), trimmed)) {
        markDirtyAndUnlock(&lock);
    }
}

QString Track::getGenre() const {
    QMutexLocker lock(&m_qMutex);
    return m_record.getMetadata().getTrackInfo().getGenre();
}

void Track::setGenre(const QString& s) {
    QMutexLocker lock(&m_qMutex);
    QString trimmed(s.trimmed());
    if (compareAndSet(m_record.refMetadata().refTrackInfo().ptrGenre(), trimmed)) {
        markDirtyAndUnlock(&lock);
    }
}

QString Track::getComposer() const {
    QMutexLocker lock(&m_qMutex);
    return m_record.getMetadata().getTrackInfo().getComposer();
}

void Track::setComposer(const QString& s) {
    QMutexLocker lock(&m_qMutex);
    QString trimmed(s.trimmed());
    if (compareAndSet(m_record.refMetadata().refTrackInfo().ptrComposer(), trimmed)) {
        markDirtyAndUnlock(&lock);
    }
}

QString Track::getGrouping()  const {
    QMutexLocker lock(&m_qMutex);
    return m_record.getMetadata().getTrackInfo().getGrouping();
}

void Track::setGrouping(const QString& s) {
    QMutexLocker lock(&m_qMutex);
    QString trimmed(s.trimmed());
    if (compareAndSet(m_record.refMetadata().refTrackInfo().ptrGrouping(), trimmed)) {
        markDirtyAndUnlock(&lock);
    }
}

QString Track::getTrackNumber()  const {
    QMutexLocker lock(&m_qMutex);
    return m_record.getMetadata().getTrackInfo().getTrackNumber();
}

QString Track::getTrackTotal()  const {
    QMutexLocker lock(&m_qMutex);
    return m_record.getMetadata().getTrackInfo().getTrackTotal();
}

void Track::setTrackNumber(const QString& s) {
    QMutexLocker lock(&m_qMutex);
    QString trimmed(s.trimmed());
    if (compareAndSet(m_record.refMetadata().refTrackInfo().ptrTrackNumber(), trimmed)) {
        markDirtyAndUnlock(&lock);
    }
}

void Track::setTrackTotal(const QString& s) {
    QMutexLocker lock(&m_qMutex);
    QString trimmed(s.trimmed());
    if (compareAndSet(m_record.refMetadata().refTrackInfo().ptrTrackTotal(), trimmed)) {
        markDirtyAndUnlock(&lock);
    }
}

PlayCounter Track::getPlayCounter() const {
    QMutexLocker lock(&m_qMutex);
    return m_record.getPlayCounter();
}

void Track::setPlayCounter(const PlayCounter& playCounter) {
    QMutexLocker lock(&m_qMutex);
    if (compareAndSet(m_record.ptrPlayCounter(), playCounter)) {
        markDirtyAndUnlock(&lock);
    }
}

void Track::updatePlayCounter(bool bPlayed) {
    QMutexLocker lock(&m_qMutex);
    PlayCounter playCounter(m_record.getPlayCounter());
    playCounter.updateLastPlayedNowAndTimesPlayed(bPlayed);
    if (compareAndSet(m_record.ptrPlayCounter(), playCounter)) {
        markDirtyAndUnlock(&lock);
    }
}

mixxx::RgbColor::optional_t Track::getColor() const {
    QMutexLocker lock(&m_qMutex);
    return m_record.getColor();
}

void Track::setColor(const mixxx::RgbColor::optional_t& color) {
    QMutexLocker lock(&m_qMutex);
    if (compareAndSet(m_record.ptrColor(), color)) {
        markDirtyAndUnlock(&lock);
        emit colorUpdated(color);
    }
}

QString Track::getComment() const {
    QMutexLocker lock(&m_qMutex);
    return m_record.getMetadata().getTrackInfo().getComment();
}

void Track::setComment(const QString& s) {
    QMutexLocker lock(&m_qMutex);
    if (compareAndSet(m_record.refMetadata().refTrackInfo().ptrComment(), s)) {
        markDirtyAndUnlock(&lock);
    }
}

QString Track::getType() const {
    QMutexLocker lock(&m_qMutex);
    return m_record.getFileType();
}

void Track::setType(const QString& sType) {
    QMutexLocker lock(&m_qMutex);
    if (compareAndSet(m_record.ptrFileType(), sType)) {
        markDirtyAndUnlock(&lock);
    }
}

mixxx::audio::SampleRate Track::getSampleRate() const {
    QMutexLocker lock(&m_qMutex);
    return m_record.getMetadata().getStreamInfo().getSignalInfo().getSampleRate();
}

int Track::getChannels() const {
    QMutexLocker lock(&m_qMutex);
    return m_record.getMetadata().getStreamInfo().getSignalInfo().getChannelCount();
}

int Track::getBitrate() const {
    QMutexLocker lock(&m_qMutex);
    return m_record.getMetadata().getStreamInfo().getBitrate();
}

QString Track::getBitrateText() const {
    QMutexLocker lock(&m_qMutex);
    return m_record.getMetadata().getBitrateText();
}

void Track::setBitrate(int iBitrate) {
    QMutexLocker lock(&m_qMutex);
    const mixxx::audio::Bitrate bitrate(iBitrate);
    // TODO: Move checks into TrackRecord
    VERIFY_OR_DEBUG_ASSERT(!m_record.getStreamInfoFromSource() ||
            !m_record.getStreamInfoFromSource()->getBitrate().isValid() ||
            m_record.getStreamInfoFromSource()->getBitrate() == bitrate) {
        kLogger.warning()
                << "Cannot override stream bitrate:"
                << m_record.getStreamInfoFromSource()->getBitrate()
                << "->"
                << bitrate;
        return;
    }
    if (compareAndSet(
                m_record.refMetadata().refStreamInfo().ptrBitrate(),
                bitrate)) {
        markDirtyAndUnlock(&lock);
    }
}

TrackId Track::getId() const {
    QMutexLocker lock(&m_qMutex);
    return m_record.getId();
}

void Track::initId(TrackId id) {
    QMutexLocker lock(&m_qMutex);
    DEBUG_ASSERT(id.isValid());
    if (m_record.getId() == id) {
        return;
    }
    // The track's id must be set only once and immediately after
    // the object has been created.
    VERIFY_OR_DEBUG_ASSERT(!m_record.getId().isValid()) {
        kLogger.warning() << "Cannot change id from"
                << m_record.getId() << "to" << id;
        return; // abort
    }
    m_record.setId(id);
    // Changing the Id does not make the track dirty because the Id is always
    // generated by the database itself.
}

void Track::resetId() {
    QMutexLocker lock(&m_qMutex);
    m_record.setId(TrackId());
}

void Track::setURL(const QString& url) {
    QMutexLocker lock(&m_qMutex);
    if (compareAndSet(m_record.ptrUrl(), url)) {
        markDirtyAndUnlock(&lock);
    }
}

QString Track::getURL() const {
    QMutexLocker lock(&m_qMutex);
    return m_record.getUrl();
}

ConstWaveformPointer Track::getWaveform() const {
    return m_waveform;
}

void Track::setWaveform(ConstWaveformPointer pWaveform) {
    m_waveform = pWaveform;
    emit waveformUpdated();
}

ConstWaveformPointer Track::getWaveformSummary() const {
    return m_waveformSummary;
}

void Track::setWaveformSummary(ConstWaveformPointer pWaveform) {
    m_waveformSummary = pWaveform;
    emit waveformSummaryUpdated();
}

void Track::setCuePoint(CuePosition cue) {
    QMutexLocker lock(&m_qMutex);

    if (!compareAndSet(m_record.ptrCuePoint(), cue)) {
        // Nothing changed.
        return;
    }

    // Store the cue point as main cue
    CuePointer pLoadCue = findCueByType(mixxx::CueType::MainCue);
    double position = cue.getPosition();
    if (position != -1.0) {
        if (pLoadCue) {
            pLoadCue->setStartPosition(position);
        } else {
            pLoadCue = CuePointer(new Cue(
                    mixxx::CueType::MainCue,
                    Cue::kNoHotCue,
                    position,
                    Cue::kNoPosition));
            // While this method could be called from any thread,
            // associated Cue objects should always live on the
            // same thread as their host, namely this->thread().
            pLoadCue->moveToThread(thread());
            connect(pLoadCue.get(),
                    &Cue::updated,
                    this,
                    &Track::slotCueUpdated);
            m_cuePoints.push_back(pLoadCue);
        }
    } else if (pLoadCue) {
        disconnect(pLoadCue.get(), nullptr, this, nullptr);
        m_cuePoints.removeOne(pLoadCue);
    }

    markDirtyAndUnlock(&lock);
    emit cuesUpdated();
}

void Track::shiftCuePositionsMillis(double milliseconds) {
    QMutexLocker lock(&m_qMutex);

    VERIFY_OR_DEBUG_ASSERT(m_record.getStreamInfoFromSource()) {
        return;
    }
    double frames = m_record.getStreamInfoFromSource()->getSignalInfo().millis2frames(milliseconds);
    for (const CuePointer& pCue : qAsConst(m_cuePoints)) {
        pCue->shiftPositionFrames(frames);
    }

    markDirtyAndUnlock(&lock);
}

void Track::analysisFinished() {
    emit analyzed();
}

CuePosition Track::getCuePoint() const {
    QMutexLocker lock(&m_qMutex);
    return m_record.getCuePoint();
}

void Track::slotCueUpdated() {
    markDirty();
    emit cuesUpdated();
}

CuePointer Track::createAndAddCue(
        mixxx::CueType type,
        int hotCueIndex,
        double sampleStartPosition,
        double sampleEndPosition) {
    CuePointer pCue(new Cue(
            type,
            hotCueIndex,
            sampleStartPosition,
            sampleEndPosition));
    // While this method could be called from any thread,
    // associated Cue objects should always live on the
    // same thread as their host, namely this->thread().
    pCue->moveToThread(thread());
    connect(pCue.get(),
            &Cue::updated,
            this,
            &Track::slotCueUpdated);
    QMutexLocker lock(&m_qMutex);
    m_cuePoints.push_back(pCue);
    markDirtyAndUnlock(&lock);
    emit cuesUpdated();
    return pCue;
}

CuePointer Track::findCueByType(mixxx::CueType type) const {
    // This method cannot be used for hotcues because there can be
    // multiple hotcues and this function returns only a single CuePointer.
    VERIFY_OR_DEBUG_ASSERT(type != mixxx::CueType::HotCue) {
        return CuePointer();
    }
    QMutexLocker lock(&m_qMutex);
    for (const CuePointer& pCue: m_cuePoints) {
        if (pCue->getType() == type) {
            return pCue;
        }
    }
    return CuePointer();
}

CuePointer Track::findCueById(DbId id) const {
    QMutexLocker lock(&m_qMutex);
    for (const CuePointer& pCue : m_cuePoints) {
        if (pCue->getId() == id) {
            return pCue;
        }
    }
    return CuePointer();
}

void Track::removeCue(const CuePointer& pCue) {
    if (!pCue) {
        return;
    }

    QMutexLocker lock(&m_qMutex);
    disconnect(pCue.get(), nullptr, this, nullptr);
    m_cuePoints.removeOne(pCue);
    if (pCue->getType() == mixxx::CueType::MainCue) {
        m_record.setCuePoint(CuePosition());
    }
    markDirtyAndUnlock(&lock);
    emit cuesUpdated();
}

void Track::removeCuesOfType(mixxx::CueType type) {
    QMutexLocker lock(&m_qMutex);
    bool dirty = false;
    QMutableListIterator<CuePointer> it(m_cuePoints);
    while (it.hasNext()) {
        CuePointer pCue = it.next();
        // FIXME: Why does this only work for the Hotcue Type?
        if (pCue->getType() == type) {
            disconnect(pCue.get(), nullptr, this, nullptr);
            it.remove();
            dirty = true;
        }
    }
    if (compareAndSet(m_record.ptrCuePoint(), CuePosition())) {
        dirty = true;
    }
    if (dirty) {
        markDirtyAndUnlock(&lock);
        emit cuesUpdated();
    }
}

void Track::setCuePoints(const QList<CuePointer>& cuePoints) {
    // While this method could be called from any thread,
    // associated Cue objects should always live on the
    // same thread as their host, namely this->thread().
    for (const auto& pCue : cuePoints) {
        pCue->moveToThread(thread());
    }
    QMutexLocker lock(&m_qMutex);
    setCuePointsMarkDirtyAndUnlock(
            &lock,
            cuePoints);
}

Track::ImportStatus Track::tryImportBeats(
        mixxx::BeatsImporterPointer pBeatsImporter,
        bool lockBpmAfterSet) {
    QMutexLocker lock(&m_qMutex);
    VERIFY_OR_DEBUG_ASSERT(pBeatsImporter) {
        return ImportStatus::Complete;
    }
    DEBUG_ASSERT(!m_pBeatsImporterPending);
    m_pBeatsImporterPending = pBeatsImporter;
    if (m_pBeatsImporterPending->isEmpty()) {
        m_pBeatsImporterPending.reset();
        return ImportStatus::Complete;
    } else if (m_record.hasStreamInfoFromSource()) {
        // Replace existing beats with imported beats immediately
        tryImportPendingBeatsMarkDirtyAndUnlock(&lock, lockBpmAfterSet);
        return ImportStatus::Complete;
    } else {
        kLogger.debug()
                << "Import of beats is pending until the actual sample rate becomes available";
        // Clear all existing beats, that are supposed
        // to be replaced with the imported beats soon.
        if (trySetBeatsMarkDirtyAndUnlock(&lock,
                    nullptr,
                    lockBpmAfterSet)) {
            return ImportStatus::Pending;
        } else {
            return ImportStatus::Complete;
        }
    }
}

Track::ImportStatus Track::getBeatsImportStatus() const {
    QMutexLocker lock(&m_qMutex);
    return (!m_pBeatsImporterPending || m_pBeatsImporterPending->isEmpty())
            ? ImportStatus::Complete
            : ImportStatus::Pending;
}

bool Track::importPendingBeatsWhileLocked() {
    if (!m_pBeatsImporterPending) {
        // Nothing to do here
        return false;
    }

    VERIFY_OR_DEBUG_ASSERT(!m_pBeatsImporterPending->isEmpty()) {
        m_pBeatsImporterPending.reset();
        return false;
    }
    // The sample rate can only be trusted after the audio
    // stream has been opened.
    DEBUG_ASSERT(m_record.getStreamInfoFromSource());
    // The sample rate is supposed to be consistent
    DEBUG_ASSERT(m_record.getStreamInfoFromSource()->getSignalInfo().getSampleRate() ==
            m_record.getMetadata().getStreamInfo().getSignalInfo().getSampleRate());
    const auto pBeats = mixxx::BeatMap::makeBeatMap(
            m_record.getStreamInfoFromSource()->getSignalInfo().getSampleRate(),
            QString(),
            m_pBeatsImporterPending->importBeatsAndApplyTimingOffset(
                    getLocation(), *m_record.getStreamInfoFromSource()));
    DEBUG_ASSERT(m_pBeatsImporterPending->isEmpty());
    m_pBeatsImporterPending.reset();
    return setBeatsWhileLocked(pBeats);
}

bool Track::tryImportPendingBeatsMarkDirtyAndUnlock(
        QMutexLocker* pLock,
        bool lockBpmAfterSet) {
    DEBUG_ASSERT(pLock);

    if (m_record.getBpmLocked()) {
        return false;
    }

    bool modified = false;
    // Both functions must be invoked even if one of them
    // returns false!
    if (importPendingBeatsWhileLocked()) {
        modified = true;
    }
    if (compareAndSet(m_record.ptrBpmLocked(), lockBpmAfterSet)) {
        modified = true;
    }
    if (!modified) {
        // Unmodified, nothing todo
        return true;
    }

    afterBeatsAndBpmUpdated(pLock);
    return true;
}

Track::ImportStatus Track::importCueInfos(
        mixxx::CueInfoImporterPointer pCueInfoImporter) {
    QMutexLocker lock(&m_qMutex);
    VERIFY_OR_DEBUG_ASSERT(pCueInfoImporter) {
        return ImportStatus::Complete;
    }
    DEBUG_ASSERT(!m_pCueInfoImporterPending);
    m_pCueInfoImporterPending = pCueInfoImporter;
    if (m_pCueInfoImporterPending->isEmpty()) {
        // Just return the current import status without clearing any
        // existing cue points.
        m_pCueInfoImporterPending.reset();
        return ImportStatus::Complete;
    } else if (m_record.hasStreamInfoFromSource()) {
        // Replace existing cue points with imported cue
        // points immediately
        importPendingCueInfosMarkDirtyAndUnlock(&lock);
        return ImportStatus::Complete;
    } else {
        kLogger.debug()
                << "Import of"
                << m_pCueInfoImporterPending->size()
                << "cue(s) is pending until the actual sample rate becomes available";
        // Clear all existing cue points, that are supposed
        // to be replaced with the imported cue points soon.
        setCuePointsMarkDirtyAndUnlock(
                &lock,
                QList<CuePointer>{});
        return ImportStatus::Pending;
    }
}

Track::ImportStatus Track::getCueImportStatus() const {
    QMutexLocker lock(&m_qMutex);
    return (!m_pCueInfoImporterPending || m_pCueInfoImporterPending->isEmpty())
            ? ImportStatus::Complete
            : ImportStatus::Pending;
}

bool Track::setCuePointsWhileLocked(const QList<CuePointer>& cuePoints) {
    if (m_cuePoints.isEmpty() && cuePoints.isEmpty()) {
        // Nothing to do
        return false;
    }
    // Prevent inconsistencies between cue infos that have been queued
    // and are waiting to be imported and new cue points. At least one
    // of these two collections must be empty.
    DEBUG_ASSERT(cuePoints.isEmpty() || !m_pCueInfoImporterPending ||
            m_pCueInfoImporterPending->isEmpty());
    // disconnect existing cue points
    for (const auto& pCue : qAsConst(m_cuePoints)) {
        disconnect(pCue.get(), nullptr, this, nullptr);
    }
    m_cuePoints = cuePoints;
    // connect new cue points
    for (const auto& pCue : qAsConst(m_cuePoints)) {
        DEBUG_ASSERT(pCue->thread() == thread());
        // Start listening to cue point updatess AFTER setting
        // the track id. Otherwise we would receive unwanted
        // signals about changed cue points that may cause all
        // sorts of issues, e.g. when adding new tracks during
        // the library scan!
        connect(pCue.get(),
                &Cue::updated,
                this,
                &Track::slotCueUpdated);
        if (pCue->getType() == mixxx::CueType::MainCue) {
            m_record.setCuePoint(CuePosition(pCue->getPosition()));
        }
    }
    return true;
}

void Track::setCuePointsMarkDirtyAndUnlock(
        QMutexLocker* pLock,
        const QList<CuePointer>& cuePoints) {
    DEBUG_ASSERT(pLock);

    if (!setCuePointsWhileLocked(cuePoints)) {
        pLock->unlock();
        return;
    }

    markDirtyAndUnlock(pLock);
    emit cuesUpdated();
}

bool Track::importPendingCueInfosWhileLocked() {
    if (!m_pCueInfoImporterPending) {
        // Nothing to do here
        return false;
    }

    VERIFY_OR_DEBUG_ASSERT(!m_pCueInfoImporterPending->isEmpty()) {
        m_pCueInfoImporterPending.reset();
        return false;
    }
    // The sample rate can only be trusted after the audio
    // stream has been opened.
    DEBUG_ASSERT(m_record.getStreamInfoFromSource());
    const auto sampleRate =
            m_record.getStreamInfoFromSource()->getSignalInfo().getSampleRate();
    // The sample rate is supposed to be consistent
    DEBUG_ASSERT(sampleRate ==
            m_record.getMetadata().getStreamInfo().getSignalInfo().getSampleRate());
    QList<CuePointer> cuePoints;
    cuePoints.reserve(m_pCueInfoImporterPending->size() + m_cuePoints.size());

    // Preserve all existing cues with types that are not available for
    // importing.
    for (const CuePointer& pCue : qAsConst(m_cuePoints)) {
        if (!m_pCueInfoImporterPending->hasCueOfType(pCue->getType())) {
            cuePoints.append(pCue);
        }
    }

    const auto cueInfos =
            m_pCueInfoImporterPending->importCueInfosAndApplyTimingOffset(
                    getLocation(), m_record.getStreamInfoFromSource()->getSignalInfo());
    for (const auto& cueInfo : cueInfos) {
        CuePointer pCue(new Cue(cueInfo, sampleRate, true));
        // While this method could be called from any thread,
        // associated Cue objects should always live on the
        // same thread as their host, namely this->thread().
        pCue->moveToThread(thread());
        cuePoints.append(pCue);
    }
    DEBUG_ASSERT(m_pCueInfoImporterPending->isEmpty());
    m_pCueInfoImporterPending.reset();
    return setCuePointsWhileLocked(cuePoints);
}

void Track::importPendingCueInfosMarkDirtyAndUnlock(
        QMutexLocker* pLock) {
    DEBUG_ASSERT(pLock);

    if (!importPendingCueInfosWhileLocked()) {
        pLock->unlock();
        return;
    }

    markDirtyAndUnlock(pLock);
    emit cuesUpdated();
}

void Track::markDirty() {
    QMutexLocker lock(&m_qMutex);
    setDirtyAndUnlock(&lock, true);
}

void Track::markClean() {
    QMutexLocker lock(&m_qMutex);
    setDirtyAndUnlock(&lock, false);
}

void Track::setDirtyAndUnlock(QMutexLocker* pLock, bool bDirty) {
    const bool dirtyChanged = m_bDirty != bDirty;
    m_bDirty = bDirty;

    const auto trackId = m_record.getId();

    // Unlock before emitting any signals!
    pLock->unlock();

    if (!trackId.isValid()) {
        return;
    }
    if (dirtyChanged) {
        if (bDirty) {
            emit dirty(trackId);
        } else {
            emit clean(trackId);
        }
    }
    if (bDirty) {
        // Emit a changed signal regardless if this attempted to set us dirty.
        emit changed(trackId);
    }
}

bool Track::isDirty() {
    QMutexLocker lock(&m_qMutex);
    return m_bDirty;
}


void Track::markForMetadataExport() {
    QMutexLocker lock(&m_qMutex);
    m_bMarkedForMetadataExport = true;
    // No need to mark the track as dirty, because this flag
    // is transient and not stored in the database.
}

bool Track::isMarkedForMetadataExport() const {
    QMutexLocker lock(&m_qMutex);
    return m_bMarkedForMetadataExport;
}

int Track::getRating() const {
    QMutexLocker lock(&m_qMutex);
    return m_record.getRating();
}

void Track::setRating (int rating) {
    QMutexLocker lock(&m_qMutex);
    if (compareAndSet(m_record.ptrRating(), rating)) {
        markDirtyAndUnlock(&lock);
    }
}

void Track::afterKeysUpdated(QMutexLocker* pLock) {
    const auto newKey = m_record.getGlobalKey();
    markDirtyAndUnlock(pLock);
    emitKeysUpdated(newKey);
}

void Track::emitKeysUpdated(mixxx::track::io::key::ChromaticKey newKey) {
    // New key might be INVALID. We don't care.
    emit keyUpdated(KeyUtils::keyToNumericValue(newKey));
    emit keysUpdated();
}

void Track::setKeys(const Keys& keys) {
    QMutexLocker lock(&m_qMutex);
    m_record.setKeys(keys);
    afterKeysUpdated(&lock);
}

void Track::resetKeys() {
    QMutexLocker lock(&m_qMutex);
    m_record.resetKeys();
    afterKeysUpdated(&lock);
}

Keys Track::getKeys() const {
    QMutexLocker lock(&m_qMutex);
    return m_record.getKeys();
}

void Track::setKey(mixxx::track::io::key::ChromaticKey key,
                   mixxx::track::io::key::Source keySource) {
    QMutexLocker lock(&m_qMutex);
    if (m_record.updateGlobalKey(key, keySource)) {
        afterKeysUpdated(&lock);
    }
}

mixxx::track::io::key::ChromaticKey Track::getKey() const {
    QMutexLocker lock(&m_qMutex);
    return m_record.getGlobalKey();
}

QString Track::getKeyText() const {
    QMutexLocker lock(&m_qMutex);
    return m_record.getGlobalKeyText();
}

void Track::setKeyText(const QString& keyText,
                       mixxx::track::io::key::Source keySource) {
    QMutexLocker lock(&m_qMutex);
    if (m_record.updateGlobalKeyText(keyText, keySource)) {
        afterKeysUpdated(&lock);
    }
}

void Track::setBpmLocked(bool bpmLocked) {
    QMutexLocker lock(&m_qMutex);
    if (compareAndSet(m_record.ptrBpmLocked(), bpmLocked)) {
        markDirtyAndUnlock(&lock);
    }
}

bool Track::isBpmLocked() const {
    QMutexLocker lock(&m_qMutex);
    return m_record.getBpmLocked();
}

void Track::setCoverInfo(const CoverInfoRelative& coverInfo) {
    DEBUG_ASSERT((coverInfo.type != CoverInfo::METADATA) || coverInfo.coverLocation.isEmpty());
    DEBUG_ASSERT((coverInfo.source != CoverInfo::UNKNOWN) || (coverInfo.type == CoverInfo::NONE));
    QMutexLocker lock(&m_qMutex);
    if (compareAndSet(m_record.ptrCoverInfo(), coverInfo)) {
        markDirtyAndUnlock(&lock);
        emit coverArtUpdated();
    }
}

bool Track::refreshCoverImageDigest(
        const QImage& loadedImage) {
    QMutexLocker lock(&m_qMutex);
    auto coverInfo = CoverInfo(
            m_record.getCoverInfo(),
            m_fileAccess.info().location());
    if (!coverInfo.refreshImageDigest(
                loadedImage,
                m_fileAccess.token())) {
        return false;
    }
    if (!compareAndSet(
                m_record.ptrCoverInfo(),
                static_cast<const CoverInfoRelative&>(coverInfo))) {
        return false;
    }
    kLogger.info()
            << "Refreshed cover image digest"
            << m_fileAccess.info().location();
    markDirtyAndUnlock(&lock);
    emit coverArtUpdated();
    return true;
}

CoverInfoRelative Track::getCoverInfo() const {
    QMutexLocker lock(&m_qMutex);
    return m_record.getCoverInfo();
}

CoverInfo Track::getCoverInfoWithLocation() const {
    QMutexLocker lock(&m_qMutex);
    return CoverInfo(m_record.getCoverInfo(), m_fileAccess.info().location());
}

ExportTrackMetadataResult Track::exportMetadata(
        mixxx::MetadataSourcePointer pMetadataSource,
        UserSettingsPointer pConfig) {
    VERIFY_OR_DEBUG_ASSERT(pMetadataSource) {
        kLogger.warning()
                << "Cannot export track metadata:"
                << getLocation();
        return ExportTrackMetadataResult::Failed;
    }
    // Locking shouldn't be necessary here, because this function will
    // be called after all references to the object have been dropped.
    // But it doesn't hurt much, so let's play it safe ;)
    QMutexLocker lock(&m_qMutex);
    // TODO(XXX): m_record.getMetadataSynchronized() currently is a
    // boolean flag, but it should become a time stamp in the future.
    // We could take this time stamp and the file's last modification
    // time stamp into account and might decide to skip importing
    // the metadata again.
    if (!m_bMarkedForMetadataExport && !m_record.getMetadataSynchronized()) {
        // If the metadata has never been imported from file tags it
        // must be exported explicitly once. This ensures that we don't
        // overwrite existing file tags with completely different
        // information.
        kLogger.info()
                << "Skip exporting of unsynchronized track metadata:"
                << getLocation();
        // abort
        return ExportTrackMetadataResult::Skipped;
    }

    if (pConfig->getValue<bool>(kConfigKeySeratoMetadataExport)) {
        const auto streamInfo = m_record.getStreamInfoFromSource();
        VERIFY_OR_DEBUG_ASSERT(streamInfo &&
                streamInfo->getSignalInfo().isValid() &&
                streamInfo->getDuration() > mixxx::Duration::empty()) {
            kLogger.warning() << "Cannot write Serato metadata because signal "
                                 "info and/or duration is not available:"
                              << getLocation();
            return ExportTrackMetadataResult::Skipped;
        }

        const mixxx::audio::SampleRate sampleRate =
                streamInfo->getSignalInfo().getSampleRate();

        mixxx::SeratoTags* seratoTags = m_record.refMetadata().refTrackInfo().ptrSeratoTags();
        DEBUG_ASSERT(seratoTags);

        if (seratoTags->status() == mixxx::SeratoTags::ParserStatus::Failed) {
            kLogger.warning()
                    << "Refusing to overwrite Serato metadata that failed to parse:"
                    << getLocation();
        } else {
            seratoTags->setTrackColor(getColor());
            seratoTags->setBpmLocked(isBpmLocked());

            QList<mixxx::CueInfo> cueInfos;
            for (const CuePointer& pCue : qAsConst(m_cuePoints)) {
                cueInfos.append(pCue->getCueInfo(sampleRate));
            }

            const double timingOffset = mixxx::SeratoTags::guessTimingOffsetMillis(
                    getLocation(), streamInfo->getSignalInfo());
            seratoTags->setCueInfos(cueInfos, timingOffset);

            seratoTags->setBeats(m_pBeats,
                    streamInfo->getSignalInfo(),
                    streamInfo->getDuration(),
                    timingOffset);
        }
    }

    // Check if the metadata has actually been modified. Otherwise
    // we don't need to write it back. Exporting unmodified metadata
    // would needlessly update the file's time stamp and should be
    // avoided. Since we don't know in which state the file's metadata
    // is we import it again into a temporary variable.
    mixxx::TrackMetadata importedFromFile;
    // Normalize metadata before exporting to adjust the precision of
    // floating values, ... Otherwise the following comparisons may
    // repeatedly indicate that values have changed only due to
    // rounding errors.
    // The normalization has to be performed on a copy of the metadata.
    // Otherwise floating-point values like the bpm value might become
    // inconsistent with the actual value stored by the beat grid!
    mixxx::TrackMetadata normalizedFromRecord;
    if ((pMetadataSource->importTrackMetadataAndCoverImage(&importedFromFile, nullptr).first ==
            mixxx::MetadataSource::ImportResult::Succeeded)) {
        // Prevent overwriting any file tags that are not yet stored in the
        // library database! This will in turn update the current metadata
        // that is stored in the database. New columns that need to be populated
        // from file tags cannot be filled during a database migration.
        m_record.mergeImportedMetadata(importedFromFile);

        // Prepare export by cloning and normalizing the metadata
        normalizedFromRecord = m_record.getMetadata();
        normalizedFromRecord.normalizeBeforeExport();

        // Finally the track's current metadata and the imported/adjusted metadata
        // can be compared for differences to decide whether the tags in the file
        // would change if we perform the write operation. This function will also
        // copy all extra properties that are not (yet) stored in the library before
        // checking for differences! If an export has been requested explicitly then
        // we will continue even if no differences are detected.
        // NOTE(uklotzde, 2020-01-05): Detection of modified bpm values is restricted
        // to integer precision to avoid re-exporting of unmodified ID3 tags in case
        // of fractional bpm values. As a consequence small changes in bpm values
        // cannot be detected and file tags with fractional values might not be
        // updated as expected! In these edge cases users need to explicitly
        // trigger the re-export of file tags or they could modify other metadata
        // properties.
        if (!m_bMarkedForMetadataExport &&
                !normalizedFromRecord.anyFileTagsModified(
                        importedFromFile,
                        mixxx::Bpm::Comparison::Integer)) {
            // The file tags are in-sync with the track's metadata and don't need
            // to be updated.
            if (kLogger.debugEnabled()) {
                kLogger.debug()
                            << "Skip exporting of unmodified track metadata into file:"
                            << getLocation();
            }
            // abort
            return ExportTrackMetadataResult::Skipped;
        }
    } else {
        // The file doesn't contain any tags yet or it might be missing, unreadable,
        // or corrupt.
        if (m_bMarkedForMetadataExport) {
            kLogger.info()
                    << "Adding or overwriting tags after failure to import tags from file:"
                    << getLocation();
            // Prepare export by cloning and normalizing the metadata
            normalizedFromRecord = m_record.getMetadata();
            normalizedFromRecord.normalizeBeforeExport();
        } else {
            kLogger.warning()
                    << "Skip exporting of track metadata after failure to import tags from file:"
                    << getLocation();
            // abort
            return ExportTrackMetadataResult::Skipped;
        }
    }
    // The track's metadata will be exported instantly. The export should
    // only be tried once so we reset the marker flag.
    m_bMarkedForMetadataExport = false;
    kLogger.debug()
            << "Old metadata (imported)"
            << importedFromFile;
    kLogger.debug()
            << "New metadata (modified)"
            << normalizedFromRecord;
    const auto trackMetadataExported =
            pMetadataSource->exportTrackMetadata(normalizedFromRecord);
    switch (trackMetadataExported.first) {
    case mixxx::MetadataSource::ExportResult::Succeeded:
        // After successfully exporting the metadata we record the fact
        // that now the file tags and the track's metadata are in sync.
        // This information (flag or time stamp) is stored in the database.
        // The database update will follow immediately after returning from
        // this operation!
        // TODO(XXX): Replace bool with QDateTime
        DEBUG_ASSERT(!trackMetadataExported.second.isNull());
        //pTrack->setMetadataSynchronized(trackMetadataExported.second);
        m_record.setMetadataSynchronized(!trackMetadataExported.second.isNull());
        if (kLogger.debugEnabled()) {
            kLogger.debug()
                    << "Exported track metadata:"
                    << getLocation();
        }
        return ExportTrackMetadataResult::Succeeded;
    case mixxx::MetadataSource::ExportResult::Unsupported:
        return ExportTrackMetadataResult::Skipped;
    case mixxx::MetadataSource::ExportResult::Failed:
        kLogger.warning()
                << "Failed to export track metadata:"
                << getLocation();
        return ExportTrackMetadataResult::Failed;
    }
    DEBUG_ASSERT(!"unhandled case in switch statement");
    return ExportTrackMetadataResult::Skipped;
}

void Track::setAudioProperties(
        mixxx::audio::ChannelCount channelCount,
        mixxx::audio::SampleRate sampleRate,
        mixxx::audio::Bitrate bitrate,
        mixxx::Duration duration) {
    setAudioProperties(mixxx::audio::StreamInfo{
            mixxx::audio::SignalInfo{
                    channelCount,
                    sampleRate,
            },
            bitrate,
            duration,
    });
}

void Track::setAudioProperties(
        const mixxx::audio::StreamInfo& streamInfo) {
    QMutexLocker lock(&m_qMutex);
    // These properties are stored separately in the database
    // and are also imported from file tags. They will be
    // overriden by the actual properties from the audio
    // source later.
    DEBUG_ASSERT(!m_record.hasStreamInfoFromSource());
    if (compareAndSet(
                m_record.refMetadata().ptrStreamInfo(),
                streamInfo)) {
        markDirtyAndUnlock(&lock);
    }
}

void Track::updateStreamInfoFromSource(
        mixxx::audio::StreamInfo&& streamInfo) {
    QMutexLocker lock(&m_qMutex);
    bool updated = m_record.updateStreamInfoFromSource(streamInfo);

    const bool importBeats = m_pBeatsImporterPending && !m_pBeatsImporterPending->isEmpty();
    const bool importCueInfos = m_pCueInfoImporterPending && !m_pCueInfoImporterPending->isEmpty();

    if (!importBeats && !importCueInfos) {
        // Nothing more to do
        if (updated) {
            markDirtyAndUnlock(&lock);
        }
        return;
    }

    auto beatsImported = false;
    if (importBeats) {
        kLogger.debug() << "Finishing deferred import of beats because stream "
                           "audio properties are available now";
        beatsImported = importPendingBeatsWhileLocked();
    }

    auto cuesImported = false;
    if (importCueInfos) {
        DEBUG_ASSERT(m_cuePoints.isEmpty());
        kLogger.debug()
                << "Finishing deferred import of"
                << m_pCueInfoImporterPending->size()
                << "cue(s) because stream audio properties are available now";
        cuesImported = importPendingCueInfosWhileLocked();
    }

    if (!beatsImported && !cuesImported) {
        return;
    }

    if (beatsImported) {
        afterBeatsAndBpmUpdated(&lock);
    } else {
        markDirtyAndUnlock(&lock);
    }
    if (cuesImported) {
        emit cuesUpdated();
    }
}<|MERGE_RESOLUTION|>--- conflicted
+++ resolved
@@ -50,17 +50,11 @@
 Track::Track(
         mixxx::FileAccess fileAccess,
         TrackId trackId)
-<<<<<<< HEAD
-        : m_qMutex(QMutex::Recursive),
-          m_fileAccess(std::move(fileAccess)),
-=======
         :
 #if QT_VERSION < QT_VERSION_CHECK(5, 14, 0)
           m_qMutex(QMutex::Recursive),
 #endif
-          m_fileInfo(std::move(fileInfo)),
-          m_pSecurityToken(openSecurityToken(m_fileInfo, std::move(pSecurityToken))),
->>>>>>> fe40d011
+          m_fileAccess(std::move(fileAccess)),
           m_record(trackId),
           m_bDirty(false),
           m_bMarkedForMetadataExport(false) {
