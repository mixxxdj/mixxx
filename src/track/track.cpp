--- conflicted
+++ resolved
@@ -1160,20 +1160,9 @@
 }
 
 Track::ImportStatus Track::importCueInfos(
-<<<<<<< HEAD
-        mixxx::CueInfoImporterPointer pCueInfoImporter) {
-    auto locked = lockMutex(&m_qMutex);
-    VERIFY_OR_DEBUG_ASSERT(pCueInfoImporter) {
-        return ImportStatus::Complete;
-    }
-    DEBUG_ASSERT(!m_pCueInfoImporterPending);
-    m_pCueInfoImporterPending = pCueInfoImporter;
-    if (m_pCueInfoImporterPending->isEmpty()) {
-=======
         std::unique_ptr<mixxx::CueInfoImporter> pCueInfoImporter) {
-    QMutexLocker lock(&m_qMutex);
+    auto locked = lockMutex(&m_qMutex);
     VERIFY_OR_DEBUG_ASSERT(pCueInfoImporter && !pCueInfoImporter->isEmpty()) {
->>>>>>> b1922423
         // Just return the current import status without clearing any
         // existing cue points.
         return ImportStatus::Complete;
@@ -1200,13 +1189,8 @@
             }
         }
         setCuePointsMarkDirtyAndUnlock(
-<<<<<<< HEAD
                 &locked,
-                QList<CuePointer>{});
-=======
-                &lock,
                 cuePoints);
->>>>>>> b1922423
         return ImportStatus::Pending;
     }
 }
