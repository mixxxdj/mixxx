--- conflicted
+++ resolved
@@ -172,16 +172,14 @@
     static int keyToCircleOfFifthsOrder(mixxx::track::io::key::ChromaticKey key,
                                         KeyNotation notation);
 
-<<<<<<< HEAD
     static double trackSyncPitchDifference(double key1, double bpm1, double key2, double bpm2);
 
     static double trackSimilarity(double key1, double bpm1, double key2, double bpm2);
-=======
+
     static QVariant keyFromKeyTextAndIdFields(
             const QVariant& keyTextField, const QVariant& keyIdField);
     static QString keyFromKeyTextAndIdValues(const QString& keyText,
             const mixxx::track::io::key::ChromaticKey& key);
->>>>>>> 61178b62
 
   private:
     static QMutex s_notationMutex;
