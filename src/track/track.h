#pragma once

#include <QList>
#include <QObject>
#include <QUrl>

#include "audio/streaminfo.h"
#include "sources/metadatasource.h"
#include "track/beats.h"
#include "track/cue.h"
#include "track/cueinfoimporter.h"
#include "track/macro.h"
#include "track/track_decl.h"
#include "track/trackrecord.h"
#include "util/compatibility/qmutex.h"
#include "util/fileaccess.h"
#include "util/memory.h"
#include "waveform/waveform.h"

class Track : public QObject {
    Q_OBJECT

  public:
    Track(mixxx::FileAccess fileAccess,
            TrackId trackId = TrackId());
    Track(const Track&) = delete;
    ~Track() override;

    // Creates a new empty temporary instance for fake tracks or for
    // testing purposes. The resulting track will neither be stored
    // in the database nor will the metadata of the corresponding file
    // be updated.
    static TrackPointer newTemporary(
            mixxx::FileAccess fileAccess = mixxx::FileAccess());
    static TrackPointer newTemporary(
            const QString& filePath) {
        return newTemporary(mixxx::FileAccess(mixxx::FileInfo(filePath)));
    }
    static TrackPointer newTemporary(
            const QDir& dir,
            const QString& file) {
        return newTemporary(mixxx::FileAccess(mixxx::FileInfo(dir, file)));
    }

    // Creates a dummy instance only for testing purposes.
    static TrackPointer newDummy(
            const QString& filePath,
            TrackId trackId);

    Q_PROPERTY(QString artist READ getArtist WRITE setArtist NOTIFY artistChanged)
    Q_PROPERTY(QString title READ getTitle WRITE setTitle NOTIFY titleChanged)
    Q_PROPERTY(QString album READ getAlbum WRITE setAlbum NOTIFY albumChanged)
    Q_PROPERTY(QString albumArtist READ getAlbumArtist WRITE setAlbumArtist
                    NOTIFY albumArtistChanged)
    Q_PROPERTY(QString genre READ getGenre STORED false NOTIFY genreChanged)
#if defined(__EXTRA_METADATA__)
    Q_PROPERTY(QString mood READ getMood STORED false NOTIFY moodChanged)
#endif // __EXTRA_METADATA__
    Q_PROPERTY(QString composer READ getComposer WRITE setComposer NOTIFY composerChanged)
    Q_PROPERTY(QString grouping READ getGrouping WRITE setGrouping NOTIFY groupingChanged)
    Q_PROPERTY(QString year READ getYear WRITE setYear NOTIFY yearChanged)
    Q_PROPERTY(QString trackNumber READ getTrackNumber WRITE setTrackNumber
                    NOTIFY trackNumberChanged)
    Q_PROPERTY(QString trackTotal READ getTrackTotal WRITE setTrackTotal NOTIFY trackTotalChanged)
    Q_PROPERTY(int timesPlayed READ getTimesPlayed NOTIFY timesPlayedChanged)
    Q_PROPERTY(QString comment READ getComment WRITE setComment NOTIFY commentChanged)
    Q_PROPERTY(double bpm READ getBpm NOTIFY bpmChanged)
    Q_PROPERTY(QString bpmText READ getBpmText STORED false NOTIFY bpmChanged)
    Q_PROPERTY(QString keyText READ getKeyText WRITE setKeyText NOTIFY keyChanged)
    Q_PROPERTY(double duration READ getDuration NOTIFY durationChanged)
    Q_PROPERTY(QString durationTextSeconds READ getDurationTextSeconds
                    STORED false NOTIFY durationChanged)
    Q_PROPERTY(QString durationTextCentiseconds READ getDurationTextCentiseconds
                    STORED false NOTIFY durationChanged)
    Q_PROPERTY(QString durationTextMilliseconds READ getDurationTextMilliseconds
                    STORED false NOTIFY durationChanged)
    Q_PROPERTY(QString info READ getInfo STORED false NOTIFY infoChanged)
    Q_PROPERTY(QString titleInfo READ getTitleInfo STORED false NOTIFY infoChanged)
    Q_PROPERTY(QDateTime sourceSynchronizedAt READ getSourceSynchronizedAt STORED false)

    mixxx::FileAccess getFileAccess() const {
        // Copying QFileInfo is thread-safe due to implicit sharing,
        // i.e. no locking needed.
        return m_fileAccess;
    }
    mixxx::FileInfo getFileInfo() const {
        // Copying QFileInfo is thread-safe due to implicit sharing,
        // i.e. no locking needed.
        return m_fileAccess.info();
    }

    TrackId getId() const;

    // Returns absolute path to the file, including the filename.
    QString getLocation() const {
        return m_fileAccess.info().location();
    }

    // File/format type
    void setType(const QString&);
    QString getType() const;

    // Get number of channels
    int getChannels() const;

<<<<<<< HEAD
    int getSampleRate() const;
=======
    // Get sample rate
    mixxx::audio::SampleRate getSampleRate() const;
>>>>>>> bef04ac8

    void setBitrate(int);
    int getBitrate() const;
    QString getBitrateText() const;

    void setDuration(mixxx::Duration duration);
    void setDuration(double duration);
    double getDuration() const;
    // Returns the duration rounded to seconds
    int getDurationSecondsInt() const;
    // Returns the duration formatted as a string (H:MM:SS or H:MM:SS.cc or H:MM:SS.mmm)
    QString getDurationText(mixxx::Duration::Precision precision) const;

    // Helper functions for Q_PROPERTYs
    QString getDurationTextSeconds() const {
        return getDurationText(mixxx::Duration::Precision::SECONDS);
    }
    QString getDurationTextCentiseconds() const {
        return getDurationText(mixxx::Duration::Precision::CENTISECONDS);
    }
    QString getDurationTextMilliseconds() const {
        return getDurationText(mixxx::Duration::Precision::MILLISECONDS);
    }

<<<<<<< HEAD
    /// Call when analysis is done.
    void analysisFinished();

    double getBpm() const;
    QString getBpmText() const;
    double setBpm(double);
=======
    // Sets the BPM if not locked.
    bool trySetBpm(double bpmValue) {
        return trySetBpm(mixxx::Bpm(bpmValue));
    }
    bool trySetBpm(mixxx::Bpm bpm);

    // Returns BPM
    double getBpm() const;
    // Returns BPM as a string
    QString getBpmText() const {
        return mixxx::Bpm::displayValueText(getBpm());
    }
>>>>>>> bef04ac8

    // A track with a locked BPM will not be re-analyzed by the beats or bpm
    // analyzer.
    void setBpmLocked(bool bpmLocked);
    bool isBpmLocked() const;

    void setReplayGain(const mixxx::ReplayGain&);
<<<<<<< HEAD
=======
    // Adjust ReplayGain by multiplying the given gain amount.
    void adjustReplayGainFromPregain(double);
    // Returns ReplayGain
>>>>>>> bef04ac8
    mixxx::ReplayGain getReplayGain() const;

    /// Checks if the internal metadata is in-sync with the
    /// metadata stored in file tags.
    bool checkSourceSynchronized() const;

    // The date/time of the last import or export of metadata
    void setSourceSynchronizedAt(const QDateTime& sourceSynchronizedAt);
    QDateTime getSourceSynchronizedAt() const;

    void setDateAdded(const QDateTime& dateAdded);
    QDateTime getDateAdded() const;

    // Getter/Setter methods for metadata
    // Return title
    QString getTitle() const;
    // Set title
    void setTitle(const QString&);
    // Return artist
    QString getArtist() const;
    // Set artist
    void setArtist(const QString&);
    // Return album
    QString getAlbum() const;
    // Set album
    void setAlbum(const QString&);
    // Return album artist
    QString getAlbumArtist() const;
    // Set album artist
    void setAlbumArtist(const QString&);
    // Return Year
    QString getYear() const;
    // Set year
    void setYear(const QString&);
    // Returns the track color
    mixxx::RgbColor::optional_t getColor() const;
    // Sets the track color
    void setColor(const mixxx::RgbColor::optional_t&);
    // Returns the user comment
    QString getComment() const;
    // Sets the user commnet
    void setComment(const QString&);
    // Return composer
    QString getComposer() const;
    // Set composer
    void setComposer(const QString&);
    // Return grouping
    QString getGrouping() const;
    // Set grouping
    void setGrouping(const QString&);
    // Return track number/total
    QString getTrackNumber() const;
    QString getTrackTotal() const;
    // Set track number/total
    void setTrackNumber(const QString&);
    void setTrackTotal(const QString&);

    /// Return the genre as text
    QString getGenre() const;

    /// Update the genre text.
    ///
    /// Returns true if track metadata has been updated and false
    /// otherwise.
    ///
    /// TODO: Update the corresponding custom tags by splitting
    /// the text according to the given tag mapping configuration.
    /// All existing custom genre tags with their associated score
    /// will be replaced.
    bool updateGenre(
            /*TODO: const mixxx::TaggingConfig& config,*/
            const QString& genre);

#if defined(__EXTRA_METADATA__)
    /// Return the mood as text
    QString getMood() const;

    /// Update the mood text.
    ///
    /// Returns true if track metadata has been updated and false
    /// otherwise.
    ///
    /// TODO: Update the corresponding custom tags by splitting
    /// the text according to the given tag mapping configuration.
    /// All existing custom mood tags with their associated score
    /// will be replaced.
    bool updateMood(
            /*TODO: const mixxx::TaggingConfig& config,*/
            const QString& mood);
#endif // __EXTRA_METADATA__

    PlayCounter getPlayCounter() const;
    void setPlayCounter(const PlayCounter& playCounter);
    void resetPlayCounter(int iTimesPlayed = 0) {
        setPlayCounter(PlayCounter(iTimesPlayed));
    }
    // Sets played status and increments or decrements the play count
    void updatePlayCounter(bool bPlayed = true);

    // Only required for the times_played property
    int getTimesPlayed() const {
        return getPlayCounter().getTimesPlayed();
    }

    QDateTime getLastPlayedAt() const {
        return getPlayCounter().getLastPlayedAt();
    }

    // Returns rating
    int getRating() const;
    // Sets rating
    void setRating(int);
    /// Resets the rating
    void resetRating() {
        setRating(mixxx::TrackRecord::kNoRating);
    }

    // Get URL for track
    QString getURL() const;
    // Set URL for track
    void setURL(const QString& url);

    /// Separator between artist and title string that is
    /// used for composing the track info.
    static const QString kArtistTitleSeparator;

    /// Formatted string with artist and title, separated by
    /// kArtistTitleSeparator.
    QString getInfo() const;

    /// The filename if BOTH artist AND title are empty, e.g. for tracks without
    /// any metadata in file tags. Otherwise just the title (even if it is empty).
    QString getTitleInfo() const;

    ConstWaveformPointer getWaveform() const;
    void setWaveform(ConstWaveformPointer pWaveform);

    ConstWaveformPointer getWaveformSummary() const;
    void setWaveformSummary(ConstWaveformPointer pWaveform);

    /// Get the track's main cue point
    mixxx::audio::FramePos getMainCuePosition() const;
    // Set the track's main cue point
    void setMainCuePosition(mixxx::audio::FramePos position);
    /// Shift all cues by a constant offset
<<<<<<< HEAD
    void shiftCuePositionsMillis(double milliseconds);
=======
    void shiftCuePositionsMillis(mixxx::audio::FrameDiff_t milliseconds);
    // Call when analysis is done.
    void analysisFinished();
>>>>>>> bef04ac8

    // Calls for managing the track's cue points
    CuePointer createAndAddCue(
            mixxx::CueType type,
            int hotCueIndex,
            mixxx::audio::FramePos startPosition,
            mixxx::audio::FramePos endPosition);
    CuePointer createAndAddCue(
            mixxx::CueType type,
            int hotCueIndex,
            double startPositionSamples,
            double endPositionSamples) {
        return createAndAddCue(type,
                hotCueIndex,
                mixxx::audio::FramePos::fromEngineSamplePosMaybeInvalid(
                        startPositionSamples),
                mixxx::audio::FramePos::fromEngineSamplePosMaybeInvalid(
                        endPositionSamples));
    }
    CuePointer findCueByType(mixxx::CueType type) const; // NOTE: Cannot be used for hotcues.
    CuePointer findCueById(DbId id) const;
    void removeCue(const CuePointer& pCue);
    void removeCuesOfType(mixxx::CueType);
    QList<CuePointer> getCuePoints() const {
        // Copying implicitly shared collections is thread-safe
        return m_cuePoints;
    }

    void setCuePoints(const QList<CuePointer>& cuePoints);

    enum class ImportStatus {
        Pending,
        Complete,
    };
    /// Imports the given list of cue infos as cue points,
    /// thereby replacing all existing cue points!
    ///
    /// If the list is empty it tries to complete any pending
    /// import and returns the corresponding status.
    ImportStatus importCueInfos(
            mixxx::CueInfoImporterPointer pCueInfoImporter);
    ImportStatus getCueImportStatus() const;

    QMap<int, MacroPointer> getMacros() const;

    void setMacros(const QMap<int, MacroPointer>& macros);
    void addMacro(int slot, const MacroPointer&);

    // Get the track's Beats list
    mixxx::BeatsPointer getBeats() const;

    // Set the track's Beats if not locked
    bool trySetBeats(mixxx::BeatsPointer pBeats);
    bool trySetAndLockBeats(mixxx::BeatsPointer pBeats);

    /// Imports the given list of cue infos as cue points,
    /// thereby replacing all existing cue points!
    ///
    /// If the list is empty it tries to complete any pending
    /// import and returns the corresponding status.
    ImportStatus tryImportBeats(
            mixxx::BeatsImporterPointer pBeatsImporter,
            bool lockBpmAfterSet);
    ImportStatus getBeatsImportStatus() const;

    void resetKeys();
    void setKeys(const Keys& keys);
    Keys getKeys() const;
    void setKey(mixxx::track::io::key::ChromaticKey key,
            mixxx::track::io::key::Source keySource);
    void setKeyText(const QString& keyText,
            mixxx::track::io::key::Source keySource = mixxx::track::io::key::USER);
    mixxx::track::io::key::ChromaticKey getKey() const;
    QString getKeyText() const;

    void setCoverInfo(const CoverInfoRelative& coverInfo);
    CoverInfoRelative getCoverInfo() const;
    CoverInfo getCoverInfoWithLocation() const;
    // Verify the cover image hash and update it if necessary.
    // If the corresponding image has already been loaded it
    // could be provided as a parameter to avoid reloading
    // if actually needed.
    bool refreshCoverImageDigest(
            const QImage& loadedImage = QImage());

    /// Set track metadata after importing from the source.
    ///
    /// The timestamp tracks when metadata has last been synchronized
    /// with file tags, either by importing or exporting the metadata.
    void replaceMetadataFromSource(
            mixxx::TrackMetadata importedMetadata,
            const QDateTime& sourceSynchronizedAt);

    mixxx::TrackMetadata getMetadata(
            mixxx::TrackRecord::SourceSyncStatus*
                    pSourceSyncStatus = nullptr) const;

    mixxx::TrackRecord getRecord(
            bool* pDirty = nullptr) const;
    bool replaceRecord(
            mixxx::TrackRecord newRecord,
            mixxx::BeatsPointer pOptionalBeats = nullptr);

    bool isDirty();
    // Mark the track dirty if it isn't already.
    void markDirty();
    // Mark the track clean if it isn't already.
    void markClean();

    // Explicitly request to export the track's metadata. The actual
    // export is deferred to prevent race conditions when writing into
    // files that are still opened for reading.
    void markForMetadataExport();
    bool isMarkedForMetadataExport() const;

    void setAudioProperties(
            mixxx::audio::ChannelCount channelCount,
            mixxx::audio::SampleRate sampleRate,
            mixxx::audio::Bitrate bitrate,
            mixxx::Duration duration);
    void setAudioProperties(
            const mixxx::audio::StreamInfo& streamInfo);

  signals:
    void artistChanged(const QString&);
    void titleChanged(const QString&);
    void albumChanged(const QString&);
    void albumArtistChanged(const QString&);
    void genreChanged(const QString&);
#if defined(__EXTRA_METADATA__)
    void moodChanged(const QString&);
#endif // __EXTRA_METADATA__
    void composerChanged(const QString&);
    void groupingChanged(const QString&);
    void yearChanged(const QString&);
    void trackNumberChanged(const QString&);
    void trackTotalChanged(const QString&);
    void commentChanged(const QString&);
    void bpmChanged();
    void keyChanged();
    void timesPlayedChanged();
    void durationChanged();
    void infoChanged();

    void waveformUpdated();
    void waveformSummaryUpdated();
    void coverArtUpdated();
    void beatsUpdated();
    void replayGainUpdated(mixxx::ReplayGain replayGain);
    // This signal indicates that ReplayGain is being adjusted, and pregains should be
    // adjusted in the opposite direction to compensate (no audible change).
    void replayGainAdjusted(const mixxx::ReplayGain&);
    void colorUpdated(const mixxx::RgbColor::optional_t& color);
    void cuesUpdated();
    void analyzed();

    void changed(TrackId trackId);
    void dirty(TrackId trackId);
    void clean(TrackId trackId);

  private slots:
    void slotCueUpdated();

  private:
    /// Set a unique identifier for the track.
    /// Only used by GlobalTrackCacheResolver when the track is saved to db for the first time
    void initId(TrackId id);
    /// Remove the TrackId.
    /// Only used by GlobalTrackCacheResolver when the track is purged from the library
    void resetId();

    void relocate(mixxx::FileAccess fileAccess);

    // Set whether the TIO is dirty or not and unlock before emitting
    // any signals. This must only be called from member functions
    // while the TIO is locked.
    void markDirtyAndUnlock(QT_RECURSIVE_MUTEX_LOCKER* pLock) {
        setDirtyAndUnlock(pLock, true);
    }
    void setDirtyAndUnlock(QT_RECURSIVE_MUTEX_LOCKER* pLock, bool bDirty);

    void afterKeysUpdated(QT_RECURSIVE_MUTEX_LOCKER* pLock);

    void afterBeatsAndBpmUpdated(QT_RECURSIVE_MUTEX_LOCKER* pLock);
    void emitBeatsAndBpmUpdated();

    /// Emits a changed signal for each Q_PROPERTY
    void emitChangedSignalsForAllMetadata();

    /// Sets beats and returns a boolean to indicate if BPM/Beats were updated.
    /// Only supposed to be called while the caller guards this a lock.
    bool setBeatsWhileLocked(mixxx::BeatsPointer pBeats);

    /// Imports pending beats from a BeatImporter and returns a boolean to
    /// indicate if BPM/beats were updated. Only supposed to be called while
    /// the caller guards this a lock.
    bool importPendingBeatsWhileLocked();

    /// Sets cue points and returns a boolean to indicate if cues were updated.
    /// Only supposed to be called while the caller guards this a lock.
    bool setCuePointsWhileLocked(const QList<CuePointer>& cuePoints);

    /// Imports pending cues from a CueInfoImporter and returns a boolean to
    /// indicate if cues were updated. Only supposed to be called while the
    /// caller guards this a lock.
    bool importPendingCueInfosWhileLocked();

    mixxx::Bpm getBpmWhileLocked() const;
    bool trySetBpmWhileLocked(mixxx::Bpm bpm);
    bool trySetBeatsWhileLocked(
            mixxx::BeatsPointer pBeats,
            bool lockBpmAfterSet = false);

    bool trySetBeatsMarkDirtyAndUnlock(
            QT_RECURSIVE_MUTEX_LOCKER* pLock,
            mixxx::BeatsPointer pBeats,
            bool lockBpmAfterSet);
    bool tryImportPendingBeatsMarkDirtyAndUnlock(
            QT_RECURSIVE_MUTEX_LOCKER* pLock,
            bool lockBpmAfterSet);

    void setCuePointsMarkDirtyAndUnlock(
            QT_RECURSIVE_MUTEX_LOCKER* pLock,
            const QList<CuePointer>& cuePoints);
    void importPendingCueInfosMarkDirtyAndUnlock(
            QT_RECURSIVE_MUTEX_LOCKER* pLock);

    /// Merge additional metadata that is not (yet) stored in the database
    /// and only available from file tags.
    ///
    /// Returns true if the track has been modified and false otherwise.
    bool mergeExtraMetadataFromSource(
            const mixxx::TrackMetadata& importedMetadata);

    ExportTrackMetadataResult exportMetadata(
            const mixxx::MetadataSource& metadataSource,
            const UserSettingsPointer& pConfig);

    // Information about the actual properties of the
    // audio stream is only available after opening the
    // source at least once. On this occasion the metadata
    // stream info of the track need to be updated to reflect
    // these values.
    bool hasStreamInfoFromSource() const {
        const auto locked = lockMutex(&m_qMutex);
        return m_record.hasStreamInfoFromSource();
    }
    void updateStreamInfoFromSource(
            mixxx::audio::StreamInfo&& streamInfo);

    // Mutex protecting access to object
    mutable QT_RECURSIVE_MUTEX m_qMutex;

    // The file
    mixxx::FileAccess m_fileAccess;

    mixxx::TrackRecord m_record;

    // Flag that indicates whether or not the TIO has changed. This is used by
    // TrackDAO to determine whether or not to write the Track back.
    bool m_bDirty;

    // Flag indicating that the user has explicitly requested to save
    // the metadata.
    bool m_bMarkedForMetadataExport;

    // The list of cue points for the track
    QList<CuePointer> m_cuePoints;

    QMap<int, MacroPointer> m_macros;

    // Storage for the track's beats
    mixxx::BeatsPointer m_pBeats;

    //Visual waveform data
    ConstWaveformPointer m_waveform;
    ConstWaveformPointer m_waveformSummary;

    mixxx::BeatsImporterPointer m_pBeatsImporterPending;
    mixxx::CueInfoImporterPointer m_pCueInfoImporterPending;

    friend class TrackDAO;
    void setHeaderParsedFromTrackDAO(bool headerParsed) {
        // Always operating on a newly created, exclusive instance! No need
        // to lock the mutex.
        DEBUG_ASSERT(!m_record.m_headerParsed);
        m_record.m_headerParsed = headerParsed;
    }
    /// Set the genre text WITHOUT updating the corresponding custom tags.
    ///
    /// TODO: Remove and populate TrackRecord from the database instead.
    void setGenreFromTrackDAO(
            const QString& genre);

    friend class GlobalTrackCache;
    friend class GlobalTrackCacheResolver;
    friend class SoundSourceProxy;
};<|MERGE_RESOLUTION|>--- conflicted
+++ resolved
@@ -103,12 +103,7 @@
     // Get number of channels
     int getChannels() const;
 
-<<<<<<< HEAD
-    int getSampleRate() const;
-=======
-    // Get sample rate
     mixxx::audio::SampleRate getSampleRate() const;
->>>>>>> bef04ac8
 
     void setBitrate(int);
     int getBitrate() const;
@@ -117,12 +112,12 @@
     void setDuration(mixxx::Duration duration);
     void setDuration(double duration);
     double getDuration() const;
-    // Returns the duration rounded to seconds
+    /// Return the duration rounded to seconds
     int getDurationSecondsInt() const;
-    // Returns the duration formatted as a string (H:MM:SS or H:MM:SS.cc or H:MM:SS.mmm)
+    /// Return the duration formatted as a string (H:MM:SS or H:MM:SS.cc or H:MM:SS.mmm)
     QString getDurationText(mixxx::Duration::Precision precision) const;
 
-    // Helper functions for Q_PROPERTYs
+    /// Helper functions for Q_PROPERTYs
     QString getDurationTextSeconds() const {
         return getDurationText(mixxx::Duration::Precision::SECONDS);
     }
@@ -133,40 +128,28 @@
         return getDurationText(mixxx::Duration::Precision::MILLISECONDS);
     }
 
-<<<<<<< HEAD
     /// Call when analysis is done.
     void analysisFinished();
 
-    double getBpm() const;
-    QString getBpmText() const;
-    double setBpm(double);
-=======
-    // Sets the BPM if not locked.
+    /// Set the BPM if not locked.
     bool trySetBpm(double bpmValue) {
         return trySetBpm(mixxx::Bpm(bpmValue));
     }
     bool trySetBpm(mixxx::Bpm bpm);
 
-    // Returns BPM
     double getBpm() const;
-    // Returns BPM as a string
     QString getBpmText() const {
         return mixxx::Bpm::displayValueText(getBpm());
     }
->>>>>>> bef04ac8
-
-    // A track with a locked BPM will not be re-analyzed by the beats or bpm
-    // analyzer.
+
+    /// A track with a locked BPM will not be re-analyzed
+    /// by the beats or bpm analyzer.
     void setBpmLocked(bool bpmLocked);
     bool isBpmLocked() const;
 
     void setReplayGain(const mixxx::ReplayGain&);
-<<<<<<< HEAD
-=======
-    // Adjust ReplayGain by multiplying the given gain amount.
+    /// Adjust ReplayGain by multiplying the given gain amount.
     void adjustReplayGainFromPregain(double);
-    // Returns ReplayGain
->>>>>>> bef04ac8
     mixxx::ReplayGain getReplayGain() const;
 
     /// Checks if the internal metadata is in-sync with the
@@ -312,13 +295,7 @@
     // Set the track's main cue point
     void setMainCuePosition(mixxx::audio::FramePos position);
     /// Shift all cues by a constant offset
-<<<<<<< HEAD
-    void shiftCuePositionsMillis(double milliseconds);
-=======
     void shiftCuePositionsMillis(mixxx::audio::FrameDiff_t milliseconds);
-    // Call when analysis is done.
-    void analysisFinished();
->>>>>>> bef04ac8
 
     // Calls for managing the track's cue points
     CuePointer createAndAddCue(
