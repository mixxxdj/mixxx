#pragma once

#include <QList>
#include <QObject>
#include <QUrl>

#include "audio/streaminfo.h"
#include "sources/metadatasource.h"
#include "track/beats.h"
#include "track/cue.h"
#include "track/cueinfoimporter.h"
#include "track/track_decl.h"
#include "track/trackrecord.h"
#include "util/color/predefinedcolorpalettes.h"
#include "util/compatibility/qmutex.h"
#include "util/fileaccess.h"
#include "util/memory.h"
#include "waveform/waveform.h"

class Track : public QObject {
    Q_OBJECT

  public:
    Track(mixxx::FileAccess fileAccess,
            TrackId trackId = TrackId());
    Track(const Track&) = delete;
    ~Track() override;

    // Creates a new empty temporary instance for fake tracks or for
    // testing purposes. The resulting track will neither be stored
    // in the database nor will the metadata of the corresponding file
    // be updated.
    static TrackPointer newTemporary(
            mixxx::FileAccess fileAccess = mixxx::FileAccess());
    static TrackPointer newTemporary(
            const QString& filePath) {
        return newTemporary(mixxx::FileAccess(mixxx::FileInfo(filePath)));
    }
    static TrackPointer newTemporary(
            const QDir& dir,
            const QString& file) {
        return newTemporary(mixxx::FileAccess(mixxx::FileInfo(dir, file)));
    }

    // Creates a dummy instance only for testing purposes.
    static TrackPointer newDummy(
            const QString& filePath,
            TrackId trackId);

<<<<<<< HEAD
    Q_PROPERTY(QString artist READ getArtist WRITE setArtist)
    Q_PROPERTY(QString title READ getTitle WRITE setTitle)
    Q_PROPERTY(QString album READ getAlbum WRITE setAlbum)
    Q_PROPERTY(QString albumArtist READ getAlbumArtist WRITE setAlbumArtist)
    Q_PROPERTY(QString genre READ getGenre WRITE setGenre)
    Q_PROPERTY(QString composer READ getComposer WRITE setComposer)
    Q_PROPERTY(QString grouping READ getGrouping WRITE setGrouping)
    Q_PROPERTY(QString year READ getYear WRITE setYear)
    Q_PROPERTY(QString track_number READ getTrackNumber WRITE setTrackNumber)
    Q_PROPERTY(QString track_total READ getTrackTotal WRITE setTrackTotal)
    Q_PROPERTY(int times_played READ getTimesPlayed)
    Q_PROPERTY(QDateTime lastPlayed READ getLastPlayedAt)
    Q_PROPERTY(QString comment READ getComment WRITE setComment)
    Q_PROPERTY(int bitrate READ getBitrate WRITE setBitrate)
    Q_PROPERTY(double bpm READ getBpm WRITE trySetBpm)
    Q_PROPERTY(QString bpmFormatted READ getBpmText STORED false)
    Q_PROPERTY(Keys key READ getKeys WRITE setKeys)
    Q_PROPERTY(double duration READ getDuration)
    Q_PROPERTY(QString durationFormatted READ getDurationTextSeconds STORED false)
    Q_PROPERTY(QString durationFormattedCentiseconds READ getDurationTextCentiseconds STORED false)
    Q_PROPERTY(QString durationFormattedMilliseconds READ getDurationTextMilliseconds STORED false)
    Q_PROPERTY(QString info READ getInfo STORED false)
    Q_PROPERTY(QString titleInfo READ getTitleInfo STORED false)
    Q_PROPERTY(int rating READ getRating WRITE setRating)

    Q_PROPERTY(QString location READ getLocation STORED false)
    Q_PROPERTY(QString directory READ directory STORED false)
    Q_PROPERTY(QString baseName READ baseName STORED false)
    Q_PROPERTY(QString fileName READ fileName STORED false)
    Q_PROPERTY(QString extension READ extension STORED false)
    Q_PROPERTY(QString url READ getURL WRITE setURL)

    TrackFile getFileInfo() const {
        // Copying TrackFile/QFileInfo is thread-safe (implicit sharing), no locking needed.
        return m_fileInfo;
    }
    SecurityTokenPointer getSecurityToken() const {
        // Copying a QSharedPointer is thread-safe, no locking needed.
        return m_pSecurityToken;
=======
    Q_PROPERTY(QString artist READ getArtist WRITE setArtist NOTIFY artistChanged)
    Q_PROPERTY(QString title READ getTitle WRITE setTitle NOTIFY titleChanged)
    Q_PROPERTY(QString album READ getAlbum WRITE setAlbum NOTIFY albumChanged)
    Q_PROPERTY(QString albumArtist READ getAlbumArtist WRITE setAlbumArtist
                    NOTIFY albumArtistChanged)
    Q_PROPERTY(QString genre READ getGenre STORED false NOTIFY genreChanged)
#if defined(__EXTRA_METADATA__)
    Q_PROPERTY(QString mood READ getMood STORED false NOTIFY moodChanged)
#endif // __EXTRA_METADATA__
    Q_PROPERTY(QString composer READ getComposer WRITE setComposer NOTIFY composerChanged)
    Q_PROPERTY(QString grouping READ getGrouping WRITE setGrouping NOTIFY groupingChanged)
    Q_PROPERTY(QString year READ getYear WRITE setYear NOTIFY yearChanged)
    Q_PROPERTY(QString trackNumber READ getTrackNumber WRITE setTrackNumber
                    NOTIFY trackNumberChanged)
    Q_PROPERTY(QString trackTotal READ getTrackTotal WRITE setTrackTotal NOTIFY trackTotalChanged)
    Q_PROPERTY(int timesPlayed READ getTimesPlayed NOTIFY timesPlayedChanged)
    Q_PROPERTY(QString comment READ getComment WRITE setComment NOTIFY commentChanged)
    Q_PROPERTY(double bpm READ getBpm NOTIFY bpmChanged)
    Q_PROPERTY(QString bpmText READ getBpmText STORED false NOTIFY bpmChanged)
    Q_PROPERTY(QString keyText READ getKeyText WRITE setKeyText NOTIFY keyChanged)
    Q_PROPERTY(double duration READ getDuration NOTIFY durationChanged)
    Q_PROPERTY(QString durationTextSeconds READ getDurationTextSeconds
                    STORED false NOTIFY durationChanged)
    Q_PROPERTY(QString durationTextCentiseconds READ getDurationTextCentiseconds
                    STORED false NOTIFY durationChanged)
    Q_PROPERTY(QString durationTextMilliseconds READ getDurationTextMilliseconds
                    STORED false NOTIFY durationChanged)
    Q_PROPERTY(QString info READ getInfo STORED false NOTIFY infoChanged)
    Q_PROPERTY(QString titleInfo READ getTitleInfo STORED false NOTIFY infoChanged)
    Q_PROPERTY(QDateTime sourceSynchronizedAt READ getSourceSynchronizedAt STORED false)

    mixxx::FileInfo getFileInfo() const {
        // Copying mixxx::FileInfo based on QFileInfo is thread-safe due to implicit sharing,
        // i.e. no locking needed.
        static_assert(mixxx::FileInfo::isQFileInfo());
        return m_fileAccess.info();
>>>>>>> 0fecdbfa
    }

    TrackId getId() const;

    // Returns absolute path to the file, including the filename.
    QString getLocation() const {
<<<<<<< HEAD
        return m_fileInfo.location();
    }

    QString directory() const {
        return m_fileInfo.directory();
    }
    QString baseName() const {
        return m_fileInfo.baseName();
    }
    QString fileName() const {
        return m_fileInfo.fileName();
    }
    QString extension() const {
        return m_fileInfo.extension();
    }

    // The (refreshed) canonical location
    QString getCanonicalLocation() const;
    // Checks if the file exists
    bool checkFileExists() const {
        return m_fileInfo.checkFileExists();
=======
        if (!m_fileAccess.info().hasLocation()) {
            return {};
        }
        return m_fileAccess.info().location();
>>>>>>> 0fecdbfa
    }

    /// Set the file type
    ///
    /// Returns the old type to allow the caller to report if it has changed.
    QString setType(const QString& newType);

    /// Get the file type
    QString getType() const;

    // Get number of channels
    int getChannels() const;

    mixxx::audio::SampleRate getSampleRate() const;

    void setBitrate(int);
    int getBitrate() const;
    QString getBitrateText() const;

    void setDuration(mixxx::Duration duration);
    void setDuration(double duration);
    double getDuration() const;
    // Returns the duration rounded to seconds
    int getDurationSecondsInt() const;
    // Returns the duration formatted as a string (H:MM:SS or H:MM:SS.cc or H:MM:SS.mmm)
    QString getDurationText(mixxx::Duration::Precision precision) const;

    // Helper functions for Q_PROPERTYs
    QString getDurationTextSeconds() const {
        return getDurationText(mixxx::Duration::Precision::SECONDS);
    }
    QString getDurationTextCentiseconds() const {
        return getDurationText(mixxx::Duration::Precision::CENTISECONDS);
    }
    QString getDurationTextMilliseconds() const {
        return getDurationText(mixxx::Duration::Precision::MILLISECONDS);
    }

    // Sets the BPM if not locked.
    bool trySetBpm(double bpmValue) {
        return trySetBpm(mixxx::Bpm(bpmValue));
    }
    bool trySetBpm(mixxx::Bpm bpm);

    double getBpm() const;
    QString getBpmText() const {
        return mixxx::Bpm::displayValueText(getBpm());
    }

    // A track with a locked BPM will not be re-analyzed by the beats or bpm
    // analyzer.
    void setBpmLocked(bool bpmLocked);
    bool isBpmLocked() const;

    void setReplayGain(const mixxx::ReplayGain&);
    // Adjust ReplayGain by multiplying the given gain amount.
    void adjustReplayGainFromPregain(double);
    // Returns ReplayGain
    mixxx::ReplayGain getReplayGain() const;

    /// Checks if the internal metadata is in-sync with the
    /// metadata stored in file tags.
    bool checkSourceSynchronized() const;

    // The date/time of the last import or export of metadata
    void setSourceSynchronizedAt(const QDateTime& sourceSynchronizedAt);
    void resetSourceSynchronizedAt() {
        setSourceSynchronizedAt(QDateTime{});
    }
    QDateTime getSourceSynchronizedAt() const;

    void setDateAdded(const QDateTime& dateAdded);
    QDateTime getDateAdded() const;

    QString getTitle() const;
    void setTitle(const QString&);
    QString getArtist() const;
    void setArtist(const QString&);
    QString getAlbum() const;
    void setAlbum(const QString&);
    QString getAlbumArtist() const;
    void setAlbumArtist(const QString&);

    // Returns the content of the year library column.
    // This was original only the four digit (gregorian) calendar year of the release date
    // but allows to store any user string. Now it is altenatively used as
    // recording date/time in the ISO 8601 yyyy-MM-ddTHH:mm:ss format tunkated at any point,
    // following the TDRC ID3v2.4 frame or if not exists, TYER + TDAT.
    QString getYear() const;
    void setYear(const QString&);
    // Returns the track color
    mixxx::RgbColor::optional_t getColor() const;
    void setColor(const mixxx::RgbColor::optional_t&);
    QString getComment() const;
    void setComment(const QString&);
    void clearComment() {
        setComment(QString());
    }
    QString getComposer() const;
    void setComposer(const QString&);
    QString getGrouping() const;
    void setGrouping(const QString&);

    // Return track number/total
    QString getTrackNumber() const;
    QString getTrackTotal() const;
    // Set track number/total
    void setTrackNumber(const QString&);
    void setTrackTotal(const QString&);

    /// Return the genre as text
    QString getGenre() const;

    /// Update the genre text.
    ///
    /// Returns true if track metadata has been updated and false
    /// otherwise.
    ///
    /// TODO: Update the corresponding custom tags by splitting
    /// the text according to the given tag mapping configuration.
    /// All existing custom genre tags with their associated score
    /// will be replaced.
    bool updateGenre(
            /*TODO: const mixxx::TaggingConfig& config,*/
            const QString& genre);

#if defined(__EXTRA_METADATA__)
    /// Return the mood as text
    QString getMood() const;

    /// Update the mood text.
    ///
    /// Returns true if track metadata has been updated and false
    /// otherwise.
    ///
    /// TODO: Update the corresponding custom tags by splitting
    /// the text according to the given tag mapping configuration.
    /// All existing custom mood tags with their associated score
    /// will be replaced.
    bool updateMood(
            /*TODO: const mixxx::TaggingConfig& config,*/
            const QString& mood);
#endif // __EXTRA_METADATA__

    PlayCounter getPlayCounter() const;
    void setPlayCounter(const PlayCounter& playCounter);
    void resetPlayCounter(int iTimesPlayed = 0) {
        setPlayCounter(PlayCounter(iTimesPlayed));
    }
    // Sets played status and increments or decrements the play count
    void updatePlayCounter(bool bPlayed = true);
    // Sets played status but leaves play count untouched
    void updatePlayedStatusKeepPlayCount(bool bPlayed);

    // Only required for the times_played property
    int getTimesPlayed() const {
        return getPlayCounter().getTimesPlayed();
    }

    QDateTime getLastPlayedAt() const {
        return getPlayCounter().getLastPlayedAt();
    }

    int getRating() const;
    void setRating(int);
    void resetRating() {
        setRating(mixxx::TrackRecord::kNoRating);
    }

    QString getURL() const;
    void setURL(const QString& url);

    /// Separator between artist and title string that is
    /// used for composing the track info.
    static const QString kArtistTitleSeparator;

    /// Formatted string with artist and title, separated by
    /// kArtistTitleSeparator.
    QString getInfo() const;

    /// The filename if BOTH artist AND title are empty, e.g. for tracks without
    /// any metadata in file tags. Otherwise just the title (even if it is empty).
    QString getTitleInfo() const;

    const ConstWaveformPointer& getWaveform() const;
    void setWaveform(ConstWaveformPointer pWaveform);

    ConstWaveformPointer getWaveformSummary() const;
    void setWaveformSummary(ConstWaveformPointer pWaveform);

    /// Get the track's main cue point
    mixxx::audio::FramePos getMainCuePosition() const;
    // Set the track's main cue point
    void setMainCuePosition(mixxx::audio::FramePos position);
    /// Shift all cues by a constant offset
    void shiftCuePositionsMillis(mixxx::audio::FrameDiff_t milliseconds);
    // Call when analysis is done.
    void analysisFinished();

    // Calls for managing the track's cue points
    CuePointer createAndAddCue(
            mixxx::CueType type,
            int hotCueIndex,
            mixxx::audio::FramePos startPosition,
            mixxx::audio::FramePos endPosition,
            mixxx::RgbColor color = mixxx::PredefinedColorPalettes::kDefaultCueColor);
    CuePointer createAndAddCue(
            mixxx::CueType type,
            int hotCueIndex,
            double startPositionSamples,
            double endPositionSamples,
            mixxx::RgbColor color = mixxx::PredefinedColorPalettes::kDefaultCueColor) {
        return createAndAddCue(type,
                hotCueIndex,
                mixxx::audio::FramePos::fromEngineSamplePosMaybeInvalid(
                        startPositionSamples),
                mixxx::audio::FramePos::fromEngineSamplePosMaybeInvalid(
                        endPositionSamples),
                color);
    }
    CuePointer findCueByType(mixxx::CueType type) const; // NOTE: Cannot be used for hotcues.
    CuePointer findCueById(DbId id) const;
    void removeCue(const CuePointer& pCue);
    void removeCuesOfType(mixxx::CueType);
    QList<CuePointer> getCuePoints() const {
        const QMutexLocker lock(&m_qMutex);
        // lock thread-unsafe copy constructors of QList
        return m_cuePoints;
    }

    void setCuePoints(const QList<CuePointer>& cuePoints);

    enum class ImportStatus {
        Pending,
        Complete,
    };
    /// Imports the given list of cue infos as cue points,
    /// thereby replacing all existing cue points!
    ///
    /// If the list is empty it tries to complete any pending
    /// import and returns the corresponding status.
    ImportStatus importCueInfos(
            std::unique_ptr<mixxx::CueInfoImporter> pCueInfoImporter);
    ImportStatus getCueImportStatus() const;

    bool isDirty() const;

    // Get the track's Beats list
    mixxx::BeatsPointer getBeats() const;

    // Set the track's Beats if not locked
    bool trySetBeats(mixxx::BeatsPointer pBeats);
    bool trySetAndLockBeats(mixxx::BeatsPointer pBeats);

    /// Imports the given list of cue infos as cue points,
    /// thereby replacing all existing cue points!
    ///
    /// If the list is empty it tries to complete any pending
    /// import and returns the corresponding status.
    ImportStatus tryImportBeats(
            mixxx::BeatsImporterPointer pBeatsImporter,
            bool lockBpmAfterSet);
    ImportStatus getBeatsImportStatus() const;

    void resetKeys();
    void setKeys(const Keys& keys);
    Keys getKeys() const;
    void setKey(mixxx::track::io::key::ChromaticKey key,
            mixxx::track::io::key::Source keySource);
    void setKeyText(const QString& keyText,
            mixxx::track::io::key::Source keySource = mixxx::track::io::key::USER);
    mixxx::track::io::key::ChromaticKey getKey() const;
    QString getKeyText() const;

    void setCoverInfo(const CoverInfoRelative& coverInfo);
    CoverInfoRelative getCoverInfo() const;
    CoverInfo getCoverInfoWithLocation() const;

    /// Set track metadata after importing from the source.
    ///
    /// The timestamp tracks when metadata has last been synchronized
    /// with file tags, either by importing or exporting the metadata.
    void replaceMetadataFromSource(
            mixxx::TrackMetadata importedMetadata,
            const QDateTime& sourceSynchronizedAt);

    mixxx::TrackMetadata getMetadata(
            mixxx::TrackRecord::SourceSyncStatus*
                    pSourceSyncStatus = nullptr) const;

    mixxx::TrackRecord getRecord(
            bool* pDirty = nullptr) const;
    bool replaceRecord(
            mixxx::TrackRecord newRecord,
            mixxx::BeatsPointer pOptionalBeats = nullptr);

    // Mark the track dirty if it isn't already.
    void markDirty();
    // Mark the track clean if it isn't already.
    void markClean();

    // Explicitly request to export the track's metadata. The actual
    // export is deferred to prevent race conditions when writing into
    // files that are still opened for reading.
    void markForMetadataExport();
    bool isMarkedForMetadataExport() const;

    void setAudioProperties(
            mixxx::audio::ChannelCount channelCount,
            mixxx::audio::SampleRate sampleRate,
            mixxx::audio::Bitrate bitrate,
            mixxx::Duration duration);
    void setAudioProperties(
            const mixxx::audio::StreamInfo& streamInfo);

  signals:
    void artistChanged(const QString&);
    void titleChanged(const QString&);
    void albumChanged(const QString&);
    void albumArtistChanged(const QString&);
    void genreChanged(const QString&);
#if defined(__EXTRA_METADATA__)
    void moodChanged(const QString&);
#endif // __EXTRA_METADATA__
    void composerChanged(const QString&);
    void groupingChanged(const QString&);
    void yearChanged(const QString&);
    void trackNumberChanged(const QString&);
    void trackTotalChanged(const QString&);
    void commentChanged(const QString&);
    void bpmChanged();
    void keyChanged();
    void timesPlayedChanged();
    void durationChanged();
    void infoChanged();

    void waveformUpdated();
    void waveformSummaryUpdated();
    void coverArtUpdated();
    void beatsUpdated();
    void replayGainUpdated(mixxx::ReplayGain replayGain);
    // This signal indicates that ReplayGain is being adjusted, and pregains should be
    // adjusted in the opposite direction to compensate (no audible change).
    void replayGainAdjusted(const mixxx::ReplayGain&);
    void colorUpdated(const mixxx::RgbColor::optional_t& color);
    void ratingUpdated(int rating);
    void cuesUpdated();
    void loopRemove();
    void analyzed();

    void changed(TrackId trackId);
    void dirty(TrackId trackId);
    void clean(TrackId trackId);

  private slots:
    void slotCueUpdated();

  private:
    /// Set a unique identifier for the track.
    /// Only used by GlobalTrackCacheResolver when the track is saved to db for the first time
    void initId(TrackId id);
    /// Remove the TrackId.
    /// Only used by GlobalTrackCacheResolver when the track is purged from the library
    void resetId();

    void relocate(mixxx::FileAccess fileAccess);

    // Set whether the TIO is dirty or not and unlock before emitting
    // any signals. This must only be called from member functions
    // while the TIO is locked.
    void markDirtyAndUnlock(QT_RECURSIVE_MUTEX_LOCKER* pLock) {
        setDirtyAndUnlock(pLock, true);
    }
    void setDirtyAndUnlock(QT_RECURSIVE_MUTEX_LOCKER* pLock, bool bDirty);

    void afterKeysUpdated(QT_RECURSIVE_MUTEX_LOCKER* pLock);

    void afterBeatsAndBpmUpdated(QT_RECURSIVE_MUTEX_LOCKER* pLock);
    void emitBeatsAndBpmUpdated();

    /// Emits a changed signal for each Q_PROPERTY
    void emitChangedSignalsForAllMetadata();

    /// Sets beats and returns a boolean to indicate if BPM/Beats were updated.
    /// Only supposed to be called while the caller guards this a lock.
    bool setBeatsWhileLocked(mixxx::BeatsPointer pBeats);

    /// Imports pending beats from a BeatImporter and returns a boolean to
    /// indicate if BPM/beats were updated. Only supposed to be called while
    /// the caller guards this a lock.
    bool importPendingBeatsWhileLocked();

    /// Sets cue points and returns a boolean to indicate if cues were updated.
    /// Only supposed to be called while the caller guards this a lock.
    bool setCuePointsWhileLocked(const QList<CuePointer>& cuePoints);

    /// Imports pending cues from a CueInfoImporter and returns a boolean to
    /// indicate if cues were updated. Only supposed to be called while the
    /// caller guards this a lock.
    bool importPendingCueInfosWhileLocked();

    mixxx::Bpm getBpmWhileLocked() const;
    bool trySetBpmWhileLocked(mixxx::Bpm bpm);
    bool trySetBeatsWhileLocked(
            mixxx::BeatsPointer pBeats,
            bool lockBpmAfterSet = false);

    bool trySetBeatsMarkDirtyAndUnlock(
            QT_RECURSIVE_MUTEX_LOCKER* pLock,
            mixxx::BeatsPointer pBeats,
            bool lockBpmAfterSet);
    bool tryImportPendingBeatsMarkDirtyAndUnlock(
            QT_RECURSIVE_MUTEX_LOCKER* pLock,
            bool lockBpmAfterSet);

    void setCuePointsMarkDirtyAndUnlock(
            QT_RECURSIVE_MUTEX_LOCKER* pLock,
            const QList<CuePointer>& cuePoints);
    void importPendingCueInfosMarkDirtyAndUnlock(
            QT_RECURSIVE_MUTEX_LOCKER* pLock);

    /// Merge additional metadata that is not (yet) stored in the database
    /// and only available from file tags.
    ///
    /// Returns true if the track has been modified and false otherwise.
    bool mergeExtraMetadataFromSource(
            const mixxx::TrackMetadata& importedMetadata);

    bool exportSeratoMetadata();

    ExportTrackMetadataResult exportMetadata(
            const mixxx::MetadataSource& metadataSource,
            const SyncTrackMetadataParams& syncParams);

    // Information about the actual properties of the
    // audio stream is only available after opening the
    // source at least once. On this occasion the metadata
    // stream info of the track need to be updated to reflect
    // these values.
    bool hasStreamInfoFromSource() const {
        const auto locked = lockMutex(&m_qMutex);
        return m_record.hasStreamInfoFromSource();
    }
    void updateStreamInfoFromSource(
            mixxx::audio::StreamInfo&& streamInfo);

    // Mutex protecting access to object
    mutable QT_RECURSIVE_MUTEX m_qMutex;

    // The file
    mixxx::FileAccess m_fileAccess;

    mixxx::TrackRecord m_record;

    // Flag that indicates whether or not the TIO has changed. This is used by
    // TrackDAO to determine whether or not to write the Track back.
    bool m_bDirty;

    // Flag indicating that the user has explicitly requested to save
    // the metadata.
    bool m_bMarkedForMetadataExport;

    // The list of cue points for the track
    QList<CuePointer> m_cuePoints;

    // Storage for the track's beats
    mixxx::BeatsPointer m_pBeats;

    // Visual waveform data
    ConstWaveformPointer m_waveform;
    ConstWaveformPointer m_waveformSummary;

    mixxx::BeatsImporterPointer m_pBeatsImporterPending;
    std::unique_ptr<mixxx::CueInfoImporter> m_pCueInfoImporterPending;

    friend class TrackDAO;
    void setHeaderParsedFromTrackDAO(bool headerParsed) {
        // Always operating on a newly created, exclusive instance! No need
        // to lock the mutex.
        DEBUG_ASSERT(!m_record.m_headerParsed);
        m_record.m_headerParsed = headerParsed;
    }
    /// Set the genre text WITHOUT updating the corresponding custom tags.
    ///
    /// TODO: Remove and populate TrackRecord from the database instead.
    void setGenreFromTrackDAO(
            const QString& genre);

    friend class GlobalTrackCache;
    friend class GlobalTrackCacheResolver;
    friend class SoundSourceProxy;
};<|MERGE_RESOLUTION|>--- conflicted
+++ resolved
@@ -47,47 +47,6 @@
             const QString& filePath,
             TrackId trackId);
 
-<<<<<<< HEAD
-    Q_PROPERTY(QString artist READ getArtist WRITE setArtist)
-    Q_PROPERTY(QString title READ getTitle WRITE setTitle)
-    Q_PROPERTY(QString album READ getAlbum WRITE setAlbum)
-    Q_PROPERTY(QString albumArtist READ getAlbumArtist WRITE setAlbumArtist)
-    Q_PROPERTY(QString genre READ getGenre WRITE setGenre)
-    Q_PROPERTY(QString composer READ getComposer WRITE setComposer)
-    Q_PROPERTY(QString grouping READ getGrouping WRITE setGrouping)
-    Q_PROPERTY(QString year READ getYear WRITE setYear)
-    Q_PROPERTY(QString track_number READ getTrackNumber WRITE setTrackNumber)
-    Q_PROPERTY(QString track_total READ getTrackTotal WRITE setTrackTotal)
-    Q_PROPERTY(int times_played READ getTimesPlayed)
-    Q_PROPERTY(QDateTime lastPlayed READ getLastPlayedAt)
-    Q_PROPERTY(QString comment READ getComment WRITE setComment)
-    Q_PROPERTY(int bitrate READ getBitrate WRITE setBitrate)
-    Q_PROPERTY(double bpm READ getBpm WRITE trySetBpm)
-    Q_PROPERTY(QString bpmFormatted READ getBpmText STORED false)
-    Q_PROPERTY(Keys key READ getKeys WRITE setKeys)
-    Q_PROPERTY(double duration READ getDuration)
-    Q_PROPERTY(QString durationFormatted READ getDurationTextSeconds STORED false)
-    Q_PROPERTY(QString durationFormattedCentiseconds READ getDurationTextCentiseconds STORED false)
-    Q_PROPERTY(QString durationFormattedMilliseconds READ getDurationTextMilliseconds STORED false)
-    Q_PROPERTY(QString info READ getInfo STORED false)
-    Q_PROPERTY(QString titleInfo READ getTitleInfo STORED false)
-    Q_PROPERTY(int rating READ getRating WRITE setRating)
-
-    Q_PROPERTY(QString location READ getLocation STORED false)
-    Q_PROPERTY(QString directory READ directory STORED false)
-    Q_PROPERTY(QString baseName READ baseName STORED false)
-    Q_PROPERTY(QString fileName READ fileName STORED false)
-    Q_PROPERTY(QString extension READ extension STORED false)
-    Q_PROPERTY(QString url READ getURL WRITE setURL)
-
-    TrackFile getFileInfo() const {
-        // Copying TrackFile/QFileInfo is thread-safe (implicit sharing), no locking needed.
-        return m_fileInfo;
-    }
-    SecurityTokenPointer getSecurityToken() const {
-        // Copying a QSharedPointer is thread-safe, no locking needed.
-        return m_pSecurityToken;
-=======
     Q_PROPERTY(QString artist READ getArtist WRITE setArtist NOTIFY artistChanged)
     Q_PROPERTY(QString title READ getTitle WRITE setTitle NOTIFY titleChanged)
     Q_PROPERTY(QString album READ getAlbum WRITE setAlbum NOTIFY albumChanged)
@@ -105,9 +64,11 @@
     Q_PROPERTY(QString trackTotal READ getTrackTotal WRITE setTrackTotal NOTIFY trackTotalChanged)
     Q_PROPERTY(int timesPlayed READ getTimesPlayed NOTIFY timesPlayedChanged)
     Q_PROPERTY(QString comment READ getComment WRITE setComment NOTIFY commentChanged)
-    Q_PROPERTY(double bpm READ getBpm NOTIFY bpmChanged)
+    Q_PROPERTY(int bitrate READ getBitrate WRITE setBitrate NOTIFY bitrateChanged)
+    Q_PROPERTY(double bpm READ getBpm WRITE trySetBpm NOTIFY bpmChanged)
     Q_PROPERTY(QString bpmText READ getBpmText STORED false NOTIFY bpmChanged)
-    Q_PROPERTY(QString keyText READ getKeyText WRITE setKeyText NOTIFY keyChanged)
+
+    Q_PROPERTY(Keys key READ getKeys WRITE setKeys NOTIFY keyChanged)
     Q_PROPERTY(double duration READ getDuration NOTIFY durationChanged)
     Q_PROPERTY(QString durationTextSeconds READ getDurationTextSeconds
                     STORED false NOTIFY durationChanged)
@@ -118,47 +79,53 @@
     Q_PROPERTY(QString info READ getInfo STORED false NOTIFY infoChanged)
     Q_PROPERTY(QString titleInfo READ getTitleInfo STORED false NOTIFY infoChanged)
     Q_PROPERTY(QDateTime sourceSynchronizedAt READ getSourceSynchronizedAt STORED false)
-
+    Q_PROPERTY(int rating READ getRating WRITE setRating NOTIFY ratingChanged)
+
+    Q_PROPERTY(QString location READ getLocation STORED false NOTIFY locationChanged)
+    Q_PROPERTY(QString directory READ directory STORED false NOTIFY directoryChanged)
+    Q_PROPERTY(QString baseName READ baseName STORED false NOTIFY basenameChanged)
+    Q_PROPERTY(QString fileName READ fileName STORED false NOTIFY filenameChanged)
+    Q_PROPERTY(QString extension READ extension STORED false NOTIFY extensionChanged)
+    Q_PROPERTY(QString url READ getURL WRITE setURL NOTIFY trackLocationUrlChanged)
+
+    mixxx::FileAccess getFileAccess() const {
+        // Copying QFileInfo is thread-safe due to implicit sharing,
+        // i.e. no locking needed.
+        return m_fileAccess;
+    }
     mixxx::FileInfo getFileInfo() const {
-        // Copying mixxx::FileInfo based on QFileInfo is thread-safe due to implicit sharing,
+        // Copying QFileInfo is thread-safe due to implicit sharing,
         // i.e. no locking needed.
-        static_assert(mixxx::FileInfo::isQFileInfo());
         return m_fileAccess.info();
->>>>>>> 0fecdbfa
     }
 
     TrackId getId() const;
 
     // Returns absolute path to the file, including the filename.
     QString getLocation() const {
-<<<<<<< HEAD
-        return m_fileInfo.location();
-    }
-
+        if (!m_fileAccess.info().hasLocation()) {
+            return {};
+        }
+        return m_fileAccess.info().location();
+    }
     QString directory() const {
-        return m_fileInfo.directory();
+        return m_fileAccess.info().asQFileInfo().dir().dirName();
     }
     QString baseName() const {
-        return m_fileInfo.baseName();
+        return m_fileAccess.info().asQFileInfo().baseName();
     }
     QString fileName() const {
-        return m_fileInfo.fileName();
+        return m_fileAccess.info().asQFileInfo().fileName();
     }
     QString extension() const {
-        return m_fileInfo.extension();
+        return m_fileAccess.info().asQFileInfo().suffix();
     }
 
     // The (refreshed) canonical location
     QString getCanonicalLocation() const;
     // Checks if the file exists
     bool checkFileExists() const {
-        return m_fileInfo.checkFileExists();
-=======
-        if (!m_fileAccess.info().hasLocation()) {
-            return {};
-        }
-        return m_fileAccess.info().location();
->>>>>>> 0fecdbfa
+        return m_fileAccess.info().checkFileExists();
     }
 
     /// Set the file type
@@ -489,11 +456,19 @@
     void trackNumberChanged(const QString&);
     void trackTotalChanged(const QString&);
     void commentChanged(const QString&);
+    void bitrateChanged();
     void bpmChanged();
     void keyChanged();
     void timesPlayedChanged();
     void durationChanged();
     void infoChanged();
+    void ratingChanged();
+    void locationChanged();
+    void directoryChanged();
+    void basenameChanged();
+    void filenameChanged();
+    void extensionChanged();
+    void trackLocationUrlChanged();
 
     void waveformUpdated();
     void waveformSummaryUpdated();
