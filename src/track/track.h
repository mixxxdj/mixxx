--- conflicted
+++ resolved
@@ -345,15 +345,8 @@
     void setBeatsAndUnlock(QMutexLocker* pLock, BeatsPointer pBeats);
     void setKeysAndUnlock(QMutexLocker* pLock, const Keys& keys);
 
-<<<<<<< HEAD
     bool updateCuePoint(double position, Cue::CueSource source);
 
-    // Set a unique identifier for the track.
-    // Only used by TrackDAO!
-    void setId(TrackId id);
-
-=======
->>>>>>> 9e936f6f
     enum class DurationRounding {
         SECONDS, // rounded to full seconds
         NONE     // unmodified
