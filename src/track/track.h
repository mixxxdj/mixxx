--- conflicted
+++ resolved
@@ -355,7 +355,8 @@
             bool* pDirty = nullptr) const;
     bool replaceRecord(
             mixxx::TrackRecord newRecord,
-            mixxx::BeatsPointer pOptionalBeats = nullptr);
+            mixxx::BeatsPointer pOptionalBeats = nullptr,
+            bool forceBpm = false);
 
     // Mark the track dirty if it isn't already.
     void markDirty();
@@ -397,11 +398,7 @@
     void waveformUpdated();
     void waveformSummaryUpdated();
     void coverArtUpdated();
-<<<<<<< HEAD
-    void bpmUpdated(double bpm);
     void bpmLockUpdated(bool locked);
-=======
->>>>>>> a88e298d
     void beatsUpdated();
     void replayGainUpdated(mixxx::ReplayGain replayGain);
     void colorUpdated(const mixxx::RgbColor::optional_t& color);
