#include "track/keyutils.h"

#include <QMap>
#include <QPair>
#include <QRegularExpression>
#include <QtDebug>

#include "preferences/keydetectionsettings.h"
#include "util/color/colorpalette.h"
#include "util/color/predefinedcolorpalettes.h"
#include "util/color/rgbcolor.h"
#include "util/compatibility/qmutex.h"

using mixxx::track::io::key::ChromaticKey;
using mixxx::track::io::key::ChromaticKey_IsValid;

namespace {

// All of these regular expressions need exact matching.
// QRegularExpression::anchoredPattern cannot be used because Mixxx supports Qt < 5.15, so
// instead do what QRegularExpression::anchoredPattern by wrapping each regex in \\A(?: ... )\\z

// OpenKey notation, the numbers 1-12 followed by d (dur, major) or m (moll, minor).
const QRegularExpression s_openKeyRegex(QStringLiteral(
        "\\A(?:^\\s*(1[0-2]|[1-9])([dm])\\s*$)\\z"));

// Lancelot notation, the numbers 1-12 followed by A (minor) or B(I) (major).
// or "I", "L", "M", "D", "P", "C" for the advanced modes
const QRegularExpression s_lancelotKeyRegex(
        QStringLiteral("\\A(?:^\\s*0*(1[0-2]|[1-9])([ABILMDPC])\\s*$)\\z"));
constexpr std::string_view s_lancelotMajorModes = "BILM";

// a-g followed by any number of sharps or flats, optionally followed by
// a scale mode spec (m = minor, min, maj ..)
// Note: ## = x exists: https://jadebultitude.com/double-sharp-sign-in-music
const QRegularExpression s_keyRegex(
        QString::fromUtf8(
                "\\A(?:^\\s*([a-g])([#♯b♭]*) *([a-z]{3}.*|m)?\\s*$)\\z"),
        QRegularExpression::CaseInsensitiveOption);

const QString s_sharpSymbol = QString::fromUtf8("♯");
//static const QString s_flatSymbol = QString::fromUtf8("♭");

const QString s_traditionalKeyNames[] = {
        QStringLiteral(u"INVALID"),
        QStringLiteral(u"C"),
        QStringLiteral(u"D♭"),
        QStringLiteral(u"D"),
        QStringLiteral(u"E♭"),
        QStringLiteral(u"E"),
        QStringLiteral(u"F"),
        QStringLiteral(u"F♯/G♭"),
        QStringLiteral(u"G"),
        QStringLiteral(u"A♭"),
        QStringLiteral(u"A"),
        QStringLiteral(u"B♭"),
        QStringLiteral(u"B"),
        QStringLiteral(u"Cm"),
        QStringLiteral(u"C♯m"),
        QStringLiteral(u"Dm"),
        QStringLiteral(u"D♯m/E♭m"),
        QStringLiteral(u"Em"),
        QStringLiteral(u"Fm"),
        QStringLiteral(u"F♯m"),
        QStringLiteral(u"Gm"),
        QStringLiteral(u"G♯m"),
        QStringLiteral(u"Am"),
        QStringLiteral(u"B♭m"),
        QStringLiteral(u"Bm")};

// ID3v2.3.0 specification (https://id3.org/id3v2.3.0):
// The 'Initial key' frame contains the musical key in which the sound starts.
// It is represented as a string with a maximum length of three characters.
// The ground keys are represented with "A","B","C","D","E", "F" and "G" and halfkeys
// represented with "b" and "#". Minor is represented as "m". Example "Cbm".
// Off key is represented with an "o" only.
const std::array s_IDv3KeyNames = {
        // these are QStringLiterals because they're used as QStrings below, even though they
        // only contain ASCII characters
        QStringLiteral("o"),
        QStringLiteral("C"),
        QStringLiteral("Db"),
        QStringLiteral("D"),
        QStringLiteral("Eb"),
        QStringLiteral("E"),
        QStringLiteral("F"),
        QStringLiteral("F#"),
        QStringLiteral("G"),
        QStringLiteral("Ab"),
        QStringLiteral("A"),
        QStringLiteral("Bb"),
        QStringLiteral("B"),
        QStringLiteral("Cm"),
        QStringLiteral("C#m"),
        QStringLiteral("Dm"),
        QStringLiteral("Ebm"),
        QStringLiteral("Em"),
        QStringLiteral("Fm"),
        QStringLiteral("F#m"),
        QStringLiteral("Gm"),
        QStringLiteral("G#m"),
        QStringLiteral("Am"),
        QStringLiteral("Bbm"),
        QStringLiteral("Bm")};

// Maps an OpenKey number to its major and minor key.
constexpr ChromaticKey s_openKeyToKeys[][2] = {
        // 0 is not a valid OpenKey number.
        {mixxx::track::io::key::INVALID, mixxx::track::io::key::INVALID},
        {mixxx::track::io::key::C_MAJOR, mixxx::track::io::key::A_MINOR},            // 1
        {mixxx::track::io::key::G_MAJOR, mixxx::track::io::key::E_MINOR},            // 2
        {mixxx::track::io::key::D_MAJOR, mixxx::track::io::key::B_MINOR},            // 3
        {mixxx::track::io::key::A_MAJOR, mixxx::track::io::key::F_SHARP_MINOR},      // 4
        {mixxx::track::io::key::E_MAJOR, mixxx::track::io::key::C_SHARP_MINOR},      // 5
        {mixxx::track::io::key::B_MAJOR, mixxx::track::io::key::G_SHARP_MINOR},      // 6
        {mixxx::track::io::key::F_SHARP_MAJOR, mixxx::track::io::key::E_FLAT_MINOR}, // 7
        {mixxx::track::io::key::D_FLAT_MAJOR, mixxx::track::io::key::B_FLAT_MINOR},  // 8
        {mixxx::track::io::key::A_FLAT_MAJOR, mixxx::track::io::key::F_MINOR},       // 9
        {mixxx::track::io::key::E_FLAT_MAJOR, mixxx::track::io::key::C_MINOR},       // 10
        {mixxx::track::io::key::B_FLAT_MAJOR, mixxx::track::io::key::G_MINOR},       // 11
        {mixxx::track::io::key::F_MAJOR, mixxx::track::io::key::D_MINOR}             // 12
};

// This is a quick hack to convert an ASCII letter into a key. Lookup the key
// using (letter.toLower() - 'a') as the index. Make sure the letter matches
// [a-gA-G] first.
constexpr ChromaticKey s_letterToMajorKey[] = {
        mixxx::track::io::key::A_MAJOR,
        mixxx::track::io::key::B_MAJOR,
        mixxx::track::io::key::C_MAJOR,
        mixxx::track::io::key::D_MAJOR,
        mixxx::track::io::key::E_MAJOR,
        mixxx::track::io::key::F_MAJOR,
        mixxx::track::io::key::G_MAJOR};

constexpr int s_sortKeysCircleOfFifths[] = {
        0,  // INVALID
        1,  // C_MAJOR
        15, // D_FLAT_MAJOR
        5,  // D_MAJOR
        19, // E_FLAT_MAJOR
        9,  // E_MAJOR
        23, // F_MAJOR
        13, // F_SHARP_MAJOR
        3,  // G_MAJOR
        17, // A_FLAT_MAJOR
        7,  // A_MAJOR
        21, // B_FLAT_MAJOR
        11, // B_MAJOR
        20, // C_MINOR
        10, // C_SHARP_MINOR
        24, // D_MINOR
        14, // E_FLAT_MINOR
        4,  // E_MINOR
        18, // F_MINOR
        8,  // F_SHARP_MINOR
        22, // G_MINOR
        12, // G_SHARP_MINOR
        2,  // A_MINOR
        16, // B_FLAT_MINOR
        6,  // B_MINOR
};

constexpr int s_sortKeysCircleOfFifthsLancelot[] = {
        0,  // INVALID
        16, // C_MAJOR
        6,  // D_FLAT_MAJOR
        20, // D_MAJOR
        10, // E_FLAT_MAJOR
        24, // E_MAJOR
        14, // F_MAJOR
        4,  // F_SHARP_MAJOR
        18, // G_MAJOR
        8,  // A_FLAT_MAJOR
        22, // A_MAJOR
        12, // B_FLAT_MAJOR
        2,  // B_MAJOR
        9,  // C_MINOR
        23, // C_SHARP_MINOR
        13, // D_MINOR
        3,  // E_FLAT_MINOR
        17, // E_MINOR
        7,  // F_MINOR
        21, // F_SHARP_MINOR
        11, // G_MINOR
        1,  // G_SHARP_MINOR
        15, // A_MINOR
        5,  // B_FLAT_MINOR
        19, // B_MINOR
};

struct ScaleModeInfo {
    KeyUtils::ScaleMode mode;
    const char* text;
    const char* textShort;
    bool isMajor;
    int transposeSteps;
};

// Strings used by Rapid Evolution when exporting detailed keys to file tags
constexpr ScaleModeInfo s_scaleModeInfo[] = {
        {KeyUtils::ScaleMode::Ionian, // standard major
                "ionian",
                "ion",
                true,
                0},
        {KeyUtils::ScaleMode::Aeolian, // natural minor
                "aeolian",
                "aeo",
                false,
                0},
        {KeyUtils::ScaleMode::Lydian, // major with raised 4th
                "lydian",
                "lyd",
                true,
                -5},
        {KeyUtils::ScaleMode::Mixolydian, // major with lowered 7th
                "mixolydian",
                "mix",
                true,
                +5},
        {KeyUtils::ScaleMode::Dorian, // minor with raised 6th
                "dorian",
                "dor",
                false,
                -5},
        {KeyUtils::ScaleMode::Phrygian, // minor with lowered 2nd
                "phrygian",
                "phr",
                false,
                +5},
        {KeyUtils::ScaleMode::Locrian, //  minor with lowered 2nd and 7th
                "locrian",
                "loc",
                false,
                -2},
};

// transposeSteps is used to express the detailed modes
// as a compatible natural minor or standard major scale
// The following table shows the relation for C major in the Circle of Fifths
// "C ionian"     8B    C – D – E – F – G – A – B
// "Db"
// "D dorian"     8D    D – E – F – G – A – B – C
// "Eb"
// "E phrygian"   8P    E – F – G – A – B – C – D
// "F lydian" 	  8L    F – G – A – B – C – D – E
// "Gb"
// "G mixolydian  8M    G – A – B – C – D – E – F
// "Ab"
// "A aeolian"    8A    A – B – C – D – E – F – G
// "Bb"
// "B locrian"    8C    B – C – D – E – F – G – A

// We transpose according to isMajor:
// lydian to ionian
// mixolydian to ionian
// dorian to aeolian
// phrygian to aeolian
// locrian to aeolian

// Lancelot notation is OpenKey notation rotated counter-clockwise by 5.
inline int openKeyNumberToLancelotNumber(const int okNumber)  {
    int lancelotNumber = okNumber - 5;
    if (lancelotNumber < 1) {
        lancelotNumber += 12;
    }
    return lancelotNumber;
}

// Lancelot notation is OpenKey notation rotated counter-clockwise by 5.
inline int lancelotNumberToOpenKeyNumber(const int lancelotNumber)  {
    int okNumber = lancelotNumber + 5;
    if (okNumber > 12) {
        okNumber -= 12;
    }
    return okNumber;
}

} // namespace

QMutex KeyUtils::s_notationMutex;
QMap<ChromaticKey, QString> KeyUtils::s_notation;
QMap<QString, ChromaticKey> KeyUtils::s_reverseNotation;

// static
ChromaticKey KeyUtils::openKeyNumberToKey(int openKeyNumber, bool major) {
        return s_openKeyToKeys[openKeyNumber][major ? 0 : 1];
}

// static
QString KeyUtils::keyDebugName(ChromaticKey key) {
    if (!ChromaticKey_IsValid(key)) {
        key = mixxx::track::io::key::INVALID;
    }
    return s_traditionalKeyNames[static_cast<int>(key)];
}

// static
void KeyUtils::setNotation(const QMap<ChromaticKey, QString>& notation) {
    const auto locker = lockMutex(&s_notationMutex);
    s_notation = notation;
    s_reverseNotation.clear();

    for (auto it = s_notation.constBegin(); it != s_notation.constEnd(); ++it) {
        if (s_reverseNotation.contains(it.value())) {
            qWarning() << "Key notation is surjective (has duplicate values).";
        }
        s_reverseNotation.insert(it.value(), it.key());
    }
}

// static
int KeyUtils::keyToOpenKeyNumber(mixxx::track::io::key::ChromaticKey key) {
    switch (key) {
    case mixxx::track::io::key::C_MAJOR:
    case mixxx::track::io::key::A_MINOR:
        return 1;
    case mixxx::track::io::key::G_MAJOR:
    case mixxx::track::io::key::E_MINOR:
        return 2;
    case mixxx::track::io::key::D_MAJOR:
    case mixxx::track::io::key::B_MINOR:
        return 3;
    case mixxx::track::io::key::A_MAJOR:
    case mixxx::track::io::key::F_SHARP_MINOR:
        return 4;
    case mixxx::track::io::key::E_MAJOR:
    case mixxx::track::io::key::C_SHARP_MINOR:
        return 5;
    case mixxx::track::io::key::B_MAJOR:
    case mixxx::track::io::key::G_SHARP_MINOR:
        return 6;
    case mixxx::track::io::key::F_SHARP_MAJOR:
    case mixxx::track::io::key::E_FLAT_MINOR:
        return 7;
    case mixxx::track::io::key::D_FLAT_MAJOR:
    case mixxx::track::io::key::B_FLAT_MINOR:
        return 8;
    case mixxx::track::io::key::A_FLAT_MAJOR:
    case mixxx::track::io::key::F_MINOR:
        return 9;
    case mixxx::track::io::key::E_FLAT_MAJOR:
    case mixxx::track::io::key::C_MINOR:
        return 10;
    case mixxx::track::io::key::B_FLAT_MAJOR:
    case mixxx::track::io::key::G_MINOR:
        return 11;
    case mixxx::track::io::key::F_MAJOR:
    case mixxx::track::io::key::D_MINOR:
        return 12;
    default:
        return 0;
    }
}

// static
QString KeyUtils::keyToString(ChromaticKey key,
                              KeyNotation notation) {
    if (!ChromaticKey_IsValid(key) ||
        key == mixxx::track::io::key::INVALID) {
        return {};
    }

    if (notation == KeyNotation::Custom) {
        // The default value for notation is KeyUtils::KeyNotation::Custom, so
        // this executes when the function is called without a notation specified
        // after KeyUtils::setNotation has set up s_notation.
        const auto locker = lockMutex(&s_notationMutex);
        auto it = s_notation.constFind(key);
        if (it != s_notation.constEnd()) {
            return it.value();
        }
    } else if (notation == KeyNotation::OpenKey) {
        bool major = keyIsMajor(key);
        int number = keyToOpenKeyNumber(key);
        return QString::number(number) + (major ? "d" : "m");
    } else if (notation == KeyNotation::OpenKeyAndTraditional) {
        bool major = keyIsMajor(key);
        int number = keyToOpenKeyNumber(key);
        QString trad = s_traditionalKeyNames[static_cast<int>(key)];
        return QString::number(number) + (major ? "d" : "m") + " (" + trad + ")";
    } else if (notation == KeyNotation::Lancelot) {
        bool major = keyIsMajor(key);
        int number = openKeyNumberToLancelotNumber(keyToOpenKeyNumber(key));
        return QString::number(number) + (major ? "B" : "A");
    } else if (notation == KeyNotation::LancelotAndTraditional) {
        bool major = keyIsMajor(key);
        int number = openKeyNumberToLancelotNumber(keyToOpenKeyNumber(key));
        QString trad = s_traditionalKeyNames[static_cast<int>(key)];
        return QString::number(number) + (major ? "B" : "A") + " (" + trad + ")";
    } else if (notation == KeyNotation::Traditional) {
        return s_traditionalKeyNames[static_cast<int>(key)];
    } else if (notation == KeyNotation::ID3v2) {
        return s_IDv3KeyNames[static_cast<int>(key)];
    }
    return keyDebugName(key);
}

// static
QString KeyUtils::formatGlobalKey(const Keys& keys, KeyNotation notation) {
    const mixxx::track::io::key::ChromaticKey globalKey = keys.getGlobalKey();
    if (globalKey != mixxx::track::io::key::INVALID) {
        return keyToString(globalKey, notation);
    } else {
        // Fall back on text global name
        return keys.getGlobalKeyText();
    }
}

// static
ChromaticKey KeyUtils::guessKeyFromText(const QString& text) {
    // Remove Shift (Tuning) Information used by Rapid Evolution like: "A#m +50";
    int shiftStart = text.indexOf('+');
    if (shiftStart < 0) {
        shiftStart = text.indexOf('-');
    }
    const QString trimmed =
            shiftStart >= 0 ? text.left(shiftStart).trimmed() : text.trimmed();

    if (trimmed.isEmpty()) {
        return mixxx::track::io::key::INVALID;
    }

    // Try using the user's custom notation.
    {
        const auto locker = lockMutex(&s_notationMutex);
        auto it = s_reverseNotation.constFind(text);
        if (it != s_reverseNotation.constEnd()) {
            return it.value();
        }
    }

    QRegularExpressionMatch openKeyMatch = s_openKeyRegex.match(trimmed);
    if (openKeyMatch.hasMatch()) {
        bool ok = false;
        int openKeyNumber = openKeyMatch.captured(1).toInt(&ok);

        // Regex should mean this never happens.
        if (!ok || openKeyNumber < 1 || openKeyNumber > 12) {
            return mixxx::track::io::key::INVALID;
        }

        bool major = openKeyMatch.captured(2)
                             .compare("d") == 0;

        return openKeyNumberToKey(openKeyNumber, major);
    }

    QRegularExpressionMatch lancelotMatch = s_lancelotKeyRegex.match(trimmed);
    if (lancelotMatch.hasMatch()) {
        bool ok = false;
        int lancelotNumber = lancelotMatch.captured(1).toInt(&ok);

        // Regex should mean this never happens.
        if (!ok || lancelotNumber < 1 || lancelotNumber > 12) {
            return mixxx::track::io::key::INVALID;
        }

        int openKeyNumber = lancelotNumberToOpenKeyNumber(lancelotNumber);

        const QChar lancelotScaleMode = lancelotMatch.captured(2).at(0);
        bool major = (s_lancelotMajorModes.find(lancelotScaleMode.toLatin1()) != std::string::npos);

        return openKeyNumberToKey(openKeyNumber, major);
    }

    QRegularExpressionMatch keyMatch = s_keyRegex.match(trimmed);
    if (keyMatch.hasMatch()) {
        // Take the first letter, lowercase it and subtract 'a' and we get a
        // number between 0-6. Look up the major key associated with that letter
        // from s_letterToMajorKey. Upper-case means major, lower-case means
        // minor. Then apply the sharps or flats to the key.
        QChar letter = keyMatch.captured(1).at(0);
        int letterIndex = letter.toLower().toLatin1() - 'a';
        bool major = letter.isUpper();

        // Now apply sharps and flats to the letter key.
        QString adjustments = keyMatch.captured(2);
        int steps = 0;
        for (const auto* it = adjustments.constBegin();
                it != adjustments.constEnd();
                ++it) {
            steps += (*it == '#' || *it == s_sharpSymbol[0]) ? 1 : -1;
        }

        QString scale = keyMatch.captured(3);
        // we override major if a scale definition exists
        if (!scale.isEmpty()) {
            if (scale.compare("m", Qt::CaseInsensitive) == 0) {
                // Aeolian
                major = false;
            } else if (scale.startsWith("min", Qt::CaseInsensitive)) {
                // Aeolian
                major = false;
            } else if (scale.startsWith("maj", Qt::CaseInsensitive)) {
                // Ionian
                major = true;
            } else {
                // Try to find detailed scale mode
                ScaleMode scaleMode = ScaleMode::Unknown;
                for (const ScaleModeInfo& modeInfo : s_scaleModeInfo) {
                    if (scale.startsWith(modeInfo.textShort, Qt::CaseInsensitive)) {
                        scaleMode = modeInfo.mode;
                        major = modeInfo.isMajor;
                        steps += modeInfo.transposeSteps;
                        break;
                    }
                }
                if (scaleMode == ScaleMode::Unknown) {
                    return mixxx::track::io::key::INVALID;
                }
            }
        }
        ChromaticKey letterKey = static_cast<ChromaticKey>(
            s_letterToMajorKey[letterIndex] + (major ? 0 : 12));
        return scaleKeySteps(letterKey, steps);
    }

    // We didn't figure out the key. Womp womp.
    return mixxx::track::io::key::INVALID;
}

// static
ChromaticKey KeyUtils::keyFromNumericValue(double value) {
    int value_floored = static_cast<int>(value);
    return keyFromNumericValue(value_floored);
}

// static
ChromaticKey KeyUtils::keyFromNumericValue(int value) {
    if (!ChromaticKey_IsValid(value)) {
        return mixxx::track::io::key::INVALID;
    }

    return static_cast<ChromaticKey>(value);
}

KeyUtils::KeyNotation KeyUtils::keyNotationFromNumericValue(double value) {
    int value_floored = static_cast<int>(value);
    if (value_floored < static_cast<int>(KeyNotation::Invalid)
        || value_floored >= static_cast<int>(KeyNotation::NumKeyNotations)) {
        return KeyNotation::Invalid;
    }
    return static_cast<KeyNotation>(value_floored);
}

KeyUtils::KeyNotation KeyUtils::keyNotationFromString(const QString& notationName) {
    if (notationName == KEY_NOTATION_CUSTOM) {
        return KeyUtils::KeyNotation::Custom;
    } else if (notationName == KEY_NOTATION_OPEN_KEY) {
        return KeyUtils::KeyNotation::OpenKey;
    } else if (notationName == KEY_NOTATION_LANCELOT) {
        return KeyUtils::KeyNotation::Lancelot;
    } else if (notationName == KEY_NOTATION_TRADITIONAL) {
        return KeyUtils::KeyNotation::Traditional;
    } else if (notationName == KEY_NOTATION_OPEN_KEY_AND_TRADITIONAL) {
        return KeyUtils::KeyNotation::OpenKeyAndTraditional;
    } else if (notationName == KEY_NOTATION_LANCELOT_AND_TRADITIONAL) {
        return KeyUtils::KeyNotation::LancelotAndTraditional;
    } else {
        return KeyUtils::KeyNotation::Invalid;
    }
}

// static
double KeyUtils::keyToNumericValue(ChromaticKey key) {
    return key;
}

// static
QColor KeyUtils::keyToColor(ChromaticKey key, const ColorPalette& palette) {
    int openKeyNumber = keyToOpenKeyNumber(key);

    if (openKeyNumber != 0) {
        DEBUG_ASSERT(openKeyNumber <= palette.size() && openKeyNumber >= 1);
        const auto rgbColor = palette.at(openKeyNumber - 1); // Open Key numbers start from 1
        return mixxx::RgbColor::toQColor(rgbColor);
    } else {
        return {}; // return invalid color
    }
}

// static
QPair<ChromaticKey, double> KeyUtils::scaleKeyOctaves(ChromaticKey key, double octave_change) {
    // Convert the octave_change from percentage of octave to the nearest
    // integer of key changes. We need the rounding to be in the same direction
    // so that a -1.0 and 1.0 scale of C makes it back to C.
    double key_changes_scaled = octave_change * 12;
    int key_changes = static_cast<int>(key_changes_scaled +
                          (key_changes_scaled > 0 ? 0.5 : -0.5));

    double diff_to_nearest_full_key = key_changes_scaled - key_changes;
    return QPair<ChromaticKey, double>(scaleKeySteps(key, key_changes), diff_to_nearest_full_key);
}

// static
ChromaticKey KeyUtils::scaleKeySteps(ChromaticKey key, int key_changes) {
    // Invalid scales to invalid.
    if (!ChromaticKey_IsValid(key) ||
        key == mixxx::track::io::key::INVALID) {
        return mixxx::track::io::key::INVALID;
    }

    if (key_changes == 0) {
        return key;
    }

    // We know the key is in the set of valid values. Save whether or not the
    // value is major.
    bool major = keyIsMajor(key);

    // Tonic, 0-indexed.
    int tonic = keyToTonic(key);

    // Add the key_changes, mod 12.
    tonic = (tonic + key_changes) % 12;

    // If tonic + key_changes ended up negative, the modulus could have ended up
    // negative (it's implementation specific). Add 12 until we are positive.
    while (tonic < 0) {
        tonic += 12;
    }

    return tonicToKey(tonic, major);
}

// static
mixxx::track::io::key::ChromaticKey KeyUtils::calculateGlobalKey(
        const KeyChangeList& key_changes, SINT totalFrames, mixxx::audio::SampleRate sampleRate) {
    if (key_changes.size() == 1) {
        qDebug() << keyDebugName(key_changes[0].first);
        return key_changes[0].first;
    }
    QMap<mixxx::track::io::key::ChromaticKey, double> key_histogram;

    for (int i = 0; i < key_changes.size(); ++i) {
        mixxx::track::io::key::ChromaticKey key = key_changes[i].first;
        const double start_frame = key_changes[i].second;
        const double next_frame = (i == key_changes.size() - 1)
                ? totalFrames
                : key_changes[i + 1].second;
        key_histogram[key] += (next_frame - start_frame);
    }


    double max_delta = 0;
    mixxx::track::io::key::ChromaticKey max_key = mixxx::track::io::key::INVALID;
    qDebug() << "Key Histogram";
    for (auto it = key_histogram.constBegin();
         it != key_histogram.constEnd(); ++it) {
        qDebug() << it.key() << ":" << keyDebugName(it.key()) << it.value() / sampleRate;
        if (it.value() > max_delta) {
            max_key = it.key();
            max_delta = it.value();
        }
    }
    return max_key;
}

// static
int KeyUtils::shortestStepsToKey(
    mixxx::track::io::key::ChromaticKey key,
    mixxx::track::io::key::ChromaticKey target_key) {
    // For invalid keys just return zero steps.
    if (!ChromaticKey_IsValid(key) ||
            key == mixxx::track::io::key::INVALID ||
            !ChromaticKey_IsValid(target_key) ||
            target_key == mixxx::track::io::key::INVALID) {
        return 0;
    }

    // NOTE(rryan): Even though it's kind of meaningless to call this with keys
    // that are not both major/minor, we are tolerant of that.

    // Tonic, 0-indexed.
    int tonic = keyToTonic(key);
    int targetTonic = keyToTonic(target_key);
    int steps = targetTonic - tonic;

    if (steps > 6) {
        steps -= 12;
    } else if (steps < -6) {
        steps += 12;
    }

    return steps;
}

// static
int KeyUtils::shortestStepsToCompatibleKey(
        mixxx::track::io::key::ChromaticKey key,
        mixxx::track::io::key::ChromaticKey target_key) {

    if (!ChromaticKey_IsValid(key) ||
            key == mixxx::track::io::key::INVALID ||
            !ChromaticKey_IsValid(target_key) ||
            target_key == mixxx::track::io::key::INVALID ||
            key == target_key) {
        // For invalid keys just return zero steps.
        return 0;
    }


    if (key == target_key) {
        // Already matching
        return 0;
    }

    // We know the key is in the set of valid values. Save whether or not the
    // value is major.
    bool major = keyIsMajor(key);
    bool targetMajor = keyIsMajor(target_key);

    // If we have a mode mismatch, matching to a the Relative mode
    // will produce a pitch up to +-6 semitones, which may sounds
    // too much chipmunked than expected.
    // Since the the relative major/minor key shares the same notes
    // we can convert the target mode
    if (major != targetMajor) {
        int openKeyNumber = KeyUtils::keyToOpenKeyNumber(target_key);
        target_key = openKeyNumberToKey(openKeyNumber, !targetMajor);
    }

    // Now both keys at the same mode
    // The Compatible Key is +-5 or 0 semitone steps away
    // 0(+-12) Tonic match
    // +5 Perfect 4th (Sub-Dominant)
    // -5 Perfect 5th (Dominant)

    // first we need the current step distance to decide
    // which case we choose
    int shortestDistance = shortestStepsToKey(key, target_key);
    // shortestDistance is in the range of -6 ..  +6
    if (shortestDistance < -2) {
        // Perfect 4th (Sub-Dominant)
        return 5 + shortestDistance;
    } if (shortestDistance > 2) {
        // Perfect 5th (Dominant)
        return -5 + shortestDistance;
    }
    // tonic match
    return shortestDistance; // in the range of -2 .. +2
}

QList<mixxx::track::io::key::ChromaticKey> KeyUtils::getCompatibleKeys(
        mixxx::track::io::key::ChromaticKey key) {
    QList<mixxx::track::io::key::ChromaticKey> compatible;
    if (!ChromaticKey_IsValid(key) || key == mixxx::track::io::key::INVALID) {
        return compatible;
    }

    int openKeyNumber = KeyUtils::keyToOpenKeyNumber(key);
    // We know the key is in the set of valid values. Save whether or not the
    // value is minor.
    bool major = keyIsMajor(key);

    // The compatible keys of particular key are:
    // * The relative major/minor key.
    // * The perfect 4th (sub-dominant) major/minor key.
    // * The perfect 5th (dominant) major/minor key.
    //
    // The Circle of Fifths is a handy tool that encodes this compatibility.
    // Keys on the same radial of the circle are compatible and adjacent keys on
    // the circle are compatible. OpenKey notation encodes the Circle of
    // Fifths. The OpenKey number represents the radial on the circle and
    // major/minor determines whether you are on the inner or outer ring of the
    // radial.

    // The key is compatible with tracks in the same key.
    compatible << key;

    auto relativeKey = openKeyNumberToKey(openKeyNumber, !major);
    int relativeOpenKeyNumber = KeyUtils::keyToOpenKeyNumber(relativeKey);

    // The relative major/minor key is compatible.
    compatible << relativeKey;

    // The perfect 4th and perfect 5th of BOTH major and minor key are compatible
    // (as explained by Phil Morse: https://youtu.be/9eECvYYAwbg?t=2370)
    compatible << openKeyNumberToKey(
            openKeyNumber == 12 ? 1 : openKeyNumber + 1, major);
    compatible << openKeyNumberToKey(
            relativeOpenKeyNumber == 12 ? 1 : relativeOpenKeyNumber + 1, !major);
    compatible << openKeyNumberToKey(
            openKeyNumber == 1 ? 12 : openKeyNumber - 1, major);
    compatible << openKeyNumberToKey(
            relativeOpenKeyNumber == 1 ? 12 : relativeOpenKeyNumber - 1, !major);
    return compatible;
}

int KeyUtils::keyToCircleOfFifthsOrder(mixxx::track::io::key::ChromaticKey key,
                                       KeyNotation notation) {
    if (!ChromaticKey_IsValid(key)) {
        key = mixxx::track::io::key::INVALID;
    }

    if (notation != KeyNotation::Lancelot && notation != KeyNotation::LancelotAndTraditional) {
        return s_sortKeysCircleOfFifths[static_cast<int>(key)];
    } else {
        return s_sortKeysCircleOfFifthsLancelot[static_cast<int>(key)];
    }
}

<<<<<<< HEAD
// returns the pitch difference between two tracks, when they are played at the
// same tempo. Assumes all inputs are valid.
double KeyUtils::trackSyncPitchDifference(double key1, double bpm1, double key2, double bpm2) {
    // calculate the pitch delta for each track when stretched to a tempo of 100BPM
    const double delta1 = powerOf2ToSemitoneChange(100 / bpm1);
    const double delta2 = powerOf2ToSemitoneChange(100 / bpm2);

    // get the resulting key for each track at 100BPM
    const double resPitch1 = key1 + delta1;
    const double resPitch2 = key2 + delta2;

    // return the pitch difference when both tracks are played at the same tempo
    return shortestPitchDiff(resPitch1, resPitch2);
}

// Calculates Similarity (0 to 1, -1 if invalid) between two tracks based on their key and BPM.
double KeyUtils::trackSimilarity(double key1, double bpm1, double key2, double bpm2) {
    if (bpm1 <= 0.0 || bpm2 <= 0.0 || key1 < 0 || key1 >= 13 || key2 < 0 || key2 >= 13) {
        return -1.0;
    }

    // relative pitch difference between tracks, when played at same tempo
    const double pitchDiff = trackSyncPitchDifference(key1, bpm1, key2, bpm2);

    const int roundedPitchDiff = (int)normalizePitch(round(pitchDiff));
    double cents = abs(roundedPitchDiff - pitchDiff);
    // bring cents value back to [0-0.5] for pitchDiff values > 11.50
    if (cents > 11) {
        cents = 12 - cents;
    }

    const int keyWheelSteps = pitchDiffToKeywheelSteps(roundedPitchDiff);

    // normalize between 0-1 by dividing by 7 (no. of steps values, including 0)
    // invert so 1.0 means most compatible
    const double normKWSteps = (1 - keyWheelSteps / 7.0);
    // this 1-16x^4 curve forgives the effect of lower detune values on the similarity
    // we're considering 20 ct off to still be mostly in tune
    const double normCents = (1 - 16 * pow(cents, 4)); // 0-1

    // calculate final similarity and return it
    return normKWSteps * normCents;
=======
// static
QVariant KeyUtils::keyFromKeyTextAndIdFields(
        const QVariant& keyTextField, const QVariant& keyIdField) {
    // Helper function used by basetrackcache.cpp and basetracktablemodel.cpp
    // to determine the Key string from either the LIBRARYTABLE_KEY or the
    // LIBRARYTABLE_KEY_ID field.
    //
    // If we know the semantic key via the LIBRARYTABLE_KEY_ID
    // column (as opposed to the string representation of the key
    // currently stored in the DB) then lookup the key and render it
    // using the user's selected notation.
    if (keyIdField.isNull()) {
        // Otherwise, just use the KEY column value as is
        return keyTextField;
    }
    // Convert or clear invalid values
    VERIFY_OR_DEBUG_ASSERT(keyIdField.canConvert<int>()) {
        return keyTextField;
    }
    bool ok;
    const auto keyId = keyIdField.toInt(&ok);
    VERIFY_OR_DEBUG_ASSERT(ok) {
        return keyTextField;
    }
    const auto key = KeyUtils::keyFromNumericValue(keyId);
    if (key == mixxx::track::io::key::INVALID) {
        return keyTextField;
    }
    // Render the key with the user-provided notation
    return QVariant{KeyUtils::keyToString(key)};
}

// static
QString KeyUtils::keyFromKeyTextAndIdValues(const QString& keyText, const ChromaticKey& keyId) {
    return keyId == mixxx::track::io::key::INVALID ? keyText : KeyUtils::keyToString(keyId);
>>>>>>> 61178b62
}<|MERGE_RESOLUTION|>--- conflicted
+++ resolved
@@ -802,7 +802,6 @@
     }
 }
 
-<<<<<<< HEAD
 // returns the pitch difference between two tracks, when they are played at the
 // same tempo. Assumes all inputs are valid.
 double KeyUtils::trackSyncPitchDifference(double key1, double bpm1, double key2, double bpm2) {
@@ -845,7 +844,8 @@
 
     // calculate final similarity and return it
     return normKWSteps * normCents;
-=======
+}
+
 // static
 QVariant KeyUtils::keyFromKeyTextAndIdFields(
         const QVariant& keyTextField, const QVariant& keyIdField) {
@@ -881,5 +881,4 @@
 // static
 QString KeyUtils::keyFromKeyTextAndIdValues(const QString& keyText, const ChromaticKey& keyId) {
     return keyId == mixxx::track::io::key::INVALID ? keyText : KeyUtils::keyToString(keyId);
->>>>>>> 61178b62
 }