#include "track/keyutils.h"

#include <QMap>
#include <QPair>
#include <QRegularExpression>
#include <QtDebug>

#include "util/compatibility/qmutex.h"
#include "util/math.h"

#define MUSIC_FLAT_UTF8  "\xe299ad"
#define MUSIC_SHARP_UTF8 "\xe299af"

using mixxx::track::io::key::ChromaticKey;
using mixxx::track::io::key::ChromaticKey_IsValid;

// All of these regular expressions need exact matching.
// QRegularExpression::anchoredPattern cannot be used because Mixxx supports Qt < 5.15, so
// instead do what QRegularExpression::anchoredPattern by wrapping each regex in \\A(?: ... )\\z

// OpenKey notation, the numbers 1-12 followed by d (dur, major) or m (moll, minor).
static const QRegularExpression s_openKeyRegex(QStringLiteral(
                                                       "\\A(?:^\\s*(1[0-2]|[1-9])([dm])\\s*$)\\z"),
        QRegularExpression::CaseInsensitiveOption);

// Lancelot notation, the numbers 1-12 followed by a (minor) or b (major).
<<<<<<< HEAD
static const QRegularExpression s_lancelotKeyRegex(
        QStringLiteral("\\A(?:^\\s*(1[0-2]|[1-9])([ab])\\s*$)\\z"),
        QRegularExpression::CaseInsensitiveOption);
=======
// This is also used to detect RapidEvolution Key Code format using a padding "0"
static const QString s_lancelotKeyPattern("^\\s*0*(1[0-2]|[1-9])([ab])\\s*$");
>>>>>>> 620242d8

// a-g followed by any number of sharps or flats, optionally followed by
// a scale spec (m = minor, min, maj)
// anchor the pattern so we don't get accidental sub-string matches
// (?:or)? allows unabbreviated major|minor without capturing
static const QRegularExpression s_keyRegex(QString::fromUtf8(
                                                   "\\A(?:^\\s*([a-g])([#♯b♭]*)"
                                                   "(min(?:or)?|maj(?:or)?|m)?\\s*$)\\z"),
        QRegularExpression::CaseInsensitiveOption);

static const QString s_sharpSymbol = QString::fromUtf8("♯");
//static const QString s_flatSymbol = QString::fromUtf8("♭");

static const QString s_traditionalKeyNames[] = {
    QString::fromUtf8("INVALID"),
    QString::fromUtf8("C"),
    QString::fromUtf8("D♭"),
    QString::fromUtf8("D"),
    QString::fromUtf8("E♭"),
    QString::fromUtf8("E"),
    QString::fromUtf8("F"),
    QString::fromUtf8("F♯/G♭"),
    QString::fromUtf8("G"),
    QString::fromUtf8("A♭"),
    QString::fromUtf8("A"),
    QString::fromUtf8("B♭"),
    QString::fromUtf8("B"),
    QString::fromUtf8("Cm"),
    QString::fromUtf8("C♯m"),
    QString::fromUtf8("Dm"),
    QString::fromUtf8("D♯m/E♭m"),
    QString::fromUtf8("Em"),
    QString::fromUtf8("Fm"),
    QString::fromUtf8("F♯m"),
    QString::fromUtf8("Gm"),
    QString::fromUtf8("G♯m"),
    QString::fromUtf8("Am"),
    QString::fromUtf8("B♭m"),
    QString::fromUtf8("Bm")
};

// Maps an OpenKey number to its major and minor key.
const ChromaticKey s_openKeyToKeys[][2] = {
    // 0 is not a valid OpenKey number.
    { mixxx::track::io::key::INVALID,       mixxx::track::io::key::INVALID },
    { mixxx::track::io::key::C_MAJOR,       mixxx::track::io::key::A_MINOR }, // 1
    { mixxx::track::io::key::G_MAJOR,       mixxx::track::io::key::E_MINOR }, // 2
    { mixxx::track::io::key::D_MAJOR,       mixxx::track::io::key::B_MINOR }, // 3
    { mixxx::track::io::key::A_MAJOR,       mixxx::track::io::key::F_SHARP_MINOR }, // 4
    { mixxx::track::io::key::E_MAJOR,       mixxx::track::io::key::C_SHARP_MINOR }, // 5
    { mixxx::track::io::key::B_MAJOR,       mixxx::track::io::key::G_SHARP_MINOR }, // 6
    { mixxx::track::io::key::F_SHARP_MAJOR, mixxx::track::io::key::E_FLAT_MINOR }, // 7
    { mixxx::track::io::key::D_FLAT_MAJOR,  mixxx::track::io::key::B_FLAT_MINOR }, // 8
    { mixxx::track::io::key::A_FLAT_MAJOR,  mixxx::track::io::key::F_MINOR }, // 9
    { mixxx::track::io::key::E_FLAT_MAJOR,  mixxx::track::io::key::C_MINOR }, // 10
    { mixxx::track::io::key::B_FLAT_MAJOR,  mixxx::track::io::key::G_MINOR }, // 11
    { mixxx::track::io::key::F_MAJOR,       mixxx::track::io::key::D_MINOR } // 12
};

// This is a quick hack to convert an ASCII letter into a key. Lookup the key
// using (letter.toLower() - 'a') as the index. Make sure the letter matches
// [a-gA-G] first.
const ChromaticKey s_letterToMajorKey[] = {
    mixxx::track::io::key::A_MAJOR,
    mixxx::track::io::key::B_MAJOR,
    mixxx::track::io::key::C_MAJOR,
    mixxx::track::io::key::D_MAJOR,
    mixxx::track::io::key::E_MAJOR,
    mixxx::track::io::key::F_MAJOR,
    mixxx::track::io::key::G_MAJOR
};

static const int s_sortKeysCircleOfFifths[] = {
    0, // INVALID
    1, // C_MAJOR
    15, // D_FLAT_MAJOR
    5, // D_MAJOR
    19, // E_FLAT_MAJOR
    9, // E_MAJOR
    23, // F_MAJOR
    13, // F_SHARP_MAJOR
    3, // G_MAJOR
    17, // A_FLAT_MAJOR
    7, // A_MAJOR
    21, // B_FLAT_MAJOR
    11, // B_MAJOR
    20, // C_MINOR
    10, // C_SHARP_MINOR
    24, // D_MINOR
    14, // E_FLAT_MINOR
    4, // E_MINOR
    18, // F_MINOR
    8, // F_SHARP_MINOR
    22, // G_MINOR
    12, // G_SHARP_MINOR
    2, // A_MINOR
    16, // B_FLAT_MINOR
    6, // B_MINOR
};

static const int s_sortKeysCircleOfFifthsLancelot[] = {
    0, // INVALID
    16, // C_MAJOR
    6, // D_FLAT_MAJOR
    20, // D_MAJOR
    10, // E_FLAT_MAJOR
    24, // E_MAJOR
    14, // F_MAJOR
    4, // F_SHARP_MAJOR
    18, // G_MAJOR
    8, // A_FLAT_MAJOR
    22, // A_MAJOR
    12, // B_FLAT_MAJOR
    2, // B_MAJOR
    9, // C_MINOR
    23, // C_SHARP_MINOR
    13, // D_MINOR
    3, // E_FLAT_MINOR
    17, // E_MINOR
    7, // F_MINOR
    21, // F_SHARP_MINOR
    11, // G_MINOR
    1, // G_SHARP_MINOR
    15, // A_MINOR
    5, // B_FLAT_MINOR
    19, // B_MINOR
};

QMutex KeyUtils::s_notationMutex;
QMap<ChromaticKey, QString> KeyUtils::s_notation;
QMap<QString, ChromaticKey> KeyUtils::s_reverseNotation;

// Lancelot notation is OpenKey notation rotated counter-clockwise by 5.
inline int openKeyNumberToLancelotNumber(const int okNumber)  {
    int lancelotNumber = okNumber - 5;
    if (lancelotNumber < 1) {
        lancelotNumber += 12;
    }
    return lancelotNumber;
}

// Lancelot notation is OpenKey notation rotated counter-clockwise by 5.
inline int lancelotNumberToOpenKeyNumber(const int lancelotNumber)  {
    int okNumber = lancelotNumber + 5;
    if (okNumber > 12) {
        okNumber -= 12;
    }
    return okNumber;
}

// static
ChromaticKey KeyUtils::openKeyNumberToKey(int openKeyNumber, bool major) {
        return s_openKeyToKeys[openKeyNumber][major ? 0 : 1];
}

// static
QString KeyUtils::keyDebugName(ChromaticKey key) {
    if (!ChromaticKey_IsValid(key)) {
        key = mixxx::track::io::key::INVALID;
    }
    return s_traditionalKeyNames[static_cast<int>(key)];
}

// static
void KeyUtils::setNotation(const QMap<ChromaticKey, QString>& notation) {
    const auto locker = lockMutex(&s_notationMutex);
    s_notation = notation;
    s_reverseNotation.clear();

    for (auto it = s_notation.constBegin(); it != s_notation.constEnd(); ++it) {
        if (s_reverseNotation.contains(it.value())) {
            qWarning() << "Key notation is surjective (has duplicate values).";
        }
        s_reverseNotation.insert(it.value(), it.key());
    }
}

// static
QString KeyUtils::keyToString(ChromaticKey key,
                              KeyNotation notation) {
    if (!ChromaticKey_IsValid(key) ||
        key == mixxx::track::io::key::INVALID) {
        // TODO(rryan): Maybe just the empty string?
        return "INVALID";
    }

    if (notation == KeyNotation::Custom) {
        // The default value for notation is KeyUtils::KeyNotation::Custom, so this executes when the function is
        // called without a notation specified after KeyUtils::setNotation has set up s_notation.
        const auto locker = lockMutex(&s_notationMutex);
        auto it = s_notation.constFind(key);
        if (it != s_notation.constEnd()) {
            return it.value();
        }
    } else if (notation == KeyNotation::OpenKey) {
        bool major = keyIsMajor(key);
        int number = keyToOpenKeyNumber(key);
        return QString::number(number) + (major ? "d" : "m");
    } else if (notation == KeyNotation::OpenKeyAndTraditional) {
        bool major = keyIsMajor(key);
        int number = keyToOpenKeyNumber(key);
        QString trad = s_traditionalKeyNames[static_cast<int>(key)];
        return QString::number(number) + (major ? "d" : "m") + " (" + trad + ")";
    } else if (notation == KeyNotation::Lancelot) {
        bool major = keyIsMajor(key);
        int number = openKeyNumberToLancelotNumber(keyToOpenKeyNumber(key));
        return QString::number(number) + (major ? "B" : "A");
    } else if (notation == KeyNotation::LancelotAndTraditional) {
        bool major = keyIsMajor(key);
        int number = openKeyNumberToLancelotNumber(keyToOpenKeyNumber(key));
        QString trad = s_traditionalKeyNames[static_cast<int>(key)];
        return QString::number(number) + (major ? "B" : "A") + " (" + trad + ")";
    } else if (notation == KeyNotation::Traditional) {
        return s_traditionalKeyNames[static_cast<int>(key)];
    }
    return keyDebugName(key);
}

// static
QString KeyUtils::getGlobalKeyText(const Keys& keys, KeyNotation notation) {
    const mixxx::track::io::key::ChromaticKey globalKey(keys.getGlobalKey());
    if (globalKey != mixxx::track::io::key::INVALID) {
        return keyToString(globalKey, notation);
    } else {
        // Fall back on text global name
        return keys.getGlobalKeyText();
    }
}

// static
ChromaticKey KeyUtils::guessKeyFromText(const QString& text) {
    // Remove Shift (Tuning) Information used by Rapid Evolution like: "A#m +50";
    int shiftStart = text.indexOf('+');
    if (shiftStart < 0) {
        shiftStart = text.indexOf('-');
    }
    const QString trimmed =
            shiftStart >= 0 ? text.left(shiftStart).trimmed() : text.trimmed();

    if (trimmed.isEmpty()) {
        return mixxx::track::io::key::INVALID;
    }

    // Try using the user's custom notation.
    {
        const auto locker = lockMutex(&s_notationMutex);
        auto it = s_reverseNotation.constFind(text);
        if (it != s_reverseNotation.constEnd()) {
            return it.value();
        }
    }

    QRegularExpressionMatch openKeyMatch = s_openKeyRegex.match(trimmed);
    if (openKeyMatch.hasMatch()) {
        bool ok = false;
        int openKeyNumber = openKeyMatch.captured(1).toInt(&ok);

        // Regex should mean this never happens.
        if (!ok || openKeyNumber < 1 || openKeyNumber > 12) {
            return mixxx::track::io::key::INVALID;
        }

        bool major = openKeyMatch.captured(2)
                             .compare("d", Qt::CaseInsensitive) == 0;

        return openKeyNumberToKey(openKeyNumber, major);
    }

    QRegularExpressionMatch lancelotMatch = s_lancelotKeyRegex.match(trimmed);
    if (lancelotMatch.hasMatch()) {
        bool ok = false;
        int lancelotNumber = lancelotMatch.captured(1).toInt(&ok);

        // Regex should mean this never happens.
        if (!ok || lancelotNumber < 1 || lancelotNumber > 12) {
            return mixxx::track::io::key::INVALID;
        }

        int openKeyNumber = lancelotNumberToOpenKeyNumber(lancelotNumber);

        bool major = lancelotMatch.captured(2)
                             .compare("b", Qt::CaseInsensitive) == 0;

        return openKeyNumberToKey(openKeyNumber, major);
    }

    QRegularExpressionMatch keyMatch = s_keyRegex.match(trimmed);
    if (keyMatch.hasMatch()) {
        // Take the first letter, lowercase it and subtract 'a' and we get a
        // number between 0-6. Look up the major key associated with that letter
        // from s_letterToMajorKey. Upper-case means major, lower-case means
        // minor. Then apply the sharps or flats to the key.
        QChar letter = keyMatch.captured(1).at(0);
        int letterIndex = letter.toLower().toLatin1() - 'a';
        bool major = letter.isUpper();

        // Now apply sharps and flats to the letter key.
        QString adjustments = keyMatch.captured(2);
        int steps = 0;
        for (const auto* it = adjustments.constBegin();
                it != adjustments.constEnd();
                ++it) {
            steps += (*it == '#' || *it == s_sharpSymbol[0]) ? 1 : -1;
        }

        QString scale = keyMatch.captured(3);
        // we override major if a scale definition exists
        if (! scale.isEmpty()) {
            if (scale.compare("m", Qt::CaseInsensitive) == 0) {
                major = false;
            } else if (scale.startsWith("min", Qt::CaseInsensitive)) {
                major = false;
            } else if (scale.startsWith("maj", Qt::CaseInsensitive)) {
                major = true;
            } else {
                qDebug() << "WARNING: scale from regexp has unexpected value."
                  " should never happen";
            }
        }

        ChromaticKey letterKey = static_cast<ChromaticKey>(
            s_letterToMajorKey[letterIndex] + (major ? 0 : 12));
        return scaleKeySteps(letterKey, steps);
    }

    // We didn't figure out the key. Womp womp.
    return mixxx::track::io::key::INVALID;
}

// static
ChromaticKey KeyUtils::keyFromNumericValue(double value) {
    int value_floored = int(value);

    if (!ChromaticKey_IsValid(value_floored)) {
        return mixxx::track::io::key::INVALID;
    }

    return static_cast<ChromaticKey>(value_floored);
}

KeyUtils::KeyNotation KeyUtils::keyNotationFromNumericValue(double value) {
    int value_floored = static_cast<int>(value);
    if (value_floored < static_cast<int>(KeyNotation::Invalid)
        || value_floored >= static_cast<int>(KeyNotation::NumKeyNotations)) {
        return KeyNotation::Invalid;
    }
    return static_cast<KeyNotation>(value_floored);
}

// static
double KeyUtils::keyToNumericValue(ChromaticKey key) {
    return key;
}

// static
QPair<ChromaticKey, double> KeyUtils::scaleKeyOctaves(ChromaticKey key, double octave_change) {
    // Convert the octave_change from percentage of octave to the nearest
    // integer of key changes. We need the rounding to be in the same direction
    // so that a -1.0 and 1.0 scale of C makes it back to C.
    double key_changes_scaled = octave_change * 12;
    int key_changes = static_cast<int>(key_changes_scaled +
                          (key_changes_scaled > 0 ? 0.5 : -0.5));

    double diff_to_nearest_full_key = key_changes_scaled - key_changes;
    return QPair<ChromaticKey, double>(scaleKeySteps(key, key_changes), diff_to_nearest_full_key);
}

// static
ChromaticKey KeyUtils::scaleKeySteps(ChromaticKey key, int key_changes) {
    // Invalid scales to invalid.
    if (!ChromaticKey_IsValid(key) ||
        key == mixxx::track::io::key::INVALID) {
        return mixxx::track::io::key::INVALID;
    }

    if (key_changes == 0) {
        return key;
    }

    // We know the key is in the set of valid values. Save whether or not the
    // value is major.
    bool major = keyIsMajor(key);

    // Tonic, 0-indexed.
    int tonic = keyToTonic(key);

    // Add the key_changes, mod 12.
    tonic = (tonic + key_changes) % 12;

    // If tonic + key_changes ended up negative, the modulus could have ended up
    // negative (it's implementation specific). Add 12 until we are positive.
    while (tonic < 0) {
        tonic += 12;
    }

    return tonicToKey(tonic, major);
}

// static
mixxx::track::io::key::ChromaticKey KeyUtils::calculateGlobalKey(
    const KeyChangeList& key_changes, const int iTotalSamples, int iSampleRate) {
    if (key_changes.size() == 1) {
        qDebug() << keyDebugName(key_changes[0].first);
        return key_changes[0].first;
    }

    const int iTotalFrames = iTotalSamples / 2;
    QMap<mixxx::track::io::key::ChromaticKey, double> key_histogram;

    for (int i = 0; i < key_changes.size(); ++i) {
        mixxx::track::io::key::ChromaticKey key = key_changes[i].first;
        const double start_frame = key_changes[i].second;
        const double next_frame = (i == key_changes.size() - 1) ?
                iTotalFrames : key_changes[i+1].second;
        key_histogram[key] += (next_frame - start_frame);
    }


    double max_delta = 0;
    mixxx::track::io::key::ChromaticKey max_key = mixxx::track::io::key::INVALID;
    qDebug() << "Key Histogram";
    for (auto it = key_histogram.constBegin();
         it != key_histogram.constEnd(); ++it) {
        qDebug() << it.key() << ":" << keyDebugName(it.key()) << it.value() / iSampleRate;
        if (it.value() > max_delta) {
            max_key = it.key();
            max_delta = it.value();
        }
    }
    return max_key;
}

// static
int KeyUtils::shortestStepsToKey(
    mixxx::track::io::key::ChromaticKey key,
    mixxx::track::io::key::ChromaticKey target_key) {
    // For invalid keys just return zero steps.
    if (!ChromaticKey_IsValid(key) ||
            key == mixxx::track::io::key::INVALID ||
            !ChromaticKey_IsValid(target_key) ||
            target_key == mixxx::track::io::key::INVALID) {
        return 0;
    }

    // NOTE(rryan): Even though it's kind of meaningless to call this with keys
    // that are not both major/minor, we are tolerant of that.

    // Tonic, 0-indexed.
    int tonic = keyToTonic(key);
    int targetTonic = keyToTonic(target_key);
    int steps = targetTonic - tonic;

    if (steps > 6) {
        steps -= 12;
    } else if (steps < -6) {
        steps += 12;
    }

    return steps;
}

// static
int KeyUtils::shortestStepsToCompatibleKey(
        mixxx::track::io::key::ChromaticKey key,
        mixxx::track::io::key::ChromaticKey target_key) {

    if (!ChromaticKey_IsValid(key) ||
            key == mixxx::track::io::key::INVALID ||
            !ChromaticKey_IsValid(target_key) ||
            target_key == mixxx::track::io::key::INVALID ||
            key == target_key) {
        // For invalid keys just return zero steps.
        return 0;
    }


    if (key == target_key) {
        // Already matching
        return 0;
    }

    // We know the key is in the set of valid values. Save whether or not the
    // value is major.
    bool major = keyIsMajor(key);
    bool targetMajor = keyIsMajor(target_key);

    // If we have a mode mismatch, matching to a the Relative mode
    // will produce a pitch up to +-6 semitones, which may sounds
    // too much chipmunked than expected.
    // Since the the relative major/minor key shares the same notes
    // we can convert the target mode
    if (major != targetMajor) {
        int openKeyNumber = KeyUtils::keyToOpenKeyNumber(target_key);
        target_key = openKeyNumberToKey(openKeyNumber, !targetMajor);
    }

    // Now both keys at the same mode
    // The Compatible Key is +-5 or 0 semitone steps away
    // 0(+-12) Tonic match
    // +5 Perfect 4th (Sub-Dominant)
    // -5 Perfect 5th (Dominant)

    // first we need the current step distance to decide
    // which case we choose
    int shortestDistance = shortestStepsToKey(key, target_key);
    // shortestDistance is in the range of -6 ..  +6
    if (shortestDistance < -2) {
        // Perfect 4th (Sub-Dominant)
        return 5 + shortestDistance;
    } if (shortestDistance > 2) {
        // Perfect 5th (Dominant)
        return -5 + shortestDistance;
    }
    // tonic match
    return shortestDistance; // in the range of -2 .. +2
}

QList<mixxx::track::io::key::ChromaticKey> KeyUtils::getCompatibleKeys(
        mixxx::track::io::key::ChromaticKey key) {
    QList<mixxx::track::io::key::ChromaticKey> compatible;
    if (!ChromaticKey_IsValid(key) || key == mixxx::track::io::key::INVALID) {
        return compatible;
    }

    int openKeyNumber = KeyUtils::keyToOpenKeyNumber(key);
    // We know the key is in the set of valid values. Save whether or not the
    // value is minor.
    bool major = keyIsMajor(key);

    // The compatible keys of particular key are:
    // * The relative major/minor key.
    // * The perfect 4th (sub-dominant) major/minor key.
    // * The perfect 5th (dominant) major/minor key.
    //
    // The Circle of Fifths is a handy tool that encodes this compatibility.
    // Keys on the same radial of the circle are compatible and adjacent keys on
    // the circle are compatible. OpenKey notation encodes the Circle of
    // Fifths. The OpenKey number represents the radial on the circle and
    // major/minor determines whether you are on the inner or outer ring of the
    // radial.

    // The key is compatible with tracks in the same key.
    compatible << key;

    auto relativeKey = openKeyNumberToKey(openKeyNumber, !major);
    int relativeOpenKeyNumber = KeyUtils::keyToOpenKeyNumber(relativeKey);

    // The relative major/minor key is compatible.
    compatible << relativeKey;

    // The perfect 4th and perfect 5th of BOTH major and minor key are compatible
    // (as explained by Phil Morse: https://youtu.be/9eECvYYAwbg?t=2370)
    compatible << openKeyNumberToKey(
            openKeyNumber == 12 ? 1 : openKeyNumber + 1, major);
    compatible << openKeyNumberToKey(
            relativeOpenKeyNumber == 12 ? 1 : relativeOpenKeyNumber + 1, !major);
    compatible << openKeyNumberToKey(
            openKeyNumber == 1 ? 12 : openKeyNumber - 1, major);
    compatible << openKeyNumberToKey(
            relativeOpenKeyNumber == 1 ? 12 : relativeOpenKeyNumber - 1, !major);
    return compatible;
}

int KeyUtils::keyToCircleOfFifthsOrder(mixxx::track::io::key::ChromaticKey key,
                                       KeyNotation notation) {
    if (!ChromaticKey_IsValid(key)) {
        key = mixxx::track::io::key::INVALID;
    }

    if (notation != KeyNotation::Lancelot && notation != KeyNotation::LancelotAndTraditional) {
        return s_sortKeysCircleOfFifths[static_cast<int>(key)];
    } else {
        return s_sortKeysCircleOfFifthsLancelot[static_cast<int>(key)];
    }
}<|MERGE_RESOLUTION|>--- conflicted
+++ resolved
@@ -24,14 +24,9 @@
         QRegularExpression::CaseInsensitiveOption);
 
 // Lancelot notation, the numbers 1-12 followed by a (minor) or b (major).
-<<<<<<< HEAD
 static const QRegularExpression s_lancelotKeyRegex(
-        QStringLiteral("\\A(?:^\\s*(1[0-2]|[1-9])([ab])\\s*$)\\z"),
+        QStringLiteral("\\A(?:^\\s*0*(1[0-2]|[1-9])([ab])\\s*$)\\z"),
         QRegularExpression::CaseInsensitiveOption);
-=======
-// This is also used to detect RapidEvolution Key Code format using a padding "0"
-static const QString s_lancelotKeyPattern("^\\s*0*(1[0-2]|[1-9])([ab])\\s*$");
->>>>>>> 620242d8
 
 // a-g followed by any number of sharps or flats, optionally followed by
 // a scale spec (m = minor, min, maj)
