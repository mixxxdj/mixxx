--- conflicted
+++ resolved
@@ -3,11 +3,8 @@
 #include <grantlee/metatype.h>
 
 #include <QByteArray>
-<<<<<<< HEAD
+#include <QList>
 #include <QObject>
-=======
-#include <QList>
->>>>>>> 0fecdbfa
 #include <QPair>
 
 #include "proto/keys.pb.h"
@@ -46,6 +43,8 @@
     // the keys object.
     const QString& getSubVersion() const;
     void setSubVersion(const QString& subVersion);
+
+    bool isValid() const;
 
     ////////////////////////////////////////////////////////////////////////////
     // Key calculations
