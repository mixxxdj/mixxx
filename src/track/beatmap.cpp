--- conflicted
+++ resolved
@@ -119,17 +119,13 @@
     return QByteArray(output.data(), output.length());
 }
 
-<<<<<<< HEAD
 BeatsPointer BeatMap::clone() const {
     QMutexLocker locker(&m_mutex);
     BeatsPointer other(new BeatMap(*this));
     return other;
 }
 
-void BeatMap::readByteArray(const QByteArray* pByteArray) {
-=======
 bool BeatMap::readByteArray(const QByteArray& byteArray) {
->>>>>>> 94e9c0c9
     mixxx::track::io::BeatMap map;
     if (!map.ParseFromArray(byteArray.constData(), byteArray.size())) {
         qDebug() << "ERROR: Could not parse BeatMap from QByteArray of size"
