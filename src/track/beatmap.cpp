--- conflicted
+++ resolved
@@ -662,57 +662,4 @@
      */
 }
 
-<<<<<<< HEAD
-void BeatMap::round() {
-    DEBUG_ASSERT(!"BeatMap::round() not implemented");
-
-    /*
-     * Once the unified Beats class is implemented and proper segments are detected, this
-     * method could try to align beats in segments to either constant beat with integer bpm number,
-     * segment with increasing/decreasing bpm or ignore segments with no dominant beats.
-     */
-
-    return;
-}
-
-void BeatMap::onBeatlistChanged() {
-    if (!isValid()) {
-        m_dLastFrame = 0;
-        m_dCachedBpm = 0;
-        return;
-    }
-    m_dLastFrame = m_beats.last().frame_position();
-    Beat startBeat = m_beats.first();
-    Beat stopBeat =  m_beats.last();
-    m_dCachedBpm = calculateBpm(startBeat, stopBeat);
-}
-
-double BeatMap::calculateBpm(const Beat& startBeat, const Beat& stopBeat) const {
-    if (startBeat.frame_position() > stopBeat.frame_position()) {
-        return -1;
-    }
-
-    BeatList::const_iterator curBeat =
-            std::lower_bound(m_beats.constBegin(), m_beats.constEnd(), startBeat, BeatLessThan);
-
-    BeatList::const_iterator lastBeat =
-            std::upper_bound(m_beats.constBegin(), m_beats.constEnd(), stopBeat, BeatLessThan);
-
-    QVector<double> beatvect;
-    for (; curBeat != lastBeat; ++curBeat) {
-        const Beat& beat = *curBeat;
-        if (beat.enabled()) {
-            beatvect.append(beat.frame_position());
-        }
-    }
-
-    if (beatvect.isEmpty()) {
-        return -1;
-    }
-
-    return BeatUtils::calculateBpm(beatvect, m_iSampleRate, 0, 9999);
-}
-
-=======
->>>>>>> 34c26298
 } // namespace mixxx