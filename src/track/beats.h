--- conflicted
+++ resolved
@@ -39,7 +39,6 @@
         BEATSCAP_SCALE = 0x0004,     // Scale beat distance by a fixed ratio
         BEATSCAP_MOVEBEAT = 0x0008,  // Move a single Beat
         BEATSCAP_SETBPM = 0x0010,    // Set new bpm, beat grid only
-        BEATSCAP_ROUND = 0x0020      // Try to round the beat grid to integer segments
     };
     typedef int CapabilitiesFlags; // Allows us to do ORing
 
@@ -153,19 +152,7 @@
 
     // Adjust the beats so the global average BPM matches dBpm. Beats class must
     // have the capability BEATSCAP_SET.
-<<<<<<< HEAD
-    virtual void setBpm(double dBpm) = 0;
-
-    /// Try to round the BPM value to a integer value or segments of those
-    virtual void round() = 0;
-
-    virtual SINT getSampleRate() const = 0;
-
-  signals:
-    void updated();
-=======
     virtual BeatsPointer setBpm(double dBpm) = 0;
->>>>>>> 34c26298
 };
 
 } // namespace mixxx