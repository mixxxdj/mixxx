#pragma once

#include <QByteArray>
#include <QList>
#include <QString>
#include <QVector>
#include <memory>
#include <optional>

#include "audio/frame.h"
#include "audio/types.h"
#include "track/bpm.h"
#include "util/memory.h"
#include "util/types.h"

#define BEAT_GRID_1_VERSION "BeatGrid-1.0"
#define BEAT_GRID_2_VERSION "BeatGrid-2.0"
#define BEAT_MAP_VERSION "BeatMap-1.0"

namespace mixxx {

class Beats;
class BeatIterator;
typedef std::shared_ptr<const Beats> BeatsPointer;

class BeatMarker {
  public:
    BeatMarker(mixxx::audio::FramePos position, int beatsTillNextMarker)
            : m_position(position), m_beatsTillNextMarker(beatsTillNextMarker) {
        DEBUG_ASSERT(m_position.isValid());
        DEBUG_ASSERT(!m_position.isFractional());
        DEBUG_ASSERT(m_beatsTillNextMarker > 0);
    }

    mixxx::audio::FramePos position() const {
        return m_position;
    }

    int beatsTillNextMarker() const {
        return m_beatsTillNextMarker;
    }

  private:
    mixxx::audio::FramePos m_position;
    int m_beatsTillNextMarker;
};

inline bool operator==(const BeatMarker& lhs, const BeatMarker& rhs) {
    return (lhs.position() == rhs.position() &&
            lhs.beatsTillNextMarker() == rhs.beatsTillNextMarker());
}

inline bool operator!=(const BeatMarker& lhs, const BeatMarker& rhs) {
    return !(lhs == rhs);
}
/// Beats is the base class for BPM and beat management classes. It provides a
/// specification of all methods a beat-manager class must provide, as well as
/// a capability model for representing optional features.
///
/// All instances of this class are supposed to be managed by std::shared_ptr!
class Beats : private std::enable_shared_from_this<Beats> {
  public:
    class ConstIterator {
      public:
        using iterator_category = std::random_access_iterator_tag;
        using value_type = mixxx::audio::FramePos;
        using difference_type = int;
        using pointer = value_type*;
        using reference = value_type&;

        ConstIterator(const Beats* beats,
                std::vector<BeatMarker>::const_iterator it,
                int beatOffset)
                : m_beats(beats), m_it(it), m_beatOffset(beatOffset) {
            updateValue();
        }

        mixxx::audio::FrameDiff_t beatLengthFrames() const;

        // Iterator methods

        const value_type& operator*() const {
            return m_value;
        }

        const value_type* operator->() const {
            return &m_value;
        }

        ConstIterator& operator++() {
            *this += 1;
            return *this;
        }

        ConstIterator& operator--() {
            *this -= 1;
            return *this;
        }

        ConstIterator operator++(difference_type) {
            ConstIterator tmp = *this;
            ++(*this);
            return tmp;
        }

        ConstIterator operator--(difference_type) {
            ConstIterator tmp = *this;
            --(*this);
            return tmp;
        }

        ConstIterator operator+(difference_type n) {
            ConstIterator tmp = *this;
            tmp += n;
            return tmp;
        }

        ConstIterator operator-(difference_type n) {
            ConstIterator tmp = *this;
            tmp -= n;
            return tmp;
        }

        ConstIterator operator+=(difference_type n);
        ConstIterator operator-=(difference_type n);

        difference_type operator-(const ConstIterator& other) const;

        friend bool operator==(const ConstIterator& lhs, const ConstIterator& rhs) {
            return lhs.m_beats == rhs.m_beats && lhs.m_it == rhs.m_it &&
                    lhs.m_beatOffset == rhs.m_beatOffset;
        }

        friend bool operator!=(const ConstIterator& lhs, const ConstIterator& rhs) {
            return !(lhs == rhs);
        }

      private:
        void updateValue();

        mixxx::audio::FramePos m_value;

        const Beats* m_beats;
        std::vector<BeatMarker>::const_iterator m_it;
        int m_beatOffset;
    };

    Beats(std::vector<BeatMarker> markers,
            mixxx::audio::FramePos endMarkerPosition,
            mixxx::Bpm endMarkerBpm,
            mixxx::audio::SampleRate sampleRate,
            const QString& subVersion)
            : m_markers(std::move(markers)),
              m_endMarkerPosition(endMarkerPosition),
              m_endMarkerBpm(endMarkerBpm),
              m_sampleRate(sampleRate),
              m_subVersion(subVersion) {
        DEBUG_ASSERT(m_endMarkerPosition.isValid());
        DEBUG_ASSERT(!m_endMarkerPosition.isFractional());
        DEBUG_ASSERT(m_endMarkerBpm.isValid());
        DEBUG_ASSERT(m_sampleRate.isValid());
    }

    Beats(mixxx::audio::FramePos endMarkerPosition,
            mixxx::Bpm endMarkerBpm,
            mixxx::audio::SampleRate sampleRate,
            const QString& subVersion)
            : Beats(std::vector<BeatMarker>(),
                      endMarkerPosition,
                      endMarkerBpm,
                      sampleRate,
                      subVersion) {
    }

    ~Beats() = default;

    ConstIterator cbegin() const {
        return ConstIterator(this, m_markers.cbegin(), 0);
    }

    ConstIterator cend() const {
        return ConstIterator(this, m_markers.cend(), 1);
    }

    ConstIterator cearliest() const {
        return ConstIterator(this, m_markers.cbegin(), std::numeric_limits<int>::lowest());
    }

    ConstIterator clatest() const {
        return ConstIterator(this, m_markers.cend(), std::numeric_limits<int>::max());
    }

    ConstIterator iteratorFrom(audio::FramePos position) const;

    friend bool operator==(const Beats& lhs, const Beats& rhs) {
        return lhs.m_markers == rhs.m_markers &&
                lhs.m_endMarkerPosition == rhs.m_endMarkerPosition &&
                lhs.m_endMarkerBpm == rhs.m_endMarkerBpm && lhs.m_sampleRate &&
                rhs.m_sampleRate;
    }

    friend bool operator!=(const Beats& lhs, const Beats& rhs) {
        return !(lhs == rhs);
    }

    BeatsPointer clonePointer() const {
        // All instances are immutable and can be shared safely
        return shared_from_this();
    }

    static mixxx::BeatsPointer fromByteArray(
            mixxx::audio::SampleRate sampleRate,
            const QString& beatsVersion,
            const QString& beatsSubVersion,
            const QByteArray& beatsSerialized);

    static BeatsPointer fromBeatGridByteArray(
            audio::SampleRate sampleRate,
            const QString& subVersion,
            const QByteArray& byteArray);

    static BeatsPointer fromBeatMapByteArray(
            audio::SampleRate sampleRate,
            const QString& subVersion,
            const QByteArray& byteArray);

    static mixxx::BeatsPointer fromConstTempo(
            audio::SampleRate sampleRate,
            audio::FramePos position,
            Bpm bpm,
            const QString& subVersion = QString());

    static mixxx::BeatsPointer fromBeatPositions(
            audio::SampleRate sampleRate,
            const QVector<audio::FramePos>& beatPositions,
            const QString& subVersion = QString());

    static mixxx::BeatsPointer fromBeatMarkers(
            audio::SampleRate sampleRate,
            const std::vector<BeatMarker>& beatMarker,
            const audio::FramePos endMarkerPosition,
            const Bpm endMarkerBpm,
            const QString& subVersion = QString());

    enum class BpmScale {
        Double,
        Halve,
        TwoThirds,
        ThreeFourths,
        FourThirds,
        ThreeHalves,
    };

    /// Returns false if the beats implementation supports non-const beats.
    ///
    /// TODO: This is only needed for the "Asumme Constant Tempo" checkbox in
    /// `DlgTrackInfo`. This should probably be removed or reimplemented to
    /// check if all neighboring beats in this object have the same distance.
    bool hasConstantTempo() const {
        return m_markers.empty();
    }

    /// Serialize beats to QByteArray.
    QByteArray toByteArray() const;

    /// A string representing the version of the beat-processing code that
    /// produced this Beats instance. Used by BeatsFactory for associating a
    /// given serialization with the version that produced it.
    QString getVersion() const;
    /// A sub-version can be used to represent the preferences used to generate
    /// the beats object.
    QString getSubVersion() const {
        return m_subVersion;
    }

    ////////////////////////////////////////////////////////////////////////////
    // Beat calculations
    ////////////////////////////////////////////////////////////////////////////

    // TODO: We may want all of these find functions to return an integer
    //       instead of a double.
    // TODO: We may want to implement these with common code that returns
    //       the triple of closest, next, and prev.

    /// Starting from frame position `position`, return the frame position of
    /// the next beat in the track, or an invalid position if none exists. If
    /// `position` refers to the location of a beat, `position` is returned.
    audio::FramePos findNextBeat(audio::FramePos position) const;

    /// Starting from frame position `position`, return the frame position of
    /// the previous beat in the track, or an invalid position if none exists.
    /// If `position` refers to the location of beat, `position` is returned.
    audio::FramePos findPrevBeat(audio::FramePos position) const;

    /// Starting from frame position `position`, fill the frame position of the
    /// previous beat and next beat. Either can be invalid if none exists. If
    /// `position` refers to the location of the beat, the first value is
    /// `position`, and the second value is the next beat position. Returns
    /// `false` if *at least one* position is invalid.
<<<<<<< HEAD
    bool findPrevNextBeats(audio::FramePos position,
            audio::FramePos* prevBeatPosition,
            audio::FramePos* nextBeatPosition,
            bool snapToNearBeats) const;
=======
    virtual bool findPrevNextBeats(audio::FramePos position,
            audio::FramePos* pPrevBeatPosition,
            audio::FramePos* pNextBeatPosition,
            bool snapToNearBeats) const = 0;
>>>>>>> 925c68c3

    /// Return the frame position of the first beat in the track, or an invalid
    /// position if none exists.
    audio::FramePos firstBeat() const {
        return findNextBeat(mixxx::audio::kStartFramePos);
    }

    /// Starting from frame position `position`, return the frame position of
    /// the closest beat in the track, or an invalid position if none exists.
    audio::FramePos findClosestBeat(audio::FramePos position) const;

    /// Find the Nth beat from frame position `position`. Works with both
    /// positive and negative values of n. Calling findNthBeat with `n=0` is
    /// invalid and always returns an invalid frame position. Calling
    /// findNthBeat with `n=1` or `n=-1` is equivalent to calling
    /// `findNextBeat` and `findPrevBeat`, respectively. If `position` refers
    /// to the location of a beat, then `position` is returned. If no beat can
    /// be found, returns an invalid frame position.
    audio::FramePos findNthBeat(audio::FramePos position, int n) const;

    /// This function snaps the position to a beat if near.
    /// This is used for beat loops, where start and end positions might be slightly off
    /// due to rounding or quantizations by the engine buffer.
    /// It makes use of virtual findPrevNextBeats() as a single instance for snapping.
    audio::FramePos snapPosToNearBeat(audio::FramePos position) const;

    int numBeatsInRange(audio::FramePos startPosition, audio::FramePos endPosition) const;

    /// Find the frame position N beats away from `position`. The number of beats may be
    /// negative and does not need to be an integer. In this case the returned position will
    /// be between two beats as well at the same fraction.
    virtual audio::FramePos findNBeatsFromPosition(
            audio::FramePos position, double beats) const = 0;

    /// Returns an iterator that yields frame position of every beat occurring
    /// between `startPosition` and `endPosition`. `BeatIterator` must be iterated
    /// while holding a strong references to the `Beats` object to ensure that
    /// the `Beats` object is not deleted. Caller takes ownership of the returned
    /// `BeatIterator`.
    std::unique_ptr<BeatIterator> findBeats(
            audio::FramePos startPosition,
            audio::FramePos endPosition) const;

    /// Return whether or not a beat exists between `startPosition` and `endPosition`.
    bool hasBeatInRange(audio::FramePos startPosition,
            audio::FramePos endPosition) const;

    /// Return the predominant BPM value between `startPosition` and `endPosition`
    /// if the BPM is valid, otherwise returns an invalid BPM value.
    mixxx::Bpm getBpmInRange(audio::FramePos startPosition,
            audio::FramePos endPosition) const;

    /// Return the arithmetic average BPM over the range of n*2 beats centered around
    /// frame position `position`. For example, n=4 results in an averaging of 8 beats.
    /// The returned Bpm value may be invalid.
    mixxx::Bpm getBpmAroundPosition(audio::FramePos position, int n) const;

    audio::SampleRate getSampleRate() const {
        return m_sampleRate;
    }

    const std::vector<BeatMarker>& getMarkers() const {
        return m_markers;
    }
    mixxx::audio::FramePos getEndMarkerPosition() const {
        return m_endMarkerPosition;
    }
    mixxx::Bpm getEndMarkerBpm() const {
        return m_endMarkerBpm;
    }

    ////////////////////////////////////////////////////////////////////////////
    // Beat mutations
    ////////////////////////////////////////////////////////////////////////////

    /// Translate all beats in the song by `offset` frames. Beats that lie
    /// before the start of the track or after the end of the track are *not*
    /// removed.
    //
    /// Returns a pointer to the modified beats object, or `nullopt` on
    /// failure.
    std::optional<BeatsPointer> tryTranslate(audio::FrameDiff_t offset) const;

    /// Scale the position of every beat in the song by `scale`.
    //
    /// Returns a pointer to the modified beats object, or `nullopt` on
    /// failure.
    std::optional<BeatsPointer> tryScale(BpmScale scale) const;

    /// Adjust the beats so the global average BPM matches `bpm`.
    //
    /// Returns a pointer to the modified beats object, or `nullopt` on
    /// failure.
    std::optional<BeatsPointer> trySetBpm(mixxx::Bpm bpm) const;

  protected:
    /// Type tag for making public constructors of derived classes inaccessible.
    ///
    /// The constructors must be public for using std::make_shared().
    struct MakeSharedTag {};

    Beats() = default;

    bool isValid() const;

  private:
    Beats(const Beats&) = delete;
    Beats(Beats&&) = delete;

    QByteArray toBeatGridByteArray() const;
    QByteArray toBeatMapByteArray() const;

    mixxx::audio::FrameDiff_t firstBeatLengthFrames() const;
    mixxx::audio::FrameDiff_t endBeatLengthFrames() const;

    std::vector<BeatMarker> m_markers;
    mixxx::audio::FramePos m_endMarkerPosition;
    mixxx::Bpm m_endMarkerBpm;
    mixxx::audio::SampleRate m_sampleRate;

    // The sub-version of this beatgrid.
    const QString m_subVersion;
};

class BeatIterator {
  public:
    BeatIterator(Beats::ConstIterator it, audio::FramePos endPosition)
            : m_it(std::move(it)),
              m_endPosition(endPosition) {
    }

    ~BeatIterator() = default;
    bool hasNext() const;
    audio::FramePos next();

  private:
    Beats::ConstIterator m_it;
    const audio::FramePos m_endPosition;
};

} // namespace mixxx<|MERGE_RESOLUTION|>--- conflicted
+++ resolved
@@ -297,17 +297,10 @@
     /// `position` refers to the location of the beat, the first value is
     /// `position`, and the second value is the next beat position. Returns
     /// `false` if *at least one* position is invalid.
-<<<<<<< HEAD
     bool findPrevNextBeats(audio::FramePos position,
             audio::FramePos* prevBeatPosition,
             audio::FramePos* nextBeatPosition,
             bool snapToNearBeats) const;
-=======
-    virtual bool findPrevNextBeats(audio::FramePos position,
-            audio::FramePos* pPrevBeatPosition,
-            audio::FramePos* pNextBeatPosition,
-            bool snapToNearBeats) const = 0;
->>>>>>> 925c68c3
 
     /// Return the frame position of the first beat in the track, or an invalid
     /// position if none exists.
@@ -339,8 +332,8 @@
     /// Find the frame position N beats away from `position`. The number of beats may be
     /// negative and does not need to be an integer. In this case the returned position will
     /// be between two beats as well at the same fraction.
-    virtual audio::FramePos findNBeatsFromPosition(
-            audio::FramePos position, double beats) const = 0;
+    audio::FramePos findNBeatsFromPosition(
+            audio::FramePos position, double beats) const;
 
     /// Returns an iterator that yields frame position of every beat occurring
     /// between `startPosition` and `endPosition`. `BeatIterator` must be iterated
