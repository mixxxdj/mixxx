#include "track/serato/tags.h"

#include <mp3guessenc.h>

#include "track/serato/cueinfoimporter.h"
#include "track/taglib/trackmetadata_file.h"
#include "util/color/predefinedcolorpalettes.h"

namespace {

#ifdef __COREAUDIO__
const QString kDecoderName(QStringLiteral("CoreAudio"));
#elif defined(__MAD__)
const QString kDecoderName(QStringLiteral("MAD"));
#elif defined(__FFMPEG__)
const QString kDecoderName(QStringLiteral("FFMPEG"));
#else
const QString kDecoderName(QStringLiteral("Unknown"));
#endif

/// In Serato, loops and hotcues are kept separate, i. e. you can
/// have a loop and a hotcue with the same number. In Mixxx, loops
/// and hotcues share indices. Hence, we import them with and offset
/// of 8 (the maximum number of hotcues in Serato).
const int kLoopIndexOffset = 8;

mixxx::RgbColor getColorFromOtherPalette(
        const ColorPalette& source,
        const ColorPalette& dest,
        mixxx::RgbColor color) {
    DEBUG_ASSERT(source.size() == dest.size());
    int sourceIndex = source.indexOf(color);
    if (sourceIndex >= 0 && sourceIndex < dest.size()) {
        return dest.at(sourceIndex);
    }
    return color;
}

std::optional<int> findIndexForCueInfo(const mixxx::CueInfo& cueInfo) {
    VERIFY_OR_DEBUG_ASSERT(cueInfo.getHotCueNumber()) {
        qWarning() << "SeratoTags::getCues: Cue without number found!";
        return std::nullopt;
    }

    int index = *cueInfo.getHotCueNumber();
    VERIFY_OR_DEBUG_ASSERT(index >= 0) {
        qWarning() << "SeratoTags::getCues: Cue with number < 0 found!";
        return std::nullopt;
    }

    switch (cueInfo.getType()) {
    case mixxx::CueType::HotCue:
        if (index >= kLoopIndexOffset) {
            qWarning()
                    << "SeratoTags::getCues: Non-loop Cue with number >="
                    << kLoopIndexOffset << "found!";
            return std::nullopt;
        }
        break;
    case mixxx::CueType::Loop:
        index += kLoopIndexOffset;
        break;
    default:
        return std::nullopt;
    }

    return index;
}

} // namespace

namespace mixxx {

/// Serato stores Track colors differently from how they are displayed in
/// the library column. Instead of the color from the library view, the
/// value from the color picker is stored instead (which is different).
/// To make sure that the track looks the same in both Mixxx' and Serato's
/// libraries, we need to convert between the two values.
///
/// See this for details:
/// https://github.com/Holzhaus/serato-tags/blob/master/docs/colors.md#track-colors
RgbColor::optional_t SeratoTags::storedToDisplayedTrackColor(RgbColor color) {
    if (color == 0xFFFFFF) {
        return RgbColor::nullopt();
    }

    if (color == 0x999999) {
        return RgbColor::optional(0x090909);
    }

    if (color == 0x000000) {
        return RgbColor::optional(0x333333);
    }

    RgbColor::code_t colorCode = color;
    colorCode = (colorCode < 0x666666) ? colorCode + 0x99999A : colorCode - 0x666666;
    return RgbColor::optional(colorCode);
}

RgbColor SeratoTags::displayedToStoredTrackColor(RgbColor::optional_t color) {
    if (!color) {
        return RgbColor(0xFFFFFF);
    }

    RgbColor::code_t colorCode = *color;

    if (colorCode == 0x090909) {
        return RgbColor(0x999999);
    }

    if (colorCode == 0x333333) {
        return RgbColor(0x000000);
    }

    // Special case: 0x999999 and 0x99999a are not representable as Serato
    // track color We'll just modify them a little, so that the look the
    // same in Serato.
    if (colorCode == 0x999999) {
        return RgbColor(0x999998);
    }

    if (colorCode == 0x99999a) {
        return RgbColor(0x99999b);
    }

    colorCode = (colorCode < 0x99999A) ? colorCode + 0x666666 : colorCode - 0x99999A;
    return RgbColor(colorCode);
}

RgbColor SeratoTags::storedToDisplayedSeratoDJProCueColor(RgbColor color) {
    return getColorFromOtherPalette(
            PredefinedColorPalettes::kSeratoTrackMetadataHotcueColorPalette,
            PredefinedColorPalettes::kSeratoDJProHotcueColorPalette,
            color);
}

RgbColor SeratoTags::displayedToStoredSeratoDJProCueColor(RgbColor color) {
    return getColorFromOtherPalette(
            PredefinedColorPalettes::kSeratoDJProHotcueColorPalette,
            PredefinedColorPalettes::kSeratoTrackMetadataHotcueColorPalette,
            color);
}

double SeratoTags::guessTimingOffsetMillis(
        const QString& filePath,
        const audio::SignalInfo& signalInfo) {
    // The following code accounts for timing offsets required to
    // correctly align timing information (e.g. cue points) exported from
    // Serato. This is caused by different MP3 decoders treating MP3s encoded
    // in a variety of different cases differently. The mp3guessenc library is
    // used to determine which case the MP3 is classified in. See the following
    // PR for more detailed information:
    // https://github.com/mixxxdj/mixxx/pull/2119

    double timingOffset = 0;
    if (taglib::getFileTypeFromFileName(filePath) == taglib::FileType::MP3) {
#if defined(__COREAUDIO__)
        int timingShiftCase = mp3guessenc_timing_shift_case(filePath.toStdString().c_str());

        // TODO: Find missing timing offsets
        switch (timingShiftCase) {
        case EXIT_CODE_CASE_A:
            timingOffset = -12;
            break;
        case EXIT_CODE_CASE_B:
            timingOffset = -40;
            break;
        case EXIT_CODE_CASE_C:
        case EXIT_CODE_CASE_D:
            timingOffset = -60;
            break;
        }
#elif defined(__MAD__) || defined(__FFMPEG__)
        switch (signalInfo.getSampleRate()) {
        case 48000:
            timingOffset = -24;
            break;
        case 44100:
            // This is an estimate and tracks will vary unpredictably within ~1 ms
            timingOffset = -26;
            break;
        default:
            qWarning() << "Unknown timing offset for Serato tags with sample rate" << signalInfo.getSampleRate();
        }
#endif
        qDebug()
                << "Detected timing offset "
                << timingOffset
                << "("
                << kDecoderName
                << ") for MP3 file:"
                << filePath;
    }

    return timingOffset;
}

CueInfoImporterPointer SeratoTags::importCueInfos() const {
    // Import "Serato Markers2" first, then overwrite values with those
    // from "Serato Markers_". This is what Serato does too (i.e. if
    // "Serato Markers_" and "Serato Markers2" contradict each other,
    // Serato will use the values from "Serato Markers_").

    QMap<int, CueInfo> cueMap;
<<<<<<< HEAD
    for (const CueInfo& cueInfo : m_seratoMarkers2.getCues(timingOffsetMillis)) {
        std::optional<int> index = findIndexForCueInfo(cueInfo);
        if (!index) {
=======
    for (const CueInfo& cueInfo : m_seratoMarkers2.getCues()) {
        VERIFY_OR_DEBUG_ASSERT(cueInfo.getHotCueNumber()) {
            qWarning() << "SeratoTags::getCues: Cue without number found!";
            continue;
        }

        int index = *cueInfo.getHotCueNumber();
        VERIFY_OR_DEBUG_ASSERT(index >= 0) {
            qWarning() << "SeratoTags::getCues: Cue with number < 0 found!";
        }

        if (cueInfo.getType() != CueType::HotCue) {
            qWarning() << "SeratoTags::getCues: Ignoring cue with non-hotcue type!";
>>>>>>> 62d114f6
            continue;
        }

        CueInfo newCueInfo(cueInfo);
        newCueInfo.setHotCueNumber(index);

        RgbColor::optional_t color = cueInfo.getColor();
        if (color) {
            // TODO: Make this conversion configurable
            newCueInfo.setColor(storedToDisplayedSeratoDJProCueColor(*color));
        }
        cueMap.insert(*index, newCueInfo);
    };

    // If the "Serato Markers_" tag does not exist at all, Serato DJ Pro just
    // takes data from the "Serato Markers2" tag, so we can exit early
    // here. If the "Serato Markers_" exists, its data will take precedence.
    if (m_seratoMarkers.isEmpty()) {
        return std::make_shared<SeratoCueInfoImporter>(cueMap.values());
    }

    // The "Serato Markers_" tag always contains entries for the first five
    // cues. If a cue is not set, that entry is present but empty.
    // If a cue is set in "Serato Markers2" but not in "Serato Markers_",
    // Serato DJ Pro considers it as "not set" and ignores it.
    // To mirror the behaviour of Serato, we need to remove from the output of
    // this function.
    QSet<int> unsetCuesInMarkersTag = {0, 1, 2, 3, 4};

<<<<<<< HEAD
    for (const CueInfo& cueInfo : m_seratoMarkers.getCues(timingOffsetMillis)) {
        std::optional<int> index = findIndexForCueInfo(cueInfo);
        if (!index) {
=======
    for (const CueInfo& cueInfo : m_seratoMarkers2.getCues()) {
        VERIFY_OR_DEBUG_ASSERT(cueInfo.getHotCueNumber()) {
            qWarning() << "SeratoTags::getCues: Cue without number found!";
            continue;
        }

        int index = *cueInfo.getHotCueNumber();
        VERIFY_OR_DEBUG_ASSERT(index >= 0) {
            qWarning() << "SeratoTags::getCues: Cue with number < 0 found!";
        }

        if (cueInfo.getType() != CueType::HotCue) {
            qWarning() << "SeratoTags::getCues: Ignoring cue with non-hotcue type!";
>>>>>>> 62d114f6
            continue;
        }

        // Take a pre-existing CueInfo object that was read from
        // "SeratoMarkers2" from the CueMap (or a default constructed CueInfo
        // object if none exists) and use it as template for the new CueInfo
        // object. Then overwrite all object values that are present in the
        // "SeratoMarkers_"tag.
<<<<<<< HEAD
        CueInfo newCueInfo = cueMap.value(*index);
=======
        CueInfo newCueInfo(cueMap.value(index));
>>>>>>> 62d114f6
        newCueInfo.setType(cueInfo.getType());
        newCueInfo.setStartPositionMillis(cueInfo.getStartPositionMillis());
        newCueInfo.setEndPositionMillis(cueInfo.getEndPositionMillis());
        newCueInfo.setHotCueNumber(index);

        RgbColor::optional_t color = cueInfo.getColor();
        if (color) {
            // TODO: Make this conversion configurable
            newCueInfo.setColor(storedToDisplayedSeratoDJProCueColor(*color));
        }
        cueMap.insert(*index, newCueInfo);

        // This cue is set in the "Serato Markers_" tag, so remove it from the
        // set of unset cues
        unsetCuesInMarkersTag.remove(*index);
    };

    // Now that we know which cues should be present in the "Serato Markers_"
    // tag but aren't, remove them from the set.
    for (const int index : unsetCuesInMarkersTag) {
        cueMap.remove(index);
    }

    return std::make_shared<SeratoCueInfoImporter>(cueMap.values());
}

RgbColor::optional_t SeratoTags::getTrackColor() const {
    RgbColor::optional_t color = m_seratoMarkers.getTrackColor();

    if (!color) {
        // Markers_ is empty, but we may have a color in Markers2
        color = m_seratoMarkers2.getTrackColor();
    }

    if (color) {
        color = SeratoTags::storedToDisplayedTrackColor(*color);
    }

    return color;
}

bool SeratoTags::isBpmLocked() const {
    return m_seratoMarkers2.isBpmLocked();
}

} // namespace mixxx<|MERGE_RESOLUTION|>--- conflicted
+++ resolved
@@ -180,7 +180,9 @@
             timingOffset = -26;
             break;
         default:
-            qWarning() << "Unknown timing offset for Serato tags with sample rate" << signalInfo.getSampleRate();
+            qWarning()
+                    << "Unknown timing offset for Serato tags with sample rate"
+                    << signalInfo.getSampleRate();
         }
 #endif
         qDebug()
@@ -202,25 +204,9 @@
     // Serato will use the values from "Serato Markers_").
 
     QMap<int, CueInfo> cueMap;
-<<<<<<< HEAD
-    for (const CueInfo& cueInfo : m_seratoMarkers2.getCues(timingOffsetMillis)) {
+    for (const CueInfo& cueInfo : m_seratoMarkers2.getCues()) {
         std::optional<int> index = findIndexForCueInfo(cueInfo);
         if (!index) {
-=======
-    for (const CueInfo& cueInfo : m_seratoMarkers2.getCues()) {
-        VERIFY_OR_DEBUG_ASSERT(cueInfo.getHotCueNumber()) {
-            qWarning() << "SeratoTags::getCues: Cue without number found!";
-            continue;
-        }
-
-        int index = *cueInfo.getHotCueNumber();
-        VERIFY_OR_DEBUG_ASSERT(index >= 0) {
-            qWarning() << "SeratoTags::getCues: Cue with number < 0 found!";
-        }
-
-        if (cueInfo.getType() != CueType::HotCue) {
-            qWarning() << "SeratoTags::getCues: Ignoring cue with non-hotcue type!";
->>>>>>> 62d114f6
             continue;
         }
 
@@ -250,25 +236,9 @@
     // this function.
     QSet<int> unsetCuesInMarkersTag = {0, 1, 2, 3, 4};
 
-<<<<<<< HEAD
-    for (const CueInfo& cueInfo : m_seratoMarkers.getCues(timingOffsetMillis)) {
+    for (const CueInfo& cueInfo : m_seratoMarkers.getCues()) {
         std::optional<int> index = findIndexForCueInfo(cueInfo);
         if (!index) {
-=======
-    for (const CueInfo& cueInfo : m_seratoMarkers2.getCues()) {
-        VERIFY_OR_DEBUG_ASSERT(cueInfo.getHotCueNumber()) {
-            qWarning() << "SeratoTags::getCues: Cue without number found!";
-            continue;
-        }
-
-        int index = *cueInfo.getHotCueNumber();
-        VERIFY_OR_DEBUG_ASSERT(index >= 0) {
-            qWarning() << "SeratoTags::getCues: Cue with number < 0 found!";
-        }
-
-        if (cueInfo.getType() != CueType::HotCue) {
-            qWarning() << "SeratoTags::getCues: Ignoring cue with non-hotcue type!";
->>>>>>> 62d114f6
             continue;
         }
 
@@ -277,11 +247,7 @@
         // object if none exists) and use it as template for the new CueInfo
         // object. Then overwrite all object values that are present in the
         // "SeratoMarkers_"tag.
-<<<<<<< HEAD
         CueInfo newCueInfo = cueMap.value(*index);
-=======
-        CueInfo newCueInfo(cueMap.value(index));
->>>>>>> 62d114f6
         newCueInfo.setType(cueInfo.getType());
         newCueInfo.setStartPositionMillis(cueInfo.getStartPositionMillis());
         newCueInfo.setEndPositionMillis(cueInfo.getEndPositionMillis());
