#if defined(_MSC_VER)
#pragma warning(push)
// https://github.com/taglib/taglib/issues/1185
// warning C4251: 'TagLib::FileName::m_wname': class
// 'std::basic_string<wchar_t,std::char_traits<wchar_t>,std::allocator<wchar_t>>'
// needs to have dll-interface to be used by clients of class 'TagLib::FileName'
#pragma warning(disable : 4251)
#endif

#include "track/taglib/trackmetadata_file.h"

#include <tfile.h>

#include "moc_trackmetadata_file.cpp"
#include "track/taglib/trackmetadata_common.h"
#include "util/logger.h"

namespace mixxx {

namespace {

Logger kLogger("TagLib");

void readAudioProperties(
        TrackMetadata* pTrackMetadata,
        const TagLib::AudioProperties& audioProperties) {
    DEBUG_ASSERT(pTrackMetadata);

    // NOTE(uklotzde): All audio properties will be updated
    // with the actual (and more precise) values when opening
    // the audio source for this track. Often those properties
    // stored in tags are imprecise and don't match the actual
    // audio data of the stream.
    pTrackMetadata->setStreamInfo(
            audio::StreamInfo{
                    audio::SignalInfo{
                            audio::ChannelCount(audioProperties.channels()),
                            audio::SampleRate(audioProperties.sampleRate()),
                    },
                    audio::Bitrate(audioProperties.bitrate()),
                    Duration::fromMillis(audioProperties.lengthInMilliseconds()),
            });
}

} // anonymous namespace

namespace taglib {

#if QT_VERSION >= QT_VERSION_CHECK(6, 4, 0)
using namespace Qt::Literals::StringLiterals;
#else
constexpr inline QLatin1String operator""_L1(const char* str, size_t size) noexcept {
    return QLatin1String{str, static_cast<int>(size)};
}
#endif

// Deduce the TagLib file type from the file name
<<<<<<< HEAD
FileType getFileTypeFromFileName(
        const QString& fileName) {
    const QString fileSuffix(fileName.section(QChar('.'), -1).toLower().trimmed());
    if (QStringLiteral("mp3") == fileSuffix) {
        return FileType::MP3;
    }
    if ((QStringLiteral("m4a") == fileSuffix) ||
            (QStringLiteral("m4v") == fileSuffix) ||
            (QStringLiteral("mp4") == fileSuffix)) {
        return FileType::MP4;
    }
    if (QStringLiteral("flac") == fileSuffix) {
        return FileType::FLAC;
    }
    if (QStringLiteral("ogg") == fileSuffix) {
        return FileType::OGG;
    }
    if (QStringLiteral("opus") == fileSuffix) {
        return FileType::OPUS;
    }
    if (QStringLiteral("wav") == fileSuffix) {
        return FileType::WAV;
    }
    if (QStringLiteral("wv") == fileSuffix) {
        return FileType::WV;
    }
    if (fileSuffix.startsWith(QStringLiteral("aif"))) {
        return FileType::AIFF;
    }
    return FileType::Unknown;
=======
FileType stringToEnumFileType(
        const QString& fileType) {
    DEBUG_ASSERT(!fileType.isEmpty());

    struct TypePair {
        QLatin1String strType;
        FileType eType;
    };

    // This table is aligned with detectByExtension() in fileref.cpp
    constexpr static std::array lookupTable = {
            TypePair{"mp3"_L1, FileType::MPEG},
            TypePair{"mp2"_L1, FileType::MPEG},
            TypePair{"aac"_L1, FileType::MPEG},
            TypePair{"mpeg"_L1, FileType::MPEG},
            TypePair{"ogg"_L1, FileType::OggVorbis},
            TypePair{"oga"_L1, FileType::OggFlac},
            TypePair{"flac"_L1, FileType::FLAC},
            TypePair{"mpc"_L1, FileType::MPC},
            TypePair{"wv"_L1, FileType::WavPack},
            TypePair{"spx"_L1, FileType::Speex},
            TypePair{"opus"_L1, FileType::Opus},
            TypePair{"tta"_L1, FileType::TrueAudio},
            TypePair{"caf"_L1, FileType::MP4},
            TypePair{"m4a"_L1, FileType::MP4},
            TypePair{"m4r"_L1, FileType::MP4},
            TypePair{"m4b"_L1, FileType::MP4},
            TypePair{"m4p"_L1, FileType::MP4},
            TypePair{"m4v"_L1, FileType::MP4},
            TypePair{"mj2"_L1, FileType::MP4},
            TypePair{"mov"_L1, FileType::MP4},
            TypePair{"mp4"_L1, FileType::MP4},
            TypePair{"3gp"_L1, FileType::MP4},
            TypePair{"3g2"_L1, FileType::MP4},
            TypePair{"wma"_L1, FileType::ASF},
            TypePair{"asf"_L1, FileType::ASF},
            TypePair{"aiff"_L1, FileType::AIFF},
            TypePair{"aifc"_L1, FileType::AIFF},
            TypePair{"wav"_L1, FileType::WAV},
            TypePair{"ape"_L1, FileType::APE},
            TypePair{"it"_L1, FileType::IT},
            TypePair{"mod"_L1, FileType::Mod},
            TypePair{"module"_L1, FileType::Mod},
            TypePair{"nst"_L1, FileType::Mod},
            TypePair{"wow"_L1, FileType::Mod},
            TypePair{"s3m"_L1, FileType::S3M},
            TypePair{"xm"_L1, FileType::XM},
            TypePair{"dsf"_L1, FileType::DSF},
            TypePair{"dff"_L1, FileType::DSDIFF},
            TypePair{"dsdiff"_L1, FileType::DSDIFF}};

    // NOLINTNEXTLINE(readability-qualified-auto)
    const auto it = std::find_if(
            lookupTable.cbegin(),
            lookupTable.cend(),
            [fileType](const auto& pair) { return pair.strType == fileType; });
    return it != lookupTable.end() ? it->eType : FileType::Unknown;
>>>>>>> ed79cebc
}

QDebug operator<<(QDebug debug, FileType fileType) {
    return debug << static_cast<std::underlying_type<FileType>::type>(fileType);
}

bool hasID3v1Tag(TagLib::MPEG::File& file) {
    return file.hasID3v1Tag();
}

bool hasID3v2Tag(TagLib::MPEG::File& file) {
    return file.hasID3v2Tag();
}

bool hasAPETag(TagLib::MPEG::File& file) {
    return file.hasAPETag();
}

bool hasID3v2Tag(TagLib::FLAC::File& file) {
    return file.hasID3v2Tag();
}

bool hasXiphComment(TagLib::FLAC::File& file) {
    return file.hasXiphComment();
}

bool hasAPETag(TagLib::WavPack::File& file) {
    return file.hasAPETag();
}

bool hasID3v2Tag(TagLib::RIFF::WAV::File& file) {
    return file.hasID3v2Tag();
}

bool hasID3v2Tag(TagLib::RIFF::AIFF::File& file) {
    return file.hasID3v2Tag();
}

bool hasMP4Tag(TagLib::MP4::File& file) {
    // Note (TagLib 1.11.1): For MP4 files without file tags
    // TagLib still reports that the MP4 tag exists. Additionally
    // we need to check that the tag itself is not empty.
    return file.hasMP4Tag() && !file.tag()->isEmpty();
}

bool readAudioPropertiesFromFile(
        TrackMetadata* pTrackMetadata,
        const TagLib::File& file) {
    // The declaration of TagLib::FileName is platform specific.
#ifdef _WIN32
    // For _WIN32 there are two types std::string and std::wstring
    // we must pick one explicit,
    // to prevent "use of overloaded operator '<<' is ambiguous" error
    // on clang-cl builds.
    // We need to save the filename here because if it was chained
    // (`file.name().wstr()`) the wstr() result would be dangling.
    TagLib::FileName filename_owning = file.name();
    const std::wstring& filename = filename_owning.wstr();
#else
    const char* filename = file.name();
#endif
    if (!file.isValid()) {
        kLogger.warning() << "Cannot read audio properties from "
                             "inaccessible/unreadable/invalid file:"
                          << filename;
        return false;
    }
    if (!pTrackMetadata) {
        // implicitly successful
        return true;
    }
    const TagLib::AudioProperties* pAudioProperties =
            file.audioProperties();
    if (!pAudioProperties) {
        kLogger.warning() << "Failed to read audio properties from file"
                          << filename;
        return false;
    }
    readAudioProperties(pTrackMetadata, *pAudioProperties);
    return true;
}

} // namespace taglib

} // namespace mixxx

#if defined(_MSC_VER)
#pragma warning(pop)
#endif<|MERGE_RESOLUTION|>--- conflicted
+++ resolved
@@ -55,38 +55,6 @@
 #endif
 
 // Deduce the TagLib file type from the file name
-<<<<<<< HEAD
-FileType getFileTypeFromFileName(
-        const QString& fileName) {
-    const QString fileSuffix(fileName.section(QChar('.'), -1).toLower().trimmed());
-    if (QStringLiteral("mp3") == fileSuffix) {
-        return FileType::MP3;
-    }
-    if ((QStringLiteral("m4a") == fileSuffix) ||
-            (QStringLiteral("m4v") == fileSuffix) ||
-            (QStringLiteral("mp4") == fileSuffix)) {
-        return FileType::MP4;
-    }
-    if (QStringLiteral("flac") == fileSuffix) {
-        return FileType::FLAC;
-    }
-    if (QStringLiteral("ogg") == fileSuffix) {
-        return FileType::OGG;
-    }
-    if (QStringLiteral("opus") == fileSuffix) {
-        return FileType::OPUS;
-    }
-    if (QStringLiteral("wav") == fileSuffix) {
-        return FileType::WAV;
-    }
-    if (QStringLiteral("wv") == fileSuffix) {
-        return FileType::WV;
-    }
-    if (fileSuffix.startsWith(QStringLiteral("aif"))) {
-        return FileType::AIFF;
-    }
-    return FileType::Unknown;
-=======
 FileType stringToEnumFileType(
         const QString& fileType) {
     DEBUG_ASSERT(!fileType.isEmpty());
@@ -144,7 +112,6 @@
             lookupTable.cend(),
             [fileType](const auto& pair) { return pair.strType == fileType; });
     return it != lookupTable.end() ? it->eType : FileType::Unknown;
->>>>>>> ed79cebc
 }
 
 QDebug operator<<(QDebug debug, FileType fileType) {
