#pragma once
// cueinfo.h
// Created 2020-02-28 by Jan Holthuis

#include "audio/signalinfo.h"
#include "util/color/rgbcolor.h"
#include "util/optional.h"

namespace mixxx {

enum class CueType {
    Invalid = 0,
    HotCue = 1,
    MainCue = 2,
    Beat = 3, // unused (what is this for?)
    Loop = 4,
    Jump = 5,
    Intro = 6,
    Outro = 7,
    AudibleSound = 8, // range that covers beginning and end of audible
                      // sound; not shown to user
};

/// Hot cues are sequentially indexed starting with kFirstHotCueIndex (inclusive)
static constexpr int kFirstHotCueIndex = 0;

// DTO for Cue information without dependencies on the actual Track object
class CueInfo {
  public:
    CueInfo();
    CueInfo(CueType type,
<<<<<<< HEAD
            const std::optional<double>& startPositionMillis,
            const std::optional<double>& endPositionMillis,
            const std::optional<int>& hotCueNumber,
            QString label,
            const RgbColor::optional_t& color);
=======
            std::optional<double> startPositionMillis,
            std::optional<double> endPositionMillis,
            const std::optional<int> hotCueIndex,
            const QString& label,
            RgbColor::optional_t color);
>>>>>>> 7b6f083b

    CueType getType() const;
    void setType(CueType type);

    std::optional<double> getStartPositionMillis() const;
    void setStartPositionMillis(
            const std::optional<double>& positionMillis = std::nullopt);

    std::optional<double> getEndPositionMillis() const;
    void setEndPositionMillis(
            const std::optional<double>& positionMillis = std::nullopt);

<<<<<<< HEAD
    std::optional<int> getHotCueNumber() const;
    void setHotCueNumber(
            const std::optional<int>& hotCueNumber = std::nullopt);
=======
    std::optional<int> getHotCueIndex() const;
    void setHotCueIndex(
            const std::optional<int> hotCueIndex = std::nullopt);
>>>>>>> 7b6f083b

    QString getLabel() const;
    void setLabel(
            const QString& label = QString());

    mixxx::RgbColor::optional_t getColor() const;
    void setColor(
            const mixxx::RgbColor::optional_t& color = std::nullopt);

  private:
    CueType m_type;
    std::optional<double> m_startPositionMillis;
    std::optional<double> m_endPositionMillis;
    std::optional<int> m_hotCueIndex;
    QString m_label;
    RgbColor::optional_t m_color;
};

bool operator==(
        const CueInfo& lhs,
        const CueInfo& rhs);

inline bool operator!=(
        const CueInfo& lhs,
        const CueInfo& rhs) {
    return !(lhs == rhs);
}

QDebug operator<<(QDebug debug, const CueType& cueType);
QDebug operator<<(QDebug debug, const CueInfo& cueInfo);

} // namespace mixxx<|MERGE_RESOLUTION|>--- conflicted
+++ resolved
@@ -29,19 +29,11 @@
   public:
     CueInfo();
     CueInfo(CueType type,
-<<<<<<< HEAD
             const std::optional<double>& startPositionMillis,
             const std::optional<double>& endPositionMillis,
-            const std::optional<int>& hotCueNumber,
+            const std::optional<int>& hotCueIndex,
             QString label,
             const RgbColor::optional_t& color);
-=======
-            std::optional<double> startPositionMillis,
-            std::optional<double> endPositionMillis,
-            const std::optional<int> hotCueIndex,
-            const QString& label,
-            RgbColor::optional_t color);
->>>>>>> 7b6f083b
 
     CueType getType() const;
     void setType(CueType type);
@@ -54,15 +46,9 @@
     void setEndPositionMillis(
             const std::optional<double>& positionMillis = std::nullopt);
 
-<<<<<<< HEAD
-    std::optional<int> getHotCueNumber() const;
-    void setHotCueNumber(
-            const std::optional<int>& hotCueNumber = std::nullopt);
-=======
     std::optional<int> getHotCueIndex() const;
     void setHotCueIndex(
-            const std::optional<int> hotCueIndex = std::nullopt);
->>>>>>> 7b6f083b
+            const std::optional<int>& hotCueIndex = std::nullopt);
 
     QString getLabel() const;
     void setLabel(
