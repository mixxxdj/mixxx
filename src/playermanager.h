--- conflicted
+++ resolved
@@ -20,11 +20,8 @@
 class EngineMaster;
 class AnalyserQueue;
 class SoundManager;
-<<<<<<< HEAD
-=======
 class EffectsManager;
 class TrackCollection;
->>>>>>> b91cdf4f
 
 class PlayerManager : public QObject {
     Q_OBJECT
