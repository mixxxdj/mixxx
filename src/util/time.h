--- conflicted
+++ resolved
@@ -28,11 +28,7 @@
     // Returns the time elapsed since Mixxx started up in nanoseconds.
     static qint64 elapsed() {
         if (s_testMode) {
-<<<<<<< HEAD
-            return s_testElapsedTime;
-=======
             return s_testElapsed_nsecs;
->>>>>>> bef2d962
         }
         return s_timer.elapsed();
     }
@@ -40,15 +36,9 @@
     // Returns the time elapsed since Mixxx started up in milliseconds.
     static qint64 elapsedMsecs() {
         if (s_testMode) {
-<<<<<<< HEAD
-            return s_testElapsedTime / 1000;
-        }
-        return s_timer.elapsed() / 1000;
-=======
             return s_testElapsed_nsecs / 1000000;
         }
         return (s_timer.elapsed() / 1000000);
->>>>>>> bef2d962
     }
 
     // Enable or disable testing mode. In testing mode we allow tests to set the
@@ -58,15 +48,11 @@
     }
 
     static void setTestElapsedTime(qint64 elapsed) {
-<<<<<<< HEAD
-        s_testElapsedTime = elapsed;
-=======
         s_testElapsed_nsecs = elapsed;
     }
     
     static void setTestElapsedMsecs(qint64 elapsed) {
         s_testElapsed_nsecs = elapsed * 1000000;
->>>>>>> bef2d962
     }
 
     // The standard way of formatting a time in seconds. Used for display of
@@ -104,11 +90,7 @@
 
     // For testing timing related behavior.
     static bool s_testMode;
-<<<<<<< HEAD
-    static qint64 s_testElapsedTime;
-=======
     static qint64 s_testElapsed_nsecs;
->>>>>>> bef2d962
 };
 
 #endif /* TIME_H */