--- conflicted
+++ resolved
@@ -36,13 +36,11 @@
     }
     bool getDeveloper() const { return m_developer; }
     bool getSafeMode() const { return m_safeMode; }
-<<<<<<< HEAD
     bool useColors() const {
         return m_useColors;
-=======
+    }
     bool getUseVuMeterGL() const {
         return m_useVuMeterGL;
->>>>>>> a0ffb6b0
     }
     bool getDebugAssertBreak() const { return m_debugAssertBreak; }
     bool getSettingsPathSet() const { return m_settingsPathSet; }
