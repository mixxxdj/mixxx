#pragma once

#include <QFlags>
#include <algorithm>
#include <cstring> // memset

#include "audio/types.h"
#include "util/platform.h"
#include "util/types.h"

// A group of utilities for working with samples.
class SampleUtil {
  public:
    // If more audio channels are added in the future, this can be used
    // as bitflags, e.g CLIPPING_CH3 = 4
    enum CLIP_FLAG {
        NO_CLIPPING = 0,
        CLIPPING_LEFT = 1,
        CLIPPING_RIGHT = 2,
    };
    Q_DECLARE_FLAGS(CLIP_STATUS, CLIP_FLAG);

    // The PlayPosition, Loops and Cue Points used in the Database and
    // Mixxx CO interface are expressed as a floating point number of stereo samples.
    // This is some legacy, we cannot easily revert.
    static constexpr double kPlayPositionChannels = 2.0;

    // Allocated a buffer of CSAMPLE's with length size. Ensures that the buffer
    // is 16-byte aligned for SSE enhancement.
    [[nodiscard]] static CSAMPLE* alloc(SINT size);

    // Frees a 16-byte aligned buffer allocated by SampleUtil::alloc()
    static void free(CSAMPLE* pBuffer);

    // Sets every sample in pBuffer to zero
    inline
    static void clear(CSAMPLE* pBuffer, SINT numSamples) {
        DEBUG_ASSERT(numSamples >= 0);
<<<<<<< HEAD
        // Special case: This works, because the binary representation
        // of 0.0f is 0!
        memset(pBuffer, 0, sizeof(*pBuffer) * numSamples);
        //fill(pBuffer, CSAMPLE_ZERO, iNumSamples);
=======
        // We need to cast `numSamples` to an unsigned type to fix a
        // `-Wstringop-overflow` warning on GCC 14.1.1. Casting to unsigned is
        // okay, because the `DEBUG_ASSERT` above catches negative values
        // anyway.
        const auto sampleCount = static_cast<std::size_t>(numSamples);
        // Special case: We can use memset here, because the binary representation
        // of 0.0f is 0! This is much faster without optimizations than using
        // `fill()`.
        memset(pBuffer, 0, sizeof(*pBuffer) * sampleCount);
>>>>>>> b1b9a2ef
    }

    // Sets every sample in pBuffer to value
    inline
    static void fill(CSAMPLE* pBuffer, CSAMPLE value,
            SINT numSamples) {
<<<<<<< HEAD
=======
        DEBUG_ASSERT(numSamples >= 0);
>>>>>>> b1b9a2ef
        std::fill_n(pBuffer, numSamples, value);
    }

    // Copies every sample from pSrc to pDest
    inline
    static void copy(CSAMPLE* M_RESTRICT pDest, const CSAMPLE* M_RESTRICT pSrc,
            SINT iNumSamples) {
        // Benchmark results on 32 bit SSE2 Atom Cpu (Linux)
        // memcpy 7263 ns
        // std::copy 9289 ns
        // SampleUtil::copy 6565 ns
        //
        // Benchmark results from a 64 bit i5 Cpu (Linux)
        // memcpy 518 ns
        // std::copy 664 ns
        // SampleUtil::copy 661 ns
        //
        // memcpy() calls __memcpy_sse2() on 64 bit build only
        // (not available on Debian 32 bit builds)
        // However the Debian 32 bit memcpy() uses a SSE version of
        // memcpy() when called directly from Mixxx source but this
        // requires some checks that can be omitted when inlining the
        // following vectorized loop. Btw.: memcpy() calls from the Qt
        // library are not using SSE istructions.
#ifdef __SSE__
        if (sizeof(void*) == 4) { // 32 bit
            // note: LOOP VECTORIZED.
            for (SINT i = 0; i < iNumSamples; ++i) { // 571 ns
                pDest[i] = pSrc[i];
            }
        } else
#endif
        {
            memcpy(pDest, pSrc, iNumSamples * sizeof(CSAMPLE));
        }
    }

    // Limits a CSAMPLE value to the valid range [-CSAMPLE_PEAK, CSAMPLE_PEAK]
    inline static CSAMPLE clampSample(CSAMPLE in) {
        return CSAMPLE_clamp(in);
    }

    // Limits a CSAMPLE_GAIN value to the valid range [CSAMPLE_GAIN_MIN, CSAMPLE_GAIN_MAX]
    inline static CSAMPLE clampGain(CSAMPLE_GAIN in) {
        return CSAMPLE_GAIN_clamp(in);
    }

    inline static SINT roundPlayPosToFrameStart(
            double playPos, mixxx::audio::ChannelCount numChannels) {
        SINT playPosFrames = static_cast<SINT>(round(playPos / numChannels));
        return playPosFrames * numChannels;
    }

    inline static SINT truncPlayPosToFrameStart(
            double playPos, mixxx::audio::ChannelCount numChannels) {
        SINT playPosFrames = static_cast<SINT>(playPos / numChannels);
        return playPosFrames * numChannels;
    }

    inline static SINT floorPlayPosToFrameStart(
            double playPos, mixxx::audio::ChannelCount numChannels) {
        SINT playPosFrames = static_cast<SINT>(floor(playPos / numChannels));
        return playPosFrames * numChannels;
    }

    inline static SINT ceilPlayPosToFrameStart(
            double playPos, mixxx::audio::ChannelCount numChannels) {
        SINT playPosFrames = static_cast<SINT>(ceil(playPos / numChannels));
        return playPosFrames * numChannels;
    }

    inline static SINT roundPlayPosToFrame(double playPos) {
        return static_cast<SINT>(round(playPos / kPlayPositionChannels));
    }

    inline static SINT truncPlayPosToFrame(double playPos) {
        return static_cast<SINT>(playPos / kPlayPositionChannels);
    }

    inline static SINT floorPlayPosToFrame(double playPos) {
        return static_cast<SINT>(floor(playPos / kPlayPositionChannels));
    }

    inline static SINT ceilPlayPosToFrame(double playPos) {
        return static_cast<SINT>(ceil(playPos / kPlayPositionChannels));
    }

    // Multiply every sample in pBuffer by gain
    static void applyGain(CSAMPLE* pBuffer, CSAMPLE gain,
            SINT numSamples);

    // Copy pSrc to pDest and multiply each sample by a factor of gain.
    // For optimum performance use the in-place function applyGain()
    // if pDest == pSrc!
    static void copyWithGain(CSAMPLE* pDest, const CSAMPLE* pSrc,
            CSAMPLE_GAIN gain, SINT numSamples);

    // Apply a different gain to every other sample.
    static void applyAlternatingGain(CSAMPLE* pBuffer, CSAMPLE_GAIN gain1,
            CSAMPLE_GAIN gain2, SINT numSamples);

    static void applyRampingAlternatingGain(CSAMPLE* pBuffer,
            CSAMPLE gain1, CSAMPLE gain2,
            CSAMPLE gain1Old, CSAMPLE gain2Old, SINT numSamples);

    // Multiply every sample in pBuffer ramping from gain1 to gain2.
    // We use ramping as often as possible to prevent soundwave discontinuities
    // which can cause audible clicks and pops.
    static void applyRampingGain(CSAMPLE* pBuffer, CSAMPLE_GAIN old_gain,
            CSAMPLE_GAIN new_gain, SINT numSamples);

    // Apply the necessary ramping gain to normalize the signal to a given amplitude,
    // i.e make the biggest sample have the given amplitude.
    //
    // The same gain is applied to every channel.
    //
    // We use ramping as often as possible to prevent soundwave discontinuities
    // which can cause audible clicks and pops.
    //
    // Returns the applied gain.
    static CSAMPLE copyWithRampingNormalization(CSAMPLE* pDest,
            const CSAMPLE* pSrc,
            CSAMPLE_GAIN old_gain,
            CSAMPLE_GAIN targetAmplitude,
            SINT numSamples);

    // TODO: tests for all this new stuff

    // Copy pSrc to pDest and ramp gain
    // For optimum performance use the in-place function applyRampingGain()
    // if pDest == pSrc!
    static void copyWithRampingGain(CSAMPLE* pDest, const CSAMPLE* pSrc,
            CSAMPLE_GAIN old_gain, CSAMPLE_GAIN new_gain,
            SINT numSamples);

    // Add pSrc to pDest
    static void add(CSAMPLE* pDest, const CSAMPLE* pSrc, SINT numSamples);

    // Add each sample of pSrc, multiplied by the gain, to pDest
    static void addWithGain(CSAMPLE* pDest, const CSAMPLE* pSrc,
            CSAMPLE_GAIN gain, SINT numSamples);

    // Add each sample of pSrc, multiplied by the gain, to pDest
    static void addWithRampingGain(CSAMPLE* pDest, const CSAMPLE* pSrc,
            CSAMPLE_GAIN old_gain, CSAMPLE_GAIN new_gain,
            SINT numSamples);

    // Add to each sample of pDest, pSrc1 multiplied by gain1 plus pSrc2
    // multiplied by gain2
    static void add2WithGain(CSAMPLE* pDest, const CSAMPLE* pSrc1,
            CSAMPLE_GAIN gain1, const CSAMPLE* pSrc2, CSAMPLE_GAIN gain2,
            SINT numSamples);

    // Add to each sample of pDest, pSrc1 multiplied by gain1 plus pSrc2
    // multiplied by gain2 plus pSrc3 multiplied by gain3
    static void add3WithGain(CSAMPLE* pDest, const CSAMPLE* pSrc1,
            CSAMPLE_GAIN gain1, const CSAMPLE* pSrc2, CSAMPLE_GAIN gain2,
            const CSAMPLE* pSrc3, CSAMPLE_GAIN gain3, SINT numSamples);

    // Convert and normalize a buffer of SAMPLEs in the range [-SAMPLE_MAX, SAMPLE_MAX]
    // to a buffer of CSAMPLEs in the range [-1.0, 1.0].
    static void convertS16ToFloat32(CSAMPLE* pDest, const SAMPLE* pSrc,
            SINT numSamples);

    // Convert and normalize a buffer of CSAMPLEs in the range [-1.0, 1.0]
    // to a buffer of SAMPLEs in the range [-SAMPLE_MAX, SAMPLE_MAX].
    static void convertFloat32ToS16(SAMPLE* pDest, const CSAMPLE* pSrc,
            SINT numSamples);

    // For each pair of samples in pBuffer (l,r) -- stores the sum of the
    // absolute values of l in pfAbsL, and the sum of the absolute values of r
    // in pfAbsR.
    // The return value tells whether there is clipping in pBuffer or not.
    static CLIP_STATUS sumAbsPerChannel(CSAMPLE* pfAbsL, CSAMPLE* pfAbsR,
            const CSAMPLE* pBuffer, SINT numSamples);

    // Returns the sum of the squared values of the buffer.
    static CSAMPLE sumSquared(const CSAMPLE* pBuffer, SINT numSamples);

    // Returns the root mean square of the values of the buffer.
    static CSAMPLE rms(const CSAMPLE* pBuffer, SINT numSamples);

    static CSAMPLE maxAbsAmplitude(const CSAMPLE* pBuffer, SINT numSamples);

    // Copies every sample in pSrc to pDest, limiting the values in pDest
    // to the valid range of CSAMPLE. pDest and pSrc must not overlap.
    static void copyClampBuffer(CSAMPLE* pDest, const CSAMPLE* pSrc,
            SINT numSamples);

    // Interleave the samples in pSrc1 and pSrc2 into pDest. iNumSamples must be
    // the number of samples in pSrc1 and pSrc2, and pDest must have at least
    // space for iNumSamples*2 samples. pDest must not be an alias of pSrc1 or
    // pSrc2.
    static void interleaveBuffer(CSAMPLE* pDest, const CSAMPLE* pSrc1,
            const CSAMPLE* pSrc2, SINT numSamples);

    // Deinterleave the samples in pSrc alternately into pDest1 and
    // pDest2. iNumSamples must be the number of samples in pDest1 and pDest2,
    // and pSrc must have at least iNumSamples*2 samples. Neither pDest1 or
    // pDest2 can be aliases of pSrc.
    static void deinterleaveBuffer(CSAMPLE* pDest1, CSAMPLE* pDest2,
            const CSAMPLE* pSrc, SINT numSamples);

    /// Crossfade two buffers together. All the buffers must be the same length.
    /// pDest is in one version the Out and in the other version the In buffer.
    static void linearCrossfadeBuffersOut(
            CSAMPLE* pDestSrcFadeOut, const CSAMPLE* pSrcFadeIn, SINT numSamples);
    static void linearCrossfadeBuffersIn(
            CSAMPLE* pDestSrcFadeIn, const CSAMPLE* pSrcFadeOut, SINT numSamples);

    // Mix a buffer down to mono, putting the result in both of the channels.
    // This uses a simple (L+R)/2 method, which assumes that the audio is
    // "mono-compatible", ie there are no major out-of-phase parts of the signal.
    static void mixStereoToMono(CSAMPLE* pDest, const CSAMPLE* pSrc,
            SINT numSamples);
    // In place version of the above.
    static void mixStereoToMono(CSAMPLE* pBuffer, SINT numSamples);

    // Mix a buffer down to mono, resulting in a shorter buffer with only one channel.
    // This uses a simple (L+R)/2 method, which assumes that the audio is
    // "mono-compatible", ie there are no major out-of-phase parts of the signal.
    static void mixMultichannelToMono(CSAMPLE* pDest, const CSAMPLE* pSrc, SINT numSamples);

    // In-place doubles the mono samples in pBuffer to dual mono samples.
    // (numFrames) samples will be read from pBuffer
    // (numFrames * 2) samples will be written into pBuffer
    static void doubleMonoToDualMono(CSAMPLE* pBuffer, SINT numFrames);

    // Copies and doubles the mono samples in pSrc to dual mono samples
    // into pDest.
    // (numFrames) samples will be read from pSrc
    // (numFrames * 2) samples will be written into pDest
    static void copyMonoToDualMono(CSAMPLE* pDest, const CSAMPLE* pSrc,
            SINT numFrames);

    // Adds and doubles the mono samples in pSrc to dual mono samples
    // to pDest.
    // (numFrames) samples will be read from pSrc
    // (numFrames * 2) samples will be added to pDest
    static void addMonoToStereo(CSAMPLE* pDest, const CSAMPLE* pSrc,
            SINT numFrames);

    // In-place strips interleaved multi-channel samples in pBuffer with
    // numChannels >= 2 down to stereo samples. Only samples from the first
    // two channels will be read and written. Samples from all other
    // channels are discarded.
    // pBuffer must contain (numFrames * numChannels) samples
    // (numFrames * 2) samples will be written into pBuffer
    static void stripMultiToStereo(CSAMPLE* pBuffer,
            SINT numFrames,
            mixxx::audio::ChannelCount numChannels);

    // Copies and strips interleaved multi-channel sample data in pSrc with
    // numChannels >= 2 down to stereo samples into pDest. Only samples from
    // the first two channels will be read and written. Samples from all other
    // channels will be ignored.
    // pSrc must contain (numFrames * numChannels) samples
    // (numFrames * 2) samples will be written into pDest
    static void copyMultiToStereo(CSAMPLE* pDest,
            const CSAMPLE* pSrc,
            SINT numFrames,
            mixxx::audio::ChannelCount numChannels);

    // reverses stereo sample in place
    static void reverse(CSAMPLE* pBuffer, SINT numSamples);

    // copy pSrc to pDest and reverses stereo sample order (backward)
    static void copyReverse(CSAMPLE* M_RESTRICT pDest,
            const CSAMPLE* M_RESTRICT pSrc, SINT numSamples);


    // Include auto-generated methods (e.g. copyXWithGain, copyXWithRampingGain,
    // etc.)
#include "util/sample_autogen.h"
};

Q_DECLARE_OPERATORS_FOR_FLAGS(SampleUtil::CLIP_STATUS);<|MERGE_RESOLUTION|>--- conflicted
+++ resolved
@@ -36,12 +36,6 @@
     inline
     static void clear(CSAMPLE* pBuffer, SINT numSamples) {
         DEBUG_ASSERT(numSamples >= 0);
-<<<<<<< HEAD
-        // Special case: This works, because the binary representation
-        // of 0.0f is 0!
-        memset(pBuffer, 0, sizeof(*pBuffer) * numSamples);
-        //fill(pBuffer, CSAMPLE_ZERO, iNumSamples);
-=======
         // We need to cast `numSamples` to an unsigned type to fix a
         // `-Wstringop-overflow` warning on GCC 14.1.1. Casting to unsigned is
         // okay, because the `DEBUG_ASSERT` above catches negative values
@@ -51,17 +45,13 @@
         // of 0.0f is 0! This is much faster without optimizations than using
         // `fill()`.
         memset(pBuffer, 0, sizeof(*pBuffer) * sampleCount);
->>>>>>> b1b9a2ef
     }
 
     // Sets every sample in pBuffer to value
     inline
     static void fill(CSAMPLE* pBuffer, CSAMPLE value,
             SINT numSamples) {
-<<<<<<< HEAD
-=======
         DEBUG_ASSERT(numSamples >= 0);
->>>>>>> b1b9a2ef
         std::fill_n(pBuffer, numSamples, value);
     }
 
