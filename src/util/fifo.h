--- conflicted
+++ resolved
@@ -15,16 +15,10 @@
         if (size < 0) {
             return;
         }
-<<<<<<< HEAD
-        PaUtil_InitializeRingBuffer(
-                &m_ringBuffer, sizeof(DataType), m_data.size(), m_data.data());
-=======
-        m_data = new DataType[size];
         PaUtil_InitializeRingBuffer(&m_ringBuffer,
                 static_cast<ring_buffer_size_t>(sizeof(DataType)),
-                static_cast<ring_buffer_size_t>(size),
-                m_data);
->>>>>>> 33856cd2
+                static_cast<ring_buffer_size_t>(m_data.size()),
+                m_data.data());
     }
     virtual ~FIFO() {
     }
