--- conflicted
+++ resolved
@@ -2,10 +2,10 @@
 
 #include <QCoreApplication>
 #include <QGuiApplication>
+#include <QList>
 #include <QScreen>
 #include <QUuid>
 #include <QWidget>
-#include <QList>
 
 #include "util/assert.h"
 
@@ -128,25 +128,12 @@
 #else
     atomicPtr.store(newValue);
 #endif
-<<<<<<< HEAD
-=======
 }
-
-#if QT_VERSION < QT_VERSION_CHECK(5, 6, 0)
-template<typename T>
-inline uint qHash(const QList<T>& key, uint seed = 0) {
-    uint hash = 0;
-    for (const auto& elem : key) {
-        hash ^= qHash(elem, seed);
-    }
-    return hash;
-}
-#endif
 
 /// Helper to insert values into a QList with specific indices.
 ///
 /// *For legacy code only - Do not use for new code!*
-template <typename T>
+template<typename T>
 inline void listAppendOrReplaceAt(QList<T>* pList, int index, const T& value) {
     VERIFY_OR_DEBUG_ASSERT(index <= pList->size()) {
         qWarning() << "listAppendOrReplaceAt: Padding list with"
@@ -160,5 +147,4 @@
         return;
     }
     pList->append(value);
->>>>>>> d44661d1
 }