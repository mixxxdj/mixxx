#pragma once

#include <QDir>

namespace mixxx {

enum class LogLevel {
    Critical = 0,
    Warning = 1,
    Info = 2,
    Debug = 3,
    Trace = 4, // DEPRECATED (not available in Qt, used for profiling etc.)
};

/// Default log level for (console) logs.
constexpr LogLevel kLogLevelDefault = LogLevel::Warning;

/// Default log level for flushing the buffered log stream.
/// This is required to ensure that all buffered messages have
/// been written before Mixxx crashes.
constexpr LogLevel kLogFlushLevelDefault = LogLevel::Critical;

/// Utility class for accessing the logging settings that are
/// configured at startup.
class Logging {
  public:
    // These are not thread safe. Only call them on Mixxx startup and shutdown.
    static void initialize(
<<<<<<< HEAD
            const QDir& settingsDir,
=======
            const QDir& logDir,
>>>>>>> fcaac7ba
            LogLevel logLevel,
            LogLevel logFlushLevel,
            bool debugAssertBreak);

    // Sets only the loglevel without the on-disk settings. Used by mixxx-test.
    static void setLogLevel(
            LogLevel logLevel) {
        s_logLevel = logLevel;
    }

    static void shutdown();

    static void flushLogFile();

    static bool shouldFlush(
            LogLevel logFlushLevel) {
        // Log levels are ordered by severity, i.e. more
        // severe log levels have a lower ordinal
        return s_logFlushLevel >= logFlushLevel;
    }

    static bool enabled(
            LogLevel logLevel) {
        return s_logLevel >= logLevel;
    }

  private:
    // Almost constant, i.e. initialized once at startup and
    // then could safely be read from multiple threads.
    static LogLevel s_logLevel;
    static LogLevel s_logFlushLevel;

    Logging() = delete;
};

} // namespace mixxx<|MERGE_RESOLUTION|>--- conflicted
+++ resolved
@@ -26,11 +26,7 @@
   public:
     // These are not thread safe. Only call them on Mixxx startup and shutdown.
     static void initialize(
-<<<<<<< HEAD
-            const QDir& settingsDir,
-=======
             const QDir& logDir,
->>>>>>> fcaac7ba
             LogLevel logLevel,
             LogLevel logFlushLevel,
             bool debugAssertBreak);
