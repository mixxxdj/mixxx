#include "util/widgethelper.h"

#include <QScreen>
#include <QStyle>

#include "util/math.h"

namespace mixxx {

namespace widgethelper {

QPoint mapPopupToScreen(
        const QWidget& widget,
        const QPoint& popupUpperLeft,
        const QSize& popupSize) {
    const auto* const pScreen = getScreen(widget);
    VERIFY_OR_DEBUG_ASSERT(pScreen) {
        // This should never fail
        return popupUpperLeft;
    }

    // the screen geometry is the physical screen of the virtual desktop
    // this will be offset by it's top and left starting points
    const auto screenSize = pScreen->geometry();

    // math_clamp() cannot be used, because if the dimensions of
    // the popup menu are greater than the screen size a debug
    // assertion would be triggered!
    const auto adjustedX = math_max(0,
            math_min(
                    popupUpperLeft.x(),
                    screenSize.right() - popupSize.width()));
    const auto adjustedY = math_max(0,
            math_min(
                    popupUpperLeft.y(),
                    screenSize.bottom() - popupSize.height()));
    return QPoint(adjustedX, adjustedY);
}

QWindow* getWindow(
        const QWidget& widget) {
    if (auto* window = widget.windowHandle()) {
        return window;
    }
    if (auto* nativeParent = widget.nativeParentWidget()) {
        return nativeParent->windowHandle();
    }
    return nullptr;
}

<<<<<<< HEAD
void growListWidget(QListWidget& listWidget, const QWidget& parent) {
    // Try to display all files and the complete file locations to avoid
    // horizontal scrolling.
    // Get the screen dimensions
    QScreen* const pScreen = getScreen(parent);
    QSize screenSpace;
    VERIFY_OR_DEBUG_ASSERT(pScreen) {
        qWarning() << "Screen not detected. Assuming screen size of 800x600px.";
        screenSpace = QSize(800, 600);
    }
    else {
        screenSpace = pScreen->size();
    }
    // Calculate the dimensions of the file list to show all.
    int margin = 2 * listWidget.frameWidth() +
            listWidget.style()->pixelMetric(QStyle::PM_ScrollBarExtent);
    int minW = listWidget.sizeHintForColumn(0) + margin;
    int minH = listWidget.sizeHintForRow(0) * listWidget.count() + margin;
    // The file list should fit into the window, but clamp to 90% of screen size.
    int newW = std::min(minW, static_cast<int>(screenSpace.width() * 0.9));
    int newH = std::min(minH, static_cast<int>(screenSpace.height() * 0.9));
    // Apply new size
    if (newW > 0 && newH > 0) {
        listWidget.setMinimumSize(newW, newH);
    }
=======
// get the base color of a widget, or recursively search the parent tree for one
QColor findBaseColor(QWidget* pWidget) {
    while (pWidget) {
        if (pWidget->palette().isBrushSet(QPalette::Normal, QPalette::Base)) {
            return pWidget->palette().color(QPalette::Base);
        }
        pWidget = qobject_cast<QWidget*>(pWidget->parent());
    }
    return QColor(0, 0, 0);
>>>>>>> a0ffb6b0
}

} // namespace widgethelper

} // namespace mixxx<|MERGE_RESOLUTION|>--- conflicted
+++ resolved
@@ -48,7 +48,6 @@
     return nullptr;
 }
 
-<<<<<<< HEAD
 void growListWidget(QListWidget& listWidget, const QWidget& parent) {
     // Try to display all files and the complete file locations to avoid
     // horizontal scrolling.
@@ -74,7 +73,8 @@
     if (newW > 0 && newH > 0) {
         listWidget.setMinimumSize(newW, newH);
     }
-=======
+}
+
 // get the base color of a widget, or recursively search the parent tree for one
 QColor findBaseColor(QWidget* pWidget) {
     while (pWidget) {
@@ -84,7 +84,6 @@
         pWidget = qobject_cast<QWidget*>(pWidget->parent());
     }
     return QColor(0, 0, 0);
->>>>>>> a0ffb6b0
 }
 
 } // namespace widgethelper
