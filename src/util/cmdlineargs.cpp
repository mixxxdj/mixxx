--- conflicted
+++ resolved
@@ -12,10 +12,7 @@
 #include <QProcessEnvironment>
 #include <QStandardPaths>
 
-<<<<<<< HEAD
-=======
 #include "config.h"
->>>>>>> 36d453ec
 #include "sources/soundsourceproxy.h"
 #include "util/version.h"
 
@@ -26,20 +23,12 @@
           m_safeMode(false),
           m_debugAssertBreak(false),
           m_settingsPathSet(false),
-<<<<<<< HEAD
           m_useColors(false),
-          m_logLevel(mixxx::kLogLevelDefault),
-          m_logFlushLevel(mixxx::kLogFlushLevelDefault),
-// We are not ready to switch to XDG folders under Linux, so keeping $HOME/.mixxx as preferences folder. see lp:1463273
-#ifdef __LINUX__
-          m_settingsPath(QDir::homePath().append("/").append(SETTINGS_PATH)) {
-=======
           m_logLevel(mixxx::kLogLevelDefault),
           m_logFlushLevel(mixxx::kLogFlushLevelDefault),
 // We are not ready to switch to XDG folders under Linux, so keeping $HOME/.mixxx as preferences folder. see lp:1463273
 #ifdef MIXXX_SETTINGS_PATH
           m_settingsPath(QDir::homePath().append("/").append(MIXXX_SETTINGS_PATH)) {
->>>>>>> 36d453ec
 #else
           // TODO(XXX) Trailing slash not needed anymore as we switches from String::append
           // to QDir::filePath elsewhere in the code. This is candidate for removal.
