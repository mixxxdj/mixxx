--- conflicted
+++ resolved
@@ -61,8 +61,9 @@
 bool CmdlineArgs::parse(const QStringList& arguments) {
     QCommandLineParser parser;
     parser.setApplicationDescription(QCoreApplication::translate("main",
-            "Mixxx is an open source DJ software. For more information, see "
-            "https://manual.mixxx.org/2.3/chapters/appendix.html#command-line-options).\n"
+            "Mixxx is an open source DJ software. For more information, "
+            "see " MIXXX_MANUAL_COMMANDLINEOPTIONS_URL
+            "\n."
             "CamelCase arguments are deprecated and will be removed in 2.5"));
     parser.setSingleDashWordOptionMode(QCommandLineParser::ParseAsLongOptions);
 
@@ -251,9 +252,5 @@
         qWarning() << "Unknown setting for color, ignoring";
     }
 
-<<<<<<< HEAD
     return true;
-=======
-    fputs("\n\n(For more information, see " MIXXX_MANUAL_COMMANDLINEOPTIONS_URL ")\n", stdout);
->>>>>>> 896b64ac
 }