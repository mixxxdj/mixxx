#include "util/cmdlineargs.h"

#include <stdio.h>
#ifndef __WINDOWS__
#include <unistd.h>
#else
#include <io.h>
#endif

#include <QCommandLineParser>
#include <QCoreApplication>
#include <QProcessEnvironment>
#include <QStandardPaths>

#include "config.h"
#include "defs_urls.h"
#include "sources/soundsourceproxy.h"
#include "util/assert.h"

CmdlineArgs::CmdlineArgs()
        : m_startInFullscreen(false), // Initialize vars
          m_controllerDebug(false),
          m_developer(false),
          m_safeMode(false),
          m_useVuMeterGL(true),
          m_debugAssertBreak(false),
          m_settingsPathSet(false),
          m_scaleFactor(1.0),
          m_useColors(false),
          m_parseForUserFeedbackRequired(false),
          m_logLevel(mixxx::kLogLevelDefault),
          m_logFlushLevel(mixxx::kLogFlushLevelDefault),
// We are not ready to switch to XDG folders under Linux, so keeping $HOME/.mixxx as preferences folder. see lp:1463273
#ifdef MIXXX_SETTINGS_PATH
          m_settingsPath(QDir::homePath().append("/").append(MIXXX_SETTINGS_PATH)) {
#else
#ifdef __LINUX__
#error "We are not ready to switch to XDG folders under Linux"
#endif

          // TODO(XXX) Trailing slash not needed anymore as we switches from String::append
          // to QDir::filePath elsewhere in the code. This is candidate for removal.
          m_settingsPath(
                  QStandardPaths::writableLocation(QStandardPaths::AppLocalDataLocation)
                          .append("/")) {
#endif
}

namespace {
bool parseLogLevel(
        const QString& logLevel,
        mixxx::LogLevel* pLogLevel) {
    if (logLevel.compare(QLatin1String("trace"), Qt::CaseInsensitive) == 0) {
        *pLogLevel = mixxx::LogLevel::Trace;
    } else if (logLevel.compare(QLatin1String("debug"), Qt::CaseInsensitive) == 0) {
        *pLogLevel = mixxx::LogLevel::Debug;
    } else if (logLevel.compare(QLatin1String("info"), Qt::CaseInsensitive) == 0) {
        *pLogLevel = mixxx::LogLevel::Info;
    } else if (logLevel.compare(QLatin1String("warning"), Qt::CaseInsensitive) == 0) {
        *pLogLevel = mixxx::LogLevel::Warning;
    } else if (logLevel.compare(QLatin1String("critical"), Qt::CaseInsensitive) == 0) {
        *pLogLevel = mixxx::LogLevel::Critical;
    } else {
        return false;
    }
    return true;
}
} // namespace

<<<<<<< HEAD
bool CmdlineArgs::parse(int argc, char** argv) {
    // Some command line parameters needs to be evaluated before
    // The QCoreApplication is initialized.
    DEBUG_ASSERT(!QCoreApplication::instance());
    if (argc == 1) {
        // Mixxx was run with the binary name only, nothing to do
        return true;
    }
    QStringList arguments;
    arguments.reserve(argc);
    for (int a = 0; a < argc; ++a) {
        arguments << QString::fromLocal8Bit(argv[a]);
    }
    return parse(arguments, ParseMode::Initial);
}

void CmdlineArgs::parseForUserFeedback() {
    // For user feedback we need an initialized QCoreApplication because
    // it add some QT specific command line parameters
    DEBUG_ASSERT(QCoreApplication::instance());
    // We need only execute the second parse for user feedback when the first run
    // has produces an not yet displayed error or help text.
    // Otherwise we can skip the second run.
    // A parameter for the QCoreApplication will fail in the first run and
    // m_parseForUserFeedbackRequired will be set as well.
    if (!m_parseForUserFeedbackRequired) {
        return;
    }
    parse(QCoreApplication::arguments(), ParseMode::ForUserFeedback);
}

bool CmdlineArgs::parse(const QStringList& arguments, CmdlineArgs::ParseMode mode) {
    bool forUserFeedback = (mode == ParseMode::ForUserFeedback);

    QCommandLineParser parser;
    parser.setSingleDashWordOptionMode(QCommandLineParser::ParseAsLongOptions);

    if (forUserFeedback) {
        parser.setApplicationDescription(
                QCoreApplication::translate("CmdlineArgs",
                        "Mixxx is an open source DJ software. For more "
                        "information, see: ") +
                MIXXX_MANUAL_COMMANDLINEOPTIONS_URL);
    }
    // add options
    const QCommandLineOption fullScreen(
            QStringList({QStringLiteral("f"), QStringLiteral("full-screen")}),
            forUserFeedback ? QCoreApplication::translate(
                                      "CmdlineArgs", "Starts Mixxx in full-screen mode")
                            : QString());
    QCommandLineOption fullScreenDeprecated(QStringLiteral("fullScreen"));
    fullScreenDeprecated.setFlags(QCommandLineOption::HiddenFromHelp);
    parser.addOption(fullScreen);
    parser.addOption(fullScreenDeprecated);

    const QCommandLineOption locale(QStringLiteral("locale"),
            forUserFeedback ? QCoreApplication::translate("CmdlineArgs",
                                      "Use a custom locale for loading translations. (e.g "
                                      "'fr')")
                            : QString(),
            QStringLiteral("locale"));
    parser.addOption(locale);

    // An option with a value
    const QCommandLineOption settingsPath(QStringLiteral("settings-path"),
            forUserFeedback ? QCoreApplication::translate("CmdlineArgs",
                                      "Top-level directory where Mixxx should look for settings. "
                                      "Default is: ") +
                            QDir::toNativeSeparators(getSettingsPath())
                            : QString(),
            QStringLiteral("path"));
    QCommandLineOption settingsPathDeprecated(
            QStringLiteral("settingsPath"));
    settingsPathDeprecated.setFlags(QCommandLineOption::HiddenFromHelp);
    settingsPathDeprecated.setValueName(settingsPath.valueName());
    parser.addOption(settingsPath);
    parser.addOption(settingsPathDeprecated);

    QCommandLineOption resourcePath(QStringLiteral("resource-path"),
            forUserFeedback ? QCoreApplication::translate("CmdlineArgs",
                                      "Top-level directory where Mixxx should look for its "
                                      "resource files such as MIDI mappings, overriding the "
                                      "default installation location.")
                            : QString(),
            QStringLiteral("path"));
    QCommandLineOption resourcePathDeprecated(
            QStringLiteral("resourcePath"));
    resourcePathDeprecated.setFlags(QCommandLineOption::HiddenFromHelp);
    resourcePathDeprecated.setValueName(resourcePath.valueName());
    parser.addOption(resourcePath);
    parser.addOption(resourcePathDeprecated);

    const QCommandLineOption timelinePath(QStringLiteral("timeline-path"),
            forUserFeedback ? QCoreApplication::translate("CmdlineArgs",
                                      "Path the debug statistics time line is written to")
                            : QString(),
            QStringLiteral("path"));
    QCommandLineOption timelinePathDeprecated(
            QStringLiteral("timelinePath"), timelinePath.description());
    timelinePathDeprecated.setFlags(QCommandLineOption::HiddenFromHelp);
    timelinePathDeprecated.setValueName(timelinePath.valueName());
    parser.addOption(timelinePath);
    parser.addOption(timelinePathDeprecated);

    const QCommandLineOption controllerDebug(QStringLiteral("controller-debug"),
            forUserFeedback ? QCoreApplication::translate("CmdlineArgs",
                                      "Causes Mixxx to display/log all of the controller data it "
                                      "receives and script functions it loads")
                            : QString());
    QCommandLineOption controllerDebugDeprecated(
            QStringList({QStringLiteral("controllerDebug"),
                    QStringLiteral("midiDebug")}));
    controllerDebugDeprecated.setFlags(QCommandLineOption::HiddenFromHelp);
    parser.addOption(controllerDebug);
    parser.addOption(controllerDebugDeprecated);

    const QCommandLineOption developer(QStringLiteral("developer"),
            forUserFeedback ? QCoreApplication::translate("CmdlineArgs",
                                      "Enables developer-mode. Includes extra log info, stats on "
                                      "performance, and a Developer tools menu.")
                            : QString());
    parser.addOption(developer);

    const QCommandLineOption safeMode(QStringLiteral("safe-mode"),
            forUserFeedback ? QCoreApplication::translate("CmdlineArgs",
                                      "Enables safe-mode. Disables OpenGL waveforms, and "
                                      "spinning vinyl widgets. Try this option if Mixxx is "
                                      "crashing on startup.")
                            : QString());
    QCommandLineOption safeModeDeprecated(QStringLiteral("safeMode"), safeMode.description());
    safeModeDeprecated.setFlags(QCommandLineOption::HiddenFromHelp);
    parser.addOption(safeMode);
    parser.addOption(safeModeDeprecated);

    const QCommandLineOption color(QStringLiteral("color"),
            forUserFeedback ? QCoreApplication::translate("CmdlineArgs",
                                      "[auto|always|never] Use colors on the console output.")
                            : QString(),
            QStringLiteral("color"),
            QStringLiteral("auto"));
    parser.addOption(color);

    const QCommandLineOption logLevel(QStringLiteral("log-level"),
            forUserFeedback ? QCoreApplication::translate("CmdlineArgs",
                                      "Sets the verbosity of command line logging.\n"
                                      "critical - Critical/Fatal only\n"
                                      "warning  - Above + Warnings\n"
                                      "info     - Above + Informational messages\n"
                                      "debug    - Above + Debug/Developer messages\n"
                                      "trace    - Above + Profiling messages")
                            : QString(),
            QStringLiteral("level"));
    QCommandLineOption logLevelDeprecated(QStringLiteral("logLevel"), logLevel.description());
    logLevelDeprecated.setFlags(QCommandLineOption::HiddenFromHelp);
    logLevelDeprecated.setValueName(logLevel.valueName());
    parser.addOption(logLevel);
    parser.addOption(logLevelDeprecated);

    const QCommandLineOption logFlushLevel(QStringLiteral("log-flush-level"),
            forUserFeedback ? QCoreApplication::translate("CmdlineArgs",
                                      "Sets the the logging level at which the log buffer is "
                                      "flushed to mixxx.log. <level> is one of the values defined "
                                      "at --log-level above.")
                            : QString(),
            QStringLiteral("level"));
    QCommandLineOption logFlushLevelDeprecated(
            QStringLiteral("logFlushLevel"), logLevel.description());
    logFlushLevelDeprecated.setFlags(QCommandLineOption::HiddenFromHelp);
    logFlushLevelDeprecated.setValueName(logFlushLevel.valueName());
    parser.addOption(logFlushLevel);
    parser.addOption(logFlushLevelDeprecated);

    QCommandLineOption debugAssertBreak(QStringLiteral("debug-assert-break"),
            forUserFeedback ? QCoreApplication::translate("CmdlineArgs",
                                      "Breaks (SIGINT) Mixxx, if a DEBUG_ASSERT evaluates to "
                                      "false. Under a debugger you can continue afterwards.")
                            : QString());
    QCommandLineOption debugAssertBreakDeprecated(
            QStringLiteral("debugAssertBreak"), debugAssertBreak.description());
    debugAssertBreakDeprecated.setFlags(QCommandLineOption::HiddenFromHelp);
    parser.addOption(debugAssertBreak);
    parser.addOption(debugAssertBreakDeprecated);

    const QCommandLineOption helpOption = parser.addHelpOption();
    const QCommandLineOption versionOption = parser.addVersionOption();

    parser.addPositionalArgument(QStringLiteral("file"),
            forUserFeedback ? QCoreApplication::translate("CmdlineArgs",
                                      "Load the specified music file(s) at start-up. Each file "
                                      "you specify will be loaded into the next virtual deck.")
                            : QString());

    if (forUserFeedback) {
        // We know form the first path, that there will be likely an error message, check again.
        // This is not the case if the user uses a Qt internal option that is unknown
        // in the first path
        puts(""); // Add a blank line to make the parser output more visible
                  // This call does not return and calls exit() in case of help or an parser error
        parser.process(arguments);
        return true;
    }

    // From here, we are in in the initial parse mode
    DEBUG_ASSERT(mode == ParseMode::Initial);

    // process all arguments
    if (!parser.parse(arguments)) {
        // we have an misspelled argument or one that is processed
        // in the not yet initialized QCoreApplication
        m_parseForUserFeedbackRequired = true;
    }

    if (parser.isSet(versionOption) ||
            parser.isSet(helpOption)
#if QT_VERSION >= QT_VERSION_CHECK(5, 14, 0)
            || parser.isSet(QStringLiteral("help-all"))
#endif
    ) {
        m_parseForUserFeedbackRequired = true;
    }

    m_startInFullscreen = parser.isSet(fullScreen) || parser.isSet(fullScreenDeprecated);

    if (parser.isSet(locale)) {
        m_locale = parser.value(locale);
    }

    if (parser.isSet(settingsPath)) {
        m_settingsPath = parser.value(settingsPath);
        if (!m_settingsPath.endsWith("/")) {
            m_settingsPath.append("/");
        }
        m_settingsPathSet = true;
    } else if (parser.isSet(settingsPathDeprecated)) {
        m_settingsPath = parser.value(settingsPathDeprecated);
        if (!m_settingsPath.endsWith("/")) {
            m_settingsPath.append("/");
=======
        if (argv[i]==QString("-f").toLower() || argv[i]==QString("--f") || argv[i]==QString("--fullScreen"))
        {
            m_startInFullscreen = true;
        } else if (argv[i] == QString("--locale") && i+1 < argc) {
            m_locale = argv[i+1];
        } else if (argv[i] == QString("--settingsPath") && i+1 < argc) {
            m_settingsPath = QString::fromLocal8Bit(argv[i+1]);
            // TODO(XXX) Trailing slash not needed anymore as we switches from String::append
            // to QDir::filePath elsewhere in the code. This is candidate for removal.
            if (!m_settingsPath.endsWith("/")) {
                m_settingsPath.append("/");
            }
            m_settingsPathSet = true;
        } else if (argv[i] == QString("--resourcePath") && i+1 < argc) {
            m_resourcePath = QString::fromLocal8Bit(argv[i+1]);
            i++;
        } else if (argv[i] == QString("--timelinePath") && i+1 < argc) {
            m_timelinePath = QString::fromLocal8Bit(argv[i+1]);
            i++;
        } else if (argv[i] == QString("--logLevel") && i+1 < argc) {
            logLevelSet = true;
            auto level = QLatin1String(argv[i+1]);
            if (level == "trace") {
                m_logLevel = mixxx::LogLevel::Trace;
            } else if (level == "debug") {
                m_logLevel = mixxx::LogLevel::Debug;
            } else if (level == "info") {
                m_logLevel = mixxx::LogLevel::Info;
            } else if (level == "warning") {
                m_logLevel = mixxx::LogLevel::Warning;
            } else if (level == "critical") {
                m_logLevel = mixxx::LogLevel::Critical;
            } else {
                fputs("\nlogLevel argument wasn't 'trace', 'debug', 'info', 'warning', or 'critical'! Mixxx will only output\n\
warnings and errors to the console unless this is set properly.\n", stdout);
            }
            i++;
        } else if (argv[i] == QString("--logFlushLevel") && i+1 < argc) {
            auto level = QLatin1String(argv[i+1]);
            if (level == "trace") {
                m_logFlushLevel = mixxx::LogLevel::Trace;
            } else if (level == "debug") {
                m_logFlushLevel = mixxx::LogLevel::Debug;
            } else if (level == "info") {
                m_logFlushLevel = mixxx::LogLevel::Info;
            } else if (level == "warning") {
                m_logFlushLevel = mixxx::LogLevel::Warning;
            } else if (level == "critical") {
                m_logFlushLevel = mixxx::LogLevel::Critical;
            } else {
                fputs("\nlogFushLevel argument wasn't 'trace', 'debug', 'info', 'warning', or 'critical'! Mixxx will only flush messages to mixxx.log\n\
when a critical error occurs unless this is set properly.\n", stdout);
            }
            i++;
        } else if (QString::fromLocal8Bit(argv[i]).contains(
                           "--disableVuMeterGL", Qt::CaseInsensitive)) {
            m_useVuMeterGL = false;
        } else if (QString::fromLocal8Bit(argv[i]).contains(
                           "--midiDebug", Qt::CaseInsensitive) ||
                QString::fromLocal8Bit(argv[i]).contains(
                        "--controllerDebug", Qt::CaseInsensitive)) {
            m_midiDebug = true;
        } else if (QString::fromLocal8Bit(argv[i]).contains(
                           "--developer", Qt::CaseInsensitive)) {
            m_developer = true;
        } else if (QString::fromLocal8Bit(argv[i]).contains(
                           "--safeMode", Qt::CaseInsensitive)) {
            m_safeMode = true;
        } else if (QString::fromLocal8Bit(argv[i]).contains(
                           "--debugAssertBreak", Qt::CaseInsensitive)) {
            m_debugAssertBreak = true;
        } else if (i > 0) {
            // Don't try to load the program name to a deck
            m_musicFiles += QString::fromLocal8Bit(argv[i]);
>>>>>>> a0ffb6b0
        }
        m_settingsPathSet = true;
    }

    if (parser.isSet(resourcePath)) {
        m_resourcePath = parser.value(resourcePath);
    } else if (parser.isSet(resourcePathDeprecated)) {
        m_resourcePath = parser.value(resourcePathDeprecated);
    }

    if (parser.isSet(timelinePath)) {
        m_timelinePath = parser.value(timelinePath);
    } else if (parser.isSet(timelinePathDeprecated)) {
        m_timelinePath = parser.value(timelinePathDeprecated);
    }

    m_controllerDebug = parser.isSet(controllerDebug) || parser.isSet(controllerDebugDeprecated);
    m_developer = parser.isSet(developer);
    m_safeMode = parser.isSet(safeMode) || parser.isSet(safeModeDeprecated);
    m_debugAssertBreak = parser.isSet(debugAssertBreak) || parser.isSet(debugAssertBreakDeprecated);

<<<<<<< HEAD
    m_musicFiles = parser.positionalArguments();

    if (parser.isSet(logLevel)) {
        if (!parseLogLevel(parser.value(logLevel), &m_logLevel)) {
            fputs("\nlog-level wasn't 'trace', 'debug', 'info', 'warning', or 'critical'!\n"
                  "Mixxx will only print warnings and critical messages to the console.\n",
                    stdout);
        }
    } else if (parser.isSet(logLevelDeprecated)) {
        if (!parseLogLevel(parser.value(logLevelDeprecated), &m_logLevel)) {
            fputs("\nlogLevel wasn't 'trace', 'debug', 'info', 'warning', or 'critical'!\n"
                  "Mixxx will only print warnings and critical messages to the console.\n",
                    stdout);
        }
    } else {
        if (m_developer) {
            m_logLevel = mixxx::LogLevel::Debug;
        }
    }

    if (parser.isSet(logFlushLevel)) {
        if (!parseLogLevel(parser.value(logFlushLevel), &m_logFlushLevel)) {
            fputs("\nlog-flush-level wasn't 'trace', 'debug', 'info', 'warning', or 'critical'!\n"
                  "Mixxx will only flush output after a critical message.\n",
                    stdout);
        }
    } else if (parser.isSet(logFlushLevelDeprecated)) {
        if (!parseLogLevel(parser.value(logFlushLevelDeprecated), &m_logFlushLevel)) {
            fputs("\nlogFlushLevel wasn't 'trace', 'debug', 'info', 'warning', or 'critical'!\n"
                  "Mixxx will only flush output after a critical message.\n",
                    stdout);
        }
    }

    // set colors
    if (parser.value(color).compare(QLatin1String("auto"), Qt::CaseInsensitive) == 0) {
        // see https://no-color.org/
        if (QProcessEnvironment::systemEnvironment().contains(QLatin1String("NO_COLOR"))) {
            m_useColors = false;
        } else {
#ifndef __WINDOWS__
            if (isatty(fileno(stderr))) {
                m_useColors = true;
            }
#else
            if (_isatty(_fileno(stderr))) {
                m_useColors = true;
            }
#endif
        }
    } else if (parser.value(color).compare(QLatin1String("always"), Qt::CaseInsensitive) == 0) {
        m_useColors = true;
    } else if (parser.value(color).compare(QLatin1String("never"), Qt::CaseInsensitive) == 0) {
        m_useColors = false;
    } else {
        fputs("Unknown argument for for color.\n", stdout);
    }
=======
void CmdlineArgs::printUsage() {
    fputs(VersionStore::applicationName().toLocal8Bit().constData(), stdout);
    fputs(" v", stdout);
    fputs(VersionStore::version().toLocal8Bit().constData(), stdout);
    fputs(" - Command line options", stdout);
    fputs("\n(These are case-sensitive.)\n\n\
[FILE]                  Load the specified music file(s) at start-up.\n\
                        Each file you specify will be loaded into the\n\
                        next virtual deck.\n", stdout);
    fputs("\
\n\
--resourcePath PATH     Top-level directory where Mixxx should look\n\
                        for its resource files such as MIDI mappings,\n\
                        overriding the default installation location.\n\
\n\
--settingsPath PATH     Top-level directory where Mixxx should look\n\
                        for settings. Default is:\n", stdout);
    fprintf(stdout, "\
                        %s\n", getSettingsPath().toLocal8Bit().constData());
    fputs("\
\n\
--controllerDebug       Causes Mixxx to display/log all of the controller\n\
                        data it receives and script functions it loads\n\
\n\
--developer             Enables developer-mode. Includes extra log info,\n\
                        stats on performance, and a Developer tools menu.\n\
\n\
--safeMode              Enables safe-mode. Disables OpenGL waveforms,\n\
                        and spinning vinyl widgets. Try this option if\n\
                        Mixxx is crashing on startup.\n\
\n\
--disableVuMeterGL      Do not use OpenGL vu meter.\n\
\n\
--locale LOCALE         Use a custom locale for loading translations\n\
                        (e.g 'fr')\n\
\n\
-f, --fullScreen        Starts Mixxx in full-screen mode\n\
\n\
--logLevel LEVEL        Sets the verbosity of command line logging\n\
                        critical - Critical/Fatal only\n\
                        warning  - Above + Warnings\n\
                        info     - Above + Informational messages\n\
                        debug    - Above + Debug/Developer messages\n\
                        trace    - Above + Profiling messages\n\
\n\
--logFlushLevel LEVEL   Sets the the logging level at which the log buffer\n\
                        is flushed to mixxx.log. LEVEL is one of the values\n\
                        defined at --logLevel above.\n\
\n"
#ifdef MIXXX_BUILD_DEBUG
          "\
--debugAssertBreak      Breaks (SIGINT) Mixxx, if a DEBUG_ASSERT\n\
                        evaluates to false. Under a debugger you can\n\
                        continue afterwards.\
\n"
#endif
          "\
-h, --help              Display this help message and exit",
            stdout);
>>>>>>> a0ffb6b0

    return true;
}<|MERGE_RESOLUTION|>--- conflicted
+++ resolved
@@ -67,7 +67,6 @@
 }
 } // namespace
 
-<<<<<<< HEAD
 bool CmdlineArgs::parse(int argc, char** argv) {
     // Some command line parameters needs to be evaluated before
     // The QCoreApplication is initialized.
@@ -172,6 +171,16 @@
     parser.addOption(timelinePath);
     parser.addOption(timelinePathDeprecated);
 
+    const QCommandLineOption disableVuMeterGL(QStringLiteral("disable-vumetergl"),
+            forUserFeedback ? QCoreApplication::translate("CmdlineArgs",
+                                      "Do not use OpenGL vu meter")
+                            : QString());
+    QCommandLineOption disableVuMeterGLDeprecated(
+            QStringLiteral("disableVuMeterGL"), disableVuMeterGL.description());
+    disableVuMeterGLDeprecated.setFlags(QCommandLineOption::HiddenFromHelp);
+    parser.addOption(disableVuMeterGL);
+    parser.addOption(disableVuMeterGLDeprecated);
+
     const QCommandLineOption controllerDebug(QStringLiteral("controller-debug"),
             forUserFeedback ? QCoreApplication::translate("CmdlineArgs",
                                       "Causes Mixxx to display/log all of the controller data it "
@@ -305,82 +314,6 @@
         m_settingsPath = parser.value(settingsPathDeprecated);
         if (!m_settingsPath.endsWith("/")) {
             m_settingsPath.append("/");
-=======
-        if (argv[i]==QString("-f").toLower() || argv[i]==QString("--f") || argv[i]==QString("--fullScreen"))
-        {
-            m_startInFullscreen = true;
-        } else if (argv[i] == QString("--locale") && i+1 < argc) {
-            m_locale = argv[i+1];
-        } else if (argv[i] == QString("--settingsPath") && i+1 < argc) {
-            m_settingsPath = QString::fromLocal8Bit(argv[i+1]);
-            // TODO(XXX) Trailing slash not needed anymore as we switches from String::append
-            // to QDir::filePath elsewhere in the code. This is candidate for removal.
-            if (!m_settingsPath.endsWith("/")) {
-                m_settingsPath.append("/");
-            }
-            m_settingsPathSet = true;
-        } else if (argv[i] == QString("--resourcePath") && i+1 < argc) {
-            m_resourcePath = QString::fromLocal8Bit(argv[i+1]);
-            i++;
-        } else if (argv[i] == QString("--timelinePath") && i+1 < argc) {
-            m_timelinePath = QString::fromLocal8Bit(argv[i+1]);
-            i++;
-        } else if (argv[i] == QString("--logLevel") && i+1 < argc) {
-            logLevelSet = true;
-            auto level = QLatin1String(argv[i+1]);
-            if (level == "trace") {
-                m_logLevel = mixxx::LogLevel::Trace;
-            } else if (level == "debug") {
-                m_logLevel = mixxx::LogLevel::Debug;
-            } else if (level == "info") {
-                m_logLevel = mixxx::LogLevel::Info;
-            } else if (level == "warning") {
-                m_logLevel = mixxx::LogLevel::Warning;
-            } else if (level == "critical") {
-                m_logLevel = mixxx::LogLevel::Critical;
-            } else {
-                fputs("\nlogLevel argument wasn't 'trace', 'debug', 'info', 'warning', or 'critical'! Mixxx will only output\n\
-warnings and errors to the console unless this is set properly.\n", stdout);
-            }
-            i++;
-        } else if (argv[i] == QString("--logFlushLevel") && i+1 < argc) {
-            auto level = QLatin1String(argv[i+1]);
-            if (level == "trace") {
-                m_logFlushLevel = mixxx::LogLevel::Trace;
-            } else if (level == "debug") {
-                m_logFlushLevel = mixxx::LogLevel::Debug;
-            } else if (level == "info") {
-                m_logFlushLevel = mixxx::LogLevel::Info;
-            } else if (level == "warning") {
-                m_logFlushLevel = mixxx::LogLevel::Warning;
-            } else if (level == "critical") {
-                m_logFlushLevel = mixxx::LogLevel::Critical;
-            } else {
-                fputs("\nlogFushLevel argument wasn't 'trace', 'debug', 'info', 'warning', or 'critical'! Mixxx will only flush messages to mixxx.log\n\
-when a critical error occurs unless this is set properly.\n", stdout);
-            }
-            i++;
-        } else if (QString::fromLocal8Bit(argv[i]).contains(
-                           "--disableVuMeterGL", Qt::CaseInsensitive)) {
-            m_useVuMeterGL = false;
-        } else if (QString::fromLocal8Bit(argv[i]).contains(
-                           "--midiDebug", Qt::CaseInsensitive) ||
-                QString::fromLocal8Bit(argv[i]).contains(
-                        "--controllerDebug", Qt::CaseInsensitive)) {
-            m_midiDebug = true;
-        } else if (QString::fromLocal8Bit(argv[i]).contains(
-                           "--developer", Qt::CaseInsensitive)) {
-            m_developer = true;
-        } else if (QString::fromLocal8Bit(argv[i]).contains(
-                           "--safeMode", Qt::CaseInsensitive)) {
-            m_safeMode = true;
-        } else if (QString::fromLocal8Bit(argv[i]).contains(
-                           "--debugAssertBreak", Qt::CaseInsensitive)) {
-            m_debugAssertBreak = true;
-        } else if (i > 0) {
-            // Don't try to load the program name to a deck
-            m_musicFiles += QString::fromLocal8Bit(argv[i]);
->>>>>>> a0ffb6b0
         }
         m_settingsPathSet = true;
     }
@@ -397,12 +330,12 @@
         m_timelinePath = parser.value(timelinePathDeprecated);
     }
 
+    m_useVuMeterGL = !(parser.isSet(disableVuMeterGL) || parser.isSet(disableVuMeterGLDeprecated));
     m_controllerDebug = parser.isSet(controllerDebug) || parser.isSet(controllerDebugDeprecated);
     m_developer = parser.isSet(developer);
     m_safeMode = parser.isSet(safeMode) || parser.isSet(safeModeDeprecated);
     m_debugAssertBreak = parser.isSet(debugAssertBreak) || parser.isSet(debugAssertBreakDeprecated);
 
-<<<<<<< HEAD
     m_musicFiles = parser.positionalArguments();
 
     if (parser.isSet(logLevel)) {
@@ -460,67 +393,6 @@
     } else {
         fputs("Unknown argument for for color.\n", stdout);
     }
-=======
-void CmdlineArgs::printUsage() {
-    fputs(VersionStore::applicationName().toLocal8Bit().constData(), stdout);
-    fputs(" v", stdout);
-    fputs(VersionStore::version().toLocal8Bit().constData(), stdout);
-    fputs(" - Command line options", stdout);
-    fputs("\n(These are case-sensitive.)\n\n\
-[FILE]                  Load the specified music file(s) at start-up.\n\
-                        Each file you specify will be loaded into the\n\
-                        next virtual deck.\n", stdout);
-    fputs("\
-\n\
---resourcePath PATH     Top-level directory where Mixxx should look\n\
-                        for its resource files such as MIDI mappings,\n\
-                        overriding the default installation location.\n\
-\n\
---settingsPath PATH     Top-level directory where Mixxx should look\n\
-                        for settings. Default is:\n", stdout);
-    fprintf(stdout, "\
-                        %s\n", getSettingsPath().toLocal8Bit().constData());
-    fputs("\
-\n\
---controllerDebug       Causes Mixxx to display/log all of the controller\n\
-                        data it receives and script functions it loads\n\
-\n\
---developer             Enables developer-mode. Includes extra log info,\n\
-                        stats on performance, and a Developer tools menu.\n\
-\n\
---safeMode              Enables safe-mode. Disables OpenGL waveforms,\n\
-                        and spinning vinyl widgets. Try this option if\n\
-                        Mixxx is crashing on startup.\n\
-\n\
---disableVuMeterGL      Do not use OpenGL vu meter.\n\
-\n\
---locale LOCALE         Use a custom locale for loading translations\n\
-                        (e.g 'fr')\n\
-\n\
--f, --fullScreen        Starts Mixxx in full-screen mode\n\
-\n\
---logLevel LEVEL        Sets the verbosity of command line logging\n\
-                        critical - Critical/Fatal only\n\
-                        warning  - Above + Warnings\n\
-                        info     - Above + Informational messages\n\
-                        debug    - Above + Debug/Developer messages\n\
-                        trace    - Above + Profiling messages\n\
-\n\
---logFlushLevel LEVEL   Sets the the logging level at which the log buffer\n\
-                        is flushed to mixxx.log. LEVEL is one of the values\n\
-                        defined at --logLevel above.\n\
-\n"
-#ifdef MIXXX_BUILD_DEBUG
-          "\
---debugAssertBreak      Breaks (SIGINT) Mixxx, if a DEBUG_ASSERT\n\
-                        evaluates to false. Under a debugger you can\n\
-                        continue afterwards.\
-\n"
-#endif
-          "\
--h, --help              Display this help message and exit",
-            stdout);
->>>>>>> a0ffb6b0
 
     return true;
 }