--- conflicted
+++ resolved
@@ -63,8 +63,13 @@
 }
 } // namespace
 
-<<<<<<< HEAD
-bool CmdlineArgs::parse(const QStringList& arguments) {
+bool CmdlineArgs::parse(int& argc, char** argv) {
+    QStringList arguments;
+    arguments.reserve(argc);
+    for (int a = 0; a < argc; ++a) {
+        arguments << QString::fromLocal8Bit(argv[a]);
+    }
+
     QCommandLineParser parser;
     parser.setApplicationDescription(QCoreApplication::translate("main",
             "Mixxx is an open source DJ software. For more information, "
@@ -184,8 +189,9 @@
     }
 
     if (parser.isSet(helpOption) || parser.isSet(QStringLiteral("help-all"))) {
-        // we need to call process here otherwise there is no way to print the
-        // help-all information
+        // we need to call process here with an initialized QCoreApplication
+        // otherwise there is no way to print the help-all information
+        QCoreApplication coreApp(argc, argv);
         parser.process(arguments);
         return false;
     }
@@ -204,74 +210,6 @@
         m_settingsPath = parser.value(settingsPath);
         if (!m_settingsPath.endsWith("/")) {
             m_settingsPath.append("/");
-=======
-        if (argv[i]==QString("-f").toLower() || argv[i]==QString("--f") || argv[i]==QString("--fullScreen"))
-        {
-            m_startInFullscreen = true;
-        } else if (argv[i] == QString("--locale") && i+1 < argc) {
-            m_locale = argv[i+1];
-        } else if (argv[i] == QString("--settingsPath") && i+1 < argc) {
-            m_settingsPath = QString::fromLocal8Bit(argv[i+1]);
-            // TODO(XXX) Trailing slash not needed anymore as we switches from String::append
-            // to QDir::filePath elsewhere in the code. This is candidate for removal.
-            if (!m_settingsPath.endsWith("/")) {
-                m_settingsPath.append("/");
-            }
-            m_settingsPathSet = true;
-        } else if (argv[i] == QString("--resourcePath") && i+1 < argc) {
-            m_resourcePath = QString::fromLocal8Bit(argv[i+1]);
-            i++;
-        } else if (argv[i] == QString("--timelinePath") && i+1 < argc) {
-            m_timelinePath = QString::fromLocal8Bit(argv[i+1]);
-            i++;
-        } else if (argv[i] == QString("--logLevel") && i+1 < argc) {
-            logLevelSet = true;
-            auto level = QLatin1String(argv[i+1]);
-            if (level == "trace") {
-                m_logLevel = mixxx::LogLevel::Trace;
-            } else if (level == "debug") {
-                m_logLevel = mixxx::LogLevel::Debug;
-            } else if (level == "info") {
-                m_logLevel = mixxx::LogLevel::Info;
-            } else if (level == "warning") {
-                m_logLevel = mixxx::LogLevel::Warning;
-            } else if (level == "critical") {
-                m_logLevel = mixxx::LogLevel::Critical;
-            } else {
-                fputs("\nlogLevel argument wasn't 'trace', 'debug', 'info', 'warning', or 'critical'! Mixxx will only output\n\
-warnings and errors to the console unless this is set properly.\n", stdout);
-            }
-            i++;
-        } else if (argv[i] == QString("--logFlushLevel") && i+1 < argc) {
-            auto level = QLatin1String(argv[i+1]);
-            if (level == "trace") {
-                m_logFlushLevel = mixxx::LogLevel::Trace;
-            } else if (level == "debug") {
-                m_logFlushLevel = mixxx::LogLevel::Debug;
-            } else if (level == "info") {
-                m_logFlushLevel = mixxx::LogLevel::Info;
-            } else if (level == "warning") {
-                m_logFlushLevel = mixxx::LogLevel::Warning;
-            } else if (level == "critical") {
-                m_logFlushLevel = mixxx::LogLevel::Critical;
-            } else {
-                fputs("\nlogFushLevel argument wasn't 'trace', 'debug', 'info', 'warning', or 'critical'! Mixxx will only flush messages to mixxx.log\n\
-when a critical error occurs unless this is set properly.\n", stdout);
-            }
-            i++;
-        } else if (QString::fromLocal8Bit(argv[i]).contains("--midiDebug", Qt::CaseInsensitive) ||
-                   QString::fromLocal8Bit(argv[i]).contains("--controllerDebug", Qt::CaseInsensitive)) {
-            m_midiDebug = true;
-        } else if (QString::fromLocal8Bit(argv[i]).contains("--developer", Qt::CaseInsensitive)) {
-            m_developer = true;
-        } else if (QString::fromLocal8Bit(argv[i]).contains("--safeMode", Qt::CaseInsensitive)) {
-            m_safeMode = true;
-        } else if (QString::fromLocal8Bit(argv[i]).contains("--debugAssertBreak", Qt::CaseInsensitive)) {
-            m_debugAssertBreak = true;
-        } else if (i > 0) {
-            // Don't try to load the program name to a deck
-            m_musicFiles += QString::fromLocal8Bit(argv[i]);
->>>>>>> a5bc82aa
         }
         m_settingsPathSet = true;
     }
