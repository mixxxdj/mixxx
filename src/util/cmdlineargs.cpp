--- conflicted
+++ resolved
@@ -23,11 +23,8 @@
           m_safeMode(false),
           m_debugAssertBreak(false),
           m_settingsPathSet(false),
-<<<<<<< HEAD
           m_scaleFactor(1.0),
-=======
           m_useColors(false),
->>>>>>> c8f148ea
           m_logLevel(mixxx::kLogLevelDefault),
           m_logFlushLevel(mixxx::kLogFlushLevelDefault),
 // We are not ready to switch to XDG folders under Linux, so keeping $HOME/.mixxx as preferences folder. see lp:1463273
