#include "util/cmdlineargs.h"

#include <stdio.h>
#ifndef __WINDOWS__
#include <unistd.h>
#else
#include <io.h>
#endif

#include <QCommandLineParser>
#include <QCoreApplication>
#include <QProcessEnvironment>
#include <QStandardPaths>

#include "sources/soundsourceproxy.h"
#include "util/versionstore.h"

CmdlineArgs::CmdlineArgs()
        : m_startInFullscreen(false), // Initialize vars
          m_midiDebug(false),
          m_developer(false),
          m_safeMode(false),
          m_debugAssertBreak(false),
          m_settingsPathSet(false),
          m_useColors(false),
          m_logLevel(mixxx::kLogLevelDefault),
          m_logFlushLevel(mixxx::kLogFlushLevelDefault),
// We are not ready to switch to XDG folders under Linux, so keeping $HOME/.mixxx as preferences folder. see lp:1463273
#ifdef MIXXX_SETTINGS_PATH
          m_settingsPath(QDir::homePath().append("/").append(MIXXX_SETTINGS_PATH)) {
#else
          // TODO(XXX) Trailing slash not needed anymore as we switches from String::append
          // to QDir::filePath elsewhere in the code. This is candidate for removal.
          m_settingsPath(
                  QStandardPaths::writableLocation(QStandardPaths::DataLocation)
                          .append("/")) {
#endif
}

namespace {
bool parseLogLevel(
        const QString& logLevel,
        mixxx::LogLevel* pLogLevel) {
    if (logLevel.compare(QLatin1String("trace"), Qt::CaseInsensitive) == 0) {
        *pLogLevel = mixxx::LogLevel::Trace;
    } else if (logLevel.compare(QLatin1String("debug"), Qt::CaseInsensitive) == 0) {
        *pLogLevel = mixxx::LogLevel::Debug;
    } else if (logLevel.compare(QLatin1String("info"), Qt::CaseInsensitive) == 0) {
        *pLogLevel = mixxx::LogLevel::Info;
    } else if (logLevel.compare(QLatin1String("warning"), Qt::CaseInsensitive) == 0) {
        *pLogLevel = mixxx::LogLevel::Warning;
    } else if (logLevel.compare(QLatin1String("critical"), Qt::CaseInsensitive) == 0) {
        *pLogLevel = mixxx::LogLevel::Critical;
    } else {
        return false;
    }
    return true;
}
} // namespace

bool CmdlineArgs::parse(const QStringList& arguments) {
    QCommandLineParser parser;
    parser.setApplicationDescription(QCoreApplication::translate("main",
            "Mixxx is an open source DJ software. For more information, see "
            "https://manual.mixxx.org/2.3/chapters/appendix.html#command-line-options).\n"
            "CamelCase arguments are deprecated and will be removed in 2.5"));
    parser.setSingleDashWordOptionMode(QCommandLineParser::ParseAsLongOptions);

    // add options
    const QCommandLineOption fullscreen(QStringList() << "f"
                                                      << "full-screen"
                                                      << "fullScreen",
            QCoreApplication::translate("main", "Starts Mixxx in full-screen mode"));
    parser.addOption(fullscreen);

    const QCommandLineOption locale(QStringLiteral("locale"),
            QCoreApplication::translate("main",
                    "Use a custom locale for loading translations. (e.g "
                    "'fr')"));
    parser.addOption(locale);

    // An option with a value
    const QCommandLineOption settingsPath(QStringList() << "settings-path"
                                                        << "settingsPath",
            QCoreApplication::translate("main",
                    "Top-level directory where Mixxx should look for settings. "
                    "Default is:") +
                    getSettingsPath().toLocal8Bit().constData(),
            QStringLiteral("settingsPath"));
    parser.addOption(settingsPath);

    QCommandLineOption resourcePath(QStringList() << "resource-path"
                                                  << "resourcePath",
            QCoreApplication::translate("main",
                    "Top-level directory where Mixxx should look for its "
                    "resource files such as MIDI mappings, overriding the "
                    "default installation location."),
            QStringLiteral("resourcePath"));
    parser.addOption(resourcePath);

    const QCommandLineOption timelinePath(QStringList() << "timeline-path"
                                                        << "timelinePath",
            QCoreApplication::translate("main", "Path the timeline is written to"));
    parser.addOption(timelinePath);

    const QCommandLineOption controllerDebug(QStringList() << "controller-debug"
                                                           << "controllerDebug"
                                                           << "midi-debug"
                                                           << "midiDebug",
            QCoreApplication::translate("main",
                    "Causes Mixxx to display/log all of the controller data it "
                    "receives and script functions it loads"));
    parser.addOption(controllerDebug);

    const QCommandLineOption developer(QStringLiteral("developer"),
            QCoreApplication::translate("main",
                    "Enables developer-mode. Includes extra log info, stats on "
                    "performance, and a Developer tools menu."));
    parser.addOption(developer);

    const QCommandLineOption safeMode(QStringList() << "safe-mode"
                                                    << "safeMode",
            QCoreApplication::translate("main",
                    "Enables safe-mode. Disables OpenGL waveforms, and "
                    "spinning vinyl widgets. Try this option if Mixxx is "
                    "crashing on startup."));
    parser.addOption(safeMode);

    const QCommandLineOption color(QStringLiteral("color"),
            QCoreApplication::translate("main",
                    "[auto|always|never] Use colors on the console output."),
            QStringLiteral("color"),
            QStringLiteral("auto"));
    parser.addOption(color);

    const QCommandLineOption logLevel(QStringList() << "log-level"
                                                    << "logLevel",
            QCoreApplication::translate("main",
                    "Sets the verbosity of command line logging.\n"
                    "critical - Critical/Fatal only\n"
                    "warning  - Above + Warnings\n"
                    "info     - Above + Informational messages\n"
                    "debug    - Above + Debug/Developer messages\n"
                    "trace    - Above + Profiling messages"),
            QStringLiteral("logLevel"));
    parser.addOption(logLevel);

    const QCommandLineOption logFlushLevel(QStringList() << "log-flush-level"
                                                         << "logFlushLevel",
            QCoreApplication::translate("main",
                    "Sets the the logging level at which the log buffer is "
                    "flushed to mixxx.log. LEVEL is one of the values defined "
                    "at --logLevel above."),
            QStringLiteral("logFlushLevel"));
    parser.addOption(logFlushLevel);

#ifdef MIXXX_BUILD_DEBUG
    QCommandLineOption debugAssertBreak(QStringList() << "debug-assert-break"
                                                      << "debugAssertBreak",
            QCoreApplication::translate("main",
                    "Breaks (SIGINT) Mixxx, if a DEBUG_ASSERT evaluates to "
                    "false. Under a debugger you can continue afterwards."));
    parser.addOption(debugAssertBreak);
#endif

    const QCommandLineOption helpOption = parser.addHelpOption();
    const QCommandLineOption versionOption = parser.addVersionOption();

    parser.addPositionalArgument(QStringLiteral("file"),
            QCoreApplication::translate("main",
                    "Load the specified music file(s) at start-up. Each file "
                    "you specify will be loaded into the next virtual deck."));

    // process all arguments
    if (!parser.parse(arguments)) {
        qWarning() << parser.errorText();
    }

    if (parser.isSet(helpOption) || parser.isSet(QStringLiteral("help-all"))) {
        // we need to call process here otherwise there is no way to print the
        // help-all information
        parser.process(arguments);
        return false;
    }
    if (parser.isSet(versionOption)) {
        parser.showVersion();
        return false;
    }

    m_startInFullscreen = parser.isSet(fullscreen);

    if (parser.isSet(locale)) {
        m_locale = parser.value(locale);
    }

    if (parser.isSet(settingsPath)) {
        m_settingsPath = parser.value(settingsPath);
        if (!m_settingsPath.endsWith("/")) {
            m_settingsPath.append("/");
        }
        m_settingsPathSet = true;
    }

    if (parser.isSet(resourcePath)) {
        m_resourcePath = parser.value(resourcePath);
    }

    m_midiDebug = parser.isSet(controllerDebug);
    m_developer = parser.isSet(developer);
    m_safeMode = parser.isSet(safeMode);

<<<<<<< HEAD
=======
void CmdlineArgs::printUsage() {
    fputs(VersionStore::applicationName().toLocal8Bit().constData(), stdout);
    fputs(" v", stdout);
    fputs(VersionStore::version().toLocal8Bit().constData(), stdout);
    fputs(" - Command line options", stdout);
    fputs("\n(These are case-sensitive.)\n\n\
[FILE]                  Load the specified music file(s) at start-up.\n\
                        Each file you specify will be loaded into the\n\
                        next virtual deck.\n", stdout);
    fputs("\
\n\
--resourcePath PATH     Top-level directory where Mixxx should look\n\
                        for its resource files such as MIDI mappings,\n\
                        overriding the default installation location.\n\
\n\
--settingsPath PATH     Top-level directory where Mixxx should look\n\
                        for settings. Default is:\n", stdout);
    fprintf(stdout, "\
                        %s\n", getSettingsPath().toLocal8Bit().constData());
    fputs("\
\n\
--controllerDebug       Causes Mixxx to display/log all of the controller\n\
                        data it receives and script functions it loads\n\
\n\
--developer             Enables developer-mode. Includes extra log info,\n\
                        stats on performance, and a Developer tools menu.\n\
\n\
--safeMode              Enables safe-mode. Disables OpenGL waveforms,\n\
                        and spinning vinyl widgets. Try this option if\n\
                        Mixxx is crashing on startup.\n\
\n\
--locale LOCALE         Use a custom locale for loading translations\n\
                        (e.g 'fr')\n\
\n\
-f, --fullScreen        Starts Mixxx in full-screen mode\n\
\n\
--logLevel LEVEL        Sets the verbosity of command line logging\n\
                        critical - Critical/Fatal only\n\
                        warning  - Above + Warnings\n\
                        info     - Above + Informational messages\n\
                        debug    - Above + Debug/Developer messages\n\
                        trace    - Above + Profiling messages\n\
\n\
--logFlushLevel LEVEL   Sets the the logging level at which the log buffer\n\
                        is flushed to mixxx.log. LEVEL is one of the values\n\
                        defined at --logLevel above.\n\
\n"
>>>>>>> 9ba57d6a
#ifdef MIXXX_BUILD_DEBUG
    m_debugAssertBreak = parser.isSet(debugAssertBreak);
#endif

    m_musicFiles = parser.positionalArguments();

    if (parser.isSet(logLevel)) {
        if (!parseLogLevel(parser.value(logLevel), &m_logLevel)) {
            fputs("\nlogLevel argument wasn't 'trace', 'debug', 'info', 'warning', or 'critical'! Mixxx will only output\n\
warnings and errors to the console unless this is set properly.\n",
                    stdout);
        }
    } else {
        if (m_developer) {
            m_logLevel = mixxx::LogLevel::Debug;
        }
    }

    // set colors
    if (parser.value(color).compare(QLatin1String("auto"), Qt::CaseInsensitive) == 0) {
        // see https://no-color.org/
        if (QProcessEnvironment::systemEnvironment().contains(QLatin1String("NO_COLOR"))) {
            m_useColors = false;
        } else {
#ifndef __WINDOWS__
            if (isatty(fileno(stderr))) {
                m_useColors = true;
            }
#else
            if (_isatty(_fileno(stderr))) {
                m_useColors = true;
            }
#endif
        }
    } else if (parser.value(color).compare(QLatin1String("always"), Qt::CaseInsensitive) == 0) {
        m_useColors = true;
    } else if (parser.value(color).compare(QLatin1String("never"), Qt::CaseInsensitive) == 0) {
        m_useColors = false;
    } else {
        qWarning() << "Unknown setting for color, ignoring";
    }

    return true;
}<|MERGE_RESOLUTION|>--- conflicted
+++ resolved
@@ -13,7 +13,6 @@
 #include <QStandardPaths>
 
 #include "sources/soundsourceproxy.h"
-#include "util/versionstore.h"
 
 CmdlineArgs::CmdlineArgs()
         : m_startInFullscreen(false), // Initialize vars
@@ -209,56 +208,6 @@
     m_developer = parser.isSet(developer);
     m_safeMode = parser.isSet(safeMode);
 
-<<<<<<< HEAD
-=======
-void CmdlineArgs::printUsage() {
-    fputs(VersionStore::applicationName().toLocal8Bit().constData(), stdout);
-    fputs(" v", stdout);
-    fputs(VersionStore::version().toLocal8Bit().constData(), stdout);
-    fputs(" - Command line options", stdout);
-    fputs("\n(These are case-sensitive.)\n\n\
-[FILE]                  Load the specified music file(s) at start-up.\n\
-                        Each file you specify will be loaded into the\n\
-                        next virtual deck.\n", stdout);
-    fputs("\
-\n\
---resourcePath PATH     Top-level directory where Mixxx should look\n\
-                        for its resource files such as MIDI mappings,\n\
-                        overriding the default installation location.\n\
-\n\
---settingsPath PATH     Top-level directory where Mixxx should look\n\
-                        for settings. Default is:\n", stdout);
-    fprintf(stdout, "\
-                        %s\n", getSettingsPath().toLocal8Bit().constData());
-    fputs("\
-\n\
---controllerDebug       Causes Mixxx to display/log all of the controller\n\
-                        data it receives and script functions it loads\n\
-\n\
---developer             Enables developer-mode. Includes extra log info,\n\
-                        stats on performance, and a Developer tools menu.\n\
-\n\
---safeMode              Enables safe-mode. Disables OpenGL waveforms,\n\
-                        and spinning vinyl widgets. Try this option if\n\
-                        Mixxx is crashing on startup.\n\
-\n\
---locale LOCALE         Use a custom locale for loading translations\n\
-                        (e.g 'fr')\n\
-\n\
--f, --fullScreen        Starts Mixxx in full-screen mode\n\
-\n\
---logLevel LEVEL        Sets the verbosity of command line logging\n\
-                        critical - Critical/Fatal only\n\
-                        warning  - Above + Warnings\n\
-                        info     - Above + Informational messages\n\
-                        debug    - Above + Debug/Developer messages\n\
-                        trace    - Above + Profiling messages\n\
-\n\
---logFlushLevel LEVEL   Sets the the logging level at which the log buffer\n\
-                        is flushed to mixxx.log. LEVEL is one of the values\n\
-                        defined at --logLevel above.\n\
-\n"
->>>>>>> 9ba57d6a
 #ifdef MIXXX_BUILD_DEBUG
     m_debugAssertBreak = parser.isSet(debugAssertBreak);
 #endif
