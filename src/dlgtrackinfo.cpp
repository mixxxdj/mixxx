// dlgtrackinfo.cpp
// Created 11/10/2009 by RJ Ryan (rryan@mit.edu)

#include <QDesktopServices>
#include <QFileDialog>
#include <QMenu>
#include <QtDebug>

#include "dlgcoverartfullsize.h"
#include "dlgtrackinfo.h"
<<<<<<< HEAD
#include "library/coverartcache.h"
#include "library/dao/cue.h"
=======
>>>>>>> 1491dd71
#include "trackinfoobject.h"
#include "library/coverartcache.h"
#include "library/dao/cue.h"

const int kMinBPM = 30;
const int kMaxBPM = 240;
// Maximum allowed interval between beats in milli seconds (calculated from
// minBPM)
const int kMaxInterval = static_cast<int>(1000.0 * (60.0 / kMinBPM));

DlgTrackInfo::DlgTrackInfo(QWidget* parent,
                           DlgTagFetcher& DlgTagFetcher)
            : QDialog(parent),
              m_pLoadedTrack(NULL),
              m_DlgTagFetcher(DlgTagFetcher),
              m_pCoverMenu(new WCoverArtMenu(this)) {
    init();
}

DlgTrackInfo::~DlgTrackInfo() {
    delete m_pCoverMenu;
    unloadTrack(false);
    qDebug() << "~DlgTrackInfo()";
}

void DlgTrackInfo::init(){
    setupUi(this);

    cueTable->hideColumn(0);
    txtLocation->viewport()->setAutoFillBackground(false);

    connect(btnNext, SIGNAL(clicked()),
            this, SLOT(slotNext()));
    connect(btnPrev, SIGNAL(clicked()),
            this, SLOT(slotPrev()));
    connect(btnApply, SIGNAL(clicked()),
            this, SLOT(apply()));
    connect(btnOK, SIGNAL(clicked()),
            this, SLOT(OK()));
    connect(btnCancel, SIGNAL(clicked()),
            this, SLOT(cancel()));

    connect(btnFetchTag, SIGNAL(clicked()),
            this, SLOT(fetchTag()));

    connect(bpmDouble, SIGNAL(clicked()),
            this, SLOT(slotBpmDouble()));
    connect(bpmHalve, SIGNAL(clicked()),
            this, SLOT(slotBpmHalve()));
    connect(bpmTwoThirds, SIGNAL(clicked()),
            this, SLOT(slotBpmTwoThirds()));
    connect(bpmThreeFourth, SIGNAL(clicked()),
            this, SLOT(slotBpmThreeFourth()));

    connect(btnCueActivate, SIGNAL(clicked()),
            this, SLOT(cueActivate()));
    connect(btnCueDelete, SIGNAL(clicked()),
            this, SLOT(cueDelete()));
    connect(bpmTap, SIGNAL(pressed()),
            this, SLOT(slotBpmTap()));
    connect(btnReloadFromFile, SIGNAL(clicked()),
            this, SLOT(reloadTrackMetadata()));
    connect(btnOpenFileBrowser, SIGNAL(clicked()),
            this, SLOT(slotOpenInFileBrowser()));
    m_bpmTapTimer.start();
    for (int i = 0; i < kFilterLength; ++i) {
        m_bpmTapFilter[i] = 0.0f;
    }

<<<<<<< HEAD
    connect(CoverArtCache::instance(), SIGNAL(pixmapFound(int, QPixmap)),
            this, SLOT(slotPixmapFound(int, QPixmap)), Qt::DirectConnection);

    // Cover art actions
    // change cover art location
    QAction* changeCover = new QAction(
                QIcon(":/images/library/ic_cover_change.png"),
                tr("&Change"), this);
    connect(changeCover, SIGNAL(triggered()),
            this, SLOT(slotChangeCoverArt()));
    // unset cover art - load default
    QAction* unsetCover = new QAction(
                QIcon(":/images/library/ic_cover_unset.png"),
                tr("&Unset"), this);
    connect(unsetCover, SIGNAL(triggered()),
            this, SLOT(slotUnsetCoverArt()));
    // reload just cover art using the search algorithm (in CoverArtCache)
    QAction* reloadCover = new QAction(
                QIcon(":/images/library/ic_cover_reload.png"),
                tr("&Reload"), this);
    connect(reloadCover, SIGNAL(triggered()),
            this, SLOT(slotReloadCover()));
    // Cover art popup menu
    QMenu* coverMenu = new QMenu(this);
    coverMenu->addAction(changeCover);
    coverMenu->addAction(unsetCover);
    coverMenu->addAction(reloadCover);
    coverArt->setMenu(coverMenu);
=======
    coverArt->setContextMenuPolicy(Qt::CustomContextMenu);
    connect(coverArt, SIGNAL(customContextMenuRequested(QPoint)),
            this, SLOT(slotCoverMenu(QPoint)));
    connect(CoverArtCache::instance(), SIGNAL(pixmapFound(int, QPixmap)),
            this, SLOT(slotPixmapFound(int, QPixmap)), Qt::DirectConnection);
    connect(m_pCoverMenu,
            SIGNAL(coverLocationUpdated(const QString&, const QString&)),
            this,
            SLOT(slotCoverLocationUpdated(const QString&, const QString&)));
}

void DlgTrackInfo::closeEvent(QCloseEvent*) {
    DlgCoverArtFullSize::instance()->close();
>>>>>>> 1491dd71
}

void DlgTrackInfo::OK() {
    unloadTrack(true);
    accept();
}

void DlgTrackInfo::apply() {
    saveTrack();
}

void DlgTrackInfo::cancel() {
    unloadTrack(false);
    reject();
}

void DlgTrackInfo::trackUpdated() {

}

void DlgTrackInfo::slotNext() {
    emit(next());
}

void DlgTrackInfo::slotPrev() {
    emit(previous());
}

void DlgTrackInfo::cueActivate() {

}

void DlgTrackInfo::cueDelete() {
    QList<QTableWidgetItem*> selected = cueTable->selectedItems();
    QListIterator<QTableWidgetItem*> item_it(selected);

    QSet<int> rowsToDelete;
    while(item_it.hasNext()) {
        QTableWidgetItem* item = item_it.next();
        rowsToDelete.insert(item->row());
    }

    QList<int> rowsList = QList<int>::fromSet(rowsToDelete);
    qSort(rowsList);

    QListIterator<int> it(rowsList);
    it.toBack();
    while (it.hasPrevious()) {
        cueTable->removeRow(it.previous());
    }
}

void DlgTrackInfo::populateFields(TrackPointer pTrack) {
    setWindowTitle(pTrack->getArtist() % " - " % pTrack->getTitle());

    // Editable fields
    txtTrackName->setText(pTrack->getTitle());
    txtArtist->setText(pTrack->getArtist());
    txtAlbum->setText(pTrack->getAlbum());
    txtAlbumArtist->setText(pTrack->getAlbumArtist());
    txtGenre->setText(pTrack->getGenre());
    txtComposer->setText(pTrack->getComposer());
    txtGrouping->setText(pTrack->getGrouping());
    txtYear->setText(pTrack->getYear());
    txtTrackNumber->setText(pTrack->getTrackNumber());
    txtComment->setPlainText(pTrack->getComment());
    spinBpm->setValue(pTrack->getBpm());
    // Non-editable fields
    txtDuration->setText(pTrack->getDurationStr());
    txtLocation->setPlainText(pTrack->getLocation());
    txtType->setText(pTrack->getType());
    txtBitrate->setText(QString(pTrack->getBitrateStr()) + (" ") + tr("kbps"));
    txtBpm->setText(pTrack->getBpmStr());
    txtKey->setText(pTrack->getKeyText());
    BeatsPointer pBeats = pTrack->getBeats();
    bool beatsSupportsSet = !pBeats || (pBeats->getCapabilities() & Beats::BEATSCAP_SET);
    bool enableBpmEditing = !pTrack->hasBpmLock() && beatsSupportsSet;
    spinBpm->setEnabled(enableBpmEditing);
    bpmTap->setEnabled(enableBpmEditing);
    bpmDouble->setEnabled(enableBpmEditing);
    bpmHalve->setEnabled(enableBpmEditing);
    bpmTwoThirds->setEnabled(enableBpmEditing);
    bpmThreeFourth->setEnabled(enableBpmEditing);
}

void DlgTrackInfo::loadTrack(TrackPointer pTrack,
                             QString coverLocation,
                             QString md5) {
    m_pLoadedTrack = pTrack;
    clear();

    if (m_pLoadedTrack == NULL) {
        return;
    }

    populateFields(m_pLoadedTrack);
    populateCues(m_pLoadedTrack);

    disconnect(this, SLOT(updateTrackMetadata()));
    connect(pTrack.data(), SIGNAL(changed(TrackInfoObject*)),
            this, SLOT(updateTrackMetadata()));
<<<<<<< HEAD
    // Load Default Cover Art
    coverArt->setIcon(scaledCoverArt(CoverArtCache::instance()->getDefaultCoverArt()));
    m_sLoadedCoverLocation.clear();
}

QPixmap DlgTrackInfo::scaledCoverArt(QPixmap original) {
     return original.scaled(110, 110,
                            Qt::KeepAspectRatio,
                            Qt::SmoothTransformation);
}

void DlgTrackInfo::slotLoadCoverArt(const QString& coverLocation,
                                    const QString& md5Hash,
                                    int trackId) {
    m_sLoadedCoverLocation = coverLocation;
    CoverArtCache::instance()->requestPixmap(trackId,
                                             m_sLoadedCoverLocation,
                                             md5Hash);
=======

    QPixmap pixmap = CoverArtCache::instance()->requestPixmap(pTrack->getId(),
                                                              coverLocation,
                                                              md5);
    if (pixmap.isNull()) { // use default cover art
        pixmap = CoverArtCache::instance()->getDefaultCoverArt();
    }
    setCoverArt(pixmap);
    m_loadedCover = qMakePair(coverLocation, md5);
    m_firstCoverLoc = coverLocation;
}

void DlgTrackInfo::slotPixmapFound(int trackId, QPixmap pixmap) {
    if (m_pLoadedTrack == NULL) {
        return;
    }

    if (m_pLoadedTrack->getId() == trackId) {
        setCoverArt(pixmap);
        update();
    }
}

void DlgTrackInfo::setCoverArt(QPixmap original)
{
    QPixmap scaled = scaledCoverArt(original);
    coverArt->setPixmap(scaled);
    QSize frameSize = scaled.size();
    frameSize += QSize(2,2); // margin
    coverArt->setMinimumSize(frameSize);
    coverArt->setMaximumSize(frameSize);
}

QPixmap DlgTrackInfo::scaledCoverArt(QPixmap original) {
    return original.scaled(100, 100,
                           Qt::KeepAspectRatio,
                           Qt::SmoothTransformation);
}

void DlgTrackInfo::slotCoverLocationUpdated(const QString& newLoc,
                                            const QString& oldLoc) {
    if (isVisible() && m_loadedCover.first == oldLoc) {
        m_loadedCover.first = newLoc;
    }
}

void DlgTrackInfo::slotCoverMenu(const QPoint& pos) {
    if (m_pLoadedTrack == NULL) {
        return;
    }
    m_pCoverMenu->show(coverArt->mapToGlobal(pos),
                       m_loadedCover,
                       m_pLoadedTrack->getId(),
                       m_pLoadedTrack);
>>>>>>> 1491dd71
}

void DlgTrackInfo::slotOpenInFileBrowser() {
    if (m_pLoadedTrack == NULL) {
        return;
    }

    QDir dir;
    QStringList splittedPath = m_pLoadedTrack->getDirectory().split("/");
    do {
        dir = QDir(splittedPath.join("/"));
        splittedPath.removeLast();
    } while (!dir.exists() && splittedPath.size());

    // This function does not work for a non-existent directory!
    // so it is essential that in the worst case it try opening
    // a valid directory, in this case, 'QDir::home()'.
    // Otherwise nothing would happen...
    if (!dir.exists()) {
        // it ensures a valid dir for any OS (Windows)
        dir = QDir::home();
    }
    QDesktopServices::openUrl(QUrl::fromLocalFile(dir.absolutePath()));
}

void DlgTrackInfo::populateCues(TrackPointer pTrack) {
    int sampleRate = pTrack->getSampleRate();

    QList<Cue*> listPoints;
    const QList<Cue*>& cuePoints = pTrack->getCuePoints();
    QListIterator<Cue*> it(cuePoints);
    while (it.hasNext()) {
        Cue* pCue = it.next();
        if (pCue->getType() == Cue::CUE || pCue->getType() == Cue::LOAD) {
            listPoints.push_back(pCue);
        }
    }
    it = QListIterator<Cue*>(listPoints);
    cueTable->setSortingEnabled(false);
    int row = 0;

    while (it.hasNext()) {
        Cue* pCue = it.next();

        QString rowStr = QString("%1").arg(row);

        // All hotcues are stored in Cue's as 0-indexed, but the GUI presents
        // them to the user as 1-indexex. Add 1 here. rryan 9/2010
        int iHotcue = pCue->getHotCue() + 1;
        QString hotcue = "";
        if (iHotcue != -1) {
            hotcue = QString("%1").arg(iHotcue);
        }

        int position = pCue->getPosition();
        double totalSeconds;
        if (position == -1)
            continue;
        else {
            totalSeconds = float(position) / float(sampleRate) / 2.0;
        }

        int fraction = 100*(totalSeconds - floor(totalSeconds));
        int seconds = int(totalSeconds) % 60;
        int mins = int(totalSeconds) / 60;
        //int hours = mins / 60; //Not going to worry about this for now. :)

        //Construct a nicely formatted duration string now.
        QString duration = QString("%1:%2.%3").arg(
            QString::number(mins),
            QString("%1").arg(seconds, 2, 10, QChar('0')),
            QString("%1").arg(fraction, 2, 10, QChar('0')));

        QTableWidgetItem* durationItem = new QTableWidgetItem(duration);
        // Make the duration read only
        durationItem->setFlags(Qt::NoItemFlags);

        m_cueMap[row] = pCue;
        cueTable->insertRow(row);
        cueTable->setItem(row, 0, new QTableWidgetItem(rowStr));
        cueTable->setItem(row, 1, durationItem);
        cueTable->setItem(row, 2, new QTableWidgetItem(hotcue));
        cueTable->setItem(row, 3, new QTableWidgetItem(pCue->getLabel()));
        row += 1;
    }
    cueTable->setSortingEnabled(true);
    cueTable->horizontalHeader()->setStretchLastSection(true);
}

void DlgTrackInfo::saveTrack() {
    if (!m_pLoadedTrack)
        return;

    m_pLoadedTrack->setTitle(txtTrackName->text());
    m_pLoadedTrack->setArtist(txtArtist->text());
    m_pLoadedTrack->setAlbum(txtAlbum->text());
    m_pLoadedTrack->setAlbumArtist(txtAlbumArtist->text());
    m_pLoadedTrack->setGenre(txtGenre->text());
    m_pLoadedTrack->setComposer(txtComposer->text());
    m_pLoadedTrack->setGrouping(txtGrouping->text());
    m_pLoadedTrack->setYear(txtYear->text());
    m_pLoadedTrack->setTrackNumber(txtTrackNumber->text());
    m_pLoadedTrack->setComment(txtComment->toPlainText());

    if (!m_pLoadedTrack->hasBpmLock()) {
        m_pLoadedTrack->setBpm(spinBpm->value());
    }

    QSet<int> updatedRows;
    for (int row = 0; row < cueTable->rowCount(); ++row) {
        QTableWidgetItem* rowItem = cueTable->item(row, 0);
        QTableWidgetItem* hotcueItem = cueTable->item(row, 2);
        QTableWidgetItem* labelItem = cueTable->item(row, 3);

        if (!rowItem || !hotcueItem || !labelItem)
            continue;

        int oldRow = rowItem->data(Qt::DisplayRole).toInt();
        Cue* pCue = m_cueMap.value(oldRow, NULL);
        if (pCue == NULL) {
            continue;
        }

        updatedRows.insert(oldRow);

        QVariant vHotcue = hotcueItem->data(Qt::DisplayRole);
        if (vHotcue.canConvert<int>()) {
            int iTableHotcue = vHotcue.toInt();
            // The GUI shows hotcues as 1-indexed, but they are actually
            // 0-indexed, so subtract 1
            pCue->setHotCue(iTableHotcue-1);
        } else {
            pCue->setHotCue(-1);
        }

        QString label = labelItem->data(Qt::DisplayRole).toString();
        pCue->setLabel(label);
    }

    QMutableHashIterator<int,Cue*> it(m_cueMap);
    // Everything that was not processed above was removed.
    while (it.hasNext()) {
        it.next();
        int oldRow = it.key();

        // If cue's old row is not in updatedRows then it must have been
        // deleted.
        if (updatedRows.contains(oldRow)) {
            continue;
        }
        Cue* pCue = it.value();
        it.remove();
        qDebug() << "Deleting cue" << pCue->getId() << pCue->getHotCue();
        m_pLoadedTrack->removeCue(pCue);
    }
}

void DlgTrackInfo::unloadTrack(bool save) {
    if (!m_pLoadedTrack)
        return;

    if (save) {
        saveTrack();
    } else if (m_firstCoverLoc != m_loadedCover.first){ // revert cover art
        CoverArtCache::instance()->changeCoverArt(m_pLoadedTrack->getId(),
                                                  m_firstCoverLoc);
    }

    clear();
    disconnect(this, SLOT(updateTrackMetadata()));
    m_pLoadedTrack.clear();
    m_loadedCover = qMakePair(QString(), QString());
    m_firstCoverLoc.clear();
}

void DlgTrackInfo::clear() {

    txtTrackName->setText("");
    txtArtist->setText("");
    txtAlbum->setText("");
    txtAlbumArtist->setText("");
    txtGenre->setText("");
    txtComposer->setText("");
    txtGrouping->setText("");
    txtYear->setText("");
    txtTrackNumber->setText("");
    txtComment->setPlainText("");
    spinBpm->setValue(0.0);

    txtDuration->setText("");
    txtType->setText("");
    txtLocation->setPlainText("");
    txtBitrate->setText("");
    txtBpm->setText("");

    m_cueMap.clear();
    cueTable->clearContents();
    cueTable->setRowCount(0);
}

void DlgTrackInfo::slotBpmDouble() {
    spinBpm->setValue(spinBpm->value() * 2.0);
}

void DlgTrackInfo::slotBpmHalve() {
    spinBpm->setValue(spinBpm->value() / 2.0);
}

void DlgTrackInfo::slotBpmTwoThirds() {
    spinBpm->setValue(spinBpm->value() * (2./3.));
}

void DlgTrackInfo::slotBpmThreeFourth() {
    spinBpm->setValue(spinBpm->value() * (3./4.));
}

void DlgTrackInfo::slotBpmTap() {
    int elapsed = m_bpmTapTimer.elapsed();
    m_bpmTapTimer.restart();

    if (elapsed <= kMaxInterval) {
        // Move back in filter one sample
        for (int i = 1; i < kFilterLength; ++i) {
            m_bpmTapFilter[i-1] = m_bpmTapFilter[i];
        }

        m_bpmTapFilter[kFilterLength-1] = 60000.0f/elapsed;
        if (m_bpmTapFilter[kFilterLength-1] > kMaxBPM)
            m_bpmTapFilter[kFilterLength-1] = kMaxBPM;

        double temp = 0.;
        for (int i = 0; i < kFilterLength; ++i) {
            temp += m_bpmTapFilter[i];
        }
        temp /= kFilterLength;
        spinBpm->setValue(temp);
    }
}

void DlgTrackInfo::reloadTrackMetadata() {
    if (m_pLoadedTrack) {
        TrackPointer pTrack(new TrackInfoObject(m_pLoadedTrack->getLocation(),
                                                m_pLoadedTrack->getSecurityToken()));
        populateFields(pTrack);
    }
}

void DlgTrackInfo::updateTrackMetadata() {
    if (m_pLoadedTrack) {
        populateFields(m_pLoadedTrack);
    }
}

void DlgTrackInfo::fetchTag() {
    m_DlgTagFetcher.loadTrack(m_pLoadedTrack);
    m_DlgTagFetcher.show();
}<|MERGE_RESOLUTION|>--- conflicted
+++ resolved
@@ -2,17 +2,10 @@
 // Created 11/10/2009 by RJ Ryan (rryan@mit.edu)
 
 #include <QDesktopServices>
-#include <QFileDialog>
-#include <QMenu>
 #include <QtDebug>
 
 #include "dlgcoverartfullsize.h"
 #include "dlgtrackinfo.h"
-<<<<<<< HEAD
-#include "library/coverartcache.h"
-#include "library/dao/cue.h"
-=======
->>>>>>> 1491dd71
 #include "trackinfoobject.h"
 #include "library/coverartcache.h"
 #include "library/dao/cue.h"
@@ -82,36 +75,6 @@
         m_bpmTapFilter[i] = 0.0f;
     }
 
-<<<<<<< HEAD
-    connect(CoverArtCache::instance(), SIGNAL(pixmapFound(int, QPixmap)),
-            this, SLOT(slotPixmapFound(int, QPixmap)), Qt::DirectConnection);
-
-    // Cover art actions
-    // change cover art location
-    QAction* changeCover = new QAction(
-                QIcon(":/images/library/ic_cover_change.png"),
-                tr("&Change"), this);
-    connect(changeCover, SIGNAL(triggered()),
-            this, SLOT(slotChangeCoverArt()));
-    // unset cover art - load default
-    QAction* unsetCover = new QAction(
-                QIcon(":/images/library/ic_cover_unset.png"),
-                tr("&Unset"), this);
-    connect(unsetCover, SIGNAL(triggered()),
-            this, SLOT(slotUnsetCoverArt()));
-    // reload just cover art using the search algorithm (in CoverArtCache)
-    QAction* reloadCover = new QAction(
-                QIcon(":/images/library/ic_cover_reload.png"),
-                tr("&Reload"), this);
-    connect(reloadCover, SIGNAL(triggered()),
-            this, SLOT(slotReloadCover()));
-    // Cover art popup menu
-    QMenu* coverMenu = new QMenu(this);
-    coverMenu->addAction(changeCover);
-    coverMenu->addAction(unsetCover);
-    coverMenu->addAction(reloadCover);
-    coverArt->setMenu(coverMenu);
-=======
     coverArt->setContextMenuPolicy(Qt::CustomContextMenu);
     connect(coverArt, SIGNAL(customContextMenuRequested(QPoint)),
             this, SLOT(slotCoverMenu(QPoint)));
@@ -125,7 +88,6 @@
 
 void DlgTrackInfo::closeEvent(QCloseEvent*) {
     DlgCoverArtFullSize::instance()->close();
->>>>>>> 1491dd71
 }
 
 void DlgTrackInfo::OK() {
@@ -227,26 +189,6 @@
     disconnect(this, SLOT(updateTrackMetadata()));
     connect(pTrack.data(), SIGNAL(changed(TrackInfoObject*)),
             this, SLOT(updateTrackMetadata()));
-<<<<<<< HEAD
-    // Load Default Cover Art
-    coverArt->setIcon(scaledCoverArt(CoverArtCache::instance()->getDefaultCoverArt()));
-    m_sLoadedCoverLocation.clear();
-}
-
-QPixmap DlgTrackInfo::scaledCoverArt(QPixmap original) {
-     return original.scaled(110, 110,
-                            Qt::KeepAspectRatio,
-                            Qt::SmoothTransformation);
-}
-
-void DlgTrackInfo::slotLoadCoverArt(const QString& coverLocation,
-                                    const QString& md5Hash,
-                                    int trackId) {
-    m_sLoadedCoverLocation = coverLocation;
-    CoverArtCache::instance()->requestPixmap(trackId,
-                                             m_sLoadedCoverLocation,
-                                             md5Hash);
-=======
 
     QPixmap pixmap = CoverArtCache::instance()->requestPixmap(pTrack->getId(),
                                                               coverLocation,
@@ -301,7 +243,6 @@
                        m_loadedCover,
                        m_pLoadedTrack->getId(),
                        m_pLoadedTrack);
->>>>>>> 1491dd71
 }
 
 void DlgTrackInfo::slotOpenInFileBrowser() {
