// dlgtrackinfo.cpp
// Created 11/10/2009 by RJ Ryan (rryan@mit.edu)

#include <QDesktopServices>
<<<<<<< HEAD
#include <QFileDialog>
#include <QMenu>
=======
>>>>>>> 3e4b3ec6
#include <QtDebug>

#include "dlgtrackinfo.h"
#include "library/coverartcache.h"
#include "library/dao/cue.h"
#include "trackinfoobject.h"

const int kMinBPM = 30;
const int kMaxBPM = 240;
// Maximum allowed interval between beats in milli seconds (calculated from
// minBPM)
const int kMaxInterval = static_cast<int>(1000.0 * (60.0 / kMinBPM));

DlgTrackInfo::DlgTrackInfo(QWidget* parent,
                           DlgTagFetcher& DlgTagFetcher)
            : QDialog(parent),
              m_pLoadedTrack(NULL),
              m_DlgTagFetcher(DlgTagFetcher) {
    init();
}

DlgTrackInfo::~DlgTrackInfo() {
    unloadTrack(false);
    qDebug() << "~DlgTrackInfo()";
}

void DlgTrackInfo::init(){
    setupUi(this);

    cueTable->hideColumn(0);

    connect(btnNext, SIGNAL(clicked()),
            this, SLOT(slotNext()));
    connect(btnPrev, SIGNAL(clicked()),
            this, SLOT(slotPrev()));
    connect(btnApply, SIGNAL(clicked()),
            this, SLOT(apply()));
    connect(btnOK, SIGNAL(clicked()),
            this, SLOT(OK()));
    connect(btnCancel, SIGNAL(clicked()),
            this, SLOT(cancel()));

    connect(btnFetchTag, SIGNAL(clicked()),
            this, SLOT(fetchTag()));

    connect(bpmDouble, SIGNAL(clicked()),
            this, SLOT(slotBpmDouble()));
    connect(bpmHalve, SIGNAL(clicked()),
            this, SLOT(slotBpmHalve()));
    connect(bpmTwoThirds, SIGNAL(clicked()),
            this, SLOT(slotBpmTwoThirds()));
    connect(bpmThreeFourth, SIGNAL(clicked()),
            this, SLOT(slotBpmThreeFourth()));

    connect(btnCueActivate, SIGNAL(clicked()),
            this, SLOT(cueActivate()));
    connect(btnCueDelete, SIGNAL(clicked()),
            this, SLOT(cueDelete()));
    connect(bpmTap, SIGNAL(pressed()),
            this, SLOT(slotBpmTap()));
    connect(btnReloadFromFile, SIGNAL(clicked()),
            this, SLOT(reloadTrackMetadata()));
    connect(btnOpenFileBrowser, SIGNAL(clicked()),
            this, SLOT(slotOpenInFileBrowser()));
    m_bpmTapTimer.start();
    for (int i = 0; i < kFilterLength; ++i) {
        m_bpmTapFilter[i] = 0.0f;
    }

    connect(CoverArtCache::instance(), SIGNAL(pixmapFound(int, QPixmap)),
            this, SLOT(slotPixmapFound(int, QPixmap)), Qt::DirectConnection);

    // Cover art actions
    // change cover art location
    QAction* changeCover = new QAction(
                QIcon(":/images/library/ic_cover_change.png"),
                tr("&Change"), this);
    connect(changeCover, SIGNAL(triggered()),
            this, SLOT(slotChangeCoverArt()));
    // unset cover art - load default
    QAction* unsetCover = new QAction(
                QIcon(":/images/library/ic_cover_unset.png"),
                tr("&Unset"), this);
    connect(unsetCover, SIGNAL(triggered()),
            this, SLOT(slotUnsetCoverArt()));
    // reload just cover art using the search algorithm (in CoverArtCache)
    QAction* reloadCover = new QAction(
                QIcon(":/images/library/ic_cover_reload.png"),
                tr("&Reload"), this);
    connect(reloadCover, SIGNAL(triggered()),
            this, SLOT(slotReloadCover()));
    // Cover art popup menu
    QMenu* coverMenu = new QMenu(this);
    coverMenu->addAction(changeCover);
    coverMenu->addAction(unsetCover);
    coverMenu->addAction(reloadCover);
    coverArt->setMenu(coverMenu);
}

void DlgTrackInfo::OK() {
    unloadTrack(true);
    accept();
}

void DlgTrackInfo::apply() {
    saveTrack();
}

void DlgTrackInfo::cancel() {
    unloadTrack(false);
    reject();
}

void DlgTrackInfo::trackUpdated() {

}

void DlgTrackInfo::slotNext() {
    emit(next());
}

void DlgTrackInfo::slotPrev() {
    emit(previous());
}

void DlgTrackInfo::cueActivate() {

}

void DlgTrackInfo::cueDelete() {
    QList<QTableWidgetItem*> selected = cueTable->selectedItems();
    QListIterator<QTableWidgetItem*> item_it(selected);

    QSet<int> rowsToDelete;
    while(item_it.hasNext()) {
        QTableWidgetItem* item = item_it.next();
        rowsToDelete.insert(item->row());
    }

    QList<int> rowsList = QList<int>::fromSet(rowsToDelete);
    qSort(rowsList);

    QListIterator<int> it(rowsList);
    it.toBack();
    while (it.hasPrevious()) {
        cueTable->removeRow(it.previous());
    }
}

void DlgTrackInfo::populateFields(TrackPointer pTrack) {
    setWindowTitle(pTrack->getArtist() % " - " % pTrack->getTitle());

    // Editable fields
    txtTrackName->setText(pTrack->getTitle());
    txtArtist->setText(pTrack->getArtist());
    txtAlbum->setText(pTrack->getAlbum());
    txtAlbumArtist->setText(pTrack->getAlbumArtist());
    txtGenre->setText(pTrack->getGenre());
    txtComposer->setText(pTrack->getComposer());
    txtGrouping->setText(pTrack->getGrouping());
    txtYear->setText(pTrack->getYear());
    txtTrackNumber->setText(pTrack->getTrackNumber());
    txtComment->setPlainText(pTrack->getComment());
    spinBpm->setValue(pTrack->getBpm());
    // Non-editable fields
    txtDuration->setText(pTrack->getDurationStr());
    txtLocation->setText(pTrack->getLocation());
    txtType->setText(pTrack->getType());
    txtBitrate->setText(QString(pTrack->getBitrateStr()) + (" ") + tr("kbps"));
    txtBpm->setText(pTrack->getBpmStr());
    txtKey->setText(pTrack->getKeyText());
    BeatsPointer pBeats = pTrack->getBeats();
    bool beatsSupportsSet = !pBeats || (pBeats->getCapabilities() & Beats::BEATSCAP_SET);
    bool enableBpmEditing = !pTrack->hasBpmLock() && beatsSupportsSet;
    spinBpm->setEnabled(enableBpmEditing);
    bpmTap->setEnabled(enableBpmEditing);
    bpmDouble->setEnabled(enableBpmEditing);
    bpmHalve->setEnabled(enableBpmEditing);
    bpmTwoThirds->setEnabled(enableBpmEditing);
    bpmThreeFourth->setEnabled(enableBpmEditing);
}

void DlgTrackInfo::loadTrack(TrackPointer pTrack) {
    m_pLoadedTrack = pTrack;
    clear();

    if (m_pLoadedTrack == NULL)
        return;

    populateFields(m_pLoadedTrack);
    populateCues(m_pLoadedTrack);

    // Load Default Cover Art
    coverArt->setIcon(scaledCoverArt(CoverArtCache::instance()->getDefaultCoverArt()));
    m_sLoadedCoverLocation.clear();
}

QPixmap DlgTrackInfo::scaledCoverArt(QPixmap original) {
     return original.scaled(110, 110,
                            Qt::KeepAspectRatio,
                            Qt::SmoothTransformation);
}

void DlgTrackInfo::slotPixmapFound(int trackId, QPixmap pixmap) {
    if (m_pLoadedTrack == NULL)
        return;

    if (m_pLoadedTrack->getId() == trackId) {
        coverArt->setIcon(scaledCoverArt(pixmap));
        update();
    }
}

void DlgTrackInfo::slotLoadCoverArt(const QString& coverLocation,
                                    const QString& md5Hash,
                                    int trackId) {
    m_sLoadedCoverLocation = coverLocation;
    CoverArtCache::instance()->requestPixmap(trackId,
                                             m_sLoadedCoverLocation,
                                             md5Hash);
}

void DlgTrackInfo::slotUnsetCoverArt() {
    if (m_pLoadedTrack == NULL) {
        return;
    }
    bool res = CoverArtCache::instance()->changeCoverArt(
                    m_pLoadedTrack->getId(),
                    CoverArtCache::instance()->getDefaultCoverLocation());
    if (!res) {
        QMessageBox::warning(this, tr("Unset Cover Art"),
                             tr("Could not unset the cover art!"));
    }
}

void DlgTrackInfo::slotChangeCoverArt() {
    if (m_pLoadedTrack == NULL) {
        return;
    }

    // get initial directory (trackdir or coverdir)
    QString initialDir;
    QString trackPath = m_pLoadedTrack->getDirectory();
    if (m_sLoadedCoverLocation.isEmpty() ||
        m_sLoadedCoverLocation == CoverArtCache::instance()
                                  ->getDefaultCoverLocation()) {
        initialDir = trackPath;
    } else {
        initialDir = m_sLoadedCoverLocation;
    }

    // open file dialog
    QString selectedCover = QFileDialog::getOpenFileName(
                this, tr("Change Cover Art"), initialDir,
                tr("Image Files (*.png *.jpg *.jpeg *.bmp)"));

    if (selectedCover.isEmpty()) {
        return;
    }

    // if the cover comes from an external dir,
    // we copy it to the track directory.
    QString newCover;
    QFileInfo coverInfo(selectedCover);
    QString coverPath = coverInfo.absolutePath();
    if (trackPath != coverPath) {
        QString ext = coverInfo.suffix();
        QStringList filepaths;
        filepaths << trackPath % "/cover." % ext
                  << trackPath % "/album." % ext
                  << trackPath % "/mixxx-cover." % ext;

        foreach (QString filepath, filepaths) {
            if (QFile::copy(selectedCover, filepath)) {
                newCover = filepath;
                break;
            }
        }

        if (newCover.isEmpty()) {
            // overwrites "mixxx-cover"
            QFile::remove(filepaths.last());
            if (QFile::copy(selectedCover, filepaths.last())) {
                newCover = filepaths.last();
            }
        }
    } else {
        newCover = selectedCover;
    }

    bool res = CoverArtCache::instance()->changeCoverArt(
                m_pLoadedTrack->getId(), newCover);
    if (res) {
        m_sLoadedCoverLocation = newCover;
    } else {
        QMessageBox::warning(this, tr("Change Cover Art"),
                             tr("Could not change the cover art!"));
    }
}

void DlgTrackInfo::slotOpenInFileBrowser() {
    if (m_pLoadedTrack == NULL) {
        return;
    }
    QDir directory(m_pLoadedTrack->getDirectory());
    if (!directory.exists()) {
        directory = QDir::home();
    }
    QDesktopServices::openUrl(QUrl::fromLocalFile(directory.absolutePath()));
}

void DlgTrackInfo::slotOpenInFileBrowser() {
    if (m_pLoadedTrack == NULL) {
        return;
    }

    QDir dir;
    QStringList splittedPath = m_pLoadedTrack->getDirectory().split("/");
    do {
        dir = QDir(splittedPath.join("/"));
        splittedPath.removeLast();
    } while (!dir.exists() && splittedPath.size());

    // This function does not work for a non-existent directory!
    // so it is essential that in the worst case it try opening
    // a valid directory, in this case, 'QDir::home()'.
    // Otherwise nothing would happen...
    if (!dir.exists()) {
        // it ensures a valid dir for any OS (Windows)
        dir = QDir::home();
    }
    QDesktopServices::openUrl(QUrl::fromLocalFile(dir.absolutePath()));
}

void DlgTrackInfo::populateCues(TrackPointer pTrack) {
    int sampleRate = pTrack->getSampleRate();

    QList<Cue*> listPoints;
    const QList<Cue*>& cuePoints = pTrack->getCuePoints();
    QListIterator<Cue*> it(cuePoints);
    while (it.hasNext()) {
        Cue* pCue = it.next();
        if (pCue->getType() == Cue::CUE || pCue->getType() == Cue::LOAD) {
            listPoints.push_back(pCue);
        }
    }
    it = QListIterator<Cue*>(listPoints);
    cueTable->setSortingEnabled(false);
    int row = 0;

    while (it.hasNext()) {
        Cue* pCue = it.next();

        QString rowStr = QString("%1").arg(row);

        // All hotcues are stored in Cue's as 0-indexed, but the GUI presents
        // them to the user as 1-indexex. Add 1 here. rryan 9/2010
        int iHotcue = pCue->getHotCue() + 1;
        QString hotcue = "";
        if (iHotcue != -1) {
            hotcue = QString("%1").arg(iHotcue);
        }

        int position = pCue->getPosition();
        double totalSeconds;
        if (position == -1)
            continue;
        else {
            totalSeconds = float(position) / float(sampleRate) / 2.0;
        }

        int fraction = 100*(totalSeconds - floor(totalSeconds));
        int seconds = int(totalSeconds) % 60;
        int mins = int(totalSeconds) / 60;
        //int hours = mins / 60; //Not going to worry about this for now. :)

        //Construct a nicely formatted duration string now.
        QString duration = QString("%1:%2.%3").arg(
            QString::number(mins),
            QString("%1").arg(seconds, 2, 10, QChar('0')),
            QString("%1").arg(fraction, 2, 10, QChar('0')));

        QTableWidgetItem* durationItem = new QTableWidgetItem(duration);
        // Make the duration read only
        durationItem->setFlags(Qt::NoItemFlags);

        m_cueMap[row] = pCue;
        cueTable->insertRow(row);
        cueTable->setItem(row, 0, new QTableWidgetItem(rowStr));
        cueTable->setItem(row, 1, durationItem);
        cueTable->setItem(row, 2, new QTableWidgetItem(hotcue));
        cueTable->setItem(row, 3, new QTableWidgetItem(pCue->getLabel()));
        row += 1;
    }
    cueTable->setSortingEnabled(true);
    cueTable->horizontalHeader()->setStretchLastSection(true);
}

void DlgTrackInfo::saveTrack() {
    if (!m_pLoadedTrack)
        return;

    m_pLoadedTrack->setTitle(txtTrackName->text());
    m_pLoadedTrack->setArtist(txtArtist->text());
    m_pLoadedTrack->setAlbum(txtAlbum->text());
    m_pLoadedTrack->setAlbumArtist(txtAlbumArtist->text());
    m_pLoadedTrack->setGenre(txtGenre->text());
    m_pLoadedTrack->setComposer(txtComposer->text());
    m_pLoadedTrack->setGrouping(txtGrouping->text());
    m_pLoadedTrack->setYear(txtYear->text());
    m_pLoadedTrack->setTrackNumber(txtTrackNumber->text());
    m_pLoadedTrack->setComment(txtComment->toPlainText());

    if (!m_pLoadedTrack->hasBpmLock()) {
        m_pLoadedTrack->setBpm(spinBpm->value());
    }

    QSet<int> updatedRows;
    for (int row = 0; row < cueTable->rowCount(); ++row) {
        QTableWidgetItem* rowItem = cueTable->item(row, 0);
        QTableWidgetItem* hotcueItem = cueTable->item(row, 2);
        QTableWidgetItem* labelItem = cueTable->item(row, 3);

        if (!rowItem || !hotcueItem || !labelItem)
            continue;

        int oldRow = rowItem->data(Qt::DisplayRole).toInt();
        Cue* pCue = m_cueMap.value(oldRow, NULL);
        if (pCue == NULL) {
            continue;
        }

        updatedRows.insert(oldRow);

        QVariant vHotcue = hotcueItem->data(Qt::DisplayRole);
        if (vHotcue.canConvert<int>()) {
            int iTableHotcue = vHotcue.toInt();
            // The GUI shows hotcues as 1-indexed, but they are actually
            // 0-indexed, so subtract 1
            pCue->setHotCue(iTableHotcue-1);
        } else {
            pCue->setHotCue(-1);
        }

        QString label = labelItem->data(Qt::DisplayRole).toString();
        pCue->setLabel(label);
    }

    QMutableHashIterator<int,Cue*> it(m_cueMap);
    // Everything that was not processed above was removed.
    while (it.hasNext()) {
        it.next();
        int oldRow = it.key();

        // If cue's old row is not in updatedRows then it must have been
        // deleted.
        if (updatedRows.contains(oldRow)) {
            continue;
        }
        Cue* pCue = it.value();
        it.remove();
        qDebug() << "Deleting cue" << pCue->getId() << pCue->getHotCue();
        m_pLoadedTrack->removeCue(pCue);
    }
}

void DlgTrackInfo::unloadTrack(bool save) {
    if (!m_pLoadedTrack)
        return;

    if (save) {
        saveTrack();
    }

    clear();
    m_pLoadedTrack.clear();
}

void DlgTrackInfo::clear() {

    txtTrackName->setText("");
    txtArtist->setText("");
    txtAlbum->setText("");
    txtAlbumArtist->setText("");
    txtGenre->setText("");
    txtComposer->setText("");
    txtGrouping->setText("");
    txtYear->setText("");
    txtTrackNumber->setText("");
    txtComment->setPlainText("");
    spinBpm->setValue(0.0);

    txtDuration->setText("");
    txtType->setText("");
    txtLocation->setText("");
    txtBitrate->setText("");
    txtBpm->setText("");

    m_cueMap.clear();
    cueTable->clearContents();
    cueTable->setRowCount(0);
}

void DlgTrackInfo::slotBpmDouble() {
    spinBpm->setValue(spinBpm->value() * 2.0);
}

void DlgTrackInfo::slotBpmHalve() {
    spinBpm->setValue(spinBpm->value() / 2.0);
}

void DlgTrackInfo::slotBpmTwoThirds() {
    spinBpm->setValue(spinBpm->value() * (2./3.));
}

void DlgTrackInfo::slotBpmThreeFourth() {
    spinBpm->setValue(spinBpm->value() * (3./4.));
}

void DlgTrackInfo::slotBpmTap() {
    int elapsed = m_bpmTapTimer.elapsed();
    m_bpmTapTimer.restart();

    if (elapsed <= kMaxInterval) {
        // Move back in filter one sample
        for (int i = 1; i < kFilterLength; ++i) {
            m_bpmTapFilter[i-1] = m_bpmTapFilter[i];
        }

        m_bpmTapFilter[kFilterLength-1] = 60000.0f/elapsed;
        if (m_bpmTapFilter[kFilterLength-1] > kMaxBPM)
            m_bpmTapFilter[kFilterLength-1] = kMaxBPM;

        double temp = 0.;
        for (int i = 0; i < kFilterLength; ++i) {
            temp += m_bpmTapFilter[i];
        }
        temp /= kFilterLength;
        spinBpm->setValue(temp);
    }
}

void DlgTrackInfo::reloadTrackMetadata() {
    if (m_pLoadedTrack) {
        TrackPointer pTrack(new TrackInfoObject(m_pLoadedTrack->getLocation(),
                                                m_pLoadedTrack->getSecurityToken()));
        populateFields(pTrack);
    }
}

void DlgTrackInfo::slotReloadCover() {
    if (m_pLoadedTrack) {
        m_sLoadedCoverLocation.clear();
        CoverArtCache::instance()->requestPixmap(m_pLoadedTrack->getId());
    }
}

void DlgTrackInfo::fetchTag() {
    m_DlgTagFetcher.init(m_pLoadedTrack);
    m_DlgTagFetcher.show();
}<|MERGE_RESOLUTION|>--- conflicted
+++ resolved
@@ -2,11 +2,8 @@
 // Created 11/10/2009 by RJ Ryan (rryan@mit.edu)
 
 #include <QDesktopServices>
-<<<<<<< HEAD
 #include <QFileDialog>
 #include <QMenu>
-=======
->>>>>>> 3e4b3ec6
 #include <QtDebug>
 
 #include "dlgtrackinfo.h"
@@ -210,16 +207,6 @@
                             Qt::SmoothTransformation);
 }
 
-void DlgTrackInfo::slotPixmapFound(int trackId, QPixmap pixmap) {
-    if (m_pLoadedTrack == NULL)
-        return;
-
-    if (m_pLoadedTrack->getId() == trackId) {
-        coverArt->setIcon(scaledCoverArt(pixmap));
-        update();
-    }
-}
-
 void DlgTrackInfo::slotLoadCoverArt(const QString& coverLocation,
                                     const QString& md5Hash,
                                     int trackId) {
@@ -227,95 +214,6 @@
     CoverArtCache::instance()->requestPixmap(trackId,
                                              m_sLoadedCoverLocation,
                                              md5Hash);
-}
-
-void DlgTrackInfo::slotUnsetCoverArt() {
-    if (m_pLoadedTrack == NULL) {
-        return;
-    }
-    bool res = CoverArtCache::instance()->changeCoverArt(
-                    m_pLoadedTrack->getId(),
-                    CoverArtCache::instance()->getDefaultCoverLocation());
-    if (!res) {
-        QMessageBox::warning(this, tr("Unset Cover Art"),
-                             tr("Could not unset the cover art!"));
-    }
-}
-
-void DlgTrackInfo::slotChangeCoverArt() {
-    if (m_pLoadedTrack == NULL) {
-        return;
-    }
-
-    // get initial directory (trackdir or coverdir)
-    QString initialDir;
-    QString trackPath = m_pLoadedTrack->getDirectory();
-    if (m_sLoadedCoverLocation.isEmpty() ||
-        m_sLoadedCoverLocation == CoverArtCache::instance()
-                                  ->getDefaultCoverLocation()) {
-        initialDir = trackPath;
-    } else {
-        initialDir = m_sLoadedCoverLocation;
-    }
-
-    // open file dialog
-    QString selectedCover = QFileDialog::getOpenFileName(
-                this, tr("Change Cover Art"), initialDir,
-                tr("Image Files (*.png *.jpg *.jpeg *.bmp)"));
-
-    if (selectedCover.isEmpty()) {
-        return;
-    }
-
-    // if the cover comes from an external dir,
-    // we copy it to the track directory.
-    QString newCover;
-    QFileInfo coverInfo(selectedCover);
-    QString coverPath = coverInfo.absolutePath();
-    if (trackPath != coverPath) {
-        QString ext = coverInfo.suffix();
-        QStringList filepaths;
-        filepaths << trackPath % "/cover." % ext
-                  << trackPath % "/album." % ext
-                  << trackPath % "/mixxx-cover." % ext;
-
-        foreach (QString filepath, filepaths) {
-            if (QFile::copy(selectedCover, filepath)) {
-                newCover = filepath;
-                break;
-            }
-        }
-
-        if (newCover.isEmpty()) {
-            // overwrites "mixxx-cover"
-            QFile::remove(filepaths.last());
-            if (QFile::copy(selectedCover, filepaths.last())) {
-                newCover = filepaths.last();
-            }
-        }
-    } else {
-        newCover = selectedCover;
-    }
-
-    bool res = CoverArtCache::instance()->changeCoverArt(
-                m_pLoadedTrack->getId(), newCover);
-    if (res) {
-        m_sLoadedCoverLocation = newCover;
-    } else {
-        QMessageBox::warning(this, tr("Change Cover Art"),
-                             tr("Could not change the cover art!"));
-    }
-}
-
-void DlgTrackInfo::slotOpenInFileBrowser() {
-    if (m_pLoadedTrack == NULL) {
-        return;
-    }
-    QDir directory(m_pLoadedTrack->getDirectory());
-    if (!directory.exists()) {
-        directory = QDir::home();
-    }
-    QDesktopServices::openUrl(QUrl::fromLocalFile(directory.absolutePath()));
 }
 
 void DlgTrackInfo::slotOpenInFileBrowser() {
@@ -557,13 +455,6 @@
     }
 }
 
-void DlgTrackInfo::slotReloadCover() {
-    if (m_pLoadedTrack) {
-        m_sLoadedCoverLocation.clear();
-        CoverArtCache::instance()->requestPixmap(m_pLoadedTrack->getId());
-    }
-}
-
 void DlgTrackInfo::fetchTag() {
     m_DlgTagFetcher.init(m_pLoadedTrack);
     m_DlgTagFetcher.show();
