// dlgtrackinfo.cpp
// Created 11/10/2009 by RJ Ryan (rryan@mit.edu)

#include <QDesktopServices>
#include <QFileDialog>
#include <QMenu>
#include <QtDebug>

#include "dlgtrackinfo.h"
#include "library/coverartcache.h"
#include "library/dao/cue.h"
#include "trackinfoobject.h"

const int kMinBPM = 30;
const int kMaxBPM = 240;
// Maximum allowed interval between beats in milli seconds (calculated from
// minBPM)
const int kMaxInterval = static_cast<int>(1000.0 * (60.0 / kMinBPM));

DlgTrackInfo::DlgTrackInfo(QWidget* parent,
                           DlgTagFetcher& DlgTagFetcher)
            : QDialog(parent),
              m_pLoadedTrack(NULL),
              m_DlgTagFetcher(DlgTagFetcher) {
    init();
}

DlgTrackInfo::~DlgTrackInfo() {
    unloadTrack(false);
    qDebug() << "~DlgTrackInfo()";
}

void DlgTrackInfo::init(){
    setupUi(this);

    cueTable->hideColumn(0);

    connect(btnNext, SIGNAL(clicked()),
            this, SLOT(slotNext()));
    connect(btnPrev, SIGNAL(clicked()),
            this, SLOT(slotPrev()));
    connect(btnApply, SIGNAL(clicked()),
            this, SLOT(apply()));
    connect(btnOK, SIGNAL(clicked()),
            this, SLOT(OK()));
    connect(btnCancel, SIGNAL(clicked()),
            this, SLOT(cancel()));

    connect(btnFetchTag, SIGNAL(clicked()),
            this, SLOT(fetchTag()));

    connect(bpmDouble, SIGNAL(clicked()),
            this, SLOT(slotBpmDouble()));
    connect(bpmHalve, SIGNAL(clicked()),
            this, SLOT(slotBpmHalve()));
    connect(bpmTwoThirds, SIGNAL(clicked()),
            this, SLOT(slotBpmTwoThirds()));
    connect(bpmThreeFourth, SIGNAL(clicked()),
            this, SLOT(slotBpmThreeFourth()));

    connect(btnCueActivate, SIGNAL(clicked()),
            this, SLOT(cueActivate()));
    connect(btnCueDelete, SIGNAL(clicked()),
            this, SLOT(cueDelete()));
    connect(bpmTap, SIGNAL(pressed()),
            this, SLOT(slotBpmTap()));
    connect(btnReloadFromFile, SIGNAL(clicked()),
            this, SLOT(reloadTrackMetadata()));
    connect(btnOpenFileBrowser, SIGNAL(clicked()),
            this, SLOT(slotOpenInFileBrowser()));
    m_bpmTapTimer.start();
    for (int i = 0; i < kFilterLength; ++i) {
        m_bpmTapFilter[i] = 0.0f;
    }

    connect(CoverArtCache::instance(), SIGNAL(pixmapFound(int, QPixmap)),
            this, SLOT(slotPixmapFound(int, QPixmap)), Qt::DirectConnection);

    // Cover art actions
    // change cover art location
    QAction* changeCover = new QAction(
                QIcon(":/images/library/ic_cover_change.png"),
                tr("&Change"), this);
    connect(changeCover, SIGNAL(triggered()),
            this, SLOT(slotChangeCoverArt()));
    // unset cover art - load default
    QAction* unsetCover = new QAction(
                QIcon(":/images/library/ic_cover_unset.png"),
                tr("&Unset"), this);
    connect(unsetCover, SIGNAL(triggered()),
            this, SLOT(slotUnsetCoverArt()));
    // reload just cover art using the search algorithm (in CoverArtCache)
    QAction* reloadCover = new QAction(
                QIcon(":/images/library/ic_cover_reload.png"),
                tr("&Reload"), this);
    connect(reloadCover, SIGNAL(triggered()),
            this, SLOT(slotReloadCover()));
    // Cover art popup menu
    QMenu* coverMenu = new QMenu(this);
    coverMenu->addAction(changeCover);
    coverMenu->addAction(unsetCover);
    coverMenu->addAction(reloadCover);
    coverArt->setMenu(coverMenu);
}

void DlgTrackInfo::OK() {
    unloadTrack(true);
    accept();
}

void DlgTrackInfo::apply() {
    saveTrack();
}

void DlgTrackInfo::cancel() {
    unloadTrack(false);
    reject();
}

void DlgTrackInfo::trackUpdated() {

}

void DlgTrackInfo::slotNext() {
    emit(next());
}

void DlgTrackInfo::slotPrev() {
    emit(previous());
}

void DlgTrackInfo::cueActivate() {

}

void DlgTrackInfo::cueDelete() {
    QList<QTableWidgetItem*> selected = cueTable->selectedItems();
    QListIterator<QTableWidgetItem*> item_it(selected);

    QSet<int> rowsToDelete;
    while(item_it.hasNext()) {
        QTableWidgetItem* item = item_it.next();
        rowsToDelete.insert(item->row());
    }

    QList<int> rowsList = QList<int>::fromSet(rowsToDelete);
    qSort(rowsList);

    QListIterator<int> it(rowsList);
    it.toBack();
    while (it.hasPrevious()) {
        cueTable->removeRow(it.previous());
    }
}

void DlgTrackInfo::populateFields(TrackPointer pTrack) {
    setWindowTitle(pTrack->getArtist() % " - " % pTrack->getTitle());

    // Editable fields
    txtTrackName->setText(pTrack->getTitle());
    txtArtist->setText(pTrack->getArtist());
    txtAlbum->setText(pTrack->getAlbum());
    txtAlbumArtist->setText(pTrack->getAlbumArtist());
    txtGenre->setText(pTrack->getGenre());
    txtComposer->setText(pTrack->getComposer());
    txtGrouping->setText(pTrack->getGrouping());
    txtYear->setText(pTrack->getYear());
    txtTrackNumber->setText(pTrack->getTrackNumber());
    txtComment->setPlainText(pTrack->getComment());
    spinBpm->setValue(pTrack->getBpm());
    // Non-editable fields
    txtDuration->setText(pTrack->getDurationStr());
    txtLocation->setText(pTrack->getLocation());
    txtType->setText(pTrack->getType());
    txtBitrate->setText(QString(pTrack->getBitrateStr()) + (" ") + tr("kbps"));
    txtBpm->setText(pTrack->getBpmStr());
    txtKey->setText(pTrack->getKeyText());
    BeatsPointer pBeats = pTrack->getBeats();
    bool beatsSupportsSet = !pBeats || (pBeats->getCapabilities() & Beats::BEATSCAP_SET);
    bool enableBpmEditing = !pTrack->hasBpmLock() && beatsSupportsSet;
    spinBpm->setEnabled(enableBpmEditing);
    bpmTap->setEnabled(enableBpmEditing);
    bpmDouble->setEnabled(enableBpmEditing);
    bpmHalve->setEnabled(enableBpmEditing);
    bpmTwoThirds->setEnabled(enableBpmEditing);
    bpmThreeFourth->setEnabled(enableBpmEditing);
}

void DlgTrackInfo::loadTrack(TrackPointer pTrack) {
    m_pLoadedTrack = pTrack;
    clear();

    if (m_pLoadedTrack == NULL)
        return;

    populateFields(m_pLoadedTrack);
    populateCues(m_pLoadedTrack);

<<<<<<< HEAD
    // Load Default Cover Art
    coverArt->setIcon(scaledCoverArt(CoverArtCache::instance()->getDefaultCoverArt()));
    m_sLoadedCoverLocation.clear();
}

QPixmap DlgTrackInfo::scaledCoverArt(QPixmap original) {
     return original.scaled(110, 110,
                            Qt::KeepAspectRatio,
                            Qt::SmoothTransformation);
}

void DlgTrackInfo::slotLoadCoverArt(const QString& coverLocation,
                                    const QString& md5Hash,
                                    int trackId) {
    m_sLoadedCoverLocation = coverLocation;
    CoverArtCache::instance()->requestPixmap(trackId,
                                             m_sLoadedCoverLocation,
                                             md5Hash);
=======
    disconnect(this, SLOT(updateTrackMetadata()));
    connect(pTrack.data(), SIGNAL(changed(TrackInfoObject*)),
            this, SLOT(updateTrackMetadata()));
>>>>>>> ed391ca6
}

void DlgTrackInfo::slotOpenInFileBrowser() {
    if (m_pLoadedTrack == NULL) {
        return;
    }

    QDir dir;
    QStringList splittedPath = m_pLoadedTrack->getDirectory().split("/");
    do {
        dir = QDir(splittedPath.join("/"));
        splittedPath.removeLast();
    } while (!dir.exists() && splittedPath.size());

    // This function does not work for a non-existent directory!
    // so it is essential that in the worst case it try opening
    // a valid directory, in this case, 'QDir::home()'.
    // Otherwise nothing would happen...
    if (!dir.exists()) {
        // it ensures a valid dir for any OS (Windows)
        dir = QDir::home();
    }
    QDesktopServices::openUrl(QUrl::fromLocalFile(dir.absolutePath()));
}

void DlgTrackInfo::populateCues(TrackPointer pTrack) {
    int sampleRate = pTrack->getSampleRate();

    QList<Cue*> listPoints;
    const QList<Cue*>& cuePoints = pTrack->getCuePoints();
    QListIterator<Cue*> it(cuePoints);
    while (it.hasNext()) {
        Cue* pCue = it.next();
        if (pCue->getType() == Cue::CUE || pCue->getType() == Cue::LOAD) {
            listPoints.push_back(pCue);
        }
    }
    it = QListIterator<Cue*>(listPoints);
    cueTable->setSortingEnabled(false);
    int row = 0;

    while (it.hasNext()) {
        Cue* pCue = it.next();

        QString rowStr = QString("%1").arg(row);

        // All hotcues are stored in Cue's as 0-indexed, but the GUI presents
        // them to the user as 1-indexex. Add 1 here. rryan 9/2010
        int iHotcue = pCue->getHotCue() + 1;
        QString hotcue = "";
        if (iHotcue != -1) {
            hotcue = QString("%1").arg(iHotcue);
        }

        int position = pCue->getPosition();
        double totalSeconds;
        if (position == -1)
            continue;
        else {
            totalSeconds = float(position) / float(sampleRate) / 2.0;
        }

        int fraction = 100*(totalSeconds - floor(totalSeconds));
        int seconds = int(totalSeconds) % 60;
        int mins = int(totalSeconds) / 60;
        //int hours = mins / 60; //Not going to worry about this for now. :)

        //Construct a nicely formatted duration string now.
        QString duration = QString("%1:%2.%3").arg(
            QString::number(mins),
            QString("%1").arg(seconds, 2, 10, QChar('0')),
            QString("%1").arg(fraction, 2, 10, QChar('0')));

        QTableWidgetItem* durationItem = new QTableWidgetItem(duration);
        // Make the duration read only
        durationItem->setFlags(Qt::NoItemFlags);

        m_cueMap[row] = pCue;
        cueTable->insertRow(row);
        cueTable->setItem(row, 0, new QTableWidgetItem(rowStr));
        cueTable->setItem(row, 1, durationItem);
        cueTable->setItem(row, 2, new QTableWidgetItem(hotcue));
        cueTable->setItem(row, 3, new QTableWidgetItem(pCue->getLabel()));
        row += 1;
    }
    cueTable->setSortingEnabled(true);
    cueTable->horizontalHeader()->setStretchLastSection(true);
}

void DlgTrackInfo::saveTrack() {
    if (!m_pLoadedTrack)
        return;

    m_pLoadedTrack->setTitle(txtTrackName->text());
    m_pLoadedTrack->setArtist(txtArtist->text());
    m_pLoadedTrack->setAlbum(txtAlbum->text());
    m_pLoadedTrack->setAlbumArtist(txtAlbumArtist->text());
    m_pLoadedTrack->setGenre(txtGenre->text());
    m_pLoadedTrack->setComposer(txtComposer->text());
    m_pLoadedTrack->setGrouping(txtGrouping->text());
    m_pLoadedTrack->setYear(txtYear->text());
    m_pLoadedTrack->setTrackNumber(txtTrackNumber->text());
    m_pLoadedTrack->setComment(txtComment->toPlainText());

    if (!m_pLoadedTrack->hasBpmLock()) {
        m_pLoadedTrack->setBpm(spinBpm->value());
    }

    QSet<int> updatedRows;
    for (int row = 0; row < cueTable->rowCount(); ++row) {
        QTableWidgetItem* rowItem = cueTable->item(row, 0);
        QTableWidgetItem* hotcueItem = cueTable->item(row, 2);
        QTableWidgetItem* labelItem = cueTable->item(row, 3);

        if (!rowItem || !hotcueItem || !labelItem)
            continue;

        int oldRow = rowItem->data(Qt::DisplayRole).toInt();
        Cue* pCue = m_cueMap.value(oldRow, NULL);
        if (pCue == NULL) {
            continue;
        }

        updatedRows.insert(oldRow);

        QVariant vHotcue = hotcueItem->data(Qt::DisplayRole);
        if (vHotcue.canConvert<int>()) {
            int iTableHotcue = vHotcue.toInt();
            // The GUI shows hotcues as 1-indexed, but they are actually
            // 0-indexed, so subtract 1
            pCue->setHotCue(iTableHotcue-1);
        } else {
            pCue->setHotCue(-1);
        }

        QString label = labelItem->data(Qt::DisplayRole).toString();
        pCue->setLabel(label);
    }

    QMutableHashIterator<int,Cue*> it(m_cueMap);
    // Everything that was not processed above was removed.
    while (it.hasNext()) {
        it.next();
        int oldRow = it.key();

        // If cue's old row is not in updatedRows then it must have been
        // deleted.
        if (updatedRows.contains(oldRow)) {
            continue;
        }
        Cue* pCue = it.value();
        it.remove();
        qDebug() << "Deleting cue" << pCue->getId() << pCue->getHotCue();
        m_pLoadedTrack->removeCue(pCue);
    }
}

void DlgTrackInfo::unloadTrack(bool save) {
    if (!m_pLoadedTrack)
        return;

    if (save) {
        saveTrack();
    }

    clear();
    disconnect(this, SLOT(updateTrackMetadata()));
    m_pLoadedTrack.clear();
}

void DlgTrackInfo::clear() {

    txtTrackName->setText("");
    txtArtist->setText("");
    txtAlbum->setText("");
    txtAlbumArtist->setText("");
    txtGenre->setText("");
    txtComposer->setText("");
    txtGrouping->setText("");
    txtYear->setText("");
    txtTrackNumber->setText("");
    txtComment->setPlainText("");
    spinBpm->setValue(0.0);

    txtDuration->setText("");
    txtType->setText("");
    txtLocation->setText("");
    txtBitrate->setText("");
    txtBpm->setText("");

    m_cueMap.clear();
    cueTable->clearContents();
    cueTable->setRowCount(0);
}

void DlgTrackInfo::slotBpmDouble() {
    spinBpm->setValue(spinBpm->value() * 2.0);
}

void DlgTrackInfo::slotBpmHalve() {
    spinBpm->setValue(spinBpm->value() / 2.0);
}

void DlgTrackInfo::slotBpmTwoThirds() {
    spinBpm->setValue(spinBpm->value() * (2./3.));
}

void DlgTrackInfo::slotBpmThreeFourth() {
    spinBpm->setValue(spinBpm->value() * (3./4.));
}

void DlgTrackInfo::slotBpmTap() {
    int elapsed = m_bpmTapTimer.elapsed();
    m_bpmTapTimer.restart();

    if (elapsed <= kMaxInterval) {
        // Move back in filter one sample
        for (int i = 1; i < kFilterLength; ++i) {
            m_bpmTapFilter[i-1] = m_bpmTapFilter[i];
        }

        m_bpmTapFilter[kFilterLength-1] = 60000.0f/elapsed;
        if (m_bpmTapFilter[kFilterLength-1] > kMaxBPM)
            m_bpmTapFilter[kFilterLength-1] = kMaxBPM;

        double temp = 0.;
        for (int i = 0; i < kFilterLength; ++i) {
            temp += m_bpmTapFilter[i];
        }
        temp /= kFilterLength;
        spinBpm->setValue(temp);
    }
}

void DlgTrackInfo::reloadTrackMetadata() {
    if (m_pLoadedTrack) {
        TrackPointer pTrack(new TrackInfoObject(m_pLoadedTrack->getLocation(),
                                                m_pLoadedTrack->getSecurityToken()));
        populateFields(pTrack);
    }
}

void DlgTrackInfo::updateTrackMetadata() {
    if (m_pLoadedTrack) {
        populateFields(m_pLoadedTrack);
    }
}

void DlgTrackInfo::fetchTag() {
    m_DlgTagFetcher.loadTrack(m_pLoadedTrack);
    m_DlgTagFetcher.show();
}<|MERGE_RESOLUTION|>--- conflicted
+++ resolved
@@ -196,7 +196,9 @@
     populateFields(m_pLoadedTrack);
     populateCues(m_pLoadedTrack);
 
-<<<<<<< HEAD
+    disconnect(this, SLOT(updateTrackMetadata()));
+    connect(pTrack.data(), SIGNAL(changed(TrackInfoObject*)),
+            this, SLOT(updateTrackMetadata()));
     // Load Default Cover Art
     coverArt->setIcon(scaledCoverArt(CoverArtCache::instance()->getDefaultCoverArt()));
     m_sLoadedCoverLocation.clear();
@@ -215,11 +217,6 @@
     CoverArtCache::instance()->requestPixmap(trackId,
                                              m_sLoadedCoverLocation,
                                              md5Hash);
-=======
-    disconnect(this, SLOT(updateTrackMetadata()));
-    connect(pTrack.data(), SIGNAL(changed(TrackInfoObject*)),
-            this, SLOT(updateTrackMetadata()));
->>>>>>> ed391ca6
 }
 
 void DlgTrackInfo::slotOpenInFileBrowser() {
