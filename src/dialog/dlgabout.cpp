#include "dialog/dlgabout.h"

#include <QDebug>
#include <QFile>
#include <QLocale>

#include "defs_urls.h"
#include "moc_dlgabout.cpp"
#include "util/color/color.h"
#include "util/desktophelper.h"
#include "util/versionstore.h"

DlgAbout::DlgAbout()
        : QDialog(nullptr),
          Ui::DlgAboutDlg() {
    setupUi(this);
    setWindowIcon(QIcon(MIXXX_ICON_PATH));

    mixxx_icon->load(QString(MIXXX_ICON_PATH));
    mixxx_logo->load(QString(MIXXX_LOGO_PATH));

    version_label->setText(VersionStore::applicationName() +
            QStringLiteral(" ") + VersionStore::version());
    git_version_label->setText(VersionStore::gitVersion());
    qt_version_label->setText(VersionStore::qtVersion());
    platform_label->setText(VersionStore::platform());
    QLocale locale;
    date_label->setText(locale.toString(VersionStore::date().toLocalTime(), QLocale::LongFormat));

    QFile licenseFile(":/LICENSE");
    if (!licenseFile.open(QIODevice::ReadOnly)) {
        qWarning() << "LICENSE file not found";
    } else {
        licenseText->setPlainText(licenseFile.readAll());
    }

    QString s_devTeam =
            tr("Mixxx %1.%2 Development Team")
                    .arg(QString::number(
                                 VersionStore::versionNumber().majorVersion()),
                            QString::number(VersionStore::versionNumber()
                                                    .minorVersion()));
    QString s_contributions = tr("With contributions from:");
    QString s_specialThanks = tr("And special thanks to:");
    QString s_pastDevs = tr("Past Developers");
    QString s_pastContribs = tr("Past Contributors");

    QStringList thisReleaseDevelopers;
    thisReleaseDevelopers
            << "RJ Skerry-Ryan"
            << "Owen Williams"
            << "Daniel Sch&uuml;rmann"
            << "S&eacute;bastien Blaisot"
            << "ronso0"
            << "Jan Holthuis"
            << "Nikolaus Einhauser"
            << "Ferran Pujol Camins"
            << "J&ouml;rg Wartenberg"
            << "Fredrik Wieczerkowski"
            << "Maarten de Boer"
            << "Antoine Colombier";

    // This list should contains all contributors committed
    // code to the Mixxx core within the past two years.
    // New Contributors are added at the end.
    QStringList recentContributors;
    recentContributors
            << "Be"
            << "Uwe Klotz"
            << "D&aacute;vid Szak&aacute;llas"
            << "Philip Gottschling"
            << "Adam Szmigin"
            << "Christian"
            << "Geraldo Nascimento"
            << "Allen Wittenauer"
            << "Raphael Bigal"
            << "Filok"
            << "tcoyvwac"
            << "Tobias Oszlanyi (OsZ)"
            << "Fatih Emre YILDIZ"
            << "Neil Naveen"
            << "Javier Vilalta"
            << "David Chocholat&yacute;"
            << "Fabian Wolter"
            << "Matteo Gheza"
            << "Michael Bacarella"
            << "Bilal Ahmed Karbelkar"
            << "Alice Psykose"
            << "Jakob Leifhelm"
            << "Florian Goth"
            << "Chase Durand"
            << "John Last"
            << "Jakub Kopa&nacute;ko"
            << "Saksham Hans"
            << "Robbert van der Helm"
            << "Andrew Burns"
            << "Michael Wigard"
            << "Alexandre Bique"
            << "Milkii Brewster"
            << "djantti"
            << "Eugene Erokhin"
            << "Ben Duval"
            << "Nicolau Leal Werneck"
            << "David Guglielmi"
            << "Chris H. Meyer"
            << "Mariano Ntrougkas"
            << "Daniel Fernandes"
            << "Gr&eacute;goire Locqueville"
            << "grizeldi"
            << "codingspiderfox"
            << "Ashnidh Khandelwal"
            << "Sergey"
            << "Raphael Quast"
            << "Christophe Henry"
            << "Lukas Waslowski"
            << "Marcin Cie&#x15B;lak" // &#x15B; = &sacute; in HTML 5.0
            << "HorstBaerbel"
            << "gqzomer"
            << "Bacadam"
            << "Leon Eckardt"
            << "Th&eacute;odore Noel"
            << "Aquassaut"
            << "Morgan Nunan"
            << "FrankwaP"
            << "Markus Kohlhase"
            << "Daniel Fernandes"
            << "Frank Grimy"
            << "Al Hadebe"
            << "Emilien Colombier"
            << "DJ aK"
            << "Sam Whited"
            << "Ryan Bell"
            << "Nicolas Parlant"
            << "Ralf Pachali"
<<<<<<< HEAD
            << "Chris Tallon"
            << "Evelynne Veys"
            << "Lorenzo Manacorda"
            << "David L Morris";
=======
            << "Patrick Taels";
>>>>>>> 81b9e38f

    QStringList specialThanks;
    specialThanks
            << "Mark Hills"
            << "Oscillicious"
            << "Vestax"
            << "Stanton"
            << "Hercules"
            << "EKS"
            << "Echo Digital Audio"
            << "JP Disco"
            << "Google Summer of Code"
            << "Adam Bellinson"
            << "Alexandre Bancel"
            << "Melanie Thielker"
            << "Julien Rosener"
            << "Pau Arum&iacute;"
            << "David Garcia"
            << "Seb Ruiz"
            << "Joseph Mattiello";

    QStringList pastDevelopers;
    pastDevelopers
            << "Tue Haste Andersen"
            << "Ken Haste Andersen"
            << "Cedric Gestes"
            << "John Sully"
            << "Torben Hohn"
            << "Peter Chang"
            << "Micah Lee"
            << "Ben Wheeler"
            << "Wesley Stessens"
            << "Nathan Prado"
            << "Zach Elko"
            << "Tom Care"
            << "Pawel Bartkiewicz"
            << "Nick Guenther"
            << "Adam Davison"
            << "Garth Dahlstrom"
            << "Albert Santoni"
            << "Phillip Whelan"
            << "Tobias Rafreider"
            << "Bill Good"
            << "Vittorio Colao"
            << "Thomas Vincent"
            << "Ilkka Tuohela"
            << "Max Linke"
            << "Marcos Cardinot"
            << "Nicu Badescu"
            << "Uwe Klotz"
            << "Sean Pappalardo"
            << "S. Brandt";

    QStringList pastContributors;
    pastContributors
            << "Ludek Hor&#225;cek"
            << "Svein Magne Bang"
            << "Kristoffer Jensen"
            << "Ingo Kossyk"
            << "Mads Holm"
            << "Lukas Zapletal"
            << "Jeremie Zimmermann"
            << "Gianluca Romanin"
            << "Tim Jackson"
            << "Stefan Langhammer"
            << "Frank Willascheck"
            << "Jeff Nelson"
            << "Kevin Schaper"
            << "Alex Markley"
            << "Oriol Puigb&oacute;"
            << "Ulrich Heske"
            << "James Hagerman"
            << "quil0m80"
            << "Martin Sakm&#225;r"
            << "Ilian Persson"
            << "Dave Jarvis"
            << "Thomas Baag"
            << "Karlis Kalnins"
            << "Amias Channer"
            << "Sacha Berger"
            << "James Evans"
            << "Martin Sakmar"
            << "Navaho Gunleg"
            << "Gavin Pryke"
            << "Michael Pujos"
            << "Claudio Bantaloukas"
            << "Pavol Rusnak"
            << "Bruno Buccolo"
            << "Ryan Baker"
            << "Andre Roth"
            << "Robin Sheat"
            << "Mark Glines"
            << "Mathieu Rene"
            << "Miko Kiiski"
            << "Brian Jackson"
            << "Andreas Pflug"
            << "Bas van Schaik"
            << "J&aacute;n Jockusch"
            << "Oliver St&ouml;neberg"
            << "Jan Jockusch"
            << "C. Stewart"
            << "Bill Egert"
            << "Zach Shutters"
            << "Owen Bullock"
            << "Graeme Mathieson"
            << "Sebastian Actist"
            << "Jussi Sainio"
            << "David Gnedt"
            << "Antonio Passamani"
            << "Guy Martin"
            << "Anders Gunnarsson"
            << "Mikko Jania"
            << "Juan Pedro Bol&iacute;var Puente"
            << "Linus Amvall"
            << "Irwin C&eacute;spedes B"
            << "Micz Flor"
            << "Daniel James"
            << "Mika Haulo"
            << "Tom Mast"
            << "Miko Kiiski"
            << "Vin&iacute;cius Dias dos Santos"
            << "Joe Colosimo"
            << "Shashank Kumar"
            << "Till Hofmann"
            << "Peter V&aacute;gner"
            << "Jens Nachtigall"
            << "Scott Ullrich"
            << "Jonas &Aring;dahl"
            << "Jonathan Costers"
            << "Maxime Bochon"
            << "Akash Shetye"
            << "Pascal Bleser"
            << "Florian Mahlknecht"
            << "Ben Clark"
            << "Tom Gascoigne"
            << "Aaron Mavrinac"
            << "Markus H&auml;rer"
            << "Scott Stewart"
            << "Nimatek"
            << "Matthew Mikolay"
            << "Thanasis Liappis"
            << "Daniel Lindenfelser"
            << "Andrey Smelov"
            << "Alban Bedel"
            << "Steven Boswell"
            << "Jo&atilde;o Reys Santos"
            << "Carl Pillot"
            << "Vedant Agarwala"
            << "Nazar Gerasymchuk"
            << "Federico Briata"
            << "Leo Combes"
            << "Florian Kiekh&auml;fer"
            << "Michael Sawyer"
            << "Quentin Faidide"
            << "Peter G. Marczis"
            << "Khyrul Bashar"
            << "Johannes Obermayr"
            << "Kevin Lee"
            << "Evan Radkoff"
            << "Lee Matos"
            << "Ryan Kramer"
            << "Zak Reynolds"
            << "Dennis Rohner"
            << "Juha Pitk&auml;nen"
            << "Varun Jewalikar"
            << "Dennis Wallace"
            << "Keith Salisbury"
            << "Irina Grosu"
            << "Callum Styan"
            << "Rahul Behl"
            << "Markus Baertschi"
            << "Don Dennis"
            << "Alexandru Jercaianu"
            << "Nils Goroll"
            << "Marco Angerer"
            << "Thorsten Munsch"
            << "Emile Vrijdags"
            << "St&eacute;phane Guillou"
            << "Russ Mannex"
            << "Brendan Austin"
            << "Lorenz Drescher"
            << "James Atwill"
            << "Alex Barker"
            << "Jean Claveau"
            << "Kevin Wern"
            << "Vladim&iacute;r Dudr"
            << "Neale Pickett"
            << "Chlo&eacute; Avrillon"
            << "Hendrik Reglin"
            << "Serge Ukolov"
            << "Patric Schmitz"
            << "Roland Schwarz"
            << "Jan Ypma"
            << "Andreas M&uuml;ller"
            << "Sam Cross"
            << "Joey Pabalinas"
            << "Markus Kl&ouml;sges"
            << "Pavel Potocek"
            << "Timothy Rae"
            << "Leigh Scott"
            << "William Lemus"
            << "Nimit Bhardwaj"
            << "Pavel Sokolov"
            << "Devananda van der Veen"
            << "Tatsuyuki Ishi"
            << "Kilian Feess"
            << "Conner Phillips"
            << "Artyom Lyan"
            << "Johan Lasperas"
            << "Olaf Hering"
            << "Eduardo Acero"
            << "Thomas Jarosch"
            << "Nico Schl&ouml;mer"
            << "Joan Marc&egrave; i Igual"
            << "Stefan Weber"
            << "Matthew Nicholson"
            << "Jamie Gifford"
            << "Sebastian Reu&szlig;e"
            << "Pawe&#322; Goli&#324;ski"
            << "beenisss"
            << "Tuukka Pasanen"
            << "Josep Maria Antol&iacute;n Segura"
            << "St&eacute;phane Lepin"
            << "Bernd Binder"
            << "Pradyuman"
            << "Nik Martin"
            << "Kerrick Staley"
            << "Raphael Graf"
            << "YunQiang Su"
            << "Melissa"
            << "Ned Haughton"
            << "Cristiano Lacerda"
            << "Ketan Lambat"
            << "Edward Kigwana"
            << "Simon Harst"
            << "J&eacute;r&ocirc;me Blanchi"
            << "Chris Hills"
            << "David Lowenfels"
            << "Matthieu Bouron"
            << "Nathan Korth"
            << "Edward Millen"
            << "Frank Breitling"
            << "Albert Aparicio"
            << "Pierre Le Gall"
            << "David Baker"
            << "Justin Kourie"
            << "Waylon Robertson"
            << "Ball&oacute; Gy&ouml;rgy"
            << "Pino Toscano"
            << "Alexander Horner"
            << "Michael Ehlen"
            << "Alice Midori"
            << "h67ma"
            << "Vincent Duez-Dellac"
            << "Somesh Metri"
            << "Doteya"
            << "olafklingt"
            << "Nino MP"
            << "Daniel Poelzleithner"
            << "luzpaz"
            << "Sebastian Hasler"
            << "Kshitij Gupta"
            << "Evan Dekker"
            << "Harshit Maurya"
            << "Janek Fischer"
            << "Matthias Beyer"
            << "Kristiyan Katsarov"
            << "Sanskar Bajpai"
            << "Javier Vilarroig"
            << "Gary Tunstall"
            << "Viktor Gal"
            << "Maty&aacute;&scaron; Bobek"
            << "Mr. Rincewind"
            << "Stefan N&uuml;rnberger"
            << "motific";

    QString sectionTemplate = QString(
        "<p align=\"center\"><b>%1</b></p><p align=\"center\">%2</p>");
    QStringList sections;
    sections << sectionTemplate.arg(s_devTeam,
                                    thisReleaseDevelopers.join("<br>"))
             << sectionTemplate.arg(s_contributions,
                                    recentContributors.join("<br>"))
             << sectionTemplate.arg(s_pastDevs,
                                    pastDevelopers.join("<br>"))
             << sectionTemplate.arg(s_pastContribs,
                                    pastContributors.join("<br>"))
             << sectionTemplate.arg(s_specialThanks,
                                    specialThanks.join("<br>"));
    textBrowser->setHtml(sections.join(""));

    textWebsiteLink->setText(
            QString("<a style=\"color:%1;\" href=\"%2\">%3</a>")
                    .arg(Color::blendColors(palette().link().color(),
                                 palette().text().color())
                                    .name(),
                            MIXXX_WEBSITE_URL,
                            tr("Official Website")));
    if (std::rand() % 6) {
        if (!Color::isDimColor(palette().text().color())) {
            btnDonate->setIcon(QIcon(":/images/heart_icon_light.svg"));
        } else {
            btnDonate->setIcon(QIcon(":/images/heart_icon_dark.svg"));
        }
    } else {
        btnDonate->setIcon(QIcon(":/images/heart_icon_rainbow.svg"));
    }
    btnDonate->setText(tr("Donate"));
    connect(btnDonate, &QPushButton::clicked, this, [] {
        mixxx::DesktopHelper::openUrl(QUrl(MIXXX_DONATE_URL));
    });

    connect(buttonBox, &QDialogButtonBox::accepted, this, &DlgAbout::accept);
    connect(buttonBox, &QDialogButtonBox::rejected, this, &DlgAbout::reject);
}<|MERGE_RESOLUTION|>--- conflicted
+++ resolved
@@ -132,14 +132,11 @@
             << "Ryan Bell"
             << "Nicolas Parlant"
             << "Ralf Pachali"
-<<<<<<< HEAD
+            << "Patrick Taels"
             << "Chris Tallon"
             << "Evelynne Veys"
             << "Lorenzo Manacorda"
             << "David L Morris";
-=======
-            << "Patrick Taels";
->>>>>>> 81b9e38f
 
     QStringList specialThanks;
     specialThanks
