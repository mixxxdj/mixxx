#include "dialog/dlgabout.h"

#include <QDesktopServices>
#include <QFile>
#include <QLocale>

#include "defs_urls.h"
#include "moc_dlgabout.cpp"
#include "util/color/color.h"
#include "util/versionstore.h"

DlgAbout::DlgAbout(QWidget* parent) : QDialog(parent), Ui::DlgAboutDlg() {
    setupUi(this);

    mixxx_icon->load(QString(":/images/icons/mixxx.svg"));
    mixxx_logo->load(QString(":/images/mixxx_logo.svg"));

    version_label->setText(VersionStore::applicationName() +
            QStringLiteral(" ") + VersionStore::version());
    git_version_label->setText(VersionStore::gitVersion());
    platform_label->setText(VersionStore::platform());
    QLocale locale;
    date_label->setText(locale.toString(VersionStore::date().toLocalTime(), QLocale::LongFormat));

    QFile licenseFile(":/LICENSE");
    if (!licenseFile.open(QIODevice::ReadOnly)) {
        qWarning() << "LICENSE file not found";
    } else {
        licenseText->setPlainText(licenseFile.readAll());
    }

    QString s_devTeam =
            tr("Mixxx %1.%2 Development Team")
                    .arg(QString::number(
                                 VersionStore::versionNumber().majorVersion()),
                            QString::number(VersionStore::versionNumber()
                                                    .minorVersion()));
    QString s_contributions = tr("With contributions from:");
    QString s_specialThanks = tr("And special thanks to:");
    QString s_pastDevs = tr("Past Developers");
    QString s_pastContribs = tr("Past Contributors");

    QStringList thisReleaseDevelopers;
    thisReleaseDevelopers
            << "RJ Skerry-Ryan"
            << "Owen Williams"
            << "Sean Pappalardo"
            << "Daniel Sch&uuml;rmann"
            << "S. Brandt"
            << "Uwe Klotz"
            << "Be"
            << "S&eacute;bastien Blaisot"
            << "ronso0"
            << "Jan Holthuis"
            << "Nikolaus Einhauser";

    // This list should contains all contributors committed
    // code to the Mixxx core within the past two years.
    // New Contributors are added at the end.
    QStringList recentContributors;
    recentContributors
            << "Tuukka Pasanen"
            << "Nino MP"
            << "Ferran Pujol Camins"
            << "Josep Maria Antol&iacute;n Segura"
            << "Daniel Poelzleithner"
            << "St&eacute;phane Lepin"
            << "luzpaz"
            << "Bernd Binder"
            << "Pradyuman"
            << "Nik Martin"
            << "Kerrick Staley"
            << "Raphael Graf"
            << "Nik Martin"
            << "YunQiang Su"
            << "Sebastian Hasler"
            << "Philip Gottschling"
            << "Melissa"
            << "Ned Haughton"
            << "Adam Szmigin"
            << "Cristiano Lacerda"
            << "Sergey Ukolov"
            << "Ketan Lambat"
            << "Evan Dekker"
            << "Edward Kigwana"
            << "Simon Harst"
            << "Harshit Maurya"
            << "Janek Fischer"
            << "St&eacute;phane Lepin"
            << "J&eacute;r&ocirc;me Blanchi"
            << "Chris Hills"
            << "David Lowenfels"
            << "Matthieu Bouron"
            << "Nathan Korth"
            << "Kristiyan Katsarov"
            << "J&ouml;rg Wartenberg"
            << "Sanskar Bajpai"
            << "Edward Millen"
            << "Frank Breitling"
            << "Christian"
            << "Geraldo Nascimento"
            << "Albert Aparicio"
            << "Pierre Le Gall"
            << "David Baker"
            << "Justin Kourie"
            << "Waylon Robertson"
            << "Al Hadebe"
            << "Javier Vilarroig"
<<<<<<< HEAD
            << "Ball&oacute; Gy&ouml;rgy";
=======
            << "Pino Toscano";
>>>>>>> 1d129474

    QStringList specialThanks;
    specialThanks
            << "Mark Hills"
            << "Oscillicious"
            << "Vestax"
            << "Stanton"
            << "Hercules"
            << "EKS"
            << "Echo Digital Audio"
            << "JP Disco"
            << "Google Summer of Code"
            << "Adam Bellinson"
            << "Alexandre Bancel"
            << "Melanie Thielker"
            << "Julien Rosener"
            << "Pau Arum&iacute;"
            << "David Garcia"
            << "Seb Ruiz"
            << "Joseph Mattiello";

    QStringList pastDevelopers;
    pastDevelopers
            << "Tue Haste Andersen"
            << "Ken Haste Andersen"
            << "Cedric Gestes"
            << "John Sully"
            << "Torben Hohn"
            << "Peter Chang"
            << "Micah Lee"
            << "Ben Wheeler"
            << "Wesley Stessens"
            << "Nathan Prado"
            << "Zach Elko"
            << "Tom Care"
            << "Pawel Bartkiewicz"
            << "Nick Guenther"
            << "Adam Davison"
            << "Garth Dahlstrom"
            << "Albert Santoni"
            << "Phillip Whelan"
            << "Tobias Rafreider"
            << "Bill Good"
            << "Vittorio Colao"
            << "Thomas Vincent"
            << "Ilkka Tuohela"
            << "Max Linke"
            << "Marcos Cardinot"
            << "Nicu Badescu";

    QStringList pastContributors;
    pastContributors
            << "Ludek Hor&#225;cek"
            << "Svein Magne Bang"
            << "Kristoffer Jensen"
            << "Ingo Kossyk"
            << "Mads Holm"
            << "Lukas Zapletal"
            << "Jeremie Zimmermann"
            << "Gianluca Romanin"
            << "Tim Jackson"
            << "Stefan Langhammer"
            << "Frank Willascheck"
            << "Jeff Nelson"
            << "Kevin Schaper"
            << "Alex Markley"
            << "Oriol Puigb&oacute;"
            << "Ulrich Heske"
            << "James Hagerman"
            << "quil0m80"
            << "Martin Sakm&#225;r"
            << "Ilian Persson"
            << "Dave Jarvis"
            << "Thomas Baag"
            << "Karlis Kalnins"
            << "Amias Channer"
            << "Sacha Berger"
            << "James Evans"
            << "Martin Sakmar"
            << "Navaho Gunleg"
            << "Gavin Pryke"
            << "Michael Pujos"
            << "Claudio Bantaloukas"
            << "Pavol Rusnak"
            << "Bruno Buccolo"
            << "Ryan Baker"
            << "Andre Roth"
            << "Robin Sheat"
            << "Mark Glines"
            << "Mathieu Rene"
            << "Miko Kiiski"
            << "Brian Jackson"
            << "Andreas Pflug"
            << "Bas van Schaik"
            << "J&aacute;n Jockusch"
            << "Oliver St&ouml;neberg"
            << "Jan Jockusch"
            << "C. Stewart"
            << "Bill Egert"
            << "Zach Shutters"
            << "Owen Bullock"
            << "Graeme Mathieson"
            << "Sebastian Actist"
            << "Jussi Sainio"
            << "David Gnedt"
            << "Antonio Passamani"
            << "Guy Martin"
            << "Anders Gunnarsson"
            << "Mikko Jania"
            << "Juan Pedro Bol&iacute;var Puente"
            << "Linus Amvall"
            << "Irwin C&eacute;spedes B"
            << "Micz Flor"
            << "Daniel James"
            << "Mika Haulo"
            << "Tom Mast"
            << "Miko Kiiski"
            << "Vin&iacute;cius Dias dos Santos"
            << "Joe Colosimo"
            << "Shashank Kumar"
            << "Till Hofmann"
            << "Peter V&aacute;gner"
            << "Jens Nachtigall"
            << "Scott Ullrich"
            << "Jonas &Aring;dahl"
            << "Jonathan Costers"
            << "Maxime Bochon"
            << "Akash Shetye"
            << "Pascal Bleser"
            << "Florian Mahlknecht"
            << "Ben Clark"
            << "Tom Gascoigne"
            << "Aaron Mavrinac"
            << "Markus H&auml;rer"
            << "Scott Stewart"
            << "Nimatek"
            << "Matthew Mikolay"
            << "Thanasis Liappis"
            << "Daniel Lindenfelser"
            << "Andrey Smelov"
            << "Alban Bedel"
            << "Steven Boswell"
            << "Jo&atilde;o Reys Santos"
            << "Carl Pillot"
            << "Vedant Agarwala"
            << "Nazar Gerasymchuk"
            << "Federico Briata"
            << "Leo Combes"
            << "Florian Kiekh&auml;fer"
            << "Michael Sawyer"
            << "Quentin Faidide"
            << "Peter G. Marczis"
            << "Khyrul Bashar"
            << "Johannes Obermayr"
            << "Kevin Lee"
            << "Evan Radkoff"
            << "Lee Matos"
            << "Ryan Kramer"
            << "Zak Reynolds"
            << "Dennis Rohner"
            << "Juha Pitk&auml;nen"
            << "Varun Jewalikar"
            << "Dennis Wallace"
            << "Keith Salisbury"
            << "Irina Grosu"
            << "Callum Styan"
            << "Rahul Behl"
            << "Markus Baertschi"
            << "Don Dennis"
            << "Alexandru Jercaianu"
            << "Nils Goroll"
            << "Marco Angerer"
            << "Thorsten Munsch"
            << "Emile Vrijdags"
            << "St&eacute;phane Guillou"
            << "Russ Mannex"
            << "Brendan Austin"
            << "Lorenz Drescher"
            << "David Guglielmi"
            << "James Atwill"
            << "Alex Barker"
            << "Jean Claveau"
            << "Kevin Wern"
            << "Vladim&iacute;r Dudr"
            << "Neale Pickett"
            << "Chlo&eacute; Avrillon"
            << "Hendrik Reglin"
            << "Serge Ukolov"
            << "Patric Schmitz"
            << "Roland Schwarz"
            << "Jan Ypma"
            << "Andreas M&uuml;ller"
            << "Sam Cross"
            << "Joey Pabalinas"
            << "Stefan N&uuml;rnberger"
            << "Markus Kl&ouml;sges"
            << "Pavel Potocek"
            << "Timothy Rae"
            << "Leigh Scott"
            << "William Lemus"
            << "Nimit Bhardwaj"
            << "Pavel Sokolov"
            << "Devananda van der Veen"
            << "Tatsuyuki Ishi"
            << "Kilian Feess"
            << "Conner Phillips"
            << "Artyom Lyan"
            << "Johan Lasperas"
            << "Olaf Hering"
            << "Eduardo Acero"
            << "Thomas Jarosch"
            << "Nico Schl&ouml;mer"
            << "Joan Marc&egrave; i Igual"
            << "Stefan Weber"
            << "Kshitij Gupta"
            << "Matthew Nicholson"
            << "Jamie Gifford"
            << "Sebastian Reu&szlig;e"
            << "Pawe&#322; Goli&#324;ski"
            << "beenisss";

    QString sectionTemplate = QString(
        "<p align=\"center\"><b>%1</b></p><p align=\"center\">%2</p>");
    QStringList sections;
    sections << sectionTemplate.arg(s_devTeam,
                                    thisReleaseDevelopers.join("<br>"))
             << sectionTemplate.arg(s_contributions,
                                    recentContributors.join("<br>"))
             << sectionTemplate.arg(s_pastDevs,
                                    pastDevelopers.join("<br>"))
             << sectionTemplate.arg(s_pastContribs,
                                    pastContributors.join("<br>"))
             << sectionTemplate.arg(s_specialThanks,
                                    specialThanks.join("<br>"));
    textBrowser->setHtml(sections.join(""));

    textWebsiteLink->setText(
            QString("<a style=\"color:%1;\" href=\"%2\">%3</a>")
                    .arg(Color::blendColors(palette().link().color(),
                                 palette().text().color())
                                    .name(),
                            MIXXX_WEBSITE_URL,
                            tr("Official Website")));
    if (std::rand() % 6) {
        if (!Color::isDimColor(palette().text().color())) {
            btnDonate->setIcon(QIcon(":/images/heart_icon_light.svg"));
        } else {
            btnDonate->setIcon(QIcon(":/images/heart_icon_dark.svg"));
        }
    } else {
        btnDonate->setIcon(QIcon(":/images/heart_icon_rainbow.svg"));
    }
    btnDonate->setText(tr("Donate"));
    connect(btnDonate, &QPushButton::clicked, this, [] {
        QDesktopServices::openUrl(QUrl(MIXXX_DONATE_URL));
    });

    connect(buttonBox, &QDialogButtonBox::accepted, this, &DlgAbout::accept);
    connect(buttonBox, &QDialogButtonBox::rejected, this, &DlgAbout::reject);
}<|MERGE_RESOLUTION|>--- conflicted
+++ resolved
@@ -106,11 +106,8 @@
             << "Waylon Robertson"
             << "Al Hadebe"
             << "Javier Vilarroig"
-<<<<<<< HEAD
-            << "Ball&oacute; Gy&ouml;rgy";
-=======
+            << "Ball&oacute; Gy&ouml;rgy"
             << "Pino Toscano";
->>>>>>> 1d129474
 
     QStringList specialThanks;
     specialThanks
