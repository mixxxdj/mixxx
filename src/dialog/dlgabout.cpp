--- conflicted
+++ resolved
@@ -121,7 +121,7 @@
             << "Nicolau Leal Werneck"
             << "David Guglielmi"
             << "Chris H. Meyer"
-<<<<<<< HEAD
+            << "Mariano Ntrougkas"
             << "Daniel Fernandes"
             << "Gr&eacute;goire Locqueville"
             << "grizeldi"
@@ -132,9 +132,6 @@
             << "Christophe Henry"
             << "Lukas Waslowski"
             << "Marcin Cie&#x15B;lak"; // &#x15B; = &sacute; in HTML 5.0
-=======
-            << "Mariano Ntrougkas";
->>>>>>> e868ba63
 
     QStringList specialThanks;
     specialThanks
