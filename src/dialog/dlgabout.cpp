#include "dialog/dlgabout.h"

#include <QDesktopServices>
#include <QFile>
#include <QLocale>

#include "defs_urls.h"
#include "moc_dlgabout.cpp"
#include "util/color/color.h"
#include "util/versionstore.h"

DlgAbout::DlgAbout(QWidget* parent) : QDialog(parent), Ui::DlgAboutDlg() {
    setupUi(this);

    mixxx_icon->load(QString(":/images/icons/mixxx.svg"));
    mixxx_logo->load(QString(":/images/mixxx_logo.svg"));

    version_label->setText(VersionStore::applicationName() +
            QStringLiteral(" ") + VersionStore::version());
    git_version_label->setText(VersionStore::gitVersion());
    platform_label->setText(VersionStore::platform());
    QLocale locale;
    date_label->setText(locale.toString(VersionStore::date().toLocalTime(), QLocale::LongFormat));

    QFile licenseFile(":/LICENSE");
    if (!licenseFile.open(QIODevice::ReadOnly)) {
        qWarning() << "LICENSE file not found";
    } else {
        licenseText->setPlainText(licenseFile.readAll());
    }

    QString s_devTeam =
            tr("Mixxx %1.%2 Development Team")
                    .arg(QString::number(
                                 VersionStore::versionNumber().majorVersion()),
                            QString::number(VersionStore::versionNumber()
                                                    .minorVersion()));
    QString s_contributions = tr("With contributions from:");
    QString s_specialThanks = tr("And special thanks to:");
    QString s_pastDevs = tr("Past Developers");
    QString s_pastContribs = tr("Past Contributors");

    QStringList thisReleaseDevelopers;
    thisReleaseDevelopers
            << "RJ Skerry-Ryan"
            << "Owen Williams"
            << "Sean Pappalardo"
            << "Daniel Sch&uuml;rmann"
            << "S. Brandt"
            << "Uwe Klotz"
            << "Be"
            << "S&eacute;bastien Blaisot"
            << "ronso0"
            << "Jan Holthuis"
            << "Nikolaus Einhauser";

    // This list should contains all contributors committed
    // code to the Mixxx core within the past two years.
    // New Contributors are added at the end.
    QStringList recentContributors;
    recentContributors
            << "Tuukka Pasanen"
            << "Nino MP"
            << "Ferran Pujol Camins"
            << "Josep Maria Antol&iacute;n Segura"
            << "Daniel Poelzleithner"
            << "St&eacute;phane Lepin"
            << "luzpaz"
            << "Bernd Binder"
            << "Pradyuman"
            << "Nik Martin"
            << "Kerrick Staley"
            << "Raphael Graf"
            << "Nik Martin"
            << "YunQiang Su"
            << "Sebastian Hasler"
            << "Philip Gottschling"
            << "Melissa"
            << "Ned Haughton"
            << "Adam Szmigin"
            << "Cristiano Lacerda"
            << "Sergey Ukolov"
            << "Ketan Lambat"
            << "Evan Dekker"
            << "Edward Kigwana"
            << "Simon Harst"
            << "Harshit Maurya"
            << "Janek Fischer"
            << "St&eacute;phane Lepin"
            << "J&eacute;r&ocirc;me Blanchi"
            << "Chris Hills"
            << "David Lowenfels"
            << "Matthieu Bouron"
            << "Nathan Korth"
            << "Kristiyan Katsarov"
            << "J&ouml;rg Wartenberg"
            << "Sanskar Bajpai"
            << "Edward Millen"
            << "Frank Breitling"
            << "Christian"
            << "Geraldo Nascimento"
            << "Albert Aparicio"
            << "Pierre Le Gall"
            << "David Baker"
            << "Justin Kourie"
            << "Waylon Robertson"
            << "Al Hadebe"
            << "Javier Vilarroig"
<<<<<<< HEAD
            << "Ball&oacute; Gy&ouml;rgy"
            << "Pino Toscano";
=======
            << "Pino Toscano"
            << "Alexander Horner";
>>>>>>> 09f6df74

    QStringList specialThanks;
    specialThanks
            << "Mark Hills"
            << "Oscillicious"
            << "Vestax"
            << "Stanton"
            << "Hercules"
            << "EKS"
            << "Echo Digital Audio"
            << "JP Disco"
            << "Google Summer of Code"
            << "Adam Bellinson"
            << "Alexandre Bancel"
            << "Melanie Thielker"
            << "Julien Rosener"
            << "Pau Arum&iacute;"
            << "David Garcia"
            << "Seb Ruiz"
            << "Joseph Mattiello";

    QStringList pastDevelopers;
    pastDevelopers
            << "Tue Haste Andersen"
            << "Ken Haste Andersen"
            << "Cedric Gestes"
            << "John Sully"
            << "Torben Hohn"
            << "Peter Chang"
            << "Micah Lee"
            << "Ben Wheeler"
            << "Wesley Stessens"
            << "Nathan Prado"
            << "Zach Elko"
            << "Tom Care"
            << "Pawel Bartkiewicz"
            << "Nick Guenther"
            << "Adam Davison"
            << "Garth Dahlstrom"
            << "Albert Santoni"
            << "Phillip Whelan"
            << "Tobias Rafreider"
            << "Bill Good"
            << "Vittorio Colao"
            << "Thomas Vincent"
            << "Ilkka Tuohela"
            << "Max Linke"
            << "Marcos Cardinot"
            << "Nicu Badescu";

    QStringList pastContributors;
    pastContributors
            << "Ludek Hor&#225;cek"
            << "Svein Magne Bang"
            << "Kristoffer Jensen"
            << "Ingo Kossyk"
            << "Mads Holm"
            << "Lukas Zapletal"
            << "Jeremie Zimmermann"
            << "Gianluca Romanin"
            << "Tim Jackson"
            << "Stefan Langhammer"
            << "Frank Willascheck"
            << "Jeff Nelson"
            << "Kevin Schaper"
            << "Alex Markley"
            << "Oriol Puigb&oacute;"
            << "Ulrich Heske"
            << "James Hagerman"
            << "quil0m80"
            << "Martin Sakm&#225;r"
            << "Ilian Persson"
            << "Dave Jarvis"
            << "Thomas Baag"
            << "Karlis Kalnins"
            << "Amias Channer"
            << "Sacha Berger"
            << "James Evans"
            << "Martin Sakmar"
            << "Navaho Gunleg"
            << "Gavin Pryke"
            << "Michael Pujos"
            << "Claudio Bantaloukas"
            << "Pavol Rusnak"
            << "Bruno Buccolo"
            << "Ryan Baker"
            << "Andre Roth"
            << "Robin Sheat"
            << "Mark Glines"
            << "Mathieu Rene"
            << "Miko Kiiski"
            << "Brian Jackson"
            << "Andreas Pflug"
            << "Bas van Schaik"
            << "J&aacute;n Jockusch"
            << "Oliver St&ouml;neberg"
            << "Jan Jockusch"
            << "C. Stewart"
            << "Bill Egert"
            << "Zach Shutters"
            << "Owen Bullock"
            << "Graeme Mathieson"
            << "Sebastian Actist"
            << "Jussi Sainio"
            << "David Gnedt"
            << "Antonio Passamani"
            << "Guy Martin"
            << "Anders Gunnarsson"
            << "Mikko Jania"
            << "Juan Pedro Bol&iacute;var Puente"
            << "Linus Amvall"
            << "Irwin C&eacute;spedes B"
            << "Micz Flor"
            << "Daniel James"
            << "Mika Haulo"
            << "Tom Mast"
            << "Miko Kiiski"
            << "Vin&iacute;cius Dias dos Santos"
            << "Joe Colosimo"
            << "Shashank Kumar"
            << "Till Hofmann"
            << "Peter V&aacute;gner"
            << "Jens Nachtigall"
            << "Scott Ullrich"
            << "Jonas &Aring;dahl"
            << "Jonathan Costers"
            << "Maxime Bochon"
            << "Akash Shetye"
            << "Pascal Bleser"
            << "Florian Mahlknecht"
            << "Ben Clark"
            << "Tom Gascoigne"
            << "Aaron Mavrinac"
            << "Markus H&auml;rer"
            << "Scott Stewart"
            << "Nimatek"
            << "Matthew Mikolay"
            << "Thanasis Liappis"
            << "Daniel Lindenfelser"
            << "Andrey Smelov"
            << "Alban Bedel"
            << "Steven Boswell"
            << "Jo&atilde;o Reys Santos"
            << "Carl Pillot"
            << "Vedant Agarwala"
            << "Nazar Gerasymchuk"
            << "Federico Briata"
            << "Leo Combes"
            << "Florian Kiekh&auml;fer"
            << "Michael Sawyer"
            << "Quentin Faidide"
            << "Peter G. Marczis"
            << "Khyrul Bashar"
            << "Johannes Obermayr"
            << "Kevin Lee"
            << "Evan Radkoff"
            << "Lee Matos"
            << "Ryan Kramer"
            << "Zak Reynolds"
            << "Dennis Rohner"
            << "Juha Pitk&auml;nen"
            << "Varun Jewalikar"
            << "Dennis Wallace"
            << "Keith Salisbury"
            << "Irina Grosu"
            << "Callum Styan"
            << "Rahul Behl"
            << "Markus Baertschi"
            << "Don Dennis"
            << "Alexandru Jercaianu"
            << "Nils Goroll"
            << "Marco Angerer"
            << "Thorsten Munsch"
            << "Emile Vrijdags"
            << "St&eacute;phane Guillou"
            << "Russ Mannex"
            << "Brendan Austin"
            << "Lorenz Drescher"
            << "David Guglielmi"
            << "James Atwill"
            << "Alex Barker"
            << "Jean Claveau"
            << "Kevin Wern"
            << "Vladim&iacute;r Dudr"
            << "Neale Pickett"
            << "Chlo&eacute; Avrillon"
            << "Hendrik Reglin"
            << "Serge Ukolov"
            << "Patric Schmitz"
            << "Roland Schwarz"
            << "Jan Ypma"
            << "Andreas M&uuml;ller"
            << "Sam Cross"
            << "Joey Pabalinas"
            << "Stefan N&uuml;rnberger"
            << "Markus Kl&ouml;sges"
            << "Pavel Potocek"
            << "Timothy Rae"
            << "Leigh Scott"
            << "William Lemus"
            << "Nimit Bhardwaj"
            << "Pavel Sokolov"
            << "Devananda van der Veen"
            << "Tatsuyuki Ishi"
            << "Kilian Feess"
            << "Conner Phillips"
            << "Artyom Lyan"
            << "Johan Lasperas"
            << "Olaf Hering"
            << "Eduardo Acero"
            << "Thomas Jarosch"
            << "Nico Schl&ouml;mer"
            << "Joan Marc&egrave; i Igual"
            << "Stefan Weber"
            << "Kshitij Gupta"
            << "Matthew Nicholson"
            << "Jamie Gifford"
            << "Sebastian Reu&szlig;e"
            << "Pawe&#322; Goli&#324;ski"
            << "beenisss";

    QString sectionTemplate = QString(
        "<p align=\"center\"><b>%1</b></p><p align=\"center\">%2</p>");
    QStringList sections;
    sections << sectionTemplate.arg(s_devTeam,
                                    thisReleaseDevelopers.join("<br>"))
             << sectionTemplate.arg(s_contributions,
                                    recentContributors.join("<br>"))
             << sectionTemplate.arg(s_pastDevs,
                                    pastDevelopers.join("<br>"))
             << sectionTemplate.arg(s_pastContribs,
                                    pastContributors.join("<br>"))
             << sectionTemplate.arg(s_specialThanks,
                                    specialThanks.join("<br>"));
    textBrowser->setHtml(sections.join(""));

    textWebsiteLink->setText(
            QString("<a style=\"color:%1;\" href=\"%2\">%3</a>")
                    .arg(Color::blendColors(palette().link().color(),
                                 palette().text().color())
                                    .name(),
                            MIXXX_WEBSITE_URL,
                            tr("Official Website")));
    if (std::rand() % 6) {
        if (!Color::isDimColor(palette().text().color())) {
            btnDonate->setIcon(QIcon(":/images/heart_icon_light.svg"));
        } else {
            btnDonate->setIcon(QIcon(":/images/heart_icon_dark.svg"));
        }
    } else {
        btnDonate->setIcon(QIcon(":/images/heart_icon_rainbow.svg"));
    }
    btnDonate->setText(tr("Donate"));
    connect(btnDonate, &QPushButton::clicked, this, [] {
        QDesktopServices::openUrl(QUrl(MIXXX_DONATE_URL));
    });

    connect(buttonBox, &QDialogButtonBox::accepted, this, &DlgAbout::accept);
    connect(buttonBox, &QDialogButtonBox::rejected, this, &DlgAbout::reject);
}<|MERGE_RESOLUTION|>--- conflicted
+++ resolved
@@ -106,13 +106,9 @@
             << "Waylon Robertson"
             << "Al Hadebe"
             << "Javier Vilarroig"
-<<<<<<< HEAD
             << "Ball&oacute; Gy&ouml;rgy"
-            << "Pino Toscano";
-=======
             << "Pino Toscano"
             << "Alexander Horner";
->>>>>>> 09f6df74
 
     QStringList specialThanks;
     specialThanks
