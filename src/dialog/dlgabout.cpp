--- conflicted
+++ resolved
@@ -135,12 +135,8 @@
             << "Jakob Stolberg"
             << "evoixmr"
             << "Jos&eacute; Carlos Cuevas"
-<<<<<<< HEAD
-            << "cucucat";
-=======
             << "cucucat"
             << "Hetarth Jodha";
->>>>>>> ffe31e36
 
     QStringList specialThanks;
     specialThanks
