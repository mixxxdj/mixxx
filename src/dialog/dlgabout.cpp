#include "dialog/dlgabout.h"

#include <QDebug>
#include <QFile>
#include <QLocale>

#include "defs_urls.h"
#include "moc_dlgabout.cpp"
#include "util/color/color.h"
#include "util/desktophelper.h"
#include "util/versionstore.h"

DlgAbout::DlgAbout()
        : QDialog(nullptr),
          Ui::DlgAboutDlg() {
    setupUi(this);
    setWindowIcon(QIcon(MIXXX_ICON_PATH));

    mixxx_icon->load(QString(MIXXX_ICON_PATH));
    mixxx_logo->load(QString(MIXXX_LOGO_PATH));

    version_label->setText(VersionStore::applicationName() +
            QStringLiteral(" ") + VersionStore::version());
    git_version_label->setText(VersionStore::gitVersion());
    qt_version_label->setText(VersionStore::qtVersion());
    platform_label->setText(VersionStore::platform());
    QLocale locale;
    date_label->setText(locale.toString(VersionStore::date().toLocalTime(), QLocale::LongFormat));

    QFile licenseFile(":/LICENSE");
    if (!licenseFile.open(QIODevice::ReadOnly)) {
        qWarning() << "LICENSE file not found";
    } else {
        licenseText->setPlainText(licenseFile.readAll());
    }

    QString s_devTeam =
            tr("Mixxx %1.%2 Development Team")
                    .arg(QString::number(
                                 VersionStore::versionNumber().majorVersion()),
                            QString::number(VersionStore::versionNumber()
                                                    .minorVersion()));
    QString s_contributions = tr("With contributions from:");
    QString s_specialThanks = tr("And special thanks to:");
    QString s_pastDevs = tr("Past Developers");
    QString s_pastContribs = tr("Past Contributors");

    QStringList thisReleaseDevelopers;
    thisReleaseDevelopers
            << "RJ Skerry-Ryan"
            << "Owen Williams"
            << "Daniel Sch&uuml;rmann"
            << "S&eacute;bastien Blaisot"
            << "ronso0"
            << "Jan Holthuis"
            << "Nikolaus Einhauser"
            << "Ferran Pujol Camins"
            << "J&ouml;rg Wartenberg"
            << "Fredrik Wieczerkowski"
            << "Maarten de Boer"
            << "Antoine Colombier"
            << "Evelynne Veys";

    // This list should contains all contributors committed
    // code to the Mixxx core within the past two years.
    // New Contributors are added at the end.
    QStringList recentContributors;
    recentContributors
            << "Be"
            << "Uwe Klotz"
            << "D&aacute;vid Szak&aacute;llas"
            << "Philip Gottschling"
            << "Adam Szmigin"
            << "Christian"
            << "Geraldo Nascimento"
            << "Allen Wittenauer"
            << "Raphael Bigal"
            << "Filok"
            << "tcoyvwac"
            << "Tobias Oszlanyi (OsZ)"
            << "Fatih Emre YILDIZ"
            << "Neil Naveen"
            << "Javier Vilalta"
            << "David Chocholat&yacute;"
            << "Fabian Wolter"
            << "Matteo Gheza"
            << "Michael Bacarella"
            << "Bilal Ahmed Karbelkar"
            << "Alice Psykose"
            << "Jakob Leifhelm"
            << "Florian Goth"
            << "Chase Durand"
            << "John Last"
            << "Jakub Kopa&nacute;ko"
            << "Saksham Hans"
            << "Robbert van der Helm"
            << "Andrew Burns"
            << "Michael Wigard"
            << "Alexandre Bique"
            << "Milkii Brewster"
            << "djantti"
            << "Eugene Erokhin"
            << "Ben Duval"
            << "Nicolau Leal Werneck"
            << "David Guglielmi"
            << "Chris H. Meyer"
            << "Mariano Ntrougkas"
            << "Daniel Fernandes"
            << "Gr&eacute;goire Locqueville"
            << "grizeldi"
            << "codingspiderfox"
            << "Ashnidh Khandelwal"
            << "Sergey"
            << "Raphael Quast"
            << "Christophe Henry"
            << "Lukas Waslowski"
            << "Marcin Cie&#x15B;lak" // &#x15B; = &sacute; in HTML 5.0
            << "HorstBaerbel"
            << "gqzomer"
            << "Bacadam"
            << "Leon Eckardt"
            << "Th&eacute;odore Noel"
            << "Aquassaut"
            << "Morgan Nunan"
            << "FrankwaP"
            << "Markus Kohlhase"
            << "Daniel Fernandes"
            << "Frank Grimy"
            << "Al Hadebe"
            << "Emilien Colombier"
            << "DJ aK"
            << "Sam Whited"
            << "Ryan Bell"
            << "Nicolas Parlant"
            << "Ralf Pachali"
            << "Patrick Taels"
<<<<<<< HEAD
            << "Chris Tallon"
            << "Evelynne Veys"
            << "Lorenzo Manacorda"
            << "David L Morris";
=======
            << "armaan"
            << "Karam Assany"
            << "Anmol Mishra";
>>>>>>> c29128cb

    QStringList specialThanks;
    specialThanks
            << "Mark Hills"
            << "Oscillicious"
            << "Vestax"
            << "Stanton"
            << "Hercules"
            << "EKS"
            << "Echo Digital Audio"
            << "JP Disco"
            << "Google Summer of Code"
            << "Adam Bellinson"
            << "Alexandre Bancel"
            << "Melanie Thielker"
            << "Julien Rosener"
            << "Pau Arum&iacute;"
            << "David Garcia"
            << "Seb Ruiz"
            << "Joseph Mattiello";

    QStringList pastDevelopers;
    pastDevelopers
            << "Tue Haste Andersen"
            << "Ken Haste Andersen"
            << "Cedric Gestes"
            << "John Sully"
            << "Torben Hohn"
            << "Peter Chang"
            << "Micah Lee"
            << "Ben Wheeler"
            << "Wesley Stessens"
            << "Nathan Prado"
            << "Zach Elko"
            << "Tom Care"
            << "Pawel Bartkiewicz"
            << "Nick Guenther"
            << "Adam Davison"
            << "Garth Dahlstrom"
            << "Albert Santoni"
            << "Phillip Whelan"
            << "Tobias Rafreider"
            << "Bill Good"
            << "Vittorio Colao"
            << "Thomas Vincent"
            << "Ilkka Tuohela"
            << "Max Linke"
            << "Marcos Cardinot"
            << "Nicu Badescu"
            << "Uwe Klotz"
            << "Sean Pappalardo"
            << "S. Brandt";

    QStringList pastContributors;
    pastContributors
            << "Ludek Hor&#225;cek"
            << "Svein Magne Bang"
            << "Kristoffer Jensen"
            << "Ingo Kossyk"
            << "Mads Holm"
            << "Lukas Zapletal"
            << "Jeremie Zimmermann"
            << "Gianluca Romanin"
            << "Tim Jackson"
            << "Stefan Langhammer"
            << "Frank Willascheck"
            << "Jeff Nelson"
            << "Kevin Schaper"
            << "Alex Markley"
            << "Oriol Puigb&oacute;"
            << "Ulrich Heske"
            << "James Hagerman"
            << "quil0m80"
            << "Martin Sakm&#225;r"
            << "Ilian Persson"
            << "Dave Jarvis"
            << "Thomas Baag"
            << "Karlis Kalnins"
            << "Amias Channer"
            << "Sacha Berger"
            << "James Evans"
            << "Martin Sakmar"
            << "Navaho Gunleg"
            << "Gavin Pryke"
            << "Michael Pujos"
            << "Claudio Bantaloukas"
            << "Pavol Rusnak"
            << "Bruno Buccolo"
            << "Ryan Baker"
            << "Andre Roth"
            << "Robin Sheat"
            << "Mark Glines"
            << "Mathieu Rene"
            << "Miko Kiiski"
            << "Brian Jackson"
            << "Andreas Pflug"
            << "Bas van Schaik"
            << "J&aacute;n Jockusch"
            << "Oliver St&ouml;neberg"
            << "Jan Jockusch"
            << "C. Stewart"
            << "Bill Egert"
            << "Zach Shutters"
            << "Owen Bullock"
            << "Graeme Mathieson"
            << "Sebastian Actist"
            << "Jussi Sainio"
            << "David Gnedt"
            << "Antonio Passamani"
            << "Guy Martin"
            << "Anders Gunnarsson"
            << "Mikko Jania"
            << "Juan Pedro Bol&iacute;var Puente"
            << "Linus Amvall"
            << "Irwin C&eacute;spedes B"
            << "Micz Flor"
            << "Daniel James"
            << "Mika Haulo"
            << "Tom Mast"
            << "Miko Kiiski"
            << "Vin&iacute;cius Dias dos Santos"
            << "Joe Colosimo"
            << "Shashank Kumar"
            << "Till Hofmann"
            << "Peter V&aacute;gner"
            << "Jens Nachtigall"
            << "Scott Ullrich"
            << "Jonas &Aring;dahl"
            << "Jonathan Costers"
            << "Maxime Bochon"
            << "Akash Shetye"
            << "Pascal Bleser"
            << "Florian Mahlknecht"
            << "Ben Clark"
            << "Tom Gascoigne"
            << "Aaron Mavrinac"
            << "Markus H&auml;rer"
            << "Scott Stewart"
            << "Nimatek"
            << "Matthew Mikolay"
            << "Thanasis Liappis"
            << "Daniel Lindenfelser"
            << "Andrey Smelov"
            << "Alban Bedel"
            << "Steven Boswell"
            << "Jo&atilde;o Reys Santos"
            << "Carl Pillot"
            << "Vedant Agarwala"
            << "Nazar Gerasymchuk"
            << "Federico Briata"
            << "Leo Combes"
            << "Florian Kiekh&auml;fer"
            << "Michael Sawyer"
            << "Quentin Faidide"
            << "Peter G. Marczis"
            << "Khyrul Bashar"
            << "Johannes Obermayr"
            << "Kevin Lee"
            << "Evan Radkoff"
            << "Lee Matos"
            << "Ryan Kramer"
            << "Zak Reynolds"
            << "Dennis Rohner"
            << "Juha Pitk&auml;nen"
            << "Varun Jewalikar"
            << "Dennis Wallace"
            << "Keith Salisbury"
            << "Irina Grosu"
            << "Callum Styan"
            << "Rahul Behl"
            << "Markus Baertschi"
            << "Don Dennis"
            << "Alexandru Jercaianu"
            << "Nils Goroll"
            << "Marco Angerer"
            << "Thorsten Munsch"
            << "Emile Vrijdags"
            << "St&eacute;phane Guillou"
            << "Russ Mannex"
            << "Brendan Austin"
            << "Lorenz Drescher"
            << "James Atwill"
            << "Alex Barker"
            << "Jean Claveau"
            << "Kevin Wern"
            << "Vladim&iacute;r Dudr"
            << "Neale Pickett"
            << "Chlo&eacute; Avrillon"
            << "Hendrik Reglin"
            << "Serge Ukolov"
            << "Patric Schmitz"
            << "Roland Schwarz"
            << "Jan Ypma"
            << "Andreas M&uuml;ller"
            << "Sam Cross"
            << "Joey Pabalinas"
            << "Markus Kl&ouml;sges"
            << "Pavel Potocek"
            << "Timothy Rae"
            << "Leigh Scott"
            << "William Lemus"
            << "Nimit Bhardwaj"
            << "Pavel Sokolov"
            << "Devananda van der Veen"
            << "Tatsuyuki Ishi"
            << "Kilian Feess"
            << "Conner Phillips"
            << "Artyom Lyan"
            << "Johan Lasperas"
            << "Olaf Hering"
            << "Eduardo Acero"
            << "Thomas Jarosch"
            << "Nico Schl&ouml;mer"
            << "Joan Marc&egrave; i Igual"
            << "Stefan Weber"
            << "Matthew Nicholson"
            << "Jamie Gifford"
            << "Sebastian Reu&szlig;e"
            << "Pawe&#322; Goli&#324;ski"
            << "beenisss"
            << "Tuukka Pasanen"
            << "Josep Maria Antol&iacute;n Segura"
            << "St&eacute;phane Lepin"
            << "Bernd Binder"
            << "Pradyuman"
            << "Nik Martin"
            << "Kerrick Staley"
            << "Raphael Graf"
            << "YunQiang Su"
            << "Melissa"
            << "Ned Haughton"
            << "Cristiano Lacerda"
            << "Ketan Lambat"
            << "Edward Kigwana"
            << "Simon Harst"
            << "J&eacute;r&ocirc;me Blanchi"
            << "Chris Hills"
            << "David Lowenfels"
            << "Matthieu Bouron"
            << "Nathan Korth"
            << "Edward Millen"
            << "Frank Breitling"
            << "Albert Aparicio"
            << "Pierre Le Gall"
            << "David Baker"
            << "Justin Kourie"
            << "Waylon Robertson"
            << "Ball&oacute; Gy&ouml;rgy"
            << "Pino Toscano"
            << "Alexander Horner"
            << "Michael Ehlen"
            << "Alice Midori"
            << "h67ma"
            << "Vincent Duez-Dellac"
            << "Somesh Metri"
            << "Doteya"
            << "olafklingt"
            << "Nino MP"
            << "Daniel Poelzleithner"
            << "luzpaz"
            << "Sebastian Hasler"
            << "Kshitij Gupta"
            << "Evan Dekker"
            << "Harshit Maurya"
            << "Janek Fischer"
            << "Matthias Beyer"
            << "Kristiyan Katsarov"
            << "Sanskar Bajpai"
            << "Javier Vilarroig"
            << "Gary Tunstall"
            << "Viktor Gal"
            << "Maty&aacute;&scaron; Bobek"
            << "Mr. Rincewind"
            << "Stefan N&uuml;rnberger"
            << "motific";

    QString sectionTemplate = QString(
        "<p align=\"center\"><b>%1</b></p><p align=\"center\">%2</p>");
    QStringList sections;
    sections << sectionTemplate.arg(s_devTeam,
                                    thisReleaseDevelopers.join("<br>"))
             << sectionTemplate.arg(s_contributions,
                                    recentContributors.join("<br>"))
             << sectionTemplate.arg(s_pastDevs,
                                    pastDevelopers.join("<br>"))
             << sectionTemplate.arg(s_pastContribs,
                                    pastContributors.join("<br>"))
             << sectionTemplate.arg(s_specialThanks,
                                    specialThanks.join("<br>"));
    textBrowser->setHtml(sections.join(""));

    textWebsiteLink->setText(
            QString("<a style=\"color:%1;\" href=\"%2\">%3</a>")
                    .arg(Color::blendColors(palette().link().color(),
                                 palette().text().color())
                                    .name(),
                            MIXXX_WEBSITE_URL,
                            tr("Official Website")));
    if (std::rand() % 6) {
        if (!Color::isDimColor(palette().text().color())) {
            btnDonate->setIcon(QIcon(":/images/heart_icon_light.svg"));
        } else {
            btnDonate->setIcon(QIcon(":/images/heart_icon_dark.svg"));
        }
    } else {
        btnDonate->setIcon(QIcon(":/images/heart_icon_rainbow.svg"));
    }
    btnDonate->setText(tr("Donate"));
    connect(btnDonate, &QPushButton::clicked, this, [] {
        mixxx::DesktopHelper::openUrl(QUrl(MIXXX_DONATE_URL));
    });

    connect(buttonBox, &QDialogButtonBox::accepted, this, &DlgAbout::accept);
    connect(buttonBox, &QDialogButtonBox::rejected, this, &DlgAbout::reject);
}<|MERGE_RESOLUTION|>--- conflicted
+++ resolved
@@ -134,16 +134,9 @@
             << "Nicolas Parlant"
             << "Ralf Pachali"
             << "Patrick Taels"
-<<<<<<< HEAD
-            << "Chris Tallon"
-            << "Evelynne Veys"
-            << "Lorenzo Manacorda"
-            << "David L Morris";
-=======
             << "armaan"
             << "Karam Assany"
             << "Anmol Mishra";
->>>>>>> c29128cb
 
     QStringList specialThanks;
     specialThanks
