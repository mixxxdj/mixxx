--- conflicted
+++ resolved
@@ -128,7 +128,6 @@
             << "Arthur Vimond"
             << "Johan Jnn"
             << "Shiraz McClennon"
-<<<<<<< HEAD
             << "Lubosz Sarnecki"
             << "Falk Ebert"
             << "13dixi37"
@@ -137,13 +136,10 @@
             << "evoixmr"
             << "Jos&eacute; Carlos Cuevas"
             << "cucucat"
-            << "Hetarth Jodha";
-=======
             << "Hetarth Jodha"
             << "Harsh Barhate"
             << "Nikhil Bisht"
             << "Jan Claußen";
->>>>>>> af889cdd
 
     QStringList specialThanks;
     specialThanks
