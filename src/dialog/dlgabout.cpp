#include "dialog/dlgabout.h"

#include <QDebug>
#include <QFile>
#include <QLocale>

#include "defs_urls.h"
#include "moc_dlgabout.cpp"
#include "util/color/color.h"
#include "util/desktophelper.h"
#include "util/versionstore.h"

DlgAbout::DlgAbout()
        : QDialog(nullptr),
          Ui::DlgAboutDlg() {
    setupUi(this);
    setWindowIcon(QIcon(MIXXX_ICON_PATH));

    mixxx_icon->load(QString(MIXXX_ICON_PATH));
    mixxx_logo->load(QString(MIXXX_LOGO_PATH));

    version_label->setText(VersionStore::applicationName() +
            QStringLiteral(" ") + VersionStore::version());
    git_version_label->setText(VersionStore::gitVersion());
    qt_version_label->setText(VersionStore::qtVersion());
    platform_label->setText(VersionStore::platform());
    QLocale locale;
    date_label->setText(locale.toString(VersionStore::date().toLocalTime(), QLocale::LongFormat));

    QFile licenseFile(":/LICENSE");
    if (!licenseFile.open(QIODevice::ReadOnly)) {
        qWarning() << "LICENSE file not found";
    } else {
        licenseText->setPlainText(licenseFile.readAll());
    }

    QString s_devTeam =
            tr("Mixxx %1.%2 Development Team")
                    .arg(QString::number(
                                 VersionStore::versionNumber().majorVersion()),
                            QString::number(VersionStore::versionNumber()
                                                    .minorVersion()));
    QString s_contributions = tr("With contributions from:");
    QString s_specialThanks = tr("And special thanks to:");
    QString s_pastDevs = tr("Past Developers");
    QString s_pastContribs = tr("Past Contributors");

    QStringList thisReleaseDevelopers;
    thisReleaseDevelopers
            << "RJ Skerry-Ryan"
            << "Owen Williams"
            << "Daniel Sch&uuml;rmann"
            << "Be"
            << "S&eacute;bastien Blaisot"
            << "ronso0"
            << "Jan Holthuis"
            << "Nikolaus Einhauser"
            << "Ferran Pujol Camins"
            << "J&ouml;rg Wartenberg"
            << "Fredrik Wieczerkowski"
            << "Maarten de Boer";

    // This list should contains all contributors committed
    // code to the Mixxx core within the past two years.
    // New Contributors are added at the end.
    QStringList recentContributors;
    recentContributors
            << "Uwe Klotz"
            << "Nino MP"
            << "D&aacute;vid Szak&aacute;llas"
            << "Daniel Poelzleithner"
            << "luzpaz"
            << "Kshitij Gupta"
            << "Sebastian Hasler"
            << "Philip Gottschling"
            << "Adam Szmigin"
            << "Evan Dekker"
            << "Harshit Maurya"
            << "Janek Fischer"
            << "Matthias Beyer"
            << "Kristiyan Katsarov"
            << "Sanskar Bajpai"
            << "Christian"
            << "Geraldo Nascimento"
            << "Javier Vilarroig"
            << "Allen Wittenauer"
            << "Raphael Bigal"
            << "Filok"
            << "tcoyvwac"
            << "Gary Tunstall"
            << "Tobias Oszlanyi (OsZ)"
            << "Viktor Gal"
            << "Maty&aacute;&scaron; Bobek"
            << "Mr. Rincewind"
            << "Stefan N&uuml;rnberger"
            << "motific"
            << "Fatih Emre YILDIZ"
            << "Neil Naveen"
            << "Javier Vilalta"
            << "David Chocholat&yacute;"
            << "Fabian Wolter"
            << "Matteo Gheza"
            << "Michael Bacarella"
            << "Bilal Ahmed Karbelkar"
            << "Alice Psykose"
            << "Jakob Leifhelm"
            << "Florian Goth"
            << "Chase Durand"
            << "Antoine Colombier"
            << "John Last"
            << "Jakub Kopa&nacute;ko"
            << "Saksham Hans"
            << "Robbert van der Helm"
            << "Andrew Burns"
            << "Michael Wigard"
            << "Alexandre Bique"
            << "Milkii Brewster"
            << "djantti"
            << "Eugene Erokhin"
            << "Ben Duval"
<<<<<<< HEAD
            << "Daniel Fernandes"
            << "Gr&eacute;goire Locqueville"
            << "grizeldi";
=======
            << "Nicolau Leal Werneck"
            << "David Guglielmi"
            << "Chris H. Meyer";
>>>>>>> 72742d92

    QStringList specialThanks;
    specialThanks
            << "Mark Hills"
            << "Oscillicious"
            << "Vestax"
            << "Stanton"
            << "Hercules"
            << "EKS"
            << "Echo Digital Audio"
            << "JP Disco"
            << "Google Summer of Code"
            << "Adam Bellinson"
            << "Alexandre Bancel"
            << "Melanie Thielker"
            << "Julien Rosener"
            << "Pau Arum&iacute;"
            << "David Garcia"
            << "Seb Ruiz"
            << "Joseph Mattiello";

    QStringList pastDevelopers;
    pastDevelopers
            << "Tue Haste Andersen"
            << "Ken Haste Andersen"
            << "Cedric Gestes"
            << "John Sully"
            << "Torben Hohn"
            << "Peter Chang"
            << "Micah Lee"
            << "Ben Wheeler"
            << "Wesley Stessens"
            << "Nathan Prado"
            << "Zach Elko"
            << "Tom Care"
            << "Pawel Bartkiewicz"
            << "Nick Guenther"
            << "Adam Davison"
            << "Garth Dahlstrom"
            << "Albert Santoni"
            << "Phillip Whelan"
            << "Tobias Rafreider"
            << "Bill Good"
            << "Vittorio Colao"
            << "Thomas Vincent"
            << "Ilkka Tuohela"
            << "Max Linke"
            << "Marcos Cardinot"
            << "Nicu Badescu"
            << "Uwe Klotz"
            << "Sean Pappalardo"
            << "S. Brandt";

    QStringList pastContributors;
    pastContributors
            << "Ludek Hor&#225;cek"
            << "Svein Magne Bang"
            << "Kristoffer Jensen"
            << "Ingo Kossyk"
            << "Mads Holm"
            << "Lukas Zapletal"
            << "Jeremie Zimmermann"
            << "Gianluca Romanin"
            << "Tim Jackson"
            << "Stefan Langhammer"
            << "Frank Willascheck"
            << "Jeff Nelson"
            << "Kevin Schaper"
            << "Alex Markley"
            << "Oriol Puigb&oacute;"
            << "Ulrich Heske"
            << "James Hagerman"
            << "quil0m80"
            << "Martin Sakm&#225;r"
            << "Ilian Persson"
            << "Dave Jarvis"
            << "Thomas Baag"
            << "Karlis Kalnins"
            << "Amias Channer"
            << "Sacha Berger"
            << "James Evans"
            << "Martin Sakmar"
            << "Navaho Gunleg"
            << "Gavin Pryke"
            << "Michael Pujos"
            << "Claudio Bantaloukas"
            << "Pavol Rusnak"
            << "Bruno Buccolo"
            << "Ryan Baker"
            << "Andre Roth"
            << "Robin Sheat"
            << "Mark Glines"
            << "Mathieu Rene"
            << "Miko Kiiski"
            << "Brian Jackson"
            << "Andreas Pflug"
            << "Bas van Schaik"
            << "J&aacute;n Jockusch"
            << "Oliver St&ouml;neberg"
            << "Jan Jockusch"
            << "C. Stewart"
            << "Bill Egert"
            << "Zach Shutters"
            << "Owen Bullock"
            << "Graeme Mathieson"
            << "Sebastian Actist"
            << "Jussi Sainio"
            << "David Gnedt"
            << "Antonio Passamani"
            << "Guy Martin"
            << "Anders Gunnarsson"
            << "Mikko Jania"
            << "Juan Pedro Bol&iacute;var Puente"
            << "Linus Amvall"
            << "Irwin C&eacute;spedes B"
            << "Micz Flor"
            << "Daniel James"
            << "Mika Haulo"
            << "Tom Mast"
            << "Miko Kiiski"
            << "Vin&iacute;cius Dias dos Santos"
            << "Joe Colosimo"
            << "Shashank Kumar"
            << "Till Hofmann"
            << "Peter V&aacute;gner"
            << "Jens Nachtigall"
            << "Scott Ullrich"
            << "Jonas &Aring;dahl"
            << "Jonathan Costers"
            << "Maxime Bochon"
            << "Akash Shetye"
            << "Pascal Bleser"
            << "Florian Mahlknecht"
            << "Ben Clark"
            << "Tom Gascoigne"
            << "Aaron Mavrinac"
            << "Markus H&auml;rer"
            << "Scott Stewart"
            << "Nimatek"
            << "Matthew Mikolay"
            << "Thanasis Liappis"
            << "Daniel Lindenfelser"
            << "Andrey Smelov"
            << "Alban Bedel"
            << "Steven Boswell"
            << "Jo&atilde;o Reys Santos"
            << "Carl Pillot"
            << "Vedant Agarwala"
            << "Nazar Gerasymchuk"
            << "Federico Briata"
            << "Leo Combes"
            << "Florian Kiekh&auml;fer"
            << "Michael Sawyer"
            << "Quentin Faidide"
            << "Peter G. Marczis"
            << "Khyrul Bashar"
            << "Johannes Obermayr"
            << "Kevin Lee"
            << "Evan Radkoff"
            << "Lee Matos"
            << "Ryan Kramer"
            << "Zak Reynolds"
            << "Dennis Rohner"
            << "Juha Pitk&auml;nen"
            << "Varun Jewalikar"
            << "Dennis Wallace"
            << "Keith Salisbury"
            << "Irina Grosu"
            << "Callum Styan"
            << "Rahul Behl"
            << "Markus Baertschi"
            << "Don Dennis"
            << "Alexandru Jercaianu"
            << "Nils Goroll"
            << "Marco Angerer"
            << "Thorsten Munsch"
            << "Emile Vrijdags"
            << "St&eacute;phane Guillou"
            << "Russ Mannex"
            << "Brendan Austin"
            << "Lorenz Drescher"
            << "James Atwill"
            << "Alex Barker"
            << "Jean Claveau"
            << "Kevin Wern"
            << "Vladim&iacute;r Dudr"
            << "Neale Pickett"
            << "Chlo&eacute; Avrillon"
            << "Hendrik Reglin"
            << "Serge Ukolov"
            << "Patric Schmitz"
            << "Roland Schwarz"
            << "Jan Ypma"
            << "Andreas M&uuml;ller"
            << "Sam Cross"
            << "Joey Pabalinas"
            << "Markus Kl&ouml;sges"
            << "Pavel Potocek"
            << "Timothy Rae"
            << "Leigh Scott"
            << "William Lemus"
            << "Nimit Bhardwaj"
            << "Pavel Sokolov"
            << "Devananda van der Veen"
            << "Tatsuyuki Ishi"
            << "Kilian Feess"
            << "Conner Phillips"
            << "Artyom Lyan"
            << "Johan Lasperas"
            << "Olaf Hering"
            << "Eduardo Acero"
            << "Thomas Jarosch"
            << "Nico Schl&ouml;mer"
            << "Joan Marc&egrave; i Igual"
            << "Stefan Weber"
            << "Matthew Nicholson"
            << "Jamie Gifford"
            << "Sebastian Reu&szlig;e"
            << "Pawe&#322; Goli&#324;ski"
            << "beenisss"
            << "Tuukka Pasanen"
            << "Josep Maria Antol&iacute;n Segura"
            << "St&eacute;phane Lepin"
            << "Bernd Binder"
            << "Pradyuman"
            << "Nik Martin"
            << "Kerrick Staley"
            << "Raphael Graf"
            << "YunQiang Su"
            << "Melissa"
            << "Ned Haughton"
            << "Cristiano Lacerda"
            << "Ketan Lambat"
            << "Edward Kigwana"
            << "Simon Harst"
            << "J&eacute;r&ocirc;me Blanchi"
            << "Chris Hills"
            << "David Lowenfels"
            << "Matthieu Bouron"
            << "Nathan Korth"
            << "Edward Millen"
            << "Frank Breitling"
            << "Albert Aparicio"
            << "Pierre Le Gall"
            << "David Baker"
            << "Justin Kourie"
            << "Waylon Robertson"
            << "Al Hadebe"
            << "Ball&oacute; Gy&ouml;rgy"
            << "Pino Toscano"
            << "Alexander Horner"
            << "Michael Ehlen"
            << "Alice Midori"
            << "h67ma"
            << "Vincent Duez-Dellac"
            << "Somesh Metri"
            << "Doteya"
            << "olafklingt";

    QString sectionTemplate = QString(
        "<p align=\"center\"><b>%1</b></p><p align=\"center\">%2</p>");
    QStringList sections;
    sections << sectionTemplate.arg(s_devTeam,
                                    thisReleaseDevelopers.join("<br>"))
             << sectionTemplate.arg(s_contributions,
                                    recentContributors.join("<br>"))
             << sectionTemplate.arg(s_pastDevs,
                                    pastDevelopers.join("<br>"))
             << sectionTemplate.arg(s_pastContribs,
                                    pastContributors.join("<br>"))
             << sectionTemplate.arg(s_specialThanks,
                                    specialThanks.join("<br>"));
    textBrowser->setHtml(sections.join(""));

    textWebsiteLink->setText(
            QString("<a style=\"color:%1;\" href=\"%2\">%3</a>")
                    .arg(Color::blendColors(palette().link().color(),
                                 palette().text().color())
                                    .name(),
                            MIXXX_WEBSITE_URL,
                            tr("Official Website")));
    if (std::rand() % 6) {
        if (!Color::isDimColor(palette().text().color())) {
            btnDonate->setIcon(QIcon(":/images/heart_icon_light.svg"));
        } else {
            btnDonate->setIcon(QIcon(":/images/heart_icon_dark.svg"));
        }
    } else {
        btnDonate->setIcon(QIcon(":/images/heart_icon_rainbow.svg"));
    }
    btnDonate->setText(tr("Donate"));
    connect(btnDonate, &QPushButton::clicked, this, [] {
        mixxx::DesktopHelper::openUrl(QUrl(MIXXX_DONATE_URL));
    });

    connect(buttonBox, &QDialogButtonBox::accepted, this, &DlgAbout::accept);
    connect(buttonBox, &QDialogButtonBox::rejected, this, &DlgAbout::reject);
}<|MERGE_RESOLUTION|>--- conflicted
+++ resolved
@@ -118,15 +118,12 @@
             << "djantti"
             << "Eugene Erokhin"
             << "Ben Duval"
-<<<<<<< HEAD
+            << "Nicolau Leal Werneck"
+            << "David Guglielmi"
+            << "Chris H. Meyer"
             << "Daniel Fernandes"
             << "Gr&eacute;goire Locqueville"
             << "grizeldi";
-=======
-            << "Nicolau Leal Werneck"
-            << "David Guglielmi"
-            << "Chris H. Meyer";
->>>>>>> 72742d92
 
     QStringList specialThanks;
     specialThanks
