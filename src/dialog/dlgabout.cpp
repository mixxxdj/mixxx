--- conflicted
+++ resolved
@@ -113,7 +113,8 @@
             << "Pino Toscano"
             << "Alexander Horner"
             << "Michael Ehlen"
-<<<<<<< HEAD
+            << "Alice Midori"
+            << "h67ma"
             << "tcoyvwac"
             << "Tobias Oszlanyi (OsZ)"
             << "Fredrik Wieczerkowski"
@@ -125,10 +126,6 @@
             << "Fatih Emre YILDIZ"
             << "Javier Vilalta"
             << "David Chocholat&yacute;";
-=======
-            << "Alice Midori"
-            << "h67ma";
->>>>>>> da9f8ea3
 
     QStringList specialThanks;
     specialThanks
