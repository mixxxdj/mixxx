--- conflicted
+++ resolved
@@ -124,7 +124,10 @@
             << "armaan"
             << "Karam Assany"
             << "Anmol Mishra"
-<<<<<<< HEAD
+            << "Alec Peng"
+            << "Arthur Vimond"
+            << "Johan Jnn"
+            << "Shiraz McClennon"
             << "Lubosz Sarnecki"
             << "Falk Ebert"
             << "13dixi37"
@@ -132,14 +135,7 @@
             << "Jakob Stolberg"
             << "evoixmr"
             << "Jos&eacute; Carlos Cuevas"
-            << "cucucat"
-            << "Alec Peng";
-=======
-            << "Alec Peng"
-            << "Arthur Vimond"
-            << "Johan Jnn"
-            << "Shiraz McClennon";
->>>>>>> 3486e140
+            << "cucucat";
 
     QStringList specialThanks;
     specialThanks
