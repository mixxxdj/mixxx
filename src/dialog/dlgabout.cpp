#include "dialog/dlgabout.h"

#include <QDesktopServices>
#include <QFile>
#include <QLocale>

#include "defs_urls.h"
#include "moc_dlgabout.cpp"
#include "util/color/color.h"
#include "util/versionstore.h"

DlgAbout::DlgAbout()
        : QDialog(nullptr),
          Ui::DlgAboutDlg() {
    setupUi(this);
    setWindowIcon(QIcon(MIXXX_ICON_PATH));

    mixxx_icon->load(QString(MIXXX_ICON_PATH));
    mixxx_logo->load(QString(MIXXX_LOGO_PATH));

    version_label->setText(VersionStore::applicationName() +
            QStringLiteral(" ") + VersionStore::version());
    git_version_label->setText(VersionStore::gitVersion());
    platform_label->setText(VersionStore::platform());
    QLocale locale;
    date_label->setText(locale.toString(VersionStore::date().toLocalTime(), QLocale::LongFormat));

    QFile licenseFile(":/LICENSE");
    if (!licenseFile.open(QIODevice::ReadOnly)) {
        qWarning() << "LICENSE file not found";
    } else {
        licenseText->setPlainText(licenseFile.readAll());
    }

    QString s_devTeam =
            tr("Mixxx %1.%2 Development Team")
                    .arg(QString::number(
                                 VersionStore::versionNumber().majorVersion()),
                            QString::number(VersionStore::versionNumber()
                                                    .minorVersion()));
    QString s_contributions = tr("With contributions from:");
    QString s_specialThanks = tr("And special thanks to:");
    QString s_pastDevs = tr("Past Developers");
    QString s_pastContribs = tr("Past Contributors");

    QStringList thisReleaseDevelopers;
    thisReleaseDevelopers
            << "RJ Skerry-Ryan"
            << "Owen Williams"
            << "Sean Pappalardo"
            << "Daniel Sch&uuml;rmann"
            << "S. Brandt"
            << "Uwe Klotz"
            << "Be"
            << "S&eacute;bastien Blaisot"
            << "ronso0"
            << "Jan Holthuis"
            << "Nikolaus Einhauser";

    // This list should contains all contributors committed
    // code to the Mixxx core within the past two years.
    // New Contributors are added at the end.
    QStringList recentContributors;
    recentContributors
            << "Tuukka Pasanen"
            << "Nino MP"
            << "Ferran Pujol Camins"
            << "Josep Maria Antol&iacute;n Segura"
            << "Daniel Poelzleithner"
            << "St&eacute;phane Lepin"
            << "luzpaz"
            << "Bernd Binder"
            << "Pradyuman"
            << "Nik Martin"
            << "Kerrick Staley"
            << "Raphael Graf"
            << "Nik Martin"
            << "YunQiang Su"
            << "Sebastian Hasler"
            << "Philip Gottschling"
            << "Melissa"
            << "Ned Haughton"
            << "Adam Szmigin"
            << "Cristiano Lacerda"
            << "Sergey Ukolov"
            << "Ketan Lambat"
            << "Evan Dekker"
            << "Edward Kigwana"
            << "Simon Harst"
            << "Harshit Maurya"
            << "Janek Fischer"
            << "St&eacute;phane Lepin"
            << "J&eacute;r&ocirc;me Blanchi"
            << "Chris Hills"
            << "David Lowenfels"
            << "Matthieu Bouron"
            << "Nathan Korth"
            << "Kristiyan Katsarov"
            << "J&ouml;rg Wartenberg"
            << "Sanskar Bajpai"
            << "Edward Millen"
            << "Frank Breitling"
            << "Christian"
            << "Geraldo Nascimento"
            << "Albert Aparicio"
            << "Pierre Le Gall"
            << "David Baker"
            << "Justin Kourie"
            << "Waylon Robertson"
            << "Al Hadebe"
            << "Javier Vilarroig"
            << "Ball&oacute; Gy&ouml;rgy"
            << "Pino Toscano"
            << "Alexander Horner"
            << "Michael Ehlen"
            << "Alice Midori"
            << "h67ma"
            << "tcoyvwac"
            << "Tobias Oszlanyi (OsZ)"
            << "Fredrik Wieczerkowski"
            << "Viktor Gal"
            << "Maty&aacute;&scaron; Bobek"
            << "Mr. Rincewind"
            << "Stefan N&uuml;rnberger"
            << "motific"
            << "Fatih Emre YILDIZ"
            << "Fredrik Wieczerkowski"
            << "Vincent Duez-Dellac"
<<<<<<< HEAD
            << "Javier Vilalta"
            << "David Chocholat&yacute;"
            << "Fabian Wolter"
            << "Matteo Gheza"
            << "Michael Bacarella";
=======
            << "Somesh Metri"
            << "Maarten de Boer"
            << "Doteya"
            << "olafklingt";
>>>>>>> aedf8d93

    QStringList specialThanks;
    specialThanks
            << "Mark Hills"
            << "Oscillicious"
            << "Vestax"
            << "Stanton"
            << "Hercules"
            << "EKS"
            << "Echo Digital Audio"
            << "JP Disco"
            << "Google Summer of Code"
            << "Adam Bellinson"
            << "Alexandre Bancel"
            << "Melanie Thielker"
            << "Julien Rosener"
            << "Pau Arum&iacute;"
            << "David Garcia"
            << "Seb Ruiz"
            << "Joseph Mattiello";

    QStringList pastDevelopers;
    pastDevelopers
            << "Tue Haste Andersen"
            << "Ken Haste Andersen"
            << "Cedric Gestes"
            << "John Sully"
            << "Torben Hohn"
            << "Peter Chang"
            << "Micah Lee"
            << "Ben Wheeler"
            << "Wesley Stessens"
            << "Nathan Prado"
            << "Zach Elko"
            << "Tom Care"
            << "Pawel Bartkiewicz"
            << "Nick Guenther"
            << "Adam Davison"
            << "Garth Dahlstrom"
            << "Albert Santoni"
            << "Phillip Whelan"
            << "Tobias Rafreider"
            << "Bill Good"
            << "Vittorio Colao"
            << "Thomas Vincent"
            << "Ilkka Tuohela"
            << "Max Linke"
            << "Marcos Cardinot"
            << "Nicu Badescu";

    QStringList pastContributors;
    pastContributors
            << "Ludek Hor&#225;cek"
            << "Svein Magne Bang"
            << "Kristoffer Jensen"
            << "Ingo Kossyk"
            << "Mads Holm"
            << "Lukas Zapletal"
            << "Jeremie Zimmermann"
            << "Gianluca Romanin"
            << "Tim Jackson"
            << "Stefan Langhammer"
            << "Frank Willascheck"
            << "Jeff Nelson"
            << "Kevin Schaper"
            << "Alex Markley"
            << "Oriol Puigb&oacute;"
            << "Ulrich Heske"
            << "James Hagerman"
            << "quil0m80"
            << "Martin Sakm&#225;r"
            << "Ilian Persson"
            << "Dave Jarvis"
            << "Thomas Baag"
            << "Karlis Kalnins"
            << "Amias Channer"
            << "Sacha Berger"
            << "James Evans"
            << "Martin Sakmar"
            << "Navaho Gunleg"
            << "Gavin Pryke"
            << "Michael Pujos"
            << "Claudio Bantaloukas"
            << "Pavol Rusnak"
            << "Bruno Buccolo"
            << "Ryan Baker"
            << "Andre Roth"
            << "Robin Sheat"
            << "Mark Glines"
            << "Mathieu Rene"
            << "Miko Kiiski"
            << "Brian Jackson"
            << "Andreas Pflug"
            << "Bas van Schaik"
            << "J&aacute;n Jockusch"
            << "Oliver St&ouml;neberg"
            << "Jan Jockusch"
            << "C. Stewart"
            << "Bill Egert"
            << "Zach Shutters"
            << "Owen Bullock"
            << "Graeme Mathieson"
            << "Sebastian Actist"
            << "Jussi Sainio"
            << "David Gnedt"
            << "Antonio Passamani"
            << "Guy Martin"
            << "Anders Gunnarsson"
            << "Mikko Jania"
            << "Juan Pedro Bol&iacute;var Puente"
            << "Linus Amvall"
            << "Irwin C&eacute;spedes B"
            << "Micz Flor"
            << "Daniel James"
            << "Mika Haulo"
            << "Tom Mast"
            << "Miko Kiiski"
            << "Vin&iacute;cius Dias dos Santos"
            << "Joe Colosimo"
            << "Shashank Kumar"
            << "Till Hofmann"
            << "Peter V&aacute;gner"
            << "Jens Nachtigall"
            << "Scott Ullrich"
            << "Jonas &Aring;dahl"
            << "Jonathan Costers"
            << "Maxime Bochon"
            << "Akash Shetye"
            << "Pascal Bleser"
            << "Florian Mahlknecht"
            << "Ben Clark"
            << "Tom Gascoigne"
            << "Aaron Mavrinac"
            << "Markus H&auml;rer"
            << "Scott Stewart"
            << "Nimatek"
            << "Matthew Mikolay"
            << "Thanasis Liappis"
            << "Daniel Lindenfelser"
            << "Andrey Smelov"
            << "Alban Bedel"
            << "Steven Boswell"
            << "Jo&atilde;o Reys Santos"
            << "Carl Pillot"
            << "Vedant Agarwala"
            << "Nazar Gerasymchuk"
            << "Federico Briata"
            << "Leo Combes"
            << "Florian Kiekh&auml;fer"
            << "Michael Sawyer"
            << "Quentin Faidide"
            << "Peter G. Marczis"
            << "Khyrul Bashar"
            << "Johannes Obermayr"
            << "Kevin Lee"
            << "Evan Radkoff"
            << "Lee Matos"
            << "Ryan Kramer"
            << "Zak Reynolds"
            << "Dennis Rohner"
            << "Juha Pitk&auml;nen"
            << "Varun Jewalikar"
            << "Dennis Wallace"
            << "Keith Salisbury"
            << "Irina Grosu"
            << "Callum Styan"
            << "Rahul Behl"
            << "Markus Baertschi"
            << "Don Dennis"
            << "Alexandru Jercaianu"
            << "Nils Goroll"
            << "Marco Angerer"
            << "Thorsten Munsch"
            << "Emile Vrijdags"
            << "St&eacute;phane Guillou"
            << "Russ Mannex"
            << "Brendan Austin"
            << "Lorenz Drescher"
            << "David Guglielmi"
            << "James Atwill"
            << "Alex Barker"
            << "Jean Claveau"
            << "Kevin Wern"
            << "Vladim&iacute;r Dudr"
            << "Neale Pickett"
            << "Chlo&eacute; Avrillon"
            << "Hendrik Reglin"
            << "Serge Ukolov"
            << "Patric Schmitz"
            << "Roland Schwarz"
            << "Jan Ypma"
            << "Andreas M&uuml;ller"
            << "Sam Cross"
            << "Joey Pabalinas"
            << "Markus Kl&ouml;sges"
            << "Pavel Potocek"
            << "Timothy Rae"
            << "Leigh Scott"
            << "William Lemus"
            << "Nimit Bhardwaj"
            << "Pavel Sokolov"
            << "Devananda van der Veen"
            << "Tatsuyuki Ishi"
            << "Kilian Feess"
            << "Conner Phillips"
            << "Artyom Lyan"
            << "Johan Lasperas"
            << "Olaf Hering"
            << "Eduardo Acero"
            << "Thomas Jarosch"
            << "Nico Schl&ouml;mer"
            << "Joan Marc&egrave; i Igual"
            << "Stefan Weber"
            << "Kshitij Gupta"
            << "Matthew Nicholson"
            << "Jamie Gifford"
            << "Sebastian Reu&szlig;e"
            << "Pawe&#322; Goli&#324;ski"
            << "beenisss";

    QString sectionTemplate = QString(
        "<p align=\"center\"><b>%1</b></p><p align=\"center\">%2</p>");
    QStringList sections;
    sections << sectionTemplate.arg(s_devTeam,
                                    thisReleaseDevelopers.join("<br>"))
             << sectionTemplate.arg(s_contributions,
                                    recentContributors.join("<br>"))
             << sectionTemplate.arg(s_pastDevs,
                                    pastDevelopers.join("<br>"))
             << sectionTemplate.arg(s_pastContribs,
                                    pastContributors.join("<br>"))
             << sectionTemplate.arg(s_specialThanks,
                                    specialThanks.join("<br>"));
    textBrowser->setHtml(sections.join(""));

    textWebsiteLink->setText(
            QString("<a style=\"color:%1;\" href=\"%2\">%3</a>")
                    .arg(Color::blendColors(palette().link().color(),
                                 palette().text().color())
                                    .name(),
                            MIXXX_WEBSITE_URL,
                            tr("Official Website")));
    if (std::rand() % 6) {
        if (!Color::isDimColor(palette().text().color())) {
            btnDonate->setIcon(QIcon(":/images/heart_icon_light.svg"));
        } else {
            btnDonate->setIcon(QIcon(":/images/heart_icon_dark.svg"));
        }
    } else {
        btnDonate->setIcon(QIcon(":/images/heart_icon_rainbow.svg"));
    }
    btnDonate->setText(tr("Donate"));
    connect(btnDonate, &QPushButton::clicked, this, [] {
        QDesktopServices::openUrl(QUrl(MIXXX_DONATE_URL));
    });

    connect(buttonBox, &QDialogButtonBox::accepted, this, &DlgAbout::accept);
    connect(buttonBox, &QDialogButtonBox::rejected, this, &DlgAbout::reject);
}<|MERGE_RESOLUTION|>--- conflicted
+++ resolved
@@ -126,18 +126,15 @@
             << "Fatih Emre YILDIZ"
             << "Fredrik Wieczerkowski"
             << "Vincent Duez-Dellac"
-<<<<<<< HEAD
             << "Javier Vilalta"
             << "David Chocholat&yacute;"
             << "Fabian Wolter"
             << "Matteo Gheza"
-            << "Michael Bacarella";
-=======
+            << "Michael Bacarella"
             << "Somesh Metri"
             << "Maarten de Boer"
             << "Doteya"
             << "olafklingt";
->>>>>>> aedf8d93
 
     QStringList specialThanks;
     specialThanks
