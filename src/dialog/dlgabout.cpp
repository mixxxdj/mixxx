--- conflicted
+++ resolved
@@ -99,11 +99,8 @@
             << "Sebastian Reu&szlig;e"
             << "Pawe&#322; Goli&#324;ski"
             << "beenisss"
-<<<<<<< HEAD
-			<< "Pradyuman";
-=======
-            << "Bernd Binder";
->>>>>>> 96f139d8
+            << "Bernd Binder"
+            << "Pradyuman";
 
     QStringList specialThanks;
     specialThanks
