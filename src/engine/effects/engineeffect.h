--- conflicted
+++ resolved
@@ -19,14 +19,9 @@
 
 class EngineEffect : public EffectsRequestHandler {
   public:
-<<<<<<< HEAD
     EngineEffect(EffectManifestPointer pManifest,
-                 const QSet<ChannelHandleAndGroup>& registeredChannels,
-=======
-    EngineEffect(const EffectManifest& manifest,
                  const QSet<ChannelHandleAndGroup>& activeInputChannels,
                  EffectsManager* pEffectsManager,
->>>>>>> 947694bc
                  EffectInstantiatorPointer pInstantiator);
     virtual ~EngineEffect();
 
