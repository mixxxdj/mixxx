--- conflicted
+++ resolved
@@ -4,24 +4,14 @@
 #include "util/defs.h"
 #include "util/sample.h"
 
-<<<<<<< HEAD
 EngineEffect::EngineEffect(EffectManifestPointer pManifest,
-                           const QSet<ChannelHandleAndGroup>& registeredChannels,
-                           EffectInstantiatorPointer pInstantiator)
-        : m_pManifest(pManifest),
-          m_enableState(EffectProcessor::DISABLED),
-          m_parameters(pManifest->parameters().size()) {
-    const QList<EffectManifestParameterPointer>& parameters = m_pManifest->parameters();
-=======
-EngineEffect::EngineEffect(const EffectManifest& manifest,
                            const QSet<ChannelHandleAndGroup>& activeInputChannels,
                            EffectsManager* pEffectsManager,
                            EffectInstantiatorPointer pInstantiator)
-        : m_manifest(manifest),
-          m_parameters(manifest.parameters().size()),
+        : m_pManifest(pManifest),
+          m_parameters(pManifest->parameters().size()),
           m_pEffectsManager(pEffectsManager) {
-    const QList<EffectManifestParameter>& parameters = m_manifest.parameters();
->>>>>>> 947694bc
+    const QList<EffectManifestParameterPointer>& parameters = m_pManifest->parameters();
     for (int i = 0; i < parameters.size(); ++i) {
         EffectManifestParameterPointer param = parameters.at(i);
         EngineEffectParameter* pParameter =
@@ -41,19 +31,13 @@
     }
 
     // Creating the processor must come last.
-<<<<<<< HEAD
     m_pProcessor = pInstantiator->instantiate(this, pManifest);
-    m_pProcessor->initialize(registeredChannels);
-    m_effectRampsFromDry = pManifest->effectRampsFromDry();
-=======
-    m_pProcessor = pInstantiator->instantiate(this, manifest);
     //TODO: get actual configuration of engine
     const mixxx::EngineParameters bufferParameters(
           mixxx::AudioSignal::SampleRate(96000),
           MAX_BUFFER_LEN / mixxx::kEngineChannelCount);
     m_pProcessor->initialize(activeInputChannels, pEffectsManager, bufferParameters);
-    m_effectRampsFromDry = manifest.effectRampsFromDry();
->>>>>>> 947694bc
+    m_effectRampsFromDry = pManifest->effectRampsFromDry();
 }
 
 EngineEffect::~EngineEffect() {
