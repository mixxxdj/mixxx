#pragma once

#include <QScopedPointer>

#include "engine/channelhandle.h"
#include "engine/effects/groupfeaturestate.h"
#include "engine/effects/message.h"
#include "util/fifo.h"
#include "util/samplebuffer.h"
#include "util/types.h"

class EngineEffectChain;
class EngineEffect;

class EngineEffectsManager : public EffectsRequestHandler {
  public:
    EngineEffectsManager(EffectsResponsePipe* pResponsePipe);
    virtual ~EngineEffectsManager();

    void onCallbackStart();

    // Take a buffer of numSamples samples of audio from a channel, provided as
    // pInput, and apply each EffectChain enabled for this channel to it,
    // putting the resulting output in pOutput. If pInput is equal to pOutput,
    // then the operation must occur in-place. Both pInput and pOutput are
    // represented as stereo interleaved samples. There are numSamples total
    // samples, so numSamples/2 left channel samples and numSamples/2 right
    // channel samples.
    void processPreFaderInPlace(
            const ChannelHandle& inputHandle,
            const ChannelHandle& outputHandle,
            CSAMPLE* pInOut,
            const unsigned int numSamples,
            const unsigned int sampleRate);

    void processPostFaderInPlace(
            const ChannelHandle& inputHandle,
            const ChannelHandle& outputHandle,
            CSAMPLE* pInOut,
            const unsigned int numSamples,
            const unsigned int sampleRate,
            const GroupFeatureState& groupFeatures,
            const CSAMPLE_GAIN oldGain = CSAMPLE_GAIN_ONE,
            const CSAMPLE_GAIN newGain = CSAMPLE_GAIN_ONE);

    void processPostFaderAndMix(
            const ChannelHandle& inputHandle,
            const ChannelHandle& outputHandle,
            CSAMPLE* pIn,
            CSAMPLE* pOut,
            const unsigned int numSamples,
            const unsigned int sampleRate,
            const GroupFeatureState& groupFeatures,
            const CSAMPLE_GAIN oldGain = CSAMPLE_GAIN_ONE,
            const CSAMPLE_GAIN newGain = CSAMPLE_GAIN_ONE);

    bool processEffectsRequest(
            EffectsRequest& message,
            EffectsResponsePipe* pResponsePipe);

  private:
    QString debugString() const {
        return QString("EngineEffectsManager");
    }

    bool addEffectChain(EngineEffectChain* pChain, SignalProcessingStage stage);
    bool removeEffectChain(EngineEffectChain* pChain, SignalProcessingStage stage);

    void processInner(const SignalProcessingStage stage,
            const ChannelHandle& inputHandle,
            const ChannelHandle& outputHandle,
            CSAMPLE* pIn,
            CSAMPLE* pOut,
            const unsigned int numSamples,
            const unsigned int sampleRate,
            const GroupFeatureState& groupFeatures,
            const CSAMPLE_GAIN oldGain = CSAMPLE_GAIN_ONE,
            const CSAMPLE_GAIN newGain = CSAMPLE_GAIN_ONE);

    QScopedPointer<EffectsResponsePipe> m_pResponsePipe;
    QHash<SignalProcessingStage, QList<EngineEffectChain*>> m_chainsByStage;
    QList<EngineEffect*> m_effects;

    mixxx::SampleBuffer m_buffer1;
    mixxx::SampleBuffer m_buffer2;
<<<<<<< HEAD
};

#endif /* ENGINEEFFECTSMANAGER_H */
=======
};
>>>>>>> 3085bbe9
<|MERGE_RESOLUTION|>--- conflicted
+++ resolved
@@ -83,10 +83,4 @@
 
     mixxx::SampleBuffer m_buffer1;
     mixxx::SampleBuffer m_buffer2;
-<<<<<<< HEAD
-};
-
-#endif /* ENGINEEFFECTSMANAGER_H */
-=======
-};
->>>>>>> 3085bbe9
+};