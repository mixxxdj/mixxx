--- conflicted
+++ resolved
@@ -178,16 +178,10 @@
             ConfigKey(EngineXfader::kXfaderConfigKey, "xFaderReverse"));
     m_pXFaderReverse->setButtonMode(ControlPushButton::TOGGLE);
 
-<<<<<<< HEAD
-    m_pKeylockEngine = new ControlObject(ConfigKey(group, "keylock_engine"), true, false, true);
+    m_pKeylockEngine = new ControlObject(ConfigKey(kAppGroup, QStringLiteral("keylock_engine")));
     m_pKeylockEngine->set(static_cast<double>(
             pConfig->getValue(ConfigKey(group, "keylock_engine"),
                     EngineBuffer::defaultKeylockEngine())));
-=======
-    m_pKeylockEngine = new ControlObject(ConfigKey(kAppGroup, QStringLiteral("keylock_engine")));
-    m_pKeylockEngine->set(pConfig->getValue(ConfigKey(group, "keylock_engine"),
-            static_cast<double>(EngineBuffer::defaultKeylockEngine())));
->>>>>>> e336dfa5
 
     // TODO: Make this read only and make EngineMixer decide whether
     // processing the main mix is necessary.
