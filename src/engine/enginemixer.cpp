--- conflicted
+++ resolved
@@ -233,7 +233,6 @@
     return m_sidechainMix.span();
 }
 
-<<<<<<< HEAD
 void EngineMixer::finishStartup() {
     QThread::currentThread()->setObjectName("Engine");
 #ifdef __LINUX__
@@ -246,10 +245,7 @@
     }
 }
 
-void EngineMixer::processChannels(int iBufferSize) {
-=======
 void EngineMixer::processChannels(std::size_t bufferSize) {
->>>>>>> 4c1b8813
     // Update internal sync lock rate.
     m_pEngineSync->onCallbackStart(m_sampleRate, bufferSize);
 
