--- conflicted
+++ resolved
@@ -49,41 +49,24 @@
     delete [] buffer_int;
 }
 
-<<<<<<< HEAD
-void EngineBufferScaleLinear::setScaleParameters(double* rate_adjust,
-                                                 double* tempo_adjust,
-                                                 double* pitch_adjust) {
-=======
 void EngineBufferScaleLinear::setScaleParameters(int iSampleRate,
                                                  double* rate_adjust,
                                                  double* tempo_adjust,
                                                  double* pitch_adjust) {
     m_iSampleRate = iSampleRate;
 
->>>>>>> 18010692
     // EBSL doesn't support tempo adjustment so we assume it is 1.
     if (*tempo_adjust != 1.0) {
         qDebug() << "WARNING: EngineBufferScaleLinear being used with tempo != 1. Ignoring.";
         *tempo_adjust = 1.0;
     }
 
-<<<<<<< HEAD
-    // TODO(rryan) MAX_SEEK_SPEED?
-
-    m_dOldRate = m_dRate;
-    // pitch_adjust is measured in octave change. This exp() function (magic
-    // constants taken from SoundTouch) converts it from octaves of change to
-    // rate change.
-    m_dRate = *rate_adjust * exp(0.69314718056f * *pitch_adjust);
-
-=======
     m_dOldRate = m_dRate;
     // pitch_adjust is measured in octave change. This exp() function (magic
     // constants taken from SoundTouch) converts it from octaves of change to
     // rate change.
     m_dRate = *rate_adjust * KeyUtils::octaveChangeToPowerOf2(*pitch_adjust);
 
->>>>>>> 18010692
     // Determine playback direction
     m_bBackwards = m_dRate < 0.0;
 }
@@ -175,13 +158,8 @@
 CSAMPLE * EngineBufferScaleLinear::do_scale(CSAMPLE* buf,
         unsigned long buf_size, int* samples_read) {
     float rate_add_new = m_dRate;
-<<<<<<< HEAD
-    float rate_add_old = m_dOldRate; //Smoothly interpolate to new playback rate
-    float rate_add = rate_add_new;
-=======
     // Smoothly interpolate to new playback rate
     float rate_add_old = m_dOldRate;
->>>>>>> 18010692
     float rate_add_diff = rate_add_new - rate_add_old;
 
     //Update the old base rate because we only need to
