--- conflicted
+++ resolved
@@ -1,97 +1,52 @@
-#define MAX_COEFS 17
-#define MAX_INTERNAL_BUF 16
-
-#include "engine/enginefilter.h"
-
-<<<<<<< HEAD
-class EngineFilterButterworth8 : public EngineObject
-{
-  public:
-    EngineFilterButterworth8(int sampleRate);
-	~EngineFilterButterworth8();
-=======
-class EngineFilterButterworth8 : public EngineObject {
-  public:
-    EngineFilterButterworth8(int sampleRate, int bufSize);
-    virtual ~EngineFilterButterworth8();
->>>>>>> 1be5156e
-
-    // Update filter without recreating it
-    void initBuffers();
-    virtual void process(const CSAMPLE *pIn, const CSAMPLE *ppOut,
-<<<<<<< HEAD
-            const int iBufferSize) = 0;
-
-  protected:
-
-=======
-                         const int iBufferSize) = 0;
-
-  protected:
->>>>>>> 1be5156e
-    int m_sampleRate;
-
-    double m_coef[MAX_COEFS];
-
-    int m_bufSize;
-    //channel 1 state
-    double m_buf1[MAX_INTERNAL_BUF];
-
-<<<<<<< HEAD
-	//channel 2 state
-	double m_buf2[MAX_INTERNAL_BUF];
-};
-
-
-// Low Butterworth filter
-class EngineFilterButterworth8Low : public EngineFilterButterworth8
-{
-  public:
-    EngineFilterButterworth8Low(int sampleRate, double freqCorner1);
-=======
-    //channel 2 state
-    double m_buf2[MAX_INTERNAL_BUF];
-};
-
-class EngineFilterButterworth8Low : public EngineFilterButterworth8 {
-  public:
-    EngineFilterButterworth8Low(int sampleRate, double freqCorner1);
-
->>>>>>> 1be5156e
-    void setFrequencyCorners(double freqCorner1);
-    void process(const CSAMPLE *pIn, const CSAMPLE *ppOut, const int iBufferSize);
-};
-
-<<<<<<< HEAD
-// Bandpass Butterworth filter
-class EngineFilterButterworth8Band : public EngineFilterButterworth8
-{
-  public:
-    EngineFilterButterworth8Band(int sampleRate, double freqCorner1,
-                                     double freqCorner2);
-=======
-class EngineFilterButterworth8Band : public EngineFilterButterworth8 {
-  public:
-    EngineFilterButterworth8Band(int sampleRate, double freqCorner1,
-                                 double freqCorner2);
-
->>>>>>> 1be5156e
-    void setFrequencyCorners(double freqCorner1, double freqCorner2 = 0);
-    void process(const CSAMPLE *pIn, const CSAMPLE *ppOut, const int iBufferSize);
-};
-
-<<<<<<< HEAD
-// High Butterworth filter
-class EngineFilterButterworth8High : public EngineFilterButterworth8
-{
-  public:
-    EngineFilterButterworth8High(int sampleRate, double freqCorner1);
-=======
-class EngineFilterButterworth8High : public EngineFilterButterworth8 {
-  public:
-    EngineFilterButterworth8High(int sampleRate, double freqCorner1);
-
->>>>>>> 1be5156e
-    void setFrequencyCorners(double freqCorner1);
-    void process(const CSAMPLE *pIn, const CSAMPLE *ppOut, const int iBufferSize);
-};
+#define MAX_COEFS 17
+#define MAX_INTERNAL_BUF 16
+
+#include "engine/enginefilter.h"
+
+class EngineFilterButterworth8 : public EngineObject {
+  public:
+    EngineFilterButterworth8(int sampleRate, int bufSize);
+    virtual ~EngineFilterButterworth8();
+
+    // Update filter without recreating it
+    void initBuffers();
+    virtual void process(const CSAMPLE *pIn, const CSAMPLE *ppOut,
+                         const int iBufferSize) = 0;
+
+  protected:
+    int m_sampleRate;
+
+    double m_coef[MAX_COEFS];
+
+    int m_bufSize;
+    //channel 1 state
+    double m_buf1[MAX_INTERNAL_BUF];
+
+    //channel 2 state
+    double m_buf2[MAX_INTERNAL_BUF];
+};
+
+class EngineFilterButterworth8Low : public EngineFilterButterworth8 {
+  public:
+    EngineFilterButterworth8Low(int sampleRate, double freqCorner1);
+
+    void setFrequencyCorners(double freqCorner1);
+    void process(const CSAMPLE *pIn, const CSAMPLE *ppOut, const int iBufferSize);
+};
+
+class EngineFilterButterworth8Band : public EngineFilterButterworth8 {
+  public:
+    EngineFilterButterworth8Band(int sampleRate, double freqCorner1,
+                                 double freqCorner2);
+
+    void setFrequencyCorners(double freqCorner1, double freqCorner2 = 0);
+    void process(const CSAMPLE *pIn, const CSAMPLE *ppOut, const int iBufferSize);
+};
+
+class EngineFilterButterworth8High : public EngineFilterButterworth8 {
+  public:
+    EngineFilterButterworth8High(int sampleRate, double freqCorner1);
+
+    void setFrequencyCorners(double freqCorner1);
+    void process(const CSAMPLE *pIn, const CSAMPLE *ppOut, const int iBufferSize);
+};