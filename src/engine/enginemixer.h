#pragma once

#include <QObject>
#include <QVarLengthArray>
#include <atomic>
#include <gsl/pointers>
#include <memory>

#include "audio/types.h"
#include "control/controlobject.h"
#include "control/controlpushbutton.h"
#include "engine/channelhandle.h"
#include "engine/channels/enginechannel.h"
#include "engine/effects/groupfeaturestate.h"
#include "engine/engineobject.h"
#include "preferences/usersettings.h"
#include "recording/recordingmanager.h"
#include "soundio/soundmanager.h"
#include "soundio/soundmanagerutil.h"
#include "util/parented_ptr.h"
#include "util/samplebuffer.h"
#include "util/types.h"

class EngineWorkerScheduler;
class EngineVuMeter;
class ControlPotmeter;
class ControlPushButton;
class EngineSideChain;
class EffectsManager;
class EngineEffectsManager;
class EngineSync;
class EngineTalkoverDucking;
class EngineDelay;

// The number of channels to pre-allocate in various structures in the
// engine. Prevents memory allocation in EngineMixer::addChannel.
static constexpr int kPreallocatedChannels = 64;

class EngineMixer : public QObject, public AudioSource {
    Q_OBJECT
  public:
    EngineMixer(UserSettingsPointer pConfig,
            const QString& group,
            EffectsManager* pEffectsManager,
            ChannelHandleFactoryPointer pChannelHandleFactory,
            bool bEnableSidechain);
    ~EngineMixer() override;

    // Get access to the sample buffers. None of these are thread safe. Only to
    // be called by SoundManager.
    std::span<const CSAMPLE> buffer(const AudioOutput& output) const override;

    ChannelHandleAndGroup registerChannelGroup(const QString& group) {
        return ChannelHandleAndGroup(
                   m_pChannelHandleFactory->getOrCreateHandle(group), group);
    }

    // Register the sound I/O that does not correspond to any EngineChannel object
    void registerNonEngineChannelSoundIO(gsl::not_null<SoundManager*> pSoundManager);

    // WARNING: These methods are called by the main thread. They should only
    // touch the volatile bool connected indicators (see below). However, when
    // these methods are called the callback is guaranteed to be inactive
    // (SoundManager closes all devices before calling these). This may change
    // in the future.
    void onOutputConnected(const AudioOutput& output) override;
    void onOutputDisconnected(const AudioOutput& output) override;
    void onInputConnected(const AudioInput& input);
    void onInputDisconnected(const AudioInput& input);

    void process(const std::size_t bufferSize);

    // Add an EngineChannel to the mixing engine. This is not thread safe --
    // only call it before the engine has started mixing.
    void addChannel(std::unique_ptr<EngineChannel> pChannel);
    EngineChannel* getChannel(const QString& group);
    static inline CSAMPLE_GAIN gainForOrientation(EngineChannel::ChannelOrientation orientation,
            CSAMPLE_GAIN leftGain,
            CSAMPLE_GAIN centerGain,
            CSAMPLE_GAIN rightGain) {
        switch (orientation) {
            case EngineChannel::LEFT:
                return leftGain;
            case EngineChannel::RIGHT:
                return rightGain;
            case EngineChannel::CENTER:
            default:
                return centerGain;
        }
    }

    // Provide access to the sync lock so enginebuffers can know what their rate controller is.
    EngineSync* getEngineSync() const{
        return m_pEngineSync.get();
    }

    // These are really only exposed for tests to use.
    std::span<const CSAMPLE> getMainBuffer() const;
    std::span<const CSAMPLE> getBoothBuffer() const;
    std::span<const CSAMPLE> getHeadphoneBuffer() const;
    std::span<const CSAMPLE> getOutputBusBuffer(unsigned int i) const;
    std::span<const CSAMPLE> getDeckBuffer(unsigned int i) const;
    std::span<const CSAMPLE> getChannelBuffer(const QString& name) const;
    std::span<const CSAMPLE> getSidechainBuffer() const;

    EngineSideChain* getSideChain() const {
        return m_pEngineSideChain.get();
    }

    CSAMPLE_GAIN getMainGain(int channelIndex) const;

    struct ChannelInfo {
        ChannelInfo(int index)
                : m_index(index) {
        }
        ChannelHandle m_handle{};
        std::unique_ptr<EngineChannel> m_pChannel{nullptr};
        mixxx::SampleBuffer m_pBuffer{};
        std::unique_ptr<ControlObject> m_pVolumeControl{nullptr};
        std::unique_ptr<ControlPushButton> m_pMuteControl{nullptr};
        GroupFeatureState m_features{};
        int m_index;
    };

    struct GainCache {
        CSAMPLE_GAIN m_gain;
        bool m_fadeout;
    };

    class GainCalculator {
      public:
        virtual ~GainCalculator() = default;
        virtual CSAMPLE_GAIN getGain(ChannelInfo* pChannelInfo) const = 0;
    };
    class PflGainCalculator final : public GainCalculator {
      public:
        inline CSAMPLE_GAIN getGain(ChannelInfo* pChannelInfo) const override {
            Q_UNUSED(pChannelInfo);
            return m_dGain;
        }
        inline void setGain(CSAMPLE_GAIN dGain) {
            m_dGain = dGain;
        }

      private:
        CSAMPLE_GAIN m_dGain;
    };
    class TalkoverGainCalculator final : public GainCalculator {
      public:
        inline CSAMPLE_GAIN getGain(ChannelInfo* pChannelInfo) const override {
            return static_cast<CSAMPLE_GAIN>(pChannelInfo->m_pVolumeControl->get());
        }
    };
    class OrientationVolumeGainCalculator final : public GainCalculator {
      public:
        OrientationVolumeGainCalculator()
                : m_dLeftGain(1.0),
                  m_dCenterGain(1.0),
                  m_dRightGain(1.0) {
        }

        inline CSAMPLE_GAIN getGain(ChannelInfo* pChannelInfo) const override {
            const CSAMPLE_GAIN channelVolume = static_cast<CSAMPLE_GAIN>(
                    pChannelInfo->m_pVolumeControl->get());
            const CSAMPLE_GAIN orientationGain = EngineMixer::gainForOrientation(
                    pChannelInfo->m_pChannel->getOrientation(),
                    m_dLeftGain,
                    m_dCenterGain,
                    m_dRightGain);
            return channelVolume * orientationGain;
        }

        inline void setGains(CSAMPLE_GAIN leftGain,
                CSAMPLE_GAIN centerGain,
                CSAMPLE_GAIN rightGain) {
            m_dLeftGain = leftGain;
            m_dCenterGain = centerGain;
            m_dRightGain = rightGain;
        }

      private:
        CSAMPLE_GAIN m_dLeftGain;
        CSAMPLE_GAIN m_dCenterGain;
        CSAMPLE_GAIN m_dRightGain;
    };

    enum class MicMonitorMode {
        // These are out of order with how they are listed in DlgPrefSound for backwards
        // compatibility with Mixxx 2.0 user settings. In Mixxx 2.0, before the
        // booth output was added, this was a binary option without
        // the MainAndBooth mode.
        Main = 0,
        DirectMonitor,
        MainAndBooth,
    };

    template<typename T, unsigned int CAPACITY>
    class FastVector {
      public:
        inline FastVector() : m_size(0), m_data((T*)((void *)m_buffer)) {};
        inline ~FastVector() {
            if (QTypeInfo<T>::isComplex) {
                for (int i = 0; i < m_size; ++i) {
                    m_data[i].~T();
                }
            }
        }
        inline void append(const T& t) {
            if (QTypeInfo<T>::isComplex) {
                new (&m_data[m_size++]) T(t);
            } else {
                m_data[m_size++] = t;
            }
        };
        inline const T& operator[](unsigned int i) const {
            return m_data[i];
        }
        inline T& operator[](unsigned int i) {
            return m_data[i];
        }
        inline const T& at(unsigned int i) const {
            return m_data[i];
        }
        inline void replace(unsigned int i, const T& t) {
            T copy(t);
            m_data[i] = copy;
        }
        inline int size () const {
            return m_size;
        }
      private:
        int m_size;
        T* const m_data;
        // Using a long double buffer guarantees the alignment for any type
        // but avoids the constructor call T();
        long double m_buffer[(CAPACITY * sizeof(T) + sizeof(long double) - 1) /
                             sizeof(long double)];
    };

  protected:
    // The main buffer is protected so it can be accessed by test subclasses.
    mixxx::SampleBuffer m_main;

    // ControlObjects for switching off unnecessary processing
    // These are protected so tests can set them
    std::unique_ptr<ControlObject> m_pMainEnabled;
    std::unique_ptr<ControlObject> m_pHeadphoneEnabled;
    std::unique_ptr<ControlObject> m_pBoothEnabled;

  private:
    // Processes active channels. The sync lock channel (if any) is processed
    // first and all others are processed after. Populates m_activeChannels,
    // m_activeBusChannels, m_activeHeadphoneChannels, and
    // m_activeTalkoverChannels with each channel that is active for the
    // respective output.
<<<<<<< HEAD
    void processChannels(int iBufferSize);
    void finishStartup();
=======
    void processChannels(std::size_t bufferSize);
>>>>>>> 4c1b8813

    ChannelHandleFactoryPointer m_pChannelHandleFactory;
    void applyMainEffects(std::size_t bufferSize);
    void processHeadphones(
            const CSAMPLE_GAIN mainMixGainInHeadphones,
            std::size_t bufferSize);
    bool sidechainMixRequired() const;

    // non-owning. lifetime bound to EffectsManager
    EngineEffectsManager* m_pEngineEffectsManager;

    // List of channels added to the engine.
    QVarLengthArray<std::unique_ptr<ChannelInfo>, kPreallocatedChannels> m_channels;

    // The previous gain of each channel for each mixing output (main,
    // headphone, talkover).
    QVarLengthArray<GainCache, kPreallocatedChannels> m_channelMainGainCache;
    QVarLengthArray<GainCache, kPreallocatedChannels> m_channelHeadphoneGainCache;
    QVarLengthArray<GainCache, kPreallocatedChannels> m_channelTalkoverGainCache;

    // Pre-allocated buffers for performing channel mixing in the callback.
    QVarLengthArray<ChannelInfo*, kPreallocatedChannels> m_activeChannels;
    QVarLengthArray<ChannelInfo*, kPreallocatedChannels> m_activeBusChannels[3];
    QVarLengthArray<ChannelInfo*, kPreallocatedChannels> m_activeHeadphoneChannels;
    QVarLengthArray<ChannelInfo*, kPreallocatedChannels> m_activeTalkoverChannels;

    mixxx::audio::SampleRate m_sampleRate;

    // Mixing buffers for each output.
    std::array<mixxx::SampleBuffer, 3> m_outputBusBuffers;
    mixxx::SampleBuffer m_booth;
    mixxx::SampleBuffer m_head;
    mixxx::SampleBuffer m_talkover;
    mixxx::SampleBuffer m_talkoverHeadphones;
    mixxx::SampleBuffer m_sidechainMix;

    parented_ptr<EngineWorkerScheduler> m_pWorkerScheduler;
    std::unique_ptr<EngineSync> m_pEngineSync;

    std::unique_ptr<ControlObject> m_pMainGain;
    std::unique_ptr<ControlObject> m_pBoothGain;
    std::unique_ptr<ControlObject> m_pHeadGain;
    std::unique_ptr<ControlObject> m_pSampleRate;
    std::unique_ptr<ControlObject> m_pOutputLatencyMs;
    std::unique_ptr<ControlObject> m_pAudioLatencyOverloadCount;
    std::unique_ptr<ControlObject> m_pAudioLatencyUsage;
    std::unique_ptr<ControlObject> m_pAudioLatencyOverload;
    std::unique_ptr<EngineTalkoverDucking> m_pTalkoverDucking;
    std::unique_ptr<EngineDelay> m_pMainDelay;
    std::unique_ptr<EngineDelay> m_pHeadDelay;
    std::unique_ptr<EngineDelay> m_pBoothDelay;
    std::unique_ptr<EngineDelay> m_pLatencyCompensationDelay;

    std::unique_ptr<EngineVuMeter> m_pVumeter;
    std::unique_ptr<EngineSideChain> m_pEngineSideChain;

    std::unique_ptr<ControlPotmeter> m_pCrossfader;
    std::unique_ptr<ControlPotmeter> m_pHeadMix;
    std::unique_ptr<ControlPotmeter> m_pBalance;
    std::unique_ptr<ControlPushButton> m_pXFaderMode;
    std::unique_ptr<ControlPotmeter> m_pXFaderCurve;
    std::unique_ptr<ControlPotmeter> m_pXFaderCalibration;
    std::unique_ptr<ControlPushButton> m_pXFaderReverse;
    std::unique_ptr<ControlPushButton> m_pHeadSplitEnabled;
    std::unique_ptr<ControlObject> m_pKeylockEngine;

    PflGainCalculator m_headphoneGain;
    TalkoverGainCalculator m_talkoverGain;
    OrientationVolumeGainCalculator m_mainGain;
    CSAMPLE_GAIN m_mainGainOld;
    CSAMPLE_GAIN m_boothGainOld;
    CSAMPLE_GAIN m_headphoneMainGainOld;
    CSAMPLE_GAIN m_headphoneGainOld;
    CSAMPLE_GAIN m_duckingGainOld;
    CSAMPLE_GAIN m_balleftOld;
    CSAMPLE_GAIN m_balrightOld;
    std::atomic<unsigned int> m_numMicsConfigured;
    const ChannelHandleAndGroup m_mainHandle;
    const ChannelHandleAndGroup m_headphoneHandle;
    const ChannelHandleAndGroup m_mainOutputHandle;
    const ChannelHandleAndGroup m_busTalkoverHandle;
    const ChannelHandleAndGroup m_busCrossfaderLeftHandle;
    const ChannelHandleAndGroup m_busCrossfaderCenterHandle;
    const ChannelHandleAndGroup m_busCrossfaderRightHandle;

    // Mix two Mono channels. This is useful for outdoor gigs
    std::unique_ptr<ControlObject> m_pMainMonoMixdown;
    std::unique_ptr<ControlObject> m_pMicMonitorMode;

    // TODO (Swiftb0y): remove volatile (probably supposed to be std::atomic instead).
    volatile bool m_bBusOutputConnected[3];
    bool m_bExternalRecordBroadcastInputConnected;

    const qint64 m_cpuId;
    const QString m_cpuSet;
};<|MERGE_RESOLUTION|>--- conflicted
+++ resolved
@@ -253,12 +253,8 @@
     // m_activeBusChannels, m_activeHeadphoneChannels, and
     // m_activeTalkoverChannels with each channel that is active for the
     // respective output.
-<<<<<<< HEAD
-    void processChannels(int iBufferSize);
     void finishStartup();
-=======
     void processChannels(std::size_t bufferSize);
->>>>>>> 4c1b8813
 
     ChannelHandleFactoryPointer m_pChannelHandleFactory;
     void applyMainEffects(std::size_t bufferSize);
