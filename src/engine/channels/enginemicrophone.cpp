--- conflicted
+++ resolved
@@ -80,18 +80,11 @@
         SampleUtil::copyWithGain(pOut, sampleBuffer, pregain, iBufferSize);
         EngineEffectsManager* pEngineEffectsManager = m_pEffectsManager->getEngineEffectsManager();
         if (pEngineEffectsManager != nullptr) {
-<<<<<<< HEAD
             pEngineEffectsManager->processPreFaderInPlace(m_group.handle(),
-                    m_pEffectsManager->getMasterHandle(),
+                    m_pEffectsManager->getMainHandle(),
                     pOut,
                     iBufferSize,
                     mixxx::audio::SampleRate::fromDouble(m_sampleRate.get()));
-=======
-            pEngineEffectsManager->processPreFaderInPlace(
-                    m_group.handle(), m_pEffectsManager->getMainHandle(), pOut, iBufferSize,
-                    // TODO(jholthuis): Use mixxx::audio::SampleRate instead
-                    static_cast<unsigned int>(m_sampleRate.get()));
->>>>>>> 291669c4
         }
     } else {
         SampleUtil::clear(pOut, iBufferSize);
