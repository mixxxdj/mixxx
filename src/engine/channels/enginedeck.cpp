#include "engine/channels/enginedeck.h"

#include "control/controlpushbutton.h"
#include "effects/effectsmanager.h"
#include "engine/effects/engineeffectsmanager.h"
#include "engine/enginebuffer.h"
#include "engine/enginepregain.h"
#include "engine/enginevumeter.h"
#include "util/sample.h"
#include "waveform/waveformwidgetfactory.h"

EngineDeck::EngineDeck(
        const ChannelHandleAndGroup& handleGroup,
        UserSettingsPointer pConfig,
        EngineMaster* pMixingEngine,
        MacroRecorder* pMacroRecorder,
        EffectsManager* pEffectsManager,
        EngineChannel::ChannelOrientation defaultOrientation,
        bool primaryDeck)
<<<<<<< HEAD
        : EngineChannel(handle_group,
                  defaultOrientation,
                  pEffectsManager,
=======
        : EngineChannel(handleGroup, defaultOrientation, pEffectsManager,
>>>>>>> 1ea7cea5
                  /*isTalkoverChannel*/ false,
                  primaryDeck),
          m_pConfig(pConfig),
          m_pInputConfigured(new ControlObject(ConfigKey(getGroup(), "input_configured"))),
          m_pPassing(new ControlPushButton(ConfigKey(getGroup(), "passthrough"))),
          // Need a +1 here because the CircularBuffer only allows its size-1
          // items to be held at once (it keeps a blank spot open persistently)
          m_wasActive(false) {
    m_pInputConfigured->setReadOnly();
    // Set up passthrough utilities and fields
    m_pPassing->setButtonMode(ControlPushButton::POWERWINDOW);
    m_bPassthroughIsActive = false;
    m_bPassthroughWasActive = false;

    // Ensure that input is configured before enabling passthrough
    m_pPassing->connectValueChangeRequest(
            this,
            &EngineDeck::slotPassthroughChangeRequest,
            Qt::DirectConnection);

    m_pPregain = new EnginePregain(getGroup());
    m_pBuffer = new EngineBuffer(getGroup(), pConfig, this, pMixingEngine, pMacroRecorder);
}

EngineDeck::~EngineDeck() {
    delete m_pPassing;
    delete m_pBuffer;
    delete m_pPregain;
}

void EngineDeck::process(CSAMPLE* pOut, const int iBufferSize) {
    // Feed the incoming audio through if passthrough is active
    const CSAMPLE* sampleBuffer = m_sampleBuffer; // save pointer on stack
    if (isPassthroughActive() && sampleBuffer) {
        SampleUtil::copy(pOut, sampleBuffer, iBufferSize);
        m_bPassthroughWasActive = true;
        m_sampleBuffer = NULL;
        m_pPregain->setSpeedAndScratching(1, false);
    } else {
        // If passthrough is no longer enabled, zero out the buffer
        if (m_bPassthroughWasActive) {
            SampleUtil::clear(pOut, iBufferSize);
            m_bPassthroughWasActive = false;
            return;
        }

        // Process the raw audio
        m_pBuffer->process(pOut, iBufferSize);
        m_pPregain->setSpeedAndScratching(m_pBuffer->getSpeed(), m_pBuffer->getScratching());
        m_bPassthroughWasActive = false;
    }

    // Apply pregain
    m_pPregain->process(pOut, iBufferSize);

    EngineEffectsManager* pEngineEffectsManager = m_pEffectsManager->getEngineEffectsManager();
    if (pEngineEffectsManager != nullptr) {
        pEngineEffectsManager->processPreFaderInPlace(
            m_group.handle(), m_pEffectsManager->getMasterHandle(),
            pOut, iBufferSize, m_pSampleRate->get());
    }

    // Update VU meter
    m_vuMeter.process(pOut, iBufferSize);
}

void EngineDeck::collectFeatures(GroupFeatureState* pGroupFeatures) const {
    m_pBuffer->collectFeatures(pGroupFeatures);
    m_vuMeter.collectFeatures(pGroupFeatures);
    m_pPregain->collectFeatures(pGroupFeatures);
}

void EngineDeck::postProcess(const int iBufferSize) {
    m_pBuffer->postProcess(iBufferSize);
}

EngineBuffer* EngineDeck::getEngineBuffer() {
    return m_pBuffer;
}

bool EngineDeck::isActive() {
    bool active = false;
    if (m_bPassthroughWasActive && !m_bPassthroughIsActive) {
        active = true;
    } else {
        active = m_pBuffer->isTrackLoaded() || isPassthroughActive();
    }

    if (!active && m_wasActive) {
        m_vuMeter.reset();
    }
    m_wasActive = active;
    return active;
}

void EngineDeck::receiveBuffer(AudioInput input, const CSAMPLE* pBuffer, unsigned int nFrames) {
    Q_UNUSED(input);
    Q_UNUSED(nFrames);
    // Skip receiving audio input if passthrough is not active
    if (!m_bPassthroughIsActive) {
        m_sampleBuffer = NULL;
        return;
    } else {
        m_sampleBuffer = pBuffer;
    }
}

void EngineDeck::onInputConfigured(AudioInput input) {
    if (input.getType() != AudioPath::VINYLCONTROL) {
        // This is an error!
        qDebug() << "WARNING: EngineDeck connected to AudioInput for a non-vinylcontrol type!";
        return;
    }
    m_pInputConfigured->forceSet(1.0);
    m_sampleBuffer =  NULL;
}

void EngineDeck::onInputUnconfigured(AudioInput input) {
    if (input.getType() != AudioPath::VINYLCONTROL) {
        // This is an error!
        qDebug() << "WARNING: EngineDeck connected to AudioInput for a non-vinylcontrol type!";
        return;
    }
    m_pInputConfigured->forceSet(0.0);
    m_sampleBuffer = NULL;
}

bool EngineDeck::isPassthroughActive() const {
    return (m_bPassthroughIsActive && m_sampleBuffer);
}

void EngineDeck::slotPassingToggle(double v) {
    m_bPassthroughIsActive = v > 0;
}

void EngineDeck::slotPassthroughChangeRequest(double v) {
    if (v <= 0 || m_pInputConfigured->get() > 0) {
        m_pPassing->setAndConfirm(v);

        // Pass confirmed value to slotPassingToggle. We cannot use the
        // valueChanged signal for this, because the change originates from the
        // same ControlObject instance.
        slotPassingToggle(v);
    } else {
        emit noPassthroughInputConfigured();
    }
}<|MERGE_RESOLUTION|>--- conflicted
+++ resolved
@@ -17,13 +17,9 @@
         EffectsManager* pEffectsManager,
         EngineChannel::ChannelOrientation defaultOrientation,
         bool primaryDeck)
-<<<<<<< HEAD
-        : EngineChannel(handle_group,
+        : EngineChannel(handleGroup,
                   defaultOrientation,
                   pEffectsManager,
-=======
-        : EngineChannel(handleGroup, defaultOrientation, pEffectsManager,
->>>>>>> 1ea7cea5
                   /*isTalkoverChannel*/ false,
                   primaryDeck),
           m_pConfig(pConfig),
