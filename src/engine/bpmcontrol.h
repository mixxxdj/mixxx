--- conflicted
+++ resolved
@@ -7,11 +7,7 @@
 
 #include "controlobject.h"
 #include "engine/enginecontrol.h"
-<<<<<<< HEAD
-#include "engine/enginesync.h"
-=======
 #include "engine/syncable.h"
->>>>>>> 875c50b1
 #include "tapfilter.h"
 
 class ControlObject;
@@ -39,11 +35,8 @@
                    const double dCurrentSample,
                    const double dTotalSamples,
                    const int iBufferSize);
-<<<<<<< HEAD
-=======
     void setTargetBeatDistance(double beatDistance);
     void setBpmFromMaster(double);
->>>>>>> 875c50b1
 
     // Calculates contextual information about beats: the previous beat, the
     // next beat, the current beat length, and the beat ratio (how far dPosition
@@ -79,17 +72,11 @@
     void slotAdjustRateSlider();
     void slotUpdatedTrackBeats();
     void slotBeatsTranslate(double);
-    void slotMasterSyncSliderChanged(double);
-    void slotSyncModeChanged(double);
-    void slotSetStatuses();
 
   private:
-<<<<<<< HEAD
-=======
     SyncMode getSyncMode() const {
         return syncModeFromDouble(m_pSyncMode->get());
     }
->>>>>>> 875c50b1
     double getBeatDistance(double dThisPosition) const;
     bool syncTempo();
     bool syncPhase();
@@ -101,11 +88,6 @@
     ControlObjectSlave* m_pRateRange;
     ControlObjectSlave* m_pRateDir;
 
-<<<<<<< HEAD
-    ControlObject* m_pThisBeatDistance;
-
-=======
->>>>>>> 875c50b1
     // Is vinyl control enabled?
     ControlObject* m_pVCEnabled;
 
@@ -136,18 +118,10 @@
     double m_dPreviousSample;
 
     // Master Sync objects and values.
-<<<<<<< HEAD
-    ControlObject *m_pMasterBpm, *m_pMasterSyncSlider;
-    ControlObject *m_pSyncInternalEnabled;
-    ControlObject *m_pSyncMasterEnabled, *m_pSyncEnabled;
-    ControlObject *m_pSyncMode;
-    ControlObject* m_pMasterBeatDistance;
-=======
     ControlObject* m_pMasterBpm;
     ControlObject* m_pSyncMode;
     ControlObjectSlave* m_pThisBeatDistance;
     double m_dSyncTargetBeatDistance;
->>>>>>> 875c50b1
     double m_dSyncAdjustment;
     double m_dUserOffset;
 
