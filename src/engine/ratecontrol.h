--- conflicted
+++ resolved
@@ -112,11 +112,7 @@
     ControlObject* m_pScratch2;
     PositionScratchController* m_pScratchController;
 
-<<<<<<< HEAD
-    ControlPushButton* m_pScratchEnable;
-=======
     ControlPushButton* m_pScratch2Enable;
->>>>>>> c8b7a74b
     ControlObject* m_pJog;
     ControlObject* m_pVCRate;
     ControlObject* m_pVCEnabled;
