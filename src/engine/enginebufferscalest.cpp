--- conflicted
+++ resolved
@@ -33,27 +33,12 @@
     : EngineBufferScale(),
       m_bBackwards(false),
       m_pReadAheadManager(pReadAheadManager) {
-<<<<<<< HEAD
-    m_qMutex.lock();
     m_pSoundTouch = new soundtouch::SoundTouch();
-
-=======
-    m_pSoundTouch = new soundtouch::SoundTouch();
->>>>>>> 18010692
     m_pSoundTouch->setChannels(2);
     m_pSoundTouch->setRate(1.0);
     m_pSoundTouch->setTempo(1.0);
     m_pSoundTouch->setPitch(1.0);
     m_pSoundTouch->setSetting(SETTING_USE_QUICKSEEK, 1);
-<<<<<<< HEAD
-    m_qMutex.unlock();
-
-    ControlObject* p = ControlObject::getControl(ConfigKey("[Master]","samplerate"));
-    slotSetSamplerate(p->get());
-    connect(p, SIGNAL(valueChanged(double)),
-            this, SLOT(slotSetSamplerate(double)));
-=======
->>>>>>> 18010692
 
     buffer_back = new CSAMPLE[kiSoundTouchReadAheadLength*2];
 }
@@ -63,66 +48,6 @@
     delete [] buffer_back;
 }
 
-<<<<<<< HEAD
-void EngineBufferScaleST::setScaleParameters(double* rate_adjust,
-                                             double* tempo_adjust,
-                                             double* pitch_adjust) {
-    // Assumes rate_adjust is just baserate (which cannot be negative) and
-    // pitch_adjust cannot be negative because octave change conversion to pitch
-    // ratio is an exp(x) function.
-    m_bBackwards = (*tempo_adjust * *rate_adjust) < 0;
-
-    // It's an error to pass a rate or tempo smaller than MIN_SEEK_SPEED to
-    // SoundTouch (see definition of MIN_SEEK_SPEED for more details).
-    double tempo_abs = fabs(*tempo_adjust);
-    if (tempo_abs > MAX_SEEK_SPEED) {
-        tempo_abs = MAX_SEEK_SPEED;
-    } else if (tempo_abs < MIN_SEEK_SPEED) {
-        tempo_abs = 0;
-    }
-
-    // Let the caller know we clamped their value.
-    *tempo_adjust = m_bBackwards ? -tempo_abs : tempo_abs;
-
-    if (*pitch_adjust <= 0.0) {
-        qWarning() << "EngineBufferScaleST: Ignoring non-positive pitch adjust.";
-        *pitch_adjust = 1.0;
-    }
-
-    double rate_abs = fabs(*rate_adjust);
-
-    m_qMutex.lock();
-    // Note that we do not set the tempo if it is zero. This is because of the
-    // above clamping which prevents us from going below MIN_SEEK_SPEED. I think
-    // we should handle this better but I have left the logic in place. rryan
-    // 4/2013.
-    if (tempo_abs != m_dTempoAdjust && tempo_abs != 0) {
-        m_pSoundTouch->setTempo(tempo_abs);
-        m_dTempoAdjust = tempo_abs;
-    }
-    if (rate_abs != m_dRateAdjust) {
-        m_pSoundTouch->setRate(rate_abs);
-        m_dRateAdjust = rate_abs;
-    }
-    if (*pitch_adjust != m_dPitchAdjust) {
-        m_pSoundTouch->setPitch(*pitch_adjust);
-        m_dPitchAdjust = *pitch_adjust;
-    }
-    m_qMutex.unlock();
-
-    // NOTE(rryan) : There used to be logic here that clear()'d when the player
-    // changed direction. I removed it because this is handled by EngineBuffer.
-}
-
-void EngineBufferScaleST::clear() {
-    m_qMutex.lock();
-    m_pSoundTouch->clear();
-    m_qMutex.unlock();
-}
-
-void EngineBufferScaleST::slotSetSamplerate(double dSampleRate) {
-    int iSrate = (int)dSampleRate;
-=======
 void EngineBufferScaleST::setScaleParameters(int iSampleRate,
                                              double* rate_adjust,
                                              double* tempo_adjust,
@@ -145,13 +70,10 @@
     } else if (tempo_abs < MIN_SEEK_SPEED) {
         tempo_abs = 0;
     }
->>>>>>> 18010692
 
     // Let the caller know we clamped their value.
     *tempo_adjust = m_bBackwards ? -tempo_abs : tempo_abs;
 
-<<<<<<< HEAD
-=======
     double rate_abs = fabs(*rate_adjust);
 
     // Note that we do not set the tempo if it is zero. This is because of the
@@ -180,7 +102,6 @@
     m_pSoundTouch->clear();
 }
 
->>>>>>> 18010692
 CSAMPLE* EngineBufferScaleST::getScaled(unsigned long buf_size) {
     m_samplesRead = 0.0;
 
@@ -189,11 +110,6 @@
         m_samplesRead = buf_size;
         return m_buffer;
     }
-<<<<<<< HEAD
-
-    m_qMutex.lock();
-=======
->>>>>>> 18010692
 
     const int iNumChannels = 2;
     unsigned long total_received_frames = 0;
@@ -249,11 +165,6 @@
     // (*m_dPitchAdjust) so these two cancel out.
     m_samplesRead = m_dTempoAdjust * m_dRateAdjust *
             total_received_frames * iNumChannels;
-<<<<<<< HEAD
-
-    m_qMutex.unlock();
-=======
->>>>>>> 18010692
 
     return m_buffer;
 }