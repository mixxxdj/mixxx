#include "engine/enginemaster.h"

#include <QList>
#include <QPair>
#include <QtDebug>

#include "control/controlaudiotaperpot.h"
#include "control/controlpotmeter.h"
#include "control/controlpushbutton.h"
#include "effects/effectsmanager.h"
#include "engine/channelmixer.h"
#include "engine/channels/enginechannel.h"
#include "engine/channels/enginedeck.h"
#include "engine/effects/engineeffectsmanager.h"
#include "engine/enginebuffer.h"
#include "engine/enginedelay.h"
#include "engine/enginetalkoverducking.h"
#include "engine/enginevumeter.h"
#include "engine/engineworkerscheduler.h"
#include "engine/enginexfader.h"
#include "engine/sidechain/enginesidechain.h"
#include "engine/sync/enginesync.h"
#include "mixer/playermanager.h"
#include "moc_enginemaster.cpp"
#include "preferences/usersettings.h"
#include "util/defs.h"
#include "util/sample.h"
#include "util/timer.h"
#include "util/trace.h"

EngineMaster::EngineMaster(
        UserSettingsPointer pConfig,
        const QString& group,
        EffectsManager* pEffectsManager,
        ChannelHandleFactoryPointer pChannelHandleFactory,
        bool bEnableSidechain)
        : m_pChannelHandleFactory(pChannelHandleFactory),
          m_pEngineEffectsManager(pEffectsManager->getEngineEffectsManager()),
          m_masterGainOld(0.0),
          m_boothGainOld(0.0),
          m_headphoneMasterGainOld(0.0),
          m_headphoneGainOld(1.0),
          m_balleftOld(1.0),
          m_balrightOld(1.0),
          m_masterHandle(registerChannelGroup(group)),
          m_headphoneHandle(registerChannelGroup("[Headphone]")),
          m_masterOutputHandle(registerChannelGroup("[MasterOutput]")),
          m_busTalkoverHandle(registerChannelGroup("[BusTalkover]")),
          m_busCrossfaderLeftHandle(registerChannelGroup("[BusLeft]")),
          m_busCrossfaderCenterHandle(registerChannelGroup("[BusCenter]")),
          m_busCrossfaderRightHandle(registerChannelGroup("[BusRight]")) {
    pEffectsManager->registerInputChannel(m_masterHandle);
    pEffectsManager->registerInputChannel(m_headphoneHandle);
    pEffectsManager->registerOutputChannel(m_masterHandle);
    pEffectsManager->registerOutputChannel(m_headphoneHandle);

    pEffectsManager->registerInputChannel(m_masterOutputHandle);
    pEffectsManager->registerInputChannel(m_busTalkoverHandle);
    pEffectsManager->registerInputChannel(m_busCrossfaderLeftHandle);
    pEffectsManager->registerInputChannel(m_busCrossfaderCenterHandle);
    pEffectsManager->registerInputChannel(m_busCrossfaderRightHandle);
    m_bBusOutputConnected[EngineChannel::LEFT] = false;
    m_bBusOutputConnected[EngineChannel::CENTER] = false;
    m_bBusOutputConnected[EngineChannel::RIGHT] = false;
    m_bExternalRecordBroadcastInputConnected = false;
    m_pWorkerScheduler = new EngineWorkerScheduler(this);
    m_pWorkerScheduler->start(QThread::HighPriority);

    // Master sample rate
    m_pMasterSampleRate = new ControlObject(ConfigKey(group, "samplerate"), true, true);
    m_pMasterSampleRate->set(44100.);

    // Latency control
    m_pMasterLatency = new ControlObject(ConfigKey(group, "latency"),
            true,
            true); // reported latency (sometimes correct)
    m_pAudioLatencyOverloadCount = new ControlObject(ConfigKey(group, "audio_latency_overload_count"), true, true);
    m_pAudioLatencyUsage = new ControlPotmeter(ConfigKey(group, "audio_latency_usage"), 0.0, 0.25);
    m_pAudioLatencyOverload  = new ControlPotmeter(ConfigKey(group, "audio_latency_overload"), 0.0, 1.0);

    // Master sync controller
    m_pEngineSync = new EngineSync(pConfig);

    // The last-used bpm value is saved in the destructor of EngineSync.
    double default_bpm = pConfig->getValue(
            ConfigKey("[InternalClock]", "bpm"), 124.0);
    ControlObject::set(ConfigKey("[InternalClock]", "bpm"), default_bpm);

    // Crossfader
    m_pCrossfader = new ControlPotmeter(ConfigKey(group, "crossfader"), -1., 1.);

    // Balance
    m_pBalance = new ControlPotmeter(ConfigKey(group, "balance"), -1., 1.);

    // Master gain
    m_pMasterGain = new ControlAudioTaperPot(ConfigKey(group, "gain"), -14, 14, 0.5);

    // Booth gain
    m_pBoothGain = new ControlAudioTaperPot(ConfigKey(group, "booth_gain"), -14, 14, 0.5);

    // Legacy: the master "gain" control used to be named "volume" in Mixxx
    // 1.11.0 and earlier. See Bug #1306253.
    ControlDoublePrivate::insertAlias(ConfigKey(group, "volume"),
                                      ConfigKey(group, "gain"));

    // VU meter:
    m_pVumeter = new EngineVuMeter(group);

    m_pMasterDelay = new EngineDelay(group, ConfigKey(group, "delay"));
    m_pHeadDelay = new EngineDelay(group, ConfigKey(group, "headDelay"));
    m_pBoothDelay = new EngineDelay(group, ConfigKey(group, "boothDelay"));
    m_pLatencyCompensationDelay = new EngineDelay(group,
        ConfigKey(group, "microphoneLatencyCompensation"));
    m_pNumMicsConfigured = new ControlObject(ConfigKey(group, "num_mics_configured"));

    // Headphone volume
    m_pHeadGain = new ControlAudioTaperPot(ConfigKey(group, "headGain"), -14, 14, 0.5);

    // Legacy: the headphone "headGain" control used to be named "headVolume" in
    // Mixxx 1.11.0 and earlier. See Bug #1306253.
    ControlDoublePrivate::insertAlias(ConfigKey(group, "headVolume"),
                                      ConfigKey(group, "headGain"));

    // Headphone mix (left/right)
    m_pHeadMix = new ControlPotmeter(ConfigKey(group, "headMix"),-1.,1.);
    m_pHeadMix->setDefaultValue(-1.);
    m_pHeadMix->set(-1.);

    // Master / Headphone split-out mode (for devices with only one output).
    m_pHeadSplitEnabled = new ControlPushButton(ConfigKey(group, "headSplit"));
    m_pHeadSplitEnabled->setButtonMode(ControlPushButton::TOGGLE);
    m_pHeadSplitEnabled->set(0.0);

    m_pTalkoverDucking = new EngineTalkoverDucking(pConfig, group);

    // Allocate buffers
    m_pHead = SampleUtil::alloc(MAX_BUFFER_LEN);
    m_pMaster = SampleUtil::alloc(MAX_BUFFER_LEN);
    m_pBooth = SampleUtil::alloc(MAX_BUFFER_LEN);
    m_pTalkover = SampleUtil::alloc(MAX_BUFFER_LEN);
    m_pTalkoverHeadphones = SampleUtil::alloc(MAX_BUFFER_LEN);
    m_pSidechainMix = SampleUtil::alloc(MAX_BUFFER_LEN);
    SampleUtil::clear(m_pHead, MAX_BUFFER_LEN);
    SampleUtil::clear(m_pMaster, MAX_BUFFER_LEN);
    SampleUtil::clear(m_pBooth, MAX_BUFFER_LEN);
    SampleUtil::clear(m_pTalkover, MAX_BUFFER_LEN);
    SampleUtil::clear(m_pTalkoverHeadphones, MAX_BUFFER_LEN);
    SampleUtil::clear(m_pSidechainMix, MAX_BUFFER_LEN);

    // Setup the output buses
    for (int o = EngineChannel::LEFT; o <= EngineChannel::RIGHT; ++o) {
        m_pOutputBusBuffers[o] = SampleUtil::alloc(MAX_BUFFER_LEN);
        SampleUtil::clear(m_pOutputBusBuffers[o], MAX_BUFFER_LEN);
    }

    // Starts a thread for recording and broadcast
    m_pEngineSideChain =
            bEnableSidechain ?
                    new EngineSideChain(pConfig, m_pSidechainMix) : nullptr;

    // X-Fader Setup
    m_pXFaderMode = new ControlPushButton(
            ConfigKey(EngineXfader::kXfaderConfigKey, "xFaderMode"));
    m_pXFaderMode->setButtonMode(ControlPushButton::TOGGLE);

    m_pXFaderCurve = new ControlPotmeter(
            ConfigKey(EngineXfader::kXfaderConfigKey, "xFaderCurve"),
            EngineXfader::kTransformMin, EngineXfader::kTransformMax);
    m_pXFaderCalibration = new ControlPotmeter(
            ConfigKey(EngineXfader::kXfaderConfigKey, "xFaderCalibration"),
            0.3, 1., true);
    m_pXFaderReverse = new ControlPushButton(
            ConfigKey(EngineXfader::kXfaderConfigKey, "xFaderReverse"));
    m_pXFaderReverse->setButtonMode(ControlPushButton::TOGGLE);

    m_pKeylockEngine = new ControlObject(ConfigKey(group, "keylock_engine"), true, false, true);
    m_pKeylockEngine->set(pConfig->getValue(ConfigKey(group, "keylock_engine"),
            static_cast<double>(EngineBuffer::defaultKeylockEngine())));

    // TODO: Make this read only and make EngineMaster decide whether
    // processing the master mix is necessary.
    m_pMasterEnabled = new ControlObject(ConfigKey(group, "enabled"),
            true, false, true);  // persist = true
    m_pBoothEnabled = new ControlObject(ConfigKey(group, "booth_enabled"));
    m_pBoothEnabled->setReadOnly();
    m_pMasterMonoMixdown = new ControlObject(ConfigKey(group, "mono_mixdown"),
            true, false, true);  // persist = true
    m_pMicMonitorMode = new ControlObject(ConfigKey(group, "talkover_mix"),
            true, false, true);  // persist = true
    m_pHeadphoneEnabled = new ControlObject(ConfigKey(group, "headEnabled"));
    m_pHeadphoneEnabled->setReadOnly();

    // Note: the EQ Rack is set in EffectsManager::setupDefaults();
}

EngineMaster::~EngineMaster() {
    //qDebug() << "in ~EngineMaster()";
    delete m_pKeylockEngine;
    delete m_pCrossfader;
    delete m_pBalance;
    delete m_pHeadMix;
    delete m_pHeadSplitEnabled;
    delete m_pMasterGain;
    delete m_pBoothGain;
    delete m_pHeadGain;
    delete m_pTalkoverDucking;
    delete m_pVumeter;
    delete m_pEngineSideChain;
    delete m_pMasterDelay;
    delete m_pHeadDelay;
    delete m_pBoothDelay;
    delete m_pLatencyCompensationDelay;
    delete m_pNumMicsConfigured;

    delete m_pXFaderReverse;
    delete m_pXFaderCalibration;
    delete m_pXFaderCurve;
    delete m_pXFaderMode;

    delete m_pEngineSync;
    delete m_pMasterSampleRate;
    delete m_pMasterLatency;
    delete m_pAudioLatencyOverloadCount;
    delete m_pAudioLatencyUsage;
    delete m_pAudioLatencyOverload;

    delete m_pMasterEnabled;
    delete m_pBoothEnabled;
    delete m_pMasterMonoMixdown;
    delete m_pMicMonitorMode;
    delete m_pHeadphoneEnabled;

    SampleUtil::free(m_pHead);
    SampleUtil::free(m_pMaster);
    SampleUtil::free(m_pBooth);
    SampleUtil::free(m_pTalkover);
    SampleUtil::free(m_pTalkoverHeadphones);
    SampleUtil::free(m_pSidechainMix);
    for (int o = EngineChannel::LEFT; o <= EngineChannel::RIGHT; o++) {
        SampleUtil::free(m_pOutputBusBuffers[o]);
    }

    delete m_pWorkerScheduler;

    for (int i = 0; i < m_channels.size(); ++i) {
        ChannelInfo* pChannelInfo = m_channels[i];
        SampleUtil::free(pChannelInfo->m_pBuffer);
        delete pChannelInfo->m_pChannel;
        delete pChannelInfo->m_pVolumeControl;
        delete pChannelInfo->m_pMuteControl;
        delete pChannelInfo;
    }
}

const CSAMPLE* EngineMaster::getMasterBuffer() const {
    return m_pMaster;
}

const CSAMPLE* EngineMaster::getBoothBuffer() const {
    return m_pBooth;
}

const CSAMPLE* EngineMaster::getHeadphoneBuffer() const {
    return m_pHead;
}

const CSAMPLE* EngineMaster::getSidechainBuffer() const {
    return m_pSidechainMix;
}

void EngineMaster::processChannels(int iBufferSize) {
<<<<<<< HEAD
    // Update internal sync lock rate.
    m_pEngineSync->onCallbackStart(m_sampleRate, m_iBufferSize);
=======
    // Update internal master sync rate.
    m_pMasterSync->onCallbackStart(m_iSampleRate, iBufferSize);
>>>>>>> 78f4eb14

    m_activeBusChannels[EngineChannel::LEFT].clear();
    m_activeBusChannels[EngineChannel::CENTER].clear();
    m_activeBusChannels[EngineChannel::RIGHT].clear();
    m_activeHeadphoneChannels.clear();
    m_activeTalkoverChannels.clear();
    m_activeChannels.clear();

    //ScopedTimer timer("EngineMaster::processChannels");
    EngineChannel* pLeaderChannel = m_pEngineSync->getLeaderChannel();
    // Reserve the first place for the master channel which
    // should be processed first
    m_activeChannels.append(NULL);
    int activeChannelsStartIndex = 1; // Nothing at 0 yet
    for (int i = 0; i < m_channels.size(); ++i) {
        ChannelInfo* pChannelInfo = m_channels[i];
        EngineChannel* pChannel = pChannelInfo->m_pChannel;

        // Skip inactive channels.
        VERIFY_OR_DEBUG_ASSERT(pChannel) {
            continue;
        }

        EngineChannel::ActiveState activeState = pChannel->updateActiveState();
        if (activeState == EngineChannel::ActiveState::Inactive) {
            continue;
        }

        if (pChannel->isTalkoverEnabled() &&
                !pChannelInfo->m_pMuteControl->toBool()) {
            // talkover is an exclusive channel
            // once talkover is enabled it is not used in
            // xFader-Mix
            m_activeTalkoverChannels.append(pChannelInfo);

            // Check if we need to fade out the master channel
            GainCache& gainCache = m_channelMasterGainCache[i];
            if (gainCache.m_gain != 0) {
                gainCache.m_fadeout = true;
                m_activeBusChannels[pChannel->getOrientation()].append(pChannelInfo);
            }
        } else {
            // Check if we need to fade out the channel
            GainCache& gainCache = m_channelTalkoverGainCache[i];
            if (gainCache.m_gain != 0) {
                gainCache.m_fadeout = true;
                m_activeTalkoverChannels.append(pChannelInfo);
            }
            if (pChannel->isMasterEnabled() &&
                    !pChannelInfo->m_pMuteControl->toBool()) {
                // the xFader-Mix
                m_activeBusChannels[pChannel->getOrientation()].append(pChannelInfo);
            } else {
                // Check if we need to fade out the channel
                GainCache& gainCache = m_channelMasterGainCache[i];
                if (gainCache.m_gain != 0) {
                    gainCache.m_fadeout = true;
                    m_activeBusChannels[pChannel->getOrientation()].append(pChannelInfo);
                }
            }
        }

        // If the channel is enabled for previewing in headphones, copy it
        // over to the headphone buffer
        if (pChannel->isPflEnabled()) {
            m_activeHeadphoneChannels.append(pChannelInfo);
        } else {
            // Check if we need to fade out the channel
            GainCache& gainCache = m_channelHeadphoneGainCache[i];
            if (gainCache.m_gain != 0) {
                m_channelHeadphoneGainCache[i].m_fadeout = true;
                m_activeHeadphoneChannels.append(pChannelInfo);
            }
        }

        // If necessary, add the channel to the list of buffers to process.
        if (pChannel == pLeaderChannel) {
            // If this is the sync master, it should be processed first.
            m_activeChannels.replace(0, pChannelInfo);
            activeChannelsStartIndex = 0;
        } else {
            m_activeChannels.append(pChannelInfo);
        }
    }

    // Now that the list is built and ordered, do the processing.
    for (int i = activeChannelsStartIndex;
             i < m_activeChannels.size(); ++i) {
        ChannelInfo* pChannelInfo = m_activeChannels[i];
        EngineChannel* pChannel = pChannelInfo->m_pChannel;
        pChannel->process(pChannelInfo->m_pBuffer, iBufferSize);

        // Collect metadata for effects
        if (m_pEngineEffectsManager) {
            GroupFeatureState features;
            pChannel->collectFeatures(&features);
            pChannelInfo->m_features = features;
        }
    }

    // Do internal sync lock post-processing before the other
    // channels.
<<<<<<< HEAD
    // Note, because we call this on the internal clock first,
    // it will have an up-to-date beatDistance, whereas the other
    // Syncables will not.
    m_pEngineSync->onCallbackEnd(m_sampleRate, m_iBufferSize);
=======
    m_pMasterSync->onCallbackEnd(m_iSampleRate, iBufferSize);
>>>>>>> 78f4eb14

    // After all the engines have been processed, trigger post-processing
    // which ensures that all channels are updating certain values at the
    // same point in time.  This prevents sync from failing depending on
    // if the sync target was processed before or after the sync origin.
    for (int i = activeChannelsStartIndex;
            i < m_activeChannels.size(); ++i) {
        m_activeChannels[i]->m_pChannel->postProcess(iBufferSize);
    }
}

void EngineMaster::process(const int iBufferSize) {
    static bool haveSetName = false;
    if (!haveSetName) {
        QThread::currentThread()->setObjectName("Engine");
        haveSetName = true;
    }
    //Trace t("EngineMaster::process");

    bool masterEnabled = m_pMasterEnabled->toBool();
    bool boothEnabled = m_pBoothEnabled->toBool();
    bool headphoneEnabled = m_pHeadphoneEnabled->toBool();

<<<<<<< HEAD
    m_sampleRate = mixxx::audio::SampleRate::fromDouble(m_pMasterSampleRate->get());
    m_iBufferSize = iBufferSize;
=======
    m_iSampleRate = static_cast<int>(m_pMasterSampleRate->get());
>>>>>>> 78f4eb14
    // TODO: remove assumption of stereo buffer
    constexpr unsigned int kChannels = 2;
    const unsigned int iFrames = iBufferSize / kChannels;

    if (m_pEngineEffectsManager) {
        m_pEngineEffectsManager->onCallbackStart();
    }

    // Prepare all channels for output
    processChannels(iBufferSize);

    // Compute headphone mix
    // Head phone left/right mix
    CSAMPLE pflMixGainInHeadphones = 1;
    CSAMPLE masterMixGainInHeadphones = 0;
    if (masterEnabled) {
        const auto cf_val = static_cast<CSAMPLE_GAIN>(m_pHeadMix->get());
        pflMixGainInHeadphones = 0.5f * (-cf_val + 1.0f);
        masterMixGainInHeadphones = 0.5f * (cf_val + 1.0f);
        // qDebug() << "head val " << cf_val << ", head " << chead_gain
        //          << ", master " << cmaster_gain;
    }

    // Mix all the PFL enabled channels together.
    m_headphoneGain.setGain(pflMixGainInHeadphones);

    if (headphoneEnabled) {
        // Process effects and mix PFL channels together for the headphones.
        // Effects will be reprocessed post-fader for the crossfader buses
        // and master mix, so the channel input buffers cannot be modified here.
        ChannelMixer::applyEffectsAndMixChannels(
                m_headphoneGain,
<<<<<<< HEAD
                m_activeHeadphoneChannels,
                &m_channelHeadphoneGainCache,
                m_pHead,
                m_headphoneHandle.handle(),
                m_iBufferSize,
                static_cast<int>(m_sampleRate.value()),
=======
                &m_activeHeadphoneChannels,
                &m_channelHeadphoneGainCache,
                m_pHead,
                m_headphoneHandle.handle(),
                iBufferSize,
                m_iSampleRate,
>>>>>>> 78f4eb14
                m_pEngineEffectsManager);

        // Process headphone channel effects
        if (m_pEngineEffectsManager) {
            GroupFeatureState headphoneFeatures;
            // If there is only one channel in the headphone mix, use its features
            // for effects processing. This allows for previewing how an effect will
            // sound on a playing deck before turning up the dry/wet knob to make it
            // audible on the master mix. Without this, the effect would sound different
            // in headphones than how it would sound if it was enabled on the deck,
            // for example with tempo synced effects.
            if (m_activeHeadphoneChannels.size() == 1) {
                headphoneFeatures = m_activeHeadphoneChannels.at(0)->m_features;
            }
            m_pEngineEffectsManager->processPostFaderInPlace(
                    m_headphoneHandle.handle(),
                    m_headphoneHandle.handle(),
                    m_pHead,
<<<<<<< HEAD
                    m_iBufferSize,
                    static_cast<int>(m_sampleRate.value()),
=======
                    iBufferSize,
                    m_iSampleRate,
>>>>>>> 78f4eb14
                    headphoneFeatures);
        }
    }

    // Mix all the talkover enabled channels together.
    // Effects processing is done in place to avoid unnecessary buffer copying.
    ChannelMixer::applyEffectsInPlaceAndMixChannels(
            m_talkoverGain,
<<<<<<< HEAD
            m_activeTalkoverChannels,
            &m_channelTalkoverGainCache,
            m_pTalkover,
            m_masterHandle.handle(),
            m_iBufferSize,
            static_cast<int>(m_sampleRate.value()),
=======
            &m_activeTalkoverChannels,
            &m_channelTalkoverGainCache,
            m_pTalkover,
            m_masterHandle.handle(),
            iBufferSize,
            m_iSampleRate,
>>>>>>> 78f4eb14
            m_pEngineEffectsManager);

    // Process effects on all microphones mixed together
    // We have no metadata for mixed effect buses, so use an empty GroupFeatureState.
    GroupFeatureState busFeatures;
    if (m_pEngineEffectsManager) {
        m_pEngineEffectsManager->processPostFaderInPlace(
                m_busTalkoverHandle.handle(),
                m_masterHandle.handle(),
                m_pTalkover,
<<<<<<< HEAD
                m_iBufferSize,
                static_cast<int>(m_sampleRate.value()),
                busFeatures,
                CSAMPLE_GAIN_ONE,
                CSAMPLE_GAIN_ONE,
                false);
=======
                iBufferSize,
                m_iSampleRate,
                busFeatures);
>>>>>>> 78f4eb14
    }

    switch (m_pTalkoverDucking->getMode()) {
    case EngineTalkoverDucking::OFF:
        m_pTalkoverDucking->setAboveThreshold(false);
        break;
    case EngineTalkoverDucking::AUTO:
        m_pTalkoverDucking->processKey(m_pTalkover, iBufferSize);
        break;
    case EngineTalkoverDucking::MANUAL:
        m_pTalkoverDucking->setAboveThreshold(m_activeTalkoverChannels.size());
        break;
    default:
        DEBUG_ASSERT("!Unknown Ducking mode");
        m_pTalkoverDucking->setAboveThreshold(false);
        break;
    }

    // Calculate the crossfader gains for left and right side of the crossfader
    CSAMPLE_GAIN crossfaderLeftGain, crossfaderRightGain;
    EngineXfader::getXfadeGains(m_pCrossfader->get(), m_pXFaderCurve->get(),
                                m_pXFaderCalibration->get(),
                                m_pXFaderMode->get(),
                                m_pXFaderReverse->toBool(),
                                &crossfaderLeftGain, &crossfaderRightGain);

    // Make the mix for each crossfader orientation output bus.
    // m_masterGain takes care of applying the attenuation from
    // channel volume faders, crossfader, and talkover ducking.
    // Talkover is mixed in later according to the configured MicMonitorMode
    m_masterGain.setGains(crossfaderLeftGain,
            1.0f,
            crossfaderRightGain,
            m_pTalkoverDucking->getGain(iFrames));

    for (int o = EngineChannel::LEFT; o <= EngineChannel::RIGHT; o++) {
        ChannelMixer::applyEffectsInPlaceAndMixChannels(m_masterGain,
<<<<<<< HEAD
                m_activeBusChannels[o],
                &m_channelMasterGainCache, // no [o] because the old gain follows an orientation switch
                m_pOutputBusBuffers[o],
                m_masterHandle.handle(),
                m_iBufferSize,
                static_cast<int>(m_sampleRate.value()),
=======
                &m_activeBusChannels[o],
                &m_channelMasterGainCache, // no [o] because the old gain
                                           // follows an orientation switch
                m_pOutputBusBuffers[o],
                m_masterHandle.handle(),
                iBufferSize,
                m_iSampleRate,
>>>>>>> 78f4eb14
                m_pEngineEffectsManager);
    }

    // Process crossfader orientation bus channel effects
    if (m_pEngineEffectsManager) {
        m_pEngineEffectsManager->processPostFaderInPlace(
                m_busCrossfaderLeftHandle.handle(),
                m_masterHandle.handle(),
                m_pOutputBusBuffers[EngineChannel::LEFT],
<<<<<<< HEAD
                m_iBufferSize,
                static_cast<int>(m_sampleRate.value()),
                busFeatures,
                CSAMPLE_GAIN_ONE,
                CSAMPLE_GAIN_ONE,
                false);
=======
                iBufferSize,
                m_iSampleRate,
                busFeatures);
>>>>>>> 78f4eb14
        m_pEngineEffectsManager->processPostFaderInPlace(
                m_busCrossfaderCenterHandle.handle(),
                m_masterHandle.handle(),
                m_pOutputBusBuffers[EngineChannel::CENTER],
<<<<<<< HEAD
                m_iBufferSize,
                static_cast<int>(m_sampleRate.value()),
                busFeatures,
                CSAMPLE_GAIN_ONE,
                CSAMPLE_GAIN_ONE,
                false);
=======
                iBufferSize,
                m_iSampleRate,
                busFeatures);
>>>>>>> 78f4eb14
        m_pEngineEffectsManager->processPostFaderInPlace(
                m_busCrossfaderRightHandle.handle(),
                m_masterHandle.handle(),
                m_pOutputBusBuffers[EngineChannel::RIGHT],
<<<<<<< HEAD
                m_iBufferSize,
                static_cast<int>(m_sampleRate.value()),
                busFeatures,
                CSAMPLE_GAIN_ONE,
                CSAMPLE_GAIN_ONE,
                false);
=======
                iBufferSize,
                m_iSampleRate,
                busFeatures);
>>>>>>> 78f4eb14
    }

    if (masterEnabled) {
        // Mix the crossfader orientation buffers together into the master mix
        SampleUtil::copy3WithGain(m_pMaster,
                m_pOutputBusBuffers[EngineChannel::LEFT],
                1.0,
                m_pOutputBusBuffers[EngineChannel::CENTER],
                1.0,
                m_pOutputBusBuffers[EngineChannel::RIGHT],
                1.0,
                iBufferSize);

        MicMonitorMode configuredMicMonitorMode = static_cast<MicMonitorMode>(
            static_cast<int>(m_pMicMonitorMode->get()));

        // Process master, booth, and record/broadcast buffers according to the
        // MicMonitorMode configured in DlgPrefSound
        // TODO(Be): make SampleUtil ramping functions update the old gain variable
        if (configuredMicMonitorMode == MicMonitorMode::MASTER) {
            // Process master channel effects
            // TODO(Be): Move this after mixing in talkover. To apply master effects
            // to both the master and booth in that case will require refactoring
            // the effects system to be able to process the same effects on multiple
            // buffers within the same callback.
            applyMasterEffects(iBufferSize);

            if (headphoneEnabled) {
                processHeadphones(masterMixGainInHeadphones, iBufferSize);
            }

            // Copy master mix to booth output with booth gain before mixing
            // talkover with master mix
            if (boothEnabled) {
                CSAMPLE_GAIN boothGain = static_cast<CSAMPLE_GAIN>(m_pBoothGain->get());
                SampleUtil::copyWithRampingGain(
                        m_pBooth,
                        m_pMaster,
                        m_boothGainOld,
                        boothGain,
                        iBufferSize);
                m_boothGainOld = boothGain;
            }

            // Mix talkover into master mix
            if (m_pNumMicsConfigured->get() > 0) {
                SampleUtil::add(m_pMaster, m_pTalkover, iBufferSize);
            }

            // Apply master gain
            CSAMPLE_GAIN master_gain = static_cast<CSAMPLE_GAIN>(m_pMasterGain->get());
            SampleUtil::applyRampingGain(m_pMaster, m_masterGainOld, master_gain, iBufferSize);
            m_masterGainOld = master_gain;

            // Record/broadcast signal is the same as the master output
            if (sidechainMixRequired()) {
                SampleUtil::copy(m_pSidechainMix, m_pMaster, iBufferSize);
            }
        } else if (configuredMicMonitorMode == MicMonitorMode::MASTER_AND_BOOTH) {
            // Process master channel effects
            // TODO(Be): Move this after mixing in talkover. For the MASTER only
            // MicMonitorMode above, that will require refactoring the effects system
            // to be able to process the same effects on different buffers
            // within the same callback. For consistency between the MicMonitorModes,
            // process master effects here before mixing in talkover.
            applyMasterEffects(iBufferSize);

            if (headphoneEnabled) {
                processHeadphones(masterMixGainInHeadphones, iBufferSize);
            }

            // Mix talkover with master
            if (m_pNumMicsConfigured->get() > 0) {
                SampleUtil::add(m_pMaster, m_pTalkover, iBufferSize);
            }

            // Copy master mix (with talkover mixed in) to booth output with booth gain
            if (boothEnabled) {
                CSAMPLE_GAIN boothGain = static_cast<CSAMPLE_GAIN>(m_pBoothGain->get());
                SampleUtil::copyWithRampingGain(
                        m_pBooth,
                        m_pMaster,
                        m_boothGainOld,
                        boothGain,
                        iBufferSize);
                m_boothGainOld = boothGain;
            }

            // Apply master gain
            CSAMPLE_GAIN master_gain = static_cast<CSAMPLE_GAIN>(m_pMasterGain->get());
            SampleUtil::applyRampingGain(
                    m_pMaster,
                    m_masterGainOld,
                    master_gain,
                    iBufferSize);
            m_masterGainOld = master_gain;

            // Record/broadcast signal is the same as the master output
            if (sidechainMixRequired()) {
                SampleUtil::copy(m_pSidechainMix, m_pMaster, iBufferSize);
            }
        } else if (configuredMicMonitorMode == MicMonitorMode::DIRECT_MONITOR) {
            // Skip mixing talkover with the master and booth outputs
            // if using direct monitoring because it is being mixed in hardware
            // without the latency of sending the signal into Mixxx for processing.
            // However, include the talkover mix in the record/broadcast signal.

            // Copy master mix to booth output with booth gain
            if (boothEnabled) {
                CSAMPLE_GAIN boothGain = static_cast<CSAMPLE_GAIN>(m_pBoothGain->get());
                SampleUtil::copyWithRampingGain(
                        m_pBooth,
                        m_pMaster,
                        m_boothGainOld,
                        boothGain,
                        iBufferSize);
                m_boothGainOld = boothGain;
            }

            // Process master channel effects
            // NOTE(Be): This should occur before mixing in talkover for the
            // record/broadcast signal so the record/broadcast signal is the same
            // as what is heard on the master & booth outputs.
            applyMasterEffects(iBufferSize);

            if (headphoneEnabled) {
                processHeadphones(masterMixGainInHeadphones, iBufferSize);
            }

            // Apply master gain
            CSAMPLE_GAIN master_gain = static_cast<CSAMPLE_GAIN>(m_pMasterGain->get());
            SampleUtil::applyRampingGain(
                    m_pMaster,
                    m_masterGainOld,
                    master_gain,
                    iBufferSize);
            m_masterGainOld = master_gain;
            if (sidechainMixRequired()) {
                SampleUtil::copy(m_pSidechainMix, m_pMaster, iBufferSize);

                if (m_pNumMicsConfigured->get() > 0) {
                    // The talkover signal Mixxx receives is delayed by the round trip latency.
                    // There is an output latency between the time Mixxx processes the audio
                    // and the user hears it. So if the microphone user plays on beat with
                    // what they hear, they will be playing out of sync with the engine's
                    // processing by the output latency. Additionally, Mixxx gets input signals
                    // delayed by the input latency. By the time Mixxx receives the input signal,
                    // a full round trip through the signal chain has elapsed since Mixxx
                    // processed the output signal.
                    // Although Mixxx receives the input signal delayed, the user hears it mixed
                    // in hardware with the master & booth outputs without that
                    // latency, so to record/broadcast the same signal that is heard
                    // on the master & booth outputs, the master mix must be delayed before
                    // mixing the talkover signal for the record/broadcast mix.
                    // If not using microphone inputs or recording/broadcasting from
                    // a sound card input, skip unnecessary processing here.

                    // Copy the master mix to a separate buffer before delaying it
                    // to avoid delaying the master output.
                    m_pLatencyCompensationDelay->process(m_pSidechainMix, iBufferSize);
                    SampleUtil::add(m_pSidechainMix, m_pTalkover, iBufferSize);
                }
            }
        }

        // Submit buffer to the side chain to do CPU intensive non-realtime
        // tasks like recording. The SoundDeviceNetwork, responsible for
        // passing samples to the network reads directly from m_pSidechainMix,
        // registering it with SoundDevice::addOutput().
        // Note: In case the broadcast/recording input is configured,
        // EngineSideChain::receiveBuffer has copied the input buffer to m_pSidechainMix
        // via before (called by SoundManager::pushInputBuffers())
        if (m_pEngineSideChain) {
            m_pEngineSideChain->writeSamples(m_pSidechainMix, iFrames);
        }

        // Process effects that apply to master hardware output only but not
        // record/broadcast signal
        if (m_pEngineEffectsManager) {
            GroupFeatureState masterFeatures;
            masterFeatures.has_gain = true;
            masterFeatures.gain = m_pMasterGain->get();
            m_pEngineEffectsManager->processPostFaderInPlace(
                    m_masterOutputHandle.handle(),
                    m_masterHandle.handle(),
                    m_pMaster,
<<<<<<< HEAD
                    m_iBufferSize,
                    static_cast<int>(m_sampleRate.value()),
=======
                    iBufferSize,
                    m_iSampleRate,
>>>>>>> 78f4eb14
                    masterFeatures);
        }

        // Balance values
        CSAMPLE balright = 1.;
        CSAMPLE balleft = 1.;
        const auto bal = static_cast<CSAMPLE_GAIN>(m_pBalance->get());
        if (bal > 0.) {
            balleft -= bal;
        } else if (bal < 0.) {
            balright += bal;
        }

        // Perform balancing on main out
        SampleUtil::applyRampingAlternatingGain(m_pMaster, balleft, balright,
                m_balleftOld, m_balrightOld, iBufferSize);

        m_balleftOld = balleft;
        m_balrightOld = balright;

        // Update VU meter (it does not return anything). Needs to be here so that
        // master balance and talkover is reflected in the VU meter.
        if (m_pVumeter != nullptr) {
            m_pVumeter->process(m_pMaster, iBufferSize);
        }
    }

    if (m_pMasterMonoMixdown->toBool()) {
        SampleUtil::mixStereoToMono(m_pMaster, iBufferSize);
    }

    if (masterEnabled) {
        m_pMasterDelay->process(m_pMaster, iBufferSize);
    } else {
        SampleUtil::clear(m_pMaster, iBufferSize);
    }
    if (headphoneEnabled) {
        m_pHeadDelay->process(m_pHead, iBufferSize);
    }
    if (boothEnabled) {
        m_pBoothDelay->process(m_pBooth, iBufferSize);
    }

    // We're close to the end of the callback. Wake up the engine worker
    // scheduler so that it runs the workers.
    m_pWorkerScheduler->runWorkers();
}

void EngineMaster::applyMasterEffects(int iBufferSize) {
    // Apply master effects
    if (m_pEngineEffectsManager) {
        GroupFeatureState masterFeatures;
        masterFeatures.has_gain = true;
        masterFeatures.gain = m_pMasterGain->get();
<<<<<<< HEAD
        m_pEngineEffectsManager->processPostFaderInPlace(m_masterHandle.handle(),
                m_masterHandle.handle(),
                m_pMaster,
                m_iBufferSize,
                static_cast<int>(m_sampleRate.value()),
                masterFeatures,
                CSAMPLE_GAIN_ONE,
                CSAMPLE_GAIN_ONE,
                false);
=======
        m_pEngineEffectsManager->processPostFaderInPlace(
                m_masterHandle.handle(),
                m_masterHandle.handle(),
                m_pMaster,
                iBufferSize,
                m_iSampleRate,
                masterFeatures);
>>>>>>> 78f4eb14
    }
}

void EngineMaster::processHeadphones(
        const CSAMPLE_GAIN masterMixGainInHeadphones,
        int iBufferSize) {
    // Add master mix to headphones
    SampleUtil::addWithRampingGain(
            m_pHead,
            m_pMaster,
            m_headphoneMasterGainOld,
            masterMixGainInHeadphones,
            iBufferSize);
    m_headphoneMasterGainOld = masterMixGainInHeadphones;

    // If Head Split is enabled, replace the left channel of the pfl buffer
    // with a mono mix of the headphone buffer, and the right channel of the pfl
    // buffer with a mono mix of the master output buffer.
    if (m_pHeadSplitEnabled->toBool()) {
        // note: NOT VECTORIZED because of in place copy
        // with all compilers, except clang >= 14.
        for (SINT i = 0; i + 1 < iBufferSize; i += 2) {
            m_pHead[i] = (m_pHead[i] + m_pHead[i + 1]) / 2;
            m_pHead[i + 1] = (m_pMaster[i] + m_pMaster[i + 1]) / 2;
        }
    }

    // Apply headphone gain
    CSAMPLE_GAIN headphoneGain = static_cast<CSAMPLE_GAIN>(m_pHeadGain->get());
    SampleUtil::applyRampingGain(
            m_pHead,
            m_headphoneGainOld,
            headphoneGain,
            iBufferSize);
    m_headphoneGainOld = headphoneGain;
}

void EngineMaster::addChannel(EngineChannel* pChannel) {
    ChannelInfo* pChannelInfo = new ChannelInfo(m_channels.size());
    pChannel->setChannelIndex(pChannelInfo->m_index);
    pChannelInfo->m_pChannel = pChannel;
    const QString& group = pChannel->getGroup();
    pChannelInfo->m_handle = m_pChannelHandleFactory->getOrCreateHandle(group);
    pChannelInfo->m_pVolumeControl = new ControlAudioTaperPot(
            ConfigKey(group, "volume"), -20, 0, 1);
    pChannelInfo->m_pVolumeControl->setDefaultValue(1.0);
    pChannelInfo->m_pVolumeControl->set(1.0);
    pChannelInfo->m_pMuteControl = new ControlPushButton(
            ConfigKey(group, "mute"));
    pChannelInfo->m_pMuteControl->setButtonMode(ControlPushButton::POWERWINDOW);
    pChannelInfo->m_pBuffer = SampleUtil::alloc(MAX_BUFFER_LEN);
    SampleUtil::clear(pChannelInfo->m_pBuffer, MAX_BUFFER_LEN);
    m_channels.append(pChannelInfo);
    constexpr GainCache gainCacheDefault = {0, false};
    m_channelHeadphoneGainCache.append(gainCacheDefault);
    m_channelTalkoverGainCache.append(gainCacheDefault);
    m_channelMasterGainCache.append(gainCacheDefault);

    // Pre-allocate scratch buffers to avoid memory allocation in the
    // callback. QVarLengthArray does nothing if reserve is called with a size
    // smaller than its pre-allocation.
    m_activeChannels.reserve(m_channels.size());
    m_activeBusChannels[EngineChannel::LEFT].reserve(m_channels.size());
    m_activeBusChannels[EngineChannel::CENTER].reserve(m_channels.size());
    m_activeBusChannels[EngineChannel::RIGHT].reserve(m_channels.size());
    m_activeHeadphoneChannels.reserve(m_channels.size());
    m_activeTalkoverChannels.reserve(m_channels.size());

    EngineBuffer* pBuffer = pChannelInfo->m_pChannel->getEngineBuffer();
    if (pBuffer != nullptr) {
        pBuffer->bindWorkers(m_pWorkerScheduler);
    }
}

EngineChannel* EngineMaster::getChannel(const QString& group) {
    for (int i = 0; i < m_channels.size(); ++i) {
        ChannelInfo* pChannelInfo = m_channels[i];
        if (pChannelInfo->m_pChannel->getGroup() == group) {
            return pChannelInfo->m_pChannel;
        }
    }
    return nullptr;
}

CSAMPLE_GAIN EngineMaster::getMasterGain(int channelIndex) const {
    if (channelIndex >= 0 && channelIndex < m_channelMasterGainCache.size()) {
        return m_channelMasterGainCache[channelIndex].m_gain;
    }
    return CSAMPLE_GAIN_ZERO;
}

const CSAMPLE* EngineMaster::getDeckBuffer(unsigned int i) const {
    return getChannelBuffer(PlayerManager::groupForDeck(i));
}

const CSAMPLE* EngineMaster::getOutputBusBuffer(unsigned int i) const {
    if (i <= EngineChannel::RIGHT) {
        return m_pOutputBusBuffers[i];
    }
    return nullptr;
}

const CSAMPLE* EngineMaster::getChannelBuffer(const QString& group) const {
    for (int i = 0; i < m_channels.size(); ++i) {
        const ChannelInfo* pChannelInfo = m_channels[i];
        if (pChannelInfo->m_pChannel->getGroup() == group) {
            return pChannelInfo->m_pBuffer;
        }
    }
    return nullptr;
}

const CSAMPLE* EngineMaster::buffer(const AudioOutput& output) const {
    switch (output.getType()) {
    case AudioOutput::MASTER:
        return getMasterBuffer();
        break;
    case AudioOutput::BOOTH:
        return getBoothBuffer();
        break;
    case AudioOutput::HEADPHONES:
        return getHeadphoneBuffer();
        break;
    case AudioOutput::BUS:
        return getOutputBusBuffer(output.getIndex());
        break;
    case AudioOutput::DECK:
        return getDeckBuffer(output.getIndex());
        break;
    case AudioOutput::RECORD_BROADCAST:
        return getSidechainBuffer();
        break;
    default:
        return nullptr;
    }
}

void EngineMaster::onOutputConnected(const AudioOutput& output) {
    switch (output.getType()) {
        case AudioOutput::MASTER:
            // overwrite config option if a master output is configured
            m_pMasterEnabled->forceSet(1.0);
            break;
        case AudioOutput::HEADPHONES:
            m_pMasterEnabled->forceSet(1.0);
            m_pHeadphoneEnabled->forceSet(1.0);
            break;
        case AudioOutput::BOOTH:
            m_pMasterEnabled->forceSet(1.0);
            m_pBoothEnabled->forceSet(1.0);
            break;
        case AudioOutput::BUS:
            m_bBusOutputConnected[output.getIndex()] = true;
            break;
        case AudioOutput::DECK:
            // We don't track enabled decks.
            break;
        case AudioOutput::RECORD_BROADCAST:
            // We don't track enabled sidechain.
            break;
        default:
            break;
    }
}

void EngineMaster::onOutputDisconnected(const AudioOutput& output) {
    switch (output.getType()) {
        case AudioOutput::MASTER:
            // not used, because we need the master buffer for headphone mix
            // and recording/broadcasting as well
            break;
        case AudioOutput::BOOTH:
            m_pBoothEnabled->forceSet(0.0);
            break;
        case AudioOutput::HEADPHONES:
            m_pHeadphoneEnabled->forceSet(0.0);
            break;
        case AudioOutput::BUS:
            m_bBusOutputConnected[output.getIndex()] = false;
            break;
        case AudioOutput::DECK:
            // We don't track enabled decks.
            break;
        case AudioOutput::RECORD_BROADCAST:
            // We don't track enabled sidechain.
            break;
        default:
            break;
    }
}

void EngineMaster::onInputConnected(const AudioInput& input) {
    switch (input.getType()) {
      case AudioInput::MICROPHONE:
          m_pNumMicsConfigured->set(m_pNumMicsConfigured->get() + 1);
          break;
      case AudioInput::AUXILIARY:
          // We don't track enabled auxiliary inputs.
          break;
      case AudioInput::VINYLCONTROL:
          // We don't track enabled vinyl control inputs.
          break;
      case AudioInput::RECORD_BROADCAST:
          m_bExternalRecordBroadcastInputConnected = true;
          break;
      default:
          break;
    }
}

void EngineMaster::onInputDisconnected(const AudioInput& input) {
    switch (input.getType()) {
      case AudioInput::MICROPHONE:
          m_pNumMicsConfigured->set(m_pNumMicsConfigured->get() - 1);
          break;
      case AudioInput::AUXILIARY:
          // We don't track enabled auxiliary inputs.
          break;
      case AudioInput::VINYLCONTROL:
          // We don't track enabled vinyl control inputs.
          break;
      case AudioInput::RECORD_BROADCAST:
          m_bExternalRecordBroadcastInputConnected = false;
          break;
      default:
          break;
    }
}

void EngineMaster::registerNonEngineChannelSoundIO(SoundManager* pSoundManager) {
    pSoundManager->registerInput(AudioInput(AudioPath::RECORD_BROADCAST, 0, 2),
                                 m_pEngineSideChain);

    pSoundManager->registerOutput(AudioOutput(AudioOutput::MASTER, 0, 2), this);
    pSoundManager->registerOutput(AudioOutput(AudioOutput::HEADPHONES, 0, 2), this);
    pSoundManager->registerOutput(AudioOutput(AudioOutput::BOOTH, 0, 2), this);
    for (int o = EngineChannel::LEFT; o <= EngineChannel::RIGHT; o++) {
        pSoundManager->registerOutput(AudioOutput(AudioOutput::BUS, 0, 2, o), this);
    }
    pSoundManager->registerOutput(AudioOutput(AudioOutput::RECORD_BROADCAST, 0, 2), this);
}

bool EngineMaster::sidechainMixRequired() const {
    return m_pEngineSideChain && !m_bExternalRecordBroadcastInputConnected;
}<|MERGE_RESOLUTION|>--- conflicted
+++ resolved
@@ -269,13 +269,8 @@
 }
 
 void EngineMaster::processChannels(int iBufferSize) {
-<<<<<<< HEAD
     // Update internal sync lock rate.
-    m_pEngineSync->onCallbackStart(m_sampleRate, m_iBufferSize);
-=======
-    // Update internal master sync rate.
-    m_pMasterSync->onCallbackStart(m_iSampleRate, iBufferSize);
->>>>>>> 78f4eb14
+    m_pEngineSync->onCallbackStart(m_sampleRate, iBufferSize);
 
     m_activeBusChannels[EngineChannel::LEFT].clear();
     m_activeBusChannels[EngineChannel::CENTER].clear();
@@ -378,14 +373,10 @@
 
     // Do internal sync lock post-processing before the other
     // channels.
-<<<<<<< HEAD
     // Note, because we call this on the internal clock first,
     // it will have an up-to-date beatDistance, whereas the other
     // Syncables will not.
-    m_pEngineSync->onCallbackEnd(m_sampleRate, m_iBufferSize);
-=======
-    m_pMasterSync->onCallbackEnd(m_iSampleRate, iBufferSize);
->>>>>>> 78f4eb14
+    m_pEngineSync->onCallbackEnd(m_sampleRate, iBufferSize);
 
     // After all the engines have been processed, trigger post-processing
     // which ensures that all channels are updating certain values at the
@@ -409,12 +400,7 @@
     bool boothEnabled = m_pBoothEnabled->toBool();
     bool headphoneEnabled = m_pHeadphoneEnabled->toBool();
 
-<<<<<<< HEAD
     m_sampleRate = mixxx::audio::SampleRate::fromDouble(m_pMasterSampleRate->get());
-    m_iBufferSize = iBufferSize;
-=======
-    m_iSampleRate = static_cast<int>(m_pMasterSampleRate->get());
->>>>>>> 78f4eb14
     // TODO: remove assumption of stereo buffer
     constexpr unsigned int kChannels = 2;
     const unsigned int iFrames = iBufferSize / kChannels;
@@ -447,21 +433,12 @@
         // and master mix, so the channel input buffers cannot be modified here.
         ChannelMixer::applyEffectsAndMixChannels(
                 m_headphoneGain,
-<<<<<<< HEAD
                 m_activeHeadphoneChannels,
                 &m_channelHeadphoneGainCache,
                 m_pHead,
                 m_headphoneHandle.handle(),
-                m_iBufferSize,
+                iBufferSize,
                 static_cast<int>(m_sampleRate.value()),
-=======
-                &m_activeHeadphoneChannels,
-                &m_channelHeadphoneGainCache,
-                m_pHead,
-                m_headphoneHandle.handle(),
-                iBufferSize,
-                m_iSampleRate,
->>>>>>> 78f4eb14
                 m_pEngineEffectsManager);
 
         // Process headphone channel effects
@@ -480,13 +457,8 @@
                     m_headphoneHandle.handle(),
                     m_headphoneHandle.handle(),
                     m_pHead,
-<<<<<<< HEAD
-                    m_iBufferSize,
+                    iBufferSize,
                     static_cast<int>(m_sampleRate.value()),
-=======
-                    iBufferSize,
-                    m_iSampleRate,
->>>>>>> 78f4eb14
                     headphoneFeatures);
         }
     }
@@ -495,21 +467,12 @@
     // Effects processing is done in place to avoid unnecessary buffer copying.
     ChannelMixer::applyEffectsInPlaceAndMixChannels(
             m_talkoverGain,
-<<<<<<< HEAD
             m_activeTalkoverChannels,
             &m_channelTalkoverGainCache,
             m_pTalkover,
             m_masterHandle.handle(),
-            m_iBufferSize,
+            iBufferSize,
             static_cast<int>(m_sampleRate.value()),
-=======
-            &m_activeTalkoverChannels,
-            &m_channelTalkoverGainCache,
-            m_pTalkover,
-            m_masterHandle.handle(),
-            iBufferSize,
-            m_iSampleRate,
->>>>>>> 78f4eb14
             m_pEngineEffectsManager);
 
     // Process effects on all microphones mixed together
@@ -520,18 +483,12 @@
                 m_busTalkoverHandle.handle(),
                 m_masterHandle.handle(),
                 m_pTalkover,
-<<<<<<< HEAD
-                m_iBufferSize,
+                iBufferSize,
                 static_cast<int>(m_sampleRate.value()),
                 busFeatures,
                 CSAMPLE_GAIN_ONE,
                 CSAMPLE_GAIN_ONE,
                 false);
-=======
-                iBufferSize,
-                m_iSampleRate,
-                busFeatures);
->>>>>>> 78f4eb14
     }
 
     switch (m_pTalkoverDucking->getMode()) {
@@ -569,22 +526,13 @@
 
     for (int o = EngineChannel::LEFT; o <= EngineChannel::RIGHT; o++) {
         ChannelMixer::applyEffectsInPlaceAndMixChannels(m_masterGain,
-<<<<<<< HEAD
                 m_activeBusChannels[o],
-                &m_channelMasterGainCache, // no [o] because the old gain follows an orientation switch
-                m_pOutputBusBuffers[o],
-                m_masterHandle.handle(),
-                m_iBufferSize,
-                static_cast<int>(m_sampleRate.value()),
-=======
-                &m_activeBusChannels[o],
                 &m_channelMasterGainCache, // no [o] because the old gain
                                            // follows an orientation switch
                 m_pOutputBusBuffers[o],
                 m_masterHandle.handle(),
                 iBufferSize,
-                m_iSampleRate,
->>>>>>> 78f4eb14
+                static_cast<int>(m_sampleRate.value()),
                 m_pEngineEffectsManager);
     }
 
@@ -594,50 +542,32 @@
                 m_busCrossfaderLeftHandle.handle(),
                 m_masterHandle.handle(),
                 m_pOutputBusBuffers[EngineChannel::LEFT],
-<<<<<<< HEAD
-                m_iBufferSize,
+                iBufferSize,
                 static_cast<int>(m_sampleRate.value()),
                 busFeatures,
                 CSAMPLE_GAIN_ONE,
                 CSAMPLE_GAIN_ONE,
                 false);
-=======
-                iBufferSize,
-                m_iSampleRate,
-                busFeatures);
->>>>>>> 78f4eb14
         m_pEngineEffectsManager->processPostFaderInPlace(
                 m_busCrossfaderCenterHandle.handle(),
                 m_masterHandle.handle(),
                 m_pOutputBusBuffers[EngineChannel::CENTER],
-<<<<<<< HEAD
-                m_iBufferSize,
+                iBufferSize,
                 static_cast<int>(m_sampleRate.value()),
                 busFeatures,
                 CSAMPLE_GAIN_ONE,
                 CSAMPLE_GAIN_ONE,
                 false);
-=======
-                iBufferSize,
-                m_iSampleRate,
-                busFeatures);
->>>>>>> 78f4eb14
         m_pEngineEffectsManager->processPostFaderInPlace(
                 m_busCrossfaderRightHandle.handle(),
                 m_masterHandle.handle(),
                 m_pOutputBusBuffers[EngineChannel::RIGHT],
-<<<<<<< HEAD
-                m_iBufferSize,
+                iBufferSize,
                 static_cast<int>(m_sampleRate.value()),
                 busFeatures,
                 CSAMPLE_GAIN_ONE,
                 CSAMPLE_GAIN_ONE,
                 false);
-=======
-                iBufferSize,
-                m_iSampleRate,
-                busFeatures);
->>>>>>> 78f4eb14
     }
 
     if (masterEnabled) {
@@ -824,13 +754,8 @@
                     m_masterOutputHandle.handle(),
                     m_masterHandle.handle(),
                     m_pMaster,
-<<<<<<< HEAD
-                    m_iBufferSize,
+                    iBufferSize,
                     static_cast<int>(m_sampleRate.value()),
-=======
-                    iBufferSize,
-                    m_iSampleRate,
->>>>>>> 78f4eb14
                     masterFeatures);
         }
 
@@ -885,25 +810,15 @@
         GroupFeatureState masterFeatures;
         masterFeatures.has_gain = true;
         masterFeatures.gain = m_pMasterGain->get();
-<<<<<<< HEAD
         m_pEngineEffectsManager->processPostFaderInPlace(m_masterHandle.handle(),
                 m_masterHandle.handle(),
                 m_pMaster,
-                m_iBufferSize,
+                iBufferSize,
                 static_cast<int>(m_sampleRate.value()),
                 masterFeatures,
                 CSAMPLE_GAIN_ONE,
                 CSAMPLE_GAIN_ONE,
                 false);
-=======
-        m_pEngineEffectsManager->processPostFaderInPlace(
-                m_masterHandle.handle(),
-                m_masterHandle.handle(),
-                m_pMaster,
-                iBufferSize,
-                m_iSampleRate,
-                masterFeatures);
->>>>>>> 78f4eb14
     }
 }
 
