--- conflicted
+++ resolved
@@ -73,14 +73,6 @@
     m_pAudioLatencyUsage = new ControlPotmeter(ConfigKey(group, "audio_latency_usage"), audio_latency_usageParameters);
     m_pAudioLatencyOverload  = new ControlPotmeter(ConfigKey(group, "audio_latency_overload"));
 
-<<<<<<< HEAD
-    // Master rate
-    PotmeterParameters rateParameters;
-    rateParameters.setMinValue(-1.);
-    m_pMasterRate = new ControlPotmeter(ConfigKey(group, "rate"), rateParameters);
-
-=======
->>>>>>> 9a424c9a
     // Master sync controller
     m_pMasterSync = new EngineSync(_config);
 
@@ -160,25 +152,20 @@
             ConfigKey(EngineXfader::kXfaderConfigKey, "xFaderMode"));
     m_pXFaderMode->setButtonMode(ControlPushButton::TOGGLE);
 
-<<<<<<< HEAD
     PotmeterParameters xFaderCurveParameters;
-    xFaderCurveParameters.setMaxValue(2.);
-    m_pXFaderCurve = new ControlPotmeter(
-            ConfigKey("[Mixer Profile]", "xFaderCurve"), xFaderCurveParameters);
-    PotmeterParameters xFaderCalibrationParameters;
-    xFaderCalibrationParameters.setMinValue(-2.);
-    xFaderCalibrationParameters.setMinValue(2.);
-    xFaderCalibrationParameters.setScaleStartParameter(0.5);
-    m_pXFaderCalibration = new ControlPotmeter(
-            ConfigKey("[Mixer Profile]", "xFaderCalibration"), xFaderCalibrationParameters);
-=======
+    xFaderCurveParameters.setMinValue(EngineXfader::kTransformMin);
+    xFaderCurveParameters.setMaxValue(EngineXfader::kTransformMax);
     m_pXFaderCurve = new ControlPotmeter(
             ConfigKey(EngineXfader::kXfaderConfigKey, "xFaderCurve"),
-            EngineXfader::kTransformMin, EngineXfader::kTransformMax);
+            xFaderCurveParameters);
+
+    PotmeterParameters xFaderCalibrationParameters;
+    xFaderCalibrationParameters.setMinValue(0.3);
+    xFaderCalibrationParameters.setMinValue(1.);
+    xFaderCalibrationParameters.setScaleStartParameter(0.3);
     m_pXFaderCalibration = new ControlPotmeter(
             ConfigKey(EngineXfader::kXfaderConfigKey, "xFaderCalibration"),
-            0.3, 1., true);
->>>>>>> 9a424c9a
+           xFaderCalibrationParameters);
     m_pXFaderReverse = new ControlPushButton(
             ConfigKey(EngineXfader::kXfaderConfigKey, "xFaderReverse"));
     m_pXFaderReverse->setButtonMode(ControlPushButton::TOGGLE);
