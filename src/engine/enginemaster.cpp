--- conflicted
+++ resolved
@@ -133,22 +133,14 @@
     delete m_pVumeter;
     delete m_pHeadClipping;
     delete m_pSideChain;
-<<<<<<< HEAD
     delete m_pLoopRecorder;
     delete m_pLoopRecSource;
     delete m_pLoopSource;
     
-    delete xFaderReverse;
-    delete xFaderCalibration;
-    delete xFaderCurve;
-    delete xFaderMode;
-=======
-
     delete m_pXFaderReverse;
     delete m_pXFaderCalibration;
     delete m_pXFaderCurve;
     delete m_pXFaderMode;
->>>>>>> 14213369
 
     delete m_pMasterSampleRate;
     delete m_pMasterLatency;
