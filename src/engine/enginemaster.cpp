#include "engine/enginemaster.h"

#include <QtDebug>
#include <QList>
#include <QPair>

#include "preferences/usersettings.h"
#include "control/controlaudiotaperpot.h"
#include "control/controlaudiotaperpot.h"
#include "control/controlpotmeter.h"
#include "control/controlpushbutton.h"
#include "effects/effectsmanager.h"
#include "engine/channelmixer.h"
#include "engine/effects/engineeffectsmanager.h"
#include "engine/enginebuffer.h"
#include "engine/enginebuffer.h"
#include "engine/enginechannel.h"
#include "engine/enginedeck.h"
#include "engine/enginedelay.h"
#include "engine/enginetalkoverducking.h"
#include "engine/enginevumeter.h"
#include "engine/engineworkerscheduler.h"
#include "engine/enginexfader.h"
#include "engine/sidechain/enginesidechain.h"
#include "engine/sync/enginesync.h"
#include "mixer/playermanager.h"
#include "util/defs.h"
#include "util/sample.h"
#include "util/timer.h"
#include "util/trace.h"

EngineMaster::EngineMaster(UserSettingsPointer pConfig,
                           const char* group,
                           EffectsManager* pEffectsManager,
                           ChannelHandleFactory* pChannelHandleFactory,
                           bool bEnableSidechain)
        : m_pEngineEffectsManager(pEffectsManager ? pEffectsManager->getEngineEffectsManager() : NULL),
<<<<<<< HEAD
          m_pChannelHandleFactory(pChannelHandleFactory),
          m_ppSidechain(&m_pTalkover),
=======
          m_bRampingGain(bRampingGain),
>>>>>>> b7f3f726
          m_masterGainOld(0.0),
          m_boothGainOld(0.0),
          m_headphoneMasterGainOld(0.0),
          m_headphoneGainOld(1.0),
          m_masterHandle(registerChannelGroup("[Master]")),
          m_headphoneHandle(registerChannelGroup("[Headphone]")),
          m_busLeftHandle(registerChannelGroup("[BusLeft]")),
          m_busCenterHandle(registerChannelGroup("[BusCenter]")),
          m_busRightHandle(registerChannelGroup("[BusRight]")) {
    m_bBusOutputConnected[EngineChannel::LEFT] = false;
    m_bBusOutputConnected[EngineChannel::CENTER] = false;
    m_bBusOutputConnected[EngineChannel::RIGHT] = false;
    m_bExternalRecordBroadcastInputConnected = false;
    m_pWorkerScheduler = new EngineWorkerScheduler(this);
    m_pWorkerScheduler->start(QThread::HighPriority);

    // Master sample rate
    m_pMasterSampleRate = new ControlObject(ConfigKey(group, "samplerate"), true, true);
    m_pMasterSampleRate->set(44100.);

    // Latency control
    m_pMasterLatency = new ControlObject(ConfigKey(group, "latency"), true, true);
    m_pMasterAudioBufferSize = new ControlObject(ConfigKey(group, "audio_buffer_size"));
    m_pAudioLatencyOverloadCount = new ControlObject(ConfigKey(group, "audio_latency_overload_count"), true, true);
    m_pAudioLatencyUsage = new ControlPotmeter(ConfigKey(group, "audio_latency_usage"), 0.0, 0.25);
    m_pAudioLatencyOverload  = new ControlPotmeter(ConfigKey(group, "audio_latency_overload"), 0.0, 1.0);

    // Master sync controller
    m_pMasterSync = new EngineSync(pConfig);

    // The last-used bpm value is saved in the destructor of EngineSync.
    double default_bpm = pConfig->getValue(
            ConfigKey("[InternalClock]", "bpm"), 124.0);
    ControlObject::getControl(ConfigKey("[InternalClock]","bpm"))->set(default_bpm);

    // Crossfader
    m_pCrossfader = new ControlPotmeter(ConfigKey(group, "crossfader"), -1., 1.);

    // Balance
    m_pBalance = new ControlPotmeter(ConfigKey(group, "balance"), -1., 1.);

    // Master gain
    m_pMasterGain = new ControlAudioTaperPot(ConfigKey(group, "gain"), -14, 14, 0.5);

    // Booth gain
    m_pBoothGain = new ControlAudioTaperPot(ConfigKey(group, "booth_gain"), -14, 14, 0.5);

    // Legacy: the master "gain" control used to be named "volume" in Mixxx
    // 1.11.0 and earlier. See Bug #1306253.
    ControlDoublePrivate::insertAlias(ConfigKey(group, "volume"),
                                      ConfigKey(group, "gain"));

    // VU meter:
    m_pVumeter = new EngineVuMeter(group);

    m_pMasterDelay = new EngineDelay(group, ConfigKey(group, "delay"));
    m_pHeadDelay = new EngineDelay(group, ConfigKey(group, "headDelay"));
    m_pBoothDelay = new EngineDelay(group, ConfigKey(group, "boothDelay"));
    m_pLatencyCompensationDelay = new EngineDelay(group,
        ConfigKey(group, "microphoneLatencyCompensation"));
    m_pNumMicsConfigured = new ControlObject(ConfigKey(group, "num_mics_configured"));

    // Headphone volume
    m_pHeadGain = new ControlAudioTaperPot(ConfigKey(group, "headGain"), -14, 14, 0.5);

    // Legacy: the headphone "headGain" control used to be named "headVolume" in
    // Mixxx 1.11.0 and earlier. See Bug #1306253.
    ControlDoublePrivate::insertAlias(ConfigKey(group, "headVolume"),
                                      ConfigKey(group, "headGain"));

    // Headphone mix (left/right)
    m_pHeadMix = new ControlPotmeter(ConfigKey(group, "headMix"),-1.,1.);
    m_pHeadMix->setDefaultValue(-1.);
    m_pHeadMix->set(-1.);

    // Master / Headphone split-out mode (for devices with only one output).
    m_pHeadSplitEnabled = new ControlPushButton(ConfigKey(group, "headSplit"));
    m_pHeadSplitEnabled->setButtonMode(ControlPushButton::TOGGLE);
    m_pHeadSplitEnabled->set(0.0);

    m_pTalkoverDucking = new EngineTalkoverDucking(pConfig, group);

    // Allocate buffers
    m_pHead = SampleUtil::alloc(MAX_BUFFER_LEN);
    m_pMaster = SampleUtil::alloc(MAX_BUFFER_LEN);
    m_pBooth = SampleUtil::alloc(MAX_BUFFER_LEN);
    m_pTalkover = SampleUtil::alloc(MAX_BUFFER_LEN);
    m_pTalkoverHeadphones = SampleUtil::alloc(MAX_BUFFER_LEN);
    m_pSidechainMix = SampleUtil::alloc(MAX_BUFFER_LEN);
    SampleUtil::clear(m_pHead, MAX_BUFFER_LEN);
    SampleUtil::clear(m_pMaster, MAX_BUFFER_LEN);
    SampleUtil::clear(m_pBooth, MAX_BUFFER_LEN);
    SampleUtil::clear(m_pTalkover, MAX_BUFFER_LEN);
    SampleUtil::clear(m_pTalkoverHeadphones, MAX_BUFFER_LEN);
    SampleUtil::clear(m_pSidechainMix, MAX_BUFFER_LEN);

    // Setup the output buses
    for (int o = EngineChannel::LEFT; o <= EngineChannel::RIGHT; ++o) {
        m_pOutputBusBuffers[o] = SampleUtil::alloc(MAX_BUFFER_LEN);
        SampleUtil::clear(m_pOutputBusBuffers[o], MAX_BUFFER_LEN);
    }

    m_ppSidechainOutput = &m_pMaster;

    // Starts a thread for recording and broadcast
    m_pEngineSideChain = bEnableSidechain ? new EngineSideChain(pConfig) : NULL;

    // X-Fader Setup
    m_pXFaderMode = new ControlPushButton(
            ConfigKey(EngineXfader::kXfaderConfigKey, "xFaderMode"));
    m_pXFaderMode->setButtonMode(ControlPushButton::TOGGLE);

    m_pXFaderCurve = new ControlPotmeter(
            ConfigKey(EngineXfader::kXfaderConfigKey, "xFaderCurve"),
            EngineXfader::kTransformMin, EngineXfader::kTransformMax);
    m_pXFaderCalibration = new ControlPotmeter(
            ConfigKey(EngineXfader::kXfaderConfigKey, "xFaderCalibration"),
            0.3, 1., true);
    m_pXFaderReverse = new ControlPushButton(
            ConfigKey(EngineXfader::kXfaderConfigKey, "xFaderReverse"));
    m_pXFaderReverse->setButtonMode(ControlPushButton::TOGGLE);

    m_pKeylockEngine = new ControlObject(ConfigKey(group, "keylock_engine"),
                                         true, false, true);
    m_pKeylockEngine->set(pConfig->getValueString(
            ConfigKey(group, "keylock_engine")).toDouble());

    // TODO: Make this read only and make EngineMaster decide whether
    // processing the master mix is necessary.
    m_pMasterEnabled = new ControlObject(ConfigKey(group, "enabled"),
            true, false, true);  // persist = true
    m_pBoothEnabled = new ControlObject(ConfigKey(group, "booth_enabled"));
    m_pBoothEnabled->setReadOnly();
    m_pMasterMonoMixdown = new ControlObject(ConfigKey(group, "mono_mixdown"),
            true, false, true);  // persist = true
    m_pMicMonitorMode = new ControlObject(ConfigKey(group, "talkover_mix"),
            true, false, true);  // persist = true
    m_pHeadphoneEnabled = new ControlObject(ConfigKey(group, "headEnabled"));
    m_pHeadphoneEnabled->setReadOnly();

    // Note: the EQ Rack is set in EffectsManager::setupDefaults();
}

EngineMaster::~EngineMaster() {
    qDebug() << "in ~EngineMaster()";
    delete m_pKeylockEngine;
    delete m_pCrossfader;
    delete m_pBalance;
    delete m_pHeadMix;
    delete m_pHeadSplitEnabled;
    delete m_pMasterGain;
    delete m_pBoothGain;
    delete m_pHeadGain;
    delete m_pTalkoverDucking;
    delete m_pVumeter;
    delete m_pEngineSideChain;
    delete m_pMasterDelay;
    delete m_pHeadDelay;
    delete m_pBoothDelay;
    delete m_pLatencyCompensationDelay;
    delete m_pNumMicsConfigured;

    delete m_pXFaderReverse;
    delete m_pXFaderCalibration;
    delete m_pXFaderCurve;
    delete m_pXFaderMode;

    delete m_pMasterSync;
    delete m_pMasterSampleRate;
    delete m_pMasterLatency;
    delete m_pMasterAudioBufferSize;
    delete m_pAudioLatencyOverloadCount;
    delete m_pAudioLatencyUsage;
    delete m_pAudioLatencyOverload;

    delete m_pMasterEnabled;
    delete m_pMasterMonoMixdown;
    delete m_pMicMonitorMode;
    delete m_pHeadphoneEnabled;

    SampleUtil::free(m_pHead);
    SampleUtil::free(m_pMaster);
    SampleUtil::free(m_pBooth);
    SampleUtil::free(m_pTalkover);
    SampleUtil::free(m_pTalkoverHeadphones);
    for (int o = EngineChannel::LEFT; o <= EngineChannel::RIGHT; o++) {
        SampleUtil::free(m_pOutputBusBuffers[o]);
    }

    delete m_pWorkerScheduler;

    for (int i = 0; i < m_channels.size(); ++i) {
        ChannelInfo* pChannelInfo = m_channels[i];
        SampleUtil::free(pChannelInfo->m_pBuffer);
        delete pChannelInfo->m_pChannel;
        delete pChannelInfo->m_pVolumeControl;
        delete pChannelInfo->m_pMuteControl;
        delete pChannelInfo;
    }
}

const CSAMPLE* EngineMaster::getMasterBuffer() const {
    return m_pMaster;
}

const CSAMPLE* EngineMaster::getBoothBuffer() const {
    return m_pBooth;
}

const CSAMPLE* EngineMaster::getHeadphoneBuffer() const {
    return m_pHead;
}

const CSAMPLE* EngineMaster::getSidechainBuffer() const {
    return *m_ppSidechainOutput;
}

void EngineMaster::processChannels(int iBufferSize) {
    m_activeBusChannels[EngineChannel::LEFT].clear();
    m_activeBusChannels[EngineChannel::CENTER].clear();
    m_activeBusChannels[EngineChannel::RIGHT].clear();
    m_activeHeadphoneChannels.clear();
    m_activeTalkoverChannels.clear();
    m_activeChannels.clear();

    ScopedTimer timer("EngineMaster::processChannels");
    EngineChannel* pMasterChannel = m_pMasterSync->getMaster();
    // Reserve the first place for the master channel which
    // should be processed first
    m_activeChannels.append(NULL);
    int activeChannelsStartIndex = 1; // Nothing at 0 yet
    for (int i = 0; i < m_channels.size(); ++i) {
        ChannelInfo* pChannelInfo = m_channels[i];
        EngineChannel* pChannel = pChannelInfo->m_pChannel;

        // Skip inactive channels.
        if (!pChannel || !pChannel->isActive()) {
            continue;
        }

        if (pChannel->isTalkoverEnabled()) {
            // talkover is an exclusive channel
            // once talkover is enabled it is not used in
            // xFader-Mix
            m_activeTalkoverChannels.append(pChannelInfo);

            // Check if we need to fade out the master channel
            GainCache& gainCache = m_channelMasterGainCache[i];
            if (gainCache.m_gain) {
                gainCache.m_fadeout = true;
                m_activeBusChannels[pChannel->getOrientation()].append(pChannelInfo);
             }
        } else {
            // Check if we need to fade out the channel
            GainCache& gainCache = m_channelTalkoverGainCache[i];
            if (gainCache.m_gain) {
                gainCache.m_fadeout = true;
                m_activeTalkoverChannels.append(pChannelInfo);
            }
            if (pChannel->isMasterEnabled() &&
                    !pChannelInfo->m_pMuteControl->toBool()) {
                // the xFader-Mix
                m_activeBusChannels[pChannel->getOrientation()].append(pChannelInfo);
            } else {
                // Check if we need to fade out the channel
                GainCache& gainCache = m_channelMasterGainCache[i];
                if (gainCache.m_gain) {
                    gainCache.m_fadeout = true;
                    m_activeBusChannels[pChannel->getOrientation()].append(pChannelInfo);
                }
            }
        }

        // If the channel is enabled for previewing in headphones, copy it
        // over to the headphone buffer
        if (pChannel->isPflEnabled()) {
            m_activeHeadphoneChannels.append(pChannelInfo);
        } else {
            // Check if we need to fade out the channel
            GainCache& gainCache = m_channelHeadphoneGainCache[i];
            if (gainCache.m_gain) {
                m_channelHeadphoneGainCache[i].m_fadeout = true;
                m_activeHeadphoneChannels.append(pChannelInfo);
            }
        }

        // If necessary, add the channel to the list of buffers to process.
        if (pChannel == pMasterChannel) {
            // If this is the sync master, it should be processed first.
            m_activeChannels.replace(0, pChannelInfo);
            activeChannelsStartIndex = 0;
        } else {
            m_activeChannels.append(pChannelInfo);
        }
    }

    // Now that the list is built and ordered, do the processing.
    for (int i = activeChannelsStartIndex;
             i < m_activeChannels.size(); ++i) {
        ChannelInfo* pChannelInfo = m_activeChannels[i];
        EngineChannel* pChannel = pChannelInfo->m_pChannel;
        pChannel->process(pChannelInfo->m_pBuffer, iBufferSize);

        // Collect metadata for effects
        if (m_pEngineEffectsManager) {
            GroupFeatureState features;
            pChannel->collectFeatures(&features);
            pChannelInfo->m_features = features;
        }
    }

    // After all the engines have been processed, trigger post-processing
    // which ensures that all channels are updating certain values at the
    // same point in time.  This prevents sync from failing depending on
    // if the sync target was processed before or after the sync origin.
    for (int i = activeChannelsStartIndex;
            i < m_activeChannels.size(); ++i) {
        m_activeChannels[i]->m_pChannel->postProcess(iBufferSize);
    }
}

void EngineMaster::process(const int iBufferSize) {
    static bool haveSetName = false;
    if (!haveSetName) {
        QThread::currentThread()->setObjectName("Engine");
        haveSetName = true;
    }
    Trace t("EngineMaster::process");

    bool masterEnabled = m_pMasterEnabled->get();
    bool boothEnabled = m_pBoothEnabled->get();
    bool headphoneEnabled = m_pHeadphoneEnabled->get();

<<<<<<< HEAD
    m_iSampleRate = static_cast<int>(m_pMasterSampleRate->get());
    m_iBufferSize = iBufferSize;
=======
    // TODO: remove assumption of stereo buffer
    const unsigned int kChannels = 2;
    const unsigned int iFrames = iBufferSize / kChannels;
    unsigned int iSampleRate = static_cast<int>(m_pMasterSampleRate->get());
>>>>>>> b7f3f726
    if (m_pEngineEffectsManager) {
        m_pEngineEffectsManager->onCallbackStart();
    }

    // Update internal master sync rate.
    m_pMasterSync->onCallbackStart(m_iSampleRate, m_iBufferSize);
    // Prepare each channel for output
    processChannels(m_iBufferSize);
    // Do internal master sync post-processing
    m_pMasterSync->onCallbackEnd(m_iSampleRate, m_iBufferSize);

    // Compute headphone mix
    // Head phone left/right mix
    CSAMPLE pflMixGainInHeadphones = 1;
    CSAMPLE masterMixGainInHeadphones = 0;
    if (masterEnabled) {
        CSAMPLE cf_val = m_pHeadMix->get();
        pflMixGainInHeadphones = 0.5 * (-cf_val + 1.);
        masterMixGainInHeadphones = 0.5 * (cf_val + 1.);
        // qDebug() << "head val " << cf_val << ", head " << chead_gain
        //          << ", master " << cmaster_gain;
    }

    // Mix all the PFL enabled channels together.
    m_headphoneGain.setGain(pflMixGainInHeadphones);

    if (headphoneEnabled) {
<<<<<<< HEAD
        // Process effects and mix PFL channels together for the headphones.
        // Effects will be reprocessed post-fader for the crossfader busses
        // and master mix, so the channel input buffers cannot be modified here.
        ChannelMixer::applyEffectsAndMixChannels(
            m_headphoneGain, &m_activeHeadphoneChannels,
            &m_channelHeadphoneGainCache,
            m_pHead, m_headphoneHandle.handle(),
            m_iBufferSize, m_iSampleRate,
            m_pEngineEffectsManager);
=======
        if (m_bRampingGain) {
            ChannelMixer::mixChannelsRamping(
                    m_headphoneGain, &m_activeHeadphoneChannels,
                    &m_channelHeadphoneGainCache,
                    m_pHead, iBufferSize);
        } else {
            ChannelMixer::mixChannels(
                    m_headphoneGain, &m_activeHeadphoneChannels,
                    &m_channelHeadphoneGainCache,
                    m_pHead, iBufferSize);
        }
>>>>>>> b7f3f726

        // Process headphone channel effects
        if (m_pEngineEffectsManager) {
            GroupFeatureState headphoneFeatures;
<<<<<<< HEAD
            // If there is only one channel in the headphone mix, use its features
            // for effects processing. This allows for previewing how an effect will
            // sound on a playing deck before turning up the dry/wet knob to make it
            // audible on the master mix. Without this, the effect would sound different
            // in headphones than how it would sound if it was enabled on the deck,
            // for example with tempo synced effects.
            if (m_activeHeadphoneChannels.size() == 1) {
                headphoneFeatures = m_activeHeadphoneChannels.at(0)->m_features;
            }
            m_pEngineEffectsManager->processPostFaderInPlace(
                m_headphoneHandle.handle(),
                m_headphoneHandle.handle(),
                m_pHead,
                m_iBufferSize, m_iSampleRate,
                headphoneFeatures);
=======
            m_pEngineEffectsManager->process(m_headphoneHandle.handle(),
                                             m_pHead,
                                             iBufferSize, iSampleRate,
                                             headphoneFeatures);
>>>>>>> b7f3f726
        }
    }

    // Mix all the talkover enabled channels together.
    // Effects processing is done in place to avoid unnecessary buffer copying.
    ChannelMixer::applyEffectsInPlaceAndMixChannels(
        m_talkoverGain, &m_activeTalkoverChannels,
        &m_channelTalkoverGainCache,
        m_pTalkover, m_masterHandle.handle(),
        m_iBufferSize, m_iSampleRate, m_pEngineEffectsManager);

    // Clear talkover compressor for the next round of gain calculation.
    m_pTalkoverDucking->clearKeys();
    if (m_pTalkoverDucking->getMode() != EngineTalkoverDucking::OFF) {
        m_pTalkoverDucking->processKey(m_pTalkover, m_iBufferSize);
    }

    // Calculate the crossfader gains for left and right side of the crossfader
    double crossfaderLeftGain, crossfaderRightGain;
    EngineXfader::getXfadeGains(m_pCrossfader->get(), m_pXFaderCurve->get(),
                                m_pXFaderCalibration->get(),
                                m_pXFaderMode->get(),
                                m_pXFaderReverse->toBool(),
                                &crossfaderLeftGain, &crossfaderRightGain);

<<<<<<< HEAD
    // All other channels should be adjusted by ducking gain.
    // The talkover channels are mixed in later
    m_masterGain.setGains(m_pTalkoverDucking->getGain(m_iBufferSize / 2),
                          c1_gain, 1.0, c2_gain);

    // Make the mix for each output bus. m_masterGain takes care of applying the
    // master volume, the channel volume, and the orientation gain.
    // Effects processing modifies the input buffers. This is necessary
    // to have effects applied to the individual deck outputs for use
    // with external mixers.
=======
    m_masterGain.setGains(crossfaderLeftGain, 1.0, crossfaderRightGain,
                            m_pTalkoverDucking->getGain(iBufferSize / 2));

    // Make the mix for each crossfader orientation output bus.
    // m_masterGain takes care of applying the attenuation from
    // channel volume faders, crossfader, and talkover ducking.
    // Talkover is mixed in later according to the configured MicMonitorMode
>>>>>>> b7f3f726
    for (int o = EngineChannel::LEFT; o <= EngineChannel::RIGHT; o++) {
        ChannelMixer::applyEffectsInPlaceAndMixChannels(
            m_masterGain,
            &m_activeBusChannels[o],
            &m_channelMasterGainCache, // no [o] because the old gain follows an orientation switch
            m_pOutputBusBuffers[o], m_masterHandle.handle(),
            m_iBufferSize, m_iSampleRate, m_pEngineEffectsManager);
    }

    // Process crossfader orientation bus channel effects
    if (m_pEngineEffectsManager) {
        GroupFeatureState busFeatures;
        m_pEngineEffectsManager->processPostFaderInPlace(
            m_busLeftHandle.handle(),
            m_masterHandle.handle(),
            m_pOutputBusBuffers[EngineChannel::LEFT],
            m_iBufferSize, m_iSampleRate, busFeatures);
        m_pEngineEffectsManager->processPostFaderInPlace(
            m_busCenterHandle.handle(),
            m_masterHandle.handle(),
            m_pOutputBusBuffers[EngineChannel::CENTER],
            m_iBufferSize, m_iSampleRate, busFeatures);
        m_pEngineEffectsManager->processPostFaderInPlace(
            m_busRightHandle.handle(),
            m_masterHandle.handle(),
            m_pOutputBusBuffers[EngineChannel::RIGHT],
            m_iBufferSize, m_iSampleRate, busFeatures);
    }

    if (masterEnabled) {
<<<<<<< HEAD
        // Mix the three channels together. We already mixed the busses together
        // with the channel gains and overall master gain.
        if (!m_pMasterTalkoverMix->toBool()) {
            // Add Talkover to Master output
            SampleUtil::copy4WithGain(m_pMaster,
                    m_pOutputBusBuffers[EngineChannel::LEFT], 1.0,
                    m_pOutputBusBuffers[EngineChannel::CENTER], 1.0,
                    m_pOutputBusBuffers[EngineChannel::RIGHT], 1.0,
                    m_pTalkover, 1.0, m_iBufferSize);
        } else {
            SampleUtil::copy3WithGain(m_pMaster,
                    m_pOutputBusBuffers[EngineChannel::LEFT], 1.0,
                    m_pOutputBusBuffers[EngineChannel::CENTER], 1.0,
                    m_pOutputBusBuffers[EngineChannel::RIGHT], 1.0,
                    m_iBufferSize);
        }
=======
        // Mix the crossfader orientation buffers together into the master mix
        SampleUtil::copy3WithGain(m_pMaster,
            m_pOutputBusBuffers[EngineChannel::LEFT], 1.0,
            m_pOutputBusBuffers[EngineChannel::CENTER], 1.0,
            m_pOutputBusBuffers[EngineChannel::RIGHT], 1.0,
            iBufferSize);

        MicMonitorMode configuredMicMonitorMode = static_cast<MicMonitorMode>(
            static_cast<int>(m_pMicMonitorMode->get()));

        // Process master, booth, and record/broadcast buffers according to the
        // MicMonitorMode configured in DlgPrefSound
        // TODO(Be): make SampleUtil ramping functions update the old gain variable
        if (configuredMicMonitorMode == MicMonitorMode::MASTER) {
            // Process master channel effects
            // TODO(Be): Move this after mixing in talkover. To apply master effects
            // to both the master and booth in that case will require refactoring
            // the effects system to be able to process the same effects on multiple
            // buffers within the same callback.
            applyMasterEffects(iBufferSize, iSampleRate);

            // Copy master mix to booth output with booth gain before mixing
            // talkover with master mix
            if (boothEnabled) {
                CSAMPLE boothGain = m_pBoothGain->get();
                if (m_bRampingGain) {
                    SampleUtil::copy1WithRampingGain(m_pBooth, m_pMaster,
                        m_boothGainOld, boothGain, iBufferSize);
                } else {
                    SampleUtil::copy1WithGain(m_pBooth, m_pMaster,
                        boothGain, iBufferSize);
                }
                m_boothGainOld = boothGain;
            }

            // Mix talkover into master mix
            if (m_pNumMicsConfigured->get() > 0) {
                SampleUtil::copy2WithGain(m_pMaster,
                    m_pMaster, 1.0,
                    m_pTalkover, 1.0,
                    iBufferSize);
            }

            // Apply master gain
            // TODO(Be): make this not affect the headphones. Refer to
            // https://bugs.launchpad.net/mixxx/+bug/1458213
            CSAMPLE master_gain = m_pMasterGain->get();
            if (m_bRampingGain) {
                SampleUtil::applyRampingGain(m_pMaster, m_masterGainOld, master_gain,
                                             iBufferSize);
            } else {
                SampleUtil::applyGain(m_pMaster, master_gain, iBufferSize);
            }
            m_masterGainOld = master_gain;

            // Record/broadcast signal is the same as the master output
            m_ppSidechainOutput = &m_pMaster;
        } else if (configuredMicMonitorMode == MicMonitorMode::MASTER_AND_BOOTH) {
            // Process master channel effects
            // TODO(Be): Move this after mixing in talkover. For the MASTER only
            // MicMonitorMode above, that will require refactoring the effects system
            // to be able to process the same effects on different buffers
            // within the same callback. For consistency between the MicMonitorModes,
            // process master effects here before mixing in talkover.
            applyMasterEffects(iBufferSize, iSampleRate);

            // Mix talkover with master
            if (m_pNumMicsConfigured->get() > 0) {
                SampleUtil::copy2WithGain(m_pMaster,
                    m_pMaster, 1.0,
                    m_pTalkover, 1.0,
                    iBufferSize);
            }
>>>>>>> b7f3f726

            // Copy master mix (with talkover mixed in) to booth output with booth gain
            if (boothEnabled) {
                CSAMPLE boothGain = m_pBoothGain->get();
                if (m_bRampingGain) {
                    SampleUtil::copy1WithRampingGain(m_pBooth, m_pMaster,
                        m_boothGainOld, boothGain, iBufferSize);
                } else {
                    SampleUtil::copy1WithGain(m_pBooth, m_pMaster,
                        boothGain, iBufferSize);
                }
                m_boothGainOld = boothGain;
            }

            // Apply master gain
            // TODO(Be): make this not affect the headphones. Refer to
            // https://bugs.launchpad.net/mixxx/+bug/1458213
            CSAMPLE master_gain = m_pMasterGain->get();
            if (m_bRampingGain) {
                SampleUtil::applyRampingGain(m_pMaster, m_masterGainOld, master_gain,
                                             iBufferSize);
            } else {
                SampleUtil::applyGain(m_pMaster, master_gain, iBufferSize);
            }
            m_masterGainOld = master_gain;

            // Record/broadcast signal is the same as the master output
            m_ppSidechainOutput = &m_pMaster;
        } else if (configuredMicMonitorMode == MicMonitorMode::DIRECT_MONITOR) {
            // Skip mixing talkover with the master and booth outputs
            // if using direct monitoring because it is being mixed in hardware
            // without the latency of sending the signal into Mixxx for processing.
            // However, include the talkover mix in the record/broadcast signal.

            // Copy master mix to booth output with booth gain
            if (boothEnabled) {
                CSAMPLE boothGain = m_pBoothGain->get();
                if (m_bRampingGain) {
                    SampleUtil::copy1WithRampingGain(m_pBooth, m_pMaster,
                        m_boothGainOld, boothGain, iBufferSize);
                } else {
                    SampleUtil::copy1WithGain(m_pBooth, m_pMaster,
                        boothGain, iBufferSize);
                }
                m_boothGainOld = boothGain;
            }

            // Process master channel effects
            // NOTE(Be): This should occur before mixing in talkover for the
            // record/broadcast signal so the record/broadcast signal is the same
            // as what is heard on the master & booth outputs.
            applyMasterEffects(iBufferSize, iSampleRate);

            // Apply master gain
            // TODO(Be): make this not affect the headphones. Refer to
            // https://bugs.launchpad.net/mixxx/+bug/1458213
            CSAMPLE master_gain = m_pMasterGain->get();
            if (m_bRampingGain) {
                SampleUtil::applyRampingGain(m_pMaster, m_masterGainOld, master_gain,
                                             iBufferSize);
            } else {
                SampleUtil::applyGain(m_pMaster, master_gain, iBufferSize);
            }
            m_masterGainOld = master_gain;

            // The talkover signal Mixxx receives is delayed by the round trip latency.
            // There is an output latency between the time Mixxx processes the audio
            // and the user hears it. So if the microphone user plays on beat with
            // what they hear, they will be playing out of sync with the engine's
            // processing by the output latency. Additionally, Mixxx gets input signals
            // delayed by the input latency. By the time Mixxx receives the input signal,
            // a full round trip through the signal chain has elapsed since Mixxx
            // processed the output signal.
            // Although Mixxx receives the input signal delayed, the user hears it mixed
            // in hardware with the master & booth outputs without that
            // latency, so to record/broadcast the same signal that is heard
            // on the master & booth outputs, the master mix must be delayed before
            // mixing the talkover signal for the record/broadcast mix.
            // If not using microphone inputs or recording/broadcasting from
            // a sound card input, skip unnecessary processing here.
            if (m_pNumMicsConfigured->get() > 0
                && !m_bExternalRecordBroadcastInputConnected) {
                // Copy the master mix to a separate buffer before delaying it
                // to avoid delaying the master output.
                SampleUtil::copy(m_pSidechainMix, m_pMaster, iBufferSize);
                m_pLatencyCompensationDelay->process(m_pSidechainMix, iBufferSize);
                SampleUtil::copy2WithGain(m_pSidechainMix,
                                          m_pSidechainMix, 1.0,
                                          m_pTalkover, 1.0,
                                          iBufferSize);
                m_ppSidechainOutput = &m_pSidechainMix;
            } else {
                m_ppSidechainOutput = &m_pMaster;
            }
<<<<<<< HEAD
            masterFeatures.has_gain = true;
            masterFeatures.gain = m_pMasterGain->get();
            m_pEngineEffectsManager->processPostFaderInPlace(
                m_masterHandle.handle(),
                m_masterHandle.handle(),
                m_pMaster,
                m_iBufferSize, m_iSampleRate,
                masterFeatures);
        }

        if (headphoneEnabled) {
            // Add master mix to headphone buffer with gain determined by headMix knob
            SampleUtil::addWithRampingGain(m_pHead, m_pMaster,
                                            m_headphoneMasterGainOld,
                                            masterMixGainInHeadphones, m_iBufferSize);
            m_headphoneMasterGainOld = masterMixGainInHeadphones;

            if (m_pHeadSplitEnabled->get()) {
                // If split cue mode is enabled, replace the
                // left channel of the headphone buffer with the PFL mix in mono, and the
                // right channel of the headphone buffer with the master mix in mono.
                // note: NOT VECTORIZED because of in place copy
                for (unsigned int i = 0; i + 1 < m_iBufferSize; i += 2) {
                    m_pHead[i] = (m_pHead[i] + m_pHead[i + 1]) / 2;
                    m_pHead[i + 1] = (m_pMaster[i] + m_pMaster[i + 1]) / 2;
                }
            }

            // Headphone gain
            CSAMPLE headphoneGain = m_pHeadGain->get();
            SampleUtil::applyRampingGain(m_pHead, m_headphoneGainOld,
                                        headphoneGain, m_iBufferSize);
            m_headphoneGainOld = headphoneGain;
        }

        // Apply master gain after effects.
        CSAMPLE master_gain = m_pMasterGain->get();
        SampleUtil::applyRampingGain(m_pMaster, m_masterGainOld,
                                      master_gain, m_iBufferSize);
        m_masterGainOld = master_gain;
=======
        }

        // Submit buffer to the side chain to do broadcasting, recording,
        // etc. (CPU intensive non-realtime tasks)
        // If recording/broadcasting from a sound card input,
        // SoundManager will send the input buffer from the sound card to m_pSidechain
        // so skip sending a buffer to m_pSidechain here.
        if (!m_bExternalRecordBroadcastInputConnected
            && m_pEngineSideChain != nullptr) {
            m_pEngineSideChain->writeSamples(*m_ppSidechainOutput, iFrames);
        }
>>>>>>> b7f3f726

        // Balance values
        CSAMPLE balright = 1.;
        CSAMPLE balleft = 1.;
        CSAMPLE bal = m_pBalance->get();
        if (bal > 0.) {
            balleft -= bal;
        } else if (bal < 0.) {
            balright += bal;
        }

        // Perform balancing on main out
        SampleUtil::applyAlternatingGain(m_pMaster, balleft, balright, m_iBufferSize);

<<<<<<< HEAD
        // Submit master samples to the side chain to do broadcasting, recording,
        // etc. (cpu intensive non-realtime tasks)
        if (m_pEngineSideChain != NULL) {
            if (m_pMasterTalkoverMix->toBool()) {
                // Add Master and Talkover to Sidechain output, re-use the
                // talkover buffer
                // Note: m_ppSidechain = &m_pTalkover;
                SampleUtil::addWithGain(m_pTalkover,
                        m_pMaster, 1.0,
                                        m_iBufferSize);
            } else {
                // Just Copy Master to Sidechain since we have already added
                // Talkover above
                SampleUtil::copy(*m_ppSidechain,
                        m_pMaster,
                                 m_iBufferSize);
            }
            m_pEngineSideChain->writeSamples(*m_ppSidechain, m_iBufferSize);
        }

        // Update VU meter (it does not return anything). Needs to be here so that
        // master balance and talkover is reflected in the VU meter.
        if (m_pVumeter != NULL) {
            m_pVumeter->process(*m_ppSidechain, m_iBufferSize);
=======
        // Update VU meter (it does not return anything). Needs to be here so that
        // master balance and talkover is reflected in the VU meter.
        if (m_pVumeter != NULL) {
            m_pVumeter->process(m_pMaster, iBufferSize);
        }

        // Add master to headphone with appropriate gain
        if (headphoneEnabled) {
            if (m_bRampingGain) {
                SampleUtil::addWithRampingGain(m_pHead, m_pMaster,
                                               m_headphoneMasterGainOld,
                                               cmaster_gain, iBufferSize);
            } else {
                SampleUtil::addWithGain(m_pHead, m_pMaster, cmaster_gain, iBufferSize);
            }
            m_headphoneMasterGainOld = cmaster_gain;
        }
    }

    if (headphoneEnabled) {
        // Process headphone channel effects
        if (m_pEngineEffectsManager) {
            GroupFeatureState headphoneFeatures;
            m_pEngineEffectsManager->process(m_headphoneHandle.handle(),
                                             m_pHead,
                                             iBufferSize, iSampleRate,
                                             headphoneFeatures);
        }
        // Head volume
        CSAMPLE headphoneGain = m_pHeadGain->get();
        if (m_bRampingGain) {
            SampleUtil::applyRampingGain(m_pHead, m_headphoneGainOld,
                                         headphoneGain, iBufferSize);
        } else {
            SampleUtil::applyGain(m_pHead, headphoneGain, iBufferSize);
        }
        m_headphoneGainOld = headphoneGain;
    }

    if (masterEnabled && headphoneEnabled) {
        // If Head Split is enabled, replace the left channel of the pfl buffer
        // with a mono mix of the headphone buffer, and the right channel of the pfl
        // buffer with a mono mix of the master output buffer.
        if (m_pHeadSplitEnabled->get()) {
            // note: NOT VECTORIZED because of in place copy
            for (int i = 0; i + 1 < iBufferSize; i += 2) {
                m_pHead[i] = (m_pHead[i] + m_pHead[i + 1]) / 2;
                m_pHead[i + 1] = (m_pMaster[i] + m_pMaster[i + 1]) / 2;
            }
>>>>>>> b7f3f726
        }
    }

    if (m_pMasterMonoMixdown->get()) {
        SampleUtil::mixStereoToMono(m_pMaster, m_pMaster, m_iBufferSize);
    }

    if (masterEnabled) {
        m_pMasterDelay->process(m_pMaster, m_iBufferSize);
    } else {
        SampleUtil::clear(m_pMaster, m_iBufferSize);
    }
    if (headphoneEnabled) {
        m_pHeadDelay->process(m_pHead, m_iBufferSize);
    }
    if (boothEnabled) {
        m_pBoothDelay->process(m_pBooth, iBufferSize);
    }

    // We're close to the end of the callback. Wake up the engine worker
    // scheduler so that it runs the workers.
    m_pWorkerScheduler->runWorkers();
}

void EngineMaster::applyMasterEffects(const int iBufferSize, const int iSampleRate) {
    if (m_pEngineEffectsManager) {
        GroupFeatureState masterFeatures;
        // Well, this is delayed by one buffer (it's dependent on the
        // output). Oh well.
        if (m_pVumeter != NULL) {
            m_pVumeter->collectFeatures(&masterFeatures);
        }
        masterFeatures.has_gain = true;
        masterFeatures.gain = m_pMasterGain->get();
        m_pEngineEffectsManager->process(m_masterHandle.handle(), m_pMaster,
                                        iBufferSize, iSampleRate,
                                        masterFeatures);
    }
}

void EngineMaster::addChannel(EngineChannel* pChannel) {
    ChannelInfo* pChannelInfo = new ChannelInfo(m_channels.size());
    pChannelInfo->m_pChannel = pChannel;
    const QString& group = pChannel->getGroup();
    pChannelInfo->m_handle = m_pChannelHandleFactory->getOrCreateHandle(group);
    pChannelInfo->m_pVolumeControl = new ControlAudioTaperPot(
            ConfigKey(group, "volume"), -20, 0, 1);
    pChannelInfo->m_pVolumeControl->setDefaultValue(1.0);
    pChannelInfo->m_pVolumeControl->set(1.0);
    pChannelInfo->m_pMuteControl = new ControlPushButton(
            ConfigKey(group, "mute"));
    pChannelInfo->m_pMuteControl->setButtonMode(ControlPushButton::POWERWINDOW);
    pChannelInfo->m_pBuffer = SampleUtil::alloc(MAX_BUFFER_LEN);
    SampleUtil::clear(pChannelInfo->m_pBuffer, MAX_BUFFER_LEN);
    m_channels.append(pChannelInfo);
    const GainCache gainCacheDefault = {0, false};
    m_channelHeadphoneGainCache.append(gainCacheDefault);
    m_channelTalkoverGainCache.append(gainCacheDefault);
    m_channelMasterGainCache.append(gainCacheDefault);

    // Pre-allocate scratch buffers to avoid memory allocation in the
    // callback. QVarLengthArray does nothing if reserve is called with a size
    // smaller than its pre-allocation.
    m_activeChannels.reserve(m_channels.size());
    m_activeBusChannels[EngineChannel::LEFT].reserve(m_channels.size());
    m_activeBusChannels[EngineChannel::CENTER].reserve(m_channels.size());
    m_activeBusChannels[EngineChannel::RIGHT].reserve(m_channels.size());
    m_activeHeadphoneChannels.reserve(m_channels.size());
    m_activeTalkoverChannels.reserve(m_channels.size());

    EngineBuffer* pBuffer = pChannelInfo->m_pChannel->getEngineBuffer();
    if (pBuffer != NULL) {
        pBuffer->bindWorkers(m_pWorkerScheduler);
    }
}

EngineChannel* EngineMaster::getChannel(const QString& group) {
    for (int i = 0; i < m_channels.size(); ++i) {
        ChannelInfo* pChannelInfo = m_channels[i];
        if (pChannelInfo->m_pChannel->getGroup() == group) {
            return pChannelInfo->m_pChannel;
        }
    }
    return NULL;
}

const CSAMPLE* EngineMaster::getDeckBuffer(unsigned int i) const {
    return getChannelBuffer(PlayerManager::groupForDeck(i));
}

const CSAMPLE* EngineMaster::getOutputBusBuffer(unsigned int i) const {
    if (i <= EngineChannel::RIGHT)
        return m_pOutputBusBuffers[i];
    return NULL;
}

const CSAMPLE* EngineMaster::getChannelBuffer(QString group) const {
    for (int i = 0; i < m_channels.size(); ++i) {
        const ChannelInfo* pChannelInfo = m_channels[i];
        if (pChannelInfo->m_pChannel->getGroup() == group) {
            return pChannelInfo->m_pBuffer;
        }
    }
    return NULL;
}

const CSAMPLE* EngineMaster::buffer(AudioOutput output) const {
    switch (output.getType()) {
    case AudioOutput::MASTER:
        return getMasterBuffer();
        break;
    case AudioOutput::BOOTH:
        return getBoothBuffer();
        break;
    case AudioOutput::HEADPHONES:
        return getHeadphoneBuffer();
        break;
    case AudioOutput::BUS:
        return getOutputBusBuffer(output.getIndex());
        break;
    case AudioOutput::DECK:
        return getDeckBuffer(output.getIndex());
        break;
    case AudioOutput::RECORD_BROADCAST:
        return getSidechainBuffer();
        break;
    default:
        return NULL;
    }
}

void EngineMaster::onOutputConnected(AudioOutput output) {
    switch (output.getType()) {
        case AudioOutput::MASTER:
            // overwrite config option if a master output is configured
            m_pMasterEnabled->forceSet(1.0);
            break;
        case AudioOutput::HEADPHONES:
            m_pMasterEnabled->forceSet(1.0);
            m_pHeadphoneEnabled->forceSet(1.0);
            break;
        case AudioOutput::BOOTH:
            m_pMasterEnabled->forceSet(1.0);
            m_pBoothEnabled->forceSet(1.0);
            break;
        case AudioOutput::BUS:
            m_bBusOutputConnected[output.getIndex()] = true;
            break;
        case AudioOutput::DECK:
            // We don't track enabled decks.
            break;
        case AudioOutput::RECORD_BROADCAST:
            // We don't track enabled sidechain.
            break;
        default:
            break;
    }
}

void EngineMaster::onOutputDisconnected(AudioOutput output) {
    switch (output.getType()) {
        case AudioOutput::MASTER:
            // not used, because we need the master buffer for headphone mix
            // and recording/broadcasting as well
            break;
        case AudioOutput::BOOTH:
            m_pBoothEnabled->forceSet(0.0);
            break;
        case AudioOutput::HEADPHONES:
            m_pHeadphoneEnabled->forceSet(0.0);
            break;
        case AudioOutput::BUS:
            m_bBusOutputConnected[output.getIndex()] = false;
            break;
        case AudioOutput::DECK:
            // We don't track enabled decks.
            break;
        case AudioOutput::RECORD_BROADCAST:
            // We don't track enabled sidechain.
            break;
        default:
            break;
    }
}

void EngineMaster::onInputConnected(AudioInput input) {
    switch (input.getType()) {
      case AudioInput::MICROPHONE:
          m_pNumMicsConfigured->set(m_pNumMicsConfigured->get() + 1);
          break;
      case AudioInput::AUXILIARY:
          // We don't track enabled auxiliary inputs.
          break;
      case AudioInput::VINYLCONTROL:
          // We don't track enabled vinyl control inputs.
          break;
      case AudioInput::RECORD_BROADCAST:
          m_bExternalRecordBroadcastInputConnected = true;
          break;
      default:
          break;
    }
}

void EngineMaster::onInputDisconnected(AudioInput input) {
    switch (input.getType()) {
      case AudioInput::MICROPHONE:
          m_pNumMicsConfigured->set(m_pNumMicsConfigured->get() - 1);
          break;
      case AudioInput::AUXILIARY:
          // We don't track enabled auxiliary inputs.
          break;
      case AudioInput::VINYLCONTROL:
          // We don't track enabled vinyl control inputs.
          break;
      case AudioInput::RECORD_BROADCAST:
          m_bExternalRecordBroadcastInputConnected = false;
          break;
      default:
          break;
    }
}

void EngineMaster::registerNonEngineChannelSoundIO(SoundManager* pSoundManager) {
    pSoundManager->registerInput(AudioInput(AudioPath::RECORD_BROADCAST, 0, 2),
                                 m_pEngineSideChain);

    pSoundManager->registerOutput(AudioOutput(AudioOutput::MASTER, 0, 2), this);
    pSoundManager->registerOutput(AudioOutput(AudioOutput::HEADPHONES, 0, 2), this);
    pSoundManager->registerOutput(AudioOutput(AudioOutput::BOOTH, 0, 2), this);
    for (int o = EngineChannel::LEFT; o <= EngineChannel::RIGHT; o++) {
        pSoundManager->registerOutput(AudioOutput(AudioOutput::BUS, 0, 2, o), this);
    }
    pSoundManager->registerOutput(AudioOutput(AudioOutput::RECORD_BROADCAST, 0, 2), this);
}<|MERGE_RESOLUTION|>--- conflicted
+++ resolved
@@ -34,13 +34,8 @@
                            EffectsManager* pEffectsManager,
                            ChannelHandleFactory* pChannelHandleFactory,
                            bool bEnableSidechain)
-        : m_pEngineEffectsManager(pEffectsManager ? pEffectsManager->getEngineEffectsManager() : NULL),
-<<<<<<< HEAD
-          m_pChannelHandleFactory(pChannelHandleFactory),
-          m_ppSidechain(&m_pTalkover),
-=======
-          m_bRampingGain(bRampingGain),
->>>>>>> b7f3f726
+        : m_pChannelHandleFactory(pChannelHandleFactory),
+          m_pEngineEffectsManager(pEffectsManager ? pEffectsManager->getEngineEffectsManager() : NULL),
           m_masterGainOld(0.0),
           m_boothGainOld(0.0),
           m_headphoneMasterGainOld(0.0),
@@ -374,15 +369,12 @@
     bool boothEnabled = m_pBoothEnabled->get();
     bool headphoneEnabled = m_pHeadphoneEnabled->get();
 
-<<<<<<< HEAD
     m_iSampleRate = static_cast<int>(m_pMasterSampleRate->get());
     m_iBufferSize = iBufferSize;
-=======
     // TODO: remove assumption of stereo buffer
     const unsigned int kChannels = 2;
     const unsigned int iFrames = iBufferSize / kChannels;
-    unsigned int iSampleRate = static_cast<int>(m_pMasterSampleRate->get());
->>>>>>> b7f3f726
+
     if (m_pEngineEffectsManager) {
         m_pEngineEffectsManager->onCallbackStart();
     }
@@ -410,7 +402,6 @@
     m_headphoneGain.setGain(pflMixGainInHeadphones);
 
     if (headphoneEnabled) {
-<<<<<<< HEAD
         // Process effects and mix PFL channels together for the headphones.
         // Effects will be reprocessed post-fader for the crossfader busses
         // and master mix, so the channel input buffers cannot be modified here.
@@ -420,24 +411,10 @@
             m_pHead, m_headphoneHandle.handle(),
             m_iBufferSize, m_iSampleRate,
             m_pEngineEffectsManager);
-=======
-        if (m_bRampingGain) {
-            ChannelMixer::mixChannelsRamping(
-                    m_headphoneGain, &m_activeHeadphoneChannels,
-                    &m_channelHeadphoneGainCache,
-                    m_pHead, iBufferSize);
-        } else {
-            ChannelMixer::mixChannels(
-                    m_headphoneGain, &m_activeHeadphoneChannels,
-                    &m_channelHeadphoneGainCache,
-                    m_pHead, iBufferSize);
-        }
->>>>>>> b7f3f726
 
         // Process headphone channel effects
         if (m_pEngineEffectsManager) {
             GroupFeatureState headphoneFeatures;
-<<<<<<< HEAD
             // If there is only one channel in the headphone mix, use its features
             // for effects processing. This allows for previewing how an effect will
             // sound on a playing deck before turning up the dry/wet knob to make it
@@ -453,12 +430,6 @@
                 m_pHead,
                 m_iBufferSize, m_iSampleRate,
                 headphoneFeatures);
-=======
-            m_pEngineEffectsManager->process(m_headphoneHandle.handle(),
-                                             m_pHead,
-                                             iBufferSize, iSampleRate,
-                                             headphoneFeatures);
->>>>>>> b7f3f726
         }
     }
 
@@ -484,26 +455,13 @@
                                 m_pXFaderReverse->toBool(),
                                 &crossfaderLeftGain, &crossfaderRightGain);
 
-<<<<<<< HEAD
-    // All other channels should be adjusted by ducking gain.
-    // The talkover channels are mixed in later
-    m_masterGain.setGains(m_pTalkoverDucking->getGain(m_iBufferSize / 2),
-                          c1_gain, 1.0, c2_gain);
-
-    // Make the mix for each output bus. m_masterGain takes care of applying the
-    // master volume, the channel volume, and the orientation gain.
-    // Effects processing modifies the input buffers. This is necessary
-    // to have effects applied to the individual deck outputs for use
-    // with external mixers.
-=======
-    m_masterGain.setGains(crossfaderLeftGain, 1.0, crossfaderRightGain,
-                            m_pTalkoverDucking->getGain(iBufferSize / 2));
-
     // Make the mix for each crossfader orientation output bus.
     // m_masterGain takes care of applying the attenuation from
     // channel volume faders, crossfader, and talkover ducking.
     // Talkover is mixed in later according to the configured MicMonitorMode
->>>>>>> b7f3f726
+    m_masterGain.setGains(crossfaderLeftGain, 1.0, crossfaderRightGain,
+                            m_pTalkoverDucking->getGain(m_iBufferSize / 2));
+
     for (int o = EngineChannel::LEFT; o <= EngineChannel::RIGHT; o++) {
         ChannelMixer::applyEffectsInPlaceAndMixChannels(
             m_masterGain,
@@ -534,30 +492,12 @@
     }
 
     if (masterEnabled) {
-<<<<<<< HEAD
-        // Mix the three channels together. We already mixed the busses together
-        // with the channel gains and overall master gain.
-        if (!m_pMasterTalkoverMix->toBool()) {
-            // Add Talkover to Master output
-            SampleUtil::copy4WithGain(m_pMaster,
-                    m_pOutputBusBuffers[EngineChannel::LEFT], 1.0,
-                    m_pOutputBusBuffers[EngineChannel::CENTER], 1.0,
-                    m_pOutputBusBuffers[EngineChannel::RIGHT], 1.0,
-                    m_pTalkover, 1.0, m_iBufferSize);
-        } else {
-            SampleUtil::copy3WithGain(m_pMaster,
-                    m_pOutputBusBuffers[EngineChannel::LEFT], 1.0,
-                    m_pOutputBusBuffers[EngineChannel::CENTER], 1.0,
-                    m_pOutputBusBuffers[EngineChannel::RIGHT], 1.0,
-                    m_iBufferSize);
-        }
-=======
         // Mix the crossfader orientation buffers together into the master mix
         SampleUtil::copy3WithGain(m_pMaster,
             m_pOutputBusBuffers[EngineChannel::LEFT], 1.0,
             m_pOutputBusBuffers[EngineChannel::CENTER], 1.0,
             m_pOutputBusBuffers[EngineChannel::RIGHT], 1.0,
-            iBufferSize);
+            m_iBufferSize);
 
         MicMonitorMode configuredMicMonitorMode = static_cast<MicMonitorMode>(
             static_cast<int>(m_pMicMonitorMode->get()));
@@ -571,19 +511,19 @@
             // to both the master and booth in that case will require refactoring
             // the effects system to be able to process the same effects on multiple
             // buffers within the same callback.
-            applyMasterEffects(iBufferSize, iSampleRate);
+            applyMasterEffects();
+
+            if (headphoneEnabled) {
+                processHeadphones(masterMixGainInHeadphones);
+            }
 
             // Copy master mix to booth output with booth gain before mixing
             // talkover with master mix
             if (boothEnabled) {
                 CSAMPLE boothGain = m_pBoothGain->get();
-                if (m_bRampingGain) {
-                    SampleUtil::copy1WithRampingGain(m_pBooth, m_pMaster,
-                        m_boothGainOld, boothGain, iBufferSize);
-                } else {
-                    SampleUtil::copy1WithGain(m_pBooth, m_pMaster,
-                        boothGain, iBufferSize);
-                }
+                SampleUtil::copyWithRampingGain(m_pBooth, m_pMaster,
+                                                m_boothGainOld, boothGain,
+                                                m_iBufferSize);
                 m_boothGainOld = boothGain;
             }
 
@@ -592,19 +532,13 @@
                 SampleUtil::copy2WithGain(m_pMaster,
                     m_pMaster, 1.0,
                     m_pTalkover, 1.0,
-                    iBufferSize);
+                    m_iBufferSize);
             }
 
             // Apply master gain
-            // TODO(Be): make this not affect the headphones. Refer to
-            // https://bugs.launchpad.net/mixxx/+bug/1458213
             CSAMPLE master_gain = m_pMasterGain->get();
-            if (m_bRampingGain) {
-                SampleUtil::applyRampingGain(m_pMaster, m_masterGainOld, master_gain,
-                                             iBufferSize);
-            } else {
-                SampleUtil::applyGain(m_pMaster, master_gain, iBufferSize);
-            }
+            SampleUtil::applyRampingGain(m_pMaster, m_masterGainOld,
+                                         master_gain, m_iBufferSize);
             m_masterGainOld = master_gain;
 
             // Record/broadcast signal is the same as the master output
@@ -616,40 +550,33 @@
             // to be able to process the same effects on different buffers
             // within the same callback. For consistency between the MicMonitorModes,
             // process master effects here before mixing in talkover.
-            applyMasterEffects(iBufferSize, iSampleRate);
+            applyMasterEffects();
+
+            if (headphoneEnabled) {
+                processHeadphones(masterMixGainInHeadphones);
+            }
 
             // Mix talkover with master
             if (m_pNumMicsConfigured->get() > 0) {
                 SampleUtil::copy2WithGain(m_pMaster,
                     m_pMaster, 1.0,
                     m_pTalkover, 1.0,
-                    iBufferSize);
-            }
->>>>>>> b7f3f726
+                    m_iBufferSize);
+            }
 
             // Copy master mix (with talkover mixed in) to booth output with booth gain
             if (boothEnabled) {
                 CSAMPLE boothGain = m_pBoothGain->get();
-                if (m_bRampingGain) {
-                    SampleUtil::copy1WithRampingGain(m_pBooth, m_pMaster,
-                        m_boothGainOld, boothGain, iBufferSize);
-                } else {
-                    SampleUtil::copy1WithGain(m_pBooth, m_pMaster,
-                        boothGain, iBufferSize);
-                }
+                SampleUtil::copyWithRampingGain(m_pBooth, m_pMaster,
+                                                m_boothGainOld, boothGain,
+                                                m_iBufferSize);
                 m_boothGainOld = boothGain;
             }
 
             // Apply master gain
-            // TODO(Be): make this not affect the headphones. Refer to
-            // https://bugs.launchpad.net/mixxx/+bug/1458213
             CSAMPLE master_gain = m_pMasterGain->get();
-            if (m_bRampingGain) {
-                SampleUtil::applyRampingGain(m_pMaster, m_masterGainOld, master_gain,
-                                             iBufferSize);
-            } else {
-                SampleUtil::applyGain(m_pMaster, master_gain, iBufferSize);
-            }
+            SampleUtil::applyRampingGain(m_pMaster, m_masterGainOld,
+                                         master_gain, m_iBufferSize);
             m_masterGainOld = master_gain;
 
             // Record/broadcast signal is the same as the master output
@@ -663,13 +590,9 @@
             // Copy master mix to booth output with booth gain
             if (boothEnabled) {
                 CSAMPLE boothGain = m_pBoothGain->get();
-                if (m_bRampingGain) {
-                    SampleUtil::copy1WithRampingGain(m_pBooth, m_pMaster,
-                        m_boothGainOld, boothGain, iBufferSize);
-                } else {
-                    SampleUtil::copy1WithGain(m_pBooth, m_pMaster,
-                        boothGain, iBufferSize);
-                }
+                SampleUtil::copyWithRampingGain(m_pBooth, m_pMaster,
+                                                m_boothGainOld, boothGain,
+                                                m_iBufferSize);
                 m_boothGainOld = boothGain;
             }
 
@@ -677,18 +600,16 @@
             // NOTE(Be): This should occur before mixing in talkover for the
             // record/broadcast signal so the record/broadcast signal is the same
             // as what is heard on the master & booth outputs.
-            applyMasterEffects(iBufferSize, iSampleRate);
+            applyMasterEffects();
+
+            if (headphoneEnabled) {
+                processHeadphones(masterMixGainInHeadphones);
+            }
 
             // Apply master gain
-            // TODO(Be): make this not affect the headphones. Refer to
-            // https://bugs.launchpad.net/mixxx/+bug/1458213
             CSAMPLE master_gain = m_pMasterGain->get();
-            if (m_bRampingGain) {
-                SampleUtil::applyRampingGain(m_pMaster, m_masterGainOld, master_gain,
-                                             iBufferSize);
-            } else {
-                SampleUtil::applyGain(m_pMaster, master_gain, iBufferSize);
-            }
+            SampleUtil::applyRampingGain(m_pMaster, m_masterGainOld,
+                                         master_gain, m_iBufferSize);
             m_masterGainOld = master_gain;
 
             // The talkover signal Mixxx receives is delayed by the round trip latency.
@@ -710,58 +631,16 @@
                 && !m_bExternalRecordBroadcastInputConnected) {
                 // Copy the master mix to a separate buffer before delaying it
                 // to avoid delaying the master output.
-                SampleUtil::copy(m_pSidechainMix, m_pMaster, iBufferSize);
-                m_pLatencyCompensationDelay->process(m_pSidechainMix, iBufferSize);
+                SampleUtil::copy(m_pSidechainMix, m_pMaster, m_iBufferSize);
+                m_pLatencyCompensationDelay->process(m_pSidechainMix, m_iBufferSize);
                 SampleUtil::copy2WithGain(m_pSidechainMix,
                                           m_pSidechainMix, 1.0,
                                           m_pTalkover, 1.0,
-                                          iBufferSize);
+                                          m_iBufferSize);
                 m_ppSidechainOutput = &m_pSidechainMix;
             } else {
                 m_ppSidechainOutput = &m_pMaster;
             }
-<<<<<<< HEAD
-            masterFeatures.has_gain = true;
-            masterFeatures.gain = m_pMasterGain->get();
-            m_pEngineEffectsManager->processPostFaderInPlace(
-                m_masterHandle.handle(),
-                m_masterHandle.handle(),
-                m_pMaster,
-                m_iBufferSize, m_iSampleRate,
-                masterFeatures);
-        }
-
-        if (headphoneEnabled) {
-            // Add master mix to headphone buffer with gain determined by headMix knob
-            SampleUtil::addWithRampingGain(m_pHead, m_pMaster,
-                                            m_headphoneMasterGainOld,
-                                            masterMixGainInHeadphones, m_iBufferSize);
-            m_headphoneMasterGainOld = masterMixGainInHeadphones;
-
-            if (m_pHeadSplitEnabled->get()) {
-                // If split cue mode is enabled, replace the
-                // left channel of the headphone buffer with the PFL mix in mono, and the
-                // right channel of the headphone buffer with the master mix in mono.
-                // note: NOT VECTORIZED because of in place copy
-                for (unsigned int i = 0; i + 1 < m_iBufferSize; i += 2) {
-                    m_pHead[i] = (m_pHead[i] + m_pHead[i + 1]) / 2;
-                    m_pHead[i + 1] = (m_pMaster[i] + m_pMaster[i + 1]) / 2;
-                }
-            }
-
-            // Headphone gain
-            CSAMPLE headphoneGain = m_pHeadGain->get();
-            SampleUtil::applyRampingGain(m_pHead, m_headphoneGainOld,
-                                        headphoneGain, m_iBufferSize);
-            m_headphoneGainOld = headphoneGain;
-        }
-
-        // Apply master gain after effects.
-        CSAMPLE master_gain = m_pMasterGain->get();
-        SampleUtil::applyRampingGain(m_pMaster, m_masterGainOld,
-                                      master_gain, m_iBufferSize);
-        m_masterGainOld = master_gain;
-=======
         }
 
         // Submit buffer to the side chain to do broadcasting, recording,
@@ -773,7 +652,6 @@
             && m_pEngineSideChain != nullptr) {
             m_pEngineSideChain->writeSamples(*m_ppSidechainOutput, iFrames);
         }
->>>>>>> b7f3f726
 
         // Balance values
         CSAMPLE balright = 1.;
@@ -788,82 +666,10 @@
         // Perform balancing on main out
         SampleUtil::applyAlternatingGain(m_pMaster, balleft, balright, m_iBufferSize);
 
-<<<<<<< HEAD
-        // Submit master samples to the side chain to do broadcasting, recording,
-        // etc. (cpu intensive non-realtime tasks)
-        if (m_pEngineSideChain != NULL) {
-            if (m_pMasterTalkoverMix->toBool()) {
-                // Add Master and Talkover to Sidechain output, re-use the
-                // talkover buffer
-                // Note: m_ppSidechain = &m_pTalkover;
-                SampleUtil::addWithGain(m_pTalkover,
-                        m_pMaster, 1.0,
-                                        m_iBufferSize);
-            } else {
-                // Just Copy Master to Sidechain since we have already added
-                // Talkover above
-                SampleUtil::copy(*m_ppSidechain,
-                        m_pMaster,
-                                 m_iBufferSize);
-            }
-            m_pEngineSideChain->writeSamples(*m_ppSidechain, m_iBufferSize);
-        }
-
         // Update VU meter (it does not return anything). Needs to be here so that
         // master balance and talkover is reflected in the VU meter.
-        if (m_pVumeter != NULL) {
-            m_pVumeter->process(*m_ppSidechain, m_iBufferSize);
-=======
-        // Update VU meter (it does not return anything). Needs to be here so that
-        // master balance and talkover is reflected in the VU meter.
-        if (m_pVumeter != NULL) {
-            m_pVumeter->process(m_pMaster, iBufferSize);
-        }
-
-        // Add master to headphone with appropriate gain
-        if (headphoneEnabled) {
-            if (m_bRampingGain) {
-                SampleUtil::addWithRampingGain(m_pHead, m_pMaster,
-                                               m_headphoneMasterGainOld,
-                                               cmaster_gain, iBufferSize);
-            } else {
-                SampleUtil::addWithGain(m_pHead, m_pMaster, cmaster_gain, iBufferSize);
-            }
-            m_headphoneMasterGainOld = cmaster_gain;
-        }
-    }
-
-    if (headphoneEnabled) {
-        // Process headphone channel effects
-        if (m_pEngineEffectsManager) {
-            GroupFeatureState headphoneFeatures;
-            m_pEngineEffectsManager->process(m_headphoneHandle.handle(),
-                                             m_pHead,
-                                             iBufferSize, iSampleRate,
-                                             headphoneFeatures);
-        }
-        // Head volume
-        CSAMPLE headphoneGain = m_pHeadGain->get();
-        if (m_bRampingGain) {
-            SampleUtil::applyRampingGain(m_pHead, m_headphoneGainOld,
-                                         headphoneGain, iBufferSize);
-        } else {
-            SampleUtil::applyGain(m_pHead, headphoneGain, iBufferSize);
-        }
-        m_headphoneGainOld = headphoneGain;
-    }
-
-    if (masterEnabled && headphoneEnabled) {
-        // If Head Split is enabled, replace the left channel of the pfl buffer
-        // with a mono mix of the headphone buffer, and the right channel of the pfl
-        // buffer with a mono mix of the master output buffer.
-        if (m_pHeadSplitEnabled->get()) {
-            // note: NOT VECTORIZED because of in place copy
-            for (int i = 0; i + 1 < iBufferSize; i += 2) {
-                m_pHead[i] = (m_pHead[i] + m_pHead[i + 1]) / 2;
-                m_pHead[i + 1] = (m_pMaster[i] + m_pMaster[i + 1]) / 2;
-            }
->>>>>>> b7f3f726
+        if (m_pVumeter != nullptr) {
+            m_pVumeter->process(m_pMaster, m_iBufferSize);
         }
     }
 
@@ -880,7 +686,7 @@
         m_pHeadDelay->process(m_pHead, m_iBufferSize);
     }
     if (boothEnabled) {
-        m_pBoothDelay->process(m_pBooth, iBufferSize);
+        m_pBoothDelay->process(m_pBooth, m_iBufferSize);
     }
 
     // We're close to the end of the callback. Wake up the engine worker
@@ -888,7 +694,8 @@
     m_pWorkerScheduler->runWorkers();
 }
 
-void EngineMaster::applyMasterEffects(const int iBufferSize, const int iSampleRate) {
+void EngineMaster::applyMasterEffects() {
+    // Apply master effects
     if (m_pEngineEffectsManager) {
         GroupFeatureState masterFeatures;
         // Well, this is delayed by one buffer (it's dependent on the
@@ -898,10 +705,37 @@
         }
         masterFeatures.has_gain = true;
         masterFeatures.gain = m_pMasterGain->get();
-        m_pEngineEffectsManager->process(m_masterHandle.handle(), m_pMaster,
-                                        iBufferSize, iSampleRate,
-                                        masterFeatures);
-    }
+        m_pEngineEffectsManager->processPostFaderInPlace(m_masterHandle.handle(),
+                                                         m_masterHandle.handle(),
+                                                         m_pMaster,
+                                                         m_iBufferSize, m_iSampleRate,
+                                                         masterFeatures);
+    }
+}
+
+void EngineMaster::processHeadphones(const double masterMixGainInHeadphones) {
+    // Add master mix to headphones
+    SampleUtil::addWithRampingGain(m_pHead, m_pMaster,
+                                   m_headphoneMasterGainOld,
+                                   masterMixGainInHeadphones, m_iBufferSize);
+    m_headphoneMasterGainOld = masterMixGainInHeadphones;
+
+    // If Head Split is enabled, replace the left channel of the pfl buffer
+    // with a mono mix of the headphone buffer, and the right channel of the pfl
+    // buffer with a mono mix of the master output buffer.
+    if (m_pHeadSplitEnabled->get()) {
+        // note: NOT VECTORIZED because of in place copy
+        for (int i = 0; i + 1 < m_iBufferSize; i += 2) {
+            m_pHead[i] = (m_pHead[i] + m_pHead[i + 1]) / 2;
+            m_pHead[i + 1] = (m_pMaster[i] + m_pMaster[i + 1]) / 2;
+        }
+    }
+
+    // Apply headphone gain
+    CSAMPLE headphoneGain = m_pHeadGain->get();
+    SampleUtil::applyRampingGain(m_pHead, m_headphoneGainOld,
+                                headphoneGain, m_iBufferSize);
+    m_headphoneGainOld = headphoneGain;
 }
 
 void EngineMaster::addChannel(EngineChannel* pChannel) {
