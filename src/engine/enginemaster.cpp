/***************************************************************************
                          enginemaster.cpp  -  description
                             -------------------
    begin                : Sun Apr 28 2002
    copyright            : (C) 2002 by
    email                :
***************************************************************************/

/***************************************************************************
*                                                                         *
*   This program is free software; you can redistribute it and/or modify  *
*   it under the terms of the GNU General Public License as published by  *
*   the Free Software Foundation; either version 2 of the License, or     *
*   (at your option) any later version.                                   *
*                                                                         *
***************************************************************************/

#include <QtDebug>
#include <QList>
#include <QPair>

#include "controlpushbutton.h"
#include "configobject.h"
#include "controllogpotmeter.h"
#include "controlpotmeter.h"
#include "enginebuffer.h"
#include "enginemaster.h"
#include "engine/engineworkerscheduler.h"
#include "enginebuffer.h"
#include "enginechannel.h"
#include "engine/enginedeck.h"
#include "engineclipping.h"
#include "enginevumeter.h"
#include "enginexfader.h"
#include "engine/sidechain/enginesidechain.h"
#include "engine/sync/enginesync.h"
#include "sampleutil.h"
#include "engine/effects/engineeffectsmanager.h"
#include "effects/effectsmanager.h"
#include "util/timer.h"
#include "playermanager.h"
#include "engine/channelmixer.h"

#ifdef __LADSPA__
#include "engineladspa.h"
#endif

EngineMaster::EngineMaster(ConfigObject<ConfigValue> * _config,
                           const char * group,
                           EffectsManager* pEffectsManager,
                           bool bEnableSidechain,
                           bool bRampingGain)
        : m_pEngineEffectsManager(pEffectsManager ? pEffectsManager->getEngineEffectsManager() : NULL),
          m_bRampingGain(bRampingGain),
          m_headphoneMasterGainOld(0.0),
          m_headphoneVolumeOld(1.0) {
    m_pWorkerScheduler = new EngineWorkerScheduler(this);
    m_pWorkerScheduler->start();

    if (pEffectsManager) {
        pEffectsManager->registerGroup(getMasterGroup());
        pEffectsManager->registerGroup(getHeadphoneGroup());
    }

    // Master sample rate
    m_pMasterSampleRate = new ControlObject(ConfigKey(group, "samplerate"), true, true);
    m_pMasterSampleRate->set(44100.);

    // Latency control
    m_pMasterLatency = new ControlObject(ConfigKey(group, "latency"), true, true);
    m_pMasterAudioBufferSize = new ControlObject(ConfigKey(group, "audio_buffer_size"));
    m_pMasterUnderflowCount = new ControlObject(ConfigKey(group, "underflow_count"), true, true);

    // Master rate
    m_pMasterRate = new ControlPotmeter(ConfigKey(group, "rate"), -1.0, 1.0);

    // Master sync controller
    m_pMasterSync = new EngineSync(_config);

    // The last-used bpm value is saved in the destructor of EngineSync.
    double default_bpm = _config->getValueString(ConfigKey("[InternalClock]", "bpm"),
                                                 "124.0").toDouble();
    ControlObject::getControl(ConfigKey("[InternalClock]","bpm"))->set(default_bpm);

#ifdef __LADSPA__
    // LADSPA
    m_pLadspa = new EngineLADSPA();
#endif

    // Crossfader
    m_pCrossfader = new ControlPotmeter(ConfigKey(group, "crossfader"), -1., 1.);

    // Balance
    m_pBalance = new ControlPotmeter(ConfigKey(group, "balance"), -1., 1.);

    // Master volume
    m_pMasterVolume = new ControlLogpotmeter(ConfigKey(group, "volume"), 5.);

    // Clipping
    m_pClipping = new EngineClipping(group);

    // VU meter:
    m_pVumeter = new EngineVuMeter(group);

    // Headphone volume
    m_pHeadVolume = new ControlLogpotmeter(ConfigKey(group, "headVolume"), 5.);

    // Headphone mix (left/right)
    m_pHeadMix = new ControlPotmeter(ConfigKey(group, "headMix"),-1.,1.);
    m_pHeadMix->setDefaultValue(-1.);
    m_pHeadMix->set(-1.);

    // Headphone Clipping
    m_pHeadClipping = new EngineClipping("");

    // Allocate buffers
    m_pHead = SampleUtil::alloc(MAX_BUFFER_LEN);
    m_pMaster = SampleUtil::alloc(MAX_BUFFER_LEN);
    SampleUtil::applyGain(m_pHead, 0, MAX_BUFFER_LEN);
    SampleUtil::applyGain(m_pMaster, 0, MAX_BUFFER_LEN);

    // Setup the output buses
    for (int o = EngineChannel::LEFT; o <= EngineChannel::RIGHT; ++o) {
        struct OutputBus* bus = &m_outputBus[o];
        bus->m_pBuffer = SampleUtil::alloc(MAX_BUFFER_LEN);
        SampleUtil::applyGain(bus->m_pBuffer, 0, MAX_BUFFER_LEN);
        bus->m_gain.setGains(1.0,
                             o == EngineChannel::LEFT ? 1.0 : 0.0,
                             o == EngineChannel::CENTER ? 1.0 : 0.0,
                             o == EngineChannel::RIGHT ? 1.0 : 0.0);
    }

    // Starts a thread for recording and shoutcast
    m_pSideChain = bEnableSidechain ? new EngineSideChain(_config) : NULL;

    // X-Fader Setup
    m_pXFaderMode = new ControlPotmeter(
        ConfigKey("[Mixer Profile]", "xFaderMode"), 0., 1.);
    m_pXFaderCurve = new ControlPotmeter(
        ConfigKey("[Mixer Profile]", "xFaderCurve"), 0., 2.);
    m_pXFaderCalibration = new ControlPotmeter(
        ConfigKey("[Mixer Profile]", "xFaderCalibration"), -2., 2.);
    m_pXFaderReverse = new ControlPotmeter(
        ConfigKey("[Mixer Profile]", "xFaderReverse"), 0., 1.);
}

EngineMaster::~EngineMaster() {
    qDebug() << "in ~EngineMaster()";
    delete m_pCrossfader;
    delete m_pBalance;
    delete m_pHeadMix;
    delete m_pMasterVolume;
    delete m_pHeadVolume;
    delete m_pClipping;
    delete m_pVumeter;
    delete m_pHeadClipping;
    delete m_pSideChain;

    delete m_pXFaderReverse;
    delete m_pXFaderCalibration;
    delete m_pXFaderCurve;
    delete m_pXFaderMode;

    delete m_pMasterSync;
    delete m_pMasterSampleRate;
    delete m_pMasterLatency;
    delete m_pMasterAudioBufferSize;
    delete m_pMasterRate;
    delete m_pMasterUnderflowCount;

    SampleUtil::free(m_pHead);
    SampleUtil::free(m_pMaster);
    for (int o = EngineChannel::LEFT; o <= EngineChannel::RIGHT; o++) {
        SampleUtil::free(m_outputBus[o].m_pBuffer);
    }

    delete m_pWorkerScheduler;

    QMutableListIterator<ChannelInfo*> channel_it(m_channels);
    while (channel_it.hasNext()) {
        ChannelInfo* pChannelInfo = channel_it.next();
        channel_it.remove();
        SampleUtil::free(pChannelInfo->m_pBuffer);
        delete pChannelInfo->m_pChannel;
        delete pChannelInfo->m_pVolumeControl;
        delete pChannelInfo;
    }
}

const CSAMPLE* EngineMaster::getMasterBuffer() const {
    return m_pMaster;
}

const CSAMPLE* EngineMaster::getHeadphoneBuffer() const {
    return m_pHead;
}

<<<<<<< HEAD
void EngineMaster::process(const CSAMPLE *, const CSAMPLE *pOut, const int iBufferSize) {
    static bool haveSetName = false;
    if (!haveSetName) {
        QThread::currentThread()->setObjectName("Engine");
        haveSetName = true;
    }
    ScopedTimer t("EngineMaster::process");

    CSAMPLE **pOutput = (CSAMPLE**)pOut;
    Q_UNUSED(pOutput);

    if (m_pEngineEffectsManager) {
        m_pEngineEffectsManager->onCallbackStart();
    }

    // Prepare each channel for output

    // Bitvector of enabled channels
    const unsigned int maxChannels = 32;
    unsigned int busChannelConnectionFlags[3] = { 0, 0, 0 };
    unsigned int headphoneOutput = 0;

    // Compute headphone mix
    // Head phone left/right mix
    CSAMPLE cf_val = m_pHeadMix->get();
    CSAMPLE chead_gain = 0.5*(-cf_val+1.);
    CSAMPLE cmaster_gain = 0.5*(cf_val+1.);
    // qDebug() << "head val " << cf_val << ", head " << chead_gain
    //          << ", master " << cmaster_gain;
=======
void EngineMaster::processChannels(unsigned int* busChannelConnectionFlags,
                                   unsigned int* headphoneOutput,
                                   int iBufferSize) {
    ScopedTimer timer("EngineMaster::processChannels");
>>>>>>> 492aeca0

    QList<ChannelInfo*>::iterator it = m_channels.begin();
    QList<ChannelInfo*>::iterator master_it = NULL;

    // Find the Sync Master and process it first then process all the slaves
    // (and skip the master).

    EngineChannel* pMasterChannel = m_pMasterSync->getMaster();
    if (pMasterChannel != NULL) {
        for (unsigned int channel_number = 0;
             it != m_channels.end(); ++it, ++channel_number) {
            ChannelInfo* pChannelInfo = *it;
            EngineChannel* pChannel = pChannelInfo->m_pChannel;
            if (!pChannel || !pChannel->isActive()) {
               continue;
            }

            if (pMasterChannel == pChannel) {
                master_it = it;

                // Proceed with the processing as below.
                bool needsProcessing = false;
                if (pChannel->isMaster()) {
                    busChannelConnectionFlags[pChannel->getOrientation()] |= (1 << channel_number);
                    needsProcessing = true;
                }

                // If the channel is enabled for previewing in headphones, copy it
                // over to the headphone buffer
                if (pChannel->isPFL()) {
                    *headphoneOutput |= (1 << channel_number);
                    needsProcessing = true;
                }

                // Process the buffer if necessary, which it damn well better be
                if (needsProcessing) {
                    pChannel->process(NULL, pChannelInfo->m_pBuffer, iBufferSize);
                }
                break;
            }
        }
    }

    it = m_channels.begin();
    for (unsigned int channel_number = 0;
         it != m_channels.end(); ++it, ++channel_number) {
        ChannelInfo* pChannelInfo = *it;
        EngineChannel* pChannel = pChannelInfo->m_pChannel;

        // Skip the master since we already processed it.
        if (it == master_it) {
            continue;
        }

        // Skip inactive channels.
        if (!pChannel || !pChannel->isActive()) {
            continue;
        }

        bool needsProcessing = false;
        if (pChannel->isMaster()) {
            busChannelConnectionFlags[pChannel->getOrientation()] |= (1 << channel_number);
            needsProcessing = true;
        }

        // If the channel is enabled for previewing in headphones, copy it
        // over to the headphone buffer
        if (pChannel->isPFL()) {
            *headphoneOutput |= (1 << channel_number);
            needsProcessing = true;
        }

        // Process the buffer if necessary
        if (needsProcessing) {
            pChannel->process(NULL, pChannelInfo->m_pBuffer, iBufferSize);
        }
    }
}

void EngineMaster::process(const CSAMPLE *, const CSAMPLE *pOut, const int iBufferSize) {
    static bool haveSetName = false;
    if (!haveSetName) {
        QThread::currentThread()->setObjectName("Engine");
        haveSetName = true;
    }
    ScopedTimer t("EngineMaster::process");

    int iSampleRate = static_cast<int>(m_pMasterSampleRate->get());
    // Update internal master sync.
    m_pMasterSync->onCallbackStart(iSampleRate, iBufferSize);

    CSAMPLE **pOutput = (CSAMPLE**)pOut;
    Q_UNUSED(pOutput);

    // Bitvector of enabled channels
    const unsigned int maxChannels = 32;
    unsigned int busChannelConnectionFlags[3] = { 0, 0, 0 };
    unsigned int headphoneOutput = 0;

    // Prepare each channel for output
    Timer timer("EngineMaster::process channels");
    processChannels(busChannelConnectionFlags, &headphoneOutput, iBufferSize);

    // Compute headphone mix
    // Head phone left/right mix
    CSAMPLE cf_val = m_pHeadMix->get();
    CSAMPLE chead_gain = 0.5*(-cf_val+1.);
    CSAMPLE cmaster_gain = 0.5*(cf_val+1.);
    // qDebug() << "head val " << cf_val << ", head " << chead_gain
    //          << ", master " << cmaster_gain;

    timer.elapsed(true);

    // Mix all the enabled headphone channels together.
    m_headphoneGain.setGain(chead_gain);

    if (m_bRampingGain) {
        ChannelMixer::mixChannelsRamping(
            m_channels, m_headphoneGain, headphoneOutput,
            maxChannels, &m_channelHeadphoneGainCache,
            m_pHead, iBufferSize);
    } else {
        ChannelMixer::mixChannels(
            m_channels, m_headphoneGain, headphoneOutput,
            maxChannels, &m_channelHeadphoneGainCache,
            m_pHead, iBufferSize);
    }

    // Make the mix for each output bus
    for (int o = EngineChannel::LEFT; o <= EngineChannel::RIGHT; o++) {
        if (m_bRampingGain) {
            ChannelMixer::mixChannelsRamping(
                m_channels, m_outputBus[o].m_gain,
                busChannelConnectionFlags[o], maxChannels,
                &m_outputBus[o].m_gainCache,
                m_outputBus[o].m_pBuffer, iBufferSize);
        } else {
            ChannelMixer::mixChannels(
                m_channels, m_outputBus[o].m_gain,
                busChannelConnectionFlags[o], maxChannels,
                &m_outputBus[o].m_gainCache,
                m_outputBus[o].m_pBuffer, iBufferSize);
        }
    }

    // Calculate the crossfader gains for left and right side of the crossfader
    double c1_gain, c2_gain;
    EngineXfader::getXfadeGains(m_pCrossfader->get(), m_pXFaderCurve->get(),
                                m_pXFaderCalibration->get(),
                                m_pXFaderMode->get() == MIXXX_XFADER_CONSTPWR,
                                m_pXFaderReverse->get() == 1.0,
                                &c1_gain, &c2_gain);

    // And mix the 3 buses into the master
    float master_gain = m_pMasterVolume->get();
    SampleUtil::copy3WithGain(m_pMaster,
                              m_outputBus[EngineChannel::LEFT].m_pBuffer, c1_gain*master_gain,
                              m_outputBus[EngineChannel::CENTER].m_pBuffer, master_gain,
                              m_outputBus[EngineChannel::RIGHT].m_pBuffer, c2_gain*master_gain,
                              iBufferSize);

    // Process master channel effects
    if (m_pEngineEffectsManager) {
        m_pEngineEffectsManager->process(getMasterGroup(), m_pMaster, m_pMaster, iBufferSize);
    }

#ifdef __LADSPA__
    // LADPSA master effects
    m_pLadspa->process(m_pMaster, m_pMaster, iBufferSize);
#endif

    // Clipping
    m_pClipping->process(m_pMaster, m_pMaster, iBufferSize);

    // Balance values
    CSAMPLE balright = 1.;
    CSAMPLE balleft = 1.;
    CSAMPLE bal = m_pBalance->get();
    if (bal>0.)
        balleft -= bal;
    else if (bal<0.)
        balright += bal;

    // Perform balancing on main out
    SampleUtil::applyAlternatingGain(m_pMaster, balleft, balright, iBufferSize);

    // Update VU meter (it does not return anything). Needs to be here so that
    // master balance is reflected in the VU meter.
    if (m_pVumeter != NULL) {
        m_pVumeter->process(m_pMaster, m_pMaster, iBufferSize);
    }

    // Submit master samples to the side chain to do shoutcasting, recording,
    // etc. (cpu intensive non-realtime tasks)
    if (m_pSideChain != NULL) {
        m_pSideChain->writeSamples(m_pMaster, iBufferSize);
    }

    // Add master to headphone with appropriate gain
    if (m_bRampingGain) {
        SampleUtil::addWithRampingGain(m_pHead, m_pMaster,
                                       m_headphoneMasterGainOld,
                                       cmaster_gain, iBufferSize);
    } else {
        SampleUtil::addWithGain(m_pHead, m_pMaster, cmaster_gain, iBufferSize);
    }
    m_headphoneMasterGainOld = cmaster_gain;

    // Process headphone channel effects
    if (m_pEngineEffectsManager) {
        m_pEngineEffectsManager->process(getHeadphoneGroup(), m_pHead, m_pHead, iBufferSize);
    }

    // Head volume and clipping
    CSAMPLE headphoneVolume = m_pHeadVolume->get();
    if (m_bRampingGain) {
        SampleUtil::applyRampingGain(m_pHead, m_headphoneVolumeOld,
                                     headphoneVolume, iBufferSize);
    } else {
        SampleUtil::applyGain(m_pHead, headphoneVolume, iBufferSize);
    }
    m_headphoneVolumeOld = headphoneVolume;
    m_pHeadClipping->process(m_pHead, m_pHead, iBufferSize);

    //Master/headphones interleaving is now done in
    //SoundManager::requestBuffer() - Albert Nov 18/07

    // We're close to the end of the callback. Wake up the engine worker
    // scheduler so that it runs the workers.
    m_pWorkerScheduler->runWorkers();
}

void EngineMaster::addChannel(EngineChannel* pChannel) {
    ChannelInfo* pChannelInfo = new ChannelInfo();
    pChannelInfo->m_pChannel = pChannel;
    pChannelInfo->m_pVolumeControl = new ControlLogpotmeter(
            ConfigKey(pChannel->getGroup(), "volume"), 1.0);
    pChannelInfo->m_pVolumeControl->setDefaultValue(1.0);
    pChannelInfo->m_pVolumeControl->set(1.0);
    pChannelInfo->m_pBuffer = SampleUtil::alloc(MAX_BUFFER_LEN);
    SampleUtil::applyGain(pChannelInfo->m_pBuffer, 0, MAX_BUFFER_LEN);
    m_channels.push_back(pChannelInfo);
    m_channelHeadphoneGainCache.push_back(0);
    for (int o = EngineChannel::LEFT; o <= EngineChannel::RIGHT; o++) {
        m_outputBus[o].m_gainCache.push_back(0);
    }

    EngineBuffer* pBuffer = pChannelInfo->m_pChannel->getEngineBuffer();
    if (pBuffer != NULL) {
        pBuffer->bindWorkers(m_pWorkerScheduler);
        pBuffer->setEngineMaster(this);
    }
}

EngineChannel* EngineMaster::getChannel(QString group) {
    for (QList<ChannelInfo*>::const_iterator i = m_channels.begin();
         i != m_channels.end(); ++i) {
        ChannelInfo* pChannelInfo = *i;
        if (pChannelInfo->m_pChannel->getGroup() == group) {
            return pChannelInfo->m_pChannel;
        }
    }
    return NULL;
}

const CSAMPLE* EngineMaster::getDeckBuffer(unsigned int i) const {
    return getChannelBuffer(PlayerManager::groupForDeck(i));
}

const CSAMPLE* EngineMaster::getOutputBusBuffer(unsigned int i) const {
    if (i <= EngineChannel::RIGHT)
        return m_outputBus[i].m_pBuffer;
    return NULL;
}

const CSAMPLE* EngineMaster::getChannelBuffer(QString group) const {
    for (QList<ChannelInfo*>::const_iterator i = m_channels.constBegin();
         i != m_channels.constEnd(); ++i) {
        const ChannelInfo* pChannelInfo = *i;
        if (pChannelInfo->m_pChannel->getGroup() == group) {
            return pChannelInfo->m_pBuffer;
        }
    }
    return NULL;
}

const CSAMPLE* EngineMaster::buffer(AudioOutput output) const {
    switch (output.getType()) {
    case AudioOutput::MASTER:
        return getMasterBuffer();
        break;
    case AudioOutput::HEADPHONES:
        return getHeadphoneBuffer();
        break;
    case AudioOutput::BUS:
        return getOutputBusBuffer(output.getIndex());
        break;
    case AudioOutput::DECK:
        return getDeckBuffer(output.getIndex());
        break;
    default:
        return NULL;
    }
}<|MERGE_RESOLUTION|>--- conflicted
+++ resolved
@@ -195,42 +195,10 @@
     return m_pHead;
 }
 
-<<<<<<< HEAD
-void EngineMaster::process(const CSAMPLE *, const CSAMPLE *pOut, const int iBufferSize) {
-    static bool haveSetName = false;
-    if (!haveSetName) {
-        QThread::currentThread()->setObjectName("Engine");
-        haveSetName = true;
-    }
-    ScopedTimer t("EngineMaster::process");
-
-    CSAMPLE **pOutput = (CSAMPLE**)pOut;
-    Q_UNUSED(pOutput);
-
-    if (m_pEngineEffectsManager) {
-        m_pEngineEffectsManager->onCallbackStart();
-    }
-
-    // Prepare each channel for output
-
-    // Bitvector of enabled channels
-    const unsigned int maxChannels = 32;
-    unsigned int busChannelConnectionFlags[3] = { 0, 0, 0 };
-    unsigned int headphoneOutput = 0;
-
-    // Compute headphone mix
-    // Head phone left/right mix
-    CSAMPLE cf_val = m_pHeadMix->get();
-    CSAMPLE chead_gain = 0.5*(-cf_val+1.);
-    CSAMPLE cmaster_gain = 0.5*(cf_val+1.);
-    // qDebug() << "head val " << cf_val << ", head " << chead_gain
-    //          << ", master " << cmaster_gain;
-=======
 void EngineMaster::processChannels(unsigned int* busChannelConnectionFlags,
                                    unsigned int* headphoneOutput,
                                    int iBufferSize) {
     ScopedTimer timer("EngineMaster::processChannels");
->>>>>>> 492aeca0
 
     QList<ChannelInfo*>::iterator it = m_channels.begin();
     QList<ChannelInfo*>::iterator master_it = NULL;
@@ -321,6 +289,9 @@
     int iSampleRate = static_cast<int>(m_pMasterSampleRate->get());
     // Update internal master sync.
     m_pMasterSync->onCallbackStart(iSampleRate, iBufferSize);
+    if (m_pEngineEffectsManager) {
+        m_pEngineEffectsManager->onCallbackStart();
+    }
 
     CSAMPLE **pOutput = (CSAMPLE**)pOut;
     Q_UNUSED(pOutput);
