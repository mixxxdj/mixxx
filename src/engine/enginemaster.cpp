--- conflicted
+++ resolved
@@ -271,11 +271,7 @@
 
 void EngineMaster::processChannels(int iBufferSize) {
     // Update internal sync lock rate.
-<<<<<<< HEAD
-    m_pEngineSync->onCallbackStart(m_iSampleRate, m_iBufferSize);
-=======
-    m_pMasterSync->onCallbackStart(m_sampleRate, m_iBufferSize);
->>>>>>> 87150062
+    m_pEngineSync->onCallbackStart(m_sampleRate, m_iBufferSize);
 
     m_activeBusChannels[EngineChannel::LEFT].clear();
     m_activeBusChannels[EngineChannel::CENTER].clear();
@@ -376,11 +372,7 @@
     // Note, because we call this on the internal clock first,
     // it will have an up-to-date beatDistance, whereas the other
     // Syncables will not.
-<<<<<<< HEAD
-    m_pEngineSync->onCallbackEnd(m_iSampleRate, m_iBufferSize);
-=======
-    m_pMasterSync->onCallbackEnd(m_sampleRate, m_iBufferSize);
->>>>>>> 87150062
+    m_pEngineSync->onCallbackEnd(m_sampleRate, m_iBufferSize);
 
     // After all the engines have been processed, trigger post-processing
     // which ensures that all channels are updating certain values at the
