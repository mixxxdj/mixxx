--- conflicted
+++ resolved
@@ -206,7 +206,6 @@
         readFramesProcessed += m_effectiveRate * received_frames;
         read += getOutputSignal().frames2samples(received_frames);
 
-<<<<<<< HEAD
         const SINT next_block_frames_required =
                 static_cast<SINT>(m_pRubberBand->getSamplesRequired());
         if (remaining_frames > 0 && next_block_frames_required > 0) {
@@ -219,34 +218,6 @@
             const SINT available_frames = getOutputSignal().samples2frames(available_samples);
 
             if (available_frames > 0) {
-=======
-        size_t iLenFramesRequired = m_pRubberBand->getSamplesRequired();
-        if (iLenFramesRequired == 0) {
-            // rubberband 1.3 (packaged up through Ubuntu Quantal) has a bug
-            // where it can report 0 samples needed forever which leads us to an
-            // infinite loop. To work around this, we check if available() is
-            // zero. If it is, then we submit a fixed block size of
-            // kRubberBandBlockSize.
-            int available = m_pRubberBand->available();
-            if (available == 0) {
-                iLenFramesRequired = kRubberBandBlockSize;
-            }
-        }
-        //qDebug() << "iLenFramesRequired" << iLenFramesRequired;
-
-        if (remaining_frames > 0 && iLenFramesRequired > 0) {
-            // The requested setting becomes effective after all previous frames have been processed
-            m_effectiveRate = m_dBaseRate * m_dTempoRatio;
-            SINT iAvailSamples = m_pReadAheadManager->getNextSamples(
-                    // The value doesn't matter here. All that matters is we
-                    // are going forward or backward.
-                    (m_bBackwards ? -1.0 : 1.0) * m_dBaseRate * m_dTempoRatio,
-                    m_buffer_back,
-                    getOutputSignal().frames2samples(iLenFramesRequired));
-            SINT iAvailFrames = getOutputSignal().samples2frames(iAvailSamples);
-
-            if (iAvailFrames > 0) {
->>>>>>> 691596c1
                 last_read_failed = false;
                 deinterleaveAndProcess(m_interleavedReadBuffer.data(), available_frames);
             } else {
@@ -279,15 +250,7 @@
     // readFramesProcessed is interpreted as the total number of frames
     // consumed to produce the scaled buffer. Due to this, we do not take into
     // account directionality or starting point.
-<<<<<<< HEAD
-    // NOTE(rryan): Why no m_dPitchAdjust here? Pitch does not change the time
-    // ratio. m_dSpeedAdjust is the ratio of unstretched time to stretched
-    // time. So, if we used total_received_frames in stretched time, then
-    // multiplying that by the ratio of unstretched time to stretched time
-    // will get us the unstretched sample frames read.
-    double framesRead = m_dBaseRate * m_dTempoRatio * total_received_frames;
-
-    return framesRead;
+    return readFramesProcessed;
 }
 
 // static
@@ -365,7 +328,4 @@
     // silence should be dropped from the result when the `retrieve()` in
     // `retrieveAndDeinterleave()` first starts producing audio.
     m_remainingPaddingInOutput = static_cast<SINT>(getStartDelay());
-=======
-    return readFramesProcessed;
->>>>>>> 691596c1
 }