/***************************************************************************
                          enginedeck.cpp  -  description
                             -------------------
    begin                : Sun Apr 28 2002
    copyright            : (C) 2002 by
    email                :
***************************************************************************/

/***************************************************************************
*                                                                         *
*   This program is free software; you can redistribute it and/or modify  *
*   it under the terms of the GNU General Public License as published by  *
*   the Free Software Foundation; either version 2 of the License, or     *
*   (at your option) any later version.                                   *
*                                                                         *
***************************************************************************/

#include "controlpushbutton.h"
#include "effects/effectsmanager.h"
#include "engine/effects/engineeffectsmanager.h"
#include "engine/enginebuffer.h"
#include "engine/enginevinylsoundemu.h"
#include "engine/enginedeck.h"
#include "engine/engineclipping.h"
#include "engine/enginepregain.h"
#include "engine/enginefilterblock.h"
#include "engine/enginevumeter.h"
#include "engine/enginefilteriir.h"

#include "sampleutil.h"

EngineDeck::EngineDeck(const char* group,
                       ConfigObject<ConfigValue>* pConfig,
                       EngineMaster* pMixingEngine,
                       EffectsManager* pEffectsManager,
                       EngineChannel::ChannelOrientation defaultOrientation)
        : EngineChannel(group, defaultOrientation),
          m_pConfig(pConfig),
          m_pEngineEffectsManager(pEffectsManager->getEngineEffectsManager()),
          m_pPassing(new ControlPushButton(ConfigKey(group, "passthrough"))),
          // Need a +1 here because the CircularBuffer only allows its size-1
          // items to be held at once (it keeps a blank spot open persistently)
          m_sampleBuffer(MAX_BUFFER_LEN+1) {
    pEffectsManager->registerGroup(getGroup());

    // Set up passthrough utilities and fields
    m_pPassing->setButtonMode(ControlPushButton::POWERWINDOW);
    m_pConversionBuffer = SampleUtil::alloc(MAX_BUFFER_LEN);
    m_bPassthroughIsActive = false;
    m_bPassthroughWasActive = false;

    // Set up passthrough toggle button
    connect(m_pPassing, SIGNAL(valueChanged(double)),
            this, SLOT(slotPassingToggle(double)),
            Qt::DirectConnection);

    // Set up additional engines
    m_pPregain = new EnginePregain(group);
    m_pFilter = new EngineFilterBlock(group);
    m_pClipping = new EngineClipping(group);
    m_pBuffer = new EngineBuffer(group, pConfig, this, pMixingEngine);
    m_pVinylSoundEmu = new EngineVinylSoundEmu(pConfig, group);
    m_pVUMeter = new EngineVuMeter(group);
}

EngineDeck::~EngineDeck() {
    SampleUtil::free(m_pConversionBuffer);
    delete m_pPassing;

    delete m_pBuffer;
    delete m_pClipping;
    delete m_pFilter;
    delete m_pPregain;
    delete m_pVinylSoundEmu;
    delete m_pVUMeter;
}

void EngineDeck::process(const CSAMPLE*, CSAMPLE* pOut, const int iBufferSize) {
    // Feed the incoming audio through if passthrough is active
    if (isPassthroughActive()) {
        int samplesRead = m_sampleBuffer.read(pOut, iBufferSize);
        if (samplesRead < iBufferSize) {
            // Buffer underflow. There aren't getting samples fast enough. This
            // shouldn't happen since PortAudio should feed us samples just as fast
            // as we consume them, right?
            qWarning() << "ERROR: Buffer overflow in EngineDeck. Playing silence.";
            SampleUtil::applyGain(pOut + samplesRead, 0.0, iBufferSize - samplesRead);
        }
        m_bPassthroughWasActive = true;
    } else {
        // If passthrough is no longer enabled, zero out the buffer
        if (m_bPassthroughWasActive) {
            SampleUtil::applyGain(pOut, 0.0, iBufferSize);
            m_sampleBuffer.skip(iBufferSize);
            m_bPassthroughWasActive = false;
            return;
        }

        // Process the raw audio
        m_pBuffer->process(0, pOut, iBufferSize);
        // Emulate vinyl sounds
        m_pVinylSoundEmu->process(pOut, pOut, iBufferSize);
        m_bPassthroughWasActive = false;
    }

    // Apply pregain
    m_pPregain->process(pOut, pOut, iBufferSize);
    // Filter the channel with EQs
    m_pFilter->process(pOut, pOut, iBufferSize);
<<<<<<< HEAD

    // Process effects enabled for this channel
    m_pEngineEffectsManager->process(getGroup(), pOut, pOut, iBufferSize);

=======
    m_pFlanger->process(pOut, pOut, iBufferSize);
    m_pFilterEffect->process(pOut, pOut, iBufferSize);
>>>>>>> d9454bdf
    // Apply clipping
    m_pClipping->process(pOut, pOut, iBufferSize);
    // Update VU meter
    m_pVUMeter->process(pOut, pOut, iBufferSize);
}

EngineBuffer* EngineDeck::getEngineBuffer() {
    return m_pBuffer;
}

bool EngineDeck::isActive() {
    if (m_bPassthroughWasActive && !m_bPassthroughIsActive) {
        return true;
    }

    return (m_pBuffer->isTrackLoaded() || isPassthroughActive());
}

void EngineDeck::receiveBuffer(AudioInput input, const CSAMPLE* pBuffer, unsigned int nFrames) {
    // Skip receiving audio input if passthrough is not active
    if (!m_bPassthroughIsActive) {
        return;
    }

    if (input.getType() != AudioPath::VINYLCONTROL) {
        // This is an error!
        qDebug() << "WARNING: EngineDeck receieved an AudioInput for a non-vinylcontrol type!";
        return;
    }

    const unsigned int iChannels = input.getChannelGroup().getChannelCount();

    // Check that the number of mono frames doesn't exceed MAX_BUFFER_LEN/2
    // because thats our conversion buffer size.
    if (nFrames > MAX_BUFFER_LEN / iChannels) {
        qWarning() << "WARNING: Dropping passthrough samples because the input buffer is too large.";
        nFrames = MAX_BUFFER_LEN / iChannels;
    }

    const CSAMPLE* pWriteBuffer = NULL;
    unsigned int samplesToWrite = 0;

    if (iChannels == 1) {
        // Do mono -> stereo conversion.
        for (unsigned int i = 0; i < nFrames; ++i) {
            m_pConversionBuffer[i*2 + 0] = pBuffer[i];
            m_pConversionBuffer[i*2 + 1] = pBuffer[i];
        }
        pWriteBuffer = m_pConversionBuffer;
        samplesToWrite = nFrames * 2;
    } else if (iChannels == 2) {
        // Already in stereo. Use pBuffer as-is.
        pWriteBuffer = pBuffer;
        samplesToWrite = nFrames * iChannels;
    } else {
        qWarning() << "EngineAux got greater than stereo input. Not currently handled.";
    }

    if (pWriteBuffer != NULL) {
        // TODO(rryan) do we need to verify the input is the one we asked for?
        // Oh well.
        unsigned int samplesWritten = m_sampleBuffer.write(pWriteBuffer,
                                                           samplesToWrite);
        if (samplesWritten < samplesToWrite) {
            // Buffer overflow. We aren't processing samples fast enough. This
            // shouldn't happen since the deck spits out samples just as fast as
            // they come in, right?
            qWarning() << "ERROR: Buffer overflow in EngineMicrophone. Dropping samples on the floor.";
        }
    }
}

void EngineDeck::onInputConfigured(AudioInput input) {
    if (input.getType() != AudioPath::VINYLCONTROL) {
        // This is an error!
        qDebug() << "WARNING: EngineDeck connected to AudioInput for a non-vinylcontrol type!";
        return;
    }
    m_sampleBuffer.clear();
}

void EngineDeck::onInputUnconfigured(AudioInput input) {
    if (input.getType() != AudioPath::VINYLCONTROL) {
        // This is an error!
        qDebug() << "WARNING: EngineDeck connected to AudioInput for a non-vinylcontrol type!";
        return;
    }
    m_sampleBuffer.clear();
}

bool EngineDeck::isPassthroughActive() const {
    return (m_bPassthroughIsActive && !m_sampleBuffer.isEmpty());
}

void EngineDeck::slotPassingToggle(double v) {
    m_bPassthroughIsActive = v > 0;
}<|MERGE_RESOLUTION|>--- conflicted
+++ resolved
@@ -107,15 +107,8 @@
     m_pPregain->process(pOut, pOut, iBufferSize);
     // Filter the channel with EQs
     m_pFilter->process(pOut, pOut, iBufferSize);
-<<<<<<< HEAD
-
     // Process effects enabled for this channel
     m_pEngineEffectsManager->process(getGroup(), pOut, pOut, iBufferSize);
-
-=======
-    m_pFlanger->process(pOut, pOut, iBufferSize);
-    m_pFilterEffect->process(pOut, pOut, iBufferSize);
->>>>>>> d9454bdf
     // Apply clipping
     m_pClipping->process(pOut, pOut, iBufferSize);
     // Update VU meter
