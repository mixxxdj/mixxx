--- conflicted
+++ resolved
@@ -57,11 +57,7 @@
     m_pFlanger = new EngineFlanger(group);
     m_pFilterEffect = new EngineFilterEffect(group);
     m_pClipping = new EngineClipping(group);
-<<<<<<< HEAD
-    m_pBuffer = new EngineBuffer(group, pConfig, pMixingEngine);
-=======
     m_pBuffer = new EngineBuffer(group, pConfig, this, pMixingEngine);
->>>>>>> 875c50b1
     m_pVinylSoundEmu = new EngineVinylSoundEmu(pConfig, group);
     m_pVUMeter = new EngineVuMeter(group);
 }
