--- conflicted
+++ resolved
@@ -32,11 +32,7 @@
     delete m_pSamplerate;
 }
 
-<<<<<<< HEAD
-void EngineRecord::updateFromPreferences() {
-=======
 int EngineRecord::updateFromPreferences() {
->>>>>>> bef04ac8
     m_fileName = m_pConfig->getValueString(ConfigKey(RECORDING_PREF_KEY, "Path"));
     m_baTitle = m_pConfig->getValueString(ConfigKey(RECORDING_PREF_KEY, "Title"));
     m_baAuthor = m_pConfig->getValueString(ConfigKey(RECORDING_PREF_KEY, "Author"));
