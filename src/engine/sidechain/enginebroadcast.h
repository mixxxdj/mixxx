--- conflicted
+++ resolved
@@ -123,13 +123,9 @@
     int m_iMetaDataLife;
     long m_iShoutStatus;
     long m_iShoutFailures;
-<<<<<<< HEAD
+    BroadcastSettings m_settings;
     UserSettingsPointer m_pConfig;
     EncoderPointer m_encoder;
-=======
-    BroadcastSettings m_settings;
-    Encoder* m_encoder;
->>>>>>> cf2fdf6e
     ControlPushButton* m_pBroadcastEnabled;
     ControlProxy* m_pMasterSamplerate;
     ControlObject* m_pStatusCO;
