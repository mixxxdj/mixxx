--- conflicted
+++ resolved
@@ -2,16 +2,11 @@
 
 #include <QSharedPointer>
 
-<<<<<<< HEAD
 #include "audio/types.h"
-#include "util/fifo.h"
-#include "util/types.h"
-=======
 #include "util/types.h"
 
 template<class DataType>
 class FIFO;
->>>>>>> be01a696
 
 /*
  * States:
