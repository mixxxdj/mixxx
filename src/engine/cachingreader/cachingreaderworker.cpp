--- conflicted
+++ resolved
@@ -1,7 +1,6 @@
 #include "engine/cachingreader/cachingreaderworker.h"
 
 #include <QFileInfo>
-#include <QMutexLocker>
 #include <QtDebug>
 
 #include "control/controlobject.h"
@@ -148,14 +147,9 @@
     // after the engine has been stopped.
     emit trackLoading();
 
-<<<<<<< HEAD
+    closeAudioSource();
+
     if (!pTrack->getFileInfo().checkFileExists()) {
-=======
-    closeAudioSource();
-
-    const QString trackLocation = pTrack->getLocation();
-    if (trackLocation.isEmpty() || !pTrack->checkFileExists()) {
->>>>>>> 77fafc5d
         kLogger.warning()
                 << m_group
                 << "File not found"
