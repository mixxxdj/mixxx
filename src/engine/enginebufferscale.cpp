/***************************************************************************
                          enginebufferscale.cpp  -  description
                             -------------------
    begin                : Sun Apr 13 2003
    copyright            : (C) 2003 by Tue & Ken Haste Andersen
    email                : haste@diku.dk
***************************************************************************/

/***************************************************************************
*                                                                         *
*   This program is free software; you can redistribute it and/or modify  *
*   it under the terms of the GNU General Public License as published by  *
*   the Free Software Foundation; either version 2 of the License, or     *
*   (at your option) any later version.                                   *
*                                                                         *
***************************************************************************/

#include "engine/enginebufferscale.h"

EngineBufferScale::EngineBufferScale()
<<<<<<< HEAD
        : m_dRateAdjust(1.0),
=======
        : m_iSampleRate(44100),
          m_dRateAdjust(1.0),
>>>>>>> 18010692
          m_dTempoAdjust(1.0),
          m_dPitchAdjust(1.0),
          m_buffer(new CSAMPLE[MAX_BUFFER_LEN]),
          m_samplesRead(0) {
}

EngineBufferScale::~EngineBufferScale() {
    delete [] m_buffer;
}

double EngineBufferScale::getSamplesRead() {
    return m_samplesRead;
}<|MERGE_RESOLUTION|>--- conflicted
+++ resolved
@@ -18,12 +18,8 @@
 #include "engine/enginebufferscale.h"
 
 EngineBufferScale::EngineBufferScale()
-<<<<<<< HEAD
-        : m_dRateAdjust(1.0),
-=======
         : m_iSampleRate(44100),
           m_dRateAdjust(1.0),
->>>>>>> 18010692
           m_dTempoAdjust(1.0),
           m_dPitchAdjust(1.0),
           m_buffer(new CSAMPLE[MAX_BUFFER_LEN]),
