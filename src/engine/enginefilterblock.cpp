/***************************************************************************
                          enginefilterblock.cpp  -  description
                             -------------------
    begin                : Thu Apr 4 2002
    copyright            : (C) 2002 by Tue and Ken Haste Andersen
    email                :
***************************************************************************/

/***************************************************************************
*                                                                         *
*   This program is free software; you can redistribute it and/or modify  *
*   it under the terms of the GNU General Public License as published by  *
*   the Free Software Foundation; either version 2 of the License, or     *
*   (at your option) any later version.                                   *
*                                                                         *
***************************************************************************/

#include <QtDebug>

#include "controlpushbutton.h"
#include "controllogpotmeter.h"
#include "controlobjectslave.h"
#include "engine/enginefilterblock.h"
#include "engine/enginefilteriir.h"
#include "engine/enginefilter.h"
#include "engine/enginefilterbutterworth8.h"
#include "sampleutil.h"
#include "util/timer.h"
#include "util/defs.h"

ControlPotmeter* EngineFilterBlock::s_loEqFreq = NULL;
ControlPotmeter* EngineFilterBlock::s_hiEqFreq = NULL;
ControlPushButton* EngineFilterBlock::s_lofiEq = NULL;
ControlPushButton* EngineFilterBlock::s_EnableEq = NULL;

EngineFilterBlock::EngineFilterBlock(const char* group)
{
    ilowFreq = 0;
    ihighFreq = 0;
    blofi = false;
    m_eqNeverTouched = true;

    m_pSampleRate = new ControlObjectSlave("[Master]", "samplerate");
    m_iOldSampleRate = 0;

    //Setup Filter Controls

    if (s_loEqFreq == NULL) {
        s_loEqFreq = new ControlPotmeter(ConfigKey("[Mixer Profile]", "LoEQFrequency"), 0., 22040);
        s_hiEqFreq = new ControlPotmeter(ConfigKey("[Mixer Profile]", "HiEQFrequency"), 0., 22040);
        s_lofiEq = new ControlPushButton(ConfigKey("[Mixer Profile]", "LoFiEQs"));
        s_EnableEq = new ControlPushButton(ConfigKey("[Mixer Profile]", "EnableEQs"));
    }

    high = band = low = NULL;

    //Load Defaults
    setFilters(true);

    /*
       lowrbj = new EngineFilterRBJ();
       lowrbj->calc_filter_coeffs(6, 100., 44100., 0.3, 0., true);
       midrbj = new EngineFilterRBJ();
       midrbj->calc_filter_coeffs(6, 1000., 44100., 0.3, 0., true);
       highrbj = new EngineFilterRBJ();
       highrbj->calc_filter_coeffs(8, 10000., 48000., 0.3, 0., true);

       lowrbj = new EngineFilterRBJ();
       lowrbj->calc_filter_coeffs(0, 100., 48000., 0.3., 0., false);
       highrbj = new EngineFilterRBJ();
       highrbj->calc_filter_coeffs(1, 10000., 48000., 0.3., 0., false);
     */

    filterpotLow = new ControlLogpotmeter(ConfigKey(group, "filterLow"), 4.);
    filterKillLow = new ControlPushButton(ConfigKey(group, "filterLowKill"));
    filterKillLow->setButtonMode(ControlPushButton::POWERWINDOW);

    filterpotMid = new ControlLogpotmeter(ConfigKey(group, "filterMid"), 4.);
    filterKillMid = new ControlPushButton(ConfigKey(group, "filterMidKill"));
    filterKillMid->setButtonMode(ControlPushButton::POWERWINDOW);

    filterpotHigh = new ControlLogpotmeter(ConfigKey(group, "filterHigh"), 4.);
    filterKillHigh = new ControlPushButton(ConfigKey(group, "filterHighKill"));
    filterKillHigh->setButtonMode(ControlPushButton::POWERWINDOW);

    m_pLowBuf = new CSAMPLE[MAX_BUFFER_LEN];
    m_pBandBuf = new CSAMPLE[MAX_BUFFER_LEN];
    m_pHighBuf = new CSAMPLE[MAX_BUFFER_LEN];

    old_low = old_mid = old_high = 1.0;
}

EngineFilterBlock::~EngineFilterBlock()
{
    delete high;
    delete band;
    delete low;
    delete [] m_pHighBuf;
    delete [] m_pBandBuf;
    delete [] m_pLowBuf;
    delete filterpotLow;
    delete filterKillLow;
    delete filterpotMid;
    delete filterKillMid;
    delete filterpotHigh;
    delete filterKillHigh;
    delete m_pSampleRate;

    // Delete and clear these static controls. We need to clear them so that
    // other instances of EngineFilterBlock won't delete them as well.
    delete s_loEqFreq;
    s_loEqFreq = NULL;
    delete s_hiEqFreq;
    s_hiEqFreq = NULL;
    delete s_lofiEq;
    s_lofiEq = NULL;
    delete s_EnableEq;
    s_EnableEq = NULL;
}

void EngineFilterBlock::setFilters(bool forceSetting) {
    int iSampleRate = static_cast<int>(m_pSampleRate->get());
    if (m_iOldSampleRate != iSampleRate ||
            (ilowFreq != (int)s_loEqFreq->get()) ||
            (ihighFreq != (int)s_hiEqFreq->get()) ||
            (blofi != (int)s_lofiEq->get()) ||
            forceSetting) {
        delete low;
        delete band;
        delete high;
        ilowFreq = (int)s_loEqFreq->get();
        ihighFreq = (int)s_hiEqFreq->get();
        blofi = (int)s_lofiEq->get();
        m_iOldSampleRate = iSampleRate;
        if (blofi) {
            // why is this DJM800 at line ~34 (LOFI ifdef) and just
            // bessel_lowpass# here? bkgood
            low = new EngineFilterIIR(bessel_lowpass4,4);
            band = new EngineFilterIIR(bessel_bandpass,8);
            high = new EngineFilterIIR(bessel_highpass4,4);
        } else {
            low = new EngineFilterButterworth8Low(iSampleRate, ilowFreq);
            band = new EngineFilterButterworth8Band(iSampleRate, ilowFreq, ihighFreq);
            high = new EngineFilterButterworth8High(iSampleRate, ihighFreq);
        }
    }
}

void EngineFilterBlock::process(CSAMPLE* pInOut, const int iBufferSize) {
    ScopedTimer t("EngineFilterBlock::process");

    // Check if EQ processing is disabled.
    if (!s_EnableEq->get()) {
        return;
    }

    float fLow = 0.f, fMid = 0.f, fHigh = 0.f;
    if (filterKillLow->get() == 0.) {
        fLow = filterpotLow->get();
    }
    if (filterKillMid->get() == 0.) {
        fMid = filterpotMid->get();
    }
    if (filterKillHigh->get() == 0.) {
        fHigh = filterpotHigh->get();
    }

    // tweak gains for RGBW
    float fDry = qMin(qMin(fLow, fMid), fHigh);
    fLow -= fDry;
    fMid -= fDry;
    fHigh -= fDry;

    setFilters();

<<<<<<< HEAD
    // Process the new EQ'd signals.
    // They use up to 16 frames history so in case we are just starting,
    // 16 frames are junk, this is handled by ramp_delay
    int ramp_delay = 0;
    if (fLow || old_low) {
        low->process(pIn, m_pLowBuf, iBufferSize);
        if(old_low == 0) {
            ramp_delay = 30;
        }
    }
    if (fMid || old_mid) {
        band->process(pIn, m_pBandBuf, iBufferSize);
        if(old_mid== 0) {
            ramp_delay = 30;
        }
    }
    if (fHigh || old_high) {
        high->process(pIn, m_pHighBuf, iBufferSize);
        if(old_high == 0) {
            ramp_delay = 30;
        }
    }

    if (ramp_delay) {
        // first use old gains
        SampleUtil::copy4WithGain(pOutput,
                                  pIn, old_dry,
                                  m_pLowBuf, old_low,
                                  m_pBandBuf, old_mid,
                                  m_pHighBuf, old_high,
                                  ramp_delay);
        // Now ramp the remaining frames
        SampleUtil::copy4WithRampingGain(&pOutput[ramp_delay],
                                         &pIn[ramp_delay], old_dry, fDry,
                                         &m_pLowBuf[ramp_delay], old_low, fLow,
                                         &m_pBandBuf[ramp_delay], old_mid, fMid,
                                         &m_pHighBuf[ramp_delay], old_high, fHigh,
                                         iBufferSize - ramp_delay);
    } else if (fLow != old_low ||
            fMid != old_mid ||
            fHigh != old_high ||
            fDry != old_dry) {
        SampleUtil::copy4WithRampingGain(pOutput,
                                         pIn, old_dry, fDry,
                                         m_pLowBuf, old_low, fLow,
                                         m_pBandBuf, old_mid, fMid,
                                         m_pHighBuf, old_high, fHigh,
                                         iBufferSize);
    } else {
        SampleUtil::copy4WithGain(pOutput,
                                  pIn, fDry,
                                  m_pLowBuf, fLow,
                                  m_pBandBuf, fMid,
                                  m_pHighBuf, fHigh,
                                  iBufferSize);
=======
    // If the user has never touched the Eq controls (they are still at zero)
    // Then pass through.  As soon as the user twiddles one, actually activate
    // the EQ code and crossfade to it.  This will save CPU if the user never
    // uses EQ but also doesn't know to disable it.
    if (m_eqNeverTouched) {
        if (fLow == 1. && fMid == 1. && fHigh == 1.) {
            return;
        }
        m_eqNeverTouched = false;
    }

    low->process(pInOut, m_pTemp1, iBufferSize);
    band->process(pInOut, m_pTemp2, iBufferSize);
    high->process(pInOut, m_pTemp3, iBufferSize);

    if (fLow != old_low || fMid != old_mid || fHigh != old_high) {
        SampleUtil::copy3WithRampingGain(pInOut,
                                         m_pTemp1, old_low, fLow,
                                         m_pTemp2, old_mid, fMid,
                                         m_pTemp3, old_high, fHigh,
                                         iBufferSize);
    } else {
        SampleUtil::copy3WithGain(pInOut,
                          m_pTemp1, fLow,
                          m_pTemp2, fMid,
                          m_pTemp3, fHigh, iBufferSize);
>>>>>>> d4fd8923
    }

    old_low = fLow;
    old_mid = fMid;
    old_high = fHigh;
    old_dry = fDry;
}<|MERGE_RESOLUTION|>--- conflicted
+++ resolved
@@ -173,25 +173,24 @@
 
     setFilters();
 
-<<<<<<< HEAD
     // Process the new EQ'd signals.
     // They use up to 16 frames history so in case we are just starting,
     // 16 frames are junk, this is handled by ramp_delay
     int ramp_delay = 0;
     if (fLow || old_low) {
-        low->process(pIn, m_pLowBuf, iBufferSize);
+        low->process(pInOut, m_pLowBuf, iBufferSize);
         if(old_low == 0) {
             ramp_delay = 30;
         }
     }
     if (fMid || old_mid) {
-        band->process(pIn, m_pBandBuf, iBufferSize);
+        band->process(pInOut, m_pBandBuf, iBufferSize);
         if(old_mid== 0) {
             ramp_delay = 30;
         }
     }
     if (fHigh || old_high) {
-        high->process(pIn, m_pHighBuf, iBufferSize);
+        high->process(pInOut, m_pHighBuf, iBufferSize);
         if(old_high == 0) {
             ramp_delay = 30;
         }
@@ -199,15 +198,15 @@
 
     if (ramp_delay) {
         // first use old gains
-        SampleUtil::copy4WithGain(pOutput,
-                                  pIn, old_dry,
+        SampleUtil::copy4WithGain(pInOut,
+                                  pInOut, old_dry,
                                   m_pLowBuf, old_low,
                                   m_pBandBuf, old_mid,
                                   m_pHighBuf, old_high,
                                   ramp_delay);
         // Now ramp the remaining frames
-        SampleUtil::copy4WithRampingGain(&pOutput[ramp_delay],
-                                         &pIn[ramp_delay], old_dry, fDry,
+        SampleUtil::copy4WithRampingGain(&pInOut[ramp_delay],
+                                         &pInOut[ramp_delay], old_dry, fDry,
                                          &m_pLowBuf[ramp_delay], old_low, fLow,
                                          &m_pBandBuf[ramp_delay], old_mid, fMid,
                                          &m_pHighBuf[ramp_delay], old_high, fHigh,
@@ -216,47 +215,19 @@
             fMid != old_mid ||
             fHigh != old_high ||
             fDry != old_dry) {
-        SampleUtil::copy4WithRampingGain(pOutput,
-                                         pIn, old_dry, fDry,
+        SampleUtil::copy4WithRampingGain(pInOut,
+                                         pInOut, old_dry, fDry,
                                          m_pLowBuf, old_low, fLow,
                                          m_pBandBuf, old_mid, fMid,
                                          m_pHighBuf, old_high, fHigh,
                                          iBufferSize);
     } else {
-        SampleUtil::copy4WithGain(pOutput,
-                                  pIn, fDry,
+        SampleUtil::copy4WithGain(pInOut,
+                                  pInOut, fDry,
                                   m_pLowBuf, fLow,
                                   m_pBandBuf, fMid,
                                   m_pHighBuf, fHigh,
                                   iBufferSize);
-=======
-    // If the user has never touched the Eq controls (they are still at zero)
-    // Then pass through.  As soon as the user twiddles one, actually activate
-    // the EQ code and crossfade to it.  This will save CPU if the user never
-    // uses EQ but also doesn't know to disable it.
-    if (m_eqNeverTouched) {
-        if (fLow == 1. && fMid == 1. && fHigh == 1.) {
-            return;
-        }
-        m_eqNeverTouched = false;
-    }
-
-    low->process(pInOut, m_pTemp1, iBufferSize);
-    band->process(pInOut, m_pTemp2, iBufferSize);
-    high->process(pInOut, m_pTemp3, iBufferSize);
-
-    if (fLow != old_low || fMid != old_mid || fHigh != old_high) {
-        SampleUtil::copy3WithRampingGain(pInOut,
-                                         m_pTemp1, old_low, fLow,
-                                         m_pTemp2, old_mid, fMid,
-                                         m_pTemp3, old_high, fHigh,
-                                         iBufferSize);
-    } else {
-        SampleUtil::copy3WithGain(pInOut,
-                          m_pTemp1, fLow,
-                          m_pTemp2, fMid,
-                          m_pTemp3, fHigh, iBufferSize);
->>>>>>> d4fd8923
     }
 
     old_low = fLow;
