--- conflicted
+++ resolved
@@ -435,24 +435,14 @@
 }
 
 void EngineBuffer::readToCrossfadeBuffer(const int iBufferSize) {
-<<<<<<< HEAD
-    m_pScale->getScaled(m_pCrossfadeBuffer, iBufferSize);
-    // Restore the original position that was lost due to getScaled() above
-    m_pReadAheadManager->notifySeek(m_filepos_play);
-    m_bCrossfadeReady = true;
-=======
     if (!m_bCrossfadeReady) {
         // Read buffer, as if there where no parameter change
         // (Must be called only once per callback)
-        CSAMPLE* fadeout = m_pScale->getScaled(iBufferSize);
-        SampleUtil::copy(m_pCrossfadeBuffer, fadeout, iBufferSize);
-
+        m_pScale->getScaled(m_pCrossfadeBuffer, iBufferSize);
         // Restore the original position that was lost due to getScaled() above
         m_pReadAheadManager->notifySeek(m_filepos_play);
-
         m_bCrossfadeReady = true;
-    }
->>>>>>> 8bc54d94
+     }
 }
 
 // WARNING: This method is not thread safe and must not be called from outside
