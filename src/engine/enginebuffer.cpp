--- conflicted
+++ resolved
@@ -515,12 +515,8 @@
             m_playIndicator->setBlinkValue(ControlIndicator::RATIO1TO1_500MS);
         }
     }
-<<<<<<< HEAD
-    // set and  must be called in any case to update the widget toggle state
-=======
 
     // set and confirm must be called in any case to update the widget toggle state
->>>>>>> 14812251
     m_playButton->setAndConfirm(v);
 }
 
