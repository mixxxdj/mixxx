#include "engine/enginebuffer.h"

#include <QtDebug>
#include <cfloat>

#include "control/controlindicator.h"
#include "control/controllinpotmeter.h"
#include "control/controlpotmeter.h"
#include "control/controlproxy.h"
#include "control/controlpushbutton.h"
#include "engine/bufferscalers/enginebufferscalelinear.h"
#include "engine/bufferscalers/enginebufferscalerubberband.h"
#include "engine/bufferscalers/enginebufferscalest.h"
#include "engine/cachingreader/cachingreader.h"
#include "engine/channels/enginechannel.h"
#include "engine/controls/bpmcontrol.h"
#include "engine/controls/clockcontrol.h"
#include "engine/controls/cuecontrol.h"
#include "engine/controls/enginecontrol.h"
#include "engine/controls/keycontrol.h"
#include "engine/controls/loopingcontrol.h"
#include "engine/controls/quantizecontrol.h"
#include "engine/controls/ratecontrol.h"
#include "engine/enginemaster.h"
#include "engine/engineworkerscheduler.h"
#include "engine/readaheadmanager.h"
#include "engine/sync/enginesync.h"
#include "engine/sync/synccontrol.h"
#include "preferences/usersettings.h"
#include "track/track.h"
#include "util/assert.h"
#include "util/compatibility.h"
#include "util/defs.h"
#include "util/logger.h"
#include "util/math.h"
#include "util/sample.h"
#include "util/timer.h"
#include "waveform/visualplayposition.h"
#include "waveform/waveformwidgetfactory.h"

#ifdef __VINYLCONTROL__
#include "engine/controls/vinylcontrolcontrol.h"
#endif

namespace {
const mixxx::Logger kLogger("EngineBuffer");

const double kLinearScalerElipsis = 1.00058; // 2^(0.01/12): changes < 1 cent allows a linear scaler

const SINT kSamplesPerFrame = 2; // Engine buffer uses Stereo frames only

} // anonymous namespace

EngineBuffer::EngineBuffer(const QString& group,
        UserSettingsPointer pConfig,
        EngineChannel* pChannel,
        EngineMaster* pMixingEngine)
        : m_group(group),
          m_pConfig(pConfig),
          m_pLoopingControl(nullptr),
          m_pSyncControl(nullptr),
          m_pVinylControlControl(nullptr),
          m_pRateControl(nullptr),
          m_pBpmControl(nullptr),
          m_pKeyControl(nullptr),
          m_pReadAheadManager(nullptr),
          m_pReader(nullptr),
          m_filepos_play(DBL_MIN),
          m_speed_old(0),
          m_tempo_ratio_old(1.),
          m_scratching_old(false),
          m_reverse_old(false),
          m_pitch_old(0),
          m_baserate_old(0),
          m_rate_old(0.),
          m_trackSamplesOld(0),
          m_trackSampleRateOld(0),
          m_dSlipPosition(0.),
          m_dSlipRate(1.0),
          m_bSlipEnabledProcessing(false),
          m_pRepeat(nullptr),
          m_startButton(nullptr),
          m_endButton(nullptr),
          m_bScalerOverride(false),
          m_iSeekQueued(SEEK_NONE),
          m_iSeekPhaseQueued(0),
          m_iEnableSyncQueued(SYNC_REQUEST_NONE),
          m_iSyncModeQueued(SYNC_INVALID),
          m_iTrackLoading(0),
          m_bPlayAfterLoading(false),
          m_iSampleRate(0),
          m_pCrossfadeBuffer(SampleUtil::alloc(MAX_BUFFER_LEN)),
          m_bCrossfadeReady(false),
          m_iLastBufferSize(0) {
    // zero out crossfade buffer
    SampleUtil::clear(m_pCrossfadeBuffer, MAX_BUFFER_LEN);

    m_pReader = new CachingReader(group, pConfig);
    connect(m_pReader, &CachingReader::trackLoading,
            this, &EngineBuffer::slotTrackLoading,
            Qt::DirectConnection);
    connect(m_pReader, &CachingReader::trackLoaded,
            this, &EngineBuffer::slotTrackLoaded,
            Qt::DirectConnection);
    connect(m_pReader, &CachingReader::trackLoadFailed,
            this, &EngineBuffer::slotTrackLoadFailed,
            Qt::DirectConnection);

    // Play button
    m_playButton = new ControlPushButton(ConfigKey(m_group, "play"));
    m_playButton->setButtonMode(ControlPushButton::TOGGLE);
    m_playButton->connectValueChangeRequest(
            this, &EngineBuffer::slotControlPlayRequest,
            Qt::DirectConnection);

    //Play from Start Button (for sampler)
    m_playStartButton = new ControlPushButton(ConfigKey(m_group, "start_play"));
    connect(m_playStartButton, &ControlObject::valueChanged,
            this, &EngineBuffer::slotControlPlayFromStart,
            Qt::DirectConnection);

    // Jump to start and stop button
    m_stopStartButton = new ControlPushButton(ConfigKey(m_group, "start_stop"));
    connect(m_stopStartButton, &ControlObject::valueChanged,
            this, &EngineBuffer::slotControlJumpToStartAndStop,
            Qt::DirectConnection);

    //Stop playback (for sampler)
    m_stopButton = new ControlPushButton(ConfigKey(m_group, "stop"));
    connect(m_stopButton, &ControlObject::valueChanged,
            this, &EngineBuffer::slotControlStop,
            Qt::DirectConnection);

    // Start button
    m_startButton = new ControlPushButton(ConfigKey(m_group, "start"));
    m_startButton->setButtonMode(ControlPushButton::TRIGGER);
    connect(m_startButton, &ControlObject::valueChanged,
            this, &EngineBuffer::slotControlStart,
            Qt::DirectConnection);

    // End button
    m_endButton = new ControlPushButton(ConfigKey(m_group, "end"));
    connect(m_endButton, &ControlObject::valueChanged,
            this, &EngineBuffer::slotControlEnd,
            Qt::DirectConnection);

    m_pSlipButton = new ControlPushButton(ConfigKey(m_group, "slip_enabled"));
    m_pSlipButton->setButtonMode(ControlPushButton::TOGGLE);

    m_playposSlider = new ControlLinPotmeter(
        ConfigKey(m_group, "playposition"), 0.0, 1.0, 0, 0, true);
    connect(m_playposSlider, &ControlObject::valueChanged,
            this, &EngineBuffer::slotControlSeek,
            Qt::DirectConnection);

    // Control used to communicate ratio playpos to GUI thread
    m_visualPlayPos = VisualPlayPosition::getVisualPlayPosition(m_group);

    m_pRepeat = new ControlPushButton(ConfigKey(m_group, "repeat"));
    m_pRepeat->setButtonMode(ControlPushButton::TOGGLE);

    m_pSampleRate = new ControlProxy("[Master]", "samplerate", this);

    m_pKeylockEngine = new ControlProxy("[Master]", "keylock_engine", this);
    m_pKeylockEngine->connectValueChanged(this, &EngineBuffer::slotKeylockEngineChanged,
                                          Qt::DirectConnection);

    m_pTrackSamples = new ControlObject(ConfigKey(m_group, "track_samples"));
    m_pTrackSampleRate = new ControlObject(ConfigKey(m_group, "track_samplerate"));

    m_pKeylock = new ControlPushButton(ConfigKey(m_group, "keylock"), true);
    m_pKeylock->setButtonMode(ControlPushButton::TOGGLE);

    m_pEject = new ControlPushButton(ConfigKey(m_group, "eject"));
    connect(m_pEject, &ControlObject::valueChanged,
            this, &EngineBuffer::slotEjectTrack,
            Qt::DirectConnection);

    m_pTrackLoaded = new ControlObject(ConfigKey(m_group, "track_loaded"), false);
    m_pTrackLoaded->setReadOnly();

    // Quantization Controller for enabling and disabling the
    // quantization (alignment) of loop in/out positions and (hot)cues with
    // beats.
    QuantizeControl* quantize_control = new QuantizeControl(group, pConfig);
    addControl(quantize_control);
    m_pQuantize = ControlObject::getControl(ConfigKey(group, "quantize"));

    // Create the Loop Controller
    m_pLoopingControl = new LoopingControl(group, pConfig);
    addControl(m_pLoopingControl);

    m_pEngineSync = pMixingEngine->getEngineSync();

    m_pSyncControl = new SyncControl(group, pConfig, pChannel, m_pEngineSync);

#ifdef __VINYLCONTROL__
    m_pVinylControlControl = new VinylControlControl(group, pConfig);
    addControl(m_pVinylControlControl);
#endif

    // Create the Rate Controller
    m_pRateControl = new RateControl(group, pConfig);
    // Add the Rate Controller
    addControl(m_pRateControl);
    // Looping Control needs Rate Control for Reverse Button
    m_pLoopingControl->setRateControl(m_pRateControl);

    // Create the BPM Controller
    m_pBpmControl = new BpmControl(group, pConfig);
    addControl(m_pBpmControl);

    // TODO(rryan) remove this dependence?
    m_pRateControl->setBpmControl(m_pBpmControl);
    m_pSyncControl->setEngineControls(m_pRateControl, m_pBpmControl);
    pMixingEngine->getEngineSync()->addSyncableDeck(m_pSyncControl);
    addControl(m_pSyncControl);

    m_fwdButton = ControlObject::getControl(ConfigKey(group, "fwd"));
    m_backButton = ControlObject::getControl(ConfigKey(group, "back"));

    m_pKeyControl = new KeyControl(group, pConfig);
    addControl(m_pKeyControl);

    // Create the clock controller
    m_pClockControl = new ClockControl(group, pConfig);
    addControl(m_pClockControl);

    // Create the cue controller
    m_pCueControl = new CueControl(group, pConfig);
    addControl(m_pCueControl);

<<<<<<< HEAD
    for (int i = 1; i <= kMacrosPerChannel; ++i) {
        auto control = new MacroControl(group, pConfig, i);
        connect(this,
                &EngineBuffer::cueJumpQueued,
                control,
                &MacroControl::slotJumpQueued,
                Qt::DirectConnection);
        m_macroControls.append(control);
        addControl(control);
    }
    DEBUG_ASSERT(m_macroControls.size() == kMacrosPerChannel);
=======
    connect(m_pLoopingControl,
            &LoopingControl::loopReset,
            m_pCueControl,
            &CueControl::slotLoopReset,
            Qt::DirectConnection);
    connect(m_pLoopingControl,
            &LoopingControl::loopUpdated,
            m_pCueControl,
            &CueControl::slotLoopUpdated,
            Qt::DirectConnection);
    connect(m_pLoopingControl,
            &LoopingControl::loopEnabledChanged,
            m_pCueControl,
            &CueControl::slotLoopEnabledChanged,
            Qt::DirectConnection);
>>>>>>> f8e22655

    m_pReadAheadManager = new ReadAheadManager(m_pReader,
                                               m_pLoopingControl);
    m_pReadAheadManager->addRateControl(m_pRateControl);

    // Construct scaling objects
    m_pScaleLinear = new EngineBufferScaleLinear(m_pReadAheadManager);
    m_pScaleST = new EngineBufferScaleST(m_pReadAheadManager);
    m_pScaleRB = new EngineBufferScaleRubberBand(m_pReadAheadManager);
    if (m_pKeylockEngine->get() == SOUNDTOUCH) {
        m_pScaleKeylock = m_pScaleST;
    } else {
        m_pScaleKeylock = m_pScaleRB;
    }
    m_pScaleVinyl = m_pScaleLinear;
    m_pScale = m_pScaleVinyl;
    m_pScale->clear();
    m_bScalerChanged = true;

    m_pPassthroughEnabled = new ControlProxy(group, "passthrough", this);
    m_pPassthroughEnabled->connectValueChanged(this, &EngineBuffer::slotPassthroughChanged,
                                               Qt::DirectConnection);

#ifdef __SCALER_DEBUG__
    df.setFileName("mixxx-debug.csv");
    df.open(QIODevice::WriteOnly | QIODevice::Text);
    writer.setDevice(&df);
#endif

    // Now that all EngineControls have been created call setEngineMaster.
    // TODO(XXX): Get rid of EngineControl::setEngineMaster and
    // EngineControl::setEngineBuffer entirely and pass them through the
    // constructor.
    setEngineMaster(pMixingEngine);
}

EngineBuffer::~EngineBuffer() {
#ifdef __SCALER_DEBUG__
    //close the writer
    df.close();
#endif
    delete m_pReadAheadManager;
    delete m_pReader;

    delete m_playButton;
    delete m_playStartButton;
    delete m_stopStartButton;

    delete m_startButton;
    delete m_endButton;
    delete m_stopButton;
    delete m_playposSlider;

    delete m_pSlipButton;
    delete m_pRepeat;
    delete m_pSampleRate;

    delete m_pTrackLoaded;
    delete m_pTrackSamples;
    delete m_pTrackSampleRate;

    delete m_pScaleLinear;
    delete m_pScaleST;
    delete m_pScaleRB;

    delete m_pKeylock;
    delete m_pEject;

    SampleUtil::free(m_pCrossfadeBuffer);

    qDeleteAll(m_engineControls);
}

void EngineBuffer::bindWorkers(EngineWorkerScheduler* pWorkerScheduler) {
    m_pReader->setScheduler(pWorkerScheduler);
}

void EngineBuffer::enableIndependentPitchTempoScaling(bool bEnable,
                                                      const int iBufferSize) {
    // MUST ACQUIRE THE PAUSE MUTEX BEFORE CALLING THIS METHOD

    // When no time-stretching or pitch-shifting is needed we use our own linear
    // interpolation code (EngineBufferScaleLinear). It is faster and sounds
    // much better for scratching.

    // m_pScaleKeylock and m_pScaleVinyl could change out from under us,
    // so cache it.
    EngineBufferScale* keylock_scale = m_pScaleKeylock;
    EngineBufferScale* vinyl_scale = m_pScaleVinyl;

    if (bEnable && m_pScale != keylock_scale) {
        if (m_speed_old != 0.0) {
            // Crossfade if we are not paused.
            // If we start from zero a ramping gain is
            // applied later
            readToCrossfadeBuffer(iBufferSize);
        }
        m_pScale = keylock_scale;
        m_pScale->clear();
        m_bScalerChanged = true;
    } else if (!bEnable && m_pScale != vinyl_scale) {
        if (m_speed_old != 0.0) {
            // Crossfade if we are not paused
            // (for slow speeds below 0.1 the vinyl_scale is used)
            readToCrossfadeBuffer(iBufferSize);
        }
        m_pScale = vinyl_scale;
        m_pScale->clear();
        m_bScalerChanged = true;
    }
}

double EngineBuffer::getBpm() const {
    return m_pBpmControl->getBpm();
}

double EngineBuffer::getLocalBpm() const {
    return m_pBpmControl->getLocalBpm();
}

void EngineBuffer::setBeatLoop(double startPosition, bool enabled) {
    return m_pLoopingControl->setBeatLoop(startPosition, enabled);
}

void EngineBuffer::setLoop(double startPosition, double endPositon, bool enabled) {
    return m_pLoopingControl->setLoop(startPosition, endPositon, enabled);
}

void EngineBuffer::setEngineMaster(EngineMaster* pEngineMaster) {
    for (const auto& pControl: qAsConst(m_engineControls)) {
        pControl->setEngineMaster(pEngineMaster);
    }
}

void EngineBuffer::queueNewPlaypos(double newpos, enum SeekRequest seekType) {
    // All seeks need to be done in the Engine thread so queue it up.
    // Write the position before the seek type, to reduce a possible race
    // condition effect
    VERIFY_OR_DEBUG_ASSERT(seekType != SEEK_PHASE) {
        // SEEK_PHASE with a position is not supported
        // use SEEK_STANDARD for that
        seekType = SEEK_STANDARD;
    }
    m_queuedSeekPosition.setValue(newpos);
    // set m_queuedPosition valid
    m_iSeekQueued = seekType;
}

void EngineBuffer::requestSyncPhase() {
    // Don't overwrite m_iSeekQueued
    m_iSeekPhaseQueued = 1;
}

void EngineBuffer::requestEnableSync(bool enabled) {
    // If we're not playing, the queued event won't get processed so do it now.
    if (m_playButton->get() == 0.0) {
        m_pEngineSync->requestEnableSync(m_pSyncControl, enabled);
        return;
    }
    SyncRequestQueued enable_request =
            static_cast<SyncRequestQueued>(atomicLoadRelaxed(m_iEnableSyncQueued));
    if (enabled) {
        m_iEnableSyncQueued = SYNC_REQUEST_ENABLE;
    } else {
        // If sync is enabled and disabled very quickly, it's is a one-shot
        // sync event and needs to be handled specially. Otherwise the sync
        // state will get stuck on or won't go on at all.
        if (enable_request == SYNC_REQUEST_ENABLE) {
            m_iEnableSyncQueued = SYNC_REQUEST_ENABLEDISABLE;
        } else {
            // Note that there is no DISABLEENABLE, because that's an irrelevant
            // queuing.  Moreover, ENABLEDISABLEENABLE is also redundant, so
            // we don't have to handle any special cases.
            m_iEnableSyncQueued = SYNC_REQUEST_DISABLE;
        }
    }
}

void EngineBuffer::requestSyncMode(SyncMode mode) {
    // If we're not playing, the queued event won't get processed so do it now.
    if (kLogger.traceEnabled()) {
        kLogger.trace() << getGroup() << "EngineBuffer::requestSyncMode";
    }
    if (m_playButton->get() == 0.0) {
        m_pEngineSync->requestSyncMode(m_pSyncControl, mode);
    } else {
        m_iSyncModeQueued = mode;
    }
}

void EngineBuffer::requestClonePosition(EngineChannel* pChannel) {
    atomicStoreRelaxed(m_pChannelToCloneFrom, pChannel);
}

void EngineBuffer::readToCrossfadeBuffer(const int iBufferSize) {
    if (!m_bCrossfadeReady) {
        // Read buffer, as if there where no parameter change
        // (Must be called only once per callback)
        m_pScale->scaleBuffer(m_pCrossfadeBuffer, iBufferSize);
        // Restore the original position that was lost due to scaleBuffer() above
        m_pReadAheadManager->notifySeek(m_filepos_play);
        m_bCrossfadeReady = true;
     }
}

void EngineBuffer::seekCloneBuffer(EngineBuffer* pOtherBuffer) {
    doSeekPlayPos(pOtherBuffer->getExactPlayPos(), SEEK_EXACT);
}

// WARNING: This method is not thread safe and must not be called from outside
// the engine callback!
void EngineBuffer::setNewPlaypos(double newpos) {
    if (kLogger.traceEnabled()) {
        kLogger.trace() << getGroup() << "EngineBuffer::setNewPlaypos" << newpos;
    }

    m_filepos_play = newpos;

    if (m_rate_old != 0.0) {
        // Before seeking, read extra buffer for crossfading
        // this also sets m_pReadAheadManager to newpos
        readToCrossfadeBuffer(m_iLastBufferSize);
    } else {
        m_pReadAheadManager->notifySeek(m_filepos_play);
    }
    m_pScale->clear();

    // Ensures that the playpos slider gets updated in next process call
    m_iSamplesSinceLastIndicatorUpdate = 1000000;

    // Must hold the engineLock while using m_engineControls
    for (const auto& pControl: qAsConst(m_engineControls)) {
        pControl->notifySeek(m_filepos_play);
    }

    verifyPlay(); // verify or update play button and indicator
}

QString EngineBuffer::getGroup() const {
    return m_group;
}

double EngineBuffer::getSpeed() const {
    return m_speed_old;
}

bool EngineBuffer::getScratching() const {
    return m_scratching_old;
}

bool EngineBuffer::isReverse() const {
    return m_reverse_old;
}

// WARNING: Always called from the EngineWorker thread pool
void EngineBuffer::slotTrackLoading() {
    // Pause EngineBuffer from processing frames
    m_pause.lock();
    // Setting m_iTrackLoading inside a m_pause.lock ensures that
    // track buffer is not processed when starting to load a new one
    m_iTrackLoading = 1;
    m_pause.unlock();

    // Set play here, to signal the user that the play command is adopted
    m_playButton->set((double)m_bPlayAfterLoading);
    m_pTrackSamples->set(0); // Stop renderer
}

void EngineBuffer::loadFakeTrack(TrackPointer pTrack, bool bPlay) {
    if (bPlay) {
        m_playButton->set((double)bPlay);
    }
    slotTrackLoaded(pTrack, pTrack->getSampleRate(),
                    pTrack->getSampleRate() * pTrack->getDurationInt());
}

// WARNING: Always called from the EngineWorker thread pool
void EngineBuffer::slotTrackLoaded(TrackPointer pTrack,
                                   int iTrackSampleRate,
                                   int iTrackNumSamples) {
    if (kLogger.traceEnabled()) {
        kLogger.trace() << getGroup() << "EngineBuffer::slotTrackLoaded";
    }
    TrackPointer pOldTrack = m_pCurrentTrack;
    m_pause.lock();

    m_visualPlayPos->setInvalid();
    m_filepos_play = DBL_MIN; // for execute seeks to 0.0

    m_pCurrentTrack = pTrack;
    m_pTrackSamples->set(iTrackNumSamples);
    m_pTrackSampleRate->set(iTrackSampleRate);
    m_pTrackLoaded->forceSet(1);

    // Reset slip mode
    m_pSlipButton->set(0);
    m_bSlipEnabledProcessing = false;
    m_dSlipPosition = 0.;
    m_dSlipRate = 0;

    // Reset the pitch value for the new track.
    m_pause.unlock();

    notifyTrackLoaded(pTrack, pOldTrack);
    // Start buffer processing after all EngineContols are up to date
    // with the current track e.g track is seeked to Cue
    m_iTrackLoading = 0;
}

// WARNING: Always called from the EngineWorker thread pool
void EngineBuffer::slotTrackLoadFailed(TrackPointer pTrack,
                                       QString reason) {
    m_iTrackLoading = 0;
    // Loading of a new track failed.
    // eject the currently loaded track (the old Track) as well
    ejectTrack();
    emit trackLoadFailed(pTrack, reason);
}

void EngineBuffer::ejectTrack() {
    // clear track values in any case, may fix https://bugs.launchpad.net/mixxx/+bug/1450424
    if (kLogger.traceEnabled()) {
        kLogger.trace() << "EngineBuffer::ejectTrack()";
    }
    TrackPointer pOldTrack = m_pCurrentTrack;
    m_pause.lock();

    m_visualPlayPos->set(0.0, 0.0, 0.0, 0.0, 0.0);
    doSeekPlayPos(0.0, SEEK_EXACT);

    m_pCurrentTrack.reset();
    m_pTrackSamples->set(0);
    m_pTrackSampleRate->set(0);
    m_pTrackLoaded->forceSet(0);

    m_playButton->set(0.0);
    m_playposSlider->set(0);
    m_pCueControl->resetIndicators();

    m_pause.unlock();

    // Close open file handles by unloading the current track
    m_pReader->newTrack(TrackPointer());

    if (pOldTrack) {
        notifyTrackLoaded(TrackPointer(), pOldTrack);
    }
    m_iTrackLoading = 0;
}

void EngineBuffer::notifyTrackLoaded(
        TrackPointer pNewTrack, TrackPointer pOldTrack) {
    if (pOldTrack) {
        disconnect(
                pOldTrack.get(),
                &Track::beatsUpdated,
                this,
                &EngineBuffer::slotUpdatedTrackBeats);
    }

    // First inform engineControls directly
    // Note: we are still in a worker thread.
    for (const auto& pControl : qAsConst(m_engineControls)) {
        pControl->trackLoaded(pNewTrack);
    }

    if (pNewTrack) {
        connect(
                pNewTrack.get(),
                &Track::beatsUpdated,
                this,
                &EngineBuffer::slotUpdatedTrackBeats,
                Qt::DirectConnection);
    }

    // Inform BaseTrackPlayer via a queued connection
    emit trackLoaded(pNewTrack, pOldTrack);
}

void EngineBuffer::slotPassthroughChanged(double enabled) {
    if (enabled != 0) {
        // If passthrough was enabled, stop playing the current track.
        slotControlStop(1.0);
    }
}

// WARNING: This method runs in both the GUI thread and the Engine Thread
void EngineBuffer::slotControlSeek(double fractionalPos) {
    doSeekFractional(fractionalPos, SEEK_STANDARD);
}

// WARNING: This method runs from SyncWorker and Engine Worker
void EngineBuffer::slotControlSeekAbs(double samplePos) {
    emit cueJumpQueued(samplePos);
    doSeekPlayPos(samplePos, SEEK_STANDARD);
}

// WARNING: This method runs from SyncWorker and Engine Worker
void EngineBuffer::slotControlSeekExact(double samplePos) {
    doSeekPlayPos(samplePos, SEEK_EXACT);
}

double EngineBuffer::fractionalPlayposFromAbsolute(double absolutePlaypos) {
    double fFractionalPlaypos = 0.0;
    if (m_trackSamplesOld != 0) {
        fFractionalPlaypos = math_min<double>(absolutePlaypos, m_trackSamplesOld);
        fFractionalPlaypos /= m_trackSamplesOld;
    }
    return fFractionalPlaypos;
}

void EngineBuffer::doSeekFractional(double fractionalPos, enum SeekRequest seekType) {
    // Prevent NaN's from sneaking into the engine.
    if (isnan(fractionalPos)) {
        return;
    }
    double newSamplePosition = fractionalPos * m_pTrackSamples->get();
    doSeekPlayPos(newSamplePosition, seekType);
}

void EngineBuffer::doSeekPlayPos(double new_playpos, enum SeekRequest seekType) {
#ifdef __VINYLCONTROL__
    // Notify the vinyl control that a seek has taken place in case it is in
    // absolute mode and needs be switched to relative.
    if (m_pVinylControlControl) {
        m_pVinylControlControl->notifySeekQueued();
    }
#endif

    queueNewPlaypos(new_playpos, seekType);
}

bool EngineBuffer::updateIndicatorsAndModifyPlay(bool newPlay) {
    // If no track is currently loaded, turn play off. If a track is loading
    // allow the set since it might apply to a track we are loading due to the
    // asynchrony.
    bool playPossible = true;
    if ((!m_pCurrentTrack && atomicLoadRelaxed(m_iTrackLoading) == 0) ||
            (m_pCurrentTrack && atomicLoadRelaxed(m_iTrackLoading) == 0 &&
                    m_filepos_play >= m_pTrackSamples->get() &&
                    !atomicLoadRelaxed(m_iSeekQueued)) ||
            m_pPassthroughEnabled->toBool()) {
        // play not possible
        playPossible = false;
    }

    return m_pCueControl->updateIndicatorsAndModifyPlay(newPlay, playPossible);
}

void EngineBuffer::verifyPlay() {
    bool play = m_playButton->toBool();
    bool verifiedPlay = updateIndicatorsAndModifyPlay(play);
    if (play != verifiedPlay) {
        m_playButton->setAndConfirm(verifiedPlay ? 1.0 : 0.0);
    }
}

void EngineBuffer::slotControlPlayRequest(double v) {
    bool oldPlay = m_playButton->toBool();
    bool verifiedPlay = updateIndicatorsAndModifyPlay(v > 0.0);

    if (!oldPlay && verifiedPlay) {
        if (m_pQuantize->toBool()
#ifdef __VINYLCONTROL__
                && m_pVinylControlControl && !m_pVinylControlControl->isEnabled()
#endif
        ) {
            requestSyncPhase();
        }
    }

    // set and confirm must be called here in any case to update the widget toggle state
    m_playButton->setAndConfirm(verifiedPlay ? 1.0 : 0.0);
}

void EngineBuffer::slotControlStart(double v) {
    if (v > 0.0) {
        doSeekFractional(0., SEEK_EXACT);
    }
}

void EngineBuffer::slotControlEnd(double v) {
    if (v > 0.0) {
        doSeekFractional(1., SEEK_EXACT);
    }
}

void EngineBuffer::slotControlPlayFromStart(double v) {
    if (v > 0.0) {
        doSeekFractional(0., SEEK_EXACT);
        m_playButton->set(1);
    }
}

void EngineBuffer::slotControlJumpToStartAndStop(double v) {
    if (v > 0.0) {
        doSeekFractional(0., SEEK_EXACT);
        m_playButton->set(0);
    }
}

void EngineBuffer::slotControlStop(double v) {
    if (v > 0.0) {
        m_playButton->set(0);
    }
}

void EngineBuffer::slotKeylockEngineChanged(double dIndex) {
    if (m_bScalerOverride) {
        return;
    }
    // static_cast<KeylockEngine>(dIndex); direct cast produces a "not used" warning with gcc
    int iEngine = static_cast<int>(dIndex);
    KeylockEngine engine = static_cast<KeylockEngine>(iEngine);
    if (engine == SOUNDTOUCH) {
        m_pScaleKeylock = m_pScaleST;
    } else {
        m_pScaleKeylock = m_pScaleRB;
    }
}

void EngineBuffer::processTrackLocked(
        CSAMPLE* pOutput, const int iBufferSize, int sample_rate) {
    ScopedTimer t("EngineBuffer::process_pauselock");

    m_trackSampleRateOld = m_pTrackSampleRate->get();
    m_trackSamplesOld = m_pTrackSamples->get();

    double baserate = 0.0;
    if (sample_rate > 0) {
        baserate = m_trackSampleRateOld / sample_rate;
    }

    // Sync requests can affect rate, so process those first.
    processSyncRequests();

    // Note: play is also active during cue preview
    bool paused = !m_playButton->toBool();
    KeyControl::PitchTempoRatio pitchTempoRatio = m_pKeyControl->getPitchTempoRatio();

    // The pitch adjustment in Ratio (1.0 being normal
    // pitch. 2.0 is a full octave shift up).
    double pitchRatio = pitchTempoRatio.pitchRatio;
    double tempoRatio = pitchTempoRatio.tempoRatio;
    const bool keylock_enabled = pitchTempoRatio.keylock;

    bool is_scratching = false;
    bool is_reverse = false;

    // Update the slipped position and seek if it was disabled.
    processSlip(iBufferSize);

    // Note: This may effects the m_filepos_play, play, scaler and crossfade buffer
    processSeek(paused);

    // speed is the ratio between track-time and real-time
    // (1.0 being normal rate. 2.0 plays at 2x speed -- 2 track seconds
    // pass for every 1 real second). Depending on whether
    // keylock is enabled, this is applied to either the rate or the tempo.
    double speed = m_pRateControl->calculateSpeed(
            baserate,
            tempoRatio,
            paused,
            iBufferSize,
            &is_scratching,
            &is_reverse);

    bool useIndependentPitchAndTempoScaling = false;

    // TODO(owen): Maybe change this so that rubberband doesn't disable
    // keylock on scratch. (just check m_pScaleKeylock == m_pScaleST)
    if (is_scratching || fabs(speed) > 1.9) {
        // Scratching and high speeds with always disables keylock
        // because Soundtouch sounds terrible in these conditions.  Rubberband
        // sounds better, but still has some problems (it may reallocate in
        // a party-crashing manner at extremely slow speeds).
        // High seek speeds also disables keylock.  Our pitch slider could go
        // to 90%, so that's the cutoff point.

        // Force pitchRatio to the linear pitch set by speed
        pitchRatio = speed;
        // This is for the natural speed pitch found on turn tables
    } else if (fabs(speed) < 0.1) {
        // We have pre-allocated big buffers in Rubberband and Soundtouch for
        // a minimum speed of 0.1. Slower speeds will re-allocate much bigger
        // buffers which may cause underruns.
        // Disable keylock under these conditions.

        // Force pitchRatio to the linear pitch set by speed
        pitchRatio = speed;
    } else if (keylock_enabled) {
        // always use IndependentPitchAndTempoScaling
        // to avoid clicks when crossing the linear pitch
        // in this case it is most likely that the user
        // will have an non linear pitch
        // Note: We have undesired noise when cossfading between scalers
        useIndependentPitchAndTempoScaling = true;
    } else {
        // We might have have temporary speed change, so adjust pitch if not locked
        // Note: This will not update key and tempo widgets
        if (tempoRatio != 0) {
            pitchRatio *= (speed / tempoRatio);
        }

        // Check if we are off-linear (musical key has been adjusted
        // independent from speed) to determine if the keylock scaler
        // should be used even though keylock is disabled.
        if (speed != 0.0) {
            double offlinear = pitchRatio / speed;
            if (offlinear > kLinearScalerElipsis ||
                    offlinear < 1 / kLinearScalerElipsis) {
                // only enable keylock scaler if pitch adjustment is at
                // least 1 cent. Everything below is not hear-able.
                useIndependentPitchAndTempoScaling = true;
            }
        }
    }

    if (speed != 0.0) {
        // Do not switch scaler when we have no transport
        enableIndependentPitchTempoScaling(useIndependentPitchAndTempoScaling,
                iBufferSize);
    } else if (m_speed_old != 0 && !is_scratching) {
        // we are stopping, collect samples for fade out
        readToCrossfadeBuffer(iBufferSize);
        // Clear the scaler information
        m_pScale->clear();
    }

    // How speed/tempo/pitch are related:
    // Processing is done in two parts, the first part is calculated inside
    // the KeyKontrol class and effects the visual key/pitch widgets.
    // The Speed slider controls the tempoRatio and a speedSliderPitchRatio,
    // the pitch amount caused by it.
    // By default the speed slider controls pitch and tempo with the same
    // value.
    // If key lock is enabled, the speedSliderPitchRatio is decoupled from
    // the speed slider (const).
    //
    // With preference mode KeylockMode = kLockOriginalKey
    // the speedSliderPitchRatio is reset to 1 and back to the tempoRatio
    // (natural vinyl Pitch) when keylock is disabled and enabled.
    //
    // With preference mode KeylockMode = kCurrentKey
    // the speedSliderPitchRatio is not reset when keylock is enabled.
    // This mode allows to enable keylock
    // while the track is already played. You can reset to the tracks
    // original pitch by resetting the pitch knob to center. When disabling
    // keylock the pitch is reset to the linear vinyl pitch.

    // The Pitch knob turns if the speed slider is moved without keylock.
    // This is useful to get always an analog impression of current pitch,
    // and its distance to the original track pitch
    //
    // The Pitch_Adjust knob does not reflect the speedSliderPitchRatio.
    // So it is is useful for controller mappings, because it is not
    // changed by the speed slider or keylock.

    // In the second part all other speed changing controls are processed.
    // They may produce an additional pitch if keylock is disabled or
    // override the pitch in scratching case.
    // If pitch ratio and tempo ratio are equal, a linear scaler is used,
    // otherwise tempo and pitch are processed individual

    // If we were scratching, and scratching is over, and we're a follower,
    // and we're quantized, and not paused,
    // we need to sync phase or we'll be totally out of whack and the sync
    // adjuster will kick in and push the track back in to sync with the
    // master.
    if (m_scratching_old && !is_scratching && m_pQuantize->toBool()
            && m_pSyncControl->getSyncMode() == SYNC_FOLLOWER && !paused) {
        // TODO() The resulting seek is processed in the following callback
        // That is to late
        requestSyncPhase();
    }

    double rate = 0;
    // If the baserate, speed, or pitch has changed, we need to update the
    // scaler. Also, if we have changed scalers then we need to update the
    // scaler.
    if (baserate != m_baserate_old || speed != m_speed_old ||
            pitchRatio != m_pitch_old || tempoRatio != m_tempo_ratio_old ||
            m_bScalerChanged) {
        // The rate returned by the scale object can be different from the
        // wanted rate!  Make sure new scaler has proper position. This also
        // crossfades between the old scaler and new scaler to prevent
        // clicks.

        // Handle direction change.
        // The linear scaler supports ramping though zero.
        // This is used for scratching, but not for reverse
        // For the other, crossfade forward and backward samples
        if ((m_speed_old * speed < 0) &&  // Direction has changed!
                (m_pScale != m_pScaleVinyl || // only m_pScaleLinear supports going though 0
                       m_reverse_old != is_reverse)) { // no pitch change when reversing
            //XXX: Trying to force RAMAN to read from correct
            //     playpos when rate changes direction - Albert
            readToCrossfadeBuffer(iBufferSize);
            // Clear the scaler information
            m_pScale->clear();
        }

        m_baserate_old = baserate;
        m_speed_old = speed;
        m_pitch_old = pitchRatio;
        m_tempo_ratio_old = tempoRatio;
        m_reverse_old = is_reverse;

        // Now we need to update the scaler with the master sample rate, the
        // base rate (ratio between sample rate of the source audio and the
        // master samplerate), the deck speed, the pitch shift, and whether
        // the deck speed should affect the pitch.

        m_pScale->setScaleParameters(baserate,
                                     &speed,
                                     &pitchRatio);

        // The way we treat rate inside of EngineBuffer is actually a
        // description of "sample consumption rate" or percentage of samples
        // consumed relative to playing back the track at its native sample
        // rate and normal speed. pitch_adjust does not change the playback
        // rate.
        rate = baserate * speed;

        // Scaler is up to date now.
        m_bScalerChanged = false;
    } else {
        // Scaler did not need updating. By definition this means we are at
        // our old rate.
        rate = m_rate_old;
    }

    bool at_end = m_filepos_play >= m_trackSamplesOld;
    bool backwards = rate < 0;

    bool bCurBufferPaused = false;
    if (at_end && !backwards) {
        // do not play past end
        bCurBufferPaused = true;
    } else if (rate == 0 && !is_scratching) {
        // do not process samples if have no transport
        // the linear scaler supports ramping down to 0
        // this is used for pause by scratching only
        bCurBufferPaused = true;
    }

    m_rate_old = rate;

    // If the buffer is not paused, then scale the audio.
    if (!bCurBufferPaused) {
        // Perform scaling of Reader buffer into buffer.
        double framesRead =
                m_pScale->scaleBuffer(pOutput, iBufferSize);

        // TODO(XXX): The result framesRead might not be an integer value.
        // Converting to samples here does not make sense. All positional
        // calculations should be done in frames instead of samples! Otherwise
        // rounding errors might occur when converting from samples back to
        // frames later.
        double samplesRead = framesRead * kSamplesPerFrame;

        if (m_bScalerOverride) {
            // If testing, we don't have a real log so we fake the position.
            m_filepos_play += samplesRead;
        } else {
            // Adjust filepos_play by the amount we processed.
            m_filepos_play =
                    m_pReadAheadManager->getFilePlaypositionFromLog(
                            m_filepos_play, samplesRead);
        }
        // Note: The last buffer of a track is padded with silence.
        // This silence is played together with the last samples in the last
        // callback and the m_filepos_play is advanced behind the end of the track.

        if (m_bCrossfadeReady) {
            // Bring pOutput with the new parameters in and fade out the old one,
            // stored with the old parameters in m_pCrossfadeBuffer
            SampleUtil::linearCrossfadeBuffersIn(
                    pOutput, m_pCrossfadeBuffer, iBufferSize);
        }
        // Note: we do not fade here if we pass the end or the start of
        // the track in reverse direction
        // because we assume that the track samples itself start and stop
        // towards zero.
        // If it turns out that ramping is required be aware that the end
        // or start may pass in the middle of the buffer.
    } else {
        // Pause
        if (m_bCrossfadeReady) {
            // We don't ramp here, since EnginePregain handles fades
            // from and to speed == 0
            SampleUtil::copy(pOutput, m_pCrossfadeBuffer, iBufferSize);
        } else {
            SampleUtil::clear(pOutput, iBufferSize);
        }
    }

    for (const auto& pControl: qAsConst(m_engineControls)) {
        pControl->setCurrentSample(m_filepos_play, m_trackSamplesOld, m_trackSampleRateOld);
        pControl->process(rate, m_filepos_play, iBufferSize);
    }

    m_scratching_old = is_scratching;

    // Handle repeat mode
    bool at_start = m_filepos_play <= 0;
    at_end = m_filepos_play >= m_trackSamplesOld;

    bool repeat_enabled = m_pRepeat->toBool();

    bool end_of_track = //(at_start && backwards) ||
            (at_end && !backwards);

    // If playbutton is pressed, check if we are at start or end of track
    if ((m_playButton->toBool() || (m_fwdButton->toBool() || m_backButton->toBool()))
            && end_of_track) {
        if (repeat_enabled) {
            double fractionalPos = at_start ? 1.0 : 0;
            doSeekFractional(fractionalPos, SEEK_STANDARD);
        } else {
            m_playButton->set(0.);
        }
    }

    // Give the Reader hints as to which chunks of the current song we
    // really care about. It will try very hard to keep these in memory
    hintReader(rate);
}

void EngineBuffer::process(CSAMPLE* pOutput, const int iBufferSize) {
    // Bail if we receive a buffer size with incomplete sample frames. Assert in debug builds.
    VERIFY_OR_DEBUG_ASSERT((iBufferSize % kSamplesPerFrame) == 0) {
        return;
    }
    m_pReader->process();
    // Steps:
    // - Lookup new reader information
    // - Calculate current rate
    // - Scale the audio with m_pScale, copy the resulting samples into the
    //   output buffer
    // - Give EngineControl's a chance to do work / request seeks, etc
    // - Process repeat mode if we're at the end or beginning of a track
    // - Set last sample value (m_fLastSampleValue) so that rampOut works? Other
    //   miscellaneous upkeep issues.

    m_iSampleRate = static_cast<int>(m_pSampleRate->get());

    // If the sample rate has changed, force Rubberband to reset so that
    // it doesn't reallocate when the user engages keylock during playback.
    // We do this even if rubberband is not active.
    const auto sampleRate = mixxx::audio::SampleRate(m_iSampleRate);
    m_pScaleLinear->setSampleRate(sampleRate);
    m_pScaleST->setSampleRate(sampleRate);
    m_pScaleRB->setSampleRate(sampleRate);

    bool bTrackLoading = atomicLoadRelaxed(m_iTrackLoading) != 0;
    if (!bTrackLoading && m_pause.tryLock()) {
        processTrackLocked(pOutput, iBufferSize, m_iSampleRate);
        // release the pauselock
        m_pause.unlock();
    } else {
        // We are loading a new Track

        // Here the old track was playing and loading the new track is in
        // progress. We can't predict when it happens, so we are not able
        // to collect old samples. New samples are also not in place and
        // we can't predict when they will be in place.
        // If one does this, a click from breaking the last track is somehow
        // natural and he should know that such sound should not be played to
        // the master (audience).
        // Workaround: Simply pause the track before.

        // TODO(XXX):
        // A click free solution requires more refactoring how loading a track
        // is handled. For now we apply a rectangular Gain change here which
        // may click.

        SampleUtil::clear(pOutput, iBufferSize);

        m_rate_old = 0;
        m_speed_old = 0;
        m_scratching_old = false;
    }

#ifdef __SCALER_DEBUG__
    for (int i=0; i<iBufferSize; i+=2) {
        writer << pOutput[i] << "\n";
    }
#endif

    if (isMaster(m_pSyncControl->getSyncMode())) {
        // Report our speed to SyncControl immediately instead of waiting
        // for postProcess so we can broadcast this update to followers.
        m_pSyncControl->reportPlayerSpeed(m_speed_old, m_scratching_old);
    }

    m_iLastBufferSize = iBufferSize;
    m_bCrossfadeReady = false;
}

void EngineBuffer::processSlip(int iBufferSize) {
    // Do a single read from m_bSlipEnabled so we don't run in to race conditions.
    bool enabled = m_pSlipButton->toBool();
    if (enabled != m_bSlipEnabledProcessing) {
        m_bSlipEnabledProcessing = enabled;
        if (enabled) {
            m_dSlipPosition = m_filepos_play;
            m_dSlipRate = m_rate_old;
        } else {
            // TODO(owen) assuming that looping will get canceled properly
            double newPlayFrame = m_dSlipPosition / kSamplesPerFrame;
            double roundedSlip = round(newPlayFrame) * kSamplesPerFrame;
            slotControlSeekExact(roundedSlip);
            m_dSlipPosition = 0;
        }
    }

    // Increment slip position even if it was just toggled -- this ensures the position is correct.
    if (enabled) {
        m_dSlipPosition += static_cast<double>(iBufferSize) * m_dSlipRate;
    }
}

void EngineBuffer::processSyncRequests() {
    SyncRequestQueued enable_request =
            static_cast<SyncRequestQueued>(
                    m_iEnableSyncQueued.fetchAndStoreRelease(SYNC_REQUEST_NONE));
    SyncMode mode_request =
            static_cast<SyncMode>(m_iSyncModeQueued.fetchAndStoreRelease(SYNC_INVALID));
    switch (enable_request) {
    case SYNC_REQUEST_ENABLE:
        m_pEngineSync->requestEnableSync(m_pSyncControl, true);
        break;
    case SYNC_REQUEST_DISABLE:
        m_pEngineSync->requestEnableSync(m_pSyncControl, false);
        break;
    case SYNC_REQUEST_ENABLEDISABLE:
        m_pEngineSync->requestEnableSync(m_pSyncControl, true);
        m_pEngineSync->requestEnableSync(m_pSyncControl, false);
        break;
    case SYNC_REQUEST_NONE:
        break;
    }
    if (mode_request != SYNC_INVALID) {
        m_pEngineSync->requestSyncMode(m_pSyncControl,
                static_cast<SyncMode>(mode_request));
    }
}

void EngineBuffer::processSeek(bool paused) {
    // Check if we are cloning another channel before doing any seeking.
    EngineChannel* pChannel = m_pChannelToCloneFrom.fetchAndStoreRelaxed(nullptr);
    if (pChannel) {
        seekCloneBuffer(pChannel->getEngineBuffer());
    }

    // We need to read position just after reading seekType, to ensure that we
    // read the matching position to seek_typ or a position from a new (second)
    // seek just queued from another thread
    // The later case is ok, because we will process the new seek in the next
    // call anyway again.

    SeekRequests seekType = static_cast<SeekRequest>(
            m_iSeekQueued.loadAcquire());

    double position = m_queuedSeekPosition.getValue();

    // Don't allow the playposition to go past the end.
    if (position > m_trackSamplesOld) {
        position = m_trackSamplesOld;
    }

    // Add SEEK_PHASE bit, if any
    if (m_iSeekPhaseQueued.fetchAndStoreRelease(0)) {
        seekType |= SEEK_PHASE;
    }

    switch (seekType) {
        case SEEK_NONE:
            return;
        case SEEK_PHASE:
            // only adjust phase
            position = m_filepos_play;
            break;
        case SEEK_STANDARD:
            if (m_pQuantize->toBool()) {
                seekType |= SEEK_PHASE;
            }
            // new position was already set above
            break;
        case SEEK_EXACT:
        case SEEK_EXACT_PHASE: // artificial state = SEEK_EXACT | SEEK_PHASE
        case SEEK_STANDARD_PHASE: // artificial state = SEEK_STANDARD | SEEK_PHASE
            // new position was already set above
            break;
        default:
            qWarning() << "Unhandled seek request type: " << seekType;
            return;
    }

    if (!paused && (seekType & SEEK_PHASE)) {
        if (kLogger.traceEnabled()) {
            kLogger.trace() << "EngineBuffer::processSeek Seeking phase";
        }
        double requestedPosition = position;
        double syncPosition = m_pBpmControl->getBeatMatchPosition(position, true, true);
        position = m_pLoopingControl->getSyncPositionInsideLoop(requestedPosition, syncPosition);
        if (kLogger.traceEnabled()) {
            kLogger.trace()
                    << "EngineBuffer::processSeek seek info: " << m_filepos_play
                    << " -> " << position;
        }
    }
    if (position != m_filepos_play) {
        if (kLogger.traceEnabled()) {
            kLogger.trace() << "EngineBuffer::processSeek Seek to" << position;
        }
        setNewPlaypos(position);
    }
    m_iSeekQueued.storeRelease(SEEK_NONE);
}

void EngineBuffer::postProcess(const int iBufferSize) {
    // The order of events here is very delicate.  It's necessary to update
    // some values before others, because the later updates may require
    // values from the first update.
    if (kLogger.traceEnabled()) {
        kLogger.trace() << getGroup() << "EngineBuffer::postProcess";
    }
    double local_bpm = m_pBpmControl->updateLocalBpm();
    double beat_distance = m_pBpmControl->updateBeatDistance();
    m_pSyncControl->setLocalBpm(local_bpm);
    SyncMode mode = m_pSyncControl->getSyncMode();
    if (isMaster(mode)) {
        m_pEngineSync->notifyBeatDistanceChanged(m_pSyncControl, beat_distance);
    } else if (mode == SYNC_FOLLOWER) {
        // Report our speed to SyncControl.  If we are master, we already did this.
        m_pSyncControl->reportPlayerSpeed(m_speed_old, m_scratching_old);
        m_pSyncControl->updateTargetBeatDistance();
    }

    // Update all the indicators that EngineBuffer publishes to allow
    // external parts of Mixxx to observe its status.
    updateIndicators(m_speed_old, iBufferSize);
}

bool EngineBuffer::getQueuedSeekPosition(double* pSeekPosition) const {
    bool isSeekQueued = m_iSeekQueued.loadAcquire() != SEEK_NONE;
    if (isSeekQueued) {
        *pSeekPosition = m_queuedSeekPosition.getValue();
    } else {
        *pSeekPosition = -1;
    }
    return isSeekQueued;
}

void EngineBuffer::updateIndicators(double speed, int iBufferSize) {
    if (m_trackSampleRateOld == 0) {
        // This happens if Deck Passthrough is active but no track is loaded.
        // We skip indicator updates.
        return;
    }

    // Increase samplesCalculated by the buffer size
    m_iSamplesSinceLastIndicatorUpdate += iBufferSize;

    const double fFractionalPlaypos = fractionalPlayposFromAbsolute(m_filepos_play);

    const double tempoTrackSeconds = m_trackSamplesOld / kSamplesPerFrame
            / m_trackSampleRateOld / m_tempo_ratio_old;
    if(speed > 0 && fFractionalPlaypos == 1.0) {
        // At Track end
        speed = 0;
    }

    // Report fractional playpos to SyncControl.
    // TODO(rryan) It's kind of hacky that this is in updateIndicators but it
    // prevents us from computing fFractionalPlaypos multiple times per
    // EngineBuffer::process().
    m_pSyncControl->reportTrackPosition(fFractionalPlaypos);

    // Update indicators that are only updated after every
    // sampleRate/kiUpdateRate samples processed.  (e.g. playposSlider)
    if (m_iSamplesSinceLastIndicatorUpdate > (kSamplesPerFrame * m_pSampleRate->get() / kiPlaypositionUpdateRate)) {
        m_playposSlider->set(fFractionalPlaypos);
        m_pCueControl->updateIndicators();
    }

    // Update visual control object, this needs to be done more often than the
    // playpos slider
    m_visualPlayPos->set(fFractionalPlaypos, speed * m_baserate_old,
            (double)iBufferSize / m_trackSamplesOld,
            fractionalPlayposFromAbsolute(m_dSlipPosition),
            tempoTrackSeconds);
}

void EngineBuffer::hintReader(const double dRate) {
    m_hintList.clear();
    m_pReadAheadManager->hintReader(dRate, &m_hintList);

    //if slipping, hint about virtual position so we're ready for it
    if (m_bSlipEnabledProcessing) {
        Hint hint;
        hint.frame = SampleUtil::floorPlayPosToFrame(m_dSlipPosition);
        hint.priority = 1;
        if (m_dSlipRate >= 0) {
            hint.frameCount = Hint::kFrameCountForward;
        } else {
            hint.frameCount = Hint::kFrameCountBackward;
        }
        m_hintList.append(hint);
    }

    for (const auto& pControl: qAsConst(m_engineControls)) {
        pControl->hintReader(&m_hintList);
    }
    m_pReader->hintAndMaybeWake(m_hintList);
}

// WARNING: This method runs in the GUI thread
void EngineBuffer::loadTrack(TrackPointer pTrack, bool play) {
    if (pTrack) {
        // Signal to the reader to load the track. The reader will respond with
        // trackLoading and then either with trackLoaded or trackLoadFailed signals.
        m_bPlayAfterLoading = play;
        m_pReader->newTrack(pTrack);
    } else {
        // Loading a null track means "eject"
        ejectTrack();
    }
}

void EngineBuffer::addControl(EngineControl* pControl) {
    // Connect to signals from EngineControl here...
    m_engineControls.push_back(pControl);
    pControl->setEngineBuffer(this);
}

bool EngineBuffer::isTrackLoaded() const {
    if (m_pCurrentTrack) {
        return true;
    }
    return false;
}

TrackPointer EngineBuffer::getLoadedTrack() const {
    return m_pCurrentTrack;
}

void EngineBuffer::slotEjectTrack(double v) {
    if (v > 0) {
        // Don't allow rejections while playing a track. We don't need to lock to
        // call ControlObject::get() so this is fine.
        if (m_playButton->get() > 0) {
            return;
        }
        ejectTrack();
    }
}

double EngineBuffer::getExactPlayPos() const {
    double visualPlayPos = getVisualPlayPos();
    if (visualPlayPos > 0) {
        return getVisualPlayPos() * getTrackSamples();
    } else {
        // Track was just loaded and the first buffer was not processed yet.
        // assume it is at 0:00
        return 0.0;
    }
}

double EngineBuffer::getVisualPlayPos() const {
    return m_visualPlayPos->getEnginePlayPos();
}

double EngineBuffer::getTrackSamples() const {
    return m_pTrackSamples->get();
}

double EngineBuffer::getRateRatio() const {
    if (m_pBpmControl != nullptr) {
        return m_pBpmControl->getRateRatio();
    }
    return 1.0;
}

void EngineBuffer::collectFeatures(GroupFeatureState* pGroupFeatures) const {
    if (m_pBpmControl != nullptr) {
        m_pBpmControl->collectFeatures(pGroupFeatures);
    }
}

void EngineBuffer::slotUpdatedTrackBeats() {
    TrackPointer pTrack = m_pCurrentTrack;
    if (pTrack) {
        for (const auto& pControl : qAsConst(m_engineControls)) {
            pControl->trackBeatsUpdated(pTrack->getBeats());
        }
    }
}

void EngineBuffer::setScalerForTest(
        EngineBufferScale* pScaleVinyl,
        EngineBufferScale* pScaleKeylock) {
    m_pScaleVinyl = pScaleVinyl;
    m_pScaleKeylock = pScaleKeylock;
    m_pScale = m_pScaleVinyl;
    m_pScale->clear();
    m_bScalerChanged = true;
    // This bool is permanently set and can't be undone.
    m_bScalerOverride = true;
}<|MERGE_RESOLUTION|>--- conflicted
+++ resolved
@@ -230,7 +230,6 @@
     m_pCueControl = new CueControl(group, pConfig);
     addControl(m_pCueControl);
 
-<<<<<<< HEAD
     for (int i = 1; i <= kMacrosPerChannel; ++i) {
         auto control = new MacroControl(group, pConfig, i);
         connect(this,
@@ -242,7 +241,7 @@
         addControl(control);
     }
     DEBUG_ASSERT(m_macroControls.size() == kMacrosPerChannel);
-=======
+
     connect(m_pLoopingControl,
             &LoopingControl::loopReset,
             m_pCueControl,
@@ -258,7 +257,6 @@
             m_pCueControl,
             &CueControl::slotLoopEnabledChanged,
             Qt::DirectConnection);
->>>>>>> f8e22655
 
     m_pReadAheadManager = new ReadAheadManager(m_pReader,
                                                m_pLoopingControl);
