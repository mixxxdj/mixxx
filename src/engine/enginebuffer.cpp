#include "engine/enginebuffer.h"

#include <QtDebug>

#include "control/controlindicator.h"
#include "control/controllinpotmeter.h"
#include "control/controlpotmeter.h"
#include "control/controlproxy.h"
#include "control/controlpushbutton.h"
#include "engine/bufferscalers/enginebufferscalelinear.h"
#include "engine/bufferscalers/enginebufferscalerubberband.h"
#include "engine/bufferscalers/enginebufferscalest.h"
#include "engine/cachingreader/cachingreader.h"
#include "engine/channels/enginechannel.h"
#include "engine/controls/bpmcontrol.h"
#include "engine/controls/clockcontrol.h"
#include "engine/controls/cuecontrol.h"
#include "engine/controls/enginecontrol.h"
#include "engine/controls/keycontrol.h"
#include "engine/controls/loopingcontrol.h"
#include "engine/controls/quantizecontrol.h"
#include "engine/controls/ratecontrol.h"
#include "engine/enginemaster.h"
#include "engine/engineworkerscheduler.h"
#include "engine/readaheadmanager.h"
#include "engine/sync/enginesync.h"
#include "engine/sync/synccontrol.h"
#include "moc_enginebuffer.cpp"
#include "preferences/usersettings.h"
#include "track/keyutils.h"
#include "track/track.h"
#include "util/assert.h"
#include "util/compatibility/qatomic.h"
#include "util/defs.h"
#include "util/logger.h"
#include "util/sample.h"
#include "util/timer.h"
#include "waveform/visualplayposition.h"
#if QT_VERSION < QT_VERSION_CHECK(6, 0, 0)
#include "waveform/waveformwidgetfactory.h"
#endif

#ifdef __VINYLCONTROL__
#include "engine/controls/vinylcontrolcontrol.h"
#endif

namespace {
const mixxx::Logger kLogger("EngineBuffer");

// This value is used to make sure the initial seek after loading a track is
// not omitted. Therefore this value must be different for 0.0 or any likely
// value for the main cue
constexpr auto kInitialPlayPosition =
        mixxx::audio::FramePos::fromEngineSamplePos(
                std::numeric_limits<double>::lowest());

constexpr double kLinearScalerElipsis =
        1.00058; // 2^(0.01/12): changes < 1 cent allows a linear scaler

constexpr SINT kSamplesPerFrame = 2; // Engine buffer uses Stereo frames only

// Rate at which the playpos slider is updated
constexpr int kPlaypositionUpdateRate = 15; // updates per second

} // anonymous namespace

EngineBuffer::EngineBuffer(const QString& group,
        UserSettingsPointer pConfig,
        EngineChannel* pChannel,
        EngineMaster* pMixingEngine)
        : m_group(group),
          m_pConfig(pConfig),
          m_pLoopingControl(nullptr),
          m_pSyncControl(nullptr),
          m_pVinylControlControl(nullptr),
          m_pRateControl(nullptr),
          m_pBpmControl(nullptr),
          m_pKeyControl(nullptr),
          m_pReadAheadManager(nullptr),
          m_pReader(nullptr),
          m_playPosition(kInitialPlayPosition),
          m_speed_old(0),
          m_tempo_ratio_old(1.),
          m_scratching_old(false),
          m_reverse_old(false),
          m_pitch_old(0),
          m_baserate_old(0),
          m_rate_old(0.),
          m_trackEndPositionOld(mixxx::audio::kInvalidFramePos),
          m_slipPosition(mixxx::audio::kStartFramePos),
          m_dSlipRate(1.0),
          m_bSlipEnabledProcessing(false),
          m_pRepeat(nullptr),
          m_startButton(nullptr),
          m_endButton(nullptr),
          m_bScalerOverride(false),
          m_iSeekPhaseQueued(0),
          m_iEnableSyncQueued(SYNC_REQUEST_NONE),
          m_iSyncModeQueued(static_cast<int>(SyncMode::Invalid)),
          m_bPlayAfterLoading(false),
          m_pCrossfadeBuffer(SampleUtil::alloc(MAX_BUFFER_LEN)),
          m_bCrossfadeReady(false),
          m_iLastBufferSize(0) {
    // This should be a static assertion, but isValid() is not constexpr.
    DEBUG_ASSERT(kInitialPlayPosition.isValid());

    m_queuedSeek.setValue(kNoQueuedSeek);

    // zero out crossfade buffer
    SampleUtil::clear(m_pCrossfadeBuffer, MAX_BUFFER_LEN);

    m_pReader = new CachingReader(group, pConfig);
    connect(m_pReader, &CachingReader::trackLoading,
            this, &EngineBuffer::slotTrackLoading,
            Qt::DirectConnection);
    connect(m_pReader, &CachingReader::trackLoaded,
            this, &EngineBuffer::slotTrackLoaded,
            Qt::DirectConnection);
    connect(m_pReader, &CachingReader::trackLoadFailed,
            this, &EngineBuffer::slotTrackLoadFailed,
            Qt::DirectConnection);

    // Play button
    m_playButton = new ControlPushButton(ConfigKey(m_group, "play"));
    m_playButton->setButtonMode(ControlPushButton::TOGGLE);
    m_playButton->connectValueChangeRequest(
            this, &EngineBuffer::slotControlPlayRequest,
            Qt::DirectConnection);

    //Play from Start Button (for sampler)
    m_playStartButton = new ControlPushButton(ConfigKey(m_group, "start_play"));
    connect(m_playStartButton, &ControlObject::valueChanged,
            this, &EngineBuffer::slotControlPlayFromStart,
            Qt::DirectConnection);

    // Jump to start and stop button
    m_stopStartButton = new ControlPushButton(ConfigKey(m_group, "start_stop"));
    connect(m_stopStartButton, &ControlObject::valueChanged,
            this, &EngineBuffer::slotControlJumpToStartAndStop,
            Qt::DirectConnection);

    //Stop playback (for sampler)
    m_stopButton = new ControlPushButton(ConfigKey(m_group, "stop"));
    connect(m_stopButton, &ControlObject::valueChanged,
            this, &EngineBuffer::slotControlStop,
            Qt::DirectConnection);

    // Start button
    m_startButton = new ControlPushButton(ConfigKey(m_group, "start"));
    m_startButton->setButtonMode(ControlPushButton::TRIGGER);
    connect(m_startButton, &ControlObject::valueChanged,
            this, &EngineBuffer::slotControlStart,
            Qt::DirectConnection);

    // End button
    m_endButton = new ControlPushButton(ConfigKey(m_group, "end"));
    connect(m_endButton, &ControlObject::valueChanged,
            this, &EngineBuffer::slotControlEnd,
            Qt::DirectConnection);

    m_pSlipButton = new ControlPushButton(ConfigKey(m_group, "slip_enabled"));
    m_pSlipButton->setButtonMode(ControlPushButton::TOGGLE);

    m_playposSlider = new ControlLinPotmeter(
        ConfigKey(m_group, "playposition"), 0.0, 1.0, 0, 0, true);
    connect(m_playposSlider, &ControlObject::valueChanged,
            this, &EngineBuffer::slotControlSeek,
            Qt::DirectConnection);

    // Control used to communicate ratio playpos to GUI thread
    m_visualPlayPos = VisualPlayPosition::getVisualPlayPosition(m_group);

    m_pRepeat = new ControlPushButton(ConfigKey(m_group, "repeat"));
    m_pRepeat->setButtonMode(ControlPushButton::TOGGLE);

    m_pSampleRate = new ControlProxy("[Master]", "samplerate", this);

    m_pKeylockEngine = new ControlProxy("[Master]", "keylock_engine", this);
    m_pKeylockEngine->connectValueChanged(this, &EngineBuffer::slotKeylockEngineChanged,
                                          Qt::DirectConnection);

    m_pTrackSamples = new ControlObject(ConfigKey(m_group, "track_samples"));
    m_pTrackSampleRate = new ControlObject(ConfigKey(m_group, "track_samplerate"));

    m_pKeylock = new ControlPushButton(ConfigKey(m_group, "keylock"), true);
    m_pKeylock->setButtonMode(ControlPushButton::TOGGLE);

    m_pTrackLoaded = new ControlObject(ConfigKey(m_group, "track_loaded"), false);
    m_pTrackLoaded->setReadOnly();

    // Quantization Controller for enabling and disabling the
    // quantization (alignment) of loop in/out positions and (hot)cues with
    // beats.
    QuantizeControl* quantize_control = new QuantizeControl(group, pConfig);
    addControl(quantize_control);
    m_pQuantize = ControlObject::getControl(ConfigKey(group, "quantize"));

    // Create the Loop Controller
    m_pLoopingControl = new LoopingControl(group, pConfig);
    addControl(m_pLoopingControl);

    m_pEngineSync = pMixingEngine->getEngineSync();

    m_pSyncControl = new SyncControl(group, pConfig, pChannel, m_pEngineSync);

#ifdef __VINYLCONTROL__
    m_pVinylControlControl = new VinylControlControl(group, pConfig);
    addControl(m_pVinylControlControl);
#endif

    // Create the Rate Controller
    m_pRateControl = new RateControl(group, pConfig);
    // Add the Rate Controller
    addControl(m_pRateControl);
    // Looping Control needs Rate Control for Reverse Button
    m_pLoopingControl->setRateControl(m_pRateControl);

    // Create the BPM Controller
    m_pBpmControl = new BpmControl(group, pConfig);
    addControl(m_pBpmControl);

    // TODO(rryan) remove this dependence?
    m_pRateControl->setBpmControl(m_pBpmControl);
    m_pSyncControl->setEngineControls(m_pRateControl, m_pBpmControl);
    pMixingEngine->getEngineSync()->addSyncableDeck(m_pSyncControl);
    addControl(m_pSyncControl);

    m_fwdButton = ControlObject::getControl(ConfigKey(group, "fwd"));
    m_backButton = ControlObject::getControl(ConfigKey(group, "back"));

    m_pKeyControl = new KeyControl(group, pConfig);
    addControl(m_pKeyControl);

    // Create the clock controller
    m_pClockControl = new ClockControl(group, pConfig);
    addControl(m_pClockControl);

    // Create the cue controller
    m_pCueControl = new CueControl(group, pConfig);
    addControl(m_pCueControl);

    connect(m_pLoopingControl,
            &LoopingControl::loopReset,
            m_pCueControl,
            &CueControl::slotLoopReset,
            Qt::DirectConnection);
    connect(m_pLoopingControl,
            &LoopingControl::loopUpdated,
            m_pCueControl,
            &CueControl::slotLoopUpdated,
            Qt::DirectConnection);
    connect(m_pLoopingControl,
            &LoopingControl::loopEnabledChanged,
            m_pCueControl,
            &CueControl::slotLoopEnabledChanged,
            Qt::DirectConnection);

    m_pReadAheadManager = new ReadAheadManager(m_pReader,
                                               m_pLoopingControl);
    m_pReadAheadManager->addRateControl(m_pRateControl);

    // Construct scaling objects
    m_pScaleLinear = new EngineBufferScaleLinear(m_pReadAheadManager);
    m_pScaleST = new EngineBufferScaleST(m_pReadAheadManager);
    m_pScaleRB = new EngineBufferScaleRubberBand(m_pReadAheadManager);
    if (m_pKeylockEngine->get() == SOUNDTOUCH) {
        m_pScaleKeylock = m_pScaleST;
    } else {
        m_pScaleKeylock = m_pScaleRB;
    }
    m_pScaleVinyl = m_pScaleLinear;
    m_pScale = m_pScaleVinyl;
    m_pScale->clear();
    m_bScalerChanged = true;

    m_pPassthroughEnabled = new ControlProxy(group, "passthrough", this);
    m_pPassthroughEnabled->connectValueChanged(this, &EngineBuffer::slotPassthroughChanged,
                                               Qt::DirectConnection);

#ifdef __SCALER_DEBUG__
    df.setFileName("mixxx-debug.csv");
    df.open(QIODevice::WriteOnly | QIODevice::Text);
    writer.setDevice(&df);
#endif

    // Now that all EngineControls have been created call setEngineMaster.
    // TODO(XXX): Get rid of EngineControl::setEngineMaster and
    // EngineControl::setEngineBuffer entirely and pass them through the
    // constructor.
    setEngineMaster(pMixingEngine);
}

EngineBuffer::~EngineBuffer() {
#ifdef __SCALER_DEBUG__
    //close the writer
    df.close();
#endif
    delete m_pReadAheadManager;
    delete m_pReader;

    delete m_playButton;
    delete m_playStartButton;
    delete m_stopStartButton;

    delete m_startButton;
    delete m_endButton;
    delete m_stopButton;
    delete m_playposSlider;

    delete m_pSlipButton;
    delete m_pRepeat;
    delete m_pSampleRate;

    delete m_pTrackLoaded;
    delete m_pTrackSamples;
    delete m_pTrackSampleRate;

    delete m_pScaleLinear;
    delete m_pScaleST;
    delete m_pScaleRB;

    delete m_pKeylock;

    SampleUtil::free(m_pCrossfadeBuffer);

    qDeleteAll(m_engineControls);
}

void EngineBuffer::bindWorkers(EngineWorkerScheduler* pWorkerScheduler) {
    m_pReader->setScheduler(pWorkerScheduler);
}

void EngineBuffer::enableIndependentPitchTempoScaling(bool bEnable,
                                                      const int iBufferSize) {
    // MUST ACQUIRE THE PAUSE MUTEX BEFORE CALLING THIS METHOD

    // When no time-stretching or pitch-shifting is needed we use our own linear
    // interpolation code (EngineBufferScaleLinear). It is faster and sounds
    // much better for scratching.

    // m_pScaleKeylock and m_pScaleVinyl could change out from under us,
    // so cache it.
    EngineBufferScale* keylock_scale = m_pScaleKeylock;
    EngineBufferScale* vinyl_scale = m_pScaleVinyl;

    if (bEnable && m_pScale != keylock_scale) {
        if (m_speed_old != 0.0) {
            // Crossfade if we are not paused.
            // If we start from zero a ramping gain is
            // applied later
            readToCrossfadeBuffer(iBufferSize);
        }
        m_pScale = keylock_scale;
        m_pScale->clear();
        m_bScalerChanged = true;
    } else if (!bEnable && m_pScale != vinyl_scale) {
        if (m_speed_old != 0.0) {
            // Crossfade if we are not paused
            // (for slow speeds below 0.1 the vinyl_scale is used)
            readToCrossfadeBuffer(iBufferSize);
        }
        m_pScale = vinyl_scale;
        m_pScale->clear();
        m_bScalerChanged = true;
    }
}

mixxx::Bpm EngineBuffer::getBpm() const {
    return m_pBpmControl->getBpm();
}

mixxx::Bpm EngineBuffer::getLocalBpm() const {
    return m_pBpmControl->getLocalBpm();
}

void EngineBuffer::setBeatLoop(mixxx::audio::FramePos startPosition, bool enabled) {
    return m_pLoopingControl->setBeatLoop(startPosition, enabled);
}

void EngineBuffer::setLoop(mixxx::audio::FramePos startPosition,
        mixxx::audio::FramePos endPositon,
        bool enabled) {
    return m_pLoopingControl->setLoop(startPosition, endPositon, enabled);
}

void EngineBuffer::setEngineMaster(EngineMaster* pEngineMaster) {
    for (const auto& pControl: qAsConst(m_engineControls)) {
        pControl->setEngineMaster(pEngineMaster);
    }
}

void EngineBuffer::queueNewPlaypos(mixxx::audio::FramePos position, enum SeekRequest seekType) {
    // All seeks need to be done in the Engine thread so queue it up.
    // Write the position before the seek type, to reduce a possible race
    // condition effect
    VERIFY_OR_DEBUG_ASSERT(seekType != SEEK_PHASE) {
        // SEEK_PHASE with a position is not supported
        // use SEEK_STANDARD for that
        seekType = SEEK_STANDARD;
    }
    m_queuedSeek.setValue({position, seekType});
}

void EngineBuffer::requestSyncPhase() {
    // Don't overwrite m_iSeekQueued
    m_iSeekPhaseQueued = 1;
}

void EngineBuffer::requestEnableSync(bool enabled) {
    // If we're not playing, the queued event won't get processed so do it now.
    if (m_playButton->get() == 0.0) {
        if (enabled) {
            m_pEngineSync->requestSyncMode(m_pSyncControl, SyncMode::Follower);
        } else {
            m_pEngineSync->requestSyncMode(m_pSyncControl, SyncMode::None);
        }
        return;
    }
    SyncRequestQueued enable_request =
            static_cast<SyncRequestQueued>(atomicLoadRelaxed(m_iEnableSyncQueued));
    if (enabled) {
        m_iEnableSyncQueued = SYNC_REQUEST_ENABLE;
    } else {
        // If sync is enabled and disabled very quickly, it's is a one-shot
        // sync event and needs to be handled specially. Otherwise the sync
        // state will get stuck on or won't go on at all.
        if (enable_request == SYNC_REQUEST_ENABLE) {
            m_iEnableSyncQueued = SYNC_REQUEST_ENABLEDISABLE;
        } else {
            // Note that there is no DISABLEENABLE, because that's an irrelevant
            // queuing.  Moreover, ENABLEDISABLEENABLE is also redundant, so
            // we don't have to handle any special cases.
            m_iEnableSyncQueued = SYNC_REQUEST_DISABLE;
        }
    }
}

void EngineBuffer::requestSyncMode(SyncMode mode) {
    // If we're not playing, the queued event won't get processed so do it now.
    if (kLogger.traceEnabled()) {
        kLogger.trace() << getGroup() << "EngineBuffer::requestSyncMode";
    }
    if (m_playButton->get() == 0.0) {
        m_pEngineSync->requestSyncMode(m_pSyncControl, mode);
    } else {
        m_iSyncModeQueued = static_cast<int>(mode);
    }
}

void EngineBuffer::requestClonePosition(EngineChannel* pChannel) {
    atomicStoreRelaxed(m_pChannelToCloneFrom, pChannel);
}

void EngineBuffer::readToCrossfadeBuffer(const int iBufferSize) {
    if (!m_bCrossfadeReady) {
        // Read buffer, as if there where no parameter change
        // (Must be called only once per callback)
        m_pScale->scaleBuffer(m_pCrossfadeBuffer, iBufferSize);
        // Restore the original position that was lost due to scaleBuffer() above
        m_pReadAheadManager->notifySeek(m_playPosition);
        m_bCrossfadeReady = true;
     }
}

void EngineBuffer::seekCloneBuffer(EngineBuffer* pOtherBuffer) {
    doSeekPlayPos(pOtherBuffer->getExactPlayPos(), SEEK_EXACT);
}

// WARNING: This method is not thread safe and must not be called from outside
// the engine callback!
void EngineBuffer::setNewPlaypos(mixxx::audio::FramePos position) {
    if (kLogger.traceEnabled()) {
        kLogger.trace() << m_group << "EngineBuffer::setNewPlaypos" << position;
    }

    m_playPosition = position;

    if (m_rate_old != 0.0) {
        // Before seeking, read extra buffer for crossfading
        // this also sets m_pReadAheadManager to newpos
        readToCrossfadeBuffer(m_iLastBufferSize);
    } else {
        m_pReadAheadManager->notifySeek(m_playPosition);
    }
    m_pScale->clear();

    // Ensures that the playpos slider gets updated in next process call
    m_iSamplesSinceLastIndicatorUpdate = 1000000;

    // Must hold the engineLock while using m_engineControls
    for (const auto& pControl: qAsConst(m_engineControls)) {
        pControl->notifySeek(m_playPosition);
    }

    verifyPlay(); // verify or update play button and indicator
}

QString EngineBuffer::getGroup() const {
    return m_group;
}

double EngineBuffer::getSpeed() const {
    return m_speed_old;
}

bool EngineBuffer::getScratching() const {
    return m_scratching_old;
}

bool EngineBuffer::isReverse() const {
    return m_reverse_old;
}

// WARNING: Always called from the EngineWorker thread pool
void EngineBuffer::slotTrackLoading() {
    // Pause EngineBuffer from processing frames
    m_pause.lock();
    // Setting m_iTrackLoading inside a m_pause.lock ensures that
    // track buffer is not processed when starting to load a new one
    m_iTrackLoading = 1;
    m_pause.unlock();

    // Set play here, to signal the user that the play command is adopted
    m_playButton->set((double)m_bPlayAfterLoading);
    setTrackEndPosition(mixxx::audio::kInvalidFramePos); // Stop renderer
}

void EngineBuffer::loadFakeTrack(TrackPointer pTrack, bool bPlay) {
    if (bPlay) {
        m_playButton->set((double)bPlay);
    }
    slotTrackLoaded(
            pTrack,
            pTrack->getSampleRate(),
            // TODO: Round to integer after multiplication with sample rate
            // and not before?
            pTrack->getSampleRate() * pTrack->getDurationSecondsInt());
}

// WARNING: Always called from the EngineWorker thread pool
void EngineBuffer::slotTrackLoaded(TrackPointer pTrack,
                                   int iTrackSampleRate,
                                   int iTrackNumSamples) {
    if (kLogger.traceEnabled()) {
        kLogger.trace() << getGroup() << "EngineBuffer::slotTrackLoaded";
    }
    TrackPointer pOldTrack = m_pCurrentTrack;
    m_pause.lock();

    m_visualPlayPos->setInvalid();
    m_playPosition = kInitialPlayPosition; // for execute seeks to 0.0
    m_pCurrentTrack = pTrack;
    m_pTrackSamples->set(iTrackNumSamples);
    m_pTrackSampleRate->set(iTrackSampleRate);
    m_pTrackLoaded->forceSet(1);

    // Reset slip mode
    m_pSlipButton->set(0);
    m_bSlipEnabledProcessing = false;
    m_slipPosition = mixxx::audio::kStartFramePos;
    m_dSlipRate = 0;

    m_queuedSeek.setValue(kNoQueuedSeek);

    // Reset the pitch value for the new track.
    m_pause.unlock();

    notifyTrackLoaded(pTrack, pOldTrack);
    // Start buffer processing after all EngineContols are up to date
    // with the current track e.g track is seeked to Cue
    m_iTrackLoading = 0;
}

// WARNING: Always called from the EngineWorker thread pool
void EngineBuffer::slotTrackLoadFailed(TrackPointer pTrack,
        const QString& reason) {
    m_iTrackLoading = 0;
    // Loading of a new track failed.
    // eject the currently loaded track (the old Track) as well
    ejectTrack();
    emit trackLoadFailed(pTrack, reason);
}

void EngineBuffer::ejectTrack() {
    // clear track values in any case, may fix https://bugs.launchpad.net/mixxx/+bug/1450424
    if (kLogger.traceEnabled()) {
        kLogger.trace() << "EngineBuffer::ejectTrack()";
    }
    TrackPointer pOldTrack = m_pCurrentTrack;
    m_pause.lock();

    m_visualPlayPos->set(0.0, 0.0, 0.0, 0.0, 0.0);
    doSeekPlayPos(mixxx::audio::kStartFramePos, SEEK_EXACT);

    m_pCurrentTrack.reset();
    setTrackEndPosition(mixxx::audio::kInvalidFramePos);
    m_pTrackSampleRate->set(0);
    m_pTrackLoaded->forceSet(0);

    m_playButton->set(0.0);
    m_playposSlider->set(0);
    m_pCueControl->resetIndicators();

    m_queuedSeek.setValue(kNoQueuedSeek);

    m_pause.unlock();

    // Close open file handles by unloading the current track
    m_pReader->newTrack(TrackPointer());

    if (pOldTrack) {
        notifyTrackLoaded(TrackPointer(), pOldTrack);
    }
    m_iTrackLoading = 0;
}

void EngineBuffer::notifyTrackLoaded(
        TrackPointer pNewTrack, TrackPointer pOldTrack) {
    if (pOldTrack) {
        disconnect(
                pOldTrack.get(),
                &Track::beatsUpdated,
                this,
                &EngineBuffer::slotUpdatedTrackBeats);
    }

    // First inform engineControls directly
    // Note: we are still in a worker thread.
    const auto trackEndPosition = getTrackEndPosition();
    const auto sampleRate = mixxx::audio::SampleRate::fromDouble(m_pTrackSampleRate->get());
    for (const auto& pControl : qAsConst(m_engineControls)) {
        pControl->trackLoaded(pNewTrack);
        pControl->setFrameInfo(m_playPosition, trackEndPosition, sampleRate);
    }

    if (pNewTrack) {
        connect(
                pNewTrack.get(),
                &Track::beatsUpdated,
                this,
                &EngineBuffer::slotUpdatedTrackBeats,
                Qt::DirectConnection);
    }

    // Inform BaseTrackPlayer via a queued connection
    emit trackLoaded(pNewTrack, pOldTrack);
}

void EngineBuffer::slotPassthroughChanged(double enabled) {
    if (enabled != 0) {
        // If passthrough was enabled, stop playing the current track.
        slotControlStop(1.0);
        // Disable CUE and Play indicators
        m_pCueControl->resetIndicators();
    } else {
        // Update CUE and Play indicators. Note: m_pCueControl->updateIndicators()
        // is not sufficient.
        updateIndicatorsAndModifyPlay(false, false);
    }
}

// WARNING: This method runs in both the GUI thread and the Engine Thread
void EngineBuffer::slotControlSeek(double fractionalPos) {
    doSeekFractional(fractionalPos, SEEK_STANDARD);
}

// WARNING: This method is called by EngineControl and runs in the engine thread
void EngineBuffer::seekAbs(mixxx::audio::FramePos position) {
    DEBUG_ASSERT(position.isValid());
    doSeekPlayPos(position, SEEK_STANDARD);
}

// WARNING: This method is called by EngineControl and runs in the engine thread
void EngineBuffer::seekExact(mixxx::audio::FramePos position) {
    DEBUG_ASSERT(position.isValid());
    doSeekPlayPos(position, SEEK_EXACT);
}

double EngineBuffer::fractionalPlayposFromAbsolute(mixxx::audio::FramePos absolutePlaypos) {
    if (!m_trackEndPositionOld.isValid()) {
        return 0.0;
    }

    const auto position = std::min<mixxx::audio::FramePos>(absolutePlaypos, m_trackEndPositionOld);
    return position.value() / m_trackEndPositionOld.value();
}

void EngineBuffer::doSeekFractional(double fractionalPos, enum SeekRequest seekType) {
    // Prevent NaN's from sneaking into the engine.
    VERIFY_OR_DEBUG_ASSERT(!util_isnan(fractionalPos)) {
        return;
    }

    // FIXME: Use maybe invalid here
    const mixxx::audio::FramePos trackEndPosition = getTrackEndPosition();
    VERIFY_OR_DEBUG_ASSERT(trackEndPosition.isValid()) {
        return;
    }
    const auto seekPosition = trackEndPosition * fractionalPos;
    doSeekPlayPos(seekPosition, seekType);
}

void EngineBuffer::doSeekPlayPos(mixxx::audio::FramePos position, enum SeekRequest seekType) {
#ifdef __VINYLCONTROL__
    // Notify the vinyl control that a seek has taken place in case it is in
    // absolute mode and needs be switched to relative.
    if (m_pVinylControlControl) {
        m_pVinylControlControl->notifySeekQueued();
    }
#endif

    queueNewPlaypos(position, seekType);
}

bool EngineBuffer::updateIndicatorsAndModifyPlay(bool newPlay, bool oldPlay) {
    // If no track is currently loaded, turn play off. If a track is loading
    // allow the set since it might apply to a track we are loading due to the
    // asynchrony.
    bool playPossible = true;
    const QueuedSeek queuedSeek = m_queuedSeek.getValue();
    if ((!m_pCurrentTrack && atomicLoadRelaxed(m_iTrackLoading) == 0) ||
            (m_pCurrentTrack && atomicLoadRelaxed(m_iTrackLoading) == 0 &&
                    m_playPosition >= getTrackEndPosition() &&
                    queuedSeek.seekType == SEEK_NONE) ||
            m_pPassthroughEnabled->toBool()) {
        // play not possible
        playPossible = false;
    }

    return m_pCueControl->updateIndicatorsAndModifyPlay(newPlay, oldPlay, playPossible);
}

void EngineBuffer::verifyPlay() {
    bool play = m_playButton->toBool();
    bool verifiedPlay = updateIndicatorsAndModifyPlay(play, play);
    if (play != verifiedPlay) {
        m_playButton->setAndConfirm(verifiedPlay ? 1.0 : 0.0);
    }
}

void EngineBuffer::slotControlPlayRequest(double v) {
    bool oldPlay = m_playButton->toBool();
    bool verifiedPlay = updateIndicatorsAndModifyPlay(v > 0.0, oldPlay);

    if (!oldPlay && verifiedPlay) {
        if (m_pQuantize->toBool()
#ifdef __VINYLCONTROL__
                && m_pVinylControlControl && !m_pVinylControlControl->isEnabled()
#endif
        ) {
            requestSyncPhase();
        }
    }

    // set and confirm must be called here in any case to update the widget toggle state
    m_playButton->setAndConfirm(verifiedPlay ? 1.0 : 0.0);
}

void EngineBuffer::slotControlStart(double v)
{
    if (v > 0.0) {
        doSeekFractional(0., SEEK_EXACT);
    }
}

void EngineBuffer::slotControlEnd(double v)
{
    if (v > 0.0) {
        doSeekFractional(1., SEEK_EXACT);
    }
}

void EngineBuffer::slotControlPlayFromStart(double v)
{
    if (v > 0.0) {
        doSeekFractional(0., SEEK_EXACT);
        m_playButton->set(1);
    }
}

void EngineBuffer::slotControlJumpToStartAndStop(double v)
{
    if (v > 0.0) {
        doSeekFractional(0., SEEK_EXACT);
        m_playButton->set(0);
    }
}

void EngineBuffer::slotControlStop(double v)
{
    if (v > 0.0) {
        m_playButton->set(0);
    }
}

void EngineBuffer::slotKeylockEngineChanged(double dIndex) {
    if (m_bScalerOverride) {
        return;
    }
    // static_cast<KeylockEngine>(dIndex); direct cast produces a "not used" warning with gcc
    int iEngine = static_cast<int>(dIndex);
    KeylockEngine engine = static_cast<KeylockEngine>(iEngine);
    if (engine == SOUNDTOUCH) {
        m_pScaleKeylock = m_pScaleST;
    } else {
        m_pScaleKeylock = m_pScaleRB;
    }
}

void EngineBuffer::processTrackLocked(
        CSAMPLE* pOutput, const int iBufferSize, mixxx::audio::SampleRate sampleRate) {
    ScopedTimer t("EngineBuffer::process_pauselock");

    m_trackSampleRateOld = mixxx::audio::SampleRate::fromDouble(m_pTrackSampleRate->get());
    m_trackEndPositionOld = getTrackEndPosition();

    double baserate = 0.0;
    if (sampleRate.isValid()) {
        baserate = m_trackSampleRateOld / sampleRate;
    }

    // Sync requests can affect rate, so process those first.
    processSyncRequests();

    // Note: play is also active during cue preview
    bool paused = !m_playButton->toBool();
    KeyControl::PitchTempoRatio pitchTempoRatio = m_pKeyControl->getPitchTempoRatio();

    // The pitch adjustment in Ratio (1.0 being normal
    // pitch. 2.0 is a full octave shift up).
    double pitchRatio = pitchTempoRatio.pitchRatio;
    double tempoRatio = pitchTempoRatio.tempoRatio;
    const bool keylock_enabled = pitchTempoRatio.keylock;

    bool is_scratching = false;
    bool is_reverse = false;

    // Update the slipped position and seek if it was disabled.
    processSlip(iBufferSize);

    // Note: This may effects the m_playPosition, play, scaler and crossfade buffer
    processSeek(paused);

    // speed is the ratio between track-time and real-time
    // (1.0 being normal rate. 2.0 plays at 2x speed -- 2 track seconds
    // pass for every 1 real second). Depending on whether
    // keylock is enabled, this is applied to either the rate or the tempo.
    double speed = m_pRateControl->calculateSpeed(
            baserate,
            tempoRatio,
            paused,
            iBufferSize,
            &is_scratching,
            &is_reverse);

    bool useIndependentPitchAndTempoScaling = false;

    // TODO(owen): Maybe change this so that rubberband doesn't disable
    // keylock on scratch. (just check m_pScaleKeylock == m_pScaleST)
    if (is_scratching || fabs(speed) > 1.9) {
        // Scratching and high speeds with always disables keylock
        // because Soundtouch sounds terrible in these conditions.  Rubberband
        // sounds better, but still has some problems (it may reallocate in
        // a party-crashing manner at extremely slow speeds).
        // High seek speeds also disables keylock.  Our pitch slider could go
        // to 90%, so that's the cutoff point.

        // Force pitchRatio to the linear pitch set by speed
        pitchRatio = speed;
        // This is for the natural speed pitch found on turn tables
    } else if (fabs(speed) < 0.1) {
        // We have pre-allocated big buffers in Rubberband and Soundtouch for
        // a minimum speed of 0.1. Slower speeds will re-allocate much bigger
        // buffers which may cause underruns.
        // Disable keylock under these conditions.

        // Force pitchRatio to the linear pitch set by speed
        pitchRatio = speed;
    } else if (keylock_enabled) {
        // always use IndependentPitchAndTempoScaling
        // to avoid clicks when crossing the linear pitch
        // in this case it is most likely that the user
        // will have an non linear pitch
        // Note: We have undesired noise when cossfading between scalers
        useIndependentPitchAndTempoScaling = true;
    } else {
        // We might have have temporary speed change, so adjust pitch if not locked
        // Note: This will not update key and tempo widgets
        if (tempoRatio != 0) {
            pitchRatio *= (speed / tempoRatio);
        }

        // Check if we are off-linear (musical key has been adjusted
        // independent from speed) to determine if the keylock scaler
        // should be used even though keylock is disabled.
        if (speed != 0.0) {
            double offlinear = pitchRatio / speed;
            if (offlinear > kLinearScalerElipsis ||
                    offlinear < 1 / kLinearScalerElipsis) {
                // only enable keylock scaler if pitch adjustment is at
                // least 1 cent. Everything below is not hear-able.
                useIndependentPitchAndTempoScaling = true;
            }
        }
    }

    if (speed != 0.0) {
        // Do not switch scaler when we have no transport
        enableIndependentPitchTempoScaling(useIndependentPitchAndTempoScaling,
                iBufferSize);
    } else if (m_speed_old != 0 && !is_scratching) {
        // we are stopping, collect samples for fade out
        readToCrossfadeBuffer(iBufferSize);
        // Clear the scaler information
        m_pScale->clear();
    }

    // How speed/tempo/pitch are related:
    // Processing is done in two parts, the first part is calculated inside
    // the KeyKontrol class and effects the visual key/pitch widgets.
    // The Speed slider controls the tempoRatio and a speedSliderPitchRatio,
    // the pitch amount caused by it.
    // By default the speed slider controls pitch and tempo with the same
    // value.
    // If key lock is enabled, the speedSliderPitchRatio is decoupled from
    // the speed slider (const).
    //
    // With preference mode KeylockMode = kLockOriginalKey
    // the speedSliderPitchRatio is reset to 1 and back to the tempoRatio
    // (natural vinyl Pitch) when keylock is disabled and enabled.
    //
    // With preference mode KeylockMode = kCurrentKey
    // the speedSliderPitchRatio is not reset when keylock is enabled.
    // This mode allows to enable keylock
    // while the track is already played. You can reset to the tracks
    // original pitch by resetting the pitch knob to center. When disabling
    // keylock the pitch is reset to the linear vinyl pitch.

    // The Pitch knob turns if the speed slider is moved without keylock.
    // This is useful to get always an analog impression of current pitch,
    // and its distance to the original track pitch
    //
    // The Pitch_Adjust knob does not reflect the speedSliderPitchRatio.
    // So it is is useful for controller mappings, because it is not
    // changed by the speed slider or keylock.

    // In the second part all other speed changing controls are processed.
    // They may produce an additional pitch if keylock is disabled or
    // override the pitch in scratching case.
    // If pitch ratio and tempo ratio are equal, a linear scaler is used,
    // otherwise tempo and pitch are processed individual

    double rate = 0;
    // If the baserate, speed, or pitch has changed, we need to update the
    // scaler. Also, if we have changed scalers then we need to update the
    // scaler.
    if (baserate != m_baserate_old || speed != m_speed_old ||
            pitchRatio != m_pitch_old || tempoRatio != m_tempo_ratio_old ||
            m_bScalerChanged) {
        // The rate returned by the scale object can be different from the
        // wanted rate!  Make sure new scaler has proper position. This also
        // crossfades between the old scaler and new scaler to prevent
        // clicks.

        // Handle direction change.
        // The linear scaler supports ramping though zero.
        // This is used for scratching, but not for reverse
        // For the other, crossfade forward and backward samples
        if ((m_speed_old * speed < 0) &&  // Direction has changed!
                (m_pScale != m_pScaleVinyl || // only m_pScaleLinear supports going though 0
                       m_reverse_old != is_reverse)) { // no pitch change when reversing
            //XXX: Trying to force RAMAN to read from correct
            //     playpos when rate changes direction - Albert
            readToCrossfadeBuffer(iBufferSize);
            // Clear the scaler information
            m_pScale->clear();
        }

        m_baserate_old = baserate;
        m_speed_old = speed;
        m_pitch_old = pitchRatio;
        m_tempo_ratio_old = tempoRatio;
        m_reverse_old = is_reverse;

        // Now we need to update the scaler with the master sample rate, the
        // base rate (ratio between sample rate of the source audio and the
        // master samplerate), the deck speed, the pitch shift, and whether
        // the deck speed should affect the pitch.

        m_pScale->setScaleParameters(baserate,
                                     &speed,
                                     &pitchRatio);

        // The way we treat rate inside of EngineBuffer is actually a
        // description of "sample consumption rate" or percentage of samples
        // consumed relative to playing back the track at its native sample
        // rate and normal speed. pitch_adjust does not change the playback
        // rate.
        rate = baserate * speed;

        // Scaler is up to date now.
        m_bScalerChanged = false;
    } else {
        // Scaler did not need updating. By definition this means we are at
        // our old rate.
        rate = m_rate_old;
    }

    const mixxx::audio::FramePos trackEndPosition = getTrackEndPosition();
    bool atEnd = m_playPosition >= trackEndPosition;
    bool backwards = rate < 0;

    bool bCurBufferPaused = false;
    if (atEnd && !backwards) {
        // do not play past end
        bCurBufferPaused = true;
    } else if (rate == 0 && !is_scratching) {
        // do not process samples if have no transport
        // the linear scaler supports ramping down to 0
        // this is used for pause by scratching only
        bCurBufferPaused = true;
    }

    m_rate_old = rate;

    // If the buffer is not paused, then scale the audio.
    if (!bCurBufferPaused) {
        // Perform scaling of Reader buffer into buffer.
        const auto framesRead = m_pScale->scaleBuffer(pOutput, iBufferSize);

        // TODO(XXX): The result framesRead might not be an integer value.
        // Converting to samples here does not make sense. All positional
        // calculations should be done in frames instead of samples! Otherwise
        // rounding errors might occur when converting from samples back to
        // frames later.

        if (m_bScalerOverride) {
            // If testing, we don't have a real log so we fake the position.
            m_playPosition += framesRead;
        } else {
            // Adjust filepos_play by the amount we processed.
            m_playPosition =
                    m_pReadAheadManager->getFilePlaypositionFromLog(m_playPosition, framesRead);
        }
        // Note: The last buffer of a track is padded with silence.
        // This silence is played together with the last samples in the last
        // callback and the m_playPosition is advanced behind the end of the track.

        if (m_bCrossfadeReady) {
            // Bring pOutput with the new parameters in and fade out the old one,
            // stored with the old parameters in m_pCrossfadeBuffer
            SampleUtil::linearCrossfadeBuffersIn(
                    pOutput, m_pCrossfadeBuffer, iBufferSize);
        }
        // Note: we do not fade here if we pass the end or the start of
        // the track in reverse direction
        // because we assume that the track samples itself start and stop
        // towards zero.
        // If it turns out that ramping is required be aware that the end
        // or start may pass in the middle of the buffer.
    } else {
        // Pause
        if (m_bCrossfadeReady) {
            // We don't ramp here, since EnginePregain handles fades
            // from and to speed == 0
            SampleUtil::copy(pOutput, m_pCrossfadeBuffer, iBufferSize);
        } else {
            SampleUtil::clear(pOutput, iBufferSize);
        }
    }

    for (const auto& pControl: qAsConst(m_engineControls)) {
        pControl->setFrameInfo(m_playPosition, trackEndPosition, m_trackSampleRateOld);
        pControl->process(rate, m_playPosition, iBufferSize);
    }

    m_scratching_old = is_scratching;

    // Handle repeat mode
    const bool atStart = m_playPosition <= mixxx::audio::kStartFramePos;
    atEnd = m_playPosition >= trackEndPosition;

    bool repeat_enabled = m_pRepeat->toBool();

    bool end_of_track = //(at_start && backwards) ||
            (atEnd && !backwards);

    // If playbutton is pressed, check if we are at start or end of track
    if ((m_playButton->toBool() || (m_fwdButton->toBool() || m_backButton->toBool()))
            && end_of_track) {
        if (repeat_enabled) {
            double fractionalPos = atStart ? 1.0 : 0;
            doSeekFractional(fractionalPos, SEEK_STANDARD);
        } else {
            m_playButton->set(0.);
        }
    }

    // Give the Reader hints as to which chunks of the current song we
    // really care about. It will try very hard to keep these in memory
    hintReader(rate);
}

void EngineBuffer::process(CSAMPLE* pOutput, const int iBufferSize) {
    // Bail if we receive a buffer size with incomplete sample frames. Assert in debug builds.
    VERIFY_OR_DEBUG_ASSERT((iBufferSize % kSamplesPerFrame) == 0) {
        return;
    }
    m_pReader->process();
    // Steps:
    // - Lookup new reader information
    // - Calculate current rate
    // - Scale the audio with m_pScale, copy the resulting samples into the
    //   output buffer
    // - Give EngineControl's a chance to do work / request seeks, etc
    // - Process repeat mode if we're at the end or beginning of a track
    // - Set last sample value (m_fLastSampleValue) so that rampOut works? Other
    //   miscellaneous upkeep issues.

    m_sampleRate = mixxx::audio::SampleRate::fromDouble(m_pSampleRate->get());

    // If the sample rate has changed, force Rubberband to reset so that
    // it doesn't reallocate when the user engages keylock during playback.
    // We do this even if rubberband is not active.
    m_pScaleLinear->setSampleRate(m_sampleRate);
    m_pScaleST->setSampleRate(m_sampleRate);
    m_pScaleRB->setSampleRate(m_sampleRate);

    bool bTrackLoading = m_iTrackLoading.loadAcquire() != 0;
    if (!bTrackLoading && m_pause.tryLock()) {
        processTrackLocked(pOutput, iBufferSize, m_sampleRate);
        // release the pauselock
        m_pause.unlock();
    } else {
        // We are loading a new Track

        // Here the old track was playing and loading the new track is in
        // progress. We can't predict when it happens, so we are not able
        // to collect old samples. New samples are also not in place and
        // we can't predict when they will be in place.
        // If one does this, a click from breaking the last track is somehow
        // natural and he should know that such sound should not be played to
        // the master (audience).
        // Workaround: Simply pause the track before.

        // TODO(XXX):
        // A click free solution requires more refactoring how loading a track
        // is handled. For now we apply a rectangular Gain change here which
        // may click.

        SampleUtil::clear(pOutput, iBufferSize);

        m_rate_old = 0;
        m_speed_old = 0;
        m_scratching_old = false;
    }

#ifdef __SCALER_DEBUG__
    for (int i=0; i<iBufferSize; i+=2) {
        writer << pOutput[i] << "\n";
    }
#endif

    m_pSyncControl->updateAudible();

    m_iLastBufferSize = iBufferSize;
    m_bCrossfadeReady = false;
}

void EngineBuffer::processSlip(int iBufferSize) {
    // Do a single read from m_bSlipEnabled so we don't run in to race conditions.
    bool enabled = m_pSlipButton->toBool();
    if (enabled != m_bSlipEnabledProcessing) {
        m_bSlipEnabledProcessing = enabled;
        if (enabled) {
            m_slipPosition = m_playPosition;
            m_dSlipRate = m_rate_old;
        } else {
            // TODO(owen) assuming that looping will get canceled properly
            seekExact(m_slipPosition.toNearestFrameBoundary());
            m_slipPosition = mixxx::audio::kStartFramePos;
        }
    }

    // Increment slip position even if it was just toggled -- this ensures the position is correct.
    if (enabled) {
        // `iBufferSize` originates from `SoundManager::onDeviceOutputCallback`
        // and is always a multiple of 2, so we can safely use integer division
        // to find the number of frames per buffer here.
        //
        // TODO: Check if we can replace `iBufferSize` with the number of
        // frames per buffer in most engine method signatures to avoid this
        // back and forth calculations.
        const int bufferFrameCount = iBufferSize / mixxx::kEngineChannelCount;
        DEBUG_ASSERT(bufferFrameCount * mixxx::kEngineChannelCount == iBufferSize);
        m_slipPosition += static_cast<mixxx::audio::FrameDiff_t>(bufferFrameCount) * m_dSlipRate;
    }
}

void EngineBuffer::processSyncRequests() {
    SyncRequestQueued enable_request =
            static_cast<SyncRequestQueued>(
                    m_iEnableSyncQueued.fetchAndStoreRelease(SYNC_REQUEST_NONE));
    SyncMode mode_request =
            static_cast<SyncMode>(m_iSyncModeQueued.fetchAndStoreRelease(
                    static_cast<int>(SyncMode::Invalid)));
    switch (enable_request) {
    case SYNC_REQUEST_ENABLE:
        m_pEngineSync->requestSyncMode(m_pSyncControl, SyncMode::Follower);
        break;
    case SYNC_REQUEST_DISABLE:
        m_pEngineSync->requestSyncMode(m_pSyncControl, SyncMode::None);
        break;
    case SYNC_REQUEST_ENABLEDISABLE:
        m_pEngineSync->requestSyncMode(m_pSyncControl, SyncMode::Follower);
        m_pEngineSync->requestSyncMode(m_pSyncControl, SyncMode::None);
        break;
    case SYNC_REQUEST_NONE:
        break;
    }
    if (mode_request != SyncMode::Invalid) {
        m_pEngineSync->requestSyncMode(m_pSyncControl,
                static_cast<SyncMode>(mode_request));
    }
}

void EngineBuffer::processSeek(bool paused) {
    m_previousBufferSeek = false;
    // Check if we are cloning another channel before doing any seeking.
    EngineChannel* pChannel = m_pChannelToCloneFrom.fetchAndStoreRelaxed(nullptr);
    if (pChannel) {
        seekCloneBuffer(pChannel->getEngineBuffer());
    }

    const QueuedSeek queuedSeek = m_queuedSeek.getValue();

    SeekRequests seekType = queuedSeek.seekType;
    mixxx::audio::FramePos position = queuedSeek.position;

    // Add SEEK_PHASE bit, if any
    if (m_iSeekPhaseQueued.fetchAndStoreRelease(0)) {
        seekType |= SEEK_PHASE;
    }

    switch (seekType) {
        case SEEK_NONE:
            return;
        case SEEK_PHASE:
            // only adjust phase
            position = m_playPosition;
            break;
        case SEEK_STANDARD:
            if (m_pQuantize->toBool()) {
                seekType |= SEEK_PHASE;
            }
            // new position was already set above
            break;
        case SEEK_EXACT:
        case SEEK_EXACT_PHASE: // artificial state = SEEK_EXACT | SEEK_PHASE
        case SEEK_STANDARD_PHASE: // artificial state = SEEK_STANDARD | SEEK_PHASE
            // new position was already set above
            break;
        default:
            DEBUG_ASSERT(!"Unhandled seek request type");
            m_queuedSeek.setValue(kNoQueuedSeek);
            return;
    }

    VERIFY_OR_DEBUG_ASSERT(position.isValid()) {
        return;
    }

    // Don't allow the playposition to go past the end.
    position = std::min<mixxx::audio::FramePos>(position, m_trackEndPositionOld);

    if (!paused && (seekType & SEEK_PHASE)) {
        if (kLogger.traceEnabled()) {
            kLogger.trace() << "EngineBuffer::processSeek" << getGroup() << "Seeking phase";
        }
        const mixxx::audio::FramePos syncPosition =
                m_pBpmControl->getBeatMatchPosition(position, true, true);
        position = m_pLoopingControl->getSyncPositionInsideLoop(position, syncPosition);
        if (kLogger.traceEnabled()) {
            kLogger.trace()
                    << "EngineBuffer::processSeek" << getGroup() << "seek info:" << m_playPosition
                    << "->" << position;
        }
    }
    if (position != m_playPosition) {
        if (kLogger.traceEnabled()) {
            kLogger.trace() << "EngineBuffer::processSeek" << getGroup() << "Seek to" << position;
        }
        setNewPlaypos(position);
        m_previousBufferSeek = true;
    }
    // Reset the m_queuedSeek value after it has been processed in
    // setNewPlaypos() so that the Engine Controls have always access to the
    // position of the upcoming buffer cycle (used for loop cues)
    m_queuedSeek.setValue(kNoQueuedSeek);
}

void EngineBuffer::postProcess(const int iBufferSize) {
    // The order of events here is very delicate.  It's necessary to update
    // some values before others, because the later updates may require
    // values from the first update. Do not make calls here that could affect
    // which Syncable is leader or could cause Syncables to try to match
    // beat distances. During these calls those values are inconsistent.
    if (kLogger.traceEnabled()) {
        kLogger.trace() << getGroup() << "EngineBuffer::postProcess";
    }
    const mixxx::Bpm localBpm = m_pBpmControl->updateLocalBpm();
    double beatDistance = m_pBpmControl->updateBeatDistance();
    const SyncMode mode = m_pSyncControl->getSyncMode();
    if (localBpm.isValid()) {
        m_pSyncControl->setLocalBpm(localBpm);
        m_pSyncControl->reportPlayerSpeed(m_speed_old, m_scratching_old);
        if (isLeader(mode)) {
            m_pEngineSync->notifyBeatDistanceChanged(m_pSyncControl, beatDistance);
        } else if (isFollower(mode)) {
            m_pSyncControl->updateTargetBeatDistance();
        }
    } else if (mode == SyncMode::LeaderSoft) {
        // If this channel has been automatically chosen to be the leader but
        // no BPM is available, another channel may take over leadership and
        // this channel becomes a follower. This may happen if the track is
        // analyzed upon load and avoids sudden tempo jumps on the other deck
        // while the analysis is still running.
        requestSyncMode(SyncMode::Follower);
    }

    // Update all the indicators that EngineBuffer publishes to allow
    // external parts of Mixxx to observe its status.
    updateIndicators(m_speed_old, iBufferSize);
}

mixxx::audio::FramePos EngineBuffer::queuedSeekPosition() const {
    const QueuedSeek queuedSeek = m_queuedSeek.getValue();
    if (queuedSeek.seekType == SEEK_NONE) {
        return {};
    }

    return queuedSeek.position;
}

void EngineBuffer::updateIndicators(double speed, int iBufferSize) {
<<<<<<< HEAD
    if (!m_playPosition.isValid() ||
            !m_trackSampleRateOld.isValid() ||
=======
    // Explicitly invalidate the visual playposition so waveformwidgetrenderer
    // clears the visual when passthrough was activated while a track was loaded.
    // TODO(ronso0) Check if postProcess() needs to be called at all when passthrough
    // is active -- if no, remove this hack.
    if (m_pPassthroughEnabled->toBool()) {
        m_visualPlayPos->setInvalid();
        return;
    }

    if (m_filepos_play == kInitialSamplePosition ||
            m_trackSampleRateOld == 0 ||
>>>>>>> 2441b178
            m_tempo_ratio_old == 0) {
        // Skip indicator updates with invalid values to prevent undefined behavior,
        // e.g. in WaveformRenderBeat::draw().
        //
        // This is known to happen if Deck Passthrough is active, when either no
        // track is loaded or a track was loaded but processSeek() has not been
        // called yet.
        return;
    }

    // Increase samplesCalculated by the buffer size
    m_iSamplesSinceLastIndicatorUpdate += iBufferSize;

    const double fFractionalPlaypos = fractionalPlayposFromAbsolute(m_playPosition);

<<<<<<< HEAD
    const double tempoTrackSeconds = m_trackEndPositionOld.value() /
            m_trackSampleRateOld / m_tempo_ratio_old;
    if(speed > 0 && fFractionalPlaypos == 1.0) {
=======
    const double tempoTrackSeconds = m_trackSamplesOld / kSamplesPerFrame
            / m_trackSampleRateOld / m_tempo_ratio_old;
    if (speed > 0 && fFractionalPlaypos == 1.0) {
>>>>>>> 2441b178
        // At Track end
        speed = 0;
    }

    // Report fractional playpos to SyncControl.
    // TODO(rryan) It's kind of hacky that this is in updateIndicators but it
    // prevents us from computing fFractionalPlaypos multiple times per
    // EngineBuffer::process().
    m_pSyncControl->reportTrackPosition(fFractionalPlaypos);

    // Update indicators that are only updated after every
    // sampleRate/kiUpdateRate samples processed.  (e.g. playposSlider)
    if (m_iSamplesSinceLastIndicatorUpdate >
            (kSamplesPerFrame * m_pSampleRate->get() /
                    kPlaypositionUpdateRate)) {
        m_playposSlider->set(fFractionalPlaypos);
        m_pCueControl->updateIndicators();
    }

    // Update visual control object, this needs to be done more often than the
    // playpos slider
    m_visualPlayPos->set(fFractionalPlaypos,
            speed * m_baserate_old,
            static_cast<int>(iBufferSize) /
                    m_trackEndPositionOld.toEngineSamplePos(),
            fractionalPlayposFromAbsolute(m_slipPosition),
            tempoTrackSeconds);

    // TODO: Especially with long audio buffers, jitter is visible. This can be fixed by moving the
    // ClockControl::updateIndicators into the waveform update loop which is synced with the display refresh rate.
    // Via the visual play position it's possible to access to the sample that is currently played,
    // and not the one that have been processed as in the current solution.
    const auto sampleRate = mixxx::audio::SampleRate::fromDouble(m_pSampleRate->get());
    m_pClockControl->updateIndicators(speed * m_baserate_old, m_playPosition, sampleRate);
}

void EngineBuffer::hintReader(const double dRate) {
    m_hintList.clear();
    m_pReadAheadManager->hintReader(dRate, &m_hintList);

    //if slipping, hint about virtual position so we're ready for it
    if (m_bSlipEnabledProcessing) {
        Hint hint;
        hint.frame = static_cast<SINT>(m_slipPosition.toLowerFrameBoundary().value());
        hint.type = Hint::Type::SlipPosition;
        if (m_dSlipRate >= 0) {
            hint.frameCount = Hint::kFrameCountForward;
        } else {
            hint.frameCount = Hint::kFrameCountBackward;
        }
        m_hintList.append(hint);
    }

    for (const auto& pControl: qAsConst(m_engineControls)) {
        pControl->hintReader(&m_hintList);
    }
    m_pReader->hintAndMaybeWake(m_hintList);
}

// WARNING: This method runs in the GUI thread
void EngineBuffer::loadTrack(TrackPointer pTrack, bool play) {
    if (pTrack) {
        // Signal to the reader to load the track. The reader will respond with
        // trackLoading and then either with trackLoaded or trackLoadFailed signals.
        m_bPlayAfterLoading = play;
        m_pReader->newTrack(pTrack);
    } else {
        // Loading a null track means "eject"
        ejectTrack();
    }
}

void EngineBuffer::addControl(EngineControl* pControl) {
    // Connect to signals from EngineControl here...
    m_engineControls.push_back(pControl);
    pControl->setEngineBuffer(this);
}

bool EngineBuffer::isTrackLoaded() const {
    if (m_pCurrentTrack) {
        return true;
    }
    return false;
}

TrackPointer EngineBuffer::getLoadedTrack() const {
    return m_pCurrentTrack;
}

mixxx::audio::FramePos EngineBuffer::getExactPlayPos() const {
    if (!m_visualPlayPos->isValid()) {
        return mixxx::audio::kStartFramePos;
    }
    return getTrackEndPosition() * m_visualPlayPos->getEnginePlayPos();
}

double EngineBuffer::getVisualPlayPos() const {
    return m_visualPlayPos->getEnginePlayPos();
}

mixxx::audio::FramePos EngineBuffer::getTrackEndPosition() const {
    return mixxx::audio::FramePos::fromEngineSamplePosMaybeInvalid(m_pTrackSamples->get());
}

void EngineBuffer::setTrackEndPosition(mixxx::audio::FramePos position) {
    m_pTrackSamples->set(position.toEngineSamplePosMaybeInvalid());
}

double EngineBuffer::getUserOffset() const {
    return m_pBpmControl->getUserOffset();
}

double EngineBuffer::getRateRatio() const {
    if (m_pBpmControl != nullptr) {
        return m_pBpmControl->getRateRatio();
    }
    return 1.0;
}

void EngineBuffer::collectFeatures(GroupFeatureState* pGroupFeatures) const {
    if (m_pBpmControl != nullptr) {
        m_pBpmControl->collectFeatures(pGroupFeatures);
    }
}

void EngineBuffer::slotUpdatedTrackBeats() {
    TrackPointer pTrack = m_pCurrentTrack;
    if (pTrack) {
        for (const auto& pControl : qAsConst(m_engineControls)) {
            pControl->trackBeatsUpdated(pTrack->getBeats());
        }
    }
}

void EngineBuffer::setScalerForTest(
        EngineBufferScale* pScaleVinyl,
        EngineBufferScale* pScaleKeylock) {
    m_pScaleVinyl = pScaleVinyl;
    m_pScaleKeylock = pScaleKeylock;
    m_pScale = m_pScaleVinyl;
    m_pScale->clear();
    m_bScalerChanged = true;
    // This bool is permanently set and can't be undone.
    m_bScalerOverride = true;
}<|MERGE_RESOLUTION|>--- conflicted
+++ resolved
@@ -1343,10 +1343,6 @@
 }
 
 void EngineBuffer::updateIndicators(double speed, int iBufferSize) {
-<<<<<<< HEAD
-    if (!m_playPosition.isValid() ||
-            !m_trackSampleRateOld.isValid() ||
-=======
     // Explicitly invalidate the visual playposition so waveformwidgetrenderer
     // clears the visual when passthrough was activated while a track was loaded.
     // TODO(ronso0) Check if postProcess() needs to be called at all when passthrough
@@ -1355,10 +1351,8 @@
         m_visualPlayPos->setInvalid();
         return;
     }
-
-    if (m_filepos_play == kInitialSamplePosition ||
-            m_trackSampleRateOld == 0 ||
->>>>>>> 2441b178
+    if (!m_playPosition.isValid() ||
+            !m_trackSampleRateOld.isValid() ||
             m_tempo_ratio_old == 0) {
         // Skip indicator updates with invalid values to prevent undefined behavior,
         // e.g. in WaveformRenderBeat::draw().
@@ -1374,15 +1368,9 @@
 
     const double fFractionalPlaypos = fractionalPlayposFromAbsolute(m_playPosition);
 
-<<<<<<< HEAD
     const double tempoTrackSeconds = m_trackEndPositionOld.value() /
             m_trackSampleRateOld / m_tempo_ratio_old;
-    if(speed > 0 && fFractionalPlaypos == 1.0) {
-=======
-    const double tempoTrackSeconds = m_trackSamplesOld / kSamplesPerFrame
-            / m_trackSampleRateOld / m_tempo_ratio_old;
     if (speed > 0 && fFractionalPlaypos == 1.0) {
->>>>>>> 2441b178
         // At Track end
         speed = 0;
     }
