/***************************************************************************
                          enginebuffer.cpp  -  description
                             -------------------
    begin                : Wed Feb 20 2002
    copyright            : (C) 2002 by Tue and Ken Haste Andersen
    email                :
***************************************************************************/

/***************************************************************************
*                                                                         *
*   This program is free software; you can redistribute it and/or modify  *
*   it under the terms of the GNU General Public License as published by  *
*   the Free Software Foundation; either version 2 of the License, or     *
*   (at your option) any later version.                                   *
*                                                                         *
***************************************************************************/

#include <QtDebug>

#include "engine/enginebuffer.h"
#include "cachingreader.h"
#include "sampleutil.h"

#include "controlpushbutton.h"
#include "controlindicator.h"
#include "configobject.h"
#include "controlpotmeter.h"
#include "controllinpotmeter.h"
#include "engine/enginebufferscalest.h"
#include "engine/enginebufferscalerubberband.h"
#include "engine/enginebufferscalelinear.h"
#include "engine/enginebufferscaledummy.h"
#include "mathstuff.h"
#include "engine/engineworkerscheduler.h"
#include "engine/readaheadmanager.h"
#include "engine/enginecontrol.h"
#include "engine/loopingcontrol.h"
#include "engine/ratecontrol.h"
#include "engine/bpmcontrol.h"
#include "engine/keycontrol.h"
#include "engine/quantizecontrol.h"
#include "visualplayposition.h"
#include "engine/cuecontrol.h"
#include "engine/clockcontrol.h"
#include "util/timer.h"
#include "track/keyutils.h"
#include "controlobjectslave.h"
#include "util/compatibility.h"

#ifdef __VINYLCONTROL__
#include "engine/vinylcontrolcontrol.h"
#endif

#include "trackinfoobject.h"

const double kMaxPlayposRange = 1.14;
const double kMinPlayposRange = -0.14;

EngineBuffer::EngineBuffer(const char * _group, ConfigObject<ConfigValue> * _config) :
    m_engineLock(QMutex::Recursive),
    m_group(_group),
    m_pConfig(_config),
    m_pLoopingControl(NULL),
    m_pRateControl(NULL),
    m_pBpmControl(NULL),
    m_pKeyControl(NULL),
    m_pReadAheadManager(NULL),
    m_pReader(NULL),
    m_filepos_play(0.),
    m_speed_old(0),
    m_pitch_old(0),
    m_baserate_old(0),
    m_rate_old(0.),
    m_file_length_old(-1),
    m_file_srate_old(0),
    m_iSamplesCalculated(0),
    m_iUiSlowTick(0),
    m_pRepeat(NULL),
    m_startButton(NULL),
    m_endButton(NULL),
    m_pScale(NULL),
    m_pScaleLinear(NULL),
    m_pScaleST(NULL),
    m_pScaleRB(NULL),
    m_bScalerChanged(false),
    m_bSeekQueued(0),
    m_dQueuedPosition(0),
    m_bLastBufferPaused(true),
    m_iTrackLoading(0),
    m_bPlayAfterLoading(false),
    m_fRampValue(0.0),
    m_iRampState(ENGINE_RAMP_NONE),
    m_pDitherBuffer(new CSAMPLE[MAX_BUFFER_LEN]),
    m_iDitherBufferReadIndex(0),
    m_pCrossFadeBuffer(new CSAMPLE[MAX_BUFFER_LEN]),
    m_iCrossFadeSamples(0),
    m_iLastBufferSize(0) {

    // Generate dither values
    for (int i = 0; i < MAX_BUFFER_LEN; ++i) {
        m_pDitherBuffer[i] = static_cast<float>(rand() % 32768) / 32768.0 - 0.5;
    }

    //zero out crossfade buffer
    SampleUtil::applyGain(m_pCrossFadeBuffer, 0.0, MAX_BUFFER_LEN);

    m_fLastSampleValue[0] = 0;
    m_fLastSampleValue[1] = 0;

    m_pReader = new CachingReader(_group, _config);
    connect(m_pReader, SIGNAL(trackLoading()),
            this, SLOT(slotTrackLoading()),
            Qt::DirectConnection);
    connect(m_pReader, SIGNAL(trackLoaded(TrackPointer, int, int)),
            this, SLOT(slotTrackLoaded(TrackPointer, int, int)),
            Qt::DirectConnection);
    connect(m_pReader, SIGNAL(trackLoadFailed(TrackPointer, QString)),
            this, SLOT(slotTrackLoadFailed(TrackPointer, QString)),
            Qt::DirectConnection);

    // Play button
    m_playButton = new ControlPushButton(ConfigKey(m_group, "play"));
    m_playButton->setButtonMode(ControlPushButton::TOGGLE);
    m_playButton->connectValueChangeRequest(
            this, SLOT(slotControlPlayRequest(double)),
            Qt::DirectConnection);

    //Play from Start Button (for sampler)
    m_playStartButton = new ControlPushButton(ConfigKey(m_group, "start_play"));
    connect(m_playStartButton, SIGNAL(valueChanged(double)),
            this, SLOT(slotControlPlayFromStart(double)),
            Qt::DirectConnection);

    // Jump to start and stop button
    m_stopStartButton = new ControlPushButton(ConfigKey(m_group, "start_stop"));
    connect(m_stopStartButton, SIGNAL(valueChanged(double)),
            this, SLOT(slotControlJumpToStartAndStop(double)),
            Qt::DirectConnection);

    //Stop playback (for sampler)
    m_stopButton = new ControlPushButton(ConfigKey(m_group, "stop"));
    connect(m_stopButton, SIGNAL(valueChanged(double)),
            this, SLOT(slotControlStop(double)),
            Qt::DirectConnection);

    // Start button
    m_startButton = new ControlPushButton(ConfigKey(m_group, "start"));
    connect(m_startButton, SIGNAL(valueChanged(double)),
            this, SLOT(slotControlStart(double)),
            Qt::DirectConnection);

    // End button
    m_endButton = new ControlPushButton(ConfigKey(m_group, "end"));
    connect(m_endButton, SIGNAL(valueChanged(double)),
            this, SLOT(slotControlEnd(double)),
            Qt::DirectConnection);

    m_pSlipButton = new ControlPushButton(ConfigKey(m_group, "slip_enabled"));
    m_pSlipButton->setButtonMode(ControlPushButton::TOGGLE);
    connect(m_pSlipButton, SIGNAL(valueChanged(double)),
            this, SLOT(slotControlSlip(double)),
            Qt::DirectConnection);
    connect(m_pSlipButton, SIGNAL(valueChangedFromEngine(double)),
            this, SLOT(slotControlSlip(double)),
            Qt::DirectConnection);

    // Actual rate (used in visuals, not for control)
    m_rateEngine = new ControlObject(ConfigKey(m_group, "rateEngine"));

    // BPM to display in the UI (updated more slowly than the actual bpm)
    m_visualBpm = new ControlObject(ConfigKey(m_group, "visual_bpm"));
    m_visualKey = new ControlObject(ConfigKey(m_group, "visual_key"));

    // Slider to show and change song position
    //these bizarre choices map conveniently to the 0-127 range of midi
    m_playposSlider = new ControlLinPotmeter(
        ConfigKey(m_group, "playposition"), kMinPlayposRange, kMaxPlayposRange);
    connect(m_playposSlider, SIGNAL(valueChanged(double)),
            this, SLOT(slotControlSeek(double)),
            Qt::DirectConnection);

    // Control used to communicate ratio playpos to GUI thread
    m_visualPlayPos = VisualPlayPosition::getVisualPlayPosition(m_group);

    m_pRepeat = new ControlPushButton(ConfigKey(m_group, "repeat"));
    m_pRepeat->setButtonMode(ControlPushButton::TOGGLE);

    // Sample rate
    m_pSampleRate = new ControlObjectSlave("[Master]", "samplerate", this);

    m_pTrackSamples = new ControlObject(ConfigKey(m_group, "track_samples"));
    m_pTrackSampleRate = new ControlObject(ConfigKey(m_group, "track_samplerate"));

    m_pKeylock = new ControlPushButton(ConfigKey(m_group, "keylock"));
    m_pKeylock->setButtonMode(ControlPushButton::TOGGLE);
    m_pKeylock->set(false);

    m_pEject = new ControlPushButton(ConfigKey(m_group, "eject"));
    connect(m_pEject, SIGNAL(valueChanged(double)),
            this, SLOT(slotEjectTrack(double)),
            Qt::DirectConnection);

    // Quantization Controller for enabling and disabling the
    // quantization (alignment) of loop in/out positions and (hot)cues with
    // beats.
    addControl(new QuantizeControl(_group, _config));

    // Create the Loop Controller
    m_pLoopingControl = new LoopingControl(_group, _config);
    addControl(m_pLoopingControl);

#ifdef __VINYLCONTROL__
    // If VinylControl is enabled, add a VinylControlControl. This must be done
    // before RateControl is created.
    addControl(new VinylControlControl(m_group, _config));
#endif

    // Create the Rate Controller
    m_pRateControl = new RateControl(_group, _config);
    addControl(m_pRateControl);

    m_fwdButton = ControlObject::getControl(ConfigKey(_group, "fwd"));
    m_backButton = ControlObject::getControl(ConfigKey(_group, "back"));

    // Create the BPM Controller
    m_pBpmControl = new BpmControl(_group, _config);
    addControl(m_pBpmControl);

    m_pKeyControl = new KeyControl(_group, _config);
    addControl(m_pKeyControl);

    // Create the clock controller
    m_pClockControl = new ClockControl(_group, _config);
    addControl(m_pClockControl);

    // Create the cue controller
    m_pCueControl = new CueControl(_group, _config);
    addControl(m_pCueControl);

    m_pReadAheadManager = new ReadAheadManager(m_pReader);
    m_pReadAheadManager->addEngineControl(m_pLoopingControl);
    m_pReadAheadManager->addEngineControl(m_pRateControl);

    // Construct scaling objects
    m_pScaleLinear = new EngineBufferScaleLinear(m_pReadAheadManager);
    m_pScaleST = new EngineBufferScaleST(m_pReadAheadManager);
    m_pScaleDummy = new EngineBufferScaleDummy(m_pReadAheadManager);
    m_pScaleRB = new EngineBufferScaleRubberBand(m_pReadAheadManager);
    enablePitchAndTimeScaling(false);

    //m_iRampIter = 0;
#ifdef __SCALER_DEBUG__
    df.setFileName("mixxx-debug.csv");
    df.open(QIODevice::WriteOnly | QIODevice::Text);
    writer.setDevice(&df);
#endif


    m_hintList.reserve(256); // Avoid reallocation
}

EngineBuffer::~EngineBuffer()
{
#ifdef __SCALER_DEBUG__
    //close the writer
    df.close();
#endif
    delete m_pReadAheadManager;
    delete m_pReader;

    delete m_playButton;
    delete m_playStartButton;
    delete m_stopStartButton;

    delete m_startButton;
    delete m_endButton;
    delete m_stopButton;
    delete m_rateEngine;
    delete m_playposSlider;
    delete m_visualBpm;

    delete m_pSlipButton;
    delete m_pRepeat;

    delete m_pTrackSamples;
    delete m_pTrackSampleRate;

    delete m_pScaleLinear;
    delete m_pScaleDummy;
    delete m_pScaleST;
    delete m_pScaleRB;

    delete m_pKeylock;
    delete m_pEject;

    delete [] m_pDitherBuffer;
    delete [] m_pCrossFadeBuffer;

    while (m_engineControls.size() > 0) {
        EngineControl* pControl = m_engineControls.takeLast();
        delete pControl;
    }
}

double EngineBuffer::fractionalPlayposFromAbsolute(double absolutePlaypos) {
    double fFractionalPlaypos = 0.0;
    if (m_file_length_old != 0.) {
        fFractionalPlaypos = math_min(absolutePlaypos, m_file_length_old);
        fFractionalPlaypos /= m_file_length_old;
    } else {
        fFractionalPlaypos = 0.;
    }
    return fFractionalPlaypos;
}

void EngineBuffer::enablePitchAndTimeScaling(bool bEnable) {
    // MUST ACQUIRE THE PAUSE MUTEX BEFORE CALLING THIS METHOD

    // When no time-stretching or pitch-shifting is needed we use our own linear
    // interpolation code (EngineBufferScaleLinear). It is faster and sounds
    // much better for scratching.

    if (bEnable && m_pScale != m_pScaleRB) {
        m_pScale = m_pScaleRB;
        m_bScalerChanged = true;
    } else if (!bEnable && m_pScale != m_pScaleLinear) {
        m_pScale = m_pScaleLinear;
        m_bScalerChanged = true;
    }
}

double EngineBuffer::getBpm()
{
    return m_pBpmControl->getBpm();
}

double EngineBuffer::getFileBpm() {
    return m_pBpmControl->getFileBpm();
}

void EngineBuffer::setEngineMaster(EngineMaster * pEngineMaster) {
    m_engineLock.lock();
    foreach (EngineControl* pControl, m_engineControls) {
        pControl->setEngineMaster(pEngineMaster);
    }
    m_engineLock.unlock();
}

void EngineBuffer::queueNewPlaypos(double newpos) {
    // Temp Workaround: All seeks need to be done in the Engine thread so queue
    // it up.
    m_dQueuedPosition = newpos;
    m_bSeekQueued.fetchAndStoreRelease(1);
}

// WARNING: This method is not thread safe and must not be called from outside
// the engine callback!
void EngineBuffer::setNewPlaypos(double newpos) {
    //qDebug() << "engine new pos " << newpos;

    // Before seeking, read extra buffer for crossfading
    CSAMPLE* fadeout = m_pScale->getScaled(m_iLastBufferSize);
    m_iCrossFadeSamples = m_iLastBufferSize;
    SampleUtil::copyWithGain(m_pCrossFadeBuffer, fadeout, 1.0, m_iLastBufferSize);

    m_filepos_play = newpos;

    // Ensures that the playpos slider gets updated in next process call
    m_iSamplesCalculated = 1000000;

    // The right place to do this?
    if (m_pScale)
        m_pScale->clear();
    m_pReadAheadManager->notifySeek(m_filepos_play);

    // Must hold the engineLock while using m_engineControls
    m_engineLock.lock();
    for (QList<EngineControl*>::iterator it = m_engineControls.begin();
         it != m_engineControls.end(); it++) {
        EngineControl *pControl = *it;
        pControl->notifySeek(m_filepos_play);
    }

    m_playButton->set(m_playButton->get()); // verify or update play button and indicator

    m_engineLock.unlock();
}

const char * EngineBuffer::getGroup()
{
    return m_group;
}

double EngineBuffer::getRate()
{
    return m_rate_old;
}

// WARNING: Always called from the EngineWorker thread pool
void EngineBuffer::slotTrackLoading() {
    // Pause EngineBuffer from processing frames
    m_pause.lock();
    // Setting m_iTrackLoading inside a m_pause.lock ensures that
    // track buffer is not processed when starting to load a new one
    m_iTrackLoading = 1;
    m_pause.unlock();

    // Set play here, to signal the user that the play command is adopted
    m_playButton->set((double)m_bPlayAfterLoading);
    m_pTrackSamples->set(0); // Stop renderer
}

// WARNING: Always called from the EngineWorker thread pool
void EngineBuffer::slotTrackLoaded(TrackPointer pTrack,
                                   int iTrackSampleRate,
                                   int iTrackNumSamples) {
    m_pause.lock();
    m_visualPlayPos->setInvalid();
    m_pCurrentTrack = pTrack;
    m_file_srate_old = iTrackSampleRate;
    m_file_length_old = iTrackNumSamples;
    m_pTrackSamples->set(iTrackNumSamples);
    m_pTrackSampleRate->set(iTrackSampleRate);
    m_pause.unlock();

    // All EngingeControls are connected directly
    emit(trackLoaded(pTrack));
    // Start buffer processing after all EngineContols are up to date
    // with the current track e.g track is seeked to Cue
    m_iTrackLoading = 0;
}

// WARNING: Always called from the EngineWorker thread pool
void EngineBuffer::slotTrackLoadFailed(TrackPointer pTrack,
                                       QString reason) {
    m_iTrackLoading = 0;
    m_playButton->set(0.0f);
    ejectTrack();
    emit(trackLoadFailed(pTrack, reason));
}

TrackPointer EngineBuffer::getLoadedTrack() const {
    return m_pCurrentTrack;
}

void EngineBuffer::ejectTrack() {
    // Don't allow ejections while playing a track. We don't need to lock to
    // call ControlObject::get() so this is fine.
    if (m_playButton->get() > 0 || !m_pCurrentTrack) {
        return;
    }

    m_pause.lock();
    m_iTrackLoading = 0;
    m_pTrackSamples->set(0);
    m_pTrackSampleRate->set(0);
    TrackPointer pTrack = m_pCurrentTrack;
    m_pCurrentTrack.clear();
    m_file_srate_old = 0;
    m_file_length_old = 0;
    m_playButton->set(0.0);
    m_visualBpm->set(0.0);
    m_visualKey->set(0.0);
    slotControlSeek(0.);
    m_pause.unlock();

    emit(trackUnloaded(pTrack));
}

// WARNING: This method runs in both the GUI thread and the Engine Thread
void EngineBuffer::slotControlSeek(double change)
{
    if (isnan(change) || change > kMaxPlayposRange || change < kMinPlayposRange) {
        // This seek is ridiculous.
        return;
    }

    // Find new playpos, restrict to valid ranges.
    double new_playpos = round(change * m_file_length_old);

    // TODO(XXX) currently not limiting seeks file_length_old instead of
    // kMaxPlayposRange.
    if (new_playpos > m_file_length_old)
        new_playpos = m_file_length_old;

    // Ensure that the file position is even (remember, stereo channel files...)
    if (!even((int)new_playpos))
        new_playpos--;

    queueNewPlaypos(new_playpos);
}

// WARNING: This method runs from SyncWorker and Engine Worker
void EngineBuffer::slotControlSeekAbs(double abs)
{
    slotControlSeek(abs / m_file_length_old);
}

void EngineBuffer::slotControlPlayRequest(double v) {
    // If no track is currently loaded, turn play off. If a track is loading
    // allow the set since it might apply to a track we are loading due to the
    // asynchrony.
<<<<<<< HEAD
    bool playPossible = true;
    if ((!m_pCurrentTrack && m_iTrackLoading == 0) ||
            (m_pCurrentTrack && m_filepos_play >= m_file_length_old )) {
        // play not possible
        playPossible = false;
=======

    if (v > 0.0 && !m_pCurrentTrack && deref(m_iTrackLoading) == 0) {
        v = 0.0;
>>>>>>> 47951671
    }

    v = m_pCueControl->updateIndicatorsAndModifyPlay(v, playPossible);

    // set and confirm must be called in any case to update the widget toggle state
    m_playButton->setAndConfirm(v);
}

void EngineBuffer::slotControlStart(double v)
{
    if (v > 0.0) {
        slotControlSeek(0.);
    }
}

void EngineBuffer::slotControlEnd(double v)
{
    if (v > 0.0) {
        slotControlSeek(1.);
    }
}

void EngineBuffer::slotControlPlayFromStart(double v)
{
    if (v > 0.0) {
        slotControlSeek(0.);
        m_playButton->set(1);
    }
}

void EngineBuffer::slotControlJumpToStartAndStop(double v)
{
    if (v > 0.0) {
        slotControlSeek(0.);
        m_playButton->set(0);
    }
}

void EngineBuffer::slotControlStop(double v)
{
    if (v > 0.0) {
        m_playButton->set(0);
    }
}

void EngineBuffer::slotControlSlip(double v)
{
    bool enabled = v > 0.0;
    if (enabled == m_bSlipEnabled) {
        return;
    }

    m_bSlipEnabled = enabled;

    if (enabled) {
        // TODO(rryan): Should this filepos instead be the RAMAN current
        // position? filepos_play could be out of date.
        m_dSlipPosition = m_filepos_play;
        m_dSlipRate = m_rate_old;
    } else {
        // TODO(owen) assuming that looping will get canceled properly
        slotControlSeekAbs(m_dSlipPosition);
        m_dSlipPosition = 0;
    }
}


void EngineBuffer::process(const CSAMPLE *, const CSAMPLE * pOut, const int iBufferSize)
{
    Q_ASSERT(even(iBufferSize));
    m_pReader->process();
    // Steps:
    // - Lookup new reader information
    // - Calculate current rate
    // - Scale the audio with m_pScale, copy the resulting samples into the
    //   output buffer
    // - Give EngineControl's a chance to do work / request seeks, etc
    // - Process repeat mode if we're at the end or beginning of a track
    // - Set last sample value (m_fLastSampleValue) so that rampOut works? Other
    //   miscellaneous upkeep issues.

    CSAMPLE * pOutput = (CSAMPLE *)pOut; // strip const attribute TODO(XXX): avoid this hack
    bool bCurBufferPaused = false;
    double rate = 0;

    bool bTrackLoading = deref(m_iTrackLoading) != 0;
    if (!bTrackLoading && m_pause.tryLock()) {
        ScopedTimer t("EngineBuffer::process_pauselock");
        float sr = m_pSampleRate->get();

        double baserate = 0.0f;
        if (sr > 0) {
            baserate = ((double)m_file_srate_old / sr);
        }

        bool paused = m_playButton->get() != 0.0f ? false : true;
        bool is_scratching = false;
        bool keylock_enabled = m_pKeylock->get() > 0;

        // speed is the percentage change in player speed. Depending on whether
        // keylock is enabled, this is applied to either the rate or the tempo.
        double speed = m_pRateControl->calculateRate(
            baserate, paused, iBufferSize, &is_scratching);
        double pitch = m_pKeyControl->getPitchAdjustOctaves();

        // Update the slipped position
        if (m_bSlipEnabled) {
            m_dSlipPosition += static_cast<double>(iBufferSize) * m_dSlipRate;
        }

        // If either keylock is enabled or the pitch slider is non-zero then we
        // need to use pitch and time scaling. Scratching always disables
        // keylock because keylock sounds terrible when not going at a constant
        // rate.
        bool use_pitch_and_time_scaling = !is_scratching && (keylock_enabled || pitch != 0);
        enablePitchAndTimeScaling(use_pitch_and_time_scaling);

        if (m_bSeekQueued.testAndSetAcquire(1, 0)) {
            setNewPlaypos(m_dQueuedPosition);
        }

        // If the baserate, rate, or pitch has changed, we need to update the
        // scaler. Also, if we have changed scalers then we need to update the
        // scaler.
        if (baserate != m_baserate_old || speed != m_speed_old ||
            pitch != m_pitch_old || m_bScalerChanged) {
            // The rate returned by the scale object can be different from the
            // wanted rate!  Make sure new scaler has proper position. This also
            // crossfades between the old scaler and new scaler to prevent
            // clicks.
            if (m_bScalerChanged) {
                setNewPlaypos(m_filepos_play);
            } else if (m_pScale != m_pScaleLinear) { // linear scaler does this part for us now
                //XXX: Trying to force RAMAN to read from correct
                //     playpos when rate changes direction - Albert
                if ((m_speed_old <= 0 && speed > 0) ||
                    (m_speed_old >= 0 && speed < 0)) {
                    setNewPlaypos(m_filepos_play);
                }
            }

            // At this point, rate is baserate multiplied by the speed
            // adjustment, or the speed above normal that the engine should play
            // the track. Baserate accounts for re-sampling the source audio to
            // match our output sample rate (file_samplerate /
            // master_samplerate).
            //
            // The rate adjustment in percentage of rate (1.0 being normal
            // rate).
            double rate_adjust = speed * baserate;
            // The tempo adjustment in percentage of tempo (1.0 being normal
            // tempo).
            double tempo_adjust = 1.0;
            // The pitch adjustment in percentage of octaves (0.0 being normal
            // pitch. 1.0 is a full octave shift up).
            double pitch_adjust = pitch;

            if (keylock_enabled && !is_scratching) {
                // If keylock is enabled, then we need to take the speed
                // adjustment that is currently built into the rate and instead
                // control the tempo by that amount.
                rate_adjust = baserate;
                // Protect against division by 0.
                tempo_adjust = speed;
            }

            m_pScale->setScaleParameters(m_pSampleRate->get(),
                                         &rate_adjust,
                                         &tempo_adjust,
                                         &pitch_adjust);

            m_baserate_old = baserate;
            m_speed_old = speed;
            m_pitch_old = pitch;

            // The way we treat rate inside of EngineBuffer is actually a
            // description of "sample consumption rate" or percentage of samples
            // consumed relative to playing back the track at its native sample
            // rate and normal speed. pitch_adjust does not change the playback
            // rate.
            m_rate_old = rate = rate_adjust * tempo_adjust;

            // Scaler is up to date now.
            m_bScalerChanged = false;
        } else {
            // Scaler did not need updating. By definition this means we are at
            // our old rate.
            rate = m_rate_old;
        }

        bool at_start = m_filepos_play <= 0;
        bool at_end = m_filepos_play >= m_file_length_old;
        bool backwards = rate < 0;

        // If we're playing past the end, playing before the start, or standing
        // still then by definition the buffer is paused.
        bCurBufferPaused = (rate == 0 || (at_end && !backwards));

        // If the buffer is not paused, then scale the audio.
        if (!bCurBufferPaused) {
            // The fileposition should be: (why is this thing a double anyway!?
            // Integer valued.
            double filepos_play_rounded = round(m_filepos_play);
            if (filepos_play_rounded != m_filepos_play) {
                qWarning() << __FILE__ << __LINE__ << "ERROR: filepos_play is not round:" << m_filepos_play;
                m_filepos_play = filepos_play_rounded;
            }

            // Even.
            if (!even(m_filepos_play)) {
                qWarning() << "ERROR: filepos_play is not even:" << m_filepos_play;
                m_filepos_play--;
            }

            // Perform scaling of Reader buffer into buffer.
            CSAMPLE* output = m_pScale->getScaled(iBufferSize);
            double samplesRead = m_pScale->getSamplesRead();

            // qDebug() << "sourceSamples used " << iSourceSamples
            //          <<" samplesRead " << samplesRead
            //          << ", buffer pos " << iBufferStartSample
            //          << ", play " << filepos_play
            //          << " bufferlen " << iBufferSize;

            // Copy scaled audio into pOutput
            memcpy(pOutput, output, sizeof(pOutput[0]) * iBufferSize);

            // Adjust filepos_play by the amount we processed. TODO(XXX) what
            // happens if samplesRead is a fraction?
            m_filepos_play =
                    m_pReadAheadManager->getEffectiveVirtualPlaypositionFromLog(
                        static_cast<int>(m_filepos_play), samplesRead);
        }

        //Crossfade if we just did a seek
        if (m_iCrossFadeSamples > 0) {
            int i = 0;
            double cross_len = 0;
            if (m_iCrossFadeSamples >= iBufferSize) {
                i = m_iCrossFadeSamples - iBufferSize;
                cross_len = static_cast<double>(iBufferSize) / 2.0;
            } else {
                cross_len = static_cast<double>(m_iCrossFadeSamples) / 2.0;
            }

            double cross_mix = 0.0;
            double cross_inc = 1.0 / cross_len;
            // Do crossfade from old fadeout buffer to this new data
            for (int j = 0; j + 1 < iBufferSize && i + 1 < m_iCrossFadeSamples; i += 2, j += 2) {
                pOutput[j] = pOutput[j] * cross_mix + m_pCrossFadeBuffer[i] * (1.0 - cross_mix);
                pOutput[j+1] = pOutput[j+1] * cross_mix + m_pCrossFadeBuffer[i+1] * (1.0 - cross_mix);
                cross_mix += cross_inc;
            }
            m_iCrossFadeSamples = 0;
        }

        m_engineLock.lock();
        QListIterator<EngineControl*> it(m_engineControls);
        while (it.hasNext()) {
            EngineControl* pControl = it.next();
            pControl->setCurrentSample(m_filepos_play, m_file_length_old);
            pControl->process(rate, m_filepos_play, m_file_length_old, iBufferSize);
        }
        m_engineLock.unlock();


        // Update all the indicators that EngineBuffer publishes to allow
        // external parts of Mixxx to observe its status.
        updateIndicators(rate, iBufferSize);

        // Handle repeat mode
        at_start = m_filepos_play <= 0;
        at_end = m_filepos_play >= m_file_length_old;

        bool repeat_enabled = m_pRepeat->get() != 0.0f;

        bool end_of_track = //(at_start && backwards) ||
            (at_end && !backwards);

        // If playbutton is pressed, check if we are at start or end of track
        if ((m_playButton->get() || (m_fwdButton->get() || m_backButton->get()))
                && end_of_track) {
            if (repeat_enabled) {
                double seekPosition = at_start ? m_file_length_old : 0;
                slotControlSeek(seekPosition);
            } else {
                m_playButton->set(0.);
            }
        }

        // release the pauselock
        m_pause.unlock();
    } else { // if (!bTrackLoading && m_pause.tryLock()) {
        // If we can't get the pause lock then this buffer will be silence.
        bCurBufferPaused = true;
    }

    if (!bTrackLoading) {
        // Give the Reader hints as to which chunks of the current song we
        // really care about. It will try very hard to keep these in memory
        hintReader(rate);
    }

    const double kSmallRate = 0.005;
    if (m_bLastBufferPaused && !bCurBufferPaused) {
        if (fabs(rate) > kSmallRate) { //at very slow forward rates, don't ramp up
            m_iRampState = ENGINE_RAMP_UP;
        }
    } else if (!m_bLastBufferPaused && bCurBufferPaused) {
        m_iRampState = ENGINE_RAMP_DOWN;
    } else { //we are not changing state
        // Make sure we aren't accidentally ramping down. This is how we make
        // sure that ramp value will become 1.0 eventually.
        //
        // 9/2012 rryan -- As I understand it this code intends to prevent us
        // from getting stuck ramped down. If there is a meaningfully large rate
        // and we aren't ramped up completely then it makes us ramp up. This
        // causes crazy feedback if you scratch at the non-silent end of a
        // track. See Bug #1006111. I added a !bCurBufferPaused term here because
        // if rate > 0 and bCurBufferPaused then basically you are at the end of
        // the track and trying to jog forward so this uniquely blocks that
        // situation.
        if (fabs(rate) > kSmallRate && !bCurBufferPaused &&
            m_iRampState != ENGINE_RAMP_UP && m_fRampValue < 1.0) {
            m_iRampState = ENGINE_RAMP_UP;
        }
    }

    //let's try holding the last sample value constant, and pull it
    //towards zero
    float ramp_inc = 0;
    if (m_iRampState == ENGINE_RAMP_UP ||
        m_iRampState == ENGINE_RAMP_DOWN) {
        // Ramp of 3.33 ms
        ramp_inc = m_iRampState * 300 / m_pSampleRate->get();

        for (int i=0; i < iBufferSize; i += 2) {
            if (bCurBufferPaused) {
                float dither = m_pDitherBuffer[m_iDitherBufferReadIndex];
                m_iDitherBufferReadIndex = (m_iDitherBufferReadIndex + 1) % MAX_BUFFER_LEN;
                pOutput[i] = m_fLastSampleValue[0] * m_fRampValue + dither;
                pOutput[i+1] = m_fLastSampleValue[1] * m_fRampValue + dither;
            } else {
                pOutput[i] = pOutput[i] * m_fRampValue;
                pOutput[i+1] = pOutput[i+1] * m_fRampValue;
            }

            m_fRampValue += ramp_inc;
            if (m_fRampValue >= 1.0) {
                m_iRampState = ENGINE_RAMP_NONE;
                m_fRampValue = 1.0;
            } else if (m_fRampValue <= 0.0) {
                m_iRampState = ENGINE_RAMP_NONE;
                m_fRampValue = 0.0;
            }
        }
    } else if (m_fRampValue == 0.0) {
        SampleUtil::applyGain(pOutput, 0.0, iBufferSize);
    }

    if ((!bCurBufferPaused && m_iRampState == ENGINE_RAMP_NONE) ||
        (bCurBufferPaused && m_fRampValue == 0.0)) {
        m_fLastSampleValue[0] = pOutput[iBufferSize-2];
        m_fLastSampleValue[1] = pOutput[iBufferSize-1];
    }

#ifdef __SCALER_DEBUG__
    for (int i=0; i<iBufferSize; i+=2) {
        writer << pOutput[i] <<  "\n";
    }
#endif

    m_bLastBufferPaused = bCurBufferPaused;
    m_iLastBufferSize = iBufferSize;
}

void EngineBuffer::updateIndicators(double rate, int iBufferSize) {

    // Increase samplesCalculated by the buffer size
    m_iSamplesCalculated += iBufferSize;

    double fFractionalPlaypos = fractionalPlayposFromAbsolute(m_filepos_play);
    if(rate > 0 && fFractionalPlaypos == 1.0) {
        rate = 0;
    }

    // Update indicators that are only updated after every
    // sampleRate/kiUpdateRate samples processed.  (e.g. playposSlider,
    // rateEngine)
    if (m_iSamplesCalculated > (m_pSampleRate->get() / kiPlaypositionUpdateRate)) {
        m_playposSlider->set(fFractionalPlaypos);
        m_pCueControl->updateIndicators();

        if (rate != m_rateEngine->get()) {
            m_rateEngine->set(rate);
        }

        // Update the BPM even more slowly
        m_iUiSlowTick = (m_iUiSlowTick + 1) % kiBpmUpdateCnt;
        if (m_iUiSlowTick == 0) {
            m_visualBpm->set(m_pBpmControl->getBpm());
        }
        m_visualKey->set(m_pKeyControl->getKey());

        // Reset sample counter
        m_iSamplesCalculated = 0;
    }

    // Update visual control object, this needs to be done more often than the
    // rateEngine and playpos slider
    m_visualPlayPos->set(fFractionalPlaypos, rate,
            (double)iBufferSize/m_file_length_old,
            fractionalPlayposFromAbsolute(m_dSlipPosition));
}

void EngineBuffer::hintReader(const double dRate) {
    m_engineLock.lock();

    m_hintList.clear();
    m_pReadAheadManager->hintReader(dRate, &m_hintList);

    //if slipping, hint about virtual position so we're ready for it
    if (m_bSlipEnabled) {
        Hint hint;
        hint.length = 2048; //default length please
        hint.sample = m_dSlipRate >= 0 ? m_dSlipPosition : m_dSlipPosition - 2048;
        hint.priority = 1;
        m_hintList.append(hint);
    }

    QListIterator<EngineControl*> it(m_engineControls);
    while (it.hasNext()) {
        EngineControl* pControl = it.next();
        pControl->hintReader(&m_hintList);
    }
    m_pReader->hintAndMaybeWake(m_hintList);

    m_engineLock.unlock();
}

// WARNING: This method runs in the GUI thread
void EngineBuffer::slotLoadTrack(TrackPointer pTrack, bool play) {
    // Signal to the reader to load the track. The reader will respond with
    // trackLoading and then either with trackLoaded or trackLoadFailed signals.
    m_bPlayAfterLoading = play;
    m_pReader->newTrack(pTrack);
}

void EngineBuffer::addControl(EngineControl* pControl) {
    // Connect to signals from EngineControl here...
    m_engineLock.lock();
    m_engineControls.push_back(pControl);
    m_engineLock.unlock();
    pControl->setEngineBuffer(this);
    connect(this, SIGNAL(trackLoaded(TrackPointer)),
            pControl, SLOT(trackLoaded(TrackPointer)),
            Qt::DirectConnection);
    connect(this, SIGNAL(trackUnloaded(TrackPointer)),
            pControl, SLOT(trackUnloaded(TrackPointer)),
            Qt::DirectConnection);
}

void EngineBuffer::bindWorkers(EngineWorkerScheduler* pWorkerScheduler) {
    m_pReader->setScheduler(pWorkerScheduler);
}

bool EngineBuffer::isTrackLoaded() {
    if (m_pCurrentTrack) {
        return true;
    }
    return false;
}

void EngineBuffer::slotEjectTrack(double v) {
    if (v > 0) {
        ejectTrack();
    }
}

double EngineBuffer::getVisualPlayPos() {
    return m_visualPlayPos->getEnginePlayPos();
}

double EngineBuffer::getTrackSamples() {
    return m_pTrackSamples->get();
}

/*
void EngineBuffer::setReader(CachingReader* pReader) {
    disconnect(m_pReader, 0, this, 0);
    delete m_pReader;
    m_pReader = pReader;
    m_pReadAheadManager->setReader(pReader);
    connect(m_pReader, SIGNAL(trackLoading()),
            this, SLOT(slotTrackLoading()),
            Qt::DirectConnection);
    connect(m_pReader, SIGNAL(trackLoaded(TrackPointer, int, int)),
            this, SLOT(slotTrackLoaded(TrackPointer, int, int)),
            Qt::DirectConnection);
    connect(m_pReader, SIGNAL(trackLoadFailed(TrackPointer, QString)),
            this, SLOT(slotTrackLoadFailed(TrackPointer, QString)),
            Qt::DirectConnection);
}
*/<|MERGE_RESOLUTION|>--- conflicted
+++ resolved
@@ -500,17 +500,11 @@
     // If no track is currently loaded, turn play off. If a track is loading
     // allow the set since it might apply to a track we are loading due to the
     // asynchrony.
-<<<<<<< HEAD
     bool playPossible = true;
-    if ((!m_pCurrentTrack && m_iTrackLoading == 0) ||
+    if ((!m_pCurrentTrack && deref(m_iTrackLoading) == 0) ||
             (m_pCurrentTrack && m_filepos_play >= m_file_length_old )) {
         // play not possible
         playPossible = false;
-=======
-
-    if (v > 0.0 && !m_pCurrentTrack && deref(m_iTrackLoading) == 0) {
-        v = 0.0;
->>>>>>> 47951671
     }
 
     v = m_pCueControl->updateIndicatorsAndModifyPlay(v, playPossible);
