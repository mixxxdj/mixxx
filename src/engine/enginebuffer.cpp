/***************************************************************************
                          enginebuffer.cpp  -  description
                             -------------------
    begin                : Wed Feb 20 2002
    copyright            : (C) 2002 by Tue and Ken Haste Andersen
    email                :
***************************************************************************/

/***************************************************************************
*                                                                         *
*   This program is free software; you can redistribute it and/or modify  *
*   it under the terms of the GNU General Public License as published by  *
*   the Free Software Foundation; either version 2 of the License, or     *
*   (at your option) any later version.                                   *
*                                                                         *
***************************************************************************/

#include <QEvent>
#include <QtDebug>

#include "engine/enginebuffer.h"
#include "cachingreader.h"
#include "sampleutil.h"

#include "controlpushbutton.h"
#include "controlindicator.h"
#include "configobject.h"
#include "controlpotmeter.h"
#include "controllinpotmeter.h"
#include "engine/enginebufferscalest.h"
#include "engine/enginebufferscalelinear.h"
#include "engine/enginebufferscaledummy.h"
#include "mathstuff.h"
#include "engine/engineworkerscheduler.h"
#include "engine/readaheadmanager.h"
#include "engine/enginecontrol.h"
#include "engine/loopingcontrol.h"
#include "engine/ratecontrol.h"
#include "engine/bpmcontrol.h"
#include "engine/quantizecontrol.h"
#include "engine/cuecontrol.h"
#include "engine/clockcontrol.h"
#include "util/timer.h"

#ifdef __VINYLCONTROL__
#include "engine/vinylcontrolcontrol.h"
#endif

#include "trackinfoobject.h"

const double kMaxPlayposRange = 1.14;
const double kMinPlayposRange = -0.14;

EngineBuffer::EngineBuffer(const char * _group, ConfigObject<ConfigValue> * _config) :
    m_engineLock(QMutex::Recursive),
    m_group(_group),
    m_pConfig(_config),
    m_pLoopingControl(NULL),
    m_pRateControl(NULL),
    m_pBpmControl(NULL),
    m_pReadAheadManager(NULL),
    m_pReader(NULL),
    m_filepos_play(0.),
    m_rate_old(0.),
    m_file_length_old(-1),
    m_file_srate_old(0),
    m_iSamplesCalculated(0),
    m_iUiSlowTick(0),
    m_pRepeat(NULL),
    m_startButton(NULL),
    m_endButton(NULL),
    m_pScale(NULL),
    m_pScaleLinear(NULL),
    m_pScaleST(NULL),
    m_bScalerChanged(false),
    m_bSeekQueued(0),
    m_dQueuedPosition(0),
    m_bLastBufferPaused(true),
    m_iTrackLoading(0),
    m_bPlayAfterLoading(false),
    m_fRampValue(0.0),
    m_iRampState(ENGINE_RAMP_NONE),
    m_pDitherBuffer(new CSAMPLE[MAX_BUFFER_LEN]),
    m_iDitherBufferReadIndex(0),
    m_pCrossFadeBuffer(new CSAMPLE[MAX_BUFFER_LEN]),
    m_iCrossFadeSamples(0),
    m_iLastBufferSize(0) {

    // Generate dither values
    for (int i = 0; i < MAX_BUFFER_LEN; ++i) {
        m_pDitherBuffer[i] = static_cast<float>(rand() % 32768) / 32768.0 - 0.5;
    }

    //zero out crossfade buffer
    SampleUtil::applyGain(m_pCrossFadeBuffer, 0.0, MAX_BUFFER_LEN);

    m_fLastSampleValue[0] = 0;
    m_fLastSampleValue[1] = 0;

    m_pReader = new CachingReader(_group, _config);
    connect(m_pReader, SIGNAL(trackLoading()),
            this, SLOT(slotTrackLoading()),
            Qt::DirectConnection);
    connect(m_pReader, SIGNAL(trackLoaded(TrackPointer, int, int)),
            this, SLOT(slotTrackLoaded(TrackPointer, int, int)),
            Qt::DirectConnection);
    connect(m_pReader, SIGNAL(trackLoadFailed(TrackPointer, QString)),
            this, SLOT(slotTrackLoadFailed(TrackPointer, QString)),
            Qt::DirectConnection);

    // Play button
    m_playButton = new ControlPushButton(ConfigKey(m_group, "play"));
    m_playButton->setButtonMode(ControlPushButton::TOGGLE);
    m_playButton->connectValueChangeRequest(
            this, SLOT(slotControlPlayRequest(double)),
            Qt::DirectConnection);

    m_playIndicator = new ControlIndicator(ConfigKey(m_group, "play_indicator"));

    //Play from Start Button (for sampler)
    m_playStartButton = new ControlPushButton(ConfigKey(m_group, "start_play"));
    connect(m_playStartButton, SIGNAL(valueChanged(double)),
            this, SLOT(slotControlPlayFromStart(double)),
            Qt::DirectConnection);

    // Jump to start and stop button
    m_stopStartButton = new ControlPushButton(ConfigKey(m_group, "start_stop"));
    connect(m_stopStartButton, SIGNAL(valueChanged(double)),
            this, SLOT(slotControlJumpToStartAndStop(double)),
            Qt::DirectConnection);

    //Stop playback (for sampler)
    m_stopButton = new ControlPushButton(ConfigKey(m_group, "stop"));
    connect(m_stopButton, SIGNAL(valueChanged(double)),
            this, SLOT(slotControlStop(double)),
            Qt::DirectConnection);

    // Start button
    m_startButton = new ControlPushButton(ConfigKey(m_group, "start"));
    connect(m_startButton, SIGNAL(valueChanged(double)),
            this, SLOT(slotControlStart(double)),
            Qt::DirectConnection);

    // End button
    m_endButton = new ControlPushButton(ConfigKey(m_group, "end"));
    connect(m_endButton, SIGNAL(valueChanged(double)),
            this, SLOT(slotControlEnd(double)),
            Qt::DirectConnection);

    m_pSlipButton = new ControlPushButton(ConfigKey(m_group, "slip_enabled"));
    m_pSlipButton->setButtonMode(ControlPushButton::TOGGLE);
    connect(m_pSlipButton, SIGNAL(valueChanged(double)),
            this, SLOT(slotControlSlip(double)),
            Qt::DirectConnection);
    connect(m_pSlipButton, SIGNAL(valueChangedFromEngine(double)),
            this, SLOT(slotControlSlip(double)),
            Qt::DirectConnection);
    m_pSlipPosition = new ControlObject(ConfigKey(m_group, "slip_playposition"));

    // Actual rate (used in visuals, not for control)
    m_rateEngine = new ControlObject(ConfigKey(m_group, "rateEngine"));

    // BPM to display in the UI (updated more slowly than the actual bpm)
    m_visualBpm = new ControlObject(ConfigKey(m_group, "visual_bpm"));

    // Slider to show and change song position
    //these bizarre choices map conveniently to the 0-127 range of midi
    m_playposSlider = new ControlLinPotmeter(
        ConfigKey(m_group, "playposition"), kMinPlayposRange, kMaxPlayposRange);
    connect(m_playposSlider, SIGNAL(valueChanged(double)),
            this, SLOT(slotControlSeek(double)),
            Qt::DirectConnection);

    // Control used to communicate ratio playpos to GUI thread
    m_visualPlaypos = new ControlPotmeter(
        ConfigKey(m_group, "visual_playposition"), kMinPlayposRange, kMaxPlayposRange);

    m_pRepeat = new ControlPushButton(ConfigKey(m_group, "repeat"));
    m_pRepeat->setButtonMode(ControlPushButton::TOGGLE);

    // Sample rate
    m_pSampleRate = ControlObject::getControl(ConfigKey("[Master]","samplerate"));

    m_pTrackSamples = new ControlObject(ConfigKey(m_group, "track_samples"));
    m_pTrackSampleRate = new ControlObject(ConfigKey(m_group, "track_samplerate"));

    // Quantization Controller for enabling and disabling the
    // quantization (alignment) of loop in/out positions and (hot)cues with
    // beats.
    addControl(new QuantizeControl(_group, _config));

    // Create the Loop Controller
    m_pLoopingControl = new LoopingControl(_group, _config);
    addControl(m_pLoopingControl);

#ifdef __VINYLCONTROL__
    // If VinylControl is enabled, add a VinylControlControl. This must be done
    // before RateControl is created.
    addControl(new VinylControlControl(m_group, _config));
#endif

    // Create the Rate Controller
    m_pRateControl = new RateControl(_group, _config);
    addControl(m_pRateControl);

    m_fwdButton = ControlObject::getControl(ConfigKey(_group, "fwd"));
    m_backButton = ControlObject::getControl(ConfigKey(_group, "back"));

    // Create the BPM Controller
    m_pBpmControl = new BpmControl(_group, _config);
    addControl(m_pBpmControl);

    // Create the clock controller
    m_pClockControl = new ClockControl(_group, _config);
    addControl(m_pClockControl);

    // Create the cue controller
    m_pCueControl = new CueControl(_group, _config);
    addControl(m_pCueControl);


    m_pReadAheadManager = new ReadAheadManager(m_pReader);
    m_pReadAheadManager->addEngineControl(m_pLoopingControl);
    m_pReadAheadManager->addEngineControl(m_pRateControl);

    // Construct scaling objects
    m_pScaleLinear = new EngineBufferScaleLinear(m_pReadAheadManager);

    m_pScaleST = new EngineBufferScaleST(m_pReadAheadManager);
    m_pScaleDummy = new EngineBufferScaleDummy(m_pReadAheadManager);
    setPitchIndpTimeStretch(false); // default to VE, let the user specify PITS in their mix

    m_pKeylock = new ControlPushButton(ConfigKey(m_group, "keylock"));
    m_pKeylock->setButtonMode(ControlPushButton::TOGGLE);
    m_pKeylock->set(false);

    m_pEject = new ControlPushButton(ConfigKey(m_group, "eject"));
    connect(m_pEject, SIGNAL(valueChanged(double)),
            this, SLOT(slotEjectTrack(double)),
            Qt::DirectConnection);

    //m_iRampIter = 0;
#ifdef __SCALER_DEBUG__
    df.setFileName("mixxx-debug.csv");
    df.open(QIODevice::WriteOnly | QIODevice::Text);
    writer.setDevice(&df);
#endif


    m_hintList.reserve(256); // Avoid reallocation
}

EngineBuffer::~EngineBuffer()
{
#ifdef __SCALER_DEBUG__
    //close the writer
    df.close();
#endif
    delete m_pReadAheadManager;
    delete m_pReader;

    delete m_playButton;
    delete m_playIndicator;
    delete m_playStartButton;
    delete m_stopStartButton;

    delete m_startButton;
    delete m_endButton;
    delete m_stopButton;
    delete m_rateEngine;
    delete m_playposSlider;
    delete m_visualPlaypos;
    delete m_visualBpm;

    delete m_pSlipButton;
    delete m_pSlipPosition;
    delete m_pRepeat;

    delete m_pTrackSamples;
    delete m_pTrackSampleRate;

    delete m_pScaleLinear;
    delete m_pScaleDummy;
    delete m_pScaleST;

    delete m_pKeylock;
    delete m_pEject;

    delete [] m_pDitherBuffer;
    delete [] m_pCrossFadeBuffer;

    while (m_engineControls.size() > 0) {
        EngineControl* pControl = m_engineControls.takeLast();
        delete pControl;
    }
}

double EngineBuffer::fractionalPlayposFromAbsolute(double absolutePlaypos) {
    double fFractionalPlaypos = 0.0;
    if (m_file_length_old != 0.) {
        fFractionalPlaypos = math_min(absolutePlaypos, m_file_length_old);
        fFractionalPlaypos /= m_file_length_old;
    } else {
        fFractionalPlaypos = 0.;
    }
    return fFractionalPlaypos;
}

void EngineBuffer::setPitchIndpTimeStretch(bool b)
{
    // MUST ACQUIRE THE PAUSE MUTEX BEFORE CALLING THIS METHOD

    // Change sound scale mode

    //SoundTouch's linear interpolation code doesn't sound very good.
    //Our own EngineBufferScaleLinear sounds slightly better, but it's
    //not working perfectly. Eventually we should have our own working
    //better, so scratching sounds good.

    //Update Dec 30/2007
    //If we delete the m_pScale object and recreate it, it eventually
    //causes some weird bad pointer somewhere, which will either cause
    //the waveform the roll in a weird way or fire an ASSERT from
    //visualchannel.cpp or something. Need to valgrind this or something.

    if (b == true) {
        m_pScale = m_pScaleST;
        ((EngineBufferScaleST *)m_pScaleST)->setPitchIndpTimeStretch(b);
    } else {
        m_pScale = m_pScaleLinear;
    }
    m_bScalerChanged = true;
}

double EngineBuffer::getBpm()
{
    return m_pBpmControl->getBpm();
}

double EngineBuffer::getFileBpm() {
    return m_pBpmControl->getFileBpm();
}

void EngineBuffer::setEngineMaster(EngineMaster * pEngineMaster) {
    m_engineLock.lock();
    foreach (EngineControl* pControl, m_engineControls) {
        pControl->setEngineMaster(pEngineMaster);
    }
    m_engineLock.unlock();
}

void EngineBuffer::queueNewPlaypos(double newpos) {
    // Temp Workaround: All seeks need to be done in the Engine thread so queue
    // it up.
    m_dQueuedPosition = newpos;
    m_bSeekQueued.fetchAndStoreRelease(1);
}

void EngineBuffer::setNewPlaypos(double newpos)
{
    //qDebug() << "engine new pos " << newpos;

    // Before seeking, read extra buffer for crossfading
    CSAMPLE* fadeout = m_pScale->getScaled(m_iLastBufferSize);
    m_iCrossFadeSamples = m_iLastBufferSize;
    SampleUtil::copyWithGain(m_pCrossFadeBuffer, fadeout, 1.0, m_iLastBufferSize);

    m_filepos_play = newpos;

    // Ensures that the playpos slider gets updated in next process call
    m_iSamplesCalculated = 1000000;

    // The right place to do this?
    if (m_pScale)
        m_pScale->clear();
    m_pReadAheadManager->notifySeek(m_filepos_play);

    // Must hold the engineLock while using m_engineControls
    m_engineLock.lock();
    for (QList<EngineControl*>::iterator it = m_engineControls.begin();
         it != m_engineControls.end(); it++) {
        EngineControl *pControl = *it;
        pControl->notifySeek(m_filepos_play);
    }

    m_playButton->set(m_playButton->get()); // verify or update play button and indicator

    m_engineLock.unlock();
}

const char * EngineBuffer::getGroup()
{
    return m_group;
}

double EngineBuffer::getRate()
{
    return m_rate_old;
}

// WARNING: Always called from the EngineWorker thread pool
void EngineBuffer::slotTrackLoading() {
    // Pause EngineBuffer from processing frames
    m_pause.lock();
    // Setting m_iTrackLoading inside a m_pause.lock ensures that
    // track buffer is not processed when starting to load a new one
    m_iTrackLoading = 1;
    m_pause.unlock();

    // Set play here, to signal the user that the play command is adopted
    m_playButton->set((double)m_bPlayAfterLoading);
    m_pTrackSamples->set(0); // Stop renderer
}

// WARNING: Always called from the EngineWorker thread pool
void EngineBuffer::slotTrackLoaded(TrackPointer pTrack,
                                   int iTrackSampleRate,
                                   int iTrackNumSamples) {
    m_pause.lock();
    m_visualPlaypos->set(-1);
    m_pCurrentTrack = pTrack;
    m_file_srate_old = iTrackSampleRate;
    m_file_length_old = iTrackNumSamples;
    m_pTrackSamples->set(iTrackNumSamples);
    m_pTrackSampleRate->set(iTrackSampleRate);
    m_pause.unlock();

    // All EngingeControls are connected directly
    emit(trackLoaded(pTrack));
    // Start buffer processing after all EngineContols are up to date
    // with the current track e.g track is seeked to Cue
    m_iTrackLoading = 0;
}

// WARNING: Always called from the EngineWorker thread pool
void EngineBuffer::slotTrackLoadFailed(TrackPointer pTrack,
                                       QString reason) {
    m_iTrackLoading = 0;
    m_playButton->set(0.0f);
    ejectTrack();
    emit(trackLoadFailed(pTrack, reason));
}

TrackPointer EngineBuffer::getLoadedTrack() const {
    return m_pCurrentTrack;
}

void EngineBuffer::ejectTrack() {
    // Don't allow ejections while playing a track. We don't need to lock to
    // call ControlObject::get() so this is fine.
<<<<<<< HEAD
    if (m_playButton->get() > 0) {
=======
    if (m_playButton->get() > 0 || !m_pCurrentTrack) {
>>>>>>> 1b810a68
        return;
    }

    m_pause.lock();
    m_iTrackLoading = 0;
    m_pTrackSamples->set(0);
    m_pTrackSampleRate->set(0);
    TrackPointer pTrack = m_pCurrentTrack;
    m_pCurrentTrack.clear();
    m_file_srate_old = 0;
    m_file_length_old = 0;
    m_playButton->set(0.0);
    m_visualBpm->set(0.0);
    slotControlSeek(0.);
    m_pause.unlock();

    emit(trackUnloaded(pTrack));
}

// WARNING: This method runs in both the GUI thread and the Engine Thread
void EngineBuffer::slotControlSeek(double change)
{
    if(isnan(change) || change > kMaxPlayposRange || change < kMinPlayposRange) {
        // This seek is ridiculous.
        return;
    }

    // Find new playpos, restrict to valid ranges.
    double new_playpos = round(change * m_file_length_old);

    // TODO(XXX) currently not limiting seeks file_length_old instead of
    // kMaxPlayposRange.
    if (new_playpos > m_file_length_old)
        new_playpos = m_file_length_old;

    // Ensure that the file position is even (remember, stereo channel files...)
    if (!even((int)new_playpos))
        new_playpos--;

    queueNewPlaypos(new_playpos);
}

// WARNING: This method runs from SyncWorker and Engine Worker
void EngineBuffer::slotControlSeekAbs(double abs)
{
    slotControlSeek(abs / m_file_length_old);
}

void EngineBuffer::slotControlPlayRequest(double v)
{
    // if "play" is set by cue button, a toggle request (play = 0.0) is
    // used for latching play.
    bool previewing = m_pCueControl->isCuePreviewing(v == 0.0);
    if (v == 0.0 && previewing) {
        // play remains in play state when latching
        v = 1.0;
        previewing = false;
    }

    // If no track is currently loaded, turn play off. If a track is loading
    // allow the set since it might apply to a track we are loading due to the
    // asynchrony.
    if ((!m_pCurrentTrack && m_iTrackLoading == 0) ||
            (m_pCurrentTrack && m_filepos_play >= m_file_length_old )) {
        v = 0.0;
        m_playIndicator->setBlinkValue(ControlIndicator::OFF);
    } else {
        if (v && !previewing) {
            // Indicates a latched Play
            m_playIndicator->setBlinkValue(ControlIndicator::ON);
        } else {
            // Indicates Play is possible
            m_playIndicator->setBlinkValue(ControlIndicator::RATIO1TO1_500MS);
        }
    }

    // set and confirm must be called in any case to update the widget toggle state
    m_playButton->setAndConfirm(v);
}

void EngineBuffer::slotControlStart(double v)
{
    if (v > 0.0) {
        slotControlSeek(0.);
    }
}

void EngineBuffer::slotControlEnd(double v)
{
    if (v > 0.0) {
        slotControlSeek(1.);
    }
}

void EngineBuffer::slotControlPlayFromStart(double v)
{
    if (v > 0.0) {
        slotControlSeek(0.);
        m_playButton->set(1);
    }
}

void EngineBuffer::slotControlJumpToStartAndStop(double v)
{
    if (v > 0.0) {
        slotControlSeek(0.);
        m_playButton->set(0);
    }
}

void EngineBuffer::slotControlStop(double v)
{
    if (v > 0.0) {
        m_playButton->set(0);
    }
}

void EngineBuffer::slotControlSlip(double v)
{
    bool enabled = v > 0.0;
    if (enabled == m_bSlipEnabled) {
        return;
    }

    m_bSlipEnabled = enabled;

    if (enabled) {
        // TODO(rryan): Should this filepos instead be the RAMAN current
        // position? filepos_play could be out of date.
        m_dSlipPosition = m_filepos_play;
        m_pSlipPosition->set(fractionalPlayposFromAbsolute(m_dSlipPosition));
        m_dSlipRate = m_rate_old;
    } else {
        // TODO(owen) assuming that looping will get canceled properly
        slotControlSeekAbs(m_dSlipPosition);
        m_dSlipPosition = 0;
        m_pSlipPosition->set(0);
    }
}


void EngineBuffer::process(const CSAMPLE *, const CSAMPLE * pOut, const int iBufferSize)
{
    Q_ASSERT(even(iBufferSize));
    m_pReader->process();
    // Steps:
    // - Lookup new reader information
    // - Calculate current rate
    // - Scale the audio with m_pScale, copy the resulting samples into the
    //   output buffer
    // - Give EngineControl's a chance to do work / request seeks, etc
    // - Process repeat mode if we're at the end or beginning of a track
    // - Set last sample value (m_fLastSampleValue) so that rampOut works? Other
    //   miscellaneous upkeep issues.

    CSAMPLE * pOutput = (CSAMPLE *)pOut; // strip const attribute TODO(XXX): avoid this hack
    bool bCurBufferPaused = false;
    double rate = 0;

    bool bTrackLoading = m_iTrackLoading != 0;
    if (!bTrackLoading && m_pause.tryLock()) {
        ScopedTimer t("EngineBuffer::process_pauselock");
        float sr = m_pSampleRate->get();

        double baserate = 0.0f;
        if (sr > 0) {
            baserate = ((double)m_file_srate_old / sr);
        }

        bool paused = m_playButton->get() != 0.0f ? false : true;

        bool is_scratching;
        rate = m_pRateControl->calculateRate(baserate, paused, iBufferSize,
                                             &is_scratching);

        //qDebug() << "rate" << rate << " paused" << paused;

        // Update the slipped position
        if (m_bSlipEnabled) {
            m_dSlipPosition += static_cast<double>(iBufferSize) * m_dSlipRate;
            m_pSlipPosition->set(fractionalPlayposFromAbsolute(m_dSlipPosition));
        }

        // Scratching always disables keylock because keylock sounds terrible
        // when not going at a constant rate.
        if (is_scratching && m_pScale != m_pScaleLinear) {
            setPitchIndpTimeStretch(false);
        } else if (!is_scratching) {
            if (m_pKeylock->get() && m_pScale != m_pScaleST) {
                setPitchIndpTimeStretch(true);
            } else if (!m_pKeylock->get() && m_pScale == m_pScaleST) {
                setPitchIndpTimeStretch(false);
            }
        }

        if (m_bSeekQueued.testAndSetAcquire(1, 0)) {
            setNewPlaypos(m_dQueuedPosition);
        }

        // If the rate has changed, set it in the scale object
        if (rate != m_rate_old || m_bScalerChanged) {
            // The rate returned by the scale object can be different from the wanted rate!
            // Make sure new scaler has proper position
            if (m_bScalerChanged) {
                setNewPlaypos(m_filepos_play);
            } else if (m_pScale != m_pScaleLinear) { // linear scaler does this part for us now
                //XXX: Trying to force RAMAN to read from correct
                //     playpos when rate changes direction - Albert
                if ((m_rate_old <= 0 && rate > 0) ||
                    (m_rate_old >= 0 && rate < 0)) {
                    setNewPlaypos(m_filepos_play);
                }
            }

            if (baserate > 0) { // Prevent division by 0
                rate = baserate * m_pScale->setTempo(rate/baserate);
            }
            m_pScale->setBaseRate(baserate);
            m_rate_old = rate;
            // Scaler is up to date now.
            m_bScalerChanged = false;
        }

        bool at_start = m_filepos_play <= 0;
        bool at_end = m_filepos_play >= m_file_length_old;
        bool backwards = rate < 0;

        // If we're playing past the end, playing before the start, or standing
        // still then by definition the buffer is paused.
        bCurBufferPaused = (rate == 0 || (at_end && !backwards));

        // If the buffer is not paused, then scale the audio.
        if (!bCurBufferPaused) {
            // The fileposition should be: (why is this thing a double anyway!?
            // Integer valued.
            double filepos_play_rounded = round(m_filepos_play);
            if (filepos_play_rounded != m_filepos_play) {
                qWarning() << __FILE__ << __LINE__ << "ERROR: filepos_play is not round:" << m_filepos_play;
                m_filepos_play = filepos_play_rounded;
            }

            // Even.
            if (!even(m_filepos_play)) {
                qWarning() << "ERROR: filepos_play is not even:" << m_filepos_play;
                m_filepos_play--;
            }

            // Perform scaling of Reader buffer into buffer.
            CSAMPLE* output = m_pScale->getScaled(iBufferSize);
            double samplesRead = m_pScale->getSamplesRead();

            // qDebug() << "sourceSamples used " << iSourceSamples
            //          <<" samplesRead " << samplesRead
            //          << ", buffer pos " << iBufferStartSample
            //          << ", play " << filepos_play
            //          << " bufferlen " << iBufferSize;

            // Copy scaled audio into pOutput
            memcpy(pOutput, output, sizeof(pOutput[0]) * iBufferSize);

            // Adjust filepos_play by the amount we processed. TODO(XXX) what
            // happens if samplesRead is a fraction?
            m_filepos_play =
                    m_pReadAheadManager->getEffectiveVirtualPlaypositionFromLog(
                        static_cast<int>(m_filepos_play), samplesRead);
        }

        //Crossfade if we just did a seek
        if (m_iCrossFadeSamples > 0) {
            int i = 0;
            double cross_len = 0;
            if (m_iCrossFadeSamples >= iBufferSize) {
                i = m_iCrossFadeSamples - iBufferSize;
                cross_len = static_cast<double>(iBufferSize) / 2.0;
            } else {
                cross_len = static_cast<double>(m_iCrossFadeSamples) / 2.0;
            }

            double cross_mix = 0.0;
            double cross_inc = 1.0 / cross_len;
            // Do crossfade from old fadeout buffer to this new data
            for (int j = 0; j + 1 < iBufferSize && i + 1 < m_iCrossFadeSamples; i += 2, j += 2) {
                pOutput[j] = pOutput[j] * cross_mix + m_pCrossFadeBuffer[i] * (1.0 - cross_mix);
                pOutput[j+1] = pOutput[j+1] * cross_mix + m_pCrossFadeBuffer[i+1] * (1.0 - cross_mix);
                cross_mix += cross_inc;
            }
            m_iCrossFadeSamples = 0;
        }

        m_engineLock.lock();
        QListIterator<EngineControl*> it(m_engineControls);
        while (it.hasNext()) {
            EngineControl* pControl = it.next();
            pControl->setCurrentSample(m_filepos_play, m_file_length_old);
            pControl->process(rate, m_filepos_play, m_file_length_old, iBufferSize);
        }
        m_engineLock.unlock();


        // Update all the indicators that EngineBuffer publishes to allow
        // external parts of Mixxx to observe its status.
        updateIndicators(rate, iBufferSize);

        // Handle repeat mode
        at_start = m_filepos_play <= 0;
        at_end = m_filepos_play >= m_file_length_old;

        bool repeat_enabled = m_pRepeat->get() != 0.0f;

        bool end_of_track = //(at_start && backwards) ||
            (at_end && !backwards);

        // If playbutton is pressed, check if we are at start or end of track
        if ((m_playButton->get() || (m_fwdButton->get() || m_backButton->get()))
            	&& end_of_track) {
            if (repeat_enabled) {
                double seekPosition = at_start ? m_file_length_old : 0;
                slotControlSeek(seekPosition);
            } else {
                m_playButton->set(0.);
            }
        }

        // release the pauselock
        m_pause.unlock();
    } else { // if (!bTrackLoading && m_pause.tryLock()) {
        // If we can't get the pause lock then this buffer will be silence.
        bCurBufferPaused = true;
    }

    if (!bTrackLoading) {
        // Give the Reader hints as to which chunks of the current song we
        // really care about. It will try very hard to keep these in memory
        hintReader(rate);
    }

    const double kSmallRate = 0.005;
    if (m_bLastBufferPaused && !bCurBufferPaused) {
        if (fabs(rate) > kSmallRate) { //at very slow forward rates, don't ramp up
            m_iRampState = ENGINE_RAMP_UP;
        }
    } else if (!m_bLastBufferPaused && bCurBufferPaused) {
        m_iRampState = ENGINE_RAMP_DOWN;
    } else { //we are not changing state
        // Make sure we aren't accidentally ramping down. This is how we make
        // sure that ramp value will become 1.0 eventually.
        //
        // 9/2012 rryan -- As I understand it this code intends to prevent us
        // from getting stuck ramped down. If there is a meaningfully large rate
        // and we aren't ramped up completely then it makes us ramp up. This
        // causes crazy feedback if you scratch at the non-silent end of a
        // track. See Bug #1006111. I added a !bCurBufferPaused term here because
        // if rate > 0 and bCurBufferPaused then basically you are at the end of
        // the track and trying to jog forward so this uniquely blocks that
        // situation.
        if (fabs(rate) > kSmallRate && !bCurBufferPaused &&
            m_iRampState != ENGINE_RAMP_UP && m_fRampValue < 1.0) {
            m_iRampState = ENGINE_RAMP_UP;
        }
    }

    //let's try holding the last sample value constant, and pull it
    //towards zero
    float ramp_inc = 0;
    if (m_iRampState == ENGINE_RAMP_UP ||
        m_iRampState == ENGINE_RAMP_DOWN) {
        // Ramp of 3.33 ms
        ramp_inc = m_iRampState * 300 / m_pSampleRate->get();

        for (int i=0; i < iBufferSize; i += 2) {
            if (bCurBufferPaused) {
                float dither = m_pDitherBuffer[m_iDitherBufferReadIndex];
                m_iDitherBufferReadIndex = (m_iDitherBufferReadIndex + 1) % MAX_BUFFER_LEN;
                pOutput[i] = m_fLastSampleValue[0] * m_fRampValue + dither;
                pOutput[i+1] = m_fLastSampleValue[1] * m_fRampValue + dither;
            } else {
                pOutput[i] = pOutput[i] * m_fRampValue;
                pOutput[i+1] = pOutput[i+1] * m_fRampValue;
            }

            m_fRampValue += ramp_inc;
            if (m_fRampValue >= 1.0) {
                m_iRampState = ENGINE_RAMP_NONE;
                m_fRampValue = 1.0;
            } else if (m_fRampValue <= 0.0) {
                m_iRampState = ENGINE_RAMP_NONE;
                m_fRampValue = 0.0;
            }
        }
    } else if (m_fRampValue == 0.0) {
        SampleUtil::applyGain(pOutput, 0.0, iBufferSize);
    }

    if ((!bCurBufferPaused && m_iRampState == ENGINE_RAMP_NONE) ||
        (bCurBufferPaused && m_fRampValue == 0.0)) {
        m_fLastSampleValue[0] = pOutput[iBufferSize-2];
        m_fLastSampleValue[1] = pOutput[iBufferSize-1];
    }

#ifdef __SCALER_DEBUG__
    for (int i=0; i<iBufferSize; i+=2) {
        writer << pOutput[i] <<  "\n";
    }
#endif

    m_bLastBufferPaused = bCurBufferPaused;
    m_iLastBufferSize = iBufferSize;
}

void EngineBuffer::updateIndicators(double rate, int iBufferSize) {

    // Increase samplesCalculated by the buffer size
    m_iSamplesCalculated += iBufferSize;

    double fFractionalPlaypos = fractionalPlayposFromAbsolute(m_filepos_play);

    // Update indicators that are only updated after every
    // sampleRate/kiUpdateRate samples processed.  (e.g. playposSlider,
    // rateEngine)
    if (m_iSamplesCalculated > (m_pSampleRate->get()/kiUpdateRate)) {
        m_playposSlider->set(fFractionalPlaypos);

        if(rate != m_rateEngine->get())
            m_rateEngine->set(rate);

        //Update the BPM even more slowly
        m_iUiSlowTick = (m_iUiSlowTick + 1) % kiBpmUpdateRate;
        if (m_iUiSlowTick == 0) {
            m_visualBpm->set(m_pBpmControl->getBpm());
        }

        // Reset sample counter
        m_iSamplesCalculated = 0;
    }

    // Update visual control object, this needs to be done more often than the
    // rateEngine and playpos slider
    m_visualPlaypos->set(fFractionalPlaypos);
}

void EngineBuffer::hintReader(const double dRate) {
    m_engineLock.lock();

    m_hintList.clear();
    m_pReadAheadManager->hintReader(dRate, &m_hintList);

    //if slipping, hint about virtual position so we're ready for it
    if (m_bSlipEnabled) {
        Hint hint;
        hint.length = 2048; //default length please
        hint.sample = m_dSlipRate >= 0 ? m_dSlipPosition : m_dSlipPosition - 2048;
        hint.priority = 1;
        m_hintList.append(hint);
    }

    QListIterator<EngineControl*> it(m_engineControls);
    while (it.hasNext()) {
        EngineControl* pControl = it.next();
        pControl->hintReader(&m_hintList);
    }
    m_pReader->hintAndMaybeWake(m_hintList);

    m_engineLock.unlock();
}

// WARNING: This method runs in the GUI thread
void EngineBuffer::slotLoadTrack(TrackPointer pTrack, bool play) {
    // Signal to the reader to load the track. The reader will respond with
    // trackLoading and then either with trackLoaded or trackLoadFailed signals.
    m_bPlayAfterLoading = play;
    m_pReader->newTrack(pTrack);
}

void EngineBuffer::addControl(EngineControl* pControl) {
    // Connect to signals from EngineControl here...
    m_engineLock.lock();
    m_engineControls.push_back(pControl);
    m_engineLock.unlock();
    pControl->setEngineBuffer(this);
    connect(this, SIGNAL(trackLoaded(TrackPointer)),
            pControl, SLOT(trackLoaded(TrackPointer)),
            Qt::DirectConnection);
    connect(this, SIGNAL(trackUnloaded(TrackPointer)),
            pControl, SLOT(trackUnloaded(TrackPointer)),
            Qt::DirectConnection);
}

void EngineBuffer::bindWorkers(EngineWorkerScheduler* pWorkerScheduler) {
    m_pReader->setScheduler(pWorkerScheduler);
}

bool EngineBuffer::isTrackLoaded() {
    if (m_pCurrentTrack) {
        return true;
    }
    return false;
}

void EngineBuffer::slotEjectTrack(double v) {
    if (v > 0) {
        ejectTrack();
    }
}

/*
void EngineBuffer::setReader(CachingReader* pReader) {
    disconnect(m_pReader, 0, this, 0);
    delete m_pReader;
    m_pReader = pReader;
    m_pReadAheadManager->setReader(pReader);
    connect(m_pReader, SIGNAL(trackLoading()),
            this, SLOT(slotTrackLoading()),
            Qt::DirectConnection);
    connect(m_pReader, SIGNAL(trackLoaded(TrackPointer, int, int)),
            this, SLOT(slotTrackLoaded(TrackPointer, int, int)),
            Qt::DirectConnection);
    connect(m_pReader, SIGNAL(trackLoadFailed(TrackPointer, QString)),
            this, SLOT(slotTrackLoadFailed(TrackPointer, QString)),
            Qt::DirectConnection);
}
*/<|MERGE_RESOLUTION|>--- conflicted
+++ resolved
@@ -448,11 +448,7 @@
 void EngineBuffer::ejectTrack() {
     // Don't allow ejections while playing a track. We don't need to lock to
     // call ControlObject::get() so this is fine.
-<<<<<<< HEAD
-    if (m_playButton->get() > 0) {
-=======
     if (m_playButton->get() > 0 || !m_pCurrentTrack) {
->>>>>>> 1b810a68
         return;
     }
 
