#include "engine/enginebuffer.h"

#include <QtDebug>

#include "control/controllinpotmeter.h"
#include "control/controlpotmeter.h"
#include "control/controlproxy.h"
#include "control/controlpushbutton.h"
#include "engine/bufferscalers/enginebufferscalelinear.h"
#include "engine/bufferscalers/enginebufferscalest.h"
#include "engine/cachingreader/cachingreader.h"
#include "engine/channels/enginechannel.h"
#include "engine/controls/bpmcontrol.h"
#include "engine/controls/clockcontrol.h"
#include "engine/controls/cuecontrol.h"
#include "engine/controls/enginecontrol.h"
#include "engine/controls/keycontrol.h"
#include "engine/controls/loopingcontrol.h"
#include "engine/controls/quantizecontrol.h"
#include "engine/controls/ratecontrol.h"
#include "engine/enginemixer.h"
#include "engine/readaheadmanager.h"
#include "engine/sync/enginesync.h"
#include "engine/sync/synccontrol.h"
#include "mixer/playermanager.h"
#include "moc_enginebuffer.cpp"
#include "preferences/usersettings.h"
#include "track/track.h"
#include "util/assert.h"
#include "util/compatibility/qatomic.h"
#include "util/defs.h"
#include "util/logger.h"
#include "util/sample.h"
#include "util/timer.h"
#include "waveform/visualplayposition.h"

#ifdef __RUBBERBAND__
#include "engine/bufferscalers/enginebufferscalerubberband.h"
#endif

#ifdef __VINYLCONTROL__
#include "engine/controls/vinylcontrolcontrol.h"
#endif

namespace {
const mixxx::Logger kLogger("EngineBuffer");

constexpr double kLinearScalerElipsis =
        1.00058; // 2^(0.01/12): changes < 1 cent allows a linear scaler

// Rate at which the playpos slider is updated
constexpr int kPlaypositionUpdateRate = 15; // updates per second

const QString kAppGroup = QStringLiteral("[App]");

} // anonymous namespace

EngineBuffer::EngineBuffer(const QString& group,
        UserSettingsPointer pConfig,
        EngineChannel* pChannel,
        EngineMixer* pMixingEngine,
        mixxx::audio::ChannelCount maxSupportedChannel)
        : m_group(group),
          m_pConfig(pConfig),
          m_pLoopingControl(nullptr),
          m_pSyncControl(nullptr),
          m_pVinylControlControl(nullptr),
          m_pRateControl(nullptr),
          m_pBpmControl(nullptr),
          m_pKeyControl(nullptr),
          m_pReadAheadManager(nullptr),
          m_pReader(nullptr),
          m_playPos(kInitialPlayPosition),
          m_speed_old(0),
          m_actual_speed(0),
          m_tempo_ratio_old(1.),
          m_scratching_old(false),
          m_reverse_old(false),
          m_pitch_old(0),
          m_baserate_old(0),
          m_rate_old(0.),
          m_trackEndPositionOld(mixxx::audio::kInvalidFramePos),
          m_slipPos(mixxx::audio::kStartFramePos),
          m_dSlipRate(1.0),
          m_bSlipEnabledProcessing(false),
          m_slipModeState(SlipModeState::Disabled),
          m_quantize(ControlFlag::AllowMissingOrInvalid),
          m_pRepeat(nullptr),
          m_startButton(nullptr),
          m_endButton(nullptr),
          m_bScalerOverride(false),
          m_iSeekPhaseQueued(0),
          m_iEnableSyncQueued(SYNC_REQUEST_NONE),
          m_iSyncModeQueued(static_cast<int>(SyncMode::Invalid)),
          m_bPlayAfterLoading(false),
          m_channelCount(mixxx::kEngineChannelOutputCount),
          m_pCrossfadeBuffer(SampleUtil::alloc(
                  kMaxEngineFrames * mixxx::kMaxEngineChannelInputCount)),
          m_bCrossfadeReady(false),
          m_lastBufferSize(0)
#ifdef __STEM__
          ,
          m_stemMask()
#endif
{
    // This should be a static assertion, but isValid() is not constexpr.
    DEBUG_ASSERT(kInitialPlayPosition.isValid());

    m_queuedSeek.setValue(kNoQueuedSeek);

    // zero out crossfade buffer
    SampleUtil::clear(m_pCrossfadeBuffer, kMaxEngineFrames * mixxx::kMaxEngineChannelInputCount);

    m_pReader = new CachingReader(group, pConfig, maxSupportedChannel);
    connect(m_pReader, &CachingReader::trackLoading,
            this, &EngineBuffer::slotTrackLoading,
            Qt::DirectConnection);
    connect(m_pReader, &CachingReader::trackLoaded,
            this, &EngineBuffer::slotTrackLoaded,
            Qt::DirectConnection);
    connect(m_pReader, &CachingReader::trackLoadFailed,
            this, &EngineBuffer::slotTrackLoadFailed,
            Qt::DirectConnection);

    // Play button
    m_playButton = new ControlPushButton(ConfigKey(m_group, "play"));
    m_playButton->setButtonMode(mixxx::control::ButtonMode::Toggle);
    m_playButton->connectValueChangeRequest(
            this, &EngineBuffer::slotControlPlayRequest,
            Qt::DirectConnection);

    //Play from Start Button (for sampler)
    m_playStartButton = new ControlPushButton(ConfigKey(m_group, "start_play"));
    connect(m_playStartButton, &ControlObject::valueChanged,
            this, &EngineBuffer::slotControlPlayFromStart,
            Qt::DirectConnection);

    // Jump to start and stop button
    m_stopStartButton = new ControlPushButton(ConfigKey(m_group, "start_stop"));
    connect(m_stopStartButton, &ControlObject::valueChanged,
            this, &EngineBuffer::slotControlJumpToStartAndStop,
            Qt::DirectConnection);

    //Stop playback (for sampler)
    m_stopButton = new ControlPushButton(ConfigKey(m_group, "stop"));
    connect(m_stopButton, &ControlObject::valueChanged,
            this, &EngineBuffer::slotControlStop,
            Qt::DirectConnection);

    // Start button
    m_startButton = new ControlPushButton(ConfigKey(m_group, "start"));
    m_startButton->setButtonMode(mixxx::control::ButtonMode::Trigger);
    connect(m_startButton, &ControlObject::valueChanged,
            this, &EngineBuffer::slotControlStart,
            Qt::DirectConnection);

    // End button
    m_endButton = new ControlPushButton(ConfigKey(m_group, "end"));
    connect(m_endButton, &ControlObject::valueChanged,
            this, &EngineBuffer::slotControlEnd,
            Qt::DirectConnection);

    m_pSlipButton = new ControlPushButton(ConfigKey(m_group, "slip_enabled"));
    m_pSlipButton->setButtonMode(mixxx::control::ButtonMode::Toggle);

    m_playposSlider = new ControlLinPotmeter(
        ConfigKey(m_group, "playposition"), 0.0, 1.0, 0, 0, true);
    connect(m_playposSlider, &ControlObject::valueChanged,
            this, &EngineBuffer::slotControlSeek,
            Qt::DirectConnection);

    // Control used to communicate ratio playpos to GUI thread
    m_visualPlayPos = VisualPlayPosition::getVisualPlayPosition(m_group);

    m_pRepeat = new ControlPushButton(ConfigKey(m_group, "repeat"));
    m_pRepeat->setButtonMode(mixxx::control::ButtonMode::Toggle);

    m_pSampleRate = new ControlProxy(kAppGroup, QStringLiteral("samplerate"), this);

    m_pTrackSamples = new ControlObject(ConfigKey(m_group, "track_samples"));
    m_pTrackSampleRate = new ControlObject(ConfigKey(m_group, "track_samplerate"));

    m_pKeylock = new ControlPushButton(ConfigKey(m_group, "keylock"), true);
    m_pKeylock->setButtonMode(mixxx::control::ButtonMode::Toggle);

    m_pReplayGain = new ControlProxy(m_group, QStringLiteral("replaygain"), this);

    m_pTrackLoaded = new ControlObject(ConfigKey(m_group, "track_loaded"), false);
    m_pTrackLoaded->setReadOnly();

    // Quantization Controller for enabling and disabling the
    // quantization (alignment) of loop in/out positions and (hot)cues with
    // beats.
    QuantizeControl* pQuantize_control = new QuantizeControl(group, pConfig);
    addControl(pQuantize_control);
    m_quantize = PollingControlProxy(ConfigKey(group, "quantize"));

    // Create the Loop Controller
    m_pLoopingControl = new LoopingControl(group, pConfig);
    addControl(m_pLoopingControl);

    m_pEngineSync = pMixingEngine->getEngineSync();

    m_pSyncControl = new SyncControl(group, pConfig, pChannel, m_pEngineSync);

#ifdef __VINYLCONTROL__
    if (PlayerManager::isDeckGroup(group)) {
        m_pVinylControlControl = new VinylControlControl(group, pConfig);
        connect(m_pVinylControlControl,
                &VinylControlControl::noVinylControlInputConfigured,
                this,
                // signal-to-signal
                &EngineBuffer::noVinylControlInputConfigured);
        addControl(m_pVinylControlControl);
    }
#endif

    // Create the Rate Controller
    m_pRateControl = new RateControl(group, pConfig);
    // Add the Rate Controller
    addControl(m_pRateControl);
    // Looping Control needs Rate Control for Reverse Button
    m_pLoopingControl->setRateControl(m_pRateControl);

    // Create the BPM Controller
    m_pBpmControl = new BpmControl(group, pConfig);
    addControl(m_pBpmControl);

    // TODO(rryan) remove this dependence?
    m_pRateControl->setBpmControl(m_pBpmControl);
    m_pSyncControl->setEngineControls(m_pRateControl, m_pBpmControl);
    pMixingEngine->getEngineSync()->addSyncableDeck(m_pSyncControl);
    addControl(m_pSyncControl);

    m_pKeyControl = new KeyControl(group, pConfig);
    addControl(m_pKeyControl);

    // Create the clock controller
    m_pClockControl = new ClockControl(group, pConfig);
    addControl(m_pClockControl);

    // Create the cue controller
    m_pCueControl = new CueControl(group, pConfig);
    addControl(m_pCueControl);

    connect(m_pLoopingControl,
            &LoopingControl::loopReset,
            m_pCueControl,
            &CueControl::slotLoopReset,
            Qt::DirectConnection);
    connect(m_pLoopingControl,
            &LoopingControl::loopUpdated,
            m_pCueControl,
            &CueControl::slotLoopUpdated,
            Qt::DirectConnection);
    connect(m_pLoopingControl,
            &LoopingControl::loopEnabledChanged,
            m_pCueControl,
            &CueControl::slotLoopEnabledChanged,
            Qt::DirectConnection);
    connect(m_pCueControl,
            &CueControl::loopRemove,
            m_pLoopingControl,
            &LoopingControl::slotLoopRemove,
            Qt::DirectConnection);

    m_pReadAheadManager = new ReadAheadManager(m_pReader,
                                               m_pLoopingControl);
    m_pReadAheadManager->addRateControl(m_pRateControl);

    m_pKeylockEngine = new ControlProxy(kAppGroup, QStringLiteral("keylock_engine"), this);
    m_pKeylockEngine->connectValueChanged(this,
            &EngineBuffer::slotKeylockEngineChanged,
            Qt::DirectConnection);
    // Construct scaling objects
    m_pScaleLinear = new EngineBufferScaleLinear(m_pReadAheadManager);
    m_pScaleST = new EngineBufferScaleST(m_pReadAheadManager);
#ifdef __RUBBERBAND__
    m_pScaleRB = new EngineBufferScaleRubberBand(m_pReadAheadManager);
#endif
    slotKeylockEngineChanged(m_pKeylockEngine->get());
    m_pScaleVinyl = m_pScaleLinear;
    m_pScale = m_pScaleVinyl;
    m_pScale->clear();
    m_bScalerChanged = true;

    m_pPassthroughEnabled = new ControlProxy(group, "passthrough", this);
    m_pPassthroughEnabled->connectValueChanged(this, &EngineBuffer::slotPassthroughChanged,
                                               Qt::DirectConnection);

#ifdef __SCALER_DEBUG__
    df.setFileName("mixxx-debug.csv");
    df.open(QIODevice::WriteOnly | QIODevice::Text);
    writer.setDevice(&df);
#endif

    // Now that all EngineControls have been created call setEngineMixer.
    // TODO(XXX): Get rid of EngineControl::setEngineMixer and
    // EngineControl::setEngineBuffer entirely and pass them through the
    // constructor.
    setEngineMixer(pMixingEngine);
}

EngineBuffer::~EngineBuffer() {
#ifdef __SCALER_DEBUG__
    //close the writer
    df.close();
#endif

    qDeleteAll(m_engineControls.rbegin(), m_engineControls.rend());

    delete m_pReadAheadManager;
    delete m_pReader;

    delete m_playButton;
    delete m_playStartButton;
    delete m_stopStartButton;

    delete m_startButton;
    delete m_endButton;
    delete m_stopButton;
    delete m_playposSlider;

    delete m_pSlipButton;
    delete m_pRepeat;
    delete m_pSampleRate;

    delete m_pTrackLoaded;
    delete m_pTrackSamples;
    delete m_pTrackSampleRate;

    delete m_pScaleLinear;
    delete m_pScaleST;
#ifdef __RUBBERBAND__
    delete m_pScaleRB;
#endif

    delete m_pKeylock;
    delete m_pReplayGain;

    SampleUtil::free(m_pCrossfadeBuffer);
}

void EngineBuffer::bindWorkers(EngineWorkerScheduler* pWorkerScheduler) {
    m_pReader->setScheduler(pWorkerScheduler);
}

void EngineBuffer::enableIndependentPitchTempoScaling(bool bEnable,
        const std::size_t bufferSize) {
    // MUST ACQUIRE THE PAUSE MUTEX BEFORE CALLING THIS METHOD

    // When no time-stretching or pitch-shifting is needed we use our own linear
    // interpolation code (EngineBufferScaleLinear). It is faster and sounds
    // much better for scratching.

    // m_pScaleKeylock and m_pScaleVinyl could change out from under us,
    // so cache it.
    EngineBufferScale* keylock_scale = m_pScaleKeylock;
    EngineBufferScale* vinyl_scale = m_pScaleVinyl;

    if (bEnable && m_pScale != keylock_scale) {
        if (m_speed_old != 0.0) {
            // Crossfade if we are not paused.
            // If we start from zero a ramping gain is
            // applied later
            readToCrossfadeBuffer(bufferSize);
        }
        m_pScale = keylock_scale;
        m_pScale->clear();
        m_bScalerChanged = true;
    } else if (!bEnable && m_pScale != vinyl_scale) {
        if (m_speed_old != 0.0) {
            // Crossfade if we are not paused
            // (for slow speeds below 0.1 the vinyl_scale is used)
            readToCrossfadeBuffer(bufferSize);
        }
        m_pScale = vinyl_scale;
        m_pScale->clear();
        m_bScalerChanged = true;
    }
}

mixxx::Bpm EngineBuffer::getBpm() const {
    return m_pBpmControl->getBpm();
}

mixxx::Bpm EngineBuffer::getLocalBpm() const {
    return m_pBpmControl->getLocalBpm();
}

void EngineBuffer::setBeatLoop(mixxx::audio::FramePos startPosition, bool enabled) {
    m_pLoopingControl->setBeatLoop(startPosition, enabled);
}

void EngineBuffer::setLoop(mixxx::audio::FramePos startPosition,
        mixxx::audio::FramePos endPositon,
        bool enabled) {
    m_pLoopingControl->setLoop(startPosition, endPositon, enabled);
}

void EngineBuffer::setEngineMixer(EngineMixer* pEngineMixer) {
    for (const auto& pControl : std::as_const(m_engineControls)) {
        pControl->setEngineMixer(pEngineMixer);
    }
}

void EngineBuffer::queueNewPlaypos(mixxx::audio::FramePos position, enum SeekRequest seekType) {
    // All seeks need to be done in the Engine thread so queue it up.
    // Write the position before the seek type, to reduce a possible race
    // condition effect
    VERIFY_OR_DEBUG_ASSERT(seekType != SEEK_PHASE) {
        // SEEK_PHASE with a position is not supported
        // use SEEK_STANDARD for that
        seekType = SEEK_STANDARD;
    }
    m_queuedSeek.setValue({position, seekType});
}

void EngineBuffer::requestSyncPhase() {
    // Don't overwrite m_iSeekQueued
    m_iSeekPhaseQueued = 1;
}

void EngineBuffer::requestEnableSync(bool enabled) {
    // If we're not playing, the queued event won't get processed so do it now.
    if (m_playButton->get() == 0.0) {
        if (enabled) {
            m_pEngineSync->requestSyncMode(m_pSyncControl, SyncMode::Follower);
        } else {
            m_pEngineSync->requestSyncMode(m_pSyncControl, SyncMode::None);
        }
        return;
    }
    SyncRequestQueued enable_request =
            static_cast<SyncRequestQueued>(atomicLoadRelaxed(m_iEnableSyncQueued));
    if (enabled) {
        m_iEnableSyncQueued = SYNC_REQUEST_ENABLE;
    } else {
        // If sync is enabled and disabled very quickly, it's is a one-shot
        // sync event and needs to be handled specially. Otherwise the sync
        // state will get stuck on or won't go on at all.
        if (enable_request == SYNC_REQUEST_ENABLE) {
            m_iEnableSyncQueued = SYNC_REQUEST_ENABLEDISABLE;
        } else {
            // Note that there is no DISABLEENABLE, because that's an irrelevant
            // queuing.  Moreover, ENABLEDISABLEENABLE is also redundant, so
            // we don't have to handle any special cases.
            m_iEnableSyncQueued = SYNC_REQUEST_DISABLE;
        }
    }
}

void EngineBuffer::requestSyncMode(SyncMode mode) {
    if (kLogger.traceEnabled()) {
        kLogger.trace() << "requestSyncMode" << getGroup();
    }
    if (m_playButton->get() == 0.0) {
        // If we're not playing, the queued event won't get processed so do it now.
        m_pEngineSync->requestSyncMode(m_pSyncControl, mode);
    } else {
        m_iSyncModeQueued = static_cast<int>(mode);
    }
}

void EngineBuffer::readToCrossfadeBuffer(const std::size_t bufferSize) {
    if (!m_bCrossfadeReady) {
        // Read buffer, as if there where no parameter change
        // (Must be called only once per callback)
        m_pScale->scaleBuffer(m_pCrossfadeBuffer, bufferSize);
        // Restore the original position that was lost due to scaleBuffer() above
        m_pReadAheadManager->notifySeek(m_playPos.toSamplePos(m_channelCount));
        m_bCrossfadeReady = true;
     }
}

// WARNING: This method is not thread safe and must not be called from outside
// the engine callback!
void EngineBuffer::setNewPlaypos(mixxx::audio::FramePos position) {
    if (kLogger.traceEnabled()) {
        kLogger.trace() << "setNewPlaypos" << m_group << position;
    }

    m_playPos = position;

    if (m_rate_old != 0.0) {
        // Before seeking, read extra buffer for crossfading
        // this also sets m_pReadAheadManager to newpos
        readToCrossfadeBuffer(m_lastBufferSize);
    } else {
        m_pReadAheadManager->notifySeek(m_playPos.toSamplePos(m_channelCount));
    }
    m_pScale->clear();

    // Ensures that the playpos slider gets updated in next process call
    m_samplesSinceLastIndicatorUpdate = 1000000;

    // Must hold the engineLock while using m_engineControls
    for (const auto& pControl : std::as_const(m_engineControls)) {
        pControl->notifySeek(m_playPos);
    }

    verifyPlay(); // verify or update play button and indicator
}

QString EngineBuffer::getGroup() const {
    return m_group;
}

double EngineBuffer::getSpeed() const {
    return m_speed_old;
}

bool EngineBuffer::getScratching() const {
    return m_scratching_old;
}

bool EngineBuffer::isReverse() const {
    return m_reverse_old;
}

// WARNING: Always called from the EngineWorker thread pool
void EngineBuffer::slotTrackLoading() {
    // Pause EngineBuffer from processing frames
    m_pause.lock();
    // Setting m_iTrackLoading inside a m_pause.lock ensures that
    // track buffer is not processed when starting to load a new one
    m_iTrackLoading = 1;
    m_pause.unlock();

    // Set play here, to signal the user that the play command is adopted
    m_playButton->set((double)m_bPlayAfterLoading);
    setTrackEndPosition(mixxx::audio::kInvalidFramePos); // Stop renderer
}

void EngineBuffer::loadFakeTrack(TrackPointer pTrack, bool bPlay) {
    if (bPlay) {
        m_playButton->set((double)bPlay);
    }
    slotTrackLoaded(pTrack,
            pTrack->getSampleRate(),
            pTrack->getChannels(),
            mixxx::audio::FramePos::fromEngineSamplePos(
                    pTrack->getSampleRate() * pTrack->getDuration()));
}

// WARNING: Always called from the EngineWorker thread pool
void EngineBuffer::slotTrackLoaded(TrackPointer pTrack,
        mixxx::audio::SampleRate trackSampleRate,
        mixxx::audio::ChannelCount trackChannelCount,
        mixxx::audio::FramePos trackNumFrame) {
    if (kLogger.traceEnabled()) {
        kLogger.trace() << "slotTrackLoaded" << getGroup();
    }
    TrackPointer pOldTrack = m_pCurrentTrack;
    m_pause.lock();

    m_visualPlayPos->setInvalid();
    m_playPos = kInitialPlayPosition; // for execute seeks to 0.0
    m_pCurrentTrack = pTrack;

    m_channelCount = trackChannelCount;
    if (m_channelCount > mixxx::audio::ChannelCount::stereo()) {
        // The sample count is indicated downmix. This means that for stem
        // track, we only consider the track in stereo, as it is perceived by
        // the user on deck output
        VERIFY_OR_DEBUG_ASSERT(m_channelCount % mixxx::audio::ChannelCount::stereo() == 0) {
            // Make it stereo for the frame calculation
            kLogger.warning() << "Odd number of channel in the track is not supported";
        };
    } else {
        // The EngineBuffer only works with stereo channels. If the track is
        // mono, it will be passed through the AudioSourceStereoProxy. See
        // CachingReaderChunk::bufferSampleFrames
        m_channelCount = mixxx::audio::ChannelCount::stereo();
    }

    m_pTrackSamples->set(trackNumFrame.toEngineSamplePos());
    m_pTrackSampleRate->set(trackSampleRate.toDouble());
    m_pTrackLoaded->forceSet(1);

    // Reset slip mode
    m_pSlipButton->set(0);
    m_bSlipEnabledProcessing = false;
    m_slipPos = mixxx::audio::kStartFramePos;
    m_dSlipRate = 0;
    m_slipModeState = SlipModeState::Disabled;

    m_pReplayGain->set(pTrack->getReplayGain().getRatio());

    m_queuedSeek.setValue(kNoQueuedSeek);

    // Reset the pitch value for the new track.
    m_pause.unlock();

    notifyTrackLoaded(pTrack, pOldTrack);

    // Check if we are cloning another channel before doing any seeking.
    // This replaces m_queuedSeek populated form CueControl
    EngineChannel* pChannel = atomicLoadRelaxed(m_pChannelToCloneFrom);
    if (pChannel) {
        m_queuedSeek.setValue(kCloneSeek);
        m_iSeekPhaseQueued = 0;
    }

    // Start buffer processing after all EngineContols are up to date
    // with the current track e.g track is seeked to Cue
    m_iTrackLoading = 0;
}

// WARNING: Always called from the EngineWorker thread pool
void EngineBuffer::slotTrackLoadFailed(TrackPointer pTrack,
        const QString& reason) {
    m_iTrackLoading = 0;
    m_pChannelToCloneFrom = nullptr;

    // Loading of a new track failed.
    // eject the currently loaded track (the old Track) as well
    ejectTrack();
    emit trackLoadFailed(pTrack, reason);
}

void EngineBuffer::ejectTrack() {
    // clear track values in any case, may fix https://github.com/mixxxdj/mixxx/issues/8000
    if (kLogger.traceEnabled()) {
        kLogger.trace() << "ejectTrack()";
    }
    TrackPointer pOldTrack = m_pCurrentTrack;
    m_pause.lock();

    m_visualPlayPos->set(0.0,
            0.0,
            0.0,
            0.0,
            0.0,
            SlipModeState::Disabled,
            false,
            false,
            false,
            0.0,
            0.0,
            0.0,
            0.0);
    doSeekPlayPos(mixxx::audio::kStartFramePos, SEEK_EXACT);

    m_pCurrentTrack.reset();
    setTrackEndPosition(mixxx::audio::kInvalidFramePos);
    m_pTrackSampleRate->set(0);
    m_pTrackLoaded->forceSet(0);

    m_playButton->set(0.0);
    m_playposSlider->set(0);
    m_pCueControl->resetIndicators();

    m_pReplayGain->set(0.0);

    m_queuedSeek.setValue(kNoQueuedSeek);

    m_pause.unlock();

    // Close open file handles by unloading the current track
    m_pReader->newTrack(TrackPointer());

    if (pOldTrack) {
        notifyTrackLoaded(TrackPointer(), pOldTrack);
    } else {
        // When not invoking notifyTrackLoaded() call this separately
        m_pRateControl->resetPositionScratchController();
    }

    m_iTrackLoading = 0;
    m_pChannelToCloneFrom = nullptr;
}

void EngineBuffer::notifyTrackLoaded(
        TrackPointer pNewTrack, TrackPointer pOldTrack) {
    m_pRateControl->resetPositionScratchController();

    if (pOldTrack) {
        disconnect(
                pOldTrack.get(),
                &Track::beatsUpdated,
                this,
                &EngineBuffer::slotUpdatedTrackBeats);
    }

    // First inform engineControls directly
    // Note: we are still in a worker thread.
    const auto trackEndPosition = getTrackEndPosition();
    const auto sampleRate = mixxx::audio::SampleRate::fromDouble(m_pTrackSampleRate->get());
    for (const auto& pControl : std::as_const(m_engineControls)) {
        pControl->setFrameInfo(m_playPos, trackEndPosition, sampleRate);
        pControl->trackLoaded(pNewTrack);
    }

    if (pNewTrack) {
        connect(pNewTrack.get(),
                &Track::beatsUpdated,
                this,
                &EngineBuffer::slotUpdatedTrackBeats,
                Qt::DirectConnection);
        connect(pNewTrack.get(),
                &Track::bpmLockChanged,
                m_pBpmControl,
                &BpmControl::trackBpmLockChanged,
                Qt::DirectConnection);
        bool bpmLocked = pNewTrack.get()->isBpmLocked();
        m_pBpmControl->trackBpmLockChanged(bpmLocked);
    }

    // Inform BaseTrackPlayer via a queued connection
    emit trackLoaded(pNewTrack, pOldTrack);
}

void EngineBuffer::slotPassthroughChanged(double enabled) {
    if (enabled != 0) {
        // If passthrough was enabled, stop playing the current track.
        slotControlStop(1.0);
        // Disable CUE and Play indicators
        m_pCueControl->resetIndicators();
    } else {
        // Update CUE and Play indicators. Note: m_pCueControl->updateIndicators()
        // is not sufficient.
        updateIndicatorsAndModifyPlay(false, false);
    }
}

// WARNING: This method runs in both the GUI thread and the Engine Thread
void EngineBuffer::slotControlSeek(double fractionalPos) {
    doSeekFractional(fractionalPos, SEEK_STANDARD);
}

// WARNING: This method is called by EngineControl and runs in the engine thread
void EngineBuffer::seekAbs(mixxx::audio::FramePos position) {
    DEBUG_ASSERT(position.isValid());
    doSeekPlayPos(position, SEEK_STANDARD);
}

// WARNING: This method is called by EngineControl and runs in the engine thread
void EngineBuffer::seekExact(mixxx::audio::FramePos position) {
    DEBUG_ASSERT(position.isValid());
    doSeekPlayPos(position, SEEK_EXACT);
}

double EngineBuffer::fractionalPlayposFromAbsolute(mixxx::audio::FramePos absolutePlaypos) {
    if (!m_trackEndPositionOld.isValid()) {
        return 0.0;
    }

    const auto position = std::min<mixxx::audio::FramePos>(absolutePlaypos, m_trackEndPositionOld);
    return position.value() / m_trackEndPositionOld.value();
}

void EngineBuffer::doSeekFractional(double fractionalPos, enum SeekRequest seekType) {
    // Prevent NaN's from sneaking into the engine.
    VERIFY_OR_DEBUG_ASSERT(!util_isnan(fractionalPos)) {
        return;
    }

    // FIXME: Use maybe invalid here
    const mixxx::audio::FramePos trackEndPosition = getTrackEndPosition();
    VERIFY_OR_DEBUG_ASSERT(trackEndPosition.isValid()) {
        return;
    }
    const auto seekPosition = trackEndPosition * fractionalPos;
    doSeekPlayPos(seekPosition, seekType);
}

void EngineBuffer::doSeekPlayPos(mixxx::audio::FramePos position, enum SeekRequest seekType) {
#ifdef __VINYLCONTROL__
    // Notify the vinyl control that a seek has taken place in case it is in
    // absolute mode and needs be switched to relative.
    if (m_pVinylControlControl) {
        m_pVinylControlControl->notifySeekQueued();
    }
#endif

    queueNewPlaypos(position, seekType);
}

bool EngineBuffer::updateIndicatorsAndModifyPlay(bool newPlay, bool oldPlay) {
    // If no track is currently loaded, turn play off. If a track is loading
    // allow the set since it might apply to a track we are loading due to the
    // asynchrony.
    bool playPossible = true;
    const QueuedSeek queuedSeek = m_queuedSeek.getValue();
    if ((!m_pCurrentTrack && atomicLoadRelaxed(m_iTrackLoading) == 0) ||
            (m_pCurrentTrack && atomicLoadRelaxed(m_iTrackLoading) == 0 &&
                    m_playPos >= getTrackEndPosition() &&
                    queuedSeek.seekType == SEEK_NONE) ||
            m_pPassthroughEnabled->toBool()) {
        // play not possible
        playPossible = false;
    }

    return m_pCueControl->updateIndicatorsAndModifyPlay(newPlay, oldPlay, playPossible);
}

void EngineBuffer::verifyPlay() {
    bool play = m_playButton->toBool();
    bool verifiedPlay = updateIndicatorsAndModifyPlay(play, play);
    if (play != verifiedPlay) {
        m_playButton->setAndConfirm(verifiedPlay ? 1.0 : 0.0);
    }
}

void EngineBuffer::slotControlPlayRequest(double v) {
    bool oldPlay = m_playButton->toBool();
    bool verifiedPlay = updateIndicatorsAndModifyPlay(v > 0.0, oldPlay);

    if (!oldPlay && verifiedPlay) {
        if (m_quantize.toBool()
#ifdef __VINYLCONTROL__
                && m_pVinylControlControl && !m_pVinylControlControl->isEnabled()
#endif
        ) {
            requestSyncPhase();
        }
    }

    // set and confirm must be called here in any case to update the widget toggle state
    m_playButton->setAndConfirm(verifiedPlay ? 1.0 : 0.0);
}

void EngineBuffer::slotControlStart(double v)
{
    if (v > 0.0) {
        doSeekFractional(0., SEEK_EXACT);
    }
}

void EngineBuffer::slotControlEnd(double v)
{
    if (v > 0.0) {
        doSeekFractional(1., SEEK_EXACT);
    }
}

void EngineBuffer::slotControlPlayFromStart(double v)
{
    if (v > 0.0) {
        doSeekFractional(0., SEEK_EXACT);
        m_playButton->set(1);
    }
}

void EngineBuffer::slotControlJumpToStartAndStop(double v)
{
    if (v > 0.0) {
        doSeekFractional(0., SEEK_EXACT);
        m_playButton->set(0);
    }
}

void EngineBuffer::slotControlStop(double v)
{
    if (v > 0.0) {
        m_playButton->set(0);
    }
}

void EngineBuffer::slotKeylockEngineChanged(double dIndex) {
    if (m_bScalerOverride) {
        return;
    }
    const KeylockEngine engine = static_cast<KeylockEngine>(dIndex);
    switch (engine) {
    case KeylockEngine::SoundTouch:
        m_pScaleKeylock = m_pScaleST;
        break;
#ifdef __RUBBERBAND__
    case KeylockEngine::RubberBandFaster:
        m_pScaleRB->useEngineFiner(false);
        m_pScaleKeylock = m_pScaleRB;
        break;
    case KeylockEngine::RubberBandFiner:
        m_pScaleRB->useEngineFiner(
                true); // in case of Rubberband V2 it falls back to RUBBERBAND_FASTER
        m_pScaleKeylock = m_pScaleRB;
        break;
#endif
    default:
        slotKeylockEngineChanged(static_cast<double>(defaultKeylockEngine()));
        break;
    }
}

void EngineBuffer::processTrackLocked(
        CSAMPLE* pOutput, const std::size_t bufferSize, mixxx::audio::SampleRate sampleRate) {
    ScopedTimer t(QStringLiteral("EngineBuffer::process_pauselock"));

    m_trackSampleRateOld = mixxx::audio::SampleRate::fromDouble(m_pTrackSampleRate->get());
    m_trackEndPositionOld = getTrackEndPosition();

    double baseSampleRate = 0.0;
    if (sampleRate.isValid()) {
        baseSampleRate = m_trackSampleRateOld / sampleRate;
    }

    // Sync requests can affect rate, so process those first.
    processSyncRequests();

    // Note: play is also active during cue preview
    bool paused = !m_playButton->toBool();
    KeyControl::PitchTempoRatio pitchTempoRatio = m_pKeyControl->getPitchTempoRatio();

    // The pitch adjustment in Ratio (1.0 being normal
    // pitch. 2.0 is a full octave shift up).
    double pitchRatio = pitchTempoRatio.pitchRatio;
    double tempoRatio = pitchTempoRatio.tempoRatio;
    const bool keylock_enabled = pitchTempoRatio.keylock;

    bool is_scratching = false;
    bool is_reverse = false;

    // Update the slipped position and seek to it if slip mode was disabled.
    processSlip(bufferSize);

    // Note: This may affect the m_playPos, play, scaler and crossfade buffer
    processSeek(paused);

    // speed is the ratio between track-time and real-time
    // (1.0 being normal rate. 2.0 plays at 2x speed -- 2 track seconds
    // pass for every 1 real second). Depending on whether
    // keylock is enabled, this is applied to either the rate or the tempo.
    std::size_t outputBufferSize = bufferSize;
    int stereoPairCount = m_channelCount / mixxx::audio::ChannelCount::stereo();
    // The speed is calculated out of the buffer size for the stereo channel
    // output, after mixing multi channel (stem) together
    if (stereoPairCount > 1) {
        outputBufferSize = bufferSize / stereoPairCount;
    }
    double speed = m_pRateControl->calculateSpeed(
            baseSampleRate,
            tempoRatio,
            paused,
            outputBufferSize,
            &is_scratching,
            &is_reverse);

    bool useIndependentPitchAndTempoScaling = false;

    // TODO(owen): Maybe change this so that rubberband doesn't disable
    // keylock on scratch. (just check m_pScaleKeylock == m_pScaleST)
    if (is_scratching || fabs(speed) > 1.9) {
        // Scratching and high speeds with always disables keylock
        // because Soundtouch sounds terrible in these conditions.  Rubberband
        // sounds better, but still has some problems (it may reallocate in
        // a party-crashing manner at extremely slow speeds).
        // High seek speeds also disables keylock.  Our pitch slider could go
        // to 90%, so that's the cutoff point.

        // Force pitchRatio to the linear pitch set by speed
        pitchRatio = speed;
        // This is for the natural speed pitch found on turn tables
    } else if (fabs(speed) < 0.1) {
        // We have pre-allocated big buffers in Rubberband and Soundtouch for
        // a minimum speed of 0.1. Slower speeds will re-allocate much bigger
        // buffers which may cause underruns.
        // Disable keylock under these conditions.

        // Force pitchRatio to the linear pitch set by speed
        pitchRatio = speed;
    } else if (keylock_enabled) {
        // always use IndependentPitchAndTempoScaling
        // to avoid clicks when crossing the linear pitch
        // in this case it is most likely that the user
        // will have an non linear pitch
        // Note: We have undesired noise when cossfading between scalers
        useIndependentPitchAndTempoScaling = true;
    } else {
        // We might have have temporary speed change, so adjust pitch if not locked
        // Note: This will not update key and tempo widgets
        if (tempoRatio != 0) {
            pitchRatio *= (speed / tempoRatio);
        }

        // Check if we are off-linear (musical key has been adjusted
        // independent from speed) to determine if the keylock scaler
        // should be used even though keylock is disabled.
        if (speed != 0.0) {
            double offlinear = pitchRatio / speed;
            if (offlinear > kLinearScalerElipsis ||
                    offlinear < 1 / kLinearScalerElipsis) {
                // only enable keylock scaler if pitch adjustment is at
                // least 1 cent. Everything below is not hear-able.
                useIndependentPitchAndTempoScaling = true;
            }
        }
    }

    if (speed != 0.0) {
        // Do not switch scaler when we have no transport
        enableIndependentPitchTempoScaling(useIndependentPitchAndTempoScaling,
                bufferSize);
    } else if (m_speed_old != 0 && !is_scratching) {
        // we are stopping, collect samples for fade out
        readToCrossfadeBuffer(bufferSize);
        // Clear the scaler information
        m_pScale->clear();
    }

    // How speed/tempo/pitch are related:
    // Processing is done in two parts, the first part is calculated inside
    // the KeyKontrol class and effects the visual key/pitch widgets.
    // The Speed slider controls the tempoRatio and a speedSliderPitchRatio,
    // the pitch amount caused by it.
    // By default the speed slider controls pitch and tempo with the same
    // value.
    // If key lock is enabled, the speedSliderPitchRatio is decoupled from
    // the speed slider (const).
    //
    // With preference mode KeylockMode = kLockOriginalKey
    // the speedSliderPitchRatio is reset to 1 and back to the tempoRatio
    // (natural vinyl Pitch) when keylock is disabled and enabled.
    //
    // With preference mode KeylockMode = kCurrentKey
    // the speedSliderPitchRatio is not reset when keylock is enabled.
    // This mode allows to enable keylock
    // while the track is already played. You can reset to the tracks
    // original pitch by resetting the pitch knob to center. When disabling
    // keylock the pitch is reset to the linear vinyl pitch.

    // The Pitch knob turns if the speed slider is moved without keylock.
    // This is useful to get always an analog impression of current pitch,
    // and its distance to the original track pitch
    //
    // The Pitch_Adjust knob does not reflect the speedSliderPitchRatio.
    // So it is is useful for controller mappings, because it is not
    // changed by the speed slider or keylock.

    // In the second part all other speed changing controls are processed.
    // They may produce an additional pitch if keylock is disabled or
    // override the pitch in scratching case.
    // If pitch ratio and tempo ratio are equal, a linear scaler is used,
    // otherwise tempo and pitch are processed individual

    double rate = 0;
    // If the base samplerate, speed, or pitch has changed, we need to update the
    // scaler. Also, if we have changed scalers then we need to update the
    // scaler.
    if (baseSampleRate != m_baserate_old || speed != m_speed_old ||
            pitchRatio != m_pitch_old || tempoRatio != m_tempo_ratio_old ||
            m_bScalerChanged) {
        // The rate returned by the scale object can be different from the
        // wanted rate!  Make sure new scaler has proper position. This also
        // crossfades between the old scaler and new scaler to prevent
        // clicks.

        // Handle direction change.
        // The linear scaler supports ramping though zero.
        // This is used for scratching, but not for reverse
        // For the other, crossfade forward and backward samples
        if ((m_speed_old * speed < 0) &&  // Direction has changed!
                (m_pScale != m_pScaleVinyl || // only m_pScaleLinear supports going though 0
                       m_reverse_old != is_reverse)) { // no pitch change when reversing
            //XXX: Trying to force RAMAN to read from correct
            //     playpos when rate changes direction - Albert
            readToCrossfadeBuffer(bufferSize);
            // Clear the scaler information
            m_pScale->clear();
        }

        m_baserate_old = baseSampleRate;
        m_speed_old = speed;
        m_pitch_old = pitchRatio;
        m_tempo_ratio_old = tempoRatio;
        m_reverse_old = is_reverse;

        // Now we need to update the scaler with the main sample rate, the
        // base rate (ratio between sample rate of the source audio and the
        // main samplerate), the deck speed, the pitch shift, and whether
        // the deck speed should affect the pitch.

        m_pScale->setScaleParameters(baseSampleRate,
                &speed,
                &pitchRatio);

        // The way we treat rate inside of EngineBuffer is actually a
        // description of "sample consumption rate" or percentage of samples
        // consumed relative to playing back the track at its native sample
        // rate and normal speed. pitch_adjust does not change the playback
        // rate.
        rate = baseSampleRate * speed;

        // Scaler is up to date now.
        m_bScalerChanged = false;
    } else {
        // Scaler did not need updating. By definition this means we are at
        // our old rate.
        rate = m_rate_old;
    }

    const mixxx::audio::FramePos playpos_old = m_playPos;
    bool bCurBufferPaused = false;
    bool atEnd = false;
    bool backwards = rate < 0;
    const mixxx::audio::FramePos trackEndPosition = getTrackEndPosition();
    if (trackEndPosition.isValid()) {
        atEnd = m_playPos >= trackEndPosition;
        if (atEnd && !backwards) {
            // do not play past end
            bCurBufferPaused = true;
        } else if (rate == 0 && !is_scratching) {
            // do not process samples if have no transport
            // the linear scaler supports ramping down to 0
            // this is used for pause by scratching only
            bCurBufferPaused = true;
        }
    } else {
        // Track has already been ejected.
        bCurBufferPaused = true;
    }

    m_rate_old = rate;

    // If the buffer is not paused, then scale the audio.
    if (!bCurBufferPaused) {
        // Perform scaling of Reader buffer into buffer.
        const double framesRead = m_pScale->scaleBuffer(pOutput, bufferSize);

        // TODO(XXX): The result framesRead might not be an integer value.
        // Converting to samples here does not make sense. All positional
        // calculations should be done in frames instead of samples! Otherwise
        // rounding errors might occur when converting from samples back to
        // frames later.

        if (m_bScalerOverride) {
            // If testing, we don't have a real log so we fake the position.
            m_playPos += framesRead;
        } else {
            // Adjust filepos_play by the amount we processed.
            m_playPos = m_pReadAheadManager->getFilePlaypositionFromLog(
                    m_playPos, framesRead, m_channelCount);
        }
        // Note: The last buffer of a track is padded with silence.
        // This silence is played together with the last samples in the last
        // callback and the m_playPos is advanced behind the end of the track.
        // If repeat is enabled, scaler->scaleBuffer() wraps around at end/start
        // and fills the buffer with samples from the other end of the track.

        if (m_bCrossfadeReady) {
            // Bring pOutput with the new parameters in and fade out the old one,
            // stored with the old parameters in m_pCrossfadeBuffer
            SampleUtil::linearCrossfadeBuffersIn(
                    pOutput, m_pCrossfadeBuffer, bufferSize, m_channelCount);
        }
        // Note: we do not fade here if we pass the end or the start of
        // the track in reverse direction
        // because we assume that the track samples itself start and stop
        // towards zero.
        // If it turns out that ramping is required be aware that the end
        // or start may pass in the middle of the buffer.
    } else {
        // Pause
        if (m_bCrossfadeReady) {
            // We don't ramp here, since EnginePregain handles fades
            // from and to speed == 0
            SampleUtil::copy(pOutput, m_pCrossfadeBuffer, bufferSize);
        } else {
            SampleUtil::clear(pOutput, bufferSize);
        }
    }

<<<<<<< HEAD
    m_actual_speed = (m_playPos - playpos_old) / (bufferSize / 2);
=======
    m_actual_speed = (m_playPos - playpos_old) / (iBufferSize / 2) / baseSampleRate;
>>>>>>> 9d19b240
    // qDebug() << "Ramped Speed" << m_actual_speed / m_speed_old;

    for (const auto& pControl : std::as_const(m_engineControls)) {
        // m_playPos is already updated here and points to the end of the played buffer
        pControl->setFrameInfo(m_playPos, trackEndPosition, m_trackSampleRateOld);
        pControl->process(rate, m_playPos, bufferSize);
    }

    m_scratching_old = is_scratching;

    // If we're repeating and crossed the track boundary, ReadAheadManager already
    // wrapped around the playposition.
    // To ensure quantize is respected we request a phase sync.
    // TODO(ronso) This just restores previous repeat+quantize behaviour. I'm not
    // sure whether that was actually desired or just a side effect of seeking.
    // Ife it's really desired, should this be moved to looping control in order
    // to set the sync'ed playposition right away and fill the wrap-around buffer
    // with correct samples from the sync'ed loop in / track start position?
    if (m_pRepeat->toBool() && m_quantize.toBool() &&
            (m_playPos > playpos_old) == backwards) {
        // TODO() The resulting seek is processed in the following callback
        // That is to late
        requestSyncPhase();
    }

    bool end_of_track = atEnd && !backwards;

    // If playbutton is pressed and we're at the end of track release play button
    if (m_playButton->toBool() && end_of_track) {
        m_playButton->set(0.);
    }

    // Give the Reader hints as to which chunks of the current song we
    // really care about. It will try very hard to keep these in memory
    hintReader(rate);
}

void EngineBuffer::process(CSAMPLE* pOutput, const std::size_t bufferSize) {
    // Bail if we receive a buffer size with incomplete sample frames. Assert in debug builds.
    VERIFY_OR_DEBUG_ASSERT((bufferSize % m_channelCount) == 0) {
        return;
    }
    m_pReader->process();
    // Steps:
    // - Lookup new reader information
    // - Calculate current rate
    // - Scale the audio with m_pScale, copy the resulting samples into the
    //   output buffer
    // - Give EngineControl's a chance to do work / request seeks, etc
    // - Process repeat mode if we're at the end or beginning of a track
    // - Set last sample value (m_fLastSampleValue) so that rampOut works? Other
    //   miscellaneous upkeep issues.

    m_sampleRate = mixxx::audio::SampleRate::fromDouble(m_pSampleRate->get());

    // If the sample rate has changed, force Rubberband to reset so that
    // it doesn't reallocate when the user engages keylock during playback.
    // We do this even if rubberband is not active.
    m_pScaleLinear->setSignal(m_sampleRate, m_channelCount);
    m_pScaleST->setSignal(m_sampleRate, m_channelCount);
#ifdef __RUBBERBAND__
    m_pScaleRB->setSignal(m_sampleRate, m_channelCount);
#endif

    bool hasStableTrack = m_pTrackLoaded->toBool() && m_iTrackLoading.loadAcquire() == 0;
    if (hasStableTrack && m_pause.tryLock()) {
        processTrackLocked(pOutput, bufferSize, m_sampleRate);
        // release the pauselock
        m_pause.unlock();
    } else {
        // We are loading a new Track

        // Here the old track was playing and loading the new track is in
        // progress. We can't predict when it happens, so we are not able
        // to collect old samples. New samples are also not in place and
        // we can't predict when they will be in place.
        // If one does this, a click from breaking the last track is somehow
        // natural and he should know that such sound should not be played to
        // the main (audience).
        // Workaround: Simply pause the track before.

        // TODO(XXX):
        // A click free solution requires more refactoring how loading a track
        // is handled. For now we apply a rectangular Gain change here which
        // may click.

        SampleUtil::clear(pOutput, bufferSize);

        m_rate_old = 0;
        m_speed_old = 0;
        m_actual_speed = 0;
        m_scratching_old = false;
    }

#ifdef __SCALER_DEBUG__
    for (std::size_t i = 0; i < bufferSize; i += 2) {
        writer << pOutput[i] << "\n";
    }
#endif

    m_pSyncControl->updateAudible();

    m_lastBufferSize = bufferSize;
    m_bCrossfadeReady = false;
}

void EngineBuffer::processSlip(std::size_t bufferSize) {
    // Do a single read from m_bSlipEnabled so we don't run in to race conditions.
    bool enabled = m_pSlipButton->toBool();
    if (enabled != m_bSlipEnabledProcessing) {
        m_bSlipEnabledProcessing = enabled;
        if (enabled) {
            m_slipPos = m_playPos;
            m_dSlipRate = m_rate_old;
        } else {
            // TODO(owen) assuming that looping will get canceled properly
            seekExact(m_slipPos.toNearestFrameBoundary());
            m_slipPos = mixxx::audio::kStartFramePos;
        }
    }

    // Increment slip position even if it was just toggled -- this ensures the position is correct.
    if (enabled) {
        // `bufferSize` originates from `SoundManager::onDeviceOutputCallback`
        // and is always a multiple of channel count, so we can safely use integer division
        // to find the number of frames per buffer here.
        //
        // TODO: Check if we can replace `bufferSize` with the number of
        // frames per buffer in most engine method signatures to avoid this
        // back and forth calculations.
        const std::size_t bufferFrameCount = bufferSize / m_channelCount;
        DEBUG_ASSERT(bufferFrameCount * m_channelCount == bufferSize);
        const mixxx::audio::FrameDiff_t slipDelta =
                static_cast<mixxx::audio::FrameDiff_t>(bufferFrameCount) * m_dSlipRate;
        // Simulate looping if a regular loop is active
        if (m_pLoopingControl->isLoopingEnabled() &&
                m_pLoopingControl->loopWasEnabledBeforeSlipEnable() &&
                !m_pLoopingControl->isLoopRollActive()) {
            const mixxx::audio::FramePos newPos = m_slipPos + slipDelta;
            m_slipPos = m_pLoopingControl->adjustedPositionForCurrentLoop(
                    newPos,
                    m_dSlipRate < 0);
            m_slipModeState = SlipModeState::Armed;
        } else {
            m_slipPos += slipDelta;
            m_slipModeState = SlipModeState::Running;
        }
    } else {
        m_slipModeState = SlipModeState::Disabled;
    }
}

void EngineBuffer::processSyncRequests() {
    SyncRequestQueued enable_request =
            static_cast<SyncRequestQueued>(
                    m_iEnableSyncQueued.fetchAndStoreRelease(SYNC_REQUEST_NONE));
    SyncMode mode_request =
            static_cast<SyncMode>(m_iSyncModeQueued.fetchAndStoreRelease(
                    static_cast<int>(SyncMode::Invalid)));
    switch (enable_request) {
    case SYNC_REQUEST_ENABLE:
        m_pEngineSync->requestSyncMode(m_pSyncControl, SyncMode::Follower);
        break;
    case SYNC_REQUEST_DISABLE:
        m_pEngineSync->requestSyncMode(m_pSyncControl, SyncMode::None);
        break;
    case SYNC_REQUEST_ENABLEDISABLE:
        m_pEngineSync->requestSyncMode(m_pSyncControl, SyncMode::Follower);
        m_pEngineSync->requestSyncMode(m_pSyncControl, SyncMode::None);
        break;
    case SYNC_REQUEST_NONE:
        break;
    }
    if (mode_request != SyncMode::Invalid) {
        m_pEngineSync->requestSyncMode(m_pSyncControl,
                static_cast<SyncMode>(mode_request));
    }
}

void EngineBuffer::processSeek(bool paused) {
    m_previousBufferSeek = false;

    const QueuedSeek queuedSeek = m_queuedSeek.getValue();

    SeekRequests seekType = queuedSeek.seekType;
    mixxx::audio::FramePos position = queuedSeek.position;

    // Add SEEK_PHASE bit, if any
    if (m_iSeekPhaseQueued.fetchAndStoreRelease(0)) {
        seekType |= SEEK_PHASE;
    }

    switch (seekType) {
        case SEEK_NONE:
            return;
        case SEEK_PHASE:
            // only adjust phase
            position = m_playPos;
            break;
        case SEEK_STANDARD:
            if (m_quantize.toBool()) {
                seekType |= SEEK_PHASE;
            }
            // new position was already set above
            break;
        case SEEK_EXACT:
        case SEEK_EXACT_PHASE: // artificial state = SEEK_EXACT | SEEK_PHASE
        case SEEK_STANDARD_PHASE: // artificial state = SEEK_STANDARD | SEEK_PHASE
            // new position was already set above
            break;
        case SEEK_CLONE: {
            // Cloning another channels position.
            EngineChannel* pOtherChannel = m_pChannelToCloneFrom.fetchAndStoreRelaxed(nullptr);
            VERIFY_OR_DEBUG_ASSERT(pOtherChannel) {
                return;
            }
            position = pOtherChannel->getEngineBuffer()->getExactPlayPos();
        } break;
        default:
            DEBUG_ASSERT(!"Unhandled seek request type");
            m_queuedSeek.setValue(kNoQueuedSeek);
            return;
    }

    VERIFY_OR_DEBUG_ASSERT(position.isValid()) {
        return;
    }

    // Don't allow the playposition to go past the end.
    position = std::min<mixxx::audio::FramePos>(position, m_trackEndPositionOld);

    if (!paused && (seekType & SEEK_PHASE)) {
        if (kLogger.traceEnabled()) {
            kLogger.trace() << "processSeek" << getGroup() << "Seeking phase";
        }
        const mixxx::audio::FramePos syncPosition =
                m_pBpmControl->getBeatMatchPosition(position, true, true);
        position = m_pLoopingControl->getSyncPositionInsideLoop(position, syncPosition);
        if (kLogger.traceEnabled()) {
            kLogger.trace()
                    << "processSeek" << getGroup() << "seek info:" << m_playPos
                    << "->" << position;
        }
    }
    if (position != m_playPos) {
        if (kLogger.traceEnabled()) {
            kLogger.trace() << "processSeek" << getGroup() << "Seek to" << position;
        }
        setNewPlaypos(position);
        m_previousBufferSeek = true;
    }
    // Reset the m_queuedSeek value after it has been processed in
    // setNewPlaypos() so that the Engine Controls have always access to the
    // position of the upcoming buffer cycle (used for loop cues)
    m_queuedSeek.setValue(kNoQueuedSeek);
}

void EngineBuffer::postProcessLocalBpm() {
    m_pBpmControl->updateLocalBpm();
}

void EngineBuffer::postProcess(const std::size_t bufferSize) {
    // The order of events here is very delicate.  It's necessary to update
    // some values before others, because the later updates may require
    // values from the first update. Do not make calls here that could affect
    // which Syncable is leader or could cause Syncables to try to match
    // beat distances. During these calls those values are inconsistent.
    if (kLogger.traceEnabled()) {
        kLogger.trace() << "postProcess" << getGroup();
    }
    const mixxx::Bpm localBpm = m_pBpmControl->getLocalBpm();
    double beatDistance = m_pBpmControl->updateBeatDistance();
    const SyncMode mode = m_pSyncControl->getSyncMode();
    if (localBpm.isValid()) {
        m_pSyncControl->setLocalBpm(localBpm);
        m_pSyncControl->reportPlayerSpeed(m_speed_old, m_scratching_old);
        if (isLeader(mode)) {
            m_pEngineSync->notifyBeatDistanceChanged(m_pSyncControl, beatDistance);
        } else if (isFollower(mode)) {
            m_pSyncControl->updateTargetBeatDistance();
        }
    } else if (mode == SyncMode::LeaderSoft) {
        // If this channel has been automatically chosen to be the leader but
        // no BPM is available, another channel may take over leadership and
        // this channel becomes a follower. This may happen if the track is
        // analyzed upon load and avoids sudden tempo jumps on the other deck
        // while the analysis is still running.
        requestSyncMode(SyncMode::Follower);
    }

    // Update all the indicators that EngineBuffer publishes to allow
    // external parts of Mixxx to observe its status.
    updateIndicators(m_speed_old, bufferSize);
}

mixxx::audio::FramePos EngineBuffer::queuedSeekPosition() const {
    const QueuedSeek queuedSeek = m_queuedSeek.getValue();
    if (queuedSeek.seekType == SEEK_NONE) {
        return {};
    }

    return queuedSeek.position;
}

void EngineBuffer::updateIndicators(double speed, std::size_t bufferSize) {
    if (!m_playPos.isValid() ||
            !m_trackSampleRateOld.isValid() ||
            m_pPassthroughEnabled->toBool()) {
        // Skip indicator updates with invalid values to prevent undefined behavior,
        // e.g. in WaveformRenderBeat::draw().
        //
        // This is known to happen if Deck Passthrough is active, when either no
        // track is loaded or a track was loaded but processSeek() has not been
        // called yet.
        return;
    }

    // Increase samplesCalculated by the buffer size
    m_samplesSinceLastIndicatorUpdate += bufferSize;

    const double fFractionalPlaypos = fractionalPlayposFromAbsolute(m_playPos);
    const double fFractionalSlipPos = fractionalPlayposFromAbsolute(m_slipPos);

    auto loopInfo = m_pLoopingControl->getLoopInfo();

    double fFractionalLoopStartPos = 0.0;
    if (loopInfo.startPosition.isValid()) {
        fFractionalLoopStartPos = fractionalPlayposFromAbsolute(loopInfo.startPosition);
    }
    double fFractionalLoopEndPos = 0.0;
    if (loopInfo.endPosition.isValid()) {
        fFractionalLoopEndPos = fractionalPlayposFromAbsolute(loopInfo.endPosition);
    }

    const double tempoTrackSeconds = m_trackEndPositionOld.value() /
            m_trackSampleRateOld / getRateRatio();
    if (speed > 0 && fFractionalPlaypos == 1.0) {
        // Play pos at Track end
        speed = 0;
    }

    double effectiveSlipRate = m_dSlipRate;
    if (effectiveSlipRate > 0.0 && fFractionalSlipPos == 1.0) {
        // Slip pos at Track end
        effectiveSlipRate = 0.0;
    }

    // Update indicators that are only updated after every
    // sampleRate/kiUpdateRate samples processed.  (e.g. playposSlider)
    if (m_samplesSinceLastIndicatorUpdate >
            (mixxx::kEngineChannelOutputCount * m_pSampleRate->get() /
                    kPlaypositionUpdateRate)) {
        m_playposSlider->set(fFractionalPlaypos);
        m_pCueControl->updateIndicators();
    }

    // Update visual control object, this needs to be done more often than the
    // playpos slider
    m_visualPlayPos->set(
            fFractionalPlaypos,
            speed * m_baserate_old,
            static_cast<int>(bufferSize) /
                    m_trackEndPositionOld.toEngineSamplePos(),
            fFractionalSlipPos,
            effectiveSlipRate,
            m_slipModeState,
            m_pLoopingControl->isLoopingEnabled(),
            m_pLoopingControl->isAdjustLoopInActive(),
            m_pLoopingControl->isAdjustLoopOutActive(),
            fFractionalLoopStartPos,
            fFractionalLoopEndPos,
            tempoTrackSeconds,
            bufferSize / mixxx::kEngineChannelOutputCount / m_sampleRate.toDouble() * 1000000.0);

    // TODO: Especially with long audio buffers, jitter is visible. This can be fixed by moving the
    // ClockControl::updateIndicators into the waveform update loop which is synced with the display refresh rate.
    // Via the visual play position it's possible to access to the sample that is currently played,
    // and not the one that have been processed as in the current solution.
    m_pClockControl->updateIndicators(speed * m_baserate_old, m_playPos, m_sampleRate);
}

void EngineBuffer::hintReader(const double dRate) {
    m_hintList.clear();
    m_pReadAheadManager->hintReader(dRate, &m_hintList, m_channelCount);

    //if slipping, hint about virtual position so we're ready for it
    if (m_bSlipEnabledProcessing) {
        Hint hint;
        hint.frame = static_cast<SINT>(m_slipPos.toLowerFrameBoundary().value());
        hint.type = Hint::Type::SlipPosition;
        if (m_dSlipRate >= 0) {
            hint.frameCount = Hint::kFrameCountForward;
        } else {
            hint.frameCount = Hint::kFrameCountBackward;
        }
        m_hintList.append(hint);
    }

    for (const auto& pControl : std::as_const(m_engineControls)) {
        pControl->hintReader(&m_hintList);
    }
    m_pReader->hintAndMaybeWake(m_hintList);
}

// WARNING: This method runs in the GUI thread
#ifdef __STEM__
void EngineBuffer::loadTrack(TrackPointer pTrack,
        mixxx::StemChannelSelection stemMask,
        bool play,
        EngineChannel* pChannelToCloneFrom) {
#else
void EngineBuffer::loadTrack(TrackPointer pTrack,
        bool play,
        EngineChannel* pChannelToCloneFrom) {
#endif
    if (pTrack) {
        // Signal to the reader to load the track. The reader will respond with
        // trackLoading and then either with trackLoaded or trackLoadFailed signals.
        m_bPlayAfterLoading = play;
#ifdef __STEM__
        m_pReader->newTrack(pTrack, stemMask);
        m_stemMask = stemMask;
#else
        m_pReader->newTrack(pTrack);
#endif
        atomicStoreRelaxed(m_pChannelToCloneFrom, pChannelToCloneFrom);
    } else {
        // Loading a null track means "eject"
        ejectTrack();
    }
}

void EngineBuffer::addControl(EngineControl* pControl) {
    // Connect to signals from EngineControl here...
    m_engineControls.push_back(pControl);
    pControl->setEngineBuffer(this);
}

bool EngineBuffer::isTrackLoaded() const {
    if (m_pCurrentTrack) {
        return true;
    }
    return false;
}

TrackPointer EngineBuffer::getLoadedTrack() const {
    return m_pCurrentTrack;
}

mixxx::audio::FramePos EngineBuffer::getExactPlayPos() const {
    // Is updated during postProcess(), after all decks already have been processed
    if (!m_visualPlayPos->isValid()) {
        return mixxx::audio::kStartFramePos;
    }
    return getTrackEndPosition() * m_visualPlayPos->getEnginePlayPos();
}

double EngineBuffer::getVisualPlayPos() const {
    return m_visualPlayPos->getEnginePlayPos();
}

mixxx::audio::FramePos EngineBuffer::getTrackEndPosition() const {
    return mixxx::audio::FramePos::fromEngineSamplePosMaybeInvalid(
            m_pTrackSamples->get());
}

void EngineBuffer::setTrackEndPosition(mixxx::audio::FramePos position) {
    m_pTrackSamples->set(position.toEngineSamplePosMaybeInvalid());
}

double EngineBuffer::getUserOffset() const {
    return m_pBpmControl->getUserOffset();
}

double EngineBuffer::getRateRatio() const {
    if (m_pBpmControl != nullptr) {
        return m_pBpmControl->getRateRatio();
    }
    return 1.0;
}

void EngineBuffer::collectFeatures(GroupFeatureState* pGroupFeatures) const {
    if (m_pBpmControl != nullptr) {
        m_pBpmControl->collectFeatures(pGroupFeatures, m_actual_speed);
    }
}

void EngineBuffer::slotUpdatedTrackBeats() {
    TrackPointer pTrack = m_pCurrentTrack;
    if (pTrack) {
        for (const auto& pControl : std::as_const(m_engineControls)) {
            pControl->trackBeatsUpdated(pTrack->getBeats());
        }
    }
}

void EngineBuffer::setScalerForTest(
        EngineBufferScale* pScaleVinyl,
        EngineBufferScale* pScaleKeylock) {
    m_pScaleVinyl = pScaleVinyl;
    m_pScaleKeylock = pScaleKeylock;
    m_pScale = m_pScaleVinyl;
    m_pScale->clear();
    m_bScalerChanged = true;
    // This bool is permanently set and can't be undone.
    m_bScalerOverride = true;
}<|MERGE_RESOLUTION|>--- conflicted
+++ resolved
@@ -1161,11 +1161,7 @@
         }
     }
 
-<<<<<<< HEAD
-    m_actual_speed = (m_playPos - playpos_old) / (bufferSize / 2);
-=======
-    m_actual_speed = (m_playPos - playpos_old) / (iBufferSize / 2) / baseSampleRate;
->>>>>>> 9d19b240
+    m_actual_speed = (m_playPos - playpos_old) / (bufferSize / 2) / baseSampleRate;
     // qDebug() << "Ramped Speed" << m_actual_speed / m_speed_old;
 
     for (const auto& pControl : std::as_const(m_engineControls)) {
