#include "engine/enginebuffer.h"

#include <QtDebug>

#include "control/controlindicator.h"
#include "control/controllinpotmeter.h"
#include "control/controlpotmeter.h"
#include "control/controlproxy.h"
#include "control/controlpushbutton.h"
#include "engine/bufferscalers/enginebufferscalelinear.h"
#include "engine/bufferscalers/enginebufferscalerubberband.h"
#include "engine/bufferscalers/enginebufferscalest.h"
#include "engine/cachingreader/cachingreader.h"
#include "engine/channels/enginechannel.h"
#include "engine/controls/bpmcontrol.h"
#include "engine/controls/clockcontrol.h"
#include "engine/controls/cuecontrol.h"
#include "engine/controls/enginecontrol.h"
#include "engine/controls/keycontrol.h"
#include "engine/controls/loopingcontrol.h"
#include "engine/controls/quantizecontrol.h"
#include "engine/controls/ratecontrol.h"
#include "engine/enginemaster.h"
#include "engine/engineworkerscheduler.h"
#include "engine/readaheadmanager.h"
#include "engine/sync/enginesync.h"
#include "engine/sync/synccontrol.h"
#include "moc_enginebuffer.cpp"
#include "preferences/usersettings.h"
#include "track/keyutils.h"
#include "track/track.h"
#include "util/assert.h"
#include "util/compatibility/qatomic.h"
#include "util/defs.h"
#include "util/logger.h"
#include "util/sample.h"
#include "util/timer.h"
#include "waveform/visualplayposition.h"
#if QT_VERSION < QT_VERSION_CHECK(6, 0, 0)
#include "waveform/waveformwidgetfactory.h"
#endif

#ifdef __VINYLCONTROL__
#include "engine/controls/vinylcontrolcontrol.h"
#endif

namespace {
const mixxx::Logger kLogger("EngineBuffer");

// This value is used to make sure the initial seek after loading a track is
// not omitted. Therefore this value must be different for 0.0 or any likely
// value for the main cue
constexpr auto kInitialPlayPosition =
        mixxx::audio::FramePos::fromEngineSamplePos(
                std::numeric_limits<double>::lowest());

constexpr double kLinearScalerElipsis =
        1.00058; // 2^(0.01/12): changes < 1 cent allows a linear scaler

constexpr SINT kSamplesPerFrame = 2; // Engine buffer uses Stereo frames only

// Rate at which the playpos slider is updated
constexpr int kPlaypositionUpdateRate = 15; // updates per second

} // anonymous namespace

EngineBuffer::EngineBuffer(const QString& group,
        UserSettingsPointer pConfig,
        EngineChannel* pChannel,
        EngineMaster* pMixingEngine)
        : m_group(group),
          m_pConfig(pConfig),
          m_pLoopingControl(nullptr),
          m_pSyncControl(nullptr),
          m_pVinylControlControl(nullptr),
          m_pRateControl(nullptr),
          m_pBpmControl(nullptr),
          m_pKeyControl(nullptr),
          m_pReadAheadManager(nullptr),
          m_pReader(nullptr),
          m_playPosition(kInitialPlayPosition),
          m_speed_old(0),
          m_tempo_ratio_old(1.),
          m_scratching_old(false),
          m_reverse_old(false),
          m_pitch_old(0),
          m_baserate_old(0),
          m_rate_old(0.),
          m_trackEndPositionOld(mixxx::audio::kInvalidFramePos),
          m_slipPosition(mixxx::audio::kStartFramePos),
          m_dSlipRate(1.0),
          m_bSlipEnabledProcessing(false),
          m_pRepeat(nullptr),
          m_startButton(nullptr),
          m_endButton(nullptr),
          m_bScalerOverride(false),
          m_iSeekPhaseQueued(0),
          m_iEnableSyncQueued(SYNC_REQUEST_NONE),
          m_iSyncModeQueued(static_cast<int>(SyncMode::Invalid)),
          m_bPlayAfterLoading(false),
          m_pCrossfadeBuffer(SampleUtil::alloc(MAX_BUFFER_LEN)),
          m_bCrossfadeReady(false),
          m_iLastBufferSize(0) {
    // This should be a static assertion, but isValid() is not constexpr.
    DEBUG_ASSERT(kInitialPlayPosition.isValid());

    m_queuedSeek.setValue(kNoQueuedSeek);

    // zero out crossfade buffer
    SampleUtil::clear(m_pCrossfadeBuffer, MAX_BUFFER_LEN);

    m_pReader = new CachingReader(group, pConfig);
    connect(m_pReader, &CachingReader::trackLoading,
            this, &EngineBuffer::slotTrackLoading,
            Qt::DirectConnection);
    connect(m_pReader, &CachingReader::trackLoaded,
            this, &EngineBuffer::slotTrackLoaded,
            Qt::DirectConnection);
    connect(m_pReader, &CachingReader::trackLoadFailed,
            this, &EngineBuffer::slotTrackLoadFailed,
            Qt::DirectConnection);

    // Play button
    m_playButton = new ControlPushButton(ConfigKey(m_group, "play"));
    m_playButton->setButtonMode(ControlPushButton::TOGGLE);
    m_playButton->connectValueChangeRequest(
            this, &EngineBuffer::slotControlPlayRequest,
            Qt::DirectConnection);

    //Play from Start Button (for sampler)
    m_playStartButton = new ControlPushButton(ConfigKey(m_group, "start_play"));
    connect(m_playStartButton, &ControlObject::valueChanged,
            this, &EngineBuffer::slotControlPlayFromStart,
            Qt::DirectConnection);

    // Jump to start and stop button
    m_stopStartButton = new ControlPushButton(ConfigKey(m_group, "start_stop"));
    connect(m_stopStartButton, &ControlObject::valueChanged,
            this, &EngineBuffer::slotControlJumpToStartAndStop,
            Qt::DirectConnection);

    //Stop playback (for sampler)
    m_stopButton = new ControlPushButton(ConfigKey(m_group, "stop"));
    connect(m_stopButton, &ControlObject::valueChanged,
            this, &EngineBuffer::slotControlStop,
            Qt::DirectConnection);

    // Start button
    m_startButton = new ControlPushButton(ConfigKey(m_group, "start"));
    m_startButton->setButtonMode(ControlPushButton::TRIGGER);
    connect(m_startButton, &ControlObject::valueChanged,
            this, &EngineBuffer::slotControlStart,
            Qt::DirectConnection);

    // End button
    m_endButton = new ControlPushButton(ConfigKey(m_group, "end"));
    connect(m_endButton, &ControlObject::valueChanged,
            this, &EngineBuffer::slotControlEnd,
            Qt::DirectConnection);

    m_pSlipButton = new ControlPushButton(ConfigKey(m_group, "slip_enabled"));
    m_pSlipButton->setButtonMode(ControlPushButton::TOGGLE);

    m_playposSlider = new ControlLinPotmeter(
        ConfigKey(m_group, "playposition"), 0.0, 1.0, 0, 0, true);
    connect(m_playposSlider, &ControlObject::valueChanged,
            this, &EngineBuffer::slotControlSeek,
            Qt::DirectConnection);

    // Control used to communicate ratio playpos to GUI thread
    m_visualPlayPos = VisualPlayPosition::getVisualPlayPosition(m_group);

    m_pRepeat = new ControlPushButton(ConfigKey(m_group, "repeat"));
    m_pRepeat->setButtonMode(ControlPushButton::TOGGLE);

    m_pSampleRate = new ControlProxy("[Master]", "samplerate", this);

    m_pTrackSamples = new ControlObject(ConfigKey(m_group, "track_samples"));
    m_pTrackSampleRate = new ControlObject(ConfigKey(m_group, "track_samplerate"));

    m_pKeylock = new ControlPushButton(ConfigKey(m_group, "keylock"), true);
    m_pKeylock->setButtonMode(ControlPushButton::TOGGLE);

    m_pTrackLoaded = new ControlObject(ConfigKey(m_group, "track_loaded"), false);
    m_pTrackLoaded->setReadOnly();

    // Quantization Controller for enabling and disabling the
    // quantization (alignment) of loop in/out positions and (hot)cues with
    // beats.
    QuantizeControl* quantize_control = new QuantizeControl(group, pConfig);
    addControl(quantize_control);
    m_pQuantize = ControlObject::getControl(ConfigKey(group, "quantize"));

    // Create the Loop Controller
    m_pLoopingControl = new LoopingControl(group, pConfig);
    addControl(m_pLoopingControl);

    m_pEngineSync = pMixingEngine->getEngineSync();

    m_pSyncControl = new SyncControl(group, pConfig, pChannel, m_pEngineSync);

#ifdef __VINYLCONTROL__
    m_pVinylControlControl = new VinylControlControl(group, pConfig);
    addControl(m_pVinylControlControl);
#endif

    // Create the Rate Controller
    m_pRateControl = new RateControl(group, pConfig);
    // Add the Rate Controller
    addControl(m_pRateControl);
    // Looping Control needs Rate Control for Reverse Button
    m_pLoopingControl->setRateControl(m_pRateControl);

    // Create the BPM Controller
    m_pBpmControl = new BpmControl(group, pConfig);
    addControl(m_pBpmControl);

    // TODO(rryan) remove this dependence?
    m_pRateControl->setBpmControl(m_pBpmControl);
    m_pSyncControl->setEngineControls(m_pRateControl, m_pBpmControl);
    pMixingEngine->getEngineSync()->addSyncableDeck(m_pSyncControl);
    addControl(m_pSyncControl);

    m_pKeyControl = new KeyControl(group, pConfig);
    addControl(m_pKeyControl);

    // Create the clock controller
    m_pClockControl = new ClockControl(group, pConfig);
    addControl(m_pClockControl);

    // Create the cue controller
    m_pCueControl = new CueControl(group, pConfig);
    addControl(m_pCueControl);

    connect(m_pLoopingControl,
            &LoopingControl::loopReset,
            m_pCueControl,
            &CueControl::slotLoopReset,
            Qt::DirectConnection);
    connect(m_pLoopingControl,
            &LoopingControl::loopUpdated,
            m_pCueControl,
            &CueControl::slotLoopUpdated,
            Qt::DirectConnection);
    connect(m_pLoopingControl,
            &LoopingControl::loopEnabledChanged,
            m_pCueControl,
            &CueControl::slotLoopEnabledChanged,
            Qt::DirectConnection);
    connect(m_pCueControl,
            &CueControl::loopRemove,
            m_pLoopingControl,
            &LoopingControl::slotLoopRemove,
            Qt::DirectConnection);

    m_pReadAheadManager = new ReadAheadManager(m_pReader,
                                               m_pLoopingControl);
    m_pReadAheadManager->addRateControl(m_pRateControl);

    m_pKeylockEngine = new ControlProxy("[Master]", "keylock_engine", this);
    m_pKeylockEngine->connectValueChanged(this,
            &EngineBuffer::slotKeylockEngineChanged,
            Qt::DirectConnection);
    // Construct scaling objects
    m_pScaleLinear = new EngineBufferScaleLinear(m_pReadAheadManager);
    m_pScaleST = new EngineBufferScaleST(m_pReadAheadManager);
    m_pScaleRB = new EngineBufferScaleRubberBand(m_pReadAheadManager);
    slotKeylockEngineChanged(m_pKeylockEngine->get());
    m_pScaleVinyl = m_pScaleLinear;
    m_pScale = m_pScaleVinyl;
    m_pScale->clear();
    m_bScalerChanged = true;

    m_pPassthroughEnabled = new ControlProxy(group, "passthrough", this);
    m_pPassthroughEnabled->connectValueChanged(this, &EngineBuffer::slotPassthroughChanged,
                                               Qt::DirectConnection);

#ifdef __SCALER_DEBUG__
    df.setFileName("mixxx-debug.csv");
    df.open(QIODevice::WriteOnly | QIODevice::Text);
    writer.setDevice(&df);
#endif

    // Now that all EngineControls have been created call setEngineMaster.
    // TODO(XXX): Get rid of EngineControl::setEngineMaster and
    // EngineControl::setEngineBuffer entirely and pass them through the
    // constructor.
    setEngineMaster(pMixingEngine);
}

EngineBuffer::~EngineBuffer() {
#ifdef __SCALER_DEBUG__
    //close the writer
    df.close();
#endif
    delete m_pReadAheadManager;
    delete m_pReader;

    delete m_playButton;
    delete m_playStartButton;
    delete m_stopStartButton;

    delete m_startButton;
    delete m_endButton;
    delete m_stopButton;
    delete m_playposSlider;

    delete m_pSlipButton;
    delete m_pRepeat;
    delete m_pSampleRate;

    delete m_pTrackLoaded;
    delete m_pTrackSamples;
    delete m_pTrackSampleRate;

    delete m_pScaleLinear;
    delete m_pScaleST;
    delete m_pScaleRB;

    delete m_pKeylock;

    SampleUtil::free(m_pCrossfadeBuffer);

    qDeleteAll(m_engineControls);
}

void EngineBuffer::bindWorkers(EngineWorkerScheduler* pWorkerScheduler) {
    m_pReader->setScheduler(pWorkerScheduler);
}

void EngineBuffer::enableIndependentPitchTempoScaling(bool bEnable,
                                                      const int iBufferSize) {
    // MUST ACQUIRE THE PAUSE MUTEX BEFORE CALLING THIS METHOD

    // When no time-stretching or pitch-shifting is needed we use our own linear
    // interpolation code (EngineBufferScaleLinear). It is faster and sounds
    // much better for scratching.

    // m_pScaleKeylock and m_pScaleVinyl could change out from under us,
    // so cache it.
    EngineBufferScale* keylock_scale = m_pScaleKeylock;
    EngineBufferScale* vinyl_scale = m_pScaleVinyl;

    if (bEnable && m_pScale != keylock_scale) {
        if (m_speed_old != 0.0) {
            // Crossfade if we are not paused.
            // If we start from zero a ramping gain is
            // applied later
            readToCrossfadeBuffer(iBufferSize);
        }
        m_pScale = keylock_scale;
        m_pScale->clear();
        m_bScalerChanged = true;
    } else if (!bEnable && m_pScale != vinyl_scale) {
        if (m_speed_old != 0.0) {
            // Crossfade if we are not paused
            // (for slow speeds below 0.1 the vinyl_scale is used)
            readToCrossfadeBuffer(iBufferSize);
        }
        m_pScale = vinyl_scale;
        m_pScale->clear();
        m_bScalerChanged = true;
    }
}

mixxx::Bpm EngineBuffer::getBpm() const {
    return m_pBpmControl->getBpm();
}

mixxx::Bpm EngineBuffer::getLocalBpm() const {
    return m_pBpmControl->getLocalBpm();
}

void EngineBuffer::setBeatLoop(mixxx::audio::FramePos startPosition, bool enabled) {
    return m_pLoopingControl->setBeatLoop(startPosition, enabled);
}

void EngineBuffer::setLoop(mixxx::audio::FramePos startPosition,
        mixxx::audio::FramePos endPositon,
        bool enabled) {
    return m_pLoopingControl->setLoop(startPosition, endPositon, enabled);
}

void EngineBuffer::setEngineMaster(EngineMaster* pEngineMaster) {
    for (const auto& pControl: qAsConst(m_engineControls)) {
        pControl->setEngineMaster(pEngineMaster);
    }
}

void EngineBuffer::queueNewPlaypos(mixxx::audio::FramePos position, enum SeekRequest seekType) {
    // All seeks need to be done in the Engine thread so queue it up.
    // Write the position before the seek type, to reduce a possible race
    // condition effect
    VERIFY_OR_DEBUG_ASSERT(seekType != SEEK_PHASE) {
        // SEEK_PHASE with a position is not supported
        // use SEEK_STANDARD for that
        seekType = SEEK_STANDARD;
    }
    m_queuedSeek.setValue({position, seekType});
}

void EngineBuffer::requestSyncPhase() {
    // Don't overwrite m_iSeekQueued
    m_iSeekPhaseQueued = 1;
}

void EngineBuffer::requestEnableSync(bool enabled) {
    // If we're not playing, the queued event won't get processed so do it now.
    if (m_playButton->get() == 0.0) {
        if (enabled) {
            m_pEngineSync->requestSyncMode(m_pSyncControl, SyncMode::Follower);
        } else {
            m_pEngineSync->requestSyncMode(m_pSyncControl, SyncMode::None);
        }
        return;
    }
    SyncRequestQueued enable_request =
            static_cast<SyncRequestQueued>(atomicLoadRelaxed(m_iEnableSyncQueued));
    if (enabled) {
        m_iEnableSyncQueued = SYNC_REQUEST_ENABLE;
    } else {
        // If sync is enabled and disabled very quickly, it's is a one-shot
        // sync event and needs to be handled specially. Otherwise the sync
        // state will get stuck on or won't go on at all.
        if (enable_request == SYNC_REQUEST_ENABLE) {
            m_iEnableSyncQueued = SYNC_REQUEST_ENABLEDISABLE;
        } else {
            // Note that there is no DISABLEENABLE, because that's an irrelevant
            // queuing.  Moreover, ENABLEDISABLEENABLE is also redundant, so
            // we don't have to handle any special cases.
            m_iEnableSyncQueued = SYNC_REQUEST_DISABLE;
        }
    }
}

void EngineBuffer::requestSyncMode(SyncMode mode) {
    // If we're not playing, the queued event won't get processed so do it now.
    if (kLogger.traceEnabled()) {
        kLogger.trace() << getGroup() << "EngineBuffer::requestSyncMode";
    }
    if (m_playButton->get() == 0.0) {
        m_pEngineSync->requestSyncMode(m_pSyncControl, mode);
    } else {
        m_iSyncModeQueued = static_cast<int>(mode);
    }
}

void EngineBuffer::requestClonePosition(EngineChannel* pChannel) {
    atomicStoreRelaxed(m_pChannelToCloneFrom, pChannel);
}

void EngineBuffer::readToCrossfadeBuffer(const int iBufferSize) {
    if (!m_bCrossfadeReady) {
        // Read buffer, as if there where no parameter change
        // (Must be called only once per callback)
        m_pScale->scaleBuffer(m_pCrossfadeBuffer, iBufferSize);
        // Restore the original position that was lost due to scaleBuffer() above
        m_pReadAheadManager->notifySeek(m_playPosition);
        m_bCrossfadeReady = true;
     }
}

void EngineBuffer::seekCloneBuffer(EngineBuffer* pOtherBuffer) {
    doSeekPlayPos(pOtherBuffer->getExactPlayPos(), SEEK_EXACT);
}

// WARNING: This method is not thread safe and must not be called from outside
// the engine callback!
void EngineBuffer::setNewPlaypos(mixxx::audio::FramePos position) {
    if (kLogger.traceEnabled()) {
        kLogger.trace() << m_group << "EngineBuffer::setNewPlaypos" << position;
    }

    m_playPosition = position;

    if (m_rate_old != 0.0) {
        // Before seeking, read extra buffer for crossfading
        // this also sets m_pReadAheadManager to newpos
        readToCrossfadeBuffer(m_iLastBufferSize);
    } else {
        m_pReadAheadManager->notifySeek(m_playPosition);
    }
    m_pScale->clear();

    // Ensures that the playpos slider gets updated in next process call
    m_iSamplesSinceLastIndicatorUpdate = 1000000;

    // Must hold the engineLock while using m_engineControls
    for (const auto& pControl: qAsConst(m_engineControls)) {
        pControl->notifySeek(m_playPosition);
    }

    verifyPlay(); // verify or update play button and indicator
}

QString EngineBuffer::getGroup() const {
    return m_group;
}

double EngineBuffer::getSpeed() const {
    return m_speed_old;
}

bool EngineBuffer::getScratching() const {
    return m_scratching_old;
}

bool EngineBuffer::isReverse() const {
    return m_reverse_old;
}

// WARNING: Always called from the EngineWorker thread pool
void EngineBuffer::slotTrackLoading() {
    // Pause EngineBuffer from processing frames
    m_pause.lock();
    // Setting m_iTrackLoading inside a m_pause.lock ensures that
    // track buffer is not processed when starting to load a new one
    m_iTrackLoading = 1;
    m_pause.unlock();

    // Set play here, to signal the user that the play command is adopted
    m_playButton->set((double)m_bPlayAfterLoading);
    setTrackEndPosition(mixxx::audio::kInvalidFramePos); // Stop renderer
}

void EngineBuffer::loadFakeTrack(TrackPointer pTrack, bool bPlay) {
    if (bPlay) {
        m_playButton->set((double)bPlay);
    }
    slotTrackLoaded(
            pTrack,
            pTrack->getSampleRate(),
            // TODO: Round to integer after multiplication with sample rate
            // and not before?
            pTrack->getSampleRate() * pTrack->getDurationSecondsInt());
}

// WARNING: Always called from the EngineWorker thread pool
void EngineBuffer::slotTrackLoaded(TrackPointer pTrack,
                                   int iTrackSampleRate,
                                   int iTrackNumSamples) {
    if (kLogger.traceEnabled()) {
        kLogger.trace() << getGroup() << "EngineBuffer::slotTrackLoaded";
    }
    TrackPointer pOldTrack = m_pCurrentTrack;
    m_pause.lock();

    m_visualPlayPos->setInvalid();
    m_playPosition = kInitialPlayPosition; // for execute seeks to 0.0
    m_pCurrentTrack = pTrack;
    m_pTrackSamples->set(iTrackNumSamples);
    m_pTrackSampleRate->set(iTrackSampleRate);
    m_pTrackLoaded->forceSet(1);

    // Reset slip mode
    m_pSlipButton->set(0);
    m_bSlipEnabledProcessing = false;
    m_slipPosition = mixxx::audio::kStartFramePos;
    m_dSlipRate = 0;

    m_queuedSeek.setValue(kNoQueuedSeek);

    // Reset the pitch value for the new track.
    m_pause.unlock();

    notifyTrackLoaded(pTrack, pOldTrack);
    // Start buffer processing after all EngineContols are up to date
    // with the current track e.g track is seeked to Cue
    m_iTrackLoading = 0;
}

// WARNING: Always called from the EngineWorker thread pool
void EngineBuffer::slotTrackLoadFailed(TrackPointer pTrack,
        const QString& reason) {
    m_iTrackLoading = 0;
    // Loading of a new track failed.
    // eject the currently loaded track (the old Track) as well
    ejectTrack();
    emit trackLoadFailed(pTrack, reason);
}

void EngineBuffer::ejectTrack() {
    // clear track values in any case, may fix https://github.com/mixxxdj/mixxx/issues/8000
    if (kLogger.traceEnabled()) {
        kLogger.trace() << "EngineBuffer::ejectTrack()";
    }
    TrackPointer pOldTrack = m_pCurrentTrack;
    m_pause.lock();

    m_visualPlayPos->set(0.0, 0.0, 0.0, 0.0, 0.0, 0.0, 0.0);
    doSeekPlayPos(mixxx::audio::kStartFramePos, SEEK_EXACT);

    m_pCurrentTrack.reset();
    setTrackEndPosition(mixxx::audio::kInvalidFramePos);
    m_pTrackSampleRate->set(0);
    m_pTrackLoaded->forceSet(0);

    m_playButton->set(0.0);
    m_playposSlider->set(0);
    m_pCueControl->resetIndicators();

    m_queuedSeek.setValue(kNoQueuedSeek);

    m_pause.unlock();

    // Close open file handles by unloading the current track
    m_pReader->newTrack(TrackPointer());

    if (pOldTrack) {
        notifyTrackLoaded(TrackPointer(), pOldTrack);
    }
    m_iTrackLoading = 0;
}

void EngineBuffer::notifyTrackLoaded(
        TrackPointer pNewTrack, TrackPointer pOldTrack) {
    if (pOldTrack) {
        disconnect(
                pOldTrack.get(),
                &Track::beatsUpdated,
                this,
                &EngineBuffer::slotUpdatedTrackBeats);
    }

    // First inform engineControls directly
    // Note: we are still in a worker thread.
    const auto trackEndPosition = getTrackEndPosition();
    const auto sampleRate = mixxx::audio::SampleRate::fromDouble(m_pTrackSampleRate->get());
    for (const auto& pControl : qAsConst(m_engineControls)) {
        pControl->trackLoaded(pNewTrack);
        pControl->setFrameInfo(m_playPosition, trackEndPosition, sampleRate);
    }

    if (pNewTrack) {
        connect(
                pNewTrack.get(),
                &Track::beatsUpdated,
                this,
                &EngineBuffer::slotUpdatedTrackBeats,
                Qt::DirectConnection);
    }

    // Inform BaseTrackPlayer via a queued connection
    emit trackLoaded(pNewTrack, pOldTrack);
}

void EngineBuffer::slotPassthroughChanged(double enabled) {
    if (enabled != 0) {
        // If passthrough was enabled, stop playing the current track.
        slotControlStop(1.0);
        // Disable CUE and Play indicators
        m_pCueControl->resetIndicators();
    } else {
        // Update CUE and Play indicators. Note: m_pCueControl->updateIndicators()
        // is not sufficient.
        updateIndicatorsAndModifyPlay(false, false);
    }
}

// WARNING: This method runs in both the GUI thread and the Engine Thread
void EngineBuffer::slotControlSeek(double fractionalPos) {
    doSeekFractional(fractionalPos, SEEK_STANDARD);
}

// WARNING: This method is called by EngineControl and runs in the engine thread
void EngineBuffer::seekAbs(mixxx::audio::FramePos position) {
    DEBUG_ASSERT(position.isValid());
    doSeekPlayPos(position, SEEK_STANDARD);
}

// WARNING: This method is called by EngineControl and runs in the engine thread
void EngineBuffer::seekExact(mixxx::audio::FramePos position) {
    DEBUG_ASSERT(position.isValid());
    doSeekPlayPos(position, SEEK_EXACT);
}

double EngineBuffer::fractionalPlayposFromAbsolute(mixxx::audio::FramePos absolutePlaypos) {
    if (!m_trackEndPositionOld.isValid()) {
        return 0.0;
    }

    const auto position = std::min<mixxx::audio::FramePos>(absolutePlaypos, m_trackEndPositionOld);
    return position.value() / m_trackEndPositionOld.value();
}

void EngineBuffer::doSeekFractional(double fractionalPos, enum SeekRequest seekType) {
    // Prevent NaN's from sneaking into the engine.
    VERIFY_OR_DEBUG_ASSERT(!util_isnan(fractionalPos)) {
        return;
    }

    // FIXME: Use maybe invalid here
    const mixxx::audio::FramePos trackEndPosition = getTrackEndPosition();
    VERIFY_OR_DEBUG_ASSERT(trackEndPosition.isValid()) {
        return;
    }
    const auto seekPosition = trackEndPosition * fractionalPos;
    doSeekPlayPos(seekPosition, seekType);
}

void EngineBuffer::doSeekPlayPos(mixxx::audio::FramePos position, enum SeekRequest seekType) {
#ifdef __VINYLCONTROL__
    // Notify the vinyl control that a seek has taken place in case it is in
    // absolute mode and needs be switched to relative.
    if (m_pVinylControlControl) {
        m_pVinylControlControl->notifySeekQueued();
    }
#endif

    queueNewPlaypos(position, seekType);
}

bool EngineBuffer::updateIndicatorsAndModifyPlay(bool newPlay, bool oldPlay) {
    // If no track is currently loaded, turn play off. If a track is loading
    // allow the set since it might apply to a track we are loading due to the
    // asynchrony.
    bool playPossible = true;
    const QueuedSeek queuedSeek = m_queuedSeek.getValue();
    if ((!m_pCurrentTrack && atomicLoadRelaxed(m_iTrackLoading) == 0) ||
            (m_pCurrentTrack && atomicLoadRelaxed(m_iTrackLoading) == 0 &&
                    m_playPosition >= getTrackEndPosition() &&
                    queuedSeek.seekType == SEEK_NONE) ||
            m_pPassthroughEnabled->toBool()) {
        // play not possible
        playPossible = false;
    }

    return m_pCueControl->updateIndicatorsAndModifyPlay(newPlay, oldPlay, playPossible);
}

void EngineBuffer::verifyPlay() {
    bool play = m_playButton->toBool();
    bool verifiedPlay = updateIndicatorsAndModifyPlay(play, play);
    if (play != verifiedPlay) {
        m_playButton->setAndConfirm(verifiedPlay ? 1.0 : 0.0);
    }
}

void EngineBuffer::slotControlPlayRequest(double v) {
    bool oldPlay = m_playButton->toBool();
    bool verifiedPlay = updateIndicatorsAndModifyPlay(v > 0.0, oldPlay);

    if (!oldPlay && verifiedPlay) {
        if (m_pQuantize->toBool()
#ifdef __VINYLCONTROL__
                && m_pVinylControlControl && !m_pVinylControlControl->isEnabled()
#endif
        ) {
            requestSyncPhase();
        }
    }

    // set and confirm must be called here in any case to update the widget toggle state
    m_playButton->setAndConfirm(verifiedPlay ? 1.0 : 0.0);
}

void EngineBuffer::slotControlStart(double v)
{
    if (v > 0.0) {
        doSeekFractional(0., SEEK_EXACT);
    }
}

void EngineBuffer::slotControlEnd(double v)
{
    if (v > 0.0) {
        doSeekFractional(1., SEEK_EXACT);
    }
}

void EngineBuffer::slotControlPlayFromStart(double v)
{
    if (v > 0.0) {
        doSeekFractional(0., SEEK_EXACT);
        m_playButton->set(1);
    }
}

void EngineBuffer::slotControlJumpToStartAndStop(double v)
{
    if (v > 0.0) {
        doSeekFractional(0., SEEK_EXACT);
        m_playButton->set(0);
    }
}

void EngineBuffer::slotControlStop(double v)
{
    if (v > 0.0) {
        m_playButton->set(0);
    }
}

void EngineBuffer::slotKeylockEngineChanged(double dIndex) {
    if (m_bScalerOverride) {
        return;
    }
    const KeylockEngine engine = static_cast<KeylockEngine>(dIndex);
    switch (engine) {
    case KeylockEngine::SoundTouch:
        m_pScaleKeylock = m_pScaleST;
        break;
    case KeylockEngine::RubberBandFaster:
        m_pScaleRB->useEngineFiner(false);
        m_pScaleKeylock = m_pScaleRB;
        break;
    case KeylockEngine::RubberBandFiner:
        m_pScaleRB->useEngineFiner(
                true); // in case of Rubberband V2 it falls back to RUBBERBAND_FASTER
        m_pScaleKeylock = m_pScaleRB;
        break;
    default:
        slotKeylockEngineChanged(static_cast<double>(defaultKeylockEngine()));
        break;
    }
}

void EngineBuffer::processTrackLocked(
        CSAMPLE* pOutput, const int iBufferSize, mixxx::audio::SampleRate sampleRate) {
    ScopedTimer t("EngineBuffer::process_pauselock");

    m_trackSampleRateOld = mixxx::audio::SampleRate::fromDouble(m_pTrackSampleRate->get());
    m_trackEndPositionOld = getTrackEndPosition();

    double baserate = 0.0;
    if (sampleRate.isValid()) {
        baserate = m_trackSampleRateOld / sampleRate;
    }

    // Sync requests can affect rate, so process those first.
    processSyncRequests();

    // Note: play is also active during cue preview
    bool paused = !m_playButton->toBool();
    KeyControl::PitchTempoRatio pitchTempoRatio = m_pKeyControl->getPitchTempoRatio();

    // The pitch adjustment in Ratio (1.0 being normal
    // pitch. 2.0 is a full octave shift up).
    double pitchRatio = pitchTempoRatio.pitchRatio;
    double tempoRatio = pitchTempoRatio.tempoRatio;
    const bool keylock_enabled = pitchTempoRatio.keylock;

    bool is_scratching = false;
    bool is_reverse = false;

    // Update the slipped position and seek to it if slip mode was disabled.
    processSlip(iBufferSize);

    // Note: This may affect the m_playPosition, play, scaler and crossfade buffer
    processSeek(paused);

    // speed is the ratio between track-time and real-time
    // (1.0 being normal rate. 2.0 plays at 2x speed -- 2 track seconds
    // pass for every 1 real second). Depending on whether
    // keylock is enabled, this is applied to either the rate or the tempo.
    double speed = m_pRateControl->calculateSpeed(
            baserate,
            tempoRatio,
            paused,
            iBufferSize,
            &is_scratching,
            &is_reverse);

    bool useIndependentPitchAndTempoScaling = false;

    // TODO(owen): Maybe change this so that rubberband doesn't disable
    // keylock on scratch. (just check m_pScaleKeylock == m_pScaleST)
    if (is_scratching || fabs(speed) > 1.9) {
        // Scratching and high speeds with always disables keylock
        // because Soundtouch sounds terrible in these conditions.  Rubberband
        // sounds better, but still has some problems (it may reallocate in
        // a party-crashing manner at extremely slow speeds).
        // High seek speeds also disables keylock.  Our pitch slider could go
        // to 90%, so that's the cutoff point.

        // Force pitchRatio to the linear pitch set by speed
        pitchRatio = speed;
        // This is for the natural speed pitch found on turn tables
    } else if (fabs(speed) < 0.1) {
        // We have pre-allocated big buffers in Rubberband and Soundtouch for
        // a minimum speed of 0.1. Slower speeds will re-allocate much bigger
        // buffers which may cause underruns.
        // Disable keylock under these conditions.

        // Force pitchRatio to the linear pitch set by speed
        pitchRatio = speed;
    } else if (keylock_enabled) {
        // always use IndependentPitchAndTempoScaling
        // to avoid clicks when crossing the linear pitch
        // in this case it is most likely that the user
        // will have an non linear pitch
        // Note: We have undesired noise when cossfading between scalers
        useIndependentPitchAndTempoScaling = true;
    } else {
        // We might have have temporary speed change, so adjust pitch if not locked
        // Note: This will not update key and tempo widgets
        if (tempoRatio != 0) {
            pitchRatio *= (speed / tempoRatio);
        }

        // Check if we are off-linear (musical key has been adjusted
        // independent from speed) to determine if the keylock scaler
        // should be used even though keylock is disabled.
        if (speed != 0.0) {
            double offlinear = pitchRatio / speed;
            if (offlinear > kLinearScalerElipsis ||
                    offlinear < 1 / kLinearScalerElipsis) {
                // only enable keylock scaler if pitch adjustment is at
                // least 1 cent. Everything below is not hear-able.
                useIndependentPitchAndTempoScaling = true;
            }
        }
    }

    if (speed != 0.0) {
        // Do not switch scaler when we have no transport
        enableIndependentPitchTempoScaling(useIndependentPitchAndTempoScaling,
                iBufferSize);
    } else if (m_speed_old != 0 && !is_scratching) {
        // we are stopping, collect samples for fade out
        readToCrossfadeBuffer(iBufferSize);
        // Clear the scaler information
        m_pScale->clear();
    }

    // How speed/tempo/pitch are related:
    // Processing is done in two parts, the first part is calculated inside
    // the KeyKontrol class and effects the visual key/pitch widgets.
    // The Speed slider controls the tempoRatio and a speedSliderPitchRatio,
    // the pitch amount caused by it.
    // By default the speed slider controls pitch and tempo with the same
    // value.
    // If key lock is enabled, the speedSliderPitchRatio is decoupled from
    // the speed slider (const).
    //
    // With preference mode KeylockMode = kLockOriginalKey
    // the speedSliderPitchRatio is reset to 1 and back to the tempoRatio
    // (natural vinyl Pitch) when keylock is disabled and enabled.
    //
    // With preference mode KeylockMode = kCurrentKey
    // the speedSliderPitchRatio is not reset when keylock is enabled.
    // This mode allows to enable keylock
    // while the track is already played. You can reset to the tracks
    // original pitch by resetting the pitch knob to center. When disabling
    // keylock the pitch is reset to the linear vinyl pitch.

    // The Pitch knob turns if the speed slider is moved without keylock.
    // This is useful to get always an analog impression of current pitch,
    // and its distance to the original track pitch
    //
    // The Pitch_Adjust knob does not reflect the speedSliderPitchRatio.
    // So it is is useful for controller mappings, because it is not
    // changed by the speed slider or keylock.

    // In the second part all other speed changing controls are processed.
    // They may produce an additional pitch if keylock is disabled or
    // override the pitch in scratching case.
    // If pitch ratio and tempo ratio are equal, a linear scaler is used,
    // otherwise tempo and pitch are processed individual

    double rate = 0;
    // If the baserate, speed, or pitch has changed, we need to update the
    // scaler. Also, if we have changed scalers then we need to update the
    // scaler.
    if (baserate != m_baserate_old || speed != m_speed_old ||
            pitchRatio != m_pitch_old || tempoRatio != m_tempo_ratio_old ||
            m_bScalerChanged) {
        // The rate returned by the scale object can be different from the
        // wanted rate!  Make sure new scaler has proper position. This also
        // crossfades between the old scaler and new scaler to prevent
        // clicks.

        // Handle direction change.
        // The linear scaler supports ramping though zero.
        // This is used for scratching, but not for reverse
        // For the other, crossfade forward and backward samples
        if ((m_speed_old * speed < 0) &&  // Direction has changed!
                (m_pScale != m_pScaleVinyl || // only m_pScaleLinear supports going though 0
                       m_reverse_old != is_reverse)) { // no pitch change when reversing
            //XXX: Trying to force RAMAN to read from correct
            //     playpos when rate changes direction - Albert
            readToCrossfadeBuffer(iBufferSize);
            // Clear the scaler information
            m_pScale->clear();
        }

        m_baserate_old = baserate;
        m_speed_old = speed;
        m_pitch_old = pitchRatio;
        m_tempo_ratio_old = tempoRatio;
        m_reverse_old = is_reverse;

        // Now we need to update the scaler with the master sample rate, the
        // base rate (ratio between sample rate of the source audio and the
        // master samplerate), the deck speed, the pitch shift, and whether
        // the deck speed should affect the pitch.

        m_pScale->setScaleParameters(baserate,
                                     &speed,
                                     &pitchRatio);

        // The way we treat rate inside of EngineBuffer is actually a
        // description of "sample consumption rate" or percentage of samples
        // consumed relative to playing back the track at its native sample
        // rate and normal speed. pitch_adjust does not change the playback
        // rate.
        rate = baserate * speed;

        // Scaler is up to date now.
        m_bScalerChanged = false;
    } else {
        // Scaler did not need updating. By definition this means we are at
        // our old rate.
        rate = m_rate_old;
    }

<<<<<<< HEAD
=======
    double playpos_old = m_filepos_play;
    bool at_end = m_filepos_play >= m_trackSamplesOld;
    bool backwards = rate < 0;

>>>>>>> ac364b0f
    bool bCurBufferPaused = false;
    bool atEnd = false;
    bool backwards = rate < 0;
    const mixxx::audio::FramePos trackEndPosition = getTrackEndPosition();
    if (trackEndPosition.isValid()) {
        atEnd = m_playPosition >= trackEndPosition;
        if (atEnd && !backwards) {
            // do not play past end
            bCurBufferPaused = true;
        } else if (rate == 0 && !is_scratching) {
            // do not process samples if have no transport
            // the linear scaler supports ramping down to 0
            // this is used for pause by scratching only
            bCurBufferPaused = true;
        }
    } else {
        // Track has already been ejected.
        bCurBufferPaused = true;
    }

    m_rate_old = rate;

    // If the buffer is not paused, then scale the audio.
    if (!bCurBufferPaused) {
        // Perform scaling of Reader buffer into buffer.
        const auto framesRead = m_pScale->scaleBuffer(pOutput, iBufferSize);

        // TODO(XXX): The result framesRead might not be an integer value.
        // Converting to samples here does not make sense. All positional
        // calculations should be done in frames instead of samples! Otherwise
        // rounding errors might occur when converting from samples back to
        // frames later.

        if (m_bScalerOverride) {
            // If testing, we don't have a real log so we fake the position.
            m_playPosition += framesRead;
        } else {
            // Adjust filepos_play by the amount we processed.
            m_playPosition =
                    m_pReadAheadManager->getFilePlaypositionFromLog(m_playPosition, framesRead);
        }
        // Note: The last buffer of a track is padded with silence.
        // This silence is played together with the last samples in the last
<<<<<<< HEAD
        // callback and the m_playPosition is advanced behind the end of the track.
=======
        // callback and the m_filepos_play is advanced behind the end of the track.
        // If repeat is enabled, scaler->scaleBuffer() wraps around at end/start
        // and fills the buffer with samples from the other end of the track.
>>>>>>> ac364b0f

        if (m_bCrossfadeReady) {
            // Bring pOutput with the new parameters in and fade out the old one,
            // stored with the old parameters in m_pCrossfadeBuffer
            SampleUtil::linearCrossfadeBuffersIn(
                    pOutput, m_pCrossfadeBuffer, iBufferSize);
        }
        // Note: we do not fade here if we pass the end or the start of
        // the track in reverse direction
        // because we assume that the track samples itself start and stop
        // towards zero.
        // If it turns out that ramping is required be aware that the end
        // or start may pass in the middle of the buffer.
    } else {
        // Pause
        if (m_bCrossfadeReady) {
            // We don't ramp here, since EnginePregain handles fades
            // from and to speed == 0
            SampleUtil::copy(pOutput, m_pCrossfadeBuffer, iBufferSize);
        } else {
            SampleUtil::clear(pOutput, iBufferSize);
        }
    }

    for (const auto& pControl: qAsConst(m_engineControls)) {
        pControl->setFrameInfo(m_playPosition, trackEndPosition, m_trackSampleRateOld);
        pControl->process(rate, m_playPosition, iBufferSize);
    }

    m_scratching_old = is_scratching;

<<<<<<< HEAD
    // Handle repeat mode
    const bool atStart = m_playPosition <= mixxx::audio::kStartFramePos;

    bool repeat_enabled = m_pRepeat->toBool();

    bool end_of_track = atEnd && !backwards;

    // If playbutton is pressed, check if we are at start or end of track
    if ((m_playButton->toBool() || (m_fwdButton->toBool() || m_backButton->toBool()))
            && end_of_track) {
        if (repeat_enabled) {
            double fractionalPos = atStart ? 1.0 : 0;
            doSeekFractional(fractionalPos, SEEK_STANDARD);
        } else {
            m_playButton->set(0.);
        }
=======
    // If we're repeating and crossed the track boundary, ReadAheadManager already
    // wrapped around the playposition.
    // To ensure quantize is respected we request a phase sync.
    // TODO(ronso) This just restores previous repeat+quantize behaviour. I'm not
    // sure whether that was actually desired or just a side effect of seeking.
    // Ife it's really desired, should this be moved to looping control in order
    // to set the sync'ed playposition right away and fill the wrap-around buffer
    // with correct samples from the sync'ed loop in / track start position?
    if (m_pRepeat->toBool() && m_pQuantize->toBool() &&
            (m_filepos_play > playpos_old) == backwards) {
        // TODO() The resulting seek is processed in the following callback
        // That is to late
        requestSyncPhase();
    }

    at_end = m_filepos_play >= m_trackSamplesOld;
    bool end_of_track = at_end && !backwards;

    // If playbutton is pressed and we're at the end of track release play button
    if (m_playButton->toBool() && end_of_track) {
        m_playButton->set(0.);
>>>>>>> ac364b0f
    }

    // Give the Reader hints as to which chunks of the current song we
    // really care about. It will try very hard to keep these in memory
    hintReader(rate);
}

void EngineBuffer::process(CSAMPLE* pOutput, const int iBufferSize) {
    // Bail if we receive a buffer size with incomplete sample frames. Assert in debug builds.
    VERIFY_OR_DEBUG_ASSERT((iBufferSize % kSamplesPerFrame) == 0) {
        return;
    }
    m_pReader->process();
    // Steps:
    // - Lookup new reader information
    // - Calculate current rate
    // - Scale the audio with m_pScale, copy the resulting samples into the
    //   output buffer
    // - Give EngineControl's a chance to do work / request seeks, etc
    // - Process repeat mode if we're at the end or beginning of a track
    // - Set last sample value (m_fLastSampleValue) so that rampOut works? Other
    //   miscellaneous upkeep issues.

    m_sampleRate = mixxx::audio::SampleRate::fromDouble(m_pSampleRate->get());

    // If the sample rate has changed, force Rubberband to reset so that
    // it doesn't reallocate when the user engages keylock during playback.
    // We do this even if rubberband is not active.
    m_pScaleLinear->setSampleRate(m_sampleRate);
    m_pScaleST->setSampleRate(m_sampleRate);
    m_pScaleRB->setSampleRate(m_sampleRate);

    bool hasStableTrack = m_pTrackLoaded->toBool() && m_iTrackLoading.loadAcquire() == 0;
    if (hasStableTrack && m_pause.tryLock()) {
        processTrackLocked(pOutput, iBufferSize, m_sampleRate);
        // release the pauselock
        m_pause.unlock();
    } else {
        // We are loading a new Track

        // Here the old track was playing and loading the new track is in
        // progress. We can't predict when it happens, so we are not able
        // to collect old samples. New samples are also not in place and
        // we can't predict when they will be in place.
        // If one does this, a click from breaking the last track is somehow
        // natural and he should know that such sound should not be played to
        // the master (audience).
        // Workaround: Simply pause the track before.

        // TODO(XXX):
        // A click free solution requires more refactoring how loading a track
        // is handled. For now we apply a rectangular Gain change here which
        // may click.

        SampleUtil::clear(pOutput, iBufferSize);

        m_rate_old = 0;
        m_speed_old = 0;
        m_scratching_old = false;
    }

#ifdef __SCALER_DEBUG__
    for (int i=0; i<iBufferSize; i+=2) {
        writer << pOutput[i] << "\n";
    }
#endif

    m_pSyncControl->updateAudible();

    m_iLastBufferSize = iBufferSize;
    m_bCrossfadeReady = false;
}

void EngineBuffer::processSlip(int iBufferSize) {
    // Do a single read from m_bSlipEnabled so we don't run in to race conditions.
    bool enabled = m_pSlipButton->toBool();
    if (enabled != m_bSlipEnabledProcessing) {
        m_bSlipEnabledProcessing = enabled;
        if (enabled) {
            m_slipPosition = m_playPosition;
            m_dSlipRate = m_rate_old;
        } else {
            // TODO(owen) assuming that looping will get canceled properly
            seekExact(m_slipPosition.toNearestFrameBoundary());
            m_slipPosition = mixxx::audio::kStartFramePos;
        }
    }

    // Increment slip position even if it was just toggled -- this ensures the position is correct.
    if (enabled) {
        // `iBufferSize` originates from `SoundManager::onDeviceOutputCallback`
        // and is always a multiple of 2, so we can safely use integer division
        // to find the number of frames per buffer here.
        //
        // TODO: Check if we can replace `iBufferSize` with the number of
        // frames per buffer in most engine method signatures to avoid this
        // back and forth calculations.
        const int bufferFrameCount = iBufferSize / mixxx::kEngineChannelCount;
        DEBUG_ASSERT(bufferFrameCount * mixxx::kEngineChannelCount == iBufferSize);
        const mixxx::audio::FrameDiff_t slipDelta =
                static_cast<mixxx::audio::FrameDiff_t>(bufferFrameCount) * m_dSlipRate;
        // Simulate looping if a regular loop is active
        if (m_pLoopingControl->isLoopingEnabled() &&
                !m_pLoopingControl->isLoopRollActive()) {
            const mixxx::audio::FramePos newPos = m_slipPosition + slipDelta;
            m_slipPosition = m_pLoopingControl->adjustedPositionForCurrentLoop(
                    newPos,
                    m_dSlipRate < 0);
        } else {
            m_slipPosition += slipDelta;
        }
    }
}

void EngineBuffer::processSyncRequests() {
    SyncRequestQueued enable_request =
            static_cast<SyncRequestQueued>(
                    m_iEnableSyncQueued.fetchAndStoreRelease(SYNC_REQUEST_NONE));
    SyncMode mode_request =
            static_cast<SyncMode>(m_iSyncModeQueued.fetchAndStoreRelease(
                    static_cast<int>(SyncMode::Invalid)));
    switch (enable_request) {
    case SYNC_REQUEST_ENABLE:
        m_pEngineSync->requestSyncMode(m_pSyncControl, SyncMode::Follower);
        break;
    case SYNC_REQUEST_DISABLE:
        m_pEngineSync->requestSyncMode(m_pSyncControl, SyncMode::None);
        break;
    case SYNC_REQUEST_ENABLEDISABLE:
        m_pEngineSync->requestSyncMode(m_pSyncControl, SyncMode::Follower);
        m_pEngineSync->requestSyncMode(m_pSyncControl, SyncMode::None);
        break;
    case SYNC_REQUEST_NONE:
        break;
    }
    if (mode_request != SyncMode::Invalid) {
        m_pEngineSync->requestSyncMode(m_pSyncControl,
                static_cast<SyncMode>(mode_request));
    }
}

void EngineBuffer::processSeek(bool paused) {
    m_previousBufferSeek = false;
    // Check if we are cloning another channel before doing any seeking.
    EngineChannel* pChannel = m_pChannelToCloneFrom.fetchAndStoreRelaxed(nullptr);
    if (pChannel) {
        seekCloneBuffer(pChannel->getEngineBuffer());
    }

    const QueuedSeek queuedSeek = m_queuedSeek.getValue();

    SeekRequests seekType = queuedSeek.seekType;
    mixxx::audio::FramePos position = queuedSeek.position;

    // Add SEEK_PHASE bit, if any
    if (m_iSeekPhaseQueued.fetchAndStoreRelease(0)) {
        seekType |= SEEK_PHASE;
    }

    switch (seekType) {
        case SEEK_NONE:
            return;
        case SEEK_PHASE:
            // only adjust phase
            position = m_playPosition;
            break;
        case SEEK_STANDARD:
            if (m_pQuantize->toBool()) {
                seekType |= SEEK_PHASE;
            }
            // new position was already set above
            break;
        case SEEK_EXACT:
        case SEEK_EXACT_PHASE: // artificial state = SEEK_EXACT | SEEK_PHASE
        case SEEK_STANDARD_PHASE: // artificial state = SEEK_STANDARD | SEEK_PHASE
            // new position was already set above
            break;
        default:
            DEBUG_ASSERT(!"Unhandled seek request type");
            m_queuedSeek.setValue(kNoQueuedSeek);
            return;
    }

    VERIFY_OR_DEBUG_ASSERT(position.isValid()) {
        return;
    }

    // Don't allow the playposition to go past the end.
    position = std::min<mixxx::audio::FramePos>(position, m_trackEndPositionOld);

    if (!paused && (seekType & SEEK_PHASE)) {
        if (kLogger.traceEnabled()) {
            kLogger.trace() << "EngineBuffer::processSeek" << getGroup() << "Seeking phase";
        }
        const mixxx::audio::FramePos syncPosition =
                m_pBpmControl->getBeatMatchPosition(position, true, true);
        position = m_pLoopingControl->getSyncPositionInsideLoop(position, syncPosition);
        if (kLogger.traceEnabled()) {
            kLogger.trace()
                    << "EngineBuffer::processSeek" << getGroup() << "seek info:" << m_playPosition
                    << "->" << position;
        }
    }
    if (position != m_playPosition) {
        if (kLogger.traceEnabled()) {
            kLogger.trace() << "EngineBuffer::processSeek" << getGroup() << "Seek to" << position;
        }
        setNewPlaypos(position);
        m_previousBufferSeek = true;
    }
    // Reset the m_queuedSeek value after it has been processed in
    // setNewPlaypos() so that the Engine Controls have always access to the
    // position of the upcoming buffer cycle (used for loop cues)
    m_queuedSeek.setValue(kNoQueuedSeek);
}

void EngineBuffer::postProcess(const int iBufferSize) {
    // The order of events here is very delicate.  It's necessary to update
    // some values before others, because the later updates may require
    // values from the first update. Do not make calls here that could affect
    // which Syncable is leader or could cause Syncables to try to match
    // beat distances. During these calls those values are inconsistent.
    if (kLogger.traceEnabled()) {
        kLogger.trace() << getGroup() << "EngineBuffer::postProcess";
    }
    const mixxx::Bpm localBpm = m_pBpmControl->updateLocalBpm();
    double beatDistance = m_pBpmControl->updateBeatDistance();
    const SyncMode mode = m_pSyncControl->getSyncMode();
    if (localBpm.isValid()) {
        m_pSyncControl->setLocalBpm(localBpm);
        m_pSyncControl->reportPlayerSpeed(m_speed_old, m_scratching_old);
        if (isLeader(mode)) {
            m_pEngineSync->notifyBeatDistanceChanged(m_pSyncControl, beatDistance);
        } else if (isFollower(mode)) {
            m_pSyncControl->updateTargetBeatDistance();
        }
    } else if (mode == SyncMode::LeaderSoft) {
        // If this channel has been automatically chosen to be the leader but
        // no BPM is available, another channel may take over leadership and
        // this channel becomes a follower. This may happen if the track is
        // analyzed upon load and avoids sudden tempo jumps on the other deck
        // while the analysis is still running.
        requestSyncMode(SyncMode::Follower);
    }

    // Update all the indicators that EngineBuffer publishes to allow
    // external parts of Mixxx to observe its status.
    updateIndicators(m_speed_old, iBufferSize);
}

mixxx::audio::FramePos EngineBuffer::queuedSeekPosition() const {
    const QueuedSeek queuedSeek = m_queuedSeek.getValue();
    if (queuedSeek.seekType == SEEK_NONE) {
        return {};
    }

    return queuedSeek.position;
}

void EngineBuffer::updateIndicators(double speed, int iBufferSize) {
    if (!m_playPosition.isValid() ||
            !m_trackSampleRateOld.isValid() ||
            m_tempo_ratio_old == 0 ||
            m_pPassthroughEnabled->toBool()) {
        // Skip indicator updates with invalid values to prevent undefined behavior,
        // e.g. in WaveformRenderBeat::draw().
        //
        // This is known to happen if Deck Passthrough is active, when either no
        // track is loaded or a track was loaded but processSeek() has not been
        // called yet.
        return;
    }

    // Increase samplesCalculated by the buffer size
    m_iSamplesSinceLastIndicatorUpdate += iBufferSize;

    const double fFractionalPlaypos = fractionalPlayposFromAbsolute(m_playPosition);
    const double fFractionalSlipPos = fractionalPlayposFromAbsolute(m_slipPosition);

    const double tempoTrackSeconds = m_trackEndPositionOld.value() /
            m_trackSampleRateOld / getRateRatio();
    if (speed > 0 && fFractionalPlaypos == 1.0) {
        // Play pos at Track end
        speed = 0;
    }

    double effectiveSlipRate = m_dSlipRate;
    if (effectiveSlipRate > 0.0 && fFractionalSlipPos == 1.0) {
        // Slip pos at Track end
        effectiveSlipRate = 0.0;
    }

    // Update indicators that are only updated after every
    // sampleRate/kiUpdateRate samples processed.  (e.g. playposSlider)
    if (m_iSamplesSinceLastIndicatorUpdate >
            (kSamplesPerFrame * m_pSampleRate->get() /
                    kPlaypositionUpdateRate)) {
        m_playposSlider->set(fFractionalPlaypos);
        m_pCueControl->updateIndicators();
    }

    // Update visual control object, this needs to be done more often than the
    // playpos slider
    m_visualPlayPos->set(
            fFractionalPlaypos,
            speed * m_baserate_old,
            static_cast<int>(iBufferSize) /
                    m_trackEndPositionOld.toEngineSamplePos(),
            fFractionalSlipPos,
            effectiveSlipRate,
            tempoTrackSeconds,
            iBufferSize / kSamplesPerFrame / m_sampleRate.toDouble() * 1000000.0);

    // TODO: Especially with long audio buffers, jitter is visible. This can be fixed by moving the
    // ClockControl::updateIndicators into the waveform update loop which is synced with the display refresh rate.
    // Via the visual play position it's possible to access to the sample that is currently played,
    // and not the one that have been processed as in the current solution.
    m_pClockControl->updateIndicators(speed * m_baserate_old, m_playPosition, m_sampleRate);
}

void EngineBuffer::hintReader(const double dRate) {
    m_hintList.clear();
    m_pReadAheadManager->hintReader(dRate, &m_hintList);

    //if slipping, hint about virtual position so we're ready for it
    if (m_bSlipEnabledProcessing) {
        Hint hint;
        hint.frame = static_cast<SINT>(m_slipPosition.toLowerFrameBoundary().value());
        hint.type = Hint::Type::SlipPosition;
        if (m_dSlipRate >= 0) {
            hint.frameCount = Hint::kFrameCountForward;
        } else {
            hint.frameCount = Hint::kFrameCountBackward;
        }
        m_hintList.append(hint);
    }

    for (const auto& pControl: qAsConst(m_engineControls)) {
        pControl->hintReader(&m_hintList);
    }
    m_pReader->hintAndMaybeWake(m_hintList);
}

// WARNING: This method runs in the GUI thread
void EngineBuffer::loadTrack(TrackPointer pTrack, bool play) {
    if (pTrack) {
        // Signal to the reader to load the track. The reader will respond with
        // trackLoading and then either with trackLoaded or trackLoadFailed signals.
        m_bPlayAfterLoading = play;
        m_pReader->newTrack(pTrack);
    } else {
        // Loading a null track means "eject"
        ejectTrack();
    }
}

void EngineBuffer::addControl(EngineControl* pControl) {
    // Connect to signals from EngineControl here...
    m_engineControls.push_back(pControl);
    pControl->setEngineBuffer(this);
}

bool EngineBuffer::isTrackLoaded() const {
    if (m_pCurrentTrack) {
        return true;
    }
    return false;
}

TrackPointer EngineBuffer::getLoadedTrack() const {
    return m_pCurrentTrack;
}

mixxx::audio::FramePos EngineBuffer::getExactPlayPos() const {
    if (!m_visualPlayPos->isValid()) {
        return mixxx::audio::kStartFramePos;
    }
    return getTrackEndPosition() * m_visualPlayPos->getEnginePlayPos();
}

double EngineBuffer::getVisualPlayPos() const {
    return m_visualPlayPos->getEnginePlayPos();
}

mixxx::audio::FramePos EngineBuffer::getTrackEndPosition() const {
    return mixxx::audio::FramePos::fromEngineSamplePosMaybeInvalid(m_pTrackSamples->get());
}

void EngineBuffer::setTrackEndPosition(mixxx::audio::FramePos position) {
    m_pTrackSamples->set(position.toEngineSamplePosMaybeInvalid());
}

double EngineBuffer::getUserOffset() const {
    return m_pBpmControl->getUserOffset();
}

double EngineBuffer::getRateRatio() const {
    if (m_pBpmControl != nullptr) {
        return m_pBpmControl->getRateRatio();
    }
    return 1.0;
}

void EngineBuffer::collectFeatures(GroupFeatureState* pGroupFeatures) const {
    if (m_pBpmControl != nullptr) {
        m_pBpmControl->collectFeatures(pGroupFeatures);
    }
}

void EngineBuffer::slotUpdatedTrackBeats() {
    TrackPointer pTrack = m_pCurrentTrack;
    if (pTrack) {
        for (const auto& pControl : qAsConst(m_engineControls)) {
            pControl->trackBeatsUpdated(pTrack->getBeats());
        }
    }
}

void EngineBuffer::setScalerForTest(
        EngineBufferScale* pScaleVinyl,
        EngineBufferScale* pScaleKeylock) {
    m_pScaleVinyl = pScaleVinyl;
    m_pScaleKeylock = pScaleKeylock;
    m_pScale = m_pScaleVinyl;
    m_pScale->clear();
    m_bScalerChanged = true;
    // This bool is permanently set and can't be undone.
    m_bScalerOverride = true;
}<|MERGE_RESOLUTION|>--- conflicted
+++ resolved
@@ -1014,13 +1014,7 @@
         rate = m_rate_old;
     }
 
-<<<<<<< HEAD
-=======
-    double playpos_old = m_filepos_play;
-    bool at_end = m_filepos_play >= m_trackSamplesOld;
-    bool backwards = rate < 0;
-
->>>>>>> ac364b0f
+    const mixxx::audio::FramePos playpos_old = m_playPosition;
     bool bCurBufferPaused = false;
     bool atEnd = false;
     bool backwards = rate < 0;
@@ -1064,13 +1058,9 @@
         }
         // Note: The last buffer of a track is padded with silence.
         // This silence is played together with the last samples in the last
-<<<<<<< HEAD
         // callback and the m_playPosition is advanced behind the end of the track.
-=======
-        // callback and the m_filepos_play is advanced behind the end of the track.
         // If repeat is enabled, scaler->scaleBuffer() wraps around at end/start
         // and fills the buffer with samples from the other end of the track.
->>>>>>> ac364b0f
 
         if (m_bCrossfadeReady) {
             // Bring pOutput with the new parameters in and fade out the old one,
@@ -1102,24 +1092,6 @@
 
     m_scratching_old = is_scratching;
 
-<<<<<<< HEAD
-    // Handle repeat mode
-    const bool atStart = m_playPosition <= mixxx::audio::kStartFramePos;
-
-    bool repeat_enabled = m_pRepeat->toBool();
-
-    bool end_of_track = atEnd && !backwards;
-
-    // If playbutton is pressed, check if we are at start or end of track
-    if ((m_playButton->toBool() || (m_fwdButton->toBool() || m_backButton->toBool()))
-            && end_of_track) {
-        if (repeat_enabled) {
-            double fractionalPos = atStart ? 1.0 : 0;
-            doSeekFractional(fractionalPos, SEEK_STANDARD);
-        } else {
-            m_playButton->set(0.);
-        }
-=======
     // If we're repeating and crossed the track boundary, ReadAheadManager already
     // wrapped around the playposition.
     // To ensure quantize is respected we request a phase sync.
@@ -1129,19 +1101,17 @@
     // to set the sync'ed playposition right away and fill the wrap-around buffer
     // with correct samples from the sync'ed loop in / track start position?
     if (m_pRepeat->toBool() && m_pQuantize->toBool() &&
-            (m_filepos_play > playpos_old) == backwards) {
+            (m_playPosition > playpos_old) == backwards) {
         // TODO() The resulting seek is processed in the following callback
         // That is to late
         requestSyncPhase();
     }
 
-    at_end = m_filepos_play >= m_trackSamplesOld;
-    bool end_of_track = at_end && !backwards;
+    bool end_of_track = atEnd && !backwards;
 
     // If playbutton is pressed and we're at the end of track release play button
     if (m_playButton->toBool() && end_of_track) {
         m_playButton->set(0.);
->>>>>>> ac364b0f
     }
 
     // Give the Reader hints as to which chunks of the current song we
