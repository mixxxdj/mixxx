--- conflicted
+++ resolved
@@ -889,7 +889,6 @@
     }
 }
 
-<<<<<<< HEAD
 void EngineBuffer::slotScratchingEngineChanged(double eIndex) {
     if (m_bScalerOverride) {
         return;
@@ -915,13 +914,11 @@
 
 // samplerate: Mixxx sample rate
 // m_pTrackSampleRate: track sample rate
-=======
 void EngineBuffer::slipQuitAndAdopt() {
     m_slipQuitAndAdopt.storeRelease(1);
     m_pSlipButton->set(0);
 }
 
->>>>>>> 55dcd1e2
 void EngineBuffer::processTrackLocked(
         CSAMPLE* pOutput, const std::size_t bufferSize, mixxx::audio::SampleRate sampleRate) {
     ScopedTimer t(QStringLiteral("EngineBuffer::process_pauselock"));
