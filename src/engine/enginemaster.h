/***************************************************************************
                          enginemaster.h  -  description
                             -------------------
    begin                : Sun Apr 28 2002
    copyright            : (C) 2002 by
    email                :
 ***************************************************************************/

/***************************************************************************
 *                                                                         *
 *   This program is free software; you can redistribute it and/or modify  *
 *   it under the terms of the GNU General Public License as published by  *
 *   the Free Software Foundation; either version 2 of the License, or     *
 *   (at your option) any later version.                                   *
 *                                                                         *
 ***************************************************************************/

#ifndef ENGINEMASTER_H
#define ENGINEMASTER_H

#include "controlobject.h"
#include "engine/engineobject.h"
#include "engine/enginechannel.h"
#include "soundmanagerutil.h"
#include "recording/recordingmanager.h"

class EngineWorkerScheduler;
class EngineBuffer;
class EngineChannel;
class EngineClipping;
class EngineFlanger;
#ifdef __LADSPA__
class EngineLADSPA;
#endif
class EngineVuMeter;
class ControlPotmeter;
class ControlPushButton;
class EngineVinylSoundEmu;
class EngineSideChain;
class SyncWorker;
class EngineLoopRecorder;

class EngineMaster : public EngineObject, public AudioSource {
    Q_OBJECT
  public:
    EngineMaster(ConfigObject<ConfigValue>* pConfig,
                 const char* pGroup,
                 bool bEnableSidechain);
    virtual ~EngineMaster();

    // Get access to the sample buffers. None of these are thread safe. Only to
    // be called by SoundManager.
    const CSAMPLE* buffer(AudioOutput output) const;

    void process(const CSAMPLE *, const CSAMPLE *pOut, const int iBufferSize);

    // Add an EngineChannel to the mixing engine. This is not thread safe --
    // only call it before the engine has started mixing.
    void addChannel(EngineChannel* pChannel);
    EngineChannel* getChannel(QString group);
    static inline double gainForOrientation(EngineChannel::ChannelOrientation orientation,
                                            double leftGain,
                                            double centerGain,
                                            double rightGain) {
        switch (orientation) {
            case EngineChannel::LEFT:
                return leftGain;
            case EngineChannel::RIGHT:
                return rightGain;
            case EngineChannel::CENTER:
            default:
                return centerGain;
        }
    }

    // These are really only exposed for tests to use.
    const CSAMPLE* getMasterBuffer() const;
    const CSAMPLE* getHeadphoneBuffer() const;
    const CSAMPLE* getDeckBuffer(unsigned int i) const;
    const CSAMPLE* getChannelBuffer(QString name) const;

    EngineSideChain* getSideChain() const {
        return m_pSideChain;
    }
    
    EngineLoopRecorder* getLoopRecorder() const {
        return m_pLoopRecorder;
    }

    struct ChannelInfo {
        EngineChannel* m_pChannel;
        CSAMPLE* m_pBuffer;
        ControlObject* m_pVolumeControl;
    };

    class GainCalculator {
      public:
        virtual double getGain(ChannelInfo* pChannelInfo) const = 0;
    };
    class ConstantGainCalculator : public GainCalculator {
      public:
        inline double getGain(ChannelInfo* pChannelInfo) const {
            Q_UNUSED(pChannelInfo);
            return m_dGain;
        }
        inline void setGain(double dGain) {
            m_dGain = dGain;
        }
      private:
        double m_dGain;
    };
    class OrientationVolumeGainCalculator : public GainCalculator {
      public:
        OrientationVolumeGainCalculator()
                : m_dVolume(1.0), m_dLeftGain(1.0), m_dCenterGain(1.0), m_dRightGain(1.0) { }

        inline double getGain(ChannelInfo* pChannelInfo) const {
            const double channelVolume = pChannelInfo->m_pVolumeControl->get();
            const double orientationGain = EngineMaster::gainForOrientation(
                pChannelInfo->m_pChannel->getOrientation(),
                m_dLeftGain, m_dCenterGain, m_dRightGain);
            const double gain = m_dVolume * channelVolume * orientationGain;
            return gain;
        }

        inline void setGains(double dVolume, double leftGain, double centerGain, double rightGain) {
            m_dVolume = dVolume;
            m_dLeftGain = leftGain;
            m_dCenterGain = centerGain;
            m_dRightGain = rightGain;
        }

      private:
        double m_dVolume, m_dLeftGain, m_dCenterGain, m_dRightGain;
    };

    QList<ChannelInfo*> m_channels;
    QList<CSAMPLE> m_channelMasterGainCache;
    QList<CSAMPLE> m_channelHeadphoneGainCache;

<<<<<<< HEAD
    CSAMPLE *m_pMaster, *m_pHead, *m_pLoop;
=======
    CSAMPLE* m_pMaster;
    CSAMPLE* m_pHead;
>>>>>>> 14213369

    EngineWorkerScheduler* m_pWorkerScheduler;

    ControlObject* m_pMasterVolume;
    ControlObject* m_pHeadVolume;
    ControlObject* m_pMasterSampleRate;
    ControlObject* m_pMasterLatency;
    ControlObject* m_pMasterAudioBufferSize;
    ControlObject* m_pMasterUnderflowCount;
    ControlPotmeter* m_pMasterRate;
    EngineClipping* m_pClipping;
    EngineClipping* m_pHeadClipping;

#ifdef __LADSPA__
    EngineLADSPA* m_pLadspa;
#endif
    EngineVuMeter* m_pVumeter;
    EngineSideChain* m_pSideChain;

    ControlPotmeter* m_pCrossfader;
    ControlPotmeter* m_pHeadMix;
    ControlPotmeter* m_pBalance;
    ControlPotmeter* m_pXFaderMode;
    ControlPotmeter* m_pXFaderCurve;
    ControlPotmeter* m_pXFaderCalibration;
    ControlPotmeter* m_pXFaderReverse;

    ControlPushButton* m_pLoopRecSource;
    ControlObject* m_pLoopSource;
    EngineLoopRecorder* m_pLoopRecorder;
    
    ConstantGainCalculator m_headphoneGain;
    OrientationVolumeGainCalculator m_masterGain;
    CSAMPLE m_headphoneMasterGainOld;
    CSAMPLE m_headphoneVolumeOld;
};

#endif<|MERGE_RESOLUTION|>--- conflicted
+++ resolved
@@ -138,12 +138,9 @@
     QList<CSAMPLE> m_channelMasterGainCache;
     QList<CSAMPLE> m_channelHeadphoneGainCache;
 
-<<<<<<< HEAD
-    CSAMPLE *m_pMaster, *m_pHead, *m_pLoop;
-=======
     CSAMPLE* m_pMaster;
     CSAMPLE* m_pHead;
->>>>>>> 14213369
+    CSAMPLE* m_pLoop;
 
     EngineWorkerScheduler* m_pWorkerScheduler;
 
