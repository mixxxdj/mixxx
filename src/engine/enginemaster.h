#pragma once

#include <QObject>
#include <QVarLengthArray>

#include "audio/types.h"
#include "control/controlobject.h"
#include "control/controlpushbutton.h"
#include "engine/channelhandle.h"
#include "engine/channels/enginechannel.h"
#include "engine/engineobject.h"
#include "preferences/usersettings.h"
#include "recording/recordingmanager.h"
#include "soundio/soundmanager.h"
#include "soundio/soundmanagerutil.h"

class EngineWorkerScheduler;
class EngineBuffer;
class EngineChannel;
class EngineDeck;
class EngineFlanger;
class EngineVuMeter;
class ControlPotmeter;
class ControlPushButton;
class EngineSideChain;
class EffectsManager;
class EngineEffectsManager;
class SyncWorker;
class GuiTick;
class EngineSync;
class EngineTalkoverDucking;
class EngineDelay;

// The number of channels to pre-allocate in various structures in the
// engine. Prevents memory allocation in EngineMaster::addChannel.
static constexpr int kPreallocatedChannels = 64;

class EngineMaster : public QObject, public AudioSource {
    Q_OBJECT
  public:
    EngineMaster(UserSettingsPointer pConfig,
            const QString& group,
            EffectsManager* pEffectsManager,
            ChannelHandleFactoryPointer pChannelHandleFactory,
            bool bEnableSidechain);
    virtual ~EngineMaster();

    // Get access to the sample buffers. None of these are thread safe. Only to
    // be called by SoundManager.
    const CSAMPLE* buffer(const AudioOutput& output) const;

    ChannelHandleAndGroup registerChannelGroup(const QString& group) {
        return ChannelHandleAndGroup(
                   m_pChannelHandleFactory->getOrCreateHandle(group), group);
    }

    // Register the sound I/O that does not correspond to any EngineChannel object
    void registerNonEngineChannelSoundIO(SoundManager* pSoundManager);

    // WARNING: These methods are called by the main thread. They should only
    // touch the volatile bool connected indicators (see below). However, when
    // these methods are called the callback is guaranteed to be inactive
    // (SoundManager closes all devices before calling these). This may change
    // in the future.
    virtual void onOutputConnected(const AudioOutput& output);
    virtual void onOutputDisconnected(const AudioOutput& output);
    void onInputConnected(const AudioInput& input);
    void onInputDisconnected(const AudioInput& input);

    void process(const int iBufferSize);

    // Add an EngineChannel to the mixing engine. This is not thread safe --
    // only call it before the engine has started mixing.
    void addChannel(EngineChannel* pChannel);
    EngineChannel* getChannel(const QString& group);
    static inline CSAMPLE_GAIN gainForOrientation(EngineChannel::ChannelOrientation orientation,
            CSAMPLE_GAIN leftGain,
            CSAMPLE_GAIN centerGain,
            CSAMPLE_GAIN rightGain) {
        switch (orientation) {
            case EngineChannel::LEFT:
                return leftGain;
            case EngineChannel::RIGHT:
                return rightGain;
            case EngineChannel::CENTER:
            default:
                return centerGain;
        }
    }

    // Provide access to the sync lock so enginebuffers can know what their rate controller is.
    EngineSync* getEngineSync() const{
        return m_pEngineSync;
    }

    // These are really only exposed for tests to use.
    const CSAMPLE* getMasterBuffer() const;
    const CSAMPLE* getBoothBuffer() const;
    const CSAMPLE* getHeadphoneBuffer() const;
    const CSAMPLE* getOutputBusBuffer(unsigned int i) const;
    const CSAMPLE* getDeckBuffer(unsigned int i) const;
    const CSAMPLE* getChannelBuffer(const QString& name) const;
    const CSAMPLE* getSidechainBuffer() const;

    EngineSideChain* getSideChain() const {
        return m_pEngineSideChain;
    }

    CSAMPLE_GAIN getMasterGain(int channelIndex) const;

    struct ChannelInfo {
        ChannelInfo(int index)
                : m_pChannel(NULL),
                  m_pBuffer(NULL),
                  m_pVolumeControl(NULL),
                  m_pMuteControl(NULL),
                  m_index(index) {
        }
        ChannelHandle m_handle;
        EngineChannel* m_pChannel;
        CSAMPLE* m_pBuffer;
        ControlObject* m_pVolumeControl;
        ControlPushButton* m_pMuteControl;
        GroupFeatureState m_features;
        int m_index;
    };

    struct GainCache {
        CSAMPLE_GAIN m_gain;
        bool m_fadeout;
    };

    class GainCalculator {
      public:
        virtual ~GainCalculator() = default;
        virtual CSAMPLE_GAIN getGain(ChannelInfo* pChannelInfo) const = 0;
    };
    class PflGainCalculator : public GainCalculator {
      public:
        inline CSAMPLE_GAIN getGain(ChannelInfo* pChannelInfo) const override {
            Q_UNUSED(pChannelInfo);
            return m_dGain;
        }
        inline void setGain(CSAMPLE_GAIN dGain) {
            m_dGain = dGain;
        }

      private:
        CSAMPLE_GAIN m_dGain;
    };
    class TalkoverGainCalculator : public GainCalculator {
      public:
        inline CSAMPLE_GAIN getGain(ChannelInfo* pChannelInfo) const override {
            return static_cast<CSAMPLE_GAIN>(pChannelInfo->m_pVolumeControl->get());
        }
    };
    class OrientationVolumeGainCalculator : public GainCalculator {
      public:
        OrientationVolumeGainCalculator()
                : m_dLeftGain(1.0),
                  m_dCenterGain(1.0),
                  m_dRightGain(1.0),
                  m_dTalkoverDuckingGain(1.0) {
        }

        inline CSAMPLE_GAIN getGain(ChannelInfo* pChannelInfo) const {
            const CSAMPLE_GAIN channelVolume = static_cast<CSAMPLE_GAIN>(
                    pChannelInfo->m_pVolumeControl->get());
            const CSAMPLE_GAIN orientationGain = EngineMaster::gainForOrientation(
                    pChannelInfo->m_pChannel->getOrientation(),
                    m_dLeftGain,
                    m_dCenterGain,
                    m_dRightGain);
            return channelVolume * orientationGain * m_dTalkoverDuckingGain;
        }

        inline void setGains(CSAMPLE_GAIN leftGain,
                CSAMPLE_GAIN centerGain,
                CSAMPLE_GAIN rightGain,
                CSAMPLE_GAIN talkoverDuckingGain) {
            m_dLeftGain = leftGain;
            m_dCenterGain = centerGain;
            m_dRightGain = rightGain;
            m_dTalkoverDuckingGain = talkoverDuckingGain;
        }

      private:
        CSAMPLE_GAIN m_dLeftGain;
        CSAMPLE_GAIN m_dCenterGain;
        CSAMPLE_GAIN m_dRightGain;
        CSAMPLE_GAIN m_dTalkoverDuckingGain;
    };

    enum class MicMonitorMode {
        // These are out of order with how they are listed in DlgPrefSound for backwards
        // compatibility with Mixxx 2.0 user settings. In Mixxx 2.0, before the
        // booth output was added, this was a binary option without
        // the MASTER_AND_BOOTH mode.
        MASTER = 0,
        DIRECT_MONITOR,
        MASTER_AND_BOOTH
    };

    template<typename T, unsigned int CAPACITY>
    class FastVector {
      public:
        inline FastVector() : m_size(0), m_data((T*)((void *)m_buffer)) {};
        inline ~FastVector() {
            if (QTypeInfo<T>::isComplex) {
                for (int i = 0; i < m_size; ++i) {
                    m_data[i].~T();
                }
            }
        }
        inline void append(const T& t) {
            if (QTypeInfo<T>::isComplex) {
                new (&m_data[m_size++]) T(t);
            } else {
                m_data[m_size++] = t;
            }
        };
        inline const T& operator[](unsigned int i) const {
            return m_data[i];
        }
        inline T& operator[](unsigned int i) {
            return m_data[i];
        }
        inline const T& at(unsigned int i) const {
            return m_data[i];
        }
        inline void replace(unsigned int i, const T& t) {
            T copy(t);
            m_data[i] = copy;
        }
        inline int size () const {
            return m_size;
        }
      private:
        int m_size;
        T* const m_data;
        // Using a long double buffer guarantees the alignment for any type
        // but avoids the constructor call T();
        long double m_buffer[(CAPACITY * sizeof(T) + sizeof(long double) - 1) /
                             sizeof(long double)];
    };

  protected:
    // The master buffer is protected so it can be accessed by test subclasses.
    CSAMPLE* m_pMaster;

    // ControlObjects for switching off unnecessary processing
    // These are protected so tests can set them
    ControlObject* m_pMasterEnabled;
    ControlObject* m_pHeadphoneEnabled;
    ControlObject* m_pBoothEnabled;

  private:
    // Processes active channels. The sync lock channel (if any) is processed
    // first and all others are processed after. Populates m_activeChannels,
    // m_activeBusChannels, m_activeHeadphoneChannels, and
    // m_activeTalkoverChannels with each channel that is active for the
    // respective output.
    void processChannels(int iBufferSize);

    ChannelHandleFactoryPointer m_pChannelHandleFactory;
    void applyMasterEffects(int iBufferSize);
    void processHeadphones(
            const CSAMPLE_GAIN masterMixGainInHeadphones,
            int iBufferSize);
    bool sidechainMixRequired() const;

    EngineEffectsManager* m_pEngineEffectsManager;

    // List of channels added to the engine.
    QVarLengthArray<ChannelInfo*, kPreallocatedChannels> m_channels;

    // The previous gain of each channel for each mixing output (master,
    // headphone, talkover).
    QVarLengthArray<GainCache, kPreallocatedChannels> m_channelMasterGainCache;
    QVarLengthArray<GainCache, kPreallocatedChannels> m_channelHeadphoneGainCache;
    QVarLengthArray<GainCache, kPreallocatedChannels> m_channelTalkoverGainCache;

    // Pre-allocated buffers for performing channel mixing in the callback.
    QVarLengthArray<ChannelInfo*, kPreallocatedChannels> m_activeChannels;
    QVarLengthArray<ChannelInfo*, kPreallocatedChannels> m_activeBusChannels[3];
    QVarLengthArray<ChannelInfo*, kPreallocatedChannels> m_activeHeadphoneChannels;
    QVarLengthArray<ChannelInfo*, kPreallocatedChannels> m_activeTalkoverChannels;

<<<<<<< HEAD
    mixxx::audio::SampleRate m_sampleRate;
    unsigned int m_iBufferSize;
=======
    unsigned int m_iSampleRate;
>>>>>>> 78f4eb14

    // Mixing buffers for each output.
    CSAMPLE* m_pOutputBusBuffers[3];
    CSAMPLE* m_pBooth;
    CSAMPLE* m_pHead;
    CSAMPLE* m_pTalkover;
    CSAMPLE* m_pTalkoverHeadphones;
    CSAMPLE* m_pSidechainMix;

    EngineWorkerScheduler* m_pWorkerScheduler;
    EngineSync* m_pEngineSync;

    ControlObject* m_pMasterGain;
    ControlObject* m_pBoothGain;
    ControlObject* m_pHeadGain;
    ControlObject* m_pMasterSampleRate;
    ControlObject* m_pMasterLatency;
    ControlObject* m_pAudioLatencyOverloadCount;
    ControlObject* m_pNumMicsConfigured;
    ControlPotmeter* m_pAudioLatencyUsage;
    ControlPotmeter* m_pAudioLatencyOverload;
    EngineTalkoverDucking* m_pTalkoverDucking;
    EngineDelay* m_pMasterDelay;
    EngineDelay* m_pHeadDelay;
    EngineDelay* m_pBoothDelay;
    EngineDelay* m_pLatencyCompensationDelay;

    EngineVuMeter* m_pVumeter;
    EngineSideChain* m_pEngineSideChain;

    ControlPotmeter* m_pCrossfader;
    ControlPotmeter* m_pHeadMix;
    ControlPotmeter* m_pBalance;
    ControlPushButton* m_pXFaderMode;
    ControlPotmeter* m_pXFaderCurve;
    ControlPotmeter* m_pXFaderCalibration;
    ControlPushButton* m_pXFaderReverse;
    ControlPushButton* m_pHeadSplitEnabled;
    ControlObject* m_pKeylockEngine;

    PflGainCalculator m_headphoneGain;
    TalkoverGainCalculator m_talkoverGain;
    OrientationVolumeGainCalculator m_masterGain;
    CSAMPLE_GAIN m_masterGainOld;
    CSAMPLE_GAIN m_boothGainOld;
    CSAMPLE_GAIN m_headphoneMasterGainOld;
    CSAMPLE_GAIN m_headphoneGainOld;
    CSAMPLE_GAIN m_balleftOld;
    CSAMPLE_GAIN m_balrightOld;
    const ChannelHandleAndGroup m_masterHandle;
    const ChannelHandleAndGroup m_headphoneHandle;
    const ChannelHandleAndGroup m_masterOutputHandle;
    const ChannelHandleAndGroup m_busTalkoverHandle;
    const ChannelHandleAndGroup m_busCrossfaderLeftHandle;
    const ChannelHandleAndGroup m_busCrossfaderCenterHandle;
    const ChannelHandleAndGroup m_busCrossfaderRightHandle;

    // Mix two Mono channels. This is useful for outdoor gigs
    ControlObject* m_pMasterMonoMixdown;
    ControlObject* m_pMicMonitorMode;

    volatile bool m_bBusOutputConnected[3];
    bool m_bExternalRecordBroadcastInputConnected;
};<|MERGE_RESOLUTION|>--- conflicted
+++ resolved
@@ -286,12 +286,7 @@
     QVarLengthArray<ChannelInfo*, kPreallocatedChannels> m_activeHeadphoneChannels;
     QVarLengthArray<ChannelInfo*, kPreallocatedChannels> m_activeTalkoverChannels;
 
-<<<<<<< HEAD
     mixxx::audio::SampleRate m_sampleRate;
-    unsigned int m_iBufferSize;
-=======
-    unsigned int m_iSampleRate;
->>>>>>> 78f4eb14
 
     // Mixing buffers for each output.
     CSAMPLE* m_pOutputBusBuffers[3];
