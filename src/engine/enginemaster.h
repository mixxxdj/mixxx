/***************************************************************************
                          enginemaster.h  -  description
                             -------------------
    begin                : Sun Apr 28 2002
    copyright            : (C) 2002 by
    email                :
 ***************************************************************************/

/***************************************************************************
 *                                                                         *
 *   This program is free software; you can redistribute it and/or modify  *
 *   it under the terms of the GNU General Public License as published by  *
 *   the Free Software Foundation; either version 2 of the License, or     *
 *   (at your option) any later version.                                   *
 *                                                                         *
 ***************************************************************************/

#ifndef ENGINEMASTER_H
#define ENGINEMASTER_H

#include "controlobject.h"
#include "engine/engineobject.h"
#include "engine/enginechannel.h"
#include "soundmanagerutil.h"
#include "recording/recordingmanager.h"

class EngineWorkerScheduler;
class EngineBuffer;
class EngineChannel;
class EngineDeck;
class EngineClipping;
class EngineFlanger;
#ifdef __LADSPA__
class EngineLADSPA;
#endif
class EngineVuMeter;
class ControlPotmeter;
class ControlPushButton;
class EngineVinylSoundEmu;
class EngineSideChain;
class EffectsManager;
class SyncWorker;

class EngineMaster : public EngineObject, public AudioSource {
    Q_OBJECT
  public:
    EngineMaster(ConfigObject<ConfigValue>* pConfig,
                 const char* pGroup,
<<<<<<< HEAD
                 EffectsManager* pEffectsManager,
                 bool bEnableSidechain);
=======
                 bool bEnableSidechain,
                 bool bRampingGain=true);
>>>>>>> 99bc9b40
    virtual ~EngineMaster();

    // Get access to the sample buffers. None of these are thread safe. Only to
    // be called by SoundManager.
    const CSAMPLE* buffer(AudioOutput output) const;

    const QString getMasterChannelId() const {
        return QString("[Master]");
    }

    const QString getHeadphoneChannelId() const {
        return QString("[Headphone]");
    }

    EffectsManager* getEffectsManager() const {
        return m_pEffectsManager;
    }

    void process(const CSAMPLE *, const CSAMPLE *pOut, const int iBufferSize);

    // Add an EngineChannel to the mixing engine. This is not thread safe --
    // only call it before the engine has started mixing.
    void addChannel(EngineChannel* pChannel);
    EngineChannel* getChannel(QString group);
    static inline double gainForOrientation(EngineChannel::ChannelOrientation orientation,
                                            double leftGain,
                                            double centerGain,
                                            double rightGain) {
        switch (orientation) {
            case EngineChannel::LEFT:
                return leftGain;
            case EngineChannel::RIGHT:
                return rightGain;
            case EngineChannel::CENTER:
            default:
                return centerGain;
        }
    }

    // These are really only exposed for tests to use.
    const CSAMPLE* getMasterBuffer() const;
    const CSAMPLE* getHeadphoneBuffer() const;
    const CSAMPLE* getOutputBusBuffer(unsigned int i) const;
    const CSAMPLE* getDeckBuffer(unsigned int i) const;
    const CSAMPLE* getChannelBuffer(QString name) const;

    EngineSideChain* getSideChain() const {
        return m_pSideChain;
    }

    struct ChannelInfo {
        EngineChannel* m_pChannel;
        CSAMPLE* m_pBuffer;
        ControlObject* m_pVolumeControl;
    };

    class GainCalculator {
      public:
        virtual double getGain(ChannelInfo* pChannelInfo) const = 0;
    };
    class ConstantGainCalculator : public GainCalculator {
      public:
        inline double getGain(ChannelInfo* pChannelInfo) const {
            Q_UNUSED(pChannelInfo);
            return m_dGain;
        }
        inline void setGain(double dGain) {
            m_dGain = dGain;
        }
      private:
        double m_dGain;
    };
    class OrientationVolumeGainCalculator : public GainCalculator {
      public:
        OrientationVolumeGainCalculator()
                : m_dVolume(1.0), m_dLeftGain(1.0), m_dCenterGain(1.0), m_dRightGain(1.0) { }

        inline double getGain(ChannelInfo* pChannelInfo) const {
            const double channelVolume = pChannelInfo->m_pVolumeControl->get();
            const double orientationGain = EngineMaster::gainForOrientation(
                pChannelInfo->m_pChannel->getOrientation(),
                m_dLeftGain, m_dCenterGain, m_dRightGain);
            const double gain = m_dVolume * channelVolume * orientationGain;
            return gain;
        }

        inline void setGains(double dVolume, double leftGain, double centerGain, double rightGain) {
            m_dVolume = dVolume;
            m_dLeftGain = leftGain;
            m_dCenterGain = centerGain;
            m_dRightGain = rightGain;
        }

      private:
        double m_dVolume, m_dLeftGain, m_dCenterGain, m_dRightGain;
    };

<<<<<<< HEAD
    void mixChannels(unsigned int channelBitvector, unsigned int maxChannels,
                     CSAMPLE* pOutput, unsigned int iBufferSize, GainCalculator* pGainCalculator);

    EffectsManager* m_pEffectsManager;
=======
    bool m_bRampingGain;
>>>>>>> 99bc9b40
    QList<ChannelInfo*> m_channels;
    QList<CSAMPLE> m_channelHeadphoneGainCache;

    struct OutputBus {
        CSAMPLE* m_pBuffer;
        OrientationVolumeGainCalculator m_gain;
        QList<CSAMPLE> m_gainCache;
    } m_outputBus[3];
    CSAMPLE* m_pMaster;
    CSAMPLE* m_pHead;

    EngineWorkerScheduler* m_pWorkerScheduler;

    ControlObject* m_pMasterVolume;
    ControlObject* m_pHeadVolume;
    ControlObject* m_pMasterSampleRate;
    ControlObject* m_pMasterLatency;
    ControlObject* m_pMasterAudioBufferSize;
    ControlObject* m_pMasterUnderflowCount;
    ControlPotmeter* m_pMasterRate;
    EngineClipping* m_pClipping;
    EngineClipping* m_pHeadClipping;

#ifdef __LADSPA__
    EngineLADSPA* m_pLadspa;
#endif
<<<<<<< HEAD

    EngineVuMeter *vumeter;
=======
    EngineVuMeter* m_pVumeter;
>>>>>>> 99bc9b40
    EngineSideChain* m_pSideChain;

    ControlPotmeter* m_pCrossfader;
    ControlPotmeter* m_pHeadMix;
    ControlPotmeter* m_pBalance;
    ControlPotmeter* m_pXFaderMode;
    ControlPotmeter* m_pXFaderCurve;
    ControlPotmeter* m_pXFaderCalibration;
    ControlPotmeter* m_pXFaderReverse;

    ConstantGainCalculator m_headphoneGain;
    OrientationVolumeGainCalculator m_masterGain;
    CSAMPLE m_headphoneMasterGainOld;
    CSAMPLE m_headphoneVolumeOld;
};

#endif<|MERGE_RESOLUTION|>--- conflicted
+++ resolved
@@ -46,13 +46,9 @@
   public:
     EngineMaster(ConfigObject<ConfigValue>* pConfig,
                  const char* pGroup,
-<<<<<<< HEAD
                  EffectsManager* pEffectsManager,
-                 bool bEnableSidechain);
-=======
                  bool bEnableSidechain,
                  bool bRampingGain=true);
->>>>>>> 99bc9b40
     virtual ~EngineMaster();
 
     // Get access to the sample buffers. None of these are thread safe. Only to
@@ -150,14 +146,8 @@
         double m_dVolume, m_dLeftGain, m_dCenterGain, m_dRightGain;
     };
 
-<<<<<<< HEAD
-    void mixChannels(unsigned int channelBitvector, unsigned int maxChannels,
-                     CSAMPLE* pOutput, unsigned int iBufferSize, GainCalculator* pGainCalculator);
-
     EffectsManager* m_pEffectsManager;
-=======
     bool m_bRampingGain;
->>>>>>> 99bc9b40
     QList<ChannelInfo*> m_channels;
     QList<CSAMPLE> m_channelHeadphoneGainCache;
 
@@ -184,12 +174,8 @@
 #ifdef __LADSPA__
     EngineLADSPA* m_pLadspa;
 #endif
-<<<<<<< HEAD
 
-    EngineVuMeter *vumeter;
-=======
     EngineVuMeter* m_pVumeter;
->>>>>>> 99bc9b40
     EngineSideChain* m_pSideChain;
 
     ControlPotmeter* m_pCrossfader;
