--- conflicted
+++ resolved
@@ -358,15 +358,8 @@
     PflGainCalculator m_headphoneGain;
     TalkoverGainCalculator m_talkoverGain;
     OrientationVolumeGainCalculator m_masterGain;
-<<<<<<< HEAD
     CSAMPLE_GAIN m_masterGainOld;
-=======
-    CSAMPLE m_masterGainOld;
-    CSAMPLE m_boothGainOld;
-    CSAMPLE m_headphoneMasterGainOld;
-    CSAMPLE m_headphoneGainOld;
->>>>>>> b7f3f726
-
+    CSAMPLE_GAIN m_boothGainOld;
     CSAMPLE_GAIN m_headphoneMasterGainOld;
     CSAMPLE_GAIN m_headphoneGainOld;
     CSAMPLE_GAIN m_balleftOld;
