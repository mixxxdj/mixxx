/***************************************************************************
                          enginemaster.h  -  description
                             -------------------
    begin                : Sun Apr 28 2002
    copyright            : (C) 2002 by
    email                :
 ***************************************************************************/

/***************************************************************************
 *                                                                         *
 *   This program is free software; you can redistribute it and/or modify  *
 *   it under the terms of the GNU General Public License as published by  *
 *   the Free Software Foundation; either version 2 of the License, or     *
 *   (at your option) any later version.                                   *
 *                                                                         *
 ***************************************************************************/

#ifndef ENGINEMASTER_H
#define ENGINEMASTER_H

#include "controlobject.h"
#include "engine/engineobject.h"
#include "engine/enginechannel.h"
#include "soundmanagerutil.h"
#include "recording/recordingmanager.h"

class EngineWorkerScheduler;
class EngineBuffer;
class EngineChannel;
class EngineClipping;
class EngineFlanger;
#ifdef __LADSPA__
class EngineLADSPA;
#endif
class EngineVuMeter;
class ControlPotmeter;
class ControlPushButton;
class EngineVinylSoundEmu;
class EngineSideChain;
class SyncWorker;
<<<<<<< HEAD
class EngineLoopRecorder;
=======
class EngineSync;
>>>>>>> 15c0d41e

class EngineMaster : public EngineObject, public AudioSource {
    Q_OBJECT
  public:
    EngineMaster(ConfigObject<ConfigValue>* pConfig,
                 const char* pGroup,
                 bool bEnableSidechain,
                 bool bRampingGain=true,
                 bool bEnableLoopRecord=false);
    virtual ~EngineMaster();

    // Get access to the sample buffers. None of these are thread safe. Only to
    // be called by SoundManager.
    const CSAMPLE* buffer(AudioOutput output) const;

    void process(const CSAMPLE *, const CSAMPLE *pOut, const int iBufferSize);

    // Add an EngineChannel to the mixing engine. This is not thread safe --
    // only call it before the engine has started mixing.
    void addChannel(EngineChannel* pChannel);
    EngineChannel* getChannel(QString group);
    static inline double gainForOrientation(EngineChannel::ChannelOrientation orientation,
                                            double leftGain,
                                            double centerGain,
                                            double rightGain) {
        switch (orientation) {
            case EngineChannel::LEFT:
                return leftGain;
            case EngineChannel::RIGHT:
                return rightGain;
            case EngineChannel::CENTER:
            default:
                return centerGain;
        }
    }

    // Provide access to the master sync so enginebuffers can know what their rate controller is.
    EngineSync* getEngineSync() const{
        return m_pMasterSync;
    }

    // These are really only exposed for tests to use.
    const CSAMPLE* getMasterBuffer() const;
    const CSAMPLE* getHeadphoneBuffer() const;
    const CSAMPLE* getOutputBusBuffer(unsigned int i) const;
    const CSAMPLE* getDeckBuffer(unsigned int i) const;
    const CSAMPLE* getChannelBuffer(QString name) const;

    EngineSideChain* getSideChain() const {
        return m_pSideChain;
    }
    
    EngineLoopRecorder* getLoopRecorder() const {
        return m_pLoopRecorder;
    }

    struct ChannelInfo {
        EngineChannel* m_pChannel;
        CSAMPLE* m_pBuffer;
        ControlObject* m_pVolumeControl;
    };

    class GainCalculator {
      public:
        virtual double getGain(ChannelInfo* pChannelInfo) const = 0;
    };
    class ConstantGainCalculator : public GainCalculator {
      public:
        inline double getGain(ChannelInfo* pChannelInfo) const {
            Q_UNUSED(pChannelInfo);
            return m_dGain;
        }
        inline void setGain(double dGain) {
            m_dGain = dGain;
        }
      private:
        double m_dGain;
    };
    class OrientationVolumeGainCalculator : public GainCalculator {
      public:
        OrientationVolumeGainCalculator()
                : m_dVolume(1.0), m_dLeftGain(1.0), m_dCenterGain(1.0), m_dRightGain(1.0) { }

        inline double getGain(ChannelInfo* pChannelInfo) const {
            const double channelVolume = pChannelInfo->m_pVolumeControl->get();
            const double orientationGain = EngineMaster::gainForOrientation(
                pChannelInfo->m_pChannel->getOrientation(),
                m_dLeftGain, m_dCenterGain, m_dRightGain);
            return m_dVolume * channelVolume * orientationGain;
        }

        inline void setGains(double dVolume, double leftGain, double centerGain, double rightGain) {
            m_dVolume = dVolume;
            m_dLeftGain = leftGain;
            m_dCenterGain = centerGain;
            m_dRightGain = rightGain;
        }

      private:
        double m_dVolume, m_dLeftGain, m_dCenterGain, m_dRightGain;
    };

    void mixChannels(unsigned int channelBitvector, unsigned int maxChannels,
                     CSAMPLE* pOutput, unsigned int iBufferSize, GainCalculator* pGainCalculator);

    // Processes active channels. The master sync channel (if any) is processed
    // first and all others are processed after. Sets the i'th bit of
    // masterOutput and headphoneOutput if the i'th channel is enabled for the
    // master output or headphone output, respectively.
    void processChannels(unsigned int* busChannelConnectionFlags,
                         unsigned int* headphoneOutput,
                         int iBufferSize);

    bool m_bRampingGain;
    QList<ChannelInfo*> m_channels;
    QList<CSAMPLE> m_channelMasterGainCache;
    QList<CSAMPLE> m_channelHeadphoneGainCache;

    struct OutputBus {
        CSAMPLE* m_pBuffer;
        OrientationVolumeGainCalculator m_gain;
        QList<CSAMPLE> m_gainCache;
    } m_outputBus[3];
    CSAMPLE* m_pMaster;
    CSAMPLE* m_pHead;
    CSAMPLE* m_pLoop;

    EngineWorkerScheduler* m_pWorkerScheduler;
    EngineSync* m_pMasterSync;

    ControlObject* m_pMasterVolume;
    ControlObject* m_pHeadVolume;
    ControlObject* m_pMasterSampleRate;
    ControlObject* m_pMasterLatency;
    ControlObject* m_pMasterAudioBufferSize;
    ControlObject* m_pMasterUnderflowCount;
    ControlPotmeter* m_pMasterRate;
    EngineClipping* m_pClipping;
    EngineClipping* m_pHeadClipping;

#ifdef __LADSPA__
    EngineLADSPA* m_pLadspa;
#endif
    EngineVuMeter* m_pVumeter;
    EngineSideChain* m_pSideChain;

    ControlPotmeter* m_pCrossfader;
    ControlPotmeter* m_pHeadMix;
    ControlPotmeter* m_pBalance;
    ControlPotmeter* m_pXFaderMode;
    ControlPotmeter* m_pXFaderCurve;
    ControlPotmeter* m_pXFaderCalibration;
    ControlPotmeter* m_pXFaderReverse;

    EngineLoopRecorder* m_pLoopRecorder;
    
    ConstantGainCalculator m_headphoneGain;
    OrientationVolumeGainCalculator m_masterGain;
    CSAMPLE m_headphoneMasterGainOld;
    CSAMPLE m_headphoneVolumeOld;
};

#endif<|MERGE_RESOLUTION|>--- conflicted
+++ resolved
@@ -38,11 +38,8 @@
 class EngineVinylSoundEmu;
 class EngineSideChain;
 class SyncWorker;
-<<<<<<< HEAD
 class EngineLoopRecorder;
-=======
 class EngineSync;
->>>>>>> 15c0d41e
 
 class EngineMaster : public EngineObject, public AudioSource {
     Q_OBJECT
