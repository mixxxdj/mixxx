/***************************************************************************
                          enginebuffer.h  -  description
                             -------------------
    begin                : Wed Feb 20 2002
    copyright            : (C) 2002 by Tue and Ken Haste Andersen
    email                :
 ***************************************************************************/

/***************************************************************************
 *                                                                         *
 *   This program is free software; you can redistribute it and/or modify  *
 *   it under the terms of the GNU General Public License as published by  *
 *   the Free Software Foundation; either version 2 of the License, or     *
 *   (at your option) any later version.                                   *
 *                                                                         *
 ***************************************************************************/

#ifndef ENGINEBUFFER_H
#define ENGINEBUFFER_H

#include <QMutex>
#include <QAtomicInt>

#include "defs.h"
#include "engine/engineobject.h"
#include "trackinfoobject.h"
#include "configobject.h"
#include "rotary.h"

//for the writer
#ifdef __SCALER_DEBUG__
#include <QFile>
#include <QTextStream>
#endif

class EngineControl;
class BpmControl;
class KeyControl;
class RateControl;
class LoopingControl;
class ClockControl;
class CueControl;
class ReadAheadManager;
class ControlObject;
class ControlObjectSlave;
class ControlPushButton;
class ControlObjectThreadMain;
class ControlBeat;
class ControlTTRotary;
class ControlPotmeter;
class CachingReader;
class EngineBufferScale;
class EngineBufferScaleDummy;
class EngineBufferScaleLinear;
class EngineBufferScaleST;
class EngineBufferScaleRubberBand;
class EngineWorkerScheduler;
class VisualPlayPosition;
class EngineMaster;

struct Hint;

/**
  *@author Tue and Ken Haste Andersen
*/

// Length of audio beat marks in samples
const int audioBeatMarkLen = 40;


const int kiTempLength = 200000;

// Rate at which the playpos slider is updated (using a sample rate of 44100 Hz):
const int kiUpdateRate = 10;
// Number of kiUpdateRates that go by before we update BPM.
const int kiBpmUpdateRate = 40 / kiUpdateRate; //about 2.5 updates per sec

// End of track mode constants
const int TRACK_END_MODE_STOP = 0;
const int TRACK_END_MODE_NEXT = 1;
const int TRACK_END_MODE_LOOP = 2;
const int TRACK_END_MODE_PING = 3;

const int ENGINE_RAMP_DOWN = -1;
const int ENGINE_RAMP_NONE = 0;
const int ENGINE_RAMP_UP = 1;

//const int kiRampLength = 3;

class EngineBuffer : public EngineObject {
     Q_OBJECT
public:
    EngineBuffer(const char *_group, ConfigObject<ConfigValue> *_config);
    ~EngineBuffer();
    bool getPitchIndpTimeStretch(void);

    void bindWorkers(EngineWorkerScheduler* pWorkerScheduler);

    // Add an engine control to the EngineBuffer
    void addControl(EngineControl* pControl);

    // Return the current rate (not thread-safe)
    double getRate();
    // Returns current bpm value (not thread-safe)
    double getBpm();
    // Returns the BPM of the loaded track (not thread-safe)
    double getFileBpm();

<<<<<<< HEAD
    /** Sets pointer to other engine buffer/channel */
=======
    // Sets pointer to other engine buffer/channel
>>>>>>> 18010692
    void setEngineMaster(EngineMaster*);

    void queueNewPlaypos(double newpos);

    // Reset buffer playpos and set file playpos. This must only be called
    // while holding the pause mutex
    void setNewPlaypos(double playpos);

    void process(const CSAMPLE *pIn, const CSAMPLE *pOut, const int iBufferSize);

    const char* getGroup();
    bool isTrackLoaded();
    TrackPointer getLoadedTrack() const;

    double getVisualPlayPos();
    double getTrackSamples();

    // For dependency injection of readers.
    //void setReader(CachingReader* pReader);

  public slots:
    void slotControlPlayRequest(double);
    void slotControlPlayFromStart(double);
    void slotControlJumpToStartAndStop(double);
    void slotControlStop(double);
    void slotControlStart(double);
    void slotControlEnd(double);
    void slotControlSeek(double);
    void slotControlSeekAbs(double);
    void slotControlSlip(double);

    // Request that the EngineBuffer load a track. Since the process is
    // asynchronous, EngineBuffer will emit a trackLoaded signal when the load
    // has completed.
    void slotLoadTrack(TrackPointer pTrack, bool play = false);

    void slotEjectTrack(double);

  signals:
    void trackLoaded(TrackPointer pTrack);
    void trackLoadFailed(TrackPointer pTrack, QString reason);
    void trackUnloaded(TrackPointer pTrack);

  private slots:
    void slotTrackLoading();
    void slotTrackLoaded(TrackPointer pTrack,
                         int iSampleRate, int iNumSamples);
    void slotTrackLoadFailed(TrackPointer pTrack,
                             QString reason);

  private:
<<<<<<< HEAD
    void enablePitchAndTimeScaling(bool b);
=======
    void enablePitchAndTimeScaling(bool bEnable);
>>>>>>> 18010692

    void updateIndicators(double rate, int iBufferSize);

    void hintReader(const double rate);

    void ejectTrack();

    double fractionalPlayposFromAbsolute(double absolutePlaypos);

    // Lock for modifying local engine variables that are not thread safe, such
    // as m_engineControls and m_hintList
    QMutex m_engineLock;

    // Holds the name of the control group
    const char* m_group;
    ConfigObject<ConfigValue>* m_pConfig;

    LoopingControl* m_pLoopingControl;
    RateControl* m_pRateControl;
    BpmControl* m_pBpmControl;
    KeyControl* m_pKeyControl;
<<<<<<< HEAD
=======
    ClockControl* m_pClockControl;
    CueControl* m_pCueControl;

>>>>>>> 18010692
    QList<EngineControl*> m_engineControls;

    // The read ahead manager for EngineBufferScale's that need to read ahead
    ReadAheadManager* m_pReadAheadManager;

    // The reader used to read audio files
    CachingReader* m_pReader;

    // List of hints to provide to the CachingReader
    QVector<Hint> m_hintList;

    // The current sample to play in the file.
    double m_filepos_play;

<<<<<<< HEAD
    // The previous callback's rate.
    double m_rate_old;

    // The previous callback's speed. Used to check if the scaler parameters
    // need updating.
    double m_speed_old;
    // The previous callback's pitch. Used to check if the scaler parameters
    // need updating.
    double m_pitch_old;
    // The previous callback's baserate. Used to check if the scaler parameters
    // need updating.
    double m_baserate_old;
    /** Copy of length of file */
=======
    // The previous callback's speed. Used to check if the scaler parameters
    // need updating.
    double m_speed_old;

    // The previous callback's pitch. Used to check if the scaler parameters
    // need updating.
    double m_pitch_old;

    // The previous callback's baserate. Used to check if the scaler parameters
    // need updating.
    double m_baserate_old;

    // Copy of rate_exchange, used to check if rate needs to be updated
    double m_rate_old;

    // Copy of length of file
>>>>>>> 18010692
    long int m_file_length_old;

    // Copy of file sample rate
    int m_file_srate_old;

    // Mutex controlling weather the process function is in pause mode. This happens
    // during seek and loading of a new track
    QMutex m_pause;
    // Used in update of playpos slider
    int m_iSamplesCalculated;
    int m_iUiSlowTick;

    // The location where the track would have been had slip not been engaged
    double m_dSlipPosition;
    // Saved value of rate for slip mode
    double m_dSlipRate;
    // Slip Status
    bool m_bSlipEnabled;

    ControlObject* m_pTrackSamples;
    ControlObject* m_pTrackSampleRate;

    ControlPushButton* m_playButton;
    ControlPushButton* m_playStartButton;
    ControlPushButton* m_stopStartButton;
    ControlPushButton* m_stopButton;

    ControlObject* m_fwdButton;
    ControlObject* m_backButton;
    ControlPushButton* m_pSlipButton;

    ControlObject* m_rateEngine;
    ControlObject* m_visualBpm;
    ControlObject* m_visualKey;
    ControlObject* m_pMasterRate;
    ControlPotmeter* m_playposSlider;
    ControlObjectSlave* m_pSampleRate;
    ControlPushButton* m_pKeylock;

    ControlPushButton* m_pEject;

    // Whether or not to repeat the track when at the end
    ControlPushButton* m_pRepeat;

    ControlObject* m_pVinylStatus;  // Status of vinyl control
    ControlObject* m_pVinylSeek;

    // Fwd and back controls, start and end of track control
    ControlPushButton* m_startButton;
    ControlPushButton* m_endButton;

    // Object used to perform waveform scaling (sample rate conversion)
    EngineBufferScale* m_pScale;
    // Object used for linear interpolation scaling of the audio
    EngineBufferScaleLinear* m_pScaleLinear;
    // Object used for pitch-indep time stretch (key lock) scaling of the audio
    EngineBufferScaleST* m_pScaleST;
    EngineBufferScaleRubberBand* m_pScaleRB;
    EngineBufferScaleDummy* m_pScaleDummy;
    // Indicates whether the scaler has changed since the last process()
    bool m_bScalerChanged;

    QAtomicInt m_bSeekQueued;
    // TODO(XXX) make a macro or something.
#if defined(__GNUC__)
    double m_dQueuedPosition __attribute__ ((aligned(sizeof(double))));
#elif defined(_MSC_VER)
    double __declspec(align(8)) m_dQueuedPosition;
#else
    double m_dQueuedPosition;
#endif

    // Holds the last sample value of the previous buffer. This is used when ramping to
    // zero in case of an immediate stop of the playback
    float m_fLastSampleValue[2];
    // Is true if the previous buffer was silent due to pausing
    bool m_bLastBufferPaused;
    QAtomicInt m_iTrackLoading;
    bool m_bPlayAfterLoading;
    float m_fRampValue;
    int m_iRampState;
    //int m_iRampIter;

    TrackPointer m_pCurrentTrack;
#ifdef __SCALER_DEBUG__
    QFile df;
    QTextStream writer;
#endif
    CSAMPLE* m_pDitherBuffer;
    unsigned int m_iDitherBufferReadIndex;
    CSAMPLE* m_pCrossFadeBuffer;
    int m_iCrossFadeSamples;
    int m_iLastBufferSize;

    QSharedPointer<VisualPlayPosition> m_visualPlayPos;
};

#endif<|MERGE_RESOLUTION|>--- conflicted
+++ resolved
@@ -106,11 +106,7 @@
     // Returns the BPM of the loaded track (not thread-safe)
     double getFileBpm();
 
-<<<<<<< HEAD
-    /** Sets pointer to other engine buffer/channel */
-=======
     // Sets pointer to other engine buffer/channel
->>>>>>> 18010692
     void setEngineMaster(EngineMaster*);
 
     void queueNewPlaypos(double newpos);
@@ -162,11 +158,7 @@
                              QString reason);
 
   private:
-<<<<<<< HEAD
-    void enablePitchAndTimeScaling(bool b);
-=======
     void enablePitchAndTimeScaling(bool bEnable);
->>>>>>> 18010692
 
     void updateIndicators(double rate, int iBufferSize);
 
@@ -188,12 +180,9 @@
     RateControl* m_pRateControl;
     BpmControl* m_pBpmControl;
     KeyControl* m_pKeyControl;
-<<<<<<< HEAD
-=======
     ClockControl* m_pClockControl;
     CueControl* m_pCueControl;
 
->>>>>>> 18010692
     QList<EngineControl*> m_engineControls;
 
     // The read ahead manager for EngineBufferScale's that need to read ahead
@@ -207,39 +196,23 @@
 
     // The current sample to play in the file.
     double m_filepos_play;
-
-<<<<<<< HEAD
-    // The previous callback's rate.
-    double m_rate_old;
 
     // The previous callback's speed. Used to check if the scaler parameters
     // need updating.
     double m_speed_old;
+
     // The previous callback's pitch. Used to check if the scaler parameters
     // need updating.
     double m_pitch_old;
+
     // The previous callback's baserate. Used to check if the scaler parameters
     // need updating.
     double m_baserate_old;
-    /** Copy of length of file */
-=======
-    // The previous callback's speed. Used to check if the scaler parameters
-    // need updating.
-    double m_speed_old;
-
-    // The previous callback's pitch. Used to check if the scaler parameters
-    // need updating.
-    double m_pitch_old;
-
-    // The previous callback's baserate. Used to check if the scaler parameters
-    // need updating.
-    double m_baserate_old;
 
     // Copy of rate_exchange, used to check if rate needs to be updated
     double m_rate_old;
 
     // Copy of length of file
->>>>>>> 18010692
     long int m_file_length_old;
 
     // Copy of file sample rate
