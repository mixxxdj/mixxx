#pragma once

#include <gtest/gtest_prod.h>

#include <QAtomicInt>
#include <QMutex>

#include "control/controlvalue.h"
#include "engine/cachingreader/cachingreader.h"
#include "engine/controls/macrocontrol.h"
#include "engine/engineobject.h"
#include "engine/sync/syncable.h"
#include "preferences/usersettings.h"
#include "track/track_decl.h"
#include "util/rotary.h"
#include "util/types.h"

//for the writer
#ifdef __SCALER_DEBUG__
#include <QFile>
#include <QTextStream>
#endif

class BpmControl;
class ClockControl;
class CueControl;
class ControlObject;
class ControlProxy;
class ControlPushButton;
class ControlIndicator;
class ControlTTRotary;
class ControlPotmeter;
class EngineBufferScale;
class EngineBufferScaleLinear;
class EngineBufferScaleST;
class EngineBufferScaleRubberBand;
class EngineChannel;
class EngineControl;
class EngineMaster;
class EngineSync;
class EngineWorkerScheduler;
class KeyControl;
class LoopingControl;
class RateControl;
class ReadAheadManager;
class SyncControl;
class VinylControlControl;
class VisualPlayPosition;
<<<<<<< HEAD

/// Length of audio beat marks in samples
=======
class EngineMaster;

// Length of audio beat marks in samples
>>>>>>> 4458a687
const int audioBeatMarkLen = 40;

/// Temporary buffer length
const int kiTempLength = 200000;

/// Updates per second of the playpos slider
const int kiPlaypositionUpdateRate = 15;

class EngineBuffer : public EngineObject {
     Q_OBJECT
  private:
    enum SyncRequestQueued {
        SYNC_REQUEST_NONE,
        SYNC_REQUEST_ENABLE,
        SYNC_REQUEST_DISABLE,
        SYNC_REQUEST_ENABLEDISABLE,
    };
  public:
    enum SeekRequest {
        SEEK_NONE = 0u,
        /// Force an in-phase seek
        SEEK_PHASE = 1u,
        /// Bypass Quantization
        SEEK_EXACT = 2u,
        /// This is an artificial state that happens if an exact seek and a
        /// phase seek are scheduled at the same time.
        SEEK_EXACT_PHASE = SEEK_PHASE | SEEK_EXACT,
        /// #SEEK_PHASE if Quantize enables, otherwise SEEK_EXACT
        SEEK_STANDARD = 4u,
        /// This is an artificial state that happens if a standard seek and a
        /// phase seek are scheduled at the same time.
        SEEK_STANDARD_PHASE = SEEK_STANDARD | SEEK_PHASE,
    };
    Q_DECLARE_FLAGS(SeekRequests, SeekRequest);

    enum KeylockEngine {
        SOUNDTOUCH,
        RUBBERBAND,
        KEYLOCK_ENGINE_COUNT,
    };

    EngineBuffer(const QString& group,
            UserSettingsPointer pConfig,
            EngineChannel* pChannel,
            EngineMaster* pMixingEngine);
    virtual ~EngineBuffer();

    void bindWorkers(EngineWorkerScheduler* pWorkerScheduler);

    QString getGroup() const;
    // Return the current rate (not thread-safe)
    double getSpeed() const;
    bool getScratching() const;
    bool isReverse() const;
    // Returns current bpm value (not thread-safe)
    double getBpm() const;
    // Returns the BPM of the loaded track around the current position (not thread-safe)
    double getLocalBpm() const;
    /// Sets a beatloop for the loaded track (not thread safe)
    void setBeatLoop(double startPosition, bool enabled);
    /// Sets a loop for the loaded track (not thread safe)
    void setLoop(double startPosition, double endPositon, bool enabled);
    // Sets pointer to other engine buffer/channel
    void setEngineMaster(EngineMaster*);

    // Queues a new seek position. Use SEEK_EXACT or SEEK_STANDARD as seekType
    void queueNewPlaypos(double newpos, enum SeekRequest seekType);
    void requestSyncPhase();
    void requestEnableSync(bool enabled);
    void requestSyncMode(SyncMode mode);
    void requestClonePosition(EngineChannel* pChannel);

    // The process methods all run in the audio callback.
    void process(CSAMPLE* pOut, const int iBufferSize);
    void processSlip(int iBufferSize);
    void postProcess(const int iBufferSize);

    /// Return true iff a seek is currently queued but not yet processed
    /// If no seek was queued, the seek position is set to -1
    bool getQueuedSeekPosition(double* pSeekPosition) const;

    bool isTrackLoaded() const;
    TrackPointer getLoadedTrack() const;

    double getExactPlayPos() const;
    double getVisualPlayPos() const;
    double getTrackSamples() const;

    double getRateRatio() const;

    void collectFeatures(GroupFeatureState* pGroupFeatures) const;

    // For dependency injection of scalers.
    void setScalerForTest(
            EngineBufferScale* pScaleVinyl,
            EngineBufferScale* pScaleKeylock);

    // For injection of fake tracks.
    void loadFakeTrack(TrackPointer pTrack, bool bPlay);

    static QString getKeylockEngineName(KeylockEngine engine) {
        switch (engine) {
        case SOUNDTOUCH:
            return tr("Soundtouch (faster)");
        case RUBBERBAND:
            return tr("Rubberband (better)");
        default:
            return tr("Unknown (bad value)");
        }
    }

    // Request that the EngineBuffer load a track. Since the process is
    // asynchronous, EngineBuffer will emit a trackLoaded signal when the load
    // has completed.
    void loadTrack(TrackPointer pTrack, bool play);

  public slots:
    void slotControlPlayRequest(double);
    void slotControlPlayFromStart(double);
    void slotControlJumpToStartAndStop(double);
    void slotControlStop(double);
    void slotControlStart(double);
    void slotControlEnd(double);
    /// Seek to a relative position (0-1) in the track
    void slotControlSeek(double fractionalPos);
    /// Seek to the given sample Position in phase
    void slotControlSeekAbs(double samplePos);
    void slotControlSeekExact(double samplePos);
    void slotKeylockEngineChanged(double);

    /// Eject current track if the supplied value is greater than 0
    void slotEjectTrack(double value);

  signals:
    void trackLoaded(TrackPointer pNewTrack, TrackPointer pOldTrack);
<<<<<<< HEAD
    void trackLoadFailed(TrackPointer pTrack, QString reason);
    void cueJumpQueued(double samplePos);
=======
    void trackLoadFailed(TrackPointer pTrack, const QString& reason);
>>>>>>> 4458a687

  private slots:
    void slotTrackLoading();
    void slotTrackLoaded(TrackPointer pTrack,
                         int iSampleRate, int iNumSamples);
    void slotTrackLoadFailed(TrackPointer pTrack,
            const QString& reason);
    // Fired when passthrough mode is enabled or disabled.
    void slotPassthroughChanged(double v);
    void slotUpdatedTrackBeats();

  private:
    // Add an engine control to the EngineBuffer
    // must not be called outside the Constructor
    void addControl(EngineControl* pControl);

    void enableIndependentPitchTempoScaling(bool bEnable,
                                            const int iBufferSize);

    void updateIndicators(double rate, int iBufferSize);

    void hintReader(const double rate);

    void ejectTrack();

    double fractionalPlayposFromAbsolute(double absolutePlaypos);

    void doSeekFractional(double fractionalPos, enum SeekRequest seekType);
    void doSeekPlayPos(double playpos, enum SeekRequest seekType);

    // Read one buffer from the current scaler into the crossfade buffer.  Used
    // for transitioning from one scaler to another, or reseeking a scaler
    // to prevent pops.
    void readToCrossfadeBuffer(const int iBufferSize);

    // Copy the play position from the given buffer
    void seekCloneBuffer(EngineBuffer* pOtherBuffer);

    // Reset buffer playpos and set file playpos.
    void setNewPlaypos(double playpos);

    void processSyncRequests();
    void processSeek(bool paused);

    bool updateIndicatorsAndModifyPlay(bool newPlay, bool oldPlay);
    void verifyPlay();
    void notifyTrackLoaded(TrackPointer pNewTrack, TrackPointer pOldTrack);
    void processTrackLocked(CSAMPLE* pOutput, const int iBufferSize, int sample_rate);

    // Holds the name of the control group
    const QString m_group;
    UserSettingsPointer m_pConfig;

    friend class CueControlTest;
    friend class HotcueControlTest;

    LoopingControl* m_pLoopingControl; // used for testes
    FRIEND_TEST(EngineBufferTest, ScalerNoTransport);
    FRIEND_TEST(EngineSyncTest, HalfDoubleBpmTest);
    FRIEND_TEST(EngineSyncTest, HalfDoubleThenPlay);
    FRIEND_TEST(EngineSyncTest, UserTweakBeatDistance);
    FRIEND_TEST(EngineSyncTest, UserTweakPreservedInSeek);
    FRIEND_TEST(EngineSyncTest, BeatMapQantizePlay);
    FRIEND_TEST(LoopingControlTest, LoopScale_HalvesLoop);
    FRIEND_TEST(LoopingControlTest, LoopMoveTest);
    FRIEND_TEST(LoopingControlTest, LoopResizeSeek);
    FRIEND_TEST(LoopingControlTest, ReloopToggleButton_DoesNotJumpAhead);
    FRIEND_TEST(LoopingControlTest, ReloopAndStopButton);
    FRIEND_TEST(LoopingControlTest, Beatjump_JumpsByBeats);
    FRIEND_TEST(SyncControlTest, TestDetermineBpmMultiplier);

    EngineSync* m_pEngineSync;
    SyncControl* m_pSyncControl;
    VinylControlControl* m_pVinylControlControl;
    RateControl* m_pRateControl;
    BpmControl* m_pBpmControl;
    KeyControl* m_pKeyControl;
    ClockControl* m_pClockControl;
    CueControl* m_pCueControl;
    QList<MacroControl*> m_macroControls;

    QList<EngineControl*> m_engineControls;

    // The read ahead manager for EngineBufferScale's that need to read ahead
    ReadAheadManager* m_pReadAheadManager;

    // The reader used to read audio files
    CachingReader* m_pReader;

    // List of hints to provide to the CachingReader
    HintVector m_hintList;

    // The current sample to play in the file.
    double m_filepos_play;

    // The previous callback's speed. Used to check if the scaler parameters
    // need updating.
    double m_speed_old;

    // The previous callback's tempo ratio.
    double m_tempo_ratio_old;

    // True if the previous callback was scratching.
    bool m_scratching_old;

    // True if the previous callback was reverse.
    bool m_reverse_old;

    // The previous callback's pitch. Used to check if the scaler parameters
    // need updating.
    double m_pitch_old;

    // The previous callback's baserate. Used to check if the scaler parameters
    // need updating.
    double m_baserate_old;

    // Copy of rate_exchange, used to check if rate needs to be updated
    double m_rate_old;

    // Copy of length of file
    double m_trackSamplesOld;

    // Copy of file sample rate
    double m_trackSampleRateOld;

    // Mutex controlling whether the process function is in pause mode. This happens
    // during seek and loading of a new track
    QMutex m_pause;
    // Used in update of playpos slider
    int m_iSamplesSinceLastIndicatorUpdate;

    // The location where the track would have been had slip not been engaged
    double m_dSlipPosition;
    // Saved value of rate for slip mode
    double m_dSlipRate;
    // m_bSlipEnabledProcessing is only used by the engine processing thread.
    bool m_bSlipEnabledProcessing;

    ControlObject* m_pTrackSamples;
    ControlObject* m_pTrackSampleRate;

    ControlPushButton* m_playButton;
    ControlPushButton* m_playStartButton;
    ControlPushButton* m_stopStartButton;
    ControlPushButton* m_stopButton;

    ControlObject* m_fwdButton;
    ControlObject* m_backButton;
    ControlPushButton* m_pSlipButton;

    ControlObject* m_pQuantize;
    ControlObject* m_pMasterRate;
    ControlPotmeter* m_playposSlider;
    ControlProxy* m_pSampleRate;
    ControlProxy* m_pKeylockEngine;
    ControlPushButton* m_pKeylock;

    // This ControlProxys is created as parent to this and deleted by
    // the Qt object tree. This helps that they are deleted by the creating
    // thread, which is required to avoid segfaults.
    ControlProxy* m_pPassthroughEnabled;

    ControlPushButton* m_pEject;
    ControlObject* m_pTrackLoaded;

    // Whether or not to repeat the track when at the end
    ControlPushButton* m_pRepeat;

    // Fwd and back controls, start and end of track control
    ControlPushButton* m_startButton;
    ControlPushButton* m_endButton;

    // Object used to perform waveform scaling (sample rate conversion).  These
    // three pointers may be reassigned depending on configuration and tests.
    EngineBufferScale* m_pScale;
    FRIEND_TEST(EngineBufferTest, SlowRubberBand);
    FRIEND_TEST(EngineBufferTest, ResetPitchAdjustUsesLinear);
    FRIEND_TEST(EngineBufferTest, VinylScalerRampZero);
    FRIEND_TEST(EngineBufferTest, ReadFadeOut);
    FRIEND_TEST(EngineBufferTest, RateTempTest);
    FRIEND_TEST(EngineBufferTest, RatePermTest);
    EngineBufferScale* m_pScaleVinyl;
    // The keylock engine is configurable, so it could flip flop between
    // ScaleST and ScaleRB during a single callback.
    EngineBufferScale* volatile m_pScaleKeylock;

    // Object used for vinyl-style interpolation scaling of the audio
    EngineBufferScaleLinear* m_pScaleLinear;
    // Objects used for pitch-indep time stretch (key lock) scaling of the audio
    EngineBufferScaleST* m_pScaleST;
    EngineBufferScaleRubberBand* m_pScaleRB;

    // Indicates whether the scaler has changed since the last process()
    bool m_bScalerChanged;
    // Indicates that dependency injection has taken place.
    bool m_bScalerOverride;

    QAtomicInt m_iSeekQueued;
    QAtomicInt m_iSeekPhaseQueued;
    QAtomicInt m_iEnableSyncQueued;
    QAtomicInt m_iSyncModeQueued;
    ControlValueAtomic<double> m_queuedSeekPosition;
    QAtomicPointer<EngineChannel> m_pChannelToCloneFrom;

    // Is true if the previous buffer was silent due to pausing
    QAtomicInt m_iTrackLoading;
    bool m_bPlayAfterLoading;
    // Records the sample rate so we can detect when it changes. Initialized to
    // 0 to guarantee we see a change on the first callback.
    int m_iSampleRate;

    TrackPointer m_pCurrentTrack;
#ifdef __SCALER_DEBUG__
    QFile df;
    QTextStream writer;
#endif

    // Certain operations like seeks and engine changes need to be crossfaded
    // to eliminate clicks and pops.
    CSAMPLE* m_pCrossfadeBuffer;
    bool m_bCrossfadeReady;
    int m_iLastBufferSize;

    QSharedPointer<VisualPlayPosition> m_visualPlayPos;
};

Q_DECLARE_OPERATORS_FOR_FLAGS(EngineBuffer::SeekRequests)<|MERGE_RESOLUTION|>--- conflicted
+++ resolved
@@ -46,14 +46,8 @@
 class SyncControl;
 class VinylControlControl;
 class VisualPlayPosition;
-<<<<<<< HEAD
 
 /// Length of audio beat marks in samples
-=======
-class EngineMaster;
-
-// Length of audio beat marks in samples
->>>>>>> 4458a687
 const int audioBeatMarkLen = 40;
 
 /// Temporary buffer length
@@ -189,12 +183,8 @@
 
   signals:
     void trackLoaded(TrackPointer pNewTrack, TrackPointer pOldTrack);
-<<<<<<< HEAD
-    void trackLoadFailed(TrackPointer pTrack, QString reason);
+    void trackLoadFailed(TrackPointer pTrack, const QString& reason);
     void cueJumpQueued(double samplePos);
-=======
-    void trackLoadFailed(TrackPointer pTrack, const QString& reason);
->>>>>>> 4458a687
 
   private slots:
     void slotTrackLoading();
