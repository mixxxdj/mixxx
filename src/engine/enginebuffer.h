--- conflicted
+++ resolved
@@ -30,11 +30,6 @@
 class ControlObject;
 class ControlProxy;
 class ControlPushButton;
-<<<<<<< HEAD
-class ControlIndicator;
-class ControlTTRotary;
-=======
->>>>>>> bef04ac8
 class ControlPotmeter;
 class EngineBufferScale;
 class EngineBufferScaleLinear;
@@ -53,18 +48,6 @@
 class VinylControlControl;
 class VisualPlayPosition;
 
-<<<<<<< HEAD
-/// Length of audio beat marks in samples
-const int audioBeatMarkLen = 40;
-
-/// Temporary buffer length
-const int kiTempLength = 200000;
-
-/// Updates per second of the playpos slider
-const int kiPlaypositionUpdateRate = 15;
-
-=======
->>>>>>> bef04ac8
 class EngineBuffer : public EngineObject {
      Q_OBJECT
   private:
@@ -181,6 +164,7 @@
         m_channelIndex = channelIndex;
     }
 
+    /// Seek to the given sample Position in phase
     void seekAbs(mixxx::audio::FramePos);
     void seekExact(mixxx::audio::FramePos);
 
@@ -191,15 +175,8 @@
     void slotControlStop(double);
     void slotControlStart(double);
     void slotControlEnd(double);
-<<<<<<< HEAD
     /// Seek to a relative position (0-1) in the track
-    void slotControlSeek(double fractionalPos);
-    /// Seek to the given sample Position in phase
-    void slotControlSeekAbs(double samplePos);
-    void slotControlSeekExact(double samplePos);
-=======
     void slotControlSeek(double);
->>>>>>> bef04ac8
     void slotKeylockEngineChanged(double);
 
     /// Eject current track if the supplied value is greater than 0
@@ -285,20 +262,11 @@
     FRIEND_TEST(EngineSyncTest, HalfDoubleThenPlay);
     FRIEND_TEST(EngineSyncTest, UserTweakBeatDistance);
     FRIEND_TEST(EngineSyncTest, UserTweakPreservedInSeek);
-    FRIEND_TEST(EngineSyncTest, BeatMapQantizePlay);
+    FRIEND_TEST(EngineSyncTest, FollowerUserTweakPreservedInLeaderChange);
+    FRIEND_TEST(EngineSyncTest, BeatMapQuantizePlay);
     FRIEND_TEST(LoopingControlTest, LoopScale_HalvesLoop);
     FRIEND_TEST(SyncControlTest, TestDetermineBpmMultiplier);
-<<<<<<< HEAD
-
-=======
-    FRIEND_TEST(EngineSyncTest, HalfDoubleBpmTest);
-    FRIEND_TEST(EngineSyncTest, HalfDoubleThenPlay);
-    FRIEND_TEST(EngineSyncTest, UserTweakBeatDistance);
-    FRIEND_TEST(EngineSyncTest, UserTweakPreservedInSeek);
-    FRIEND_TEST(EngineSyncTest, FollowerUserTweakPreservedInLeaderChange);
-    FRIEND_TEST(EngineSyncTest, BeatMapQuantizePlay);
-    FRIEND_TEST(EngineBufferTest, ScalerNoTransport);
->>>>>>> bef04ac8
+
     EngineSync* m_pEngineSync;
     SyncControl* m_pSyncControl;
     VinylControlControl* m_pVinylControlControl;
