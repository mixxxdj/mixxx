--- conflicted
+++ resolved
@@ -349,16 +349,8 @@
     // three pointers may be reassigned depending on configuration and tests.
     EngineBufferScale* m_pScale;
     FRIEND_TEST(EngineBufferTest, SlowRubberBand);
-<<<<<<< HEAD
     FRIEND_TEST(EngineBufferTest, ResetPitchUsesLinear);
-    // Object used for linear interpolation scaling of the audio
-    EngineBufferScale* m_pScaleLinear;
-    // Object used for pitch-indep time stretch (key lock) scaling of the audio
-    EngineBufferScaleST* m_pScaleST;
-    EngineBufferScaleRubberBand* m_pScaleRB;
-=======
     EngineBufferScale* m_pScaleVinyl;
->>>>>>> 2edea531
     // The keylock engine is configurable, so it could flip flop between
     // ScaleST and ScaleRB during a single callback.
     EngineBufferScale* volatile m_pScaleKeylock;
