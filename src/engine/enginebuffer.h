/***************************************************************************
                          enginebuffer.h  -  description
                             -------------------
    begin                : Wed Feb 20 2002
    copyright            : (C) 2002 by Tue and Ken Haste Andersen
    email                :
 ***************************************************************************/

/***************************************************************************
 *                                                                         *
 *   This program is free software; you can redistribute it and/or modify  *
 *   it under the terms of the GNU General Public License as published by  *
 *   the Free Software Foundation; either version 2 of the License, or     *
 *   (at your option) any later version.                                   *
 *                                                                         *
 ***************************************************************************/

#ifndef ENGINEBUFFER_H
#define ENGINEBUFFER_H

#include <QMutex>
#include <QAtomicInt>

#include "defs.h"
#include "engine/engineobject.h"
#include "trackinfoobject.h"
#include "configobject.h"
#include "rotary.h"

//for the writer
#ifdef __SCALER_DEBUG__
#include <QFile>
#include <QTextStream>
#endif

class EngineControl;
class BpmControl;
class KeyControl;
class RateControl;
class LoopingControl;
class ClockControl;
class CueControl;
class ReadAheadManager;
class ControlObject;
class ControlObjectSlave;
class ControlPushButton;
class ControlObjectThreadMain;
class ControlBeat;
class ControlTTRotary;
class ControlPotmeter;
class CachingReader;
class EngineBufferScale;
class EngineBufferScaleDummy;
class EngineBufferScaleLinear;
class EngineBufferScaleST;
<<<<<<< HEAD
=======
class EngineBufferScaleRubberBand;
>>>>>>> 33b9028d
class EngineSync;
class EngineWorkerScheduler;
class VisualPlayPosition;
class EngineMaster;

struct Hint;

/**
  *@author Tue and Ken Haste Andersen
*/

// Length of audio beat marks in samples
const int audioBeatMarkLen = 40;

// Temporary buffer length
const int kiTempLength = 200000;

// Rate at which the playpos slider is updated (using a sample rate of 44100 Hz):
const int kiUpdateRate = 10;
// Number of kiUpdateRates that go by before we update BPM.
const int kiBpmUpdateRate = 40 / kiUpdateRate; //about 2.5 updates per sec

// End of track mode constants
const int TRACK_END_MODE_STOP = 0;
const int TRACK_END_MODE_NEXT = 1;
const int TRACK_END_MODE_LOOP = 2;
const int TRACK_END_MODE_PING = 3;

const int ENGINE_RAMP_DOWN = -1;
const int ENGINE_RAMP_NONE = 0;
const int ENGINE_RAMP_UP = 1;

//const int kiRampLength = 3;

class EngineBuffer : public EngineObject {
     Q_OBJECT
public:
    EngineBuffer(const char *_group, ConfigObject<ConfigValue> *_config,
                 EngineMaster* pMixingEngine);
    ~EngineBuffer();
    bool getPitchIndpTimeStretch(void);

    void bindWorkers(EngineWorkerScheduler* pWorkerScheduler);

    // Add an engine control to the EngineBuffer
    void addControl(EngineControl* pControl);

    // Return the current rate (not thread-safe)
    double getRate();
    // Returns current bpm value (not thread-safe)
    double getBpm();
    // Returns the BPM of the loaded track (not thread-safe)
    double getFileBpm();
    // Sets pointer to other engine buffer/channel
    void setEngineMaster(EngineMaster*);

    void queueNewPlaypos(double newpos);

    // Reset buffer playpos and set file playpos. This must only be called
    // while holding the pause mutex
    void setNewPlaypos(double playpos);

    void process(const CSAMPLE *pIn, const CSAMPLE *pOut, const int iBufferSize);

    const char* getGroup();
    bool isTrackLoaded();
    TrackPointer getLoadedTrack() const;

    double getVisualPlayPos();
    double getTrackSamples();

    // For dependency injection of readers.
    //void setReader(CachingReader* pReader);

    // For dependency injection of scalers.
    void setScalerForTest(EngineBufferScale* pScale);

    // For dependency injection of fake tracks.
    void loadFakeTrack();

  public slots:
    void slotControlPlayRequest(double);
    void slotControlPlayFromStart(double);
    void slotControlJumpToStartAndStop(double);
    void slotControlStop(double);
    void slotControlStart(double);
    void slotControlEnd(double);
    void slotControlSeek(double);
    void slotControlSeekAbs(double);
    void slotControlSlip(double);

    // Request that the EngineBuffer load a track. Since the process is
    // asynchronous, EngineBuffer will emit a trackLoaded signal when the load
    // has completed.
    void slotLoadTrack(TrackPointer pTrack, bool play = false);

    void slotEjectTrack(double);

  signals:
    void trackLoaded(TrackPointer pTrack);
    void trackLoadFailed(TrackPointer pTrack, QString reason);
    void trackUnloaded(TrackPointer pTrack);

  private slots:
    void slotTrackLoading();
    void slotTrackLoaded(TrackPointer pTrack,
                         int iSampleRate, int iNumSamples);
    void slotTrackLoadFailed(TrackPointer pTrack,
                             QString reason);

  private:
<<<<<<< HEAD
    void setPitchIndpTimeStretch(bool b);
=======
    void enablePitchAndTimeScaling(bool bEnable);
>>>>>>> 33b9028d

    void updateIndicators(double rate, int iBufferSize);

    void hintReader(const double rate);

    void ejectTrack();

    double fractionalPlayposFromAbsolute(double absolutePlaypos);

    // Lock for modifying local engine variables that are not thread safe, such
    // as m_engineControls and m_hintList
    QMutex m_engineLock;

    // Holds the name of the control group
    const char* m_group;
    ConfigObject<ConfigValue>* m_pConfig;

    LoopingControl* m_pLoopingControl;
<<<<<<< HEAD

    // Pointer to the master sync object
    EngineSync* m_pEngineSync;

    // Pointer to the rate control object
=======
    EngineSync* m_pEngineSync;
>>>>>>> 33b9028d
    RateControl* m_pRateControl;
    BpmControl* m_pBpmControl;
    KeyControl* m_pKeyControl;
    ClockControl* m_pClockControl;
    CueControl* m_pCueControl;

    QList<EngineControl*> m_engineControls;

    // The read ahead manager for EngineBufferScale's that need to read ahead
    ReadAheadManager* m_pReadAheadManager;

    // The reader used to read audio files
    CachingReader* m_pReader;

    // List of hints to provide to the CachingReader
    QVector<Hint> m_hintList;

    // The current sample to play in the file.
    double m_filepos_play;

    // The previous callback's speed. Used to check if the scaler parameters
    // need updating.
    double m_speed_old;

    // The previous callback's pitch. Used to check if the scaler parameters
    // need updating.
    double m_pitch_old;

    // The previous callback's baserate. Used to check if the scaler parameters
    // need updating.
    double m_baserate_old;

    // Copy of rate_exchange, used to check if rate needs to be updated
    double m_rate_old;

    // Copy of length of file
    long int m_file_length_old;

    // Copy of file sample rate
    int m_file_srate_old;

    // Mutex controlling weather the process function is in pause mode. This happens
    // during seek and loading of a new track
    QMutex m_pause;
    // Used in update of playpos slider
    int m_iSamplesCalculated;
    int m_iUiSlowTick;

    // The location where the track would have been had slip not been engaged
    double m_dSlipPosition;
    // Saved value of rate for slip mode
    double m_dSlipRate;
    // Slip Status
    bool m_bSlipEnabled;

    ControlObject* m_pTrackSamples;
    ControlObject* m_pTrackSampleRate;

    ControlPushButton* m_playButton;
    ControlPushButton* m_playStartButton;
    ControlPushButton* m_stopStartButton;
    ControlPushButton* m_stopButton;

    ControlObject* m_fwdButton;
    ControlObject* m_backButton;
    ControlPushButton* m_pSlipButton;

    ControlObject* m_rateEngine;
    ControlObject* m_visualBpm;
<<<<<<< HEAD
=======
    ControlObject* m_visualKey;
>>>>>>> 33b9028d
    ControlObject* m_pQuantize;
    ControlObject* m_pMasterRate;
    ControlPotmeter* m_playposSlider;
    ControlObjectSlave* m_pSampleRate;
    ControlPushButton* m_pKeylock;

    ControlPushButton* m_pEject;

    // Whether or not to repeat the track when at the end
    ControlPushButton* m_pRepeat;

    ControlObject* m_pVinylStatus;  // Status of vinyl control
    ControlObject* m_pVinylSeek;

    // Fwd and back controls, start and end of track control
    ControlPushButton* m_startButton;
    ControlPushButton* m_endButton;

    // Object used to perform waveform scaling (sample rate conversion)
    EngineBufferScale* m_pScale;
    // Object used for linear interpolation scaling of the audio
    EngineBufferScaleLinear* m_pScaleLinear;
    // Object used for pitch-indep time stretch (key lock) scaling of the audio
    EngineBufferScaleST* m_pScaleST;
    EngineBufferScaleRubberBand* m_pScaleRB;
    EngineBufferScaleDummy* m_pScaleDummy;
    // Indicates whether the scaler has changed since the last process()
    bool m_bScalerChanged;
    // Indicates that dependency injection has taken place.
    bool m_bScalerOverride;

    QAtomicInt m_bSeekQueued;
    // TODO(XXX) make a macro or something.
#if defined(__GNUC__)
    double m_dQueuedPosition __attribute__ ((aligned(sizeof(double))));
#elif defined(_MSC_VER)
    double __declspec(align(8)) m_dQueuedPosition;
#else
    double m_dQueuedPosition;
#endif

    // Holds the last sample value of the previous buffer. This is used when ramping to
    // zero in case of an immediate stop of the playback
    float m_fLastSampleValue[2];
    // Is true if the previous buffer was silent due to pausing
    bool m_bLastBufferPaused;
    QAtomicInt m_iTrackLoading;
    bool m_bPlayAfterLoading;
    float m_fRampValue;
    int m_iRampState;
    //int m_iRampIter;

    TrackPointer m_pCurrentTrack;
#ifdef __SCALER_DEBUG__
    QFile df;
    QTextStream writer;
#endif
    CSAMPLE* m_pDitherBuffer;
    unsigned int m_iDitherBufferReadIndex;
    CSAMPLE* m_pCrossFadeBuffer;
    int m_iCrossFadeSamples;
    int m_iLastBufferSize;

    QSharedPointer<VisualPlayPosition> m_visualPlayPos;
};

#endif<|MERGE_RESOLUTION|>--- conflicted
+++ resolved
@@ -53,10 +53,7 @@
 class EngineBufferScaleDummy;
 class EngineBufferScaleLinear;
 class EngineBufferScaleST;
-<<<<<<< HEAD
-=======
 class EngineBufferScaleRubberBand;
->>>>>>> 33b9028d
 class EngineSync;
 class EngineWorkerScheduler;
 class VisualPlayPosition;
@@ -168,11 +165,7 @@
                              QString reason);
 
   private:
-<<<<<<< HEAD
-    void setPitchIndpTimeStretch(bool b);
-=======
     void enablePitchAndTimeScaling(bool bEnable);
->>>>>>> 33b9028d
 
     void updateIndicators(double rate, int iBufferSize);
 
@@ -191,15 +184,7 @@
     ConfigObject<ConfigValue>* m_pConfig;
 
     LoopingControl* m_pLoopingControl;
-<<<<<<< HEAD
-
-    // Pointer to the master sync object
     EngineSync* m_pEngineSync;
-
-    // Pointer to the rate control object
-=======
-    EngineSync* m_pEngineSync;
->>>>>>> 33b9028d
     RateControl* m_pRateControl;
     BpmControl* m_pBpmControl;
     KeyControl* m_pKeyControl;
@@ -269,10 +254,7 @@
 
     ControlObject* m_rateEngine;
     ControlObject* m_visualBpm;
-<<<<<<< HEAD
-=======
     ControlObject* m_visualKey;
->>>>>>> 33b9028d
     ControlObject* m_pQuantize;
     ControlObject* m_pMasterRate;
     ControlPotmeter* m_playposSlider;
