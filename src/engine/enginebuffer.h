--- conflicted
+++ resolved
@@ -94,13 +94,8 @@
      Q_OBJECT
 public:
     EngineBuffer(const char *_group, ConfigObject<ConfigValue> *_config,
-<<<<<<< HEAD
-                 EngineMaster* pMixingEngine);
-    ~EngineBuffer();
-=======
                  EngineChannel* pChannel, EngineMaster* pMixingEngine);
     virtual ~EngineBuffer();
->>>>>>> 875c50b1
     bool getPitchIndpTimeStretch(void);
 
     void bindWorkers(EngineWorkerScheduler* pWorkerScheduler);
@@ -192,10 +187,7 @@
 
     LoopingControl* m_pLoopingControl;
     EngineSync* m_pEngineSync;
-<<<<<<< HEAD
-=======
     SyncControl* m_pSyncControl;
->>>>>>> 875c50b1
     RateControl* m_pRateControl;
     BpmControl* m_pBpmControl;
     KeyControl* m_pKeyControl;
