// bpmcontrol.cpp
// Created 7/5/2009 by RJ Ryan (rryan@mit.edu)

#include <QStringList>

#include "controlobject.h"
#include "controlpushbutton.h"

#include "engine/enginebuffer.h"
#include "engine/bpmcontrol.h"
#include "visualplayposition.h"
#include "engine/enginechannel.h"
#include "engine/enginemaster.h"
#include "controlobjectslave.h"

const int minBpm = 30;
const int maxInterval = (int)(1000.*(60./(CSAMPLE)minBpm));
const int filterLength = 5;

BpmControl::BpmControl(const char* _group,
                       ConfigObject<ConfigValue>* _config) :
        EngineControl(_group, _config),
        m_dPreviousSample(0),
<<<<<<< HEAD
=======
        m_dSyncTargetBeatDistance(0.0),
>>>>>>> 875c50b1
        m_dSyncAdjustment(1.0),
        m_dUserOffset(0.0),
        m_tapFilter(this, filterLength, maxInterval),
        m_sGroup(_group) {
<<<<<<< HEAD

=======
>>>>>>> 875c50b1
    m_pPlayButton = new ControlObjectSlave(_group, "play", this);
    m_pPlayButton->connectValueChanged(SLOT(slotControlPlay(double)), Qt::DirectConnection);
    m_pRateSlider = new ControlObjectSlave(_group, "rate", this);
    m_pRateSlider->connectValueChanged(SLOT(slotAdjustRateSlider()), Qt::DirectConnection);
    m_pQuantize = ControlObject::getControl(_group, "quantize");
    m_pRateRange = new ControlObjectSlave(_group, "rateRange", this);
    m_pRateRange->connectValueChanged(SLOT(slotAdjustRateSlider()), Qt::DirectConnection);
    m_pRateDir = new ControlObjectSlave(_group, "rate_dir", this);
    m_pRateDir->connectValueChanged(SLOT(slotAdjustRateSlider()), Qt::DirectConnection);
<<<<<<< HEAD

=======
>>>>>>> 875c50b1

    m_pLoopEnabled = new ControlObjectSlave(_group, "loop_enabled", this);
    m_pLoopStartPosition = new ControlObjectSlave(_group, "loop_start_position", this);
    m_pLoopEndPosition = new ControlObjectSlave(_group, "loop_end_position", this);

    m_pFileBpm = new ControlObject(ConfigKey(_group, "file_bpm"));
    connect(m_pFileBpm, SIGNAL(valueChanged(double)),
            this, SLOT(slotFileBpmChanged(double)),
            Qt::DirectConnection);
    connect(m_pFileBpm, SIGNAL(valueChangedFromEngine(double)),
            this, SLOT(slotFileBpmChanged(double)),
            Qt::DirectConnection);

    m_pEngineBpm = new ControlObject(ConfigKey(_group, "bpm"));
    connect(m_pEngineBpm, SIGNAL(valueChanged(double)),
            this, SLOT(slotSetEngineBpm(double)),
            Qt::DirectConnection);

    m_pButtonTap = new ControlPushButton(ConfigKey(_group, "bpm_tap"));
    connect(m_pButtonTap, SIGNAL(valueChanged(double)),
            this, SLOT(slotBpmTap(double)),
            Qt::DirectConnection);

    // Beat sync (scale buffer tempo relative to tempo of other buffer)
    m_pButtonSync = new ControlPushButton(ConfigKey(_group, "beatsync"));
    connect(m_pButtonSync, SIGNAL(valueChanged(double)),
            this, SLOT(slotControlBeatSync(double)),
            Qt::DirectConnection);

    m_pButtonSyncPhase = new ControlPushButton(ConfigKey(_group, "beatsync_phase"));
    connect(m_pButtonSyncPhase, SIGNAL(valueChanged(double)),
            this, SLOT(slotControlBeatSyncPhase(double)),
            Qt::DirectConnection);

    m_pButtonSyncTempo = new ControlPushButton(ConfigKey(_group, "beatsync_tempo"));
    connect(m_pButtonSyncTempo, SIGNAL(valueChanged(double)),
            this, SLOT(slotControlBeatSyncTempo(double)),
            Qt::DirectConnection);

    m_pTranslateBeats = new ControlPushButton(ConfigKey(_group, "beats_translate_curpos"));
    connect(m_pTranslateBeats, SIGNAL(valueChanged(double)),
            this, SLOT(slotBeatsTranslate(double)),
            Qt::DirectConnection);

    connect(&m_tapFilter, SIGNAL(tapped(double,int)),
            this, SLOT(slotTapFilter(double,int)),
            Qt::DirectConnection);

    // Measures distance from last beat in percentage: 0.5 = half-beat away.
<<<<<<< HEAD
    m_pThisBeatDistance = ControlObject::getControl(ConfigKey(_group, "beat_distance"));

    m_pMasterBeatDistance = ControlObject::getControl(ConfigKey("[Master]", "beat_distance"));

    // TODO: should we only hook these up if we are a slave?  beat distance
    // is updated on every iteration so it may be heavy.
    m_pMasterBpm = ControlObject::getControl(ConfigKey("[Master]","sync_bpm"));

    m_pMasterSyncSlider = ControlObject::getControl(ConfigKey("[Master]","sync_slider"));
    connect(m_pMasterSyncSlider, SIGNAL(valueChanged(double)),
            this, SLOT(slotMasterSyncSliderChanged(double)),
            Qt::DirectConnection);
    connect(m_pMasterSyncSlider, SIGNAL(valueChangedFromEngine(double)),
            this, SLOT(slotMasterSyncSliderChanged(double)),
            Qt::DirectConnection);

    m_pSyncMasterEnabled = ControlObject::getControl(ConfigKey(_group, "sync_master"));
    m_pSyncEnabled = ControlObject::getControl(ConfigKey(_group, "sync_enabled"));
    m_pSyncMode = ControlObject::getControl(ConfigKey(_group, "sync_mode"));
    connect(m_pSyncMode, SIGNAL(valueChanged(double)),
            this, SLOT(slotSyncModeChanged(double)),
            Qt::DirectConnection);
    connect(m_pSyncMode, SIGNAL(valueChangedFromEngine(double)),
            this, SLOT(slotSyncModeChanged(double)),
            Qt::DirectConnection);
=======
    m_pThisBeatDistance = new ControlObjectSlave(_group, "beat_distance", this);

    m_pMasterBpm = ControlObject::getControl(ConfigKey("[Master]", "sync_bpm"));

    m_pSyncMode = ControlObject::getControl(ConfigKey(_group, "sync_mode"));
>>>>>>> 875c50b1

#ifdef __VINYLCONTROL__
    m_pVCEnabled = ControlObject::getControl(ConfigKey(_group, "vinylcontrol_enabled"));
    // Throw a hissy fit if somebody moved us such that the vinylcontrol_enabled
    // control doesn't exist yet. This will blow up immediately, won't go unnoticed.
    Q_ASSERT(m_pVCEnabled);
#endif
}

BpmControl::~BpmControl() {
    delete m_pPlayButton;
    delete m_pRateSlider;
    delete m_pRateRange;
    delete m_pRateDir;
    delete m_pLoopEnabled;
    delete m_pLoopStartPosition;
    delete m_pLoopEndPosition;
    delete m_pFileBpm;
    delete m_pEngineBpm;
    delete m_pButtonTap;
    delete m_pButtonSync;
    delete m_pButtonSyncPhase;
    delete m_pButtonSyncTempo;
    delete m_pTranslateBeats;
    delete m_pThisBeatDistance;
}

double BpmControl::getBpm() const {
    return m_pEngineBpm->get();
}

void BpmControl::slotFileBpmChanged(double bpm) {
    // Adjust the file-bpm with the current setting of the rate to get the
<<<<<<< HEAD
    // engine BPM.
    double dRate = 1.0 + m_pRateDir->get() * m_pRateRange->get() * m_pRateSlider->get();
    m_pEngineBpm->set(bpm * dRate);
    if (m_pSyncMode->get() == SYNC_MASTER) {
        m_pMasterBpm->set(bpm * dRate);
    } else if (m_pSyncMode->get() == SYNC_FOLLOWER) {
        slotMasterSyncSliderChanged(m_pMasterSyncSlider->get());
=======
    // engine BPM. We only do this for SYNC_NONE decks because EngineSync will
    // set our BPM if the file BPM changes. See SyncControl::fileBpmChanged().
    if (getSyncMode() == SYNC_NONE) {
        double dRate = 1.0 + m_pRateDir->get() * m_pRateRange->get() * m_pRateSlider->get();
        m_pEngineBpm->set(bpm * dRate);
>>>>>>> 875c50b1
    }
}

void BpmControl::slotSetEngineBpm(double bpm) {
    double filebpm = m_pFileBpm->get();
    double ratedir = m_pRateDir->get();
    double raterange = m_pRateRange->get();

    if (filebpm && ratedir && raterange) {
        double newRate = bpm / filebpm;
        m_pRateSlider->set((newRate - 1.0) / ratedir / raterange);
    }
}

void BpmControl::slotBpmTap(double v) {
    if (v > 0) {
        m_tapFilter.tap();
    }
}

void BpmControl::slotTapFilter(double averageLength, int numSamples) {
    // averageLength is the average interval in milliseconds tapped over
    // numSamples samples.  Have to convert to BPM now:

    if (averageLength <= 0)
        return;

    if (numSamples < 4)
        return;

    // (60 seconds per minute) * (1000 milliseconds per second) / (X millis per
    // beat) = Y beats/minute
    double averageBpm = 60.0 * 1000.0 / averageLength;
    double dRate = 1.0 + m_pRateDir->get() * m_pRateRange->get() * m_pRateSlider->get();
    m_pFileBpm->set(averageBpm / dRate);
    slotAdjustRateSlider();
}

void BpmControl::slotControlPlay(double v) {
    if (v > 0.0) {
        if (m_pQuantize->get() > 0.0) {
            syncPhase();
        }
    }
}

void BpmControl::slotControlBeatSyncPhase(double v) {
    if (!v) return;
    syncPhase();
}

void BpmControl::slotControlBeatSyncTempo(double v) {
    if (!v) return;
    syncTempo();
}

void BpmControl::slotControlBeatSync(double v) {
    if (!v) return;

    // If the player is playing, and adjusting its tempo succeeded, adjust its
    // phase so that it plays in sync.
    if (syncTempo() && m_pPlayButton->get() > 0) {
        syncPhase();
    }
}

bool BpmControl::syncTempo() {
    EngineBuffer* pOtherEngineBuffer = pickSyncTarget();

    if (!pOtherEngineBuffer) {
        return false;
    }

    double fThisBpm = m_pEngineBpm->get();
    double fThisFileBpm = m_pFileBpm->get();

    double fOtherBpm = pOtherEngineBuffer->getBpm();
    double fOtherFileBpm = pOtherEngineBuffer->getFileBpm();

    //qDebug() << "this" << "bpm" << fThisBpm << "filebpm" << fThisFileBpm;
    //qDebug() << "other" << "bpm" << fOtherBpm << "filebpm" << fOtherFileBpm;

    ////////////////////////////////////////////////////////////////////////////
    // Rough proof of how syncing works -- rryan 3/2011
    // ------------------------------------------------
    //
    // Let this and other denote this deck versus the sync-target deck.
    //
    // The goal is for this deck's effective BPM to equal the other decks.
    //
    // thisBpm = otherBpm
    //
    // The overall rate is the product of range, direction, and scale plus 1:
    //
    // rate = 1.0 + rateDir * rateRange * rateScale
    //
    // An effective BPM is the file-bpm times the rate:
    //
    // bpm = fileBpm * rate
    //
    // So our goal is to tweak thisRate such that this equation is true:
    //
    // thisFileBpm * (1.0 + thisRate) = otherFileBpm * (1.0 + otherRate)
    //
    // so rearrange this equation in terms of thisRate:
    //
    // thisRate = (otherFileBpm * (1.0 + otherRate)) / thisFileBpm - 1.0
    //
    // So the new rateScale to set is:
    //
    // thisRateScale = ((otherFileBpm * (1.0 + otherRate)) / thisFileBpm - 1.0) / (thisRateDir * thisRateRange)

    if (fOtherBpm > 0.0 && fThisBpm > 0.0) {
        // The desired rate is the other decks effective rate divided by this
        // deck's file BPM. This gives us the playback rate that will produce an
        // effective BPM equivalent to the other decks.
        double desiredRate = fOtherBpm / fThisFileBpm;

        // Test if this buffer's bpm is the double of the other one, and adjust
        // the rate scale. I believe this is intended to account for our BPM
        // algorithm sometimes finding double or half BPMs. This avoids drastic
        // scales.

        float fFileBpmDelta = fabs(fThisFileBpm - fOtherFileBpm);
        if (fabs(fThisFileBpm * 2.0 - fOtherFileBpm) < fFileBpmDelta) {
            desiredRate /= 2.0;
        } else if (fabs(fThisFileBpm - 2.0 * fOtherFileBpm) < fFileBpmDelta) {
            desiredRate *= 2.0;
        }

        // Subtract the base 1.0, now fDesiredRate is the percentage
        // increase/decrease in playback rate, not the playback rate.
        double desiredRateShift = desiredRate - 1.0;

        // Ensure the rate is within resonable boundaries. Remember, this is the
        // percent to scale the rate, not the rate itself. If fDesiredRate was -1,
        // that would mean the deck would be completely stopped. If fDesiredRate
        // is 1, that means it is playing at 2x speed. This limit enforces that
        // we are scaled between 0.5x and 2x.
        if (desiredRateShift < 1.0 && desiredRateShift > -0.5)
        {
            m_pEngineBpm->set(m_pFileBpm->get() * desiredRate);


            // Adjust the rateScale. We have to divide by the range and
            // direction to get the correct rateScale.
            double desiredRateSlider = desiredRateShift / (m_pRateRange->get() * m_pRateDir->get());
            // And finally, set the slider
            m_pRateSlider->set(desiredRateSlider);

            return true;
        }
    }
    return false;
}

double BpmControl::getSyncedRate() const {
    // TODO: let's ignore x2, /2 issues for now
    // This is reproduced from bpmcontrol::syncTempo -- should break this out
    if (m_pFileBpm->get() == 0.0) {
        // XXX TODO: what to do about this case
        return 1.0;
    } else {
        return m_pMasterBpm->get() / m_pFileBpm->get();
    }
}

<<<<<<< HEAD
void BpmControl::slotMasterSyncSliderChanged(double bpm) {
    // Vinyl overrides
    if (m_pVCEnabled && m_pVCEnabled->get() > 0) {
        return;
    }
    if (m_pSyncMode->get() != SYNC_NONE) {
        // If the bpm is the same, nothing to do.
        if (qFuzzyCompare(bpm, m_pEngineBpm->get())) {
            return;
        }
        double newRate = bpm / m_pFileBpm->get();
        m_pRateSlider->set((newRate - 1.0) / m_pRateDir->get() / m_pRateRange->get());
        m_pEngineBpm->set(bpm);
    }
}

void BpmControl::slotSyncModeChanged(double state) {
    slotSetStatuses();
    if (state == SYNC_FOLLOWER) {
        // Update the slider immediately.
        slotMasterSyncSliderChanged(m_pMasterSyncSlider->get());
    }
}

void BpmControl::slotSetStatuses() {
    switch (static_cast<int>(m_pSyncMode->get())) {
    case SYNC_NONE:
        m_pSyncMasterEnabled->set(false);
        m_pSyncEnabled->set(false);
        break;
    case SYNC_FOLLOWER:
        m_pSyncMasterEnabled->set(false);
        m_pSyncEnabled->set(true);
        break;
    case SYNC_MASTER:
        m_pSyncMasterEnabled->set(true);
        m_pSyncEnabled->set(true);
=======
void BpmControl::setBpmFromMaster(double bpm) {
    // Vinyl overrides
    if (m_pVCEnabled && m_pVCEnabled->get() > 0) {
        return;
>>>>>>> 875c50b1
    }
}

<<<<<<< HEAD
=======
    if (getSyncMode() == SYNC_NONE) {
        return;
    }

    // If the bpm is the same, nothing to do.
    if (floatCompare(bpm, m_pEngineBpm->get())) {
        return;
    }

    if (m_pFileBpm->get() > 0.0) {
        double newRate = bpm / m_pFileBpm->get();
        m_pRateSlider->set((newRate - 1.0) / m_pRateDir->get() / m_pRateRange->get());
        m_pEngineBpm->set(bpm);
    } else {
        m_pRateSlider->set(0);
        m_pEngineBpm->set(0);
    }
}

>>>>>>> 875c50b1
// static
double BpmControl::shortestPercentageChange(const double& current_percentage,
                                            const double& target_percentage) {
    if (current_percentage == target_percentage) {
        return 0.0;
    } else if (current_percentage < target_percentage) {
        // Invariant: forwardDistance - backwardsDistance == 1.0

        // my: 0.01 target:0.99 forwards: 0.98
        // my: 0.25 target: 0.5 forwards: 0.25
        // my: 0.25 target: 0.75 forwards: 0.5
        // my: 0.98 target: 0.99 forwards: 0.01
        const double forwardDistance = target_percentage - current_percentage;

        // my: 0.01 target:0.99 backwards: -0.02
        // my: 0.25 target: 0.5 backwards: -0.75
        // my: 0.25 target: 0.75 backwards: -0.5
        // my: 0.98 target: 0.99 backwards: -0.99
        const double backwardsDistance = target_percentage - current_percentage - 1.0;

        return (fabs(forwardDistance) < fabs(backwardsDistance)) ?
                forwardDistance : backwardsDistance;
    } else { // current_percentage > target_percentage
        // Invariant: forwardDistance - backwardsDistance == 1.0

        // my: 0.99 target: 0.01 forwards: 0.02
        const double forwardDistance = 1.0 - current_percentage + target_percentage;

        // my: 0.99 target:0.01 backwards: -0.98
        const double backwardsDistance = target_percentage - current_percentage;

        return (fabs(forwardDistance) < fabs(backwardsDistance)) ?
                forwardDistance : backwardsDistance;
    }
}

double BpmControl::getSyncAdjustment(bool userTweakingSync) {
    // This runs when ratecontrol wants to know what rate to use.

    if (m_pBeats == NULL) {
        // No beat information.
        return 1.0;
    }

    // This is the deck position at the start of the callback.
    double dThisPosition = getCurrentSample();
    double dPrevBeat;
    double dNextBeat;
    double dBeatLength;
    double my_percentage;

    if (!BpmControl::getBeatContext(m_pBeats, dThisPosition,
                                    &dPrevBeat, &dNextBeat,
                                    &dBeatLength, &my_percentage, 0.01)) {
        return 1.0;
    }
<<<<<<< HEAD

    // If we aren't quantized or we are in a <1 beat loop, don't worry about
    // offset.
    const bool loop_enabled = m_pLoopEnabled->get() > 0.0;
    const double loop_size = (m_pLoopEndPosition->get() -
                              m_pLoopStartPosition->get()) /
                              dBeatLength;
    if (!m_pQuantize->get() || (loop_enabled && loop_size < 1.0 && loop_size > 0)) {
        m_dSyncAdjustment = 1.0;
        return m_dSyncAdjustment;
    }

    double master_percentage = m_pMasterBeatDistance->get();

    // Either shortest distance is directly to the master or backwards.

    // TODO(rryan): This is kind of backwards because we are measuring distance
    // from master to my percentage. All of the control code below is based on
    // this point of reference so I left it this way but I think we should think
    // about things in terms of "my percentage-offset setpoint" that the control
    // loop should aim to maintain.
    // TODO(rryan): All of this code is based on the assumption that a track
    // can't pass through multiple beats in one engine callback. Instead our
    // setpoint should be tracking the true offset in "samples traveled" rather
    // than modular 1.0 beat fractions. This will allow sync to work across loop
    // boundaries too.
    double shortest_distance = shortestPercentageChange(
        master_percentage, my_percentage);

    /*double sample_offset = beat_length * shortest_distance;
    qDebug() << "master beat distance:" << master_percentage;
    qDebug() << "my     beat distance:" << my_percentage;
    qDebug() << m_sGroup << sample_offset << m_dUserOffset;*/

    if (userTweakingSync) {
        // Don't do anything else, leave it
        m_dSyncAdjustment = 1.0;
        m_dUserOffset = shortest_distance;
    } else {
        double error = shortest_distance - m_dUserOffset;
        // Threshold above which we do sync adjustment.
        const double kErrorThreshold = 0.01;
        // Threshold above which sync is really, really bad, so much so that we
        // don't even know if we're ahead or behind.  This can occur when quantize was
        // off, but then it gets turned on.
        const double kTrainWreckThreshold = 0.2;
        const double kSyncAdjustmentCap = 0.05;
        if (fabs(error) > kTrainWreckThreshold) {
            // Assume poor reflexes (late button push) -- speed up to catch the other track.
            m_dSyncAdjustment = 1.0 + kSyncAdjustmentCap;
        } else if (fabs(error) > kErrorThreshold) {
            // Proportional control constant. The higher this is, the more we
            // influence sync.
            const double kSyncAdjustmentProportional = 0.3;
            const double kSyncDeltaCap = 0.02;

            // TODO(owilliams): There are a lot of "1.0"s in this code -- can we eliminate them?
            const double adjust = 1.0 + (-error * kSyncAdjustmentProportional);
            // Cap the difference between the last adjustment and this one.
            double delta = adjust - m_dSyncAdjustment;
            delta = math_max(-kSyncDeltaCap, math_min(kSyncDeltaCap, delta));

            // Cap the adjustment between -kSyncAdjustmentCap and +kSyncAdjustmentCap
            m_dSyncAdjustment = 1.0 + math_max(
                -kSyncAdjustmentCap, math_min(kSyncAdjustmentCap, m_dSyncAdjustment - 1.0 + delta));
        } else {
            // We are in sync, no adjustment needed.
            m_dSyncAdjustment = 1.0;
        }
    }
    return m_dSyncAdjustment;
}

double BpmControl::getBeatDistance(double dThisPosition) const {
    double dBeatPercentage;
    if (BpmControl::getBeatContext(m_pBeats, dThisPosition, NULL, NULL, NULL,
                                   &dBeatPercentage, 0.01)) {
        return dBeatPercentage;
    }
    return 0.0;
}

bool BpmControl::syncPhase() {
    if (m_pSyncMode->get() == SYNC_MASTER) {
=======

    // If we aren't quantized or we are in a <1 beat loop, don't worry about
    // offset.
    const bool loop_enabled = m_pLoopEnabled->get() > 0.0;
    const double loop_size = (m_pLoopEndPosition->get() -
                              m_pLoopStartPosition->get()) /
                              dBeatLength;
    if (!m_pQuantize->get() || (loop_enabled && loop_size < 1.0 && loop_size > 0)) {
        m_dSyncAdjustment = 1.0;
        return m_dSyncAdjustment;
    }

    double master_percentage = m_dSyncTargetBeatDistance;

    // Either shortest distance is directly to the master or backwards.

    // TODO(rryan): This is kind of backwards because we are measuring distance
    // from master to my percentage. All of the control code below is based on
    // this point of reference so I left it this way but I think we should think
    // about things in terms of "my percentage-offset setpoint" that the control
    // loop should aim to maintain.
    // TODO(rryan): All of this code is based on the assumption that a track
    // can't pass through multiple beats in one engine callback. Instead our
    // setpoint should be tracking the true offset in "samples traveled" rather
    // than modular 1.0 beat fractions. This will allow sync to work across loop
    // boundaries too.
    double shortest_distance = shortestPercentageChange(
        master_percentage, my_percentage);

    /*double sample_offset = beat_length * shortest_distance;
    qDebug() << "master beat distance:" << master_percentage;
    qDebug() << "my     beat distance:" << my_percentage;
    qDebug() << m_sGroup << sample_offset << m_dUserOffset;*/

    if (userTweakingSync) {
        // Don't do anything else, leave it
        m_dSyncAdjustment = 1.0;
        m_dUserOffset = shortest_distance;
    } else {
        double error = shortest_distance - m_dUserOffset;
        // Threshold above which we do sync adjustment.
        const double kErrorThreshold = 0.01;
        // Threshold above which sync is really, really bad, so much so that we
        // don't even know if we're ahead or behind.  This can occur when quantize was
        // off, but then it gets turned on.
        const double kTrainWreckThreshold = 0.2;
        const double kSyncAdjustmentCap = 0.05;
        if (fabs(error) > kTrainWreckThreshold) {
            // Assume poor reflexes (late button push) -- speed up to catch the other track.
            m_dSyncAdjustment = 1.0 + kSyncAdjustmentCap;
        } else if (fabs(error) > kErrorThreshold) {
            // Proportional control constant. The higher this is, the more we
            // influence sync.
            const double kSyncAdjustmentProportional = 0.3;
            const double kSyncDeltaCap = 0.02;

            // TODO(owilliams): There are a lot of "1.0"s in this code -- can we eliminate them?
            const double adjust = 1.0 + (-error * kSyncAdjustmentProportional);
            // Cap the difference between the last adjustment and this one.
            double delta = adjust - m_dSyncAdjustment;
            delta = math_max(-kSyncDeltaCap, math_min(kSyncDeltaCap, delta));

            // Cap the adjustment between -kSyncAdjustmentCap and +kSyncAdjustmentCap
            m_dSyncAdjustment = 1.0 + math_max(
                -kSyncAdjustmentCap, math_min(kSyncAdjustmentCap, m_dSyncAdjustment - 1.0 + delta));
        } else {
            // We are in sync, no adjustment needed.
            m_dSyncAdjustment = 1.0;
        }
    }
    return m_dSyncAdjustment;
}

double BpmControl::getBeatDistance(double dThisPosition) const {
    double dBeatPercentage;
    if (BpmControl::getBeatContext(m_pBeats, dThisPosition, NULL, NULL, NULL,
                                   &dBeatPercentage, 0.01)) {
        return dBeatPercentage;
    }
    return 0.0;
}

bool BpmControl::syncPhase() {
    if (getSyncMode() == SYNC_MASTER) {
>>>>>>> 875c50b1
        return true;
    }
    double dThisPosition = getCurrentSample();
    double offset = getPhaseOffset(dThisPosition);
    if (offset == 0.0) {
        return false;
    }

    double dNewPlaypos = dThisPosition + offset;
    seekAbs(dNewPlaypos);
    return true;
}

// static
bool BpmControl::getBeatContext(const BeatsPointer& pBeats,
                                const double dPosition,
                                double* dpPrevBeat,
                                double* dpNextBeat,
                                double* dpBeatLength,
                                double* dpBeatPercentage,
                                const double beatEpsilon) {
    if (!pBeats) {
        return false;
    }

    double dPrevBeat = pBeats->findPrevBeat(dPosition);
    double dNextBeat = pBeats->findNextBeat(dPosition);

    if (dPrevBeat == -1 || dNextBeat == -1) {
        return false;
    }

    if (fabs(dPrevBeat - dNextBeat) <= beatEpsilon) {
        dNextBeat = pBeats->findNthBeat(dPosition, 2);
    }

    if (dNextBeat == -1) {
        return false;
    }

    if (dpPrevBeat != NULL) {
        *dpPrevBeat = dPrevBeat;
<<<<<<< HEAD
    }

    if (dpNextBeat != NULL) {
        *dpNextBeat = dNextBeat;
    }

    double dBeatLength = dNextBeat - dPrevBeat;
    if (dpBeatLength != NULL) {
        *dpBeatLength = dBeatLength;
    }

    if (dpBeatPercentage != NULL) {
        *dpBeatPercentage = dBeatLength == 0.0 ? 0.0 :
                (dPosition - dPrevBeat) / dBeatLength;
    }

    return true;
}

double BpmControl::getPhaseOffset(double dThisPosition) {
    // Without a beatgrid, we don't know the phase offset.
    if (!m_pBeats) {
        return 0;
    }

    // Get the current position of this deck.
    double dThisPrevBeat;
    double dThisNextBeat;
    double dThisBeatLength;
    if (!getBeatContext(m_pBeats, dThisPosition,
                        &dThisPrevBeat, &dThisNextBeat,
                        &dThisBeatLength, NULL)) {
        return 0;
    }

    double dOtherBeatFraction;
    if (m_pSyncMode->get() == SYNC_FOLLOWER) {
        // If we're a slave, it's easy to get the other beat fraction
        dOtherBeatFraction = m_pMasterBeatDistance->get();
=======
    }

    if (dpNextBeat != NULL) {
        *dpNextBeat = dNextBeat;
    }

    double dBeatLength = dNextBeat - dPrevBeat;
    if (dpBeatLength != NULL) {
        *dpBeatLength = dBeatLength;
    }

    if (dpBeatPercentage != NULL) {
        *dpBeatPercentage = dBeatLength == 0.0 ? 0.0 :
                (dPosition - dPrevBeat) / dBeatLength;
    }

    return true;
}

double BpmControl::getPhaseOffset(double dThisPosition) {
    // Without a beatgrid, we don't know the phase offset.
    if (!m_pBeats) {
        return 0;
    }

    // Get the current position of this deck.
    double dThisPrevBeat;
    double dThisNextBeat;
    double dThisBeatLength;
    if (!getBeatContext(m_pBeats, dThisPosition,
                        &dThisPrevBeat, &dThisNextBeat,
                        &dThisBeatLength, NULL)) {
        return 0;
    }

    double dOtherBeatFraction;
    if (getSyncMode() == SYNC_FOLLOWER) {
        // If we're a slave, it's easy to get the other beat fraction
        dOtherBeatFraction = m_dSyncTargetBeatDistance;
>>>>>>> 875c50b1
    } else {
        // If not, we have to figure it out
        EngineBuffer* pOtherEngineBuffer = pickSyncTarget();
        if (pOtherEngineBuffer == NULL) {
            return 0;
        }

        TrackPointer otherTrack = pOtherEngineBuffer->getLoadedTrack();
        BeatsPointer otherBeats = otherTrack ? otherTrack->getBeats() : BeatsPointer();

        // If either track does not have beats, then we can't adjust the phase.
        if (!otherBeats) {
            return 0;
        }

        double dOtherLength = ControlObject::getControl(
            ConfigKey(pOtherEngineBuffer->getGroup(), "track_samples"))->get();
        double dOtherEnginePlayPos = pOtherEngineBuffer->getVisualPlayPos();
        double dOtherPosition = dOtherLength * dOtherEnginePlayPos;

        if (!BpmControl::getBeatContext(otherBeats, dOtherPosition,
                                        NULL, NULL, NULL, &dOtherBeatFraction)) {
            return 0.0;
        }
    }

    bool this_near_next = dThisNextBeat - dThisPosition <= dThisPosition - dThisPrevBeat;
    bool other_near_next = dOtherBeatFraction >= 0.5;

    // We want our beat fraction to be identical to theirs.

    // If the two tracks have similar alignment, adjust phase is straight-
    // forward.  Use the same fraction for both beats, starting from the previous
    // beat.  But if This track is nearer to the next beat and the Other track
    // is nearer to the previous beat, use This Next beat as the starting point
    // for the phase. (ie, we pushed the sync button late).  If This track
    // is nearer to the previous beat, but the Other track is nearer to the
    // next beat, we pushed the sync button early so use the double-previous
    // beat as the basis for the adjustment.
    //
    // This makes way more sense when you're actually mixing.
    //
    // TODO(XXX) Revisit this logic once we move away from tempo-locked,
    // infinite beatgrids because the assumption that findNthBeat(-2) always
    // works will be wrong then.

    double dNewPlaypos = (dOtherBeatFraction + m_dUserOffset) * dThisBeatLength;
    if (this_near_next == other_near_next) {
        dNewPlaypos += dThisPrevBeat;
    } else if (this_near_next && !other_near_next) {
        dNewPlaypos += dThisNextBeat;
    } else {  //!this_near_next && other_near_next
        dThisPrevBeat = m_pBeats->findNthBeat(dThisPosition, -2);
        dNewPlaypos += dThisPrevBeat;
    }

    // We might be seeking outside the loop.
    const bool loop_enabled = m_pLoopEnabled->get() > 0.0;
    const double loop_start_position = m_pLoopStartPosition->get();
    const double loop_end_position = m_pLoopEndPosition->get();

    // Cases for sanity:
    //
    // CASE 1
    // Two identical 1-beat loops, out of phase by X samples.
    // Other deck is at its loop start.
    // This deck is half way through. We want to jump forward X samples to the loop end point.
    //
    // Two identical 1-beat loop, out of phase by X samples.
    // Other deck is

    // If sync target is 50% through the beat,
    // If we are at the loop end point and hit sync, jump forward X samples.


    // TODO(rryan): Revise this with something that keeps a broader number of
    // cases in sync. This at least prevents breaking out of the loop.
    if (loop_enabled) {
        const double loop_length = loop_end_position - loop_start_position;
        if (loop_length <= 0.0) {
            return false;
        }

        // TODO(rryan): If loop_length is not a multiple of dThisBeatLength should
        // we bail and not sync phase?

        // Syncing to after the loop end.
        double end_delta = dNewPlaypos - loop_end_position;
        if (end_delta > 0) {
            int i = end_delta / loop_length;
            dNewPlaypos = loop_start_position + end_delta - i * loop_length;
        }

        // Syncing to before the loop beginning.
        double start_delta = loop_start_position - dNewPlaypos;
        if (start_delta > 0) {
            int i = start_delta / loop_length;
            dNewPlaypos = loop_end_position - start_delta + i * loop_length;
        }
    }

    return dNewPlaypos - dThisPosition;
}

void BpmControl::onEngineRateChange(double rate) {
<<<<<<< HEAD
    if (m_pSyncMode->get() == SYNC_FOLLOWER) {
=======
    if (getSyncMode() == SYNC_FOLLOWER) {
>>>>>>> 875c50b1
        m_pEngineBpm->set(rate * m_pFileBpm->get());
    }
}

void BpmControl::slotAdjustRateSlider() {
    // Adjust playback bpm in response to a change in the rate slider.
    double dRate = 1.0 + m_pRateDir->get() * m_pRateRange->get() * m_pRateSlider->get();
    m_pEngineBpm->set(m_pFileBpm->get() * dRate);
}

void BpmControl::trackLoaded(TrackPointer pTrack) {
    if (m_pTrack) {
        trackUnloaded(m_pTrack);
    }

    // reset for new track
    m_dUserOffset = 0.0;
    m_dSyncAdjustment = 1.0;

    if (pTrack) {
        m_pTrack = pTrack;
        m_pBeats = m_pTrack->getBeats();
        connect(m_pTrack.data(), SIGNAL(beatsUpdated()),
                this, SLOT(slotUpdatedTrackBeats()));
    }
}

void BpmControl::trackUnloaded(TrackPointer pTrack) {
    Q_UNUSED(pTrack);
    if (m_pTrack) {
        disconnect(m_pTrack.data(), SIGNAL(beatsUpdated()),
                   this, SLOT(slotUpdatedTrackBeats()));
        m_pTrack.clear();
        m_pBeats.clear();
    }
    m_dUserOffset = 0.0;
    m_dSyncAdjustment = 1.0;
}

void BpmControl::slotUpdatedTrackBeats()
{
    if (m_pTrack) {
        m_pBeats = m_pTrack->getBeats();
    }
}

void BpmControl::slotBeatsTranslate(double v) {
    if (v > 0 && m_pBeats && (m_pBeats->getCapabilities() & Beats::BEATSCAP_TRANSLATE)) {
        double currentSample = getCurrentSample();
        double closestBeat = m_pBeats->findClosestBeat(currentSample);
        int delta = currentSample - closestBeat;
        if (delta % 2 != 0) {
            delta--;
        }
        m_pBeats->translate(delta);
    }
}

void BpmControl::setCurrentSample(const double dCurrentSample, const double dTotalSamples) {
    m_dPreviousSample = getCurrentSample();
    EngineControl::setCurrentSample(dCurrentSample, dTotalSamples);
}

double BpmControl::process(const double dRate,
                           const double dCurrentSample,
                           const double dTotalSamples,
                           const int iBufferSize) {
    Q_UNUSED(dRate);
    Q_UNUSED(dCurrentSample);
    Q_UNUSED(dTotalSamples);
    Q_UNUSED(iBufferSize);
    // It doesn't make sense to me to use the position before update, but this
    // results in better sync.
<<<<<<< HEAD
    if (m_pSyncMode->get() == SYNC_MASTER) {
        m_pThisBeatDistance->set(getBeatDistance(m_dPreviousSample));
    }
    return kNoTrigger;
=======
    m_pThisBeatDistance->set(getBeatDistance(m_dPreviousSample));
    return kNoTrigger;
}

void BpmControl::setTargetBeatDistance(double beatDistance) {
    m_dSyncTargetBeatDistance = beatDistance;
>>>>>>> 875c50b1
}<|MERGE_RESOLUTION|>--- conflicted
+++ resolved
@@ -21,18 +21,11 @@
                        ConfigObject<ConfigValue>* _config) :
         EngineControl(_group, _config),
         m_dPreviousSample(0),
-<<<<<<< HEAD
-=======
         m_dSyncTargetBeatDistance(0.0),
->>>>>>> 875c50b1
         m_dSyncAdjustment(1.0),
         m_dUserOffset(0.0),
         m_tapFilter(this, filterLength, maxInterval),
         m_sGroup(_group) {
-<<<<<<< HEAD
-
-=======
->>>>>>> 875c50b1
     m_pPlayButton = new ControlObjectSlave(_group, "play", this);
     m_pPlayButton->connectValueChanged(SLOT(slotControlPlay(double)), Qt::DirectConnection);
     m_pRateSlider = new ControlObjectSlave(_group, "rate", this);
@@ -42,10 +35,6 @@
     m_pRateRange->connectValueChanged(SLOT(slotAdjustRateSlider()), Qt::DirectConnection);
     m_pRateDir = new ControlObjectSlave(_group, "rate_dir", this);
     m_pRateDir->connectValueChanged(SLOT(slotAdjustRateSlider()), Qt::DirectConnection);
-<<<<<<< HEAD
-
-=======
->>>>>>> 875c50b1
 
     m_pLoopEnabled = new ControlObjectSlave(_group, "loop_enabled", this);
     m_pLoopStartPosition = new ControlObjectSlave(_group, "loop_start_position", this);
@@ -95,39 +84,11 @@
             Qt::DirectConnection);
 
     // Measures distance from last beat in percentage: 0.5 = half-beat away.
-<<<<<<< HEAD
-    m_pThisBeatDistance = ControlObject::getControl(ConfigKey(_group, "beat_distance"));
-
-    m_pMasterBeatDistance = ControlObject::getControl(ConfigKey("[Master]", "beat_distance"));
-
-    // TODO: should we only hook these up if we are a slave?  beat distance
-    // is updated on every iteration so it may be heavy.
-    m_pMasterBpm = ControlObject::getControl(ConfigKey("[Master]","sync_bpm"));
-
-    m_pMasterSyncSlider = ControlObject::getControl(ConfigKey("[Master]","sync_slider"));
-    connect(m_pMasterSyncSlider, SIGNAL(valueChanged(double)),
-            this, SLOT(slotMasterSyncSliderChanged(double)),
-            Qt::DirectConnection);
-    connect(m_pMasterSyncSlider, SIGNAL(valueChangedFromEngine(double)),
-            this, SLOT(slotMasterSyncSliderChanged(double)),
-            Qt::DirectConnection);
-
-    m_pSyncMasterEnabled = ControlObject::getControl(ConfigKey(_group, "sync_master"));
-    m_pSyncEnabled = ControlObject::getControl(ConfigKey(_group, "sync_enabled"));
+    m_pThisBeatDistance = new ControlObjectSlave(_group, "beat_distance", this);
+
+    m_pMasterBpm = ControlObject::getControl(ConfigKey("[Master]", "sync_bpm"));
+
     m_pSyncMode = ControlObject::getControl(ConfigKey(_group, "sync_mode"));
-    connect(m_pSyncMode, SIGNAL(valueChanged(double)),
-            this, SLOT(slotSyncModeChanged(double)),
-            Qt::DirectConnection);
-    connect(m_pSyncMode, SIGNAL(valueChangedFromEngine(double)),
-            this, SLOT(slotSyncModeChanged(double)),
-            Qt::DirectConnection);
-=======
-    m_pThisBeatDistance = new ControlObjectSlave(_group, "beat_distance", this);
-
-    m_pMasterBpm = ControlObject::getControl(ConfigKey("[Master]", "sync_bpm"));
-
-    m_pSyncMode = ControlObject::getControl(ConfigKey(_group, "sync_mode"));
->>>>>>> 875c50b1
 
 #ifdef __VINYLCONTROL__
     m_pVCEnabled = ControlObject::getControl(ConfigKey(_group, "vinylcontrol_enabled"));
@@ -161,21 +122,11 @@
 
 void BpmControl::slotFileBpmChanged(double bpm) {
     // Adjust the file-bpm with the current setting of the rate to get the
-<<<<<<< HEAD
-    // engine BPM.
-    double dRate = 1.0 + m_pRateDir->get() * m_pRateRange->get() * m_pRateSlider->get();
-    m_pEngineBpm->set(bpm * dRate);
-    if (m_pSyncMode->get() == SYNC_MASTER) {
-        m_pMasterBpm->set(bpm * dRate);
-    } else if (m_pSyncMode->get() == SYNC_FOLLOWER) {
-        slotMasterSyncSliderChanged(m_pMasterSyncSlider->get());
-=======
     // engine BPM. We only do this for SYNC_NONE decks because EngineSync will
     // set our BPM if the file BPM changes. See SyncControl::fileBpmChanged().
     if (getSyncMode() == SYNC_NONE) {
         double dRate = 1.0 + m_pRateDir->get() * m_pRateRange->get() * m_pRateSlider->get();
         m_pEngineBpm->set(bpm * dRate);
->>>>>>> 875c50b1
     }
 }
 
@@ -343,55 +294,12 @@
     }
 }
 
-<<<<<<< HEAD
-void BpmControl::slotMasterSyncSliderChanged(double bpm) {
-    // Vinyl overrides
-    if (m_pVCEnabled && m_pVCEnabled->get() > 0) {
-        return;
-    }
-    if (m_pSyncMode->get() != SYNC_NONE) {
-        // If the bpm is the same, nothing to do.
-        if (qFuzzyCompare(bpm, m_pEngineBpm->get())) {
-            return;
-        }
-        double newRate = bpm / m_pFileBpm->get();
-        m_pRateSlider->set((newRate - 1.0) / m_pRateDir->get() / m_pRateRange->get());
-        m_pEngineBpm->set(bpm);
-    }
-}
-
-void BpmControl::slotSyncModeChanged(double state) {
-    slotSetStatuses();
-    if (state == SYNC_FOLLOWER) {
-        // Update the slider immediately.
-        slotMasterSyncSliderChanged(m_pMasterSyncSlider->get());
-    }
-}
-
-void BpmControl::slotSetStatuses() {
-    switch (static_cast<int>(m_pSyncMode->get())) {
-    case SYNC_NONE:
-        m_pSyncMasterEnabled->set(false);
-        m_pSyncEnabled->set(false);
-        break;
-    case SYNC_FOLLOWER:
-        m_pSyncMasterEnabled->set(false);
-        m_pSyncEnabled->set(true);
-        break;
-    case SYNC_MASTER:
-        m_pSyncMasterEnabled->set(true);
-        m_pSyncEnabled->set(true);
-=======
 void BpmControl::setBpmFromMaster(double bpm) {
     // Vinyl overrides
     if (m_pVCEnabled && m_pVCEnabled->get() > 0) {
         return;
->>>>>>> 875c50b1
-    }
-}
-
-<<<<<<< HEAD
-=======
+    }
+
     if (getSyncMode() == SYNC_NONE) {
         return;
     }
@@ -411,7 +319,6 @@
     }
 }
 
->>>>>>> 875c50b1
 // static
 double BpmControl::shortestPercentageChange(const double& current_percentage,
                                             const double& target_percentage) {
@@ -468,7 +375,6 @@
                                     &dBeatLength, &my_percentage, 0.01)) {
         return 1.0;
     }
-<<<<<<< HEAD
 
     // If we aren't quantized or we are in a <1 beat loop, don't worry about
     // offset.
@@ -481,7 +387,7 @@
         return m_dSyncAdjustment;
     }
 
-    double master_percentage = m_pMasterBeatDistance->get();
+    double master_percentage = m_dSyncTargetBeatDistance;
 
     // Either shortest distance is directly to the master or backwards.
 
@@ -552,93 +458,7 @@
 }
 
 bool BpmControl::syncPhase() {
-    if (m_pSyncMode->get() == SYNC_MASTER) {
-=======
-
-    // If we aren't quantized or we are in a <1 beat loop, don't worry about
-    // offset.
-    const bool loop_enabled = m_pLoopEnabled->get() > 0.0;
-    const double loop_size = (m_pLoopEndPosition->get() -
-                              m_pLoopStartPosition->get()) /
-                              dBeatLength;
-    if (!m_pQuantize->get() || (loop_enabled && loop_size < 1.0 && loop_size > 0)) {
-        m_dSyncAdjustment = 1.0;
-        return m_dSyncAdjustment;
-    }
-
-    double master_percentage = m_dSyncTargetBeatDistance;
-
-    // Either shortest distance is directly to the master or backwards.
-
-    // TODO(rryan): This is kind of backwards because we are measuring distance
-    // from master to my percentage. All of the control code below is based on
-    // this point of reference so I left it this way but I think we should think
-    // about things in terms of "my percentage-offset setpoint" that the control
-    // loop should aim to maintain.
-    // TODO(rryan): All of this code is based on the assumption that a track
-    // can't pass through multiple beats in one engine callback. Instead our
-    // setpoint should be tracking the true offset in "samples traveled" rather
-    // than modular 1.0 beat fractions. This will allow sync to work across loop
-    // boundaries too.
-    double shortest_distance = shortestPercentageChange(
-        master_percentage, my_percentage);
-
-    /*double sample_offset = beat_length * shortest_distance;
-    qDebug() << "master beat distance:" << master_percentage;
-    qDebug() << "my     beat distance:" << my_percentage;
-    qDebug() << m_sGroup << sample_offset << m_dUserOffset;*/
-
-    if (userTweakingSync) {
-        // Don't do anything else, leave it
-        m_dSyncAdjustment = 1.0;
-        m_dUserOffset = shortest_distance;
-    } else {
-        double error = shortest_distance - m_dUserOffset;
-        // Threshold above which we do sync adjustment.
-        const double kErrorThreshold = 0.01;
-        // Threshold above which sync is really, really bad, so much so that we
-        // don't even know if we're ahead or behind.  This can occur when quantize was
-        // off, but then it gets turned on.
-        const double kTrainWreckThreshold = 0.2;
-        const double kSyncAdjustmentCap = 0.05;
-        if (fabs(error) > kTrainWreckThreshold) {
-            // Assume poor reflexes (late button push) -- speed up to catch the other track.
-            m_dSyncAdjustment = 1.0 + kSyncAdjustmentCap;
-        } else if (fabs(error) > kErrorThreshold) {
-            // Proportional control constant. The higher this is, the more we
-            // influence sync.
-            const double kSyncAdjustmentProportional = 0.3;
-            const double kSyncDeltaCap = 0.02;
-
-            // TODO(owilliams): There are a lot of "1.0"s in this code -- can we eliminate them?
-            const double adjust = 1.0 + (-error * kSyncAdjustmentProportional);
-            // Cap the difference between the last adjustment and this one.
-            double delta = adjust - m_dSyncAdjustment;
-            delta = math_max(-kSyncDeltaCap, math_min(kSyncDeltaCap, delta));
-
-            // Cap the adjustment between -kSyncAdjustmentCap and +kSyncAdjustmentCap
-            m_dSyncAdjustment = 1.0 + math_max(
-                -kSyncAdjustmentCap, math_min(kSyncAdjustmentCap, m_dSyncAdjustment - 1.0 + delta));
-        } else {
-            // We are in sync, no adjustment needed.
-            m_dSyncAdjustment = 1.0;
-        }
-    }
-    return m_dSyncAdjustment;
-}
-
-double BpmControl::getBeatDistance(double dThisPosition) const {
-    double dBeatPercentage;
-    if (BpmControl::getBeatContext(m_pBeats, dThisPosition, NULL, NULL, NULL,
-                                   &dBeatPercentage, 0.01)) {
-        return dBeatPercentage;
-    }
-    return 0.0;
-}
-
-bool BpmControl::syncPhase() {
     if (getSyncMode() == SYNC_MASTER) {
->>>>>>> 875c50b1
         return true;
     }
     double dThisPosition = getCurrentSample();
@@ -681,7 +501,6 @@
 
     if (dpPrevBeat != NULL) {
         *dpPrevBeat = dPrevBeat;
-<<<<<<< HEAD
     }
 
     if (dpNextBeat != NULL) {
@@ -718,50 +537,9 @@
     }
 
     double dOtherBeatFraction;
-    if (m_pSyncMode->get() == SYNC_FOLLOWER) {
-        // If we're a slave, it's easy to get the other beat fraction
-        dOtherBeatFraction = m_pMasterBeatDistance->get();
-=======
-    }
-
-    if (dpNextBeat != NULL) {
-        *dpNextBeat = dNextBeat;
-    }
-
-    double dBeatLength = dNextBeat - dPrevBeat;
-    if (dpBeatLength != NULL) {
-        *dpBeatLength = dBeatLength;
-    }
-
-    if (dpBeatPercentage != NULL) {
-        *dpBeatPercentage = dBeatLength == 0.0 ? 0.0 :
-                (dPosition - dPrevBeat) / dBeatLength;
-    }
-
-    return true;
-}
-
-double BpmControl::getPhaseOffset(double dThisPosition) {
-    // Without a beatgrid, we don't know the phase offset.
-    if (!m_pBeats) {
-        return 0;
-    }
-
-    // Get the current position of this deck.
-    double dThisPrevBeat;
-    double dThisNextBeat;
-    double dThisBeatLength;
-    if (!getBeatContext(m_pBeats, dThisPosition,
-                        &dThisPrevBeat, &dThisNextBeat,
-                        &dThisBeatLength, NULL)) {
-        return 0;
-    }
-
-    double dOtherBeatFraction;
     if (getSyncMode() == SYNC_FOLLOWER) {
         // If we're a slave, it's easy to get the other beat fraction
         dOtherBeatFraction = m_dSyncTargetBeatDistance;
->>>>>>> 875c50b1
     } else {
         // If not, we have to figure it out
         EngineBuffer* pOtherEngineBuffer = pickSyncTarget();
@@ -867,11 +645,7 @@
 }
 
 void BpmControl::onEngineRateChange(double rate) {
-<<<<<<< HEAD
-    if (m_pSyncMode->get() == SYNC_FOLLOWER) {
-=======
     if (getSyncMode() == SYNC_FOLLOWER) {
->>>>>>> 875c50b1
         m_pEngineBpm->set(rate * m_pFileBpm->get());
     }
 }
@@ -945,17 +719,10 @@
     Q_UNUSED(iBufferSize);
     // It doesn't make sense to me to use the position before update, but this
     // results in better sync.
-<<<<<<< HEAD
-    if (m_pSyncMode->get() == SYNC_MASTER) {
-        m_pThisBeatDistance->set(getBeatDistance(m_dPreviousSample));
-    }
-    return kNoTrigger;
-=======
     m_pThisBeatDistance->set(getBeatDistance(m_dPreviousSample));
     return kNoTrigger;
 }
 
 void BpmControl::setTargetBeatDistance(double beatDistance) {
     m_dSyncTargetBeatDistance = beatDistance;
->>>>>>> 875c50b1
 }