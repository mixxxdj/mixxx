--- conflicted
+++ resolved
@@ -19,11 +19,7 @@
           m_pInternalClock(new InternalClock(kInternalClockGroup, this)),
           m_pLeaderSyncable(nullptr) {
     qRegisterMetaType<SyncMode>("SyncMode");
-<<<<<<< HEAD
     m_pInternalClock->updateLeaderBpm(124.0);
-=======
-    m_pInternalClock->updateMasterBpm(124.0);
->>>>>>> 422912bd
 }
 
 EngineSync::~EngineSync() {
@@ -94,11 +90,7 @@
         pParamsSyncable = findBpmMatchTarget(pSyncable);
         if (!pParamsSyncable) {
             // We weren't able to find anything to match to, so set ourselves as the
-<<<<<<< HEAD
             // target.  That way we'll use our own params when we updateLeaderParams below.
-=======
-            // target.  That way we'll use our own params when we updateMasterBpm below.
->>>>>>> 422912bd
             pParamsSyncable = pSyncable;
         }
     }
@@ -106,17 +98,10 @@
     if (pParamsSyncable) {
         if (kLogger.traceEnabled()) {
             kLogger.trace()
-<<<<<<< HEAD
                     << "EngineSync::requestSyncMode setting leader params from "
                     << pParamsSyncable->getGroup();
         }
         reinitLeaderParams(pParamsSyncable);
-=======
-                    << "EngineSync::requestSyncMode setting master params from "
-                    << pParamsSyncable->getGroup();
-        }
-        reinitMasterParams(pParamsSyncable);
->>>>>>> 422912bd
         pSyncable->updateInstantaneousBpm(pParamsSyncable->getBpm());
         if (pParamsSyncable != pSyncable) {
             pSyncable->requestSync();
@@ -213,7 +198,6 @@
     }
 }
 
-<<<<<<< HEAD
 Syncable* EngineSync::pickLeader(Syncable* enabling_syncable) {
     if (kLogger.traceEnabled()) {
         kLogger.trace() << "EngineSync::pickLeader";
@@ -222,16 +206,6 @@
             m_pLeaderSyncable->getSyncMode() == SYNC_LEADER_EXPLICIT &&
             m_pLeaderSyncable->getBaseBpm() != 0.0) {
         return m_pLeaderSyncable;
-=======
-Syncable* EngineSync::pickMaster(Syncable* enabling_syncable) {
-    if (kLogger.traceEnabled()) {
-        kLogger.trace() << "EngineSync::pickMaster";
-    }
-    if (m_pMasterSyncable &&
-            m_pMasterSyncable->getSyncMode() == SYNC_MASTER_EXPLICIT &&
-            m_pMasterSyncable->getBaseBpm() != 0.0) {
-        return m_pMasterSyncable;
->>>>>>> 422912bd
     }
 
     // First preference: some other sync deck that is not playing.
@@ -386,7 +360,6 @@
     // similar to enablesync -- we pick a new leader and maybe reinit.
     Syncable* newLeader = pickLeader(pSyncable);
 
-<<<<<<< HEAD
     if (newLeader != nullptr && newLeader != m_pLeaderSyncable) {
         activateLeader(newLeader, SYNC_LEADER_SOFT);
         reinitLeaderParams(newLeader);
@@ -397,18 +370,6 @@
             // update the beat distance.
             pOnlyPlayer->notifyUniquePlaying();
             updateLeaderBeatDistance(pOnlyPlayer, pOnlyPlayer->getBeatDistance());
-=======
-    if (newMaster != nullptr && newMaster != m_pMasterSyncable) {
-        activateMaster(newMaster, SYNC_MASTER_SOFT);
-        reinitMasterParams(newMaster);
-    } else {
-        Syncable* pOnlyPlayer = getUniquePlayingSyncedDeck();
-        if (pOnlyPlayer) {
-            // Even if we didn't change master, if there is only one player (us), then we should
-            // update the beat distance.
-            pOnlyPlayer->notifyUniquePlaying();
-            updateMasterBeatDistance(pOnlyPlayer, pOnlyPlayer->getBeatDistance());
->>>>>>> 422912bd
         }
     }
 
@@ -426,13 +387,8 @@
         kLogger.trace() << "EngineSync::notifyBaseBpmChanged" << pSyncable->getGroup() << bpm;
     }
 
-<<<<<<< HEAD
     if (isSyncLeader(pSyncable)) {
         updateLeaderBpm(pSyncable, bpm);
-=======
-    if (isSyncMaster(pSyncable)) {
-        updateMasterBpm(pSyncable, bpm);
->>>>>>> 422912bd
     }
 }
 
@@ -441,11 +397,7 @@
         kLogger.trace() << "EngineSync::notifyRateChanged" << pSyncable->getGroup() << bpm;
     }
 
-<<<<<<< HEAD
     updateLeaderBpm(pSyncable, bpm);
-=======
-    updateMasterBpm(pSyncable, bpm);
->>>>>>> 422912bd
 }
 
 void EngineSync::requestBpmUpdate(Syncable* pSyncable, double bpm) {
@@ -463,7 +415,6 @@
     }
 
     if (mbaseBpm != 0.0) {
-<<<<<<< HEAD
         // update from current leader
         pSyncable->updateLeaderBeatDistance(beatDistance);
         pSyncable->updateLeaderBpm(mbpm);
@@ -471,15 +422,6 @@
         // There is no leader, adopt this bpm as leader value
         pSyncable->updateLeaderBeatDistance(0.0);
         pSyncable->updateLeaderBpm(bpm);
-=======
-        // update from current master
-        pSyncable->updateMasterBeatDistance(beatDistance);
-        pSyncable->updateMasterBpm(mbpm);
-    } else {
-        // There is no master, adopt this bpm as master value
-        pSyncable->updateMasterBeatDistance(0.0);
-        pSyncable->updateMasterBpm(bpm);
->>>>>>> 422912bd
     }
 }
 
@@ -493,11 +435,7 @@
 
     // Do not update the leader rate slider because instantaneous changes are
     // not user visible.
-<<<<<<< HEAD
     updateLeaderInstantaneousBpm(pSyncable, bpm);
-=======
-    updateMasterInstantaneousBpm(pSyncable, bpm);
->>>>>>> 422912bd
 }
 
 void EngineSync::notifyBeatDistanceChanged(Syncable* pSyncable, double beatDistance) {
@@ -509,11 +447,7 @@
         return;
     }
 
-<<<<<<< HEAD
     updateLeaderBeatDistance(pSyncable, beatDistance);
-=======
-    updateMasterBeatDistance(pSyncable, beatDistance);
->>>>>>> 422912bd
 }
 
 Syncable* EngineSync::pickNonSyncSyncTarget(EngineChannel* pDontPick) const {
@@ -640,36 +574,21 @@
     return m_pInternalClock->getBaseBpm();
 }
 
-<<<<<<< HEAD
 void EngineSync::updateLeaderBpm(Syncable* pSource, double bpm) {
     //qDebug() << "EngineSync::updateLeaderBpm" << pSource << bpm;
     if (pSource != m_pInternalClock) {
         m_pInternalClock->updateLeaderBpm(bpm);
-=======
-void EngineSync::updateMasterBpm(Syncable* pSource, double bpm) {
-    //qDebug() << "EngineSync::updateMasterBpm" << pSource << bpm;
-    if (pSource != m_pInternalClock) {
-        m_pInternalClock->updateMasterBpm(bpm);
->>>>>>> 422912bd
     }
     foreach (Syncable* pSyncable, m_syncables) {
         if (pSyncable == pSource ||
                 !pSyncable->isSynchronized()) {
             continue;
         }
-<<<<<<< HEAD
         pSyncable->updateLeaderBpm(bpm);
     }
 }
 
 void EngineSync::updateLeaderInstantaneousBpm(Syncable* pSource, double bpm) {
-=======
-        pSyncable->updateMasterBpm(bpm);
-    }
-}
-
-void EngineSync::updateMasterInstantaneousBpm(Syncable* pSource, double bpm) {
->>>>>>> 422912bd
     if (pSource != m_pInternalClock) {
         m_pInternalClock->updateInstantaneousBpm(bpm);
     }
@@ -682,29 +601,20 @@
     }
 }
 
-<<<<<<< HEAD
 void EngineSync::updateLeaderBeatDistance(Syncable* pSource, double beatDistance) {
-=======
-void EngineSync::updateMasterBeatDistance(Syncable* pSource, double beatDistance) {
->>>>>>> 422912bd
     if (kLogger.traceEnabled()) {
         kLogger.trace() << "EngineSync::updateLeaderBeatDistance"
                         << (pSource ? pSource->getGroup() : "null")
                         << beatDistance;
     }
     if (pSource != m_pInternalClock) {
-<<<<<<< HEAD
         m_pInternalClock->updateLeaderBeatDistance(beatDistance);
-=======
-        m_pInternalClock->updateMasterBeatDistance(beatDistance);
->>>>>>> 422912bd
     }
     foreach (Syncable* pSyncable, m_syncables) {
         if (pSyncable == pSource ||
                 !pSyncable->isSynchronized()) {
             continue;
         }
-<<<<<<< HEAD
         pSyncable->updateLeaderBeatDistance(beatDistance);
     }
 }
@@ -712,15 +622,6 @@
 void EngineSync::reinitLeaderParams(Syncable* pSource) {
     // Important note! Because of the way sync works, the new leader is usually not the same
     // as the Syncable setting the leader parameters (here, pSource). Notify the proper Syncable
-=======
-        pSyncable->updateMasterBeatDistance(beatDistance);
-    }
-}
-
-void EngineSync::reinitMasterParams(Syncable* pSource) {
-    // Important note! Because of the way sync works, the new master is usually not the same
-    // as the Syncable setting the master parameters (here, pSource). Notify the proper Syncable
->>>>>>> 422912bd
     // so it can prepare itself.  (This is a hack to undo half/double math so that we initialize
     // based on un-multiplied bpm values).
     pSource->notifyLeaderParamSource();
@@ -753,29 +654,17 @@
         bpm = baseBpm;
     }
     if (kLogger.traceEnabled()) {
-<<<<<<< HEAD
         kLogger.trace() << "BaseSyncableListener::reinitLeaderParams, source is"
                         << pSource->getGroup() << beatDistance << baseBpm << bpm;
     }
     if (pSource != m_pInternalClock) {
         m_pInternalClock->reinitLeaderParams(beatDistance, baseBpm, bpm);
-=======
-        kLogger.trace() << "BaseSyncableListener::reinitMasterParams, source is"
-                        << pSource->getGroup() << beatDistance << baseBpm << bpm;
-    }
-    if (pSource != m_pInternalClock) {
-        m_pInternalClock->reinitMasterParams(beatDistance, baseBpm, bpm);
->>>>>>> 422912bd
     }
     foreach (Syncable* pSyncable, m_syncables) {
         if (!pSyncable->isSynchronized()) {
             continue;
         }
-<<<<<<< HEAD
         pSyncable->reinitLeaderParams(beatDistance, baseBpm, bpm);
-=======
-        pSyncable->reinitMasterParams(beatDistance, baseBpm, bpm);
->>>>>>> 422912bd
     }
 }
 
