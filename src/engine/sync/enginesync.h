--- conflicted
+++ resolved
@@ -38,13 +38,9 @@
 
     /// the beat distance is updated on every callback.
     void notifyBeatDistanceChanged(Syncable* pSyncable, double beatDistance) override;
-<<<<<<< HEAD
 
     /// Notify the engine that a syncable has started or stopped playing
-    void notifyPlaying(Syncable* pSyncable, bool playing) override;
-=======
     void notifyPlayingAudible(Syncable* pSyncable, bool playingAudible) override;
->>>>>>> 9ba57d6a
     void notifyScratching(Syncable* pSyncable, bool scratching) override;
 
     /// Used to pick a sync target for cases where master sync mode is not sufficient.
