--- conflicted
+++ resolved
@@ -6,14 +6,10 @@
 #include "engine/sync/syncable.h"
 #include "preferences/usersettings.h"
 
-<<<<<<< HEAD
-/// EngineSync is the heart of the Mixxx Master Sync engine. It knows which objects
-=======
 class InternalClock;
 class EngineChannel;
 
-/// EngineSync is the heart of the Mixxx Sync Lock engine.  It knows which objects
->>>>>>> bef04ac8
+/// EngineSync is the heart of the Mixxx Sync Lock engine. It knows which objects
 /// (Decks, Internal Clock, etc) are participating in Sync and what their statuses
 /// are. It also orchestrates sync handoffs between different decks as they play,
 /// stop, or request their status to change.
