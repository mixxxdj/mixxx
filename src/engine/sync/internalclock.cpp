#include "engine/sync/internalclock.h"

#include <QtDebug>

#include "control/controllinpotmeter.h"
#include "control/controlobject.h"
#include "control/controlpushbutton.h"
#include "engine/sync/enginesync.h"
#include "moc_internalclock.cpp"
#include "preferences/usersettings.h"
#include "util/logger.h"

namespace {
const mixxx::Logger kLogger("InternalClock");
} // namespace

InternalClock::InternalClock(const QString& group, SyncableListener* pEngineSync)
        : m_group(group),
          m_pEngineSync(pEngineSync),
          m_mode(SYNC_NONE),
          m_iOldSampleRate(44100),
          m_dOldBpm(124.0),
          m_dBaseBpm(124.0),
          m_dBeatLength(m_iOldSampleRate * 60.0 / m_dOldBpm),
          m_dClockPosition(0) {
    // Pick a wide range (1 to 200) and allow out of bounds sets. This lets you
    // map a soft-takeover MIDI knob to the master BPM. This also creates bpm_up
    // and bpm_down controls.
    // bpm_up / bpm_down steps by 1
    // bpm_up_small / bpm_down_small steps by 0.1
    m_pClockBpm.reset(
            new ControlLinPotmeter(ConfigKey(m_group, "bpm"), 1, 200, 1, 0.1, true));
    connect(m_pClockBpm.data(),
            &ControlObject::valueChanged,
            this,
            &InternalClock::slotBaseBpmChanged,
            Qt::DirectConnection);

    // The relative position between two beats in the range 0.0 ... 1.0
    m_pClockBeatDistance.reset(new ControlObject(ConfigKey(m_group, "beat_distance")));
    connect(m_pClockBeatDistance.data(), &ControlObject::valueChanged,
            this, &InternalClock::slotBeatDistanceChanged,
            Qt::DirectConnection);

    m_pSyncMasterEnabled.reset(
            new ControlPushButton(ConfigKey(m_group, "sync_master")));
    m_pSyncMasterEnabled->setButtonMode(ControlPushButton::TOGGLE);
    m_pSyncMasterEnabled->connectValueChangeRequest(
            this, &InternalClock::slotSyncMasterEnabledChangeRequest, Qt::DirectConnection);
}

InternalClock::~InternalClock() {
}

void InternalClock::setSyncMode(SyncMode mode) {
    // Syncable has absolutely no say in the matter. This is what EngineSync
    // requires. Bypass confirmation by using setAndConfirm.
    m_mode = mode;
    m_pSyncMasterEnabled->setAndConfirm(isMaster(mode));
}

void InternalClock::notifyOnlyPlayingSyncable() {
    // No action necessary.
}

void InternalClock::requestSync() {
    // TODO(owilliams): This should probably be how we reset the internal beat distance.
}

void InternalClock::slotSyncMasterEnabledChangeRequest(double state) {
    SyncMode mode = m_mode;
    //Note: internal clock is always sync enabled
    if (state > 0.0) {
        if (mode == SYNC_MASTER_EXPLICIT) {
            // Already master.
            return;
        }
        if (mode == SYNC_MASTER_SOFT) {
            // user request: make master explicit
            m_mode = SYNC_MASTER_EXPLICIT;
            return;
        }
        if (mode == SYNC_NONE) {
            m_dBaseBpm = m_dOldBpm;
        }
        m_pEngineSync->requestSyncMode(this, SYNC_MASTER_EXPLICIT);
    } else {
        // Turning off master goes back to follower mode.
        if (mode == SYNC_FOLLOWER) {
            // Already not master.
            return;
        }
        m_pEngineSync->requestSyncMode(this, SYNC_FOLLOWER);
    }
}

double InternalClock::getBeatDistance() const {
    if (m_dBeatLength <= 0) {
        qDebug() << "ERROR: InternalClock beat length should never be less than zero";
        return 0.0;
    }
    return m_dClockPosition / m_dBeatLength;
}

void InternalClock::setMasterBeatDistance(double beatDistance) {
    if (kLogger.traceEnabled()) {
        kLogger.trace() << "InternalClock::setMasterBeatDistance" << beatDistance;
    }
    m_dClockPosition = beatDistance * m_dBeatLength;
    m_pClockBeatDistance->set(beatDistance);
    // Make sure followers have an up-to-date beat distance.
    m_pEngineSync->notifyBeatDistanceChanged(this, beatDistance);
}

double InternalClock::getBaseBpm() const {
    return m_dBaseBpm;
}

double InternalClock::getBpm() const {
    return m_pClockBpm->get();
}

void InternalClock::setMasterBpm(double bpm) {
    if (kLogger.traceEnabled()) {
        kLogger.trace() << "InternalClock::setBpm" << bpm;
    }
    if (bpm == 0) {
        return;
    }
    m_pClockBpm->set(bpm);
    updateBeatLength(m_iOldSampleRate, bpm);
}

void InternalClock::setInstantaneousBpm(double bpm) {
    if (kLogger.traceEnabled()) {
        kLogger.trace() << "InternalClock::setInstantaneousBpm" << bpm;
    }
    // Do nothing.
    Q_UNUSED(bpm);
}

void InternalClock::setMasterParams(double beatDistance, double baseBpm, double bpm) {
    if (kLogger.traceEnabled()) {
        kLogger.trace() << "InternalClock::setMasterParams" << beatDistance << baseBpm << bpm;
    }
    if (bpm <= 0.0 || baseBpm <= 0.0) {
        return;
    }
    m_dBaseBpm = baseBpm;
    setMasterBpm(bpm);
    setMasterBeatDistance(beatDistance);
}

<<<<<<< HEAD
void InternalClock::slotBaseBpmChanged(double baseBpm) {
    m_dBaseBpm = baseBpm;
    updateBeatLength(m_iOldSampleRate, m_dBaseBpm);
=======
void InternalClock::slotBpmChanged(double bpm) {
    updateBeatLength(m_iOldSampleRate, bpm);
>>>>>>> 40db30b6
    if (!isSynchronized()) {
        return;
    }
    m_pEngineSync->notifyBaseBpmChanged(this, m_dBaseBpm);
}

void InternalClock::slotBeatDistanceChanged(double beatDistance) {
    if (beatDistance < 0.0 || beatDistance > 1.0) {
        return;
    }
    setMasterBeatDistance(beatDistance);
}

void InternalClock::updateBeatLength(int sampleRate, double bpm) {
    if (m_iOldSampleRate == sampleRate && bpm == m_dOldBpm) {
        return;
    }

    // Changing the beat length changes the beat distance. Record the current
    // beat distance so we can restore it when we are done.
    double oldBeatDistance = getBeatDistance();

    //to get samples per beat, do:
    //
    // samples   samples     60 seconds     minutes
    // ------- = -------  *  ----------  *  -------
    //   beat    second       1 minute       beats

    // that last term is 1 over bpm.

    if (qFuzzyCompare(bpm, 0)) {
        qDebug() << "WARNING: Master bpm reported to be zero, internal clock guessing 124bpm";
        m_dBeatLength = (sampleRate * 60.0) / 124.0;
        m_dOldBpm = 124.0;
    } else {
        m_dOldBpm = bpm;
        m_dBeatLength = (sampleRate * 60.0) / bpm;
        if (m_dBeatLength <= 0) {
            qDebug() << "WARNING: Tried to set samples per beat <=0";
            m_dBeatLength = sampleRate;
        }
    }

    m_iOldSampleRate = sampleRate;

    // Restore the old beat distance.
    setMasterBeatDistance(oldBeatDistance);
}

void InternalClock::onCallbackStart(int sampleRate, int bufferSize) {
    Q_UNUSED(sampleRate)
    Q_UNUSED(bufferSize)
    m_pEngineSync->notifyInstantaneousBpmChanged(this, getBpm());
}

void InternalClock::onCallbackEnd(int sampleRate, int bufferSize) {
    updateBeatLength(sampleRate, m_pClockBpm->get());

    // stereo samples, so divide by 2
    m_dClockPosition += bufferSize / 2;

    // Can't use mod because we're in double land.
    if (m_dBeatLength <= 0) {
        qDebug() << "ERROR: Calculated <= 0 samples per beat which is impossible.  Forcibly "
                 << "setting to about 124 bpm at 44.1Khz.";
        m_dBeatLength = 21338;
    }

    while (m_dClockPosition >= m_dBeatLength) {
        m_dClockPosition -= m_dBeatLength;
    }

    double beatDistance = getBeatDistance();
    m_pClockBeatDistance->set(beatDistance);
    m_pEngineSync->notifyBeatDistanceChanged(this, beatDistance);
}<|MERGE_RESOLUTION|>--- conflicted
+++ resolved
@@ -151,14 +151,9 @@
     setMasterBeatDistance(beatDistance);
 }
 
-<<<<<<< HEAD
 void InternalClock::slotBaseBpmChanged(double baseBpm) {
     m_dBaseBpm = baseBpm;
     updateBeatLength(m_iOldSampleRate, m_dBaseBpm);
-=======
-void InternalClock::slotBpmChanged(double bpm) {
-    updateBeatLength(m_iOldSampleRate, bpm);
->>>>>>> 40db30b6
     if (!isSynchronized()) {
         return;
     }
