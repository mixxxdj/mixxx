#include "engine/sync/synccontrol.h"

#include "control/controlobject.h"
#include "control/controlpushbutton.h"
#include "control/controlproxy.h"
#include "engine/controls/bpmcontrol.h"
#include "engine/controls/ratecontrol.h"
#include "engine/enginebuffer.h"
#include "engine/channels/enginechannel.h"
#include "util/math.h"
#include "util/assert.h"

const double kTrackPositionMasterHandoff = 0.99;

const double SyncControl::kBpmUnity = 1.0;
const double SyncControl::kBpmHalve = 0.5;
const double SyncControl::kBpmDouble = 2.0;

const bool SYNC_DEBUG = false;

SyncControl::SyncControl(const QString& group, UserSettingsPointer pConfig,
                         EngineChannel* pChannel, SyncableListener* pEngineSync)
        : EngineControl(group, pConfig),
          m_sGroup(group),
          m_pChannel(pChannel),
          m_pEngineSync(pEngineSync),
          m_pBpmControl(nullptr),
          m_pRateControl(nullptr),
          m_bOldScratching(false),
          m_masterBpmAdjustFactor(kBpmUnity),
          m_unmultipliedTargetBeatDistance(0.0),
          m_pBpm(nullptr),
          m_pLocalBpm(nullptr),
          m_pFileBpm(nullptr),
          m_pRateRatio(nullptr),
          m_pVCEnabled(nullptr),
          m_pSyncPhaseButton(nullptr) {
    // Play button.  We only listen to this to disable master if the deck is
    // stopped.
    m_pPlayButton = new ControlProxy(group, "play", this);
    m_pPlayButton->connectValueChanged(this, &SyncControl::slotControlPlay,
                                       Qt::DirectConnection);

    m_pSyncMode.reset(new ControlPushButton(ConfigKey(group, "sync_mode")));
    m_pSyncMode->setButtonMode(ControlPushButton::TOGGLE);
    m_pSyncMode->setStates(SYNC_NUM_MODES);
    m_pSyncMode->connectValueChangeRequest(
            this, &SyncControl::slotSyncModeChangeRequest, Qt::DirectConnection);

    m_pSyncMasterEnabled.reset(
            new ControlPushButton(ConfigKey(group, "sync_master")));
    m_pSyncMasterEnabled->setButtonMode(ControlPushButton::TOGGLE);
    m_pSyncMasterEnabled->connectValueChangeRequest(
            this, &SyncControl::slotSyncMasterEnabledChangeRequest, Qt::DirectConnection);

    m_pSyncEnabled.reset(
            new ControlPushButton(ConfigKey(group, "sync_enabled")));
    m_pSyncEnabled->setButtonMode(ControlPushButton::LONGPRESSLATCHING);
    m_pSyncEnabled->connectValueChangeRequest(
            this, &SyncControl::slotSyncEnabledChangeRequest, Qt::DirectConnection);

    // The relative position between two beats in the range 0.0 ... 1.0
    m_pBeatDistance.reset(
            new ControlObject(ConfigKey(group, "beat_distance")));

    m_pPassthroughEnabled = new ControlProxy(group, "passthrough", this);
    m_pPassthroughEnabled->connectValueChanged(this,
            &SyncControl::slotPassthroughChanged, Qt::DirectConnection);

    m_pEjectButton = new ControlProxy(group, "eject", this);
    m_pEjectButton->connectValueChanged(this,
            &SyncControl::slotEjectPushed, Qt::DirectConnection);

    m_pQuantize = new ControlProxy(group, "quantize", this);

    // BPMControl and RateControl will be initialized later.
}

SyncControl::~SyncControl() {
}

void SyncControl::setEngineControls(RateControl* pRateControl,
                                    BpmControl* pBpmControl) {
    m_pRateControl = pRateControl;
    m_pBpmControl = pBpmControl;

    // We set this to change the effective BPM in BpmControl. We do not listen
    // to changes from this control because changes in rate, rate_dir, rateRange
    // and file_bpm result in changes to this control.
    m_pBpm = new ControlProxy(getGroup(), "bpm", this);

    m_pLocalBpm = new ControlProxy(getGroup(), "local_bpm", this);

    m_pFileBpm = new ControlProxy(getGroup(), "file_bpm", this);
    m_pFileBpm->connectValueChanged(this, &SyncControl::slotFileBpmChanged,
                                    Qt::DirectConnection);

    m_pRateRatio = new ControlProxy(getGroup(), "rate_ratio", this);
    m_pRateRatio->connectValueChanged(this, &SyncControl::slotRateChanged,
                                       Qt::DirectConnection);

    m_pSyncPhaseButton = new ControlProxy(getGroup(), "beatsync_phase", this);

#ifdef __VINYLCONTROL__
    m_pVCEnabled = new ControlProxy(
            getGroup(), "vinylcontrol_enabled", this);

    // Throw a hissy fit if somebody moved us such that the vinylcontrol_enabled
    // control doesn't exist yet. This will blow up immediately, won't go unnoticed.
    DEBUG_ASSERT(m_pVCEnabled->valid());

    m_pVCEnabled->connectValueChanged(this, &SyncControl::slotVinylControlChanged,
                                      Qt::DirectConnection);
#endif
}

SyncMode SyncControl::getSyncMode() const {
    return syncModeFromDouble(m_pSyncMode->get());
}

<<<<<<< HEAD
void SyncControl::notifySyncModeChanged(SyncMode mode) {
    if (SYNC_DEBUG) qDebug() << "SyncControl::notifySyncModeChanged" << getGroup() << mode;
=======
void SyncControl::setSyncMode(SyncMode mode) {
    //qDebug() << "SyncControl::notifySyncModeChanged" << getGroup() << mode;
>>>>>>> 93bb271a
    // SyncControl has absolutely no say in the matter. This is what EngineSync
    // requires. Bypass confirmation by using setAndConfirm.
    m_masterBpmAdjustFactor = kBpmUnity;
    m_pSyncMode->setAndConfirm(mode);
    m_pSyncEnabled->setAndConfirm(mode != SYNC_NONE);
    m_pSyncMasterEnabled->setAndConfirm(mode == SYNC_MASTER);
    if (mode == SYNC_FOLLOWER) {
        if (m_pVCEnabled && m_pVCEnabled->get()) {
            // If follower mode is enabled, disable vinyl control.
            m_pVCEnabled->set(0.0);
        }
    }
    if (mode != SYNC_NONE && m_pPassthroughEnabled->get()) {
        // If any sync mode is enabled and passthrough was on somehow, disable passthrough.
        // This is very unlikely to happen so this deserves a warning.
        qWarning() << "Notified of sync mode change when passthrough was active -- "
                      "must disable passthrough";
        m_pPassthroughEnabled->set(0.0);
    }
    if (mode == SYNC_MASTER) {
        // Make sure all the followers update based on our current rate.
<<<<<<< HEAD
        slotRateChanged();
        m_pEngineSync->notifyBeatDistanceChanged(this, getBeatDistance());
        m_pBpm->set(m_pLocalBpm->get() * m_pRateRatio->get());
        m_pBpmControl->resetSyncAdjustment();
=======
        double bpm = m_pBpm->get();
        if (bpm > 0) {
            // When reporting our bpm, remove the multiplier so the masters all
            // think the followers have the same bpm.
            m_pEngineSync->notifyBpmChanged(this, bpm / m_masterBpmAdjustFactor);
            m_pEngineSync->notifyBeatDistanceChanged(this, getBeatDistance());
        }
>>>>>>> 93bb271a
    }
}

void SyncControl::notifyOnlyPlayingSyncable() {
    // If we are the only remaining playing sync deck, we can reset the user
    // tweak info.
    m_pBpmControl->resetSyncAdjustment();
}

void SyncControl::requestSync() {
    if (SYNC_DEBUG) qDebug() << "SyncControl::requestSync" << this->getGroup() << isPlaying() << m_pQuantize->toBool();
    if (isPlaying() && m_pQuantize->toBool()) {
        // only sync phase if the deck is playing and if quantize is enabled.
        // this way the it is up to the user to decide if a seek is desired or not.
        // This is helpful if the beatgrid of the track doe not fit at the current
        // playposition
        m_pChannel->getEngineBuffer()->requestSyncPhase();
    }
}

bool SyncControl::isPlaying() const {
    return m_pPlayButton->toBool();
}

double SyncControl::adjustSyncBeatDistance(double beatDistance) const {
    // Similar to adjusting the target beat distance, when we report our beat
    // distance we need to adjust it by the master bpm adjustment factor.  If
    // we've been doubling the master bpm, we need to divide it in half.  If
    // we'be been halving the master bpm, we need to double it.  Both operations
    // also need to account for if the longer beat is past its halfway point.
    //
    // This is the inverse of the updateTargetBeatDistance function below.
    if (m_masterBpmAdjustFactor == kBpmDouble) {
        beatDistance /= kBpmDouble;
        if (m_unmultipliedTargetBeatDistance >= 0.5) {
            beatDistance += 0.5;
        }
    } else if (m_masterBpmAdjustFactor == kBpmHalve) {
        if (beatDistance >= 0.5) {
            beatDistance -= 0.5;
        }
        beatDistance /= kBpmHalve;
    }
    return beatDistance;
}

double SyncControl::getBeatDistance() const {
    double beatDistance = m_pBeatDistance->get();
    return adjustSyncBeatDistance(beatDistance);
}

<<<<<<< HEAD
void SyncControl::setBeatDistance(double beatDistance) {
    m_beatDistance = beatDistance;
    updateTargetBeatDistance();
=======
double SyncControl::getBaseBpm() const {
    return m_pLocalBpm->get();
>>>>>>> 93bb271a
}

void SyncControl::setMasterBeatDistance(double beatDistance) {
    if (SYNC_DEBUG) qDebug() << getGroup() << "SyncControl::setMasterBeatDistance" << beatDistance;
    // Set the BpmControl target beat distance to beatDistance, adjusted by
    // the multiplier if in effect.  This way all of the multiplier logic
    // is contained in this single class.
    m_unmultipliedTargetBeatDistance = beatDistance;
    // Update the target beat distance based on the multiplier.
    updateTargetBeatDistance();
}

void SyncControl::setMasterBaseBpm(double bpm) {
    m_masterBpmAdjustFactor = determineBpmMultiplier(m_pFileBpm->get(), bpm);
    if (SYNC_DEBUG)
        qDebug() << "SyncControl::setMasterBaseBpm" << getGroup() << bpm << m_masterBpmAdjustFactor;
    // Update the target beat distance in case the multiplier changed.
    updateTargetBeatDistance();
}

void SyncControl::setMasterBpm(double bpm) {
    if (SYNC_DEBUG) qDebug() << getGroup() << "SyncControl::setMasterBpm" << bpm;

    if (!isSynchronized()) {
        qDebug() << "WARNING: Logic Error: setBpm called on SYNC_NONE syncable.";
        return;
    }

    // Vinyl Control overrides.
    if (m_pVCEnabled && m_pVCEnabled->get() > 0.0) {
        return;
    }

    double localBpm = m_pLocalBpm->get();
    if (localBpm > 0.0) {
        m_pRateRatio->set(bpm * m_masterBpmAdjustFactor / localBpm);
    }
}

void SyncControl::setMasterParams(double beatDistance, double baseBpm, double bpm) {
    m_unmultipliedTargetBeatDistance = beatDistance;
    m_masterBpmAdjustFactor = determineBpmMultiplier(m_pFileBpm->get(), baseBpm);
    setMasterBpm(bpm);
    updateTargetBeatDistance();
}

double SyncControl::determineBpmMultiplier(double myBpm, double targetBpm) const {
    double multiplier = kBpmUnity;
    if (myBpm == 0.0) {
        return multiplier;
    }
    double best_margin = fabs((targetBpm / myBpm) - 1.0);

    double try_margin = fabs((targetBpm * kBpmHalve / myBpm) - 1.0);
    // We really want to prefer unity, so use a float compare with high tolerance.
    if (best_margin - try_margin > .0001) {
        multiplier = kBpmHalve;
        best_margin = try_margin;
    }

    try_margin = fabs((targetBpm * kBpmDouble / myBpm) - 1.0);
    if (best_margin - try_margin > .0001) {
        multiplier = kBpmDouble;
    }
    return multiplier;
}

void SyncControl::updateTargetBeatDistance() {
    double targetDistance = m_unmultipliedTargetBeatDistance;
    if (SYNC_DEBUG) qDebug() << getGroup() << "SyncControl::updateTargetBeatDistance, unmult distance" << targetDistance;

    // Determining the target distance is not as simple as x2 or /2.  Since one
    // of the beats is twice the length of the other, we need to know if the
    // position of the longer beat is past its halfway point.  e.g. 0.0 for the
    // long beat is 0.0 of the short beat, but 0.5 for the long beat is also
    // 0.0 for the short beat.
    if (m_masterBpmAdjustFactor == kBpmDouble) {
        if (targetDistance >= 0.5) {
            targetDistance -= 0.5;
        }
        targetDistance *= kBpmDouble;
    } else if (m_masterBpmAdjustFactor == kBpmHalve) {
        targetDistance *= kBpmHalve;
        if (m_pBeatDistance->get() >= 0.5) {
            targetDistance += 0.5;
        }
    }
    if (SYNC_DEBUG)
        qDebug() << getGroup() << "SyncControl::updateTargetBeatDistance, adjusted target is" << targetDistance;
    m_pBpmControl->setTargetBeatDistance(targetDistance);
    m_pBpmControl->setSyncAdjustFactor(m_masterBpmAdjustFactor);
}

double SyncControl::getBpm() const {
    if (SYNC_DEBUG) qDebug() << getGroup() << "SyncControl::getBpm()" << m_pBpm->get();
    return m_pBpm->get();
}

void SyncControl::setInstantaneousBpm(double bpm) {
    // Adjust the incoming bpm by the multiplier.
    m_pBpmControl->setInstantaneousBpm(bpm * m_masterBpmAdjustFactor);
}

void SyncControl::reportTrackPosition(double fractionalPlaypos) {
    // If we're close to the end, and master, disable master so we don't stop
    // the party.
    if (getSyncMode() == SYNC_MASTER &&
            fractionalPlaypos > kTrackPositionMasterHandoff) {
        m_pChannel->getEngineBuffer()->requestSyncMode(SYNC_NONE);
    }
}

void SyncControl::trackLoaded(TrackPointer pNewTrack) {
    if (SYNC_DEBUG) qDebug() << getGroup() << "SyncControl::trackLoaded";
    if (getSyncMode() == SYNC_MASTER) {
        // If we change or remove a new track while master, hand off.
        m_pChannel->getEngineBuffer()->requestSyncMode(SYNC_FOLLOWER);
    }
    if (pNewTrack) {
        m_masterBpmAdjustFactor = kBpmUnity;
        if (isSynchronized()) {
            // Because of the order signals get processed, the file/local_bpm COs and
            // rate slider are not updated as soon as we need them, so do that now.
            m_pFileBpm->set(pNewTrack->getBpm());
            m_pLocalBpm->set(pNewTrack->getBpm());
            // We used to set the m_pBpm here, but that causes a signal loop whereby
            // that was interpreted as a rate slider tweak, and the master bpm
            // was changed.  Instead, now we pass the suggested bpm to enginesync
            // explicitly, and it can decide what to do with it.
            m_pEngineSync->notifyTrackLoaded(this, m_pLocalBpm->get() * m_pRateRatio->get());
        }
    }
}

void SyncControl::slotControlPlay(double play) {
    m_pEngineSync->notifyPlaying(this, play > 0.0);
}

void SyncControl::slotVinylControlChanged(double enabled) {
    if (enabled && getSyncMode() == SYNC_FOLLOWER) {
        // If vinyl control was enabled and we're a follower, disable sync mode.
        m_pChannel->getEngineBuffer()->requestSyncMode(SYNC_NONE);
    }
}

void SyncControl::slotPassthroughChanged(double enabled) {
    if (enabled && isSynchronized()) {
        // If passthrough was enabled and sync was on, disable it.
        m_pChannel->getEngineBuffer()->requestSyncMode(SYNC_NONE);
    }
}

void SyncControl::slotEjectPushed(double enabled) {
    Q_UNUSED(enabled);
    // We can't eject tracks if the decks is playing back, so if we are master
    // and eject was pushed the deck must be stopped.  Handing off in this case
    // actually causes the other decks to start playing, so not doing anything
    // is preferred.
}

void SyncControl::slotSyncModeChangeRequest(double state) {
    SyncMode mode(syncModeFromDouble(state));
    if (m_pPassthroughEnabled->get() && mode != SYNC_NONE) {
        qDebug() << "Disallowing enabling of sync mode when passthrough active";
    } else {
        m_pChannel->getEngineBuffer()->requestSyncMode(mode);
    }
}

void SyncControl::slotSyncMasterEnabledChangeRequest(double state) {
    bool currentlyMaster = getSyncMode() == SYNC_MASTER;

    if (state > 0.0) {
        if (currentlyMaster) {
            // Already master.
            return;
        }
        if (m_pPassthroughEnabled->get()) {
            qDebug() << "Disallowing enabling of sync mode when passthrough active";
            return;
        }
        m_pChannel->getEngineBuffer()->requestSyncMode(SYNC_MASTER);
    } else {
        // Turning off master goes back to follower mode.
        if (!currentlyMaster) {
            // Already not master.
            return;
        }
        m_pChannel->getEngineBuffer()->requestSyncMode(SYNC_FOLLOWER);
    }
}

void SyncControl::slotSyncEnabledChangeRequest(double enabled) {
    bool bEnabled = enabled > 0.0;

    // Allow a request for state change even if it's the same as the current
    // state.  We might have toggled on and off in the space of one buffer.
    if (bEnabled && m_pPassthroughEnabled->get()) {
        qDebug() << "Disallowing enabling of sync mode when passthrough active";
        return;
    }
    m_pChannel->getEngineBuffer()->requestEnableSync(bEnabled);
}

void SyncControl::setLocalBpm(double local_bpm) {
    if (local_bpm == m_prevLocalBpm.getValue()) {
        return;
    }
    m_prevLocalBpm.setValue(local_bpm);

    SyncMode syncMode = getSyncMode();
    if (syncMode <= SYNC_NONE) {
        return;
    }

    double bpm = local_bpm * m_pRateRatio->get();
    m_pBpm->set(bpm);

    if (syncMode == SYNC_FOLLOWER) {
        // In this case we need an update from the current master to adjust
        // the rate that we continue with the master BPM. If there is no
        // master bpm, our bpm value is adopted.
        m_pEngineSync->requestBpmUpdate(this, bpm);
    } else {
        DEBUG_ASSERT(syncMode == SYNC_MASTER);
        m_pEngineSync->notifyBpmChanged(this, bpm);
    }
}

void SyncControl::slotFileBpmChanged() {
    // This slot is fired by a new file is loaded or if the user
    // has adjusted the beatgrid.
    if (SYNC_DEBUG) qDebug() << "SyncControl::slotFileBpmChanged";

    // Note: bpmcontrol has updated local_bpm just before
    double local_bpm = m_pLocalBpm ? m_pLocalBpm->get() : 0.0;

    if (!isSynchronized()) {
        double bpm = local_bpm * m_pRateRatio->get();
        m_pBpm->set(bpm);
    } else {
        setLocalBpm(local_bpm);
    }
}

void SyncControl::slotRateChanged() {
    double bpm = m_pLocalBpm ? m_pLocalBpm->get() * m_pRateRatio->get() : 0.0;
    if (SYNC_DEBUG) qDebug() << getGroup() << "SyncControl::slotRateChanged" << m_pRateRatio->get() << bpm;
    if (bpm > 0 && isSynchronized()) {
        // When reporting our bpm, remove the multiplier so the masters all
        // think the followers have the same bpm.
        m_pEngineSync->notifyBpmChanged(this, bpm / m_masterBpmAdjustFactor);
    }
}

void SyncControl::reportPlayerSpeed(double speed, bool scratching) {
    if (m_bOldScratching ^ scratching) {
        m_pEngineSync->notifyScratching(this, scratching);
        m_bOldScratching = scratching;
        // No need to disable sync mode while scratching, the engine won't
        // get confused.
    }
    // When reporting our speed, remove the multiplier so the masters all
    // think the followers have the same bpm.
    double instantaneous_bpm = m_pLocalBpm->get() * speed / m_masterBpmAdjustFactor;
    m_pEngineSync->notifyInstantaneousBpmChanged(this, instantaneous_bpm);
}

void SyncControl::notifySeek(double dNewPlaypos) {
    // qDebug() << "SyncControl::notifySeek" << dNewPlaypos;
    EngineControl::notifySeek(dNewPlaypos);
    m_pBpmControl->notifySeek(dNewPlaypos);
    updateTargetBeatDistance();
}<|MERGE_RESOLUTION|>--- conflicted
+++ resolved
@@ -118,13 +118,8 @@
     return syncModeFromDouble(m_pSyncMode->get());
 }
 
-<<<<<<< HEAD
-void SyncControl::notifySyncModeChanged(SyncMode mode) {
+void SyncControl::setSyncMode(SyncMode mode) {
     if (SYNC_DEBUG) qDebug() << "SyncControl::notifySyncModeChanged" << getGroup() << mode;
-=======
-void SyncControl::setSyncMode(SyncMode mode) {
-    //qDebug() << "SyncControl::notifySyncModeChanged" << getGroup() << mode;
->>>>>>> 93bb271a
     // SyncControl has absolutely no say in the matter. This is what EngineSync
     // requires. Bypass confirmation by using setAndConfirm.
     m_masterBpmAdjustFactor = kBpmUnity;
@@ -146,12 +141,6 @@
     }
     if (mode == SYNC_MASTER) {
         // Make sure all the followers update based on our current rate.
-<<<<<<< HEAD
-        slotRateChanged();
-        m_pEngineSync->notifyBeatDistanceChanged(this, getBeatDistance());
-        m_pBpm->set(m_pLocalBpm->get() * m_pRateRatio->get());
-        m_pBpmControl->resetSyncAdjustment();
-=======
         double bpm = m_pBpm->get();
         if (bpm > 0) {
             // When reporting our bpm, remove the multiplier so the masters all
@@ -159,7 +148,7 @@
             m_pEngineSync->notifyBpmChanged(this, bpm / m_masterBpmAdjustFactor);
             m_pEngineSync->notifyBeatDistanceChanged(this, getBeatDistance());
         }
->>>>>>> 93bb271a
+        m_pBpmControl->resetSyncAdjustment();
     }
 }
 
@@ -211,14 +200,8 @@
     return adjustSyncBeatDistance(beatDistance);
 }
 
-<<<<<<< HEAD
-void SyncControl::setBeatDistance(double beatDistance) {
-    m_beatDistance = beatDistance;
-    updateTargetBeatDistance();
-=======
 double SyncControl::getBaseBpm() const {
     return m_pLocalBpm->get();
->>>>>>> 93bb271a
 }
 
 void SyncControl::setMasterBeatDistance(double beatDistance) {
