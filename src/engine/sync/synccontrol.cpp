#include "engine/sync/synccontrol.h"

#include "control/controlobject.h"
#include "control/controlproxy.h"
#include "control/controlpushbutton.h"
#include "engine/channels/enginechannel.h"
#include "engine/controls/bpmcontrol.h"
#include "engine/controls/ratecontrol.h"
#include "engine/enginebuffer.h"
#include "engine/enginemaster.h"
#include "moc_synccontrol.cpp"
#include "track/track.h"
#include "util/assert.h"
#include "util/logger.h"
#include "util/math.h"

const double SyncControl::kBpmUnity = 1.0;
const double SyncControl::kBpmHalve = 0.5;
const double SyncControl::kBpmDouble = 2.0;

namespace {
const mixxx::Logger kLogger("SyncControl");
} // namespace

SyncControl::SyncControl(const QString& group,
        UserSettingsPointer pConfig,
        EngineChannel* pChannel,
        SyncableListener* pEngineSync)
        : EngineControl(group, pConfig),
          m_sGroup(group),
          m_pChannel(pChannel),
          m_pEngineSync(pEngineSync),
          m_pBpmControl(nullptr),
          m_pRateControl(nullptr),
          m_bOldScratching(false),
          m_leaderBpmAdjustFactor(kBpmUnity),
          m_unmultipliedTargetBeatDistance(0.0),
          m_pBpm(nullptr),
          m_pLocalBpm(nullptr),
          m_pRateRatio(nullptr),
          m_pVCEnabled(nullptr),
          m_pSyncPhaseButton(nullptr) {
    // Play button.  We only listen to this to disable leader if the deck is
    // stopped.
    m_pPlayButton = new ControlProxy(group, "play", this);
    m_pPlayButton->connectValueChanged(this, &SyncControl::slotControlPlay,
                                       Qt::DirectConnection);

    m_pSyncMode.reset(new ControlPushButton(ConfigKey(group, "sync_mode")));
    m_pSyncMode->setButtonMode(ControlPushButton::TOGGLE);
    m_pSyncMode->setStates(SYNC_NUM_MODES);
    m_pSyncMode->connectValueChangeRequest(
            this, &SyncControl::slotSyncModeChangeRequest, Qt::DirectConnection);

    m_pSyncLeaderEnabled.reset(
            new ControlPushButton(ConfigKey(group, "sync_leader")));
    m_pSyncLeaderEnabled->setButtonMode(ControlPushButton::TOGGLE);
    m_pSyncLeaderEnabled->setStates(3);
    m_pSyncLeaderEnabled->connectValueChangeRequest(
            this, &SyncControl::slotSyncLeaderEnabledChangeRequest, Qt::DirectConnection);
    ControlDoublePrivate::insertAlias(ConfigKey(group, "sync_master"),
            ConfigKey(group, "sync_leader"));

    m_pSyncEnabled.reset(
            new ControlPushButton(ConfigKey(group, "sync_enabled")));
    m_pSyncEnabled->setButtonMode(ControlPushButton::LONGPRESSLATCHING);
    m_pSyncEnabled->connectValueChangeRequest(
            this, &SyncControl::slotSyncEnabledChangeRequest, Qt::DirectConnection);

    // The relative position between two beats in the range 0.0 ... 1.0
    m_pBeatDistance.reset(
            new ControlObject(ConfigKey(group, "beat_distance")));

    m_pPassthroughEnabled = new ControlProxy(group, "passthrough", this);
    m_pPassthroughEnabled->connectValueChanged(this,
            &SyncControl::slotPassthroughChanged, Qt::DirectConnection);

    m_pQuantize = new ControlProxy(group, "quantize", this);

    // Adopt an invalid to not ignore the first call setLocalBpm()
    m_prevLocalBpm.setValue(-1);

    // BPMControl and RateControl will be initialized later.
}

SyncControl::~SyncControl() {
}

void SyncControl::setEngineControls(RateControl* pRateControl,
                                    BpmControl* pBpmControl) {
    m_pRateControl = pRateControl;
    m_pBpmControl = pBpmControl;

    // We set this to change the effective BPM in BpmControl. We do not listen
    // to changes from this control because changes in rate, rate_dir, rateRange
    // and file_bpm result in changes to this control.
    m_pBpm = new ControlProxy(getGroup(), "bpm", this);

    m_pLocalBpm = new ControlProxy(getGroup(), "local_bpm", this);

    m_pRateRatio = new ControlProxy(getGroup(), "rate_ratio", this);
    m_pRateRatio->connectValueChanged(this, &SyncControl::slotRateChanged,
                                       Qt::DirectConnection);

    m_pSyncPhaseButton = new ControlProxy(getGroup(), "beatsync_phase", this);

#ifdef __VINYLCONTROL__
    m_pVCEnabled = new ControlProxy(
            getGroup(), "vinylcontrol_enabled", this);

    // Throw a hissy fit if somebody moved us such that the vinylcontrol_enabled
    // control doesn't exist yet. This will blow up immediately, won't go unnoticed.
    DEBUG_ASSERT(m_pVCEnabled->valid());

    m_pVCEnabled->connectValueChanged(this, &SyncControl::slotVinylControlChanged,
                                      Qt::DirectConnection);
#endif
}

SyncMode SyncControl::getSyncMode() const {
    return syncModeFromDouble(m_pSyncMode->get());
}

void SyncControl::setSyncMode(SyncMode mode) {
    if (kLogger.traceEnabled()) {
        kLogger.trace() << "SyncControl::setSyncMode" << getGroup() << mode;
    }
    // SyncControl has absolutely no say in the matter. This is what EngineSync
    // requires. Bypass confirmation by using setAndConfirm.
    m_pSyncMode->setAndConfirm(mode);
    m_pSyncEnabled->setAndConfirm(mode != SYNC_NONE);
    m_pSyncLeaderEnabled->setAndConfirm(SyncModeToLeaderLight(mode));
    if (mode == SYNC_FOLLOWER) {
        if (m_pVCEnabled && m_pVCEnabled->toBool()) {
            // If follower mode is enabled, disable vinyl control.
            m_pVCEnabled->set(0.0);
        }
    }
    if (mode != SYNC_NONE && m_pPassthroughEnabled->toBool()) {
        // If any sync mode is enabled and passthrough was on somehow, disable passthrough.
        // This is very unlikely to happen so this deserves a warning.
        qWarning() << "Notified of sync mode change when passthrough was "
                      "active -- "
                      "must disable passthrough";
        m_pPassthroughEnabled->set(0.0);
    }
    if (mode == SYNC_NONE) {
        m_leaderBpmAdjustFactor = kBpmUnity;
    }
}

void SyncControl::notifyUniquePlaying() {
    // If we are the only remaining playing sync deck, we can reset the user
    // tweak info.
    m_pBpmControl->resetSyncAdjustment();
}

void SyncControl::requestSync() {
    if (kLogger.traceEnabled()) {
        kLogger.trace() << "SyncControl::requestSync" << this->getGroup()
                        << isPlaying() << m_pQuantize->toBool();
    }
    if (isPlaying() && m_pQuantize->toBool()) {
        // only sync phase if the deck is playing and if quantize is enabled.
        // this way the it is up to the user to decide if a seek is desired or not.
        // This is helpful if the beatgrid of the track does not fit at the current
        // playposition
        m_pChannel->getEngineBuffer()->requestSyncPhase();
    }
}

bool SyncControl::isPlaying() const {
    return m_pPlayButton->toBool();
}

bool SyncControl::isAudible() const {
    return m_audible;
}

double SyncControl::adjustSyncBeatDistance(double beatDistance) const {
    // Similar to adjusting the target beat distance, when we report our beat
<<<<<<< HEAD
    // distance we need to adjust it by the leader bpm adjustment factor.  If
    // we've been doubling the leader bpm, we need to divide it in half.  If
    // we've been halving the leader bpm, we need to double it.  Both operations
=======
    // distance we need to adjust it by the master bpm adjustment factor.  If
    // we've been doubling the master bpm, we need to divide it in half.  If
    // we've been halving the master bpm, we need to double it.  Both operations
>>>>>>> 422912bd
    // also need to account for if the longer beat is past its halfway point.
    //
    // This is the inverse of the updateTargetBeatDistance function below.
    if (m_leaderBpmAdjustFactor == kBpmDouble) {
        beatDistance /= kBpmDouble;
        if (m_unmultipliedTargetBeatDistance >= 0.5) {
            beatDistance += 0.5;
        }
    } else if (m_leaderBpmAdjustFactor == kBpmHalve) {
        if (beatDistance >= 0.5) {
            beatDistance -= 0.5;
        }
        beatDistance /= kBpmHalve;
    }
    return beatDistance;
}

double SyncControl::getBeatDistance() const {
    double beatDistance = m_pBeatDistance->get();
    return adjustSyncBeatDistance(beatDistance);
}

double SyncControl::getBaseBpm() const {
    return m_pLocalBpm->get() / m_leaderBpmAdjustFactor;
}

<<<<<<< HEAD
void SyncControl::updateLeaderBeatDistance(double beatDistance) {
=======
void SyncControl::updateMasterBeatDistance(double beatDistance) {
>>>>>>> 422912bd
    if (kLogger.traceEnabled()) {
        kLogger.trace() << getGroup() << "SyncControl::updateLeaderBeatDistance"
                        << beatDistance;
    }
    // Set the BpmControl target beat distance to beatDistance, adjusted by
    // the multiplier if in effect.  This way all of the multiplier logic
    // is contained in this single class.
    m_unmultipliedTargetBeatDistance = beatDistance;
    // Update the target beat distance based on the multiplier.
    updateTargetBeatDistance();
}

<<<<<<< HEAD
void SyncControl::updateLeaderBpm(double bpm) {
=======
void SyncControl::updateMasterBpm(double bpm) {
>>>>>>> 422912bd
    if (kLogger.traceEnabled()) {
        kLogger.trace() << getGroup() << "SyncControl::updateLeaderBpm" << bpm;
    }

    VERIFY_OR_DEBUG_ASSERT(isSynchronized()) {
        qWarning() << "WARNING: Logic Error: setBpm called on SYNC_NONE syncable.";
        return;
    }

    // Vinyl Control overrides.
    if (m_pVCEnabled && m_pVCEnabled->get() > 0.0) {
        return;
    }

    double localBpm = m_pLocalBpm->get();
    if (localBpm > 0.0) {
        m_pRateRatio->set(bpm * m_leaderBpmAdjustFactor / localBpm);
    }
}

void SyncControl::notifyLeaderParamSource() {
    m_leaderBpmAdjustFactor = kBpmUnity;
}

<<<<<<< HEAD
void SyncControl::reinitLeaderParams(
=======
void SyncControl::reinitMasterParams(
>>>>>>> 422912bd
        double beatDistance, double baseBpm, double bpm) {
    if (kLogger.traceEnabled()) {
        kLogger.trace() << "SyncControl::reinitLeaderParams" << getGroup()
                        << beatDistance << baseBpm << bpm;
    }
<<<<<<< HEAD
    m_leaderBpmAdjustFactor = determineBpmMultiplier(fileBpm(), baseBpm);
    updateLeaderBpm(bpm);
    updateLeaderBeatDistance(beatDistance);
=======
    m_masterBpmAdjustFactor = determineBpmMultiplier(fileBpm(), baseBpm);
    updateMasterBpm(bpm);
    updateMasterBeatDistance(beatDistance);
>>>>>>> 422912bd
}

double SyncControl::determineBpmMultiplier(double myBpm, double targetBpm) const {
    if (myBpm == 0.0 || targetBpm == 0.0) {
        return kBpmUnity;
    }
    double unityRatio = myBpm / targetBpm;
    // the square root of 2 (1.414) is the
    // rate threshold that works vice versa for this and the target.
    double unityRatioSquare = unityRatio * unityRatio;
    if (unityRatioSquare > kBpmDouble) {
        return kBpmDouble;
    } else if (unityRatioSquare < kBpmHalve) {
        return kBpmHalve;
    }
    return kBpmUnity;
}

void SyncControl::updateTargetBeatDistance() {
    double targetDistance = m_unmultipliedTargetBeatDistance;
    if (kLogger.traceEnabled()) {
        kLogger.trace()
                << getGroup()
                << "SyncControl::updateTargetBeatDistance, unmult distance"
                << targetDistance << m_leaderBpmAdjustFactor;
    }

    // Determining the target distance is not as simple as x2 or /2.  Since one
    // of the beats is twice the length of the other, we need to know if the
    // position of the longer beat is past its halfway point.  e.g. 0.0 for the
    // long beat is 0.0 of the short beat, but 0.5 for the long beat is also
    // 0.0 for the short beat.
    if (m_leaderBpmAdjustFactor == kBpmDouble) {
        if (targetDistance >= 0.5) {
            targetDistance -= 0.5;
        }
        targetDistance *= kBpmDouble;
    } else if (m_leaderBpmAdjustFactor == kBpmHalve) {
        targetDistance *= kBpmHalve;
        // Our beat distance CO is still a buffer behind, so take the current value.
        if (m_pBpmControl->getBeatDistance(getSampleOfTrack().current) >= 0.5) {
            targetDistance += 0.5;
        }
    }
    if (kLogger.traceEnabled()) {
        kLogger.trace() << getGroup() << "SyncControl::updateTargetBeatDistance, adjusted target is" << targetDistance;
    }
    m_pBpmControl->setTargetBeatDistance(targetDistance);
}

double SyncControl::getBpm() const {
    if (kLogger.traceEnabled()) {
        kLogger.trace() << getGroup() << "SyncControl::getBpm()"
                        << m_pBpm->get() << "/" << m_leaderBpmAdjustFactor;
    }
    return m_pBpm->get() / m_leaderBpmAdjustFactor;
}

void SyncControl::updateInstantaneousBpm(double bpm) {
    // Adjust the incoming bpm by the multiplier.
<<<<<<< HEAD
    m_pBpmControl->updateInstantaneousBpm(bpm * m_leaderBpmAdjustFactor);
=======
    m_pBpmControl->updateInstantaneousBpm(bpm * m_masterBpmAdjustFactor);
>>>>>>> 422912bd
}

void SyncControl::reportTrackPosition(double fractionalPlaypos) {
    // If we're close to the end, and leader, disable leader so we don't stop
    // the party.
    if (isLeader(getSyncMode()) && fractionalPlaypos >= 1.0) {
        m_pChannel->getEngineBuffer()->requestSyncMode(SYNC_FOLLOWER);
    }
}

// called from an engine worker thread
void SyncControl::trackLoaded(TrackPointer pNewTrack) {
    mixxx::BeatsPointer pBeats;
    if (pNewTrack) {
        pBeats = pNewTrack->getBeats();
    }
    trackBeatsUpdated(pBeats);
}

void SyncControl::trackBeatsUpdated(mixxx::BeatsPointer pBeats) {
    // This slot is fired by a new file is loaded or if the user
    // has adjusted the beatgrid.
    if (kLogger.traceEnabled()) {
        kLogger.trace() << getGroup() << "SyncControl::trackBeatsUpdated";
    }

    VERIFY_OR_DEBUG_ASSERT(m_pLocalBpm) {
        // object not initialized
        return;
    }

    m_pBeats = pBeats;
    m_leaderBpmAdjustFactor = kBpmUnity;

    SyncMode syncMode = getSyncMode();
    if (isLeader(syncMode)) {
        if (!m_pBeats) {
            // If the track was ejected or suddenly has no beats, we can no longer
            // be leader.
            m_pChannel->getEngineBuffer()->requestSyncMode(SYNC_FOLLOWER);
        } else {
            // We are remaining leader, so notify the engine with our update.
            m_pBpmControl->updateLocalBpm();
            m_pEngineSync->notifyBaseBpmChanged(this, getBaseBpm());
        }
    } else if (isFollower(syncMode)) {
        // If we were a follower, requesting sync mode refreshes
        // the soft leader -- if we went from having no bpm to having
        // a bpm, we might need to become leader.
        m_pChannel->getEngineBuffer()->requestSyncMode(syncMode);
        m_pBpmControl->updateLocalBpm();
    }
}

void SyncControl::slotControlPlay(double play) {
    if (kLogger.traceEnabled()) {
        kLogger.trace() << "SyncControl::slotControlPlay" << getSyncMode() << play;
    }
    m_pEngineSync->notifyPlayingAudible(this, play > 0.0 && m_audible);
}

void SyncControl::slotVinylControlChanged(double enabled) {
    if (enabled != 0 && getSyncMode() == SYNC_FOLLOWER) {
        // If vinyl control was enabled and we're a follower, disable sync mode.
        m_pChannel->getEngineBuffer()->requestSyncMode(SYNC_NONE);
    }
}

void SyncControl::slotPassthroughChanged(double enabled) {
    if (enabled != 0 && isSynchronized()) {
        // If passthrough was enabled and sync was on, disable it.
        m_pChannel->getEngineBuffer()->requestSyncMode(SYNC_NONE);
    }
}

void SyncControl::slotSyncModeChangeRequest(double state) {
    if (kLogger.traceEnabled()) {
        kLogger.trace() << getGroup() << "SyncControl::slotSyncModeChangeRequest";
    }
    SyncMode mode = syncModeFromDouble(state);
    if (m_pPassthroughEnabled->toBool() && mode != SYNC_NONE) {
        qDebug() << "Disallowing enabling of sync mode when passthrough active";
    } else {
        m_pChannel->getEngineBuffer()->requestSyncMode(mode);
    }
}

void SyncControl::slotSyncLeaderEnabledChangeRequest(double state) {
    if (kLogger.traceEnabled()) {
        kLogger.trace() << "SyncControl::slotSyncLeaderEnabledChangeRequest" << getGroup();
    }
    SyncMode mode = getSyncMode();
    if (state > 0.0) {
        if (m_pPassthroughEnabled->toBool()) {
            qDebug() << "Disallowing enabling of sync mode when passthrough active";
            return;
        }
        m_pChannel->getEngineBuffer()->requestSyncMode(SYNC_LEADER_EXPLICIT);
    } else {
        // Turning off leader goes back to follower mode.
        switch (mode) {
        case SYNC_LEADER_EXPLICIT:
            m_pChannel->getEngineBuffer()->requestSyncMode(SYNC_LEADER_SOFT);
            break;
        case SYNC_LEADER_SOFT:
            m_pChannel->getEngineBuffer()->requestSyncMode(SYNC_FOLLOWER);
            break;
        default:
            return;
        }
    }
}

void SyncControl::slotSyncEnabledChangeRequest(double enabled) {
    if (kLogger.traceEnabled()) {
        kLogger.trace() << "SyncControl::slotSyncEnabledChangeRequest" << getGroup();
    }
    bool bEnabled = enabled > 0.0;

    // Allow a request for state change even if it's the same as the current
    // state.  We might have toggled on and off in the space of one buffer.
    if (bEnabled && m_pPassthroughEnabled->toBool()) {
        qDebug() << "Disallowing enabling of sync mode when passthrough active";
        return;
    }
    m_pChannel->getEngineBuffer()->requestEnableSync(bEnabled);
}

void SyncControl::setLocalBpm(double local_bpm) {
    if (local_bpm == m_prevLocalBpm.getValue()) {
        return;
    }
    m_prevLocalBpm.setValue(local_bpm);

    SyncMode syncMode = getSyncMode();
    if (syncMode <= SYNC_NONE) {
        return;
    }

    double bpm = local_bpm * m_pRateRatio->get();

    if (isFollower(syncMode)) {
        // In this case we need an update from the current leader to adjust
        // the rate that we continue with the leader BPM. If there is no
        // leader bpm, our bpm value is adopted and the m_leaderBpmAdjustFactor
        // is reset to 1;
        m_pEngineSync->requestBpmUpdate(this, bpm);
    } else {
        DEBUG_ASSERT(isLeader(syncMode));
        // We might have adopted an adjust factor when becoming leader.
        // Keep it when reporting our bpm.
        m_pEngineSync->notifyBaseBpmChanged(this, bpm / m_leaderBpmAdjustFactor);
    }
}

void SyncControl::updateAudible() {
    int channelIndex = m_pChannel->getChannelIndex();
    if (channelIndex >= 0) {
        CSAMPLE_GAIN gain = getEngineMaster()->getMasterGain(channelIndex);
        bool newAudible = gain > CSAMPLE_GAIN_ZERO;
        if (m_audible != newAudible) {
            m_audible = newAudible;
            m_pEngineSync->notifyPlayingAudible(this, m_pPlayButton->toBool() && m_audible);
        }
    }
}

void SyncControl::slotRateChanged() {
    double bpm = m_pLocalBpm ? m_pLocalBpm->get() * m_pRateRatio->get() : 0.0;
    if (kLogger.traceEnabled()) {
        kLogger.trace() << getGroup() << "SyncControl::slotRateChanged" << m_pRateRatio->get() << bpm;
    }
    if (bpm > 0 && isSynchronized()) {
        // When reporting our bpm, remove the multiplier so the leaders all
        // think the followers have the same bpm.
        m_pEngineSync->notifyRateChanged(this, bpm / m_leaderBpmAdjustFactor);
    }
}

void SyncControl::reportPlayerSpeed(double speed, bool scratching) {
    if (m_bOldScratching ^ scratching) {
        m_pEngineSync->notifyScratching(this, scratching);
        m_bOldScratching = scratching;
        // No need to disable sync mode while scratching, the engine won't
        // get confused.
    }
    // When reporting our speed, remove the multiplier so the leaders all
    // think the followers have the same bpm.
    double instantaneous_bpm = m_pLocalBpm->get() * speed / m_leaderBpmAdjustFactor;
    m_pEngineSync->notifyInstantaneousBpmChanged(this, instantaneous_bpm);
}

void SyncControl::notifySeek(double dNewPlaypos) {
    // qDebug() << "SyncControl::notifySeek" << dNewPlaypos;
    EngineControl::notifySeek(dNewPlaypos);
    m_pBpmControl->notifySeek(dNewPlaypos);
    updateTargetBeatDistance();
}

double SyncControl::fileBpm() const {
    mixxx::BeatsPointer pBeats = m_pBeats;
    if (pBeats) {
        return pBeats->getBpm().value();
    }
    return mixxx::Bpm::kValueUndefined;
}<|MERGE_RESOLUTION|>--- conflicted
+++ resolved
@@ -179,15 +179,9 @@
 
 double SyncControl::adjustSyncBeatDistance(double beatDistance) const {
     // Similar to adjusting the target beat distance, when we report our beat
-<<<<<<< HEAD
     // distance we need to adjust it by the leader bpm adjustment factor.  If
     // we've been doubling the leader bpm, we need to divide it in half.  If
     // we've been halving the leader bpm, we need to double it.  Both operations
-=======
-    // distance we need to adjust it by the master bpm adjustment factor.  If
-    // we've been doubling the master bpm, we need to divide it in half.  If
-    // we've been halving the master bpm, we need to double it.  Both operations
->>>>>>> 422912bd
     // also need to account for if the longer beat is past its halfway point.
     //
     // This is the inverse of the updateTargetBeatDistance function below.
@@ -214,11 +208,7 @@
     return m_pLocalBpm->get() / m_leaderBpmAdjustFactor;
 }
 
-<<<<<<< HEAD
 void SyncControl::updateLeaderBeatDistance(double beatDistance) {
-=======
-void SyncControl::updateMasterBeatDistance(double beatDistance) {
->>>>>>> 422912bd
     if (kLogger.traceEnabled()) {
         kLogger.trace() << getGroup() << "SyncControl::updateLeaderBeatDistance"
                         << beatDistance;
@@ -231,11 +221,7 @@
     updateTargetBeatDistance();
 }
 
-<<<<<<< HEAD
 void SyncControl::updateLeaderBpm(double bpm) {
-=======
-void SyncControl::updateMasterBpm(double bpm) {
->>>>>>> 422912bd
     if (kLogger.traceEnabled()) {
         kLogger.trace() << getGroup() << "SyncControl::updateLeaderBpm" << bpm;
     }
@@ -260,25 +246,15 @@
     m_leaderBpmAdjustFactor = kBpmUnity;
 }
 
-<<<<<<< HEAD
 void SyncControl::reinitLeaderParams(
-=======
-void SyncControl::reinitMasterParams(
->>>>>>> 422912bd
         double beatDistance, double baseBpm, double bpm) {
     if (kLogger.traceEnabled()) {
         kLogger.trace() << "SyncControl::reinitLeaderParams" << getGroup()
                         << beatDistance << baseBpm << bpm;
     }
-<<<<<<< HEAD
     m_leaderBpmAdjustFactor = determineBpmMultiplier(fileBpm(), baseBpm);
     updateLeaderBpm(bpm);
     updateLeaderBeatDistance(beatDistance);
-=======
-    m_masterBpmAdjustFactor = determineBpmMultiplier(fileBpm(), baseBpm);
-    updateMasterBpm(bpm);
-    updateMasterBeatDistance(beatDistance);
->>>>>>> 422912bd
 }
 
 double SyncControl::determineBpmMultiplier(double myBpm, double targetBpm) const {
@@ -339,11 +315,7 @@
 
 void SyncControl::updateInstantaneousBpm(double bpm) {
     // Adjust the incoming bpm by the multiplier.
-<<<<<<< HEAD
     m_pBpmControl->updateInstantaneousBpm(bpm * m_leaderBpmAdjustFactor);
-=======
-    m_pBpmControl->updateInstantaneousBpm(bpm * m_masterBpmAdjustFactor);
->>>>>>> 422912bd
 }
 
 void SyncControl::reportTrackPosition(double fractionalPlaypos) {
