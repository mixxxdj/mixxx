--- conflicted
+++ resolved
@@ -22,30 +22,18 @@
           m_sGroup(group),
           m_pChannel(pChannel),
           m_pEngineSync(pEngineSync),
-          m_pBpmControl(NULL),
-          m_pRateControl(NULL),
+          m_pBpmControl(nullptr),
+          m_pRateControl(nullptr),
           m_bOldScratching(false),
           m_masterBpmAdjustFactor(kBpmUnity),
           m_unmultipliedTargetBeatDistance(0.0),
           m_beatDistance(0.0),
-<<<<<<< HEAD
-          m_prevLocalBpm(0.0),
           m_pBpm(nullptr),
           m_pLocalBpm(nullptr),
           m_pFileBpm(nullptr),
           m_pRateRatio(nullptr),
           m_pVCEnabled(nullptr),
           m_pSyncPhaseButton(nullptr) {
-=======
-          m_pBpm(NULL),
-          m_pLocalBpm(NULL),
-          m_pFileBpm(NULL),
-          m_pRateSlider(NULL),
-          m_pRateDirection(NULL),
-          m_pRateRange(NULL),
-          m_pVCEnabled(NULL),
-          m_pSyncPhaseButton(NULL) {
->>>>>>> 4a84f037
     // Play button.  We only listen to this to disable master if the deck is
     // stopped.
     m_pPlayButton = new ControlProxy(group, "play", this);
@@ -439,8 +427,7 @@
     double local_bpm = m_pLocalBpm ? m_pLocalBpm->get() : 0.0;
 
     if (!isSynchronized()) {
-        const double rateRatio = calcRateRatio();
-        double bpm = local_bpm * rateRatio;
+        double bpm = local_bpm * m_pRateRatio->get();
         m_pBpm->set(bpm);
     } else {
         setLocalBpm(local_bpm);
