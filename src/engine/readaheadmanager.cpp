--- conflicted
+++ resolved
@@ -46,9 +46,9 @@
 
     //qDebug() << "start" << start_sample << requested_samples;
 
-<<<<<<< HEAD
     mixxx::audio::FramePos targetPosition;
-    // A loop will only limit the amount we can read in one shot.
+    // A loop (beat loop or track on repeat) will only limit the amount we
+    // can read in one shot.
     const mixxx::audio::FramePos loopTriggerPosition =
             m_pLoopingControl->nextTrigger(in_reverse,
                     mixxx::audio::FramePos::fromEngineSamplePosMaybeInvalid(
@@ -56,13 +56,6 @@
                     &targetPosition);
     const double loop_trigger = loopTriggerPosition.toEngineSamplePosMaybeInvalid();
     const double target = targetPosition.toEngineSamplePosMaybeInvalid();
-=======
-    double target;
-    // A loop (beat loop or track on repeat) will only limit the amount we
-    // can read in one shot.
-    const double loop_trigger = m_pLoopingControl->nextTrigger(
-            in_reverse, m_currentPosition, &target);
->>>>>>> ac364b0f
 
     SINT preloop_samples = 0;
     double samplesToLoopTrigger = 0.0;
