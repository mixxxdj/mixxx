--- conflicted
+++ resolved
@@ -95,16 +95,10 @@
         return m_frameInfo.getValue();
     }
     void seek(double fractionalPosition);
-<<<<<<< HEAD
-    void seekAbs(double sample);
+    void seekAbs(mixxx::audio::FramePos position);
     /// Seek to an exact sample, no quantizing
     /// virtual only for testing!
-    virtual void seekExact(double sample);
-=======
-    void seekAbs(mixxx::audio::FramePos position);
-    // Seek to an exact sample and don't allow quantizing adjustment.
-    void seekExact(mixxx::audio::FramePos position);
->>>>>>> bef04ac8
+    virtual void seekExact(mixxx::audio::FramePos position);
     // Returns an EngineBuffer to target for syncing. Returns nullptr if none found
     EngineBuffer* pickSyncTarget();
 
