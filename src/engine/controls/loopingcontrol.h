--- conflicted
+++ resolved
@@ -51,13 +51,9 @@
     double getSyncPositionInsideLoop(double dRequestedPlaypos, double dSyncedPlayPos);
 
     void notifySeek(double dNewPlaypos) override;
-<<<<<<< HEAD
 
     void setSavedLoop(CuePointer pCue, bool toggle);
-
-=======
     void setRateControl(RateControl* rateControl);
->>>>>>> 612c1731
     bool isLoopingEnabled();
 
   public slots:
