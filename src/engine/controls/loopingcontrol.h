--- conflicted
+++ resolved
@@ -123,15 +123,11 @@
 
     // Generate a loop of 'beats' length. It can also do fractions for a
     // beatslicing effect.
-<<<<<<< HEAD
-    void slotBeatLoop(double loopSize, bool keepStartPoint = false, bool enable = true);
-=======
     void slotBeatLoop(double loopSize,
             bool keepSetPoint = false,
             bool enable = true,
             LoopingControl::LoopAnchorPoint forcedAnchor =
                     LoopingControl::LoopAnchorPoint::None);
->>>>>>> 72e77355
     void slotBeatLoopSizeChangeRequest(double beats);
     void slotBeatLoopToggle(double pressed);
     void slotBeatLoopRollActivate(double pressed);
