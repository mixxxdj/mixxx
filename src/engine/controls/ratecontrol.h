#pragma once

#include <QObject>

#include "control/pollingcontrolproxy.h"
#include "engine/controls/enginecontrol.h"
#include "engine/sync/syncable.h"
#include "preferences/usersettings.h"

class BpmControl;
class Rotary;
class ControlTTRotary;
class ControlObject;
class ControlPotmeter;
class ControlPushButton;
class ControlProxy;
class PositionScratchController;

// RateControl is an EngineControl that is in charge of managing the rate of
// playback of a given channel of audio in the Mixxx engine. Using input from
// various controls, RateControl will calculate the current rate.
class RateControl : public EngineControl {
    Q_OBJECT
public:
  RateControl(const QString& group, UserSettingsPointer pConfig);

  // Enumerations which hold the state of the pitchbend buttons.
  // These enumerations can be used like a bitmask.
  enum class RampDirection {
      None,      // No buttons are held down
      Down,      // Down button is being held
      Up,        // Up button is being held
      DownSmall, // DownSmall button is being held
      UpSmall,   // UpSmall button is being held
  };

  enum class RampMode {
      Stepping = 0, // pitch takes a temporary step up/down a certain amount
      Linear = 1    // pitch moves up/down in a progressively linear fashion
  };

  void setBpmControl(BpmControl* bpmcontrol);

  // Returns the current engine rate.  "reportScratching" is used to tell
  // the caller that the user is currently scratching, and this is used to
  // disable keylock.
  double calculateSpeed(
          double baserate,
          double speed,
          bool paused,
          std::size_t samplesPerBuffer,
          bool* pReportScratching,
          bool* pReportReverse);

  // Set rate change when temp rate button is pressed
  static void setTemporaryRateChangeCoarseAmount(double v);
  static double getTemporaryRateChangeCoarseAmount();
  // Set rate change when temp rate small button is pressed
  static void setTemporaryRateChangeFineAmount(double v);
  static double getTemporaryRateChangeFineAmount();
  // Set rate change when perm rate button is pressed
  static void setPermanentRateChangeCoarseAmount(double v);
  static double getPermanentRateChangeCoarseAmount();
  // Set rate change when perm rate small button is pressed
  static void setPermanentRateChangeFineAmount(double v);
  static double getPermanentRateChangeFineAmount();
  // Set Rate Ramp Mode
  static void setRateRampMode(RampMode mode);
  static RampMode getRateRampMode();
  // Set Rate Ramp Sensitivity
  static void setRateRampSensitivity(int);
  static int getRateRampSensitivity();
  bool isReverseButtonPressed();
  // ReadAheadManager::getNextSamples() notifies us each time the play position
  // wrapped around during one buffer process (beatloop or track repeat) so
  // PositionScratchController can correctly interpret the sample position delta.
  void notifyWrapAround(mixxx::audio::FramePos triggerPos,
          mixxx::audio::FramePos targetPos);
  void notifySeek(mixxx::audio::FramePos position) override;

public slots:
  void slotRateRangeChanged(double);
  void slotRateSliderChanged();
  void slotRateRatioChanged(double);
  void slotReverseRollActivate(double);
  void slotControlRatePermDown(double);
  void slotControlRatePermDownSmall(double);
  void slotControlRatePermUp(double);
  void slotControlRatePermUpSmall(double);
  void slotControlFastForward(double);
  void slotControlFastBack(double);

private:
  void processTempRate(const size_t bufferSamples);
  double getJogFactor() const;
  double getWheelFactor() const;
  SyncMode getSyncMode() const;

  // Set rate change of the temporary pitch rate
  void setRateTemp(double v);
  // Add a value to the temporary pitch rate
  void addRateTemp(double v);
  // Subtract a value from the temporary pitch rate
  void subRateTemp(double v);
  // Reset the temporary pitch rate
  void resetRateTemp(void);
  // Get the 'Raw' Temp Rate
  double getTempRate(void);

  // For Sync Lock
  BpmControl* m_pBpmControl;

  PollingControlProxy m_pSampleRate;
  std::unique_ptr<ControlObject> m_pRateRatio;
  std::unique_ptr<ControlObject> m_pRateDir;
  std::unique_ptr<ControlObject> m_pRateRange;
  std::unique_ptr<ControlPotmeter> m_pRateSlider;
  std::unique_ptr<ControlPotmeter> m_pRateSearch;

  std::unique_ptr<ControlPushButton> m_pButtonRateTempDown;
  std::unique_ptr<ControlPushButton> m_pButtonRateTempDownSmall;
  std::unique_ptr<ControlPushButton> m_pButtonRateTempUp;
  std::unique_ptr<ControlPushButton> m_pButtonRateTempUpSmall;

  std::unique_ptr<ControlPushButton> m_pButtonRatePermDown;
  std::unique_ptr<ControlPushButton> m_pButtonRatePermDownSmall;
  std::unique_ptr<ControlPushButton> m_pButtonRatePermUp;
  std::unique_ptr<ControlPushButton> m_pButtonRatePermUpSmall;

  std::unique_ptr<ControlPushButton> m_pReverseButton;
  std::unique_ptr<ControlPushButton> m_pReverseRollButton;
  std::unique_ptr<ControlObject> m_pForwardButton;
  std::unique_ptr<ControlObject> m_pBackButton;

  std::unique_ptr<ControlTTRotary> m_pWheel;
  std::unique_ptr<ControlObject> m_pScratch2;
  std::unique_ptr<ControlPushButton> m_pScratch2Enable;
  std::unique_ptr<ControlObject> m_pScratch2Scratching;

  std::unique_ptr<PositionScratchController> m_pScratchController;

  std::unique_ptr<ControlObject> m_pJog;
  std::unique_ptr<Rotary> m_pJogFilter;

<<<<<<< HEAD
  ControlPushButton* m_pButtonRateTempDown;
  ControlPushButton* m_pButtonRateTempDownSmall;
  ControlPushButton* m_pButtonRateTempUp;
  ControlPushButton* m_pButtonRateTempUpSmall;

  ControlPushButton* m_pButtonRatePermDown;
  ControlPushButton* m_pButtonRatePermDownSmall;
  ControlPushButton* m_pButtonRatePermUp;
  ControlPushButton* m_pButtonRatePermUpSmall;

  ControlObject* m_pRateRatio;
  ControlObject* m_pRateDir;
  ControlObject* m_pRateRange;
  ControlPotmeter* m_pRateSlider;
  ControlPotmeter* m_pRateUltraSlider;
  ControlPotmeter* m_pRateSearch;
  ControlPushButton* m_pReverseButton;
  ControlPushButton* m_pReverseRollButton;
  ControlObject* m_pBackButton;
  ControlObject* m_pForwardButton;

  ControlTTRotary* m_pWheel;
  ControlObject* m_pScratch2;
  PositionScratchController* m_pScratchController;

  ControlPushButton* m_pScratch2Enable;
  ControlObject* m_pJog;
=======
>>>>>>> ffe31e36
  ControlObject* m_pVCEnabled;
  ControlObject* m_pVCScratching;
  ControlObject* m_pVCMode;

  PollingControlProxy m_syncMode;
  PollingControlProxy m_slipEnabled;

  // Values used when temp and perm rate buttons are pressed
  static ControlValueAtomic<double> m_dTemporaryRateChangeCoarse;
  static ControlValueAtomic<double> m_dTemporaryRateChangeFine;
  static ControlValueAtomic<double> m_dPermanentRateChangeCoarse;
  static ControlValueAtomic<double> m_dPermanentRateChangeFine;

  int m_wrapAroundCount;
  mixxx::audio::FramePos m_jumpPos;
  mixxx::audio::FramePos m_targetPos;

  // This is true if we've already started to ramp the rate
  bool m_bTempStarted;
  // Set the Temporary Rate Change Mode
  static RampMode m_eRateRampMode;
  // The Rate Temp Sensitivity, the higher it is the slower it gets
  static int m_iRateRampSensitivity;
  // Factor applied to the deprecated "wheel" rate value.
  static const double kWheelMultiplier;
  // Factor applied to jogwheels when the track is paused to speed up seeking.
  static const double kPausedJogMultiplier;
  // Temporary pitchrate, added to the permanent rate for calculateRate
  double m_tempRateRatio;
  // Speed for temporary rate change
  double m_dRateTempRampChange;
};<|MERGE_RESOLUTION|>--- conflicted
+++ resolved
@@ -115,6 +115,7 @@
   std::unique_ptr<ControlObject> m_pRateDir;
   std::unique_ptr<ControlObject> m_pRateRange;
   std::unique_ptr<ControlPotmeter> m_pRateSlider;
+  std::unique_ptr<ControlPotmeter> m_pRateUltraSlider;
   std::unique_ptr<ControlPotmeter> m_pRateSearch;
 
   std::unique_ptr<ControlPushButton> m_pButtonRateTempDown;
@@ -142,36 +143,6 @@
   std::unique_ptr<ControlObject> m_pJog;
   std::unique_ptr<Rotary> m_pJogFilter;
 
-<<<<<<< HEAD
-  ControlPushButton* m_pButtonRateTempDown;
-  ControlPushButton* m_pButtonRateTempDownSmall;
-  ControlPushButton* m_pButtonRateTempUp;
-  ControlPushButton* m_pButtonRateTempUpSmall;
-
-  ControlPushButton* m_pButtonRatePermDown;
-  ControlPushButton* m_pButtonRatePermDownSmall;
-  ControlPushButton* m_pButtonRatePermUp;
-  ControlPushButton* m_pButtonRatePermUpSmall;
-
-  ControlObject* m_pRateRatio;
-  ControlObject* m_pRateDir;
-  ControlObject* m_pRateRange;
-  ControlPotmeter* m_pRateSlider;
-  ControlPotmeter* m_pRateUltraSlider;
-  ControlPotmeter* m_pRateSearch;
-  ControlPushButton* m_pReverseButton;
-  ControlPushButton* m_pReverseRollButton;
-  ControlObject* m_pBackButton;
-  ControlObject* m_pForwardButton;
-
-  ControlTTRotary* m_pWheel;
-  ControlObject* m_pScratch2;
-  PositionScratchController* m_pScratchController;
-
-  ControlPushButton* m_pScratch2Enable;
-  ControlObject* m_pJog;
-=======
->>>>>>> ffe31e36
   ControlObject* m_pVCEnabled;
   ControlObject* m_pVCScratching;
   ControlObject* m_pVCMode;
