--- conflicted
+++ resolved
@@ -113,19 +113,6 @@
     static ControlValueAtomic<double> m_dPermanentRateChangeCoarse;
     static ControlValueAtomic<double> m_dPermanentRateChangeFine;
 
-<<<<<<< HEAD
-    ControlPushButton* buttonRateTempDown;
-    ControlPushButton* buttonRateTempDownSmall;
-    ControlPushButton* buttonRateTempUp;
-    ControlPushButton* buttonRateTempUpSmall;
-
-    ControlPushButton* buttonRatePermDown;
-    ControlPushButton* buttonRatePermDownSmall;
-    ControlPushButton* buttonRatePermUp;
-    ControlPushButton* buttonRatePermUpSmall;
-
-    ControlObject* m_pRateRatio;
-=======
     ControlPushButton* m_pButtonRateTempDown;
     ControlPushButton* m_pButtonRateTempDownSmall;
     ControlPushButton* m_pButtonRateTempUp;
@@ -136,7 +123,7 @@
     ControlPushButton* m_pButtonRatePermUp;
     ControlPushButton* m_pButtonRatePermUpSmall;
 
->>>>>>> 4a84f037
+    ControlObject* m_pRateRatio;
     ControlObject* m_pRateDir;
     ControlObject* m_pRateRange;
     ControlPotmeter* m_pRateSlider;
