#include "engine/controls/bpmcontrol.h"

#include <QStringList>

#include "control/controllinpotmeter.h"
#include "control/controlobject.h"
#include "control/controlproxy.h"
#include "control/controlpushbutton.h"
#include "engine/channels/enginechannel.h"
#include "engine/enginebuffer.h"
#include "engine/enginemaster.h"
#include "moc_bpmcontrol.cpp"
#include "track/track.h"
#include "util/assert.h"
#include "util/duration.h"
#include "util/logger.h"
#include "util/math.h"
#include "waveform/visualplayposition.h"

namespace {
const mixxx::Logger kLogger("BpmControl");

constexpr double kBpmRangeMin = 1.0;
// TODO(XXX): Change to mixxx::Bpm::kValueMax? This would affect mappings!
constexpr double kBpmRangeMax = 200.0;
constexpr double kBpmRangeStep = 1.0;
constexpr double kBpmRangeSmallStep = 0.1;

constexpr double kBpmAdjustMin = kBpmRangeMin;
constexpr double kBpmAdjustStep = 0.01;

// Maximum allowed interval between beats (calculated from kBpmTapMin).
constexpr double kBpmTapMin = 30.0;
const mixxx::Duration kBpmTapMaxInterval = mixxx::Duration::fromMillis(
        static_cast<qint64>(1000.0 * (60.0 / kBpmTapMin)));
constexpr int kBpmTapFilterLength = 5;

// The local_bpm is calculated forward and backward this number of beats, so
// the actual number of beats is this x2.
constexpr int kLocalBpmSpan = 4;
constexpr SINT kSamplesPerFrame = 2;

// If we are 1 / 8.0 beat fraction near the previous beat we match that instead
// of the next beat.
constexpr double kPastBeatMatchThreshold = 1 / 8.0;

} // namespace

BpmControl::BpmControl(const QString& group,
        UserSettingsPointer pConfig)
        : EngineControl(group, pConfig),
          m_tapFilter(this, kBpmTapFilterLength, kBpmTapMaxInterval),
          m_dSyncInstantaneousBpm(0.0),
          m_dLastSyncAdjustment(1.0) {
    m_dSyncTargetBeatDistance.setValue(0.0);
    m_dUserOffset.setValue(0.0);

    m_pPlayButton = new ControlProxy(group, "play", this);
    m_pReverseButton = new ControlProxy(group, "reverse", this);
    m_pRateRatio = new ControlProxy(group, "rate_ratio", this);
    m_pRateRatio->connectValueChanged(this, &BpmControl::slotUpdateEngineBpm,
                                      Qt::DirectConnection);

    m_pQuantize = ControlObject::getControl(group, "quantize");

    m_pPrevBeat.reset(new ControlProxy(group, "beat_prev"));
    m_pNextBeat.reset(new ControlProxy(group, "beat_next"));

    m_pLoopEnabled = new ControlProxy(group, "loop_enabled", this);
    m_pLoopStartPosition = new ControlProxy(group, "loop_start_position", this);
    m_pLoopEndPosition = new ControlProxy(group, "loop_end_position", this);

    m_pLocalBpm = new ControlObject(ConfigKey(group, "local_bpm"));
    m_pAdjustBeatsFaster = new ControlPushButton(ConfigKey(group, "beats_adjust_faster"), false);
    connect(m_pAdjustBeatsFaster, &ControlObject::valueChanged,
            this, &BpmControl::slotAdjustBeatsFaster,
            Qt::DirectConnection);
    m_pAdjustBeatsSlower = new ControlPushButton(ConfigKey(group, "beats_adjust_slower"), false);
    connect(m_pAdjustBeatsSlower, &ControlObject::valueChanged,
            this, &BpmControl::slotAdjustBeatsSlower,
            Qt::DirectConnection);
    m_pTranslateBeatsEarlier = new ControlPushButton(ConfigKey(group, "beats_translate_earlier"), false);
    connect(m_pTranslateBeatsEarlier, &ControlObject::valueChanged,
            this, &BpmControl::slotTranslateBeatsEarlier,
            Qt::DirectConnection);
    m_pTranslateBeatsLater = new ControlPushButton(ConfigKey(group, "beats_translate_later"), false);
    connect(m_pTranslateBeatsLater, &ControlObject::valueChanged,
            this, &BpmControl::slotTranslateBeatsLater,
            Qt::DirectConnection);
    m_pLockBeatgrid = new ControlPushButton(ConfigKey(group, "beatgrid_lock"));
    m_pLockBeatgrid->setButtonMode(ControlPushButton::TOGGLE);
    connect(m_pLockBeatgrid,
            &ControlObject::valueChanged,
            this,
            &BpmControl::slotBeatgridLock,
            Qt::DirectConnection);

    // Pick a wide range (kBpmRangeMin to kBpmRangeMax) and allow out of bounds sets. This lets you
    // map a soft-takeover MIDI knob to the BPM. This also creates bpm_up and
    // bpm_down controls.
    // bpm_up / bpm_down steps by kBpmRangeStep
    // bpm_up_small / bpm_down_small steps by kBpmRangeSmallStep
    m_pEngineBpm = new ControlLinPotmeter(
            ConfigKey(group, "bpm"),
            kBpmRangeMin,
            kBpmRangeMax,
            kBpmRangeStep,
            kBpmRangeSmallStep,
            true);
    m_pEngineBpm->set(0.0);
    connect(m_pEngineBpm, &ControlObject::valueChanged,
            this, &BpmControl::slotUpdateRateSlider,
            Qt::DirectConnection);

    m_pButtonTap = new ControlPushButton(ConfigKey(group, "bpm_tap"));
    connect(m_pButtonTap, &ControlObject::valueChanged,
            this, &BpmControl::slotBpmTap,
            Qt::DirectConnection);

    // Beat sync (scale buffer tempo relative to tempo of other buffer)
    m_pButtonSync = new ControlPushButton(ConfigKey(group, "beatsync"));
    connect(m_pButtonSync, &ControlObject::valueChanged,
            this, &BpmControl::slotControlBeatSync,
            Qt::DirectConnection);

    m_pButtonSyncPhase = new ControlPushButton(ConfigKey(group, "beatsync_phase"));
    connect(m_pButtonSyncPhase, &ControlObject::valueChanged,
            this, &BpmControl::slotControlBeatSyncPhase,
            Qt::DirectConnection);

    m_pButtonSyncTempo = new ControlPushButton(ConfigKey(group, "beatsync_tempo"));
    connect(m_pButtonSyncTempo, &ControlObject::valueChanged,
            this, &BpmControl::slotControlBeatSyncTempo,
            Qt::DirectConnection);

    m_pTranslateBeats = new ControlPushButton(ConfigKey(group, "beats_translate_curpos"));
    connect(m_pTranslateBeats, &ControlObject::valueChanged,
            this, &BpmControl::slotBeatsTranslate,
            Qt::DirectConnection);

    m_pBeatsTranslateMatchAlignment = new ControlPushButton(ConfigKey(group, "beats_translate_match_alignment"));
    connect(m_pBeatsTranslateMatchAlignment, &ControlObject::valueChanged,
            this, &BpmControl::slotBeatsTranslateMatchAlignment,
            Qt::DirectConnection);

    connect(&m_tapFilter, &TapFilter::tapped,
            this, &BpmControl::slotTapFilter,
            Qt::DirectConnection);

    // Measures distance from last beat in percentage: 0.5 = half-beat away.
    m_pThisBeatDistance = new ControlProxy(group, "beat_distance", this);
    m_pSyncMode = new ControlProxy(group, "sync_mode", this);
}

BpmControl::~BpmControl() {
    delete m_pLocalBpm;
    delete m_pEngineBpm;
    delete m_pButtonTap;
    delete m_pButtonSync;
    delete m_pButtonSyncPhase;
    delete m_pButtonSyncTempo;
    delete m_pTranslateBeats;
    delete m_pBeatsTranslateMatchAlignment;
    delete m_pTranslateBeatsEarlier;
    delete m_pTranslateBeatsLater;
    delete m_pLockBeatgrid;
    delete m_pAdjustBeatsFaster;
    delete m_pAdjustBeatsSlower;
}

double BpmControl::getBpm() const {
    return m_pEngineBpm->get();
}

void BpmControl::slotAdjustBeatsFaster(double v) {
    if (v <= 0) {
        return;
    }
    const TrackPointer pTrack = getEngineBuffer()->getLoadedTrack();
    if (!pTrack) {
        return;
    }
    const mixxx::BeatsPointer pBeats = pTrack->getBeats();
    if (pBeats && (pBeats->getCapabilities() & mixxx::Beats::BEATSCAP_SETBPM)) {
        double bpm = pBeats->getBpm();
        double adjustedBpm = bpm + kBpmAdjustStep;
        pTrack->trySetBeats(pBeats->setBpm(adjustedBpm));
    }
}

void BpmControl::slotAdjustBeatsSlower(double v) {
    if (v <= 0) {
        return;
    }
    const TrackPointer pTrack = getEngineBuffer()->getLoadedTrack();
    if (!pTrack) {
        return;
    }
    const mixxx::BeatsPointer pBeats = pTrack->getBeats();
    if (pBeats && (pBeats->getCapabilities() & mixxx::Beats::BEATSCAP_SETBPM)) {
        double bpm = pBeats->getBpm();
        double adjustedBpm = math_max(kBpmAdjustMin, bpm - kBpmAdjustStep);
        pTrack->trySetBeats(pBeats->setBpm(adjustedBpm));
    }
}

void BpmControl::slotTranslateBeatsEarlier(double v) {
    if (v <= 0) {
        return;
    }
    const TrackPointer pTrack = getEngineBuffer()->getLoadedTrack();
    if (!pTrack) {
        return;
    }
    const mixxx::BeatsPointer pBeats = pTrack->getBeats();
    if (pBeats &&
            (pBeats->getCapabilities() & mixxx::Beats::BEATSCAP_TRANSLATE)) {
<<<<<<< HEAD
        const double translate_dist = getSampleOfTrack().rate * (-.01 * v);
        pBeats->translate(translate_dist);
=======
        const double translate_dist = getSampleOfTrack().rate * -.01;
        pTrack->trySetBeats(pBeats->translate(translate_dist));
>>>>>>> 34c26298
    }
}

void BpmControl::slotTranslateBeatsLater(double v) {
    if (v <= 0) {
        return;
    }
    const TrackPointer pTrack = getEngineBuffer()->getLoadedTrack();
    if (!pTrack) {
        return;
    }
    const mixxx::BeatsPointer pBeats = pTrack->getBeats();
    if (pBeats &&
            (pBeats->getCapabilities() & mixxx::Beats::BEATSCAP_TRANSLATE)) {
        // TODO(rryan): Track::getSampleRate is possibly inaccurate!
<<<<<<< HEAD
        const double translate_dist = getSampleOfTrack().rate * (.01 * v);
        pBeats->translate(translate_dist);
=======
        const double translate_dist = getSampleOfTrack().rate * .01;
        pTrack->trySetBeats(pBeats->translate(translate_dist));
>>>>>>> 34c26298
    }
}

void BpmControl::slotBeatgridLock(double v) {
    TrackPointer track = getEngineBuffer()->getLoadedTrack();
    if (track) {
        track->setBpmLocked(v > 0);
    }
}

void BpmControl::slotBpmTap(double v) {
    if (v > 0) {
        m_tapFilter.tap();
    }
}

void BpmControl::slotTapFilter(double averageLength, int numSamples) {
    // averageLength is the average interval in milliseconds tapped over
    // numSamples samples.  Have to convert to BPM now:

    if (averageLength <= 0 || numSamples < 4) {
        return;
    }

    const TrackPointer pTrack = getEngineBuffer()->getLoadedTrack();
    if (!pTrack) {
        return;
    }
    const mixxx::BeatsPointer pBeats = pTrack->getBeats();
    if (!pBeats || !(m_pBeats->getCapabilities() & mixxx::Beats::BEATSCAP_SETBPM)) {
        return;
    }
    double rateRatio = m_pRateRatio->get();
    if (rateRatio == 0.0) {
        return;
    }

    // (60 seconds per minute) * (1000 milliseconds per second) / (X millis per
    // beat) = Y beats/minute
    double averageBpm = 60.0 * 1000.0 / averageLength / rateRatio;
    pTrack->trySetBeats(pBeats->setBpm(averageBpm));
}

void BpmControl::slotControlBeatSyncPhase(double value) {
    if (value == 0) {
        return;
    }

    if (isSynchronized()) {
        m_dUserOffset.setValue(0.0);
    }
    getEngineBuffer()->requestSyncPhase();
}

void BpmControl::slotControlBeatSyncTempo(double value) {
    if (value == 0) {
        return;
    }

    syncTempo();
}

void BpmControl::slotControlBeatSync(double value) {
    if (value == 0) {
        return;
    }

    if (!syncTempo()) {
        // syncTempo failed, nothing else to do
        return;
    }

    // Also sync phase if quantize is enabled.
    // this is used from controller scripts, where the latching behaviour of
    // the sync_enable CO cannot be used
    if (m_pPlayButton->toBool() && m_pQuantize->toBool()) {
        slotControlBeatSyncPhase(value);
    }
}

bool BpmControl::syncTempo() {
    if (getSyncMode() == SYNC_MASTER_EXPLICIT) {
        return false;
    }
    EngineBuffer* pOtherEngineBuffer = pickSyncTarget();

    if (!pOtherEngineBuffer) {
        return false;
    }

    double fThisBpm = m_pEngineBpm->get();
    double fThisLocalBpm = m_pLocalBpm->get();

    double fOtherBpm = pOtherEngineBuffer->getBpm();
    double fOtherLocalBpm = pOtherEngineBuffer->getLocalBpm();

    //qDebug() << "this" << "bpm" << fThisBpm << "filebpm" << fThisLocalBpm;
    //qDebug() << "other" << "bpm" << fOtherBpm << "filebpm" << fOtherLocalBpm;

    ////////////////////////////////////////////////////////////////////////////
    // Rough proof of how syncing works -- rryan 3/2011
    // ------------------------------------------------
    //
    // Let this and other denote this deck versus the sync-target deck.
    //
    // The goal is for this deck's effective BPM to equal the other decks.
    //
    // thisBpm = otherBpm
    ///
    // An effective BPM is the file-bpm times the rate:
    //
    // bpm = fileBpm * rate
    //
    // So our goal is to tweak thisRate such that this equation is true:
    //
    // thisFileBpm * (1.0 + thisRate) = otherFileBpm * (1.0 + otherRate)
    //
    // so rearrange this equation in terms of thisRate:
    //
    // thisRate = (otherFileBpm * (1.0 + otherRate)) / thisFileBpm - 1.0
    //
    // So the new rateScale to set is:
    //
    // thisRateScale = ((otherFileBpm * (1.0 + otherRate)) / thisFileBpm - 1.0) / (thisRateDir * thisRateRange)

    if (fOtherBpm > 0.0 && fThisBpm > 0.0) {
        // The desired rate is the other decks effective rate divided by this
        // deck's file BPM. This gives us the playback rate that will produce an
        // effective BPM equivalent to the other decks.
        double desiredRate = fOtherBpm / fThisLocalBpm;

        // Test if this buffer's bpm is the double of the other one, and adjust
        // the rate scale. I believe this is intended to account for our BPM
        // algorithm sometimes finding double or half BPMs. This avoids drastic
        // scales.

        double fFileBpmDelta = fabs(fThisLocalBpm - fOtherLocalBpm);
        if (fabs(fThisLocalBpm * 2.0 - fOtherLocalBpm) < fFileBpmDelta) {
            desiredRate /= 2.0;
        } else if (fabs(fThisLocalBpm - 2.0 * fOtherLocalBpm) < fFileBpmDelta) {
            desiredRate *= 2.0;
        }

        if (desiredRate < 2.0 && desiredRate > 0.5) {
            m_pEngineBpm->set(m_pLocalBpm->get() * desiredRate);
            m_pRateRatio->set(desiredRate);
            return true;
        }
    }
    return false;
}

// static
double BpmControl::shortestPercentageChange(const double& current_percentage,
                                            const double& target_percentage) {
    if (current_percentage == target_percentage) {
        return 0.0;
    } else if (current_percentage < target_percentage) {
        // Invariant: forwardDistance - backwardsDistance == 1.0

        // my: 0.01 target:0.99 forwards: 0.98
        // my: 0.25 target: 0.5 forwards: 0.25
        // my: 0.25 target: 0.75 forwards: 0.5
        // my: 0.98 target: 0.99 forwards: 0.01
        const double forwardDistance = target_percentage - current_percentage;

        // my: 0.01 target:0.99 backwards: -0.02
        // my: 0.25 target: 0.5 backwards: -0.75
        // my: 0.25 target: 0.75 backwards: -0.5
        // my: 0.98 target: 0.99 backwards: -0.99
        const double backwardsDistance = target_percentage - current_percentage - 1.0;

        return (fabs(forwardDistance) < fabs(backwardsDistance)) ?
                forwardDistance : backwardsDistance;
    } else { // current_percentage > target_percentage
        // Invariant: forwardDistance - backwardsDistance == 1.0

        // my: 0.99 target: 0.01 forwards: 0.02
        const double forwardDistance = 1.0 - current_percentage + target_percentage;

        // my: 0.99 target:0.01 backwards: -0.98
        const double backwardsDistance = target_percentage - current_percentage;

        return (fabs(forwardDistance) < fabs(backwardsDistance)) ?
                forwardDistance : backwardsDistance;
    }
}

double BpmControl::calcSyncedRate(double userTweak) {
    if (kLogger.traceEnabled()) {
        kLogger.trace() << getGroup() << "BpmControl::calcSyncedRate, tweak " << userTweak;
    }
    double rate = 1.0;
    // Don't know what to do if there's no bpm.
    if (m_pLocalBpm->toBool()) {
        rate = m_dSyncInstantaneousBpm / m_pLocalBpm->get();
    }

    // If we are not quantized, or there are no beats, or we're master,
    // or we're in reverse, just return the rate as-is.
    if (!m_pQuantize->toBool() || isMaster(getSyncMode()) ||
            !m_pBeats || m_pReverseButton->toBool()) {
        m_resetSyncAdjustment = true;
        return rate + userTweak;
    }

    const double dPrevBeat = m_pPrevBeat->get();
    const double dNextBeat = m_pNextBeat->get();

    if (dPrevBeat == -1 || dNextBeat == -1) {
        m_resetSyncAdjustment = true;
        return rate + userTweak;
    }

    double dBeatLength = dNextBeat - dPrevBeat;

    // Now that we have our beat distance we can also check how large the
    // current loop is.  If we are in a <1 beat loop, don't worry about offset.
    const bool loop_enabled = m_pLoopEnabled->toBool();
    const double loop_size = (m_pLoopEndPosition->get() -
                              m_pLoopStartPosition->get()) /
                              dBeatLength;
    if (loop_enabled && loop_size < 1.0 && loop_size > 0) {
        m_resetSyncAdjustment = true;
        return rate + userTweak;
    }

    // Now we have all we need to calculate the sync adjustment if any.
    double adjustment = calcSyncAdjustment(userTweak != 0.0);
    return (rate + userTweak) * adjustment;
}

double BpmControl::calcSyncAdjustment(bool userTweakingSync) {
    int resetSyncAdjustment = m_resetSyncAdjustment.fetchAndStoreRelaxed(0);
    if (resetSyncAdjustment) {
        m_dLastSyncAdjustment = 1.0;
    }

    // Either shortest distance is directly to the master or backwards.

    // TODO(rryan): This is kind of backwards because we are measuring distance
    // from master to my percentage. All of the control code below is based on
    // this point of reference so I left it this way but I think we should think
    // about things in terms of "my percentage-offset setpoint" that the control
    // loop should aim to maintain.
    // TODO(rryan): All of this code is based on the assumption that a track
    // can't pass through multiple beats in one engine callback. Instead our
    // setpoint should be tracking the true offset in "samples traveled" rather
    // than modular 1.0 beat fractions. This will allow sync to work across loop
    // boundaries too.

    double syncTargetBeatDistance = m_dSyncTargetBeatDistance.getValue();
    // We want the untweaked beat distance, so we have to add the offset here.
    double thisBeatDistance = m_pThisBeatDistance->get() + m_dUserOffset.getValue();
    double shortest_distance = shortestPercentageChange(
            syncTargetBeatDistance, thisBeatDistance);

    if (kLogger.traceEnabled()) {
        kLogger.trace() << m_group << "****************";
        kLogger.trace() << "master beat distance:" << syncTargetBeatDistance;
        kLogger.trace() << "my     beat distance:" << thisBeatDistance;
        kLogger.trace() << "user offset distance:" << m_dUserOffset.getValue();
        kLogger.trace() << "error               :"
                        << (shortest_distance - m_dUserOffset.getValue());
        kLogger.trace() << "user offset         :" << m_dUserOffset.getValue();
    }

    double adjustment = 1.0;

    if (userTweakingSync) {
        // Don't do anything else, leave it
        adjustment = 1.0;
        m_dUserOffset.setValue(shortest_distance);
    } else {
        double error = shortest_distance - m_dUserOffset.getValue();
        // Threshold above which we do sync adjustment.
        const double kErrorThreshold = 0.01;
        // Threshold above which sync is really, really bad, so much so that we
        // don't even know if we're ahead or behind.  This can occur when quantize was
        // off, but then it gets turned on.
        const double kTrainWreckThreshold = 0.2;
        const double kSyncAdjustmentCap = 0.05;
        if (fabs(error) > kTrainWreckThreshold) {
            // Assume poor reflexes (late button push) -- speed up to catch the other track.
            adjustment = 1.0 + kSyncAdjustmentCap;
        } else if (fabs(error) > kErrorThreshold) {
            // Proportional control constant. The higher this is, the more we
            // influence sync.
            const double kSyncAdjustmentProportional = 0.7;
            const double kSyncDeltaCap = 0.02;

            // TODO(owilliams): There are a lot of "1.0"s in this code -- can we eliminate them?
            const double adjust = 1.0 + (-error * kSyncAdjustmentProportional);
            // Cap the difference between the last adjustment and this one.
            double delta = adjust - m_dLastSyncAdjustment;
            delta = math_clamp(delta, -kSyncDeltaCap, kSyncDeltaCap);

            // Cap the adjustment between -kSyncAdjustmentCap and +kSyncAdjustmentCap
            adjustment = 1.0 + math_clamp(
                    m_dLastSyncAdjustment - 1.0 + delta,
                    -kSyncAdjustmentCap, kSyncAdjustmentCap);
        } else {
            // We are in sync, no adjustment needed.
            adjustment = 1.0;
        }
    }
    m_dLastSyncAdjustment = adjustment;
    return adjustment;
}

double BpmControl::getBeatDistance(double dThisPosition) const {
    // We have to adjust our reported beat distance by the user offset to
    // preserve comparisons of beat distances.  Specifically, this beat distance
    // is used in synccontrol to update the internal clock beat distance, and if
    // we don't adjust the reported distance the track will try to adjust
    // sync against itself.
    if (kLogger.traceEnabled()) {
        kLogger.trace() << getGroup() << "BpmControl::getBeatDistance" << dThisPosition;
    }
    double dPrevBeat = m_pPrevBeat->get();
    double dNextBeat = m_pNextBeat->get();

    if (dPrevBeat == -1 || dNextBeat == -1) {
        return 0.0 - m_dUserOffset.getValue();
    }

    double dBeatLength = dNextBeat - dPrevBeat;
    double dBeatPercentage = dBeatLength == 0.0 ? 0.0 :
            (dThisPosition - dPrevBeat) / dBeatLength;
    // Because findNext and findPrev have an epsilon built in, sometimes
    // the beat percentage is out of range.  Fix it.
    if (dBeatPercentage < 0) {
        ++dBeatPercentage;
    }
    if (dBeatPercentage > 1) {
        --dBeatPercentage;
    }

    return dBeatPercentage - m_dUserOffset.getValue();
}

// static
bool BpmControl::getBeatContext(const mixxx::BeatsPointer& pBeats,
        const double dPosition,
        double* dpPrevBeat,
        double* dpNextBeat,
        double* dpBeatLength,
        double* dpBeatPercentage) {
    if (!pBeats) {
        return false;
    }

    double dPrevBeat;
    double dNextBeat;
    if (!pBeats->findPrevNextBeats(dPosition, &dPrevBeat, &dNextBeat, false)) {
        return false;
    }

    if (dpPrevBeat != nullptr) {
        *dpPrevBeat = dPrevBeat;
    }

    if (dpNextBeat != nullptr) {
        *dpNextBeat = dNextBeat;
    }

    return getBeatContextNoLookup(dPosition, dPrevBeat, dNextBeat,
                                  dpBeatLength, dpBeatPercentage);
}

// static
bool BpmControl::getBeatContextNoLookup(
                                const double dPosition,
                                const double dPrevBeat,
                                const double dNextBeat,
                                double* dpBeatLength,
                                double* dpBeatPercentage) {
    if (dPrevBeat == -1 || dNextBeat == -1) {
        return false;
    }

    double dBeatLength = dNextBeat - dPrevBeat;
    if (dpBeatLength != nullptr) {
        *dpBeatLength = dBeatLength;
    }

    if (dpBeatPercentage != nullptr) {
        *dpBeatPercentage = dBeatLength == 0.0 ? 0.0 :
                (dPosition - dPrevBeat) / dBeatLength;
    }

    return true;
}

double BpmControl::getNearestPositionInPhase(
        double dThisPosition, bool respectLoops, bool playing) {
    // Without a beatgrid, we don't know the phase offset.
    const mixxx::BeatsPointer pBeats = m_pBeats;
    if (!pBeats) {
        return dThisPosition;
    }

    SyncMode syncMode = getSyncMode();

    // Explicit master buffer is always in sync!
    if (syncMode == SYNC_MASTER_EXPLICIT) {
        return dThisPosition;
    }

    // Get the current position of this deck.
    double dThisPrevBeat = m_pPrevBeat->get();
    double dThisNextBeat = m_pNextBeat->get();
    double dThisBeatLength;
    if (dThisPosition > dThisNextBeat || dThisPosition < dThisPrevBeat) {
        if (kLogger.traceEnabled()) {
            kLogger.trace() << "BpmControl::getNearestPositionInPhase out of date"
                            << dThisPosition << dThisNextBeat << dThisPrevBeat;
        }
        // This happens if dThisPosition is the target position of a requested
        // seek command
        if (!getBeatContext(pBeats,
                    dThisPosition,
                    &dThisPrevBeat,
                    &dThisNextBeat,
                    &dThisBeatLength,
                    nullptr)) {
            return dThisPosition;
        }
    } else {
        if (!getBeatContextNoLookup(dThisPosition,
                    dThisPrevBeat,
                    dThisNextBeat,
                    &dThisBeatLength,
                    nullptr)) {
            return dThisPosition;
        }
    }

    double dOtherBeatFraction;
    if (isFollower(syncMode)) {
        // If we're a follower, it's easy to get the other beat fraction
        dOtherBeatFraction = m_dSyncTargetBeatDistance.getValue();
    } else {
        // If not, we have to figure it out
        EngineBuffer* pOtherEngineBuffer = pickSyncTarget();
        if (playing) {
            if (!pOtherEngineBuffer || pOtherEngineBuffer->getSpeed() == 0.0) {
                // "this" track is playing, or just starting
                // only match phase if the sync target is playing as well
                // else use the previous phase of "this" track before the seek
                pOtherEngineBuffer = getEngineBuffer();
            }
        }

        if (!pOtherEngineBuffer) {
            // no suitable sync buffer found
            return dThisPosition;
        }

        TrackPointer otherTrack = pOtherEngineBuffer->getLoadedTrack();
        mixxx::BeatsPointer otherBeats =
                otherTrack ? otherTrack->getBeats() : mixxx::BeatsPointer();

        // If either track does not have beats, then we can't adjust the phase.
        if (!otherBeats) {
            return dThisPosition;
        }

        double dOtherPosition = pOtherEngineBuffer->getExactPlayPos();

        if (!BpmControl::getBeatContext(otherBeats,
                    dOtherPosition,
                    nullptr,
                    nullptr,
                    nullptr,
                    &dOtherBeatFraction)) {
            return dThisPosition;
        }
    }

    bool this_near_next =
            dThisNextBeat - dThisPosition <= dThisPosition - dThisPrevBeat;
    bool other_near_next = dOtherBeatFraction >= 0.5;

    // We want our beat fraction to be identical to theirs.

    // If the two tracks have similar alignment, adjust phase is straight-
    // forward.  Use the same fraction for both beats, starting from the previous
    // beat.  But if This track is nearer to the next beat and the Other track
    // is nearer to the previous beat, use This Next beat as the starting point
    // for the phase. (ie, we pushed the sync button late).  If This track
    // is nearer to the previous beat, but the Other track is nearer to the
    // next beat, we pushed the sync button early so use the double-previous
    // beat as the basis for the adjustment.
    //
    // This makes way more sense when you're actually mixing.
    //
    // TODO(XXX) Revisit this logic once we move away from tempo-locked,
    // infinite beatgrids because the assumption that findNthBeat(-2) always
    // works will be wrong then.

    double dNewPlaypos =
            (dOtherBeatFraction + m_dUserOffset.getValue()) * dThisBeatLength;
    if (this_near_next == other_near_next) {
        dNewPlaypos += dThisPrevBeat;
    } else if (this_near_next && !other_near_next) {
        dNewPlaypos += dThisNextBeat;
    } else { //!this_near_next && other_near_next
        dThisPrevBeat = pBeats->findNthBeat(dThisPosition, -2);
        dNewPlaypos += dThisPrevBeat;
    }

    if (respectLoops) {
        // We might be seeking outside the loop.
        const bool loop_enabled = m_pLoopEnabled->toBool();
        const double loop_start_position = m_pLoopStartPosition->get();
        const double loop_end_position = m_pLoopEndPosition->get();

        // Cases for sanity:
        //
        // CASE 1
        // Two identical 1-beat loops, out of phase by X samples.
        // Other deck is at its loop start.
        // This deck is half way through. We want to jump forward X samples to the loop end point.
        //
        // Two identical 1-beat loop, out of phase by X samples.
        // Other deck is

        // If sync target is 50% through the beat,
        // If we are at the loop end point and hit sync, jump forward X samples.


        // TODO(rryan): Revise this with something that keeps a broader number of
        // cases in sync. This at least prevents breaking out of the loop.
        if (loop_enabled &&
                dThisPosition <= loop_end_position) {
            const double loop_length = loop_end_position - loop_start_position;
            const double end_delta = dNewPlaypos - loop_end_position;

            // Syncing to after the loop end.
            if (end_delta > 0 && loop_length > 0.0) {
                double i = end_delta / loop_length;
                dNewPlaypos = loop_start_position + end_delta - i * loop_length;

                // Move new position after loop jump into phase as well.
                // This is a recursive call, called only twice because of
                // respectLoops = false
                dNewPlaypos = getNearestPositionInPhase(dNewPlaypos, false, playing);
            }

            // Note: Syncing to before the loop beginning is allowed, because
            // loops are catching
        }
    }

    return dNewPlaypos;
}

double BpmControl::getBeatMatchPosition(
        double dThisPosition, bool respectLoops, bool playing) {
    // Without a beatgrid, we don't know the phase offset.
    if (!m_pBeats) {
        return dThisPosition;
    }
    // Explicit master buffer is always in sync!
    if (getSyncMode() == SYNC_MASTER_EXPLICIT) {
        return dThisPosition;
    }

    EngineBuffer* pOtherEngineBuffer = nullptr;
    // explicit master always syncs to itself, so keep it null
    if (getSyncMode() != SYNC_MASTER_EXPLICIT) {
        pOtherEngineBuffer = pickSyncTarget();
        if (kLogger.traceEnabled()) {
            if (pOtherEngineBuffer) {
                kLogger.trace() << "BpmControl::getBeatMatchPosition sync target"
                                << pOtherEngineBuffer->getGroup();
            } else {
                kLogger.trace() << "BpmControl::getBeatMatchPosition no sync target found";
            }
        }
    }
    if (playing) {
        if (!pOtherEngineBuffer || pOtherEngineBuffer->getSpeed() == 0.0) {
            // "this" track is playing, or just starting
            // only match phase if the sync target is playing as well
            // else use the previous phase of "this" track before the seek
            pOtherEngineBuffer = getEngineBuffer();
        }
    } else if (!pOtherEngineBuffer) {
        return dThisPosition;
    }

    // Get the current position of this deck.
    double dThisPrevBeat = m_pPrevBeat->get();
    double dThisNextBeat = m_pNextBeat->get();
    double dThisBeatLength = -1;

    // Look up the next beat and beat length for the new position
    if (dThisNextBeat == -1 ||
            dThisPosition > dThisNextBeat ||
            (dThisPrevBeat != -1 && dThisPosition < dThisPrevBeat)) {
        if (kLogger.traceEnabled()) {
            kLogger.trace() << "BpmControl::getBeatMatchPosition out of date"
                            << dThisPrevBeat << dThisPosition << dThisNextBeat;
        }
        // This happens if dThisPosition is the target position of a requested
        // seek command.  Get new prev and next beats for the calculation.
        getBeatContext(
                m_pBeats,
                dThisPosition,
                &dThisPrevBeat,
                &dThisNextBeat,
                &dThisBeatLength,
                nullptr);
        // now we either have a useful next beat or there is none
        if (dThisNextBeat == -1) {
            // We can't match the next beat, give up.
            return dThisPosition;
        }
    } else {
        if (kLogger.traceEnabled()) {
            kLogger.trace() << "BpmControl::getBeatMatchPosition up to date"
                            << dThisPrevBeat << dThisPosition << dThisNextBeat;
        }
        // We are between the previous and next beats so we can try a standard
        // lookup of the beat length.
        getBeatContextNoLookup(
                dThisPosition,
                dThisPrevBeat,
                dThisNextBeat,
                &dThisBeatLength,
                nullptr);
    }

    TrackPointer otherTrack = pOtherEngineBuffer->getLoadedTrack();
    mixxx::BeatsPointer otherBeats = otherTrack ? otherTrack->getBeats() : mixxx::BeatsPointer();

    // If either track does not have beats, then we can't adjust the phase.
    if (!otherBeats) {
        return dThisPosition;
    }

    const double dOtherPosition = pOtherEngineBuffer->getExactPlayPos();
    const double dThisSampleRate = m_pBeats->getSampleRate();
    const double dThisRateRatio = m_pRateRatio->get();

    // Seek our next beat to the other next beat near our beat.
    // This is the only thing we can do if the track has different BPM,
    // playing the next beat together.

    // First calculate the position in the other track where this next beat will be.
    const double thisSecs2ToNextBeat = (dThisNextBeat - dThisPosition) /
            dThisSampleRate / dThisRateRatio;
    const double dOtherPositionOfThisNextBeat =
            thisSecs2ToNextBeat * otherBeats->getSampleRate() * pOtherEngineBuffer->getRateRatio() +
            dOtherPosition;

    double dOtherPrevBeat = -1;
    double dOtherNextBeat = -1;
    double dOtherBeatLength = -1;
    double dOtherBeatFraction = -1;
    if (!BpmControl::getBeatContext(
                otherBeats,
                dOtherPositionOfThisNextBeat,
                &dOtherPrevBeat,
                &dOtherNextBeat,
                &dOtherBeatLength,
                &dOtherBeatFraction)) {
        return dThisPosition;
    }

    if (dOtherBeatLength == -1 || dOtherBeatFraction == -1) {
        // the other Track has no usable beat info, do not seek.
        return dThisPosition;
    }

    // We can either match the past beat with dOtherBeatFraction 1.0
    // or the next beat with dOtherBeatFraction 0.0
    // We prefer the next because this is what will be played,
    // unless we are close to the previous.
    // This happens if the user presses play too late.
    if (dOtherBeatFraction > 1.0 - kPastBeatMatchThreshold) {
        // match the past beat
        dOtherBeatFraction -= 1.0;
    }

    double otherDivSec2 = dOtherBeatFraction *
            dOtherBeatLength / otherBeats->getSampleRate() / pOtherEngineBuffer->getRateRatio();
    // Transform for this track
    double seekMatch = otherDivSec2 * dThisSampleRate * dThisRateRatio;

    if (dThisBeatLength > 0) {
        // restore phase adjustment
        seekMatch += (dThisBeatLength * m_dUserOffset.getValue());
        if (dThisBeatLength / 2 < seekMatch) {
            // seek to previous beat, because of shorter distance
            seekMatch -= dThisBeatLength;
        } else if (dThisBeatLength / 2 < -seekMatch) {
            // seek to beat after next, because of shorter distance
            seekMatch += dThisBeatLength;
        }
    }
    double dNewPlaypos = dThisPosition + seekMatch;

    if (respectLoops) {
        // We might be seeking outside the loop.
        const bool loop_enabled = m_pLoopEnabled->toBool();
        const double loop_start_position = m_pLoopStartPosition->get();
        const double loop_end_position = m_pLoopEndPosition->get();

        // Cases for sanity:
        //
        // CASE 1
        // Two identical 1-beat loops, out of phase by X samples.
        // Other deck is at its loop start.
        // This deck is half way through. We want to jump forward X samples to the loop end point.
        //
        // Two identical 1-beat loop, out of phase by X samples.
        // Other deck is

        // If sync target is 50% through the beat,
        // If we are at the loop end point and hit sync, jump forward X samples.

        // TODO(rryan): Revise this with something that keeps a broader number of
        // cases in sync. This at least prevents breaking out of the loop.
        if (loop_enabled &&
                dThisPosition <= loop_end_position) {
            const double loop_length = loop_end_position - loop_start_position;
            const double end_delta = dNewPlaypos - loop_end_position;

            // Syncing to after the loop end.
            if (end_delta > 0 && loop_length > 0.0) {
                double i = end_delta / loop_length;
                dNewPlaypos = loop_start_position + end_delta - i * loop_length;

                // Move new position after loop jump into phase as well.
                // This is a recursive call, called only twice because of
                // respectLoops = false
                dNewPlaypos = getNearestPositionInPhase(dNewPlaypos, false, playing);
            }

            // Note: Syncing to before the loop beginning is allowed, because
            // loops are catching
        }
    }
    return dNewPlaypos;
}

double BpmControl::getPhaseOffset(double dThisPosition) {
    // This does not respect looping
    double dNewPlaypos = getNearestPositionInPhase(dThisPosition, false, false);
    return dNewPlaypos - dThisPosition;
}

void BpmControl::slotUpdateEngineBpm(double value) {
    Q_UNUSED(value);
    // Adjust playback bpm in response to a rate_ration update
    double dRate = m_pRateRatio->get();
    m_pEngineBpm->set(m_pLocalBpm->get() * dRate);
}

void BpmControl::slotUpdateRateSlider(double value) {
    Q_UNUSED(value);
    // Adjust rate slider position response to a change in rate range or m_pEngineBpm

    double localBpm = m_pLocalBpm->get();
    if (localBpm == 0.0) {
        return;
    }

    double dRateRatio = m_pEngineBpm->get() / localBpm;
    m_pRateRatio->set(dRateRatio);
}

void BpmControl::notifySeek(double dNewPlaypos) {
    EngineControl::notifySeek(dNewPlaypos);
    updateBeatDistance();
}

// called from an engine worker thread
void BpmControl::trackLoaded(TrackPointer pNewTrack) {
    mixxx::BeatsPointer pBeats;
    if (pNewTrack) {
        pBeats = pNewTrack->getBeats();
        m_pLockBeatgrid->forceSet(pNewTrack->isBpmLocked());
        connect(
                pNewTrack.get(),
                &Track::bpmLockUpdated,
                this,
                [this](bool locked) {
                    m_pLockBeatgrid->forceSet(locked ? 1.0 : 0.0);
                },
                Qt::DirectConnection);
    }
    trackBeatsUpdated(pBeats);
}
// called from an engine worker thread
void BpmControl::trackUnloaded(TrackPointer pOldTrack) {
    if (pOldTrack) {
        disconnect(
                pOldTrack.get(),
                nullptr,
                this,
                nullptr);
    }
}

void BpmControl::trackBeatsUpdated(mixxx::BeatsPointer pBeats) {
    if (kLogger.traceEnabled()) {
        kLogger.trace() << getGroup() << "BpmControl::trackBeatsUpdated"
                        << (pBeats ? pBeats->getBpm() : 0.0);
    }
    m_pBeats = pBeats;
    updateLocalBpm();
    resetSyncAdjustment();
}

void BpmControl::slotBeatsTranslate(double v) {
    if (v <= 0) {
        return;
    }
    TrackPointer pTrack = getEngineBuffer()->getLoadedTrack();
    if (!pTrack) {
        return;
    }
    const mixxx::BeatsPointer pBeats = pTrack->getBeats();
    if (pBeats && (pBeats->getCapabilities() & mixxx::Beats::BEATSCAP_TRANSLATE)) {
        double currentSample = getSampleOfTrack().current;
        double closestBeat = pBeats->findClosestBeat(currentSample);
        int delta = static_cast<int>(currentSample - closestBeat);
        if (delta % 2 != 0) {
            delta--;
        }
        pTrack->trySetBeats(pBeats->translate(delta));
    }
}

void BpmControl::slotBeatsTranslateMatchAlignment(double v) {
    if (v <= 0) {
        return;
    }
    TrackPointer pTrack = getEngineBuffer()->getLoadedTrack();
    if (!pTrack) {
        return;
    }
    const mixxx::BeatsPointer pBeats = pTrack->getBeats();
    if (pBeats && (pBeats->getCapabilities() & mixxx::Beats::BEATSCAP_TRANSLATE)) {
        // Must reset the user offset *before* calling getPhaseOffset(),
        // otherwise it will always return 0 if master sync is active.
        m_dUserOffset.setValue(0.0);

        double offset = getPhaseOffset(getSampleOfTrack().current);
        pTrack->trySetBeats(pBeats->translate(-offset));
    }
}

double BpmControl::updateLocalBpm() {
    double prev_local_bpm = m_pLocalBpm->get();
    double local_bpm = 0;
    const mixxx::BeatsPointer pBeats = m_pBeats;
    if (pBeats) {
        local_bpm = pBeats->getBpmAroundPosition(
                getSampleOfTrack().current, kLocalBpmSpan);
        if (local_bpm == -1) {
            local_bpm = pBeats->getBpm();
        }
    }
    if (local_bpm != prev_local_bpm) {
        if (kLogger.traceEnabled()) {
            kLogger.trace() << getGroup() << "BpmControl::updateLocalBpm" << local_bpm;
        }
        m_pLocalBpm->set(local_bpm);
        slotUpdateEngineBpm();
    }
    return local_bpm;
}

double BpmControl::updateBeatDistance() {
    double beatDistance = getBeatDistance(getSampleOfTrack().current);
    m_pThisBeatDistance->set(beatDistance);
    if (!isSynchronized()) {
        m_dUserOffset.setValue(0.0);
    }
    if (kLogger.traceEnabled()) {
        kLogger.trace() << getGroup() << "BpmControl::updateBeatDistance" << beatDistance;
    }
    return beatDistance;
}

void BpmControl::setTargetBeatDistance(double beatDistance) {
    if (kLogger.traceEnabled()) {
        qDebug() << getGroup() << "BpmControl::setTargetBeatDistance:" << beatDistance;
    }
    m_dSyncTargetBeatDistance.setValue(beatDistance);
}

void BpmControl::setInstantaneousBpm(double instantaneousBpm) {
    m_dSyncInstantaneousBpm = instantaneousBpm;
}

void BpmControl::resetSyncAdjustment() {
    if (kLogger.traceEnabled()) {
        kLogger.trace() << getGroup() << "BpmControl::resetSyncAdjustment";
    }
    // Immediately edit the beat distance to reflect the new reality.
    double new_distance = m_pThisBeatDistance->get() + m_dUserOffset.getValue();
    m_pThisBeatDistance->set(new_distance);
    m_dUserOffset.setValue(0.0);
    m_resetSyncAdjustment = true;
}

void BpmControl::collectFeatures(GroupFeatureState* pGroupFeatures) const {
    // Without a beatgrid we don't know any beat details.
    SampleOfTrack sot = getSampleOfTrack();
    if (sot.rate == 0 || !m_pBeats) {
        return;
    }

    // Get the current position of this deck.
    double dThisPrevBeat = m_pPrevBeat->get();
    double dThisNextBeat = m_pNextBeat->get();
    double dThisBeatLength;
    double dThisBeatFraction;
    if (getBeatContextNoLookup(sot.current,
            dThisPrevBeat, dThisNextBeat,
            &dThisBeatLength, &dThisBeatFraction)) {

        // Note: dThisBeatLength is fractional frames count * 2 (stereo samples)
	double sotPerSec = kSamplesPerFrame * sot.rate * m_pRateRatio->get();
        if (sotPerSec != 0.0) {
            pGroupFeatures->beat_length_sec = dThisBeatLength / sotPerSec;
            pGroupFeatures->has_beat_length_sec = true;
	} else {
            pGroupFeatures->has_beat_length_sec = false;
        }

        pGroupFeatures->has_beat_fraction = true;
        pGroupFeatures->beat_fraction = dThisBeatFraction;
    }
}

double BpmControl::getRateRatio() const {
    return m_pRateRatio->get();
}<|MERGE_RESOLUTION|>--- conflicted
+++ resolved
@@ -215,13 +215,8 @@
     const mixxx::BeatsPointer pBeats = pTrack->getBeats();
     if (pBeats &&
             (pBeats->getCapabilities() & mixxx::Beats::BEATSCAP_TRANSLATE)) {
-<<<<<<< HEAD
         const double translate_dist = getSampleOfTrack().rate * (-.01 * v);
-        pBeats->translate(translate_dist);
-=======
-        const double translate_dist = getSampleOfTrack().rate * -.01;
         pTrack->trySetBeats(pBeats->translate(translate_dist));
->>>>>>> 34c26298
     }
 }
 
@@ -237,13 +232,8 @@
     if (pBeats &&
             (pBeats->getCapabilities() & mixxx::Beats::BEATSCAP_TRANSLATE)) {
         // TODO(rryan): Track::getSampleRate is possibly inaccurate!
-<<<<<<< HEAD
         const double translate_dist = getSampleOfTrack().rate * (.01 * v);
-        pBeats->translate(translate_dist);
-=======
-        const double translate_dist = getSampleOfTrack().rate * .01;
         pTrack->trySetBeats(pBeats->translate(translate_dist));
->>>>>>> 34c26298
     }
 }
 
