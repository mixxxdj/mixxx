#include "engine/controls/bpmcontrol.h"

#include <QStringList>

#include "control/controllinpotmeter.h"
#include "control/controlobject.h"
#include "control/controlproxy.h"
#include "control/controlpushbutton.h"
#include "engine/channels/enginechannel.h"
#include "engine/enginebuffer.h"
#include "engine/enginemaster.h"
#include "moc_bpmcontrol.cpp"
#include "track/beatutils.h"
#include "track/track.h"
#include "util/assert.h"
#include "util/duration.h"
#include "util/logger.h"
#include "util/math.h"
#include "waveform/visualplayposition.h"

namespace {
const mixxx::Logger kLogger("BpmControl");

constexpr double kBpmRangeMin = 1.0;
// TODO(XXX): Change to mixxx::Bpm::kValueMax? This would affect mappings!
constexpr double kBpmRangeMax = 200.0;
constexpr double kBpmRangeStep = 1.0;
constexpr double kBpmRangeSmallStep = 0.1;

constexpr double kBpmAdjustMin = kBpmRangeMin;
constexpr double kBpmAdjustStep = 0.01;
constexpr double kBpmTabRounding = 1 / 12.0;

// Maximum allowed interval between beats (calculated from kBpmTapMin).
constexpr double kBpmTapMin = 30.0;
const mixxx::Duration kBpmTapMaxInterval = mixxx::Duration::fromMillis(
        static_cast<qint64>(1000.0 * (60.0 / kBpmTapMin)));
constexpr int kBpmTapFilterLength = 80;

// The local_bpm is calculated forward and backward this number of beats, so
// the actual number of beats is this x2.
constexpr int kLocalBpmSpan = 4;
constexpr SINT kSamplesPerFrame = 2;

// If we are 1 / 8.0 beat fraction near the previous beat we match that instead
// of the next beat.
constexpr double kPastBeatMatchThreshold = 1 / 8.0;

} // namespace

BpmControl::BpmControl(const QString& group,
        UserSettingsPointer pConfig)
        : EngineControl(group, pConfig),
          m_tapFilter(this, kBpmTapFilterLength, kBpmTapMaxInterval),
          m_dSyncInstantaneousBpm(0.0),
          m_dLastSyncAdjustment(1.0) {
    m_dSyncTargetBeatDistance.setValue(0.0);
    m_dUserOffset.setValue(0.0);

    m_pPlayButton = new ControlProxy(group, "play", this);
    m_pReverseButton = new ControlProxy(group, "reverse", this);
    m_pRateRatio = new ControlProxy(group, "rate_ratio", this);
    m_pRateRatio->connectValueChanged(this, &BpmControl::slotUpdateEngineBpm,
                                      Qt::DirectConnection);

    m_pQuantize = ControlObject::getControl(group, "quantize");

    m_pPrevBeat.reset(new ControlProxy(group, "beat_prev"));
    m_pNextBeat.reset(new ControlProxy(group, "beat_next"));

    m_pLoopEnabled = new ControlProxy(group, "loop_enabled", this);
    m_pLoopStartPosition = new ControlProxy(group, "loop_start_position", this);
    m_pLoopEndPosition = new ControlProxy(group, "loop_end_position", this);

    m_pLocalBpm = new ControlObject(ConfigKey(group, "local_bpm"));
    m_pAdjustBeatsFaster = new ControlPushButton(ConfigKey(group, "beats_adjust_faster"), false);
    connect(m_pAdjustBeatsFaster, &ControlObject::valueChanged,
            this, &BpmControl::slotAdjustBeatsFaster,
            Qt::DirectConnection);
    m_pAdjustBeatsSlower = new ControlPushButton(ConfigKey(group, "beats_adjust_slower"), false);
    connect(m_pAdjustBeatsSlower, &ControlObject::valueChanged,
            this, &BpmControl::slotAdjustBeatsSlower,
            Qt::DirectConnection);
    m_pTranslateBeatsEarlier = new ControlPushButton(ConfigKey(group, "beats_translate_earlier"), false);
    connect(m_pTranslateBeatsEarlier, &ControlObject::valueChanged,
            this, &BpmControl::slotTranslateBeatsEarlier,
            Qt::DirectConnection);
    m_pTranslateBeatsLater = new ControlPushButton(ConfigKey(group, "beats_translate_later"), false);
    connect(m_pTranslateBeatsLater, &ControlObject::valueChanged,
            this, &BpmControl::slotTranslateBeatsLater,
            Qt::DirectConnection);

    // Pick a wide range (kBpmRangeMin to kBpmRangeMax) and allow out of bounds sets. This lets you
    // map a soft-takeover MIDI knob to the BPM. This also creates bpm_up and
    // bpm_down controls.
    // bpm_up / bpm_down steps by kBpmRangeStep
    // bpm_up_small / bpm_down_small steps by kBpmRangeSmallStep
    m_pEngineBpm = new ControlLinPotmeter(
            ConfigKey(group, "bpm"),
            kBpmRangeMin,
            kBpmRangeMax,
            kBpmRangeStep,
            kBpmRangeSmallStep,
            true);
    m_pEngineBpm->set(0.0);
    connect(m_pEngineBpm, &ControlObject::valueChanged,
            this, &BpmControl::slotUpdateRateSlider,
            Qt::DirectConnection);

    m_pButtonTap = new ControlPushButton(ConfigKey(group, "bpm_tap"));
    connect(m_pButtonTap, &ControlObject::valueChanged,
            this, &BpmControl::slotBpmTap,
            Qt::DirectConnection);

    // Beat sync (scale buffer tempo relative to tempo of other buffer)
    m_pButtonSync = new ControlPushButton(ConfigKey(group, "beatsync"));
    connect(m_pButtonSync, &ControlObject::valueChanged,
            this, &BpmControl::slotControlBeatSync,
            Qt::DirectConnection);

    m_pButtonSyncPhase = new ControlPushButton(ConfigKey(group, "beatsync_phase"));
    connect(m_pButtonSyncPhase, &ControlObject::valueChanged,
            this, &BpmControl::slotControlBeatSyncPhase,
            Qt::DirectConnection);

    m_pButtonSyncTempo = new ControlPushButton(ConfigKey(group, "beatsync_tempo"));
    connect(m_pButtonSyncTempo, &ControlObject::valueChanged,
            this, &BpmControl::slotControlBeatSyncTempo,
            Qt::DirectConnection);

    m_pTranslateBeats = new ControlPushButton(ConfigKey(group, "beats_translate_curpos"));
    connect(m_pTranslateBeats, &ControlObject::valueChanged,
            this, &BpmControl::slotBeatsTranslate,
            Qt::DirectConnection);

    m_pBeatsTranslateMatchAlignment = new ControlPushButton(ConfigKey(group, "beats_translate_match_alignment"));
    connect(m_pBeatsTranslateMatchAlignment, &ControlObject::valueChanged,
            this, &BpmControl::slotBeatsTranslateMatchAlignment,
            Qt::DirectConnection);

    connect(&m_tapFilter, &TapFilter::tapped,
            this, &BpmControl::slotTapFilter,
            Qt::DirectConnection);

    // Measures distance from last beat in percentage: 0.5 = half-beat away.
    m_pThisBeatDistance = new ControlProxy(group, "beat_distance", this);
    m_pSyncMode = new ControlProxy(group, "sync_mode", this);
}

BpmControl::~BpmControl() {
    delete m_pLocalBpm;
    delete m_pEngineBpm;
    delete m_pButtonTap;
    delete m_pButtonSync;
    delete m_pButtonSyncPhase;
    delete m_pButtonSyncTempo;
    delete m_pTranslateBeats;
    delete m_pBeatsTranslateMatchAlignment;
    delete m_pTranslateBeatsEarlier;
    delete m_pTranslateBeatsLater;
    delete m_pAdjustBeatsFaster;
    delete m_pAdjustBeatsSlower;
}

double BpmControl::getBpm() const {
    return m_pEngineBpm->get();
}

void BpmControl::adjustBeatsBpm(double deltaBpm) {
    const TrackPointer pTrack = getEngineBuffer()->getLoadedTrack();
    if (!pTrack) {
        return;
    }
    const mixxx::BeatsPointer pBeats = pTrack->getBeats();
    if (pBeats && (pBeats->getCapabilities() & mixxx::Beats::BEATSCAP_SETBPM)) {
        double bpm = pBeats->getBpm();
        double centerBpm = math_max(kBpmAdjustMin, bpm + deltaBpm);
        double adjustedBpm = BeatUtils::roundBpmWithinRange(
                centerBpm - kBpmAdjustStep / 2, centerBpm, centerBpm + kBpmAdjustStep / 2);
        pTrack->trySetBeats(pBeats->setBpm(adjustedBpm));
    }
}

void BpmControl::slotAdjustBeatsFaster(double v) {
    if (v <= 0) {
        return;
    }
    adjustBeatsBpm(kBpmAdjustStep);
}

void BpmControl::slotAdjustBeatsSlower(double v) {
    if (v <= 0) {
        return;
    }
    adjustBeatsBpm(-kBpmAdjustStep);
}

void BpmControl::slotTranslateBeatsEarlier(double v) {
    if (v <= 0) {
        return;
    }
    const TrackPointer pTrack = getEngineBuffer()->getLoadedTrack();
    if (!pTrack) {
        return;
    }
    const mixxx::BeatsPointer pBeats = pTrack->getBeats();
    if (pBeats &&
            (pBeats->getCapabilities() & mixxx::Beats::BEATSCAP_TRANSLATE)) {
        const double translate_dist = getSampleOfTrack().rate * -.01;
        pTrack->trySetBeats(pBeats->translate(translate_dist));
    }
}

void BpmControl::slotTranslateBeatsLater(double v) {
    if (v <= 0) {
        return;
    }
    const TrackPointer pTrack = getEngineBuffer()->getLoadedTrack();
    if (!pTrack) {
        return;
    }
    const mixxx::BeatsPointer pBeats = pTrack->getBeats();
    if (pBeats &&
            (pBeats->getCapabilities() & mixxx::Beats::BEATSCAP_TRANSLATE)) {
        // TODO(rryan): Track::getSampleRate is possibly inaccurate!
        const double translate_dist = getSampleOfTrack().rate * .01;
        pTrack->trySetBeats(pBeats->translate(translate_dist));
    }
}

void BpmControl::slotBpmTap(double v) {
    if (v > 0) {
        m_tapFilter.tap();
    }
}

void BpmControl::slotTapFilter(double averageLength, int numSamples) {
    // averageLength is the average interval in milliseconds tapped over
    // numSamples samples.  Have to convert to BPM now:

    if (averageLength <= 0 || numSamples < 4) {
        return;
    }

    const TrackPointer pTrack = getEngineBuffer()->getLoadedTrack();
    if (!pTrack) {
        return;
    }
    const mixxx::BeatsPointer pBeats = pTrack->getBeats();
    if (!pBeats || !(m_pBeats->getCapabilities() & mixxx::Beats::BEATSCAP_SETBPM)) {
        return;
    }
    double rateRatio = m_pRateRatio->get();
    if (rateRatio == 0.0) {
        return;
    }

    // (60 seconds per minute) * (1000 milliseconds per second) / (X millis per
    // beat) = Y beats/minute
    double averageBpm = 60.0 * 1000.0 / averageLength / rateRatio;
    averageBpm = BeatUtils::roundBpmWithinRange(averageBpm - kBpmTabRounding,
            averageBpm,
            averageBpm + kBpmTabRounding);
    pTrack->trySetBeats(pBeats->setBpm(averageBpm));
}

void BpmControl::slotControlBeatSyncPhase(double value) {
    if (value == 0) {
        return;
    }

    if (isSynchronized()) {
        m_dUserOffset.setValue(0.0);
    }
    getEngineBuffer()->requestSyncPhase();
}

void BpmControl::slotControlBeatSyncTempo(double value) {
    if (value == 0) {
        return;
    }

    syncTempo();
}

void BpmControl::slotControlBeatSync(double value) {
    if (value == 0) {
        return;
    }

    if (!syncTempo()) {
        // syncTempo failed, nothing else to do
        return;
    }

    // Also sync phase if quantize is enabled.
    // this is used from controller scripts, where the latching behaviour of
    // the sync_enable CO cannot be used
    if (m_pPlayButton->toBool() && m_pQuantize->toBool()) {
        slotControlBeatSyncPhase(value);
    }
}

bool BpmControl::syncTempo() {
    if (getSyncMode() == SYNC_MASTER_EXPLICIT) {
        return false;
    }
    EngineBuffer* pOtherEngineBuffer = pickSyncTarget();

    if (!pOtherEngineBuffer) {
        return false;
    }

    double fThisBpm = m_pEngineBpm->get();
    double fThisLocalBpm = m_pLocalBpm->get();

    double fOtherBpm = pOtherEngineBuffer->getBpm();
    double fOtherLocalBpm = pOtherEngineBuffer->getLocalBpm();

    //qDebug() << "this" << "bpm" << fThisBpm << "filebpm" << fThisLocalBpm;
    //qDebug() << "other" << "bpm" << fOtherBpm << "filebpm" << fOtherLocalBpm;

    ////////////////////////////////////////////////////////////////////////////
    // Rough proof of how syncing works -- rryan 3/2011
    // ------------------------------------------------
    //
    // Let this and other denote this deck versus the sync-target deck.
    //
    // The goal is for this deck's effective BPM to equal the other decks.
    //
    // thisBpm = otherBpm
    ///
    // An effective BPM is the file-bpm times the rate:
    //
    // bpm = fileBpm * rate
    //
    // So our goal is to tweak thisRate such that this equation is true:
    //
    // thisFileBpm * (1.0 + thisRate) = otherFileBpm * (1.0 + otherRate)
    //
    // so rearrange this equation in terms of thisRate:
    //
    // thisRate = (otherFileBpm * (1.0 + otherRate)) / thisFileBpm - 1.0
    //
    // So the new rateScale to set is:
    //
    // thisRateScale = ((otherFileBpm * (1.0 + otherRate)) / thisFileBpm - 1.0) / (thisRateDir * thisRateRange)

    if (fOtherBpm > 0.0 && fThisBpm > 0.0) {
        // The desired rate is the other decks effective rate divided by this
        // deck's file BPM. This gives us the playback rate that will produce an
        // effective BPM equivalent to the other decks.
        double desiredRate = fOtherBpm / fThisLocalBpm;

        // Test if this buffer's bpm is the double of the other one, and adjust
        // the rate scale. I believe this is intended to account for our BPM
        // algorithm sometimes finding double or half BPMs. This avoids drastic
        // scales.

        double fFileBpmDelta = fabs(fThisLocalBpm - fOtherLocalBpm);
        if (fabs(fThisLocalBpm * 2.0 - fOtherLocalBpm) < fFileBpmDelta) {
            desiredRate /= 2.0;
        } else if (fabs(fThisLocalBpm - 2.0 * fOtherLocalBpm) < fFileBpmDelta) {
            desiredRate *= 2.0;
        }

        if (desiredRate < 2.0 && desiredRate > 0.5) {
            m_pEngineBpm->set(m_pLocalBpm->get() * desiredRate);
            m_pRateRatio->set(desiredRate);
            return true;
        }
    }
    return false;
}

// static
double BpmControl::shortestPercentageChange(const double& current_percentage,
                                            const double& target_percentage) {
    if (current_percentage == target_percentage) {
        return 0.0;
    } else if (current_percentage < target_percentage) {
        // Invariant: forwardDistance - backwardsDistance == 1.0

        // my: 0.01 target:0.99 forwards: 0.98
        // my: 0.25 target: 0.5 forwards: 0.25
        // my: 0.25 target: 0.75 forwards: 0.5
        // my: 0.98 target: 0.99 forwards: 0.01
        const double forwardDistance = target_percentage - current_percentage;

        // my: 0.01 target:0.99 backwards: -0.02
        // my: 0.25 target: 0.5 backwards: -0.75
        // my: 0.25 target: 0.75 backwards: -0.5
        // my: 0.98 target: 0.99 backwards: -0.99
        const double backwardsDistance = target_percentage - current_percentage - 1.0;

        return (fabs(forwardDistance) < fabs(backwardsDistance)) ?
                forwardDistance : backwardsDistance;
    } else { // current_percentage > target_percentage
        // Invariant: forwardDistance - backwardsDistance == 1.0

        // my: 0.99 target: 0.01 forwards: 0.02
        const double forwardDistance = 1.0 - current_percentage + target_percentage;

        // my: 0.99 target:0.01 backwards: -0.98
        const double backwardsDistance = target_percentage - current_percentage;

        return (fabs(forwardDistance) < fabs(backwardsDistance)) ?
                forwardDistance : backwardsDistance;
    }
}

double BpmControl::calcSyncedRate(double userTweak) {
    if (kLogger.traceEnabled()) {
        kLogger.trace() << getGroup() << "BpmControl::calcSyncedRate, tweak " << userTweak;
    }
    double rate = 1.0;
    // Don't know what to do if there's no bpm.
    if (m_pLocalBpm->toBool()) {
        rate = m_dSyncInstantaneousBpm / m_pLocalBpm->get();
    }

    // If we are not quantized, or there are no beats, or we're master,
    // or we're in reverse, just return the rate as-is.
    if (!m_pQuantize->toBool() || !m_pBeats || m_pReverseButton->toBool()) {
        m_resetSyncAdjustment = true;
        return rate + userTweak;
    }

    const double dPrevBeat = m_pPrevBeat->get();
    const double dNextBeat = m_pNextBeat->get();

    if (dPrevBeat == -1 || dNextBeat == -1) {
        m_resetSyncAdjustment = true;
        return rate + userTweak;
    }

    double dBeatLength = dNextBeat - dPrevBeat;

    // Now that we have our beat distance we can also check how large the
    // current loop is.  If we are in a <1 beat loop, don't worry about offset.
    const bool loop_enabled = m_pLoopEnabled->toBool();
    const double loop_size = (m_pLoopEndPosition->get() -
                              m_pLoopStartPosition->get()) /
                              dBeatLength;
    if (loop_enabled && loop_size < 1.0 && loop_size > 0) {
        m_resetSyncAdjustment = true;
        return rate + userTweak;
    }

    // Now we have all we need to calculate the sync adjustment if any.
    double adjustment = calcSyncAdjustment(userTweak != 0.0);
    return (rate + userTweak) * adjustment;
}

double BpmControl::calcSyncAdjustment(bool userTweakingSync) {
    int resetSyncAdjustment = m_resetSyncAdjustment.fetchAndStoreRelaxed(0);
    if (resetSyncAdjustment) {
        m_dLastSyncAdjustment = 1.0;
    }

    // Either shortest distance is directly to the master or backwards.

    // TODO(rryan): This is kind of backwards because we are measuring distance
    // from master to my percentage. All of the control code below is based on
    // this point of reference so I left it this way but I think we should think
    // about things in terms of "my percentage-offset setpoint" that the control
    // loop should aim to maintain.
    // TODO(rryan): All of this code is based on the assumption that a track
    // can't pass through multiple beats in one engine callback. Instead our
    // setpoint should be tracking the true offset in "samples traveled" rather
    // than modular 1.0 beat fractions. This will allow sync to work across loop
    // boundaries too.

    const double syncTargetBeatDistance = m_dSyncTargetBeatDistance.getValue();
    const double thisBeatDistance = m_pThisBeatDistance->get();
    const double error = shortestPercentageChange(syncTargetBeatDistance, thisBeatDistance);
    const double curUserOffset = m_dUserOffset.getValue();

    if (kLogger.traceEnabled()) {
        kLogger.trace() << m_group << "****************";
        kLogger.trace() << "master beat distance:" << syncTargetBeatDistance;
        kLogger.trace() << "my     beat distance:" << thisBeatDistance;
        kLogger.trace() << "user offset distance:" << curUserOffset;
        kLogger.trace() << "error               :" << error;
    }

    double adjustment = 1.0;

    if (userTweakingSync) {
        // The user is actively adjusting the sync, so take the current error as their preferred
        // user offset.
        adjustment = 1.0;
        // When updating the user offset, make sure to remove the existing offset or else it
        // will get double-applied.
        m_dUserOffset.setValue(error + curUserOffset);
    } else {
        // Threshold above which we do sync adjustment.
        const double kErrorThreshold = 0.01;
        // Threshold above which sync is really, really bad, so much so that we
        // don't even know if we're ahead or behind.  This can occur when quantize was
        // off, but then it gets turned on.
        const double kTrainWreckThreshold = 0.2;
        const double kSyncAdjustmentCap = 0.05;
        if (fabs(error) > kTrainWreckThreshold) {
            // Assume poor reflexes (late button push) -- speed up to catch the other track.
            adjustment = 1.0 + kSyncAdjustmentCap;
        } else if (fabs(error) > kErrorThreshold) {
            // Proportional control constant. The higher this is, the more we
            // influence sync.
            const double kSyncAdjustmentProportional = 0.7;
            const double kSyncDeltaCap = 0.02;

            // TODO(owilliams): There are a lot of "1.0"s in this code -- can we eliminate them?
            const double adjust = 1.0 + (-error * kSyncAdjustmentProportional);
            // Cap the difference between the last adjustment and this one.
            double delta = adjust - m_dLastSyncAdjustment;
            delta = math_clamp(delta, -kSyncDeltaCap, kSyncDeltaCap);

            // Cap the adjustment between -kSyncAdjustmentCap and +kSyncAdjustmentCap
            adjustment = 1.0 + math_clamp(
                    m_dLastSyncAdjustment - 1.0 + delta,
                    -kSyncAdjustmentCap, kSyncAdjustmentCap);
        } else {
            // We are in sync, no adjustment needed.
            adjustment = 1.0;
        }
    }
    m_dLastSyncAdjustment = adjustment;
    return adjustment;
}

double BpmControl::getBeatDistance(double dThisPosition) const {
    // We have to adjust our reported beat distance by the user offset to
    // preserve comparisons of beat distances.  Specifically, this beat distance
    // is used in synccontrol to update the internal clock beat distance, and if
    // we don't adjust the reported distance the track will try to adjust
    // sync against itself.
    if (kLogger.traceEnabled()) {
        kLogger.trace() << getGroup() << "BpmControl::getBeatDistance" << dThisPosition;
    }
    double dPrevBeat = m_pPrevBeat->get();
    double dNextBeat = m_pNextBeat->get();

    if (dPrevBeat == -1 || dNextBeat == -1) {
        return 0.0 - m_dUserOffset.getValue();
    }

    double dBeatLength = dNextBeat - dPrevBeat;
    double dBeatPercentage = dBeatLength == 0.0 ? 0.0 :
            (dThisPosition - dPrevBeat) / dBeatLength;
    dBeatPercentage -= m_dUserOffset.getValue();
    // Because findNext and findPrev have an epsilon built in, and because the user
    // might have tweaked the offset, sometimes the beat percentage is out of range.
    // Fix it.
    if (dBeatPercentage < 0) {
        ++dBeatPercentage;
    }
    if (dBeatPercentage > 1) {
        --dBeatPercentage;
    }

    if (kLogger.traceEnabled()) {
        kLogger.trace() << getGroup() << "BpmControl::getBeatDistance"
                        << dBeatPercentage << "-  offset "
                        << m_dUserOffset.getValue() << " =  "
                        << (dBeatPercentage - m_dUserOffset.getValue());
    }

    return dBeatPercentage;
}

// static
bool BpmControl::getBeatContext(const mixxx::BeatsPointer& pBeats,
        const double dPosition,
        double* dpPrevBeat,
        double* dpNextBeat,
        double* dpBeatLength,
        double* dpBeatPercentage) {
    if (!pBeats) {
        return false;
    }

    double dPrevBeat;
    double dNextBeat;
    if (!pBeats->findPrevNextBeats(dPosition, &dPrevBeat, &dNextBeat, false)) {
        return false;
    }

    if (dpPrevBeat != nullptr) {
        *dpPrevBeat = dPrevBeat;
    }

    if (dpNextBeat != nullptr) {
        *dpNextBeat = dNextBeat;
    }

    return getBeatContextNoLookup(dPosition, dPrevBeat, dNextBeat,
                                  dpBeatLength, dpBeatPercentage);
}

// static
bool BpmControl::getBeatContextNoLookup(
                                const double dPosition,
                                const double dPrevBeat,
                                const double dNextBeat,
                                double* dpBeatLength,
                                double* dpBeatPercentage) {
    if (dPrevBeat == -1 || dNextBeat == -1) {
        return false;
    }

    double dBeatLength = dNextBeat - dPrevBeat;
    if (dpBeatLength != nullptr) {
        *dpBeatLength = dBeatLength;
    }

    if (dpBeatPercentage != nullptr) {
        *dpBeatPercentage = dBeatLength == 0.0 ? 0.0 :
                (dPosition - dPrevBeat) / dBeatLength;
    }

    return true;
}

double BpmControl::getNearestPositionInPhase(
        double dThisPosition, bool respectLoops, bool playing) {
    // Without a beatgrid, we don't know the phase offset.
    const mixxx::BeatsPointer pBeats = m_pBeats;
    if (!pBeats) {
        return dThisPosition;
    }

    SyncMode syncMode = getSyncMode();

    // Get the current position of this deck.
    double dThisPrevBeat = m_pPrevBeat->get();
    double dThisNextBeat = m_pNextBeat->get();
    double dThisBeatLength;
    if (dThisPosition > dThisNextBeat || dThisPosition < dThisPrevBeat) {
        if (kLogger.traceEnabled()) {
            kLogger.trace() << "BpmControl::getNearestPositionInPhase out of date"
                            << dThisPosition << dThisNextBeat << dThisPrevBeat;
        }
        // This happens if dThisPosition is the target position of a requested
        // seek command
        if (!getBeatContext(pBeats,
                    dThisPosition,
                    &dThisPrevBeat,
                    &dThisNextBeat,
                    &dThisBeatLength,
                    nullptr)) {
            return dThisPosition;
        }
    } else {
        if (!getBeatContextNoLookup(dThisPosition,
                    dThisPrevBeat,
                    dThisNextBeat,
                    &dThisBeatLength,
                    nullptr)) {
            return dThisPosition;
        }
    }

    double dOtherBeatFraction;
    if (isFollower(syncMode)) {
        // If we're a follower, it's easy to get the other beat fraction
        dOtherBeatFraction = m_dSyncTargetBeatDistance.getValue();
    } else {
        // If not, we have to figure it out
        EngineBuffer* pOtherEngineBuffer = pickSyncTarget();
        if (playing) {
            if (!pOtherEngineBuffer || pOtherEngineBuffer->getSpeed() == 0.0) {
                // "this" track is playing, or just starting
                // only match phase if the sync target is playing as well
                // else use the previous phase of "this" track before the seek
                pOtherEngineBuffer = getEngineBuffer();
            }
        }

        if (!pOtherEngineBuffer) {
            // no suitable sync buffer found
            return dThisPosition;
        }

        TrackPointer otherTrack = pOtherEngineBuffer->getLoadedTrack();
        mixxx::BeatsPointer otherBeats =
                otherTrack ? otherTrack->getBeats() : mixxx::BeatsPointer();

        // If either track does not have beats, then we can't adjust the phase.
        if (!otherBeats) {
            return dThisPosition;
        }

        double dOtherPosition = pOtherEngineBuffer->getExactPlayPos();

        if (!BpmControl::getBeatContext(otherBeats,
                    dOtherPosition,
                    nullptr,
                    nullptr,
                    nullptr,
                    &dOtherBeatFraction)) {
            return dThisPosition;
        }
    }

    bool this_near_next =
            dThisNextBeat - dThisPosition <= dThisPosition - dThisPrevBeat;
    bool other_near_next = dOtherBeatFraction >= 0.5;

    // We want our beat fraction to be identical to theirs.

    // If the two tracks have similar alignment, adjust phase is straight-
    // forward.  Use the same fraction for both beats, starting from the previous
    // beat.  But if This track is nearer to the next beat and the Other track
    // is nearer to the previous beat, use This Next beat as the starting point
    // for the phase. (ie, we pushed the sync button late).  If This track
    // is nearer to the previous beat, but the Other track is nearer to the
    // next beat, we pushed the sync button early so use the double-previous
    // beat as the basis for the adjustment.
    //
    // This makes way more sense when you're actually mixing.
    //
    // TODO(XXX) Revisit this logic once we move away from tempo-locked,
    // infinite beatgrids because the assumption that findNthBeat(-2) always
    // works will be wrong then.

    double dNewPlaypos =
            (dOtherBeatFraction + m_dUserOffset.getValue()) * dThisBeatLength;
    if (this_near_next == other_near_next) {
        dNewPlaypos += dThisPrevBeat;
    } else if (this_near_next && !other_near_next) {
        dNewPlaypos += dThisNextBeat;
    } else { //!this_near_next && other_near_next
        dThisPrevBeat = pBeats->findNthBeat(dThisPosition, -2);
        dNewPlaypos += dThisPrevBeat;
    }

    if (respectLoops) {
        // We might be seeking outside the loop.
        const bool loop_enabled = m_pLoopEnabled->toBool();
        const double loop_start_position = m_pLoopStartPosition->get();
        const double loop_end_position = m_pLoopEndPosition->get();

        // Cases for sanity:
        //
        // CASE 1
        // Two identical 1-beat loops, out of phase by X samples.
        // Other deck is at its loop start.
        // This deck is half way through. We want to jump forward X samples to the loop end point.
        //
        // Two identical 1-beat loop, out of phase by X samples.
        // Other deck is

        // If sync target is 50% through the beat,
        // If we are at the loop end point and hit sync, jump forward X samples.


        // TODO(rryan): Revise this with something that keeps a broader number of
        // cases in sync. This at least prevents breaking out of the loop.
        if (loop_enabled &&
                dThisPosition <= loop_end_position) {
            const double loop_length = loop_end_position - loop_start_position;
            const double end_delta = dNewPlaypos - loop_end_position;

            // Syncing to after the loop end.
            if (end_delta > 0 && loop_length > 0.0) {
                double i = end_delta / loop_length;
                dNewPlaypos = loop_start_position + end_delta - i * loop_length;

                // Move new position after loop jump into phase as well.
                // This is a recursive call, called only twice because of
                // respectLoops = false
                dNewPlaypos = getNearestPositionInPhase(dNewPlaypos, false, playing);
            }

            // Note: Syncing to before the loop beginning is allowed, because
            // loops are catching
        }
    }

    return dNewPlaypos;
}

double BpmControl::getBeatMatchPosition(
        double dThisPosition, bool respectLoops, bool playing) {
    // Without a beatgrid, we don't know the phase offset.
    if (!m_pBeats) {
        return dThisPosition;
    }
<<<<<<< HEAD
=======
    const double dThisRateRatio = m_pRateRatio->get();
    if (dThisRateRatio == 0.0) {
        // We can't continue without a rate.
        // This avoids also a division by zero in the following calculations
        return dThisPosition;
    }

    // Explicit master buffer is always in sync!
    if (getSyncMode() == SYNC_MASTER_EXPLICIT) {
        return dThisPosition;
    }
>>>>>>> 82dc1a70

    EngineBuffer* pOtherEngineBuffer = nullptr;
    pOtherEngineBuffer = pickSyncTarget();
    if (kLogger.traceEnabled()) {
        if (pOtherEngineBuffer) {
            kLogger.trace() << "BpmControl::getBeatMatchPosition sync target"
                            << pOtherEngineBuffer->getGroup();
        } else {
            kLogger.trace() << "BpmControl::getBeatMatchPosition no sync target found";
        }
    }
    if (playing) {
        if (!pOtherEngineBuffer || pOtherEngineBuffer->getSpeed() == 0.0) {
            // "this" track is playing, or just starting
            // only match phase if the sync target is playing as well
            // else use the previous phase of "this" track before the seek
            pOtherEngineBuffer = getEngineBuffer();
        }
    } else if (!pOtherEngineBuffer) {
        return dThisPosition;
    }

    // Get the current position of this deck.
    double dThisPrevBeat = m_pPrevBeat->get();
    double dThisNextBeat = m_pNextBeat->get();
    double dThisBeatLength = -1;

    // Look up the next beat and beat length for the new position
    if (dThisNextBeat == -1 ||
            dThisPosition > dThisNextBeat ||
            (dThisPrevBeat != -1 && dThisPosition < dThisPrevBeat)) {
        if (kLogger.traceEnabled()) {
            kLogger.trace() << "BpmControl::getBeatMatchPosition out of date"
                            << dThisPrevBeat << dThisPosition << dThisNextBeat;
        }
        // This happens if dThisPosition is the target position of a requested
        // seek command.  Get new prev and next beats for the calculation.
        getBeatContext(
                m_pBeats,
                dThisPosition,
                &dThisPrevBeat,
                &dThisNextBeat,
                &dThisBeatLength,
                nullptr);
        // now we either have a useful next beat or there is none
        if (dThisNextBeat == -1) {
            // We can't match the next beat, give up.
            return dThisPosition;
        }
    } else {
        if (kLogger.traceEnabled()) {
            kLogger.trace() << "BpmControl::getBeatMatchPosition up to date"
                            << dThisPrevBeat << dThisPosition << dThisNextBeat;
        }
        // We are between the previous and next beats so we can try a standard
        // lookup of the beat length.
        getBeatContextNoLookup(
                dThisPosition,
                dThisPrevBeat,
                dThisNextBeat,
                &dThisBeatLength,
                nullptr);
    }

    TrackPointer otherTrack = pOtherEngineBuffer->getLoadedTrack();
    mixxx::BeatsPointer otherBeats = otherTrack ? otherTrack->getBeats() : mixxx::BeatsPointer();

    // If either track does not have beats, then we can't adjust the phase.
    if (!otherBeats) {
        return dThisPosition;
    }

    const double dOtherPosition = pOtherEngineBuffer->getExactPlayPos();
    const double dThisSampleRate = m_pBeats->getSampleRate();

    // Seek our next beat to the other next beat near our beat.
    // This is the only thing we can do if the track has different BPM,
    // playing the next beat together.

    // First calculate the position in the other track where this next beat will be.
    const double thisSecs2ToNextBeat = (dThisNextBeat - dThisPosition) /
            dThisSampleRate / dThisRateRatio;
    const double dOtherPositionOfThisNextBeat =
            thisSecs2ToNextBeat * otherBeats->getSampleRate() * pOtherEngineBuffer->getRateRatio() +
            dOtherPosition;

    double dOtherPrevBeat = -1;
    double dOtherNextBeat = -1;
    double dOtherBeatLength = -1;
    double dOtherBeatFraction = -1;
    if (!BpmControl::getBeatContext(
                otherBeats,
                dOtherPositionOfThisNextBeat,
                &dOtherPrevBeat,
                &dOtherNextBeat,
                &dOtherBeatLength,
                &dOtherBeatFraction)) {
        return dThisPosition;
    }

    if (dOtherBeatLength == -1 || dOtherBeatFraction == -1) {
        // the other Track has no usable beat info, do not seek.
        return dThisPosition;
    }

    // Offset the other deck's user offset, if any.
    dOtherBeatFraction -= pOtherEngineBuffer->getUserOffset();

    // We can either match the past beat with dOtherBeatFraction 1.0
    // or the next beat with dOtherBeatFraction 0.0
    // We prefer the next because this is what will be played,
    // unless we are close to the previous.
    // This happens if the user presses play too late.
    if (dOtherBeatFraction > 1.0 - kPastBeatMatchThreshold) {
        // match the past beat
        dOtherBeatFraction -= 1.0;
    }

    double otherDivSec2 = dOtherBeatFraction *
            dOtherBeatLength / otherBeats->getSampleRate() / pOtherEngineBuffer->getRateRatio();
    // Transform for this track
    double seekMatch = otherDivSec2 * dThisSampleRate * dThisRateRatio;

    if (dThisBeatLength > 0) {
        // restore phase adjustment
        seekMatch += (dThisBeatLength * m_dUserOffset.getValue());
        if (dThisBeatLength / 2 < seekMatch) {
            // seek to previous beat, because of shorter distance
            seekMatch -= dThisBeatLength;
        } else if (dThisBeatLength / 2 < -seekMatch) {
            // seek to beat after next, because of shorter distance
            seekMatch += dThisBeatLength;
        }
    }
    double dNewPlaypos = dThisPosition + seekMatch;

    if (respectLoops) {
        // We might be seeking outside the loop.
        const bool loop_enabled = m_pLoopEnabled->toBool();
        const double loop_start_position = m_pLoopStartPosition->get();
        const double loop_end_position = m_pLoopEndPosition->get();

        // Cases for sanity:
        //
        // CASE 1
        // Two identical 1-beat loops, out of phase by X samples.
        // Other deck is at its loop start.
        // This deck is half way through. We want to jump forward X samples to the loop end point.
        //
        // Two identical 1-beat loop, out of phase by X samples.
        // Other deck is

        // If sync target is 50% through the beat,
        // If we are at the loop end point and hit sync, jump forward X samples.

        // TODO(rryan): Revise this with something that keeps a broader number of
        // cases in sync. This at least prevents breaking out of the loop.
        if (loop_enabled &&
                dThisPosition <= loop_end_position) {
            const double loop_length = loop_end_position - loop_start_position;
            const double end_delta = dNewPlaypos - loop_end_position;

            // Syncing to after the loop end.
            if (end_delta > 0 && loop_length > 0.0) {
                double i = end_delta / loop_length;
                dNewPlaypos = loop_start_position + end_delta - i * loop_length;

                // Move new position after loop jump into phase as well.
                // This is a recursive call, called only twice because of
                // respectLoops = false
                dNewPlaypos = getNearestPositionInPhase(dNewPlaypos, false, playing);
            }

            // Note: Syncing to before the loop beginning is allowed, because
            // loops are catching
        }
    }
    return dNewPlaypos;
}

double BpmControl::getPhaseOffset(double dThisPosition) {
    // This does not respect looping
    double dNewPlaypos = getNearestPositionInPhase(dThisPosition, false, false);
    return dNewPlaypos - dThisPosition;
}

void BpmControl::slotUpdateEngineBpm(double value) {
    Q_UNUSED(value);
    // Adjust playback bpm in response to a rate_ration update
    double dRate = m_pRateRatio->get();
    m_pEngineBpm->set(m_pLocalBpm->get() * dRate);
}

void BpmControl::slotUpdateRateSlider(double value) {
    Q_UNUSED(value);
    // Adjust rate slider position response to a change in rate range or m_pEngineBpm

    double localBpm = m_pLocalBpm->get();
    if (localBpm == 0.0) {
        return;
    }

    double dRateRatio = m_pEngineBpm->get() / localBpm;
    m_pRateRatio->set(dRateRatio);
}

void BpmControl::notifySeek(double dNewPlaypos) {
    EngineControl::notifySeek(dNewPlaypos);
    updateBeatDistance();
}

// called from an engine worker thread
void BpmControl::trackLoaded(TrackPointer pNewTrack) {
    mixxx::BeatsPointer pBeats;
    if (pNewTrack) {
        pBeats = pNewTrack->getBeats();
    }
    trackBeatsUpdated(pBeats);
}

void BpmControl::trackBeatsUpdated(mixxx::BeatsPointer pBeats) {
    if (kLogger.traceEnabled()) {
        kLogger.trace() << getGroup() << "BpmControl::trackBeatsUpdated"
                        << (pBeats ? pBeats->getBpm() : 0.0);
    }
    m_pBeats = pBeats;
    updateLocalBpm();
    resetSyncAdjustment();
}

void BpmControl::slotBeatsTranslate(double v) {
    if (v <= 0) {
        return;
    }
    TrackPointer pTrack = getEngineBuffer()->getLoadedTrack();
    if (!pTrack) {
        return;
    }
    const mixxx::BeatsPointer pBeats = pTrack->getBeats();
    if (pBeats && (pBeats->getCapabilities() & mixxx::Beats::BEATSCAP_TRANSLATE)) {
        double currentSample = getSampleOfTrack().current;
        double closestBeat = pBeats->findClosestBeat(currentSample);
        int delta = static_cast<int>(currentSample - closestBeat);
        if (delta % 2 != 0) {
            delta--;
        }
        pTrack->trySetBeats(pBeats->translate(delta));
    }
}

void BpmControl::slotBeatsTranslateMatchAlignment(double v) {
    if (v <= 0) {
        return;
    }
    TrackPointer pTrack = getEngineBuffer()->getLoadedTrack();
    if (!pTrack) {
        return;
    }
    const mixxx::BeatsPointer pBeats = pTrack->getBeats();
    if (pBeats && (pBeats->getCapabilities() & mixxx::Beats::BEATSCAP_TRANSLATE)) {
        // Must reset the user offset *before* calling getPhaseOffset(),
        // otherwise it will always return 0 if master sync is active.
        m_dUserOffset.setValue(0.0);

        double offset = getPhaseOffset(getSampleOfTrack().current);
        pTrack->trySetBeats(pBeats->translate(-offset));
    }
}

double BpmControl::updateLocalBpm() {
    double prev_local_bpm = m_pLocalBpm->get();
    double local_bpm = 0;
    const mixxx::BeatsPointer pBeats = m_pBeats;
    if (pBeats) {
        local_bpm = pBeats->getBpmAroundPosition(
                getSampleOfTrack().current, kLocalBpmSpan);
        if (local_bpm == -1) {
            local_bpm = pBeats->getBpm();
        }
    }
    if (local_bpm != prev_local_bpm) {
        if (kLogger.traceEnabled()) {
            kLogger.trace() << getGroup() << "BpmControl::updateLocalBpm" << local_bpm;
        }
        m_pLocalBpm->set(local_bpm);
        slotUpdateEngineBpm();
    }
    return local_bpm;
}

double BpmControl::updateBeatDistance() {
    double beatDistance = getBeatDistance(getSampleOfTrack().current);
    m_pThisBeatDistance->set(beatDistance);
    if (!isSynchronized() && m_dUserOffset.getValue() != 0.0) {
        m_dUserOffset.setValue(0.0);
    }
    if (kLogger.traceEnabled()) {
        kLogger.trace() << getGroup() << "BpmControl::updateBeatDistance" << beatDistance;
    }
    return beatDistance;
}

void BpmControl::setTargetBeatDistance(double beatDistance) {
    if (kLogger.traceEnabled()) {
        qDebug() << getGroup() << "BpmControl::setTargetBeatDistance:" << beatDistance;
    }
    m_dSyncTargetBeatDistance.setValue(beatDistance);
}

void BpmControl::setInstantaneousBpm(double instantaneousBpm) {
    m_dSyncInstantaneousBpm = instantaneousBpm;
}

void BpmControl::resetSyncAdjustment() {
    if (kLogger.traceEnabled()) {
        kLogger.trace() << getGroup() << "BpmControl::resetSyncAdjustment";
    }
    // Immediately edit the beat distance to reflect the new reality.
    double new_distance = m_pThisBeatDistance->get() + m_dUserOffset.getValue();
    m_pThisBeatDistance->set(new_distance);
    m_dUserOffset.setValue(0.0);
    m_resetSyncAdjustment = true;
}

void BpmControl::collectFeatures(GroupFeatureState* pGroupFeatures) const {
    // Without a beatgrid we don't know any beat details.
    SampleOfTrack sot = getSampleOfTrack();
    if (sot.rate == 0 || !m_pBeats) {
        return;
    }

    // Get the current position of this deck.
    double dThisPrevBeat = m_pPrevBeat->get();
    double dThisNextBeat = m_pNextBeat->get();
    double dThisBeatLength;
    double dThisBeatFraction;
    if (getBeatContextNoLookup(sot.current,
            dThisPrevBeat, dThisNextBeat,
            &dThisBeatLength, &dThisBeatFraction)) {

        // Note: dThisBeatLength is fractional frames count * 2 (stereo samples)
	double sotPerSec = kSamplesPerFrame * sot.rate * m_pRateRatio->get();
        if (sotPerSec != 0.0) {
            pGroupFeatures->beat_length_sec = dThisBeatLength / sotPerSec;
            pGroupFeatures->has_beat_length_sec = true;
	} else {
            pGroupFeatures->has_beat_length_sec = false;
        }

        pGroupFeatures->has_beat_fraction = true;
        pGroupFeatures->beat_fraction = dThisBeatFraction;
    }
}

double BpmControl::getRateRatio() const {
    return m_pRateRatio->get();
}<|MERGE_RESOLUTION|>--- conflicted
+++ resolved
@@ -787,20 +787,12 @@
     if (!m_pBeats) {
         return dThisPosition;
     }
-<<<<<<< HEAD
-=======
     const double dThisRateRatio = m_pRateRatio->get();
     if (dThisRateRatio == 0.0) {
         // We can't continue without a rate.
         // This avoids also a division by zero in the following calculations
         return dThisPosition;
     }
-
-    // Explicit master buffer is always in sync!
-    if (getSyncMode() == SYNC_MASTER_EXPLICIT) {
-        return dThisPosition;
-    }
->>>>>>> 82dc1a70
 
     EngineBuffer* pOtherEngineBuffer = nullptr;
     pOtherEngineBuffer = pickSyncTarget();
