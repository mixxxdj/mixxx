#include "engine/controls/bpmcontrol.h"

#include "control/controlencoder.h"
#include "control/controllinpotmeter.h"
#include "control/controlproxy.h"
#include "control/controlpushbutton.h"
#include "engine/effects/groupfeaturestate.h"
#include "engine/enginebuffer.h"
#include "moc_bpmcontrol.cpp"
#include "track/beatutils.h"
#include "track/track.h"
#include "util/duration.h"
#include "util/logger.h"
#include "util/math.h"

namespace {
const mixxx::Logger kLogger("BpmControl");

constexpr double kBpmRangeMin = 1.0;
// TODO(XXX): Change to mixxx::Bpm::kValueMax? This would affect mappings!
constexpr double kBpmRangeMax = 200.0;
constexpr double kBpmRangeStep = 1.0;
constexpr double kBpmRangeSmallStep = 0.1;

constexpr double kBpmAdjustMin = kBpmRangeMin;
constexpr double kBpmAdjustStep = 0.01;
constexpr double kBpmTabRounding = 1 / 12.0;

// Maximum allowed interval between beats (calculated from kBpmTapMin).
constexpr double kBpmTapMin = 30.0;
const mixxx::Duration kBpmTapMaxInterval = mixxx::Duration::fromMillis(
        static_cast<qint64>(1000.0 * (60.0 / kBpmTapMin)));
constexpr int kBpmTapFilterLength = 80;

// The local_bpm is calculated forward and backward this number of beats, so
// the actual number of beats is this x2.
constexpr int kLocalBpmSpan = 4;

// If we are 1 / 8.0 beat fraction near the previous beat we match that instead
// of the next beat.
constexpr double kPastBeatMatchThreshold = 1 / 8.0;

} // namespace

BpmControl::BpmControl(const QString& group,
        UserSettingsPointer pConfig)
        : EngineControl(group, pConfig),
          m_tapFilter(this, kBpmTapFilterLength, kBpmTapMaxInterval),
          m_dSyncInstantaneousBpm(0.0),
          m_dLastSyncAdjustment(1.0) {
    m_dSyncTargetBeatDistance.setValue(0.0);
    m_dUserOffset.setValue(0.0);

    m_pPlayButton = new ControlProxy(group, "play", this);
    m_pReverseButton = new ControlProxy(group, "reverse", this);
    m_pRateRatio = new ControlProxy(group, "rate_ratio", this);
    m_pRateRatio->connectValueChanged(this, &BpmControl::slotUpdateEngineBpm,
                                      Qt::DirectConnection);

    m_pQuantize = ControlObject::getControl(group, "quantize");

    m_pPrevBeat.reset(new ControlProxy(group, "beat_prev"));
    m_pNextBeat.reset(new ControlProxy(group, "beat_next"));

    m_pLoopEnabled = new ControlProxy(group, "loop_enabled", this);
    m_pLoopStartPosition = new ControlProxy(group, "loop_start_position", this);
    m_pLoopEndPosition = new ControlProxy(group, "loop_end_position", this);

    m_pLocalBpm = new ControlObject(ConfigKey(group, "local_bpm"));

    m_pAdjustBeatsFaster = std::make_unique<ControlPushButton>(
            ConfigKey(group, "beats_adjust_faster"), false);
    m_pAdjustBeatsFaster->setKbdRepeatable(true);
    connect(m_pAdjustBeatsFaster.get(),
            &ControlObject::valueChanged,
            this,
            &BpmControl::slotAdjustBeatsFaster,
            Qt::DirectConnection);
    m_pAdjustBeatsSlower = std::make_unique<ControlPushButton>(
            ConfigKey(group, "beats_adjust_slower"), false);
    m_pAdjustBeatsSlower->setKbdRepeatable(true);
    connect(m_pAdjustBeatsSlower.get(),
            &ControlObject::valueChanged,
            this,
            &BpmControl::slotAdjustBeatsSlower,
            Qt::DirectConnection);

    m_pTranslateBeatsEarlier = std::make_unique<ControlPushButton>(
            ConfigKey(group, "beats_translate_earlier"), false);
    m_pTranslateBeatsEarlier->setKbdRepeatable(true);
    connect(m_pTranslateBeatsEarlier.get(),
            &ControlObject::valueChanged,
            this,
            &BpmControl::slotTranslateBeatsEarlier,
            Qt::DirectConnection);
    m_pTranslateBeatsLater = std::make_unique<ControlPushButton>(
            ConfigKey(group, "beats_translate_later"), false);
    m_pTranslateBeatsLater->setKbdRepeatable(true);
    connect(m_pTranslateBeatsLater.get(),
            &ControlObject::valueChanged,
            this,
            &BpmControl::slotTranslateBeatsLater,
            Qt::DirectConnection);
    m_pTranslateBeatsMove = new ControlEncoder(ConfigKey(group, "beats_translate_move"), false);
    connect(m_pTranslateBeatsMove,
            &ControlObject::valueChanged,
            this,
            &BpmControl::slotTranslateBeatsMove,
            Qt::DirectConnection);

    m_pBeatsHalve = std::make_unique<ControlPushButton>(ConfigKey(group, "beats_set_halve"), false);
    connect(m_pBeatsHalve.get(),
            &ControlObject::valueChanged,
            this,
            [this](int value) {
                if (value > 0) {
                    slotScaleBpm(mixxx::Beats::BpmScale::Halve);
                }
            });
    m_pBeatsTwoThirds = std::make_unique<ControlPushButton>(
            ConfigKey(group, "beats_set_twothirds"), false);
    connect(m_pBeatsTwoThirds.get(),
            &ControlObject::valueChanged,
            this,
            [this](int value) {
                if (value > 0) {
                    slotScaleBpm(mixxx::Beats::BpmScale::TwoThirds);
                }
            });
    m_pBeatsThreeFourths = std::make_unique<ControlPushButton>(
            ConfigKey(group, "beats_set_threefourths"), false);
    connect(m_pBeatsThreeFourths.get(),
            &ControlObject::valueChanged,
            this,
            [this](int value) {
                if (value > 0) {
                    slotScaleBpm(mixxx::Beats::BpmScale::ThreeFourths);
                }
            });
    m_pBeatsFourThirds = std::make_unique<ControlPushButton>(
            ConfigKey(group, "beats_set_fourthirds"), false);
    connect(m_pBeatsFourThirds.get(),
            &ControlObject::valueChanged,
            this,
            [this](int value) {
                if (value > 0) {
                    slotScaleBpm(mixxx::Beats::BpmScale::FourThirds);
                }
            });
    m_pBeatsThreeHalves = std::make_unique<ControlPushButton>(
            ConfigKey(group, "beats_set_threehalves"), false);
    connect(m_pBeatsThreeHalves.get(),
            &ControlObject::valueChanged,
            this,
            [this](int value) {
                if (value > 0) {
                    slotScaleBpm(mixxx::Beats::BpmScale::ThreeHalves);
                }
            });
    m_pBeatsDouble = std::make_unique<ControlPushButton>(
            ConfigKey(group, "beats_set_double"), false);
    connect(m_pBeatsDouble.get(),
            &ControlObject::valueChanged,
            this,
            [this](int value) {
                if (value > 0) {
                    slotScaleBpm(mixxx::Beats::BpmScale::Double);
                }
            });

    // Pick a wide range (kBpmRangeMin to kBpmRangeMax) and allow out of bounds sets. This lets you
    // map a soft-takeover MIDI knob to the BPM. This also creates bpm_up and
    // bpm_down controls.
    // bpm_up / bpm_down steps by kBpmRangeStep
    // bpm_up_small / bpm_down_small steps by kBpmRangeSmallStep
    m_pEngineBpm = new ControlLinPotmeter(
            ConfigKey(group, "bpm"),
            kBpmRangeMin,
            kBpmRangeMax,
            kBpmRangeStep,
            kBpmRangeSmallStep,
            true);
    m_pEngineBpm->set(0.0);
    connect(m_pEngineBpm, &ControlObject::valueChanged,
            this, &BpmControl::slotUpdateRateSlider,
            Qt::DirectConnection);

    m_pButtonTap = new ControlPushButton(ConfigKey(group, "bpm_tap"));
    connect(m_pButtonTap, &ControlObject::valueChanged,
            this, &BpmControl::slotBpmTap,
            Qt::DirectConnection);

    m_pTranslateBeats = new ControlPushButton(ConfigKey(group, "beats_translate_curpos"));
    connect(m_pTranslateBeats, &ControlObject::valueChanged,
            this, &BpmControl::slotBeatsTranslate,
            Qt::DirectConnection);

    m_pBeatsTranslateMatchAlignment = new ControlPushButton(ConfigKey(group, "beats_translate_match_alignment"));
    connect(m_pBeatsTranslateMatchAlignment, &ControlObject::valueChanged,
            this, &BpmControl::slotBeatsTranslateMatchAlignment,
            Qt::DirectConnection);

    connect(&m_tapFilter, &TapFilter::tapped,
            this, &BpmControl::slotTapFilter,
            Qt::DirectConnection);

    m_pBpmLock = std::make_unique<ControlPushButton>(
            ConfigKey(group, "bpmlock"), false);
    m_pBpmLock->setButtonMode(ControlPushButton::TOGGLE);
    m_pBpmLock->connectValueChangeRequest(
            this,
            &BpmControl::slotToggleBpmLock,
            Qt::DirectConnection);

    m_pBeatsUndo = new ControlPushButton(ConfigKey(group, "beats_undo_adjustment"));
    connect(m_pBeatsUndo,
            &ControlObject::valueChanged,
            this,
            &BpmControl::slotBeatsUndoAdjustment,
            Qt::DirectConnection);

    // Measures distance from last beat in percentage: 0.5 = half-beat away.
    m_pThisBeatDistance = new ControlProxy(group, "beat_distance", this);
    m_pSyncMode = new ControlProxy(group, "sync_mode", this);
}

BpmControl::~BpmControl() {
    delete m_pLocalBpm;
    delete m_pEngineBpm;
    delete m_pButtonTap;
    delete m_pTranslateBeats;
    delete m_pBeatsTranslateMatchAlignment;
    delete m_pTranslateBeatsMove;
<<<<<<< HEAD
=======
    delete m_pAdjustBeatsFaster;
    delete m_pAdjustBeatsSlower;
    delete m_pBeatsUndo;
>>>>>>> 8f647908
}

mixxx::Bpm BpmControl::getBpm() const {
    return mixxx::Bpm(m_pEngineBpm->get());
}

void BpmControl::adjustBeatsBpm(double deltaBpm) {
    const TrackPointer pTrack = getEngineBuffer()->getLoadedTrack();
    if (!pTrack) {
        return;
    }
    const mixxx::BeatsPointer pBeats = pTrack->getBeats();
    if (!pBeats) {
        return;
    }

    const mixxx::Bpm bpm = pBeats->getBpmInRange(
            mixxx::audio::kStartFramePos, frameInfo().trackEndPosition);
    // FIXME: calling bpm.value() without checking bpm.isValid()
    const auto centerBpm = mixxx::Bpm(math_max(kBpmAdjustMin, bpm.value() + deltaBpm));
    mixxx::Bpm adjustedBpm = BeatUtils::roundBpmWithinRange(
            centerBpm - kBpmAdjustStep / 2, centerBpm, centerBpm + kBpmAdjustStep / 2);
    const auto newBeats = pBeats->trySetBpm(adjustedBpm);
    if (!newBeats) {
        return;
    }
    pTrack->trySetBeats(*newBeats);
}

void BpmControl::slotAdjustBeatsFaster(double v) {
    if (v <= 0) {
        return;
    }
    adjustBeatsBpm(kBpmAdjustStep);
}

void BpmControl::slotAdjustBeatsSlower(double v) {
    if (v <= 0) {
        return;
    }
    adjustBeatsBpm(-kBpmAdjustStep);
}

void BpmControl::slotTranslateBeatsEarlier(double v) {
    if (v <= 0) {
        return;
    }
    slotTranslateBeatsMove(-1);
}

void BpmControl::slotTranslateBeatsLater(double v) {
    if (v <= 0) {
        return;
    }
    slotTranslateBeatsMove(1);
}

void BpmControl::slotTranslateBeatsMove(double v) {
    v = std::round(v);
    if (v == 0) {
        return;
    }
    const TrackPointer pTrack = getEngineBuffer()->getLoadedTrack();
    if (!pTrack) {
        return;
    }
    const mixxx::BeatsPointer pBeats = pTrack->getBeats();
    if (pBeats) {
        // TODO(rryan): Track::frameInfo is possibly inaccurate!
        const double sampleOffset = frameInfo().sampleRate * v * 0.01;
        const mixxx::audio::FrameDiff_t frameOffset = sampleOffset / mixxx::kEngineChannelCount;
        const auto translatedBeats = pBeats->tryTranslate(frameOffset);
        if (translatedBeats) {
            pTrack->trySetBeats(*translatedBeats);
        }
    }
}

void BpmControl::slotBeatsUndoAdjustment(double v) {
    if (v <= 0) {
        return;
    }
    const TrackPointer pTrack = getEngineBuffer()->getLoadedTrack();
    if (!pTrack) {
        return;
    }
    pTrack->undoBeatsChange();
}

void BpmControl::slotBpmTap(double v) {
    if (v > 0) {
        m_tapFilter.tap();
    }
}

void BpmControl::slotTapFilter(double averageLength, int numSamples) {
    // averageLength is the average interval in milliseconds tapped over
    // numSamples samples.  Have to convert to BPM now:

    if (averageLength <= 0 || numSamples < 4) {
        return;
    }

    const TrackPointer pTrack = getEngineBuffer()->getLoadedTrack();
    if (!pTrack) {
        return;
    }
    const mixxx::BeatsPointer pBeats = pTrack->getBeats();
    if (!pBeats) {
        return;
    }
    double rateRatio = m_pRateRatio->get();
    if (rateRatio == 0.0) {
        return;
    }

    // (60 seconds per minute) * (1000 milliseconds per second) / (X millis per
    // beat) = Y beats/minute
    auto averageBpm = mixxx::Bpm(60.0 * 1000.0 / averageLength / rateRatio);
    averageBpm = BeatUtils::roundBpmWithinRange(averageBpm - kBpmTabRounding,
            averageBpm,
            averageBpm + kBpmTabRounding);
    const auto newBeats = pBeats->trySetBpm(averageBpm);
    if (!newBeats) {
        return;
    }
    pTrack->trySetBeats(*newBeats);
}

void BpmControl::slotScaleBpm(mixxx::Beats::BpmScale bpmScale) {
    const TrackPointer pTrack = getEngineBuffer()->getLoadedTrack();
    if (!pTrack) {
        return;
    }
    const mixxx::BeatsPointer pBeats = pTrack->getBeats();
    if (!pBeats) {
        return;
    }
    const auto newBeats = pBeats->tryScale(bpmScale);
    if (!newBeats) {
        return;
    }
    pTrack->trySetBeats(*newBeats);
}

// static
double BpmControl::shortestPercentageChange(const double& current_percentage,
                                            const double& target_percentage) {
    if (current_percentage == target_percentage) {
        return 0.0;
    } else if (current_percentage < target_percentage) {
        // Invariant: forwardDistance - backwardsDistance == 1.0

        // my: 0.01 target:0.99 forwards: 0.98
        // my: 0.25 target: 0.5 forwards: 0.25
        // my: 0.25 target: 0.75 forwards: 0.5
        // my: 0.98 target: 0.99 forwards: 0.01
        const double forwardDistance = target_percentage - current_percentage;

        // my: 0.01 target:0.99 backwards: -0.02
        // my: 0.25 target: 0.5 backwards: -0.75
        // my: 0.25 target: 0.75 backwards: -0.5
        // my: 0.98 target: 0.99 backwards: -0.99
        const double backwardsDistance = target_percentage - current_percentage - 1.0;

        return (fabs(forwardDistance) < fabs(backwardsDistance)) ?
                forwardDistance : backwardsDistance;
    } else { // current_percentage > target_percentage
        // Invariant: forwardDistance - backwardsDistance == 1.0

        // my: 0.99 target: 0.01 forwards: 0.02
        const double forwardDistance = 1.0 - current_percentage + target_percentage;

        // my: 0.99 target:0.01 backwards: -0.98
        const double backwardsDistance = target_percentage - current_percentage;

        return (fabs(forwardDistance) < fabs(backwardsDistance)) ?
                forwardDistance : backwardsDistance;
    }
}

double BpmControl::calcSyncedRate(double userTweak) {
    if (kLogger.traceEnabled()) {
        kLogger.trace() << getGroup() << "BpmControl::calcSyncedRate, tweak " << userTweak;
    }
    double rate = 1.0;
    double localBpm = m_pLocalBpm->get();
    if (localBpm != 0.0) {
        rate = m_dSyncInstantaneousBpm / localBpm;
    }

    // If we are not quantized, or there are no beats, or we're leader,
    // or we're in reverse, just return the rate as-is.
    if (!m_pQuantize->toBool() || !m_pBeats || m_pReverseButton->toBool()) {
        m_resetSyncAdjustment = true;
        return rate + userTweak;
    }

    const auto prevBeatPosition =
            mixxx::audio::FramePos::fromEngineSamplePosMaybeInvalid(
                    m_pPrevBeat->get());
    const auto nextBeatPosition =
            mixxx::audio::FramePos::fromEngineSamplePosMaybeInvalid(
                    m_pNextBeat->get());

    if (!prevBeatPosition.isValid() || !nextBeatPosition.isValid()) {
        m_resetSyncAdjustment = true;
        return rate + userTweak;
    }

    const double beatLengthFrames = nextBeatPosition - prevBeatPosition;

    // Now that we have our beat distance we can also check how large the
    // current loop is.  If we are in a <1 beat loop, don't worry about offset.
    if (m_pLoopEnabled->toBool()) {
        const auto loopStartPosition =
                mixxx::audio::FramePos::fromEngineSamplePosMaybeInvalid(
                        m_pLoopStartPosition->get());
        const auto loopEndPosition =
                mixxx::audio::FramePos::fromEngineSamplePosMaybeInvalid(
                        m_pLoopEndPosition->get());
        // This should always be true when a loop is enabled, but we check it
        // anyway to prevent race conditions.
        if (loopStartPosition.isValid() && loopEndPosition.isValid()) {
            const auto loopSize = (loopEndPosition - loopStartPosition) / beatLengthFrames;
            if (loopSize < 1.0 && loopSize > 0) {
                m_resetSyncAdjustment = true;
                return rate + userTweak;
            }
        }
    }

    // Now we have all we need to calculate the sync adjustment if any.
    double adjustment = calcSyncAdjustment(userTweak != 0.0);
    // This can be used to detect pitch shift issues with cloned decks
    // DEBUG_ASSERT(((rate + userTweak) * adjustment) == 1);
    return (rate + userTweak) * adjustment;
}

double BpmControl::calcSyncAdjustment(bool userTweakingSync) {
    int resetSyncAdjustment = m_resetSyncAdjustment.fetchAndStoreRelaxed(0);
    if (resetSyncAdjustment) {
        m_dLastSyncAdjustment = 1.0;
    }

    // Either shortest distance is directly to the leader or backwards.

    // TODO(rryan): This is kind of backwards because we are measuring distance
    // from leader to my percentage. All of the control code below is based on
    // this point of reference so I left it this way but I think we should think
    // about things in terms of "my percentage-offset setpoint" that the control
    // loop should aim to maintain.
    // TODO(rryan): All of this code is based on the assumption that a track
    // can't pass through multiple beats in one engine callback. Instead our
    // setpoint should be tracking the true offset in "samples traveled" rather
    // than modular 1.0 beat fractions. This will allow sync to work across loop
    // boundaries too.

    const double syncTargetBeatDistance = m_dSyncTargetBeatDistance.getValue();
    const double thisBeatDistance = m_pThisBeatDistance->get();
    const double error = shortestPercentageChange(syncTargetBeatDistance, thisBeatDistance);
    const double curUserOffset = m_dUserOffset.getValue();

    double adjustment = 1.0;

    if (userTweakingSync) {
        // The user is actively adjusting the sync, so take the current error as their preferred
        // user offset.
        adjustment = 1.0;
        // When updating the user offset, make sure to remove the existing offset or else it
        // will get double-applied.
        m_dUserOffset.setValue(error + curUserOffset);
    } else {
        // Threshold above which we do sync adjustment.
        const double kErrorThreshold = 0.01;
        // Threshold above which sync is really, really bad, so much so that we
        // don't even know if we're ahead or behind.  This can occur when quantize was
        // off, but then it gets turned on.
        constexpr double kTrainWreckThreshold = 0.2;
        constexpr double kSyncAdjustmentCap = 0.05;
        if (fabs(error) > kTrainWreckThreshold) {
            // Assume poor reflexes (late button push) -- speed up to catch the other track.
            adjustment = 1.0 + kSyncAdjustmentCap;
        } else if (fabs(error) > kErrorThreshold) {
            // Proportional control constant. The higher this is, the more we
            // influence sync.
            constexpr double kSyncAdjustmentProportional = 0.7;
            constexpr double kSyncDeltaCap = 0.02;

            // TODO(owilliams): There are a lot of "1.0"s in this code -- can we eliminate them?
            const double adjust = 1.0 + (-error * kSyncAdjustmentProportional);
            // Cap the difference between the last adjustment and this one.
            double delta = adjust - m_dLastSyncAdjustment;
            delta = math_clamp(delta, -kSyncDeltaCap, kSyncDeltaCap);

            // Cap the adjustment between -kSyncAdjustmentCap and +kSyncAdjustmentCap
            adjustment = 1.0 + math_clamp(
                    m_dLastSyncAdjustment - 1.0 + delta,
                    -kSyncAdjustmentCap, kSyncAdjustmentCap);
        } else {
            // We are in sync, no adjustment needed.
            adjustment = 1.0;
        }
    }
    m_dLastSyncAdjustment = adjustment;
    if (kLogger.traceEnabled() && adjustment - 1.0 > 0.01) {
        kLogger.trace() << m_group << "****************";
        kLogger.trace() << "target beat distance:" << syncTargetBeatDistance;
        kLogger.trace() << "my     beat distance:" << thisBeatDistance;
        kLogger.trace() << "user offset distance:" << curUserOffset;
        kLogger.trace() << "error               :" << error;
        kLogger.trace() << "adjustment          :" << adjustment;
    }
    return adjustment;
}

double BpmControl::getBeatDistance(mixxx::audio::FramePos thisPosition) const {
    // We have to adjust our reported beat distance by the user offset to
    // preserve comparisons of beat distances.  Specifically, this beat distance
    // is used in synccontrol to update the internal clock beat distance, and if
    // we don't adjust the reported distance the track will try to adjust
    // sync against itself.
    if (kLogger.traceEnabled()) {
        kLogger.trace() << getGroup()
                        << "BpmControl::getBeatDistance. thisPosition:"
                        << thisPosition;
    }
    mixxx::audio::FramePos prevBeatPosition =
            mixxx::audio::FramePos::fromEngineSamplePosMaybeInvalid(
                    m_pPrevBeat->get());
    mixxx::audio::FramePos nextBeatPosition =
            mixxx::audio::FramePos::fromEngineSamplePosMaybeInvalid(
                    m_pNextBeat->get());

    if (!prevBeatPosition.isValid() || !nextBeatPosition.isValid()) {
        return 0.0 - m_dUserOffset.getValue();
    }

    const mixxx::audio::FrameDiff_t beatLengthFrames = nextBeatPosition - prevBeatPosition;
    double beatPercentage = (beatLengthFrames == 0.0)
            ? 0.0
            : (thisPosition - prevBeatPosition) / beatLengthFrames;
    beatPercentage -= m_dUserOffset.getValue();
    // Because findNext and findPrev have an epsilon built in, and because the user
    // might have tweaked the offset, sometimes the beat percentage is out of range.
    // Fix it.
    if (beatPercentage < 0) {
        ++beatPercentage;
    }
    if (beatPercentage > 1) {
        --beatPercentage;
    }

    if (kLogger.traceEnabled()) {
        kLogger.trace() << getGroup() << "BpmControl::getBeatDistance. dBeatPercentage:"
                        << beatPercentage << "-  offset "
                        << m_dUserOffset.getValue() << " =  "
                        << (beatPercentage - m_dUserOffset.getValue());
    }

    return beatPercentage;
}

// static
bool BpmControl::getBeatContext(
        const mixxx::BeatsPointer& pBeats,
        mixxx::audio::FramePos position,
        mixxx::audio::FramePos* pPrevBeatPosition,
        mixxx::audio::FramePos* pNextBeatPosition,
        mixxx::audio::FrameDiff_t* pBeatLengthFrames,
        double* pBeatPercentage) {
    if (!pBeats) {
        return false;
    }

    mixxx::audio::FramePos prevBeatPosition;
    mixxx::audio::FramePos nextBeatPosition;
    if (!pBeats->findPrevNextBeats(position, &prevBeatPosition, &nextBeatPosition, false)) {
        return false;
    }

    if (pPrevBeatPosition != nullptr) {
        *pPrevBeatPosition = prevBeatPosition;
    }

    if (pNextBeatPosition != nullptr) {
        *pNextBeatPosition = nextBeatPosition;
    }

    return getBeatContextNoLookup(position,
            prevBeatPosition,
            nextBeatPosition,
            pBeatLengthFrames,
            pBeatPercentage);
}

// static
bool BpmControl::getBeatContextNoLookup(
        mixxx::audio::FramePos position,
        mixxx::audio::FramePos prevBeatPosition,
        mixxx::audio::FramePos nextBeatPosition,
        mixxx::audio::FrameDiff_t* pBeatLengthFrames,
        double* pBeatPercentage) {
    if (!prevBeatPosition.isValid() || !nextBeatPosition.isValid()) {
        return false;
    }

    const mixxx::audio::FrameDiff_t beatLengthFrames = nextBeatPosition - prevBeatPosition;
    if (pBeatLengthFrames != nullptr) {
        *pBeatLengthFrames = beatLengthFrames;
    }

    if (pBeatPercentage != nullptr) {
        *pBeatPercentage = (beatLengthFrames == 0.0)
                ? 0.0
                : (position - prevBeatPosition) / beatLengthFrames;
    }

    return true;
}

mixxx::audio::FramePos BpmControl::getNearestPositionInPhase(
        mixxx::audio::FramePos thisPosition, bool respectLoops, bool playing) {
    // Without a beatgrid, we don't know the phase offset.
    const mixxx::BeatsPointer pBeats = m_pBeats;
    if (!pBeats) {
        return thisPosition;
    }

    SyncMode syncMode = getSyncMode();

    // Get the current position of this deck.
    mixxx::audio::FramePos thisPrevBeatPosition =
            mixxx::audio::FramePos::fromEngineSamplePosMaybeInvalid(
                    m_pPrevBeat->get());
    mixxx::audio::FramePos thisNextBeatPosition =
            mixxx::audio::FramePos::fromEngineSamplePosMaybeInvalid(
                    m_pNextBeat->get());
    mixxx::audio::FrameDiff_t thisBeatLengthFrames;
    if (!thisPrevBeatPosition.isValid() || !thisNextBeatPosition.isValid() ||
            thisPosition > thisNextBeatPosition ||
            thisPosition < thisPrevBeatPosition) {
        if (kLogger.traceEnabled()) {
            kLogger.trace() << "BpmControl::getNearestPositionInPhase out of date"
                            << thisPosition << thisNextBeatPosition << thisPrevBeatPosition;
        }
        // This happens if dThisPosition is the target position of a requested
        // seek command
        if (!getBeatContext(pBeats,
                    thisPosition,
                    &thisPrevBeatPosition,
                    &thisNextBeatPosition,
                    &thisBeatLengthFrames,
                    nullptr)) {
            return thisPosition;
        }
    } else {
        if (!getBeatContextNoLookup(thisPosition,
                    thisPrevBeatPosition,
                    thisNextBeatPosition,
                    &thisBeatLengthFrames,
                    nullptr)) {
            return thisPosition;
        }
    }

    double otherBeatFraction;
    if (isFollower(syncMode)) {
        // If we're a follower, it's easy to get the other beat fraction
        otherBeatFraction = m_dSyncTargetBeatDistance.getValue();
    } else {
        // If not, we have to figure it out
        EngineBuffer* pOtherEngineBuffer = pickSyncTarget();
        if (playing) {
            if (!pOtherEngineBuffer || pOtherEngineBuffer->getSpeed() == 0.0) {
                // "this" track is playing, or just starting
                // only match phase if the sync target is playing as well
                // else use the previous phase of "this" track before the seek
                pOtherEngineBuffer = getEngineBuffer();
            }
        }

        if (!pOtherEngineBuffer) {
            // no suitable sync buffer found
            return thisPosition;
        }

        TrackPointer otherTrack = pOtherEngineBuffer->getLoadedTrack();
        mixxx::BeatsPointer otherBeats =
                otherTrack ? otherTrack->getBeats() : mixxx::BeatsPointer();

        // If either track does not have beats, then we can't adjust the phase.
        if (!otherBeats) {
            return thisPosition;
        }

        const auto otherPosition = pOtherEngineBuffer->getExactPlayPos();
        if (!BpmControl::getBeatContext(otherBeats,
                    otherPosition,
                    nullptr,
                    nullptr,
                    nullptr,
                    &otherBeatFraction)) {
            return thisPosition;
        }
    }

    bool thisNearNextBeat = (thisNextBeatPosition - thisPosition) <=
            (thisPosition - thisPrevBeatPosition);
    bool otherNearNextBeat = otherBeatFraction >= 0.5;

    // We want our beat fraction to be identical to theirs.

    // If the two tracks have similar alignment, adjust phase is straight-
    // forward.  Use the same fraction for both beats, starting from the previous
    // beat.  But if This track is nearer to the next beat and the Other track
    // is nearer to the previous beat, use This Next beat as the starting point
    // for the phase. (ie, we pushed the sync button late).  If This track
    // is nearer to the previous beat, but the Other track is nearer to the
    // next beat, we pushed the sync button early so use the double-previous
    // beat as the basis for the adjustment.
    //
    // This makes way more sense when you're actually mixing.
    //
    // TODO(XXX) Revisit this logic once we move away from tempo-locked,
    // infinite beatgrids because the assumption that findNthBeat(-2) always
    // works will be wrong then.

    mixxx::audio::FramePos newPlayPosition;
    if (thisNearNextBeat == otherNearNextBeat) {
        newPlayPosition = thisPrevBeatPosition;
    } else if (thisNearNextBeat && !otherNearNextBeat) {
        newPlayPosition = thisNextBeatPosition;
    } else { //!thisNearNextBeat && otherNearNextBeat
        thisPrevBeatPosition = pBeats->findNthBeat(thisPosition, -2);
        newPlayPosition = thisPrevBeatPosition;
    }
    newPlayPosition += (otherBeatFraction + m_dUserOffset.getValue()) * thisBeatLengthFrames;

    if (!respectLoops) {
        return newPlayPosition;
    }

    // We might be seeking outside the loop.
    const bool loopEnabled = m_pLoopEnabled->toBool();
    const auto loopStartPosition =
            mixxx::audio::FramePos::fromEngineSamplePosMaybeInvalid(
                    m_pLoopStartPosition->get());
    const auto loopEndPosition =
            mixxx::audio::FramePos::fromEngineSamplePosMaybeInvalid(
                    m_pLoopEndPosition->get());

    // Cases for sanity:
    //
    // CASE 1
    // Two identical 1-beat loops, out of phase by X samples.
    // Other deck is at its loop start.
    // This deck is half way through. We want to jump forward X samples to the loop end point.
    //
    // Two identical 1-beat loop, out of phase by X samples.
    // Other deck is

    // If sync target is 50% through the beat,
    // If we are at the loop end point and hit sync, jump forward X samples.

    // TODO(rryan): Revise this with something that keeps a broader number of
    // cases in sync. This at least prevents breaking out of the loop.
    if (!loopEnabled || !loopStartPosition.isValid() ||
            !loopEndPosition.isValid() || thisPosition > loopEndPosition) {
        return newPlayPosition;
    }

    const mixxx::audio::FrameDiff_t loopLengthFrames = loopEndPosition - loopStartPosition;
    const mixxx::audio::FrameDiff_t endDeltaFrames = newPlayPosition - loopEndPosition;

    // Syncing to after the loop end.
    if (endDeltaFrames > 0 && loopLengthFrames > 0) {
        double i = endDeltaFrames / loopLengthFrames;
        newPlayPosition = loopStartPosition + endDeltaFrames - i * loopLengthFrames;

        // Move new position after loop jump into phase as well.
        // This is a recursive call, called only twice because of
        // respectLoops = false
        newPlayPosition = getNearestPositionInPhase(newPlayPosition, false, playing);
    }

    // Note: Syncing to before the loop beginning is allowed, because
    // loops are catching
    return newPlayPosition;
}

mixxx::audio::FramePos BpmControl::getBeatMatchPosition(
        mixxx::audio::FramePos thisPosition, bool respectLoops, bool playing) {
    // Without a beatgrid, we don't know the phase offset.
    if (!m_pBeats) {
        return thisPosition;
    }
    const double thisRateRatio = m_pRateRatio->get();
    if (thisRateRatio == 0.0) {
        // We can't continue without a rate.
        // This avoids also a division by zero in the following calculations
        return thisPosition;
    }

    EngineBuffer* pOtherEngineBuffer = pickSyncTarget();
    if (kLogger.traceEnabled()) {
        if (pOtherEngineBuffer) {
            kLogger.trace() << "BpmControl::getBeatMatchPosition sync target"
                            << pOtherEngineBuffer->getGroup();
        } else {
            kLogger.trace() << "BpmControl::getBeatMatchPosition no sync target found";
        }
    }
    if (playing) {
        if (!pOtherEngineBuffer || pOtherEngineBuffer->getSpeed() == 0.0) {
            // "this" track is playing, or just starting.
            // Only match phase if the sync target is playing as well,
            // otherwise use the previous phase of "this" track before the seek.
            // This occurs when the DJ does a quantized seek -- we preserve
            // the exact beat distance.
            pOtherEngineBuffer = getEngineBuffer();
        }
    } else if (!pOtherEngineBuffer) {
        return thisPosition;
    }

    // Get the current position of this deck.
    mixxx::audio::FramePos thisPrevBeatPosition =
            mixxx::audio::FramePos::fromEngineSamplePosMaybeInvalid(
                    m_pPrevBeat->get());
    mixxx::audio::FramePos thisNextBeatPosition =
            mixxx::audio::FramePos::fromEngineSamplePosMaybeInvalid(
                    m_pNextBeat->get());
    mixxx::audio::FrameDiff_t thisBeatLengthFrames;

    // Look up the next beat and beat length for the new position
    if (!thisNextBeatPosition.isValid() || !thisPrevBeatPosition.isValid() ||
            thisPosition > thisNextBeatPosition ||
            thisPosition < thisPrevBeatPosition) {
        if (kLogger.traceEnabled()) {
            kLogger.trace() << "BpmControl::getBeatMatchPosition out of date"
                            << thisPrevBeatPosition << thisPosition << thisNextBeatPosition;
        }
        // This happens if thisPosition is the target position of a requested
        // seek command.  Get new prev and next beats for the calculation.
        getBeatContext(
                m_pBeats,
                thisPosition,
                &thisPrevBeatPosition,
                &thisNextBeatPosition,
                &thisBeatLengthFrames,
                nullptr);
        // now we either have a useful next beat or there is none
        if (!thisNextBeatPosition.isValid()) {
            // We can't match the next beat, give up.
            return thisPosition;
        }
    } else {
        if (kLogger.traceEnabled()) {
            kLogger.trace() << "BpmControl::getBeatMatchPosition up to date"
                            << thisPrevBeatPosition << thisPosition << thisNextBeatPosition;
        }
        // We are between the previous and next beats so we can try a standard
        // lookup of the beat length.
        getBeatContextNoLookup(
                thisPosition,
                thisPrevBeatPosition,
                thisNextBeatPosition,
                &thisBeatLengthFrames,
                nullptr);
    }

    TrackPointer otherTrack = pOtherEngineBuffer->getLoadedTrack();
    mixxx::BeatsPointer otherBeats = otherTrack ? otherTrack->getBeats() : mixxx::BeatsPointer();

    // If either track does not have beats, then we can't adjust the phase.
    if (!otherBeats) {
        return thisPosition;
    }

    const mixxx::audio::FramePos otherPosition = pOtherEngineBuffer->getExactPlayPos();
    const mixxx::audio::SampleRate thisSampleRate = m_pBeats->getSampleRate();

    // Seek our next beat to the other next beat near our beat.
    // This is the only thing we can do if the track has different BPM,
    // playing the next beat together.

    // calculate framesTransposeFactor first to avoid rounding issues, because it is often 1
    double framesTransposeFactor = otherBeats->getSampleRate() /
            thisSampleRate * pOtherEngineBuffer->getRateRatio() / thisRateRatio;
    // subtract first to avoid a rounding issue, because lower double values
    // have a smaller minimum step width
    const mixxx::audio::FrameDiff_t otherToThisOffset =
            otherPosition - thisPosition * framesTransposeFactor;
    const mixxx::audio::FramePos otherPositionOfThisNextBeat =
            thisNextBeatPosition * framesTransposeFactor + otherToThisOffset;

    mixxx::audio::FramePos otherPrevBeatPosition;
    mixxx::audio::FramePos otherNextBeatPosition;
    mixxx::audio::FrameDiff_t otherBeatLengthFrames = -1;
    double otherBeatFraction = -1;
    if (!BpmControl::getBeatContext(
                otherBeats,
                otherPositionOfThisNextBeat,
                &otherPrevBeatPosition,
                &otherNextBeatPosition,
                &otherBeatLengthFrames,
                &otherBeatFraction)) {
        return thisPosition;
    }

    if (otherBeatLengthFrames == -1 || otherBeatFraction == -1) {
        // the other Track has no usable beat info, do not seek.
        return thisPosition;
    }

    // Offset the other deck's user offset, if any.
    otherBeatFraction -= pOtherEngineBuffer->getUserOffset();

    // We can either match the past beat with dOtherBeatFraction 1.0
    // or the next beat with dOtherBeatFraction 0.0
    // We prefer the next because this is what will be played,
    // unless we are close to the previous.
    // This happens if the user presses play too late.
    if (otherBeatFraction > 1.0 - kPastBeatMatchThreshold) {
        // match the past beat
        otherBeatFraction -= 1.0;
    }

    double otherDivSec2 = otherBeatFraction * otherBeatLengthFrames /
            otherBeats->getSampleRate() / pOtherEngineBuffer->getRateRatio();
    // Transform for this track
    double seekMatch = otherDivSec2 * thisSampleRate * thisRateRatio;

    if (thisBeatLengthFrames > 0) {
        // restore phase adjustment
        seekMatch += (thisBeatLengthFrames * m_dUserOffset.getValue());
        if (thisBeatLengthFrames / 2 < seekMatch) {
            // seek to previous beat, because of shorter distance
            seekMatch -= thisBeatLengthFrames;
        } else if (thisBeatLengthFrames / 2 < -seekMatch) {
            // seek to beat after next, because of shorter distance
            seekMatch += thisBeatLengthFrames;
        }
    }
    mixxx::audio::FramePos newPlayPosition = thisPosition + seekMatch;

    if (!respectLoops) {
        return newPlayPosition;
    }

    // We might be seeking outside the loop.
    const bool loopEnabled = m_pLoopEnabled->toBool();
    const auto loopStartPosition =
            mixxx::audio::FramePos::fromEngineSamplePosMaybeInvalid(
                    m_pLoopStartPosition->get());
    const auto loopEndPosition =
            mixxx::audio::FramePos::fromEngineSamplePosMaybeInvalid(
                    m_pLoopEndPosition->get());

    // Cases for sanity:
    //
    // CASE 1
    // Two identical 1-beat loops, out of phase by X samples.
    // Other deck is at its loop start.
    // This deck is half way through. We want to jump forward X samples to the loop end point.
    //
    // Two identical 1-beat loop, out of phase by X samples.
    // Other deck is

    // If sync target is 50% through the beat,
    // If we are at the loop end point and hit sync, jump forward X samples.

    // TODO(rryan): Revise this with something that keeps a broader number of
    // cases in sync. This at least prevents breaking out of the loop.
    if (!loopEnabled || !loopStartPosition.isValid() ||
            !loopEndPosition.isValid() || thisPosition > loopEndPosition) {
        return newPlayPosition;
    }

    const mixxx::audio::FrameDiff_t loopLengthFrames = loopEndPosition - loopStartPosition;
    const mixxx::audio::FrameDiff_t endDeltaFrames = newPlayPosition - loopEndPosition;

    // Syncing to after the loop end.
    if (endDeltaFrames > 0 && loopLengthFrames > 0) {
        double i = endDeltaFrames / loopLengthFrames;
        newPlayPosition = loopStartPosition + endDeltaFrames - i * loopLengthFrames;

        // Move new position after loop jump into phase as well.
        // This is a recursive call, called only twice because of
        // respectLoops = false
        newPlayPosition = getNearestPositionInPhase(newPlayPosition, false, playing);
    }

    // Note: Syncing to before the loop beginning is allowed, because
    // loops are catching
    return newPlayPosition;
}

mixxx::audio::FrameDiff_t BpmControl::getPhaseOffset(mixxx::audio::FramePos thisPosition) {
    // This does not respect looping
    const mixxx::audio::FramePos position = getNearestPositionInPhase(thisPosition, false, false);
    return position - thisPosition;
}

void BpmControl::slotUpdateEngineBpm(double value) {
    // Adjust playback bpm in response to a rate_ratio update
    double dRate = m_pRateRatio->get();

    if (kLogger.traceEnabled()) {
        kLogger.trace() << getGroup() << "BpmControl::slotUpdateEngineBpm"
                        << value << m_pLocalBpm->get() << dRate << frameInfo().currentPosition;
        // This can be used to detect pitch shift issues with cloned decks
        // DEBUG_ASSERT(getGroup() != "[Channel1]" || dRate == 1);
    }
    m_pEngineBpm->set(m_pLocalBpm->get() * dRate);
}

void BpmControl::slotUpdateRateSlider(double value) {
    if (kLogger.traceEnabled()) {
        kLogger.trace() << getGroup() << "BpmControl::slotUpdateRateSlider"
                        << value;
    }
    // Adjust rate slider position response to a change in rate range or m_pEngineBpm

    double localBpm = m_pLocalBpm->get();
    if (localBpm == 0.0) {
        return;
    }

    double dRateRatio = m_pEngineBpm->get() / localBpm;
    m_pRateRatio->set(dRateRatio);
}

// called from an engine worker thread
void BpmControl::trackLoaded(TrackPointer pNewTrack) {
    mixxx::BeatsPointer pBeats;
    if (pNewTrack) {
        pBeats = pNewTrack->getBeats();
    }
    trackBeatsUpdated(pBeats);
}

void BpmControl::trackBeatsUpdated(mixxx::BeatsPointer pBeats) {
    if (kLogger.traceEnabled()) {
        kLogger.trace() << getGroup() << "BpmControl::trackBeatsUpdated"
                        << (pBeats ? pBeats->getBpmInRange(
                                             mixxx::audio::kStartFramePos,
                                             frameInfo().trackEndPosition)
                                   : mixxx::Bpm());
    }
    m_pBeats = pBeats;
    updateLocalBpm();
    resetSyncAdjustment();
}

void BpmControl::trackBpmLockChanged(bool locked) {
    m_pBpmLock->setAndConfirm(locked);
}

void BpmControl::notifySeek(mixxx::audio::FramePos position) {
    updateBeatDistance(position);
}

void BpmControl::slotBeatsTranslate(double v) {
    if (v <= 0) {
        return;
    }
    TrackPointer pTrack = getEngineBuffer()->getLoadedTrack();
    if (!pTrack) {
        return;
    }
    const mixxx::BeatsPointer pBeats = pTrack->getBeats();
    if (pBeats) {
        const auto currentPosition = frameInfo().currentPosition.toLowerFrameBoundary();
        const auto closestBeat = pBeats->findClosestBeat(currentPosition);
        const mixxx::audio::FrameDiff_t frameOffset = currentPosition - closestBeat;
        const auto translatedBeats = pBeats->tryTranslate(frameOffset);
        if (translatedBeats) {
            pTrack->trySetBeats(*translatedBeats);
        }
    }
}

void BpmControl::slotBeatsTranslateMatchAlignment(double v) {
    if (v <= 0) {
        return;
    }
    TrackPointer pTrack = getEngineBuffer()->getLoadedTrack();
    if (!pTrack) {
        return;
    }
    const mixxx::BeatsPointer pBeats = pTrack->getBeats();
    if (pBeats) {
        // Must reset the user offset *before* calling getPhaseOffset(),
        // otherwise it will always return 0 if sync lock is active.
        m_dUserOffset.setValue(0.0);

        const mixxx::audio::FrameDiff_t frameOffset = -getPhaseOffset(frameInfo().currentPosition);
        const auto translatedBeats = pBeats->tryTranslate(frameOffset);
        if (translatedBeats) {
            pTrack->trySetBeats(*translatedBeats);
        }
    }
}

void BpmControl::slotToggleBpmLock(double v) {
    Q_UNUSED(v);
    const TrackPointer pTrack = getEngineBuffer()->getLoadedTrack();
    if (!pTrack) {
        return;
    }
    bool locked = pTrack->isBpmLocked();
    pTrack->setBpmLocked(!locked);
    // The pushbutton is updated in trackBpmLockChanged() via bpmLockChanged() signal.
}

mixxx::Bpm BpmControl::updateLocalBpm() {
    mixxx::Bpm prevLocalBpm = mixxx::Bpm(m_pLocalBpm->get());
    mixxx::Bpm localBpm;
    const mixxx::BeatsPointer pBeats = m_pBeats;
    const FrameInfo info = frameInfo();
    if (pBeats) {
        if (info.currentPosition.isValid() && info.currentPosition != kInitialPlayPosition) {
            localBpm = pBeats->getBpmAroundPosition(info.currentPosition, kLocalBpmSpan);
            if (!localBpm.isValid()) {
                localBpm = pBeats->getBpmInRange(
                        mixxx::audio::kStartFramePos, info.trackEndPosition);
            }
        }
    }
    if (localBpm != prevLocalBpm) {
        if (kLogger.traceEnabled()) {
            kLogger.trace() << getGroup() << "BpmControl::updateLocalBpm" << localBpm;
        }
        double localBpmValue = mixxx::Bpm::kValueUndefined;
        if (localBpm.isValid()) {
            localBpmValue = localBpm.value();
        }
        m_pLocalBpm->set(localBpmValue);
        slotUpdateEngineBpm();
    }
    return localBpm;
}

double BpmControl::updateBeatDistance() {
    return updateBeatDistance(frameInfo().currentPosition);
}

double BpmControl::updateBeatDistance(mixxx::audio::FramePos playpos) {
    double beatDistance = getBeatDistance(playpos);
    m_pThisBeatDistance->set(beatDistance);
    if (!isSynchronized() && m_dUserOffset.getValue() != 0.0) {
        m_dUserOffset.setValue(0.0);
    }
    if (kLogger.traceEnabled()) {
        kLogger.trace() << getGroup() << "BpmControl::updateBeatDistance" << beatDistance;
    }
    return beatDistance;
}

void BpmControl::setTargetBeatDistance(double beatDistance) {
    if (kLogger.traceEnabled()) {
        qDebug() << getGroup() << "BpmControl::setTargetBeatDistance:" << beatDistance;
    }
    m_dSyncTargetBeatDistance.setValue(beatDistance);
}

void BpmControl::updateInstantaneousBpm(double instantaneousBpm) {
    m_dSyncInstantaneousBpm = instantaneousBpm;
}

void BpmControl::resetSyncAdjustment() {
    // Immediately edit the beat distance to reflect the new reality.
    double new_distance = m_pThisBeatDistance->get() + m_dUserOffset.getValue();
    if (kLogger.traceEnabled()) {
        kLogger.trace() << getGroup() << "BpmControl::resetSyncAdjustment: " << new_distance;
    }
    m_pThisBeatDistance->set(new_distance);
    m_dUserOffset.setValue(0.0);
    m_resetSyncAdjustment = true;
}

void BpmControl::collectFeatures(GroupFeatureState* pGroupFeatures) const {
    // Without a beatgrid we don't know any beat details.
    FrameInfo info = frameInfo();
    if (!info.sampleRate.isValid() || !m_pBeats) {
        return;
    }

    // Get the current position of this deck.
    mixxx::audio::FramePos prevBeatPosition =
            mixxx::audio::FramePos::fromEngineSamplePosMaybeInvalid(
                    m_pPrevBeat->get());
    mixxx::audio::FramePos nextBeatPosition =
            mixxx::audio::FramePos::fromEngineSamplePosMaybeInvalid(
                    m_pNextBeat->get());
    mixxx::audio::FrameDiff_t beatLengthFrames;
    double beatFraction;
    if (getBeatContextNoLookup(info.currentPosition,
                prevBeatPosition,
                nextBeatPosition,
                &beatLengthFrames,
                &beatFraction)) {
        const double framesPerSecond = info.sampleRate * m_pRateRatio->get();
        if (framesPerSecond != 0.0) {
            pGroupFeatures->beat_length_sec = beatLengthFrames / framesPerSecond;
            pGroupFeatures->has_beat_length_sec = true;
        } else {
            pGroupFeatures->has_beat_length_sec = false;
        }

        pGroupFeatures->has_beat_fraction = true;
        pGroupFeatures->beat_fraction = beatFraction;
    }
}

double BpmControl::getRateRatio() const {
    return m_pRateRatio->get();
}<|MERGE_RESOLUTION|>--- conflicted
+++ resolved
@@ -231,12 +231,7 @@
     delete m_pTranslateBeats;
     delete m_pBeatsTranslateMatchAlignment;
     delete m_pTranslateBeatsMove;
-<<<<<<< HEAD
-=======
-    delete m_pAdjustBeatsFaster;
-    delete m_pAdjustBeatsSlower;
     delete m_pBeatsUndo;
->>>>>>> 8f647908
 }
 
 mixxx::Bpm BpmControl::getBpm() const {
