#include "engine/controls/bpmcontrol.h"

#include <QStringList>

#include "control/controllinpotmeter.h"
#include "control/controlobject.h"
#include "control/controlproxy.h"
#include "control/controlpushbutton.h"
#include "engine/channels/enginechannel.h"
#include "engine/enginebuffer.h"
#include "engine/enginemaster.h"
#include "util/assert.h"
#include "util/duration.h"
#include "util/logger.h"
#include "util/math.h"
#include "waveform/visualplayposition.h"

namespace {
const mixxx::Logger kLogger("BpmControl");

constexpr double kBpmRangeMin = 1.0;
// TODO(XXX): Change to mixxx::Bpm::kValueMax? This would affect mappings!
constexpr double kBpmRangeMax = 200.0;
constexpr double kBpmRangeStep = 1.0;
constexpr double kBpmRangeSmallStep = 0.1;

constexpr double kBpmAdjustMin = kBpmRangeMin;
constexpr double kBpmAdjustStep = 0.01;

// Maximum allowed interval between beats (calculated from kBpmTapMin).
constexpr double kBpmTapMin = 30.0;
const mixxx::Duration kBpmTapMaxInterval = mixxx::Duration::fromMillis(1000.0 * (60.0 / kBpmTapMin));
constexpr int kBpmTapFilterLength = 5;

// The local_bpm is calculated forward and backward this number of beats, so
// the actual number of beats is this x2.
constexpr int kLocalBpmSpan = 4;
constexpr SINT kSamplesPerFrame = 2;
}

BpmControl::BpmControl(QString group,
        UserSettingsPointer pConfig)
        : EngineControl(group, pConfig),
          m_tapFilter(this, kBpmTapFilterLength, kBpmTapMaxInterval),
          m_dSyncInstantaneousBpm(0.0),
          m_dLastSyncAdjustment(1.0),
          m_dUserTweakingSync(false) {
    m_dSyncTargetBeatDistance.setValue(0.0);
    m_dUserOffset.setValue(0.0);

    m_pPlayButton = new ControlProxy(group, "play", this);
    m_pReverseButton = new ControlProxy(group, "reverse", this);
    m_pRateRatio = new ControlProxy(group, "rate_ratio", this);
    m_pRateRatio->connectValueChanged(this, &BpmControl::slotUpdateEngineBpm,
                                      Qt::DirectConnection);

    m_pQuantize = ControlObject::getControl(group, "quantize");

    m_pPrevBeat.reset(new ControlProxy(group, "beat_prev"));
    m_pNextBeat.reset(new ControlProxy(group, "beat_next"));

    m_pLoopEnabled = new ControlProxy(group, "loop_enabled", this);
    m_pLoopStartPosition = new ControlProxy(group, "loop_start_position", this);
    m_pLoopEndPosition = new ControlProxy(group, "loop_end_position", this);

    m_pLocalBpm = new ControlObject(ConfigKey(group, "local_bpm"));
    m_pAdjustBeatsFaster = new ControlPushButton(ConfigKey(group, "beats_adjust_faster"), false);
    connect(m_pAdjustBeatsFaster, &ControlObject::valueChanged,
            this, &BpmControl::slotAdjustBeatsFaster,
            Qt::DirectConnection);
    m_pAdjustBeatsSlower = new ControlPushButton(ConfigKey(group, "beats_adjust_slower"), false);
    connect(m_pAdjustBeatsSlower, &ControlObject::valueChanged,
            this, &BpmControl::slotAdjustBeatsSlower,
            Qt::DirectConnection);
    m_pTranslateBeatsEarlier = new ControlPushButton(ConfigKey(group, "beats_translate_earlier"), false);
    connect(m_pTranslateBeatsEarlier, &ControlObject::valueChanged,
            this, &BpmControl::slotTranslateBeatsEarlier,
            Qt::DirectConnection);
    m_pTranslateBeatsLater = new ControlPushButton(ConfigKey(group, "beats_translate_later"), false);
    connect(m_pTranslateBeatsLater, &ControlObject::valueChanged,
            this, &BpmControl::slotTranslateBeatsLater,
            Qt::DirectConnection);

    // Pick a wide range (kBpmRangeMin to kBpmRangeMax) and allow out of bounds sets. This lets you
    // map a soft-takeover MIDI knob to the BPM. This also creates bpm_up and
    // bpm_down controls.
    // bpm_up / bpm_down steps by kBpmRangeStep
    // bpm_up_small / bpm_down_small steps by kBpmRangeSmallStep
    m_pEngineBpm = new ControlLinPotmeter(
            ConfigKey(group, "bpm"),
            kBpmRangeMin,
            kBpmRangeMax,
            kBpmRangeStep,
            kBpmRangeSmallStep,
            true);
    m_pEngineBpm->set(0.0);
    connect(m_pEngineBpm, &ControlObject::valueChanged,
            this, &BpmControl::slotUpdateRateSlider,
            Qt::DirectConnection);

    m_pButtonTap = new ControlPushButton(ConfigKey(group, "bpm_tap"));
    connect(m_pButtonTap, &ControlObject::valueChanged,
            this, &BpmControl::slotBpmTap,
            Qt::DirectConnection);

    // Beat sync (scale buffer tempo relative to tempo of other buffer)
    m_pButtonSync = new ControlPushButton(ConfigKey(group, "beatsync"));
    connect(m_pButtonSync, &ControlObject::valueChanged,
            this, &BpmControl::slotControlBeatSync,
            Qt::DirectConnection);

    m_pButtonSyncPhase = new ControlPushButton(ConfigKey(group, "beatsync_phase"));
    connect(m_pButtonSyncPhase, &ControlObject::valueChanged,
            this, &BpmControl::slotControlBeatSyncPhase,
            Qt::DirectConnection);

    m_pButtonSyncTempo = new ControlPushButton(ConfigKey(group, "beatsync_tempo"));
    connect(m_pButtonSyncTempo, &ControlObject::valueChanged,
            this, &BpmControl::slotControlBeatSyncTempo,
            Qt::DirectConnection);

    m_pTranslateBeats = new ControlPushButton(ConfigKey(group, "beats_translate_curpos"));
    connect(m_pTranslateBeats, &ControlObject::valueChanged,
            this, &BpmControl::slotBeatsTranslate,
            Qt::DirectConnection);

    m_pBeatsTranslateMatchAlignment = new ControlPushButton(ConfigKey(group, "beats_translate_match_alignment"));
    connect(m_pBeatsTranslateMatchAlignment, &ControlObject::valueChanged,
            this, &BpmControl::slotBeatsTranslateMatchAlignment,
            Qt::DirectConnection);

    connect(&m_tapFilter, &TapFilter::tapped,
            this, &BpmControl::slotTapFilter,
            Qt::DirectConnection);

    // Measures distance from last beat in percentage: 0.5 = half-beat away.
    m_pThisBeatDistance = new ControlProxy(group, "beat_distance", this);
    m_pSyncMode = new ControlProxy(group, "sync_mode", this);
}

BpmControl::~BpmControl() {
    delete m_pLocalBpm;
    delete m_pEngineBpm;
    delete m_pButtonTap;
    delete m_pButtonSync;
    delete m_pButtonSyncPhase;
    delete m_pButtonSyncTempo;
    delete m_pTranslateBeats;
    delete m_pBeatsTranslateMatchAlignment;
    delete m_pTranslateBeatsEarlier;
    delete m_pTranslateBeatsLater;
    delete m_pAdjustBeatsFaster;
    delete m_pAdjustBeatsSlower;
}

double BpmControl::getBpm() const {
    return m_pEngineBpm->get();
}

void BpmControl::slotAdjustBeatsFaster(double v) {
    BeatsPointer pBeats = m_pBeats;
    if (v > 0 && pBeats && (pBeats->getCapabilities() & Beats::BEATSCAP_SETBPM)) {
        double bpm = pBeats->getBpm();
        double adjustedBpm = bpm + kBpmAdjustStep;
        pBeats->setBpm(adjustedBpm);
    }
}

void BpmControl::slotAdjustBeatsSlower(double v) {
    BeatsPointer pBeats = m_pBeats;
    if (v > 0 && pBeats && (pBeats->getCapabilities() & Beats::BEATSCAP_SETBPM)) {
        double bpm = pBeats->getBpm();
        double adjustedBpm = math_max(kBpmAdjustMin, bpm - kBpmAdjustStep);
        pBeats->setBpm(adjustedBpm);
    }
}

void BpmControl::slotTranslateBeatsEarlier(double v) {
    BeatsPointer pBeats = m_pBeats;
    if (v > 0 && pBeats &&
            (pBeats->getCapabilities() & Beats::BEATSCAP_TRANSLATE)) {
        const int translate_dist = getSampleOfTrack().rate * -.01;
        pBeats->translate(translate_dist);
    }
}

void BpmControl::slotTranslateBeatsLater(double v) {
    BeatsPointer pBeats = m_pBeats;
    if (v > 0 && pBeats &&
            (pBeats->getCapabilities() & Beats::BEATSCAP_TRANSLATE)) {
        // TODO(rryan): Track::getSampleRate is possibly inaccurate!
        const int translate_dist = getSampleOfTrack().rate * .01;
        pBeats->translate(translate_dist);
    }
}

void BpmControl::slotBpmTap(double v) {
    if (v > 0) {
        m_tapFilter.tap();
    }
}

void BpmControl::slotTapFilter(double averageLength, int numSamples) {
    // averageLength is the average interval in milliseconds tapped over
    // numSamples samples.  Have to convert to BPM now:

    if (averageLength <= 0 || numSamples < 4) {
        return;
    }

    BeatsPointer pBeats = m_pBeats;
    if (!pBeats) {
        return;
    }

    double rateRatio = m_pRateRatio->get();
    if (rateRatio == 0.0) {
        return;
    }

    // (60 seconds per minute) * (1000 milliseconds per second) / (X millis per
    // beat) = Y beats/minute
    double averageBpm = 60.0 * 1000.0 / averageLength / rateRatio;
    pBeats->setBpm(averageBpm);
}

void BpmControl::slotControlBeatSyncPhase(double v) {
    if (!v) return;

    if (isSynchronized()) {
        m_dUserOffset.setValue(0.0);
    }
    getEngineBuffer()->requestSyncPhase();
}

void BpmControl::slotControlBeatSyncTempo(double v) {
    if (!v) return;
    syncTempo();
}

void BpmControl::slotControlBeatSync(double v) {
    if (!v) return;
    if (!syncTempo()) {
        // syncTempo failed, nothing else to do
        return;
    }

    // Also sync phase if quantize is enabled.
    // this is used from controller scripts, where the latching behaviour of
    // the sync_enable CO cannot be used
    if (m_pPlayButton->toBool() && m_pQuantize->toBool()) {
        slotControlBeatSyncPhase(v);
    }
}

bool BpmControl::syncTempo() {
    EngineBuffer* pOtherEngineBuffer = pickSyncTarget();

    if (!pOtherEngineBuffer) {
        return false;
    }

    double fThisBpm = m_pEngineBpm->get();
    double fThisLocalBpm = m_pLocalBpm->get();

    double fOtherBpm = pOtherEngineBuffer->getBpm();
    double fOtherLocalBpm = pOtherEngineBuffer->getLocalBpm();

    //qDebug() << "this" << "bpm" << fThisBpm << "filebpm" << fThisLocalBpm;
    //qDebug() << "other" << "bpm" << fOtherBpm << "filebpm" << fOtherLocalBpm;

    ////////////////////////////////////////////////////////////////////////////
    // Rough proof of how syncing works -- rryan 3/2011
    // ------------------------------------------------
    //
    // Let this and other denote this deck versus the sync-target deck.
    //
    // The goal is for this deck's effective BPM to equal the other decks.
    //
    // thisBpm = otherBpm
    ///
    // An effective BPM is the file-bpm times the rate:
    //
    // bpm = fileBpm * rate
    //
    // So our goal is to tweak thisRate such that this equation is true:
    //
    // thisFileBpm * (1.0 + thisRate) = otherFileBpm * (1.0 + otherRate)
    //
    // so rearrange this equation in terms of thisRate:
    //
    // thisRate = (otherFileBpm * (1.0 + otherRate)) / thisFileBpm - 1.0
    //
    // So the new rateScale to set is:
    //
    // thisRateScale = ((otherFileBpm * (1.0 + otherRate)) / thisFileBpm - 1.0) / (thisRateDir * thisRateRange)

    if (fOtherBpm > 0.0 && fThisBpm > 0.0) {
        // The desired rate is the other decks effective rate divided by this
        // deck's file BPM. This gives us the playback rate that will produce an
        // effective BPM equivalent to the other decks.
        double desiredRate = fOtherBpm / fThisLocalBpm;

        // Test if this buffer's bpm is the double of the other one, and adjust
        // the rate scale. I believe this is intended to account for our BPM
        // algorithm sometimes finding double or half BPMs. This avoids drastic
        // scales.

        float fFileBpmDelta = fabs(fThisLocalBpm - fOtherLocalBpm);
        if (fabs(fThisLocalBpm * 2.0 - fOtherLocalBpm) < fFileBpmDelta) {
            desiredRate /= 2.0;
        } else if (fabs(fThisLocalBpm - 2.0 * fOtherLocalBpm) < fFileBpmDelta) {
            desiredRate *= 2.0;
        }

        if (desiredRate < 2.0 && desiredRate > 0.5)
        {
            m_pEngineBpm->set(m_pLocalBpm->get() * desiredRate);
            m_pRateRatio->set(desiredRate);
            return true;
        }
    }
    return false;
}

// static
double BpmControl::shortestPercentageChange(const double& current_percentage,
                                            const double& target_percentage) {
    if (current_percentage == target_percentage) {
        return 0.0;
    } else if (current_percentage < target_percentage) {
        // Invariant: forwardDistance - backwardsDistance == 1.0

        // my: 0.01 target:0.99 forwards: 0.98
        // my: 0.25 target: 0.5 forwards: 0.25
        // my: 0.25 target: 0.75 forwards: 0.5
        // my: 0.98 target: 0.99 forwards: 0.01
        const double forwardDistance = target_percentage - current_percentage;

        // my: 0.01 target:0.99 backwards: -0.02
        // my: 0.25 target: 0.5 backwards: -0.75
        // my: 0.25 target: 0.75 backwards: -0.5
        // my: 0.98 target: 0.99 backwards: -0.99
        const double backwardsDistance = target_percentage - current_percentage - 1.0;

        return (fabs(forwardDistance) < fabs(backwardsDistance)) ?
                forwardDistance : backwardsDistance;
    } else { // current_percentage > target_percentage
        // Invariant: forwardDistance - backwardsDistance == 1.0

        // my: 0.99 target: 0.01 forwards: 0.02
        const double forwardDistance = 1.0 - current_percentage + target_percentage;

        // my: 0.99 target:0.01 backwards: -0.98
        const double backwardsDistance = target_percentage - current_percentage;

        return (fabs(forwardDistance) < fabs(backwardsDistance)) ?
                forwardDistance : backwardsDistance;
    }
}

double BpmControl::calcSyncedRate(double userTweak) {
    if (kLogger.traceEnabled()) {
        kLogger.trace() << getGroup() << "BpmControl::calcSyncedRate, tweak " << userTweak;
    }
    m_dUserTweakingSync = userTweak != 0.0;
    double rate = 1.0;
    // Don't know what to do if there's no bpm.
    if (m_pLocalBpm->get() != 0.0) {
        rate = m_dSyncInstantaneousBpm / m_pLocalBpm->get();
    }

    // If we are not quantized, or there are no beats, or we're master,
    // or we're in reverse, just return the rate as-is.
    if (!m_pQuantize->get() || isMaster(getSyncMode()) ||
            !m_pBeats || m_pReverseButton->get()) {
        m_resetSyncAdjustment = true;
        return rate + userTweak;
    }

    const double dPrevBeat = m_pPrevBeat->get();
    const double dNextBeat = m_pNextBeat->get();

    if (dPrevBeat == -1 || dNextBeat == -1) {
        m_resetSyncAdjustment = true;
        return rate + userTweak;
    }

    double dBeatLength = dNextBeat - dPrevBeat;

    // Now that we have our beat distance we can also check how large the
    // current loop is.  If we are in a <1 beat loop, don't worry about offset.
    const bool loop_enabled = m_pLoopEnabled->toBool();
    const double loop_size = (m_pLoopEndPosition->get() -
                              m_pLoopStartPosition->get()) /
                              dBeatLength;
    if (loop_enabled && loop_size < 1.0 && loop_size > 0) {
        m_resetSyncAdjustment = true;
        return rate + userTweak;
    }

    // Now we have all we need to calculate the sync adjustment if any.
    double adjustment = calcSyncAdjustment(m_dUserTweakingSync);
    return (rate + userTweak) * adjustment;
}

double BpmControl::calcSyncAdjustment(bool userTweakingSync) {
    int resetSyncAdjustment = m_resetSyncAdjustment.fetchAndStoreRelaxed(0);
    if (resetSyncAdjustment) {
        m_dLastSyncAdjustment = 1.0;
    }

    // Either shortest distance is directly to the master or backwards.

    // TODO(rryan): This is kind of backwards because we are measuring distance
    // from master to my percentage. All of the control code below is based on
    // this point of reference so I left it this way but I think we should think
    // about things in terms of "my percentage-offset setpoint" that the control
    // loop should aim to maintain.
    // TODO(rryan): All of this code is based on the assumption that a track
    // can't pass through multiple beats in one engine callback. Instead our
    // setpoint should be tracking the true offset in "samples traveled" rather
    // than modular 1.0 beat fractions. This will allow sync to work across loop
    // boundaries too.

    double syncTargetBeatDistance = m_dSyncTargetBeatDistance.getValue();
    double thisBeatDistance = m_pThisBeatDistance->get();
    double shortest_distance = shortestPercentageChange(
            syncTargetBeatDistance, thisBeatDistance);

    if (kLogger.traceEnabled()) {
        kLogger.trace() << m_group << "****************";
        kLogger.trace() << "master beat distance:" << syncTargetBeatDistance;
        kLogger.trace() << "my     beat distance:" << thisBeatDistance;
        kLogger.trace() << "error               :" << (shortest_distance - m_dUserOffset.getValue());
        kLogger.trace() << "user offset         :" << m_dUserOffset.getValue();
    }

    double adjustment = 1.0;

    if (userTweakingSync) {
        // Don't do anything else, leave it
        adjustment = 1.0;
        m_dUserOffset.setValue(shortest_distance);
    } else {
        double error = shortest_distance - m_dUserOffset.getValue();
        // Threshold above which we do sync adjustment.
        const double kErrorThreshold = 0.01;
        // Threshold above which sync is really, really bad, so much so that we
        // don't even know if we're ahead or behind.  This can occur when quantize was
        // off, but then it gets turned on.
        const double kTrainWreckThreshold = 0.2;
        const double kSyncAdjustmentCap = 0.05;
        if (fabs(error) > kTrainWreckThreshold) {
            // Assume poor reflexes (late button push) -- speed up to catch the other track.
            adjustment = 1.0 + kSyncAdjustmentCap;
        } else if (fabs(error) > kErrorThreshold) {
            // Proportional control constant. The higher this is, the more we
            // influence sync.
            const double kSyncAdjustmentProportional = 0.7;
            const double kSyncDeltaCap = 0.02;

            // TODO(owilliams): There are a lot of "1.0"s in this code -- can we eliminate them?
            const double adjust = 1.0 + (-error * kSyncAdjustmentProportional);
            // Cap the difference between the last adjustment and this one.
            double delta = adjust - m_dLastSyncAdjustment;
            delta = math_clamp(delta, -kSyncDeltaCap, kSyncDeltaCap);

            // Cap the adjustment between -kSyncAdjustmentCap and +kSyncAdjustmentCap
            adjustment = 1.0 + math_clamp(
                    m_dLastSyncAdjustment - 1.0 + delta,
                    -kSyncAdjustmentCap, kSyncAdjustmentCap);
        } else {
            // We are in sync, no adjustment needed.
            adjustment = 1.0;
        }
    }
    m_dLastSyncAdjustment = adjustment;
    return adjustment;
}

double BpmControl::getBeatDistance(double dThisPosition) const {
    // We have to adjust our reported beat distance by the user offset to
    // preserve comparisons of beat distances.  Specifically, this beat distance
    // is used in synccontrol to update the internal clock beat distance, and if
    // we don't adjust the reported distance the track will try to adjust
    // sync against itself.
    if (kLogger.traceEnabled()) {
        kLogger.trace() << getGroup() << "BpmControl::getBeatDistance" << dThisPosition;
    }
    double dPrevBeat = m_pPrevBeat->get();
    double dNextBeat = m_pNextBeat->get();

    if (dPrevBeat == -1 || dNextBeat == -1) {
        return 0.0 - m_dUserOffset.getValue();
    }

    double dBeatLength = dNextBeat - dPrevBeat;
    double dBeatPercentage = dBeatLength == 0.0 ? 0.0 :
            (dThisPosition - dPrevBeat) / dBeatLength;
    // Because findNext and findPrev have an epsilon built in, sometimes
    // the beat percentage is out of range.  Fix it.
    if (dBeatPercentage < 0) ++dBeatPercentage;
    if (dBeatPercentage > 1) --dBeatPercentage;

    return dBeatPercentage - m_dUserOffset.getValue();
}

// static
bool BpmControl::getBeatContext(const BeatsPointer& pBeats,
                                const double dPosition,
                                double* dpPrevBeat,
                                double* dpNextBeat,
                                double* dpBeatLength,
                                double* dpBeatPercentage) {
    if (!pBeats) {
        return false;
    }

    double dPrevBeat;
    double dNextBeat;
    if (!pBeats->findPrevNextBeats(dPosition, &dPrevBeat, &dNextBeat)) {
        return false;
    }

    if (dpPrevBeat != NULL) {
        *dpPrevBeat = dPrevBeat;
    }

    if (dpNextBeat != NULL) {
        *dpNextBeat = dNextBeat;
    }

    return getBeatContextNoLookup(dPosition, dPrevBeat, dNextBeat,
                                  dpBeatLength, dpBeatPercentage);
}

// static
bool BpmControl::getBeatContextNoLookup(
                                const double dPosition,
                                const double dPrevBeat,
                                const double dNextBeat,
                                double* dpBeatLength,
                                double* dpBeatPercentage) {
    if (dPrevBeat == -1 || dNextBeat == -1) {
        return false;
    }

    double dBeatLength = dNextBeat - dPrevBeat;
    if (dpBeatLength != NULL) {
        *dpBeatLength = dBeatLength;
    }

    if (dpBeatPercentage != NULL) {
        *dpBeatPercentage = dBeatLength == 0.0 ? 0.0 :
                (dPosition - dPrevBeat) / dBeatLength;
        // Because findNext and findPrev have an epsilon built in, sometimes
        // the beat percentage is out of range.  Fix it.
        if (*dpBeatPercentage < 0) ++*dpBeatPercentage;
        if (*dpBeatPercentage > 1) --*dpBeatPercentage;
    }

    return true;
}

double BpmControl::getNearestPositionInPhase(
        double dThisPosition, bool respectLoops, bool playing) {
    // Without a beatgrid, we don't know the phase offset.
    BeatsPointer pBeats = m_pBeats;
    if (!pBeats) {
        return dThisPosition;
    }

    SyncMode syncMode = getSyncMode();

    // Explicit master buffer is always in sync!
    if (syncMode == SYNC_MASTER_EXPLICIT) {
        return dThisPosition;
    }

    // Get the current position of this deck.
    double dThisPrevBeat = m_pPrevBeat->get();
    double dThisNextBeat = m_pNextBeat->get();
    double dThisBeatLength;
    if (dThisPosition > dThisNextBeat || dThisPosition < dThisPrevBeat) {
        if (kLogger.traceEnabled()) {
            kLogger.trace() << "BpmControl::getNearestPositionInPhase out of date"
                            << dThisPosition << dThisNextBeat << dThisPrevBeat;
        }
        // This happens if dThisPosition is the target position of a requested
        // seek command
        if (!getBeatContext(pBeats, dThisPosition,
                            &dThisPrevBeat, &dThisNextBeat,
                            &dThisBeatLength, NULL)) {
            return dThisPosition;
        }
    } else {
        if (!getBeatContextNoLookup(dThisPosition,
                                    dThisPrevBeat, dThisNextBeat,
                                    &dThisBeatLength, NULL)) {
            return dThisPosition;
        }
    }

    double dOtherBeatFraction;
    if (syncMode == SYNC_FOLLOWER) {
        // If we're a follower, it's easy to get the other beat fraction
        dOtherBeatFraction = m_dSyncTargetBeatDistance.getValue();
    } else {
        // If not, we have to figure it out
        EngineBuffer* pOtherEngineBuffer = pickSyncTarget();
        if (playing) {
            if (!pOtherEngineBuffer || pOtherEngineBuffer->getSpeed() == 0.0) {
                // "this" track is playing, or just starting
                // only match phase if the sync target is playing as well
                // else use the previous phase of "this" track before the seek
                pOtherEngineBuffer = getEngineBuffer();
            }
        }

        if (!pOtherEngineBuffer) {
            // no suitable sync buffer found
            return dThisPosition;
        }

        TrackPointer otherTrack = pOtherEngineBuffer->getLoadedTrack();
        BeatsPointer otherBeats = otherTrack ? otherTrack->getBeats() : BeatsPointer();

        // If either track does not have beats, then we can't adjust the phase.
        if (!otherBeats) {
            return dThisPosition;
        }

        double dOtherPosition = pOtherEngineBuffer->getExactPlayPos();

        if (!BpmControl::getBeatContext(otherBeats, dOtherPosition,
                                        NULL, NULL, NULL, &dOtherBeatFraction)) {
            return dThisPosition;
        }
    }

    bool this_near_next = dThisNextBeat - dThisPosition <= dThisPosition - dThisPrevBeat;
    bool other_near_next = dOtherBeatFraction >= 0.5;

    // We want our beat fraction to be identical to theirs.

    // If the two tracks have similar alignment, adjust phase is straight-
    // forward.  Use the same fraction for both beats, starting from the previous
    // beat.  But if This track is nearer to the next beat and the Other track
    // is nearer to the previous beat, use This Next beat as the starting point
    // for the phase. (ie, we pushed the sync button late).  If This track
    // is nearer to the previous beat, but the Other track is nearer to the
    // next beat, we pushed the sync button early so use the double-previous
    // beat as the basis for the adjustment.
    //
    // This makes way more sense when you're actually mixing.
    //
    // TODO(XXX) Revisit this logic once we move away from tempo-locked,
    // infinite beatgrids because the assumption that findNthBeat(-2) always
    // works will be wrong then.

    double dNewPlaypos = (dOtherBeatFraction + m_dUserOffset.getValue()) * dThisBeatLength;
    if (this_near_next == other_near_next) {
        dNewPlaypos += dThisPrevBeat;
    } else if (this_near_next && !other_near_next) {
        dNewPlaypos += dThisNextBeat;
    } else {  //!this_near_next && other_near_next
        dThisPrevBeat = pBeats->findNthBeat(dThisPosition, -2);
        dNewPlaypos += dThisPrevBeat;
    }

    if (respectLoops) {
        // We might be seeking outside the loop.
        const bool loop_enabled = m_pLoopEnabled->toBool();
        const double loop_start_position = m_pLoopStartPosition->get();
        const double loop_end_position = m_pLoopEndPosition->get();

        // Cases for sanity:
        //
        // CASE 1
        // Two identical 1-beat loops, out of phase by X samples.
        // Other deck is at its loop start.
        // This deck is half way through. We want to jump forward X samples to the loop end point.
        //
        // Two identical 1-beat loop, out of phase by X samples.
        // Other deck is

        // If sync target is 50% through the beat,
        // If we are at the loop end point and hit sync, jump forward X samples.


        // TODO(rryan): Revise this with something that keeps a broader number of
        // cases in sync. This at least prevents breaking out of the loop.
        if (loop_enabled &&
                dThisPosition <= loop_end_position) {
            const double loop_length = loop_end_position - loop_start_position;
            const double end_delta = dNewPlaypos - loop_end_position;

            // Syncing to after the loop end.
            if (end_delta > 0 && loop_length > 0.0) {
                int i = end_delta / loop_length;
                dNewPlaypos = loop_start_position + end_delta - i * loop_length;

                // Move new position after loop jump into phase as well.
                // This is a recursive call, called only twice because of
                // respectLoops = false
                dNewPlaypos = getNearestPositionInPhase(dNewPlaypos, false, playing);
            }

            // Note: Syncing to before the loop beginning is allowed, because
            // loops are catching
        }
    }

    return dNewPlaypos;
}

double BpmControl::getBeatMatchPosition(
        double dThisPosition, bool respectLoops, bool playing) {
    // Without a beatgrid, we don't know the phase offset.
    if (!m_pBeats) {
        return dThisPosition;
    }
    // Explicit master buffer is always in sync!
    if (getSyncMode() == SYNC_MASTER_EXPLICIT) {
        return dThisPosition;
    }

<<<<<<< HEAD
=======
    // Get the current position of this deck.
    double dThisPrevBeat = m_pPrevBeat->get();
    double dThisNextBeat = m_pNextBeat->get();
    double dThisBeatLength;
    if (dThisPosition > dThisNextBeat || dThisPosition < dThisPrevBeat) {
        if (kLogger.traceEnabled()) {
            kLogger.trace() << "BpmControl::getNearestPositionInPhase out of date"
                            << dThisPosition << dThisNextBeat << dThisPrevBeat;
        }
        // This happens if dThisPosition is the target position of a requested
        // seek command
        if (!getBeatContext(
                    m_pBeats,
                    dThisPosition,
                    &dThisPrevBeat,
                    &dThisNextBeat,
                    &dThisBeatLength,
                    nullptr)) {
            return dThisPosition;
        }
    } else {
        if (!getBeatContextNoLookup(
                    dThisPosition,
                    dThisPrevBeat,
                    dThisNextBeat,
                    &dThisBeatLength,
                    nullptr)) {
            return dThisPosition;
        }
    }

    double dOtherPrevBeat;
    double dOtherNextBeat;
    double dOtherBeatLength;
    double dOtherBeatFraction;
    // If not, we have to figure it out
>>>>>>> 345d536a
    EngineBuffer* pOtherEngineBuffer = pickSyncTarget();
    if (pOtherEngineBuffer == nullptr) {
        if (playing) {
            // Sync to itself if we are already playing
            pOtherEngineBuffer = getEngineBuffer();
        } else {
            return dThisPosition;
        }
    }

    if (playing) {
        // "this" track is playing, or just starting
        // only match phase if the sync target is playing as well
        if (pOtherEngineBuffer->getSpeed() == 0.0) {
            return dThisPosition;
        }
    }

    // Get the current position of this deck.
    double dThisPrevBeat = m_pPrevBeat->get();
    double dThisNextBeat = m_pNextBeat->get();
    double dThisBeatLength = -1;

    // Look up the next beat and beat length for the new position
    if (dThisNextBeat == -1 ||
            dThisPosition > dThisNextBeat ||
            (dThisPrevBeat != -1 && dThisPosition < dThisPrevBeat)) {
        //qDebug() << "BpmControl::getNearestPositionInPhase out of date"
        //         << dThisPosition << dThisNextBeat << dThisPrevBeat;
        // This happens if dThisPosition is the target position of a requested
        // seek command
        getBeatContext(
                m_pBeats,
                dThisPosition,
                &dThisPrevBeat,
                &dThisNextBeat,
                &dThisBeatLength,
                nullptr);
        // now we either have a useful next beat or there is none
        if (dThisNextBeat == -1) {
            // We can't match the next beat, give up.
            return dThisPosition;
        }
    } else {
        // We are between the previous and next beats so we can try a standard
        // lookup of the beat length.
        getBeatContextNoLookup(
                dThisPosition,
                dThisPrevBeat,
                dThisNextBeat,
                &dThisBeatLength,
                nullptr);
    }

    TrackPointer otherTrack = pOtherEngineBuffer->getLoadedTrack();
    BeatsPointer otherBeats = otherTrack ? otherTrack->getBeats() : BeatsPointer();

    // If either track does not have beats, then we can't adjust the phase.
    if (!otherBeats) {
        return dThisPosition;
    }

    double dOtherPosition = pOtherEngineBuffer->getExactPlayPos();

    double dOtherPrevBeat = -1;
    double dOtherNextBeat = -1;
    double dOtherBeatLength = -1;
    double dOtherBeatFraction = -1;
    if (!BpmControl::getBeatContext(
                otherBeats,
                dOtherPosition,
                &dOtherPrevBeat,
                &dOtherNextBeat,
                &dOtherBeatLength,
                &dOtherBeatFraction)) {
        return dThisPosition;
    }

    if (dOtherBeatLength == -1 || dOtherBeatFraction == -1) {
        // the other Track has no usable beat info, do not seek.
        return dThisPosition;
    }

    double dThisSampleRate = m_pBeats->getSampleRate();
    double dThisRateRatio = m_pRateRatio->get();

    // Seek our next beat to the other next beat
    // This is the only thing we can do if the track has different BPM,
    // playing the next beat together.
    double thisDivSec = (dThisNextBeat - dThisPosition) /
            dThisSampleRate / dThisRateRatio;

    if (dOtherBeatFraction < 1.0 / 8) {
        // the user has probably pressed play too late, sync the previous beat
        dOtherBeatFraction += 1.0;
    }

    dOtherBeatFraction += m_dUserOffset.getValue();
    double otherDivSec = (1 - dOtherBeatFraction) *
            dOtherBeatLength / otherBeats->getSampleRate() / pOtherEngineBuffer->getRateRatio();

    // This matches the next beat in of both tracks.
    double seekMatch = (thisDivSec - otherDivSec) *
            dThisSampleRate * dThisRateRatio;

    if (dThisBeatLength > 0) {
        if (dThisBeatLength / 2 < seekMatch) {
            // seek to previous beat, because of shorter distance
            seekMatch -= dThisBeatLength;
        } else if (dThisBeatLength / 2 < -seekMatch) {
            // seek to beat after next, because of shorter distance
            seekMatch += dThisBeatLength;
        }
    }
    double dNewPlaypos = dThisPosition + seekMatch;

    if (respectLoops) {
        // We might be seeking outside the loop.
        const bool loop_enabled = m_pLoopEnabled->toBool();
        const double loop_start_position = m_pLoopStartPosition->get();
        const double loop_end_position = m_pLoopEndPosition->get();

        // Cases for sanity:
        //
        // CASE 1
        // Two identical 1-beat loops, out of phase by X samples.
        // Other deck is at its loop start.
        // This deck is half way through. We want to jump forward X samples to the loop end point.
        //
        // Two identical 1-beat loop, out of phase by X samples.
        // Other deck is

        // If sync target is 50% through the beat,
        // If we are at the loop end point and hit sync, jump forward X samples.

        // TODO(rryan): Revise this with something that keeps a broader number of
        // cases in sync. This at least prevents breaking out of the loop.
        if (loop_enabled &&
                dThisPosition <= loop_end_position) {
            const double loop_length = loop_end_position - loop_start_position;
            const double end_delta = dNewPlaypos - loop_end_position;

            // Syncing to after the loop end.
            if (end_delta > 0 && loop_length > 0.0) {
                int i = end_delta / loop_length;
                dNewPlaypos = loop_start_position + end_delta - i * loop_length;

                // Move new position after loop jump into phase as well.
                // This is a recursive call, called only twice because of
                // respectLoops = false
                dNewPlaypos = getNearestPositionInPhase(dNewPlaypos, false, playing);
            }

            // Note: Syncing to before the loop beginning is allowed, because
            // loops are catching
        }
    }
    return dNewPlaypos;
}

double BpmControl::getPhaseOffset(double dThisPosition) {
    // This does not respect looping
    double dNewPlaypos = getNearestPositionInPhase(dThisPosition, false, false);
    return dNewPlaypos - dThisPosition;
}

void BpmControl::slotUpdateEngineBpm(double value) {
    Q_UNUSED(value);
    // Adjust playback bpm in response to a rate_ration update
    double dRate = m_pRateRatio->get();
    m_pEngineBpm->set(m_pLocalBpm->get() * dRate);
}

void BpmControl::slotUpdateRateSlider(double value) {
    Q_UNUSED(value);
    // Adjust rate slider position response to a change in rate range or m_pEngineBpm

    double localBpm = m_pLocalBpm->get();
    if (localBpm == 0.0) {
        return;
    }

    double dRateRatio = m_pEngineBpm->get() / localBpm;
    m_pRateRatio->set(dRateRatio);
}

void BpmControl::notifySeek(double dNewPlaypos) {
    EngineControl::notifySeek(dNewPlaypos);
    updateBeatDistance();
}

// called from an engine worker thread
void BpmControl::trackLoaded(TrackPointer pNewTrack) {
    BeatsPointer pBeats;
    if (pNewTrack) {
        pBeats = pNewTrack->getBeats();
    }
    trackBeatsUpdated(pBeats);
}

void BpmControl::trackBeatsUpdated(BeatsPointer pBeats) {
    if (kLogger.traceEnabled()) {
        kLogger.trace() << getGroup() << "BpmControl::trackBeatsUpdated"
                        << (pBeats ? pBeats->getBpm() : 0.0);
    }
    m_pBeats = pBeats;
    updateLocalBpm();
    resetSyncAdjustment();
}

void BpmControl::slotBeatsTranslate(double v) {
    BeatsPointer pBeats = m_pBeats;
    if (v > 0 && pBeats && (pBeats->getCapabilities() & Beats::BEATSCAP_TRANSLATE)) {
        double currentSample = getSampleOfTrack().current;
        double closestBeat = pBeats->findClosestBeat(currentSample);
        int delta = currentSample - closestBeat;
        if (delta % 2 != 0) {
            delta--;
        }
        pBeats->translate(delta);
    }
}

void BpmControl::slotBeatsTranslateMatchAlignment(double v) {
    BeatsPointer pBeats = m_pBeats;
    if (v > 0 && pBeats && (pBeats->getCapabilities() & Beats::BEATSCAP_TRANSLATE)) {
        // Must reset the user offset *before* calling getPhaseOffset(),
        // otherwise it will always return 0 if master sync is active.
        m_dUserOffset.setValue(0.0);

        double offset = getPhaseOffset(getSampleOfTrack().current);
        pBeats->translate(-offset);
    }
}

double BpmControl::updateLocalBpm() {
    double prev_local_bpm = m_pLocalBpm->get();
    double local_bpm = 0;
    BeatsPointer pBeats = m_pBeats;
    if (pBeats) {
        local_bpm = pBeats->getBpmAroundPosition(
                getSampleOfTrack().current, kLocalBpmSpan);
        if (local_bpm == -1) {
            local_bpm = pBeats->getBpm();
        }
    }
    if (local_bpm != prev_local_bpm) {
        if (kLogger.traceEnabled()) {
            kLogger.trace() << getGroup() << "BpmControl::updateLocalBpm" << local_bpm;
        }
        m_pLocalBpm->set(local_bpm);
        slotUpdateEngineBpm();
    }
    return local_bpm;
}

double BpmControl::updateBeatDistance() {
    double beat_distance = getBeatDistance(getSampleOfTrack().current);
    m_pThisBeatDistance->set(beat_distance);
    if (!isSynchronized()) {
        m_dUserOffset.setValue(0.0);
    }
    if (kLogger.traceEnabled()) {
        kLogger.trace() << getGroup() << "BpmControl::updateBeatDistance" << beat_distance;
    }
    return beat_distance;
}

void BpmControl::setTargetBeatDistance(double beatDistance) {
    m_dSyncTargetBeatDistance.setValue(beatDistance);
}

void BpmControl::setInstantaneousBpm(double instantaneousBpm) {
    m_dSyncInstantaneousBpm = instantaneousBpm;
}

void BpmControl::resetSyncAdjustment() {
    if (kLogger.traceEnabled()) {
        kLogger.trace() << getGroup() << "BpmControl::resetSyncAdjustment";
    }
    // Immediately edit the beat distance to reflect the new reality.
    double new_distance = m_pThisBeatDistance->get() + m_dUserOffset.getValue();
    m_pThisBeatDistance->set(new_distance);
    m_dUserOffset.setValue(0.0);
    m_resetSyncAdjustment = true;
}

void BpmControl::collectFeatures(GroupFeatureState* pGroupFeatures) const {
    // Without a beatgrid we don't know any beat details.
    SampleOfTrack sot = getSampleOfTrack();
    if (!sot.rate || !m_pBeats) {
        return;
    }

    // Get the current position of this deck.
    double dThisPrevBeat = m_pPrevBeat->get();
    double dThisNextBeat = m_pNextBeat->get();
    double dThisBeatLength;
    double dThisBeatFraction;
    if (getBeatContextNoLookup(sot.current,
            dThisPrevBeat, dThisNextBeat,
            &dThisBeatLength, &dThisBeatFraction)) {

        // Note: dThisBeatLength is fractional frames count * 2 (stereo samples)
	double sotPerSec = kSamplesPerFrame * sot.rate * m_pRateRatio->get();
        if (sotPerSec != 0.0) {
            pGroupFeatures->beat_length_sec = dThisBeatLength / sotPerSec;
            pGroupFeatures->has_beat_length_sec = true;
	} else {
            pGroupFeatures->has_beat_length_sec = false;
        }

        pGroupFeatures->has_beat_fraction = true;
        pGroupFeatures->beat_fraction = dThisBeatFraction;
    }
}

double BpmControl::getRateRatio() const {
    return m_pRateRatio->get();
}<|MERGE_RESOLUTION|>--- conflicted
+++ resolved
@@ -432,7 +432,8 @@
         kLogger.trace() << m_group << "****************";
         kLogger.trace() << "master beat distance:" << syncTargetBeatDistance;
         kLogger.trace() << "my     beat distance:" << thisBeatDistance;
-        kLogger.trace() << "error               :" << (shortest_distance - m_dUserOffset.getValue());
+        kLogger.trace() << "error               :"
+                        << (shortest_distance - m_dUserOffset.getValue());
         kLogger.trace() << "user offset         :" << m_dUserOffset.getValue();
     }
 
@@ -726,45 +727,6 @@
         return dThisPosition;
     }
 
-<<<<<<< HEAD
-=======
-    // Get the current position of this deck.
-    double dThisPrevBeat = m_pPrevBeat->get();
-    double dThisNextBeat = m_pNextBeat->get();
-    double dThisBeatLength;
-    if (dThisPosition > dThisNextBeat || dThisPosition < dThisPrevBeat) {
-        if (kLogger.traceEnabled()) {
-            kLogger.trace() << "BpmControl::getNearestPositionInPhase out of date"
-                            << dThisPosition << dThisNextBeat << dThisPrevBeat;
-        }
-        // This happens if dThisPosition is the target position of a requested
-        // seek command
-        if (!getBeatContext(
-                    m_pBeats,
-                    dThisPosition,
-                    &dThisPrevBeat,
-                    &dThisNextBeat,
-                    &dThisBeatLength,
-                    nullptr)) {
-            return dThisPosition;
-        }
-    } else {
-        if (!getBeatContextNoLookup(
-                    dThisPosition,
-                    dThisPrevBeat,
-                    dThisNextBeat,
-                    &dThisBeatLength,
-                    nullptr)) {
-            return dThisPosition;
-        }
-    }
-
-    double dOtherPrevBeat;
-    double dOtherNextBeat;
-    double dOtherBeatLength;
-    double dOtherBeatFraction;
-    // If not, we have to figure it out
->>>>>>> 345d536a
     EngineBuffer* pOtherEngineBuffer = pickSyncTarget();
     if (pOtherEngineBuffer == nullptr) {
         if (playing) {
@@ -792,8 +754,10 @@
     if (dThisNextBeat == -1 ||
             dThisPosition > dThisNextBeat ||
             (dThisPrevBeat != -1 && dThisPosition < dThisPrevBeat)) {
-        //qDebug() << "BpmControl::getNearestPositionInPhase out of date"
-        //         << dThisPosition << dThisNextBeat << dThisPrevBeat;
+        if (kLogger.traceEnabled()) {
+            kLogger.trace() << "BpmControl::getNearestPositionInPhase out of date"
+                            << dThisPosition << dThisNextBeat << dThisPrevBeat;
+        }
         // This happens if dThisPosition is the target position of a requested
         // seek command
         getBeatContext(
