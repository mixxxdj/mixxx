#include "engine/controls/loopingcontrol.h"

#include "engine/controls/loopingcontrol.h"

#include <QtDebug>

#include "control/controlobject.h"
#include "control/controlpushbutton.h"
#include "engine/controls/bpmcontrol.h"
#include "engine/controls/enginecontrol.h"
#include "engine/enginebuffer.h"
#include "moc_loopingcontrol.cpp"
#include "preferences/usersettings.h"
<<<<<<< HEAD
#include "track/beats.h"
=======
>>>>>>> 5cb823e5
#include "track/track.h"
#include "util/compatibility.h"
#include "util/frameadapter.h"
#include "util/math.h"
#include "util/sample.h"

double LoopingControl::s_dBeatSizes[] = { 0.03125, 0.0625, 0.125, 0.25, 0.5,
                                          1, 2, 4, 8, 16, 32, 64, 128, 256, 512 };

// Used to generate the beatloop_%SIZE, beatjump_%SIZE, and loop_move_%SIZE CO
// ConfigKeys.
ConfigKey keyForControl(const QString& group, const QString& ctrlName, double num) {
    ConfigKey key;
    key.group = group;
    key.item = ctrlName.arg(num);
    return key;
}

// static
QList<double> LoopingControl::getBeatSizes() {
    QList<double> result;
    for (unsigned int i = 0; i < (sizeof(s_dBeatSizes) / sizeof(s_dBeatSizes[0])); ++i) {
        result.append(s_dBeatSizes[i]);
    }
    return result;
}

LoopingControl::LoopingControl(const QString& group,
        UserSettingsPointer pConfig)
        : EngineControl(group, pConfig),
          m_bLoopingEnabled(false),
          m_bLoopRollActive(false),
          m_bAdjustingLoopIn(false),
          m_bAdjustingLoopOut(false),
          m_bAdjustingLoopInOld(false),
          m_bAdjustingLoopOutOld(false),
          m_bLoopOutPressedWhileLoopDisabled(false) {
    m_oldLoopSamples = {kNoTrigger, kNoTrigger, LoopSeekMode::MovedOut};
    m_loopSamples.setValue(m_oldLoopSamples);
    m_currentSample.setValue(0.0);
    m_pActiveBeatLoop = nullptr;
    m_pRateControl = nullptr;
    //Create loop-in, loop-out, loop-exit, and reloop/exit ControlObjects
    m_pLoopInButton = new ControlPushButton(ConfigKey(group, "loop_in"));
    connect(m_pLoopInButton, &ControlObject::valueChanged,
            this, &LoopingControl::slotLoopIn,
            Qt::DirectConnection);
    m_pLoopInButton->set(0);

    m_pLoopInGotoButton = new ControlPushButton(ConfigKey(group, "loop_in_goto"));
    connect(m_pLoopInGotoButton, &ControlObject::valueChanged,
            this, &LoopingControl::slotLoopInGoto);

    m_pLoopOutButton = new ControlPushButton(ConfigKey(group, "loop_out"));
    connect(m_pLoopOutButton, &ControlObject::valueChanged,
            this, &LoopingControl::slotLoopOut,
            Qt::DirectConnection);
    m_pLoopOutButton->set(0);

    m_pLoopOutGotoButton = new ControlPushButton(ConfigKey(group, "loop_out_goto"));
    connect(m_pLoopOutGotoButton, &ControlObject::valueChanged,
            this, &LoopingControl::slotLoopOutGoto);


    m_pLoopExitButton = new ControlPushButton(ConfigKey(group, "loop_exit"));
    connect(m_pLoopExitButton, &ControlObject::valueChanged,
            this, &LoopingControl::slotLoopExit,
            Qt::DirectConnection);
    m_pLoopExitButton->set(0);

    m_pReloopToggleButton = new ControlPushButton(ConfigKey(group, "reloop_toggle"));
    connect(m_pReloopToggleButton, &ControlObject::valueChanged,
            this, &LoopingControl::slotReloopToggle,
            Qt::DirectConnection);
    m_pReloopToggleButton->set(0);
    // The old reloop_exit name was confusing. This CO does both entering and exiting.
    ControlDoublePrivate::insertAlias(ConfigKey(group, "reloop_exit"),
                                      ConfigKey(group, "reloop_toggle"));

    m_pReloopAndStopButton = new ControlPushButton(ConfigKey(group, "reloop_andstop"));
    connect(m_pReloopAndStopButton, &ControlObject::valueChanged,
            this, &LoopingControl::slotReloopAndStop,
            Qt::DirectConnection);

    m_pCOLoopEnabled = new ControlObject(ConfigKey(group, "loop_enabled"));
    m_pCOLoopEnabled->set(0.0);
    m_pCOLoopEnabled->connectValueChangeRequest(this,
            &LoopingControl::slotLoopEnabledValueChangeRequest,
            Qt::DirectConnection);

    m_pCOLoopStartPosition =
            new ControlObject(ConfigKey(group, "loop_start_position"));
    m_pCOLoopStartPosition->set(kNoTrigger);
    connect(m_pCOLoopStartPosition, &ControlObject::valueChanged,
            this, &LoopingControl::slotLoopStartPos,
            Qt::DirectConnection);

    m_pCOLoopEndPosition =
            new ControlObject(ConfigKey(group, "loop_end_position"));
    m_pCOLoopEndPosition->set(kNoTrigger);
    connect(m_pCOLoopEndPosition, &ControlObject::valueChanged,
            this, &LoopingControl::slotLoopEndPos,
            Qt::DirectConnection);

    m_pQuantizeEnabled = ControlObject::getControl(ConfigKey(group, "quantize"));
    m_pNextBeat = ControlObject::getControl(ConfigKey(group, "beat_next"));
    m_pPreviousBeat = ControlObject::getControl(ConfigKey(group, "beat_prev"));
    m_pClosestBeat = ControlObject::getControl(ConfigKey(group, "beat_closest"));
    m_pTrackSamples = ControlObject::getControl(ConfigKey(group, "track_samples"));
    m_pSlipEnabled = ControlObject::getControl(ConfigKey(group, "slip_enabled"));

    // DEPRECATED: Use beatloop_size and beatloop_set instead.
    // Activates a beatloop of a specified number of beats.
    m_pCOBeatLoop = new ControlObject(ConfigKey(group, "beatloop"), false);
    connect(m_pCOBeatLoop, &ControlObject::valueChanged, this,
            [=](double value){slotBeatLoop(value);}, Qt::DirectConnection);

    m_pCOBeatLoopSize = new ControlObject(ConfigKey(group, "beatloop_size"),
                                          true, false, false, 4.0);
    m_pCOBeatLoopSize->connectValueChangeRequest(this,
            &LoopingControl::slotBeatLoopSizeChangeRequest, Qt::DirectConnection);
    m_pCOBeatLoopActivate = new ControlPushButton(ConfigKey(group, "beatloop_activate"));
    connect(m_pCOBeatLoopActivate, &ControlObject::valueChanged,
            this, &LoopingControl::slotBeatLoopToggle);
    m_pCOBeatLoopRollActivate = new ControlPushButton(ConfigKey(group, "beatlooproll_activate"));
    connect(m_pCOBeatLoopRollActivate, &ControlObject::valueChanged,
            this, &LoopingControl::slotBeatLoopRollActivate);

    // Here we create corresponding beatloop_(SIZE) CO's which all call the same
    // BeatControl, but with a set value.
    for (unsigned int i = 0; i < (sizeof(s_dBeatSizes) / sizeof(s_dBeatSizes[0])); ++i) {
        BeatLoopingControl* pBeatLoop = new BeatLoopingControl(group, s_dBeatSizes[i]);
        connect(pBeatLoop, &BeatLoopingControl::activateBeatLoop,
                this, &LoopingControl::slotBeatLoopActivate,
                Qt::DirectConnection);
        connect(pBeatLoop,  &BeatLoopingControl::activateBeatLoopRoll,
                this, &LoopingControl::slotBeatLoopActivateRoll,
                Qt::DirectConnection);
        connect(pBeatLoop,  &BeatLoopingControl::deactivateBeatLoop,
                this, &LoopingControl::slotBeatLoopDeactivate,
                Qt::DirectConnection);
        connect(pBeatLoop,  &BeatLoopingControl::deactivateBeatLoopRoll,
                this, &LoopingControl::slotBeatLoopDeactivateRoll,
                Qt::DirectConnection);
        m_beatLoops.append(pBeatLoop);
    }

    m_pCOBeatJump = new ControlObject(ConfigKey(group, "beatjump"), false);
    connect(m_pCOBeatJump, &ControlObject::valueChanged,
            this, &LoopingControl::slotBeatJump, Qt::DirectConnection);
    m_pCOBeatJumpSize = new ControlObject(ConfigKey(group, "beatjump_size"),
                                          true, false, false, 4.0);
    m_pCOBeatJumpForward = new ControlPushButton(ConfigKey(group, "beatjump_forward"));
    connect(m_pCOBeatJumpForward, &ControlObject::valueChanged,
            this, &LoopingControl::slotBeatJumpForward);
    m_pCOBeatJumpBackward = new ControlPushButton(ConfigKey(group, "beatjump_backward"));
    connect(m_pCOBeatJumpBackward, &ControlObject::valueChanged,
            this, &LoopingControl::slotBeatJumpBackward);

    // Create beatjump_(SIZE) CO's which all call beatjump, but with a set
    // value.
    for (unsigned int i = 0; i < (sizeof(s_dBeatSizes) / sizeof(s_dBeatSizes[0])); ++i) {
        BeatJumpControl* pBeatJump = new BeatJumpControl(group, s_dBeatSizes[i]);
        connect(pBeatJump, &BeatJumpControl::beatJump,
                this, &LoopingControl::slotBeatJump,
                Qt::DirectConnection);
        m_beatJumps.append(pBeatJump);
    }

    m_pCOLoopMove = new ControlObject(ConfigKey(group, "loop_move"), false);
    connect(m_pCOLoopMove, &ControlObject::valueChanged,
            this, &LoopingControl::slotLoopMove, Qt::DirectConnection);

    // Create loop_move_(SIZE) CO's which all call loop_move, but with a set
    // value.
    for (unsigned int i = 0; i < (sizeof(s_dBeatSizes) / sizeof(s_dBeatSizes[0])); ++i) {
        LoopMoveControl* pLoopMove = new LoopMoveControl(group, s_dBeatSizes[i]);
        connect(pLoopMove, &LoopMoveControl::loopMove,
                this, &LoopingControl::slotLoopMove,
                Qt::DirectConnection);
        m_loopMoves.append(pLoopMove);
    }

    m_pCOLoopScale = new ControlObject(ConfigKey(group, "loop_scale"), false);
    connect(m_pCOLoopScale, &ControlObject::valueChanged,
            this, &LoopingControl::slotLoopScale);
    m_pLoopHalveButton = new ControlPushButton(ConfigKey(group, "loop_halve"));
    connect(m_pLoopHalveButton, &ControlObject::valueChanged,
            this, &LoopingControl::slotLoopHalve);
    m_pLoopDoubleButton = new ControlPushButton(ConfigKey(group, "loop_double"));
    connect(m_pLoopDoubleButton, &ControlObject::valueChanged,
            this, &LoopingControl::slotLoopDouble);

    m_pPlayButton = ControlObject::getControl(ConfigKey(group, "play"));
}

LoopingControl::~LoopingControl() {
    delete m_pLoopOutButton;
    delete m_pLoopOutGotoButton;
    delete m_pLoopInButton;
    delete m_pLoopInGotoButton;
    delete m_pLoopExitButton;
    delete m_pReloopToggleButton;
    delete m_pReloopAndStopButton;
    delete m_pCOLoopEnabled;
    delete m_pCOLoopStartPosition;
    delete m_pCOLoopEndPosition;
    delete m_pCOLoopScale;
    delete m_pLoopHalveButton;
    delete m_pLoopDoubleButton;

    delete m_pCOBeatLoop;
    while (!m_beatLoops.isEmpty()) {
        BeatLoopingControl* pBeatLoop = m_beatLoops.takeLast();
        delete pBeatLoop;
    }
    delete m_pCOBeatLoopSize;
    delete m_pCOBeatLoopActivate;
    delete m_pCOBeatLoopRollActivate;

    delete m_pCOBeatJump;
    delete m_pCOBeatJumpSize;
    delete m_pCOBeatJumpForward;
    delete m_pCOBeatJumpBackward;
    while (!m_beatJumps.isEmpty()) {
        BeatJumpControl* pBeatJump = m_beatJumps.takeLast();
        delete pBeatJump;
    }

    delete m_pCOLoopMove;
    while (!m_loopMoves.isEmpty()) {
        LoopMoveControl* pLoopMove = m_loopMoves.takeLast();
        delete pLoopMove;
    }
}

void LoopingControl::slotLoopScale(double scaleFactor) {
    LoopSamples loopSamples = m_loopSamples.getValue();
    if (loopSamples.start == kNoTrigger || loopSamples.end == kNoTrigger) {
        return;
    }
    const double loopLength = (loopSamples.end - loopSamples.start) * scaleFactor;
    const int trackSamples = static_cast<int>(m_pTrackSamples->get());

    // Abandon loops that are too short of extend beyond the end of the file.
    if (loopLength < MINIMUM_AUDIBLE_LOOP_SIZE ||
            loopSamples.start + loopLength > trackSamples) {
        return;
    }

    loopSamples.end = loopSamples.start + loopLength;

    // TODO(XXX) we could be smarter about taking the active beatloop, scaling
    // it by the desired amount and trying to find another beatloop that matches
    // it, but for now we just clear the active beat loop if somebody scales.
    clearActiveBeatLoop();

    // Don't allow 0 samples loop, so one can still manipulate it
    if (loopSamples.end == loopSamples.start) {
        if ((loopSamples.end + 2) >= trackSamples) {
            loopSamples.start -= 2;
        } else {
            loopSamples.end += 2;
        }
    }
    // Do not allow loops to go past the end of the song
    else if (loopSamples.end > trackSamples) {
        loopSamples.end = trackSamples;
    }

    // Reseek if the loop shrank out from under the playposition.
    loopSamples.seekMode = (m_bLoopingEnabled && scaleFactor < 1.0)
            ? LoopSeekMode::Changed
            : LoopSeekMode::MovedOut;

    m_loopSamples.setValue(loopSamples);
    emit loopUpdated(loopSamples.start, loopSamples.end);

    // Update CO for loop end marker
    m_pCOLoopEndPosition->set(loopSamples.end);
}

void LoopingControl::slotLoopHalve(double pressed) {
    if (pressed <= 0.0) {
        return;
    }

    slotBeatLoop(m_pCOBeatLoopSize->get() / 2.0, true, false);
}

void LoopingControl::slotLoopDouble(double pressed) {
    if (pressed <= 0.0) {
        return;
    }

    slotBeatLoop(m_pCOBeatLoopSize->get() * 2.0, true, false);
}

void LoopingControl::process(const double dRate,
                             const double currentSample,
                             const int iBufferSize) {
    Q_UNUSED(iBufferSize);
    Q_UNUSED(dRate);

    double oldCurrentSample = m_currentSample.getValue();

    if (oldCurrentSample != currentSample) {
        m_currentSample.setValue(currentSample);
    } else {
        // no transport, so we have to do scheduled seeks here
        LoopSamples loopSamples = m_loopSamples.getValue();
        if (m_bLoopingEnabled &&
            !m_bAdjustingLoopIn && !m_bAdjustingLoopOut &&
            loopSamples.start != kNoTrigger &&
            loopSamples.end != kNoTrigger) {

            if (loopSamples.start != m_oldLoopSamples.start ||
                    loopSamples.end != m_oldLoopSamples.end) {
                // bool seek is only valid after the loop has changed
                if (loopSamples.seekMode == LoopSeekMode::Changed) {
                    // here the loop has changed and the play position
                    // should be moved with it
                    double target = seekInsideAdjustedLoop(currentSample,
                            m_oldLoopSamples.start, loopSamples.start, loopSamples.end);
                    if (target != kNoTrigger) {
                        // jump immediately
                        seekAbs(target);
                    }
                }
                m_oldLoopSamples = loopSamples;
            }
        }
    }

    if (m_bAdjustingLoopIn) {
        setLoopInToCurrentPosition();
    } else if (m_bAdjustingLoopOut) {
        setLoopOutToCurrentPosition();
    }
}

double LoopingControl::nextTrigger(bool reverse,
        const double currentSample,
        double *pTarget) {
    *pTarget = kNoTrigger;

    LoopSamples loopSamples = m_loopSamples.getValue();

    // m_bAdjustingLoopIn is true while the LoopIn button is pressed while a loop is active (slotLoopIn)
    if (m_bAdjustingLoopInOld != m_bAdjustingLoopIn) {
        m_bAdjustingLoopInOld = m_bAdjustingLoopIn;

        // When the LoopIn button is released in reverse mode we jump to the end of the loop to not fall out and disable the active loop
        // This must not happen in quantized mode. The newly set start is always ahead (in time, but behind spacially) of the current position so we don't jump.
        // Jumping to the end is then handled when the loop's start is reached later in this function.
        if (reverse && !m_bAdjustingLoopIn && !m_pQuantizeEnabled->toBool()) {
            m_oldLoopSamples = loopSamples;
            *pTarget = loopSamples.end;
            return currentSample;
        }
    }

    // m_bAdjustingLoopOut is true while the LoopOut button is pressed while a loop is active (slotLoopOut)
    if (m_bAdjustingLoopOutOld != m_bAdjustingLoopOut) {
        m_bAdjustingLoopOutOld = m_bAdjustingLoopOut;

        // When the LoopOut button is released in forward mode we jump to the start of the loop to not fall out and disable the active loop
        // This must not happen in quantized mode. The newly set end is always ahead of the current position so we don't jump.
        // Jumping to the start is then handled when the loop's end is reached later in this function.
        if (!reverse && !m_bAdjustingLoopOut && !m_pQuantizeEnabled->toBool()) {
            m_oldLoopSamples = loopSamples;
            *pTarget = loopSamples.start;
            return currentSample;
        }
    }

    if (m_bLoopingEnabled &&
            !m_bAdjustingLoopIn && !m_bAdjustingLoopOut &&
            loopSamples.start != kNoTrigger &&
            loopSamples.end != kNoTrigger) {

        if (loopSamples.start != m_oldLoopSamples.start ||
                loopSamples.end != m_oldLoopSamples.end) {
            // bool seek is only valid after the loop has changed
            switch (loopSamples.seekMode) {
            case LoopSeekMode::Changed:
                // here the loop has changed and the play position
                // should be moved with it
                *pTarget = seekInsideAdjustedLoop(currentSample,
                        m_oldLoopSamples.start,
                        loopSamples.start,
                        loopSamples.end);
                break;
            case LoopSeekMode::MovedOut: {
                bool movedOut = false;
                // Check if we have moved out of the loop, before we could enable it
                if (reverse) {
                    if (loopSamples.start > currentSample) {
                        movedOut = true;
                    }
                } else {
                    if (loopSamples.end < currentSample) {
                        movedOut = true;
                    }
                }
                if (movedOut) {
                    *pTarget = seekInsideAdjustedLoop(currentSample,
                            loopSamples.start,
                            loopSamples.start,
                            loopSamples.end);
                }
                break;
            }
            case LoopSeekMode::None:
                // Nothing to do here. This is used for enabling saved loops
                // which we want to do without jumping to the loop start
                // position.
                break;
            }
            m_oldLoopSamples = loopSamples;
            if (*pTarget != kNoTrigger) {
                // jump immediately
                return currentSample;
            }
        }

        if (reverse) {
            *pTarget = loopSamples.end;
            return loopSamples.start;
        } else {
            *pTarget = loopSamples.start;
            return loopSamples.end;
        }
    }
    return kNoTrigger;
}

void LoopingControl::hintReader(HintVector* pHintList) {
    LoopSamples loopSamples = m_loopSamples.getValue();
    Hint loop_hint;
    // If the loop is enabled, then this is high priority because we will loop
    // sometime potentially very soon! The current audio itself is priority 1,
    // but we will issue ourselves at priority 2.
    if (m_bLoopingEnabled) {
        // If we're looping, hint the loop in and loop out, in case we reverse
        // into it. We could save information from process to tell which
        // direction we're going in, but that this is much simpler, and hints
        // aren't that bad to make anyway.
        if (loopSamples.start >= 0) {
            loop_hint.priority = 2;
            loop_hint.frame = SampleUtil::floorPlayPosToFrame(loopSamples.start);
            loop_hint.frameCount = Hint::kFrameCountForward;
            pHintList->append(loop_hint);
        }
        if (loopSamples.end >= 0) {
            loop_hint.priority = 10;
            loop_hint.frame = SampleUtil::ceilPlayPosToFrame(loopSamples.end);
            loop_hint.frameCount = Hint::kFrameCountBackward;
            pHintList->append(loop_hint);
        }
    } else {
        if (loopSamples.start >= 0) {
            loop_hint.priority = 10;
            loop_hint.frame = SampleUtil::floorPlayPosToFrame(loopSamples.start);
            loop_hint.frameCount = Hint::kFrameCountForward;
            pHintList->append(loop_hint);
        }
    }
}

double LoopingControl::getSyncPositionInsideLoop(double dRequestedPlaypos, double dSyncedPlayPos) {
    // no loop, no adjustment
    if (!m_bLoopingEnabled) {
        return dSyncedPlayPos;
    }

    LoopSamples loopSamples = m_loopSamples.getValue();

    // if the request itself is outside loop do nothing
    // loop will be disabled later by notifySeek(...) as is was explicitly requested by the user
    // if the requested position is the exact end of a loop it should also be disabled later by notifySeek(...)
    if (dRequestedPlaypos < loopSamples.start || dRequestedPlaypos >= loopSamples.end) {
        return dSyncedPlayPos;
    }

    // the requested position is inside the loop (e.g hotcue at start)
    double loopSize = loopSamples.end - loopSamples.start;

    // the synced position is in front of the loop
    // adjust the synced position to same amount in front of the loop end
    if (dSyncedPlayPos < loopSamples.start) {
        double adjustment = loopSamples.start - dSyncedPlayPos;

        // prevents jumping in front of the loop if loop is smaller than adjustment
        adjustment = fmod(adjustment, loopSize);

        // if the synced position is exactly the start of the loop we would end up at the exact end
        // as this would disable the loop in notifySeek() replace it with the start of the loop
        if (adjustment == 0) {
            return loopSamples.start;
        }
        return loopSamples.end - adjustment;
    }

    // the synced position is behind the loop
    // adjust the synced position to same amount behind the loop start
    if (dSyncedPlayPos >= loopSamples.end) {
        double adjustment = dSyncedPlayPos - loopSamples.end;

        // prevents jumping behind the loop if loop is smaller than adjustment
        adjustment = fmod(adjustment, loopSize);

        return loopSamples.start + adjustment;
    }

    // both, requested and synced position are inside the loop -> do nothing
    return dSyncedPlayPos;
}

void LoopingControl::setBeatLoop(double startPosition, bool enabled) {
    VERIFY_OR_DEBUG_ASSERT(startPosition != Cue::kNoPosition) {
        return;
    }

    mixxx::BeatsPointer pBeats = m_pBeats;
    if (!pBeats) {
        return;
    }

    double beatloopSize = m_pCOBeatLoopSize->get();

    // TODO(XXX): This is not realtime safe. See this Zulip discussion for details:
    // https://mixxx.zulipchat.com/#narrow/stream/109171-development/topic/getting.20locks.20out.20of.20Beats
    double endPosition = pBeats->findNBeatsFromSample(startPosition, beatloopSize);

    setLoop(startPosition, endPosition, enabled);
}

void LoopingControl::setLoop(double startPosition, double endPosition, bool enabled) {
    VERIFY_OR_DEBUG_ASSERT(startPosition != Cue::kNoPosition &&
            endPosition != Cue::kNoPosition && startPosition < endPosition) {
        return;
    }

    LoopSamples loopSamples = m_loopSamples.getValue();
    if (loopSamples.start != startPosition || loopSamples.end != endPosition) {
        // Copy saved loop parameters to active loop
        loopSamples.start = startPosition;
        loopSamples.end = endPosition;
        loopSamples.seekMode = LoopSeekMode::None;
        clearActiveBeatLoop();
        m_loopSamples.setValue(loopSamples);
        m_pCOLoopStartPosition->set(loopSamples.start);
        m_pCOLoopEndPosition->set(loopSamples.end);
    }
    setLoopingEnabled(enabled);

    // Seek back to loop in position if we're already behind the loop end.
    //
    // TODO(Holzhaus): This needs to be reverted as soon as GUI controls for
    // controlling saved loop behaviour are in place, because this change makes
    // saved loops very risky to use and might potentially mess up your mix.
    // See https://github.com/mixxxdj/mixxx/pull/2194#issuecomment-721847833
    // for details.
    if (enabled && m_currentSample.getValue() > loopSamples.end) {
        slotLoopInGoto(1);
    }

    m_pCOBeatLoopSize->setAndConfirm(findBeatloopSizeForLoop(startPosition, endPosition));
}

void LoopingControl::setLoopInToCurrentPosition() {
    // set loop-in position
    mixxx::BeatsPointer pBeats = m_pTrack->getBeats();
    LoopSamples loopSamples = m_loopSamples.getValue();
    double quantizedBeat = -1;
    double dPosSample = m_currentSample.getValue();
    if (m_pQuantizeEnabled->toBool() && pBeats) {
        if (m_bAdjustingLoopIn) {
            mixxx::FramePos closestBeat = samplePosToFramePos(m_pClosestBeat->get());
            if (framePosToSamplePos(closestBeat) == m_currentSample.getValue()) {
                quantizedBeat = framePosToSamplePos(closestBeat);
            } else {
                quantizedBeat = m_pPreviousBeat->get();
            }
        } else {
            quantizedBeat = m_pClosestBeat->get();
        }
        if (quantizedBeat != -1) {
            dPosSample = quantizedBeat;
        }
    }

    // Reset the loop out position if it is before the loop in so that loops
    // cannot be inverted.
    if (loopSamples.end != kNoTrigger &&
            loopSamples.end < dPosSample) {
        loopSamples.end = kNoTrigger;
        m_pCOLoopEndPosition->set(kNoTrigger);
    }

    // If we're looping and the loop-in and out points are now so close
    //  that the loop would be inaudible, set the in point to the smallest
    //  pre-defined beatloop size instead (when possible)
    if (loopSamples.end != kNoTrigger &&
            (loopSamples.end - dPosSample) < MINIMUM_AUDIBLE_LOOP_SIZE) {
        if (quantizedBeat != -1 && pBeats) {
            dPosSample =
                    pBeats->findNthBeat(samplePosToFramePos(quantizedBeat), -2)
                            ->framePosition()
                            .getValue();
            if (dPosSample == -1 ||
                    (loopSamples.end - dPosSample) <
                            MINIMUM_AUDIBLE_LOOP_SIZE) {
                dPosSample = loopSamples.end - MINIMUM_AUDIBLE_LOOP_SIZE;
            }
        } else {
            dPosSample = loopSamples.end - MINIMUM_AUDIBLE_LOOP_SIZE;
        }
    }

    loopSamples.start = dPosSample;

    m_pCOLoopStartPosition->set(loopSamples.start);

    // start looping
    if (loopSamples.start != kNoTrigger && loopSamples.end != kNoTrigger) {
        setLoopingEnabled(true);
        loopSamples.seekMode = LoopSeekMode::Changed;
    } else {
        loopSamples.seekMode = LoopSeekMode::MovedOut;
    }

    if (m_pQuantizeEnabled->toBool() && loopSamples.start < loopSamples.end &&
            pBeats) {
        m_pCOBeatLoopSize->setAndConfirm(
                pBeats->numBeatsInRange(samplePosToFramePos(loopSamples.start),
                        samplePosToFramePos(loopSamples.end)));
        updateBeatLoopingControls();
    } else {
        clearActiveBeatLoop();
    }

    m_loopSamples.setValue(loopSamples);
    //qDebug() << "set loop_in to " << loopSamples.start;
}

void LoopingControl::slotLoopIn(double pressed) {
    if (!m_pTrack) {
        return;
    }

    // If loop is enabled, suspend looping and set the loop in point
    // when this button is released.
    if (m_bLoopingEnabled) {
        if (pressed > 0.0) {
            m_bAdjustingLoopIn = true;
            // Adjusting both the in and out point at the same time makes no sense
            m_bAdjustingLoopOut = false;
        } else {
            setLoopInToCurrentPosition();
            m_bAdjustingLoopIn = false;
            LoopSamples loopSamples = m_loopSamples.getValue();
            if (loopSamples.start < loopSamples.end) {
                emit loopUpdated(loopSamples.start, loopSamples.end);
            } else {
                emit loopReset();
            }
        }
    } else {
        emit loopReset();
        if (pressed > 0.0) {
            setLoopInToCurrentPosition();
        }
        m_bAdjustingLoopIn = false;
    }
}

void LoopingControl::slotLoopInGoto(double pressed) {
    if (pressed > 0.0) {
        seekAbs(static_cast<double>(m_loopSamples.getValue().start));
    }
}

void LoopingControl::setLoopOutToCurrentPosition() {
    mixxx::BeatsPointer pBeats = m_pTrack->getBeats();
    LoopSamples loopSamples = m_loopSamples.getValue();
    double quantizedBeat = -1;
    double pos = m_currentSample.getValue();
    if (m_pQuantizeEnabled->toBool() && pBeats) {
        if (m_bAdjustingLoopOut) {
            double closestBeat = m_pClosestBeat->get();
            if (closestBeat == m_currentSample.getValue()) {
                quantizedBeat = closestBeat;
            } else {
                quantizedBeat = m_pNextBeat->get();
            }
        } else {
            quantizedBeat = m_pClosestBeat->get();
        }
        if (quantizedBeat != -1) {
            pos = quantizedBeat;
        }
    }

    // If the user is trying to set a loop-out before the loop in or without
    // having a loop-in, then ignore it.
    if (loopSamples.start == kNoTrigger || pos < loopSamples.start) {
        return;
    }

    // If the loop-in and out points are set so close that the loop would be
    //  inaudible (which can happen easily with quantize-to-beat enabled,)
    //  use the smallest pre-defined beatloop instead (when possible)
    if ((pos - loopSamples.start) < MINIMUM_AUDIBLE_LOOP_SIZE) {
        if (quantizedBeat != -1 && pBeats) {
            pos = static_cast<int>(floor(framePosToSamplePos(
                    pBeats->findNthBeat(samplePosToFramePos(quantizedBeat), 1)
                            ->framePosition())));
            if (pos == -1 ||
                    (pos - loopSamples.start) < MINIMUM_AUDIBLE_LOOP_SIZE) {
                pos = loopSamples.start + MINIMUM_AUDIBLE_LOOP_SIZE;
            }
        } else {
            pos = loopSamples.start + MINIMUM_AUDIBLE_LOOP_SIZE;
        }
    }

    // set loop out position
    loopSamples.end = pos;

    m_pCOLoopEndPosition->set(loopSamples.end);

    // start looping
    if (loopSamples.start != kNoTrigger && loopSamples.end != kNoTrigger) {
        setLoopingEnabled(true);
        loopSamples.seekMode = LoopSeekMode::Changed;
    } else {
        loopSamples.seekMode = LoopSeekMode::MovedOut;
    }

    if (m_pQuantizeEnabled->toBool() && pBeats) {
        m_pCOBeatLoopSize->setAndConfirm(
                pBeats->numBeatsInRange(samplePosToFramePos(loopSamples.start),
                        samplePosToFramePos(loopSamples.end)));
        updateBeatLoopingControls();
    } else {
        clearActiveBeatLoop();
    }
    //qDebug() << "set loop_out to " << loopSamples.end;

    m_loopSamples.setValue(loopSamples);
}

void LoopingControl::setRateControl(RateControl* rateControl) {
    m_pRateControl = rateControl;
}

void LoopingControl::slotLoopOut(double pressed) {
    if (m_pTrack == nullptr) {
        return;
    }

    // If loop is enabled, suspend looping and set the loop out point
    // when this button is released.
    if (m_bLoopingEnabled) {
        if (pressed > 0.0) {
            m_bAdjustingLoopOut = true;
            // Adjusting both the in and out point at the same time makes no sense
            m_bAdjustingLoopIn = false;
        } else {
            // If this button was pressed to set the loop out point when loop
            // was disabled, that will enable looping, so avoid moving the
            // loop out point when the button is released.
            if (!m_bLoopOutPressedWhileLoopDisabled) {
                setLoopOutToCurrentPosition();
                LoopSamples loopSamples = m_loopSamples.getValue();
                if (loopSamples.start < loopSamples.end) {
                    emit loopUpdated(loopSamples.start, loopSamples.end);
                } else {
                    emit loopReset();
                }
                m_bAdjustingLoopOut = false;
            } else {
                m_bLoopOutPressedWhileLoopDisabled = false;
            }
        }
    } else {
        emit loopReset();
        if (pressed > 0.0) {
            setLoopOutToCurrentPosition();
            m_bLoopOutPressedWhileLoopDisabled = true;
        }
        m_bAdjustingLoopOut = false;
    }
}

void LoopingControl::slotLoopOutGoto(double pressed) {
    if (pressed > 0.0) {
        seekAbs(static_cast<double>(m_loopSamples.getValue().end));
    }
}

void LoopingControl::slotLoopExit(double val) {
    if (!m_pTrack || val <= 0.0) {
        return;
    }

    // If we're looping, stop looping
    if (m_bLoopingEnabled) {
        setLoopingEnabled(false);
    }
}

void LoopingControl::slotLoopEnabledValueChangeRequest(double value) {
    if (!m_pTrack) {
        return;
    }

    if (value > 0.0) {
        // Requested to set loop_enabled to 1
        if (m_bLoopingEnabled) {
            VERIFY_OR_DEBUG_ASSERT(m_pCOLoopEnabled->toBool()) {
                m_pCOLoopEnabled->setAndConfirm(1.0);
            }
        } else {
            // Looping is currently disabled, try to enable the loop. In
            // contrast to the reloop_toggle CO, we jump in no case.
            LoopSamples loopSamples = m_loopSamples.getValue();
            if (loopSamples.start != kNoTrigger && loopSamples.end != kNoTrigger &&
                    loopSamples.start <= loopSamples.end) {
                // setAndConfirm is called by setLoopingEnabled
                setLoopingEnabled(true);
            }
        }
    } else {
        // Requested to set loop_enabled to 0
        if (m_bLoopingEnabled) {
            // Looping is currently enabled, disable the loop. If loop roll
            // was active, also disable slip.
            if (m_bLoopRollActive) {
                m_pSlipEnabled->set(0);
                m_bLoopRollActive = false;
                m_activeLoopRolls.clear();
            }
            // setAndConfirm is called by setLoopingEnabled
            setLoopingEnabled(false);
        } else {
            VERIFY_OR_DEBUG_ASSERT(!m_pCOLoopEnabled->toBool()) {
                m_pCOLoopEnabled->setAndConfirm(0.0);
            }
        }
    }
}

void LoopingControl::slotReloopToggle(double val) {
    if (!m_pTrack || val <= 0.0) {
        return;
    }

    // If we're looping, stop looping
    if (m_bLoopingEnabled) {
        // If loop roll was active, also disable slip.
        if (m_bLoopRollActive) {
            m_pSlipEnabled->set(0);
            m_bLoopRollActive = false;
            m_activeLoopRolls.clear();
        }
        setLoopingEnabled(false);
        //qDebug() << "reloop_toggle looping off";
    } else {
        // If we're not looping, enable the loop. If the loop is ahead of the
        // current play position, do not jump to it.
        LoopSamples loopSamples = m_loopSamples.getValue();
        if (loopSamples.start != kNoTrigger && loopSamples.end != kNoTrigger &&
                loopSamples.start <= loopSamples.end) {
            setLoopingEnabled(true);
            if (m_currentSample.getValue() > loopSamples.end) {
                slotLoopInGoto(1);
            }
        }
        //qDebug() << "reloop_toggle looping on";
    }
}

void LoopingControl::slotReloopAndStop(double pressed) {
    if (pressed > 0) {
        m_pPlayButton->set(0.0);
        seekAbs(static_cast<double>(m_loopSamples.getValue().start));
        setLoopingEnabled(true);
    }
}

void LoopingControl::slotLoopStartPos(double pos) {
    // This slot is called before trackLoaded() for a new Track
    LoopSamples loopSamples = m_loopSamples.getValue();

    if (loopSamples.start == pos) {
        //nothing to do
        return;
    }

    clearActiveBeatLoop();

    if (pos == kNoTrigger) {
        emit loopReset();
        setLoopingEnabled(false);
    }

    loopSamples.seekMode = LoopSeekMode::MovedOut;
    loopSamples.start = pos;
    m_pCOLoopStartPosition->set(pos);

<<<<<<< HEAD
    if (loopSamples.end != kNoTrigger && loopSamples.end <= loopSamples.start) {
=======
    if (loopSamples.end != kNoTrigger &&
            loopSamples.end <= loopSamples.start) {
        emit loopReset();
>>>>>>> 5cb823e5
        loopSamples.end = kNoTrigger;
        m_pCOLoopEndPosition->set(kNoTrigger);
        setLoopingEnabled(false);
    }
    m_loopSamples.setValue(loopSamples);
}

void LoopingControl::slotLoopEndPos(double pos) {
    // This slot is called before trackLoaded() for a new Track

    LoopSamples loopSamples = m_loopSamples.getValue();
    if (loopSamples.end == pos) {
        //nothing to do
        return;
    }

    // Reject if the loop-in is not set, or if the new position is before the
    // start point (but not -1).
    if (loopSamples.start == kNoTrigger ||
            (pos != kNoTrigger && pos <= loopSamples.start)) {
        m_pCOLoopEndPosition->set(loopSamples.end);
        return;
    }

    clearActiveBeatLoop();

    if (pos == kNoTrigger) {
        emit loopReset();
        setLoopingEnabled(false);
    }
    loopSamples.end = pos;
    loopSamples.seekMode = LoopSeekMode::MovedOut;
    m_pCOLoopEndPosition->set(pos);
    m_loopSamples.setValue(loopSamples);
}

// This is called from the engine thread
void LoopingControl::notifySeek(double dNewPlaypos) {
    LoopSamples loopSamples = m_loopSamples.getValue();
    double currentSample = m_currentSample.getValue();
    if (m_bLoopingEnabled) {
        // Disable loop when we jumping out, or over a catching loop,
        // using hot cues or waveform overview.
        // Jumping to the exact end of a loop is considered jumping out.
        if (currentSample >= loopSamples.start &&
                currentSample <= loopSamples.end &&
                dNewPlaypos < loopSamples.start) {
            // jumping out of loop in backwards
            setLoopingEnabled(false);
        }
        if (currentSample <= loopSamples.end &&
                dNewPlaypos >= loopSamples.end) {
            // jumping out or to the exact end of a loop or over a catching loop forward
            setLoopingEnabled(false);
        }
    }
    EngineControl::notifySeek(dNewPlaypos);
}

void LoopingControl::setLoopingEnabled(bool enabled) {
    if (m_bLoopingEnabled == enabled) {
        return;
    }

    m_bLoopingEnabled = enabled;
    m_pCOLoopEnabled->setAndConfirm(enabled ? 1.0 : 0.0);
    BeatLoopingControl* pActiveBeatLoop = atomicLoadRelaxed(m_pActiveBeatLoop);
    if (pActiveBeatLoop != nullptr) {
        if (enabled) {
            pActiveBeatLoop->activate();
        } else {
            pActiveBeatLoop->deactivate();
        }
    }

    emit loopEnabledChanged(enabled);
}

bool LoopingControl::isLoopingEnabled() {
    return m_bLoopingEnabled;
}

void LoopingControl::trackLoaded(TrackPointer pNewTrack) {
    m_pTrack = pNewTrack;
    mixxx::BeatsPointer pBeats;
    if (pNewTrack) {
        pBeats = pNewTrack->getBeats();
    }
    trackBeatsUpdated(pBeats);
}

void LoopingControl::trackBeatsUpdated(mixxx::BeatsPointer pBeats) {
    clearActiveBeatLoop();
    if (pBeats) {
        LoopSamples loopSamples = m_loopSamples.getValue();
        if (loopSamples.start != kNoTrigger && loopSamples.end != kNoTrigger) {
            double loaded_loop_size =
                    findBeatloopSizeForLoop(loopSamples.start, loopSamples.end);
            if (loaded_loop_size != -1) {
                m_pCOBeatLoopSize->setAndConfirm(loaded_loop_size);
            }
        }
    }
}

void LoopingControl::slotBeatLoopActivate(
        BeatLoopingControl* pBeatLoopControl) {
    if (!m_pTrack) {
        return;
    }

    // Maintain the current start point if there is an active loop currently
    // looping. slotBeatLoop will update m_pActiveBeatLoop if applicable. Note,
    // this used to only maintain the current start point if a beatloop was
    // enabled. See Bug #1159243.
    slotBeatLoop(pBeatLoopControl->getSize(), m_bLoopingEnabled, true);
}

void LoopingControl::slotBeatLoopActivateRoll(
        BeatLoopingControl* pBeatLoopControl) {
    if (!m_pTrack) {
        return;
    }

    // Disregard existing loops (except beatlooprolls).
    m_pSlipEnabled->set(1);
    slotBeatLoop(pBeatLoopControl->getSize(), m_bLoopRollActive, true);
    m_bLoopRollActive = true;
    m_activeLoopRolls.push(pBeatLoopControl->getSize());
}

void LoopingControl::slotBeatLoopDeactivate(
        BeatLoopingControl* pBeatLoopControl) {
    Q_UNUSED(pBeatLoopControl);
    setLoopingEnabled(false);
}

void LoopingControl::slotBeatLoopDeactivateRoll(
        BeatLoopingControl* pBeatLoopControl) {
    pBeatLoopControl->deactivate();
    const double size = pBeatLoopControl->getSize();
    auto* i = m_activeLoopRolls.begin();
    while (i != m_activeLoopRolls.end()) {
        if (size == *i) {
            i = m_activeLoopRolls.erase(i);
        } else {
            ++i;
        }
    }

    // Make sure slip mode is not turned off if it was turned on
    // by something that was not a rolling beatloop.
    if (m_bLoopRollActive && m_activeLoopRolls.empty()) {
        setLoopingEnabled(false);
        m_pSlipEnabled->set(0);
        m_bLoopRollActive = false;
    }

    // Return to the previous beatlooproll if necessary.
    if (!m_activeLoopRolls.empty()) {
        slotBeatLoop(m_activeLoopRolls.top(), m_bLoopRollActive, true);
    }
}

void LoopingControl::clearActiveBeatLoop() {
    BeatLoopingControl* pOldBeatLoop =
            m_pActiveBeatLoop.fetchAndStoreAcquire(nullptr);
    if (pOldBeatLoop != nullptr) {
        pOldBeatLoop->deactivate();
    }
}

bool LoopingControl::currentLoopMatchesBeatloopSize() {
    mixxx::BeatsPointer pBeats = m_pTrack->getBeats();
    if (!pBeats) {
        return false;
    }

    LoopSamples loopSamples = m_loopSamples.getValue();

    // Calculate where the loop out point would be if it is a beatloop
    mixxx::FramePos beatLoopOutPoint = pBeats->findNBeatsFromFrame(
            samplePosToFramePos(loopSamples.start), m_pCOBeatLoopSize->get());

    return samplePosToFramePos(loopSamples.end) >
            beatLoopOutPoint - 1 &&
            samplePosToFramePos(loopSamples.end) <
            beatLoopOutPoint + 1;
}

double LoopingControl::findBeatloopSizeForLoop(double start, double end) const {
    mixxx::BeatsPointer pBeats = m_pTrack->getBeats();
    if (!pBeats) {
        return -1;
    }

    for (unsigned int i = 0;
            i < (sizeof(s_dBeatSizes) / sizeof(s_dBeatSizes[0]));
            ++i) {
        double beatLoopOutPoint = framePosToSamplePos(
                pBeats->findNBeatsFromFrame(samplePosToFramePos(start), s_dBeatSizes[i]));
        if (end > beatLoopOutPoint - 2 && end < beatLoopOutPoint + 2) {
            return s_dBeatSizes[i];
        }
    }
    return -1;
}

void LoopingControl::updateBeatLoopingControls() {
    // O(n) search, but there are only ~10-ish beatloop controls so this is
    // fine.
    double dBeatloopSize = m_pCOBeatLoopSize->get();
    for (BeatLoopingControl* pBeatLoopControl : qAsConst(m_beatLoops)) {
        if (pBeatLoopControl->getSize() == dBeatloopSize) {
            if (m_bLoopingEnabled) {
                pBeatLoopControl->activate();
            }
            BeatLoopingControl* pOldBeatLoop =
                    m_pActiveBeatLoop.fetchAndStoreRelease(pBeatLoopControl);
            if (pOldBeatLoop != nullptr && pOldBeatLoop != pBeatLoopControl) {
                pOldBeatLoop->deactivate();
            }
            return;
        }
    }
    // If the loop did not return from the function yet, dBeatloopSize does
    // not match any of the BeatLoopingControls' sizes.
    clearActiveBeatLoop();
}

<<<<<<< HEAD
void LoopingControl::slotBeatLoop(
        double beats, bool keepStartPoint, bool enable) {
=======
void LoopingControl::slotBeatLoop(double beats, bool keepStartPoint, bool enable) {
    // If this is a "new" loop, stop tracking saved loop changes
    if (!keepStartPoint) {
        emit loopReset();
    }

>>>>>>> 5cb823e5
    // if a seek was queued in the engine buffer move the current sample to its position
    double p_seekPosition = 0;
    if (getEngineBuffer()->getQueuedSeekPosition(&p_seekPosition)) {
        // seek position is already quantized if quantization is enabled
        m_currentSample.setValue(p_seekPosition);
    }

    double maxBeatSize =
            s_dBeatSizes[sizeof(s_dBeatSizes) / sizeof(s_dBeatSizes[0]) - 1];
    double minBeatSize = s_dBeatSizes[0];
    if (beats < 0) {
        // For now we do not handle negative beatloops.
        clearActiveBeatLoop();
        return;
    } else if (beats > maxBeatSize) {
        beats = maxBeatSize;
    } else if (beats < minBeatSize) {
        beats = minBeatSize;
    }

    int samples = static_cast<int>(m_pTrackSamples->get());
    if (samples == 0 || !m_pTrack || !m_pTrack->getBeats()) {
        clearActiveBeatLoop();
        m_pCOBeatLoopSize->setAndConfirm(beats);
        return;
    }
    mixxx::BeatsPointer pBeats = m_pTrack->getBeats();

    // Calculate the new loop start and end samples
    // give start and end defaults so we can detect problems
    LoopSamples newloopSamples = {kNoTrigger, kNoTrigger, LoopSeekMode::MovedOut};
    LoopSamples loopSamples = m_loopSamples.getValue();
    mixxx::FramePos currentFramePos = getFrameOfTrack().currentFrame;

    // Start from the current position/closest beat and
    // create the loop around X beats from there.
    if (keepStartPoint) {
        if (loopSamples.start != kNoTrigger) {
            newloopSamples.start = loopSamples.start;
        } else {
            newloopSamples.start = framePosToSamplePos(currentFramePos);
        }
    } else {
        // loop_in is set to the closest beat if quantize is on and the loop size is >= 1 beat.
        // The closest beat might be ahead of play position and will cause a catching loop.
        const auto prevNextBeats = pBeats->findPrevNextBeats(currentFramePos);
        const auto prevBeat = prevNextBeats.first->framePosition();
        const auto nextBeat = prevNextBeats.second->framePosition();

        if (m_pQuantizeEnabled->toBool() && prevBeat.getValue() != -1) {
            mixxx::FrameDiff_t beatLengthFrames = nextBeat - prevBeat;
            mixxx::FrameDiff_t loopLengthFrames = beatLengthFrames * beats;

            mixxx::FramePos closestBeatFramePos =
                    pBeats->findClosestBeat(currentFramePos);
            if (beats >= 1.0) {
                newloopSamples.start = framePosToSamplePos(closestBeatFramePos);
            } else {
                // In case of beat length less then 1 beat:
                // (| - beats, ^ - current track's position):
                //
                // ...|...................^........|...
                //
                // If we press 1/2 beatloop we want loop from 50% to 100%,
                // If I press 1/4 beatloop, we want loop from 50% to 75% etc
                mixxx::FrameDiff_t framesSinceLastBeat =
                        currentFramePos - prevBeat;

                // find the previous beat fraction and check if the current position is closer to this or the next one
                // place the new loop start to the closer one
                mixxx::FramePos previousFractionBeatFramePos = prevBeat +
                        floor(framesSinceLastBeat / loopLengthFrames) * loopLengthFrames;
                mixxx::FrameDiff_t framesSinceLastFractionBeat =
                        currentFramePos - previousFractionBeatFramePos;

                if (framesSinceLastFractionBeat <= (loopLengthFrames / 2.0)) {
                    newloopSamples.start = framePosToSamplePos(previousFractionBeatFramePos);
                } else {
                    newloopSamples.start = framePosToSamplePos(
                            previousFractionBeatFramePos + loopLengthFrames);
                }
            }

            // If running reverse, move the loop one loop size to the left.
            // Thus, the loops end will be closest to the current position
            bool reverse = false;
            if (m_pRateControl != nullptr) {
                reverse = m_pRateControl->isReverseButtonPressed();
            }
            if (reverse) {
                newloopSamples.start -= framesToSamples(loopLengthFrames);
            }
        } else {
            newloopSamples.start = framePosToSamplePos(currentFramePos);
        }
    }

    newloopSamples.end =
            framePosToSamplePos(pBeats->findNBeatsFromFrame(
                    samplePosToFramePos(newloopSamples.start), beats));

    if (newloopSamples.start >=
                    newloopSamples.end // happens when the call above fails
            || newloopSamples.end >
                    samples) { // Do not allow beat loops to go beyond the end of the track
        // If a track is loaded with beatloop_size larger than
        // the distance between the loop in point and
        // the end of the track, let beatloop_size be set to
        // a smaller size, but not get larger.
        double previousBeatloopSize = m_pCOBeatLoopSize->get();
        mixxx::FramePos previousBeatloopOutPointFramePos =
                pBeats->findNBeatsFromFrame(
                        samplePosToFramePos(newloopSamples.start),
                        previousBeatloopSize);

        if (framePosToSamplePos(previousBeatloopOutPointFramePos) < newloopSamples.start &&
                beats < previousBeatloopSize) {
            m_pCOBeatLoopSize->setAndConfirm(beats);
        }
        return;
    }

    // When loading a new track or after setting a manual loop without quantize,
    // do not resize the existing loop until beatloop_size matches
    // the size of the existing loop.
    // Do not return immediately so beatloop_size can be updated.
    bool omitResize = false;
    if (!currentLoopMatchesBeatloopSize() && !enable) {
        omitResize = true;
    }

    if (m_pCOBeatLoopSize->get() != beats) {
        m_pCOBeatLoopSize->setAndConfirm(beats);
    }

    // This check happens after setting m_pCOBeatLoopSize so
    // beatloop_size can be prepared without having a track loaded.
    if ((newloopSamples.start == kNoTrigger) ||
            (newloopSamples.end == kNoTrigger)) {
        return;
    }

    if (omitResize) {
        return;
    }

    // If resizing an inactive loop by changing beatloop_size,
    // do not seek to the adjusted loop.
    newloopSamples.seekMode = (keepStartPoint && (enable || m_bLoopingEnabled))
            ? LoopSeekMode::Changed
            : LoopSeekMode::MovedOut;

    m_loopSamples.setValue(newloopSamples);
    emit loopUpdated(newloopSamples.start, newloopSamples.end);
    m_pCOLoopStartPosition->set(newloopSamples.start);
    m_pCOLoopEndPosition->set(newloopSamples.end);

    if (enable) {
        setLoopingEnabled(true);
    }
    updateBeatLoopingControls();
}

void LoopingControl::slotBeatLoopSizeChangeRequest(double beats) {
    // slotBeatLoop will call m_pCOBeatLoopSize->setAndConfirm if
    // new beatloop_size is valid
    slotBeatLoop(beats, true, false);
}

void LoopingControl::slotBeatLoopToggle(double pressed) {
    if (pressed > 0) {
        slotBeatLoop(m_pCOBeatLoopSize->get());
    }
}

void LoopingControl::slotBeatLoopRollActivate(double pressed) {
    if (pressed > 0.0) {
        if (m_bLoopingEnabled) {
            setLoopingEnabled(false);
            // Make sure slip mode is not turned off if it was turned on
            // by something that was not a rolling beatloop.
            if (m_bLoopRollActive) {
                m_pSlipEnabled->set(0.0);
                m_bLoopRollActive = false;
                m_activeLoopRolls.clear();
            }
        } else {
            m_pSlipEnabled->set(1.0);
            slotBeatLoop(m_pCOBeatLoopSize->get());
            m_bLoopRollActive = true;
        }
    } else {
        setLoopingEnabled(false);
        // Make sure slip mode is not turned off if it was turned on
        // by something that was not a rolling beatloop.
        if (m_bLoopRollActive) {
            m_pSlipEnabled->set(0.0);
            m_bLoopRollActive = false;
            m_activeLoopRolls.clear();
        }
    }
}

void LoopingControl::slotBeatJump(double beats) {
    mixxx::BeatsPointer pBeats = m_pTrack->getBeats();
    if (!pBeats) {
        return;
    }

    LoopSamples loopSamples = m_loopSamples.getValue();
    double currentSample = m_currentSample.getValue();

    if (m_bLoopingEnabled && !m_bAdjustingLoopIn && !m_bAdjustingLoopOut &&
            loopSamples.start <= currentSample &&
            loopSamples.end >= currentSample) {
        // If inside an active loop, move loop
        slotLoopMove(beats);
    } else {
<<<<<<< HEAD
        seekAbs(framePosToSamplePos(pBeats->findNBeatsFromFrame(
                samplePosToFramePos(currentSample), beats)));
=======
        // seekExact bypasses Quantize, because a beat jump is implicit quantized
        seekExact(pBeats->findNBeatsFromSample(currentSample, beats));
>>>>>>> 5cb823e5
    }
}

void LoopingControl::slotBeatJumpForward(double pressed) {
    if (pressed != 0) {
        slotBeatJump(m_pCOBeatJumpSize->get());
    }
}

void LoopingControl::slotBeatJumpBackward(double pressed) {
    if (pressed != 0) {
        slotBeatJump(-1.0 * m_pCOBeatJumpSize->get());
    }
}

void LoopingControl::slotLoopMove(double beats) {
    const auto pBeats = m_pTrack->getBeats();
    if (!pBeats || beats == 0) {
        return;
    }
    LoopSamples loopSamples = m_loopSamples.getValue();
    if (loopSamples.start == kNoTrigger || loopSamples.end == kNoTrigger) {
        return;
    }

    if (BpmControl::getBeatContext(pBeats,
                mixxx::FramePos(m_currentSample.getValue() / mixxx::kEngineChannelCount),
                nullptr,
                nullptr,
                nullptr,
                nullptr)) {
        double new_loop_in =
                framePosToSamplePos(pBeats->findNBeatsFromFrame(
                        samplePosToFramePos(loopSamples.start), beats));
        double new_loop_out = currentLoopMatchesBeatloopSize()
                ? framePosToSamplePos(pBeats->findNBeatsFromFrame(samplePosToFramePos(new_loop_in),
                          m_pCOBeatLoopSize->get()))
                : framePosToSamplePos(pBeats->findNBeatsFromFrame(
                          samplePosToFramePos(loopSamples.end), beats));

        // The track would stop as soon as the playhead crosses track end,
        // so we don't allow moving a loop beyond end.
        // https://bugs.launchpad.net/mixxx/+bug/1799574
        if (new_loop_out > m_pTrackSamples->get()) {
            return;
        }
        // If we are looping make sure that the play head does not leave the
        // loop as a result of our adjustment.
        loopSamples.seekMode = m_bLoopingEnabled ? LoopSeekMode::Changed : LoopSeekMode::MovedOut;

        loopSamples.start = new_loop_in;
        loopSamples.end = new_loop_out;
        m_loopSamples.setValue(loopSamples);
        emit loopUpdated(loopSamples.start, loopSamples.end);
        m_pCOLoopStartPosition->set(new_loop_in);
        m_pCOLoopEndPosition->set(new_loop_out);
    }
}

// Must be called from the engine thread only
double LoopingControl::seekInsideAdjustedLoop(
        double currentSample, double old_loop_in,
        double new_loop_in, double new_loop_out) {
    if (currentSample >= new_loop_in && currentSample <= new_loop_out) {
        // playposition already is inside the loop
        return kNoTrigger;
    }
    if (currentSample < old_loop_in && currentSample <= new_loop_out) {
        // Playposition was before a catching loop and is still a catching loop
        // nothing to do
        return kNoTrigger;
    }

    double new_loop_size = new_loop_out - new_loop_in;
    DEBUG_ASSERT(new_loop_size > 0);
    double adjusted_position = currentSample;
    while (adjusted_position > new_loop_out) {
        adjusted_position -= new_loop_size;
        VERIFY_OR_DEBUG_ASSERT(adjusted_position > new_loop_in) {
            // I'm not even sure this is possible.  The new loop would have to be bigger than the
            // old loop, and the playhead was somehow outside the old loop.
            qWarning() << "SHOULDN'T HAPPEN: seekInsideAdjustedLoop couldn't find a new position --"
                       << " seeking to in point";
            adjusted_position = new_loop_in;
            break;
        }
    }
    while (adjusted_position < new_loop_in) {
        adjusted_position += new_loop_size;
        VERIFY_OR_DEBUG_ASSERT(adjusted_position < new_loop_out) {
            qWarning() << "SHOULDN'T HAPPEN: seekInsideAdjustedLoop couldn't find a new position --"
                       << " seeking to in point";
            adjusted_position = new_loop_in;
            break;
        }
    }
    if (adjusted_position != currentSample) {
        return adjusted_position;
    } else {
        return kNoTrigger;
    }
}

BeatJumpControl::BeatJumpControl(const QString& group, double size)
        : m_dBeatJumpSize(size) {
    m_pJumpForward = new ControlPushButton(
            keyForControl(group, "beatjump_%1_forward", size));
    connect(m_pJumpForward, &ControlObject::valueChanged,
            this, &BeatJumpControl::slotJumpForward,
            Qt::DirectConnection);
    m_pJumpBackward = new ControlPushButton(
            keyForControl(group, "beatjump_%1_backward", size));
    connect(m_pJumpBackward, &ControlObject::valueChanged,
            this, &BeatJumpControl::slotJumpBackward,
            Qt::DirectConnection);
}

BeatJumpControl::~BeatJumpControl() {
    delete m_pJumpForward;
    delete m_pJumpBackward;
}

void BeatJumpControl::slotJumpBackward(double pressed) {
    if (pressed > 0) {
        emit beatJump(-m_dBeatJumpSize);
    }
}

void BeatJumpControl::slotJumpForward(double pressed) {
    if (pressed > 0) {
        emit beatJump(m_dBeatJumpSize);
    }
}

LoopMoveControl::LoopMoveControl(const QString& group, double size)
        : m_dLoopMoveSize(size) {
    m_pMoveForward = new ControlPushButton(
            keyForControl(group, "loop_move_%1_forward", size));
    connect(m_pMoveForward, &ControlObject::valueChanged,
            this, &LoopMoveControl::slotMoveForward,
            Qt::DirectConnection);
    m_pMoveBackward = new ControlPushButton(
            keyForControl(group, "loop_move_%1_backward", size));
    connect(m_pMoveBackward, &ControlObject::valueChanged,
            this, &LoopMoveControl::slotMoveBackward,
            Qt::DirectConnection);
}

LoopMoveControl::~LoopMoveControl() {
    delete m_pMoveForward;
    delete m_pMoveBackward;
}

void LoopMoveControl::slotMoveBackward(double v) {
    if (v > 0) {
        emit loopMove(-m_dLoopMoveSize);
    }
}

void LoopMoveControl::slotMoveForward(double v) {
    if (v > 0) {
        emit loopMove(m_dLoopMoveSize);
    }
}

BeatLoopingControl::BeatLoopingControl(const QString& group, double size)
        : m_dBeatLoopSize(size),
          m_bActive(false) {
    // This is the original beatloop control which is now deprecated. Its value
    // is the state of the beatloop control (1 for enabled, 0 for disabled).
    m_pLegacy = new ControlPushButton(
            keyForControl(group, "beatloop_%1", size));
    m_pLegacy->setButtonMode(ControlPushButton::TOGGLE);
    connect(m_pLegacy, &ControlObject::valueChanged,
            this, &BeatLoopingControl::slotLegacy,
            Qt::DirectConnection);
    // A push-button which activates the beatloop.
    m_pActivate = new ControlPushButton(
            keyForControl(group, "beatloop_%1_activate", size));
    connect(m_pActivate, &ControlObject::valueChanged,
            this, &BeatLoopingControl::slotActivate,
            Qt::DirectConnection);
    // A push-button which toggles the beatloop as active or inactive.
    m_pToggle = new ControlPushButton(
            keyForControl(group, "beatloop_%1_toggle", size));
    connect(m_pToggle, &ControlObject::valueChanged,
            this, &BeatLoopingControl::slotToggle,
            Qt::DirectConnection);

    // A push-button which activates rolling beatloops
    m_pActivateRoll = new ControlPushButton(
            keyForControl(group, "beatlooproll_%1_activate", size));
    connect(m_pActivateRoll, &ControlObject::valueChanged,
            this, &BeatLoopingControl::slotActivateRoll,
            Qt::DirectConnection);

    // An indicator control which is 1 if the beatloop is enabled and 0 if not.
    m_pEnabled = new ControlObject(
            keyForControl(group, "beatloop_%1_enabled", size));
    m_pEnabled->setReadOnly();
}

BeatLoopingControl::~BeatLoopingControl() {
    delete m_pActivate;
    delete m_pToggle;
    delete m_pEnabled;
    delete m_pLegacy;
    delete m_pActivateRoll;
}

void BeatLoopingControl::deactivate() {
    if (m_bActive) {
        m_bActive = false;
        m_pEnabled->forceSet(0);
        m_pLegacy->set(0);
    }
}

void BeatLoopingControl::activate() {
    if (!m_bActive) {
        m_bActive = true;
        m_pEnabled->forceSet(1);
        m_pLegacy->set(1);
    }
}

void BeatLoopingControl::slotLegacy(double v) {
    //qDebug() << "slotLegacy" << m_dBeatLoopSize << "v" << v;
    if (v > 0) {
        emit activateBeatLoop(this);
    } else {
        emit deactivateBeatLoop(this);
    }
}

void BeatLoopingControl::slotActivate(double value) {
    //qDebug() << "slotActivate" << m_dBeatLoopSize << "value" << value;
    if (value == 0) {
        return;
    }
    emit activateBeatLoop(this);
}

void BeatLoopingControl::slotActivateRoll(double v) {
    //qDebug() << "slotActivateRoll" << m_dBeatLoopSize << "v" << v;
    if (v > 0) {
        emit activateBeatLoopRoll(this);
    } else {
        emit deactivateBeatLoopRoll(this);
    }
}

void BeatLoopingControl::slotToggle(double value) {
    //qDebug() << "slotToggle" << m_dBeatLoopSize << "value" << value;
    if (value == 0) {
        return;
    }
    if (m_bActive) {
        emit deactivateBeatLoop(this);
    } else {
        emit activateBeatLoop(this);
    }
}<|MERGE_RESOLUTION|>--- conflicted
+++ resolved
@@ -1,5 +1,3 @@
-#include "engine/controls/loopingcontrol.h"
-
 #include "engine/controls/loopingcontrol.h"
 
 #include <QtDebug>
@@ -8,13 +6,11 @@
 #include "control/controlpushbutton.h"
 #include "engine/controls/bpmcontrol.h"
 #include "engine/controls/enginecontrol.h"
+#include "engine/controls/loopingcontrol.h"
 #include "engine/enginebuffer.h"
 #include "moc_loopingcontrol.cpp"
 #include "preferences/usersettings.h"
-<<<<<<< HEAD
 #include "track/beats.h"
-=======
->>>>>>> 5cb823e5
 #include "track/track.h"
 #include "util/compatibility.h"
 #include "util/frameadapter.h"
@@ -539,7 +535,7 @@
         return;
     }
 
-    mixxx::BeatsPointer pBeats = m_pBeats;
+    mixxx::BeatsPointer pBeats = m_pTrack->getBeats();
     if (!pBeats) {
         return;
     }
@@ -548,7 +544,8 @@
 
     // TODO(XXX): This is not realtime safe. See this Zulip discussion for details:
     // https://mixxx.zulipchat.com/#narrow/stream/109171-development/topic/getting.20locks.20out.20of.20Beats
-    double endPosition = pBeats->findNBeatsFromSample(startPosition, beatloopSize);
+    double endPosition = framePosToSamplePos(pBeats->findNBeatsFromFrame(
+            samplePosToFramePos(startPosition), beatloopSize));
 
     setLoop(startPosition, endPosition, enabled);
 }
@@ -928,13 +925,9 @@
     loopSamples.start = pos;
     m_pCOLoopStartPosition->set(pos);
 
-<<<<<<< HEAD
-    if (loopSamples.end != kNoTrigger && loopSamples.end <= loopSamples.start) {
-=======
     if (loopSamples.end != kNoTrigger &&
             loopSamples.end <= loopSamples.start) {
         emit loopReset();
->>>>>>> 5cb823e5
         loopSamples.end = kNoTrigger;
         m_pCOLoopEndPosition->set(kNoTrigger);
         setLoopingEnabled(false);
@@ -1165,17 +1158,12 @@
     clearActiveBeatLoop();
 }
 
-<<<<<<< HEAD
-void LoopingControl::slotBeatLoop(
-        double beats, bool keepStartPoint, bool enable) {
-=======
 void LoopingControl::slotBeatLoop(double beats, bool keepStartPoint, bool enable) {
     // If this is a "new" loop, stop tracking saved loop changes
     if (!keepStartPoint) {
         emit loopReset();
     }
 
->>>>>>> 5cb823e5
     // if a seek was queued in the engine buffer move the current sample to its position
     double p_seekPosition = 0;
     if (getEngineBuffer()->getQueuedSeekPosition(&p_seekPosition)) {
@@ -1394,13 +1382,9 @@
         // If inside an active loop, move loop
         slotLoopMove(beats);
     } else {
-<<<<<<< HEAD
-        seekAbs(framePosToSamplePos(pBeats->findNBeatsFromFrame(
+        // seekExact bypasses Quantize, because a beat jump is implicit quantized
+        seekExact(framePosToSamplePos(pBeats->findNBeatsFromFrame(
                 samplePosToFramePos(currentSample), beats)));
-=======
-        // seekExact bypasses Quantize, because a beat jump is implicit quantized
-        seekExact(pBeats->findNBeatsFromSample(currentSample, beats));
->>>>>>> 5cb823e5
     }
 }
 
