--- conflicted
+++ resolved
@@ -1220,7 +1220,7 @@
     clearActiveBeatLoop();
 }
 
-mixxx::audio::FramePos LoopingControl::findQuantizedBeatloopStart(
+mixxx::audio::FramePos LoopingControl::findSnappedBeatloopStart(
         const mixxx::BeatsPointer& pBeats,
         mixxx::audio::FramePos currentPosition,
         double beats) const {
@@ -1314,49 +1314,6 @@
             newloopInfo.startPosition = currentPosition;
         }
     } else {
-<<<<<<< HEAD
-        // loop_in is set to the closest beat if snap is on and the loop size is >= 1 beat.
-        // The closest beat might be ahead of play position and will cause a catching loop.
-        mixxx::audio::FramePos prevBeatPosition;
-        mixxx::audio::FramePos nextBeatPosition;
-        pBeats->findPrevNextBeats(currentPosition, &prevBeatPosition, &nextBeatPosition, true);
-
-        if (m_pSnapEnabled->toBool() && prevBeatPosition.isValid() &&
-                nextBeatPosition.isValid()) {
-            const mixxx::audio::FrameDiff_t beatLength = nextBeatPosition - prevBeatPosition;
-
-            double loopLength = beatLength * beats;
-
-            const mixxx::audio::FramePos closestBeatPosition =
-                    pBeats->findClosestBeat(currentPosition);
-            if (beats >= 1.0) {
-                newloopInfo.startPosition = closestBeatPosition;
-            } else {
-                // In case of beat length less then 1 beat:
-                // (| - beats, ^ - current track's position):
-                //
-                // ...|...................^........|...
-                //
-                // If we press 1/2 beatloop we want loop from 50% to 100%,
-                // If I press 1/4 beatloop, we want loop from 50% to 75% etc
-                const mixxx::audio::FrameDiff_t framesSinceLastBeat =
-                        currentPosition - prevBeatPosition;
-
-                // find the previous beat fraction and check if the current position is closer to this or the next one
-                // place the new loop start to the closer one
-                const mixxx::audio::FramePos previousFractionBeatPosition =
-                        prevBeatPosition +
-                        floor(framesSinceLastBeat / loopLength) * loopLength;
-                double framesSinceLastFractionBeatPosition =
-                        currentPosition - previousFractionBeatPosition;
-
-                if (framesSinceLastFractionBeatPosition <= (loopLength / 2.0)) {
-                    newloopInfo.startPosition = previousFractionBeatPosition;
-                } else {
-                    newloopInfo.startPosition = previousFractionBeatPosition + loopLength;
-                }
-            }
-=======
         // If running reverse, move the loop one loop size to the left.
         // Thus, the loops end will be closest to the current position
         bool reverse = false;
@@ -1366,14 +1323,13 @@
         if (reverse) {
             currentPosition = pBeats->findNBeatsFromPosition(currentPosition, -beats);
         }
->>>>>>> c3f913a2
-
-        if (!m_pQuantizeEnabled->toBool()) {
+
+        if (!m_pSnapEnabled->toBool()) {
             newloopInfo.startPosition = currentPosition;
         } else {
-            // loop_in is set to the closest beat if quantize is on and the loop size is >= 1 beat.
+            // loop_in is set to the closest beat if snap is on and the loop size is >= 1 beat.
             // The closest beat might be ahead of play position and will cause a catching loop.
-            newloopInfo.startPosition = findQuantizedBeatloopStart(pBeats, currentPosition, beats);
+            newloopInfo.startPosition = findSnappedBeatloopStart(pBeats, currentPosition, beats);
         }
     }
 
