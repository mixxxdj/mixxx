#include "engine/controls/loopingcontrol.h"

#include <QtDebug>

#include "control/controlobject.h"
#include "control/controlpushbutton.h"
#include "engine/controls/bpmcontrol.h"
#include "engine/controls/enginecontrol.h"
#include "engine/controls/ratecontrol.h"
#include "engine/enginebuffer.h"
#include "moc_loopingcontrol.cpp"
#include "preferences/usersettings.h"
#include "track/track.h"
#include "util/compatibility/qatomic.h"
#include "util/make_const_iterator.h"
#include "util/math.h"

namespace {
constexpr mixxx::audio::FrameDiff_t kMinimumAudibleLoopSizeFrames = 150;

// returns true if a is valid and is fairly close to target (within +/- 1 frame).
bool positionNear(mixxx::audio::FramePos a, mixxx::audio::FramePos target) {
    return a.isValid() && a > target - 1 && a < target + 1;
}
} // namespace

double LoopingControl::s_dBeatSizes[] = { 0.03125, 0.0625, 0.125, 0.25, 0.5,
                                          1, 2, 4, 8, 16, 32, 64, 128, 256, 512 };

// Used to generate the beatloop_%SIZE, beatjump_%SIZE, and loop_move_%SIZE CO
// ConfigKeys.
ConfigKey keyForControl(const QString& group, const QString& ctrlName, double num) {
    ConfigKey key;
    key.group = group;
    key.item = ctrlName.arg(num);
    return key;
}

// static
QList<double> LoopingControl::getBeatSizes() {
    QList<double> result;
    for (unsigned int i = 0; i < (sizeof(s_dBeatSizes) / sizeof(s_dBeatSizes[0])); ++i) {
        result.append(s_dBeatSizes[i]);
    }
    return result;
}

LoopingControl::LoopingControl(const QString& group,
        UserSettingsPointer pConfig)
        : EngineControl(group, pConfig),
          m_bLoopingEnabled(false),
          m_bLoopRollActive(false),
          m_bLoopWasEnabledBeforeSlipEnable(false),
          m_bAdjustingLoopIn(false),
          m_bAdjustingLoopOut(false),
          m_bAdjustingLoopInOld(false),
          m_bAdjustingLoopOutOld(false),
          m_bLoopOutPressedWhileLoopDisabled(false) {
    m_currentPosition.setValue(mixxx::audio::kStartFramePos);
    m_pActiveBeatLoop = nullptr;
    m_pRateControl = nullptr;
    //Create loop-in, loop-out, loop-exit, and reloop/exit ControlObjects
    m_pLoopInButton = new ControlPushButton(ConfigKey(group, "loop_in"));
    connect(m_pLoopInButton, &ControlObject::valueChanged,
            this, &LoopingControl::slotLoopIn,
            Qt::DirectConnection);
    m_pLoopInButton->set(0);

    m_pLoopInGotoButton = new ControlPushButton(ConfigKey(group, "loop_in_goto"));
    connect(m_pLoopInGotoButton, &ControlObject::valueChanged,
            this, &LoopingControl::slotLoopInGoto);

    m_pLoopOutButton = new ControlPushButton(ConfigKey(group, "loop_out"));
    connect(m_pLoopOutButton, &ControlObject::valueChanged,
            this, &LoopingControl::slotLoopOut,
            Qt::DirectConnection);
    m_pLoopOutButton->set(0);

    m_pLoopOutGotoButton = new ControlPushButton(ConfigKey(group, "loop_out_goto"));
    connect(m_pLoopOutGotoButton, &ControlObject::valueChanged,
            this, &LoopingControl::slotLoopOutGoto);


    m_pLoopExitButton = new ControlPushButton(ConfigKey(group, "loop_exit"));
    connect(m_pLoopExitButton, &ControlObject::valueChanged,
            this, &LoopingControl::slotLoopExit,
            Qt::DirectConnection);
    m_pLoopExitButton->set(0);

    m_pReloopToggleButton = new ControlPushButton(ConfigKey(group, "reloop_toggle"));
    connect(m_pReloopToggleButton, &ControlObject::valueChanged,
            this, &LoopingControl::slotReloopToggle,
            Qt::DirectConnection);
    m_pReloopToggleButton->set(0);
    // The old reloop_exit name was confusing. This CO does both entering and exiting.
    m_pReloopToggleButton->addAlias(ConfigKey(group, QStringLiteral("reloop_exit")));

    m_pReloopAndStopButton = new ControlPushButton(ConfigKey(group, "reloop_andstop"));
    connect(m_pReloopAndStopButton, &ControlObject::valueChanged,
            this, &LoopingControl::slotReloopAndStop,
            Qt::DirectConnection);

    m_pCOLoopEnabled = new ControlObject(ConfigKey(group, "loop_enabled"));
    m_pCOLoopEnabled->set(0.0);
    m_pCOLoopEnabled->connectValueChangeRequest(this,
            &LoopingControl::slotLoopEnabledValueChangeRequest,
            Qt::DirectConnection);

    m_pCOLoopStartPosition =
            new ControlObject(ConfigKey(group, "loop_start_position"));
    m_pCOLoopStartPosition->set(kNoTrigger);
    connect(m_pCOLoopStartPosition, &ControlObject::valueChanged,
            this, &LoopingControl::slotLoopStartPos,
            Qt::DirectConnection);

    m_pCOLoopEndPosition =
            new ControlObject(ConfigKey(group, "loop_end_position"));
    m_pCOLoopEndPosition->set(kNoTrigger);
    connect(m_pCOLoopEndPosition, &ControlObject::valueChanged,
            this, &LoopingControl::slotLoopEndPos,
            Qt::DirectConnection);

    m_pQuantizeEnabled = ControlObject::getControl(ConfigKey(group, "quantize"));
    m_pSlipEnabled = ControlObject::getControl(ConfigKey(group, "slip_enabled"));

    // DEPRECATED: Use beatloop_size and beatloop_set instead.
    // Activates a beatloop of a specified number of beats.
    m_pCOBeatLoop = new ControlObject(ConfigKey(group, "beatloop"), false);
    connect(
            m_pCOBeatLoop,
            &ControlObject::valueChanged,
            this,
            [this](double value) { slotBeatLoop(value); },
            Qt::DirectConnection);
    m_pCOLoopAnchor = new ControlPushButton(ConfigKey(group, "loop_anchor"),
            true,
            static_cast<double>(LoopAnchorPoint::Start));
    m_pCOLoopAnchor->setButtonMode(ControlPushButton::TOGGLE);

    m_pCOBeatLoopSize = new ControlObject(ConfigKey(group, "beatloop_size"),
                                          true, false, false, 4.0);
    m_pCOBeatLoopSize->connectValueChangeRequest(this,
            &LoopingControl::slotBeatLoopSizeChangeRequest, Qt::DirectConnection);
    m_pCOBeatLoopActivate = new ControlPushButton(ConfigKey(group, "beatloop_activate"));
    connect(m_pCOBeatLoopActivate, &ControlObject::valueChanged,
            this, &LoopingControl::slotBeatLoopToggle);
    m_pCOBeatLoopRollActivate = new ControlPushButton(ConfigKey(group, "beatlooproll_activate"));
    connect(m_pCOBeatLoopRollActivate, &ControlObject::valueChanged,
            this, &LoopingControl::slotBeatLoopRollActivate);

    // Here we create corresponding beatloop_(SIZE) CO's which all call the same
    // BeatControl, but with a set value.
    for (unsigned int i = 0; i < (sizeof(s_dBeatSizes) / sizeof(s_dBeatSizes[0])); ++i) {
        BeatLoopingControl* pBeatLoop = new BeatLoopingControl(group, s_dBeatSizes[i]);
        connect(pBeatLoop, &BeatLoopingControl::activateBeatLoop,
                this, &LoopingControl::slotBeatLoopActivate,
                Qt::DirectConnection);
        connect(pBeatLoop,  &BeatLoopingControl::activateBeatLoopRoll,
                this, &LoopingControl::slotBeatLoopActivateRoll,
                Qt::DirectConnection);
        connect(pBeatLoop,  &BeatLoopingControl::deactivateBeatLoop,
                this, &LoopingControl::slotBeatLoopDeactivate,
                Qt::DirectConnection);
        connect(pBeatLoop,  &BeatLoopingControl::deactivateBeatLoopRoll,
                this, &LoopingControl::slotBeatLoopDeactivateRoll,
                Qt::DirectConnection);
        m_beatLoops.append(pBeatLoop);
    }

    m_pCOBeatJump = new ControlObject(ConfigKey(group, "beatjump"), false);
    connect(m_pCOBeatJump, &ControlObject::valueChanged,
            this, &LoopingControl::slotBeatJump, Qt::DirectConnection);
    m_pCOBeatJumpSize = new ControlObject(ConfigKey(group, "beatjump_size"),
                                          true, false, false, 4.0);
    m_pCOBeatJumpSize->connectValueChangeRequest(this,
            &LoopingControl::slotBeatJumpSizeChangeRequest,
            Qt::DirectConnection);

    m_pCOBeatJumpSizeHalve = new ControlPushButton(ConfigKey(group, "beatjump_size_halve"));
    m_pCOBeatJumpSizeHalve->setKbdRepeatable(true);
    connect(m_pCOBeatJumpSizeHalve,
            &ControlObject::valueChanged,
            this,
            &LoopingControl::slotBeatJumpSizeHalve);
    m_pCOBeatJumpSizeDouble = new ControlPushButton(ConfigKey(group, "beatjump_size_double"));
    m_pCOBeatJumpSizeDouble->setKbdRepeatable(true);
    connect(m_pCOBeatJumpSizeDouble,
            &ControlObject::valueChanged,
            this,
            &LoopingControl::slotBeatJumpSizeDouble);

    m_pCOBeatJumpForward = new ControlPushButton(ConfigKey(group, "beatjump_forward"));
    m_pCOBeatJumpForward->setKbdRepeatable(true);
    connect(m_pCOBeatJumpForward, &ControlObject::valueChanged,
            this, &LoopingControl::slotBeatJumpForward);
    m_pCOBeatJumpBackward = new ControlPushButton(ConfigKey(group, "beatjump_backward"));
    m_pCOBeatJumpBackward->setKbdRepeatable(true);
    connect(m_pCOBeatJumpBackward, &ControlObject::valueChanged,
            this, &LoopingControl::slotBeatJumpBackward);

    // Create beatjump_(SIZE) CO's which all call beatjump, but with a set
    // value.
    for (unsigned int i = 0; i < (sizeof(s_dBeatSizes) / sizeof(s_dBeatSizes[0])); ++i) {
        BeatJumpControl* pBeatJump = new BeatJumpControl(group, s_dBeatSizes[i]);
        connect(pBeatJump, &BeatJumpControl::beatJump,
                this, &LoopingControl::slotBeatJump,
                Qt::DirectConnection);
        m_beatJumps.append(pBeatJump);
    }

    m_pCOLoopMove = new ControlObject(ConfigKey(group, "loop_move"), false);
    connect(m_pCOLoopMove, &ControlObject::valueChanged,
            this, &LoopingControl::slotLoopMove, Qt::DirectConnection);

    // Create loop_move_(SIZE) CO's which all call loop_move, but with a set
    // value.
    for (unsigned int i = 0; i < (sizeof(s_dBeatSizes) / sizeof(s_dBeatSizes[0])); ++i) {
        LoopMoveControl* pLoopMove = new LoopMoveControl(group, s_dBeatSizes[i]);
        connect(pLoopMove, &LoopMoveControl::loopMove,
                this, &LoopingControl::slotLoopMove,
                Qt::DirectConnection);
        m_loopMoves.append(pLoopMove);
    }

    m_pCOLoopScale = new ControlObject(ConfigKey(group, "loop_scale"), false);
    connect(m_pCOLoopScale, &ControlObject::valueChanged,
            this, &LoopingControl::slotLoopScale);
    m_pLoopHalveButton = new ControlPushButton(ConfigKey(group, "loop_halve"));
    m_pLoopHalveButton->setKbdRepeatable(true);
    connect(m_pLoopHalveButton, &ControlObject::valueChanged,
            this, &LoopingControl::slotLoopHalve);
    m_pLoopDoubleButton = new ControlPushButton(ConfigKey(group, "loop_double"));
    m_pLoopDoubleButton->setKbdRepeatable(true);
    connect(m_pLoopDoubleButton, &ControlObject::valueChanged,
            this, &LoopingControl::slotLoopDouble);

    m_pLoopRemoveButton = new ControlPushButton(ConfigKey(group, "loop_remove"));
    m_pLoopRemoveButton->setButtonMode(ControlPushButton::TRIGGER);
    connect(m_pLoopRemoveButton,
            &ControlObject::valueChanged,
            this,
            &LoopingControl::slotLoopRemove);

    m_pPlayButton = ControlObject::getControl(ConfigKey(group, "play"));

    m_pRepeatButton = ControlObject::getControl(ConfigKey(group, "repeat"));
}

LoopingControl::~LoopingControl() {
    // TODO Use unique_ptr to manage lifetime
    delete m_pLoopOutButton;
    delete m_pLoopOutGotoButton;
    delete m_pLoopInButton;
    delete m_pLoopInGotoButton;
    delete m_pLoopExitButton;
    delete m_pReloopToggleButton;
    delete m_pReloopAndStopButton;
    delete m_pCOLoopEnabled;
    delete m_pCOLoopStartPosition;
    delete m_pCOLoopEndPosition;
    delete m_pCOLoopScale;
    delete m_pLoopHalveButton;
    delete m_pLoopDoubleButton;
    delete m_pLoopRemoveButton;

    delete m_pCOBeatLoop;
    while (!m_beatLoops.isEmpty()) {
        BeatLoopingControl* pBeatLoop = m_beatLoops.takeLast();
        delete pBeatLoop;
    }
    delete m_pCOBeatLoopSize;
    delete m_pCOLoopAnchor;
    delete m_pCOBeatLoopActivate;
    delete m_pCOBeatLoopRollActivate;

    delete m_pCOBeatJump;
    delete m_pCOBeatJumpSize;
    delete m_pCOBeatJumpSizeHalve;
    delete m_pCOBeatJumpSizeDouble;
    delete m_pCOBeatJumpForward;
    delete m_pCOBeatJumpBackward;
    while (!m_beatJumps.isEmpty()) {
        BeatJumpControl* pBeatJump = m_beatJumps.takeLast();
        delete pBeatJump;
    }

    delete m_pCOLoopMove;
    while (!m_loopMoves.isEmpty()) {
        LoopMoveControl* pLoopMove = m_loopMoves.takeLast();
        delete pLoopMove;
    }
}

void LoopingControl::slotLoopScale(double scaleFactor) {
    LoopInfo loopInfo = m_loopInfo.getValue();
    if (!loopInfo.startPosition.isValid() || !loopInfo.endPosition.isValid()) {
        return;
    }

    const mixxx::audio::FrameDiff_t loopLength =
            (loopInfo.endPosition - loopInfo.startPosition) * scaleFactor;
    const FrameInfo info = frameInfo();
    const auto trackEndPosition = info.trackEndPosition;
    if (!trackEndPosition.isValid()) {
        return;
    }

    // Abandon loops that are too short of extend beyond the end of the file.
    if (loopLength < kMinimumAudibleLoopSizeFrames ||
            loopInfo.startPosition + loopLength > trackEndPosition) {
        return;
    }

    loopInfo.endPosition = loopInfo.startPosition + loopLength;

    // TODO(XXX) we could be smarter about taking the active beatloop, scaling
    // it by the desired amount and trying to find another beatloop that matches
    // it, but for now we just clear the active beat loop if somebody scales.
    clearActiveBeatLoop();

    // Don't allow 0 samples loop, so one can still manipulate it
    if (loopInfo.endPosition == loopInfo.startPosition) {
        if ((loopInfo.endPosition + 1) >= trackEndPosition) {
            loopInfo.startPosition -= 1;
        } else {
            loopInfo.endPosition += 1;
        }
    }
    // Do not allow loops to go past the end of the song
    else if (loopInfo.endPosition > trackEndPosition) {
        loopInfo.endPosition = trackEndPosition;
    }

    // Reseek if the loop shrank out from under the playposition.
    loopInfo.seekMode = (m_bLoopingEnabled && scaleFactor < 1.0)
            ? LoopSeekMode::Changed
            : LoopSeekMode::MovedOut;

    m_loopInfo.setValue(loopInfo);
    emit loopUpdated(loopInfo.startPosition, loopInfo.endPosition);

    // Update CO for loop end marker
    m_pCOLoopEndPosition->set(loopInfo.endPosition.toEngineSamplePos());
}

void LoopingControl::slotLoopHalve(double pressed) {
    if (pressed <= 0.0) {
        return;
    }

    m_pCOBeatLoopSize->set(m_pCOBeatLoopSize->get() / 2.0);
}

void LoopingControl::slotLoopDouble(double pressed) {
    if (pressed <= 0.0) {
        return;
    }

    m_pCOBeatLoopSize->set(m_pCOBeatLoopSize->get() * 2.0);
}

void LoopingControl::process(const double dRate,
        mixxx::audio::FramePos currentPosition,
        const int iBufferSize) {
    Q_UNUSED(iBufferSize);

    const auto previousPosition = m_currentPosition.getValue();

    if (previousPosition != currentPosition) {
        m_currentPosition.setValue(currentPosition);
    } else {
        // no transport, so we have to do scheduled seeks here
        LoopInfo loopInfo = m_loopInfo.getValue();
        if (m_bLoopingEnabled &&
                !m_bAdjustingLoopIn && !m_bAdjustingLoopOut &&
                loopInfo.startPosition.isValid() &&
                loopInfo.endPosition.isValid()) {
            if (loopInfo.startPosition != m_oldLoopInfo.startPosition ||
                    loopInfo.endPosition != m_oldLoopInfo.endPosition) {
                // bool seek is only valid after the loop has changed
                if (loopInfo.seekMode == LoopSeekMode::Changed) {
                    // here the loop has changed and the play position
                    // should be moved with it
                    const auto targetPosition =
                            adjustedPositionInsideAdjustedLoop(currentPosition,
                                    dRate < 0, // reverse
                                    m_oldLoopInfo.startPosition,
                                    m_oldLoopInfo.endPosition,
                                    loopInfo.startPosition,
                                    loopInfo.endPosition);
                    if (targetPosition.isValid()) {
                        // jump immediately
                        seekAbs(targetPosition);
                    }
                }
                m_oldLoopInfo = loopInfo;
            }
        }
    }

    if (m_bAdjustingLoopIn) {
        setLoopInToCurrentPosition();
    } else if (m_bAdjustingLoopOut) {
        setLoopOutToCurrentPosition();
    }
}

mixxx::audio::FramePos LoopingControl::nextTrigger(bool reverse,
        mixxx::audio::FramePos currentPosition,
        mixxx::audio::FramePos* pTargetPosition) {
    *pTargetPosition = mixxx::audio::kInvalidFramePos;

    LoopInfo loopInfo = m_loopInfo.getValue();

    // m_bAdjustingLoopIn is true while the LoopIn button is pressed while a loop is active (slotLoopIn)
    if (m_bAdjustingLoopInOld != m_bAdjustingLoopIn) {
        m_bAdjustingLoopInOld = m_bAdjustingLoopIn;

        // When the LoopIn button is released in reverse mode we jump to the end of the loop to not fall out and disable the active loop
        // This must not happen in quantized mode. The newly set start is always ahead (in time, but behind spacially) of the current position so we don't jump.
        // Jumping to the end is then handled when the loop's start is reached later in this function.
        if (reverse && !m_bAdjustingLoopIn && !m_pQuantizeEnabled->toBool()) {
            m_oldLoopInfo = loopInfo;
            *pTargetPosition = loopInfo.endPosition;
            return currentPosition;
        }
    }

    // m_bAdjustingLoopOut is true while the LoopOut button is pressed while a loop is active (slotLoopOut)
    if (m_bAdjustingLoopOutOld != m_bAdjustingLoopOut) {
        m_bAdjustingLoopOutOld = m_bAdjustingLoopOut;

        // When the LoopOut button is released in forward mode we jump to the start of the loop to not fall out and disable the active loop
        // This must not happen in quantized mode. The newly set end is always ahead of the current position so we don't jump.
        // Jumping to the start is then handled when the loop's end is reached later in this function.
        if (!reverse && !m_bAdjustingLoopOut && !m_pQuantizeEnabled->toBool()) {
            m_oldLoopInfo = loopInfo;
            *pTargetPosition = loopInfo.startPosition;
            return currentPosition;
        }
    }

    if (m_bLoopingEnabled &&
            loopInfo.startPosition.isValid() &&
            loopInfo.endPosition.isValid()) {
        if (!m_bAdjustingLoopIn && !m_bAdjustingLoopOut) {
            if (loopInfo.startPosition != m_oldLoopInfo.startPosition ||
                    loopInfo.endPosition != m_oldLoopInfo.endPosition) {
                // bool seek is only valid after the loop has changed
                switch (loopInfo.seekMode) {
                case LoopSeekMode::Changed:
                    // here the loop has changed and the play position
                    // should be moved with it
                    *pTargetPosition = adjustedPositionInsideAdjustedLoop(currentPosition,
                            reverse,
                            m_oldLoopInfo.startPosition,
                            m_oldLoopInfo.endPosition,
                            loopInfo.startPosition,
                            loopInfo.endPosition);
                    break;
                case LoopSeekMode::MovedOut: {
                    bool movedOut = false;
                    // Check if we have moved out of the loop, before we could enable it
                    if (reverse) {
                        if (loopInfo.startPosition > currentPosition) {
                            movedOut = true;
                        }
                    } else {
                        if (loopInfo.endPosition < currentPosition) {
                            movedOut = true;
                        }
                    }
                    if (movedOut) {
                        *pTargetPosition = adjustedPositionInsideAdjustedLoop(currentPosition,
                                reverse,
                                loopInfo.startPosition,
                                loopInfo.endPosition,
                                loopInfo.startPosition,
                                loopInfo.endPosition);
                    }
                    break;
                }
                case LoopSeekMode::None:
                    // Nothing to do here. This is used for enabling saved loops
                    // which we want to do without jumping to the loop start
                    // position.
                    break;
                }
                m_oldLoopInfo = loopInfo;
                if (pTargetPosition->isValid()) {
                    // jump immediately
                    return currentPosition;
                }
            }
            if (reverse) {
                *pTargetPosition = loopInfo.endPosition;
                return loopInfo.startPosition;
            } else {
                *pTargetPosition = loopInfo.startPosition;
                return loopInfo.endPosition;
            }
        } else {
            // LOOP in or out button is pressed for adjusting.
            // Jump back to loop start, when reaching the track end this
            // prevents that the track stops outside the adjusted loop.
            if (!reverse) {
                if (m_bAdjustingLoopIn) {
                    // Just in case the user does not release loop-in in time.
                    *pTargetPosition = m_oldLoopInfo.startPosition;
                    return loopInfo.endPosition;
                }
                const FrameInfo info = frameInfo();
                *pTargetPosition = loopInfo.startPosition;
                return info.trackEndPosition;
            } else {
                if (m_bAdjustingLoopOut) {
                    // Just in case the user does not release loop-out in time.
                    *pTargetPosition = m_oldLoopInfo.endPosition;
                    return loopInfo.startPosition;
                }
            }
        }
    }

    // Return trigger if repeat is enabled
    if (m_pRepeatButton->toBool()) {
        const FrameInfo info = frameInfo();
        if (reverse) {
            *pTargetPosition = info.trackEndPosition;
            return mixxx::audio::kStartFramePos;
        } else {
            *pTargetPosition = mixxx::audio::kStartFramePos;
            return info.trackEndPosition;
        }
    }

    return mixxx::audio::kInvalidFramePos;
}

double LoopingControl::getTrackSamples() const {
    const FrameInfo info = frameInfo();
    return info.trackEndPosition.toEngineSamplePos();
}

void LoopingControl::hintReader(gsl::not_null<HintVector*> pHintList) {
    LoopInfo loopInfo = m_loopInfo.getValue();
    Hint loop_hint;
    // If the loop is enabled, then this is high priority because we will loop
    // sometime potentially very soon! The current audio itself is priority 1,
    // but we will issue ourselves at priority 2.
    if (m_bLoopingEnabled) {
        // If we're looping, hint the loop in and loop out, in case we reverse
        // into it. We could save information from process to tell which
        // direction we're going in, but that this is much simpler, and hints
        // aren't that bad to make anyway.
        if (loopInfo.startPosition.isValid()) {
            loop_hint.type = Hint::Type::LoopStartEnabled;
            loop_hint.frame = static_cast<SINT>(
                    loopInfo.startPosition.toLowerFrameBoundary().value());
            loop_hint.frameCount = Hint::kFrameCountForward;
            pHintList->append(loop_hint);
        }
        if (loopInfo.endPosition.isValid()) {
            loop_hint.type = Hint::Type::LoopEndEnabled;
            loop_hint.frame = static_cast<SINT>(
                    loopInfo.endPosition.toUpperFrameBoundary().value());
            loop_hint.frameCount = Hint::kFrameCountBackward;
            pHintList->append(loop_hint);
        }
    } else {
        if (loopInfo.startPosition.isValid()) {
            loop_hint.type = Hint::Type::LoopStart;
            loop_hint.frame = static_cast<SINT>(
                    loopInfo.startPosition.toLowerFrameBoundary().value());
            loop_hint.frameCount = Hint::kFrameCountForward;
            pHintList->append(loop_hint);
        }
        // We anticipate a potential loop being set from its end point
        mixxx::BeatsPointer pBeats = m_pBeats;
        if (!pBeats) {
            return;
        }
        double beats = m_pCOBeatLoopSize->get();
        bool quantize = m_pQuantizeEnabled->toBool();
        auto currentPosition = !quantize
                ? m_currentPosition.getValue()
                : findQuantizedBeatloopStart(
                          pBeats, m_currentPosition.getValue(), beats);
        loop_hint.type = Hint::Type::LoopStart;
        loop_hint.frame = static_cast<SINT>(
                pBeats->findNBeatsFromPosition(currentPosition, -beats)
                        .toLowerFrameBoundary()
                        .value());
        loop_hint.frameCount = Hint::kFrameCountForward;
    }
}

mixxx::audio::FramePos LoopingControl::getSyncPositionInsideLoop(
        mixxx::audio::FramePos requestedPlayPosition,
        mixxx::audio::FramePos syncedPlayPosition) {
    // no loop, no adjustment
    if (!m_bLoopingEnabled) {
        return syncedPlayPosition;
    }

    const LoopInfo loopInfo = m_loopInfo.getValue();

    // if the request itself is outside loop do nothing
    // loop will be disabled later by notifySeek(...) as is was explicitly requested by the user
    // if the requested position is the exact end of a loop it should also be disabled later by notifySeek(...)
    if (requestedPlayPosition < loopInfo.startPosition ||
            requestedPlayPosition >= loopInfo.endPosition) {
        return syncedPlayPosition;
    }

    // the requested position is inside the loop (e.g hotcue at start)
    const mixxx::audio::FrameDiff_t loopSizeFrames = loopInfo.endPosition - loopInfo.startPosition;

    // the synced position is in front of the loop
    // adjust the synced position to same amount in front of the loop end
    if (syncedPlayPosition < loopInfo.startPosition) {
        mixxx::audio::FrameDiff_t adjustment = loopInfo.startPosition - syncedPlayPosition;

        // prevents jumping in front of the loop if loop is smaller than adjustment
        adjustment = fmod(adjustment, loopSizeFrames);

        // if the synced position is exactly the start of the loop we would end up at the exact end
        // as this would disable the loop in notifySeek() replace it with the start of the loop
        if (adjustment == 0) {
            return loopInfo.startPosition;
        }
        return loopInfo.endPosition - adjustment;
    }

    // the synced position is behind the loop
    // adjust the synced position to same amount behind the loop start
    if (syncedPlayPosition >= loopInfo.endPosition) {
        mixxx::audio::FrameDiff_t adjustment = syncedPlayPosition - loopInfo.endPosition;

        // prevents jumping behind the loop if loop is smaller than adjustment
        adjustment = fmod(adjustment, loopSizeFrames);

        return loopInfo.startPosition + adjustment;
    }

    // both, requested and synced position are inside the loop -> do nothing
    return syncedPlayPosition;
}

void LoopingControl::setBeatLoop(mixxx::audio::FramePos startPosition, bool enabled) {
    VERIFY_OR_DEBUG_ASSERT(startPosition.isValid()) {
        return;
    }

    mixxx::BeatsPointer pBeats = m_pBeats;
    if (!pBeats) {
        return;
    }

    double beatloopSize = m_pCOBeatLoopSize->get();

    // TODO(XXX): This is not realtime safe. See this Zulip discussion for details:
    // https://mixxx.zulipchat.com/#narrow/stream/109171-development/topic/getting.20locks.20out.20of.20Beats
    const auto endPosition = pBeats->findNBeatsFromPosition(startPosition, beatloopSize);
    if (endPosition.isValid()) {
        setLoop(startPosition, endPosition, enabled);
    }
}

void LoopingControl::setLoop(mixxx::audio::FramePos startPosition,
        mixxx::audio::FramePos endPosition,
        bool enabled) {
    VERIFY_OR_DEBUG_ASSERT(startPosition.isValid() && endPosition.isValid() &&
            startPosition < endPosition) {
        return;
    }

    LoopInfo loopInfo = m_loopInfo.getValue();
    if (loopInfo.startPosition != startPosition || loopInfo.endPosition != endPosition) {
        // Copy saved loop parameters to active loop
        loopInfo.startPosition = startPosition;
        loopInfo.endPosition = endPosition;
        loopInfo.seekMode = LoopSeekMode::None;
        clearActiveBeatLoop();
        m_loopInfo.setValue(loopInfo);
        m_pCOLoopStartPosition->set(loopInfo.startPosition.toEngineSamplePos());
        m_pCOLoopEndPosition->set(loopInfo.endPosition.toEngineSamplePos());
    }
    setLoopingEnabled(enabled);

    // Seek back to loop in position if we're already behind the loop end.
    //
    // TODO(Holzhaus): This needs to be reverted as soon as GUI controls for
    // controlling saved loop behaviour are in place, because this change makes
    // saved loops very risky to use and might potentially mess up your mix.
    // See https://github.com/mixxxdj/mixxx/pull/2194#issuecomment-721847833
    // for details.
    if (enabled && m_currentPosition.getValue() > loopInfo.endPosition) {
        slotLoopInGoto(1);
    }

    // Don't allow loop size widget setting to trigger creation of another loop.
    m_pCOBeatLoopSize->blockSignals(true);
    m_pCOBeatLoopSize->setAndConfirm(findBeatloopSizeForLoop(startPosition, endPosition));
    m_pCOBeatLoopSize->blockSignals(false);
}

void LoopingControl::setLoopInToCurrentPosition() {
    // set loop-in position
    const mixxx::BeatsPointer pBeats = m_pBeats;
    LoopInfo loopInfo = m_loopInfo.getValue();
    mixxx::audio::FramePos quantizedBeatPosition;
    const FrameInfo info = frameInfo();
    // Note: currentPos can be past the end of the track, in the padded
    // silence of the last buffer. This position might be not reachable in
    // a future runs, depending on the buffering.
    mixxx::audio::FramePos position = math_min(info.currentPosition, info.trackEndPosition);
    if (m_pQuantizeEnabled->toBool() && pBeats) {
        mixxx::audio::FramePos prevBeatPosition;
        mixxx::audio::FramePos nextBeatPosition;
        if (pBeats->findPrevNextBeats(position, &prevBeatPosition, &nextBeatPosition, false)) {
            // both beat positions are valid
            mixxx::audio::FramePos closestBeatPosition =
                    (nextBeatPosition - position > position - prevBeatPosition)
                    ? prevBeatPosition
                    : nextBeatPosition;
            if (m_bAdjustingLoopIn) {
                if (closestBeatPosition == position) {
                    quantizedBeatPosition = closestBeatPosition;
                } else {
                    quantizedBeatPosition = prevBeatPosition;
                }
            } else {
                if (closestBeatPosition > info.trackEndPosition) {
                    quantizedBeatPosition = prevBeatPosition;
                } else {
                    quantizedBeatPosition = closestBeatPosition;
                }
            }
            position = quantizedBeatPosition;
        }
    }

    // Reset the loop out position if it is before the loop in so that loops
    // cannot be inverted.
    if (loopInfo.endPosition.isValid() && loopInfo.endPosition <= position) {
        loopInfo.endPosition = mixxx::audio::kInvalidFramePos;
        m_pCOLoopEndPosition->set(loopInfo.endPosition.toEngineSamplePosMaybeInvalid());
        if (m_bLoopingEnabled) {
            setLoopingEnabled(false);
        }
    }

    // If we're looping and the loop-in and out points are now so close
    //  that the loop would be inaudible, set the in point to the smallest
    //  pre-defined beatloop size instead (when possible)
    if (loopInfo.endPosition.isValid() &&
            (loopInfo.endPosition - position) < kMinimumAudibleLoopSizeFrames) {
        if (quantizedBeatPosition.isValid() && pBeats) {
            position = pBeats->findNthBeat(quantizedBeatPosition, -2);
            if (!position.isValid() ||
                    (loopInfo.endPosition - position) <
                            kMinimumAudibleLoopSizeFrames) {
                position = loopInfo.endPosition - kMinimumAudibleLoopSizeFrames;
            }
        } else {
            position = loopInfo.endPosition - kMinimumAudibleLoopSizeFrames;
        }
    }

    loopInfo.startPosition = position;

    m_pCOLoopStartPosition->set(loopInfo.startPosition.toEngineSamplePosMaybeInvalid());

    // start looping
    if (loopInfo.startPosition.isValid() && loopInfo.endPosition.isValid()) {
        setLoopingEnabled(true);
        loopInfo.seekMode = LoopSeekMode::Changed;
    } else {
        loopInfo.seekMode = LoopSeekMode::MovedOut;
    }

    if (m_pQuantizeEnabled->toBool() && loopInfo.startPosition.isValid() &&
            loopInfo.endPosition.isValid() &&
            loopInfo.startPosition < loopInfo.endPosition && pBeats) {
        m_pCOBeatLoopSize->setAndConfirm(pBeats->numBeatsInRange(
                loopInfo.startPosition, loopInfo.endPosition));
        updateBeatLoopingControls();
    } else {
        clearActiveBeatLoop();
    }

    m_loopInfo.setValue(loopInfo);
    //qDebug() << "set loop_in to " << loopInfo.startPosition;
}

// Clear the last active loop while saved loop (cue + info) remains untouched
void LoopingControl::slotLoopRemove() {
    setLoopingEnabled(false);
    LoopInfo loopInfo;
    m_loopInfo.setValue(loopInfo);
    m_oldLoopInfo = loopInfo;
    m_pCOLoopStartPosition->set(loopInfo.startPosition.toEngineSamplePosMaybeInvalid());
    m_pCOLoopEndPosition->set(loopInfo.endPosition.toEngineSamplePosMaybeInvalid());
    // The loop cue is stored by BaseTrackPlayerImpl::unloadTrack()
    // if the loop is valid, else it is removed.
    // We remove it here right away so the loop is not restored
    // when the track is loaded to another player in the meantime.
    auto pLoadedTrack = getEngineBuffer()->getLoadedTrack();
    if (!pLoadedTrack) {
        return;
    }
    const QList<CuePointer> cuePoints = pLoadedTrack->getCuePoints();
    for (const auto& pCue : cuePoints) {
        if (pCue->getType() == mixxx::CueType::Loop && pCue->getHotCue() == Cue::kNoHotCue) {
            pLoadedTrack->removeCue(pCue);
            return;
        }
    }
}

void LoopingControl::slotLoopIn(double pressed) {
    if (!m_pTrack) {
        return;
    }

    // If loop is enabled, suspend looping and set the loop in point
    // when this button is released.
    if (m_bLoopingEnabled) {
        if (pressed > 0.0) {
            m_bAdjustingLoopIn = true;
            // Adjusting both the in and out point at the same time makes no sense
            m_bAdjustingLoopOut = false;
        } else {
            setLoopInToCurrentPosition();
            m_bAdjustingLoopIn = false;
            LoopInfo loopInfo = m_loopInfo.getValue();
            if (loopInfo.startPosition < loopInfo.endPosition) {
                emit loopUpdated(loopInfo.startPosition, loopInfo.endPosition);
            } else {
                emit loopReset();
            }
        }
    } else {
        emit loopReset();
        if (pressed > 0.0) {
            setLoopInToCurrentPosition();
        }
        m_bAdjustingLoopIn = false;
    }
}

void LoopingControl::slotLoopInGoto(double pressed) {
    if (pressed == 0.0) {
        return;
    }

    const auto loopInPosition = m_loopInfo.getValue().startPosition;
    if (loopInPosition.isValid()) {
        seekAbs(loopInPosition);
    }
}

void LoopingControl::setLoopOutToCurrentPosition() {
    mixxx::BeatsPointer pBeats = m_pBeats;
    LoopInfo loopInfo = m_loopInfo.getValue();
    mixxx::audio::FramePos quantizedBeatPosition;
    FrameInfo info = frameInfo();
    // Note: currentPos can be past the end of the track, in the padded
    // silence of the last buffer. This position might be not reachable in
    // a future runs, depending on the buffering.
    mixxx::audio::FramePos position = math_min(info.currentPosition, info.trackEndPosition);
    if (m_pQuantizeEnabled->toBool() && pBeats) {
        mixxx::audio::FramePos prevBeatPosition;
        mixxx::audio::FramePos nextBeatPosition;
        if (pBeats->findPrevNextBeats(position, &prevBeatPosition, &nextBeatPosition, false)) {
            // both beat positions are valid
            const mixxx::audio::FramePos closestBeatPosition =
                    (nextBeatPosition - position > position - prevBeatPosition)
                    ? prevBeatPosition
                    : nextBeatPosition;
            if (m_bAdjustingLoopOut) {
                if (closestBeatPosition == position) {
                    quantizedBeatPosition = closestBeatPosition;
                } else {
                    if (nextBeatPosition > info.trackEndPosition) {
                        quantizedBeatPosition = prevBeatPosition;
                    } else {
                        quantizedBeatPosition = nextBeatPosition;
                    }
                }
            } else {
                if (closestBeatPosition > info.trackEndPosition) {
                    quantizedBeatPosition = prevBeatPosition;
                } else {
                    quantizedBeatPosition = closestBeatPosition;
                }
            }
            // Note: with quantize enabled and playpos AFTER an inactive loop,
            // the new loop_out might snap to the exact the same position as before.
            // Then m_oldLoopInfo would be unchanged and process() would not seek back
            // inside the loop, so we would (re)create and activate a loop
            // we'd never reach (when playing forward).
            // Invalidate the old loop end so adjustedPositionInsideAdjustedLoop()
            // will return a position inside the new/old loop.
            if (position > quantizedBeatPosition &&
                    quantizedBeatPosition == m_oldLoopInfo.endPosition) {
                m_oldLoopInfo.endPosition = mixxx::audio::kInvalidFramePos;
            }
            position = quantizedBeatPosition;
        }
    }

    // If the user is trying to set a loop-out before the loop in or without
    // having a loop-in, then ignore it.
    if (!loopInfo.startPosition.isValid() || position <= loopInfo.startPosition) {
        return;
    }

    // If the loop-in and out points are set so close that the loop would be
    // inaudible (which can happen easily with quantize-to-beat enabled,)
    // use the smallest pre-defined beatloop instead (when possible)
    if ((position - loopInfo.startPosition) < kMinimumAudibleLoopSizeFrames) {
        if (quantizedBeatPosition.isValid() && pBeats) {
            position = pBeats->findNthBeat(quantizedBeatPosition, 2);
            if (!position.isValid() ||
                    (position - loopInfo.startPosition) <
                            kMinimumAudibleLoopSizeFrames) {
                position = loopInfo.startPosition + kMinimumAudibleLoopSizeFrames;
            }
        } else {
            position = loopInfo.startPosition + kMinimumAudibleLoopSizeFrames;
        }
    }

    // set loop out position
    loopInfo.endPosition = position;

    m_pCOLoopEndPosition->set(loopInfo.endPosition.toEngineSamplePosMaybeInvalid());

    // start looping
    if (loopInfo.startPosition.isValid() && loopInfo.endPosition.isValid()) {
        setLoopingEnabled(true);
        loopInfo.seekMode = LoopSeekMode::Changed;
    } else {
        loopInfo.seekMode = LoopSeekMode::MovedOut;
    }

    if (m_pQuantizeEnabled->toBool() && pBeats) {
        m_pCOBeatLoopSize->setAndConfirm(pBeats->numBeatsInRange(
                loopInfo.startPosition, loopInfo.endPosition));
        updateBeatLoopingControls();
    } else {
        clearActiveBeatLoop();
    }
    //qDebug() << "set loop_out to " << loopInfo.endPosition;

    m_loopInfo.setValue(loopInfo);
}

void LoopingControl::setRateControl(RateControl* rateControl) {
    m_pRateControl = rateControl;
}

void LoopingControl::slotLoopOut(double pressed) {
    if (m_pTrack == nullptr) {
        return;
    }

    // If loop is enabled, suspend looping and set the loop out point
    // when this button is released.
    if (m_bLoopingEnabled) {
        if (pressed > 0.0) {
            m_bAdjustingLoopOut = true;
            // Adjusting both the in and out point at the same time makes no sense
            m_bAdjustingLoopIn = false;
        } else {
            // If this button was pressed to set the loop out point when loop
            // was disabled, that will enable looping, so avoid moving the
            // loop out point when the button is released.
            if (!m_bLoopOutPressedWhileLoopDisabled) {
                setLoopOutToCurrentPosition();
                LoopInfo loopInfo = m_loopInfo.getValue();
                if (loopInfo.startPosition < loopInfo.endPosition) {
                    emit loopUpdated(loopInfo.startPosition, loopInfo.endPosition);
                } else {
                    emit loopReset();
                }
                m_bAdjustingLoopOut = false;
            } else {
                m_bLoopOutPressedWhileLoopDisabled = false;
            }
        }
    } else {
        emit loopReset();
        if (pressed > 0.0) {
            setLoopOutToCurrentPosition();
            m_bLoopOutPressedWhileLoopDisabled = true;
        }
        m_bAdjustingLoopOut = false;
    }
}

void LoopingControl::slotLoopOutGoto(double pressed) {
    if (pressed == 0.0) {
        return;
    }

    const auto loopOutPosition = m_loopInfo.getValue().endPosition;
    if (loopOutPosition.isValid()) {
        seekAbs(loopOutPosition);
    }
}

void LoopingControl::slotLoopExit(double val) {
    if (!m_pTrack || val <= 0.0) {
        return;
    }

    // If we're looping, stop looping
    if (m_bLoopingEnabled) {
        setLoopingEnabled(false);
    }
}

void LoopingControl::slotLoopEnabledValueChangeRequest(double value) {
    if (!m_pTrack) {
        return;
    }

    if (value > 0.0) {
        // Requested to set loop_enabled to 1
        if (m_bLoopingEnabled) {
            VERIFY_OR_DEBUG_ASSERT(m_pCOLoopEnabled->toBool()) {
                m_pCOLoopEnabled->setAndConfirm(1.0);
            }
        } else {
            // Looping is currently disabled, try to enable the loop. In
            // contrast to the reloop_toggle CO, we jump in no case.
            LoopInfo loopInfo = m_loopInfo.getValue();
            if (loopInfo.startPosition.isValid() &&
                    loopInfo.endPosition.isValid() &&
                    loopInfo.startPosition <= loopInfo.endPosition) {
                // setAndConfirm is called by setLoopingEnabled
                setLoopingEnabled(true);
            }
        }
    } else {
        // Requested to set loop_enabled to 0
        if (m_bLoopingEnabled) {
            // Looping is currently enabled, disable the loop. If loop roll
            // was active, also disable slip.
            if (m_bLoopRollActive) {
                m_pSlipEnabled->set(0);
                m_bLoopRollActive = false;
                m_activeLoopRolls.clear();
            }
            // setAndConfirm is called by setLoopingEnabled
            setLoopingEnabled(false);
        } else {
            VERIFY_OR_DEBUG_ASSERT(!m_pCOLoopEnabled->toBool()) {
                m_pCOLoopEnabled->setAndConfirm(0.0);
            }
        }
    }
}

void LoopingControl::slotReloopToggle(double val) {
    if (!m_pTrack || val <= 0.0) {
        return;
    }

    // If we're looping, stop looping
    if (m_bLoopingEnabled) {
        // If loop roll was active, also disable slip.
        if (m_bLoopRollActive) {
            m_pSlipEnabled->set(0);
            m_bLoopRollActive = false;
            m_activeLoopRolls.clear();
        }
        setLoopingEnabled(false);
        //qDebug() << "reloop_toggle looping off";
    } else {
        // If we're not looping, enable the loop. If the loop is ahead of the
        // current play position, do not jump to it.
        LoopInfo loopInfo = m_loopInfo.getValue();
        if (loopInfo.startPosition.isValid() &&
                loopInfo.endPosition.isValid() &&
                loopInfo.startPosition <= loopInfo.endPosition) {
            setLoopingEnabled(true);
            if (m_currentPosition.getValue() > loopInfo.endPosition) {
                slotLoopInGoto(1);
            }
        }
        //qDebug() << "reloop_toggle looping on";
    }
}

void LoopingControl::slotReloopAndStop(double pressed) {
    if (pressed == 0.0) {
        return;
    }

    m_pPlayButton->set(0.0);

    const auto loopInPosition = m_loopInfo.getValue().startPosition;
    if (loopInPosition.isValid()) {
        seekAbs(loopInPosition);
    }
    setLoopingEnabled(true);
}

void LoopingControl::slotLoopStartPos(double positionSamples) {
    // This slot is called before trackLoaded() for a new Track

    LoopInfo loopInfo = m_loopInfo.getValue();

    {
        const auto position =
                mixxx::audio::FramePos::fromEngineSamplePosMaybeInvalid(
                        positionSamples);
        if (loopInfo.startPosition == position) {
            // Nothing to do
            return;
        }
        loopInfo.startPosition = position;
    }

    loopInfo.seekMode = LoopSeekMode::MovedOut;

    clearActiveBeatLoop();

    if (!loopInfo.startPosition.isValid()) {
        emit loopReset();
        setLoopingEnabled(false);
    } else if (loopInfo.endPosition.isValid() && loopInfo.endPosition <= loopInfo.startPosition) {
        emit loopReset();
        loopInfo.endPosition = mixxx::audio::kInvalidFramePos;
        m_pCOLoopEndPosition->set(kNoTrigger);
        setLoopingEnabled(false);
    }

    m_pCOLoopStartPosition->set(loopInfo.startPosition.toEngineSamplePosMaybeInvalid());
    m_loopInfo.setValue(loopInfo);
}

void LoopingControl::slotLoopEndPos(double positionSamples) {
    // This slot is called before trackLoaded() for a new Track
    const auto position = mixxx::audio::FramePos::fromEngineSamplePosMaybeInvalid(positionSamples);

    LoopInfo loopInfo = m_loopInfo.getValue();
    if (position.isValid() && loopInfo.endPosition == position) {
        //nothing to do
        return;
    }

    // Reject if the loop-in is not set, or if the new position is before the
    // start point (but not -1).
    if (position.isValid() &&
            (!loopInfo.startPosition.isValid() || position <= loopInfo.startPosition)) {
        m_pCOLoopEndPosition->set(loopInfo.endPosition.toEngineSamplePosMaybeInvalid());
        return;
    }

    clearActiveBeatLoop();

    if (!position.isValid()) {
        emit loopReset();
        setLoopingEnabled(false);
    }
    loopInfo.endPosition = position;
    loopInfo.seekMode = LoopSeekMode::MovedOut;
    m_pCOLoopEndPosition->set(position.toEngineSamplePosMaybeInvalid());
    m_loopInfo.setValue(loopInfo);
}

// This is called from the engine thread
void LoopingControl::notifySeek(mixxx::audio::FramePos newPosition) {
    // Leave loop alone if we're in slip mode and if it was turned on
    // by something that was not a rolling beatloop.
    if (m_pSlipEnabled->toBool() && !m_bLoopRollActive) {
        return;
    }

    LoopInfo loopInfo = m_loopInfo.getValue();
    const auto currentPosition = m_currentPosition.getValue();
    VERIFY_OR_DEBUG_ASSERT(m_pRateControl) {
        qWarning() << "LoopingControl: RateControl not set!";
        return;
    }
    bool reverse = m_pRateControl->isReverseButtonPressed();
    if (m_bLoopingEnabled) {
        // Disable loop when we jumping out, or over a catching loop,
        // using hot cues or waveform overview.
        // Jumping to the exact end of a loop is considered jumping out.
        if (currentPosition >= loopInfo.startPosition &&
                currentPosition <= loopInfo.endPosition) {
            if ((reverse && newPosition > loopInfo.endPosition) ||
                    (!reverse && newPosition < loopInfo.startPosition)) {
                // jumping out of loop in "backwards"
                setLoopingEnabled(false);
            }
        }
        if ((reverse && currentPosition >= loopInfo.startPosition &&
                    newPosition <= loopInfo.startPosition) ||
                (!reverse && currentPosition <= loopInfo.endPosition &&
                        newPosition >= loopInfo.endPosition)) {
            // jumping out or to the exact "end" of a loop or
            // over a catching loop "forward"
            setLoopingEnabled(false);
        }
    }
}

void LoopingControl::setLoopingEnabled(bool enabled) {
    m_bLoopWasEnabledBeforeSlipEnable =
            !m_pSlipEnabled->toBool() && enabled && !m_bLoopRollActive;
    if (m_bLoopingEnabled == enabled) {
        return;
    }

    m_bLoopingEnabled = enabled;
    m_pCOLoopEnabled->setAndConfirm(enabled ? 1.0 : 0.0);
    BeatLoopingControl* pActiveBeatLoop = atomicLoadRelaxed(m_pActiveBeatLoop);
    if (pActiveBeatLoop != nullptr) {
        if (enabled) {
            pActiveBeatLoop->activate();
        } else {
            pActiveBeatLoop->deactivate();
        }
    }

    emit loopEnabledChanged(enabled);
}

void LoopingControl::trackLoaded(TrackPointer pNewTrack) {
    m_pTrack = pNewTrack;
    mixxx::BeatsPointer pBeats;
    if (pNewTrack) {
        pBeats = pNewTrack->getBeats();
    }
    trackBeatsUpdated(pBeats);
}

void LoopingControl::trackBeatsUpdated(mixxx::BeatsPointer pBeats) {
    clearActiveBeatLoop();
    m_pBeats = pBeats;
    if (m_pBeats) {
        LoopInfo loopInfo = m_loopInfo.getValue();
        if (loopInfo.startPosition.isValid() && loopInfo.endPosition.isValid()) {
            double loaded_loop_size = findBeatloopSizeForLoop(
                    loopInfo.startPosition, loopInfo.endPosition);
            if (loaded_loop_size != -1) {
                m_pCOBeatLoopSize->setAndConfirm(loaded_loop_size);
            }
        }
    }
}

void LoopingControl::slotBeatLoopActivate(
        BeatLoopingControl* pBeatLoopControl, LoopAnchorPoint forcedAnchor) {
    if (!m_pTrack) {
        return;
    }

    // Maintain the current start point if there is an active loop currently
    // looping. slotBeatLoop will update m_pActiveBeatLoop if applicable. Note,
    // this used to only maintain the current start point if a beatloop was
    // enabled. See Issue #6957.
    slotBeatLoop(pBeatLoopControl->getSize(), m_bLoopingEnabled, true, forcedAnchor);
}

<<<<<<< HEAD
void LoopingControl::slotBeatLoopActivateRoll(BeatLoopingControl* pBeatLoopControl) {
    if (!m_pTrack) {
        return;
    }

    storeLoopInfo();
=======
void LoopingControl::slotBeatLoopActivateRoll(
        BeatLoopingControl* pBeatLoopControl, LoopAnchorPoint forcedAnchor) {
    if (!m_pTrack) {
        return;
    }
>>>>>>> 72e77355

    // Disregard existing loops (except beatlooprolls).
    m_pSlipEnabled->set(1);
    slotBeatLoop(pBeatLoopControl->getSize(), m_bLoopRollActive, true, forcedAnchor);
    m_bLoopRollActive = true;
    m_activeLoopRolls.push(pBeatLoopControl->getSize());
}

void LoopingControl::slotBeatLoopDeactivate(BeatLoopingControl* pBeatLoopControl) {
    Q_UNUSED(pBeatLoopControl);
    setLoopingEnabled(false);
}

void LoopingControl::slotBeatLoopDeactivateRoll(BeatLoopingControl* pBeatLoopControl) {
    pBeatLoopControl->deactivate();
    const double size = pBeatLoopControl->getSize();
    // clang-tidy wants auto to be auto* because QStack inherits from QVector
    // and QVector::iterator is a pointer type in Qt5, but QStack inherits
    // from QList in Qt6 so QStack::iterator is not a pointer type in Qt6.
    // NOLINTNEXTLINE(readability-qualified-auto)
    auto i = m_activeLoopRolls.constBegin();
    while (i != m_activeLoopRolls.constEnd()) {
        if (size == *i) {
            i = constErase(&m_activeLoopRolls, i);
        } else {
            ++i;
        }
    }

    // Make sure slip mode is not turned off if it was turned on
    // by something that was not a rolling beatloop.
    if (m_bLoopRollActive && m_activeLoopRolls.empty()) {
        setLoopingEnabled(false);
        m_pSlipEnabled->set(0);
        m_bLoopRollActive = false;
    }

    // Return to the previous beatlooproll if necessary.
    // Else previous regular beatloop if no rolling loops are active.
    if (!m_activeLoopRolls.empty()) {
        slotBeatLoop(m_activeLoopRolls.top(), m_bLoopRollActive, true);
    } else {
        restoreLoopInfo();
    }
}

void LoopingControl::storeLoopInfo() {
    if (m_bLoopRollActive || !m_activeLoopRolls.empty()) {
        return;
    }

    LoopInfo loopInfo = m_loopInfo.getValue();
    if (loopInfo.startPosition.isValid() && loopInfo.endPosition.isValid()) {
        m_prevLoopInfo.setValue(loopInfo);
    }
}

void LoopingControl::restoreLoopInfo() {
    if (m_bLoopRollActive || !m_activeLoopRolls.empty()) {
        return;
    }

    LoopInfo prevLoopInfo = m_prevLoopInfo.getValue();
    if (prevLoopInfo.startPosition.isValid() && prevLoopInfo.endPosition.isValid()) {
        setLoop(prevLoopInfo.startPosition, prevLoopInfo.endPosition, false);
        m_prevLoopInfo.setValue(LoopInfo{});
    }
}

void LoopingControl::clearActiveBeatLoop() {
    BeatLoopingControl* pOldBeatLoop = m_pActiveBeatLoop.fetchAndStoreAcquire(nullptr);
    if (pOldBeatLoop != nullptr) {
        pOldBeatLoop->deactivate();
    }
}

bool LoopingControl::currentLoopMatchesBeatloopSize(const LoopInfo& loopInfo) const {
    const mixxx::BeatsPointer pBeats = m_pBeats;
    if (!pBeats) {
        return false;
    }

    if (!loopInfo.startPosition.isValid()) {
        return false;
    }

    // Calculate where the loop out point would be if it is a beatloop
    const auto loopEndPosition = pBeats->findNBeatsFromPosition(
            loopInfo.startPosition, m_pCOBeatLoopSize->get());

    return positionNear(loopInfo.endPosition, loopEndPosition);
}

double LoopingControl::findBeatloopSizeForLoop(
        mixxx::audio::FramePos startPosition,
        mixxx::audio::FramePos endPosition) const {
    const mixxx::BeatsPointer pBeats = m_pBeats;
    if (!pBeats) {
        return -1;
    }

    for (unsigned int i = 0; i < (sizeof(s_dBeatSizes) / sizeof(s_dBeatSizes[0])); ++i) {
        const auto loopEndPosition = pBeats->findNBeatsFromPosition(startPosition, s_dBeatSizes[i]);
        if (loopEndPosition.isValid()) {
            if (endPosition > (loopEndPosition - 1) && endPosition < (loopEndPosition + 1)) {
                return s_dBeatSizes[i];
            }
        }
    }
    return -1;
}

void LoopingControl::updateBeatLoopingControls() {
    // O(n) search, but there are only ~10-ish beatloop controls so this is
    // fine.
    double dBeatloopSize = m_pCOBeatLoopSize->get();
    for (BeatLoopingControl* pBeatLoopControl : std::as_const(m_beatLoops)) {
        if (pBeatLoopControl->getSize() == dBeatloopSize) {
            if (m_bLoopingEnabled) {
                pBeatLoopControl->activate();
            }
            BeatLoopingControl* pOldBeatLoop =
                    m_pActiveBeatLoop.fetchAndStoreRelease(pBeatLoopControl);
            if (pOldBeatLoop != nullptr && pOldBeatLoop != pBeatLoopControl) {
                pOldBeatLoop->deactivate();
            }
            return;
        }
    }
    // If the loop did not return from the function yet, dBeatloopSize does
    // not match any of the BeatLoopingControls' sizes.
    clearActiveBeatLoop();
}

mixxx::audio::FramePos LoopingControl::findQuantizedBeatloopStart(
        const mixxx::BeatsPointer& pBeats,
        mixxx::audio::FramePos currentPosition,
        double beats) const {
    // The closest beat might be ahead of play position and will cause a catching loop.
    mixxx::audio::FramePos prevBeatPosition;
    mixxx::audio::FramePos nextBeatPosition;
    if (!pBeats->findPrevNextBeats(currentPosition, &prevBeatPosition, &nextBeatPosition, false)) {
        return currentPosition;
    }

    const mixxx::audio::FrameDiff_t beatLength = nextBeatPosition - prevBeatPosition;
    double loopLength = beatLength * beats;
    if (beats >= 1.0) {
        const mixxx::audio::FramePos closestBeatPosition =
                (nextBeatPosition - currentPosition >
                        currentPosition - prevBeatPosition)
                ? prevBeatPosition
                : nextBeatPosition;
        return closestBeatPosition;
    }

    // In case of beat length less then 1 beat:
    // (| - beats, ^ - current track's position):
    //
    // ...|...................^........|...
    //
    // If we press 1/2 beatloop we want loop from 50% to 100%,
    // If I press 1/4 beatloop, we want loop from 50% to 75% etc
    const mixxx::audio::FrameDiff_t framesSinceLastBeat =
            currentPosition - prevBeatPosition;
    // find the previous beat fraction and check if the current position is closer to this or the next one
    // place the new loop start to the closer one
    const mixxx::audio::FramePos previousFractionBeatPosition =
            prevBeatPosition + floor(framesSinceLastBeat / loopLength) * loopLength;
    double framesSinceLastFractionBeatPosition = currentPosition - previousFractionBeatPosition;
    if (framesSinceLastFractionBeatPosition <= (loopLength / 2.0)) {
        return previousFractionBeatPosition;
    }
    return previousFractionBeatPosition + loopLength;
}

void LoopingControl::slotBeatLoop(double beats,
        bool keepSetPoint,
        bool enable,
        LoopAnchorPoint forcedAnchor) {
    // If this is a "new" loop, stop tracking saved loop changes
    if (!keepSetPoint) {
        emit loopReset();
    }

    // if a seek was queued in the engine buffer move the current sample to its position
    const mixxx::audio::FramePos seekPosition = getEngineBuffer()->queuedSeekPosition();
    if (seekPosition.isValid()) {
        // seek position is already quantized if quantization is enabled
        m_currentPosition.setValue(seekPosition);
    }

    double maxBeatSize = s_dBeatSizes[sizeof(s_dBeatSizes)/sizeof(s_dBeatSizes[0]) - 1];
    double minBeatSize = s_dBeatSizes[0];
    if (beats < 0) {
        // For now we do not handle negative beatloops.
        clearActiveBeatLoop();
        return;
    } else if (beats > maxBeatSize) {
        beats = maxBeatSize;
    } else if (beats < minBeatSize) {
        beats = minBeatSize;
    }

    FrameInfo info = frameInfo();
    const auto trackEndPosition = info.trackEndPosition;
    const mixxx::BeatsPointer pBeats = m_pBeats;
    if (!trackEndPosition.isValid() || !pBeats) {
        clearActiveBeatLoop();
        m_pCOBeatLoopSize->setAndConfirm(beats);
        return;
    }

    const LoopAnchorPoint loopAnchor = forcedAnchor == LoopAnchorPoint::None
            ? static_cast<LoopAnchorPoint>(m_pCOLoopAnchor->get())
            : forcedAnchor;
    // Calculate the new loop start and end positions
    // give start and end defaults so we can detect problems
    LoopInfo newloopInfo = {mixxx::audio::kInvalidFramePos,
            mixxx::audio::kInvalidFramePos,
            LoopSeekMode::MovedOut};
    LoopInfo loopInfo = m_loopInfo.getValue();
    mixxx::audio::FramePos currentPosition = info.currentPosition;
    // Start from the current position/closest beat and
    // create the loop around X beats from there.
    if (keepSetPoint) {
        switch (loopAnchor) {
        case LoopAnchorPoint::None:
        case LoopAnchorPoint::Start:
            newloopInfo.startPosition = loopInfo.startPosition.isValid()
                    ? loopInfo.startPosition
                    : math_min(info.currentPosition, info.trackEndPosition);
            break;
        case LoopAnchorPoint::End:
            newloopInfo.endPosition = loopInfo.endPosition.isValid()
                    ? loopInfo.endPosition
                    : math_min(info.currentPosition, info.trackEndPosition);
            break;
        }
    } else {
        // If running reverse, move the loop one loop size to the left.
        // Thus, the loops end will be closest to the current position
        VERIFY_OR_DEBUG_ASSERT(m_pRateControl) {
            qWarning() << "LoopingControl: RateControl not set!";
            return;
        }
        bool reverse = m_pRateControl->isReverseButtonPressed();
        if (reverse) {
            currentPosition = pBeats->findNBeatsFromPosition(currentPosition, -beats);
        }

        bool quantize = m_pQuantizeEnabled->toBool();
        // loop_in is set to the closest beat if quantize is on and the loop size is >= 1 beat.
        // The closest beat might be ahead of play position and will cause a catching loop.
        switch (loopAnchor) {
        case LoopAnchorPoint::None:
        case LoopAnchorPoint::Start:
            newloopInfo.startPosition = !quantize
                    ? currentPosition
                    : findQuantizedBeatloopStart(
                              pBeats, currentPosition, beats);
            break;
        case LoopAnchorPoint::End:
            newloopInfo.endPosition = !quantize
                    ? currentPosition
                    : findQuantizedBeatloopStart(
                              pBeats, currentPosition, beats);
            break;
        }
    }

    switch (loopAnchor) {
    case LoopAnchorPoint::None:
    case LoopAnchorPoint::Start:
        newloopInfo.endPosition = pBeats->findNBeatsFromPosition(newloopInfo.startPosition, beats);
        break;
    case LoopAnchorPoint::End:
        newloopInfo.startPosition = pBeats->findNBeatsFromPosition(newloopInfo.endPosition, -beats);
        break;
    }

    if (!newloopInfo.startPosition.isValid() ||
            !newloopInfo.endPosition.isValid() ||
            newloopInfo.startPosition >=
                    newloopInfo.endPosition // happens when the call above fails
            || (newloopInfo.endPosition > trackEndPosition &&
                       (enable || m_bLoopingEnabled))) { // Do not allow beat
                                                         // loops to go beyond
                                                         // the end of the track
        // If a track is loaded with beatloop_size larger than
        // the distance between the loop in point and
        // the end of the track, let beatloop_size be set to
        // a smaller size, but not get larger.
        const double previousBeatloopSize = m_pCOBeatLoopSize->get();
        const mixxx::audio::FramePos previousLoopEndPosition =
                pBeats->findNBeatsFromPosition(newloopInfo.startPosition, previousBeatloopSize);
        if (previousLoopEndPosition < newloopInfo.startPosition && beats < previousBeatloopSize) {
            m_pCOBeatLoopSize->setAndConfirm(beats);
        }
        return;
    }

    // When loading a new track or after setting a manual loop without quantize,
    // do not resize the existing loop until beatloop_size matches
    // the size of the existing loop.
    // Do not return immediately so beatloop_size can be updated.
    bool omitResize = false;
    if (!currentLoopMatchesBeatloopSize(loopInfo) && !enable) {
        omitResize = true;
    }

    if (m_pCOBeatLoopSize->get() != beats) {
        m_pCOBeatLoopSize->setAndConfirm(beats);
    }

    // This check happens after setting m_pCOBeatLoopSize so
    // beatloop_size can be prepared without having a track loaded.
    if (!newloopInfo.startPosition.isValid() || !newloopInfo.endPosition.isValid()) {
        return;
    }

    if (omitResize) {
        return;
    }

    switch (loopAnchor) {
    case LoopAnchorPoint::None:
    case LoopAnchorPoint::Start:
        // If the start point has changed, or the loop is not enabled,
        // or if the endpoints are nearly the same, do not seek forward into the adjusted loop.
        if (!keepSetPoint ||
                !(enable || m_bLoopingEnabled) ||
                (positionNear(newloopInfo.startPosition, loopInfo.startPosition) &&
                        positionNear(newloopInfo.endPosition, loopInfo.endPosition))) {
            newloopInfo.seekMode = LoopSeekMode::MovedOut;
        } else {
            newloopInfo.seekMode = LoopSeekMode::Changed;
        }
        break;
    case LoopAnchorPoint::End:
        // If the end point is behind the current position and the loop is enabled, seek backward .
        if (!(enable || m_bLoopingEnabled) || newloopInfo.endPosition > currentPosition) {
            newloopInfo.seekMode = LoopSeekMode::MovedOut;
        } else {
            newloopInfo.seekMode = LoopSeekMode::Changed;
            // If the loop is being enabled, flush the old loop status to force
            // LoopingControl::nextTrigger to evaluate the LoopSeekMode
            if (!m_bLoopingEnabled) {
                m_oldLoopInfo = LoopInfo{};
            }
        }
        break;
    }

    m_loopInfo.setValue(newloopInfo);
    emit loopUpdated(newloopInfo.startPosition, newloopInfo.endPosition);
    m_pCOLoopStartPosition->set(newloopInfo.startPosition.toEngineSamplePos());
    m_pCOLoopEndPosition->set(newloopInfo.endPosition.toEngineSamplePos());

    if (enable) {
        setLoopingEnabled(true);
    }
    updateBeatLoopingControls();
}

void LoopingControl::slotBeatLoopSizeChangeRequest(double beats) {
    // slotBeatLoop will call m_pCOBeatLoopSize->setAndConfirm if
    // new beatloop_size is valid

    double maxBeatLoopSize = s_dBeatSizes[sizeof(s_dBeatSizes) / sizeof(s_dBeatSizes[0]) - 1];
    double minBeatLoopSize = s_dBeatSizes[0];
    if ((beats < minBeatLoopSize) || (beats > maxBeatLoopSize)) {
        // Don't clamp the value here to not fall out of a measure
        return;
    }

    slotBeatLoop(beats, true, false);
}

void LoopingControl::slotBeatLoopToggle(double pressed) {
    if (pressed > 0) {
        if (m_bLoopingEnabled) {
            // Deactivate the loop if we're already looping
            setLoopingEnabled(false);
        } else {
            // Create a loop at current position
            slotBeatLoop(m_pCOBeatLoopSize->get());
        }
    }
}

void LoopingControl::slotBeatLoopRollActivate(double pressed) {
    if (pressed > 0.0) {
        if (m_bLoopingEnabled) {
            setLoopingEnabled(false);
            // Make sure slip mode is not turned off if it was turned on
            // by something that was not a rolling beatloop.
            if (m_bLoopRollActive) {
                m_pSlipEnabled->set(0.0);
                m_bLoopRollActive = false;
                m_activeLoopRolls.clear();
            }
        } else {
            storeLoopInfo();
            m_pSlipEnabled->set(1.0);
            slotBeatLoop(m_pCOBeatLoopSize->get());
            m_bLoopRollActive = true;
        }
    } else {
        setLoopingEnabled(false);
        // Make sure slip mode is not turned off if it was turned on
        // by something that was not a rolling beatloop.
        if (m_bLoopRollActive) {
            m_pSlipEnabled->set(0.0);
            m_bLoopRollActive = false;
            m_activeLoopRolls.clear();
        }
        restoreLoopInfo();
    }
}

void LoopingControl::slotBeatJump(double beats) {
    const mixxx::BeatsPointer pBeats = m_pBeats;
    if (!pBeats) {
        return;
    }

    LoopInfo loopInfo = m_loopInfo.getValue();
    const auto currentPosition = m_currentPosition.getValue();

    if (m_bLoopingEnabled && !m_bAdjustingLoopIn && !m_bAdjustingLoopOut &&
            loopInfo.startPosition <= currentPosition &&
            loopInfo.endPosition >= currentPosition) {
        // If inside an active loop, move loop
        slotLoopMove(beats);
    } else {
        // seekExact bypasses Quantize, because a beat jump is implicit quantized
        const auto seekPosition = pBeats->findNBeatsFromPosition(currentPosition, beats);
        if (seekPosition.isValid()) {
            seekExact(seekPosition);
        }
    }
}

void LoopingControl::slotBeatJumpSizeChangeRequest(double beats) {
    // Use same limits as for beat loop size
    double maxBeatJumpSize = s_dBeatSizes[sizeof(s_dBeatSizes) / sizeof(s_dBeatSizes[0]) - 1];
    double minBeatJumpSize = s_dBeatSizes[0];

    if ((beats < minBeatJumpSize) || (beats > maxBeatJumpSize)) {
        // Don't clamp the value here to not fall out of a measure
        return;
    }

    m_pCOBeatJumpSize->setAndConfirm(beats);
}

void LoopingControl::slotBeatJumpSizeHalve(double pressed) {
    if (pressed > 0) {
        m_pCOBeatJumpSize->set(m_pCOBeatJumpSize->get() / 2);
    }
}

void LoopingControl::slotBeatJumpSizeDouble(double pressed) {
    if (pressed > 0) {
        m_pCOBeatJumpSize->set(m_pCOBeatJumpSize->get() * 2);
    }
}

void LoopingControl::slotBeatJumpForward(double pressed) {
    if (pressed > 0) {
        slotBeatJump(m_pCOBeatJumpSize->get());
    }
}

void LoopingControl::slotBeatJumpBackward(double pressed) {
    if (pressed > 0) {
        slotBeatJump(-1.0 * m_pCOBeatJumpSize->get());
    }
}

void LoopingControl::slotLoopMove(double beats) {
    const mixxx::BeatsPointer pBeats = m_pBeats;
    if (!pBeats || beats == 0) {
        return;
    }
    LoopInfo loopInfo = m_loopInfo.getValue();
    if (!loopInfo.startPosition.isValid() || !loopInfo.endPosition.isValid()) {
        return;
    }

    FrameInfo info = frameInfo();
    if (BpmControl::getBeatContext(pBeats,
                info.currentPosition,
                nullptr,
                nullptr,
                nullptr,
                nullptr)) {
        const auto newLoopStartPosition =
                pBeats->findNBeatsFromPosition(loopInfo.startPosition, beats);
        const auto newLoopEndPosition = currentLoopMatchesBeatloopSize(loopInfo)
                ? pBeats->findNBeatsFromPosition(newLoopStartPosition, m_pCOBeatLoopSize->get())
                : pBeats->findNBeatsFromPosition(loopInfo.endPosition, beats);

        // The track would stop as soon as the playhead crosses track end,
        // so we don't allow moving a loop beyond end.
        // https://github.com/mixxxdj/mixxx/issues/9478
        const auto trackEndPosition = info.trackEndPosition;
        if (!trackEndPosition.isValid() || newLoopEndPosition > trackEndPosition) {
            return;
        }
        // If we are looping make sure that the play head does not leave the
        // loop as a result of our adjustment.
        loopInfo.seekMode = m_bLoopingEnabled ? LoopSeekMode::Changed : LoopSeekMode::MovedOut;

        loopInfo.startPosition = newLoopStartPosition;
        loopInfo.endPosition = newLoopEndPosition;
        m_loopInfo.setValue(loopInfo);
        emit loopUpdated(loopInfo.startPosition, loopInfo.endPosition);
        m_pCOLoopStartPosition->set(loopInfo.startPosition.toEngineSamplePosMaybeInvalid());
        m_pCOLoopEndPosition->set(loopInfo.endPosition.toEngineSamplePosMaybeInvalid());
    }
}

// Used to simulate looping while slip mode is enabled
mixxx::audio::FramePos LoopingControl::adjustedPositionForCurrentLoop(
        mixxx::audio::FramePos currentPosition,
        bool reverse) {
    if (!m_bLoopingEnabled) {
        return currentPosition;
    }
    LoopInfo loopInfo = m_loopInfo.getValue();
    const auto targetPosition = adjustedPositionInsideAdjustedLoop(
            currentPosition,
            reverse,
            loopInfo.startPosition,
            loopInfo.endPosition,
            loopInfo.startPosition,
            loopInfo.endPosition);
    if (targetPosition.isValid()) {
        return targetPosition;
    } else {
        return currentPosition;
    }
}

mixxx::audio::FramePos LoopingControl::adjustedPositionInsideAdjustedLoop(
        mixxx::audio::FramePos currentPosition,
        bool reverse,
        mixxx::audio::FramePos oldLoopStartPosition,
        mixxx::audio::FramePos oldLoopEndPosition,
        mixxx::audio::FramePos newLoopStartPosition,
        mixxx::audio::FramePos newLoopEndPosition) {
    if (reverse) {
        if (currentPosition <= newLoopEndPosition && currentPosition > newLoopStartPosition) {
            // playposition already is inside the loop
            return mixxx::audio::kInvalidFramePos;
        }
        if (oldLoopEndPosition.isValid() &&
                currentPosition > oldLoopEndPosition &&
                currentPosition > newLoopStartPosition) {
            // Playposition was after) a catching loop and is still
            // a catching loop. nothing to do
            return mixxx::audio::kInvalidFramePos;
        }
        if (currentPosition == newLoopStartPosition) {
            // wrap around since the "end" is considered outside the loop
            return newLoopEndPosition;
        }
    } else {
        if (currentPosition >= newLoopStartPosition && currentPosition < newLoopEndPosition) {
            return mixxx::audio::kInvalidFramePos;
        }
        if (oldLoopStartPosition.isValid() &&
                currentPosition < oldLoopStartPosition &&
                currentPosition < newLoopEndPosition) {
            return mixxx::audio::kInvalidFramePos;
        }
        if (currentPosition == newLoopEndPosition) {
            return newLoopStartPosition;
        }
    }

    const mixxx::audio::FrameDiff_t newLoopSize = newLoopEndPosition - newLoopStartPosition;
    DEBUG_ASSERT(newLoopSize > 0);
    mixxx::audio::FramePos adjustedPosition = currentPosition;
    if (adjustedPosition > newLoopEndPosition) {
        // In case play head has already passed the new out position, seek in whole
        // loop size steps back, as if playback has been looped within the boundaries
        double adjustSteps =
                ceil((adjustedPosition.value() - newLoopEndPosition.value()) /
                        newLoopSize);
        adjustedPosition -= adjustSteps * newLoopSize;
        DEBUG_ASSERT(adjustedPosition < newLoopEndPosition);
        VERIFY_OR_DEBUG_ASSERT(adjustedPosition >= newLoopStartPosition) {
            // This can happen when offset calculation above has double precision
            // issues (noticed around 0.00) which shifts the pos beyond loop in
            qWarning()
                    << "SHOULDN'T HAPPEN: adjustedPositionInsideAdjustedLoop "
                       "set new position to before in point --"
                    << " seeking to in point";
            adjustedPosition = newLoopStartPosition;
        }
    } else if (adjustedPosition < newLoopStartPosition) {
        // In case play head has already been looped back to the old loop in position,
        // seek in whole loop size steps forward until we are in the new loop boundaries
        double adjustSteps =
                ceil((newLoopStartPosition.value() - adjustedPosition.value()) /
                        newLoopSize);
        adjustedPosition += adjustSteps * newLoopSize;
        DEBUG_ASSERT(adjustedPosition >= newLoopStartPosition);
        VERIFY_OR_DEBUG_ASSERT(adjustedPosition < newLoopEndPosition) {
            // This can happen when offset calculation above has double precision
            // issues (noticed around 0.00) which shifts the pos beyond loop out
            qWarning()
                    << "SHOULDN'T HAPPEN: adjustedPositionInsideAdjustedLoop "
                       "set new position to out point or later--"
                    << " seeking to in point";
            adjustedPosition = newLoopStartPosition;
        }
    }
    if (adjustedPosition != currentPosition) {
        return adjustedPosition;
    } else {
        return mixxx::audio::kInvalidFramePos;
    }
}

BeatJumpControl::BeatJumpControl(const QString& group, double size)
        : m_dBeatJumpSize(size) {
    m_pJumpForward = new ControlPushButton(
            keyForControl(group, "beatjump_%1_forward", size));
    m_pJumpForward->setKbdRepeatable(true);
    connect(m_pJumpForward, &ControlObject::valueChanged,
            this, &BeatJumpControl::slotJumpForward,
            Qt::DirectConnection);
    m_pJumpBackward = new ControlPushButton(
            keyForControl(group, "beatjump_%1_backward", size));
    m_pJumpBackward->setKbdRepeatable(true);
    connect(m_pJumpBackward, &ControlObject::valueChanged,
            this, &BeatJumpControl::slotJumpBackward,
            Qt::DirectConnection);
}

BeatJumpControl::~BeatJumpControl() {
    delete m_pJumpForward;
    delete m_pJumpBackward;
}

void BeatJumpControl::slotJumpBackward(double pressed) {
    if (pressed > 0) {
        emit beatJump(-m_dBeatJumpSize);
    }
}

void BeatJumpControl::slotJumpForward(double pressed) {
    if (pressed > 0) {
        emit beatJump(m_dBeatJumpSize);
    }
}

LoopMoveControl::LoopMoveControl(const QString& group, double size)
        : m_dLoopMoveSize(size) {
    m_pMoveForward = new ControlPushButton(
            keyForControl(group, "loop_move_%1_forward", size));
    connect(m_pMoveForward, &ControlObject::valueChanged,
            this, &LoopMoveControl::slotMoveForward,
            Qt::DirectConnection);
    m_pMoveBackward = new ControlPushButton(
            keyForControl(group, "loop_move_%1_backward", size));
    connect(m_pMoveBackward, &ControlObject::valueChanged,
            this, &LoopMoveControl::slotMoveBackward,
            Qt::DirectConnection);
}

LoopMoveControl::~LoopMoveControl() {
    delete m_pMoveForward;
    delete m_pMoveBackward;
}

void LoopMoveControl::slotMoveBackward(double v) {
    if (v > 0) {
        emit loopMove(-m_dLoopMoveSize);
    }
}

void LoopMoveControl::slotMoveForward(double v) {
    if (v > 0) {
        emit loopMove(m_dLoopMoveSize);
    }
}

BeatLoopingControl::BeatLoopingControl(const QString& group, double size)
        : m_dBeatLoopSize(size),
          m_bActive(false) {
    // This is the original beatloop control which is now deprecated. Its value
    // is the state of the beatloop control (1 for enabled, 0 for disabled).
    m_pLegacy = std::make_unique<ControlPushButton>(
            keyForControl(group, "beatloop_%1", size));
    m_pLegacy->setButtonMode(ControlPushButton::TOGGLE);
    connect(m_pLegacy.get(),
            &ControlObject::valueChanged,
            this,
            &BeatLoopingControl::slotLegacy,
            Qt::DirectConnection);
    // A push-button which activates the beatloop.
    m_pActivate = std::make_unique<ControlPushButton>(
            keyForControl(group, "beatloop_%1_activate", size));
    connect(
            m_pActivate.get(),
            &ControlObject::valueChanged,
            this,
            [this](double value) {
                slotActivate(value, LoopingControl::LoopAnchorPoint::None);
            },
            Qt::DirectConnection);
    // And the same but setting it from the end point instead of starting
    m_pRActivate = std::make_unique<ControlPushButton>(
            keyForControl(group, "beatloop_r%1_activate", size));
    connect(m_pRActivate.get(),
            &ControlObject::valueChanged,
            this,
            &BeatLoopingControl::slotReverseActivate,
            Qt::DirectConnection);
    // A push-button which toggles the beatloop as active or inactive.
    m_pToggle = std::make_unique<ControlPushButton>(
            keyForControl(group, "beatloop_%1_toggle", size));
    connect(
            m_pToggle.get(),
            &ControlObject::valueChanged,
            this,
            [this](double value) {
                slotToggle(value, LoopingControl::LoopAnchorPoint::None);
            },
            Qt::DirectConnection);
    // And the same but setting it from the end point instead of starting
    m_pRToggle = std::make_unique<ControlPushButton>(
            keyForControl(group, "beatloop_r%1_toggle", size));
    connect(m_pRToggle.get(),
            &ControlObject::valueChanged,
            this,
            &BeatLoopingControl::slotReverseToggle,
            Qt::DirectConnection);

    // A push-button which activates rolling beatloops
    m_pActivateRoll = std::make_unique<ControlPushButton>(
            keyForControl(group, "beatlooproll_%1_activate", size));
    connect(
            m_pActivateRoll.get(),
            &ControlObject::valueChanged,
            this,
            [this](double value) {
                slotActivateRoll(value, LoopingControl::LoopAnchorPoint::None);
            },
            Qt::DirectConnection);
    // And the same but setting it from the end point instead of starting
    m_pRActivateRoll = std::make_unique<ControlPushButton>(
            keyForControl(group, "beatlooproll_r%1_activate", size));
    connect(m_pRActivateRoll.get(),
            &ControlObject::valueChanged,
            this,
            &BeatLoopingControl::slotReverseActivateRoll,
            Qt::DirectConnection);

    // An indicator control which is 1 if the beatloop is enabled and 0 if not.
    m_pEnabled = std::make_unique<ControlObject>(
            keyForControl(group, "beatloop_%1_enabled", size));
    m_pEnabled->setReadOnly();
}

void BeatLoopingControl::deactivate() {
    if (m_bActive) {
        m_bActive = false;
        m_pEnabled->forceSet(0);
        m_pLegacy->set(0);
    }
}

void BeatLoopingControl::activate() {
    if (!m_bActive) {
        m_bActive = true;
        m_pEnabled->forceSet(1);
        m_pLegacy->set(1);
    }
}

void BeatLoopingControl::slotLegacy(double v) {
    //qDebug() << "slotLegacy" << m_dBeatLoopSize << "v" << v;
    if (v > 0) {
        emit activateBeatLoop(this, LoopingControl::LoopAnchorPoint::None);
    } else {
        emit deactivateBeatLoop(this);
    }
}

void BeatLoopingControl::slotActivate(double value, LoopingControl::LoopAnchorPoint anchor) {
    //qDebug() << "slotActivate" << m_dBeatLoopSize << "value" << value;
    if (value == 0) {
        return;
    }
    emit activateBeatLoop(this, anchor);
}

void BeatLoopingControl::slotActivateRoll(double v, LoopingControl::LoopAnchorPoint anchor) {
    //qDebug() << "slotActivateRoll" << m_dBeatLoopSize << "v" << v;
    if (v > 0) {
        emit activateBeatLoopRoll(this, anchor);
    } else {
        emit deactivateBeatLoopRoll(this);
    }
}

void BeatLoopingControl::slotToggle(double value, LoopingControl::LoopAnchorPoint anchor) {
    //qDebug() << "slotToggle" << m_dBeatLoopSize << "value" << value;
    if (value == 0) {
        return;
    }
    if (m_bActive) {
        emit deactivateBeatLoop(this);
    } else {
        emit activateBeatLoop(this, anchor);
    }
}

void BeatLoopingControl::slotReverseActivate(double value) {
    slotActivate(value, LoopingControl::LoopAnchorPoint::End);
}

void BeatLoopingControl::slotReverseActivateRoll(double v) {
    slotActivateRoll(v, LoopingControl::LoopAnchorPoint::End);
}

void BeatLoopingControl::slotReverseToggle(double value) {
    slotToggle(value, LoopingControl::LoopAnchorPoint::End);
}<|MERGE_RESOLUTION|>--- conflicted
+++ resolved
@@ -1270,20 +1270,13 @@
     slotBeatLoop(pBeatLoopControl->getSize(), m_bLoopingEnabled, true, forcedAnchor);
 }
 
-<<<<<<< HEAD
-void LoopingControl::slotBeatLoopActivateRoll(BeatLoopingControl* pBeatLoopControl) {
-    if (!m_pTrack) {
-        return;
-    }
-
-    storeLoopInfo();
-=======
 void LoopingControl::slotBeatLoopActivateRoll(
         BeatLoopingControl* pBeatLoopControl, LoopAnchorPoint forcedAnchor) {
     if (!m_pTrack) {
         return;
     }
->>>>>>> 72e77355
+
+    storeLoopInfo();
 
     // Disregard existing loops (except beatlooprolls).
     m_pSlipEnabled->set(1);
