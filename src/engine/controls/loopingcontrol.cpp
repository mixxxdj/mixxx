#include "engine/controls/loopingcontrol.h"

#include <QtDebug>

#include "control/controlobject.h"
#include "control/controlpushbutton.h"
#include "engine/controls/bpmcontrol.h"
#include "engine/controls/enginecontrol.h"
#include "engine/enginebuffer.h"
#include "moc_loopingcontrol.cpp"
#include "preferences/usersettings.h"
#include "track/track.h"
#include "util/compatibility/qatomic.h"
#include "util/math.h"
#include "util/sample.h"

namespace {
constexpr mixxx::audio::FrameDiff_t kMinimumAudibleLoopSizeFrames = 150;

// returns true if a is valid and is fairly close to target (within +/- 1 frame).
bool positionNear(mixxx::audio::FramePos a, mixxx::audio::FramePos target) {
    return a.isValid() && a > target - 1 && a < target + 1;
}
}

double LoopingControl::s_dBeatSizes[] = { 0.03125, 0.0625, 0.125, 0.25, 0.5,
                                          1, 2, 4, 8, 16, 32, 64, 128, 256, 512 };

// Used to generate the beatloop_%SIZE, beatjump_%SIZE, and loop_move_%SIZE CO
// ConfigKeys.
ConfigKey keyForControl(const QString& group, const QString& ctrlName, double num) {
    ConfigKey key;
    key.group = group;
    key.item = ctrlName.arg(num);
    return key;
}

// static
QList<double> LoopingControl::getBeatSizes() {
    QList<double> result;
    for (unsigned int i = 0; i < (sizeof(s_dBeatSizes) / sizeof(s_dBeatSizes[0])); ++i) {
        result.append(s_dBeatSizes[i]);
    }
    return result;
}

LoopingControl::LoopingControl(const QString& group,
        UserSettingsPointer pConfig)
        : EngineControl(group, pConfig),
          m_bLoopingEnabled(false),
          m_bLoopRollActive(false),
          m_bAdjustingLoopIn(false),
          m_bAdjustingLoopOut(false),
          m_bAdjustingLoopInOld(false),
          m_bAdjustingLoopOutOld(false),
          m_bLoopOutPressedWhileLoopDisabled(false) {
    m_oldLoopInfo = {mixxx::audio::kInvalidFramePos,
            mixxx::audio::kInvalidFramePos,
            LoopSeekMode::MovedOut};
    m_loopInfo.setValue(m_oldLoopInfo);
    m_currentPosition.setValue(mixxx::audio::kStartFramePos);
    m_pActiveBeatLoop = nullptr;
    m_pRateControl = nullptr;
    //Create loop-in, loop-out, loop-exit, and reloop/exit ControlObjects
    m_pLoopInButton = new ControlPushButton(ConfigKey(group, "loop_in"));
    connect(m_pLoopInButton, &ControlObject::valueChanged,
            this, &LoopingControl::slotLoopIn,
            Qt::DirectConnection);
    m_pLoopInButton->set(0);

    m_pLoopInGotoButton = new ControlPushButton(ConfigKey(group, "loop_in_goto"));
    connect(m_pLoopInGotoButton, &ControlObject::valueChanged,
            this, &LoopingControl::slotLoopInGoto);

    m_pLoopOutButton = new ControlPushButton(ConfigKey(group, "loop_out"));
    connect(m_pLoopOutButton, &ControlObject::valueChanged,
            this, &LoopingControl::slotLoopOut,
            Qt::DirectConnection);
    m_pLoopOutButton->set(0);

    m_pLoopOutGotoButton = new ControlPushButton(ConfigKey(group, "loop_out_goto"));
    connect(m_pLoopOutGotoButton, &ControlObject::valueChanged,
            this, &LoopingControl::slotLoopOutGoto);


    m_pLoopExitButton = new ControlPushButton(ConfigKey(group, "loop_exit"));
    connect(m_pLoopExitButton, &ControlObject::valueChanged,
            this, &LoopingControl::slotLoopExit,
            Qt::DirectConnection);
    m_pLoopExitButton->set(0);

    m_pReloopToggleButton = new ControlPushButton(ConfigKey(group, "reloop_toggle"));
    connect(m_pReloopToggleButton, &ControlObject::valueChanged,
            this, &LoopingControl::slotReloopToggle,
            Qt::DirectConnection);
    m_pReloopToggleButton->set(0);
    // The old reloop_exit name was confusing. This CO does both entering and exiting.
    ControlDoublePrivate::insertAlias(ConfigKey(group, "reloop_exit"),
                                      ConfigKey(group, "reloop_toggle"));

    m_pReloopAndStopButton = new ControlPushButton(ConfigKey(group, "reloop_andstop"));
    connect(m_pReloopAndStopButton, &ControlObject::valueChanged,
            this, &LoopingControl::slotReloopAndStop,
            Qt::DirectConnection);

    m_pCOLoopEnabled = new ControlObject(ConfigKey(group, "loop_enabled"));
    m_pCOLoopEnabled->set(0.0);
    m_pCOLoopEnabled->connectValueChangeRequest(this,
            &LoopingControl::slotLoopEnabledValueChangeRequest,
            Qt::DirectConnection);

    m_pCOLoopStartPosition =
            new ControlObject(ConfigKey(group, "loop_start_position"));
    m_pCOLoopStartPosition->set(kNoTrigger);
    connect(m_pCOLoopStartPosition, &ControlObject::valueChanged,
            this, &LoopingControl::slotLoopStartPos,
            Qt::DirectConnection);

    m_pCOLoopEndPosition =
            new ControlObject(ConfigKey(group, "loop_end_position"));
    m_pCOLoopEndPosition->set(kNoTrigger);
    connect(m_pCOLoopEndPosition, &ControlObject::valueChanged,
            this, &LoopingControl::slotLoopEndPos,
            Qt::DirectConnection);

    m_pQuantizeEnabled = ControlObject::getControl(ConfigKey(group, "quantize"));
    m_pSlipEnabled = ControlObject::getControl(ConfigKey(group, "slip_enabled"));

    // DEPRECATED: Use beatloop_size and beatloop_set instead.
    // Activates a beatloop of a specified number of beats.
    m_pCOBeatLoop = new ControlObject(ConfigKey(group, "beatloop"), false);
    connect(
            m_pCOBeatLoop,
            &ControlObject::valueChanged,
            this,
            [=, this](double value) { slotBeatLoop(value); },
            Qt::DirectConnection);

    m_pCOBeatLoopSize = new ControlObject(ConfigKey(group, "beatloop_size"),
                                          true, false, false, 4.0);
    m_pCOBeatLoopSize->connectValueChangeRequest(this,
            &LoopingControl::slotBeatLoopSizeChangeRequest, Qt::DirectConnection);
    m_pCOBeatLoopActivate = new ControlPushButton(ConfigKey(group, "beatloop_activate"));
    connect(m_pCOBeatLoopActivate, &ControlObject::valueChanged,
            this, &LoopingControl::slotBeatLoopToggle);
    m_pCOBeatLoopRollActivate = new ControlPushButton(ConfigKey(group, "beatlooproll_activate"));
    connect(m_pCOBeatLoopRollActivate, &ControlObject::valueChanged,
            this, &LoopingControl::slotBeatLoopRollActivate);

    // Here we create corresponding beatloop_(SIZE) CO's which all call the same
    // BeatControl, but with a set value.
    for (unsigned int i = 0; i < (sizeof(s_dBeatSizes) / sizeof(s_dBeatSizes[0])); ++i) {
        BeatLoopingControl* pBeatLoop = new BeatLoopingControl(group, s_dBeatSizes[i]);
        connect(pBeatLoop, &BeatLoopingControl::activateBeatLoop,
                this, &LoopingControl::slotBeatLoopActivate,
                Qt::DirectConnection);
        connect(pBeatLoop,  &BeatLoopingControl::activateBeatLoopRoll,
                this, &LoopingControl::slotBeatLoopActivateRoll,
                Qt::DirectConnection);
        connect(pBeatLoop,  &BeatLoopingControl::deactivateBeatLoop,
                this, &LoopingControl::slotBeatLoopDeactivate,
                Qt::DirectConnection);
        connect(pBeatLoop,  &BeatLoopingControl::deactivateBeatLoopRoll,
                this, &LoopingControl::slotBeatLoopDeactivateRoll,
                Qt::DirectConnection);
        m_beatLoops.append(pBeatLoop);
    }

    m_pCOBeatJump = new ControlObject(ConfigKey(group, "beatjump"), false);
    connect(m_pCOBeatJump, &ControlObject::valueChanged,
            this, &LoopingControl::slotBeatJump, Qt::DirectConnection);
    m_pCOBeatJumpSize = new ControlObject(ConfigKey(group, "beatjump_size"),
                                          true, false, false, 4.0);
    m_pCOBeatJumpSize->connectValueChangeRequest(this,
            &LoopingControl::slotBeatJumpSizeChangeRequest,
            Qt::DirectConnection);

    m_pCOBeatJumpSizeHalve = new ControlPushButton(ConfigKey(group, "beatjump_size_halve"));
    connect(m_pCOBeatJumpSizeHalve,
            &ControlObject::valueChanged,
            this,
            &LoopingControl::slotBeatJumpSizeHalve);
    m_pCOBeatJumpSizeDouble = new ControlPushButton(ConfigKey(group, "beatjump_size_double"));
    connect(m_pCOBeatJumpSizeDouble,
            &ControlObject::valueChanged,
            this,
            &LoopingControl::slotBeatJumpSizeDouble);

    m_pCOBeatJumpForward = new ControlPushButton(ConfigKey(group, "beatjump_forward"));
    connect(m_pCOBeatJumpForward, &ControlObject::valueChanged,
            this, &LoopingControl::slotBeatJumpForward);
    m_pCOBeatJumpBackward = new ControlPushButton(ConfigKey(group, "beatjump_backward"));
    connect(m_pCOBeatJumpBackward, &ControlObject::valueChanged,
            this, &LoopingControl::slotBeatJumpBackward);

    // Create beatjump_(SIZE) CO's which all call beatjump, but with a set
    // value.
    for (unsigned int i = 0; i < (sizeof(s_dBeatSizes) / sizeof(s_dBeatSizes[0])); ++i) {
        BeatJumpControl* pBeatJump = new BeatJumpControl(group, s_dBeatSizes[i]);
        connect(pBeatJump, &BeatJumpControl::beatJump,
                this, &LoopingControl::slotBeatJump,
                Qt::DirectConnection);
        m_beatJumps.append(pBeatJump);
    }

    m_pCOLoopMove = new ControlObject(ConfigKey(group, "loop_move"), false);
    connect(m_pCOLoopMove, &ControlObject::valueChanged,
            this, &LoopingControl::slotLoopMove, Qt::DirectConnection);

    // Create loop_move_(SIZE) CO's which all call loop_move, but with a set
    // value.
    for (unsigned int i = 0; i < (sizeof(s_dBeatSizes) / sizeof(s_dBeatSizes[0])); ++i) {
        LoopMoveControl* pLoopMove = new LoopMoveControl(group, s_dBeatSizes[i]);
        connect(pLoopMove, &LoopMoveControl::loopMove,
                this, &LoopingControl::slotLoopMove,
                Qt::DirectConnection);
        m_loopMoves.append(pLoopMove);
    }

    m_pCOLoopScale = new ControlObject(ConfigKey(group, "loop_scale"), false);
    connect(m_pCOLoopScale, &ControlObject::valueChanged,
            this, &LoopingControl::slotLoopScale);
    m_pLoopHalveButton = new ControlPushButton(ConfigKey(group, "loop_halve"));
    connect(m_pLoopHalveButton, &ControlObject::valueChanged,
            this, &LoopingControl::slotLoopHalve);
    m_pLoopDoubleButton = new ControlPushButton(ConfigKey(group, "loop_double"));
    connect(m_pLoopDoubleButton, &ControlObject::valueChanged,
            this, &LoopingControl::slotLoopDouble);

    m_pLoopRemoveButton = new ControlPushButton(ConfigKey(group, "loop_remove"));
    m_pLoopRemoveButton->setButtonMode(ControlPushButton::TRIGGER);
    connect(m_pLoopRemoveButton,
            &ControlObject::valueChanged,
            this,
            &LoopingControl::slotLoopRemove);

    m_pPlayButton = ControlObject::getControl(ConfigKey(group, "play"));

    m_pRepeatButton = ControlObject::getControl(ConfigKey(group, "repeat"));
}

LoopingControl::~LoopingControl() {
    // TODO Use unique_ptr to manage lifetime
    delete m_pLoopOutButton;
    delete m_pLoopOutGotoButton;
    delete m_pLoopInButton;
    delete m_pLoopInGotoButton;
    delete m_pLoopExitButton;
    delete m_pReloopToggleButton;
    delete m_pReloopAndStopButton;
    delete m_pCOLoopEnabled;
    delete m_pCOLoopStartPosition;
    delete m_pCOLoopEndPosition;
    delete m_pCOLoopScale;
    delete m_pLoopHalveButton;
    delete m_pLoopDoubleButton;
    delete m_pLoopRemoveButton;

    delete m_pCOBeatLoop;
    while (!m_beatLoops.isEmpty()) {
        BeatLoopingControl* pBeatLoop = m_beatLoops.takeLast();
        delete pBeatLoop;
    }
    delete m_pCOBeatLoopSize;
    delete m_pCOBeatLoopActivate;
    delete m_pCOBeatLoopRollActivate;

    delete m_pCOBeatJump;
    delete m_pCOBeatJumpSize;
    delete m_pCOBeatJumpSizeHalve;
    delete m_pCOBeatJumpSizeDouble;
    delete m_pCOBeatJumpForward;
    delete m_pCOBeatJumpBackward;
    while (!m_beatJumps.isEmpty()) {
        BeatJumpControl* pBeatJump = m_beatJumps.takeLast();
        delete pBeatJump;
    }

    delete m_pCOLoopMove;
    while (!m_loopMoves.isEmpty()) {
        LoopMoveControl* pLoopMove = m_loopMoves.takeLast();
        delete pLoopMove;
    }
}

void LoopingControl::slotLoopScale(double scaleFactor) {
    LoopInfo loopInfo = m_loopInfo.getValue();
    if (!loopInfo.startPosition.isValid() || !loopInfo.endPosition.isValid()) {
        return;
    }

    const mixxx::audio::FrameDiff_t loopLength =
            (loopInfo.endPosition - loopInfo.startPosition) * scaleFactor;
    const FrameInfo info = frameInfo();
    const auto trackEndPosition = info.trackEndPosition;
    if (!trackEndPosition.isValid()) {
        return;
    }

    // Abandon loops that are too short of extend beyond the end of the file.
    if (loopLength < kMinimumAudibleLoopSizeFrames ||
            loopInfo.startPosition + loopLength > trackEndPosition) {
        return;
    }

    loopInfo.endPosition = loopInfo.startPosition + loopLength;

    // TODO(XXX) we could be smarter about taking the active beatloop, scaling
    // it by the desired amount and trying to find another beatloop that matches
    // it, but for now we just clear the active beat loop if somebody scales.
    clearActiveBeatLoop();

    // Don't allow 0 samples loop, so one can still manipulate it
    if (loopInfo.endPosition == loopInfo.startPosition) {
        if ((loopInfo.endPosition + 1) >= trackEndPosition) {
            loopInfo.startPosition -= 1;
        } else {
            loopInfo.endPosition += 1;
        }
    }
    // Do not allow loops to go past the end of the song
    else if (loopInfo.endPosition > trackEndPosition) {
        loopInfo.endPosition = trackEndPosition;
    }

    // Reseek if the loop shrank out from under the playposition.
    loopInfo.seekMode = (m_bLoopingEnabled && scaleFactor < 1.0)
            ? LoopSeekMode::Changed
            : LoopSeekMode::MovedOut;

    m_loopInfo.setValue(loopInfo);
    emit loopUpdated(loopInfo.startPosition, loopInfo.endPosition);

    // Update CO for loop end marker
    m_pCOLoopEndPosition->set(loopInfo.endPosition.toEngineSamplePos());
}

void LoopingControl::slotLoopHalve(double pressed) {
    if (pressed <= 0.0) {
        return;
    }

    m_pCOBeatLoopSize->set(m_pCOBeatLoopSize->get() / 2.0);
}

void LoopingControl::slotLoopDouble(double pressed) {
    if (pressed <= 0.0) {
        return;
    }

    m_pCOBeatLoopSize->set(m_pCOBeatLoopSize->get() * 2.0);
}

void LoopingControl::process(const double dRate,
        mixxx::audio::FramePos currentPosition,
        const int iBufferSize) {
    Q_UNUSED(iBufferSize);

    const auto previousPosition = m_currentPosition.getValue();

    if (previousPosition != currentPosition) {
        m_currentPosition.setValue(currentPosition);
    } else {
        // no transport, so we have to do scheduled seeks here
        LoopInfo loopInfo = m_loopInfo.getValue();
        if (m_bLoopingEnabled &&
                !m_bAdjustingLoopIn && !m_bAdjustingLoopOut &&
                loopInfo.startPosition.isValid() &&
                loopInfo.endPosition.isValid()) {
            if (loopInfo.startPosition != m_oldLoopInfo.startPosition ||
                    loopInfo.endPosition != m_oldLoopInfo.endPosition) {
                // bool seek is only valid after the loop has changed
                if (loopInfo.seekMode == LoopSeekMode::Changed) {
                    // here the loop has changed and the play position
                    // should be moved with it
                    const auto targetPosition =
                            adjustedPositionInsideAdjustedLoop(currentPosition,
                                    dRate < 0, // reverse
                                    m_oldLoopInfo.startPosition,
                                    m_oldLoopInfo.endPosition,
                                    loopInfo.startPosition,
                                    loopInfo.endPosition);
                    if (targetPosition.isValid()) {
                        // jump immediately
                        seekAbs(targetPosition);
                    }
                }
                m_oldLoopInfo = loopInfo;
            }
        }
    }

    if (m_bAdjustingLoopIn) {
        setLoopInToCurrentPosition();
    } else if (m_bAdjustingLoopOut) {
        setLoopOutToCurrentPosition();
    }
}

mixxx::audio::FramePos LoopingControl::nextTrigger(bool reverse,
        mixxx::audio::FramePos currentPosition,
        mixxx::audio::FramePos* pTargetPosition) {
    *pTargetPosition = mixxx::audio::kInvalidFramePos;

    LoopInfo loopInfo = m_loopInfo.getValue();

    // m_bAdjustingLoopIn is true while the LoopIn button is pressed while a loop is active (slotLoopIn)
    if (m_bAdjustingLoopInOld != m_bAdjustingLoopIn) {
        m_bAdjustingLoopInOld = m_bAdjustingLoopIn;

        // When the LoopIn button is released in reverse mode we jump to the end of the loop to not fall out and disable the active loop
        // This must not happen in quantized mode. The newly set start is always ahead (in time, but behind spacially) of the current position so we don't jump.
        // Jumping to the end is then handled when the loop's start is reached later in this function.
        if (reverse && !m_bAdjustingLoopIn && !m_pQuantizeEnabled->toBool()) {
            m_oldLoopInfo = loopInfo;
            *pTargetPosition = loopInfo.endPosition;
            return currentPosition;
        }
    }

    // m_bAdjustingLoopOut is true while the LoopOut button is pressed while a loop is active (slotLoopOut)
    if (m_bAdjustingLoopOutOld != m_bAdjustingLoopOut) {
        m_bAdjustingLoopOutOld = m_bAdjustingLoopOut;

        // When the LoopOut button is released in forward mode we jump to the start of the loop to not fall out and disable the active loop
        // This must not happen in quantized mode. The newly set end is always ahead of the current position so we don't jump.
        // Jumping to the start is then handled when the loop's end is reached later in this function.
        if (!reverse && !m_bAdjustingLoopOut && !m_pQuantizeEnabled->toBool()) {
            m_oldLoopInfo = loopInfo;
            *pTargetPosition = loopInfo.startPosition;
            return currentPosition;
        }
    }

    if (m_bLoopingEnabled &&
            loopInfo.startPosition.isValid() &&
            loopInfo.endPosition.isValid()) {
        if (!m_bAdjustingLoopIn && !m_bAdjustingLoopOut) {
            if (loopInfo.startPosition != m_oldLoopInfo.startPosition ||
                    loopInfo.endPosition != m_oldLoopInfo.endPosition) {
                // bool seek is only valid after the loop has changed
                switch (loopInfo.seekMode) {
                case LoopSeekMode::Changed:
                    // here the loop has changed and the play position
                    // should be moved with it
                    *pTargetPosition = adjustedPositionInsideAdjustedLoop(currentPosition,
                            reverse,
                            m_oldLoopInfo.startPosition,
                            m_oldLoopInfo.endPosition,
                            loopInfo.startPosition,
                            loopInfo.endPosition);
                    break;
                case LoopSeekMode::MovedOut: {
                    bool movedOut = false;
                    // Check if we have moved out of the loop, before we could enable it
                    if (reverse) {
                        if (loopInfo.startPosition > currentPosition) {
                            movedOut = true;
                        }
                    } else {
                        if (loopInfo.endPosition < currentPosition) {
                            movedOut = true;
                        }
                    }
                    if (movedOut) {
                        *pTargetPosition = adjustedPositionInsideAdjustedLoop(currentPosition,
                                reverse,
                                loopInfo.startPosition,
                                loopInfo.endPosition,
                                loopInfo.startPosition,
                                loopInfo.endPosition);
                    }
                    break;
                }
                case LoopSeekMode::None:
                    // Nothing to do here. This is used for enabling saved loops
                    // which we want to do without jumping to the loop start
                    // position.
                    break;
                }
                m_oldLoopInfo = loopInfo;
                if (pTargetPosition->isValid()) {
                    // jump immediately
                    return currentPosition;
                }
            }
            if (reverse) {
                *pTargetPosition = loopInfo.endPosition;
                return loopInfo.startPosition;
            } else {
                *pTargetPosition = loopInfo.startPosition;
                return loopInfo.endPosition;
            }
        } else {
            // LOOP in or out button is pressed for adjusting.
            // Jump back to loop start, when reaching the track end this
            // prevents that the track stops outside the adjusted loop.
            if (!reverse) {
                if (m_bAdjustingLoopIn) {
                    // Just in case the user does not release loop-in in time.
                    *pTargetPosition = m_oldLoopInfo.startPosition;
                    return loopInfo.endPosition;
                }
                const FrameInfo info = frameInfo();
                *pTargetPosition = loopInfo.startPosition;
                return info.trackEndPosition;
            } else {
                if (m_bAdjustingLoopOut) {
                    // Just in case the user does not release loop-out in time.
                    *pTargetPosition = m_oldLoopInfo.endPosition;
                    return loopInfo.startPosition;
                }
            }
        }
    }
<<<<<<< HEAD
    return mixxx::audio::kInvalidFramePos;
}

void LoopingControl::hintReader(gsl::not_null<HintVector*> pHintList) {
    LoopInfo loopInfo = m_loopInfo.getValue();
=======

    // Return trigger if repeat is enabled
    if (m_pRepeatButton->toBool()) {
        if (reverse) {
            *pTarget = getTrackSamples();
            return 0.0;
        } else {
            *pTarget = 0.0;
            return getTrackSamples();
        }
    }

    return kNoTrigger;
}

double LoopingControl::getTrackSamples() {
    SampleOfTrack trackSamples = getSampleOfTrack();
    return trackSamples.total;
}

void LoopingControl::hintReader(HintVector* pHintList) {
    LoopSamples loopSamples = m_loopSamples.getValue();
>>>>>>> ac364b0f
    Hint loop_hint;
    // If the loop is enabled, then this is high priority because we will loop
    // sometime potentially very soon! The current audio itself is priority 1,
    // but we will issue ourselves at priority 2.
    if (m_bLoopingEnabled) {
        // If we're looping, hint the loop in and loop out, in case we reverse
        // into it. We could save information from process to tell which
        // direction we're going in, but that this is much simpler, and hints
        // aren't that bad to make anyway.
        if (loopInfo.startPosition.isValid()) {
            loop_hint.type = Hint::Type::LoopStartEnabled;
            loop_hint.frame = static_cast<SINT>(
                    loopInfo.startPosition.toLowerFrameBoundary().value());
            loop_hint.frameCount = Hint::kFrameCountForward;
            pHintList->append(loop_hint);
        }
        if (loopInfo.endPosition.isValid()) {
            loop_hint.type = Hint::Type::LoopEndEnabled;
            loop_hint.frame = static_cast<SINT>(
                    loopInfo.endPosition.toUpperFrameBoundary().value());
            loop_hint.frameCount = Hint::kFrameCountBackward;
            pHintList->append(loop_hint);
        }
    } else {
        if (loopInfo.startPosition.isValid()) {
            loop_hint.type = Hint::Type::LoopStart;
            loop_hint.frame = static_cast<SINT>(
                    loopInfo.startPosition.toLowerFrameBoundary().value());
            loop_hint.frameCount = Hint::kFrameCountForward;
            pHintList->append(loop_hint);
        }
    }
}

mixxx::audio::FramePos LoopingControl::getSyncPositionInsideLoop(
        mixxx::audio::FramePos requestedPlayPosition,
        mixxx::audio::FramePos syncedPlayPosition) {
    // no loop, no adjustment
    if (!m_bLoopingEnabled) {
        return syncedPlayPosition;
    }

    const LoopInfo loopInfo = m_loopInfo.getValue();

    // if the request itself is outside loop do nothing
    // loop will be disabled later by notifySeek(...) as is was explicitly requested by the user
    // if the requested position is the exact end of a loop it should also be disabled later by notifySeek(...)
    if (requestedPlayPosition < loopInfo.startPosition ||
            requestedPlayPosition >= loopInfo.endPosition) {
        return syncedPlayPosition;
    }

    // the requested position is inside the loop (e.g hotcue at start)
    const mixxx::audio::FrameDiff_t loopSizeFrames = loopInfo.endPosition - loopInfo.startPosition;

    // the synced position is in front of the loop
    // adjust the synced position to same amount in front of the loop end
    if (syncedPlayPosition < loopInfo.startPosition) {
        mixxx::audio::FrameDiff_t adjustment = loopInfo.startPosition - syncedPlayPosition;

        // prevents jumping in front of the loop if loop is smaller than adjustment
        adjustment = fmod(adjustment, loopSizeFrames);

        // if the synced position is exactly the start of the loop we would end up at the exact end
        // as this would disable the loop in notifySeek() replace it with the start of the loop
        if (adjustment == 0) {
            return loopInfo.startPosition;
        }
        return loopInfo.endPosition - adjustment;
    }

    // the synced position is behind the loop
    // adjust the synced position to same amount behind the loop start
    if (syncedPlayPosition >= loopInfo.endPosition) {
        mixxx::audio::FrameDiff_t adjustment = syncedPlayPosition - loopInfo.endPosition;

        // prevents jumping behind the loop if loop is smaller than adjustment
        adjustment = fmod(adjustment, loopSizeFrames);

        return loopInfo.startPosition + adjustment;
    }

    // both, requested and synced position are inside the loop -> do nothing
    return syncedPlayPosition;
}

void LoopingControl::setBeatLoop(mixxx::audio::FramePos startPosition, bool enabled) {
    VERIFY_OR_DEBUG_ASSERT(startPosition.isValid()) {
        return;
    }

    mixxx::BeatsPointer pBeats = m_pBeats;
    if (!pBeats) {
        return;
    }

    double beatloopSize = m_pCOBeatLoopSize->get();

    // TODO(XXX): This is not realtime safe. See this Zulip discussion for details:
    // https://mixxx.zulipchat.com/#narrow/stream/109171-development/topic/getting.20locks.20out.20of.20Beats
    const auto endPosition = pBeats->findNBeatsFromPosition(startPosition, beatloopSize);
    if (endPosition.isValid()) {
        setLoop(startPosition, endPosition, enabled);
    }
}

void LoopingControl::setLoop(mixxx::audio::FramePos startPosition,
        mixxx::audio::FramePos endPosition,
        bool enabled) {
    VERIFY_OR_DEBUG_ASSERT(startPosition.isValid() && endPosition.isValid() &&
            startPosition < endPosition) {
        return;
    }

    LoopInfo loopInfo = m_loopInfo.getValue();
    if (loopInfo.startPosition != startPosition || loopInfo.endPosition != endPosition) {
        // Copy saved loop parameters to active loop
        loopInfo.startPosition = startPosition;
        loopInfo.endPosition = endPosition;
        loopInfo.seekMode = LoopSeekMode::None;
        clearActiveBeatLoop();
        m_loopInfo.setValue(loopInfo);
        m_pCOLoopStartPosition->set(loopInfo.startPosition.toEngineSamplePos());
        m_pCOLoopEndPosition->set(loopInfo.endPosition.toEngineSamplePos());
    }
    setLoopingEnabled(enabled);

    // Seek back to loop in position if we're already behind the loop end.
    //
    // TODO(Holzhaus): This needs to be reverted as soon as GUI controls for
    // controlling saved loop behaviour are in place, because this change makes
    // saved loops very risky to use and might potentially mess up your mix.
    // See https://github.com/mixxxdj/mixxx/pull/2194#issuecomment-721847833
    // for details.
    if (enabled && m_currentPosition.getValue() > loopInfo.endPosition) {
        slotLoopInGoto(1);
    }

    // Don't allow loop size widget setting to trigger creation of another loop.
    m_pCOBeatLoopSize->blockSignals(true);
    m_pCOBeatLoopSize->setAndConfirm(findBeatloopSizeForLoop(startPosition, endPosition));
    m_pCOBeatLoopSize->blockSignals(false);
}

void LoopingControl::setLoopInToCurrentPosition() {
    // set loop-in position
    const mixxx::BeatsPointer pBeats = m_pBeats;
    LoopInfo loopInfo = m_loopInfo.getValue();
    mixxx::audio::FramePos quantizedBeatPosition;
    const FrameInfo info = frameInfo();
    // Note: currentPos can be past the end of the track, in the padded
    // silence of the last buffer. This position might be not reachable in
    // a future runs, depending on the buffering.
    mixxx::audio::FramePos position = math_min(info.currentPosition, info.trackEndPosition);
    if (m_pQuantizeEnabled->toBool() && pBeats) {
        mixxx::audio::FramePos prevBeatPosition;
        mixxx::audio::FramePos nextBeatPosition;
        if (pBeats->findPrevNextBeats(position, &prevBeatPosition, &nextBeatPosition, false)) {
            // both beat positions are valid
            mixxx::audio::FramePos closestBeatPosition =
                    (nextBeatPosition - position > position - prevBeatPosition)
                    ? prevBeatPosition
                    : nextBeatPosition;
            if (m_bAdjustingLoopIn) {
                if (closestBeatPosition == position) {
                    quantizedBeatPosition = closestBeatPosition;
                } else {
                    quantizedBeatPosition = prevBeatPosition;
                }
            } else {
                if (closestBeatPosition > info.trackEndPosition) {
                    quantizedBeatPosition = prevBeatPosition;
                } else {
                    quantizedBeatPosition = closestBeatPosition;
                }
            }
            position = quantizedBeatPosition;
        }
    }

    // Reset the loop out position if it is before the loop in so that loops
    // cannot be inverted.
    if (loopInfo.endPosition.isValid() && loopInfo.endPosition < position) {
        loopInfo.endPosition = mixxx::audio::kInvalidFramePos;
        m_pCOLoopEndPosition->set(loopInfo.endPosition.toEngineSamplePosMaybeInvalid());
        if (m_bLoopingEnabled) {
            setLoopingEnabled(false);
        }
    }

    // If we're looping and the loop-in and out points are now so close
    //  that the loop would be inaudible, set the in point to the smallest
    //  pre-defined beatloop size instead (when possible)
    if (loopInfo.endPosition.isValid() &&
            (loopInfo.endPosition - position) < kMinimumAudibleLoopSizeFrames) {
        if (quantizedBeatPosition.isValid() && pBeats) {
            position = pBeats->findNthBeat(quantizedBeatPosition, -2);
            if (!position.isValid() ||
                    (loopInfo.endPosition - position) <
                            kMinimumAudibleLoopSizeFrames) {
                position = loopInfo.endPosition - kMinimumAudibleLoopSizeFrames;
            }
        } else {
            position = loopInfo.endPosition - kMinimumAudibleLoopSizeFrames;
        }
    }

    loopInfo.startPosition = position;

    m_pCOLoopStartPosition->set(loopInfo.startPosition.toEngineSamplePosMaybeInvalid());

    // start looping
    if (loopInfo.startPosition.isValid() && loopInfo.endPosition.isValid()) {
        setLoopingEnabled(true);
        loopInfo.seekMode = LoopSeekMode::Changed;
    } else {
        loopInfo.seekMode = LoopSeekMode::MovedOut;
    }

    if (m_pQuantizeEnabled->toBool() && loopInfo.startPosition.isValid() &&
            loopInfo.endPosition.isValid() &&
            loopInfo.startPosition < loopInfo.endPosition && pBeats) {
        m_pCOBeatLoopSize->setAndConfirm(pBeats->numBeatsInRange(
                loopInfo.startPosition, loopInfo.endPosition));
        updateBeatLoopingControls();
    } else {
        clearActiveBeatLoop();
    }

    m_loopInfo.setValue(loopInfo);
    //qDebug() << "set loop_in to " << loopInfo.startPosition;
}

// Clear the last active loop while saved loop (cue + info) remains untouched
void LoopingControl::slotLoopRemove() {
    setLoopingEnabled(false);
    LoopInfo loopInfo = m_loopInfo.getValue();
    loopInfo.startPosition = mixxx::audio::kInvalidFramePos;
    loopInfo.endPosition = mixxx::audio::kInvalidFramePos;
    loopInfo.seekMode = LoopSeekMode::None;
    m_loopInfo.setValue(loopInfo);
    m_pCOLoopStartPosition->set(loopInfo.startPosition.toEngineSamplePosMaybeInvalid());
    m_pCOLoopEndPosition->set(loopInfo.endPosition.toEngineSamplePosMaybeInvalid());
}

void LoopingControl::slotLoopIn(double pressed) {
    if (!m_pTrack) {
        return;
    }

    // If loop is enabled, suspend looping and set the loop in point
    // when this button is released.
    if (m_bLoopingEnabled) {
        if (pressed > 0.0) {
            m_bAdjustingLoopIn = true;
            // Adjusting both the in and out point at the same time makes no sense
            m_bAdjustingLoopOut = false;
        } else {
            setLoopInToCurrentPosition();
            m_bAdjustingLoopIn = false;
            LoopInfo loopInfo = m_loopInfo.getValue();
            if (loopInfo.startPosition < loopInfo.endPosition) {
                emit loopUpdated(loopInfo.startPosition, loopInfo.endPosition);
            } else {
                emit loopReset();
            }
        }
    } else {
        emit loopReset();
        if (pressed > 0.0) {
            setLoopInToCurrentPosition();
        }
        m_bAdjustingLoopIn = false;
    }
}

void LoopingControl::slotLoopInGoto(double pressed) {
    if (pressed == 0.0) {
        return;
    }

    const auto loopInPosition = m_loopInfo.getValue().startPosition;
    if (loopInPosition.isValid()) {
        seekAbs(loopInPosition);
    }
}

void LoopingControl::setLoopOutToCurrentPosition() {
    mixxx::BeatsPointer pBeats = m_pBeats;
    LoopInfo loopInfo = m_loopInfo.getValue();
    mixxx::audio::FramePos quantizedBeatPosition;
    FrameInfo info = frameInfo();
    // Note: currentPos can be past the end of the track, in the padded
    // silence of the last buffer. This position might be not reachable in
    // a future runs, depending on the buffering.
    mixxx::audio::FramePos position = math_min(info.currentPosition, info.trackEndPosition);
    if (m_pQuantizeEnabled->toBool() && pBeats) {
        mixxx::audio::FramePos prevBeatPosition;
        mixxx::audio::FramePos nextBeatPosition;
        if (pBeats->findPrevNextBeats(position, &prevBeatPosition, &nextBeatPosition, false)) {
            // both beat positions are valid
            const mixxx::audio::FramePos closestBeatPosition =
                    (nextBeatPosition - position > position - prevBeatPosition)
                    ? prevBeatPosition
                    : nextBeatPosition;
            if (m_bAdjustingLoopOut) {
                if (closestBeatPosition == position) {
                    quantizedBeatPosition = closestBeatPosition;
                } else {
                    if (nextBeatPosition > info.trackEndPosition) {
                        quantizedBeatPosition = prevBeatPosition;
                    } else {
                        quantizedBeatPosition = nextBeatPosition;
                    }
                }
            } else {
                if (closestBeatPosition > info.trackEndPosition) {
                    quantizedBeatPosition = prevBeatPosition;
                } else {
                    quantizedBeatPosition = closestBeatPosition;
                }
            }
            position = quantizedBeatPosition;
        }
    }

    // If the user is trying to set a loop-out before the loop in or without
    // having a loop-in, then ignore it.
    if (!loopInfo.startPosition.isValid() || position < loopInfo.startPosition) {
        return;
    }

    // If the loop-in and out points are set so close that the loop would be
    //  inaudible (which can happen easily with quantize-to-beat enabled,)
    //  use the smallest pre-defined beatloop instead (when possible)
    if ((position - loopInfo.startPosition) < kMinimumAudibleLoopSizeFrames) {
        if (quantizedBeatPosition.isValid() && pBeats) {
            position = pBeats->findNthBeat(quantizedBeatPosition, 2);
            if (!position.isValid() ||
                    (position - loopInfo.startPosition) <
                            kMinimumAudibleLoopSizeFrames) {
                position = loopInfo.startPosition + kMinimumAudibleLoopSizeFrames;
            }
        } else {
            position = loopInfo.startPosition + kMinimumAudibleLoopSizeFrames;
        }
    }

    // set loop out position
    loopInfo.endPosition = position;

    m_pCOLoopEndPosition->set(loopInfo.endPosition.toEngineSamplePosMaybeInvalid());

    // start looping
    if (loopInfo.startPosition.isValid() && loopInfo.endPosition.isValid()) {
        setLoopingEnabled(true);
        loopInfo.seekMode = LoopSeekMode::Changed;
    } else {
        loopInfo.seekMode = LoopSeekMode::MovedOut;
    }

    if (m_pQuantizeEnabled->toBool() && pBeats) {
        m_pCOBeatLoopSize->setAndConfirm(pBeats->numBeatsInRange(
                loopInfo.startPosition, loopInfo.endPosition));
        updateBeatLoopingControls();
    } else {
        clearActiveBeatLoop();
    }
    //qDebug() << "set loop_out to " << loopInfo.endPosition;

    m_loopInfo.setValue(loopInfo);
}

void LoopingControl::setRateControl(RateControl* rateControl) {
    m_pRateControl = rateControl;
}

void LoopingControl::slotLoopOut(double pressed) {
    if (m_pTrack == nullptr) {
        return;
    }

    // If loop is enabled, suspend looping and set the loop out point
    // when this button is released.
    if (m_bLoopingEnabled) {
        if (pressed > 0.0) {
            m_bAdjustingLoopOut = true;
            // Adjusting both the in and out point at the same time makes no sense
            m_bAdjustingLoopIn = false;
        } else {
            // If this button was pressed to set the loop out point when loop
            // was disabled, that will enable looping, so avoid moving the
            // loop out point when the button is released.
            if (!m_bLoopOutPressedWhileLoopDisabled) {
                setLoopOutToCurrentPosition();
                LoopInfo loopInfo = m_loopInfo.getValue();
                if (loopInfo.startPosition < loopInfo.endPosition) {
                    emit loopUpdated(loopInfo.startPosition, loopInfo.endPosition);
                } else {
                    emit loopReset();
                }
                m_bAdjustingLoopOut = false;
            } else {
                m_bLoopOutPressedWhileLoopDisabled = false;
            }
        }
    } else {
        emit loopReset();
        if (pressed > 0.0) {
            setLoopOutToCurrentPosition();
            m_bLoopOutPressedWhileLoopDisabled = true;
        }
        m_bAdjustingLoopOut = false;
    }
}

void LoopingControl::slotLoopOutGoto(double pressed) {
    if (pressed == 0.0) {
        return;
    }

    const auto loopOutPosition = m_loopInfo.getValue().endPosition;
    if (loopOutPosition.isValid()) {
        seekAbs(loopOutPosition);
    }
}

void LoopingControl::slotLoopExit(double val) {
    if (!m_pTrack || val <= 0.0) {
        return;
    }

    // If we're looping, stop looping
    if (m_bLoopingEnabled) {
        setLoopingEnabled(false);
    }
}

void LoopingControl::slotLoopEnabledValueChangeRequest(double value) {
    if (!m_pTrack) {
        return;
    }

    if (value > 0.0) {
        // Requested to set loop_enabled to 1
        if (m_bLoopingEnabled) {
            VERIFY_OR_DEBUG_ASSERT(m_pCOLoopEnabled->toBool()) {
                m_pCOLoopEnabled->setAndConfirm(1.0);
            }
        } else {
            // Looping is currently disabled, try to enable the loop. In
            // contrast to the reloop_toggle CO, we jump in no case.
            LoopInfo loopInfo = m_loopInfo.getValue();
            if (loopInfo.startPosition.isValid() &&
                    loopInfo.endPosition.isValid() &&
                    loopInfo.startPosition <= loopInfo.endPosition) {
                // setAndConfirm is called by setLoopingEnabled
                setLoopingEnabled(true);
            }
        }
    } else {
        // Requested to set loop_enabled to 0
        if (m_bLoopingEnabled) {
            // Looping is currently enabled, disable the loop. If loop roll
            // was active, also disable slip.
            if (m_bLoopRollActive) {
                m_pSlipEnabled->set(0);
                m_bLoopRollActive = false;
                m_activeLoopRolls.clear();
            }
            // setAndConfirm is called by setLoopingEnabled
            setLoopingEnabled(false);
        } else {
            VERIFY_OR_DEBUG_ASSERT(!m_pCOLoopEnabled->toBool()) {
                m_pCOLoopEnabled->setAndConfirm(0.0);
            }
        }
    }
}

void LoopingControl::slotReloopToggle(double val) {
    if (!m_pTrack || val <= 0.0) {
        return;
    }

    // If we're looping, stop looping
    if (m_bLoopingEnabled) {
        // If loop roll was active, also disable slip.
        if (m_bLoopRollActive) {
            m_pSlipEnabled->set(0);
            m_bLoopRollActive = false;
            m_activeLoopRolls.clear();
        }
        setLoopingEnabled(false);
        //qDebug() << "reloop_toggle looping off";
    } else {
        // If we're not looping, enable the loop. If the loop is ahead of the
        // current play position, do not jump to it.
        LoopInfo loopInfo = m_loopInfo.getValue();
        if (loopInfo.startPosition.isValid() &&
                loopInfo.endPosition.isValid() &&
                loopInfo.startPosition <= loopInfo.endPosition) {
            setLoopingEnabled(true);
            if (m_currentPosition.getValue() > loopInfo.endPosition) {
                slotLoopInGoto(1);
            }
        }
        //qDebug() << "reloop_toggle looping on";
    }
}

void LoopingControl::slotReloopAndStop(double pressed) {
    if (pressed == 0.0) {
        return;
    }

    m_pPlayButton->set(0.0);

    const auto loopInPosition = m_loopInfo.getValue().startPosition;
    if (loopInPosition.isValid()) {
        seekAbs(loopInPosition);
    }
    setLoopingEnabled(true);
}

void LoopingControl::slotLoopStartPos(double positionSamples) {
    // This slot is called before trackLoaded() for a new Track

    LoopInfo loopInfo = m_loopInfo.getValue();

    {
        const auto position =
                mixxx::audio::FramePos::fromEngineSamplePosMaybeInvalid(
                        positionSamples);
        if (loopInfo.startPosition == position) {
            // Nothing to do
            return;
        }
        loopInfo.startPosition = position;
    }

    loopInfo.seekMode = LoopSeekMode::MovedOut;

    clearActiveBeatLoop();

    if (!loopInfo.startPosition.isValid()) {
        emit loopReset();
        setLoopingEnabled(false);
    } else if (loopInfo.endPosition.isValid() && loopInfo.endPosition <= loopInfo.startPosition) {
        emit loopReset();
        loopInfo.endPosition = mixxx::audio::kInvalidFramePos;
        m_pCOLoopEndPosition->set(kNoTrigger);
        setLoopingEnabled(false);
    }

    m_pCOLoopStartPosition->set(loopInfo.startPosition.toEngineSamplePosMaybeInvalid());
    m_loopInfo.setValue(loopInfo);
}

void LoopingControl::slotLoopEndPos(double positionSamples) {
    // This slot is called before trackLoaded() for a new Track
    const auto position = mixxx::audio::FramePos::fromEngineSamplePosMaybeInvalid(positionSamples);

    LoopInfo loopInfo = m_loopInfo.getValue();
    if (position.isValid() && loopInfo.endPosition == position) {
        //nothing to do
        return;
    }

    // Reject if the loop-in is not set, or if the new position is before the
    // start point (but not -1).
    if (!loopInfo.startPosition.isValid() ||
            (position.isValid() && position <= loopInfo.startPosition)) {
        m_pCOLoopEndPosition->set(loopInfo.endPosition.toEngineSamplePosMaybeInvalid());
        return;
    }

    clearActiveBeatLoop();

    if (!position.isValid()) {
        emit loopReset();
        setLoopingEnabled(false);
    }
    loopInfo.endPosition = position;
    loopInfo.seekMode = LoopSeekMode::MovedOut;
    m_pCOLoopEndPosition->set(position.toEngineSamplePosMaybeInvalid());
    m_loopInfo.setValue(loopInfo);
}

// This is called from the engine thread
void LoopingControl::notifySeek(mixxx::audio::FramePos newPosition) {
    // Leave loop alone if we're in slip mode and if it was turned on
    // by something that was not a rolling beatloop.
    if (m_pSlipEnabled->toBool() && !m_bLoopRollActive) {
        return;
    }

    LoopInfo loopInfo = m_loopInfo.getValue();
    const auto currentPosition = m_currentPosition.getValue();
    VERIFY_OR_DEBUG_ASSERT(m_pRateControl) {
        qWarning() << "LoopingControl: RateControl not set!";
        return;
    }
    bool reverse = m_pRateControl->isReverseButtonPressed();
    if (m_bLoopingEnabled) {
        // Disable loop when we jumping out, or over a catching loop,
        // using hot cues or waveform overview.
        // Jumping to the exact end of a loop is considered jumping out.
        if (currentPosition >= loopInfo.startPosition &&
                currentPosition <= loopInfo.endPosition) {
            if ((reverse && newPosition > loopInfo.endPosition) ||
                    (!reverse && newPosition < loopInfo.startPosition)) {
                // jumping out of loop in "backwards"
                setLoopingEnabled(false);
            }
        }
        if ((reverse && currentPosition >= loopInfo.startPosition &&
                    newPosition <= loopInfo.startPosition) ||
                (!reverse && currentPosition <= loopInfo.endPosition &&
                        newPosition >= loopInfo.endPosition)) {
            // jumping out or to the exact "end" of a loop or
            // over a catching loop "forward"
            setLoopingEnabled(false);
        }
    }
}

void LoopingControl::setLoopingEnabled(bool enabled) {
    if (m_bLoopingEnabled == enabled) {
        return;
    }

    m_bLoopingEnabled = enabled;
    m_pCOLoopEnabled->setAndConfirm(enabled ? 1.0 : 0.0);
    BeatLoopingControl* pActiveBeatLoop = atomicLoadRelaxed(m_pActiveBeatLoop);
    if (pActiveBeatLoop != nullptr) {
        if (enabled) {
            pActiveBeatLoop->activate();
        } else {
            pActiveBeatLoop->deactivate();
        }
    }

    emit loopEnabledChanged(enabled);
}

bool LoopingControl::isLoopingEnabled() {
    return m_bLoopingEnabled;
}

bool LoopingControl::isLoopRollActive() {
    return m_bLoopRollActive;
}

void LoopingControl::trackLoaded(TrackPointer pNewTrack) {
    m_pTrack = pNewTrack;
    mixxx::BeatsPointer pBeats;
    if (pNewTrack) {
        pBeats = pNewTrack->getBeats();
    }
    trackBeatsUpdated(pBeats);
}

void LoopingControl::trackBeatsUpdated(mixxx::BeatsPointer pBeats) {
    clearActiveBeatLoop();
    m_pBeats = pBeats;
    if (m_pBeats) {
        LoopInfo loopInfo = m_loopInfo.getValue();
        if (loopInfo.startPosition.isValid() && loopInfo.endPosition.isValid()) {
            double loaded_loop_size = findBeatloopSizeForLoop(
                    loopInfo.startPosition, loopInfo.endPosition);
            if (loaded_loop_size != -1) {
                m_pCOBeatLoopSize->setAndConfirm(loaded_loop_size);
            }
        }
    }
}

void LoopingControl::slotBeatLoopActivate(BeatLoopingControl* pBeatLoopControl) {
    if (!m_pTrack) {
        return;
    }

    // Maintain the current start point if there is an active loop currently
    // looping. slotBeatLoop will update m_pActiveBeatLoop if applicable. Note,
    // this used to only maintain the current start point if a beatloop was
    // enabled. See Issue #6957.
    slotBeatLoop(pBeatLoopControl->getSize(), m_bLoopingEnabled, true);
}

void LoopingControl::slotBeatLoopActivateRoll(BeatLoopingControl* pBeatLoopControl) {
     if (!m_pTrack) {
         return;
     }

    // Disregard existing loops (except beatlooprolls).
    m_pSlipEnabled->set(1);
    slotBeatLoop(pBeatLoopControl->getSize(), m_bLoopRollActive, true);
    m_bLoopRollActive = true;
    m_activeLoopRolls.push(pBeatLoopControl->getSize());
}

void LoopingControl::slotBeatLoopDeactivate(BeatLoopingControl* pBeatLoopControl) {
    Q_UNUSED(pBeatLoopControl);
    setLoopingEnabled(false);
}

void LoopingControl::slotBeatLoopDeactivateRoll(BeatLoopingControl* pBeatLoopControl) {
    pBeatLoopControl->deactivate();
    const double size = pBeatLoopControl->getSize();
    // clang-tidy wants auto to be auto* because QStack inherits from QVector
    // and QVector::iterator is a pointer type in Qt5, but QStack inherits
    // from QList in Qt6 so QStack::iterator is not a pointer type in Qt6.
    // NOLINTNEXTLINE(readability-qualified-auto)
    auto i = m_activeLoopRolls.begin();
    while (i != m_activeLoopRolls.end()) {
        if (size == *i) {
            i = m_activeLoopRolls.erase(i);
        } else {
            ++i;
        }
    }

    // Make sure slip mode is not turned off if it was turned on
    // by something that was not a rolling beatloop.
    if (m_bLoopRollActive && m_activeLoopRolls.empty()) {
        setLoopingEnabled(false);
        m_pSlipEnabled->set(0);
        m_bLoopRollActive = false;
    }

    // Return to the previous beatlooproll if necessary.
    if (!m_activeLoopRolls.empty()) {
        slotBeatLoop(m_activeLoopRolls.top(), m_bLoopRollActive, true);
    }
}

void LoopingControl::clearActiveBeatLoop() {
    BeatLoopingControl* pOldBeatLoop = m_pActiveBeatLoop.fetchAndStoreAcquire(nullptr);
    if (pOldBeatLoop != nullptr) {
        pOldBeatLoop->deactivate();
    }
}

bool LoopingControl::currentLoopMatchesBeatloopSize(const LoopInfo& loopInfo) const {
    const mixxx::BeatsPointer pBeats = m_pBeats;
    if (!pBeats) {
        return false;
    }

    if (!loopInfo.startPosition.isValid()) {
        return false;
    }

    // Calculate where the loop out point would be if it is a beatloop
    const auto loopEndPosition = pBeats->findNBeatsFromPosition(
            loopInfo.startPosition, m_pCOBeatLoopSize->get());

    return positionNear(loopInfo.endPosition, loopEndPosition);
}

double LoopingControl::findBeatloopSizeForLoop(
        mixxx::audio::FramePos startPosition,
        mixxx::audio::FramePos endPosition) const {
    const mixxx::BeatsPointer pBeats = m_pBeats;
    if (!pBeats) {
        return -1;
    }

    for (unsigned int i = 0; i < (sizeof(s_dBeatSizes) / sizeof(s_dBeatSizes[0])); ++i) {
        const auto loopEndPosition = pBeats->findNBeatsFromPosition(startPosition, s_dBeatSizes[i]);
        if (loopEndPosition.isValid()) {
            if (endPosition > (loopEndPosition - 1) && endPosition < (loopEndPosition + 1)) {
                return s_dBeatSizes[i];
            }
        }
    }
    return -1;
}

void LoopingControl::updateBeatLoopingControls() {
    // O(n) search, but there are only ~10-ish beatloop controls so this is
    // fine.
    double dBeatloopSize = m_pCOBeatLoopSize->get();
    for (BeatLoopingControl* pBeatLoopControl: qAsConst(m_beatLoops)) {
        if (pBeatLoopControl->getSize() == dBeatloopSize) {
            if (m_bLoopingEnabled) {
                pBeatLoopControl->activate();
            }
            BeatLoopingControl* pOldBeatLoop =
                    m_pActiveBeatLoop.fetchAndStoreRelease(pBeatLoopControl);
            if (pOldBeatLoop != nullptr && pOldBeatLoop != pBeatLoopControl) {
                pOldBeatLoop->deactivate();
            }
            return;
        }
    }
    // If the loop did not return from the function yet, dBeatloopSize does
    // not match any of the BeatLoopingControls' sizes.
    clearActiveBeatLoop();
}

mixxx::audio::FramePos LoopingControl::findQuantizedBeatloopStart(
        const mixxx::BeatsPointer& pBeats,
        mixxx::audio::FramePos currentPosition,
        double beats) const {
    // The closest beat might be ahead of play position and will cause a catching loop.
    mixxx::audio::FramePos prevBeatPosition;
    mixxx::audio::FramePos nextBeatPosition;
    if (!pBeats->findPrevNextBeats(currentPosition, &prevBeatPosition, &nextBeatPosition, false)) {
        return currentPosition;
    }

    const mixxx::audio::FrameDiff_t beatLength = nextBeatPosition - prevBeatPosition;
    double loopLength = beatLength * beats;
    if (beats >= 1.0) {
        const mixxx::audio::FramePos closestBeatPosition =
                (nextBeatPosition - currentPosition >
                        currentPosition - prevBeatPosition)
                ? prevBeatPosition
                : nextBeatPosition;
        return closestBeatPosition;
    }

    // In case of beat length less then 1 beat:
    // (| - beats, ^ - current track's position):
    //
    // ...|...................^........|...
    //
    // If we press 1/2 beatloop we want loop from 50% to 100%,
    // If I press 1/4 beatloop, we want loop from 50% to 75% etc
    const mixxx::audio::FrameDiff_t framesSinceLastBeat =
            currentPosition - prevBeatPosition;
    // find the previous beat fraction and check if the current position is closer to this or the next one
    // place the new loop start to the closer one
    const mixxx::audio::FramePos previousFractionBeatPosition =
            prevBeatPosition + floor(framesSinceLastBeat / loopLength) * loopLength;
    double framesSinceLastFractionBeatPosition = currentPosition - previousFractionBeatPosition;
    if (framesSinceLastFractionBeatPosition <= (loopLength / 2.0)) {
        return previousFractionBeatPosition;
    }
    return previousFractionBeatPosition + loopLength;
}

void LoopingControl::slotBeatLoop(double beats, bool keepStartPoint, bool enable) {
    // If this is a "new" loop, stop tracking saved loop changes
    if (!keepStartPoint) {
        emit loopReset();
    }

    // if a seek was queued in the engine buffer move the current sample to its position
    const mixxx::audio::FramePos seekPosition = getEngineBuffer()->queuedSeekPosition();
    if (seekPosition.isValid()) {
        // seek position is already quantized if quantization is enabled
        m_currentPosition.setValue(seekPosition);
    }

    double maxBeatSize = s_dBeatSizes[sizeof(s_dBeatSizes)/sizeof(s_dBeatSizes[0]) - 1];
    double minBeatSize = s_dBeatSizes[0];
    if (beats < 0) {
        // For now we do not handle negative beatloops.
        clearActiveBeatLoop();
        return;
    } else if (beats > maxBeatSize) {
        beats = maxBeatSize;
    } else if (beats < minBeatSize) {
        beats = minBeatSize;
    }

    FrameInfo info = frameInfo();
    const auto trackEndPosition = info.trackEndPosition;
    const mixxx::BeatsPointer pBeats = m_pBeats;
    if (!trackEndPosition.isValid() || !pBeats) {
        clearActiveBeatLoop();
        m_pCOBeatLoopSize->setAndConfirm(beats);
        return;
    }

    // Calculate the new loop start and end positions
    // give start and end defaults so we can detect problems
    LoopInfo newloopInfo = {mixxx::audio::kInvalidFramePos,
            mixxx::audio::kInvalidFramePos,
            LoopSeekMode::MovedOut};
    LoopInfo loopInfo = m_loopInfo.getValue();
    mixxx::audio::FramePos currentPosition = info.currentPosition;
    // Start from the current position/closest beat and
    // create the loop around X beats from there.
    if (keepStartPoint) {
        if (loopInfo.startPosition.isValid()) {
            newloopInfo.startPosition = loopInfo.startPosition;
        } else {
            newloopInfo.startPosition =
                    math_min(info.currentPosition, info.trackEndPosition);
        }
    } else {
        // If running reverse, move the loop one loop size to the left.
        // Thus, the loops end will be closest to the current position
        VERIFY_OR_DEBUG_ASSERT(m_pRateControl) {
            qWarning() << "LoopingControl: RateControl not set!";
            return;
        }
        bool reverse = m_pRateControl->isReverseButtonPressed();
        if (reverse) {
            currentPosition = pBeats->findNBeatsFromPosition(currentPosition, -beats);
        }

        if (!m_pQuantizeEnabled->toBool()) {
            newloopInfo.startPosition = currentPosition;
        } else {
            // loop_in is set to the closest beat if quantize is on and the loop size is >= 1 beat.
            // The closest beat might be ahead of play position and will cause a catching loop.
            newloopInfo.startPosition = findQuantizedBeatloopStart(pBeats, currentPosition, beats);
        }
    }

    newloopInfo.endPosition = pBeats->findNBeatsFromPosition(newloopInfo.startPosition, beats);

    if (!newloopInfo.startPosition.isValid() ||
            !newloopInfo.endPosition.isValid() ||
            newloopInfo.startPosition >=
                    newloopInfo.endPosition // happens when the call above fails
            || newloopInfo.endPosition >
                    trackEndPosition) { // Do not allow beat loops to go beyond the end of the track
        // If a track is loaded with beatloop_size larger than
        // the distance between the loop in point and
        // the end of the track, let beatloop_size be set to
        // a smaller size, but not get larger.
        const double previousBeatloopSize = m_pCOBeatLoopSize->get();
        const mixxx::audio::FramePos previousLoopEndPosition =
                pBeats->findNBeatsFromPosition(newloopInfo.startPosition, previousBeatloopSize);
        if (previousLoopEndPosition < newloopInfo.startPosition && beats < previousBeatloopSize) {
            m_pCOBeatLoopSize->setAndConfirm(beats);
        }
        return;
    }

    // When loading a new track or after setting a manual loop without quantize,
    // do not resize the existing loop until beatloop_size matches
    // the size of the existing loop.
    // Do not return immediately so beatloop_size can be updated.
    bool omitResize = false;
    if (!currentLoopMatchesBeatloopSize(loopInfo) && !enable) {
        omitResize = true;
    }

    if (m_pCOBeatLoopSize->get() != beats) {
        m_pCOBeatLoopSize->setAndConfirm(beats);
    }

    // This check happens after setting m_pCOBeatLoopSize so
    // beatloop_size can be prepared without having a track loaded.
    if (!newloopInfo.startPosition.isValid() || !newloopInfo.endPosition.isValid()) {
        return;
    }

    if (omitResize) {
        return;
    }

    // If the start point has changed, or the loop is not enabled,
    // or if the endpoints are nearly the same, do not seek forward into the adjusted loop.
    if (!keepStartPoint ||
            !(enable || m_bLoopingEnabled) ||
            (positionNear(newloopInfo.startPosition, loopInfo.startPosition) &&
                    positionNear(newloopInfo.endPosition, loopInfo.endPosition))) {
        newloopInfo.seekMode = LoopSeekMode::MovedOut;
    } else {
        newloopInfo.seekMode = LoopSeekMode::Changed;
    }
    m_loopInfo.setValue(newloopInfo);
    emit loopUpdated(newloopInfo.startPosition, newloopInfo.endPosition);
    m_pCOLoopStartPosition->set(newloopInfo.startPosition.toEngineSamplePos());
    m_pCOLoopEndPosition->set(newloopInfo.endPosition.toEngineSamplePos());

    if (enable) {
        setLoopingEnabled(true);
    }
    updateBeatLoopingControls();
}

void LoopingControl::slotBeatLoopSizeChangeRequest(double beats) {
    // slotBeatLoop will call m_pCOBeatLoopSize->setAndConfirm if
    // new beatloop_size is valid

    double maxBeatLoopSize = s_dBeatSizes[sizeof(s_dBeatSizes) / sizeof(s_dBeatSizes[0]) - 1];
    double minBeatLoopSize = s_dBeatSizes[0];
    if ((beats < minBeatLoopSize) || (beats > maxBeatLoopSize)) {
        // Don't clamp the value here to not fall out of a measure
        return;
    }

    slotBeatLoop(beats, true, false);
}

void LoopingControl::slotBeatLoopToggle(double pressed) {
    if (pressed > 0) {
        if (m_bLoopingEnabled) {
            // Deactivate the loop if we're already looping
            setLoopingEnabled(false);
        } else {
            // Create a loop at current position
            slotBeatLoop(m_pCOBeatLoopSize->get());
        }
    }
}

void LoopingControl::slotBeatLoopRollActivate(double pressed) {
    if (pressed > 0.0) {
        if (m_bLoopingEnabled) {
            setLoopingEnabled(false);
            // Make sure slip mode is not turned off if it was turned on
            // by something that was not a rolling beatloop.
            if (m_bLoopRollActive) {
                m_pSlipEnabled->set(0.0);
                m_bLoopRollActive = false;
                m_activeLoopRolls.clear();
            }
        } else {
            m_pSlipEnabled->set(1.0);
            slotBeatLoop(m_pCOBeatLoopSize->get());
            m_bLoopRollActive = true;
        }
    } else {
        setLoopingEnabled(false);
        // Make sure slip mode is not turned off if it was turned on
        // by something that was not a rolling beatloop.
        if (m_bLoopRollActive) {
            m_pSlipEnabled->set(0.0);
            m_bLoopRollActive = false;
            m_activeLoopRolls.clear();
        }
    }
}

void LoopingControl::slotBeatJump(double beats) {
    const mixxx::BeatsPointer pBeats = m_pBeats;
    if (!pBeats) {
        return;
    }

    LoopInfo loopInfo = m_loopInfo.getValue();
    const auto currentPosition = m_currentPosition.getValue();

    if (m_bLoopingEnabled && !m_bAdjustingLoopIn && !m_bAdjustingLoopOut &&
            loopInfo.startPosition <= currentPosition &&
            loopInfo.endPosition >= currentPosition) {
        // If inside an active loop, move loop
        slotLoopMove(beats);
    } else {
        // seekExact bypasses Quantize, because a beat jump is implicit quantized
        const auto seekPosition = pBeats->findNBeatsFromPosition(currentPosition, beats);
        if (seekPosition.isValid()) {
            seekExact(seekPosition);
        }
    }
}

void LoopingControl::slotBeatJumpSizeChangeRequest(double beats) {
    // Use same limits as for beat loop size
    double maxBeatJumpSize = s_dBeatSizes[sizeof(s_dBeatSizes) / sizeof(s_dBeatSizes[0]) - 1];
    double minBeatJumpSize = s_dBeatSizes[0];

    if ((beats < minBeatJumpSize) || (beats > maxBeatJumpSize)) {
        // Don't clamp the value here to not fall out of a measure
        return;
    }

    m_pCOBeatJumpSize->setAndConfirm(beats);
}

void LoopingControl::slotBeatJumpSizeHalve(double pressed) {
    if (pressed > 0) {
        m_pCOBeatJumpSize->set(m_pCOBeatJumpSize->get() / 2);
    }
}

void LoopingControl::slotBeatJumpSizeDouble(double pressed) {
    if (pressed > 0) {
        m_pCOBeatJumpSize->set(m_pCOBeatJumpSize->get() * 2);
    }
}

void LoopingControl::slotBeatJumpForward(double pressed) {
    if (pressed > 0) {
        slotBeatJump(m_pCOBeatJumpSize->get());
    }
}

void LoopingControl::slotBeatJumpBackward(double pressed) {
    if (pressed > 0) {
        slotBeatJump(-1.0 * m_pCOBeatJumpSize->get());
    }
}

void LoopingControl::slotLoopMove(double beats) {
    const mixxx::BeatsPointer pBeats = m_pBeats;
    if (!pBeats || beats == 0) {
        return;
    }
    LoopInfo loopInfo = m_loopInfo.getValue();
    if (!loopInfo.startPosition.isValid() || !loopInfo.endPosition.isValid()) {
        return;
    }

    FrameInfo info = frameInfo();
    if (BpmControl::getBeatContext(pBeats,
                info.currentPosition,
                nullptr,
                nullptr,
                nullptr,
                nullptr)) {
        const auto newLoopStartPosition =
                pBeats->findNBeatsFromPosition(loopInfo.startPosition, beats);
        const auto newLoopEndPosition = currentLoopMatchesBeatloopSize(loopInfo)
                ? pBeats->findNBeatsFromPosition(newLoopStartPosition, m_pCOBeatLoopSize->get())
                : pBeats->findNBeatsFromPosition(loopInfo.endPosition, beats);

        // The track would stop as soon as the playhead crosses track end,
        // so we don't allow moving a loop beyond end.
        // https://github.com/mixxxdj/mixxx/issues/9478
        const auto trackEndPosition = info.trackEndPosition;
        if (!trackEndPosition.isValid() || newLoopEndPosition > trackEndPosition) {
            return;
        }
        // If we are looping make sure that the play head does not leave the
        // loop as a result of our adjustment.
        loopInfo.seekMode = m_bLoopingEnabled ? LoopSeekMode::Changed : LoopSeekMode::MovedOut;

        loopInfo.startPosition = newLoopStartPosition;
        loopInfo.endPosition = newLoopEndPosition;
        m_loopInfo.setValue(loopInfo);
        emit loopUpdated(loopInfo.startPosition, loopInfo.endPosition);
        m_pCOLoopStartPosition->set(loopInfo.startPosition.toEngineSamplePosMaybeInvalid());
        m_pCOLoopEndPosition->set(loopInfo.endPosition.toEngineSamplePosMaybeInvalid());
    }
}

// Used to simulate looping while slip mode is enabled
mixxx::audio::FramePos LoopingControl::adjustedPositionForCurrentLoop(
        mixxx::audio::FramePos currentPosition,
        bool reverse) {
    if (!m_bLoopingEnabled) {
        return currentPosition;
    }
    LoopInfo loopInfo = m_loopInfo.getValue();
    const auto targetPosition = adjustedPositionInsideAdjustedLoop(
            currentPosition,
            reverse,
            loopInfo.startPosition,
            loopInfo.endPosition,
            loopInfo.startPosition,
            loopInfo.endPosition);
    if (targetPosition.isValid()) {
        return targetPosition;
    } else {
        return currentPosition;
    }
}

mixxx::audio::FramePos LoopingControl::adjustedPositionInsideAdjustedLoop(
        mixxx::audio::FramePos currentPosition,
        bool reverse,
        mixxx::audio::FramePos oldLoopStartPosition,
        mixxx::audio::FramePos oldLoopEndPosition,
        mixxx::audio::FramePos newLoopStartPosition,
        mixxx::audio::FramePos newLoopEndPosition) {
    if (reverse) {
        if (currentPosition <= newLoopEndPosition && currentPosition > newLoopStartPosition) {
            // playposition already is inside the loop
            return mixxx::audio::kInvalidFramePos;
        }
        if (oldLoopEndPosition.isValid() &&
                currentPosition > oldLoopEndPosition &&
                currentPosition > newLoopStartPosition) {
            // Playposition was after) a catching loop and is still
            // a catching loop. nothing to do
            return mixxx::audio::kInvalidFramePos;
        }
        if (currentPosition == newLoopStartPosition) {
            // wrap around since the "end" is considered outside the loop
            return newLoopEndPosition;
        }
    } else {
        if (currentPosition >= newLoopStartPosition && currentPosition < newLoopEndPosition) {
            return mixxx::audio::kInvalidFramePos;
        }
        if (oldLoopStartPosition.isValid() &&
                currentPosition < oldLoopStartPosition &&
                currentPosition < newLoopEndPosition) {
            return mixxx::audio::kInvalidFramePos;
        }
        if (currentPosition == newLoopEndPosition) {
            return newLoopStartPosition;
        }
    }

    const mixxx::audio::FrameDiff_t newLoopSize = newLoopEndPosition - newLoopStartPosition;
    DEBUG_ASSERT(newLoopSize > 0);
    mixxx::audio::FramePos adjustedPosition = currentPosition;
    if (adjustedPosition > newLoopEndPosition) {
        // In case play head has already passed the new out position, seek in whole
        // loop size steps back, as if playback has been looped within the boundaries
        double adjustSteps =
                ceil((adjustedPosition.value() - newLoopEndPosition.value()) /
                        newLoopSize);
        adjustedPosition -= adjustSteps * newLoopSize;
        DEBUG_ASSERT(adjustedPosition <= newLoopEndPosition);
        VERIFY_OR_DEBUG_ASSERT(adjustedPosition > newLoopStartPosition) {
            // I'm not even sure this is possible.  The new loop would have to be bigger than the
            // old loop, and the playhead was somehow outside the old loop.
            qWarning()
                    << "SHOULDN'T HAPPEN: adjustedPositionInsideAdjustedLoop "
                       "couldn't find a new position --"
                    << " seeking to in point";
            adjustedPosition = newLoopStartPosition;
        }
    } else if (adjustedPosition < newLoopStartPosition) {
        // In case play head has already been looped back to the old loop in position,
        // seek in whole loop size steps forward until we are in the new loop boundaries
        double adjustSteps =
                ceil((newLoopStartPosition.value() - adjustedPosition.value()) /
                        newLoopSize);
        adjustedPosition += adjustSteps * newLoopSize;
        DEBUG_ASSERT(adjustedPosition >= newLoopStartPosition);
        VERIFY_OR_DEBUG_ASSERT(adjustedPosition < newLoopEndPosition) {
            qWarning()
                    << "SHOULDN'T HAPPEN: adjustedPositionInsideAdjustedLoop "
                       "couldn't find a new position --"
                    << " seeking to in point";
            adjustedPosition = newLoopStartPosition;
        }
    }
    if (adjustedPosition != currentPosition) {
        return adjustedPosition;
    } else {
        return mixxx::audio::kInvalidFramePos;
    }
}

BeatJumpControl::BeatJumpControl(const QString& group, double size)
        : m_dBeatJumpSize(size) {
    m_pJumpForward = new ControlPushButton(
            keyForControl(group, "beatjump_%1_forward", size));
    connect(m_pJumpForward, &ControlObject::valueChanged,
            this, &BeatJumpControl::slotJumpForward,
            Qt::DirectConnection);
    m_pJumpBackward = new ControlPushButton(
            keyForControl(group, "beatjump_%1_backward", size));
    connect(m_pJumpBackward, &ControlObject::valueChanged,
            this, &BeatJumpControl::slotJumpBackward,
            Qt::DirectConnection);
}

BeatJumpControl::~BeatJumpControl() {
    delete m_pJumpForward;
    delete m_pJumpBackward;
}

void BeatJumpControl::slotJumpBackward(double pressed) {
    if (pressed > 0) {
        emit beatJump(-m_dBeatJumpSize);
    }
}

void BeatJumpControl::slotJumpForward(double pressed) {
    if (pressed > 0) {
        emit beatJump(m_dBeatJumpSize);
    }
}

LoopMoveControl::LoopMoveControl(const QString& group, double size)
        : m_dLoopMoveSize(size) {
    m_pMoveForward = new ControlPushButton(
            keyForControl(group, "loop_move_%1_forward", size));
    connect(m_pMoveForward, &ControlObject::valueChanged,
            this, &LoopMoveControl::slotMoveForward,
            Qt::DirectConnection);
    m_pMoveBackward = new ControlPushButton(
            keyForControl(group, "loop_move_%1_backward", size));
    connect(m_pMoveBackward, &ControlObject::valueChanged,
            this, &LoopMoveControl::slotMoveBackward,
            Qt::DirectConnection);
}

LoopMoveControl::~LoopMoveControl() {
    delete m_pMoveForward;
    delete m_pMoveBackward;
}

void LoopMoveControl::slotMoveBackward(double v) {
    if (v > 0) {
        emit loopMove(-m_dLoopMoveSize);
    }
}

void LoopMoveControl::slotMoveForward(double v) {
    if (v > 0) {
        emit loopMove(m_dLoopMoveSize);
    }
}

BeatLoopingControl::BeatLoopingControl(const QString& group, double size)
        : m_dBeatLoopSize(size),
          m_bActive(false) {
    // This is the original beatloop control which is now deprecated. Its value
    // is the state of the beatloop control (1 for enabled, 0 for disabled).
    m_pLegacy = new ControlPushButton(
            keyForControl(group, "beatloop_%1", size));
    m_pLegacy->setButtonMode(ControlPushButton::TOGGLE);
    connect(m_pLegacy, &ControlObject::valueChanged,
            this, &BeatLoopingControl::slotLegacy,
            Qt::DirectConnection);
    // A push-button which activates the beatloop.
    m_pActivate = new ControlPushButton(
            keyForControl(group, "beatloop_%1_activate", size));
    connect(m_pActivate, &ControlObject::valueChanged,
            this, &BeatLoopingControl::slotActivate,
            Qt::DirectConnection);
    // A push-button which toggles the beatloop as active or inactive.
    m_pToggle = new ControlPushButton(
            keyForControl(group, "beatloop_%1_toggle", size));
    connect(m_pToggle, &ControlObject::valueChanged,
            this, &BeatLoopingControl::slotToggle,
            Qt::DirectConnection);

    // A push-button which activates rolling beatloops
    m_pActivateRoll = new ControlPushButton(
            keyForControl(group, "beatlooproll_%1_activate", size));
    connect(m_pActivateRoll, &ControlObject::valueChanged,
            this, &BeatLoopingControl::slotActivateRoll,
            Qt::DirectConnection);

    // An indicator control which is 1 if the beatloop is enabled and 0 if not.
    m_pEnabled = new ControlObject(
            keyForControl(group, "beatloop_%1_enabled", size));
    m_pEnabled->setReadOnly();
}

BeatLoopingControl::~BeatLoopingControl() {
    delete m_pActivate;
    delete m_pToggle;
    delete m_pEnabled;
    delete m_pLegacy;
    delete m_pActivateRoll;
}

void BeatLoopingControl::deactivate() {
    if (m_bActive) {
        m_bActive = false;
        m_pEnabled->forceSet(0);
        m_pLegacy->set(0);
    }
}

void BeatLoopingControl::activate() {
    if (!m_bActive) {
        m_bActive = true;
        m_pEnabled->forceSet(1);
        m_pLegacy->set(1);
    }
}

void BeatLoopingControl::slotLegacy(double v) {
    //qDebug() << "slotLegacy" << m_dBeatLoopSize << "v" << v;
    if (v > 0) {
        emit activateBeatLoop(this);
    } else {
        emit deactivateBeatLoop(this);
    }
}

void BeatLoopingControl::slotActivate(double value) {
    //qDebug() << "slotActivate" << m_dBeatLoopSize << "value" << value;
    if (value == 0) {
        return;
    }
    emit activateBeatLoop(this);
}

void BeatLoopingControl::slotActivateRoll(double v) {
    //qDebug() << "slotActivateRoll" << m_dBeatLoopSize << "v" << v;
    if (v > 0) {
        emit activateBeatLoopRoll(this);
    } else {
        emit deactivateBeatLoopRoll(this);
    }
}

void BeatLoopingControl::slotToggle(double value) {
    //qDebug() << "slotToggle" << m_dBeatLoopSize << "value" << value;
    if (value == 0) {
        return;
    }
    if (m_bActive) {
        emit deactivateBeatLoop(this);
    } else {
        emit activateBeatLoop(this);
    }
}<|MERGE_RESOLUTION|>--- conflicted
+++ resolved
@@ -513,36 +513,29 @@
             }
         }
     }
-<<<<<<< HEAD
+
+    // Return trigger if repeat is enabled
+    if (m_pRepeatButton->toBool()) {
+        const FrameInfo info = frameInfo();
+        if (reverse) {
+            *pTargetPosition = info.trackEndPosition;
+            return mixxx::audio::kStartFramePos;
+        } else {
+            *pTargetPosition = mixxx::audio::kStartFramePos;
+            return info.trackEndPosition;
+        }
+    }
+
     return mixxx::audio::kInvalidFramePos;
+}
+
+double LoopingControl::getTrackSamples() const {
+    const FrameInfo info = frameInfo();
+    return info.trackEndPosition.toEngineSamplePos();
 }
 
 void LoopingControl::hintReader(gsl::not_null<HintVector*> pHintList) {
     LoopInfo loopInfo = m_loopInfo.getValue();
-=======
-
-    // Return trigger if repeat is enabled
-    if (m_pRepeatButton->toBool()) {
-        if (reverse) {
-            *pTarget = getTrackSamples();
-            return 0.0;
-        } else {
-            *pTarget = 0.0;
-            return getTrackSamples();
-        }
-    }
-
-    return kNoTrigger;
-}
-
-double LoopingControl::getTrackSamples() {
-    SampleOfTrack trackSamples = getSampleOfTrack();
-    return trackSamples.total;
-}
-
-void LoopingControl::hintReader(HintVector* pHintList) {
-    LoopSamples loopSamples = m_loopSamples.getValue();
->>>>>>> ac364b0f
     Hint loop_hint;
     // If the loop is enabled, then this is high priority because we will loop
     // sometime potentially very soon! The current audio itself is priority 1,
