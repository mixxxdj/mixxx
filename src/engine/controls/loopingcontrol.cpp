--- conflicted
+++ resolved
@@ -56,15 +56,8 @@
           m_bAdjustingLoopInOld(false),
           m_bAdjustingLoopOutOld(false),
           m_bLoopOutPressedWhileLoopDisabled(false),
-<<<<<<< HEAD
+          m_prevLoopSize(-1),
           m_trueTrackBeats(false) {
-    m_oldLoopInfo = {mixxx::audio::kInvalidFramePos,
-            mixxx::audio::kInvalidFramePos,
-            LoopSeekMode::MovedOut};
-    m_loopInfo.setValue(m_oldLoopInfo);
-=======
-          m_prevLoopSize(-1) {
->>>>>>> 61bd0262
     m_currentPosition.setValue(mixxx::audio::kStartFramePos);
     m_pActiveBeatLoop = nullptr;
     m_pRateControl = nullptr;
@@ -1568,15 +1561,7 @@
             currentPosition = pBeats->findNBeatsFromPosition(currentPosition, -beats);
         }
 
-<<<<<<< HEAD
-        if (quantizeEnabledAndHasTrueTrackBeats()) {
-            // loop_in is set to the closest beat if quantize is on and the loop size is >= 1 beat.
-            // The closest beat might be ahead of play position and will cause a catching loop.
-            newloopInfo.startPosition = findQuantizedBeatloopStart(pBeats, currentPosition, beats);
-        } else {
-            newloopInfo.startPosition = currentPosition;
-=======
-        bool quantize = m_pQuantizeEnabled->toBool();
+        bool quantize = quantizeEnabledAndHasTrueTrackBeats();
         // loop_in is set to the closest beat if quantize is on and the loop size is >= 1 beat.
         // The closest beat might be ahead of play position and will cause a catching loop.
         switch (loopAnchor) {
@@ -1593,7 +1578,6 @@
                     : findQuantizedBeatloopStart(
                               pBeats, currentPosition, beats);
             break;
->>>>>>> 61bd0262
         }
     }
 
