#include "engine/controls/loopingcontrol.h"

#include <QtDebug>

#include "control/controlobject.h"
#include "control/controlpushbutton.h"
#include "engine/controls/bpmcontrol.h"
#include "engine/controls/enginecontrol.h"
#include "engine/enginebuffer.h"
#include "moc_loopingcontrol.cpp"
#include "preferences/usersettings.h"
#include "track/track.h"
#include "util/compatibility/qatomic.h"
#include "util/math.h"
#include "util/sample.h"

namespace {
constexpr mixxx::audio::FrameDiff_t kMinimumAudibleLoopSizeFrames = 150;

// returns true if a is valid and is fairly close to target (within +/- 1 frame).
bool positionNear(mixxx::audio::FramePos a, mixxx::audio::FramePos target) {
    return a.isValid() && a > target - 1 && a < target + 1;
}
}

double LoopingControl::s_dBeatSizes[] = { 0.03125, 0.0625, 0.125, 0.25, 0.5,
                                          1, 2, 4, 8, 16, 32, 64, 128, 256, 512 };

// Used to generate the beatloop_%SIZE, beatjump_%SIZE, and loop_move_%SIZE CO
// ConfigKeys.
ConfigKey keyForControl(const QString& group, const QString& ctrlName, double num) {
    ConfigKey key;
    key.group = group;
    key.item = ctrlName.arg(num);
    return key;
}

// static
QList<double> LoopingControl::getBeatSizes() {
    QList<double> result;
    for (unsigned int i = 0; i < (sizeof(s_dBeatSizes) / sizeof(s_dBeatSizes[0])); ++i) {
        result.append(s_dBeatSizes[i]);
    }
    return result;
}

LoopingControl::LoopingControl(const QString& group,
        UserSettingsPointer pConfig)
        : EngineControl(group, pConfig),
          m_bLoopingEnabled(false),
          m_bLoopRollActive(false),
          m_bAdjustingLoopIn(false),
          m_bAdjustingLoopOut(false),
          m_bAdjustingLoopInOld(false),
          m_bAdjustingLoopOutOld(false),
          m_bLoopOutPressedWhileLoopDisabled(false) {
    m_oldLoopInfo = {mixxx::audio::kInvalidFramePos,
            mixxx::audio::kInvalidFramePos,
            LoopSeekMode::MovedOut};
    m_loopInfo.setValue(m_oldLoopInfo);
    m_currentPosition.setValue(mixxx::audio::kStartFramePos);
    m_pActiveBeatLoop = nullptr;
    m_pRateControl = nullptr;
    //Create loop-in, loop-out, loop-exit, and reloop/exit ControlObjects
    m_pLoopInButton = new ControlPushButton(ConfigKey(group, "loop_in"));
    connect(m_pLoopInButton, &ControlObject::valueChanged,
            this, &LoopingControl::slotLoopIn,
            Qt::DirectConnection);
    m_pLoopInButton->set(0);

    m_pLoopInGotoButton = new ControlPushButton(ConfigKey(group, "loop_in_goto"));
    connect(m_pLoopInGotoButton, &ControlObject::valueChanged,
            this, &LoopingControl::slotLoopInGoto);

    m_pLoopOutButton = new ControlPushButton(ConfigKey(group, "loop_out"));
    connect(m_pLoopOutButton, &ControlObject::valueChanged,
            this, &LoopingControl::slotLoopOut,
            Qt::DirectConnection);
    m_pLoopOutButton->set(0);

    m_pLoopOutGotoButton = new ControlPushButton(ConfigKey(group, "loop_out_goto"));
    connect(m_pLoopOutGotoButton, &ControlObject::valueChanged,
            this, &LoopingControl::slotLoopOutGoto);


    m_pLoopExitButton = new ControlPushButton(ConfigKey(group, "loop_exit"));
    connect(m_pLoopExitButton, &ControlObject::valueChanged,
            this, &LoopingControl::slotLoopExit,
            Qt::DirectConnection);
    m_pLoopExitButton->set(0);

    m_pReloopToggleButton = new ControlPushButton(ConfigKey(group, "reloop_toggle"));
    connect(m_pReloopToggleButton, &ControlObject::valueChanged,
            this, &LoopingControl::slotReloopToggle,
            Qt::DirectConnection);
    m_pReloopToggleButton->set(0);
    // The old reloop_exit name was confusing. This CO does both entering and exiting.
    ControlDoublePrivate::insertAlias(ConfigKey(group, "reloop_exit"),
                                      ConfigKey(group, "reloop_toggle"));

    m_pReloopAndStopButton = new ControlPushButton(ConfigKey(group, "reloop_andstop"));
    connect(m_pReloopAndStopButton, &ControlObject::valueChanged,
            this, &LoopingControl::slotReloopAndStop,
            Qt::DirectConnection);

    m_pCOLoopEnabled = new ControlObject(ConfigKey(group, "loop_enabled"));
    m_pCOLoopEnabled->set(0.0);
    m_pCOLoopEnabled->connectValueChangeRequest(this,
            &LoopingControl::slotLoopEnabledValueChangeRequest,
            Qt::DirectConnection);

    m_pCOLoopStartPosition =
            new ControlObject(ConfigKey(group, "loop_start_position"));
    m_pCOLoopStartPosition->set(kNoTrigger);
    connect(m_pCOLoopStartPosition, &ControlObject::valueChanged,
            this, &LoopingControl::slotLoopStartPos,
            Qt::DirectConnection);

    m_pCOLoopEndPosition =
            new ControlObject(ConfigKey(group, "loop_end_position"));
    m_pCOLoopEndPosition->set(kNoTrigger);
    connect(m_pCOLoopEndPosition, &ControlObject::valueChanged,
            this, &LoopingControl::slotLoopEndPos,
            Qt::DirectConnection);

    m_pQuantizeEnabled = ControlObject::getControl(ConfigKey(group, "quantize"));
    m_pSlipEnabled = ControlObject::getControl(ConfigKey(group, "slip_enabled"));

    // DEPRECATED: Use beatloop_size and beatloop_set instead.
    // Activates a beatloop of a specified number of beats.
    m_pCOBeatLoop = new ControlObject(ConfigKey(group, "beatloop"), false);
    connect(
            m_pCOBeatLoop,
            &ControlObject::valueChanged,
            this,
            [=, this](double value) { slotBeatLoop(value); },
            Qt::DirectConnection);

    m_pCOBeatLoopSize = new ControlObject(ConfigKey(group, "beatloop_size"),
                                          true, false, false, 4.0);
    m_pCOBeatLoopSize->connectValueChangeRequest(this,
            &LoopingControl::slotBeatLoopSizeChangeRequest, Qt::DirectConnection);
    m_pCOBeatLoopActivate = new ControlPushButton(ConfigKey(group, "beatloop_activate"));
    connect(m_pCOBeatLoopActivate, &ControlObject::valueChanged,
            this, &LoopingControl::slotBeatLoopToggle);
    m_pCOBeatLoopRollActivate = new ControlPushButton(ConfigKey(group, "beatlooproll_activate"));
    connect(m_pCOBeatLoopRollActivate, &ControlObject::valueChanged,
            this, &LoopingControl::slotBeatLoopRollActivate);

    // Here we create corresponding beatloop_(SIZE) CO's which all call the same
    // BeatControl, but with a set value.
    for (unsigned int i = 0; i < (sizeof(s_dBeatSizes) / sizeof(s_dBeatSizes[0])); ++i) {
        BeatLoopingControl* pBeatLoop = new BeatLoopingControl(group, s_dBeatSizes[i]);
        connect(pBeatLoop, &BeatLoopingControl::activateBeatLoop,
                this, &LoopingControl::slotBeatLoopActivate,
                Qt::DirectConnection);
        connect(pBeatLoop,  &BeatLoopingControl::activateBeatLoopRoll,
                this, &LoopingControl::slotBeatLoopActivateRoll,
                Qt::DirectConnection);
        connect(pBeatLoop,  &BeatLoopingControl::deactivateBeatLoop,
                this, &LoopingControl::slotBeatLoopDeactivate,
                Qt::DirectConnection);
        connect(pBeatLoop,  &BeatLoopingControl::deactivateBeatLoopRoll,
                this, &LoopingControl::slotBeatLoopDeactivateRoll,
                Qt::DirectConnection);
        m_beatLoops.append(pBeatLoop);
    }

    m_pCOBeatJump = new ControlObject(ConfigKey(group, "beatjump"), false);
    connect(m_pCOBeatJump, &ControlObject::valueChanged,
            this, &LoopingControl::slotBeatJump, Qt::DirectConnection);
    m_pCOBeatJumpSize = new ControlObject(ConfigKey(group, "beatjump_size"),
                                          true, false, false, 4.0);
    m_pCOBeatJumpSize->connectValueChangeRequest(this,
            &LoopingControl::slotBeatJumpSizeChangeRequest,
            Qt::DirectConnection);

    m_pCOBeatJumpSizeHalve = new ControlPushButton(ConfigKey(group, "beatjump_size_halve"));
    connect(m_pCOBeatJumpSizeHalve,
            &ControlObject::valueChanged,
            this,
            &LoopingControl::slotBeatJumpSizeHalve);
    m_pCOBeatJumpSizeDouble = new ControlPushButton(ConfigKey(group, "beatjump_size_double"));
    connect(m_pCOBeatJumpSizeDouble,
            &ControlObject::valueChanged,
            this,
            &LoopingControl::slotBeatJumpSizeDouble);

    m_pCOBeatJumpForward = new ControlPushButton(ConfigKey(group, "beatjump_forward"));
    connect(m_pCOBeatJumpForward, &ControlObject::valueChanged,
            this, &LoopingControl::slotBeatJumpForward);
    m_pCOBeatJumpBackward = new ControlPushButton(ConfigKey(group, "beatjump_backward"));
    connect(m_pCOBeatJumpBackward, &ControlObject::valueChanged,
            this, &LoopingControl::slotBeatJumpBackward);

    // Create beatjump_(SIZE) CO's which all call beatjump, but with a set
    // value.
    for (unsigned int i = 0; i < (sizeof(s_dBeatSizes) / sizeof(s_dBeatSizes[0])); ++i) {
        BeatJumpControl* pBeatJump = new BeatJumpControl(group, s_dBeatSizes[i]);
        connect(pBeatJump, &BeatJumpControl::beatJump,
                this, &LoopingControl::slotBeatJump,
                Qt::DirectConnection);
        m_beatJumps.append(pBeatJump);
    }

    m_pCOLoopMove = new ControlObject(ConfigKey(group, "loop_move"), false);
    connect(m_pCOLoopMove, &ControlObject::valueChanged,
            this, &LoopingControl::slotLoopMove, Qt::DirectConnection);

    // Create loop_move_(SIZE) CO's which all call loop_move, but with a set
    // value.
    for (unsigned int i = 0; i < (sizeof(s_dBeatSizes) / sizeof(s_dBeatSizes[0])); ++i) {
        LoopMoveControl* pLoopMove = new LoopMoveControl(group, s_dBeatSizes[i]);
        connect(pLoopMove, &LoopMoveControl::loopMove,
                this, &LoopingControl::slotLoopMove,
                Qt::DirectConnection);
        m_loopMoves.append(pLoopMove);
    }

    m_pCOLoopScale = new ControlObject(ConfigKey(group, "loop_scale"), false);
    connect(m_pCOLoopScale, &ControlObject::valueChanged,
            this, &LoopingControl::slotLoopScale);
    m_pLoopHalveButton = new ControlPushButton(ConfigKey(group, "loop_halve"));
    connect(m_pLoopHalveButton, &ControlObject::valueChanged,
            this, &LoopingControl::slotLoopHalve);
    m_pLoopDoubleButton = new ControlPushButton(ConfigKey(group, "loop_double"));
    connect(m_pLoopDoubleButton, &ControlObject::valueChanged,
            this, &LoopingControl::slotLoopDouble);

    m_pLoopRemoveButton = new ControlPushButton(ConfigKey(group, "loop_remove"));
    m_pLoopRemoveButton->setButtonMode(ControlPushButton::TRIGGER);
    connect(m_pLoopRemoveButton,
            &ControlObject::valueChanged,
            this,
            &LoopingControl::slotLoopRemove);

    m_pPlayButton = ControlObject::getControl(ConfigKey(group, "play"));
}

LoopingControl::~LoopingControl() {
    // TODO Use unique_ptr to manage lifetime
    delete m_pLoopOutButton;
    delete m_pLoopOutGotoButton;
    delete m_pLoopInButton;
    delete m_pLoopInGotoButton;
    delete m_pLoopExitButton;
    delete m_pReloopToggleButton;
    delete m_pReloopAndStopButton;
    delete m_pCOLoopEnabled;
    delete m_pCOLoopStartPosition;
    delete m_pCOLoopEndPosition;
    delete m_pCOLoopScale;
    delete m_pLoopHalveButton;
    delete m_pLoopDoubleButton;
    delete m_pLoopRemoveButton;

    delete m_pCOBeatLoop;
    while (!m_beatLoops.isEmpty()) {
        BeatLoopingControl* pBeatLoop = m_beatLoops.takeLast();
        delete pBeatLoop;
    }
    delete m_pCOBeatLoopSize;
    delete m_pCOBeatLoopActivate;
    delete m_pCOBeatLoopRollActivate;

    delete m_pCOBeatJump;
    delete m_pCOBeatJumpSize;
    delete m_pCOBeatJumpSizeHalve;
    delete m_pCOBeatJumpSizeDouble;
    delete m_pCOBeatJumpForward;
    delete m_pCOBeatJumpBackward;
    while (!m_beatJumps.isEmpty()) {
        BeatJumpControl* pBeatJump = m_beatJumps.takeLast();
        delete pBeatJump;
    }

    delete m_pCOLoopMove;
    while (!m_loopMoves.isEmpty()) {
        LoopMoveControl* pLoopMove = m_loopMoves.takeLast();
        delete pLoopMove;
    }
}

void LoopingControl::slotLoopScale(double scaleFactor) {
    LoopInfo loopInfo = m_loopInfo.getValue();
    if (!loopInfo.startPosition.isValid() || !loopInfo.endPosition.isValid()) {
        return;
    }

    const mixxx::audio::FrameDiff_t loopLength =
            (loopInfo.endPosition - loopInfo.startPosition) * scaleFactor;
    const auto trackEndPosition =
            mixxx::audio::FramePos::fromEngineSamplePosMaybeInvalid(
                    m_pTrackSamples->get());
    if (!trackEndPosition.isValid()) {
        return;
    }
<<<<<<< HEAD

    // Abandon loops that are too short of extend beyond the end of the file.
    if (loopLength < kMinimumAudibleLoopSizeFrames ||
            loopInfo.startPosition + loopLength > trackEndPosition) {
=======
    const double loopLength = (loopSamples.end - loopSamples.start) * scaleFactor;
    SampleOfTrack sampleOfTrack = getSampleOfTrack();

    // Abandon loops that are too short of extend beyond the end of the file.
    if (loopLength < MINIMUM_AUDIBLE_LOOP_SIZE ||
            loopSamples.start + loopLength > sampleOfTrack.total) {
>>>>>>> b2deaca6
        return;
    }

    loopInfo.endPosition = loopInfo.startPosition + loopLength;

    // TODO(XXX) we could be smarter about taking the active beatloop, scaling
    // it by the desired amount and trying to find another beatloop that matches
    // it, but for now we just clear the active beat loop if somebody scales.
    clearActiveBeatLoop();

    // Don't allow 0 samples loop, so one can still manipulate it
<<<<<<< HEAD
    if (loopInfo.endPosition == loopInfo.startPosition) {
        if ((loopInfo.endPosition + 1) >= trackEndPosition) {
            loopInfo.startPosition -= 1;
=======
    if (loopSamples.end == loopSamples.start) {
        if ((loopSamples.end + 2) >= sampleOfTrack.total) {
            loopSamples.start -= 2;
>>>>>>> b2deaca6
        } else {
            loopInfo.endPosition += 1;
        }
    }
    // Do not allow loops to go past the end of the song
<<<<<<< HEAD
    else if (loopInfo.endPosition > trackEndPosition) {
        loopInfo.endPosition = trackEndPosition;
=======
    else if (loopSamples.end > sampleOfTrack.total) {
        loopSamples.end = sampleOfTrack.total;
>>>>>>> b2deaca6
    }

    // Reseek if the loop shrank out from under the playposition.
    loopInfo.seekMode = (m_bLoopingEnabled && scaleFactor < 1.0)
            ? LoopSeekMode::Changed
            : LoopSeekMode::MovedOut;

    m_loopInfo.setValue(loopInfo);
    emit loopUpdated(loopInfo.startPosition, loopInfo.endPosition);

    // Update CO for loop end marker
    m_pCOLoopEndPosition->set(loopInfo.endPosition.toEngineSamplePos());
}

void LoopingControl::slotLoopHalve(double pressed) {
    if (pressed <= 0.0) {
        return;
    }

    m_pCOBeatLoopSize->set(m_pCOBeatLoopSize->get() / 2.0);
}

void LoopingControl::slotLoopDouble(double pressed) {
    if (pressed <= 0.0) {
        return;
    }

    m_pCOBeatLoopSize->set(m_pCOBeatLoopSize->get() * 2.0);
}

void LoopingControl::process(const double dRate,
        mixxx::audio::FramePos currentPosition,
        const int iBufferSize) {
    Q_UNUSED(iBufferSize);

    const auto previousPosition = m_currentPosition.getValue();

    if (previousPosition != currentPosition) {
        m_currentPosition.setValue(currentPosition);
    } else {
        // no transport, so we have to do scheduled seeks here
        LoopInfo loopInfo = m_loopInfo.getValue();
        if (m_bLoopingEnabled &&
                !m_bAdjustingLoopIn && !m_bAdjustingLoopOut &&
                loopInfo.startPosition.isValid() &&
                loopInfo.endPosition.isValid()) {
            if (loopInfo.startPosition != m_oldLoopInfo.startPosition ||
                    loopInfo.endPosition != m_oldLoopInfo.endPosition) {
                // bool seek is only valid after the loop has changed
                if (loopInfo.seekMode == LoopSeekMode::Changed) {
                    // here the loop has changed and the play position
                    // should be moved with it
                    const auto targetPosition =
                            adjustedPositionInsideAdjustedLoop(currentPosition,
                                    dRate < 0, // reverse
                                    m_oldLoopInfo.startPosition,
                                    m_oldLoopInfo.endPosition,
                                    loopInfo.startPosition,
                                    loopInfo.endPosition);
                    if (targetPosition.isValid()) {
                        // jump immediately
                        seekAbs(targetPosition);
                    }
                }
                m_oldLoopInfo = loopInfo;
            }
        }
    }

    if (m_bAdjustingLoopIn) {
        setLoopInToCurrentPosition();
    } else if (m_bAdjustingLoopOut) {
        setLoopOutToCurrentPosition();
    }
}

mixxx::audio::FramePos LoopingControl::nextTrigger(bool reverse,
        mixxx::audio::FramePos currentPosition,
        mixxx::audio::FramePos* pTargetPosition) {
    *pTargetPosition = mixxx::audio::kInvalidFramePos;

    LoopInfo loopInfo = m_loopInfo.getValue();

    // m_bAdjustingLoopIn is true while the LoopIn button is pressed while a loop is active (slotLoopIn)
    if (m_bAdjustingLoopInOld != m_bAdjustingLoopIn) {
        m_bAdjustingLoopInOld = m_bAdjustingLoopIn;

        // When the LoopIn button is released in reverse mode we jump to the end of the loop to not fall out and disable the active loop
        // This must not happen in quantized mode. The newly set start is always ahead (in time, but behind spacially) of the current position so we don't jump.
        // Jumping to the end is then handled when the loop's start is reached later in this function.
        if (reverse && !m_bAdjustingLoopIn && !m_pQuantizeEnabled->toBool()) {
            m_oldLoopInfo = loopInfo;
            *pTargetPosition = loopInfo.endPosition;
            return currentPosition;
        }
    }

    // m_bAdjustingLoopOut is true while the LoopOut button is pressed while a loop is active (slotLoopOut)
    if (m_bAdjustingLoopOutOld != m_bAdjustingLoopOut) {
        m_bAdjustingLoopOutOld = m_bAdjustingLoopOut;

        // When the LoopOut button is released in forward mode we jump to the start of the loop to not fall out and disable the active loop
        // This must not happen in quantized mode. The newly set end is always ahead of the current position so we don't jump.
        // Jumping to the start is then handled when the loop's end is reached later in this function.
        if (!reverse && !m_bAdjustingLoopOut && !m_pQuantizeEnabled->toBool()) {
            m_oldLoopInfo = loopInfo;
            *pTargetPosition = loopInfo.startPosition;
            return currentPosition;
        }
    }

    if (m_bLoopingEnabled &&
<<<<<<< HEAD
            !m_bAdjustingLoopIn && !m_bAdjustingLoopOut &&
            loopInfo.startPosition.isValid() &&
            loopInfo.endPosition.isValid()) {
        if (loopInfo.startPosition != m_oldLoopInfo.startPosition ||
                loopInfo.endPosition != m_oldLoopInfo.endPosition) {
            // bool seek is only valid after the loop has changed
            switch (loopInfo.seekMode) {
            case LoopSeekMode::Changed:
                // here the loop has changed and the play position
                // should be moved with it
                *pTargetPosition = adjustedPositionInsideAdjustedLoop(currentPosition,
                        reverse,
                        m_oldLoopInfo.startPosition,
                        m_oldLoopInfo.endPosition,
                        loopInfo.startPosition,
                        loopInfo.endPosition);
                break;
            case LoopSeekMode::MovedOut: {
                bool movedOut = false;
                // Check if we have moved out of the loop, before we could enable it
                if (reverse) {
                    if (loopInfo.startPosition > currentPosition) {
                        movedOut = true;
                    }
                } else {
                    if (loopInfo.endPosition < currentPosition) {
                        movedOut = true;
                    }
                }
                if (movedOut) {
                    *pTargetPosition = adjustedPositionInsideAdjustedLoop(currentPosition,
                            reverse,
                            loopInfo.startPosition,
                            loopInfo.endPosition,
                            loopInfo.startPosition,
                            loopInfo.endPosition);
=======
            loopSamples.start != kNoTrigger &&
            loopSamples.end != kNoTrigger) {
        if (!m_bAdjustingLoopIn && !m_bAdjustingLoopOut) {
            if (loopSamples.start != m_oldLoopSamples.start ||
                    loopSamples.end != m_oldLoopSamples.end) {
                // bool seek is only valid after the loop has changed
                if (loopSamples.seek) {
                    // here the loop has changed and the play position
                    // should be moved with it
                    *pTarget = seekInsideAdjustedLoop(currentSample,
                            m_oldLoopSamples.start,
                            loopSamples.start,
                            loopSamples.end);
                } else {
                    bool movedOut = false;
                    // Check if we have moved out of the loop, before we could enable it
                    if (reverse) {
                        if (loopSamples.start > currentSample) {
                            movedOut = true;
                        }
                    } else {
                        if (loopSamples.end < currentSample) {
                            movedOut = true;
                        }
                    }
                    if (movedOut) {
                        *pTarget = seekInsideAdjustedLoop(currentSample,
                                loopSamples.start,
                                loopSamples.start,
                                loopSamples.end);
                    }
                }
                m_oldLoopSamples = loopSamples;
                if (*pTarget != kNoTrigger) {
                    // jump immediately
                    return currentSample;
>>>>>>> b2deaca6
                }
                break;
            }
            case LoopSeekMode::None:
                // Nothing to do here. This is used for enabling saved loops
                // which we want to do without jumping to the loop start
                // position.
                break;
            }
<<<<<<< HEAD
            m_oldLoopInfo = loopInfo;
            if (pTargetPosition->isValid()) {
                // jump immediately
                return currentPosition;
            }
        }

        if (reverse) {
            *pTargetPosition = loopInfo.endPosition;
            return loopInfo.startPosition;
        } else {
            *pTargetPosition = loopInfo.startPosition;
            return loopInfo.endPosition;
=======

            if (reverse) {
                *pTarget = loopSamples.end;
                return loopSamples.start;
            } else {
                *pTarget = loopSamples.start;
                return loopSamples.end;
            }
        } else {
            // LOOP in or out button is pressed for adjusting.
            // Jump back to loop start, when reaching the track end this
            // prevents that the track stops outside the adjusted loop.
            if (!reverse) {
                if (m_bAdjustingLoopIn) {
                    // Just in case the user does not release loop-in in time.
                    *pTarget = m_oldLoopSamples.start;
                    return loopSamples.end;
                }
                SampleOfTrack sampleOfTrack = getSampleOfTrack();
                *pTarget = loopSamples.start;
                return sampleOfTrack.total;
            } else {
                if (m_bAdjustingLoopOut) {
                    // Just in case the user does not release loop-out in time.
                    *pTarget = m_oldLoopSamples.end;
                    return loopSamples.start;
                }
            }
>>>>>>> b2deaca6
        }
    }
    return mixxx::audio::kInvalidFramePos;
}

void LoopingControl::hintReader(gsl::not_null<HintVector*> pHintList) {
    LoopInfo loopInfo = m_loopInfo.getValue();
    Hint loop_hint;
    // If the loop is enabled, then this is high priority because we will loop
    // sometime potentially very soon! The current audio itself is priority 1,
    // but we will issue ourselves at priority 2.
    if (m_bLoopingEnabled) {
        // If we're looping, hint the loop in and loop out, in case we reverse
        // into it. We could save information from process to tell which
        // direction we're going in, but that this is much simpler, and hints
        // aren't that bad to make anyway.
        if (loopInfo.startPosition.isValid()) {
            loop_hint.type = Hint::Type::LoopStartEnabled;
            loop_hint.frame = static_cast<SINT>(
                    loopInfo.startPosition.toLowerFrameBoundary().value());
            loop_hint.frameCount = Hint::kFrameCountForward;
            pHintList->append(loop_hint);
        }
        if (loopInfo.endPosition.isValid()) {
            loop_hint.type = Hint::Type::LoopEndEnabled;
            loop_hint.frame = static_cast<SINT>(
                    loopInfo.endPosition.toUpperFrameBoundary().value());
            loop_hint.frameCount = Hint::kFrameCountBackward;
            pHintList->append(loop_hint);
        }
    } else {
        if (loopInfo.startPosition.isValid()) {
            loop_hint.type = Hint::Type::LoopStart;
            loop_hint.frame = static_cast<SINT>(
                    loopInfo.startPosition.toLowerFrameBoundary().value());
            loop_hint.frameCount = Hint::kFrameCountForward;
            pHintList->append(loop_hint);
        }
    }
}

mixxx::audio::FramePos LoopingControl::getSyncPositionInsideLoop(
        mixxx::audio::FramePos requestedPlayPosition,
        mixxx::audio::FramePos syncedPlayPosition) {
    // no loop, no adjustment
    if (!m_bLoopingEnabled) {
        return syncedPlayPosition;
    }

    const LoopInfo loopInfo = m_loopInfo.getValue();

    // if the request itself is outside loop do nothing
    // loop will be disabled later by notifySeek(...) as is was explicitly requested by the user
    // if the requested position is the exact end of a loop it should also be disabled later by notifySeek(...)
    if (requestedPlayPosition < loopInfo.startPosition ||
            requestedPlayPosition >= loopInfo.endPosition) {
        return syncedPlayPosition;
    }

    // the requested position is inside the loop (e.g hotcue at start)
    const mixxx::audio::FrameDiff_t loopSizeFrames = loopInfo.endPosition - loopInfo.startPosition;

    // the synced position is in front of the loop
    // adjust the synced position to same amount in front of the loop end
    if (syncedPlayPosition < loopInfo.startPosition) {
        mixxx::audio::FrameDiff_t adjustment = loopInfo.startPosition - syncedPlayPosition;

        // prevents jumping in front of the loop if loop is smaller than adjustment
        adjustment = fmod(adjustment, loopSizeFrames);

        // if the synced position is exactly the start of the loop we would end up at the exact end
        // as this would disable the loop in notifySeek() replace it with the start of the loop
        if (adjustment == 0) {
            return loopInfo.startPosition;
        }
        return loopInfo.endPosition - adjustment;
    }

    // the synced position is behind the loop
    // adjust the synced position to same amount behind the loop start
    if (syncedPlayPosition >= loopInfo.endPosition) {
        mixxx::audio::FrameDiff_t adjustment = syncedPlayPosition - loopInfo.endPosition;

        // prevents jumping behind the loop if loop is smaller than adjustment
        adjustment = fmod(adjustment, loopSizeFrames);

        return loopInfo.startPosition + adjustment;
    }

    // both, requested and synced position are inside the loop -> do nothing
    return syncedPlayPosition;
}

void LoopingControl::setBeatLoop(mixxx::audio::FramePos startPosition, bool enabled) {
    VERIFY_OR_DEBUG_ASSERT(startPosition.isValid()) {
        return;
    }

    mixxx::BeatsPointer pBeats = m_pBeats;
    if (!pBeats) {
        return;
    }

    double beatloopSize = m_pCOBeatLoopSize->get();

    // TODO(XXX): This is not realtime safe. See this Zulip discussion for details:
    // https://mixxx.zulipchat.com/#narrow/stream/109171-development/topic/getting.20locks.20out.20of.20Beats
    const auto endPosition = pBeats->findNBeatsFromPosition(startPosition, beatloopSize);
    if (endPosition.isValid()) {
        setLoop(startPosition, endPosition, enabled);
    }
}

void LoopingControl::setLoop(mixxx::audio::FramePos startPosition,
        mixxx::audio::FramePos endPosition,
        bool enabled) {
    VERIFY_OR_DEBUG_ASSERT(startPosition.isValid() && endPosition.isValid() &&
            startPosition < endPosition) {
        return;
    }

    LoopInfo loopInfo = m_loopInfo.getValue();
    if (loopInfo.startPosition != startPosition || loopInfo.endPosition != endPosition) {
        // Copy saved loop parameters to active loop
        loopInfo.startPosition = startPosition;
        loopInfo.endPosition = endPosition;
        loopInfo.seekMode = LoopSeekMode::None;
        clearActiveBeatLoop();
        m_loopInfo.setValue(loopInfo);
        m_pCOLoopStartPosition->set(loopInfo.startPosition.toEngineSamplePos());
        m_pCOLoopEndPosition->set(loopInfo.endPosition.toEngineSamplePos());
    }
    setLoopingEnabled(enabled);

    // Seek back to loop in position if we're already behind the loop end.
    //
    // TODO(Holzhaus): This needs to be reverted as soon as GUI controls for
    // controlling saved loop behaviour are in place, because this change makes
    // saved loops very risky to use and might potentially mess up your mix.
    // See https://github.com/mixxxdj/mixxx/pull/2194#issuecomment-721847833
    // for details.
    if (enabled && m_currentPosition.getValue() > loopInfo.endPosition) {
        slotLoopInGoto(1);
    }

    // Don't allow loop size widget setting to trigger creation of another loop.
    m_pCOBeatLoopSize->blockSignals(true);
    m_pCOBeatLoopSize->setAndConfirm(findBeatloopSizeForLoop(startPosition, endPosition));
    m_pCOBeatLoopSize->blockSignals(false);
}

void LoopingControl::setLoopInToCurrentPosition() {
    // set loop-in position
    const mixxx::BeatsPointer pBeats = m_pBeats;
<<<<<<< HEAD
    LoopInfo loopInfo = m_loopInfo.getValue();
    mixxx::audio::FramePos quantizedBeatPosition;
    mixxx::audio::FramePos position = m_currentPosition.getValue();
    if (m_pQuantizeEnabled->toBool() && pBeats) {
        const auto closestBeatPosition =
                mixxx::audio::FramePos::fromEngineSamplePosMaybeInvalid(
                        m_pClosestBeat->get());
        if (m_bAdjustingLoopIn) {
            if (closestBeatPosition == m_currentPosition.getValue()) {
                quantizedBeatPosition = closestBeatPosition;
            } else {
                quantizedBeatPosition =
                        mixxx::audio::FramePos::fromEngineSamplePosMaybeInvalid(
                                m_pPreviousBeat->get());
            }
        } else {
            quantizedBeatPosition = closestBeatPosition;
        }
        if (quantizedBeatPosition.isValid()) {
            position = quantizedBeatPosition;
=======
    LoopSamples loopSamples = m_loopSamples.getValue();
    double quantizedBeat = -1;

    SampleOfTrack sampleOfTrack = getSampleOfTrack();
    // Note: currentPos can be past the end of the track, in the padded
    // silence of the last buffer. This position might be not reachable in
    // a future runs, depending on the buffering.
    double pos = math_min(sampleOfTrack.current, sampleOfTrack.total);
    if (m_pQuantizeEnabled->toBool() && pBeats) {
        double prevBeat;
        double nextBeat;
        if (pBeats->findPrevNextBeats(pos, &prevBeat, &nextBeat)) {
            double closestBeat =
                    (nextBeat - pos > pos - prevBeat) ? prevBeat : nextBeat;
            if (m_bAdjustingLoopIn) {
                if (closestBeat == pos) {
                    pos = closestBeat;
                } else {
                    pos = prevBeat;
                }
            } else {
                if (closestBeat > sampleOfTrack.total) {
                    pos = prevBeat;
                } else {
                    pos = closestBeat;
                }
            }
>>>>>>> b2deaca6
        }
    }

    // Reset the loop out position if it is before the loop in so that loops
    // cannot be inverted.
<<<<<<< HEAD
    if (loopInfo.endPosition.isValid() && loopInfo.endPosition < position) {
        loopInfo.endPosition = mixxx::audio::kInvalidFramePos;
        m_pCOLoopEndPosition->set(loopInfo.endPosition.toEngineSamplePosMaybeInvalid());
=======
    if (loopSamples.end != kNoTrigger &&
            loopSamples.end < pos) {
        loopSamples.end = kNoTrigger;
        m_pCOLoopEndPosition->set(kNoTrigger);
        if (m_bLoopingEnabled) {
            setLoopingEnabled(false);
        }
>>>>>>> b2deaca6
    }

    // If we're looping and the loop-in and out points are now so close
    //  that the loop would be inaudible, set the in point to the smallest
    //  pre-defined beatloop size instead (when possible)
    if (loopInfo.endPosition.isValid() &&
            (loopInfo.endPosition - position) < kMinimumAudibleLoopSizeFrames) {
        if (quantizedBeatPosition.isValid() && pBeats) {
            position = pBeats->findNthBeat(quantizedBeatPosition, -2);
            if (!position.isValid() ||
                    (loopInfo.endPosition - position) <
                            kMinimumAudibleLoopSizeFrames) {
                position = loopInfo.endPosition - kMinimumAudibleLoopSizeFrames;
            }
        } else {
            position = loopInfo.endPosition - kMinimumAudibleLoopSizeFrames;
        }
    }

    loopInfo.startPosition = position;

    m_pCOLoopStartPosition->set(loopInfo.startPosition.toEngineSamplePosMaybeInvalid());

    // start looping
    if (loopInfo.startPosition.isValid() && loopInfo.endPosition.isValid()) {
        setLoopingEnabled(true);
        loopInfo.seekMode = LoopSeekMode::Changed;
    } else {
        loopInfo.seekMode = LoopSeekMode::MovedOut;
    }

    if (m_pQuantizeEnabled->toBool() && loopInfo.startPosition.isValid() &&
            loopInfo.endPosition.isValid() &&
            loopInfo.startPosition < loopInfo.endPosition && pBeats) {
        m_pCOBeatLoopSize->setAndConfirm(pBeats->numBeatsInRange(
                loopInfo.startPosition, loopInfo.endPosition));
        updateBeatLoopingControls();
    } else {
        clearActiveBeatLoop();
    }

    m_loopInfo.setValue(loopInfo);
    //qDebug() << "set loop_in to " << loopInfo.startPosition;
}

// Clear the last active loop while saved loop (cue + info) remains untouched
void LoopingControl::slotLoopRemove() {
    setLoopingEnabled(false);
    LoopInfo loopInfo = m_loopInfo.getValue();
    loopInfo.startPosition = mixxx::audio::kInvalidFramePos;
    loopInfo.endPosition = mixxx::audio::kInvalidFramePos;
    loopInfo.seekMode = LoopSeekMode::None;
    m_loopInfo.setValue(loopInfo);
    m_pCOLoopStartPosition->set(loopInfo.startPosition.toEngineSamplePosMaybeInvalid());
    m_pCOLoopEndPosition->set(loopInfo.endPosition.toEngineSamplePosMaybeInvalid());
}

void LoopingControl::slotLoopIn(double pressed) {
    if (!m_pTrack) {
        return;
    }

    // If loop is enabled, suspend looping and set the loop in point
    // when this button is released.
    if (m_bLoopingEnabled) {
        if (pressed > 0.0) {
            m_bAdjustingLoopIn = true;
            // Adjusting both the in and out point at the same time makes no sense
            m_bAdjustingLoopOut = false;
        } else {
            setLoopInToCurrentPosition();
            m_bAdjustingLoopIn = false;
            LoopInfo loopInfo = m_loopInfo.getValue();
            if (loopInfo.startPosition < loopInfo.endPosition) {
                emit loopUpdated(loopInfo.startPosition, loopInfo.endPosition);
            } else {
                emit loopReset();
            }
        }
    } else {
        emit loopReset();
        if (pressed > 0.0) {
            setLoopInToCurrentPosition();
        }
        m_bAdjustingLoopIn = false;
    }
}

void LoopingControl::slotLoopInGoto(double pressed) {
    if (pressed == 0.0) {
        return;
    }

    const auto loopInPosition = m_loopInfo.getValue().startPosition;
    if (loopInPosition.isValid()) {
        seekAbs(loopInPosition);
    }
}

void LoopingControl::setLoopOutToCurrentPosition() {
    mixxx::BeatsPointer pBeats = m_pBeats;
<<<<<<< HEAD
    LoopInfo loopInfo = m_loopInfo.getValue();
    mixxx::audio::FramePos quantizedBeatPosition;
    mixxx::audio::FramePos position = m_currentPosition.getValue();
    if (m_pQuantizeEnabled->toBool() && pBeats) {
        const auto closestBeatPosition =
                mixxx::audio::FramePos::fromEngineSamplePosMaybeInvalid(
                        m_pClosestBeat->get());
        if (m_bAdjustingLoopOut) {
            if (closestBeatPosition == m_currentPosition.getValue()) {
                quantizedBeatPosition = closestBeatPosition;
            } else {
                quantizedBeatPosition =
                        mixxx::audio::FramePos::fromEngineSamplePosMaybeInvalid(
                                m_pNextBeat->get());
            }
        } else {
            quantizedBeatPosition = closestBeatPosition;
        }
        if (quantizedBeatPosition.isValid()) {
            position = quantizedBeatPosition;
=======
    LoopSamples loopSamples = m_loopSamples.getValue();
    double quantizedBeat = -1;

    SampleOfTrack sampleOfTrack = getSampleOfTrack();
    // Note: currentPos can be past the end of the track, in the padded
    // silence of the last buffer. This position might be not reachable in
    // a future runs, depending on the buffering.
    double pos = math_min(sampleOfTrack.current, sampleOfTrack.total);
    if (m_pQuantizeEnabled->toBool() && pBeats) {
        double prevBeat;
        double nextBeat;
        if (pBeats->findPrevNextBeats(pos, &prevBeat, &nextBeat)) {
            double closestBeat =
                    (nextBeat - pos > pos - prevBeat) ? prevBeat : nextBeat;
            if (m_bAdjustingLoopOut) {
                if (closestBeat == pos) {
                    pos = closestBeat;
                } else {
                    if (nextBeat > sampleOfTrack.total) {
                        pos = prevBeat;
                    } else {
                        pos = nextBeat;
                    }
                }
            } else {
                if (closestBeat > sampleOfTrack.total) {
                    pos = prevBeat;
                } else {
                    pos = closestBeat;
                }
            }
>>>>>>> b2deaca6
        }
    }

    // If the user is trying to set a loop-out before the loop in or without
    // having a loop-in, then ignore it.
    if (!loopInfo.startPosition.isValid() || position < loopInfo.startPosition) {
        return;
    }

    // If the loop-in and out points are set so close that the loop would be
    //  inaudible (which can happen easily with quantize-to-beat enabled,)
    //  use the smallest pre-defined beatloop instead (when possible)
    if ((position - loopInfo.startPosition) < kMinimumAudibleLoopSizeFrames) {
        if (quantizedBeatPosition.isValid() && pBeats) {
            position = pBeats->findNthBeat(quantizedBeatPosition, 2);
            if (!position.isValid() ||
                    (position - loopInfo.startPosition) <
                            kMinimumAudibleLoopSizeFrames) {
                position = loopInfo.startPosition + kMinimumAudibleLoopSizeFrames;
            }
        } else {
            position = loopInfo.startPosition + kMinimumAudibleLoopSizeFrames;
        }
    }

    // set loop out position
    loopInfo.endPosition = position;

    m_pCOLoopEndPosition->set(loopInfo.endPosition.toEngineSamplePosMaybeInvalid());

    // start looping
    if (loopInfo.startPosition.isValid() && loopInfo.endPosition.isValid()) {
        setLoopingEnabled(true);
        loopInfo.seekMode = LoopSeekMode::Changed;
    } else {
        loopInfo.seekMode = LoopSeekMode::MovedOut;
    }

    if (m_pQuantizeEnabled->toBool() && pBeats) {
        m_pCOBeatLoopSize->setAndConfirm(pBeats->numBeatsInRange(
                loopInfo.startPosition, loopInfo.endPosition));
        updateBeatLoopingControls();
    } else {
        clearActiveBeatLoop();
    }
    //qDebug() << "set loop_out to " << loopInfo.endPosition;

    m_loopInfo.setValue(loopInfo);
}

void LoopingControl::setRateControl(RateControl* rateControl) {
    m_pRateControl = rateControl;
}

void LoopingControl::slotLoopOut(double pressed) {
    if (m_pTrack == nullptr) {
        return;
    }

    // If loop is enabled, suspend looping and set the loop out point
    // when this button is released.
    if (m_bLoopingEnabled) {
        if (pressed > 0.0) {
            m_bAdjustingLoopOut = true;
            // Adjusting both the in and out point at the same time makes no sense
            m_bAdjustingLoopIn = false;
        } else {
            // If this button was pressed to set the loop out point when loop
            // was disabled, that will enable looping, so avoid moving the
            // loop out point when the button is released.
            if (!m_bLoopOutPressedWhileLoopDisabled) {
                setLoopOutToCurrentPosition();
                LoopInfo loopInfo = m_loopInfo.getValue();
                if (loopInfo.startPosition < loopInfo.endPosition) {
                    emit loopUpdated(loopInfo.startPosition, loopInfo.endPosition);
                } else {
                    emit loopReset();
                }
                m_bAdjustingLoopOut = false;
            } else {
                m_bLoopOutPressedWhileLoopDisabled = false;
            }
        }
    } else {
        emit loopReset();
        if (pressed > 0.0) {
            setLoopOutToCurrentPosition();
            m_bLoopOutPressedWhileLoopDisabled = true;
        }
        m_bAdjustingLoopOut = false;
    }
}

void LoopingControl::slotLoopOutGoto(double pressed) {
    if (pressed == 0.0) {
        return;
    }

    const auto loopOutPosition = m_loopInfo.getValue().endPosition;
    if (loopOutPosition.isValid()) {
        seekAbs(loopOutPosition);
    }
}

void LoopingControl::slotLoopExit(double val) {
    if (!m_pTrack || val <= 0.0) {
        return;
    }

    // If we're looping, stop looping
    if (m_bLoopingEnabled) {
        setLoopingEnabled(false);
    }
}

void LoopingControl::slotLoopEnabledValueChangeRequest(double value) {
    if (!m_pTrack) {
        return;
    }

    if (value > 0.0) {
        // Requested to set loop_enabled to 1
        if (m_bLoopingEnabled) {
            VERIFY_OR_DEBUG_ASSERT(m_pCOLoopEnabled->toBool()) {
                m_pCOLoopEnabled->setAndConfirm(1.0);
            }
        } else {
            // Looping is currently disabled, try to enable the loop. In
            // contrast to the reloop_toggle CO, we jump in no case.
            LoopInfo loopInfo = m_loopInfo.getValue();
            if (loopInfo.startPosition.isValid() &&
                    loopInfo.endPosition.isValid() &&
                    loopInfo.startPosition <= loopInfo.endPosition) {
                // setAndConfirm is called by setLoopingEnabled
                setLoopingEnabled(true);
            }
        }
    } else {
        // Requested to set loop_enabled to 0
        if (m_bLoopingEnabled) {
            // Looping is currently enabled, disable the loop. If loop roll
            // was active, also disable slip.
            if (m_bLoopRollActive) {
                m_pSlipEnabled->set(0);
                m_bLoopRollActive = false;
                m_activeLoopRolls.clear();
            }
            // setAndConfirm is called by setLoopingEnabled
            setLoopingEnabled(false);
        } else {
            VERIFY_OR_DEBUG_ASSERT(!m_pCOLoopEnabled->toBool()) {
                m_pCOLoopEnabled->setAndConfirm(0.0);
            }
        }
    }
}

void LoopingControl::slotReloopToggle(double val) {
    if (!m_pTrack || val <= 0.0) {
        return;
    }

    // If we're looping, stop looping
    if (m_bLoopingEnabled) {
        // If loop roll was active, also disable slip.
        if (m_bLoopRollActive) {
            m_pSlipEnabled->set(0);
            m_bLoopRollActive = false;
            m_activeLoopRolls.clear();
        }
        setLoopingEnabled(false);
        //qDebug() << "reloop_toggle looping off";
    } else {
        // If we're not looping, enable the loop. If the loop is ahead of the
        // current play position, do not jump to it.
        LoopInfo loopInfo = m_loopInfo.getValue();
        if (loopInfo.startPosition.isValid() &&
                loopInfo.endPosition.isValid() &&
                loopInfo.startPosition <= loopInfo.endPosition) {
            setLoopingEnabled(true);
            if (m_currentPosition.getValue() > loopInfo.endPosition) {
                slotLoopInGoto(1);
            }
        }
        //qDebug() << "reloop_toggle looping on";
    }
}

void LoopingControl::slotReloopAndStop(double pressed) {
    if (pressed == 0.0) {
        return;
    }

    m_pPlayButton->set(0.0);

    const auto loopInPosition = m_loopInfo.getValue().startPosition;
    if (loopInPosition.isValid()) {
        seekAbs(loopInPosition);
    }
    setLoopingEnabled(true);
}

void LoopingControl::slotLoopStartPos(double positionSamples) {
    // This slot is called before trackLoaded() for a new Track

    LoopInfo loopInfo = m_loopInfo.getValue();

    {
        const auto position =
                mixxx::audio::FramePos::fromEngineSamplePosMaybeInvalid(
                        positionSamples);
        if (loopInfo.startPosition == position) {
            // Nothing to do
            return;
        }
        loopInfo.startPosition = position;
    }

    loopInfo.seekMode = LoopSeekMode::MovedOut;

    clearActiveBeatLoop();

    if (!loopInfo.startPosition.isValid()) {
        emit loopReset();
        setLoopingEnabled(false);
    } else if (loopInfo.endPosition.isValid() && loopInfo.endPosition <= loopInfo.startPosition) {
        emit loopReset();
        loopInfo.endPosition = mixxx::audio::kInvalidFramePos;
        m_pCOLoopEndPosition->set(kNoTrigger);
        setLoopingEnabled(false);
    }

    m_pCOLoopStartPosition->set(loopInfo.startPosition.toEngineSamplePosMaybeInvalid());
    m_loopInfo.setValue(loopInfo);
}

void LoopingControl::slotLoopEndPos(double positionSamples) {
    // This slot is called before trackLoaded() for a new Track
    const auto position = mixxx::audio::FramePos::fromEngineSamplePosMaybeInvalid(positionSamples);

    LoopInfo loopInfo = m_loopInfo.getValue();
    if (position.isValid() && loopInfo.endPosition == position) {
        //nothing to do
        return;
    }

    // Reject if the loop-in is not set, or if the new position is before the
    // start point (but not -1).
    if (!loopInfo.startPosition.isValid() ||
            (position.isValid() && position <= loopInfo.startPosition)) {
        m_pCOLoopEndPosition->set(loopInfo.endPosition.toEngineSamplePosMaybeInvalid());
        return;
    }

    clearActiveBeatLoop();

    if (!position.isValid()) {
        emit loopReset();
        setLoopingEnabled(false);
    }
    loopInfo.endPosition = position;
    loopInfo.seekMode = LoopSeekMode::MovedOut;
    m_pCOLoopEndPosition->set(position.toEngineSamplePosMaybeInvalid());
    m_loopInfo.setValue(loopInfo);
}

// This is called from the engine thread
void LoopingControl::notifySeek(mixxx::audio::FramePos newPosition) {
    // Leave loop alone if we're in slip mode and if it was turned on
    // by something that was not a rolling beatloop.
    if (m_pSlipEnabled->toBool() && !m_bLoopRollActive) {
        return;
    }

    LoopInfo loopInfo = m_loopInfo.getValue();
    const auto currentPosition = m_currentPosition.getValue();
    VERIFY_OR_DEBUG_ASSERT(m_pRateControl) {
        qWarning() << "LoopingControl: RateControl not set!";
        return;
    }
    bool reverse = m_pRateControl->isReverseButtonPressed();
    if (m_bLoopingEnabled) {
        // Disable loop when we jumping out, or over a catching loop,
        // using hot cues or waveform overview.
        // Jumping to the exact end of a loop is considered jumping out.
        if (currentPosition >= loopInfo.startPosition &&
                currentPosition <= loopInfo.endPosition) {
            if ((reverse && newPosition > loopInfo.endPosition) ||
                    (!reverse && newPosition < loopInfo.startPosition)) {
                // jumping out of loop in "backwards"
                setLoopingEnabled(false);
            }
        }
        if ((reverse && currentPosition >= loopInfo.startPosition &&
                    newPosition <= loopInfo.startPosition) ||
                (!reverse && currentPosition <= loopInfo.endPosition &&
                        newPosition >= loopInfo.endPosition)) {
            // jumping out or to the exact "end" of a loop or
            // over a catching loop "forward"
            setLoopingEnabled(false);
        }
    }
}

void LoopingControl::setLoopingEnabled(bool enabled) {
    if (m_bLoopingEnabled == enabled) {
        return;
    }

    m_bLoopingEnabled = enabled;
    m_pCOLoopEnabled->setAndConfirm(enabled ? 1.0 : 0.0);
    BeatLoopingControl* pActiveBeatLoop = atomicLoadRelaxed(m_pActiveBeatLoop);
    if (pActiveBeatLoop != nullptr) {
        if (enabled) {
            pActiveBeatLoop->activate();
        } else {
            pActiveBeatLoop->deactivate();
        }
    }

    emit loopEnabledChanged(enabled);
}

bool LoopingControl::isLoopingEnabled() {
    return m_bLoopingEnabled;
}

bool LoopingControl::isLoopRollActive() {
    return m_bLoopRollActive;
}

void LoopingControl::trackLoaded(TrackPointer pNewTrack) {
    m_pTrack = pNewTrack;
    mixxx::BeatsPointer pBeats;
    if (pNewTrack) {
        pBeats = pNewTrack->getBeats();
    }
    trackBeatsUpdated(pBeats);
}

void LoopingControl::trackBeatsUpdated(mixxx::BeatsPointer pBeats) {
    clearActiveBeatLoop();
    m_pBeats = pBeats;
    if (m_pBeats) {
        LoopInfo loopInfo = m_loopInfo.getValue();
        if (loopInfo.startPosition.isValid() && loopInfo.endPosition.isValid()) {
            double loaded_loop_size = findBeatloopSizeForLoop(
                    loopInfo.startPosition, loopInfo.endPosition);
            if (loaded_loop_size != -1) {
                m_pCOBeatLoopSize->setAndConfirm(loaded_loop_size);
            }
        }
    }
}

void LoopingControl::slotBeatLoopActivate(BeatLoopingControl* pBeatLoopControl) {
    if (!m_pTrack) {
        return;
    }

    // Maintain the current start point if there is an active loop currently
    // looping. slotBeatLoop will update m_pActiveBeatLoop if applicable. Note,
    // this used to only maintain the current start point if a beatloop was
    // enabled. See Issue #6957.
    slotBeatLoop(pBeatLoopControl->getSize(), m_bLoopingEnabled, true);
}

void LoopingControl::slotBeatLoopActivateRoll(BeatLoopingControl* pBeatLoopControl) {
     if (!m_pTrack) {
         return;
     }

    // Disregard existing loops (except beatlooprolls).
    m_pSlipEnabled->set(1);
    slotBeatLoop(pBeatLoopControl->getSize(), m_bLoopRollActive, true);
    m_bLoopRollActive = true;
    m_activeLoopRolls.push(pBeatLoopControl->getSize());
}

void LoopingControl::slotBeatLoopDeactivate(BeatLoopingControl* pBeatLoopControl) {
    Q_UNUSED(pBeatLoopControl);
    setLoopingEnabled(false);
}

void LoopingControl::slotBeatLoopDeactivateRoll(BeatLoopingControl* pBeatLoopControl) {
    pBeatLoopControl->deactivate();
    const double size = pBeatLoopControl->getSize();
    // clang-tidy wants auto to be auto* because QStack inherits from QVector
    // and QVector::iterator is a pointer type in Qt5, but QStack inherits
    // from QList in Qt6 so QStack::iterator is not a pointer type in Qt6.
    // NOLINTNEXTLINE(readability-qualified-auto)
    auto i = m_activeLoopRolls.begin();
    while (i != m_activeLoopRolls.end()) {
        if (size == *i) {
            i = m_activeLoopRolls.erase(i);
        } else {
            ++i;
        }
    }

    // Make sure slip mode is not turned off if it was turned on
    // by something that was not a rolling beatloop.
    if (m_bLoopRollActive && m_activeLoopRolls.empty()) {
        setLoopingEnabled(false);
        m_pSlipEnabled->set(0);
        m_bLoopRollActive = false;
    }

    // Return to the previous beatlooproll if necessary.
    if (!m_activeLoopRolls.empty()) {
        slotBeatLoop(m_activeLoopRolls.top(), m_bLoopRollActive, true);
    }
}

void LoopingControl::clearActiveBeatLoop() {
    BeatLoopingControl* pOldBeatLoop = m_pActiveBeatLoop.fetchAndStoreAcquire(nullptr);
    if (pOldBeatLoop != nullptr) {
        pOldBeatLoop->deactivate();
    }
}

bool LoopingControl::currentLoopMatchesBeatloopSize(const LoopInfo& loopInfo) const {
    const mixxx::BeatsPointer pBeats = m_pBeats;
    if (!pBeats) {
        return false;
    }

    if (!loopInfo.startPosition.isValid()) {
        return false;
    }

    // Calculate where the loop out point would be if it is a beatloop
    const auto loopEndPosition = pBeats->findNBeatsFromPosition(
            loopInfo.startPosition, m_pCOBeatLoopSize->get());

    return positionNear(loopInfo.endPosition, loopEndPosition);
}

double LoopingControl::findBeatloopSizeForLoop(
        mixxx::audio::FramePos startPosition,
        mixxx::audio::FramePos endPosition) const {
    const mixxx::BeatsPointer pBeats = m_pBeats;
    if (!pBeats) {
        return -1;
    }

    for (unsigned int i = 0; i < (sizeof(s_dBeatSizes) / sizeof(s_dBeatSizes[0])); ++i) {
        const auto loopEndPosition = pBeats->findNBeatsFromPosition(startPosition, s_dBeatSizes[i]);
        if (loopEndPosition.isValid()) {
            if (endPosition > (loopEndPosition - 1) && endPosition < (loopEndPosition + 1)) {
                return s_dBeatSizes[i];
            }
        }
    }
    return -1;
}

void LoopingControl::updateBeatLoopingControls() {
    // O(n) search, but there are only ~10-ish beatloop controls so this is
    // fine.
    double dBeatloopSize = m_pCOBeatLoopSize->get();
    for (BeatLoopingControl* pBeatLoopControl: qAsConst(m_beatLoops)) {
        if (pBeatLoopControl->getSize() == dBeatloopSize) {
            if (m_bLoopingEnabled) {
                pBeatLoopControl->activate();
            }
            BeatLoopingControl* pOldBeatLoop =
                    m_pActiveBeatLoop.fetchAndStoreRelease(pBeatLoopControl);
            if (pOldBeatLoop != nullptr && pOldBeatLoop != pBeatLoopControl) {
                pOldBeatLoop->deactivate();
            }
            return;
        }
    }
    // If the loop did not return from the function yet, dBeatloopSize does
    // not match any of the BeatLoopingControls' sizes.
    clearActiveBeatLoop();
}

mixxx::audio::FramePos LoopingControl::findQuantizedBeatloopStart(
        const mixxx::BeatsPointer& pBeats,
        mixxx::audio::FramePos currentPosition,
        double beats) const {
    // The closest beat might be ahead of play position and will cause a catching loop.
    mixxx::audio::FramePos prevBeatPosition;
    mixxx::audio::FramePos nextBeatPosition;
    if (!pBeats->findPrevNextBeats(currentPosition, &prevBeatPosition, &nextBeatPosition, false)) {
        return currentPosition;
    }

    const mixxx::audio::FrameDiff_t beatLength = nextBeatPosition - prevBeatPosition;
    double loopLength = beatLength * beats;
    if (beats >= 1.0) {
        const mixxx::audio::FramePos closestBeatPosition =
                (nextBeatPosition - currentPosition >
                        currentPosition - prevBeatPosition)
                ? prevBeatPosition
                : nextBeatPosition;
        return closestBeatPosition;
    }

    // In case of beat length less then 1 beat:
    // (| - beats, ^ - current track's position):
    //
    // ...|...................^........|...
    //
    // If we press 1/2 beatloop we want loop from 50% to 100%,
    // If I press 1/4 beatloop, we want loop from 50% to 75% etc
    const mixxx::audio::FrameDiff_t framesSinceLastBeat =
            currentPosition - prevBeatPosition;
    // find the previous beat fraction and check if the current position is closer to this or the next one
    // place the new loop start to the closer one
    const mixxx::audio::FramePos previousFractionBeatPosition =
            prevBeatPosition + floor(framesSinceLastBeat / loopLength) * loopLength;
    double framesSinceLastFractionBeatPosition = currentPosition - previousFractionBeatPosition;
    if (framesSinceLastFractionBeatPosition <= (loopLength / 2.0)) {
        return previousFractionBeatPosition;
    }
    return previousFractionBeatPosition + loopLength;
}

void LoopingControl::slotBeatLoop(double beats, bool keepStartPoint, bool enable) {
    // If this is a "new" loop, stop tracking saved loop changes
    if (!keepStartPoint) {
        emit loopReset();
    }

    // if a seek was queued in the engine buffer move the current sample to its position
    const mixxx::audio::FramePos seekPosition = getEngineBuffer()->queuedSeekPosition();
    if (seekPosition.isValid()) {
        // seek position is already quantized if quantization is enabled
        m_currentPosition.setValue(seekPosition);
    }

    double maxBeatSize = s_dBeatSizes[sizeof(s_dBeatSizes)/sizeof(s_dBeatSizes[0]) - 1];
    double minBeatSize = s_dBeatSizes[0];
    if (beats < 0) {
        // For now we do not handle negative beatloops.
        clearActiveBeatLoop();
        return;
    } else if (beats > maxBeatSize) {
        beats = maxBeatSize;
    } else if (beats < minBeatSize) {
        beats = minBeatSize;
    }

<<<<<<< HEAD
    const auto trackEndPosition =
            mixxx::audio::FramePos::fromEngineSamplePosMaybeInvalid(
                    m_pTrackSamples->get());
    const mixxx::BeatsPointer pBeats = m_pBeats;
    if (!trackEndPosition.isValid() || !pBeats) {
=======
    SampleOfTrack sampleOfTrack = getSampleOfTrack();
    const mixxx::BeatsPointer pBeats = m_pBeats;
    if (sampleOfTrack.total <= 0 || !pBeats) {
>>>>>>> b2deaca6
        clearActiveBeatLoop();
        m_pCOBeatLoopSize->setAndConfirm(beats);
        return;
    }

    // Calculate the new loop start and end positions
    // give start and end defaults so we can detect problems
<<<<<<< HEAD
    LoopInfo newloopInfo = {mixxx::audio::kInvalidFramePos,
            mixxx::audio::kInvalidFramePos,
            LoopSeekMode::MovedOut};
    LoopInfo loopInfo = m_loopInfo.getValue();
    mixxx::audio::FramePos currentPosition = m_currentPosition.getValue();
=======
    LoopSamples newloopSamples = {kNoTrigger, kNoTrigger, false};
    LoopSamples loopSamples = m_loopSamples.getValue();
>>>>>>> b2deaca6

    // Start from the current position/closest beat and
    // create the loop around X beats from there.
    if (keepStartPoint) {
        if (loopInfo.startPosition.isValid()) {
            newloopInfo.startPosition = loopInfo.startPosition;
        } else {
<<<<<<< HEAD
            newloopInfo.startPosition = currentPosition;
        }
    } else {
        // If running reverse, move the loop one loop size to the left.
        // Thus, the loops end will be closest to the current position
        VERIFY_OR_DEBUG_ASSERT(m_pRateControl) {
            qWarning() << "LoopingControl: RateControl not set!";
            return;
        }
        bool reverse = m_pRateControl->isReverseButtonPressed();
        if (reverse) {
            currentPosition = pBeats->findNBeatsFromPosition(currentPosition, -beats);
        }
=======
            newloopSamples.start = math_min(sampleOfTrack.current, sampleOfTrack.total);
        }
    } else {
        // loop_in is set to the closest beat if quantize is on and the loop size is >= 1 beat.
        // The closest beat might be ahead of play position and will cause a catching loop.
        double prevBeat;
        double nextBeat;
        pBeats->findPrevNextBeats(sampleOfTrack.current, &prevBeat, &nextBeat);

        if (m_pQuantizeEnabled->toBool() && prevBeat != -1) {
            double beatLength = nextBeat - prevBeat;
            double loopLength = beatLength * beats;

            double closestBeat = pBeats->findClosestBeat(sampleOfTrack.current);
            if (beats >= 1.0) {
                newloopSamples.start = closestBeat;
            } else {
                // In case of beat length less then 1 beat:
                // (| - beats, ^ - current track's position):
                //
                // ...|...................^........|...
                //
                // If we press 1/2 beatloop we want loop from 50% to 100%,
                // If I press 1/4 beatloop, we want loop from 50% to 75% etc
                double samplesSinceLastBeat = sampleOfTrack.current - prevBeat;

                // find the previous beat fraction and check if the current position is closer to this or the next one
                // place the new loop start to the closer one
                double previousFractionBeat = prevBeat + floor(samplesSinceLastBeat / loopLength) * loopLength;
                double samplesSinceLastFractionBeat = sampleOfTrack.current - previousFractionBeat;

                if (samplesSinceLastFractionBeat <= (loopLength / 2.0)) {
                    newloopSamples.start = previousFractionBeat;
                } else {
                    newloopSamples.start = previousFractionBeat + loopLength;
                }
            }
>>>>>>> b2deaca6

        if (!m_pQuantizeEnabled->toBool()) {
            newloopInfo.startPosition = currentPosition;
        } else {
<<<<<<< HEAD
            // loop_in is set to the closest beat if quantize is on and the loop size is >= 1 beat.
            // The closest beat might be ahead of play position and will cause a catching loop.
            newloopInfo.startPosition = findQuantizedBeatloopStart(pBeats, currentPosition, beats);
        }
    }

    newloopInfo.endPosition = pBeats->findNBeatsFromPosition(newloopInfo.startPosition, beats);

    if (!newloopInfo.startPosition.isValid() ||
            !newloopInfo.endPosition.isValid() ||
            newloopInfo.startPosition >=
                    newloopInfo.endPosition // happens when the call above fails
            || newloopInfo.endPosition >
                    trackEndPosition) { // Do not allow beat loops to go beyond the end of the track
=======
            newloopSamples.start = sampleOfTrack.current;
        }
    }

    newloopSamples.end = pBeats->findNBeatsFromSample(newloopSamples.start, beats);
    if (newloopSamples.start >=
                    newloopSamples.end // happens when the call above fails
            || newloopSamples.end >
                    sampleOfTrack.total) { // Do not allow beat loops to go
                                           // beyond the end of the track
>>>>>>> b2deaca6
        // If a track is loaded with beatloop_size larger than
        // the distance between the loop in point and
        // the end of the track, let beatloop_size be set to
        // a smaller size, but not get larger.
        const double previousBeatloopSize = m_pCOBeatLoopSize->get();
        const mixxx::audio::FramePos previousLoopEndPosition =
                pBeats->findNBeatsFromPosition(newloopInfo.startPosition, previousBeatloopSize);
        if (previousLoopEndPosition < newloopInfo.startPosition && beats < previousBeatloopSize) {
            m_pCOBeatLoopSize->setAndConfirm(beats);
        }
        return;
    }

    // When loading a new track or after setting a manual loop without quantize,
    // do not resize the existing loop until beatloop_size matches
    // the size of the existing loop.
    // Do not return immediately so beatloop_size can be updated.
    bool omitResize = false;
    if (!currentLoopMatchesBeatloopSize(loopInfo) && !enable) {
        omitResize = true;
    }

    if (m_pCOBeatLoopSize->get() != beats) {
        m_pCOBeatLoopSize->setAndConfirm(beats);
    }

    // This check happens after setting m_pCOBeatLoopSize so
    // beatloop_size can be prepared without having a track loaded.
    if (!newloopInfo.startPosition.isValid() || !newloopInfo.endPosition.isValid()) {
        return;
    }

    if (omitResize) {
        return;
    }

    // If the start point has changed, or the loop is not enabled,
    // or if the endpoints are nearly the same, do not seek forward into the adjusted loop.
    if (!keepStartPoint ||
            !(enable || m_bLoopingEnabled) ||
            (positionNear(newloopInfo.startPosition, loopInfo.startPosition) &&
                    positionNear(newloopInfo.endPosition, loopInfo.endPosition))) {
        newloopInfo.seekMode = LoopSeekMode::MovedOut;
    } else {
        newloopInfo.seekMode = LoopSeekMode::Changed;
    }
    m_loopInfo.setValue(newloopInfo);
    emit loopUpdated(newloopInfo.startPosition, newloopInfo.endPosition);
    m_pCOLoopStartPosition->set(newloopInfo.startPosition.toEngineSamplePos());
    m_pCOLoopEndPosition->set(newloopInfo.endPosition.toEngineSamplePos());

    if (enable) {
        setLoopingEnabled(true);
    }
    updateBeatLoopingControls();
}

void LoopingControl::slotBeatLoopSizeChangeRequest(double beats) {
    // slotBeatLoop will call m_pCOBeatLoopSize->setAndConfirm if
    // new beatloop_size is valid

    double maxBeatLoopSize = s_dBeatSizes[sizeof(s_dBeatSizes) / sizeof(s_dBeatSizes[0]) - 1];
    double minBeatLoopSize = s_dBeatSizes[0];
    if ((beats < minBeatLoopSize) || (beats > maxBeatLoopSize)) {
        // Don't clamp the value here to not fall out of a measure
        return;
    }

    slotBeatLoop(beats, true, false);
}

void LoopingControl::slotBeatLoopToggle(double pressed) {
    if (pressed > 0) {
        if (m_bLoopingEnabled) {
            // Deactivate the loop if we're already looping
            setLoopingEnabled(false);
        } else {
            // Create a loop at current position
            slotBeatLoop(m_pCOBeatLoopSize->get());
        }
    }
}

void LoopingControl::slotBeatLoopRollActivate(double pressed) {
    if (pressed > 0.0) {
        if (m_bLoopingEnabled) {
            setLoopingEnabled(false);
            // Make sure slip mode is not turned off if it was turned on
            // by something that was not a rolling beatloop.
            if (m_bLoopRollActive) {
                m_pSlipEnabled->set(0.0);
                m_bLoopRollActive = false;
                m_activeLoopRolls.clear();
            }
        } else {
            m_pSlipEnabled->set(1.0);
            slotBeatLoop(m_pCOBeatLoopSize->get());
            m_bLoopRollActive = true;
        }
    } else {
        setLoopingEnabled(false);
        // Make sure slip mode is not turned off if it was turned on
        // by something that was not a rolling beatloop.
        if (m_bLoopRollActive) {
            m_pSlipEnabled->set(0.0);
            m_bLoopRollActive = false;
            m_activeLoopRolls.clear();
        }
    }
}

void LoopingControl::slotBeatJump(double beats) {
    const mixxx::BeatsPointer pBeats = m_pBeats;
    if (!pBeats) {
        return;
    }

    LoopInfo loopInfo = m_loopInfo.getValue();
    const auto currentPosition = m_currentPosition.getValue();

    if (m_bLoopingEnabled && !m_bAdjustingLoopIn && !m_bAdjustingLoopOut &&
            loopInfo.startPosition <= currentPosition &&
            loopInfo.endPosition >= currentPosition) {
        // If inside an active loop, move loop
        slotLoopMove(beats);
    } else {
        // seekExact bypasses Quantize, because a beat jump is implicit quantized
        const auto seekPosition = pBeats->findNBeatsFromPosition(currentPosition, beats);
        if (seekPosition.isValid()) {
            seekExact(seekPosition);
        }
    }
}

void LoopingControl::slotBeatJumpSizeChangeRequest(double beats) {
    // Use same limits as for beat loop size
    double maxBeatJumpSize = s_dBeatSizes[sizeof(s_dBeatSizes) / sizeof(s_dBeatSizes[0]) - 1];
    double minBeatJumpSize = s_dBeatSizes[0];

    if ((beats < minBeatJumpSize) || (beats > maxBeatJumpSize)) {
        // Don't clamp the value here to not fall out of a measure
        return;
    }

    m_pCOBeatJumpSize->setAndConfirm(beats);
}

void LoopingControl::slotBeatJumpSizeHalve(double pressed) {
    if (pressed > 0) {
        m_pCOBeatJumpSize->set(m_pCOBeatJumpSize->get() / 2);
    }
}

void LoopingControl::slotBeatJumpSizeDouble(double pressed) {
    if (pressed > 0) {
        m_pCOBeatJumpSize->set(m_pCOBeatJumpSize->get() * 2);
    }
}

void LoopingControl::slotBeatJumpForward(double pressed) {
    if (pressed > 0) {
        slotBeatJump(m_pCOBeatJumpSize->get());
    }
}

void LoopingControl::slotBeatJumpBackward(double pressed) {
    if (pressed > 0) {
        slotBeatJump(-1.0 * m_pCOBeatJumpSize->get());
    }
}

void LoopingControl::slotLoopMove(double beats) {
    const mixxx::BeatsPointer pBeats = m_pBeats;
    if (!pBeats || beats == 0) {
        return;
    }
    LoopInfo loopInfo = m_loopInfo.getValue();
    if (!loopInfo.startPosition.isValid() || !loopInfo.endPosition.isValid()) {
        return;
    }

<<<<<<< HEAD
    if (BpmControl::getBeatContext(pBeats,
                m_currentPosition.getValue(),
=======
    SampleOfTrack sampleOfTrack = getSampleOfTrack();

    if (BpmControl::getBeatContext(pBeats,
                sampleOfTrack.current,
>>>>>>> b2deaca6
                nullptr,
                nullptr,
                nullptr,
                nullptr)) {
<<<<<<< HEAD
        const auto newLoopStartPosition =
                pBeats->findNBeatsFromPosition(loopInfo.startPosition, beats);
        const auto newLoopEndPosition = currentLoopMatchesBeatloopSize(loopInfo)
                ? pBeats->findNBeatsFromPosition(newLoopStartPosition, m_pCOBeatLoopSize->get())
                : pBeats->findNBeatsFromPosition(loopInfo.endPosition, beats);

        // The track would stop as soon as the playhead crosses track end,
        // so we don't allow moving a loop beyond end.
        // https://github.com/mixxxdj/mixxx/issues/9478
        const auto trackEndPosition =
                mixxx::audio::FramePos::fromEngineSamplePosMaybeInvalid(
                        m_pTrackSamples->get());
        if (!trackEndPosition.isValid() || newLoopEndPosition > trackEndPosition) {
=======
        double new_loop_in = pBeats->findNBeatsFromSample(loopSamples.start, beats);
        double new_loop_out = currentLoopMatchesBeatloopSize() ?
                pBeats->findNBeatsFromSample(new_loop_in, m_pCOBeatLoopSize->get()) :
                pBeats->findNBeatsFromSample(loopSamples.end, beats);

        // The track would stop as soon as the playhead crosses track end,
        // so we don't allow moving a loop beyond end.
        // https://bugs.launchpad.net/mixxx/+bug/1799574
        if (new_loop_out > sampleOfTrack.total) {
>>>>>>> b2deaca6
            return;
        }
        // If we are looping make sure that the play head does not leave the
        // loop as a result of our adjustment.
        loopInfo.seekMode = m_bLoopingEnabled ? LoopSeekMode::Changed : LoopSeekMode::MovedOut;

        loopInfo.startPosition = newLoopStartPosition;
        loopInfo.endPosition = newLoopEndPosition;
        m_loopInfo.setValue(loopInfo);
        emit loopUpdated(loopInfo.startPosition, loopInfo.endPosition);
        m_pCOLoopStartPosition->set(loopInfo.startPosition.toEngineSamplePosMaybeInvalid());
        m_pCOLoopEndPosition->set(loopInfo.endPosition.toEngineSamplePosMaybeInvalid());
    }
}

// Used to simulate looping while slip mode is enabled
mixxx::audio::FramePos LoopingControl::adjustedPositionForCurrentLoop(
        mixxx::audio::FramePos currentPosition,
        bool reverse) {
    if (!m_bLoopingEnabled) {
        return currentPosition;
    }
    LoopInfo loopInfo = m_loopInfo.getValue();
    const auto targetPosition = adjustedPositionInsideAdjustedLoop(
            currentPosition,
            reverse,
            loopInfo.startPosition,
            loopInfo.endPosition,
            loopInfo.startPosition,
            loopInfo.endPosition);
    if (targetPosition.isValid()) {
        return targetPosition;
    } else {
        return currentPosition;
    }
}

mixxx::audio::FramePos LoopingControl::adjustedPositionInsideAdjustedLoop(
        mixxx::audio::FramePos currentPosition,
        bool reverse,
        mixxx::audio::FramePos oldLoopStartPosition,
        mixxx::audio::FramePos oldLoopEndPosition,
        mixxx::audio::FramePos newLoopStartPosition,
        mixxx::audio::FramePos newLoopEndPosition) {
    if (reverse) {
        if (currentPosition <= newLoopEndPosition && currentPosition > newLoopStartPosition) {
            // playposition already is inside the loop
            return mixxx::audio::kInvalidFramePos;
        }
        if (oldLoopEndPosition.isValid() &&
                currentPosition > oldLoopEndPosition &&
                currentPosition > newLoopStartPosition) {
            // Playposition was after) a catching loop and is still
            // a catching loop. nothing to do
            return mixxx::audio::kInvalidFramePos;
        }
        if (currentPosition == newLoopStartPosition) {
            // wrap around since the "end" is considered outside the loop
            return newLoopEndPosition;
        }
    } else {
        if (currentPosition >= newLoopStartPosition && currentPosition < newLoopEndPosition) {
            return mixxx::audio::kInvalidFramePos;
        }
        if (oldLoopStartPosition.isValid() &&
                currentPosition < oldLoopStartPosition &&
                currentPosition < newLoopEndPosition) {
            return mixxx::audio::kInvalidFramePos;
        }
        if (currentPosition == newLoopEndPosition) {
            return newLoopStartPosition;
        }
    }

    const mixxx::audio::FrameDiff_t newLoopSize = newLoopEndPosition - newLoopStartPosition;
    DEBUG_ASSERT(newLoopSize > 0);
    mixxx::audio::FramePos adjustedPosition = currentPosition;
    if (adjustedPosition > newLoopEndPosition) {
        // In case play head has already passed the new out position, seek in whole
        // loop size steps back, as if playback has been looped within the boundaries
        double adjustSteps =
                ceil((adjustedPosition.value() - newLoopEndPosition.value()) /
                        newLoopSize);
        adjustedPosition -= adjustSteps * newLoopSize;
        DEBUG_ASSERT(adjustedPosition <= newLoopEndPosition);
        VERIFY_OR_DEBUG_ASSERT(adjustedPosition > newLoopStartPosition) {
            // I'm not even sure this is possible.  The new loop would have to be bigger than the
            // old loop, and the playhead was somehow outside the old loop.
            qWarning()
                    << "SHOULDN'T HAPPEN: adjustedPositionInsideAdjustedLoop "
                       "couldn't find a new position --"
                    << " seeking to in point";
            adjustedPosition = newLoopStartPosition;
        }
    } else if (adjustedPosition < newLoopStartPosition) {
        // In case play head has already been looped back to the old loop in position,
        // seek in whole loop size steps forward until we are in the new loop boundaries
        double adjustSteps =
                ceil((newLoopStartPosition.value() - adjustedPosition.value()) /
                        newLoopSize);
        adjustedPosition += adjustSteps * newLoopSize;
        DEBUG_ASSERT(adjustedPosition >= newLoopStartPosition);
        VERIFY_OR_DEBUG_ASSERT(adjustedPosition < newLoopEndPosition) {
            qWarning()
                    << "SHOULDN'T HAPPEN: adjustedPositionInsideAdjustedLoop "
                       "couldn't find a new position --"
                    << " seeking to in point";
            adjustedPosition = newLoopStartPosition;
        }
    }
    if (adjustedPosition != currentPosition) {
        return adjustedPosition;
    } else {
        return mixxx::audio::kInvalidFramePos;
    }
}

BeatJumpControl::BeatJumpControl(const QString& group, double size)
        : m_dBeatJumpSize(size) {
    m_pJumpForward = new ControlPushButton(
            keyForControl(group, "beatjump_%1_forward", size));
    connect(m_pJumpForward, &ControlObject::valueChanged,
            this, &BeatJumpControl::slotJumpForward,
            Qt::DirectConnection);
    m_pJumpBackward = new ControlPushButton(
            keyForControl(group, "beatjump_%1_backward", size));
    connect(m_pJumpBackward, &ControlObject::valueChanged,
            this, &BeatJumpControl::slotJumpBackward,
            Qt::DirectConnection);
}

BeatJumpControl::~BeatJumpControl() {
    delete m_pJumpForward;
    delete m_pJumpBackward;
}

void BeatJumpControl::slotJumpBackward(double pressed) {
    if (pressed > 0) {
        emit beatJump(-m_dBeatJumpSize);
    }
}

void BeatJumpControl::slotJumpForward(double pressed) {
    if (pressed > 0) {
        emit beatJump(m_dBeatJumpSize);
    }
}

LoopMoveControl::LoopMoveControl(const QString& group, double size)
        : m_dLoopMoveSize(size) {
    m_pMoveForward = new ControlPushButton(
            keyForControl(group, "loop_move_%1_forward", size));
    connect(m_pMoveForward, &ControlObject::valueChanged,
            this, &LoopMoveControl::slotMoveForward,
            Qt::DirectConnection);
    m_pMoveBackward = new ControlPushButton(
            keyForControl(group, "loop_move_%1_backward", size));
    connect(m_pMoveBackward, &ControlObject::valueChanged,
            this, &LoopMoveControl::slotMoveBackward,
            Qt::DirectConnection);
}

LoopMoveControl::~LoopMoveControl() {
    delete m_pMoveForward;
    delete m_pMoveBackward;
}

void LoopMoveControl::slotMoveBackward(double v) {
    if (v > 0) {
        emit loopMove(-m_dLoopMoveSize);
    }
}

void LoopMoveControl::slotMoveForward(double v) {
    if (v > 0) {
        emit loopMove(m_dLoopMoveSize);
    }
}

BeatLoopingControl::BeatLoopingControl(const QString& group, double size)
        : m_dBeatLoopSize(size),
          m_bActive(false) {
    // This is the original beatloop control which is now deprecated. Its value
    // is the state of the beatloop control (1 for enabled, 0 for disabled).
    m_pLegacy = new ControlPushButton(
            keyForControl(group, "beatloop_%1", size));
    m_pLegacy->setButtonMode(ControlPushButton::TOGGLE);
    connect(m_pLegacy, &ControlObject::valueChanged,
            this, &BeatLoopingControl::slotLegacy,
            Qt::DirectConnection);
    // A push-button which activates the beatloop.
    m_pActivate = new ControlPushButton(
            keyForControl(group, "beatloop_%1_activate", size));
    connect(m_pActivate, &ControlObject::valueChanged,
            this, &BeatLoopingControl::slotActivate,
            Qt::DirectConnection);
    // A push-button which toggles the beatloop as active or inactive.
    m_pToggle = new ControlPushButton(
            keyForControl(group, "beatloop_%1_toggle", size));
    connect(m_pToggle, &ControlObject::valueChanged,
            this, &BeatLoopingControl::slotToggle,
            Qt::DirectConnection);

    // A push-button which activates rolling beatloops
    m_pActivateRoll = new ControlPushButton(
            keyForControl(group, "beatlooproll_%1_activate", size));
    connect(m_pActivateRoll, &ControlObject::valueChanged,
            this, &BeatLoopingControl::slotActivateRoll,
            Qt::DirectConnection);

    // An indicator control which is 1 if the beatloop is enabled and 0 if not.
    m_pEnabled = new ControlObject(
            keyForControl(group, "beatloop_%1_enabled", size));
    m_pEnabled->setReadOnly();
}

BeatLoopingControl::~BeatLoopingControl() {
    delete m_pActivate;
    delete m_pToggle;
    delete m_pEnabled;
    delete m_pLegacy;
    delete m_pActivateRoll;
}

void BeatLoopingControl::deactivate() {
    if (m_bActive) {
        m_bActive = false;
        m_pEnabled->forceSet(0);
        m_pLegacy->set(0);
    }
}

void BeatLoopingControl::activate() {
    if (!m_bActive) {
        m_bActive = true;
        m_pEnabled->forceSet(1);
        m_pLegacy->set(1);
    }
}

void BeatLoopingControl::slotLegacy(double v) {
    //qDebug() << "slotLegacy" << m_dBeatLoopSize << "v" << v;
    if (v > 0) {
        emit activateBeatLoop(this);
    } else {
        emit deactivateBeatLoop(this);
    }
}

void BeatLoopingControl::slotActivate(double value) {
    //qDebug() << "slotActivate" << m_dBeatLoopSize << "value" << value;
    if (value == 0) {
        return;
    }
    emit activateBeatLoop(this);
}

void BeatLoopingControl::slotActivateRoll(double v) {
    //qDebug() << "slotActivateRoll" << m_dBeatLoopSize << "v" << v;
    if (v > 0) {
        emit activateBeatLoopRoll(this);
    } else {
        emit deactivateBeatLoopRoll(this);
    }
}

void BeatLoopingControl::slotToggle(double value) {
    //qDebug() << "slotToggle" << m_dBeatLoopSize << "value" << value;
    if (value == 0) {
        return;
    }
    if (m_bActive) {
        emit deactivateBeatLoop(this);
    } else {
        emit activateBeatLoop(this);
    }
}<|MERGE_RESOLUTION|>--- conflicted
+++ resolved
@@ -289,25 +289,15 @@
 
     const mixxx::audio::FrameDiff_t loopLength =
             (loopInfo.endPosition - loopInfo.startPosition) * scaleFactor;
-    const auto trackEndPosition =
-            mixxx::audio::FramePos::fromEngineSamplePosMaybeInvalid(
-                    m_pTrackSamples->get());
+    const FrameInfo info = frameInfo();
+    const auto trackEndPosition = info.trackEndPosition;
     if (!trackEndPosition.isValid()) {
         return;
     }
-<<<<<<< HEAD
 
     // Abandon loops that are too short of extend beyond the end of the file.
     if (loopLength < kMinimumAudibleLoopSizeFrames ||
             loopInfo.startPosition + loopLength > trackEndPosition) {
-=======
-    const double loopLength = (loopSamples.end - loopSamples.start) * scaleFactor;
-    SampleOfTrack sampleOfTrack = getSampleOfTrack();
-
-    // Abandon loops that are too short of extend beyond the end of the file.
-    if (loopLength < MINIMUM_AUDIBLE_LOOP_SIZE ||
-            loopSamples.start + loopLength > sampleOfTrack.total) {
->>>>>>> b2deaca6
         return;
     }
 
@@ -319,27 +309,16 @@
     clearActiveBeatLoop();
 
     // Don't allow 0 samples loop, so one can still manipulate it
-<<<<<<< HEAD
     if (loopInfo.endPosition == loopInfo.startPosition) {
         if ((loopInfo.endPosition + 1) >= trackEndPosition) {
             loopInfo.startPosition -= 1;
-=======
-    if (loopSamples.end == loopSamples.start) {
-        if ((loopSamples.end + 2) >= sampleOfTrack.total) {
-            loopSamples.start -= 2;
->>>>>>> b2deaca6
         } else {
             loopInfo.endPosition += 1;
         }
     }
     // Do not allow loops to go past the end of the song
-<<<<<<< HEAD
     else if (loopInfo.endPosition > trackEndPosition) {
         loopInfo.endPosition = trackEndPosition;
-=======
-    else if (loopSamples.end > sampleOfTrack.total) {
-        loopSamples.end = sampleOfTrack.total;
->>>>>>> b2deaca6
     }
 
     // Reseek if the loop shrank out from under the playposition.
@@ -452,112 +431,63 @@
     }
 
     if (m_bLoopingEnabled &&
-<<<<<<< HEAD
-            !m_bAdjustingLoopIn && !m_bAdjustingLoopOut &&
             loopInfo.startPosition.isValid() &&
             loopInfo.endPosition.isValid()) {
-        if (loopInfo.startPosition != m_oldLoopInfo.startPosition ||
-                loopInfo.endPosition != m_oldLoopInfo.endPosition) {
-            // bool seek is only valid after the loop has changed
-            switch (loopInfo.seekMode) {
-            case LoopSeekMode::Changed:
-                // here the loop has changed and the play position
-                // should be moved with it
-                *pTargetPosition = adjustedPositionInsideAdjustedLoop(currentPosition,
-                        reverse,
-                        m_oldLoopInfo.startPosition,
-                        m_oldLoopInfo.endPosition,
-                        loopInfo.startPosition,
-                        loopInfo.endPosition);
-                break;
-            case LoopSeekMode::MovedOut: {
-                bool movedOut = false;
-                // Check if we have moved out of the loop, before we could enable it
-                if (reverse) {
-                    if (loopInfo.startPosition > currentPosition) {
-                        movedOut = true;
-                    }
-                } else {
-                    if (loopInfo.endPosition < currentPosition) {
-                        movedOut = true;
-                    }
-                }
-                if (movedOut) {
+        if (!m_bAdjustingLoopIn && !m_bAdjustingLoopOut) {
+            if (loopInfo.startPosition != m_oldLoopInfo.startPosition ||
+                    loopInfo.endPosition != m_oldLoopInfo.endPosition) {
+                // bool seek is only valid after the loop has changed
+                switch (loopInfo.seekMode) {
+                case LoopSeekMode::Changed:
+                    // here the loop has changed and the play position
+                    // should be moved with it
                     *pTargetPosition = adjustedPositionInsideAdjustedLoop(currentPosition,
                             reverse,
-                            loopInfo.startPosition,
-                            loopInfo.endPosition,
+                            m_oldLoopInfo.startPosition,
+                            m_oldLoopInfo.endPosition,
                             loopInfo.startPosition,
                             loopInfo.endPosition);
-=======
-            loopSamples.start != kNoTrigger &&
-            loopSamples.end != kNoTrigger) {
-        if (!m_bAdjustingLoopIn && !m_bAdjustingLoopOut) {
-            if (loopSamples.start != m_oldLoopSamples.start ||
-                    loopSamples.end != m_oldLoopSamples.end) {
-                // bool seek is only valid after the loop has changed
-                if (loopSamples.seek) {
-                    // here the loop has changed and the play position
-                    // should be moved with it
-                    *pTarget = seekInsideAdjustedLoop(currentSample,
-                            m_oldLoopSamples.start,
-                            loopSamples.start,
-                            loopSamples.end);
-                } else {
+                    break;
+                case LoopSeekMode::MovedOut: {
                     bool movedOut = false;
                     // Check if we have moved out of the loop, before we could enable it
                     if (reverse) {
-                        if (loopSamples.start > currentSample) {
+                        if (loopInfo.startPosition > currentPosition) {
                             movedOut = true;
                         }
                     } else {
-                        if (loopSamples.end < currentSample) {
+                        if (loopInfo.endPosition < currentPosition) {
                             movedOut = true;
                         }
                     }
                     if (movedOut) {
-                        *pTarget = seekInsideAdjustedLoop(currentSample,
-                                loopSamples.start,
-                                loopSamples.start,
-                                loopSamples.end);
+                        *pTargetPosition = adjustedPositionInsideAdjustedLoop(currentPosition,
+                                reverse,
+                                loopInfo.startPosition,
+                                loopInfo.endPosition,
+                                loopInfo.startPosition,
+                                loopInfo.endPosition);
                     }
+                    break;
                 }
-                m_oldLoopSamples = loopSamples;
-                if (*pTarget != kNoTrigger) {
+                case LoopSeekMode::None:
+                    // Nothing to do here. This is used for enabling saved loops
+                    // which we want to do without jumping to the loop start
+                    // position.
+                    break;
+                }
+                m_oldLoopInfo = loopInfo;
+                if (pTargetPosition->isValid()) {
                     // jump immediately
-                    return currentSample;
->>>>>>> b2deaca6
+                    return currentPosition;
                 }
-                break;
-            }
-            case LoopSeekMode::None:
-                // Nothing to do here. This is used for enabling saved loops
-                // which we want to do without jumping to the loop start
-                // position.
-                break;
-            }
-<<<<<<< HEAD
-            m_oldLoopInfo = loopInfo;
-            if (pTargetPosition->isValid()) {
-                // jump immediately
-                return currentPosition;
-            }
-        }
-
-        if (reverse) {
-            *pTargetPosition = loopInfo.endPosition;
-            return loopInfo.startPosition;
-        } else {
-            *pTargetPosition = loopInfo.startPosition;
-            return loopInfo.endPosition;
-=======
-
+            }
             if (reverse) {
-                *pTarget = loopSamples.end;
-                return loopSamples.start;
+                *pTargetPosition = loopInfo.endPosition;
+                return loopInfo.startPosition;
             } else {
-                *pTarget = loopSamples.start;
-                return loopSamples.end;
+                *pTargetPosition = loopInfo.startPosition;
+                return loopInfo.endPosition;
             }
         } else {
             // LOOP in or out button is pressed for adjusting.
@@ -566,20 +496,19 @@
             if (!reverse) {
                 if (m_bAdjustingLoopIn) {
                     // Just in case the user does not release loop-in in time.
-                    *pTarget = m_oldLoopSamples.start;
-                    return loopSamples.end;
+                    *pTargetPosition = m_oldLoopInfo.startPosition;
+                    return loopInfo.endPosition;
                 }
-                SampleOfTrack sampleOfTrack = getSampleOfTrack();
-                *pTarget = loopSamples.start;
-                return sampleOfTrack.total;
+                const FrameInfo info = frameInfo();
+                *pTargetPosition = loopInfo.startPosition;
+                return info.trackEndPosition;
             } else {
                 if (m_bAdjustingLoopOut) {
                     // Just in case the user does not release loop-out in time.
-                    *pTarget = m_oldLoopSamples.end;
-                    return loopSamples.start;
+                    *pTargetPosition = m_oldLoopInfo.endPosition;
+                    return loopInfo.startPosition;
                 }
             }
->>>>>>> b2deaca6
         }
     }
     return mixxx::audio::kInvalidFramePos;
@@ -734,74 +663,47 @@
 void LoopingControl::setLoopInToCurrentPosition() {
     // set loop-in position
     const mixxx::BeatsPointer pBeats = m_pBeats;
-<<<<<<< HEAD
     LoopInfo loopInfo = m_loopInfo.getValue();
     mixxx::audio::FramePos quantizedBeatPosition;
-    mixxx::audio::FramePos position = m_currentPosition.getValue();
-    if (m_pQuantizeEnabled->toBool() && pBeats) {
-        const auto closestBeatPosition =
-                mixxx::audio::FramePos::fromEngineSamplePosMaybeInvalid(
-                        m_pClosestBeat->get());
-        if (m_bAdjustingLoopIn) {
-            if (closestBeatPosition == m_currentPosition.getValue()) {
-                quantizedBeatPosition = closestBeatPosition;
-            } else {
-                quantizedBeatPosition =
-                        mixxx::audio::FramePos::fromEngineSamplePosMaybeInvalid(
-                                m_pPreviousBeat->get());
-            }
-        } else {
-            quantizedBeatPosition = closestBeatPosition;
-        }
-        if (quantizedBeatPosition.isValid()) {
-            position = quantizedBeatPosition;
-=======
-    LoopSamples loopSamples = m_loopSamples.getValue();
-    double quantizedBeat = -1;
-
-    SampleOfTrack sampleOfTrack = getSampleOfTrack();
+    const FrameInfo info = frameInfo();
     // Note: currentPos can be past the end of the track, in the padded
     // silence of the last buffer. This position might be not reachable in
     // a future runs, depending on the buffering.
-    double pos = math_min(sampleOfTrack.current, sampleOfTrack.total);
+    mixxx::audio::FramePos position = math_min(info.currentPosition, info.trackEndPosition);
     if (m_pQuantizeEnabled->toBool() && pBeats) {
-        double prevBeat;
-        double nextBeat;
-        if (pBeats->findPrevNextBeats(pos, &prevBeat, &nextBeat)) {
-            double closestBeat =
-                    (nextBeat - pos > pos - prevBeat) ? prevBeat : nextBeat;
+        mixxx::audio::FramePos prevBeatPosition;
+        mixxx::audio::FramePos nextBeatPosition;
+        if (pBeats->findPrevNextBeats(position, &prevBeatPosition, &nextBeatPosition, false)) {
+            // both beat positions are valid
+            mixxx::audio::FramePos closestBeatPosition =
+                    (nextBeatPosition - position > position - prevBeatPosition)
+                    ? prevBeatPosition
+                    : nextBeatPosition;
             if (m_bAdjustingLoopIn) {
-                if (closestBeat == pos) {
-                    pos = closestBeat;
+                if (closestBeatPosition == position) {
+                    quantizedBeatPosition = closestBeatPosition;
                 } else {
-                    pos = prevBeat;
+                    quantizedBeatPosition = prevBeatPosition;
                 }
             } else {
-                if (closestBeat > sampleOfTrack.total) {
-                    pos = prevBeat;
+                if (closestBeatPosition > info.trackEndPosition) {
+                    quantizedBeatPosition = prevBeatPosition;
                 } else {
-                    pos = closestBeat;
+                    quantizedBeatPosition = closestBeatPosition;
                 }
             }
->>>>>>> b2deaca6
+            position = quantizedBeatPosition;
         }
     }
 
     // Reset the loop out position if it is before the loop in so that loops
     // cannot be inverted.
-<<<<<<< HEAD
     if (loopInfo.endPosition.isValid() && loopInfo.endPosition < position) {
         loopInfo.endPosition = mixxx::audio::kInvalidFramePos;
         m_pCOLoopEndPosition->set(loopInfo.endPosition.toEngineSamplePosMaybeInvalid());
-=======
-    if (loopSamples.end != kNoTrigger &&
-            loopSamples.end < pos) {
-        loopSamples.end = kNoTrigger;
-        m_pCOLoopEndPosition->set(kNoTrigger);
         if (m_bLoopingEnabled) {
             setLoopingEnabled(false);
         }
->>>>>>> b2deaca6
     }
 
     // If we're looping and the loop-in and out points are now so close
@@ -903,60 +805,40 @@
 
 void LoopingControl::setLoopOutToCurrentPosition() {
     mixxx::BeatsPointer pBeats = m_pBeats;
-<<<<<<< HEAD
     LoopInfo loopInfo = m_loopInfo.getValue();
     mixxx::audio::FramePos quantizedBeatPosition;
-    mixxx::audio::FramePos position = m_currentPosition.getValue();
-    if (m_pQuantizeEnabled->toBool() && pBeats) {
-        const auto closestBeatPosition =
-                mixxx::audio::FramePos::fromEngineSamplePosMaybeInvalid(
-                        m_pClosestBeat->get());
-        if (m_bAdjustingLoopOut) {
-            if (closestBeatPosition == m_currentPosition.getValue()) {
-                quantizedBeatPosition = closestBeatPosition;
-            } else {
-                quantizedBeatPosition =
-                        mixxx::audio::FramePos::fromEngineSamplePosMaybeInvalid(
-                                m_pNextBeat->get());
-            }
-        } else {
-            quantizedBeatPosition = closestBeatPosition;
-        }
-        if (quantizedBeatPosition.isValid()) {
-            position = quantizedBeatPosition;
-=======
-    LoopSamples loopSamples = m_loopSamples.getValue();
-    double quantizedBeat = -1;
-
-    SampleOfTrack sampleOfTrack = getSampleOfTrack();
+    FrameInfo info = frameInfo();
     // Note: currentPos can be past the end of the track, in the padded
     // silence of the last buffer. This position might be not reachable in
     // a future runs, depending on the buffering.
-    double pos = math_min(sampleOfTrack.current, sampleOfTrack.total);
+    mixxx::audio::FramePos position = math_min(info.currentPosition, info.trackEndPosition);
     if (m_pQuantizeEnabled->toBool() && pBeats) {
-        double prevBeat;
-        double nextBeat;
-        if (pBeats->findPrevNextBeats(pos, &prevBeat, &nextBeat)) {
-            double closestBeat =
-                    (nextBeat - pos > pos - prevBeat) ? prevBeat : nextBeat;
+        mixxx::audio::FramePos prevBeatPosition;
+        mixxx::audio::FramePos nextBeatPosition;
+        if (pBeats->findPrevNextBeats(position, &prevBeatPosition, &nextBeatPosition, false)) {
+            // both beat positions are valid
+            const mixxx::audio::FramePos closestBeatPosition =
+                    (nextBeatPosition - position > position - prevBeatPosition)
+                    ? prevBeatPosition
+                    : nextBeatPosition;
             if (m_bAdjustingLoopOut) {
-                if (closestBeat == pos) {
-                    pos = closestBeat;
+                if (closestBeatPosition == position) {
+                    quantizedBeatPosition = closestBeatPosition;
                 } else {
-                    if (nextBeat > sampleOfTrack.total) {
-                        pos = prevBeat;
+                    if (nextBeatPosition > info.trackEndPosition) {
+                        quantizedBeatPosition = prevBeatPosition;
                     } else {
-                        pos = nextBeat;
+                        quantizedBeatPosition = nextBeatPosition;
                     }
                 }
             } else {
-                if (closestBeat > sampleOfTrack.total) {
-                    pos = prevBeat;
+                if (closestBeatPosition > info.trackEndPosition) {
+                    quantizedBeatPosition = prevBeatPosition;
                 } else {
-                    pos = closestBeat;
+                    quantizedBeatPosition = closestBeatPosition;
                 }
             }
->>>>>>> b2deaca6
+            position = quantizedBeatPosition;
         }
     }
 
@@ -1503,17 +1385,10 @@
         beats = minBeatSize;
     }
 
-<<<<<<< HEAD
-    const auto trackEndPosition =
-            mixxx::audio::FramePos::fromEngineSamplePosMaybeInvalid(
-                    m_pTrackSamples->get());
+    FrameInfo info = frameInfo();
+    const auto trackEndPosition = info.trackEndPosition;
     const mixxx::BeatsPointer pBeats = m_pBeats;
     if (!trackEndPosition.isValid() || !pBeats) {
-=======
-    SampleOfTrack sampleOfTrack = getSampleOfTrack();
-    const mixxx::BeatsPointer pBeats = m_pBeats;
-    if (sampleOfTrack.total <= 0 || !pBeats) {
->>>>>>> b2deaca6
         clearActiveBeatLoop();
         m_pCOBeatLoopSize->setAndConfirm(beats);
         return;
@@ -1521,25 +1396,19 @@
 
     // Calculate the new loop start and end positions
     // give start and end defaults so we can detect problems
-<<<<<<< HEAD
     LoopInfo newloopInfo = {mixxx::audio::kInvalidFramePos,
             mixxx::audio::kInvalidFramePos,
             LoopSeekMode::MovedOut};
     LoopInfo loopInfo = m_loopInfo.getValue();
-    mixxx::audio::FramePos currentPosition = m_currentPosition.getValue();
-=======
-    LoopSamples newloopSamples = {kNoTrigger, kNoTrigger, false};
-    LoopSamples loopSamples = m_loopSamples.getValue();
->>>>>>> b2deaca6
-
+    mixxx::audio::FramePos currentPosition = info.currentPosition;
     // Start from the current position/closest beat and
     // create the loop around X beats from there.
     if (keepStartPoint) {
         if (loopInfo.startPosition.isValid()) {
             newloopInfo.startPosition = loopInfo.startPosition;
         } else {
-<<<<<<< HEAD
-            newloopInfo.startPosition = currentPosition;
+            newloopInfo.startPosition =
+                    math_min(info.currentPosition, info.trackEndPosition);
         }
     } else {
         // If running reverse, move the loop one loop size to the left.
@@ -1552,50 +1421,10 @@
         if (reverse) {
             currentPosition = pBeats->findNBeatsFromPosition(currentPosition, -beats);
         }
-=======
-            newloopSamples.start = math_min(sampleOfTrack.current, sampleOfTrack.total);
-        }
-    } else {
-        // loop_in is set to the closest beat if quantize is on and the loop size is >= 1 beat.
-        // The closest beat might be ahead of play position and will cause a catching loop.
-        double prevBeat;
-        double nextBeat;
-        pBeats->findPrevNextBeats(sampleOfTrack.current, &prevBeat, &nextBeat);
-
-        if (m_pQuantizeEnabled->toBool() && prevBeat != -1) {
-            double beatLength = nextBeat - prevBeat;
-            double loopLength = beatLength * beats;
-
-            double closestBeat = pBeats->findClosestBeat(sampleOfTrack.current);
-            if (beats >= 1.0) {
-                newloopSamples.start = closestBeat;
-            } else {
-                // In case of beat length less then 1 beat:
-                // (| - beats, ^ - current track's position):
-                //
-                // ...|...................^........|...
-                //
-                // If we press 1/2 beatloop we want loop from 50% to 100%,
-                // If I press 1/4 beatloop, we want loop from 50% to 75% etc
-                double samplesSinceLastBeat = sampleOfTrack.current - prevBeat;
-
-                // find the previous beat fraction and check if the current position is closer to this or the next one
-                // place the new loop start to the closer one
-                double previousFractionBeat = prevBeat + floor(samplesSinceLastBeat / loopLength) * loopLength;
-                double samplesSinceLastFractionBeat = sampleOfTrack.current - previousFractionBeat;
-
-                if (samplesSinceLastFractionBeat <= (loopLength / 2.0)) {
-                    newloopSamples.start = previousFractionBeat;
-                } else {
-                    newloopSamples.start = previousFractionBeat + loopLength;
-                }
-            }
->>>>>>> b2deaca6
 
         if (!m_pQuantizeEnabled->toBool()) {
             newloopInfo.startPosition = currentPosition;
         } else {
-<<<<<<< HEAD
             // loop_in is set to the closest beat if quantize is on and the loop size is >= 1 beat.
             // The closest beat might be ahead of play position and will cause a catching loop.
             newloopInfo.startPosition = findQuantizedBeatloopStart(pBeats, currentPosition, beats);
@@ -1610,18 +1439,6 @@
                     newloopInfo.endPosition // happens when the call above fails
             || newloopInfo.endPosition >
                     trackEndPosition) { // Do not allow beat loops to go beyond the end of the track
-=======
-            newloopSamples.start = sampleOfTrack.current;
-        }
-    }
-
-    newloopSamples.end = pBeats->findNBeatsFromSample(newloopSamples.start, beats);
-    if (newloopSamples.start >=
-                    newloopSamples.end // happens when the call above fails
-            || newloopSamples.end >
-                    sampleOfTrack.total) { // Do not allow beat loops to go
-                                           // beyond the end of the track
->>>>>>> b2deaca6
         // If a track is loaded with beatloop_size larger than
         // the distance between the loop in point and
         // the end of the track, let beatloop_size be set to
@@ -1803,20 +1620,13 @@
         return;
     }
 
-<<<<<<< HEAD
+    FrameInfo info = frameInfo();
     if (BpmControl::getBeatContext(pBeats,
-                m_currentPosition.getValue(),
-=======
-    SampleOfTrack sampleOfTrack = getSampleOfTrack();
-
-    if (BpmControl::getBeatContext(pBeats,
-                sampleOfTrack.current,
->>>>>>> b2deaca6
+                info.currentPosition,
                 nullptr,
                 nullptr,
                 nullptr,
                 nullptr)) {
-<<<<<<< HEAD
         const auto newLoopStartPosition =
                 pBeats->findNBeatsFromPosition(loopInfo.startPosition, beats);
         const auto newLoopEndPosition = currentLoopMatchesBeatloopSize(loopInfo)
@@ -1826,21 +1636,8 @@
         // The track would stop as soon as the playhead crosses track end,
         // so we don't allow moving a loop beyond end.
         // https://github.com/mixxxdj/mixxx/issues/9478
-        const auto trackEndPosition =
-                mixxx::audio::FramePos::fromEngineSamplePosMaybeInvalid(
-                        m_pTrackSamples->get());
+        const auto trackEndPosition = info.trackEndPosition;
         if (!trackEndPosition.isValid() || newLoopEndPosition > trackEndPosition) {
-=======
-        double new_loop_in = pBeats->findNBeatsFromSample(loopSamples.start, beats);
-        double new_loop_out = currentLoopMatchesBeatloopSize() ?
-                pBeats->findNBeatsFromSample(new_loop_in, m_pCOBeatLoopSize->get()) :
-                pBeats->findNBeatsFromSample(loopSamples.end, beats);
-
-        // The track would stop as soon as the playhead crosses track end,
-        // so we don't allow moving a loop beyond end.
-        // https://bugs.launchpad.net/mixxx/+bug/1799574
-        if (new_loop_out > sampleOfTrack.total) {
->>>>>>> b2deaca6
             return;
         }
         // If we are looping make sure that the play head does not leave the
