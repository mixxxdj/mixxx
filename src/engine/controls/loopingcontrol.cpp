--- conflicted
+++ resolved
@@ -243,11 +243,7 @@
         return;
     }
     const double loopLength = (loopSamples.end - loopSamples.start) * scaleFactor;
-<<<<<<< HEAD
-    const double trackSamples = m_pTrackSamples->get();
-=======
     SampleOfTrack sampleOfTrack = getSampleOfTrack();
->>>>>>> e29caf86
 
     // Abandon loops that are too short of extend beyond the end of the file.
     if (loopLength < MINIMUM_AUDIBLE_LOOP_SIZE ||
@@ -1080,11 +1076,7 @@
         beats = minBeatSize;
     }
 
-<<<<<<< HEAD
-    double samples = m_pTrackSamples->get();
-=======
     SampleOfTrack sampleOfTrack = getSampleOfTrack();
->>>>>>> e29caf86
     const mixxx::BeatsPointer pBeats = m_pBeats;
     if (sampleOfTrack.total <= 0 || !pBeats) {
         clearActiveBeatLoop();
