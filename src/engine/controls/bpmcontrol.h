--- conflicted
+++ resolved
@@ -144,22 +144,13 @@
     PollingControlProxy m_pLoopEndPosition;
 
     // The average bpm around the current playposition;
-<<<<<<< HEAD
     std::unique_ptr<ControlObject> m_pLocalBpm;
-=======
-    ControlObject* m_pLocalBpm;
->>>>>>> de2b3ecd
     std::unique_ptr<ControlPushButton> m_pAdjustBeatsFaster;
     std::unique_ptr<ControlPushButton> m_pAdjustBeatsSlower;
     std::unique_ptr<ControlPushButton> m_pTranslateBeatsEarlier;
     std::unique_ptr<ControlPushButton> m_pTranslateBeatsLater;
-<<<<<<< HEAD
     std::unique_ptr<ControlEncoder> m_pTranslateBeatsMove;
     std::unique_ptr<ControlPushButton> m_pBeatsUndo;
-=======
-    ControlEncoder* m_pTranslateBeatsMove;
-    ControlPushButton* m_pBeatsUndo;
->>>>>>> de2b3ecd
 
     std::unique_ptr<ControlPushButton> m_pBeatsHalve;
     std::unique_ptr<ControlPushButton> m_pBeatsTwoThirds;
