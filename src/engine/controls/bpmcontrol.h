--- conflicted
+++ resolved
@@ -23,11 +23,7 @@
 
   public:
     BpmControl(const QString& group, UserSettingsPointer pConfig);
-<<<<<<< HEAD
     ~BpmControl() override = default;
-=======
-    ~BpmControl() override;
->>>>>>> 5cb823e5
 
     double getBpm() const;
     double getLocalBpm() const { return m_pLocalBpm ? m_pLocalBpm->get() : 0.0; }
