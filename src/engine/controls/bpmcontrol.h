--- conflicted
+++ resolved
@@ -25,18 +25,12 @@
     BpmControl(const QString& group, UserSettingsPointer pConfig);
     ~BpmControl() override;
 
-<<<<<<< HEAD
-    double getBpm() const;
-    double getLocalBpm() const { return m_pLocalBpm ? m_pLocalBpm->get() : 0.0; }
-    // When in sync lock mode, ratecontrol calls calcSyncedRate to figure out
-=======
     mixxx::Bpm getBpm() const;
     mixxx::Bpm getLocalBpm() const {
         return m_pLocalBpm ? mixxx::Bpm(m_pLocalBpm->get()) : mixxx::Bpm();
     }
 
-    // When in master sync mode, ratecontrol calls calcSyncedRate to figure out
->>>>>>> 422912bd
+    // When in sync lock mode, ratecontrol calls calcSyncedRate to figure out
     // how fast the track should play back.  The returned rate is usually just
     // the correct pitch to match bpms.  The usertweak argument represents
     // how much the user is nudging the pitch to get two tracks into sync, and
