#pragma once

#include <QAtomicInt>
#include <QAtomicPointer>
#include <QList>
#include <QMutex>

#include "control/controlproxy.h"
#include "engine/controls/enginecontrol.h"
#include "preferences/colorpalettesettings.h"
#include "preferences/usersettings.h"
#include "track/cue.h"
#include "track/track_decl.h"
#include "util/parented_ptr.h"

#define NUM_HOT_CUES 37

class ControlObject;
class ControlPushButton;
class ControlIndicator;

enum class CueMode {
    Mixxx,
    Pioneer,
    Denon,
    Numark,
    MixxxNoBlinking,
    CueAndPlay
};

enum class SeekOnLoadMode {
    MainCue = 0,    // Use main cue point
    Beginning = 1,  // Use 0:00.000
    FirstSound = 2, // Skip leading silence
    IntroStart = 3, // Use intro start cue point
};

/// Used for requesting a specific hotcue type when activating/setting a
/// hotcue. Auto will make CueControl determine the type automatically (i.e.
/// create a loop cue if a loop is set, and a regular cue in all other cases).
enum class HotcueSetMode {
    Auto = 0,
    Cue = 1,
    Loop = 2,
};

inline SeekOnLoadMode seekOnLoadModeFromDouble(double value) {
    return static_cast<SeekOnLoadMode>(int(value));
}

/// A `HotcueControl` represents a hotcue slot. It can either be empty or have
/// a (hot-)cue attached to it.
///
/// TODO(XXX): This class should be moved into a separate file.
class HotcueControl : public QObject {
    Q_OBJECT
  public:
    /// Describes the current status of the hotcue
    enum class Status {
        /// Hotuce not set
        Empty = 0,
        /// Hotcue is set and can be used
        Set = 1,
        /// Hotcue is currently active (this only applies to Saved Loop cues
        /// while their loop is enabled). This status can be used by skins or
        /// controller mappings to highlight a the cue control that has saved the current loop,
        /// because resizing or moving the loop will make persistent changes to
        /// the cue.
        Active = 2,
    };

    HotcueControl(const QString& group, int hotcueIndex);
    ~HotcueControl() override;

    int getHotcueIndex() const {
        return m_hotcueIndex;
    }

    CuePointer getCue() const {
        return m_pCue;
    }
    void setCue(const CuePointer& pCue);
    void resetCue();

    double getPosition() const;
    void setPosition(double position);

    double getEndPosition() const;
    void setEndPosition(double endPosition);

    void setType(mixxx::CueType type);

    void setStatus(HotcueControl::Status status);
    HotcueControl::Status getStatus() const;

    void setColor(mixxx::RgbColor::optional_t newColor);
    mixxx::RgbColor::optional_t getColor() const;

    /// Used for caching the preview state of this hotcue control
    /// for the case the cue is deleted during preview.
    mixxx::CueType getPreviewingType() const {
        return m_previewingType.getValue();
    }

    /// Used for caching the preview state of this hotcue control
    /// for the case the cue is deleted during preview.
    double getPreviewingPosition() const {
        return m_previewingPosition.getValue();
    }

    /// Used for caching the preview state of this hotcue control
    /// for the case the cue is deleted during preview.
    void cachePreviewingStartState() {
        if (m_pCue) {
            m_previewingPosition.setValue(m_pCue->getPosition());
            m_previewingType.setValue(m_pCue->getType());
        } else {
            m_previewingType.setValue(mixxx::CueType::Invalid);
        }
    }

  private slots:
    void slotHotcueSet(double v);
    void slotHotcueSetCue(double v);
    void slotHotcueSetLoop(double v);
    void slotHotcueGoto(double v);
    void slotHotcueGotoAndPlay(double v);
    void slotHotcueGotoAndStop(double v);
    void slotHotcueGotoAndLoop(double v);
    void slotHotcueCueLoop(double v);
    void slotHotcueActivate(double v);
    void slotHotcueActivateCue(double v);
    void slotHotcueActivateLoop(double v);
    void slotHotcueActivatePreview(double v);
    void slotHotcueClear(double v);
    void slotHotcueEndPositionChanged(double newPosition);
    void slotHotcuePositionChanged(double newPosition);
    void slotHotcueColorChangeRequest(double newColor);
    void slotHotcueColorChanged(double newColor);

  signals:
    void hotcueSet(HotcueControl* pHotcue, double v, HotcueSetMode mode);
    void hotcueGoto(HotcueControl* pHotcue, double v);
    void hotcueGotoAndPlay(HotcueControl* pHotcue, double v);
    void hotcueGotoAndStop(HotcueControl* pHotcue, double v);
    void hotcueGotoAndLoop(HotcueControl* pHotcue, double v);
    void hotcueCueLoop(HotcueControl* pHotcue, double v);
    void hotcueActivate(HotcueControl* pHotcue, double v, HotcueSetMode mode);
    void hotcueActivatePreview(HotcueControl* pHotcue, double v);
    void hotcueClear(HotcueControl* pHotcue, double v);
    void hotcuePositionChanged(HotcueControl* pHotcue, double newPosition);
    void hotcueEndPositionChanged(HotcueControl* pHotcue, double newEndPosition);
    void hotcueColorChanged(HotcueControl* pHotcue, double newColor);
    void hotcuePlay(double v);

  private:
    ConfigKey keyForControl(const QString& name);

    const QString m_group;
    const int m_hotcueIndex;
    CuePointer m_pCue;

    // Hotcue state controls
    std::unique_ptr<ControlObject> m_hotcuePosition;
    std::unique_ptr<ControlObject> m_hotcueEndPosition;
    std::unique_ptr<ControlObject> m_pHotcueStatus;
    std::unique_ptr<ControlObject> m_hotcueType;
    std::unique_ptr<ControlObject> m_hotcueColor;
    // Hotcue button controls
    std::unique_ptr<ControlPushButton> m_hotcueSet;
    std::unique_ptr<ControlPushButton> m_hotcueSetCue;
    std::unique_ptr<ControlPushButton> m_hotcueSetLoop;
    std::unique_ptr<ControlPushButton> m_hotcueGoto;
    std::unique_ptr<ControlPushButton> m_hotcueGotoAndPlay;
    std::unique_ptr<ControlPushButton> m_hotcueGotoAndStop;
    std::unique_ptr<ControlPushButton> m_hotcueGotoAndLoop;
    std::unique_ptr<ControlPushButton> m_hotcueCueLoop;
    std::unique_ptr<ControlPushButton> m_hotcueActivate;
    std::unique_ptr<ControlPushButton> m_hotcueActivateCue;
    std::unique_ptr<ControlPushButton> m_hotcueActivateLoop;
    std::unique_ptr<ControlPushButton> m_hotcueActivatePreview;
    std::unique_ptr<ControlPushButton> m_hotcueClear;

    ControlValueAtomic<mixxx::CueType> m_previewingType;
    ControlValueAtomic<double> m_previewingPosition;
};

class CueControl : public EngineControl {
    Q_OBJECT
  public:
    CueControl(const QString& group,
            UserSettingsPointer pConfig);
    ~CueControl() override;

    void hintReader(HintVector* pHintList) override;
    bool updateIndicatorsAndModifyPlay(bool newPlay, bool oldPlay, bool playPossible);
    void updateIndicators();
    bool isTrackAtIntroCue();
    void resetIndicators();
    bool isPlayingByPlayButton();
    bool getPlayFlashingAtPause();
    SeekOnLoadMode getSeekOnLoadPreference();
    void trackLoaded(TrackPointer pNewTrack) override;
    void trackBeatsUpdated(mixxx::BeatsPointer pBeats) override;

  public slots:
    void slotLoopReset();
    void slotLoopEnabledChanged(bool enabled);
    void slotLoopUpdated(double startPosition, double endPosition);

  private slots:
    void quantizeChanged(double v);

    void cueUpdated();
    void trackAnalyzed();
    void trackCuesUpdated();
    void hotcueSet(HotcueControl* pControl, double v, HotcueSetMode mode);
    void hotcueGoto(HotcueControl* pControl, double v);
    void hotcueGotoAndPlay(HotcueControl* pControl, double v);
    void hotcueGotoAndStop(HotcueControl* pControl, double v);
    void hotcueGotoAndLoop(HotcueControl* pControl, double v);
    void hotcueCueLoop(HotcueControl* pControl, double v);
    void hotcueActivate(HotcueControl* pControl, double v, HotcueSetMode mode);
    void hotcueActivatePreview(HotcueControl* pControl, double v);
    void updateCurrentlyPreviewingIndex(int hotcueIndex);
    void hotcueClear(HotcueControl* pControl, double v);
    void hotcuePositionChanged(HotcueControl* pControl, double newPosition);
    void hotcueEndPositionChanged(HotcueControl* pControl, double newEndPosition);

    void hotcueFocusColorNext(double v);
    void hotcueFocusColorPrev(double v);

    void cueSet(double v);
    void cueClear(double v);
    void cueGoto(double v);
    void cueGotoAndPlay(double v);
    void cueGotoAndStop(double v);
    void cuePreview(double v);
    void cueCDJ(double v);
    void cueDenon(double v);
    void cuePlay(double v);
    void cueDefault(double v);
    void pause(double v);
    void playStutter(double v);

    void introStartSet(double v);
    void introStartClear(double v);
    void introStartActivate(double v);
    void introEndSet(double v);
    void introEndClear(double v);
    void introEndActivate(double v);
    void outroStartSet(double v);
    void outroStartClear(double v);
    void outroStartActivate(double v);
    void outroEndSet(double v);
    void outroEndClear(double v);
    void outroEndActivate(double v);

  private:
    enum class TrackAt {
        Cue,
        End,
        ElseWhere
    };

    // These methods are not thread safe, only call them when the lock is held.
    void createControls();
    void attachCue(const CuePointer& pCue, HotcueControl* pControl);
    void detachCue(HotcueControl* pControl);
    void setCurrentSavedLoopControlAndActivate(HotcueControl* pControl);
    void loadCuesFromTrack();
    double quantizeCuePoint(double position);
    double getQuantizedCurrentPosition();
    TrackAt getTrackAt() const;
    void seekOnLoad(double seekOnLoadPosition);
    void setHotcueFocusIndex(int hotcueIndex);
    int getHotcueFocusIndex() const;

    UserSettingsPointer m_pConfig;
    ColorPaletteSettings m_colorPaletteSettings;
    QAtomicInt m_currentlyPreviewingIndex;
    ControlObject* m_pPlay;
    ControlObject* m_pStopButton;
    ControlObject* m_pQuantizeEnabled;
    ControlObject* m_pClosestBeat;
    parented_ptr<ControlProxy> m_pLoopStartPosition;
    parented_ptr<ControlProxy> m_pLoopEndPosition;
    parented_ptr<ControlProxy> m_pLoopEnabled;
    parented_ptr<ControlProxy> m_pBeatLoopActivate;
    parented_ptr<ControlProxy> m_pBeatLoopSize;
    bool m_bypassCueSetByPlay;
    ControlValueAtomic<double> m_usedSeekOnLoadPosition;

    const int m_iNumHotCues;
    QList<HotcueControl*> m_hotcueControls;

    ControlObject* m_pTrackSamples;
    ControlObject* m_pCuePoint;
    ControlObject* m_pCueMode;
    ControlPushButton* m_pCueSet;
    ControlPushButton* m_pCueClear;
    ControlPushButton* m_pCueCDJ;
    ControlPushButton* m_pCueDefault;
    ControlPushButton* m_pPlayStutter;
    ControlIndicator* m_pCueIndicator;
    ControlIndicator* m_pPlayIndicator;
    ControlObject* m_pPlayLatched;
    ControlPushButton* m_pCueGoto;
    ControlPushButton* m_pCueGotoAndPlay;
    ControlPushButton* m_pCuePlay;
    ControlPushButton* m_pCueGotoAndStop;
    ControlPushButton* m_pCuePreview;

    ControlObject* m_pIntroStartPosition;
    ControlObject* m_pIntroStartEnabled;
    ControlPushButton* m_pIntroStartSet;
    ControlPushButton* m_pIntroStartClear;
    ControlPushButton* m_pIntroStartActivate;

    ControlObject* m_pIntroEndPosition;
    ControlObject* m_pIntroEndEnabled;
    ControlPushButton* m_pIntroEndSet;
    ControlPushButton* m_pIntroEndClear;
    ControlPushButton* m_pIntroEndActivate;

    ControlObject* m_pOutroStartPosition;
    ControlObject* m_pOutroStartEnabled;
    ControlPushButton* m_pOutroStartSet;
    ControlPushButton* m_pOutroStartClear;
    ControlPushButton* m_pOutroStartActivate;

    ControlObject* m_pOutroEndPosition;
    ControlObject* m_pOutroEndEnabled;
    ControlPushButton* m_pOutroEndSet;
    ControlPushButton* m_pOutroEndClear;
    ControlPushButton* m_pOutroEndActivate;

    ControlProxy* m_pVinylControlEnabled;
    ControlProxy* m_pVinylControlMode;

    ControlObject* m_pHotcueFocus;
    ControlObject* m_pHotcueFocusColorNext;
    ControlObject* m_pHotcueFocusColorPrev;

    QAtomicPointer<HotcueControl> m_pCurrentSavedLoopControl;

    // Tells us which controls map to which hotcue
    QMap<QObject*, int> m_controlMap;

<<<<<<< HEAD
    // Must be locked when using the m_pLoadedTrack and it's properties
    QMutex m_trackMutex;
    TrackPointer m_pLoadedTrack; // is written from an engine worker thread

    friend class HotcueControlTest;
=======
#if QT_VERSION >= QT_VERSION_CHECK(5, 14, 0)
    QRecursiveMutex m_mutex;
#else
    QMutex m_mutex;
#endif
>>>>>>> fe40d011
};<|MERGE_RESOLUTION|>--- conflicted
+++ resolved
@@ -347,17 +347,13 @@
     // Tells us which controls map to which hotcue
     QMap<QObject*, int> m_controlMap;
 
-<<<<<<< HEAD
     // Must be locked when using the m_pLoadedTrack and it's properties
+#if QT_VERSION >= QT_VERSION_CHECK(5, 14, 0)
+    QRecursiveMutex m_trackMutex;
+#else
     QMutex m_trackMutex;
+#endif
     TrackPointer m_pLoadedTrack; // is written from an engine worker thread
 
     friend class HotcueControlTest;
-=======
-#if QT_VERSION >= QT_VERSION_CHECK(5, 14, 0)
-    QRecursiveMutex m_mutex;
-#else
-    QMutex m_mutex;
-#endif
->>>>>>> fe40d011
 };