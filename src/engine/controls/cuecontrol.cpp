--- conflicted
+++ resolved
@@ -1196,13 +1196,9 @@
         return;
     }
 
-<<<<<<< HEAD
-    QMutexLocker lock(&m_trackMutex);
+    auto lock = lockMutex(&m_trackMutex);
+
     const mixxx::audio::FramePos position = getSnappedCurrentPosition();
-=======
-    auto lock = lockMutex(&m_trackMutex);
-    const mixxx::audio::FramePos position = getQuantizedCurrentPosition();
->>>>>>> f514962b
     TrackPointer pLoadedTrack = m_pLoadedTrack;
     lock.unlock();
 
