// cuecontrol.cpp
// Created 11/5/2009 by RJ Ryan (rryan@mit.edu)

#include "engine/controls/cuecontrol.h"

#include <QMutexLocker>

#include "control/controlindicator.h"
#include "control/controlobject.h"
#include "control/controlpushbutton.h"
#include "engine/enginebuffer.h"
#include "preferences/colorpalettesettings.h"
#include "track/track.h"
#include "util/color/color.h"
#include "util/color/predefinedcolorpalettes.h"
#include "util/sample.h"
#include "vinylcontrol/defs_vinylcontrol.h"

namespace {

// TODO: Convert these doubles to a standard enum
// and convert elseif logic to switch statements
constexpr double CUE_MODE_MIXXX = 0.0;
constexpr double CUE_MODE_PIONEER = 1.0;
constexpr double CUE_MODE_DENON = 2.0;
constexpr double CUE_MODE_NUMARK = 3.0;
constexpr double CUE_MODE_MIXXX_NO_BLINK = 4.0;
constexpr double CUE_MODE_CUP = 5.0;

/// This is the position of a fresh loaded tack without any seek
constexpr double kDefaultLoadPosition = 0.0;
constexpr int kNoHotCueNumber = 0;

// Helper function to convert control values (i.e. doubles) into RgbColor
// instances (or nullopt if value < 0). This happens by using the integer
// component as RGB color codes (e.g. 0xFF0000).
inline mixxx::RgbColor::optional_t doubleToRgbColor(double value) {
    if (value < 0) {
        return std::nullopt;
    }
    auto colorCode = static_cast<mixxx::RgbColor::code_t>(value);
    if (value != mixxx::RgbColor::validateCode(colorCode)) {
        return std::nullopt;
    }
    return mixxx::RgbColor::optional(colorCode);
}

/// Convert hot cue index to 1-based number
///
/// Works independent of if the hot cue index is either 0-based
/// or 1..n-based.
inline int hotcueIndexToHotcueNumber(int hotcueIndex) {
    if (hotcueIndex >= Cue::kFirstHotCue) {
        DEBUG_ASSERT(hotcueIndex != Cue::kNoHotCue);
        return (hotcueIndex - Cue::kFirstHotCue) + 1; // to 1-based numbering
    } else {
        DEBUG_ASSERT(hotcueIndex == Cue::kNoHotCue);
        return kNoHotCueNumber;
    }
}

/// Convert 1-based hot cue number to hot cue index.
///
/// Works independent of if the hot cue index is either 0-based
/// or 1..n-based.
inline int hotcueNumberToHotcueIndex(int hotcueNumber) {
    if (hotcueNumber >= 1) {
        DEBUG_ASSERT(hotcueNumber != kNoHotCueNumber);
        return Cue::kFirstHotCue + (hotcueNumber - 1); // from 1-based numbering
    } else {
        DEBUG_ASSERT(hotcueNumber == kNoHotCueNumber);
        return Cue::kNoHotCue;
    }
}

} // namespace

CueControl::CueControl(const QString& group,
        UserSettingsPointer pConfig)
        : EngineControl(group, pConfig),
          m_pConfig(pConfig),
          m_colorPaletteSettings(ColorPaletteSettings(pConfig)),
          m_bPreviewing(false),
          m_pPlay(ControlObject::getControl(ConfigKey(group, "play"))),
          m_pStopButton(ControlObject::getControl(ConfigKey(group, "stop"))),
          m_iCurrentlyPreviewingHotcues(0),
          m_bypassCueSetByPlay(false),
          m_iNumHotCues(NUM_HOT_CUES),
          m_pLoadedTrack(),
          m_pCurrentSavedLoopControl(nullptr),
          m_mutex(QMutex::Recursive) {
    // To silence a compiler warning about CUE_MODE_PIONEER.
    Q_UNUSED(CUE_MODE_PIONEER);
    createControls();

    m_pTrackSamples = ControlObject::getControl(ConfigKey(group, "track_samples"));

    m_pQuantizeEnabled = ControlObject::getControl(ConfigKey(group, "quantize"));
    connect(m_pQuantizeEnabled, &ControlObject::valueChanged,
            this, &CueControl::quantizeChanged,
            Qt::DirectConnection);

    m_pClosestBeat = ControlObject::getControl(ConfigKey(group, "beat_closest"));
    m_pLoopStartPosition = make_parented<ControlProxy>(group, "loop_start_position", this);
    m_pLoopEndPosition = make_parented<ControlProxy>(group, "loop_end_position", this);
    m_pLoopEnabled = make_parented<ControlProxy>(group, "loop_enabled", this);
    m_pBeatLoopActivate = make_parented<ControlProxy>(group, "beatloop_activate", this);
    m_pBeatLoopSize = make_parented<ControlProxy>(group, "beatloop_size", this);

    m_pCuePoint = new ControlObject(ConfigKey(group, "cue_point"));
    m_pCuePoint->set(Cue::kNoPosition);

    m_pCueMode = new ControlObject(ConfigKey(group, "cue_mode"));

    m_pCueSet = new ControlPushButton(ConfigKey(group, "cue_set"));
    m_pCueSet->setButtonMode(ControlPushButton::TRIGGER);
    connect(m_pCueSet, &ControlObject::valueChanged,
            this, &CueControl::cueSet,
            Qt::DirectConnection);

    m_pCueClear = new ControlPushButton(ConfigKey(group, "cue_clear"));
    m_pCueClear->setButtonMode(ControlPushButton::TRIGGER);
    connect(m_pCueClear, &ControlObject::valueChanged,
            this, &CueControl::cueClear,
            Qt::DirectConnection);

    m_pCueGoto = new ControlPushButton(ConfigKey(group, "cue_goto"));
    connect(m_pCueGoto, &ControlObject::valueChanged,
            this, &CueControl::cueGoto,
            Qt::DirectConnection);

    m_pCueGotoAndPlay =
            new ControlPushButton(ConfigKey(group, "cue_gotoandplay"));
    connect(m_pCueGotoAndPlay, &ControlObject::valueChanged,
            this, &CueControl::cueGotoAndPlay,
            Qt::DirectConnection);

    m_pCuePlay =
            new ControlPushButton(ConfigKey(group, "cue_play"));
    connect(m_pCuePlay, &ControlObject::valueChanged,
            this, &CueControl::cuePlay,
            Qt::DirectConnection);

    m_pCueGotoAndStop =
            new ControlPushButton(ConfigKey(group, "cue_gotoandstop"));
    connect(m_pCueGotoAndStop, &ControlObject::valueChanged,
            this, &CueControl::cueGotoAndStop,
            Qt::DirectConnection);

    m_pCuePreview = new ControlPushButton(ConfigKey(group, "cue_preview"));
    connect(m_pCuePreview, &ControlObject::valueChanged,
            this, &CueControl::cuePreview,
            Qt::DirectConnection);

    m_pCueCDJ = new ControlPushButton(ConfigKey(group, "cue_cdj"));
    connect(m_pCueCDJ, &ControlObject::valueChanged,
            this, &CueControl::cueCDJ,
            Qt::DirectConnection);

    m_pCueDefault = new ControlPushButton(ConfigKey(group, "cue_default"));
    connect(m_pCueDefault, &ControlObject::valueChanged,
            this, &CueControl::cueDefault,
            Qt::DirectConnection);

    m_pPlayStutter = new ControlPushButton(ConfigKey(group, "play_stutter"));
    connect(m_pPlayStutter, &ControlObject::valueChanged,
            this, &CueControl::playStutter,
            Qt::DirectConnection);

    m_pCueIndicator = new ControlIndicator(ConfigKey(group, "cue_indicator"));
    m_pPlayIndicator = new ControlIndicator(ConfigKey(group, "play_indicator"));

    m_pPlayLatched = new ControlObject(ConfigKey(group, "play_latched"));
    m_pPlayLatched->setReadOnly();

    m_pIntroStartPosition = new ControlObject(ConfigKey(group, "intro_start_position"));
    m_pIntroStartPosition->set(Cue::kNoPosition);

    m_pIntroStartEnabled = new ControlObject(ConfigKey(group, "intro_start_enabled"));
    m_pIntroStartEnabled->setReadOnly();

    m_pIntroStartSet = new ControlPushButton(ConfigKey(group, "intro_start_set"));
    connect(m_pIntroStartSet, &ControlObject::valueChanged,
            this, &CueControl::introStartSet,
            Qt::DirectConnection);

    m_pIntroStartClear = new ControlPushButton(ConfigKey(group, "intro_start_clear"));
    connect(m_pIntroStartClear, &ControlObject::valueChanged,
            this, &CueControl::introStartClear,
            Qt::DirectConnection);

    m_pIntroStartActivate = new ControlPushButton(ConfigKey(group, "intro_start_activate"));
    connect(m_pIntroStartActivate, &ControlObject::valueChanged,
            this, &CueControl::introStartActivate,
            Qt::DirectConnection);

    m_pIntroEndPosition = new ControlObject(ConfigKey(group, "intro_end_position"));
    m_pIntroEndPosition->set(Cue::kNoPosition);

    m_pIntroEndEnabled = new ControlObject(ConfigKey(group, "intro_end_enabled"));
    m_pIntroEndEnabled->setReadOnly();

    m_pIntroEndSet = new ControlPushButton(ConfigKey(group, "intro_end_set"));
    connect(m_pIntroEndSet, &ControlObject::valueChanged,
            this, &CueControl::introEndSet,
            Qt::DirectConnection);

    m_pIntroEndClear = new ControlPushButton(ConfigKey(group, "intro_end_clear"));
    connect(m_pIntroEndClear, &ControlObject::valueChanged,
            this, &CueControl::introEndClear,
            Qt::DirectConnection);

    m_pIntroEndActivate = new ControlPushButton(ConfigKey(group, "intro_end_activate"));
    connect(m_pIntroEndActivate, &ControlObject::valueChanged,
            this, &CueControl::introEndActivate,
            Qt::DirectConnection);

    m_pOutroStartPosition = new ControlObject(ConfigKey(group, "outro_start_position"));
    m_pOutroStartPosition->set(Cue::kNoPosition);

    m_pOutroStartEnabled = new ControlObject(ConfigKey(group, "outro_start_enabled"));
    m_pOutroStartEnabled->setReadOnly();

    m_pOutroStartSet = new ControlPushButton(ConfigKey(group, "outro_start_set"));
    connect(m_pOutroStartSet, &ControlObject::valueChanged,
            this, &CueControl::outroStartSet,
            Qt::DirectConnection);

    m_pOutroStartClear = new ControlPushButton(ConfigKey(group, "outro_start_clear"));
    connect(m_pOutroStartClear, &ControlObject::valueChanged,
            this, &CueControl::outroStartClear,
            Qt::DirectConnection);

    m_pOutroStartActivate = new ControlPushButton(ConfigKey(group, "outro_start_activate"));
    connect(m_pOutroStartActivate, &ControlObject::valueChanged,
            this, &CueControl::outroStartActivate,
            Qt::DirectConnection);

    m_pOutroEndPosition = new ControlObject(ConfigKey(group, "outro_end_position"));
    m_pOutroEndPosition->set(Cue::kNoPosition);

    m_pOutroEndEnabled = new ControlObject(ConfigKey(group, "outro_end_enabled"));
    m_pOutroEndEnabled->setReadOnly();

    m_pOutroEndSet = new ControlPushButton(ConfigKey(group, "outro_end_set"));
    connect(m_pOutroEndSet, &ControlObject::valueChanged,
            this, &CueControl::outroEndSet,
            Qt::DirectConnection);

    m_pOutroEndClear = new ControlPushButton(ConfigKey(group, "outro_end_clear"));
    connect(m_pOutroEndClear, &ControlObject::valueChanged,
            this, &CueControl::outroEndClear,
            Qt::DirectConnection);

    m_pOutroEndActivate = new ControlPushButton(ConfigKey(group, "outro_end_activate"));
    connect(m_pOutroEndActivate, &ControlObject::valueChanged,
            this, &CueControl::outroEndActivate,
            Qt::DirectConnection);

    m_pVinylControlEnabled = new ControlProxy(group, "vinylcontrol_enabled");
    m_pVinylControlMode = new ControlProxy(group, "vinylcontrol_mode");

    m_pHotcueFocus = new ControlObject(ConfigKey(group, "hotcue_focus"));
    setHotcueFocusIndex(Cue::kNoHotCue);

    m_pHotcueFocusColorPrev = new ControlObject(ConfigKey(group, "hotcue_focus_color_prev"));
    connect(m_pHotcueFocusColorPrev,
            &ControlObject::valueChanged,
            this,
            &CueControl::hotcueFocusColorPrev,
            Qt::DirectConnection);

    m_pHotcueFocusColorNext = new ControlObject(ConfigKey(group, "hotcue_focus_color_next"));
    connect(m_pHotcueFocusColorNext,
            &ControlObject::valueChanged,
            this,
            &CueControl::hotcueFocusColorNext,
            Qt::DirectConnection);
}

CueControl::~CueControl() {
    delete m_pCuePoint;
    delete m_pCueMode;
    delete m_pCueSet;
    delete m_pCueClear;
    delete m_pCueGoto;
    delete m_pCueGotoAndPlay;
    delete m_pCuePlay;
    delete m_pCueGotoAndStop;
    delete m_pCuePreview;
    delete m_pCueCDJ;
    delete m_pCueDefault;
    delete m_pPlayStutter;
    delete m_pCueIndicator;
    delete m_pPlayIndicator;
    delete m_pPlayLatched;
    delete m_pIntroStartPosition;
    delete m_pIntroStartEnabled;
    delete m_pIntroStartSet;
    delete m_pIntroStartClear;
    delete m_pIntroStartActivate;
    delete m_pIntroEndPosition;
    delete m_pIntroEndEnabled;
    delete m_pIntroEndSet;
    delete m_pIntroEndClear;
    delete m_pIntroEndActivate;
    delete m_pOutroStartPosition;
    delete m_pOutroStartEnabled;
    delete m_pOutroStartSet;
    delete m_pOutroStartClear;
    delete m_pOutroStartActivate;
    delete m_pOutroEndPosition;
    delete m_pOutroEndEnabled;
    delete m_pOutroEndSet;
    delete m_pOutroEndClear;
    delete m_pOutroEndActivate;
    delete m_pVinylControlEnabled;
    delete m_pVinylControlMode;
    delete m_pHotcueFocus;
    delete m_pHotcueFocusColorPrev;
    delete m_pHotcueFocusColorNext;
    qDeleteAll(m_hotcueControls);
}

void CueControl::createControls() {
    for (int i = 0; i < m_iNumHotCues; ++i) {
        HotcueControl* pControl = new HotcueControl(getGroup(), i);

        connect(pControl, &HotcueControl::hotcuePositionChanged,
                this, &CueControl::hotcuePositionChanged,
                Qt::DirectConnection);
        connect(pControl,
                &HotcueControl::hotcueEndPositionChanged,
                this,
                &CueControl::hotcueEndPositionChanged,
                Qt::DirectConnection);
        connect(pControl,
                &HotcueControl::hotcueSet,
                this,
                &CueControl::hotcueSet,
                Qt::DirectConnection);
        connect(pControl,
                &HotcueControl::hotcueGoto,
                this,
                &CueControl::hotcueGoto,
                Qt::DirectConnection);
        connect(pControl,
                &HotcueControl::hotcueGotoAndPlay,
                this,
                &CueControl::hotcueGotoAndPlay,
                Qt::DirectConnection);
        connect(pControl,
                &HotcueControl::hotcueGotoAndStop,
                this,
                &CueControl::hotcueGotoAndStop,
                Qt::DirectConnection);
        connect(pControl,
                &HotcueControl::hotcueGotoAndLoop,
                this,
                &CueControl::hotcueGotoAndLoop,
                Qt::DirectConnection);
        connect(pControl,
                &HotcueControl::hotcueCueLoop,
                this,
                &CueControl::hotcueCueLoop,
                Qt::DirectConnection);
        connect(pControl,
                &HotcueControl::hotcueActivate,
                this,
                &CueControl::hotcueActivate,
                Qt::DirectConnection);
        connect(pControl,
                &HotcueControl::hotcueActivatePreview,
                this,
                &CueControl::hotcueActivatePreview,
                Qt::DirectConnection);
        connect(pControl,
                &HotcueControl::hotcueClear,
                this,
                &CueControl::hotcueClear,
                Qt::DirectConnection);

        m_hotcueControls.append(pControl);
    }
}

void CueControl::attachCue(const CuePointer& pCue, HotcueControl* pControl) {
    VERIFY_OR_DEBUG_ASSERT(pControl) {
        return;
    }
    detachCue(pControl);
    connect(pCue.get(),
            &Cue::updated,
            this,
            &CueControl::cueUpdated,
            Qt::DirectConnection);

    pControl->setCue(pCue);
}

void CueControl::detachCue(HotcueControl* pControl) {
    VERIFY_OR_DEBUG_ASSERT(pControl) {
        return;
    }

    CuePointer pCue(pControl->getCue());
    if (!pCue) {
        return;
    }

    disconnect(pCue.get(), 0, this, 0);

    if (m_pCurrentSavedLoopControl == pControl) {
        m_pCurrentSavedLoopControl = nullptr;
    }
    pControl->resetCue();
}

void CueControl::trackLoaded(TrackPointer pNewTrack) {
    QMutexLocker lock(&m_mutex);
    if (m_pLoadedTrack) {
        disconnect(m_pLoadedTrack.get(), 0, this, 0);
        for (const auto& pControl : qAsConst(m_hotcueControls)) {
            detachCue(pControl);
        }

        m_pCueIndicator->setBlinkValue(ControlIndicator::OFF);
        m_pCuePoint->set(Cue::kNoPosition);
        m_pIntroStartPosition->set(Cue::kNoPosition);
        m_pIntroStartEnabled->forceSet(0.0);
        m_pIntroEndPosition->set(Cue::kNoPosition);
        m_pIntroEndEnabled->forceSet(0.0);
        m_pOutroStartPosition->set(Cue::kNoPosition);
        m_pOutroStartEnabled->forceSet(0.0);
        m_pOutroEndPosition->set(Cue::kNoPosition);
        m_pOutroEndEnabled->forceSet(0.0);
        setHotcueFocusIndex(Cue::kNoHotCue);
        m_pLoadedTrack.reset();
        m_usedSeekOnLoadPosition.setValue(kDefaultLoadPosition);
    }

    if (!pNewTrack) {
        return;
    }
    m_pLoadedTrack = pNewTrack;

    connect(m_pLoadedTrack.get(),
            &Track::analyzed,
            this,
            &CueControl::trackAnalyzed,
            Qt::DirectConnection);

    connect(m_pLoadedTrack.get(),
            &Track::cuesUpdated,
            this,
            &CueControl::trackCuesUpdated,
            Qt::DirectConnection);

    CuePointer pMainCue;
    const QList<CuePointer> cuePoints = m_pLoadedTrack->getCuePoints();
    for (const CuePointer& pCue : cuePoints) {
        if (pCue->getType() == mixxx::CueType::MainCue) {
            DEBUG_ASSERT(!pMainCue);
            pMainCue = pCue;
        }
    }

    // Need to unlock before emitting any signals to prevent deadlock.
    lock.unlock();
    // Use pNewTrack from now, because m_pLoadedTrack might have been reset
    // immediately after leaving the locking scope!

    // Because of legacy, we store the (load) cue point twice and need to
    // sync both values.
    // The mixxx::CueType::MainCue from getCuePoints() has the priority
    CuePosition mainCuePoint;
    if (pMainCue) {
        mainCuePoint.setPosition(pMainCue->getPosition());
        // adjust the track cue accordingly
        pNewTrack->setCuePoint(mainCuePoint);
    } else {
        // If no load cue point is stored, read from track
        // Note: This is 0:00 for new tracks
        mainCuePoint = pNewTrack->getCuePoint();
        // Than add the load cue to the list of cue
        CuePointer pCue(pNewTrack->createAndAddCue());
        pCue->setStartPosition(mainCuePoint.getPosition());
        pCue->setHotCue(Cue::kNoHotCue);
        pCue->setType(mixxx::CueType::MainCue);
    }
    m_pCuePoint->set(mainCuePoint.getPosition());

    // Update COs with cues from track.
    loadCuesFromTrack();

    // Seek track according to SeekOnLoadMode.
    SeekOnLoadMode seekOnLoadMode = getSeekOnLoadPreference();

    switch (seekOnLoadMode) {
    case SeekOnLoadMode::Beginning:
        // This allows users to load tracks and have the needle-drop be maintained.
        if (!(m_pVinylControlEnabled->toBool() &&
                    m_pVinylControlMode->get() == MIXXX_VCMODE_ABSOLUTE)) {
            seekOnLoad(0.0);
        }
        break;
    case SeekOnLoadMode::FirstSound: {
        CuePointer pAudibleSound =
                pNewTrack->findCueByType(mixxx::CueType::AudibleSound);
        double audibleSoundPosition = Cue::kNoPosition;
        if (pAudibleSound) {
            audibleSoundPosition = pAudibleSound->getPosition();
        }
        if (audibleSoundPosition != Cue::kNoPosition) {
            seekOnLoad(audibleSoundPosition);
        } else {
            seekOnLoad(0.0);
        }
        break;
    }
    case SeekOnLoadMode::MainCue: {
        // Take main cue position from CO instead of cue point list because
        // value in CO will be quantized if quantization is enabled
        // while value in cue point list will never be quantized.
        // This prevents jumps when track analysis finishes while quantization is enabled.
        double cuePoint = m_pCuePoint->get();
        if (cuePoint != Cue::kNoPosition) {
            seekOnLoad(cuePoint);
        } else {
            seekOnLoad(0.0);
        }
        break;
    }
    case SeekOnLoadMode::IntroStart: {
        double introStart = m_pIntroStartPosition->get();
        if (introStart != Cue::kNoPosition) {
            seekOnLoad(introStart);
        } else {
            seekOnLoad(0.0);
        }
        break;
    }
    default:
        DEBUG_ASSERT(!"Unknown enum value");
        seekOnLoad(0.0);
        break;
    }
}

void CueControl::seekOnLoad(double seekOnLoadPosition) {
    seekExact(seekOnLoadPosition);
    m_usedSeekOnLoadPosition.setValue(seekOnLoadPosition);
}

void CueControl::cueUpdated() {
    //QMutexLocker lock(&m_mutex);
    // We should get a trackCuesUpdated call anyway, so do nothing.
}

void CueControl::loadCuesFromTrack() {
    QMutexLocker lock(&m_mutex);
    QSet<int> active_hotcues;
    CuePointer pLoadCue, pIntroCue, pOutroCue;

    if (!m_pLoadedTrack) {
        return;
    }

    const QList<CuePointer> cues = m_pLoadedTrack->getCuePoints();
    for (const auto& pCue : cues) {
        switch (pCue->getType()) {
        case mixxx::CueType::MainCue:
            DEBUG_ASSERT(!pLoadCue); // There should be only one MainCue cue
            pLoadCue = pCue;
            break;
        case mixxx::CueType::Intro:
            DEBUG_ASSERT(!pIntroCue); // There should be only one Intro cue
            pIntroCue = pCue;
            break;
        case mixxx::CueType::Outro:
            DEBUG_ASSERT(!pOutroCue); // There should be only one Outro cue
            pOutroCue = pCue;
            break;
        case mixxx::CueType::HotCue:
        case mixxx::CueType::Loop: {
            if (pCue->getHotCue() == Cue::kNoHotCue) {
                continue;
            }

            int hotcue = pCue->getHotCue();
            HotcueControl* pControl = m_hotcueControls.value(hotcue, NULL);

            // Cue's hotcue doesn't have a hotcue control.
            if (pControl == nullptr) {
                continue;
            }

            CuePointer pOldCue(pControl->getCue());

            // If the old hotcue is different than this one.
            if (pOldCue != pCue) {
                // old cue is detached if required
                attachCue(pCue, pControl);
            } else {
                // If the old hotcue is the same, then we only need to update
                pControl->setPosition(pCue->getPosition());
                pControl->setEndPosition(pCue->getEndPosition());
                pControl->setColor(pCue->getColor());
                pControl->setType(pCue->getType());
            }
            // Add the hotcue to the list of active hotcues
            active_hotcues.insert(hotcue);
            break;
        }
        default:
            break;
        }
    }

    if (pIntroCue) {
        double startPosition = pIntroCue->getPosition();
        double endPosition = pIntroCue->getEndPosition();

        m_pIntroStartPosition->set(quantizeCuePoint(startPosition));
        m_pIntroStartEnabled->forceSet(
                startPosition == Cue::kNoPosition ? 0.0 : 1.0);
        m_pIntroEndPosition->set(quantizeCuePoint(endPosition));
        m_pIntroEndEnabled->forceSet(
                endPosition == Cue::kNoPosition ? 0.0 : 1.0);
    } else {
        m_pIntroStartPosition->set(Cue::kNoPosition);
        m_pIntroStartEnabled->forceSet(0.0);
        m_pIntroEndPosition->set(Cue::kNoPosition);
        m_pIntroEndEnabled->forceSet(0.0);
    }

    if (pOutroCue) {
        double startPosition = pOutroCue->getPosition();
        double endPosition = pOutroCue->getEndPosition();

        m_pOutroStartPosition->set(quantizeCuePoint(startPosition));
        m_pOutroStartEnabled->forceSet(
                startPosition == Cue::kNoPosition ? 0.0 : 1.0);
        m_pOutroEndPosition->set(quantizeCuePoint(endPosition));
        m_pOutroEndEnabled->forceSet(
                endPosition == Cue::kNoPosition ? 0.0 : 1.0);
    } else {
        m_pOutroStartPosition->set(Cue::kNoPosition);
        m_pOutroStartEnabled->forceSet(0.0);
        m_pOutroEndPosition->set(Cue::kNoPosition);
        m_pOutroEndEnabled->forceSet(0.0);
    }

    if (pLoadCue) {
        double position = pLoadCue->getPosition();
        m_pCuePoint->set(quantizeCuePoint(position));
    } else {
        m_pCuePoint->set(Cue::kNoPosition);
    }

    // Detach all hotcues that are no longer present
    for (int hotCue = 0; hotCue < m_iNumHotCues; ++hotCue) {
        if (!active_hotcues.contains(hotCue)) {
            HotcueControl* pControl = m_hotcueControls.at(hotCue);
            detachCue(pControl);
        }
    }
}

void CueControl::trackAnalyzed() {
    if (!m_pLoadedTrack) {
        return;
    }

    SampleOfTrack sampleOfTrack = getSampleOfTrack();
    if (sampleOfTrack.current != m_usedSeekOnLoadPosition.getValue()) {
        // the track is already manual cued, don't re-cue
        return;
    }

    // Make track follow the updated cues.
    SeekOnLoadMode seekOnLoadMode = getSeekOnLoadPreference();

    if (seekOnLoadMode == SeekOnLoadMode::MainCue) {
        double cue = m_pCuePoint->get();
        if (cue != Cue::kNoPosition) {
            seekOnLoad(cue);
        }
    } else if (seekOnLoadMode == SeekOnLoadMode::IntroStart) {
        double intro = m_pIntroStartPosition->get();
        if (intro != Cue::kNoPosition) {
            seekOnLoad(intro);
        }
    }
}

void CueControl::trackCuesUpdated() {
    loadCuesFromTrack();
}

void CueControl::trackBeatsUpdated(mixxx::BeatsPointer pBeats) {
    Q_UNUSED(pBeats);
    loadCuesFromTrack();
}

void CueControl::quantizeChanged(double v) {
    Q_UNUSED(v);

    // check if we were at the cue point before
    bool wasTrackAtCue = getTrackAt() == TrackAt::Cue;
    bool wasTrackAtIntro = isTrackAtIntroCue();

    loadCuesFromTrack();

    // if we are playing (no matter what reason for) do not seek
    if (m_pPlay->toBool()) {
        return;
    }

    // Retrieve new cue pos and follow
    double cue = m_pCuePoint->get();
    if (wasTrackAtCue && cue != Cue::kNoPosition) {
        seekExact(cue);
    }
    // Retrieve new intro start pos and follow
    double intro = m_pIntroStartPosition->get();
    if (wasTrackAtIntro && intro != Cue::kNoPosition) {
        seekExact(intro);
    }
}

void CueControl::hotcueSet(HotcueControl* pControl, double value, HotcueSetMode mode) {
    //qDebug() << "CueControl::hotcueSet" << value;

    if (value <= 0) {
        return;
    }

    QMutexLocker lock(&m_mutex);
    if (!m_pLoadedTrack) {
        return;
    }

    // Note: the cue is just detached from the hotcue control
    // It remains in the database for later use
    // TODO: find a rule, that allows us to delete the cue as well
    // https://bugs.launchpad.net/mixxx/+bug/1653276
    hotcueClear(pControl, value);

    CuePointer pCue(m_pLoadedTrack->createAndAddCue());

    double cueStartPosition = Cue::kNoPosition;
    double cueEndPosition = Cue::kNoPosition;
    mixxx::CueType cueType = mixxx::CueType::Invalid;

    bool loopEnabled = m_pLoopEnabled->toBool();
    if (mode == HotcueSetMode::Auto) {
        mode = loopEnabled ? HotcueSetMode::Loop : HotcueSetMode::Cue;
    }

    switch (mode) {
    case HotcueSetMode::Cue: {
        // If no loop is enabled, just store regular jump cue
        cueStartPosition = getQuantizedCurrentPosition();
        cueType = mixxx::CueType::HotCue;
        break;
    }
    case HotcueSetMode::Loop: {
        if (loopEnabled) {
            // If a loop is enabled, save the current loop
            cueStartPosition = m_pLoopStartPosition->get();
            cueEndPosition = m_pLoopEndPosition->get();
        } else {
            // If no loop is enabled, save a loop starting from the current
            // position and with the current beatloop size
            cueStartPosition = getQuantizedCurrentPosition();
            double beatloopSize = m_pBeatLoopSize->get();
            const mixxx::BeatsPointer pBeats = m_pLoadedTrack->getBeats();
            if (beatloopSize <= 0 || !pBeats) {
                return;
            }
            cueEndPosition = pBeats->findNBeatsFromSample(cueStartPosition, beatloopSize);
        }
        cueType = mixxx::CueType::Loop;
        break;
    }
    default:
        DEBUG_ASSERT(!"Invalid HotcueSetMode");
        return;
    }

    VERIFY_OR_DEBUG_ASSERT(cueType != mixxx::CueType::Invalid) {
        return;
    }

    // Abort if no position has been found.
    VERIFY_OR_DEBUG_ASSERT(cueStartPosition != Cue::kNoPosition &&
            (cueType != mixxx::CueType::Loop ||
                    cueEndPosition != Cue::kNoPosition)) {
        return;
    }

    int hotcueIndex = pControl->getHotcueIndex();

    pCue->setStartPosition(cueStartPosition);
    pCue->setEndPosition(cueEndPosition);
    pCue->setHotCue(hotcueIndex);
    pCue->setLabel(QString());
    pCue->setType(cueType);
    // TODO(XXX) deal with spurious signals
    attachCue(pCue, pControl);

    if (cueType == mixxx::CueType::Loop) {
        ConfigKey autoLoopColorsKey("[Controls]", "auto_loop_colors");
        if (getConfig()->getValue(autoLoopColorsKey, false)) {
            auto hotcueColorPalette =
                    m_colorPaletteSettings.getHotcueColorPalette();
            pCue->setColor(hotcueColorPalette.colorForHotcueIndex(hotcueIndex));
        } else {
            pCue->setColor(mixxx::PredefinedColorPalettes::kDefaultLoopColor);
        }
    } else {
        ConfigKey autoHotcueColorsKey("[Controls]", "auto_hotcue_colors");
        if (getConfig()->getValue(autoHotcueColorsKey, false)) {
            auto hotcueColorPalette =
                    m_colorPaletteSettings.getHotcueColorPalette();
            pCue->setColor(hotcueColorPalette.colorForHotcueIndex(hotcueIndex));
        } else {
            pCue->setColor(mixxx::PredefinedColorPalettes::kDefaultCueColor);
        }
    }

    if (cueType == mixxx::CueType::Loop) {
        setCurrentSavedLoopControlAndActivate(pControl);
    }

    // If quantize is enabled and we are not playing, jump to the cue point
    // since it's not necessarily where we currently are. TODO(XXX) is this
    // potentially invalid for vinyl control?
    bool playing = m_pPlay->toBool();
    if (!playing && m_pQuantizeEnabled->toBool()) {
        lock.unlock(); // prevent deadlock.
        // Enginebuffer will quantize more exactly than we can.
        seekAbs(cueStartPosition);
    }
}

void CueControl::hotcueGoto(HotcueControl* pControl, double value) {
    if (value <= 0) {
        return;
    }

    QMutexLocker lock(&m_mutex);
    if (!m_pLoadedTrack) {
        return;
    }

    CuePointer pCue(pControl->getCue());

    // Need to unlock before emitting any signals to prevent deadlock.
    lock.unlock();

    if (pCue) {
        double position = pCue->getPosition();
        if (position != Cue::kNoPosition) {
            seekAbs(position);
        }
    }
}

void CueControl::hotcueGotoAndStop(HotcueControl* pControl, double value) {
    if (value <= 0) {
        return;
    }

    QMutexLocker lock(&m_mutex);
    if (!m_pLoadedTrack) {
        return;
    }

    CuePointer pCue(pControl->getCue());

    // Need to unlock before emitting any signals to prevent deadlock.
    lock.unlock();

    if (pCue) {
        double position = pCue->getPosition();
        if (position != Cue::kNoPosition) {
            if (!m_iCurrentlyPreviewingHotcues && !m_bPreviewing) {
                m_pPlay->set(0.0);
                seekExact(position);
            } else {
                // this becomes a play latch command if we are previewing
                m_pPlay->set(0.0);
            }
        }
    }
}

void CueControl::hotcueGotoAndPlay(HotcueControl* pControl, double value) {
    if (value <= 0) {
        return;
    }

    QMutexLocker lock(&m_mutex);
    if (!m_pLoadedTrack) {
        return;
    }

    CuePointer pCue(pControl->getCue());

    // Need to unlock before emitting any signals to prevent deadlock.
    lock.unlock();

    if (pCue) {
        double position = pCue->getPosition();
        if (position != Cue::kNoPosition) {
            seekAbs(position);
            if (!isPlayingByPlayButton()) {
                // cueGoto is processed asynchronously.
                // avoid a wrong cue set if seek by cueGoto is still pending
                m_bPreviewing = false;
                m_iCurrentlyPreviewingHotcues = 0;
                // don't move the cue point to the hot cue point in DENON mode
                m_bypassCueSetByPlay = true;
                m_pPlay->set(1.0);
            }
        }
    }
    setHotcueFocusIndex(pControl->getHotcueIndex());
}

void CueControl::hotcueGotoAndLoop(HotcueControl* pControl, double value) {
    if (value == 0) {
        return;
    }

    QMutexLocker lock(&m_mutex);
    if (!m_pLoadedTrack) {
        return;
    }

    CuePointer pCue(pControl->getCue());

    // Need to unlock before emitting any signals to prevent deadlock.
    lock.unlock();

    if (!pCue) {
        return;
    }

    double startPosition = pCue->getPosition();
    if (startPosition == Cue::kNoPosition) {
        return;
    }

    if (pCue->getType() == mixxx::CueType::Loop) {
        seekAbs(startPosition);
        setCurrentSavedLoopControlAndActivate(pControl);
    } else if (pCue->getType() == mixxx::CueType::HotCue) {
        seekAbs(startPosition);
        setBeatLoop(startPosition, true);
    } else {
        return;
    }

    if (!isPlayingByPlayButton()) {
        // cueGoto is processed asynchronously.
        // avoid a wrong cue set if seek by cueGoto is still pending
        m_bPreviewing = false;
        m_iCurrentlyPreviewingHotcues = 0;
        // don't move the cue point to the hot cue point in DENON mode
        m_bypassCueSetByPlay = true;
        m_pPlay->set(1.0);
    }

    setHotcueFocusIndex(pControl->getHotcueIndex());
}

void CueControl::hotcueCueLoop(HotcueControl* pControl, double value) {
    if (value == 0) {
        return;
    }

    if (!m_pLoadedTrack) {
        return;
    }

    CuePointer pCue = pControl->getCue();

    if (!pCue || pCue->getPosition() == Cue::kNoPosition) {
        hotcueSet(pControl, value, HotcueSetMode::Cue);
        pCue = pControl->getCue();
        VERIFY_OR_DEBUG_ASSERT(pCue && pCue->getPosition() != Cue::kNoPosition) {
            return;
        }
    }

    switch (pCue->getType()) {
    case mixxx::CueType::Loop: {
        // The hotcue_X_cueloop CO was invoked for a saved loop, set it as
        // active the first time this happens and toggle the loop_enabled state
        // on subsequent invocations.
        if (m_pCurrentSavedLoopControl != pControl) {
            setCurrentSavedLoopControlAndActivate(pControl);
        } else {
            bool loopActive = pControl->getStatus() == HotcueControl::Status::Active;
            setLoop(pCue->getPosition(), pCue->getEndPosition(), !loopActive);
        }
    } break;
    case mixxx::CueType::HotCue: {
        // The hotcue_X_cueloop CO was invoked for a hotcue. In that case,
        // create a beatloop starting at the hotcue position. This is useful for
        // mapping the CUE LOOP mode labeled on some controllers.
        setCurrentSavedLoopControlAndActivate(nullptr);
        double startPosition = pCue->getPosition();
        bool loopActive = m_pLoopEnabled->toBool() &&
                (startPosition == m_pLoopStartPosition->get());
        setBeatLoop(startPosition, !loopActive);
        break;
    }
    default:
        return;
    }

    setHotcueFocusIndex(pControl->getHotcueIndex());
}

void CueControl::hotcueActivate(HotcueControl* pControl, double value, HotcueSetMode mode) {
    //qDebug() << "CueControl::hotcueActivate" << value;

    QMutexLocker lock(&m_mutex);

    if (!m_pLoadedTrack) {
        return;
    }

    CuePointer pCue(pControl->getCue());

    lock.unlock();

    if (pCue) {
        if (value > 0) {
            if (pCue->getPosition() == Cue::kNoPosition) {
                hotcueSet(pControl, value, mode);
            } else {
                if (isPlayingByPlayButton()) {
                    switch (pCue->getType()) {
                    case mixxx::CueType::HotCue:
                        hotcueGoto(pControl, value);
                        break;
                    case mixxx::CueType::Loop:
                        if (m_pCurrentSavedLoopControl != pControl) {
                            setCurrentSavedLoopControlAndActivate(pControl);
                        } else {
                            bool loopActive = pControl->getStatus() ==
                                    HotcueControl::Status::Active;
                            setLoop(pCue->getPosition(), pCue->getEndPosition(), !loopActive);
                        }
                        break;
                    default:
                        DEBUG_ASSERT(!"Invalid CueType!");
                    }
                } else {
                    hotcueActivatePreview(pControl, value);
                }
            }
        } else {
            if (pCue->getPosition() != Cue::kNoPosition) {
                hotcueActivatePreview(pControl, value);
            }
        }
    } else {
        // The cue is non-existent ...
        if (value > 0) {
            // set it to the current position
            hotcueSet(pControl, value, mode);
        } else if (m_iCurrentlyPreviewingHotcues) {
            // yet we got a release for it and are
            // currently previewing a hotcue. This is indicative of a corner
            // case where the cue was detached while we were pressing it. Let
            // hotcueActivatePreview handle it.
            hotcueActivatePreview(pControl, value);
        }
    }

    setHotcueFocusIndex(pControl->getHotcueIndex());
}

void CueControl::hotcueActivatePreview(HotcueControl* pControl, double value) {
    QMutexLocker lock(&m_mutex);
    if (!m_pLoadedTrack) {
        return;
    }
    CuePointer pCue(pControl->getCue());

    if (value > 0) {
<<<<<<< HEAD
        if (pCue && pCue->getPosition() != Cue::kNoPosition &&
                pCue->getType() != mixxx::CueType::Invalid) {
=======
        if (pCue && pCue->getPosition() != Cue::kNoPosition && !pControl->isPreviewing()) {
>>>>>>> b7d07ba0
            m_iCurrentlyPreviewingHotcues++;
            double position = pCue->getPosition();
            m_bypassCueSetByPlay = true;
            pControl->setPreviewingType(pCue->getType());
            pControl->setPreviewingPosition(position);
            if (pCue->getType() == mixxx::CueType::Loop) {
                setCurrentSavedLoopControlAndActivate(pControl);
            } else if (pControl->getStatus() == HotcueControl::Status::Set) {
                pControl->setStatus(HotcueControl::Status::Active);
            }

            // Need to unlock before emitting any signals to prevent deadlock.
            lock.unlock();

            seekAbs(position);
            m_pPlay->set(1.0);
        }
    } else if (m_iCurrentlyPreviewingHotcues) {
        // This is a activate release and we are previewing at least one
        // hotcue. If this hotcue is previewing:
        mixxx::CueType cueType = pControl->getPreviewingType();
        if (cueType != mixxx::CueType::Invalid) {
            // If this is the last hotcue to leave preview.
            if (--m_iCurrentlyPreviewingHotcues == 0 && !m_bPreviewing) {
                // Mark this hotcue as not previewing.
                double position = pControl->getPreviewingPosition();
                pControl->setPreviewingType(mixxx::CueType::Invalid);
                pControl->setPreviewingPosition(Cue::kNoPosition);

                m_pPlay->set(0.0);
                // Need to unlock before emitting any signals to prevent deadlock.
                lock.unlock();
                if (cueType == mixxx::CueType::Loop) {
                    m_pLoopEnabled->set(0);
                } else if (pControl->getStatus() == HotcueControl::Status::Active) {
                    pControl->setStatus(HotcueControl::Status::Set);
                }
                seekExact(position);
            }
        }
    }
    setHotcueFocusIndex(pControl->getHotcueIndex());
}

void CueControl::hotcueClear(HotcueControl* pControl, double value) {
    if (value <= 0) {
        return;
    }

    QMutexLocker lock(&m_mutex);
    if (!m_pLoadedTrack) {
        return;
    }

    CuePointer pCue(pControl->getCue());
    if (!pCue) {
        return;
    }
    detachCue(pControl);
    m_pLoadedTrack->removeCue(pCue);
    setHotcueFocusIndex(Cue::kNoHotCue);
}

void CueControl::hotcuePositionChanged(
        HotcueControl* pControl, double newPosition) {
    QMutexLocker lock(&m_mutex);
    if (!m_pLoadedTrack) {
        return;
    }

    CuePointer pCue(pControl->getCue());
    if (pCue) {
        // Setting the position to Cue::kNoPosition is the same as calling hotcue_x_clear
        if (newPosition == Cue::kNoPosition) {
            detachCue(pControl);
        } else if (newPosition > 0 && newPosition < m_pTrackSamples->get()) {
            if (pCue->getType() == mixxx::CueType::Loop && newPosition >= pCue->getEndPosition()) {
                return;
            }
            pCue->setStartPosition(newPosition);
        }
    }
}

void CueControl::hotcueEndPositionChanged(
        HotcueControl* pControl, double newEndPosition) {
    QMutexLocker lock(&m_mutex);
    if (!m_pLoadedTrack) {
        return;
    }

    CuePointer pCue(pControl->getCue());
    if (pCue) {
        // Setting the end position of a loop cue to Cue::kNoPosition converts
        // it into a regular jump cue
        if (pCue->getType() == mixxx::CueType::Loop &&
                newEndPosition == Cue::kNoPosition) {
            pCue->setType(mixxx::CueType::HotCue);
            pCue->setEndPosition(Cue::kNoPosition);
        } else {
            if (newEndPosition > pCue->getPosition()) {
                pCue->setEndPosition(newEndPosition);
            }
        }
    }
}

void CueControl::hintReader(HintVector* pHintList) {
    Hint cue_hint;
    double cuePoint = m_pCuePoint->get();
    if (cuePoint >= 0) {
        cue_hint.frame = SampleUtil::floorPlayPosToFrame(m_pCuePoint->get());
        cue_hint.frameCount = Hint::kFrameCountForward;
        cue_hint.priority = 10;
        pHintList->append(cue_hint);
    }

    // this is called from the engine thread
    // it is no locking required, because m_hotcueControl is filled during the
    // constructor and getPosition()->get() is a ControlObject
    for (const auto& pControl : qAsConst(m_hotcueControls)) {
        double position = pControl->getPosition();
        if (position != Cue::kNoPosition) {
            cue_hint.frame = SampleUtil::floorPlayPosToFrame(position);
            cue_hint.frameCount = Hint::kFrameCountForward;
            cue_hint.priority = 10;
            pHintList->append(cue_hint);
        }
    }
}

// Moves the cue point to current position or to closest beat in case
// quantize is enabled
void CueControl::cueSet(double value) {
    if (value <= 0) {
        return;
    }

    QMutexLocker lock(&m_mutex);

    double cue = getQuantizedCurrentPosition();
    m_pCuePoint->set(cue);
    TrackPointer pLoadedTrack = m_pLoadedTrack;
    lock.unlock();

    // Store cue point in loaded track
    if (pLoadedTrack) {
        pLoadedTrack->setCuePoint(CuePosition(cue));
    }
}

void CueControl::cueClear(double value) {
    if (value <= 0) {
        return;
    }

    QMutexLocker lock(&m_mutex);
    m_pCuePoint->set(Cue::kNoPosition);
    TrackPointer pLoadedTrack = m_pLoadedTrack;
    lock.unlock();

    if (pLoadedTrack) {
        pLoadedTrack->setCuePoint(CuePosition());
    }
}

void CueControl::cueGoto(double value) {
    if (value <= 0) {
        return;
    }

    QMutexLocker lock(&m_mutex);
    // Seek to cue point
    double cuePoint = m_pCuePoint->get();

    // Need to unlock before emitting any signals to prevent deadlock.
    lock.unlock();

    seekAbs(cuePoint);
}

void CueControl::cueGotoAndPlay(double value) {
    if (value <= 0) {
        return;
    }

    cueGoto(value);
    QMutexLocker lock(&m_mutex);
    // Start playing if not already
    if (!isPlayingByPlayButton()) {
        // cueGoto is processed asynchronously.
        // avoid a wrong cue set if seek by cueGoto is still pending
        m_bPreviewing = false;
        m_iCurrentlyPreviewingHotcues = 0;
        m_bypassCueSetByPlay = true;
        m_pPlay->set(1.0);
    }
}

void CueControl::cueGotoAndStop(double value) {
    if (value <= 0) {
        return;
    }

    if (!m_iCurrentlyPreviewingHotcues && !m_bPreviewing) {
        m_pPlay->set(0.0);
        double position = m_pCuePoint->get();
        seekExact(position);
    } else {
        // this becomes a play latch command if we are previewing
        m_pPlay->set(0.0);
    }
}

void CueControl::cuePreview(double value) {
    //qDebug() << "CueControl::cuePreview" << value;
    QMutexLocker lock(&m_mutex);

    if (value > 0) {
        if (!m_bPreviewing) {
            m_bPreviewing = true;
            m_bypassCueSetByPlay = true;
            m_pPlay->set(1.0);
        }
    } else if (m_bPreviewing) {
        m_bPreviewing = false;
        if (m_iCurrentlyPreviewingHotcues) {
            return;
        }
        m_pPlay->set(0.0);
    } else {
        return;
    }

    // Need to unlock before emitting any signals to prevent deadlock.
    lock.unlock();

    seekAbs(m_pCuePoint->get());
}

void CueControl::cueCDJ(double value) {
    // This is how Pioneer cue buttons work:
    // If pressed while freely playing (i.e. playing and platter NOT being touched), stop playback and go to cue.
    // If pressed while NOT freely playing (i.e. stopped or playing but platter IS being touched), set new cue point.
    // If pressed while stopped and at cue, play while pressed.
    // If play is pressed while holding cue, the deck is now playing. (Handled in playFromCuePreview().)

    QMutexLocker lock(&m_mutex);
    const auto freely_playing =
            m_pPlay->toBool() && !getEngineBuffer()->getScratching();
    TrackAt trackAt = getTrackAt();

    if (value > 0) {
        if (m_bPreviewing) {
            // already previewing, do nothing
            return;
        } else if (m_iCurrentlyPreviewingHotcues) {
            // we are already previewing by hotcues
            // just jump to cue point and continue previewing
            m_bPreviewing = true;
            lock.unlock();
            seekAbs(m_pCuePoint->get());
        } else if (freely_playing || trackAt == TrackAt::End) {
            // Jump to cue when playing or when at end position

            // Just in case.
            m_bPreviewing = false;
            m_pPlay->set(0.0);

            // Need to unlock before emitting any signals to prevent deadlock.
            lock.unlock();

            seekAbs(m_pCuePoint->get());
        } else if (trackAt == TrackAt::Cue) {
            // pause at cue point
            m_bPreviewing = true;
            m_pPlay->set(1.0);
        } else {
            // Pause not at cue point and not at end position
            cueSet(value);

            // If quantize is enabled, jump to the cue point since it's not
            // necessarily where we currently are
            if (m_pQuantizeEnabled->toBool()) {
                lock.unlock(); // prevent deadlock.
                // Enginebuffer will quantize more exactly than we can.
                seekAbs(m_pCuePoint->get());
            }
        }
    } else if (m_bPreviewing) {
        m_bPreviewing = false;
        if (!m_iCurrentlyPreviewingHotcues) {
            m_pPlay->set(0.0);

            // Need to unlock before emitting any signals to prevent deadlock.
            lock.unlock();

            seekAbs(m_pCuePoint->get());
        }
    }
    // indicator may flash because the delayed adoption of seekAbs
    // Correct the Indicator set via play
    if (m_pLoadedTrack && !freely_playing) {
        m_pCueIndicator->setBlinkValue(ControlIndicator::ON);
    } else {
        m_pCueIndicator->setBlinkValue(ControlIndicator::OFF);
    }
}

void CueControl::cueDenon(double value) {
    // This is how Denon DN-S 3700 cue buttons work:
    // If pressed go to cue and stop.
    // If pressed while stopped and at cue, play while pressed.
    // Cue Point is moved by play from pause

    QMutexLocker lock(&m_mutex);
    bool playing = (m_pPlay->toBool());
    TrackAt trackAt = getTrackAt();

    if (value > 0) {
        if (m_bPreviewing) {
            // already previewing, do nothing
            return;
        } else if (m_iCurrentlyPreviewingHotcues) {
            // we are already previewing by hotcues
            // just jump to cue point and continue previewing
            m_bPreviewing = true;
            lock.unlock();
            seekAbs(m_pCuePoint->get());
        } else if (!playing && trackAt == TrackAt::Cue) {
            // pause at cue point
            m_bPreviewing = true;
            m_pPlay->set(1.0);
        } else {
            // Need to unlock before emitting any signals to prevent deadlock.
            lock.unlock();
            seekAbs(m_pCuePoint->get());
        }
    } else if (m_bPreviewing) {
        m_bPreviewing = false;
        if (!m_iCurrentlyPreviewingHotcues) {
            m_pPlay->set(0.0);

            // Need to unlock before emitting any signals to prevent deadlock.
            lock.unlock();

            seekAbs(m_pCuePoint->get());
        }
    }
}

void CueControl::cuePlay(double value) {
    // This is how CUP button works:
    // If freely playing (i.e. playing and platter NOT being touched), press to go to cue and stop.
    // If not freely playing (i.e. stopped or platter IS being touched), press to go to cue and stop.
    // On release, start playing from cue point.

    QMutexLocker lock(&m_mutex);
    const auto freely_playing =
            m_pPlay->toBool() && !getEngineBuffer()->getScratching();
    TrackAt trackAt = getTrackAt();

    // pressed
    if (value > 0) {
        if (freely_playing) {
            m_bPreviewing = false;
            m_pPlay->set(0.0);

            // Need to unlock before emitting any signals to prevent deadlock.
            lock.unlock();

            seekAbs(m_pCuePoint->get());
        } else if (trackAt == TrackAt::ElseWhere) {
            // Pause not at cue point and not at end position
            cueSet(value);
            // Just in case.
            m_bPreviewing = false;
            m_pPlay->set(0.0);
            // If quantize is enabled, jump to the cue point since it's not
            // necessarily where we currently are
            if (m_pQuantizeEnabled->toBool()) {
                lock.unlock(); // prevent deadlock.
                // Enginebuffer will quantize more exactly than we can.
                seekAbs(m_pCuePoint->get());
            }
        }
    } else if (trackAt == TrackAt::Cue) {
        m_bPreviewing = false;
        m_pPlay->set(1.0);
        lock.unlock();
    }
}

void CueControl::cueDefault(double v) {
    double cueMode = m_pCueMode->get();
    // Decide which cue implementation to call based on the user preference
    if (cueMode == CUE_MODE_DENON || cueMode == CUE_MODE_NUMARK) {
        cueDenon(v);
    } else if (cueMode == CUE_MODE_CUP) {
        cuePlay(v);
    } else {
        // The modes CUE_MODE_PIONEER and CUE_MODE_MIXXX are similar
        // are handled inside cueCDJ(v)
        // default to Pioneer mode
        cueCDJ(v);
    }
}

void CueControl::pause(double v) {
    QMutexLocker lock(&m_mutex);
    //qDebug() << "CueControl::pause()" << v;
    if (v > 0.0) {
        m_pPlay->set(0.0);
    }
}

void CueControl::playStutter(double v) {
    QMutexLocker lock(&m_mutex);
    //qDebug() << "playStutter" << v;
    if (v > 0.0) {
        if (isPlayingByPlayButton()) {
            cueGoto(1.0);
        } else {
            m_pPlay->set(1.0);
        }
    }
}

void CueControl::introStartSet(double value) {
    if (value <= 0) {
        return;
    }

    QMutexLocker lock(&m_mutex);

    double position = getQuantizedCurrentPosition();

    // Make sure user is not trying to place intro start cue on or after
    // other intro/outro cues.
    double introEnd = m_pIntroEndPosition->get();
    double outroStart = m_pOutroStartPosition->get();
    double outroEnd = m_pOutroEndPosition->get();
    if (introEnd != Cue::kNoPosition && position >= introEnd) {
        qWarning()
                << "Trying to place intro start cue on or after intro end cue.";
        return;
    }
    if (outroStart != Cue::kNoPosition && position >= outroStart) {
        qWarning() << "Trying to place intro start cue on or after outro start "
                      "cue.";
        return;
    }
    if (outroEnd != Cue::kNoPosition && position >= outroEnd) {
        qWarning()
                << "Trying to place intro start cue on or after outro end cue.";
        return;
    }

    TrackPointer pLoadedTrack = m_pLoadedTrack;
    lock.unlock();

    if (pLoadedTrack) {
        CuePointer pCue = pLoadedTrack->findCueByType(mixxx::CueType::Intro);
        if (!pCue) {
            pCue = pLoadedTrack->createAndAddCue();
            pCue->setType(mixxx::CueType::Intro);
        }
        pCue->setStartPosition(position);
        pCue->setEndPosition(introEnd);
    }
}

void CueControl::introStartClear(double value) {
    if (value <= 0) {
        return;
    }

    QMutexLocker lock(&m_mutex);
    double introEnd = m_pIntroEndPosition->get();
    TrackPointer pLoadedTrack = m_pLoadedTrack;
    lock.unlock();

    if (pLoadedTrack) {
        CuePointer pCue = pLoadedTrack->findCueByType(mixxx::CueType::Intro);
        if (introEnd != Cue::kNoPosition) {
            pCue->setStartPosition(Cue::kNoPosition);
            pCue->setEndPosition(introEnd);
        } else if (pCue) {
            pLoadedTrack->removeCue(pCue);
        }
    }
}

void CueControl::introStartActivate(double value) {
    if (value <= 0) {
        return;
    }

    QMutexLocker lock(&m_mutex);
    double introStart = m_pIntroStartPosition->get();
    lock.unlock();

    if (introStart == Cue::kNoPosition) {
        introStartSet(1.0);
    } else {
        seekAbs(introStart);
    }
}

void CueControl::introEndSet(double value) {
    if (value <= 0) {
        return;
    }

    QMutexLocker lock(&m_mutex);

    double position = getQuantizedCurrentPosition();

    // Make sure user is not trying to place intro end cue on or before
    // intro start cue, or on or after outro start/end cue.
    double introStart = m_pIntroStartPosition->get();
    double outroStart = m_pOutroStartPosition->get();
    double outroEnd = m_pOutroEndPosition->get();
    if (introStart != Cue::kNoPosition && position <= introStart) {
        qWarning() << "Trying to place intro end cue on or before intro start "
                      "cue.";
        return;
    }
    if (outroStart != Cue::kNoPosition && position >= outroStart) {
        qWarning()
                << "Trying to place intro end cue on or after outro start cue.";
        return;
    }
    if (outroEnd != Cue::kNoPosition && position >= outroEnd) {
        qWarning()
                << "Trying to place intro end cue on or after outro end cue.";
        return;
    }

    TrackPointer pLoadedTrack = m_pLoadedTrack;
    lock.unlock();

    if (pLoadedTrack) {
        CuePointer pCue = pLoadedTrack->findCueByType(mixxx::CueType::Intro);
        if (!pCue) {
            pCue = pLoadedTrack->createAndAddCue();
            pCue->setType(mixxx::CueType::Intro);
        }
        pCue->setStartPosition(introStart);
        pCue->setEndPosition(position);
    }
}

void CueControl::introEndClear(double value) {
    if (value <= 0) {
        return;
    }

    QMutexLocker lock(&m_mutex);
    double introStart = m_pIntroStartPosition->get();
    TrackPointer pLoadedTrack = m_pLoadedTrack;
    lock.unlock();

    if (pLoadedTrack) {
        CuePointer pCue = pLoadedTrack->findCueByType(mixxx::CueType::Intro);
        if (introStart != Cue::kNoPosition) {
            pCue->setStartPosition(introStart);
            pCue->setEndPosition(Cue::kNoPosition);
        } else if (pCue) {
            pLoadedTrack->removeCue(pCue);
        }
    }
}

void CueControl::introEndActivate(double value) {
    if (value == 0) {
        return;
    }

    QMutexLocker lock(&m_mutex);
    double introEnd = m_pIntroEndPosition->get();
    lock.unlock();

    if (introEnd == Cue::kNoPosition) {
        introEndSet(1.0);
    } else {
        seekAbs(introEnd);
    }
}

void CueControl::outroStartSet(double value) {
    if (value <= 0) {
        return;
    }

    QMutexLocker lock(&m_mutex);

    double position = getQuantizedCurrentPosition();

    // Make sure user is not trying to place outro start cue on or before
    // intro end cue or on or after outro end cue.
    double introStart = m_pIntroStartPosition->get();
    double introEnd = m_pIntroEndPosition->get();
    double outroEnd = m_pOutroEndPosition->get();
    if (introStart != Cue::kNoPosition && position <= introStart) {
        qWarning() << "Trying to place outro start cue on or before intro "
                      "start cue.";
        return;
    }
    if (introEnd != Cue::kNoPosition && position <= introEnd) {
        qWarning() << "Trying to place outro start cue on or before intro end "
                      "cue.";
        return;
    }
    if (outroEnd != Cue::kNoPosition && position >= outroEnd) {
        qWarning()
                << "Trying to place outro start cue on or after outro end cue.";
        return;
    }

    TrackPointer pLoadedTrack = m_pLoadedTrack;
    lock.unlock();

    if (pLoadedTrack) {
        CuePointer pCue = pLoadedTrack->findCueByType(mixxx::CueType::Outro);
        if (!pCue) {
            pCue = pLoadedTrack->createAndAddCue();
            pCue->setType(mixxx::CueType::Outro);
        }
        pCue->setStartPosition(position);
        pCue->setEndPosition(outroEnd);
    }
}

void CueControl::outroStartClear(double value) {
    if (value <= 0) {
        return;
    }

    QMutexLocker lock(&m_mutex);
    double outroEnd = m_pOutroEndPosition->get();
    TrackPointer pLoadedTrack = m_pLoadedTrack;
    lock.unlock();

    if (pLoadedTrack) {
        CuePointer pCue = pLoadedTrack->findCueByType(mixxx::CueType::Outro);
        if (outroEnd != Cue::kNoPosition) {
            pCue->setStartPosition(Cue::kNoPosition);
            pCue->setEndPosition(outroEnd);
        } else if (pCue) {
            pLoadedTrack->removeCue(pCue);
        }
    }
}

void CueControl::outroStartActivate(double value) {
    if (value <= 0) {
        return;
    }

    QMutexLocker lock(&m_mutex);
    double outroStart = m_pOutroStartPosition->get();
    lock.unlock();

    if (outroStart == Cue::kNoPosition) {
        outroStartSet(1.0);
    } else {
        seekAbs(outroStart);
    }
}

void CueControl::outroEndSet(double value) {
    if (value <= 0) {
        return;
    }

    QMutexLocker lock(&m_mutex);

    double position = getQuantizedCurrentPosition();

    // Make sure user is not trying to place outro end cue on or before
    // other intro/outro cues.
    double introStart = m_pIntroStartPosition->get();
    double introEnd = m_pIntroEndPosition->get();
    double outroStart = m_pOutroStartPosition->get();
    if (introStart != Cue::kNoPosition && position <= introStart) {
        qWarning() << "Trying to place outro end cue on or before intro start "
                      "cue.";
        return;
    }
    if (introEnd != Cue::kNoPosition && position <= introEnd) {
        qWarning()
                << "Trying to place outro end cue on or before intro end cue.";
        return;
    }
    if (outroStart != Cue::kNoPosition && position <= outroStart) {
        qWarning() << "Trying to place outro end cue on or before outro start "
                      "cue.";
        return;
    }

    TrackPointer pLoadedTrack = m_pLoadedTrack;
    lock.unlock();

    if (pLoadedTrack) {
        CuePointer pCue = pLoadedTrack->findCueByType(mixxx::CueType::Outro);
        if (!pCue) {
            pCue = pLoadedTrack->createAndAddCue();
            pCue->setType(mixxx::CueType::Outro);
        }
        pCue->setStartPosition(outroStart);
        pCue->setEndPosition(position);
    }
}

void CueControl::outroEndClear(double value) {
    if (value <= 0) {
        return;
    }

    QMutexLocker lock(&m_mutex);
    double outroStart = m_pOutroStartPosition->get();
    TrackPointer pLoadedTrack = m_pLoadedTrack;
    lock.unlock();

    if (pLoadedTrack) {
        CuePointer pCue = pLoadedTrack->findCueByType(mixxx::CueType::Outro);
        if (outroStart != Cue::kNoPosition) {
            pCue->setStartPosition(outroStart);
            pCue->setEndPosition(Cue::kNoPosition);
        } else if (pCue) {
            pLoadedTrack->removeCue(pCue);
        }
    }
}

void CueControl::outroEndActivate(double value) {
    if (value <= 0) {
        return;
    }

    QMutexLocker lock(&m_mutex);
    double outroEnd = m_pOutroEndPosition->get();
    lock.unlock();

    if (outroEnd == Cue::kNoPosition) {
        outroEndSet(1.0);
    } else {
        seekAbs(outroEnd);
    }
}

// This is also called from the engine thread. No locking allowed.
bool CueControl::updateIndicatorsAndModifyPlay(
        bool newPlay, bool oldPlay, bool playPossible) {
    //qDebug() << "updateIndicatorsAndModifyPlay" << newPlay << playPossible
    //        << m_iCurrentlyPreviewingHotcues << m_bPreviewing;
    CueMode cueMode = static_cast<CueMode>(static_cast<int>(m_pCueMode->get()));
    if ((cueMode == CueMode::Denon || cueMode == CueMode::Numark) &&
            newPlay && !oldPlay && playPossible &&
            !m_bypassCueSetByPlay) {
        // in Denon mode each play from pause moves the cue point
        // if not previewing
        cueSet(1.0);
    }
    m_bypassCueSetByPlay = false;

    // when previewing, "play" was set by cue button, a following toggle request
    // (play = 0.0) is used for latching play.
    bool previewing = false;
    if (m_bPreviewing || m_iCurrentlyPreviewingHotcues) {
        if (!newPlay && oldPlay) {
            // play latch request: stop previewing and go into normal play mode.
            m_bPreviewing = false;
            m_iCurrentlyPreviewingHotcues = 0;
            newPlay = true;
            m_pPlayLatched->forceSet(1.0);
        } else {
            previewing = true;
            m_pPlayLatched->forceSet(0.0);
        }
    }

    TrackAt trackAt = getTrackAt();

    if (!playPossible) {
        // play not possible
        newPlay = false;
        m_pPlayIndicator->setBlinkValue(ControlIndicator::OFF);
        m_pStopButton->set(0.0);
        m_pPlayLatched->forceSet(0.0);
    } else if (newPlay && !previewing) {
        // Play: Indicates a latched Play
        m_pPlayIndicator->setBlinkValue(ControlIndicator::ON);
        m_pStopButton->set(0.0);
        m_pPlayLatched->forceSet(1.0);
    } else {
        // Pause:
        m_pStopButton->set(1.0);
        m_pPlayLatched->forceSet(0.0);
        if (cueMode == CueMode::Denon) {
            if (trackAt == TrackAt::Cue || previewing) {
                m_pPlayIndicator->setBlinkValue(ControlIndicator::OFF);
            } else {
                // Flashing indicates that a following play would move cue point
                m_pPlayIndicator->setBlinkValue(
                        ControlIndicator::RATIO1TO1_500MS);
            }
        } else if (cueMode == CueMode::Mixxx ||
                cueMode == CueMode::MixxxNoBlinking ||
                cueMode == CueMode::Numark) {
            m_pPlayIndicator->setBlinkValue(ControlIndicator::OFF);
        } else {
            // Flashing indicates that play is possible in Pioneer mode
            m_pPlayIndicator->setBlinkValue(ControlIndicator::RATIO1TO1_500MS);
        }
    }

    if (cueMode != CueMode::Denon && cueMode != CueMode::Numark) {
        if (m_pCuePoint->get() != Cue::kNoPosition) {
            if (newPlay == 0.0 && trackAt == TrackAt::ElseWhere) {
                if (cueMode == CueMode::Mixxx) {
                    // in Mixxx mode Cue Button is flashing slow if CUE will move Cue point
                    m_pCueIndicator->setBlinkValue(
                            ControlIndicator::RATIO1TO1_500MS);
                } else if (cueMode == CueMode::MixxxNoBlinking) {
                    m_pCueIndicator->setBlinkValue(ControlIndicator::OFF);
                } else {
                    // in Pioneer mode Cue Button is flashing fast if CUE will move Cue point
                    m_pCueIndicator->setBlinkValue(
                            ControlIndicator::RATIO1TO1_250MS);
                }
            } else {
                m_pCueIndicator->setBlinkValue(ControlIndicator::OFF);
            }
        } else {
            m_pCueIndicator->setBlinkValue(ControlIndicator::OFF);
        }
    }
    m_pPlayStutter->set(newPlay ? 1.0 : 0.0);

    return newPlay;
}

// called from the engine thread
void CueControl::updateIndicators() {
    // No need for mutex lock because we are only touching COs.
    double cueMode = m_pCueMode->get();
    TrackAt trackAt = getTrackAt();

    if (cueMode == CUE_MODE_DENON || cueMode == CUE_MODE_NUMARK) {
        // Cue button is only lit at cue point
        bool playing = m_pPlay->toBool();
        if (trackAt == TrackAt::Cue) {
            // at cue point
            if (!playing) {
                m_pCueIndicator->setBlinkValue(ControlIndicator::ON);
                m_pPlayIndicator->setBlinkValue(ControlIndicator::OFF);
            }
        } else {
            m_pCueIndicator->setBlinkValue(ControlIndicator::OFF);
            if (!playing) {
                if (trackAt != TrackAt::End && cueMode != CUE_MODE_NUMARK) {
                    // Play will move cue point
                    m_pPlayIndicator->setBlinkValue(
                            ControlIndicator::RATIO1TO1_500MS);
                } else {
                    // At track end
                    m_pPlayIndicator->setBlinkValue(ControlIndicator::OFF);
                }
            }
        }
    } else {
        // Here we have CUE_MODE_PIONEER or CUE_MODE_MIXXX
        // default to Pioneer mode
        if (!m_bPreviewing) {
            const auto freely_playing =
                    m_pPlay->toBool() && !getEngineBuffer()->getScratching();
            if (!freely_playing) {
                switch (trackAt) {
                case TrackAt::ElseWhere:
                    if (cueMode == CUE_MODE_MIXXX) {
                        // in Mixxx mode Cue Button is flashing slow if CUE will move Cue point
                        m_pCueIndicator->setBlinkValue(
                                ControlIndicator::RATIO1TO1_500MS);
                    } else if (cueMode == CUE_MODE_MIXXX_NO_BLINK) {
                        m_pCueIndicator->setBlinkValue(ControlIndicator::OFF);
                    } else {
                        // in Pioneer mode Cue Button is flashing fast if CUE will move Cue point
                        m_pCueIndicator->setBlinkValue(
                                ControlIndicator::RATIO1TO1_250MS);
                    }
                    break;
                case TrackAt::End:
                    // At track end
                    m_pCueIndicator->setBlinkValue(ControlIndicator::OFF);
                    break;
                case TrackAt::Cue:
                    // Next Press is preview
                    m_pCueIndicator->setBlinkValue(ControlIndicator::ON);
                    break;
                }
            } else {
                // Cue indicator should be off when freely playing
                m_pCueIndicator->setBlinkValue(ControlIndicator::OFF);
            }
        }
    }
}

void CueControl::resetIndicators() {
    m_pCueIndicator->setBlinkValue(ControlIndicator::OFF);
    m_pPlayIndicator->setBlinkValue(ControlIndicator::OFF);
}

CueControl::TrackAt CueControl::getTrackAt() const {
    SampleOfTrack sot = getSampleOfTrack();
    // Note: current can be in the padded silence after the track end > total.
    if (sot.current >= sot.total) {
        return TrackAt::End;
    }
    double cue = m_pCuePoint->get();
    if (cue != Cue::kNoPosition && fabs(sot.current - cue) < 1.0f) {
        return TrackAt::Cue;
    }
    return TrackAt::ElseWhere;
}

double CueControl::getQuantizedCurrentPosition() {
    SampleOfTrack sampleOfTrack = getSampleOfTrack();
    double currentPos = sampleOfTrack.current;
    const double total = sampleOfTrack.total;

    // Note: currentPos can be past the end of the track, in the padded
    // silence of the last buffer. This position might be not reachable in
    // a future runs, depending on the buffering.
    currentPos = math_min(currentPos, total);

    // Don't quantize if quantization is disabled.
    if (!m_pQuantizeEnabled->toBool()) {
        return currentPos;
    }

    double closestBeat = m_pClosestBeat->get();
    // Note: closestBeat can be an interpolated beat past the end of the track,
    // which cannot be reached.
    if (closestBeat != -1.0 && closestBeat <= total) {
        return closestBeat;
    }

    return currentPos;
}

double CueControl::quantizeCuePoint(double cuePos) {
    // we need to use m_pTrackSamples here because SampleOfTrack
    // is set later by the engine and not during EngineBuffer::slotTrackLoaded
    const double total = m_pTrackSamples->get();

    if (cuePos > total) {
        // This can happen if the track length has changed or the cue was set in the
        // the padded silence after the track.
        cuePos = total;
    }

    // Don't quantize unset cues, manual cues or when quantization is disabled.
    if (cuePos == Cue::kNoPosition || !m_pQuantizeEnabled->toBool()) {
        return cuePos;
    }

    mixxx::BeatsPointer pBeats = m_pLoadedTrack->getBeats();
    if (!pBeats) {
        return cuePos;
    }

    double closestBeat = pBeats->findClosestBeat(cuePos);
    // The closest beat can be an unreachable  interpolated beat past the end of
    // the track.
    if (closestBeat != -1.0 && closestBeat <= total) {
        return closestBeat;
    }

    return cuePos;
}

bool CueControl::isTrackAtIntroCue() {
    return (fabs(getSampleOfTrack().current - m_pIntroStartPosition->get()) <
            1.0f);
}

bool CueControl::isPlayingByPlayButton() {
    return m_pPlay->toBool() && !m_iCurrentlyPreviewingHotcues &&
            !m_bPreviewing;
}

SeekOnLoadMode CueControl::getSeekOnLoadPreference() {
    int configValue =
            getConfig()->getValue(ConfigKey("[Controls]", "CueRecall"),
                    static_cast<int>(SeekOnLoadMode::IntroStart));
    return static_cast<SeekOnLoadMode>(configValue);
}

void CueControl::hotcueFocusColorPrev(double value) {
    if (value <= 0) {
        return;
    }

    int hotcueIndex = getHotcueFocusIndex();
    if (hotcueIndex < 0 || hotcueIndex >= m_hotcueControls.size()) {
        return;
    }

    HotcueControl* pControl = m_hotcueControls.at(hotcueIndex);
    if (!pControl) {
        return;
    }

    CuePointer pCue = pControl->getCue();
    if (!pCue) {
        return;
    }

    mixxx::RgbColor::optional_t color = pCue->getColor();
    if (!color) {
        return;
    }

    ColorPalette colorPalette = m_colorPaletteSettings.getHotcueColorPalette();
    pCue->setColor(colorPalette.previousColor(*color));
}

void CueControl::hotcueFocusColorNext(double value) {
    if (value <= 0) {
        return;
    }

    int hotcueIndex = getHotcueFocusIndex();
    if (hotcueIndex < 0 || hotcueIndex >= m_hotcueControls.size()) {
        return;
    }

    HotcueControl* pControl = m_hotcueControls.at(hotcueIndex);
    if (!pControl) {
        return;
    }

    CuePointer pCue = pControl->getCue();
    if (!pCue) {
        return;
    }

    mixxx::RgbColor::optional_t color = pCue->getColor();
    if (!color) {
        return;
    }

    ColorPalette colorPalette = m_colorPaletteSettings.getHotcueColorPalette();
    pCue->setColor(colorPalette.nextColor(*color));
}

void CueControl::setCurrentSavedLoopControlAndActivate(HotcueControl* pControl) {
    if (m_pCurrentSavedLoopControl && m_pCurrentSavedLoopControl != pControl) {
        // Disable previous saved loop
        DEBUG_ASSERT(m_pCurrentSavedLoopControl->getStatus() != HotcueControl::Status::Empty);
        m_pCurrentSavedLoopControl->setStatus(HotcueControl::Status::Set);
        m_pCurrentSavedLoopControl = nullptr;
    }

    if (!pControl) {
        return;
    }

    if (!m_pLoadedTrack) {
        return;
    }

    CuePointer pCue(pControl->getCue());

    VERIFY_OR_DEBUG_ASSERT(pCue &&
            pCue->getType() == mixxx::CueType::Loop &&
            pCue->getEndPosition() != Cue::kNoPosition) {
        return;
    }

    // Set new control as active
    m_pCurrentSavedLoopControl = pControl;
    setLoop(pCue->getPosition(), pCue->getEndPosition(), true);
    pControl->setStatus(HotcueControl::Status::Active);
}

void CueControl::slotLoopReset() {
    setCurrentSavedLoopControlAndActivate(nullptr);
}

void CueControl::slotLoopEnabledChanged(bool enabled) {
    if (!m_pCurrentSavedLoopControl) {
        return;
    }

    DEBUG_ASSERT(m_pCurrentSavedLoopControl->getStatus() != HotcueControl::Status::Empty);
    DEBUG_ASSERT(
            m_pCurrentSavedLoopControl->getCue() &&
            m_pCurrentSavedLoopControl->getCue()->getPosition() ==
                    m_pLoopStartPosition->get());
    DEBUG_ASSERT(
            m_pCurrentSavedLoopControl->getCue() &&
            m_pCurrentSavedLoopControl->getCue()->getEndPosition() ==
                    m_pLoopEndPosition->get());

    if (enabled) {
        m_pCurrentSavedLoopControl->setStatus(HotcueControl::Status::Active);
    } else {
        m_pCurrentSavedLoopControl->setStatus(HotcueControl::Status::Set);
    }
}

void CueControl::slotLoopUpdated(double startPosition, double endPosition) {
    if (!m_pCurrentSavedLoopControl) {
        return;
    }

    if (!m_pLoadedTrack) {
        return;
    }

    if (m_pCurrentSavedLoopControl->getStatus() != HotcueControl::Status::Active) {
        slotLoopReset();
        return;
    }

    CuePointer pCue(m_pCurrentSavedLoopControl->getCue());

    VERIFY_OR_DEBUG_ASSERT(pCue->getType() == mixxx::CueType::Loop) {
        setCurrentSavedLoopControlAndActivate(nullptr);
        return;
    }

    DEBUG_ASSERT(startPosition != Cue::kNoPosition);
    DEBUG_ASSERT(endPosition != Cue::kNoPosition);
    DEBUG_ASSERT(startPosition < endPosition);

    DEBUG_ASSERT(m_pCurrentSavedLoopControl->getStatus() == HotcueControl::Status::Active);
    pCue->setStartPosition(startPosition);
    pCue->setEndPosition(endPosition);
    DEBUG_ASSERT(m_pCurrentSavedLoopControl->getStatus() == HotcueControl::Status::Active);
}

void CueControl::setHotcueFocusIndex(int hotcueIndex) {
    m_pHotcueFocus->set(hotcueIndexToHotcueNumber(hotcueIndex));
}

int CueControl::getHotcueFocusIndex() const {
    return hotcueNumberToHotcueIndex(static_cast<int>(m_pHotcueFocus->get()));
}

ConfigKey HotcueControl::keyForControl(const QString& name) {
    ConfigKey key;
    key.group = m_group;
    // Add one to hotcue so that we don't have a hotcue_0
    key.item = QStringLiteral("hotcue_") +
            QString::number(hotcueIndexToHotcueNumber(m_hotcueIndex)) +
            QChar('_') + name;
    return key;
}

HotcueControl::HotcueControl(const QString& group, int hotcueIndex)
        : m_group(group),
          m_hotcueIndex(hotcueIndex),
          m_pCue(nullptr),
          m_previewingType(mixxx::CueType::Invalid),
          m_previewingPosition(-1) {
    m_hotcuePosition = std::make_unique<ControlObject>(keyForControl(QStringLiteral("position")));
    connect(m_hotcuePosition.get(),
            &ControlObject::valueChanged,
            this,
            &HotcueControl::slotHotcuePositionChanged,
            Qt::DirectConnection);
    m_hotcuePosition->set(Cue::kNoPosition);

    m_hotcueEndPosition = std::make_unique<ControlObject>(
            keyForControl(QStringLiteral("endposition")));
    connect(m_hotcueEndPosition.get(),
            &ControlObject::valueChanged,
            this,
            &HotcueControl::slotHotcueEndPositionChanged,
            Qt::DirectConnection);
    m_hotcueEndPosition->set(Cue::kNoPosition);

    m_pHotcueStatus = std::make_unique<ControlObject>(keyForControl(QStringLiteral("status")));
    m_pHotcueStatus->setReadOnly();

    // Add an alias for the legacy hotcue_X_enabled CO
    ControlDoublePrivate::insertAlias(keyForControl(QStringLiteral("enabled")),
            keyForControl(QStringLiteral("status")));

    m_hotcueType = std::make_unique<ControlObject>(keyForControl(QStringLiteral("type")));
    m_hotcueType->setReadOnly();

    // The rgba value  of the color assigned to this color.
    m_hotcueColor = std::make_unique<ControlObject>(keyForControl(QStringLiteral("color")));
    m_hotcueColor->connectValueChangeRequest(
            this,
            &HotcueControl::slotHotcueColorChangeRequest,
            Qt::DirectConnection);
    connect(m_hotcueColor.get(),
            &ControlObject::valueChanged,
            this,
            &HotcueControl::slotHotcueColorChanged,
            Qt::DirectConnection);

    m_hotcueSet = std::make_unique<ControlPushButton>(keyForControl(QStringLiteral("set")));
    connect(m_hotcueSet.get(),
            &ControlObject::valueChanged,
            this,
            &HotcueControl::slotHotcueSet,
            Qt::DirectConnection);

    m_hotcueSetCue = std::make_unique<ControlPushButton>(keyForControl(QStringLiteral("setcue")));
    connect(m_hotcueSetCue.get(),
            &ControlObject::valueChanged,
            this,
            &HotcueControl::slotHotcueSetCue,
            Qt::DirectConnection);

    m_hotcueSetLoop = std::make_unique<ControlPushButton>(keyForControl(QStringLiteral("setloop")));
    connect(m_hotcueSetLoop.get(),
            &ControlObject::valueChanged,
            this,
            &HotcueControl::slotHotcueSetLoop,
            Qt::DirectConnection);

    m_hotcueGoto = std::make_unique<ControlPushButton>(keyForControl(QStringLiteral("goto")));
    connect(m_hotcueGoto.get(),
            &ControlObject::valueChanged,
            this,
            &HotcueControl::slotHotcueGoto,
            Qt::DirectConnection);

    m_hotcueGotoAndPlay = std::make_unique<ControlPushButton>(
            keyForControl(QStringLiteral("gotoandplay")));
    connect(m_hotcueGotoAndPlay.get(),
            &ControlObject::valueChanged,
            this,
            &HotcueControl::slotHotcueGotoAndPlay,
            Qt::DirectConnection);

    m_hotcueGotoAndStop = std::make_unique<ControlPushButton>(
            keyForControl(QStringLiteral("gotoandstop")));
    connect(m_hotcueGotoAndStop.get(),
            &ControlObject::valueChanged,
            this,
            &HotcueControl::slotHotcueGotoAndStop,
            Qt::DirectConnection);

    m_hotcueGotoAndLoop = std::make_unique<ControlPushButton>(
            keyForControl(QStringLiteral("gotoandloop")));
    connect(m_hotcueGotoAndLoop.get(),
            &ControlObject::valueChanged,
            this,
            &HotcueControl::slotHotcueGotoAndLoop,
            Qt::DirectConnection);

    // Enable/disable the loop associated with this hotcue (either a saved loop
    // or a beatloop from the hotcue position if this is a regular hotcue).
    m_hotcueCueLoop = std::make_unique<ControlPushButton>(keyForControl(QStringLiteral("cueloop")));
    connect(m_hotcueCueLoop.get(),
            &ControlObject::valueChanged,
            this,
            &HotcueControl::slotHotcueCueLoop,
            Qt::DirectConnection);

    m_hotcueActivate = std::make_unique<ControlPushButton>(
            keyForControl(QStringLiteral("activate")));
    connect(m_hotcueActivate.get(),
            &ControlObject::valueChanged,
            this,
            &HotcueControl::slotHotcueActivate,
            Qt::DirectConnection);

    m_hotcueActivateCue = std::make_unique<ControlPushButton>(
            keyForControl(QStringLiteral("activatecue")));
    connect(m_hotcueActivateCue.get(),
            &ControlObject::valueChanged,
            this,
            &HotcueControl::slotHotcueActivateCue,
            Qt::DirectConnection);

    m_hotcueActivateLoop = std::make_unique<ControlPushButton>(
            keyForControl(QStringLiteral("activateloop")));
    connect(m_hotcueActivateLoop.get(),
            &ControlObject::valueChanged,
            this,
            &HotcueControl::slotHotcueActivateLoop,
            Qt::DirectConnection);

    m_hotcueActivatePreview = std::make_unique<ControlPushButton>(
            keyForControl(QStringLiteral("activate_preview")));
    connect(m_hotcueActivatePreview.get(),
            &ControlObject::valueChanged,
            this,
            &HotcueControl::slotHotcueActivatePreview,
            Qt::DirectConnection);

    m_hotcueClear = std::make_unique<ControlPushButton>(keyForControl(QStringLiteral("clear")));
    connect(m_hotcueClear.get(),
            &ControlObject::valueChanged,
            this,
            &HotcueControl::slotHotcueClear,
            Qt::DirectConnection);
}

HotcueControl::~HotcueControl() = default;

void HotcueControl::slotHotcueSet(double v) {
    emit hotcueSet(this, v, HotcueSetMode::Auto);
}

void HotcueControl::slotHotcueSetCue(double v) {
    emit hotcueSet(this, v, HotcueSetMode::Cue);
}

void HotcueControl::slotHotcueSetLoop(double v) {
    emit hotcueSet(this, v, HotcueSetMode::Loop);
}

void HotcueControl::slotHotcueGoto(double v) {
    emit hotcueGoto(this, v);
}

void HotcueControl::slotHotcueGotoAndPlay(double v) {
    emit hotcueGotoAndPlay(this, v);
}

void HotcueControl::slotHotcueGotoAndStop(double v) {
    emit hotcueGotoAndStop(this, v);
}

void HotcueControl::slotHotcueGotoAndLoop(double v) {
    emit hotcueGotoAndLoop(this, v);
}

void HotcueControl::slotHotcueCueLoop(double v) {
    emit hotcueCueLoop(this, v);
}

void HotcueControl::slotHotcueActivate(double v) {
    emit hotcueActivate(this, v, HotcueSetMode::Auto);
}

void HotcueControl::slotHotcueActivateCue(double v) {
    emit hotcueActivate(this, v, HotcueSetMode::Cue);
}

void HotcueControl::slotHotcueActivateLoop(double v) {
    emit hotcueActivate(this, v, HotcueSetMode::Loop);
}

void HotcueControl::slotHotcueActivatePreview(double v) {
    emit hotcueActivatePreview(this, v);
}

void HotcueControl::slotHotcueClear(double v) {
    emit hotcueClear(this, v);
}

void HotcueControl::slotHotcuePositionChanged(double newPosition) {
    emit hotcuePositionChanged(this, newPosition);
}

void HotcueControl::slotHotcueEndPositionChanged(double newEndPosition) {
    emit hotcueEndPositionChanged(this, newEndPosition);
}

void HotcueControl::slotHotcueColorChangeRequest(double color) {
    if (color < 0 || color > 0xFFFFFF) {
        qWarning() << "slotHotcueColorChanged got invalid value:" << color;
        return;
    }
    m_hotcueColor->setAndConfirm(color);
}

void HotcueControl::slotHotcueColorChanged(double newColor) {
    if (!m_pCue) {
        return;
    }

    mixxx::RgbColor::optional_t color = doubleToRgbColor(newColor);
    VERIFY_OR_DEBUG_ASSERT(color) {
        return;
    }

    m_pCue->setColor(*color);
    emit hotcueColorChanged(this, newColor);
}

double HotcueControl::getPosition() const {
    return m_hotcuePosition->get();
}

double HotcueControl::getEndPosition() const {
    return m_hotcueEndPosition->get();
}

void HotcueControl::setCue(const CuePointer& pCue) {
    setPosition(pCue->getPosition());
    setEndPosition(pCue->getEndPosition());
    setColor(pCue->getColor());
    setStatus((pCue->getType() == mixxx::CueType::Invalid)
                    ? HotcueControl::Status::Empty
                    : HotcueControl::Status::Set);
    setType(pCue->getType());
    // set pCue only if all other data is in place
    // because we have a null check for valid data else where in the code
    m_pCue = pCue;
}
mixxx::RgbColor::optional_t HotcueControl::getColor() const {
    return doubleToRgbColor(m_hotcueColor->get());
}

void HotcueControl::setColor(mixxx::RgbColor::optional_t newColor) {
    if (newColor) {
        m_hotcueColor->set(*newColor);
    }
}
void HotcueControl::resetCue() {
    // clear pCue first because we have a null check for valid data else where
    // in the code
    m_pCue.reset();
    setPosition(Cue::kNoPosition);
    setEndPosition(Cue::kNoPosition);
    setType(mixxx::CueType::Invalid);
    setStatus(Status::Empty);
}

void HotcueControl::setPosition(double position) {
    m_hotcuePosition->set(position);
}

void HotcueControl::setEndPosition(double endPosition) {
    m_hotcueEndPosition->set(endPosition);
}

void HotcueControl::setType(mixxx::CueType type) {
    m_hotcueType->forceSet(static_cast<double>(type));
}

void HotcueControl::setStatus(HotcueControl::Status status) {
    m_pHotcueStatus->forceSet(static_cast<double>(status));
}

HotcueControl::Status HotcueControl::getStatus() const {
    // Cast to int before casting to the int-based enum class because MSVC will
    // throw a hissy fit otherwise.
    return static_cast<Status>(static_cast<int>(m_pHotcueStatus->get()));
}<|MERGE_RESOLUTION|>--- conflicted
+++ resolved
@@ -1095,12 +1095,9 @@
     CuePointer pCue(pControl->getCue());
 
     if (value > 0) {
-<<<<<<< HEAD
         if (pCue && pCue->getPosition() != Cue::kNoPosition &&
-                pCue->getType() != mixxx::CueType::Invalid) {
-=======
-        if (pCue && pCue->getPosition() != Cue::kNoPosition && !pControl->isPreviewing()) {
->>>>>>> b7d07ba0
+                pCue->getType() != mixxx::CueType::Invalid &&
+                pControl->getPreviewingType() == mixxx::CueType::Invalid) {
             m_iCurrentlyPreviewingHotcues++;
             double position = pCue->getPosition();
             m_bypassCueSetByPlay = true;
