// cuecontrol.cpp
// Created 11/5/2009 by RJ Ryan (rryan@mit.edu)

#include "engine/controls/cuecontrol.h"

#include <QMutexLocker>

#include "control/controlindicator.h"
#include "control/controlobject.h"
#include "control/controlpushbutton.h"
#include "engine/enginebuffer.h"
#include "preferences/colorpalettesettings.h"
#include "track/track.h"
#include "util/color/color.h"
#include "util/color/predefinedcolorpalettes.h"
#include "util/sample.h"
#include "vinylcontrol/defs_vinylcontrol.h"

namespace {

// TODO: Convert these doubles to a standard enum
// and convert elseif logic to switch statements
constexpr double CUE_MODE_MIXXX = 0.0;
constexpr double CUE_MODE_PIONEER = 1.0;
constexpr double CUE_MODE_DENON = 2.0;
constexpr double CUE_MODE_NUMARK = 3.0;
constexpr double CUE_MODE_MIXXX_NO_BLINK = 4.0;
constexpr double CUE_MODE_CUP = 5.0;

/// This is the position of a fresh loaded tack without any seek
constexpr double kDefaultLoadPosition = 0.0;
constexpr int kNoHotCueNumber = 0;

// Helper function to convert control values (i.e. doubles) into RgbColor
// instances (or nullopt if value < 0). This happens by using the integer
// component as RGB color codes (e.g. 0xFF0000).
inline mixxx::RgbColor::optional_t doubleToRgbColor(double value) {
    if (value < 0) {
        return std::nullopt;
    }
    auto colorCode = static_cast<mixxx::RgbColor::code_t>(value);
    if (value != mixxx::RgbColor::validateCode(colorCode)) {
        return std::nullopt;
    }
    return mixxx::RgbColor::optional(colorCode);
}

/// Convert hot cue index to 1-based number
///
/// Works independent of if the hot cue index is either 0-based
/// or 1..n-based.
inline int hotcueIndexToHotcueNumber(int hotcueIndex) {
    if (hotcueIndex >= Cue::kFirstHotCue) {
        DEBUG_ASSERT(hotcueIndex != Cue::kNoHotCue);
        return (hotcueIndex - Cue::kFirstHotCue) + 1; // to 1-based numbering
    } else {
        DEBUG_ASSERT(hotcueIndex == Cue::kNoHotCue);
        return kNoHotCueNumber;
    }
}

/// Convert 1-based hot cue number to hot cue index.
///
/// Works independent of if the hot cue index is either 0-based
/// or 1..n-based.
inline int hotcueNumberToHotcueIndex(int hotcueNumber) {
    if (hotcueNumber >= 1) {
        DEBUG_ASSERT(hotcueNumber != kNoHotCueNumber);
        return Cue::kFirstHotCue + (hotcueNumber - 1); // from 1-based numbering
    } else {
        DEBUG_ASSERT(hotcueNumber == kNoHotCueNumber);
        return Cue::kNoHotCue;
    }
}

} // namespace

CueControl::CueControl(const QString& group,
        UserSettingsPointer pConfig)
        : EngineControl(group, pConfig),
          m_pConfig(pConfig),
          m_colorPaletteSettings(ColorPaletteSettings(pConfig)),
          m_bPreviewing(false),
          m_pPlay(ControlObject::getControl(ConfigKey(group, "play"))),
          m_pStopButton(ControlObject::getControl(ConfigKey(group, "stop"))),
          m_iCurrentlyPreviewingHotcues(0),
          m_bypassCueSetByPlay(false),
          m_iNumHotCues(NUM_HOT_CUES),
          m_pLoadedTrack(),
          m_pCurrentSavedLoopControl(nullptr),
          m_mutex(QMutex::Recursive) {
    // To silence a compiler warning about CUE_MODE_PIONEER.
    Q_UNUSED(CUE_MODE_PIONEER);
    createControls();

    m_pTrackSamples = ControlObject::getControl(ConfigKey(group, "track_samples"));

    m_pQuantizeEnabled = ControlObject::getControl(ConfigKey(group, "quantize"));
    connect(m_pQuantizeEnabled, &ControlObject::valueChanged,
            this, &CueControl::quantizeChanged,
            Qt::DirectConnection);

    m_pClosestBeat = ControlObject::getControl(ConfigKey(group, "beat_closest"));
    m_pLoopStartPosition = make_parented<ControlProxy>(group, "loop_start_position", this);
    m_pLoopEndPosition = make_parented<ControlProxy>(group, "loop_end_position", this);
    m_pLoopEnabled = make_parented<ControlProxy>(group, "loop_enabled", this);
    m_pBeatLoopActivate = make_parented<ControlProxy>(group, "beatloop_activate", this);
    m_pBeatLoopSize = make_parented<ControlProxy>(group, "beatloop_size", this);

    m_pCuePoint = new ControlObject(ConfigKey(group, "cue_point"));
    m_pCuePoint->set(Cue::kNoPosition);

    m_pCueMode = new ControlObject(ConfigKey(group, "cue_mode"));

    m_pCueSet = new ControlPushButton(ConfigKey(group, "cue_set"));
    m_pCueSet->setButtonMode(ControlPushButton::TRIGGER);
    connect(m_pCueSet, &ControlObject::valueChanged,
            this, &CueControl::cueSet,
            Qt::DirectConnection);

    m_pCueClear = new ControlPushButton(ConfigKey(group, "cue_clear"));
    m_pCueClear->setButtonMode(ControlPushButton::TRIGGER);
    connect(m_pCueClear, &ControlObject::valueChanged,
            this, &CueControl::cueClear,
            Qt::DirectConnection);

    m_pCueGoto = new ControlPushButton(ConfigKey(group, "cue_goto"));
    connect(m_pCueGoto, &ControlObject::valueChanged,
            this, &CueControl::cueGoto,
            Qt::DirectConnection);

    m_pCueGotoAndPlay =
            new ControlPushButton(ConfigKey(group, "cue_gotoandplay"));
    m_pCueGotoAndPlay->setMacroRecordable(true);
    connect(m_pCueGotoAndPlay, &ControlObject::valueChanged,
            this, &CueControl::cueGotoAndPlay,
            Qt::DirectConnection);

    m_pCuePlay =
            new ControlPushButton(ConfigKey(group, "cue_play"));
    m_pCuePlay->setMacroRecordable(true);
    connect(m_pCuePlay, &ControlObject::valueChanged,
            this, &CueControl::cuePlay,
            Qt::DirectConnection);

    m_pCueGotoAndStop =
            new ControlPushButton(ConfigKey(group, "cue_gotoandstop"));
    m_pCueGotoAndStop->setMacroRecordable(true);
    connect(m_pCueGotoAndStop, &ControlObject::valueChanged,
            this, &CueControl::cueGotoAndStop,
            Qt::DirectConnection);

    m_pCuePreview = new ControlPushButton(ConfigKey(group, "cue_preview"));
    connect(m_pCuePreview, &ControlObject::valueChanged,
            this, &CueControl::cuePreview,
            Qt::DirectConnection);

    m_pCueCDJ = new ControlPushButton(ConfigKey(group, "cue_cdj"));
    m_pCueCDJ->setMacroRecordable(true);
    connect(m_pCueCDJ, &ControlObject::valueChanged,
            this, &CueControl::cueCDJ,
            Qt::DirectConnection);

    m_pCueDefault = new ControlPushButton(ConfigKey(group, "cue_default"));
    m_pCueDefault->setMacroRecordable(true);
    connect(m_pCueDefault, &ControlObject::valueChanged,
            this, &CueControl::cueDefault,
            Qt::DirectConnection);

    m_pPlayStutter = new ControlPushButton(ConfigKey(group, "play_stutter"));
    connect(m_pPlayStutter, &ControlObject::valueChanged,
            this, &CueControl::playStutter,
            Qt::DirectConnection);

    m_pCueIndicator = new ControlIndicator(ConfigKey(group, "cue_indicator"));
    m_pPlayIndicator = new ControlIndicator(ConfigKey(group, "play_indicator"));

    m_pPlayLatched = new ControlObject(ConfigKey(group, "play_latched"));
    m_pPlayLatched->setReadOnly();

    m_pIntroStartPosition = new ControlObject(ConfigKey(group, "intro_start_position"));
    m_pIntroStartPosition->set(Cue::kNoPosition);

    m_pIntroStartEnabled = new ControlObject(ConfigKey(group, "intro_start_enabled"));
    m_pIntroStartEnabled->setReadOnly();

    m_pIntroStartSet = new ControlPushButton(ConfigKey(group, "intro_start_set"));
    connect(m_pIntroStartSet, &ControlObject::valueChanged,
            this, &CueControl::introStartSet,
            Qt::DirectConnection);

    m_pIntroStartClear = new ControlPushButton(ConfigKey(group, "intro_start_clear"));
    connect(m_pIntroStartClear, &ControlObject::valueChanged,
            this, &CueControl::introStartClear,
            Qt::DirectConnection);

    m_pIntroStartActivate = new ControlPushButton(ConfigKey(group, "intro_start_activate"));
    m_pIntroStartActivate->setMacroRecordable(true);
    connect(m_pIntroStartActivate, &ControlObject::valueChanged,
            this, &CueControl::introStartActivate,
            Qt::DirectConnection);

    m_pIntroEndPosition = new ControlObject(ConfigKey(group, "intro_end_position"));
    m_pIntroEndPosition->set(Cue::kNoPosition);

    m_pIntroEndEnabled = new ControlObject(ConfigKey(group, "intro_end_enabled"));
    m_pIntroEndEnabled->setReadOnly();

    m_pIntroEndSet = new ControlPushButton(ConfigKey(group, "intro_end_set"));
    connect(m_pIntroEndSet, &ControlObject::valueChanged,
            this, &CueControl::introEndSet,
            Qt::DirectConnection);

    m_pIntroEndClear = new ControlPushButton(ConfigKey(group, "intro_end_clear"));
    connect(m_pIntroEndClear, &ControlObject::valueChanged,
            this, &CueControl::introEndClear,
            Qt::DirectConnection);

    m_pIntroEndActivate = new ControlPushButton(ConfigKey(group, "intro_end_activate"));
    m_pIntroEndActivate->setMacroRecordable(true);
    connect(m_pIntroEndActivate, &ControlObject::valueChanged,
            this, &CueControl::introEndActivate,
            Qt::DirectConnection);

    m_pOutroStartPosition = new ControlObject(ConfigKey(group, "outro_start_position"));
    m_pOutroStartPosition->set(Cue::kNoPosition);

    m_pOutroStartEnabled = new ControlObject(ConfigKey(group, "outro_start_enabled"));
    m_pOutroStartEnabled->setReadOnly();

    m_pOutroStartSet = new ControlPushButton(ConfigKey(group, "outro_start_set"));
    connect(m_pOutroStartSet, &ControlObject::valueChanged,
            this, &CueControl::outroStartSet,
            Qt::DirectConnection);

    m_pOutroStartClear = new ControlPushButton(ConfigKey(group, "outro_start_clear"));
    connect(m_pOutroStartClear, &ControlObject::valueChanged,
            this, &CueControl::outroStartClear,
            Qt::DirectConnection);

    m_pOutroStartActivate = new ControlPushButton(ConfigKey(group, "outro_start_activate"));
    m_pOutroStartActivate->setMacroRecordable(true);
    connect(m_pOutroStartActivate, &ControlObject::valueChanged,
            this, &CueControl::outroStartActivate,
            Qt::DirectConnection);

    m_pOutroEndPosition = new ControlObject(ConfigKey(group, "outro_end_position"));
    m_pOutroEndPosition->set(Cue::kNoPosition);

    m_pOutroEndEnabled = new ControlObject(ConfigKey(group, "outro_end_enabled"));
    m_pOutroEndEnabled->setReadOnly();

    m_pOutroEndSet = new ControlPushButton(ConfigKey(group, "outro_end_set"));
    connect(m_pOutroEndSet, &ControlObject::valueChanged,
            this, &CueControl::outroEndSet,
            Qt::DirectConnection);

    m_pOutroEndClear = new ControlPushButton(ConfigKey(group, "outro_end_clear"));
    connect(m_pOutroEndClear, &ControlObject::valueChanged,
            this, &CueControl::outroEndClear,
            Qt::DirectConnection);

    m_pOutroEndActivate = new ControlPushButton(ConfigKey(group, "outro_end_activate"));
    m_pOutroEndActivate->setMacroRecordable(true);
    connect(m_pOutroEndActivate, &ControlObject::valueChanged,
            this, &CueControl::outroEndActivate,
            Qt::DirectConnection);

    m_pVinylControlEnabled = new ControlProxy(group, "vinylcontrol_enabled");
    m_pVinylControlMode = new ControlProxy(group, "vinylcontrol_mode");

    m_pHotcueFocus = new ControlObject(ConfigKey(group, "hotcue_focus"));
    setHotcueFocusIndex(Cue::kNoHotCue);

    m_pHotcueFocusColorPrev = new ControlObject(ConfigKey(group, "hotcue_focus_color_prev"));
    connect(m_pHotcueFocusColorPrev,
            &ControlObject::valueChanged,
            this,
            &CueControl::hotcueFocusColorPrev,
            Qt::DirectConnection);

    m_pHotcueFocusColorNext = new ControlObject(ConfigKey(group, "hotcue_focus_color_next"));
    connect(m_pHotcueFocusColorNext,
            &ControlObject::valueChanged,
            this,
            &CueControl::hotcueFocusColorNext,
            Qt::DirectConnection);
}

CueControl::~CueControl() {
    delete m_pCuePoint;
    delete m_pCueMode;
    delete m_pCueSet;
    delete m_pCueClear;
    delete m_pCueGoto;
    delete m_pCueGotoAndPlay;
    delete m_pCuePlay;
    delete m_pCueGotoAndStop;
    delete m_pCuePreview;
    delete m_pCueCDJ;
    delete m_pCueDefault;
    delete m_pPlayStutter;
    delete m_pCueIndicator;
    delete m_pPlayIndicator;
    delete m_pPlayLatched;
    delete m_pIntroStartPosition;
    delete m_pIntroStartEnabled;
    delete m_pIntroStartSet;
    delete m_pIntroStartClear;
    delete m_pIntroStartActivate;
    delete m_pIntroEndPosition;
    delete m_pIntroEndEnabled;
    delete m_pIntroEndSet;
    delete m_pIntroEndClear;
    delete m_pIntroEndActivate;
    delete m_pOutroStartPosition;
    delete m_pOutroStartEnabled;
    delete m_pOutroStartSet;
    delete m_pOutroStartClear;
    delete m_pOutroStartActivate;
    delete m_pOutroEndPosition;
    delete m_pOutroEndEnabled;
    delete m_pOutroEndSet;
    delete m_pOutroEndClear;
    delete m_pOutroEndActivate;
    delete m_pVinylControlEnabled;
    delete m_pVinylControlMode;
    delete m_pHotcueFocus;
    delete m_pHotcueFocusColorPrev;
    delete m_pHotcueFocusColorNext;
    qDeleteAll(m_hotcueControls);
}

void CueControl::createControls() {
    for (int i = 0; i < m_iNumHotCues; ++i) {
        HotcueControl* pControl = new HotcueControl(getGroup(), i);

        connect(pControl, &HotcueControl::hotcuePositionChanged,
                this, &CueControl::hotcuePositionChanged,
                Qt::DirectConnection);
        connect(pControl,
                &HotcueControl::hotcueEndPositionChanged,
                this,
                &CueControl::hotcueEndPositionChanged,
                Qt::DirectConnection);
        connect(pControl,
                &HotcueControl::hotcueSet,
                this,
                &CueControl::hotcueSet,
                Qt::DirectConnection);
        connect(pControl,
                &HotcueControl::hotcueGoto,
                this,
                &CueControl::hotcueGoto,
                Qt::DirectConnection);
        connect(pControl,
                &HotcueControl::hotcueGotoAndPlay,
                this,
                &CueControl::hotcueGotoAndPlay,
                Qt::DirectConnection);
        connect(pControl,
                &HotcueControl::hotcueGotoAndStop,
                this,
                &CueControl::hotcueGotoAndStop,
                Qt::DirectConnection);
        connect(pControl,
                &HotcueControl::hotcueGotoAndLoop,
                this,
                &CueControl::hotcueGotoAndLoop,
                Qt::DirectConnection);
        connect(pControl,
                &HotcueControl::hotcueCueLoop,
                this,
                &CueControl::hotcueCueLoop,
                Qt::DirectConnection);
        connect(pControl,
                &HotcueControl::hotcueActivate,
                this,
                &CueControl::hotcueActivate,
                Qt::DirectConnection);
        connect(pControl,
                &HotcueControl::hotcueActivatePreview,
                this,
                &CueControl::hotcueActivatePreview,
                Qt::DirectConnection);
        connect(pControl,
                &HotcueControl::hotcueClear,
                this,
                &CueControl::hotcueClear,
                Qt::DirectConnection);

        m_hotcueControls.append(pControl);
    }
}

void CueControl::attachCue(const CuePointer& pCue, HotcueControl* pControl) {
    VERIFY_OR_DEBUG_ASSERT(pControl) {
        return;
    }
    detachCue(pControl);
    connect(pCue.get(),
            &Cue::updated,
            this,
            &CueControl::cueUpdated,
            Qt::DirectConnection);

    pControl->setCue(pCue);
}

void CueControl::detachCue(HotcueControl* pControl) {
    VERIFY_OR_DEBUG_ASSERT(pControl) {
        return;
    }

    CuePointer pCue(pControl->getCue());
    if (!pCue) {
        return;
    }

    disconnect(pCue.get(), 0, this, 0);

    if (m_pCurrentSavedLoopControl == pControl) {
        m_pCurrentSavedLoopControl = nullptr;
    }
    pControl->resetCue();
}

void CueControl::trackLoaded(TrackPointer pNewTrack) {
    QMutexLocker lock(&m_mutex);
    if (m_pLoadedTrack) {
        disconnect(m_pLoadedTrack.get(), 0, this, 0);
        for (const auto& pControl : qAsConst(m_hotcueControls)) {
            detachCue(pControl);
        }

        m_pCueIndicator->setBlinkValue(ControlIndicator::OFF);
        m_pCuePoint->set(Cue::kNoPosition);
        m_pIntroStartPosition->set(Cue::kNoPosition);
        m_pIntroStartEnabled->forceSet(0.0);
        m_pIntroEndPosition->set(Cue::kNoPosition);
        m_pIntroEndEnabled->forceSet(0.0);
        m_pOutroStartPosition->set(Cue::kNoPosition);
        m_pOutroStartEnabled->forceSet(0.0);
        m_pOutroEndPosition->set(Cue::kNoPosition);
        m_pOutroEndEnabled->forceSet(0.0);
        setHotcueFocusIndex(Cue::kNoHotCue);
        m_pLoadedTrack.reset();
        m_usedSeekOnLoadPosition.setValue(kDefaultLoadPosition);
    }

    if (!pNewTrack) {
        return;
    }
    m_pLoadedTrack = pNewTrack;

    connect(m_pLoadedTrack.get(),
            &Track::analyzed,
            this,
            &CueControl::trackAnalyzed,
            Qt::DirectConnection);

    connect(m_pLoadedTrack.get(),
            &Track::cuesUpdated,
            this,
            &CueControl::trackCuesUpdated,
            Qt::DirectConnection);

    CuePointer pMainCue;
    const QList<CuePointer> cuePoints = m_pLoadedTrack->getCuePoints();
    for (const CuePointer& pCue : cuePoints) {
        if (pCue->getType() == mixxx::CueType::MainCue) {
            DEBUG_ASSERT(!pMainCue);
            pMainCue = pCue;
        }
    }

    // Need to unlock before emitting any signals to prevent deadlock.
    lock.unlock();
    // Use pNewTrack from now, because m_pLoadedTrack might have been reset
    // immediately after leaving the locking scope!

    // Because of legacy, we store the (load) cue point twice and need to
    // sync both values.
    // The mixxx::CueType::MainCue from getCuePoints() has the priority
    CuePosition mainCuePoint;
    if (pMainCue) {
        mainCuePoint.setPosition(pMainCue->getPosition());
        // adjust the track cue accordingly
        pNewTrack->setCuePoint(mainCuePoint);
    } else {
        // If no load cue point is stored, read from track
        // Note: This is 0:00 for new tracks
        mainCuePoint = pNewTrack->getCuePoint();
        // Than add the load cue to the list of cue
        CuePointer pCue(pNewTrack->createAndAddCue());
        pCue->setStartPosition(mainCuePoint.getPosition());
        pCue->setHotCue(Cue::kNoHotCue);
        pCue->setType(mixxx::CueType::MainCue);
    }
    m_pCuePoint->set(mainCuePoint.getPosition());

    // Update COs with cues from track.
    loadCuesFromTrack();

    // Seek track according to SeekOnLoadMode.
    SeekOnLoadMode seekOnLoadMode = getSeekOnLoadPreference();

    switch (seekOnLoadMode) {
    case SeekOnLoadMode::Beginning:
        // This allows users to load tracks and have the needle-drop be maintained.
        if (!(m_pVinylControlEnabled->toBool() &&
                    m_pVinylControlMode->get() == MIXXX_VCMODE_ABSOLUTE)) {
            seekOnLoad(0.0);
        }
        break;
    case SeekOnLoadMode::FirstSound: {
        CuePointer pAudibleSound =
                pNewTrack->findCueByType(mixxx::CueType::AudibleSound);
        double audibleSoundPosition = Cue::kNoPosition;
        if (pAudibleSound) {
            audibleSoundPosition = pAudibleSound->getPosition();
        }
        if (audibleSoundPosition != Cue::kNoPosition) {
            seekOnLoad(audibleSoundPosition);
        } else {
            seekOnLoad(0.0);
        }
        break;
    }
    case SeekOnLoadMode::MainCue: {
        // Take main cue position from CO instead of cue point list because
        // value in CO will be quantized if quantization is enabled
        // while value in cue point list will never be quantized.
        // This prevents jumps when track analysis finishes while quantization is enabled.
        double cuePoint = m_pCuePoint->get();
        if (cuePoint != Cue::kNoPosition) {
            seekOnLoad(cuePoint);
        } else {
            seekOnLoad(0.0);
        }
        break;
    }
    case SeekOnLoadMode::IntroStart: {
        double introStart = m_pIntroStartPosition->get();
        if (introStart != Cue::kNoPosition) {
            seekOnLoad(introStart);
        } else {
            seekOnLoad(0.0);
        }
        break;
    }
    default:
        DEBUG_ASSERT(!"Unknown enum value");
        seekOnLoad(0.0);
        break;
    }
}

void CueControl::seekOnLoad(double seekOnLoadPosition) {
    seekExact(seekOnLoadPosition);
    m_usedSeekOnLoadPosition.setValue(seekOnLoadPosition);
}

void CueControl::cueUpdated() {
    //QMutexLocker lock(&m_mutex);
    // We should get a trackCuesUpdated call anyway, so do nothing.
}

void CueControl::loadCuesFromTrack() {
    QMutexLocker lock(&m_mutex);
    QSet<int> active_hotcues;
    CuePointer pLoadCue, pIntroCue, pOutroCue;

    if (!m_pLoadedTrack) {
        return;
    }

    const QList<CuePointer> cues = m_pLoadedTrack->getCuePoints();
    for (const auto& pCue : cues) {
        switch (pCue->getType()) {
        case mixxx::CueType::MainCue:
            DEBUG_ASSERT(!pLoadCue); // There should be only one MainCue cue
            pLoadCue = pCue;
            break;
        case mixxx::CueType::Intro:
            DEBUG_ASSERT(!pIntroCue); // There should be only one Intro cue
            pIntroCue = pCue;
            break;
        case mixxx::CueType::Outro:
            DEBUG_ASSERT(!pOutroCue); // There should be only one Outro cue
            pOutroCue = pCue;
            break;
        case mixxx::CueType::HotCue:
        case mixxx::CueType::Loop: {
            if (pCue->getHotCue() == Cue::kNoHotCue) {
                continue;
            }

            int hotcue = pCue->getHotCue();
            HotcueControl* pControl = m_hotcueControls.value(hotcue, NULL);

            // Cue's hotcue doesn't have a hotcue control.
            if (pControl == nullptr) {
                continue;
            }

            CuePointer pOldCue(pControl->getCue());

            // If the old hotcue is different than this one.
            if (pOldCue != pCue) {
                // old cue is detached if required
                attachCue(pCue, pControl);
            } else {
                // If the old hotcue is the same, then we only need to update
                pControl->setPosition(pCue->getPosition());
                pControl->setEndPosition(pCue->getEndPosition());
                pControl->setColor(pCue->getColor());
                pControl->setType(pCue->getType());
            }
            // Add the hotcue to the list of active hotcues
            active_hotcues.insert(hotcue);
            break;
        }
        default:
            break;
        }
    }

    if (pIntroCue) {
        double startPosition = pIntroCue->getPosition();
        double endPosition = pIntroCue->getEndPosition();

        m_pIntroStartPosition->set(quantizeCuePoint(startPosition));
        m_pIntroStartEnabled->forceSet(
                startPosition == Cue::kNoPosition ? 0.0 : 1.0);
        m_pIntroEndPosition->set(quantizeCuePoint(endPosition));
        m_pIntroEndEnabled->forceSet(
                endPosition == Cue::kNoPosition ? 0.0 : 1.0);
    } else {
        m_pIntroStartPosition->set(Cue::kNoPosition);
        m_pIntroStartEnabled->forceSet(0.0);
        m_pIntroEndPosition->set(Cue::kNoPosition);
        m_pIntroEndEnabled->forceSet(0.0);
    }

    if (pOutroCue) {
        double startPosition = pOutroCue->getPosition();
        double endPosition = pOutroCue->getEndPosition();

        m_pOutroStartPosition->set(quantizeCuePoint(startPosition));
        m_pOutroStartEnabled->forceSet(
                startPosition == Cue::kNoPosition ? 0.0 : 1.0);
        m_pOutroEndPosition->set(quantizeCuePoint(endPosition));
        m_pOutroEndEnabled->forceSet(
                endPosition == Cue::kNoPosition ? 0.0 : 1.0);
    } else {
        m_pOutroStartPosition->set(Cue::kNoPosition);
        m_pOutroStartEnabled->forceSet(0.0);
        m_pOutroEndPosition->set(Cue::kNoPosition);
        m_pOutroEndEnabled->forceSet(0.0);
    }

    if (pLoadCue) {
        double position = pLoadCue->getPosition();
        m_pCuePoint->set(quantizeCuePoint(position));
    } else {
        m_pCuePoint->set(Cue::kNoPosition);
    }

    // Detach all hotcues that are no longer present
    for (int hotCue = 0; hotCue < m_iNumHotCues; ++hotCue) {
        if (!active_hotcues.contains(hotCue)) {
            HotcueControl* pControl = m_hotcueControls.at(hotCue);
            detachCue(pControl);
        }
    }
}

void CueControl::trackAnalyzed() {
    if (!m_pLoadedTrack) {
        return;
    }

    SampleOfTrack sampleOfTrack = getSampleOfTrack();
    if (sampleOfTrack.current != m_usedSeekOnLoadPosition.getValue()) {
        // the track is already manual cued, don't re-cue
        return;
    }

    // Make track follow the updated cues.
    SeekOnLoadMode seekOnLoadMode = getSeekOnLoadPreference();

    if (seekOnLoadMode == SeekOnLoadMode::MainCue) {
        double cue = m_pCuePoint->get();
        if (cue != Cue::kNoPosition) {
            seekOnLoad(cue);
        }
    } else if (seekOnLoadMode == SeekOnLoadMode::IntroStart) {
        double intro = m_pIntroStartPosition->get();
        if (intro != Cue::kNoPosition) {
            seekOnLoad(intro);
        }
    }
}

void CueControl::trackCuesUpdated() {
    loadCuesFromTrack();
}

void CueControl::trackBeatsUpdated(mixxx::BeatsPointer pBeats) {
    Q_UNUSED(pBeats);
    loadCuesFromTrack();
}

void CueControl::quantizeChanged(double v) {
    Q_UNUSED(v);

    // check if we were at the cue point before
    bool wasTrackAtCue = getTrackAt() == TrackAt::Cue;
    bool wasTrackAtIntro = isTrackAtIntroCue();

    loadCuesFromTrack();

    // if we are playing (no matter what reason for) do not seek
    if (m_pPlay->toBool()) {
        return;
    }

    // Retrieve new cue pos and follow
    double cue = m_pCuePoint->get();
    if (wasTrackAtCue && cue != Cue::kNoPosition) {
        seekExact(cue);
    }
    // Retrieve new intro start pos and follow
    double intro = m_pIntroStartPosition->get();
    if (wasTrackAtIntro && intro != Cue::kNoPosition) {
        seekExact(intro);
    }
}

void CueControl::hotcueSet(HotcueControl* pControl, double value, HotcueSetMode mode) {
    //qDebug() << "CueControl::hotcueSet" << value;

    if (value <= 0) {
        return;
    }

    QMutexLocker lock(&m_mutex);
    if (!m_pLoadedTrack) {
        return;
    }

    // Note: the cue is just detached from the hotcue control
    // It remains in the database for later use
    // TODO: find a rule, that allows us to delete the cue as well
    // https://bugs.launchpad.net/mixxx/+bug/1653276
    hotcueClear(pControl, value);

    CuePointer pCue(m_pLoadedTrack->createAndAddCue());

    double cueStartPosition = Cue::kNoPosition;
    double cueEndPosition = Cue::kNoPosition;
    mixxx::CueType cueType = mixxx::CueType::Invalid;

    bool loopEnabled = m_pLoopEnabled->toBool();
    if (mode == HotcueSetMode::Auto) {
        mode = loopEnabled ? HotcueSetMode::Loop : HotcueSetMode::Cue;
    }

    switch (mode) {
    case HotcueSetMode::Cue: {
        // If no loop is enabled, just store regular jump cue
        cueStartPosition = getQuantizedCurrentPosition();
        cueType = mixxx::CueType::HotCue;
        break;
    }
    case HotcueSetMode::Loop: {
        if (loopEnabled) {
            // If a loop is enabled, save the current loop
            cueStartPosition = m_pLoopStartPosition->get();
            cueEndPosition = m_pLoopEndPosition->get();
        } else {
            // If no loop is enabled, save a loop starting from the current
            // position and with the current beatloop size
            cueStartPosition = getQuantizedCurrentPosition();
            double beatloopSize = m_pBeatLoopSize->get();
            const mixxx::BeatsPointer pBeats = m_pLoadedTrack->getBeats();
            if (beatloopSize <= 0 || !pBeats) {
                return;
            }
            cueEndPosition = pBeats->findNBeatsFromSample(cueStartPosition, beatloopSize);
        }
        cueType = mixxx::CueType::Loop;
        break;
    }
    default:
        DEBUG_ASSERT(!"Invalid HotcueSetMode");
        return;
    }

    VERIFY_OR_DEBUG_ASSERT(cueType != mixxx::CueType::Invalid) {
        return;
    }

    // Abort if no position has been found.
    VERIFY_OR_DEBUG_ASSERT(cueStartPosition != Cue::kNoPosition &&
            (cueType != mixxx::CueType::Loop ||
                    cueEndPosition != Cue::kNoPosition)) {
        return;
    }

    int hotcueIndex = pControl->getHotcueIndex();

    pCue->setStartPosition(cueStartPosition);
    pCue->setEndPosition(cueEndPosition);
    pCue->setHotCue(hotcueIndex);
    pCue->setLabel(QString());
    pCue->setType(cueType);
    // TODO(XXX) deal with spurious signals
    attachCue(pCue, pControl);

    if (cueType == mixxx::CueType::Loop) {
        ConfigKey autoLoopColorsKey("[Controls]", "auto_loop_colors");
        if (getConfig()->getValue(autoLoopColorsKey, false)) {
            auto hotcueColorPalette =
                    m_colorPaletteSettings.getHotcueColorPalette();
            pCue->setColor(hotcueColorPalette.colorForHotcueIndex(hotcueIndex));
        } else {
            pCue->setColor(mixxx::PredefinedColorPalettes::kDefaultLoopColor);
        }
    } else {
        ConfigKey autoHotcueColorsKey("[Controls]", "auto_hotcue_colors");
        if (getConfig()->getValue(autoHotcueColorsKey, false)) {
            auto hotcueColorPalette =
                    m_colorPaletteSettings.getHotcueColorPalette();
            pCue->setColor(hotcueColorPalette.colorForHotcueIndex(hotcueIndex));
        } else {
            pCue->setColor(mixxx::PredefinedColorPalettes::kDefaultCueColor);
        }
    }

    if (cueType == mixxx::CueType::Loop) {
        setCurrentSavedLoopControlAndActivate(pControl);
    }

    // If quantize is enabled and we are not playing, jump to the cue point
    // since it's not necessarily where we currently are. TODO(XXX) is this
    // potentially invalid for vinyl control?
    bool playing = m_pPlay->toBool();
    if (!playing && m_pQuantizeEnabled->toBool()) {
        lock.unlock(); // prevent deadlock.
        // Enginebuffer will quantize more exactly than we can.
        seekAbs(cueStartPosition);
    }
}

void CueControl::hotcueGoto(HotcueControl* pControl, double value) {
    if (value <= 0) {
        return;
    }

    QMutexLocker lock(&m_mutex);
    if (!m_pLoadedTrack) {
        return;
    }

    CuePointer pCue(pControl->getCue());

    // Need to unlock before emitting any signals to prevent deadlock.
    lock.unlock();

    if (pCue) {
        double position = pCue->getPosition();
        if (position != Cue::kNoPosition) {
            seekAbs(position);
        }
    }
}

void CueControl::hotcueGotoAndStop(HotcueControl* pControl, double value) {
    if (value <= 0) {
        return;
    }

    QMutexLocker lock(&m_mutex);
    if (!m_pLoadedTrack) {
        return;
    }

    CuePointer pCue(pControl->getCue());

    // Need to unlock before emitting any signals to prevent deadlock.
    lock.unlock();

    if (pCue) {
        double position = pCue->getPosition();
        if (position != Cue::kNoPosition) {
            if (!m_iCurrentlyPreviewingHotcues && !m_bPreviewing) {
                m_pPlay->set(0.0);
                seekExact(position);
            } else {
                // this becomes a play latch command if we are previewing
                m_pPlay->set(0.0);
            }
        }
    }
}

void CueControl::hotcueGotoAndPlay(HotcueControl* pControl, double value) {
    if (value <= 0) {
        return;
    }

    QMutexLocker lock(&m_mutex);
    if (!m_pLoadedTrack) {
        return;
    }

    CuePointer pCue(pControl->getCue());

    // Need to unlock before emitting any signals to prevent deadlock.
    lock.unlock();

    if (pCue) {
        double position = pCue->getPosition();
        if (position != Cue::kNoPosition) {
            seekAbs(position);
            if (!isPlayingByPlayButton()) {
                // cueGoto is processed asynchronously.
                // avoid a wrong cue set if seek by cueGoto is still pending
                m_bPreviewing = false;
                m_iCurrentlyPreviewingHotcues = 0;
                // don't move the cue point to the hot cue point in DENON mode
                m_bypassCueSetByPlay = true;
                m_pPlay->set(1.0);
            }
        }
    }
    setHotcueFocusIndex(pControl->getHotcueIndex());
}

void CueControl::hotcueGotoAndLoop(HotcueControl* pControl, double value) {
    if (value == 0) {
        return;
    }

    QMutexLocker lock(&m_mutex);
    if (!m_pLoadedTrack) {
        return;
    }

    CuePointer pCue(pControl->getCue());

    // Need to unlock before emitting any signals to prevent deadlock.
    lock.unlock();

    if (!pCue) {
        return;
    }

    double startPosition = pCue->getPosition();
    if (startPosition == Cue::kNoPosition) {
        return;
    }

    if (pCue->getType() == mixxx::CueType::Loop) {
        seekAbs(startPosition);
        setCurrentSavedLoopControlAndActivate(pControl);
    } else if (pCue->getType() == mixxx::CueType::HotCue) {
        seekAbs(startPosition);
        setBeatLoop(startPosition, true);
    } else {
        return;
    }

    if (!isPlayingByPlayButton()) {
        // cueGoto is processed asynchronously.
        // avoid a wrong cue set if seek by cueGoto is still pending
        m_bPreviewing = false;
        m_iCurrentlyPreviewingHotcues = 0;
        // don't move the cue point to the hot cue point in DENON mode
        m_bypassCueSetByPlay = true;
        m_pPlay->set(1.0);
    }

    setHotcueFocusIndex(pControl->getHotcueIndex());
}

void CueControl::hotcueCueLoop(HotcueControl* pControl, double value) {
    if (value == 0) {
        return;
    }

    if (!m_pLoadedTrack) {
        return;
    }

    CuePointer pCue = pControl->getCue();

    if (!pCue || pCue->getPosition() == Cue::kNoPosition) {
        hotcueSet(pControl, value, HotcueSetMode::Cue);
        pCue = pControl->getCue();
        VERIFY_OR_DEBUG_ASSERT(pCue && pCue->getPosition() != Cue::kNoPosition) {
            return;
        }
    }

    switch (pCue->getType()) {
    case mixxx::CueType::Loop: {
        // The hotcue_X_cueloop CO was invoked for a saved loop, set it as
        // active the first time this happens and toggle the loop_enabled state
        // on subsequent invocations.
        if (m_pCurrentSavedLoopControl != pControl) {
            setCurrentSavedLoopControlAndActivate(pControl);
        } else {
            bool loopActive = pControl->getStatus() == HotcueControl::Status::Active;
            setLoop(pCue->getPosition(), pCue->getEndPosition(), !loopActive);
        }
    } break;
    case mixxx::CueType::HotCue: {
        // The hotcue_X_cueloop CO was invoked for a hotcue. In that case,
        // create a beatloop starting at the hotcue position. This is useful for
        // mapping the CUE LOOP mode labeled on some controllers.
        setCurrentSavedLoopControlAndActivate(nullptr);
        double startPosition = pCue->getPosition();
        bool loopActive = m_pLoopEnabled->toBool() &&
                (startPosition == m_pLoopStartPosition->get());
        setBeatLoop(startPosition, !loopActive);
        break;
    }
    default:
        return;
    }

    setHotcueFocusIndex(pControl->getHotcueIndex());
}

void CueControl::hotcueActivate(HotcueControl* pControl, double value, HotcueSetMode mode) {
    //qDebug() << "CueControl::hotcueActivate" << value;

    QMutexLocker lock(&m_mutex);

    if (!m_pLoadedTrack) {
        return;
    }

    CuePointer pCue(pControl->getCue());

    lock.unlock();

    if (pCue) {
        if (value > 0) {
            if (pCue->getPosition() == Cue::kNoPosition) {
                hotcueSet(pControl, value, mode);
            } else {
                if (isPlayingByPlayButton()) {
                    switch (pCue->getType()) {
                    case mixxx::CueType::HotCue:
                        hotcueGoto(pControl, value);
                        break;
                    case mixxx::CueType::Loop:
                        if (m_pCurrentSavedLoopControl != pControl) {
                            setCurrentSavedLoopControlAndActivate(pControl);
                        } else {
                            bool loopActive = pControl->getStatus() ==
                                    HotcueControl::Status::Active;
                            setLoop(pCue->getPosition(), pCue->getEndPosition(), !loopActive);
                        }
                        break;
                    default:
                        DEBUG_ASSERT(!"Invalid CueType!");
                    }
                } else {
                    hotcueActivatePreview(pControl, value);
                }
            }
        } else {
            if (pCue->getPosition() != Cue::kNoPosition) {
                hotcueActivatePreview(pControl, value);
            }
        }
    } else {
        // The cue is non-existent ...
        if (value > 0) {
            // set it to the current position
            hotcueSet(pControl, value, mode);
        } else if (m_iCurrentlyPreviewingHotcues) {
            // yet we got a release for it and are
            // currently previewing a hotcue. This is indicative of a corner
            // case where the cue was detached while we were pressing it. Let
            // hotcueActivatePreview handle it.
            hotcueActivatePreview(pControl, value);
        }
    }

    setHotcueFocusIndex(pControl->getHotcueIndex());
}

void CueControl::hotcueActivatePreview(HotcueControl* pControl, double value) {
    QMutexLocker lock(&m_mutex);
    if (!m_pLoadedTrack) {
        return;
    }
    CuePointer pCue(pControl->getCue());

    if (value > 0) {
        if (pCue && pCue->getPosition() != Cue::kNoPosition &&
                pCue->getType() != mixxx::CueType::Invalid &&
                pControl->getPreviewingType() == mixxx::CueType::Invalid) {
            m_iCurrentlyPreviewingHotcues++;
            double position = pCue->getPosition();
            m_bypassCueSetByPlay = true;
            pControl->setPreviewingType(pCue->getType());
            pControl->setPreviewingPosition(position);
            if (pCue->getType() == mixxx::CueType::Loop) {
                setCurrentSavedLoopControlAndActivate(pControl);
            } else if (pControl->getStatus() == HotcueControl::Status::Set) {
                pControl->setStatus(HotcueControl::Status::Active);
            }

            // Need to unlock before emitting any signals to prevent deadlock.
            lock.unlock();

            seekAbs(position);
            m_pPlay->set(1.0);
        }
    } else if (m_iCurrentlyPreviewingHotcues) {
        // This is a activate release and we are previewing at least one
        // hotcue. If this hotcue is previewing:
        mixxx::CueType cueType = pControl->getPreviewingType();
        if (cueType != mixxx::CueType::Invalid) {
            // If this is the last hotcue to leave preview.
            if (--m_iCurrentlyPreviewingHotcues == 0 && !m_bPreviewing) {
                // Mark this hotcue as not previewing.
                double position = pControl->getPreviewingPosition();
                pControl->setPreviewingType(mixxx::CueType::Invalid);
                pControl->setPreviewingPosition(Cue::kNoPosition);

                m_pPlay->set(0.0);
                // Need to unlock before emitting any signals to prevent deadlock.
                lock.unlock();
                if (cueType == mixxx::CueType::Loop) {
                    m_pLoopEnabled->set(0);
                } else if (pControl->getStatus() == HotcueControl::Status::Active) {
                    pControl->setStatus(HotcueControl::Status::Set);
                }
                seekExact(position);
            }
        }
    }
    setHotcueFocusIndex(pControl->getHotcueIndex());
}

void CueControl::hotcueClear(HotcueControl* pControl, double value) {
    if (value <= 0) {
        return;
    }

    QMutexLocker lock(&m_mutex);
    if (!m_pLoadedTrack) {
        return;
    }

    CuePointer pCue(pControl->getCue());
    if (!pCue) {
        return;
    }
    detachCue(pControl);
    m_pLoadedTrack->removeCue(pCue);
    setHotcueFocusIndex(Cue::kNoHotCue);
}

void CueControl::hotcuePositionChanged(
        HotcueControl* pControl, double newPosition) {
    QMutexLocker lock(&m_mutex);
    if (!m_pLoadedTrack) {
        return;
    }

    CuePointer pCue(pControl->getCue());
    if (pCue) {
        // Setting the position to Cue::kNoPosition is the same as calling hotcue_x_clear
        if (newPosition == Cue::kNoPosition) {
            detachCue(pControl);
        } else if (newPosition > 0 && newPosition < m_pTrackSamples->get()) {
            if (pCue->getType() == mixxx::CueType::Loop && newPosition >= pCue->getEndPosition()) {
                return;
            }
            pCue->setStartPosition(newPosition);
        }
    }
}

void CueControl::hotcueEndPositionChanged(
        HotcueControl* pControl, double newEndPosition) {
    QMutexLocker lock(&m_mutex);
    if (!m_pLoadedTrack) {
        return;
    }

    CuePointer pCue(pControl->getCue());
    if (pCue) {
        // Setting the end position of a loop cue to Cue::kNoPosition converts
        // it into a regular jump cue
        if (pCue->getType() == mixxx::CueType::Loop &&
                newEndPosition == Cue::kNoPosition) {
            pCue->setType(mixxx::CueType::HotCue);
            pCue->setEndPosition(Cue::kNoPosition);
        } else {
            if (newEndPosition > pCue->getPosition()) {
                pCue->setEndPosition(newEndPosition);
            }
        }
    }
}

void CueControl::hintReader(HintVector* pHintList) {
    Hint cue_hint;
    double cuePoint = m_pCuePoint->get();
    if (cuePoint >= 0) {
        cue_hint.frame = SampleUtil::floorPlayPosToFrame(m_pCuePoint->get());
        cue_hint.frameCount = Hint::kFrameCountForward;
        cue_hint.priority = 10;
        pHintList->append(cue_hint);
    }

    // this is called from the engine thread
    // it is no locking required, because m_hotcueControl is filled during the
    // constructor and getPosition()->get() is a ControlObject
    for (const auto& pControl : qAsConst(m_hotcueControls)) {
        double position = pControl->getPosition();
        if (position != Cue::kNoPosition) {
            cue_hint.frame = SampleUtil::floorPlayPosToFrame(position);
            cue_hint.frameCount = Hint::kFrameCountForward;
            cue_hint.priority = 10;
            pHintList->append(cue_hint);
        }
    }
}

// Moves the cue point to current position or to closest beat in case
// quantize is enabled
void CueControl::cueSet(double value) {
    if (value <= 0) {
        return;
    }

    QMutexLocker lock(&m_mutex);

    double cue = getQuantizedCurrentPosition();
    m_pCuePoint->set(cue);
    TrackPointer pLoadedTrack = m_pLoadedTrack;
    lock.unlock();

    // Store cue point in loaded track
    if (pLoadedTrack) {
        pLoadedTrack->setCuePoint(CuePosition(cue));
    }
}

void CueControl::cueClear(double value) {
    if (value <= 0) {
        return;
    }

    QMutexLocker lock(&m_mutex);
    m_pCuePoint->set(Cue::kNoPosition);
    TrackPointer pLoadedTrack = m_pLoadedTrack;
    lock.unlock();

    if (pLoadedTrack) {
        pLoadedTrack->setCuePoint(CuePosition());
    }
}

void CueControl::cueGoto(double value) {
    if (value <= 0) {
        return;
    }

    QMutexLocker lock(&m_mutex);
    // Seek to cue point
    double cuePoint = m_pCuePoint->get();

    // Need to unlock before emitting any signals to prevent deadlock.
    lock.unlock();

    seekAbs(cuePoint);
}

void CueControl::cueGotoAndPlay(double value) {
    if (value <= 0) {
        return;
    }

    cueGoto(value);
    QMutexLocker lock(&m_mutex);
    // Start playing if not already
    if (!isPlayingByPlayButton()) {
        // cueGoto is processed asynchronously.
        // avoid a wrong cue set if seek by cueGoto is still pending
        m_bPreviewing = false;
        m_iCurrentlyPreviewingHotcues = 0;
        m_bypassCueSetByPlay = true;
        m_pPlay->set(1.0);
    }
}

void CueControl::cueGotoAndStop(double value) {
    if (value <= 0) {
        return;
    }

    if (!m_iCurrentlyPreviewingHotcues && !m_bPreviewing) {
        m_pPlay->set(0.0);
        double position = m_pCuePoint->get();
        seekExact(position);
    } else {
        // this becomes a play latch command if we are previewing
        m_pPlay->set(0.0);
    }
}

void CueControl::cuePreview(double value) {
    //qDebug() << "CueControl::cuePreview" << value;
    QMutexLocker lock(&m_mutex);

    if (value > 0) {
        if (!m_bPreviewing) {
            m_bPreviewing = true;
            m_bypassCueSetByPlay = true;
            m_pPlay->set(1.0);
        }
    } else if (m_bPreviewing) {
        m_bPreviewing = false;
        if (m_iCurrentlyPreviewingHotcues) {
            return;
        }
        m_pPlay->set(0.0);
    } else {
        return;
    }

    // Need to unlock before emitting any signals to prevent deadlock.
    lock.unlock();

    seekAbs(m_pCuePoint->get());
}

void CueControl::cueCDJ(double value) {
    // This is how Pioneer cue buttons work:
    // If pressed while freely playing (i.e. playing and platter NOT being touched), stop playback and go to cue.
    // If pressed while NOT freely playing (i.e. stopped or playing but platter IS being touched), set new cue point.
    // If pressed while stopped and at cue, play while pressed.
    // If play is pressed while holding cue, the deck is now playing. (Handled in playFromCuePreview().)

    QMutexLocker lock(&m_mutex);
    const auto freely_playing =
            m_pPlay->toBool() && !getEngineBuffer()->getScratching();
    TrackAt trackAt = getTrackAt();

    if (value > 0) {
        if (m_bPreviewing) {
            // already previewing, do nothing
            return;
        } else if (m_iCurrentlyPreviewingHotcues) {
            // we are already previewing by hotcues
            // just jump to cue point and continue previewing
            m_bPreviewing = true;
            lock.unlock();
            seekAbs(m_pCuePoint->get());
        } else if (freely_playing || trackAt == TrackAt::End) {
            // Jump to cue when playing or when at end position

            // Just in case.
            m_bPreviewing = false;
            m_pPlay->set(0.0);

            // Need to unlock before emitting any signals to prevent deadlock.
            lock.unlock();

            seekAbs(m_pCuePoint->get());
        } else if (trackAt == TrackAt::Cue) {
            // pause at cue point
            m_bPreviewing = true;
            m_pPlay->set(1.0);
        } else {
            // Pause not at cue point and not at end position
            cueSet(value);

            // If quantize is enabled, jump to the cue point since it's not
            // necessarily where we currently are
            if (m_pQuantizeEnabled->toBool()) {
                lock.unlock(); // prevent deadlock.
                // Enginebuffer will quantize more exactly than we can.
                seekAbs(m_pCuePoint->get());
            }
        }
    } else if (m_bPreviewing) {
        m_bPreviewing = false;
        if (!m_iCurrentlyPreviewingHotcues) {
            m_pPlay->set(0.0);

            // Need to unlock before emitting any signals to prevent deadlock.
            lock.unlock();

            seekAbs(m_pCuePoint->get());
        }
    }
    // indicator may flash because the delayed adoption of seekAbs
    // Correct the Indicator set via play
    if (m_pLoadedTrack && !freely_playing) {
        m_pCueIndicator->setBlinkValue(ControlIndicator::ON);
    } else {
        m_pCueIndicator->setBlinkValue(ControlIndicator::OFF);
    }
}

void CueControl::cueDenon(double value) {
    // This is how Denon DN-S 3700 cue buttons work:
    // If pressed go to cue and stop.
    // If pressed while stopped and at cue, play while pressed.
    // Cue Point is moved by play from pause

    QMutexLocker lock(&m_mutex);
    bool playing = (m_pPlay->toBool());
    TrackAt trackAt = getTrackAt();

    if (value > 0) {
        if (m_bPreviewing) {
            // already previewing, do nothing
            return;
        } else if (m_iCurrentlyPreviewingHotcues) {
            // we are already previewing by hotcues
            // just jump to cue point and continue previewing
            m_bPreviewing = true;
            lock.unlock();
            seekAbs(m_pCuePoint->get());
        } else if (!playing && trackAt == TrackAt::Cue) {
            // pause at cue point
            m_bPreviewing = true;
            m_pPlay->set(1.0);
        } else {
            // Need to unlock before emitting any signals to prevent deadlock.
            lock.unlock();
            seekAbs(m_pCuePoint->get());
        }
    } else if (m_bPreviewing) {
        m_bPreviewing = false;
        if (!m_iCurrentlyPreviewingHotcues) {
            m_pPlay->set(0.0);

            // Need to unlock before emitting any signals to prevent deadlock.
            lock.unlock();

            seekAbs(m_pCuePoint->get());
        }
    }
}

void CueControl::cuePlay(double value) {
    // This is how CUP button works:
    // If freely playing (i.e. playing and platter NOT being touched), press to go to cue and stop.
    // If not freely playing (i.e. stopped or platter IS being touched), press to go to cue and stop.
    // On release, start playing from cue point.

    QMutexLocker lock(&m_mutex);
    const auto freely_playing =
            m_pPlay->toBool() && !getEngineBuffer()->getScratching();
    TrackAt trackAt = getTrackAt();

    // pressed
    if (value > 0) {
        if (freely_playing) {
            m_bPreviewing = false;
            m_pPlay->set(0.0);

            // Need to unlock before emitting any signals to prevent deadlock.
            lock.unlock();

            seekAbs(m_pCuePoint->get());
        } else if (trackAt == TrackAt::ElseWhere) {
            // Pause not at cue point and not at end position
            cueSet(value);
            // Just in case.
            m_bPreviewing = false;
            m_pPlay->set(0.0);
            // If quantize is enabled, jump to the cue point since it's not
            // necessarily where we currently are
            if (m_pQuantizeEnabled->toBool()) {
                lock.unlock(); // prevent deadlock.
                // Enginebuffer will quantize more exactly than we can.
                seekAbs(m_pCuePoint->get());
            }
        }
    } else if (trackAt == TrackAt::Cue) {
        m_bPreviewing = false;
        m_pPlay->set(1.0);
        lock.unlock();
    }
}

void CueControl::cueDefault(double v) {
    double cueMode = m_pCueMode->get();
    // Decide which cue implementation to call based on the user preference
    if (cueMode == CUE_MODE_DENON || cueMode == CUE_MODE_NUMARK) {
        cueDenon(v);
    } else if (cueMode == CUE_MODE_CUP) {
        cuePlay(v);
    } else {
        // The modes CUE_MODE_PIONEER and CUE_MODE_MIXXX are similar
        // are handled inside cueCDJ(v)
        // default to Pioneer mode
        cueCDJ(v);
    }
}

void CueControl::pause(double v) {
    QMutexLocker lock(&m_mutex);
    //qDebug() << "CueControl::pause()" << v;
    if (v > 0.0) {
        m_pPlay->set(0.0);
    }
}

void CueControl::playStutter(double v) {
    QMutexLocker lock(&m_mutex);
    //qDebug() << "playStutter" << v;
    if (v > 0.0) {
        if (isPlayingByPlayButton()) {
            cueGoto(1.0);
        } else {
            m_pPlay->set(1.0);
        }
    }
}

void CueControl::introStartSet(double value) {
    if (value <= 0) {
        return;
    }

    QMutexLocker lock(&m_mutex);

    double position = getQuantizedCurrentPosition();

    // Make sure user is not trying to place intro start cue on or after
    // other intro/outro cues.
    double introEnd = m_pIntroEndPosition->get();
    double outroStart = m_pOutroStartPosition->get();
    double outroEnd = m_pOutroEndPosition->get();
    if (introEnd != Cue::kNoPosition && position >= introEnd) {
        qWarning()
                << "Trying to place intro start cue on or after intro end cue.";
        return;
    }
    if (outroStart != Cue::kNoPosition && position >= outroStart) {
        qWarning() << "Trying to place intro start cue on or after outro start "
                      "cue.";
        return;
    }
    if (outroEnd != Cue::kNoPosition && position >= outroEnd) {
        qWarning()
                << "Trying to place intro start cue on or after outro end cue.";
        return;
    }

    TrackPointer pLoadedTrack = m_pLoadedTrack;
    lock.unlock();

    if (pLoadedTrack) {
        CuePointer pCue = pLoadedTrack->findCueByType(mixxx::CueType::Intro);
        if (!pCue) {
            pCue = pLoadedTrack->createAndAddCue();
            pCue->setType(mixxx::CueType::Intro);
        }
        pCue->setStartPosition(position);
        pCue->setEndPosition(introEnd);
    }
}

void CueControl::introStartClear(double value) {
    if (value <= 0) {
        return;
    }

    QMutexLocker lock(&m_mutex);
    double introEnd = m_pIntroEndPosition->get();
    TrackPointer pLoadedTrack = m_pLoadedTrack;
    lock.unlock();

    if (pLoadedTrack) {
        CuePointer pCue = pLoadedTrack->findCueByType(mixxx::CueType::Intro);
        if (introEnd != Cue::kNoPosition) {
            pCue->setStartPosition(Cue::kNoPosition);
            pCue->setEndPosition(introEnd);
        } else if (pCue) {
            pLoadedTrack->removeCue(pCue);
        }
    }
}

void CueControl::introStartActivate(double value) {
    if (value <= 0) {
        return;
    }

    QMutexLocker lock(&m_mutex);
    double introStart = m_pIntroStartPosition->get();
    lock.unlock();

    if (introStart == Cue::kNoPosition) {
        introStartSet(1.0);
    } else {
        seekAbs(introStart);
    }
}

void CueControl::introEndSet(double value) {
    if (value <= 0) {
        return;
    }

    QMutexLocker lock(&m_mutex);

    double position = getQuantizedCurrentPosition();

    // Make sure user is not trying to place intro end cue on or before
    // intro start cue, or on or after outro start/end cue.
    double introStart = m_pIntroStartPosition->get();
    double outroStart = m_pOutroStartPosition->get();
    double outroEnd = m_pOutroEndPosition->get();
    if (introStart != Cue::kNoPosition && position <= introStart) {
        qWarning() << "Trying to place intro end cue on or before intro start "
                      "cue.";
        return;
    }
    if (outroStart != Cue::kNoPosition && position >= outroStart) {
        qWarning()
                << "Trying to place intro end cue on or after outro start cue.";
        return;
    }
    if (outroEnd != Cue::kNoPosition && position >= outroEnd) {
        qWarning()
                << "Trying to place intro end cue on or after outro end cue.";
        return;
    }

    TrackPointer pLoadedTrack = m_pLoadedTrack;
    lock.unlock();

    if (pLoadedTrack) {
        CuePointer pCue = pLoadedTrack->findCueByType(mixxx::CueType::Intro);
        if (!pCue) {
            pCue = pLoadedTrack->createAndAddCue();
            pCue->setType(mixxx::CueType::Intro);
        }
        pCue->setStartPosition(introStart);
        pCue->setEndPosition(position);
    }
}

void CueControl::introEndClear(double value) {
    if (value <= 0) {
        return;
    }

    QMutexLocker lock(&m_mutex);
    double introStart = m_pIntroStartPosition->get();
    TrackPointer pLoadedTrack = m_pLoadedTrack;
    lock.unlock();

    if (pLoadedTrack) {
        CuePointer pCue = pLoadedTrack->findCueByType(mixxx::CueType::Intro);
        if (introStart != Cue::kNoPosition) {
            pCue->setStartPosition(introStart);
            pCue->setEndPosition(Cue::kNoPosition);
        } else if (pCue) {
            pLoadedTrack->removeCue(pCue);
        }
    }
}

void CueControl::introEndActivate(double value) {
    if (value == 0) {
        return;
    }

    QMutexLocker lock(&m_mutex);
    double introEnd = m_pIntroEndPosition->get();
    lock.unlock();

    if (introEnd == Cue::kNoPosition) {
        introEndSet(1.0);
    } else {
        seekAbs(introEnd);
    }
}

void CueControl::outroStartSet(double value) {
    if (value <= 0) {
        return;
    }

    QMutexLocker lock(&m_mutex);

    double position = getQuantizedCurrentPosition();

    // Make sure user is not trying to place outro start cue on or before
    // intro end cue or on or after outro end cue.
    double introStart = m_pIntroStartPosition->get();
    double introEnd = m_pIntroEndPosition->get();
    double outroEnd = m_pOutroEndPosition->get();
    if (introStart != Cue::kNoPosition && position <= introStart) {
        qWarning() << "Trying to place outro start cue on or before intro "
                      "start cue.";
        return;
    }
    if (introEnd != Cue::kNoPosition && position <= introEnd) {
        qWarning() << "Trying to place outro start cue on or before intro end "
                      "cue.";
        return;
    }
    if (outroEnd != Cue::kNoPosition && position >= outroEnd) {
        qWarning()
                << "Trying to place outro start cue on or after outro end cue.";
        return;
    }

    TrackPointer pLoadedTrack = m_pLoadedTrack;
    lock.unlock();

    if (pLoadedTrack) {
        CuePointer pCue = pLoadedTrack->findCueByType(mixxx::CueType::Outro);
        if (!pCue) {
            pCue = pLoadedTrack->createAndAddCue();
            pCue->setType(mixxx::CueType::Outro);
        }
        pCue->setStartPosition(position);
        pCue->setEndPosition(outroEnd);
    }
}

void CueControl::outroStartClear(double value) {
    if (value <= 0) {
        return;
    }

    QMutexLocker lock(&m_mutex);
    double outroEnd = m_pOutroEndPosition->get();
    TrackPointer pLoadedTrack = m_pLoadedTrack;
    lock.unlock();

    if (pLoadedTrack) {
        CuePointer pCue = pLoadedTrack->findCueByType(mixxx::CueType::Outro);
        if (outroEnd != Cue::kNoPosition) {
            pCue->setStartPosition(Cue::kNoPosition);
            pCue->setEndPosition(outroEnd);
        } else if (pCue) {
            pLoadedTrack->removeCue(pCue);
        }
    }
}

void CueControl::outroStartActivate(double value) {
    if (value <= 0) {
        return;
    }

    QMutexLocker lock(&m_mutex);
    double outroStart = m_pOutroStartPosition->get();
    lock.unlock();

    if (outroStart == Cue::kNoPosition) {
        outroStartSet(1.0);
    } else {
        seekAbs(outroStart);
    }
}

void CueControl::outroEndSet(double value) {
    if (value <= 0) {
        return;
    }

    QMutexLocker lock(&m_mutex);

    double position = getQuantizedCurrentPosition();

    // Make sure user is not trying to place outro end cue on or before
    // other intro/outro cues.
    double introStart = m_pIntroStartPosition->get();
    double introEnd = m_pIntroEndPosition->get();
    double outroStart = m_pOutroStartPosition->get();
    if (introStart != Cue::kNoPosition && position <= introStart) {
        qWarning() << "Trying to place outro end cue on or before intro start "
                      "cue.";
        return;
    }
    if (introEnd != Cue::kNoPosition && position <= introEnd) {
        qWarning()
                << "Trying to place outro end cue on or before intro end cue.";
        return;
    }
    if (outroStart != Cue::kNoPosition && position <= outroStart) {
        qWarning() << "Trying to place outro end cue on or before outro start "
                      "cue.";
        return;
    }

    TrackPointer pLoadedTrack = m_pLoadedTrack;
    lock.unlock();

    if (pLoadedTrack) {
        CuePointer pCue = pLoadedTrack->findCueByType(mixxx::CueType::Outro);
        if (!pCue) {
            pCue = pLoadedTrack->createAndAddCue();
            pCue->setType(mixxx::CueType::Outro);
        }
        pCue->setStartPosition(outroStart);
        pCue->setEndPosition(position);
    }
}

void CueControl::outroEndClear(double value) {
    if (value <= 0) {
        return;
    }

    QMutexLocker lock(&m_mutex);
    double outroStart = m_pOutroStartPosition->get();
    TrackPointer pLoadedTrack = m_pLoadedTrack;
    lock.unlock();

    if (pLoadedTrack) {
        CuePointer pCue = pLoadedTrack->findCueByType(mixxx::CueType::Outro);
        if (outroStart != Cue::kNoPosition) {
            pCue->setStartPosition(outroStart);
            pCue->setEndPosition(Cue::kNoPosition);
        } else if (pCue) {
            pLoadedTrack->removeCue(pCue);
        }
    }
}

void CueControl::outroEndActivate(double value) {
    if (value <= 0) {
        return;
    }

    QMutexLocker lock(&m_mutex);
    double outroEnd = m_pOutroEndPosition->get();
    lock.unlock();

    if (outroEnd == Cue::kNoPosition) {
        outroEndSet(1.0);
    } else {
        seekAbs(outroEnd);
    }
}

// This is also called from the engine thread. No locking allowed.
bool CueControl::updateIndicatorsAndModifyPlay(
        bool newPlay, bool oldPlay, bool playPossible) {
    //qDebug() << "updateIndicatorsAndModifyPlay" << newPlay << playPossible
    //        << m_iCurrentlyPreviewingHotcues << m_bPreviewing;
    CueMode cueMode = static_cast<CueMode>(static_cast<int>(m_pCueMode->get()));
    if ((cueMode == CueMode::Denon || cueMode == CueMode::Numark) &&
            newPlay && !oldPlay && playPossible &&
            !m_bypassCueSetByPlay) {
        // in Denon mode each play from pause moves the cue point
        // if not previewing
        cueSet(1.0);
    }
    m_bypassCueSetByPlay = false;

    // when previewing, "play" was set by cue button, a following toggle request
    // (play = 0.0) is used for latching play.
    bool previewing = false;
    if (m_bPreviewing || m_iCurrentlyPreviewingHotcues) {
        if (!newPlay && oldPlay) {
            // play latch request: stop previewing and go into normal play mode.
            m_bPreviewing = false;
            m_iCurrentlyPreviewingHotcues = 0;
            newPlay = true;
            m_pPlayLatched->forceSet(1.0);
        } else {
            previewing = true;
            m_pPlayLatched->forceSet(0.0);
        }
    }

    TrackAt trackAt = getTrackAt();

    if (!playPossible) {
        // play not possible
        newPlay = false;
        m_pPlayIndicator->setBlinkValue(ControlIndicator::OFF);
        m_pStopButton->set(0.0);
        m_pPlayLatched->forceSet(0.0);
    } else if (newPlay && !previewing) {
        // Play: Indicates a latched Play
        m_pPlayIndicator->setBlinkValue(ControlIndicator::ON);
        m_pStopButton->set(0.0);
        m_pPlayLatched->forceSet(1.0);
    } else {
        // Pause:
        m_pStopButton->set(1.0);
        m_pPlayLatched->forceSet(0.0);
        if (cueMode == CueMode::Denon) {
            if (trackAt == TrackAt::Cue || previewing) {
                m_pPlayIndicator->setBlinkValue(ControlIndicator::OFF);
            } else {
                // Flashing indicates that a following play would move cue point
                m_pPlayIndicator->setBlinkValue(
                        ControlIndicator::RATIO1TO1_500MS);
            }
        } else if (cueMode == CueMode::Mixxx ||
                cueMode == CueMode::MixxxNoBlinking ||
                cueMode == CueMode::Numark) {
            m_pPlayIndicator->setBlinkValue(ControlIndicator::OFF);
        } else {
            // Flashing indicates that play is possible in Pioneer mode
            m_pPlayIndicator->setBlinkValue(ControlIndicator::RATIO1TO1_500MS);
        }
    }

    if (cueMode != CueMode::Denon && cueMode != CueMode::Numark) {
        if (m_pCuePoint->get() != Cue::kNoPosition) {
            if (newPlay == 0.0 && trackAt == TrackAt::ElseWhere) {
                if (cueMode == CueMode::Mixxx) {
                    // in Mixxx mode Cue Button is flashing slow if CUE will move Cue point
                    m_pCueIndicator->setBlinkValue(
                            ControlIndicator::RATIO1TO1_500MS);
                } else if (cueMode == CueMode::MixxxNoBlinking) {
                    m_pCueIndicator->setBlinkValue(ControlIndicator::OFF);
                } else {
                    // in Pioneer mode Cue Button is flashing fast if CUE will move Cue point
                    m_pCueIndicator->setBlinkValue(
                            ControlIndicator::RATIO1TO1_250MS);
                }
            } else {
                m_pCueIndicator->setBlinkValue(ControlIndicator::OFF);
            }
        } else {
            m_pCueIndicator->setBlinkValue(ControlIndicator::OFF);
        }
    }
    m_pPlayStutter->set(newPlay ? 1.0 : 0.0);

    return newPlay;
}

// called from the engine thread
void CueControl::updateIndicators() {
    // No need for mutex lock because we are only touching COs.
    double cueMode = m_pCueMode->get();
    TrackAt trackAt = getTrackAt();

    if (cueMode == CUE_MODE_DENON || cueMode == CUE_MODE_NUMARK) {
        // Cue button is only lit at cue point
        bool playing = m_pPlay->toBool();
        if (trackAt == TrackAt::Cue) {
            // at cue point
            if (!playing) {
                m_pCueIndicator->setBlinkValue(ControlIndicator::ON);
                m_pPlayIndicator->setBlinkValue(ControlIndicator::OFF);
            }
        } else {
            m_pCueIndicator->setBlinkValue(ControlIndicator::OFF);
            if (!playing) {
                if (trackAt != TrackAt::End && cueMode != CUE_MODE_NUMARK) {
                    // Play will move cue point
                    m_pPlayIndicator->setBlinkValue(
                            ControlIndicator::RATIO1TO1_500MS);
                } else {
                    // At track end
                    m_pPlayIndicator->setBlinkValue(ControlIndicator::OFF);
                }
            }
        }
    } else {
        // Here we have CUE_MODE_PIONEER or CUE_MODE_MIXXX
        // default to Pioneer mode
        if (!m_bPreviewing) {
            const auto freely_playing =
                    m_pPlay->toBool() && !getEngineBuffer()->getScratching();
            if (!freely_playing) {
                switch (trackAt) {
                case TrackAt::ElseWhere:
                    if (cueMode == CUE_MODE_MIXXX) {
                        // in Mixxx mode Cue Button is flashing slow if CUE will move Cue point
                        m_pCueIndicator->setBlinkValue(
                                ControlIndicator::RATIO1TO1_500MS);
                    } else if (cueMode == CUE_MODE_MIXXX_NO_BLINK) {
                        m_pCueIndicator->setBlinkValue(ControlIndicator::OFF);
                    } else {
                        // in Pioneer mode Cue Button is flashing fast if CUE will move Cue point
                        m_pCueIndicator->setBlinkValue(
                                ControlIndicator::RATIO1TO1_250MS);
                    }
                    break;
                case TrackAt::End:
                    // At track end
                    m_pCueIndicator->setBlinkValue(ControlIndicator::OFF);
                    break;
                case TrackAt::Cue:
                    // Next Press is preview
                    m_pCueIndicator->setBlinkValue(ControlIndicator::ON);
                    break;
                }
            } else {
                // Cue indicator should be off when freely playing
                m_pCueIndicator->setBlinkValue(ControlIndicator::OFF);
            }
        }
    }
}

void CueControl::resetIndicators() {
    m_pCueIndicator->setBlinkValue(ControlIndicator::OFF);
    m_pPlayIndicator->setBlinkValue(ControlIndicator::OFF);
}

CueControl::TrackAt CueControl::getTrackAt() const {
    SampleOfTrack sot = getSampleOfTrack();
    // Note: current can be in the padded silence after the track end > total.
    if (sot.current >= sot.total) {
        return TrackAt::End;
    }
    double cue = m_pCuePoint->get();
    if (cue != Cue::kNoPosition && fabs(sot.current - cue) < 1.0f) {
        return TrackAt::Cue;
    }
    return TrackAt::ElseWhere;
}

double CueControl::getQuantizedCurrentPosition() {
    SampleOfTrack sampleOfTrack = getSampleOfTrack();
    double currentPos = sampleOfTrack.current;
    const double total = sampleOfTrack.total;

    // Note: currentPos can be past the end of the track, in the padded
    // silence of the last buffer. This position might be not reachable in
    // a future runs, depending on the buffering.
    currentPos = math_min(currentPos, total);

    // Don't quantize if quantization is disabled.
    if (!m_pQuantizeEnabled->toBool()) {
        return currentPos;
    }

    double closestBeat = m_pClosestBeat->get();
    // Note: closestBeat can be an interpolated beat past the end of the track,
    // which cannot be reached.
    if (closestBeat != -1.0 && closestBeat <= total) {
        return closestBeat;
    }

    return currentPos;
}

double CueControl::quantizeCuePoint(double cuePos) {
    // we need to use m_pTrackSamples here because SampleOfTrack
    // is set later by the engine and not during EngineBuffer::slotTrackLoaded
    const double total = m_pTrackSamples->get();

    if (cuePos > total) {
        // This can happen if the track length has changed or the cue was set in the
        // the padded silence after the track.
        cuePos = total;
    }

    // Don't quantize unset cues, manual cues or when quantization is disabled.
    if (cuePos == Cue::kNoPosition || !m_pQuantizeEnabled->toBool()) {
        return cuePos;
    }

    mixxx::BeatsPointer pBeats = m_pLoadedTrack->getBeats();
    if (!pBeats) {
        return cuePos;
    }

    double closestBeat = pBeats->findClosestBeat(cuePos);
    // The closest beat can be an unreachable  interpolated beat past the end of
    // the track.
    if (closestBeat != -1.0 && closestBeat <= total) {
        return closestBeat;
    }

    return cuePos;
}

bool CueControl::isTrackAtIntroCue() {
    return (fabs(getSampleOfTrack().current - m_pIntroStartPosition->get()) <
            1.0f);
}

bool CueControl::isPlayingByPlayButton() {
    return m_pPlay->toBool() && !m_iCurrentlyPreviewingHotcues &&
            !m_bPreviewing;
}

SeekOnLoadMode CueControl::getSeekOnLoadPreference() {
    int configValue =
            getConfig()->getValue(ConfigKey("[Controls]", "CueRecall"),
                    static_cast<int>(SeekOnLoadMode::IntroStart));
    return static_cast<SeekOnLoadMode>(configValue);
}

void CueControl::hotcueFocusColorPrev(double value) {
    if (value <= 0) {
        return;
    }

    int hotcueIndex = getHotcueFocusIndex();
    if (hotcueIndex < 0 || hotcueIndex >= m_hotcueControls.size()) {
        return;
    }

    HotcueControl* pControl = m_hotcueControls.at(hotcueIndex);
    if (!pControl) {
        return;
    }

    CuePointer pCue = pControl->getCue();
    if (!pCue) {
        return;
    }

    mixxx::RgbColor::optional_t color = pCue->getColor();
    if (!color) {
        return;
    }

    ColorPalette colorPalette = m_colorPaletteSettings.getHotcueColorPalette();
    pCue->setColor(colorPalette.previousColor(*color));
}

void CueControl::hotcueFocusColorNext(double value) {
    if (value <= 0) {
        return;
    }

    int hotcueIndex = getHotcueFocusIndex();
    if (hotcueIndex < 0 || hotcueIndex >= m_hotcueControls.size()) {
        return;
    }

    HotcueControl* pControl = m_hotcueControls.at(hotcueIndex);
    if (!pControl) {
        return;
    }

    CuePointer pCue = pControl->getCue();
    if (!pCue) {
        return;
    }

    mixxx::RgbColor::optional_t color = pCue->getColor();
    if (!color) {
        return;
    }

    ColorPalette colorPalette = m_colorPaletteSettings.getHotcueColorPalette();
    pCue->setColor(colorPalette.nextColor(*color));
}

void CueControl::setCurrentSavedLoopControlAndActivate(HotcueControl* pControl) {
    if (m_pCurrentSavedLoopControl && m_pCurrentSavedLoopControl != pControl) {
        // Disable previous saved loop
        DEBUG_ASSERT(m_pCurrentSavedLoopControl->getStatus() != HotcueControl::Status::Empty);
        m_pCurrentSavedLoopControl->setStatus(HotcueControl::Status::Set);
        m_pCurrentSavedLoopControl = nullptr;
    }

    if (!pControl) {
        return;
    }

    if (!m_pLoadedTrack) {
        return;
    }

    CuePointer pCue(pControl->getCue());

    VERIFY_OR_DEBUG_ASSERT(pCue &&
            pCue->getType() == mixxx::CueType::Loop &&
            pCue->getEndPosition() != Cue::kNoPosition) {
        return;
    }

    // Set new control as active
    m_pCurrentSavedLoopControl = pControl;
    setLoop(pCue->getPosition(), pCue->getEndPosition(), true);
    pControl->setStatus(HotcueControl::Status::Active);
}

void CueControl::slotLoopReset() {
    setCurrentSavedLoopControlAndActivate(nullptr);
}

void CueControl::slotLoopEnabledChanged(bool enabled) {
    if (!m_pCurrentSavedLoopControl) {
        return;
    }

    DEBUG_ASSERT(m_pCurrentSavedLoopControl->getStatus() != HotcueControl::Status::Empty);
    DEBUG_ASSERT(
            m_pCurrentSavedLoopControl->getCue() &&
            m_pCurrentSavedLoopControl->getCue()->getPosition() ==
                    m_pLoopStartPosition->get());
    DEBUG_ASSERT(
            m_pCurrentSavedLoopControl->getCue() &&
            m_pCurrentSavedLoopControl->getCue()->getEndPosition() ==
                    m_pLoopEndPosition->get());

    if (enabled) {
        m_pCurrentSavedLoopControl->setStatus(HotcueControl::Status::Active);
    } else {
        m_pCurrentSavedLoopControl->setStatus(HotcueControl::Status::Set);
    }
}

void CueControl::slotLoopUpdated(double startPosition, double endPosition) {
    if (!m_pCurrentSavedLoopControl) {
        return;
    }

    if (!m_pLoadedTrack) {
        return;
    }

    if (m_pCurrentSavedLoopControl->getStatus() != HotcueControl::Status::Active) {
        slotLoopReset();
        return;
    }

    CuePointer pCue(m_pCurrentSavedLoopControl->getCue());

    VERIFY_OR_DEBUG_ASSERT(pCue->getType() == mixxx::CueType::Loop) {
        setCurrentSavedLoopControlAndActivate(nullptr);
        return;
    }

    DEBUG_ASSERT(startPosition != Cue::kNoPosition);
    DEBUG_ASSERT(endPosition != Cue::kNoPosition);
    DEBUG_ASSERT(startPosition < endPosition);

    DEBUG_ASSERT(m_pCurrentSavedLoopControl->getStatus() == HotcueControl::Status::Active);
    pCue->setStartPosition(startPosition);
    pCue->setEndPosition(endPosition);
    DEBUG_ASSERT(m_pCurrentSavedLoopControl->getStatus() == HotcueControl::Status::Active);
}

void CueControl::setHotcueFocusIndex(int hotcueIndex) {
    m_pHotcueFocus->set(hotcueIndexToHotcueNumber(hotcueIndex));
}

int CueControl::getHotcueFocusIndex() const {
    return hotcueNumberToHotcueIndex(static_cast<int>(m_pHotcueFocus->get()));
}

ConfigKey HotcueControl::keyForControl(const QString& name) {
    ConfigKey key;
    key.group = m_group;
    // Add one to hotcue so that we don't have a hotcue_0
    key.item = QStringLiteral("hotcue_") +
            QString::number(hotcueIndexToHotcueNumber(m_hotcueIndex)) +
            QChar('_') + name;
    return key;
}

HotcueControl::HotcueControl(const QString& group, int hotcueIndex)
        : m_group(group),
          m_hotcueIndex(hotcueIndex),
          m_pCue(nullptr),
          m_previewingType(mixxx::CueType::Invalid),
          m_previewingPosition(-1) {
    m_hotcuePosition = std::make_unique<ControlObject>(keyForControl(QStringLiteral("position")));
    connect(m_hotcuePosition.get(),
            &ControlObject::valueChanged,
            this,
            &HotcueControl::slotHotcuePositionChanged,
            Qt::DirectConnection);
    m_hotcuePosition->set(Cue::kNoPosition);

    m_hotcueEndPosition = std::make_unique<ControlObject>(
            keyForControl(QStringLiteral("endposition")));
    connect(m_hotcueEndPosition.get(),
            &ControlObject::valueChanged,
            this,
            &HotcueControl::slotHotcueEndPositionChanged,
            Qt::DirectConnection);
    m_hotcueEndPosition->set(Cue::kNoPosition);

    m_pHotcueStatus = std::make_unique<ControlObject>(keyForControl(QStringLiteral("status")));
    m_pHotcueStatus->setReadOnly();

    // Add an alias for the legacy hotcue_X_enabled CO
    ControlDoublePrivate::insertAlias(keyForControl(QStringLiteral("enabled")),
            keyForControl(QStringLiteral("status")));

    m_hotcueType = std::make_unique<ControlObject>(keyForControl(QStringLiteral("type")));
    m_hotcueType->setReadOnly();

    // The rgba value  of the color assigned to this color.
    m_hotcueColor = std::make_unique<ControlObject>(keyForControl(QStringLiteral("color")));
    m_hotcueColor->connectValueChangeRequest(
            this,
            &HotcueControl::slotHotcueColorChangeRequest,
            Qt::DirectConnection);
    connect(m_hotcueColor.get(),
            &ControlObject::valueChanged,
            this,
            &HotcueControl::slotHotcueColorChanged,
            Qt::DirectConnection);

    m_hotcueSet = std::make_unique<ControlPushButton>(keyForControl(QStringLiteral("set")));
    connect(m_hotcueSet.get(),
            &ControlObject::valueChanged,
            this,
            &HotcueControl::slotHotcueSet,
            Qt::DirectConnection);

    m_hotcueSetCue = std::make_unique<ControlPushButton>(keyForControl(QStringLiteral("setcue")));
    connect(m_hotcueSetCue.get(),
            &ControlObject::valueChanged,
            this,
            &HotcueControl::slotHotcueSetCue,
            Qt::DirectConnection);

    m_hotcueSetLoop = std::make_unique<ControlPushButton>(keyForControl(QStringLiteral("setloop")));
    connect(m_hotcueSetLoop.get(),
            &ControlObject::valueChanged,
            this,
            &HotcueControl::slotHotcueSetLoop,
            Qt::DirectConnection);

<<<<<<< HEAD
    m_hotcueGoto = new ControlPushButton(keyForControl(i, "goto"));
    m_hotcueGoto->setMacroRecordable(true);
    connect(m_hotcueGoto, &ControlObject::valueChanged,
            this, &HotcueControl::slotHotcueGoto,
            Qt::DirectConnection);

    m_hotcueGotoAndPlay = new ControlPushButton(keyForControl(i, "gotoandplay"));
    m_hotcueGotoAndPlay->setMacroRecordable(true);
    connect(m_hotcueGotoAndPlay, &ControlObject::valueChanged,
            this, &HotcueControl::slotHotcueGotoAndPlay,
            Qt::DirectConnection);

    m_hotcueGotoAndStop = new ControlPushButton(keyForControl(i, "gotoandstop"));
    m_hotcueGotoAndStop->setMacroRecordable(true);
    connect(m_hotcueGotoAndStop, &ControlObject::valueChanged,
            this, &HotcueControl::slotHotcueGotoAndStop,
            Qt::DirectConnection);

    m_hotcueGotoAndLoop = new ControlPushButton(keyForControl(i, "gotoandloop"));
    m_hotcueGotoAndLoop->setMacroRecordable(true);
    connect(m_hotcueGotoAndLoop,
=======
    m_hotcueGoto = std::make_unique<ControlPushButton>(keyForControl(QStringLiteral("goto")));
    connect(m_hotcueGoto.get(),
            &ControlObject::valueChanged,
            this,
            &HotcueControl::slotHotcueGoto,
            Qt::DirectConnection);

    m_hotcueGotoAndPlay = std::make_unique<ControlPushButton>(
            keyForControl(QStringLiteral("gotoandplay")));
    connect(m_hotcueGotoAndPlay.get(),
            &ControlObject::valueChanged,
            this,
            &HotcueControl::slotHotcueGotoAndPlay,
            Qt::DirectConnection);

    m_hotcueGotoAndStop = std::make_unique<ControlPushButton>(
            keyForControl(QStringLiteral("gotoandstop")));
    connect(m_hotcueGotoAndStop.get(),
            &ControlObject::valueChanged,
            this,
            &HotcueControl::slotHotcueGotoAndStop,
            Qt::DirectConnection);

    m_hotcueGotoAndLoop = std::make_unique<ControlPushButton>(
            keyForControl(QStringLiteral("gotoandloop")));
    connect(m_hotcueGotoAndLoop.get(),
>>>>>>> 0049b452
            &ControlObject::valueChanged,
            this,
            &HotcueControl::slotHotcueGotoAndLoop,
            Qt::DirectConnection);

    // Enable/disable the loop associated with this hotcue (either a saved loop
    // or a beatloop from the hotcue position if this is a regular hotcue).
<<<<<<< HEAD
    m_hotcueCueLoop = new ControlPushButton(keyForControl(i, "cueloop"));
    m_hotcueCueLoop->setMacroRecordable(true);
    connect(m_hotcueCueLoop,
=======
    m_hotcueCueLoop = std::make_unique<ControlPushButton>(keyForControl(QStringLiteral("cueloop")));
    connect(m_hotcueCueLoop.get(),
>>>>>>> 0049b452
            &ControlObject::valueChanged,
            this,
            &HotcueControl::slotHotcueCueLoop,
            Qt::DirectConnection);

<<<<<<< HEAD
    m_hotcueActivate = new ControlPushButton(keyForControl(i, "activate"));
    m_hotcueActivate->setMacroRecordable(true);
    connect(m_hotcueActivate, &ControlObject::valueChanged,
            this, &HotcueControl::slotHotcueActivate,
=======
    m_hotcueActivate = std::make_unique<ControlPushButton>(
            keyForControl(QStringLiteral("activate")));
    connect(m_hotcueActivate.get(),
            &ControlObject::valueChanged,
            this,
            &HotcueControl::slotHotcueActivate,
>>>>>>> 0049b452
            Qt::DirectConnection);

    m_hotcueActivateCue = std::make_unique<ControlPushButton>(
            keyForControl(QStringLiteral("activatecue")));
    connect(m_hotcueActivateCue.get(),
            &ControlObject::valueChanged,
            this,
            &HotcueControl::slotHotcueActivateCue,
            Qt::DirectConnection);

<<<<<<< HEAD
    m_hotcueActivateLoop = new ControlPushButton(keyForControl(i, "activateloop"));
    m_hotcueActivateLoop->setMacroRecordable(true);
    connect(m_hotcueActivateLoop,
=======
    m_hotcueActivateLoop = std::make_unique<ControlPushButton>(
            keyForControl(QStringLiteral("activateloop")));
    connect(m_hotcueActivateLoop.get(),
>>>>>>> 0049b452
            &ControlObject::valueChanged,
            this,
            &HotcueControl::slotHotcueActivateLoop,
            Qt::DirectConnection);

    m_hotcueActivatePreview = std::make_unique<ControlPushButton>(
            keyForControl(QStringLiteral("activate_preview")));
    connect(m_hotcueActivatePreview.get(),
            &ControlObject::valueChanged,
            this,
            &HotcueControl::slotHotcueActivatePreview,
            Qt::DirectConnection);

    m_hotcueClear = std::make_unique<ControlPushButton>(keyForControl(QStringLiteral("clear")));
    connect(m_hotcueClear.get(),
            &ControlObject::valueChanged,
            this,
            &HotcueControl::slotHotcueClear,
            Qt::DirectConnection);
}

HotcueControl::~HotcueControl() = default;

void HotcueControl::slotHotcueSet(double v) {
    emit hotcueSet(this, v, HotcueSetMode::Auto);
}

void HotcueControl::slotHotcueSetCue(double v) {
    emit hotcueSet(this, v, HotcueSetMode::Cue);
}

void HotcueControl::slotHotcueSetLoop(double v) {
    emit hotcueSet(this, v, HotcueSetMode::Loop);
}

void HotcueControl::slotHotcueGoto(double v) {
    emit hotcueGoto(this, v);
}

void HotcueControl::slotHotcueGotoAndPlay(double v) {
    emit hotcueGotoAndPlay(this, v);
}

void HotcueControl::slotHotcueGotoAndStop(double v) {
    emit hotcueGotoAndStop(this, v);
}

void HotcueControl::slotHotcueGotoAndLoop(double v) {
    emit hotcueGotoAndLoop(this, v);
}

void HotcueControl::slotHotcueCueLoop(double v) {
    emit hotcueCueLoop(this, v);
}

void HotcueControl::slotHotcueActivate(double v) {
    emit hotcueActivate(this, v, HotcueSetMode::Auto);
}

void HotcueControl::slotHotcueActivateCue(double v) {
    emit hotcueActivate(this, v, HotcueSetMode::Cue);
}

void HotcueControl::slotHotcueActivateLoop(double v) {
    emit hotcueActivate(this, v, HotcueSetMode::Loop);
}

void HotcueControl::slotHotcueActivatePreview(double v) {
    emit hotcueActivatePreview(this, v);
}

void HotcueControl::slotHotcueClear(double v) {
    emit hotcueClear(this, v);
}

void HotcueControl::slotHotcuePositionChanged(double newPosition) {
    emit hotcuePositionChanged(this, newPosition);
}

void HotcueControl::slotHotcueEndPositionChanged(double newEndPosition) {
    emit hotcueEndPositionChanged(this, newEndPosition);
}

void HotcueControl::slotHotcueColorChangeRequest(double color) {
    if (color < 0 || color > 0xFFFFFF) {
        qWarning() << "slotHotcueColorChanged got invalid value:" << color;
        return;
    }
    m_hotcueColor->setAndConfirm(color);
}

void HotcueControl::slotHotcueColorChanged(double newColor) {
    if (!m_pCue) {
        return;
    }

    mixxx::RgbColor::optional_t color = doubleToRgbColor(newColor);
    VERIFY_OR_DEBUG_ASSERT(color) {
        return;
    }

    m_pCue->setColor(*color);
    emit hotcueColorChanged(this, newColor);
}

double HotcueControl::getPosition() const {
    return m_hotcuePosition->get();
}

double HotcueControl::getEndPosition() const {
    return m_hotcueEndPosition->get();
}

void HotcueControl::setCue(const CuePointer& pCue) {
    setPosition(pCue->getPosition());
    setEndPosition(pCue->getEndPosition());
    setColor(pCue->getColor());
    setStatus((pCue->getType() == mixxx::CueType::Invalid)
                    ? HotcueControl::Status::Empty
                    : HotcueControl::Status::Set);
    setType(pCue->getType());
    // set pCue only if all other data is in place
    // because we have a null check for valid data else where in the code
    m_pCue = pCue;
}
mixxx::RgbColor::optional_t HotcueControl::getColor() const {
    return doubleToRgbColor(m_hotcueColor->get());
}

void HotcueControl::setColor(mixxx::RgbColor::optional_t newColor) {
    if (newColor) {
        m_hotcueColor->set(*newColor);
    }
}
void HotcueControl::resetCue() {
    // clear pCue first because we have a null check for valid data else where
    // in the code
    m_pCue.reset();
    setPosition(Cue::kNoPosition);
    setEndPosition(Cue::kNoPosition);
    setType(mixxx::CueType::Invalid);
    setStatus(Status::Empty);
}

void HotcueControl::setPosition(double position) {
    m_hotcuePosition->set(position);
}

void HotcueControl::setEndPosition(double endPosition) {
    m_hotcueEndPosition->set(endPosition);
}

void HotcueControl::setType(mixxx::CueType type) {
    m_hotcueType->forceSet(static_cast<double>(type));
}

void HotcueControl::setStatus(HotcueControl::Status status) {
    m_pHotcueStatus->forceSet(static_cast<double>(status));
}

HotcueControl::Status HotcueControl::getStatus() const {
    // Cast to int before casting to the int-based enum class because MSVC will
    // throw a hissy fit otherwise.
    return static_cast<Status>(static_cast<int>(m_pHotcueStatus->get()));
}<|MERGE_RESOLUTION|>--- conflicted
+++ resolved
@@ -2337,30 +2337,8 @@
             &HotcueControl::slotHotcueSetLoop,
             Qt::DirectConnection);
 
-<<<<<<< HEAD
-    m_hotcueGoto = new ControlPushButton(keyForControl(i, "goto"));
+    m_hotcueGoto = std::make_unique<ControlPushButton>(keyForControl(QStringLiteral("goto")));
     m_hotcueGoto->setMacroRecordable(true);
-    connect(m_hotcueGoto, &ControlObject::valueChanged,
-            this, &HotcueControl::slotHotcueGoto,
-            Qt::DirectConnection);
-
-    m_hotcueGotoAndPlay = new ControlPushButton(keyForControl(i, "gotoandplay"));
-    m_hotcueGotoAndPlay->setMacroRecordable(true);
-    connect(m_hotcueGotoAndPlay, &ControlObject::valueChanged,
-            this, &HotcueControl::slotHotcueGotoAndPlay,
-            Qt::DirectConnection);
-
-    m_hotcueGotoAndStop = new ControlPushButton(keyForControl(i, "gotoandstop"));
-    m_hotcueGotoAndStop->setMacroRecordable(true);
-    connect(m_hotcueGotoAndStop, &ControlObject::valueChanged,
-            this, &HotcueControl::slotHotcueGotoAndStop,
-            Qt::DirectConnection);
-
-    m_hotcueGotoAndLoop = new ControlPushButton(keyForControl(i, "gotoandloop"));
-    m_hotcueGotoAndLoop->setMacroRecordable(true);
-    connect(m_hotcueGotoAndLoop,
-=======
-    m_hotcueGoto = std::make_unique<ControlPushButton>(keyForControl(QStringLiteral("goto")));
     connect(m_hotcueGoto.get(),
             &ControlObject::valueChanged,
             this,
@@ -2369,6 +2347,7 @@
 
     m_hotcueGotoAndPlay = std::make_unique<ControlPushButton>(
             keyForControl(QStringLiteral("gotoandplay")));
+    m_hotcueGotoAndPlay->setMacroRecordable(true);
     connect(m_hotcueGotoAndPlay.get(),
             &ControlObject::valueChanged,
             this,
@@ -2377,6 +2356,7 @@
 
     m_hotcueGotoAndStop = std::make_unique<ControlPushButton>(
             keyForControl(QStringLiteral("gotoandstop")));
+    m_hotcueGotoAndStop->setMacroRecordable(true);
     connect(m_hotcueGotoAndStop.get(),
             &ControlObject::valueChanged,
             this,
@@ -2385,8 +2365,8 @@
 
     m_hotcueGotoAndLoop = std::make_unique<ControlPushButton>(
             keyForControl(QStringLiteral("gotoandloop")));
+    m_hotcueGotoAndLoop->setMacroRecordable(true);
     connect(m_hotcueGotoAndLoop.get(),
->>>>>>> 0049b452
             &ControlObject::valueChanged,
             this,
             &HotcueControl::slotHotcueGotoAndLoop,
@@ -2394,32 +2374,21 @@
 
     // Enable/disable the loop associated with this hotcue (either a saved loop
     // or a beatloop from the hotcue position if this is a regular hotcue).
-<<<<<<< HEAD
-    m_hotcueCueLoop = new ControlPushButton(keyForControl(i, "cueloop"));
+    m_hotcueCueLoop = std::make_unique<ControlPushButton>(keyForControl(QStringLiteral("cueloop")));
     m_hotcueCueLoop->setMacroRecordable(true);
-    connect(m_hotcueCueLoop,
-=======
-    m_hotcueCueLoop = std::make_unique<ControlPushButton>(keyForControl(QStringLiteral("cueloop")));
     connect(m_hotcueCueLoop.get(),
->>>>>>> 0049b452
             &ControlObject::valueChanged,
             this,
             &HotcueControl::slotHotcueCueLoop,
             Qt::DirectConnection);
 
-<<<<<<< HEAD
-    m_hotcueActivate = new ControlPushButton(keyForControl(i, "activate"));
-    m_hotcueActivate->setMacroRecordable(true);
-    connect(m_hotcueActivate, &ControlObject::valueChanged,
-            this, &HotcueControl::slotHotcueActivate,
-=======
     m_hotcueActivate = std::make_unique<ControlPushButton>(
             keyForControl(QStringLiteral("activate")));
+    m_hotcueActivate->setMacroRecordable(true);
     connect(m_hotcueActivate.get(),
             &ControlObject::valueChanged,
             this,
             &HotcueControl::slotHotcueActivate,
->>>>>>> 0049b452
             Qt::DirectConnection);
 
     m_hotcueActivateCue = std::make_unique<ControlPushButton>(
@@ -2430,15 +2399,10 @@
             &HotcueControl::slotHotcueActivateCue,
             Qt::DirectConnection);
 
-<<<<<<< HEAD
-    m_hotcueActivateLoop = new ControlPushButton(keyForControl(i, "activateloop"));
-    m_hotcueActivateLoop->setMacroRecordable(true);
-    connect(m_hotcueActivateLoop,
-=======
     m_hotcueActivateLoop = std::make_unique<ControlPushButton>(
             keyForControl(QStringLiteral("activateloop")));
+    m_hotcueActivateLoop->setMacroRecordable(true);
     connect(m_hotcueActivateLoop.get(),
->>>>>>> 0049b452
             &ControlObject::valueChanged,
             this,
             &HotcueControl::slotHotcueActivateLoop,
