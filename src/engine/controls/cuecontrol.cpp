// cuecontrol.cpp
// Created 11/5/2009 by RJ Ryan (rryan@mit.edu)

#include "engine/controls/cuecontrol.h"

#include <QMutexLocker>

#include "control/controlindicator.h"
#include "control/controlobject.h"
#include "control/controlpushbutton.h"
#include "engine/enginebuffer.h"
#include "preferences/colorpalettesettings.h"
#include "track/track.h"
#include "util/color/color.h"
#include "util/color/predefinedcolorpalettes.h"
#include "util/sample.h"
#include "vinylcontrol/defs_vinylcontrol.h"

namespace {

// TODO: Convert these doubles to a standard enum
// and convert elseif logic to switch statements
constexpr double CUE_MODE_MIXXX = 0.0;
constexpr double CUE_MODE_PIONEER = 1.0;
constexpr double CUE_MODE_DENON = 2.0;
constexpr double CUE_MODE_NUMARK = 3.0;
constexpr double CUE_MODE_MIXXX_NO_BLINK = 4.0;
constexpr double CUE_MODE_CUP = 5.0;

/// This is the position of a fresh loaded tack without any seek
constexpr double kDefaultLoadPosition = 0.0;

// Helper function to convert control values (i.e. doubles) into RgbColor
// instances (or nullopt if value < 0). This happens by using the integer
// component as RGB color codes (e.g. 0xFF0000).
inline mixxx::RgbColor::optional_t doubleToRgbColor(double value) {
    if (value < 0) {
        return std::nullopt;
    }
    auto colorCode = static_cast<mixxx::RgbColor::code_t>(value);
    if (value != mixxx::RgbColor::validateCode(colorCode)) {
        return std::nullopt;
    }
    return mixxx::RgbColor::optional(colorCode);
}

} // namespace

CueControl::CueControl(QString group,
        UserSettingsPointer pConfig)
        : EngineControl(group, pConfig),
          m_pConfig(pConfig),
          m_colorPaletteSettings(ColorPaletteSettings(pConfig)),
          m_bPreviewing(false),
          m_pPlay(ControlObject::getControl(ConfigKey(group, "play"))),
          m_pStopButton(ControlObject::getControl(ConfigKey(group, "stop"))),
          m_iCurrentlyPreviewingHotcues(0),
          m_bypassCueSetByPlay(false),
          m_iNumHotCues(NUM_HOT_CUES),
          m_pLoadedTrack(),
          m_pCurrentSavedLoopControl(nullptr),
          m_mutex(QMutex::Recursive) {
    // To silence a compiler warning about CUE_MODE_PIONEER.
    Q_UNUSED(CUE_MODE_PIONEER);
    createControls();

    m_pTrackSamples = ControlObject::getControl(ConfigKey(group, "track_samples"));

    m_pQuantizeEnabled = ControlObject::getControl(ConfigKey(group, "quantize"));
    connect(m_pQuantizeEnabled, &ControlObject::valueChanged,
            this, &CueControl::quantizeChanged,
            Qt::DirectConnection);

    m_pClosestBeat = ControlObject::getControl(ConfigKey(group, "beat_closest"));
    m_pLoopStartPosition = make_parented<ControlProxy>(group, "loop_start_position", this);
    m_pLoopEndPosition = make_parented<ControlProxy>(group, "loop_end_position", this);
    m_pLoopEnabled = make_parented<ControlProxy>(group, "loop_enabled", this);
    m_pBeatLoopActivate = make_parented<ControlProxy>(group, "beatloop_activate", this);
    m_pBeatLoopSize = make_parented<ControlProxy>(group, "beatloop_size", this);

    m_pCuePoint = new ControlObject(ConfigKey(group, "cue_point"));
    m_pCuePoint->set(Cue::kNoPosition);

    m_pCueMode = new ControlObject(ConfigKey(group, "cue_mode"));

    m_pCueSet = new ControlPushButton(ConfigKey(group, "cue_set"));
    m_pCueSet->setButtonMode(ControlPushButton::TRIGGER);
    connect(m_pCueSet, &ControlObject::valueChanged,
            this, &CueControl::cueSet,
            Qt::DirectConnection);

    m_pCueClear = new ControlPushButton(ConfigKey(group, "cue_clear"));
    m_pCueClear->setButtonMode(ControlPushButton::TRIGGER);
    connect(m_pCueClear, &ControlObject::valueChanged,
            this, &CueControl::cueClear,
            Qt::DirectConnection);

    m_pCueGoto = new ControlPushButton(ConfigKey(group, "cue_goto"));
    connect(m_pCueGoto, &ControlObject::valueChanged,
            this, &CueControl::cueGoto,
            Qt::DirectConnection);

    m_pCueGotoAndPlay =
            new ControlPushButton(ConfigKey(group, "cue_gotoandplay"));
    connect(m_pCueGotoAndPlay, &ControlObject::valueChanged,
            this, &CueControl::cueGotoAndPlay,
            Qt::DirectConnection);

    m_pCuePlay =
            new ControlPushButton(ConfigKey(group, "cue_play"));
    connect(m_pCuePlay, &ControlObject::valueChanged,
            this, &CueControl::cuePlay,
            Qt::DirectConnection);

    m_pCueGotoAndStop =
            new ControlPushButton(ConfigKey(group, "cue_gotoandstop"));
    connect(m_pCueGotoAndStop, &ControlObject::valueChanged,
            this, &CueControl::cueGotoAndStop,
            Qt::DirectConnection);

    m_pCuePreview = new ControlPushButton(ConfigKey(group, "cue_preview"));
    connect(m_pCuePreview, &ControlObject::valueChanged,
            this, &CueControl::cuePreview,
            Qt::DirectConnection);

    m_pCueCDJ = new ControlPushButton(ConfigKey(group, "cue_cdj"));
    connect(m_pCueCDJ, &ControlObject::valueChanged,
            this, &CueControl::cueCDJ,
            Qt::DirectConnection);

    m_pCueDefault = new ControlPushButton(ConfigKey(group, "cue_default"));
    connect(m_pCueDefault, &ControlObject::valueChanged,
            this, &CueControl::cueDefault,
            Qt::DirectConnection);

    m_pPlayStutter = new ControlPushButton(ConfigKey(group, "play_stutter"));
    connect(m_pPlayStutter, &ControlObject::valueChanged,
            this, &CueControl::playStutter,
            Qt::DirectConnection);

    m_pCueIndicator = new ControlIndicator(ConfigKey(group, "cue_indicator"));
    m_pPlayIndicator = new ControlIndicator(ConfigKey(group, "play_indicator"));

    m_pIntroStartPosition = new ControlObject(ConfigKey(group, "intro_start_position"));
    m_pIntroStartPosition->set(Cue::kNoPosition);

    m_pIntroStartEnabled = new ControlObject(ConfigKey(group, "intro_start_enabled"));
    m_pIntroStartEnabled->setReadOnly();

    m_pIntroStartSet = new ControlPushButton(ConfigKey(group, "intro_start_set"));
    connect(m_pIntroStartSet, &ControlObject::valueChanged,
            this, &CueControl::introStartSet,
            Qt::DirectConnection);

    m_pIntroStartClear = new ControlPushButton(ConfigKey(group, "intro_start_clear"));
    connect(m_pIntroStartClear, &ControlObject::valueChanged,
            this, &CueControl::introStartClear,
            Qt::DirectConnection);

    m_pIntroStartActivate = new ControlPushButton(ConfigKey(group, "intro_start_activate"));
    connect(m_pIntroStartActivate, &ControlObject::valueChanged,
            this, &CueControl::introStartActivate,
            Qt::DirectConnection);

    m_pIntroEndPosition = new ControlObject(ConfigKey(group, "intro_end_position"));
    m_pIntroEndPosition->set(Cue::kNoPosition);

    m_pIntroEndEnabled = new ControlObject(ConfigKey(group, "intro_end_enabled"));
    m_pIntroEndEnabled->setReadOnly();

    m_pIntroEndSet = new ControlPushButton(ConfigKey(group, "intro_end_set"));
    connect(m_pIntroEndSet, &ControlObject::valueChanged,
            this, &CueControl::introEndSet,
            Qt::DirectConnection);

    m_pIntroEndClear = new ControlPushButton(ConfigKey(group, "intro_end_clear"));
    connect(m_pIntroEndClear, &ControlObject::valueChanged,
            this, &CueControl::introEndClear,
            Qt::DirectConnection);

    m_pIntroEndActivate = new ControlPushButton(ConfigKey(group, "intro_end_activate"));
    connect(m_pIntroEndActivate, &ControlObject::valueChanged,
            this, &CueControl::introEndActivate,
            Qt::DirectConnection);

    m_pOutroStartPosition = new ControlObject(ConfigKey(group, "outro_start_position"));
    m_pOutroStartPosition->set(Cue::kNoPosition);

    m_pOutroStartEnabled = new ControlObject(ConfigKey(group, "outro_start_enabled"));
    m_pOutroStartEnabled->setReadOnly();

    m_pOutroStartSet = new ControlPushButton(ConfigKey(group, "outro_start_set"));
    connect(m_pOutroStartSet, &ControlObject::valueChanged,
            this, &CueControl::outroStartSet,
            Qt::DirectConnection);

    m_pOutroStartClear = new ControlPushButton(ConfigKey(group, "outro_start_clear"));
    connect(m_pOutroStartClear, &ControlObject::valueChanged,
            this, &CueControl::outroStartClear,
            Qt::DirectConnection);

    m_pOutroStartActivate = new ControlPushButton(ConfigKey(group, "outro_start_activate"));
    connect(m_pOutroStartActivate, &ControlObject::valueChanged,
            this, &CueControl::outroStartActivate,
            Qt::DirectConnection);

    m_pOutroEndPosition = new ControlObject(ConfigKey(group, "outro_end_position"));
    m_pOutroEndPosition->set(Cue::kNoPosition);

    m_pOutroEndEnabled = new ControlObject(ConfigKey(group, "outro_end_enabled"));
    m_pOutroEndEnabled->setReadOnly();

    m_pOutroEndSet = new ControlPushButton(ConfigKey(group, "outro_end_set"));
    connect(m_pOutroEndSet, &ControlObject::valueChanged,
            this, &CueControl::outroEndSet,
            Qt::DirectConnection);

    m_pOutroEndClear = new ControlPushButton(ConfigKey(group, "outro_end_clear"));
    connect(m_pOutroEndClear, &ControlObject::valueChanged,
            this, &CueControl::outroEndClear,
            Qt::DirectConnection);

    m_pOutroEndActivate = new ControlPushButton(ConfigKey(group, "outro_end_activate"));
    connect(m_pOutroEndActivate, &ControlObject::valueChanged,
            this, &CueControl::outroEndActivate,
            Qt::DirectConnection);

    m_pVinylControlEnabled = new ControlProxy(group, "vinylcontrol_enabled");
    m_pVinylControlMode = new ControlProxy(group, "vinylcontrol_mode");

    m_pHotcueFocus = new ControlObject(ConfigKey(group, "hotcue_focus"));
    m_pHotcueFocus->set(Cue::kNoHotCue);

    m_pHotcueFocusColorPrev = new ControlObject(ConfigKey(group, "hotcue_focus_color_prev"));
    connect(m_pHotcueFocusColorPrev,
            &ControlObject::valueChanged,
            this,
            &CueControl::hotcueFocusColorPrev,
            Qt::DirectConnection);

    m_pHotcueFocusColorNext = new ControlObject(ConfigKey(group, "hotcue_focus_color_next"));
    connect(m_pHotcueFocusColorNext,
            &ControlObject::valueChanged,
            this,
            &CueControl::hotcueFocusColorNext,
            Qt::DirectConnection);
}

CueControl::~CueControl() {
    delete m_pCuePoint;
    delete m_pCueMode;
    delete m_pCueSet;
    delete m_pCueClear;
    delete m_pCueGoto;
    delete m_pCueGotoAndPlay;
    delete m_pCuePlay;
    delete m_pCueGotoAndStop;
    delete m_pCuePreview;
    delete m_pCueCDJ;
    delete m_pCueDefault;
    delete m_pPlayStutter;
    delete m_pCueIndicator;
    delete m_pPlayIndicator;
    delete m_pIntroStartPosition;
    delete m_pIntroStartEnabled;
    delete m_pIntroStartSet;
    delete m_pIntroStartClear;
    delete m_pIntroStartActivate;
    delete m_pIntroEndPosition;
    delete m_pIntroEndEnabled;
    delete m_pIntroEndSet;
    delete m_pIntroEndClear;
    delete m_pIntroEndActivate;
    delete m_pOutroStartPosition;
    delete m_pOutroStartEnabled;
    delete m_pOutroStartSet;
    delete m_pOutroStartClear;
    delete m_pOutroStartActivate;
    delete m_pOutroEndPosition;
    delete m_pOutroEndEnabled;
    delete m_pOutroEndSet;
    delete m_pOutroEndClear;
    delete m_pOutroEndActivate;
    delete m_pVinylControlEnabled;
    delete m_pVinylControlMode;
    delete m_pHotcueFocus;
    delete m_pHotcueFocusColorPrev;
    delete m_pHotcueFocusColorNext;
    qDeleteAll(m_hotcueControls);
}

void CueControl::createControls() {
    for (int i = 0; i < m_iNumHotCues; ++i) {
        HotcueControl* pControl = new HotcueControl(getGroup(), i);

        connect(pControl, &HotcueControl::hotcuePositionChanged,
                this, &CueControl::hotcuePositionChanged,
                Qt::DirectConnection);
        connect(pControl,
                &HotcueControl::hotcueEndPositionChanged,
                this,
                &CueControl::hotcueEndPositionChanged,
                Qt::DirectConnection);
        connect(pControl,
                &HotcueControl::hotcueSet,
                this,
                &CueControl::hotcueSet,
                Qt::DirectConnection);
        connect(pControl,
                &HotcueControl::hotcueGoto,
                this,
                &CueControl::hotcueGoto,
                Qt::DirectConnection);
        connect(pControl,
                &HotcueControl::hotcueGotoAndPlay,
                this,
                &CueControl::hotcueGotoAndPlay,
                Qt::DirectConnection);
        connect(pControl,
                &HotcueControl::hotcueGotoAndStop,
                this,
                &CueControl::hotcueGotoAndStop,
                Qt::DirectConnection);
        connect(pControl,
                &HotcueControl::hotcueGotoAndLoop,
                this,
                &CueControl::hotcueGotoAndLoop,
                Qt::DirectConnection);
        connect(pControl,
                &HotcueControl::hotcueCueLoop,
                this,
                &CueControl::hotcueCueLoop,
                Qt::DirectConnection);
        connect(pControl,
                &HotcueControl::hotcueActivate,
                this,
                &CueControl::hotcueActivate,
                Qt::DirectConnection);
        connect(pControl,
                &HotcueControl::hotcueActivatePreview,
                this,
                &CueControl::hotcueActivatePreview,
                Qt::DirectConnection);
        connect(pControl,
                &HotcueControl::hotcueClear,
                this,
                &CueControl::hotcueClear,
                Qt::DirectConnection);

        m_hotcueControls.append(pControl);
    }
}

void CueControl::attachCue(CuePointer pCue, HotcueControl* pControl) {
    VERIFY_OR_DEBUG_ASSERT(pControl) {
        return;
    }
    detachCue(pControl);
    connect(pCue.get(),
            &Cue::updated,
            this,
            &CueControl::cueUpdated,
            Qt::DirectConnection);

    pControl->setCue(pCue);
}

void CueControl::detachCue(HotcueControl* pControl) {
    VERIFY_OR_DEBUG_ASSERT(pControl) {
        return;
    }

    CuePointer pCue(pControl->getCue());
    if (!pCue) {
        return;
    }

    disconnect(pCue.get(), 0, this, 0);

    if (m_pCurrentSavedLoopControl == pControl) {
        m_pCurrentSavedLoopControl = nullptr;
    }
    pControl->resetCue();
}

void CueControl::trackLoaded(TrackPointer pNewTrack) {
    QMutexLocker lock(&m_mutex);
    if (m_pLoadedTrack) {
        disconnect(m_pLoadedTrack.get(), 0, this, 0);
        for (const auto& pControl : qAsConst(m_hotcueControls)) {
            detachCue(pControl);
        }

        m_pCueIndicator->setBlinkValue(ControlIndicator::OFF);
        m_pCuePoint->set(Cue::kNoPosition);
        m_pIntroStartPosition->set(Cue::kNoPosition);
        m_pIntroStartEnabled->forceSet(0.0);
        m_pIntroEndPosition->set(Cue::kNoPosition);
        m_pIntroEndEnabled->forceSet(0.0);
        m_pOutroStartPosition->set(Cue::kNoPosition);
        m_pOutroStartEnabled->forceSet(0.0);
        m_pOutroEndPosition->set(Cue::kNoPosition);
        m_pOutroEndEnabled->forceSet(0.0);
        m_pHotcueFocus->set(Cue::kNoHotCue);
        m_pLoadedTrack.reset();
        m_usedSeekOnLoadPosition.setValue(kDefaultLoadPosition);
    }

    if (!pNewTrack) {
        return;
    }
    m_pLoadedTrack = pNewTrack;

    connect(m_pLoadedTrack.get(),
            &Track::analyzed,
            this,
            &CueControl::trackAnalyzed,
            Qt::DirectConnection);

    connect(m_pLoadedTrack.get(),
            &Track::cuesUpdated,
            this,
            &CueControl::trackCuesUpdated,
            Qt::DirectConnection);

    CuePointer pMainCue;
    const QList<CuePointer> cuePoints = m_pLoadedTrack->getCuePoints();
    for (const CuePointer& pCue : cuePoints) {
        if (pCue->getType() == mixxx::CueType::MainCue) {
            DEBUG_ASSERT(!pMainCue);
            pMainCue = pCue;
        }
    }

    // Need to unlock before emitting any signals to prevent deadlock.
    lock.unlock();
    // Use pNewTrack from now, because m_pLoadedTrack might have been reset
    // immediately after leaving the locking scope!

    // Because of legacy, we store the (load) cue point twice and need to
    // sync both values.
    // The mixxx::CueType::MainCue from getCuePoints() has the priority
    CuePosition mainCuePoint;
    if (pMainCue) {
        mainCuePoint.setPosition(pMainCue->getPosition());
        // adjust the track cue accordingly
        pNewTrack->setCuePoint(mainCuePoint);
    } else {
        // If no load cue point is stored, read from track
        // Note: This is 0:00 for new tracks
        mainCuePoint = pNewTrack->getCuePoint();
        // Than add the load cue to the list of cue
        CuePointer pCue(pNewTrack->createAndAddCue());
        pCue->setStartPosition(mainCuePoint.getPosition());
        pCue->setHotCue(Cue::kNoHotCue);
        pCue->setType(mixxx::CueType::MainCue);
    }
    m_pCuePoint->set(mainCuePoint.getPosition());

    // Update COs with cues from track.
    loadCuesFromTrack();

    // Seek track according to SeekOnLoadMode.
    SeekOnLoadMode seekOnLoadMode = getSeekOnLoadPreference();

    switch (seekOnLoadMode) {
    case SeekOnLoadMode::Beginning:
        // This allows users to load tracks and have the needle-drop be maintained.
        if (!(m_pVinylControlEnabled->toBool() &&
                    m_pVinylControlMode->get() == MIXXX_VCMODE_ABSOLUTE)) {
            seekOnLoad(0.0);
        }
        break;
    case SeekOnLoadMode::FirstSound: {
        CuePointer pAudibleSound =
                pNewTrack->findCueByType(mixxx::CueType::AudibleSound);
        double audibleSoundPosition = Cue::kNoPosition;
        if (pAudibleSound) {
            audibleSoundPosition = pAudibleSound->getPosition();
        }
        if (audibleSoundPosition != Cue::kNoPosition) {
            seekOnLoad(audibleSoundPosition);
        } else {
            seekOnLoad(0.0);
        }
        break;
    }
    case SeekOnLoadMode::MainCue: {
        // Take main cue position from CO instead of cue point list because
        // value in CO will be quantized if quantization is enabled
        // while value in cue point list will never be quantized.
        // This prevents jumps when track analysis finishes while quantization is enabled.
        double cuePoint = m_pCuePoint->get();
        if (cuePoint != Cue::kNoPosition) {
            seekOnLoad(cuePoint);
        } else {
            seekOnLoad(0.0);
        }
        break;
    }
    case SeekOnLoadMode::IntroStart: {
        double introStart = m_pIntroStartPosition->get();
        if (introStart != Cue::kNoPosition) {
            seekOnLoad(introStart);
        } else {
            seekOnLoad(0.0);
        }
        break;
    }
    default:
        DEBUG_ASSERT(!"Unknown enum value");
        seekOnLoad(0.0);
        break;
    }
}

void CueControl::seekOnLoad(double seekOnLoadPosition) {
    seekExact(seekOnLoadPosition);
    m_usedSeekOnLoadPosition.setValue(seekOnLoadPosition);
}

void CueControl::cueUpdated() {
    //QMutexLocker lock(&m_mutex);
    // We should get a trackCuesUpdated call anyway, so do nothing.
}

void CueControl::loadCuesFromTrack() {
    QMutexLocker lock(&m_mutex);
    QSet<int> active_hotcues;
    CuePointer pLoadCue, pIntroCue, pOutroCue;

    if (!m_pLoadedTrack) {
        return;
    }

<<<<<<< HEAD
    for (const CuePointer& pCue : m_pLoadedTrack->getCuePoints()) {
=======
    const QList<CuePointer> cues = m_pLoadedTrack->getCuePoints();
    for (const auto& pCue : cues) {
>>>>>>> bc0df653
        switch (pCue->getType()) {
        case mixxx::CueType::MainCue:
            DEBUG_ASSERT(!pLoadCue); // There should be only one MainCue cue
            pLoadCue = pCue;
            break;
        case mixxx::CueType::Intro:
            DEBUG_ASSERT(!pIntroCue); // There should be only one Intro cue
            pIntroCue = pCue;
            break;
        case mixxx::CueType::Outro:
            DEBUG_ASSERT(!pOutroCue); // There should be only one Outro cue
            pOutroCue = pCue;
            break;
        case mixxx::CueType::HotCue:
        case mixxx::CueType::Loop: {
            if (pCue->getHotCue() == Cue::kNoHotCue) {
                continue;
            }

            int hotcue = pCue->getHotCue();
            HotcueControl* pControl = m_hotcueControls.value(hotcue, NULL);

            // Cue's hotcue doesn't have a hotcue control.
            if (pControl == nullptr) {
                continue;
            }

            CuePointer pOldCue(pControl->getCue());

            // If the old hotcue is different than this one.
            if (pOldCue != pCue) {
                // old cue is detached if required
                attachCue(pCue, pControl);
            } else {
                // If the old hotcue is the same, then we only need to update
                pControl->setPosition(pCue->getPosition());
                pControl->setEndPosition(pCue->getEndPosition());
                pControl->setColor(pCue->getColor());
                pControl->setType(pCue->getType());
            }
            // Add the hotcue to the list of active hotcues
            active_hotcues.insert(hotcue);
            break;
        }
        default:
            break;
        }
    }

    if (pIntroCue) {
        double startPosition = pIntroCue->getPosition();
        double endPosition = pIntroCue->getEndPosition();

        m_pIntroStartPosition->set(quantizeCuePoint(startPosition));
        m_pIntroStartEnabled->forceSet(
                startPosition == Cue::kNoPosition ? 0.0 : 1.0);
        m_pIntroEndPosition->set(quantizeCuePoint(endPosition));
        m_pIntroEndEnabled->forceSet(
                endPosition == Cue::kNoPosition ? 0.0 : 1.0);
    } else {
        m_pIntroStartPosition->set(Cue::kNoPosition);
        m_pIntroStartEnabled->forceSet(0.0);
        m_pIntroEndPosition->set(Cue::kNoPosition);
        m_pIntroEndEnabled->forceSet(0.0);
    }

    if (pOutroCue) {
        double startPosition = pOutroCue->getPosition();
        double endPosition = pOutroCue->getEndPosition();

        m_pOutroStartPosition->set(quantizeCuePoint(startPosition));
        m_pOutroStartEnabled->forceSet(
                startPosition == Cue::kNoPosition ? 0.0 : 1.0);
        m_pOutroEndPosition->set(quantizeCuePoint(endPosition));
        m_pOutroEndEnabled->forceSet(
                endPosition == Cue::kNoPosition ? 0.0 : 1.0);
    } else {
        m_pOutroStartPosition->set(Cue::kNoPosition);
        m_pOutroStartEnabled->forceSet(0.0);
        m_pOutroEndPosition->set(Cue::kNoPosition);
        m_pOutroEndEnabled->forceSet(0.0);
    }

    if (pLoadCue) {
        double position = pLoadCue->getPosition();
        m_pCuePoint->set(quantizeCuePoint(position));
    } else {
        m_pCuePoint->set(Cue::kNoPosition);
    }

    // Detach all hotcues that are no longer present
    for (int hotCue = 0; hotCue < m_iNumHotCues; ++hotCue) {
        if (!active_hotcues.contains(hotCue)) {
            HotcueControl* pControl = m_hotcueControls.at(hotCue);
            detachCue(pControl);
        }
    }
}

void CueControl::trackAnalyzed() {
    if (!m_pLoadedTrack) {
        return;
    }

    SampleOfTrack sampleOfTrack = getSampleOfTrack();
    if (sampleOfTrack.current != m_usedSeekOnLoadPosition.getValue()) {
        // the track is already manual cued, don't re-cue
        return;
    }

    // Make track follow the updated cues.
    SeekOnLoadMode seekOnLoadMode = getSeekOnLoadPreference();

    if (seekOnLoadMode == SeekOnLoadMode::MainCue) {
        double cue = m_pCuePoint->get();
        if (cue != Cue::kNoPosition) {
            seekOnLoad(cue);
        }
    } else if (seekOnLoadMode == SeekOnLoadMode::IntroStart) {
        double intro = m_pIntroStartPosition->get();
        if (intro != Cue::kNoPosition) {
            seekOnLoad(intro);
        }
    }
}

void CueControl::trackCuesUpdated() {
    loadCuesFromTrack();
}

void CueControl::trackBeatsUpdated(mixxx::BeatsPointer pBeats) {
    Q_UNUSED(pBeats);
    loadCuesFromTrack();
}

void CueControl::quantizeChanged(double v) {
    Q_UNUSED(v);

    // check if we were at the cue point before
    bool wasTrackAtCue = getTrackAt() == TrackAt::Cue;
    bool wasTrackAtIntro = isTrackAtIntroCue();

    loadCuesFromTrack();

    // if we are playing (no matter what reason for) do not seek
    if (m_pPlay->toBool()) {
        return;
    }

    // Retrieve new cue pos and follow
    double cue = m_pCuePoint->get();
    if (wasTrackAtCue && cue != Cue::kNoPosition) {
        seekExact(cue);
    }
    // Retrieve new intro start pos and follow
    double intro = m_pIntroStartPosition->get();
    if (wasTrackAtIntro && intro != Cue::kNoPosition) {
        seekExact(intro);
    }
}

void CueControl::hotcueSet(HotcueControl* pControl, double value, HotcueSetMode mode) {
    //qDebug() << "CueControl::hotcueSet" << value;

    if (value == 0) {
        return;
    }

    QMutexLocker lock(&m_mutex);
    if (!m_pLoadedTrack) {
        return;
    }

    int hotcue = pControl->getHotcueNumber();
    // Note: the cue is just detached from the hotcue control
    // It remains in the database for later use
    // TODO: find a rule, that allows us to delete the cue as well
    // https://bugs.launchpad.net/mixxx/+bug/1653276
    hotcueClear(pControl, value);

    CuePointer pCue(m_pLoadedTrack->createAndAddCue());

    double cueStartPosition = Cue::kNoPosition;
    double cueEndPosition = Cue::kNoPosition;
    mixxx::CueType cueType = mixxx::CueType::Invalid;

    bool loopEnabled = m_pLoopEnabled->get();
    if (mode == HotcueSetMode::Auto) {
        mode = loopEnabled ? HotcueSetMode::Loop : HotcueSetMode::Cue;
    }

    switch (mode) {
    case HotcueSetMode::Cue: {
        // If no loop is enabled, just store regular jump cue
        cueStartPosition = getQuantizedCurrentPosition();
        cueType = mixxx::CueType::HotCue;
        break;
    }
    case HotcueSetMode::Loop: {
        if (loopEnabled) {
            // If a loop is enabled, save the current loop
            cueStartPosition = m_pLoopStartPosition->get();
            cueEndPosition = m_pLoopEndPosition->get();
        } else {
            // If no loop is enabled, save a loop starting from the current
            // position and with the current beatloop size
            cueStartPosition = getQuantizedCurrentPosition();
            double beatloopSize = m_pBeatLoopSize->get();
            const mixxx::BeatsPointer pBeats = m_pLoadedTrack->getBeats();
            if (beatloopSize <= 0 || !pBeats) {
                return;
            }
            cueEndPosition = pBeats->findNBeatsFromSample(cueStartPosition, beatloopSize);
        }
        cueType = mixxx::CueType::Loop;
        break;
    }
    default:
        DEBUG_ASSERT(!"Invalid HotcueSetMode");
        return;
    }

    VERIFY_OR_DEBUG_ASSERT(cueType != mixxx::CueType::Invalid) {
        return;
    }

    // Abort if no position has been found.
    VERIFY_OR_DEBUG_ASSERT(cueStartPosition != Cue::kNoPosition &&
            (cueType != mixxx::CueType::Loop ||
                    cueEndPosition != Cue::kNoPosition)) {
        return;
    }

    pCue->setStartPosition(cueStartPosition);
    pCue->setEndPosition(cueEndPosition);
    pCue->setHotCue(hotcue);
    pCue->setLabel(QString());
    pCue->setType(cueType);
    // TODO(XXX) deal with spurious signals
    attachCue(pCue, pControl);

    if (cueType == mixxx::CueType::Loop) {
        ConfigKey autoLoopColorsKey("[Controls]", "auto_loop_colors");
        if (getConfig()->getValue(autoLoopColorsKey, false)) {
            auto hotcueColorPalette =
                    m_colorPaletteSettings.getHotcueColorPalette();
            pCue->setColor(hotcueColorPalette.colorForHotcueIndex(hotcue));
        } else {
            pCue->setColor(mixxx::PredefinedColorPalettes::kDefaultLoopColor);
        }
    } else {
        ConfigKey autoHotcueColorsKey("[Controls]", "auto_hotcue_colors");
        if (getConfig()->getValue(autoHotcueColorsKey, false)) {
            auto hotcueColorPalette =
                    m_colorPaletteSettings.getHotcueColorPalette();
            pCue->setColor(hotcueColorPalette.colorForHotcueIndex(hotcue));
        } else {
            pCue->setColor(mixxx::PredefinedColorPalettes::kDefaultCueColor);
        }
    }

    if (cueType == mixxx::CueType::Loop) {
        setCurrentSavedLoopControlAndActivate(pControl);
    }

    // If quantize is enabled and we are not playing, jump to the cue point
    // since it's not necessarily where we currently are. TODO(XXX) is this
    // potentially invalid for vinyl control?
    bool playing = m_pPlay->toBool();
    if (!playing && m_pQuantizeEnabled->toBool()) {
        lock.unlock(); // prevent deadlock.
        // Enginebuffer will quantize more exactly than we can.
        seekAbs(cueStartPosition);
    }
}

void CueControl::hotcueGoto(HotcueControl* pControl, double value) {
    if (value == 0) {
        return;
    }

    QMutexLocker lock(&m_mutex);
    if (!m_pLoadedTrack) {
        return;
    }

    CuePointer pCue(pControl->getCue());

    // Need to unlock before emitting any signals to prevent deadlock.
    lock.unlock();

    if (pCue) {
        double position = pCue->getPosition();
        if (position != Cue::kNoPosition) {
            seekAbs(position);
        }
    }
}

void CueControl::hotcueGotoAndStop(HotcueControl* pControl, double value) {
    if (value == 0) {
        return;
    }

    QMutexLocker lock(&m_mutex);
    if (!m_pLoadedTrack) {
        return;
    }

    CuePointer pCue(pControl->getCue());

    // Need to unlock before emitting any signals to prevent deadlock.
    lock.unlock();

    if (pCue) {
        double position = pCue->getPosition();
        if (position != Cue::kNoPosition) {
            m_pPlay->set(0.0);
            seekExact(position);
        }
    }
}

void CueControl::hotcueGotoAndPlay(HotcueControl* pControl, double value) {
    if (value == 0) {
        return;
    }

    QMutexLocker lock(&m_mutex);
    if (!m_pLoadedTrack) {
        return;
    }

    CuePointer pCue(pControl->getCue());

    // Need to unlock before emitting any signals to prevent deadlock.
    lock.unlock();

    if (pCue) {
        double position = pCue->getPosition();
        if (position != Cue::kNoPosition) {
            seekAbs(position);
            if (!isPlayingByPlayButton()) {
                // cueGoto is processed asynchronously.
                // avoid a wrong cue set if seek by cueGoto is still pending
                m_bPreviewing = false;
                m_iCurrentlyPreviewingHotcues = 0;
                // don't move the cue point to the hot cue point in DENON mode
                m_bypassCueSetByPlay = true;
                m_pPlay->set(1.0);
            }
        }
    }
}

void CueControl::hotcueGotoAndLoop(HotcueControl* pControl, double value) {
    if (value == 0) {
        return;
    }

    QMutexLocker lock(&m_mutex);
    if (!m_pLoadedTrack) {
        return;
    }

    CuePointer pCue(pControl->getCue());

    // Need to unlock before emitting any signals to prevent deadlock.
    lock.unlock();

    if (!pCue) {
        return;
    }

    double startPosition = pCue->getPosition();
    if (startPosition == Cue::kNoPosition) {
        return;
    }

    if (pCue->getType() == mixxx::CueType::Loop) {
        seekAbs(startPosition);
        setCurrentSavedLoopControlAndActivate(pControl);
    } else if (pCue->getType() == mixxx::CueType::HotCue) {
        seekAbs(startPosition);
        setBeatLoop(startPosition, true);
    } else {
        return;
    }

    if (!isPlayingByPlayButton()) {
        // cueGoto is processed asynchronously.
        // avoid a wrong cue set if seek by cueGoto is still pending
        m_bPreviewing = false;
        m_iCurrentlyPreviewingHotcues = 0;
        // don't move the cue point to the hot cue point in DENON mode
        m_bypassCueSetByPlay = true;
        m_pPlay->set(1.0);
    }

    m_pHotcueFocus->set(pControl->getHotcueNumber());
}

void CueControl::hotcueCueLoop(HotcueControl* pControl, double value) {
    if (value == 0) {
        return;
    }

    if (!m_pLoadedTrack) {
        return;
    }

    CuePointer pCue = pControl->getCue();

    if (!pCue || pCue->getPosition() == Cue::kNoPosition) {
        hotcueSet(pControl, value, HotcueSetMode::Cue);
        pCue = pControl->getCue();
        VERIFY_OR_DEBUG_ASSERT(pCue && pCue->getPosition() != Cue::kNoPosition) {
            return;
        }
    }

    switch (pCue->getType()) {
    case mixxx::CueType::Loop: {
        // The hotcue_X_cueloop CO was invoked for a saved loop, set it as
        // active the first time this happens and toggle the loop_enabled state
        // on subsequent invocations.
        if (m_pCurrentSavedLoopControl != pControl) {
            setCurrentSavedLoopControlAndActivate(pControl);
        } else {
            bool loopActive = pControl->getStatus() == HotcueControl::Status::Active;
            setLoop(pCue->getPosition(), pCue->getEndPosition(), !loopActive);
        }
    } break;
    case mixxx::CueType::HotCue: {
        // The hotcue_X_cueloop CO was invoked for a hotcue. In that case,
        // create a beatloop starting at the hotcue position. This is useful for
        // mapping the CUE LOOP mode labeled on some controllers.
        setCurrentSavedLoopControlAndActivate(nullptr);
        double startPosition = pCue->getPosition();
        bool loopActive = m_pLoopEnabled->get() && (startPosition == m_pLoopStartPosition->get());
        setBeatLoop(startPosition, !loopActive);
        break;
    }
    default:
        return;
    }

    m_pHotcueFocus->set(pControl->getHotcueNumber());
}

void CueControl::hotcueActivate(HotcueControl* pControl, double value, HotcueSetMode mode) {
    //qDebug() << "CueControl::hotcueActivate" << value;

    QMutexLocker lock(&m_mutex);

    if (!m_pLoadedTrack) {
        return;
    }

    CuePointer pCue(pControl->getCue());

    lock.unlock();

    if (pCue) {
        if (value != 0) {
            if (pCue->getPosition() == Cue::kNoPosition) {
                hotcueSet(pControl, value, mode);
            } else {
                if (isPlayingByPlayButton()) {
                    switch (pCue->getType()) {
                    case mixxx::CueType::HotCue:
                        hotcueGoto(pControl, value);
                        break;
                    case mixxx::CueType::Loop:
                        if (m_pCurrentSavedLoopControl != pControl) {
                            setCurrentSavedLoopControlAndActivate(pControl);
                        } else {
                            bool loopActive = pControl->getStatus() ==
                                    HotcueControl::Status::Active;
                            setLoop(pCue->getPosition(), pCue->getEndPosition(), !loopActive);
                        }
                        break;
                    default:
                        DEBUG_ASSERT(!"Invalid CueType!");
                    }
                } else {
                    hotcueActivatePreview(pControl, value);
                }
            }
        } else {
            if (pCue->getPosition() != Cue::kNoPosition) {
                hotcueActivatePreview(pControl, value);
            }
        }
    } else {
        // The cue is non-existent ...
        if (value != 0) {
            // set it to the current position
            hotcueSet(pControl, value, mode);
        } else if (m_iCurrentlyPreviewingHotcues) {
            // yet we got a release for it and are
            // currently previewing a hotcue. This is indicative of a corner
            // case where the cue was detached while we were pressing it. Let
            // hotcueActivatePreview handle it.
            hotcueActivatePreview(pControl, value);
        }
    }

    m_pHotcueFocus->set(pControl->getHotcueNumber());
}

void CueControl::hotcueActivatePreview(HotcueControl* pControl, double value) {
    QMutexLocker lock(&m_mutex);
    if (!m_pLoadedTrack) {
        return;
    }
    CuePointer pCue(pControl->getCue());

    if (value != 0) {
        if (pCue && pCue->getPosition() != Cue::kNoPosition &&
                pCue->getType() != mixxx::CueType::Invalid) {
            m_iCurrentlyPreviewingHotcues++;
            double position = pCue->getPosition();
            m_bypassCueSetByPlay = true;
            pControl->setPreviewingType(pCue->getType());
            pControl->setPreviewingPosition(position);
            if (pCue->getType() == mixxx::CueType::Loop) {
                setCurrentSavedLoopControlAndActivate(pControl);
            } else if (pControl->getStatus() == HotcueControl::Status::Set) {
                pControl->setStatus(HotcueControl::Status::Active);
            }

            // Need to unlock before emitting any signals to prevent deadlock.
            lock.unlock();

            seekAbs(position);
            m_pPlay->set(1.0);
        }
    } else if (m_iCurrentlyPreviewingHotcues) {
        // This is a activate release and we are previewing at least one
        // hotcue. If this hotcue is previewing:
        mixxx::CueType cueType = pControl->getPreviewingType();
        if (cueType != mixxx::CueType::Invalid) {
            // If this is the last hotcue to leave preview.
            if (--m_iCurrentlyPreviewingHotcues == 0 && !m_bPreviewing) {
                // Mark this hotcue as not previewing.
                double position = pControl->getPreviewingPosition();
                pControl->setPreviewingType(mixxx::CueType::Invalid);
                pControl->setPreviewingPosition(Cue::kNoPosition);

                m_pPlay->set(0.0);
                // Need to unlock before emitting any signals to prevent deadlock.
                lock.unlock();
                if (cueType == mixxx::CueType::Loop) {
                    m_pLoopEnabled->set(0);
                } else if (pControl->getStatus() == HotcueControl::Status::Active) {
                    pControl->setStatus(HotcueControl::Status::Set);
                }
                seekExact(position);
            }
        }
    }
}

void CueControl::hotcueClear(HotcueControl* pControl, double value) {
    if (value == 0) {
        return;
    }

    QMutexLocker lock(&m_mutex);
    if (!m_pLoadedTrack) {
        return;
    }

    CuePointer pCue(pControl->getCue());
    if (!pCue) {
        return;
    }
    detachCue(pControl);
    m_pLoadedTrack->removeCue(pCue);
    m_pHotcueFocus->set(Cue::kNoHotCue);
}

void CueControl::hotcuePositionChanged(
        HotcueControl* pControl, double newPosition) {
    QMutexLocker lock(&m_mutex);
    if (!m_pLoadedTrack) {
        return;
    }

    CuePointer pCue(pControl->getCue());
    if (pCue) {
        // Setting the position to Cue::kNoPosition is the same as calling hotcue_x_clear
        if (newPosition == Cue::kNoPosition) {
            detachCue(pControl);
        } else if (newPosition > 0 && newPosition < m_pTrackSamples->get()) {
            if (pCue->getType() == mixxx::CueType::Loop && newPosition >= pCue->getEndPosition()) {
                return;
            }
            pCue->setStartPosition(newPosition);
        }
    }
}

void CueControl::hotcueEndPositionChanged(
        HotcueControl* pControl, double newEndPosition) {
    QMutexLocker lock(&m_mutex);
    if (!m_pLoadedTrack) {
        return;
    }

    CuePointer pCue(pControl->getCue());
    if (pCue) {
        // Setting the end position of a loop cue to Cue::kNoPosition converts
        // it into a regular jump cue
        if (pCue->getType() == mixxx::CueType::Loop &&
                newEndPosition == Cue::kNoPosition) {
            pCue->setType(mixxx::CueType::HotCue);
            pCue->setEndPosition(Cue::kNoPosition);
        } else {
            if (newEndPosition > pCue->getPosition()) {
                pCue->setEndPosition(newEndPosition);
            }
        }
    }
}

void CueControl::hintReader(HintVector* pHintList) {
    Hint cue_hint;
    double cuePoint = m_pCuePoint->get();
    if (cuePoint >= 0) {
        cue_hint.frame = SampleUtil::floorPlayPosToFrame(m_pCuePoint->get());
        cue_hint.frameCount = Hint::kFrameCountForward;
        cue_hint.priority = 10;
        pHintList->append(cue_hint);
    }

    // this is called from the engine thread
    // it is no locking required, because m_hotcueControl is filled during the
    // constructor and getPosition()->get() is a ControlObject
    for (const auto& pControl : qAsConst(m_hotcueControls)) {
        double position = pControl->getPosition();
        if (position != Cue::kNoPosition) {
            cue_hint.frame = SampleUtil::floorPlayPosToFrame(position);
            cue_hint.frameCount = Hint::kFrameCountForward;
            cue_hint.priority = 10;
            pHintList->append(cue_hint);
        }
    }
}

// Moves the cue point to current position or to closest beat in case
// quantize is enabled
void CueControl::cueSet(double value) {
    if (value == 0) {
        return;
    }

    QMutexLocker lock(&m_mutex);

    double cue = getQuantizedCurrentPosition();
    m_pCuePoint->set(cue);
    TrackPointer pLoadedTrack = m_pLoadedTrack;
    lock.unlock();

    // Store cue point in loaded track
    if (pLoadedTrack) {
        pLoadedTrack->setCuePoint(CuePosition(cue));
    }
}

void CueControl::cueClear(double value) {
    if (value == 0) {
        return;
    }

    QMutexLocker lock(&m_mutex);
    m_pCuePoint->set(Cue::kNoPosition);
    TrackPointer pLoadedTrack = m_pLoadedTrack;
    lock.unlock();

    if (pLoadedTrack) {
        pLoadedTrack->setCuePoint(CuePosition());
    }
}

void CueControl::cueGoto(double value) {
    if (value == 0) {
        return;
    }

    QMutexLocker lock(&m_mutex);
    // Seek to cue point
    double cuePoint = m_pCuePoint->get();

    // Need to unlock before emitting any signals to prevent deadlock.
    lock.unlock();

    seekAbs(cuePoint);
}

void CueControl::cueGotoAndPlay(double value) {
    if (value == 0) {
        return;
    }

    cueGoto(value);
    QMutexLocker lock(&m_mutex);
    // Start playing if not already
    if (!isPlayingByPlayButton()) {
        // cueGoto is processed asynchronously.
        // avoid a wrong cue set if seek by cueGoto is still pending
        m_bPreviewing = false;
        m_iCurrentlyPreviewingHotcues = 0;
        m_bypassCueSetByPlay = true;
        m_pPlay->set(1.0);
    }
}

void CueControl::cueGotoAndStop(double value) {
    if (value == 0) {
        return;
    }

    QMutexLocker lock(&m_mutex);
    m_pPlay->set(0.0);
    double cuePoint = m_pCuePoint->get();

    // Need to unlock before emitting any signals to prevent deadlock.
    lock.unlock();

    seekExact(cuePoint);
}

void CueControl::cuePreview(double value) {
    QMutexLocker lock(&m_mutex);

    if (value != 0) {
        m_bPreviewing = true;
        m_bypassCueSetByPlay = true;
        m_pPlay->set(1.0);
    } else if (m_bPreviewing) {
        m_bPreviewing = false;
        if (m_iCurrentlyPreviewingHotcues) {
            return;
        }
        m_pPlay->set(0.0);
    } else {
        return;
    }

    // Need to unlock before emitting any signals to prevent deadlock.
    lock.unlock();

    seekAbs(m_pCuePoint->get());
}

void CueControl::cueCDJ(double value) {
    // This is how Pioneer cue buttons work:
    // If pressed while freely playing (i.e. playing and platter NOT being touched), stop playback and go to cue.
    // If pressed while NOT freely playing (i.e. stopped or playing but platter IS being touched), set new cue point.
    // If pressed while stopped and at cue, play while pressed.
    // If play is pressed while holding cue, the deck is now playing. (Handled in playFromCuePreview().)

    QMutexLocker lock(&m_mutex);
    const auto freely_playing =
            m_pPlay->toBool() && !getEngineBuffer()->getScratching();
    TrackAt trackAt = getTrackAt();

    if (value != 0) {
        if (m_iCurrentlyPreviewingHotcues) {
            // we are already previewing by hotcues
            // just jump to cue point and continue previewing
            m_bPreviewing = true;
            lock.unlock();
            seekAbs(m_pCuePoint->get());
        } else if (freely_playing || trackAt == TrackAt::End) {
            // Jump to cue when playing or when at end position

            // Just in case.
            m_bPreviewing = false;
            m_pPlay->set(0.0);

            // Need to unlock before emitting any signals to prevent deadlock.
            lock.unlock();

            seekAbs(m_pCuePoint->get());
        } else if (trackAt == TrackAt::Cue) {
            // pause at cue point
            m_bPreviewing = true;
            m_pPlay->set(1.0);
        } else {
            // Pause not at cue point and not at end position
            cueSet(value);
            // Just in case.
            m_bPreviewing = false;
            m_pPlay->set(0.0);

            // If quantize is enabled, jump to the cue point since it's not
            // necessarily where we currently are
            if (m_pQuantizeEnabled->toBool()) {
                lock.unlock(); // prevent deadlock.
                // Enginebuffer will quantize more exactly than we can.
                seekAbs(m_pCuePoint->get());
            }
        }
    } else if (m_bPreviewing) {
        m_bPreviewing = false;
        if (!m_iCurrentlyPreviewingHotcues) {
            m_pPlay->set(0.0);

            // Need to unlock before emitting any signals to prevent deadlock.
            lock.unlock();

            seekAbs(m_pCuePoint->get());
        }
    }
    // indicator may flash because the delayed adoption of seekAbs
    // Correct the Indicator set via play
    if (m_pLoadedTrack && !freely_playing) {
        m_pCueIndicator->setBlinkValue(ControlIndicator::ON);
    } else {
        m_pCueIndicator->setBlinkValue(ControlIndicator::OFF);
    }
}

void CueControl::cueDenon(double value) {
    // This is how Denon DN-S 3700 cue buttons work:
    // If pressed go to cue and stop.
    // If pressed while stopped and at cue, play while pressed.
    // Cue Point is moved by play from pause

    QMutexLocker lock(&m_mutex);
    bool playing = (m_pPlay->toBool());
    TrackAt trackAt = getTrackAt();

    if (value != 0) {
        if (m_iCurrentlyPreviewingHotcues) {
            // we are already previewing by hotcues
            // just jump to cue point and continue previewing
            m_bPreviewing = true;
            lock.unlock();
            seekAbs(m_pCuePoint->get());
        } else if (!playing && trackAt == TrackAt::Cue) {
            // pause at cue point
            m_bPreviewing = true;
            m_pPlay->set(1.0);
        } else {
            // Just in case.
            m_bPreviewing = false;
            m_pPlay->set(0.0);

            // Need to unlock before emitting any signals to prevent deadlock.
            lock.unlock();

            seekAbs(m_pCuePoint->get());
        }
    } else if (m_bPreviewing) {
        m_bPreviewing = false;
        if (!m_iCurrentlyPreviewingHotcues) {
            m_pPlay->set(0.0);

            // Need to unlock before emitting any signals to prevent deadlock.
            lock.unlock();

            seekAbs(m_pCuePoint->get());
        }
    }
}

void CueControl::cuePlay(double value) {
    // This is how CUP button works:
    // If freely playing (i.e. playing and platter NOT being touched), press to go to cue and stop.
    // If not freely playing (i.e. stopped or platter IS being touched), press to go to cue and stop.
    // On release, start playing from cue point.

    QMutexLocker lock(&m_mutex);
    const auto freely_playing =
            m_pPlay->toBool() && !getEngineBuffer()->getScratching();
    TrackAt trackAt = getTrackAt();

    // pressed
    if (value != 0) {
        if (freely_playing) {
            m_bPreviewing = false;
            m_pPlay->set(0.0);

            // Need to unlock before emitting any signals to prevent deadlock.
            lock.unlock();

            seekAbs(m_pCuePoint->get());
        } else if (trackAt == TrackAt::ElseWhere) {
            // Pause not at cue point and not at end position
            cueSet(value);
            // Just in case.
            m_bPreviewing = false;
            m_pPlay->set(0.0);
            // If quantize is enabled, jump to the cue point since it's not
            // necessarily where we currently are
            if (m_pQuantizeEnabled->toBool()) {
                lock.unlock(); // prevent deadlock.
                // Enginebuffer will quantize more exactly than we can.
                seekAbs(m_pCuePoint->get());
            }
        }
    } else if (trackAt == TrackAt::Cue) {
        m_bPreviewing = false;
        m_pPlay->set(1.0);
        lock.unlock();
    }
}

void CueControl::cueDefault(double v) {
    double cueMode = m_pCueMode->get();
    // Decide which cue implementation to call based on the user preference
    if (cueMode == CUE_MODE_DENON || cueMode == CUE_MODE_NUMARK) {
        cueDenon(v);
    } else if (cueMode == CUE_MODE_CUP) {
        cuePlay(v);
    } else {
        // The modes CUE_MODE_PIONEER and CUE_MODE_MIXXX are similar
        // are handled inside cueCDJ(v)
        // default to Pioneer mode
        cueCDJ(v);
    }
}

void CueControl::pause(double v) {
    QMutexLocker lock(&m_mutex);
    //qDebug() << "CueControl::pause()" << v;
    if (v != 0.0) {
        m_pPlay->set(0.0);
    }
}

void CueControl::playStutter(double v) {
    QMutexLocker lock(&m_mutex);
    //qDebug() << "playStutter" << v;
    if (v != 0.0) {
        if (isPlayingByPlayButton()) {
            cueGoto(1.0);
        } else {
            m_pPlay->set(1.0);
        }
    }
}

void CueControl::introStartSet(double value) {
    if (value == 0) {
        return;
    }

    QMutexLocker lock(&m_mutex);

    double position = getQuantizedCurrentPosition();

    // Make sure user is not trying to place intro start cue on or after
    // other intro/outro cues.
    double introEnd = m_pIntroEndPosition->get();
    double outroStart = m_pOutroStartPosition->get();
    double outroEnd = m_pOutroEndPosition->get();
    if (introEnd != Cue::kNoPosition && position >= introEnd) {
        qWarning()
                << "Trying to place intro start cue on or after intro end cue.";
        return;
    }
    if (outroStart != Cue::kNoPosition && position >= outroStart) {
        qWarning() << "Trying to place intro start cue on or after outro start "
                      "cue.";
        return;
    }
    if (outroEnd != Cue::kNoPosition && position >= outroEnd) {
        qWarning()
                << "Trying to place intro start cue on or after outro end cue.";
        return;
    }

    TrackPointer pLoadedTrack = m_pLoadedTrack;
    lock.unlock();

    if (pLoadedTrack) {
        CuePointer pCue = pLoadedTrack->findCueByType(mixxx::CueType::Intro);
        if (!pCue) {
            pCue = pLoadedTrack->createAndAddCue();
            pCue->setType(mixxx::CueType::Intro);
        }
        pCue->setStartPosition(position);
        pCue->setEndPosition(introEnd);
    }
}

void CueControl::introStartClear(double value) {
    if (value == 0) {
        return;
    }

    QMutexLocker lock(&m_mutex);
    double introEnd = m_pIntroEndPosition->get();
    TrackPointer pLoadedTrack = m_pLoadedTrack;
    lock.unlock();

    if (pLoadedTrack) {
        CuePointer pCue = pLoadedTrack->findCueByType(mixxx::CueType::Intro);
        if (introEnd != Cue::kNoPosition) {
            pCue->setStartPosition(Cue::kNoPosition);
            pCue->setEndPosition(introEnd);
        } else if (pCue) {
            pLoadedTrack->removeCue(pCue);
        }
    }
}

void CueControl::introStartActivate(double value) {
    if (value == 0) {
        return;
    }

    QMutexLocker lock(&m_mutex);
    double introStart = m_pIntroStartPosition->get();
    lock.unlock();

    if (introStart == Cue::kNoPosition) {
        introStartSet(1.0);
    } else {
        seekAbs(introStart);
    }
}

void CueControl::introEndSet(double value) {
    if (value == 0) {
        return;
    }

    QMutexLocker lock(&m_mutex);

    double position = getQuantizedCurrentPosition();

    // Make sure user is not trying to place intro end cue on or before
    // intro start cue, or on or after outro start/end cue.
    double introStart = m_pIntroStartPosition->get();
    double outroStart = m_pOutroStartPosition->get();
    double outroEnd = m_pOutroEndPosition->get();
    if (introStart != Cue::kNoPosition && position <= introStart) {
        qWarning() << "Trying to place intro end cue on or before intro start "
                      "cue.";
        return;
    }
    if (outroStart != Cue::kNoPosition && position >= outroStart) {
        qWarning()
                << "Trying to place intro end cue on or after outro start cue.";
        return;
    }
    if (outroEnd != Cue::kNoPosition && position >= outroEnd) {
        qWarning()
                << "Trying to place intro end cue on or after outro end cue.";
        return;
    }

    TrackPointer pLoadedTrack = m_pLoadedTrack;
    lock.unlock();

    if (pLoadedTrack) {
        CuePointer pCue = pLoadedTrack->findCueByType(mixxx::CueType::Intro);
        if (!pCue) {
            pCue = pLoadedTrack->createAndAddCue();
            pCue->setType(mixxx::CueType::Intro);
        }
        pCue->setStartPosition(introStart);
        pCue->setEndPosition(position);
    }
}

void CueControl::introEndClear(double value) {
    if (value == 0) {
        return;
    }

    QMutexLocker lock(&m_mutex);
    double introStart = m_pIntroStartPosition->get();
    TrackPointer pLoadedTrack = m_pLoadedTrack;
    lock.unlock();

    if (pLoadedTrack) {
        CuePointer pCue = pLoadedTrack->findCueByType(mixxx::CueType::Intro);
        if (introStart != Cue::kNoPosition) {
            pCue->setStartPosition(introStart);
            pCue->setEndPosition(Cue::kNoPosition);
        } else if (pCue) {
            pLoadedTrack->removeCue(pCue);
        }
    }
}

void CueControl::introEndActivate(double value) {
    if (value == 0) {
        return;
    }

    QMutexLocker lock(&m_mutex);
    double introEnd = m_pIntroEndPosition->get();
    lock.unlock();

    if (introEnd == Cue::kNoPosition) {
        introEndSet(1.0);
    } else {
        seekAbs(introEnd);
    }
}

void CueControl::outroStartSet(double value) {
    if (value == 0) {
        return;
    }

    QMutexLocker lock(&m_mutex);

    double position = getQuantizedCurrentPosition();

    // Make sure user is not trying to place outro start cue on or before
    // intro end cue or on or after outro end cue.
    double introStart = m_pIntroStartPosition->get();
    double introEnd = m_pIntroEndPosition->get();
    double outroEnd = m_pOutroEndPosition->get();
    if (introStart != Cue::kNoPosition && position <= introStart) {
        qWarning() << "Trying to place outro start cue on or before intro "
                      "start cue.";
        return;
    }
    if (introEnd != Cue::kNoPosition && position <= introEnd) {
        qWarning() << "Trying to place outro start cue on or before intro end "
                      "cue.";
        return;
    }
    if (outroEnd != Cue::kNoPosition && position >= outroEnd) {
        qWarning()
                << "Trying to place outro start cue on or after outro end cue.";
        return;
    }

    TrackPointer pLoadedTrack = m_pLoadedTrack;
    lock.unlock();

    if (pLoadedTrack) {
        CuePointer pCue = pLoadedTrack->findCueByType(mixxx::CueType::Outro);
        if (!pCue) {
            pCue = pLoadedTrack->createAndAddCue();
            pCue->setType(mixxx::CueType::Outro);
        }
        pCue->setStartPosition(position);
        pCue->setEndPosition(outroEnd);
    }
}

void CueControl::outroStartClear(double value) {
    if (value == 0) {
        return;
    }

    QMutexLocker lock(&m_mutex);
    double outroEnd = m_pOutroEndPosition->get();
    TrackPointer pLoadedTrack = m_pLoadedTrack;
    lock.unlock();

    if (pLoadedTrack) {
        CuePointer pCue = pLoadedTrack->findCueByType(mixxx::CueType::Outro);
        if (outroEnd != Cue::kNoPosition) {
            pCue->setStartPosition(Cue::kNoPosition);
            pCue->setEndPosition(outroEnd);
        } else if (pCue) {
            pLoadedTrack->removeCue(pCue);
        }
    }
}

void CueControl::outroStartActivate(double value) {
    if (value == 0) {
        return;
    }

    QMutexLocker lock(&m_mutex);
    double outroStart = m_pOutroStartPosition->get();
    lock.unlock();

    if (outroStart == Cue::kNoPosition) {
        outroStartSet(1.0);
    } else {
        seekAbs(outroStart);
    }
}

void CueControl::outroEndSet(double value) {
    if (value == 0) {
        return;
    }

    QMutexLocker lock(&m_mutex);

    double position = getQuantizedCurrentPosition();

    // Make sure user is not trying to place outro end cue on or before
    // other intro/outro cues.
    double introStart = m_pIntroStartPosition->get();
    double introEnd = m_pIntroEndPosition->get();
    double outroStart = m_pOutroStartPosition->get();
    if (introStart != Cue::kNoPosition && position <= introStart) {
        qWarning() << "Trying to place outro end cue on or before intro start "
                      "cue.";
        return;
    }
    if (introEnd != Cue::kNoPosition && position <= introEnd) {
        qWarning()
                << "Trying to place outro end cue on or before intro end cue.";
        return;
    }
    if (outroStart != Cue::kNoPosition && position <= outroStart) {
        qWarning() << "Trying to place outro end cue on or before outro start "
                      "cue.";
        return;
    }

    TrackPointer pLoadedTrack = m_pLoadedTrack;
    lock.unlock();

    if (pLoadedTrack) {
        CuePointer pCue = pLoadedTrack->findCueByType(mixxx::CueType::Outro);
        if (!pCue) {
            pCue = pLoadedTrack->createAndAddCue();
            pCue->setType(mixxx::CueType::Outro);
        }
        pCue->setStartPosition(outroStart);
        pCue->setEndPosition(position);
    }
}

void CueControl::outroEndClear(double value) {
    if (value == 0) {
        return;
    }

    QMutexLocker lock(&m_mutex);
    double outroStart = m_pOutroStartPosition->get();
    TrackPointer pLoadedTrack = m_pLoadedTrack;
    lock.unlock();

    if (pLoadedTrack) {
        CuePointer pCue = pLoadedTrack->findCueByType(mixxx::CueType::Outro);
        if (outroStart != Cue::kNoPosition) {
            pCue->setStartPosition(outroStart);
            pCue->setEndPosition(Cue::kNoPosition);
        } else if (pCue) {
            pLoadedTrack->removeCue(pCue);
        }
    }
}

void CueControl::outroEndActivate(double value) {
    if (value == 0) {
        return;
    }

    QMutexLocker lock(&m_mutex);
    double outroEnd = m_pOutroEndPosition->get();
    lock.unlock();

    if (outroEnd == Cue::kNoPosition) {
        outroEndSet(1.0);
    } else {
        seekAbs(outroEnd);
    }
}

// This is also called from the engine thread. No locking allowed.
bool CueControl::updateIndicatorsAndModifyPlay(
        bool newPlay, bool oldPlay, bool playPossible) {
    //qDebug() << "updateIndicatorsAndModifyPlay" << newPlay << playPossible
    //        << m_iCurrentlyPreviewingHotcues << m_bPreviewing;
    CueMode cueMode = static_cast<CueMode>(static_cast<int>(m_pCueMode->get()));
    if ((cueMode == CueMode::Denon || cueMode == CueMode::Numark) &&
            newPlay && !oldPlay && playPossible &&
            !m_bypassCueSetByPlay) {
        // in Denon mode each play from pause moves the cue point
        // if not previewing
        cueSet(1.0);
    }
    m_bypassCueSetByPlay = false;

    // when previewing, "play" was set by cue button, a following toggle request
    // (play = 0.0) is used for latching play.
    bool previewing = false;
    if (m_bPreviewing || m_iCurrentlyPreviewingHotcues) {
        if (!newPlay && oldPlay) {
            // play latch request: stop previewing and go into normal play mode.
            m_bPreviewing = false;
            m_iCurrentlyPreviewingHotcues = 0;
            newPlay = true;
        } else {
            previewing = true;
        }
    }

    TrackAt trackAt = getTrackAt();

    if (!playPossible) {
        // play not possible
        newPlay = false;
        m_pPlayIndicator->setBlinkValue(ControlIndicator::OFF);
        m_pStopButton->set(0.0);
    } else if (newPlay && !previewing) {
        // Play: Indicates a latched Play
        m_pPlayIndicator->setBlinkValue(ControlIndicator::ON);
        m_pStopButton->set(0.0);
    } else {
        // Pause:
        m_pStopButton->set(1.0);
        if (cueMode == CueMode::Denon) {
            if (trackAt == TrackAt::Cue || previewing) {
                m_pPlayIndicator->setBlinkValue(ControlIndicator::OFF);
            } else {
                // Flashing indicates that a following play would move cue point
                m_pPlayIndicator->setBlinkValue(
                        ControlIndicator::RATIO1TO1_500MS);
            }
        } else if (cueMode == CueMode::Mixxx ||
                cueMode == CueMode::MixxxNoBlinking ||
                cueMode == CueMode::Numark) {
            m_pPlayIndicator->setBlinkValue(ControlIndicator::OFF);
        } else {
            // Flashing indicates that play is possible in Pioneer mode
            m_pPlayIndicator->setBlinkValue(ControlIndicator::RATIO1TO1_500MS);
        }
    }

    if (cueMode != CueMode::Denon && cueMode != CueMode::Numark) {
        if (m_pCuePoint->get() != Cue::kNoPosition) {
            if (newPlay == 0.0 && trackAt == TrackAt::ElseWhere) {
                if (cueMode == CueMode::Mixxx) {
                    // in Mixxx mode Cue Button is flashing slow if CUE will move Cue point
                    m_pCueIndicator->setBlinkValue(
                            ControlIndicator::RATIO1TO1_500MS);
                } else if (cueMode == CueMode::MixxxNoBlinking) {
                    m_pCueIndicator->setBlinkValue(ControlIndicator::OFF);
                } else {
                    // in Pioneer mode Cue Button is flashing fast if CUE will move Cue point
                    m_pCueIndicator->setBlinkValue(
                            ControlIndicator::RATIO1TO1_250MS);
                }
            } else {
                m_pCueIndicator->setBlinkValue(ControlIndicator::OFF);
            }
        } else {
            m_pCueIndicator->setBlinkValue(ControlIndicator::OFF);
        }
    }
    m_pPlayStutter->set(newPlay ? 1.0 : 0.0);

    return newPlay;
}

// called from the engine thread
void CueControl::updateIndicators() {
    // No need for mutex lock because we are only touching COs.
    double cueMode = m_pCueMode->get();
    TrackAt trackAt = getTrackAt();

    if (cueMode == CUE_MODE_DENON || cueMode == CUE_MODE_NUMARK) {
        // Cue button is only lit at cue point
        bool playing = m_pPlay->toBool();
        if (trackAt == TrackAt::Cue) {
            // at cue point
            if (!playing) {
                m_pCueIndicator->setBlinkValue(ControlIndicator::ON);
                m_pPlayIndicator->setBlinkValue(ControlIndicator::OFF);
            }
        } else {
            m_pCueIndicator->setBlinkValue(ControlIndicator::OFF);
            if (!playing) {
                if (trackAt != TrackAt::End && cueMode != CUE_MODE_NUMARK) {
                    // Play will move cue point
                    m_pPlayIndicator->setBlinkValue(
                            ControlIndicator::RATIO1TO1_500MS);
                } else {
                    // At track end
                    m_pPlayIndicator->setBlinkValue(ControlIndicator::OFF);
                }
            }
        }
    } else {
        // Here we have CUE_MODE_PIONEER or CUE_MODE_MIXXX
        // default to Pioneer mode
        if (!m_bPreviewing) {
            const auto freely_playing =
                    m_pPlay->toBool() && !getEngineBuffer()->getScratching();
            if (!freely_playing) {
                switch (trackAt) {
                case TrackAt::ElseWhere:
                    if (cueMode == CUE_MODE_MIXXX) {
                        // in Mixxx mode Cue Button is flashing slow if CUE will move Cue point
                        m_pCueIndicator->setBlinkValue(
                                ControlIndicator::RATIO1TO1_500MS);
                    } else if (cueMode == CUE_MODE_MIXXX_NO_BLINK) {
                        m_pCueIndicator->setBlinkValue(ControlIndicator::OFF);
                    } else {
                        // in Pioneer mode Cue Button is flashing fast if CUE will move Cue point
                        m_pCueIndicator->setBlinkValue(
                                ControlIndicator::RATIO1TO1_250MS);
                    }
                    break;
                case TrackAt::End:
                    // At track end
                    m_pCueIndicator->setBlinkValue(ControlIndicator::OFF);
                    break;
                case TrackAt::Cue:
                    // Next Press is preview
                    m_pCueIndicator->setBlinkValue(ControlIndicator::ON);
                    break;
                }
            } else {
                // Cue indicator should be off when freely playing
                m_pCueIndicator->setBlinkValue(ControlIndicator::OFF);
            }
        }
    }
}

void CueControl::resetIndicators() {
    m_pCueIndicator->setBlinkValue(ControlIndicator::OFF);
    m_pPlayIndicator->setBlinkValue(ControlIndicator::OFF);
}

CueControl::TrackAt CueControl::getTrackAt() const {
    SampleOfTrack sot = getSampleOfTrack();
    // Note: current can be in the padded silence after the track end > total.
    if (sot.current >= sot.total) {
        return TrackAt::End;
    }
    double cue = m_pCuePoint->get();
    if (cue != Cue::kNoPosition && fabs(sot.current - cue) < 1.0f) {
        return TrackAt::Cue;
    }
    return TrackAt::ElseWhere;
}

double CueControl::getQuantizedCurrentPosition() {
    SampleOfTrack sampleOfTrack = getSampleOfTrack();
    double currentPos = sampleOfTrack.current;
    const double total = sampleOfTrack.total;

    // Note: currentPos can be past the end of the track, in the padded
    // silence of the last buffer. This position might be not reachable in
    // a future runs, depending on the buffering.
    currentPos = math_min(currentPos, total);

    // Don't quantize if quantization is disabled.
    if (!m_pQuantizeEnabled->toBool()) {
        return currentPos;
    }

    double closestBeat = m_pClosestBeat->get();
    // Note: closestBeat can be an interpolated beat past the end of the track,
    // which cannot be reached.
    if (closestBeat != -1.0 && closestBeat <= total) {
        return closestBeat;
    }

    return currentPos;
}

double CueControl::quantizeCuePoint(double cuePos) {
    // we need to use m_pTrackSamples here because SampleOfTrack
    // is set later by the engine and not during EngineBuffer::slotTrackLoaded
    const double total = m_pTrackSamples->get();

    if (cuePos > total) {
        // This can happen if the track length has changed or the cue was set in the
        // the padded silence after the track.
        cuePos = total;
    }

    // Don't quantize unset cues, manual cues or when quantization is disabled.
    if (cuePos == Cue::kNoPosition || !m_pQuantizeEnabled->toBool()) {
        return cuePos;
    }

    mixxx::BeatsPointer pBeats = m_pLoadedTrack->getBeats();
    if (!pBeats) {
        return cuePos;
    }

    double closestBeat = pBeats->findClosestBeat(cuePos);
    // The closest beat can be an unreachable  interpolated beat past the end of
    // the track.
    if (closestBeat != -1.0 && closestBeat <= total) {
        return closestBeat;
    }

    return cuePos;
}

bool CueControl::isTrackAtIntroCue() {
    return (fabs(getSampleOfTrack().current - m_pIntroStartPosition->get()) <
            1.0f);
}

bool CueControl::isPlayingByPlayButton() {
    return m_pPlay->toBool() && !m_iCurrentlyPreviewingHotcues &&
            !m_bPreviewing;
}

SeekOnLoadMode CueControl::getSeekOnLoadPreference() {
    int configValue =
            getConfig()->getValue(ConfigKey("[Controls]", "CueRecall"),
                    static_cast<int>(SeekOnLoadMode::IntroStart));
    return static_cast<SeekOnLoadMode>(configValue);
}

void CueControl::hotcueFocusColorPrev(double value) {
    if (value == 0) {
        return;
    }

    int hotcueNumber = static_cast<int>(m_pHotcueFocus->get());
    if (hotcueNumber < 0 || hotcueNumber >= m_hotcueControls.size()) {
        return;
    }

    HotcueControl* pControl = m_hotcueControls.at(hotcueNumber);
    if (!pControl) {
        return;
    }

    CuePointer pCue = pControl->getCue();
    if (!pCue) {
        return;
    }

    mixxx::RgbColor::optional_t color = pCue->getColor();
    if (!color) {
        return;
    }

    ColorPalette colorPalette = m_colorPaletteSettings.getHotcueColorPalette();
    pCue->setColor(colorPalette.previousColor(*color));
}

void CueControl::hotcueFocusColorNext(double value) {
    if (value == 0) {
        return;
    }

    int hotcueNumber = static_cast<int>(m_pHotcueFocus->get());
    if (hotcueNumber < 0 || hotcueNumber >= m_hotcueControls.size()) {
        return;
    }

    HotcueControl* pControl = m_hotcueControls.at(hotcueNumber);
    if (!pControl) {
        return;
    }

    CuePointer pCue = pControl->getCue();
    if (!pCue) {
        return;
    }

    mixxx::RgbColor::optional_t color = pCue->getColor();
    if (!color) {
        return;
    }

    ColorPalette colorPalette = m_colorPaletteSettings.getHotcueColorPalette();
    pCue->setColor(colorPalette.nextColor(*color));
}

void CueControl::setCurrentSavedLoopControlAndActivate(HotcueControl* pControl) {
    if (m_pCurrentSavedLoopControl && m_pCurrentSavedLoopControl != pControl) {
        // Disable previous saved loop
        DEBUG_ASSERT(m_pCurrentSavedLoopControl->getStatus() != HotcueControl::Status::Empty);
        m_pCurrentSavedLoopControl->setStatus(HotcueControl::Status::Set);
        m_pCurrentSavedLoopControl = nullptr;
    }

    if (!pControl) {
        return;
    }

    if (!m_pLoadedTrack) {
        return;
    }

    CuePointer pCue(pControl->getCue());

    VERIFY_OR_DEBUG_ASSERT(pCue &&
            pCue->getType() == mixxx::CueType::Loop &&
            pCue->getEndPosition() != Cue::kNoPosition) {
        return;
    }

    // Set new control as active
    m_pCurrentSavedLoopControl = pControl;
    setLoop(pCue->getPosition(), pCue->getEndPosition(), true);
    pControl->setStatus(HotcueControl::Status::Active);
}

void CueControl::slotLoopReset() {
    setCurrentSavedLoopControlAndActivate(nullptr);
}

void CueControl::slotLoopEnabledChanged(bool enabled) {
    if (!m_pCurrentSavedLoopControl) {
        return;
    }

    DEBUG_ASSERT(m_pCurrentSavedLoopControl->getStatus() != HotcueControl::Status::Empty);
    DEBUG_ASSERT(
            m_pCurrentSavedLoopControl->getCue() &&
            m_pCurrentSavedLoopControl->getCue()->getPosition() ==
                    m_pLoopStartPosition->get());
    DEBUG_ASSERT(
            m_pCurrentSavedLoopControl->getCue() &&
            m_pCurrentSavedLoopControl->getCue()->getEndPosition() ==
                    m_pLoopEndPosition->get());

    if (enabled) {
        m_pCurrentSavedLoopControl->setStatus(HotcueControl::Status::Active);
    } else {
        m_pCurrentSavedLoopControl->setStatus(HotcueControl::Status::Set);
    }
}

void CueControl::slotLoopUpdated(double startPosition, double endPosition) {
    if (!m_pCurrentSavedLoopControl) {
        return;
    }

    if (!m_pLoadedTrack) {
        return;
    }

    if (m_pCurrentSavedLoopControl->getStatus() != HotcueControl::Status::Active) {
        slotLoopReset();
        return;
    }

    CuePointer pCue(m_pCurrentSavedLoopControl->getCue());

    VERIFY_OR_DEBUG_ASSERT(pCue->getType() == mixxx::CueType::Loop) {
        setCurrentSavedLoopControlAndActivate(nullptr);
        return;
    }

    DEBUG_ASSERT(startPosition != Cue::kNoPosition);
    DEBUG_ASSERT(endPosition != Cue::kNoPosition);
    DEBUG_ASSERT(startPosition < endPosition);

    DEBUG_ASSERT(m_pCurrentSavedLoopControl->getStatus() == HotcueControl::Status::Active);
    pCue->setStartPosition(startPosition);
    pCue->setEndPosition(endPosition);
    DEBUG_ASSERT(m_pCurrentSavedLoopControl->getStatus() == HotcueControl::Status::Active);
}

ConfigKey HotcueControl::keyForControl(int hotcue, const char* name) {
    ConfigKey key;
    key.group = m_group;
    // Add one to hotcue so that we don't have a hotcue_0
    key.item =
            QLatin1String("hotcue_") % QString::number(hotcue + 1) % "_" % name;
    return key;
}

HotcueControl::HotcueControl(QString group, int i)
        : m_group(group),
          m_iHotcueNumber(i),
          m_pCue(NULL),
          m_previewingType(mixxx::CueType::Invalid),
          m_previewingPosition(-1) {
    m_hotcuePosition = new ControlObject(keyForControl(i, "position"));
    connect(m_hotcuePosition,
            &ControlObject::valueChanged,
            this,
            &HotcueControl::slotHotcuePositionChanged,
            Qt::DirectConnection);
    m_hotcuePosition->set(Cue::kNoPosition);

    m_hotcueEndPosition = new ControlObject(keyForControl(i, "endposition"));
    connect(m_hotcueEndPosition,
            &ControlObject::valueChanged,
            this,
            &HotcueControl::slotHotcueEndPositionChanged,
            Qt::DirectConnection);
    m_hotcueEndPosition->set(Cue::kNoPosition);

    m_pHotcueStatus = new ControlObject(keyForControl(i, "status"));
    m_pHotcueStatus->setReadOnly();

    // Add an alias for the legacy hotcue_X_enabled CO
    ControlDoublePrivate::insertAlias(keyForControl(i, "enabled"),
            keyForControl(i, "status"));

    m_hotcueType = new ControlObject(keyForControl(i, "type"));
    m_hotcueType->setReadOnly();

    // The rgba value  of the color assigned to this color.
    m_hotcueColor = new ControlObject(keyForControl(i, "color"));
    m_hotcueColor->connectValueChangeRequest(
            this,
            &HotcueControl::slotHotcueColorChangeRequest,
            Qt::DirectConnection);
    connect(m_hotcueColor,
            &ControlObject::valueChanged,
            this,
            &HotcueControl::slotHotcueColorChanged,
            Qt::DirectConnection);

    m_hotcueSet = new ControlPushButton(keyForControl(i, "set"));
    connect(m_hotcueSet, &ControlObject::valueChanged,
            this, &HotcueControl::slotHotcueSet,
            Qt::DirectConnection);

    m_hotcueSetCue = new ControlPushButton(keyForControl(i, "setcue"));
    connect(m_hotcueSetCue,
            &ControlObject::valueChanged,
            this,
            &HotcueControl::slotHotcueSetCue,
            Qt::DirectConnection);

    m_hotcueSetLoop = new ControlPushButton(keyForControl(i, "setloop"));
    connect(m_hotcueSetLoop,
            &ControlObject::valueChanged,
            this,
            &HotcueControl::slotHotcueSetLoop,
            Qt::DirectConnection);

    m_hotcueGoto = new ControlPushButton(keyForControl(i, "goto"));
    connect(m_hotcueGoto, &ControlObject::valueChanged,
            this, &HotcueControl::slotHotcueGoto,
            Qt::DirectConnection);

    m_hotcueGotoAndPlay = new ControlPushButton(keyForControl(i, "gotoandplay"));
    connect(m_hotcueGotoAndPlay, &ControlObject::valueChanged,
            this, &HotcueControl::slotHotcueGotoAndPlay,
            Qt::DirectConnection);

    m_hotcueGotoAndStop = new ControlPushButton(keyForControl(i, "gotoandstop"));
    connect(m_hotcueGotoAndStop, &ControlObject::valueChanged,
            this, &HotcueControl::slotHotcueGotoAndStop,
            Qt::DirectConnection);

    m_hotcueGotoAndLoop = new ControlPushButton(keyForControl(i, "gotoandloop"));
    connect(m_hotcueGotoAndLoop,
            &ControlObject::valueChanged,
            this,
            &HotcueControl::slotHotcueGotoAndLoop,
            Qt::DirectConnection);

    // Enable/disable the loop associated with this hotcue (either a saved loop
    // or a beatloop from the hotcue position if this is a regular hotcue).
    m_hotcueCueLoop = new ControlPushButton(keyForControl(i, "cueloop"));
    connect(m_hotcueCueLoop,
            &ControlObject::valueChanged,
            this,
            &HotcueControl::slotHotcueCueLoop,
            Qt::DirectConnection);

    m_hotcueActivate = new ControlPushButton(keyForControl(i, "activate"));
    connect(m_hotcueActivate, &ControlObject::valueChanged,
            this, &HotcueControl::slotHotcueActivate,
            Qt::DirectConnection);

    m_hotcueActivateCue = new ControlPushButton(keyForControl(i, "activatecue"));
    connect(m_hotcueActivateCue,
            &ControlObject::valueChanged,
            this,
            &HotcueControl::slotHotcueActivateCue,
            Qt::DirectConnection);

    m_hotcueActivateLoop = new ControlPushButton(keyForControl(i, "activateloop"));
    connect(m_hotcueActivateLoop,
            &ControlObject::valueChanged,
            this,
            &HotcueControl::slotHotcueActivateLoop,
            Qt::DirectConnection);

    m_hotcueActivatePreview = new ControlPushButton(keyForControl(i, "activate_preview"));
    connect(m_hotcueActivatePreview, &ControlObject::valueChanged,
            this, &HotcueControl::slotHotcueActivatePreview,
            Qt::DirectConnection);

    m_hotcueClear = new ControlPushButton(keyForControl(i, "clear"));
    connect(m_hotcueClear, &ControlObject::valueChanged,
            this, &HotcueControl::slotHotcueClear,
            Qt::DirectConnection);
}

HotcueControl::~HotcueControl() {
    delete m_hotcuePosition;
    delete m_hotcueEndPosition;
    delete m_pHotcueStatus;
    delete m_hotcueType;
    delete m_hotcueColor;
    delete m_hotcueSet;
    delete m_hotcueSetCue;
    delete m_hotcueSetLoop;
    delete m_hotcueGoto;
    delete m_hotcueGotoAndPlay;
    delete m_hotcueGotoAndStop;
    delete m_hotcueGotoAndLoop;
    delete m_hotcueCueLoop;
    delete m_hotcueActivate;
    delete m_hotcueActivateCue;
    delete m_hotcueActivateLoop;
    delete m_hotcueActivatePreview;
    delete m_hotcueClear;
}

void HotcueControl::slotHotcueSet(double v) {
    emit hotcueSet(this, v, HotcueSetMode::Auto);
}

void HotcueControl::slotHotcueSetCue(double v) {
    emit hotcueSet(this, v, HotcueSetMode::Cue);
}

void HotcueControl::slotHotcueSetLoop(double v) {
    emit hotcueSet(this, v, HotcueSetMode::Loop);
}

void HotcueControl::slotHotcueGoto(double v) {
    emit hotcueGoto(this, v);
}

void HotcueControl::slotHotcueGotoAndPlay(double v) {
    emit hotcueGotoAndPlay(this, v);
}

void HotcueControl::slotHotcueGotoAndStop(double v) {
    emit hotcueGotoAndStop(this, v);
}

void HotcueControl::slotHotcueGotoAndLoop(double v) {
    emit hotcueGotoAndLoop(this, v);
}

void HotcueControl::slotHotcueCueLoop(double v) {
    emit hotcueCueLoop(this, v);
}

void HotcueControl::slotHotcueActivate(double v) {
    emit hotcueActivate(this, v, HotcueSetMode::Auto);
}

void HotcueControl::slotHotcueActivateCue(double v) {
    emit hotcueActivate(this, v, HotcueSetMode::Cue);
}

void HotcueControl::slotHotcueActivateLoop(double v) {
    emit hotcueActivate(this, v, HotcueSetMode::Loop);
}

void HotcueControl::slotHotcueActivatePreview(double v) {
    emit hotcueActivatePreview(this, v);
}

void HotcueControl::slotHotcueClear(double v) {
    emit hotcueClear(this, v);
}

void HotcueControl::slotHotcuePositionChanged(double newPosition) {
    emit hotcuePositionChanged(this, newPosition);
}

void HotcueControl::slotHotcueEndPositionChanged(double newEndPosition) {
    emit hotcueEndPositionChanged(this, newEndPosition);
}

void HotcueControl::slotHotcueColorChangeRequest(double color) {
    if (color < 0 || color > 0xFFFFFF) {
        qWarning() << "slotHotcueColorChanged got invalid value:" << color;
        return;
    }
    m_hotcueColor->setAndConfirm(color);
}

void HotcueControl::slotHotcueColorChanged(double newColor) {
    if (!m_pCue) {
        return;
    }

    mixxx::RgbColor::optional_t color = doubleToRgbColor(newColor);
    VERIFY_OR_DEBUG_ASSERT(color) {
        return;
    }

    m_pCue->setColor(*color);
    emit hotcueColorChanged(this, newColor);
}

double HotcueControl::getPosition() const {
    return m_hotcuePosition->get();
}

double HotcueControl::getEndPosition() const {
    return m_hotcueEndPosition->get();
}

void HotcueControl::setCue(CuePointer pCue) {
    setPosition(pCue->getPosition());
    setEndPosition(pCue->getEndPosition());
    setColor(pCue->getColor());
    setStatus((pCue->getType() == mixxx::CueType::Invalid)
                    ? HotcueControl::Status::Empty
                    : HotcueControl::Status::Set);
    setType(pCue->getType());
    // set pCue only if all other data is in place
    // because we have a null check for valid data else where in the code
    m_pCue = pCue;
}
mixxx::RgbColor::optional_t HotcueControl::getColor() const {
    return doubleToRgbColor(m_hotcueColor->get());
}

void HotcueControl::setColor(mixxx::RgbColor::optional_t newColor) {
    if (newColor) {
        m_hotcueColor->set(*newColor);
    }
}
void HotcueControl::resetCue() {
    // clear pCue first because we have a null check for valid data else where
    // in the code
    m_pCue.reset();
    setPosition(Cue::kNoPosition);
    setEndPosition(Cue::kNoPosition);
    setType(mixxx::CueType::Invalid);
    setStatus(Status::Empty);
}

void HotcueControl::setPosition(double position) {
    m_hotcuePosition->set(position);
}

void HotcueControl::setEndPosition(double endPosition) {
    m_hotcueEndPosition->set(endPosition);
}

void HotcueControl::setType(mixxx::CueType type) {
    m_hotcueType->forceSet(static_cast<double>(type));
}

void HotcueControl::setStatus(HotcueControl::Status status) {
    m_pHotcueStatus->forceSet(static_cast<double>(status));
}

HotcueControl::Status HotcueControl::getStatus() const {
    // Cast to int before casting to the int-based enum class because MSVC will
    // throw a hissy fit otherwise.
    return static_cast<Status>(static_cast<int>(m_pHotcueStatus->get()));
}<|MERGE_RESOLUTION|>--- conflicted
+++ resolved
@@ -533,12 +533,8 @@
         return;
     }
 
-<<<<<<< HEAD
-    for (const CuePointer& pCue : m_pLoadedTrack->getCuePoints()) {
-=======
     const QList<CuePointer> cues = m_pLoadedTrack->getCuePoints();
     for (const auto& pCue : cues) {
->>>>>>> bc0df653
         switch (pCue->getType()) {
         case mixxx::CueType::MainCue:
             DEBUG_ASSERT(!pLoadCue); // There should be only one MainCue cue
