// cuecontrol.cpp
// Created 11/5/2009 by RJ Ryan (rryan@mit.edu)

#include "engine/controls/cuecontrol.h"

#include <QMutexLocker>

#include "control/controlindicator.h"
#include "control/controlobject.h"
#include "control/controlpushbutton.h"
#include "engine/enginebuffer.h"
#include "preferences/colorpalettesettings.h"
#include "track/track.h"
#include "util/color/color.h"
#include "util/color/predefinedcolorpalettes.h"
#include "util/sample.h"
#include "vinylcontrol/defs_vinylcontrol.h"

namespace {

// TODO: Convert these doubles to a standard enum
// and convert elseif logic to switch statements
constexpr double CUE_MODE_MIXXX = 0.0;
constexpr double CUE_MODE_PIONEER = 1.0;
constexpr double CUE_MODE_DENON = 2.0;
constexpr double CUE_MODE_NUMARK = 3.0;
constexpr double CUE_MODE_MIXXX_NO_BLINK = 4.0;
constexpr double CUE_MODE_CUP = 5.0;

/// This is the position of a fresh loaded tack without any seek
constexpr double kDefaultLoadPosition = 0.0;
constexpr int kNoHotCueNumber = 0;

// Helper function to convert control values (i.e. doubles) into RgbColor
// instances (or nullopt if value < 0). This happens by using the integer
// component as RGB color codes (e.g. 0xFF0000).
inline mixxx::RgbColor::optional_t doubleToRgbColor(double value) {
    if (value < 0) {
        return std::nullopt;
    }
    auto colorCode = static_cast<mixxx::RgbColor::code_t>(value);
    if (value != mixxx::RgbColor::validateCode(colorCode)) {
        return std::nullopt;
    }
    return mixxx::RgbColor::optional(colorCode);
}

/// Convert hot cue index to 1-based number
///
/// Works independent of if the hot cue index is either 0-based
/// or 1..n-based.
inline int hotcueIndexToHotcueNumber(int hotcueIndex) {
    if (hotcueIndex >= Cue::kFirstHotCue) {
        DEBUG_ASSERT(hotcueIndex != Cue::kNoHotCue);
        return (hotcueIndex - Cue::kFirstHotCue) + 1; // to 1-based numbering
    } else {
        DEBUG_ASSERT(hotcueIndex == Cue::kNoHotCue);
        return kNoHotCueNumber;
    }
}

/// Convert 1-based hot cue number to hot cue index.
///
/// Works independent of if the hot cue index is either 0-based
/// or 1..n-based.
inline int hotcueNumberToHotcueIndex(int hotcueNumber) {
    if (hotcueNumber >= 1) {
        DEBUG_ASSERT(hotcueNumber != kNoHotCueNumber);
        return Cue::kFirstHotCue + (hotcueNumber - 1); // from 1-based numbering
    } else {
        DEBUG_ASSERT(hotcueNumber == kNoHotCueNumber);
        return Cue::kNoHotCue;
    }
}

} // namespace

CueControl::CueControl(const QString& group,
        UserSettingsPointer pConfig)
        : EngineControl(group, pConfig),
          m_pConfig(pConfig),
          m_colorPaletteSettings(ColorPaletteSettings(pConfig)),
          m_bPreviewing(false),
          m_pPlay(ControlObject::getControl(ConfigKey(group, "play"))),
          m_pStopButton(ControlObject::getControl(ConfigKey(group, "stop"))),
          m_iCurrentlyPreviewingHotcues(0),
          m_bypassCueSetByPlay(false),
          m_iNumHotCues(NUM_HOT_CUES),
          m_pLoadedTrack(),
          m_pCurrentSavedLoopControl(nullptr),
          m_mutex(QMutex::Recursive) {
    // To silence a compiler warning about CUE_MODE_PIONEER.
    Q_UNUSED(CUE_MODE_PIONEER);
    createControls();

    m_pTrackSamples = ControlObject::getControl(ConfigKey(group, "track_samples"));

    m_pQuantizeEnabled = ControlObject::getControl(ConfigKey(group, "quantize"));
    connect(m_pQuantizeEnabled, &ControlObject::valueChanged,
            this, &CueControl::quantizeChanged,
            Qt::DirectConnection);

    m_pClosestBeat = ControlObject::getControl(ConfigKey(group, "beat_closest"));
    m_pLoopStartPosition = make_parented<ControlProxy>(group, "loop_start_position", this);
    m_pLoopEndPosition = make_parented<ControlProxy>(group, "loop_end_position", this);
    m_pLoopEnabled = make_parented<ControlProxy>(group, "loop_enabled", this);
    m_pBeatLoopActivate = make_parented<ControlProxy>(group, "beatloop_activate", this);
    m_pBeatLoopSize = make_parented<ControlProxy>(group, "beatloop_size", this);

    m_pCuePoint = new ControlObject(ConfigKey(group, "cue_point"));
    m_pCuePoint->set(Cue::kNoPosition);

    m_pCueMode = new ControlObject(ConfigKey(group, "cue_mode"));

    m_pCueSet = new ControlPushButton(ConfigKey(group, "cue_set"));
    m_pCueSet->setButtonMode(ControlPushButton::TRIGGER);
    connect(m_pCueSet, &ControlObject::valueChanged,
            this, &CueControl::cueSet,
            Qt::DirectConnection);

    m_pCueClear = new ControlPushButton(ConfigKey(group, "cue_clear"));
    m_pCueClear->setButtonMode(ControlPushButton::TRIGGER);
    connect(m_pCueClear, &ControlObject::valueChanged,
            this, &CueControl::cueClear,
            Qt::DirectConnection);

    m_pCueGoto = new ControlPushButton(ConfigKey(group, "cue_goto"));
    connect(m_pCueGoto, &ControlObject::valueChanged,
            this, &CueControl::cueGoto,
            Qt::DirectConnection);

    m_pCueGotoAndPlay =
            new ControlPushButton(ConfigKey(group, "cue_gotoandplay"));
    connect(m_pCueGotoAndPlay, &ControlObject::valueChanged,
            this, &CueControl::cueGotoAndPlay,
            Qt::DirectConnection);

    m_pCuePlay =
            new ControlPushButton(ConfigKey(group, "cue_play"));
    connect(m_pCuePlay, &ControlObject::valueChanged,
            this, &CueControl::cuePlay,
            Qt::DirectConnection);

    m_pCueGotoAndStop =
            new ControlPushButton(ConfigKey(group, "cue_gotoandstop"));
    connect(m_pCueGotoAndStop, &ControlObject::valueChanged,
            this, &CueControl::cueGotoAndStop,
            Qt::DirectConnection);

    m_pCuePreview = new ControlPushButton(ConfigKey(group, "cue_preview"));
    connect(m_pCuePreview, &ControlObject::valueChanged,
            this, &CueControl::cuePreview,
            Qt::DirectConnection);

    m_pCueCDJ = new ControlPushButton(ConfigKey(group, "cue_cdj"));
    connect(m_pCueCDJ, &ControlObject::valueChanged,
            this, &CueControl::cueCDJ,
            Qt::DirectConnection);

    m_pCueDefault = new ControlPushButton(ConfigKey(group, "cue_default"));
    connect(m_pCueDefault, &ControlObject::valueChanged,
            this, &CueControl::cueDefault,
            Qt::DirectConnection);

    m_pPlayStutter = new ControlPushButton(ConfigKey(group, "play_stutter"));
    connect(m_pPlayStutter, &ControlObject::valueChanged,
            this, &CueControl::playStutter,
            Qt::DirectConnection);

    m_pCueIndicator = new ControlIndicator(ConfigKey(group, "cue_indicator"));
    m_pPlayIndicator = new ControlIndicator(ConfigKey(group, "play_indicator"));

    m_pPlayLatched = new ControlObject(ConfigKey(group, "play_latched"));
    m_pPlayLatched->setReadOnly();

    m_pIntroStartPosition = new ControlObject(ConfigKey(group, "intro_start_position"));
    m_pIntroStartPosition->set(Cue::kNoPosition);

    m_pIntroStartEnabled = new ControlObject(ConfigKey(group, "intro_start_enabled"));
    m_pIntroStartEnabled->setReadOnly();

    m_pIntroStartSet = new ControlPushButton(ConfigKey(group, "intro_start_set"));
    connect(m_pIntroStartSet, &ControlObject::valueChanged,
            this, &CueControl::introStartSet,
            Qt::DirectConnection);

    m_pIntroStartClear = new ControlPushButton(ConfigKey(group, "intro_start_clear"));
    connect(m_pIntroStartClear, &ControlObject::valueChanged,
            this, &CueControl::introStartClear,
            Qt::DirectConnection);

    m_pIntroStartActivate = new ControlPushButton(ConfigKey(group, "intro_start_activate"));
    connect(m_pIntroStartActivate, &ControlObject::valueChanged,
            this, &CueControl::introStartActivate,
            Qt::DirectConnection);

    m_pIntroEndPosition = new ControlObject(ConfigKey(group, "intro_end_position"));
    m_pIntroEndPosition->set(Cue::kNoPosition);

    m_pIntroEndEnabled = new ControlObject(ConfigKey(group, "intro_end_enabled"));
    m_pIntroEndEnabled->setReadOnly();

    m_pIntroEndSet = new ControlPushButton(ConfigKey(group, "intro_end_set"));
    connect(m_pIntroEndSet, &ControlObject::valueChanged,
            this, &CueControl::introEndSet,
            Qt::DirectConnection);

    m_pIntroEndClear = new ControlPushButton(ConfigKey(group, "intro_end_clear"));
    connect(m_pIntroEndClear, &ControlObject::valueChanged,
            this, &CueControl::introEndClear,
            Qt::DirectConnection);

    m_pIntroEndActivate = new ControlPushButton(ConfigKey(group, "intro_end_activate"));
    connect(m_pIntroEndActivate, &ControlObject::valueChanged,
            this, &CueControl::introEndActivate,
            Qt::DirectConnection);

    m_pOutroStartPosition = new ControlObject(ConfigKey(group, "outro_start_position"));
    m_pOutroStartPosition->set(Cue::kNoPosition);

    m_pOutroStartEnabled = new ControlObject(ConfigKey(group, "outro_start_enabled"));
    m_pOutroStartEnabled->setReadOnly();

    m_pOutroStartSet = new ControlPushButton(ConfigKey(group, "outro_start_set"));
    connect(m_pOutroStartSet, &ControlObject::valueChanged,
            this, &CueControl::outroStartSet,
            Qt::DirectConnection);

    m_pOutroStartClear = new ControlPushButton(ConfigKey(group, "outro_start_clear"));
    connect(m_pOutroStartClear, &ControlObject::valueChanged,
            this, &CueControl::outroStartClear,
            Qt::DirectConnection);

    m_pOutroStartActivate = new ControlPushButton(ConfigKey(group, "outro_start_activate"));
    connect(m_pOutroStartActivate, &ControlObject::valueChanged,
            this, &CueControl::outroStartActivate,
            Qt::DirectConnection);

    m_pOutroEndPosition = new ControlObject(ConfigKey(group, "outro_end_position"));
    m_pOutroEndPosition->set(Cue::kNoPosition);

    m_pOutroEndEnabled = new ControlObject(ConfigKey(group, "outro_end_enabled"));
    m_pOutroEndEnabled->setReadOnly();

    m_pOutroEndSet = new ControlPushButton(ConfigKey(group, "outro_end_set"));
    connect(m_pOutroEndSet, &ControlObject::valueChanged,
            this, &CueControl::outroEndSet,
            Qt::DirectConnection);

    m_pOutroEndClear = new ControlPushButton(ConfigKey(group, "outro_end_clear"));
    connect(m_pOutroEndClear, &ControlObject::valueChanged,
            this, &CueControl::outroEndClear,
            Qt::DirectConnection);

    m_pOutroEndActivate = new ControlPushButton(ConfigKey(group, "outro_end_activate"));
    connect(m_pOutroEndActivate, &ControlObject::valueChanged,
            this, &CueControl::outroEndActivate,
            Qt::DirectConnection);

    m_pVinylControlEnabled = new ControlProxy(group, "vinylcontrol_enabled");
    m_pVinylControlMode = new ControlProxy(group, "vinylcontrol_mode");

    m_pHotcueFocus = new ControlObject(ConfigKey(group, "hotcue_focus"));
    setHotcueFocusIndex(Cue::kNoHotCue);

    m_pHotcueFocusColorPrev = new ControlObject(ConfigKey(group, "hotcue_focus_color_prev"));
    connect(m_pHotcueFocusColorPrev,
            &ControlObject::valueChanged,
            this,
            &CueControl::hotcueFocusColorPrev,
            Qt::DirectConnection);

    m_pHotcueFocusColorNext = new ControlObject(ConfigKey(group, "hotcue_focus_color_next"));
    connect(m_pHotcueFocusColorNext,
            &ControlObject::valueChanged,
            this,
            &CueControl::hotcueFocusColorNext,
            Qt::DirectConnection);
}

CueControl::~CueControl() {
    delete m_pCuePoint;
    delete m_pCueMode;
    delete m_pCueSet;
    delete m_pCueClear;
    delete m_pCueGoto;
    delete m_pCueGotoAndPlay;
    delete m_pCuePlay;
    delete m_pCueGotoAndStop;
    delete m_pCuePreview;
    delete m_pCueCDJ;
    delete m_pCueDefault;
    delete m_pPlayStutter;
    delete m_pCueIndicator;
    delete m_pPlayIndicator;
    delete m_pPlayLatched;
    delete m_pIntroStartPosition;
    delete m_pIntroStartEnabled;
    delete m_pIntroStartSet;
    delete m_pIntroStartClear;
    delete m_pIntroStartActivate;
    delete m_pIntroEndPosition;
    delete m_pIntroEndEnabled;
    delete m_pIntroEndSet;
    delete m_pIntroEndClear;
    delete m_pIntroEndActivate;
    delete m_pOutroStartPosition;
    delete m_pOutroStartEnabled;
    delete m_pOutroStartSet;
    delete m_pOutroStartClear;
    delete m_pOutroStartActivate;
    delete m_pOutroEndPosition;
    delete m_pOutroEndEnabled;
    delete m_pOutroEndSet;
    delete m_pOutroEndClear;
    delete m_pOutroEndActivate;
    delete m_pVinylControlEnabled;
    delete m_pVinylControlMode;
    delete m_pHotcueFocus;
    delete m_pHotcueFocusColorPrev;
    delete m_pHotcueFocusColorNext;
    qDeleteAll(m_hotcueControls);
}

void CueControl::createControls() {
    for (int i = 0; i < m_iNumHotCues; ++i) {
        HotcueControl* pControl = new HotcueControl(getGroup(), i);

        connect(pControl, &HotcueControl::hotcuePositionChanged,
                this, &CueControl::hotcuePositionChanged,
                Qt::DirectConnection);
        connect(pControl,
                &HotcueControl::hotcueEndPositionChanged,
                this,
                &CueControl::hotcueEndPositionChanged,
                Qt::DirectConnection);
        connect(pControl,
                &HotcueControl::hotcueSet,
                this,
                &CueControl::hotcueSet,
                Qt::DirectConnection);
        connect(pControl,
                &HotcueControl::hotcueGoto,
                this,
                &CueControl::hotcueGoto,
                Qt::DirectConnection);
        connect(pControl,
                &HotcueControl::hotcueGotoAndPlay,
                this,
                &CueControl::hotcueGotoAndPlay,
                Qt::DirectConnection);
        connect(pControl,
                &HotcueControl::hotcueGotoAndStop,
                this,
                &CueControl::hotcueGotoAndStop,
                Qt::DirectConnection);
        connect(pControl,
                &HotcueControl::hotcueGotoAndLoop,
                this,
                &CueControl::hotcueGotoAndLoop,
                Qt::DirectConnection);
        connect(pControl,
                &HotcueControl::hotcueCueLoop,
                this,
                &CueControl::hotcueCueLoop,
                Qt::DirectConnection);
        connect(pControl,
                &HotcueControl::hotcueActivate,
                this,
                &CueControl::hotcueActivate,
                Qt::DirectConnection);
        connect(pControl,
                &HotcueControl::hotcueActivatePreview,
                this,
                &CueControl::hotcueActivatePreview,
                Qt::DirectConnection);
        connect(pControl,
                &HotcueControl::hotcueClear,
                this,
                &CueControl::hotcueClear,
                Qt::DirectConnection);

        m_hotcueControls.append(pControl);
    }
}

void CueControl::attachCue(const CuePointer& pCue, HotcueControl* pControl) {
    VERIFY_OR_DEBUG_ASSERT(pControl) {
        return;
    }
    detachCue(pControl);
    connect(pCue.get(),
            &Cue::updated,
            this,
            &CueControl::cueUpdated,
            Qt::DirectConnection);

    pControl->setCue(pCue);
}

void CueControl::detachCue(HotcueControl* pControl) {
    VERIFY_OR_DEBUG_ASSERT(pControl) {
        return;
    }

    CuePointer pCue(pControl->getCue());
    if (!pCue) {
        return;
    }

    disconnect(pCue.get(), 0, this, 0);

    if (m_pCurrentSavedLoopControl == pControl) {
        m_pCurrentSavedLoopControl = nullptr;
    }
    pControl->resetCue();
}

void CueControl::trackLoaded(TrackPointer pNewTrack) {
    QMutexLocker lock(&m_mutex);
    if (m_pLoadedTrack) {
        disconnect(m_pLoadedTrack.get(), 0, this, 0);
        for (const auto& pControl : qAsConst(m_hotcueControls)) {
            detachCue(pControl);
        }

        m_pCueIndicator->setBlinkValue(ControlIndicator::OFF);
        m_pCuePoint->set(Cue::kNoPosition);
        m_pIntroStartPosition->set(Cue::kNoPosition);
        m_pIntroStartEnabled->forceSet(0.0);
        m_pIntroEndPosition->set(Cue::kNoPosition);
        m_pIntroEndEnabled->forceSet(0.0);
        m_pOutroStartPosition->set(Cue::kNoPosition);
        m_pOutroStartEnabled->forceSet(0.0);
        m_pOutroEndPosition->set(Cue::kNoPosition);
        m_pOutroEndEnabled->forceSet(0.0);
        setHotcueFocusIndex(Cue::kNoHotCue);
        m_pLoadedTrack.reset();
        m_usedSeekOnLoadPosition.setValue(kDefaultLoadPosition);
    }

    if (!pNewTrack) {
        return;
    }
    m_pLoadedTrack = pNewTrack;

    connect(m_pLoadedTrack.get(),
            &Track::analyzed,
            this,
            &CueControl::trackAnalyzed,
            Qt::DirectConnection);

    connect(m_pLoadedTrack.get(),
            &Track::cuesUpdated,
            this,
            &CueControl::trackCuesUpdated,
            Qt::DirectConnection);

    CuePointer pMainCue;
    const QList<CuePointer> cuePoints = m_pLoadedTrack->getCuePoints();
    for (const CuePointer& pCue : cuePoints) {
        if (pCue->getType() == mixxx::CueType::MainCue) {
            DEBUG_ASSERT(!pMainCue);
            pMainCue = pCue;
        }
    }

    // Need to unlock before emitting any signals to prevent deadlock.
    lock.unlock();
    // Use pNewTrack from now, because m_pLoadedTrack might have been reset
    // immediately after leaving the locking scope!

    // Because of legacy, we store the (load) cue point twice and need to
    // sync both values.
    // The mixxx::CueType::MainCue from getCuePoints() has the priority
    CuePosition mainCuePoint;
    if (pMainCue) {
        mainCuePoint.setPosition(pMainCue->getPosition());
        // adjust the track cue accordingly
        pNewTrack->setCuePoint(mainCuePoint);
    } else {
        // If no load cue point is stored, read from track
        // Note: This is 0:00 for new tracks
        mainCuePoint = pNewTrack->getCuePoint();
        // Than add the load cue to the list of cue
        CuePointer pCue(pNewTrack->createAndAddCue());
        pCue->setStartPosition(mainCuePoint.getPosition());
        pCue->setHotCue(Cue::kNoHotCue);
        pCue->setType(mixxx::CueType::MainCue);
    }
    m_pCuePoint->set(mainCuePoint.getPosition());

    // Update COs with cues from track.
    loadCuesFromTrack();

    // Seek track according to SeekOnLoadMode.
    SeekOnLoadMode seekOnLoadMode = getSeekOnLoadPreference();

    switch (seekOnLoadMode) {
    case SeekOnLoadMode::Beginning:
        // This allows users to load tracks and have the needle-drop be maintained.
        if (!(m_pVinylControlEnabled->toBool() &&
                    m_pVinylControlMode->get() == MIXXX_VCMODE_ABSOLUTE)) {
            seekOnLoad(0.0);
        }
        break;
    case SeekOnLoadMode::FirstSound: {
        CuePointer pAudibleSound =
                pNewTrack->findCueByType(mixxx::CueType::AudibleSound);
        double audibleSoundPosition = Cue::kNoPosition;
        if (pAudibleSound) {
            audibleSoundPosition = pAudibleSound->getPosition();
        }
        if (audibleSoundPosition != Cue::kNoPosition) {
            seekOnLoad(audibleSoundPosition);
        } else {
            seekOnLoad(0.0);
        }
        break;
    }
    case SeekOnLoadMode::MainCue: {
        // Take main cue position from CO instead of cue point list because
        // value in CO will be quantized if quantization is enabled
        // while value in cue point list will never be quantized.
        // This prevents jumps when track analysis finishes while quantization is enabled.
        double cuePoint = m_pCuePoint->get();
        if (cuePoint != Cue::kNoPosition) {
            seekOnLoad(cuePoint);
        } else {
            seekOnLoad(0.0);
        }
        break;
    }
    case SeekOnLoadMode::IntroStart: {
        double introStart = m_pIntroStartPosition->get();
        if (introStart != Cue::kNoPosition) {
            seekOnLoad(introStart);
        } else {
            seekOnLoad(0.0);
        }
        break;
    }
    default:
        DEBUG_ASSERT(!"Unknown enum value");
        seekOnLoad(0.0);
        break;
    }
}

void CueControl::seekOnLoad(double seekOnLoadPosition) {
    seekExact(seekOnLoadPosition);
    m_usedSeekOnLoadPosition.setValue(seekOnLoadPosition);
}

void CueControl::cueUpdated() {
    //QMutexLocker lock(&m_mutex);
    // We should get a trackCuesUpdated call anyway, so do nothing.
}

void CueControl::loadCuesFromTrack() {
    QMutexLocker lock(&m_mutex);
    QSet<int> active_hotcues;
    CuePointer pLoadCue, pIntroCue, pOutroCue;

    if (!m_pLoadedTrack) {
        return;
    }

    const QList<CuePointer> cues = m_pLoadedTrack->getCuePoints();
    for (const auto& pCue : cues) {
        switch (pCue->getType()) {
        case mixxx::CueType::MainCue:
            DEBUG_ASSERT(!pLoadCue); // There should be only one MainCue cue
            pLoadCue = pCue;
            break;
        case mixxx::CueType::Intro:
            DEBUG_ASSERT(!pIntroCue); // There should be only one Intro cue
            pIntroCue = pCue;
            break;
        case mixxx::CueType::Outro:
            DEBUG_ASSERT(!pOutroCue); // There should be only one Outro cue
            pOutroCue = pCue;
            break;
        case mixxx::CueType::HotCue:
        case mixxx::CueType::Loop: {
            if (pCue->getHotCue() == Cue::kNoHotCue) {
                continue;
            }

            int hotcue = pCue->getHotCue();
            HotcueControl* pControl = m_hotcueControls.value(hotcue, NULL);

            // Cue's hotcue doesn't have a hotcue control.
            if (pControl == nullptr) {
                continue;
            }

            CuePointer pOldCue(pControl->getCue());

            // If the old hotcue is different than this one.
            if (pOldCue != pCue) {
                // old cue is detached if required
                attachCue(pCue, pControl);
            } else {
                // If the old hotcue is the same, then we only need to update
                pControl->setPosition(pCue->getPosition());
                pControl->setEndPosition(pCue->getEndPosition());
                pControl->setColor(pCue->getColor());
                pControl->setType(pCue->getType());
            }
            // Add the hotcue to the list of active hotcues
            active_hotcues.insert(hotcue);
            break;
        }
        default:
            break;
        }
    }

    if (pIntroCue) {
        double startPosition = pIntroCue->getPosition();
        double endPosition = pIntroCue->getEndPosition();

        m_pIntroStartPosition->set(quantizeCuePoint(startPosition));
        m_pIntroStartEnabled->forceSet(
                startPosition == Cue::kNoPosition ? 0.0 : 1.0);
        m_pIntroEndPosition->set(quantizeCuePoint(endPosition));
        m_pIntroEndEnabled->forceSet(
                endPosition == Cue::kNoPosition ? 0.0 : 1.0);
    } else {
        m_pIntroStartPosition->set(Cue::kNoPosition);
        m_pIntroStartEnabled->forceSet(0.0);
        m_pIntroEndPosition->set(Cue::kNoPosition);
        m_pIntroEndEnabled->forceSet(0.0);
    }

    if (pOutroCue) {
        double startPosition = pOutroCue->getPosition();
        double endPosition = pOutroCue->getEndPosition();

        m_pOutroStartPosition->set(quantizeCuePoint(startPosition));
        m_pOutroStartEnabled->forceSet(
                startPosition == Cue::kNoPosition ? 0.0 : 1.0);
        m_pOutroEndPosition->set(quantizeCuePoint(endPosition));
        m_pOutroEndEnabled->forceSet(
                endPosition == Cue::kNoPosition ? 0.0 : 1.0);
    } else {
        m_pOutroStartPosition->set(Cue::kNoPosition);
        m_pOutroStartEnabled->forceSet(0.0);
        m_pOutroEndPosition->set(Cue::kNoPosition);
        m_pOutroEndEnabled->forceSet(0.0);
    }

    if (pLoadCue) {
        double position = pLoadCue->getPosition();
        m_pCuePoint->set(quantizeCuePoint(position));
    } else {
        m_pCuePoint->set(Cue::kNoPosition);
    }

    // Detach all hotcues that are no longer present
    for (int hotCue = 0; hotCue < m_iNumHotCues; ++hotCue) {
        if (!active_hotcues.contains(hotCue)) {
            HotcueControl* pControl = m_hotcueControls.at(hotCue);
            detachCue(pControl);
        }
    }
}

void CueControl::trackAnalyzed() {
    if (!m_pLoadedTrack) {
        return;
    }

    SampleOfTrack sampleOfTrack = getSampleOfTrack();
    if (sampleOfTrack.current != m_usedSeekOnLoadPosition.getValue()) {
        // the track is already manual cued, don't re-cue
        return;
    }

    // Make track follow the updated cues.
    SeekOnLoadMode seekOnLoadMode = getSeekOnLoadPreference();

    if (seekOnLoadMode == SeekOnLoadMode::MainCue) {
        double cue = m_pCuePoint->get();
        if (cue != Cue::kNoPosition) {
            seekOnLoad(cue);
        }
    } else if (seekOnLoadMode == SeekOnLoadMode::IntroStart) {
        double intro = m_pIntroStartPosition->get();
        if (intro != Cue::kNoPosition) {
            seekOnLoad(intro);
        }
    }
}

void CueControl::trackCuesUpdated() {
    loadCuesFromTrack();
}

void CueControl::trackBeatsUpdated(mixxx::BeatsPointer pBeats) {
    Q_UNUSED(pBeats);
    loadCuesFromTrack();
}

void CueControl::quantizeChanged(double v) {
    Q_UNUSED(v);

    // check if we were at the cue point before
    bool wasTrackAtCue = getTrackAt() == TrackAt::Cue;
    bool wasTrackAtIntro = isTrackAtIntroCue();

    loadCuesFromTrack();

    // if we are playing (no matter what reason for) do not seek
    if (m_pPlay->toBool()) {
        return;
    }

    // Retrieve new cue pos and follow
    double cue = m_pCuePoint->get();
    if (wasTrackAtCue && cue != Cue::kNoPosition) {
        seekExact(cue);
    }
    // Retrieve new intro start pos and follow
    double intro = m_pIntroStartPosition->get();
    if (wasTrackAtIntro && intro != Cue::kNoPosition) {
        seekExact(intro);
    }
}

void CueControl::hotcueSet(HotcueControl* pControl, double value, HotcueSetMode mode) {
    //qDebug() << "CueControl::hotcueSet" << value;

    if (value <= 0) {
        return;
    }

    QMutexLocker lock(&m_mutex);
    if (!m_pLoadedTrack) {
        return;
    }

    // Note: the cue is just detached from the hotcue control
    // It remains in the database for later use
    // TODO: find a rule, that allows us to delete the cue as well
    // https://bugs.launchpad.net/mixxx/+bug/1653276
    hotcueClear(pControl, value);

    CuePointer pCue(m_pLoadedTrack->createAndAddCue());

    double cueStartPosition = Cue::kNoPosition;
    double cueEndPosition = Cue::kNoPosition;
    mixxx::CueType cueType = mixxx::CueType::Invalid;

    bool loopEnabled = m_pLoopEnabled->toBool();
    if (mode == HotcueSetMode::Auto) {
        mode = loopEnabled ? HotcueSetMode::Loop : HotcueSetMode::Cue;
    }

    switch (mode) {
    case HotcueSetMode::Cue: {
        // If no loop is enabled, just store regular jump cue
        cueStartPosition = getQuantizedCurrentPosition();
        cueType = mixxx::CueType::HotCue;
        break;
    }
    case HotcueSetMode::Loop: {
        if (loopEnabled) {
            // If a loop is enabled, save the current loop
            cueStartPosition = m_pLoopStartPosition->get();
            cueEndPosition = m_pLoopEndPosition->get();
        } else {
            // If no loop is enabled, save a loop starting from the current
            // position and with the current beatloop size
            cueStartPosition = getQuantizedCurrentPosition();
            double beatloopSize = m_pBeatLoopSize->get();
            const mixxx::BeatsPointer pBeats = m_pLoadedTrack->getBeats();
            if (beatloopSize <= 0 || !pBeats) {
                return;
            }
            cueEndPosition = pBeats->findNBeatsFromSample(cueStartPosition, beatloopSize);
        }
        cueType = mixxx::CueType::Loop;
        break;
    }
    default:
        DEBUG_ASSERT(!"Invalid HotcueSetMode");
        return;
    }

    VERIFY_OR_DEBUG_ASSERT(cueType != mixxx::CueType::Invalid) {
        return;
    }

    // Abort if no position has been found.
    VERIFY_OR_DEBUG_ASSERT(cueStartPosition != Cue::kNoPosition &&
            (cueType != mixxx::CueType::Loop ||
                    cueEndPosition != Cue::kNoPosition)) {
        return;
    }

    int hotcueIndex = pControl->getHotcueIndex();

    pCue->setStartPosition(cueStartPosition);
    pCue->setEndPosition(cueEndPosition);
    pCue->setHotCue(hotcueIndex);
    pCue->setLabel(QString());
    pCue->setType(cueType);
    // TODO(XXX) deal with spurious signals
    attachCue(pCue, pControl);

    if (cueType == mixxx::CueType::Loop) {
        ConfigKey autoLoopColorsKey("[Controls]", "auto_loop_colors");
        if (getConfig()->getValue(autoLoopColorsKey, false)) {
            auto hotcueColorPalette =
                    m_colorPaletteSettings.getHotcueColorPalette();
            pCue->setColor(hotcueColorPalette.colorForHotcueIndex(hotcueIndex));
        } else {
            pCue->setColor(mixxx::PredefinedColorPalettes::kDefaultLoopColor);
        }
    } else {
        ConfigKey autoHotcueColorsKey("[Controls]", "auto_hotcue_colors");
        if (getConfig()->getValue(autoHotcueColorsKey, false)) {
            auto hotcueColorPalette =
                    m_colorPaletteSettings.getHotcueColorPalette();
            pCue->setColor(hotcueColorPalette.colorForHotcueIndex(hotcueIndex));
        } else {
            pCue->setColor(mixxx::PredefinedColorPalettes::kDefaultCueColor);
        }
    }

    if (cueType == mixxx::CueType::Loop) {
        setCurrentSavedLoopControlAndActivate(pControl);
    }

    // If quantize is enabled and we are not playing, jump to the cue point
    // since it's not necessarily where we currently are. TODO(XXX) is this
    // potentially invalid for vinyl control?
    bool playing = m_pPlay->toBool();
    if (!playing && m_pQuantizeEnabled->toBool()) {
        lock.unlock(); // prevent deadlock.
        // Enginebuffer will quantize more exactly than we can.
        seekAbs(cueStartPosition);
    }
}

void CueControl::hotcueGoto(HotcueControl* pControl, double value) {
    if (value <= 0) {
        return;
    }

    QMutexLocker lock(&m_mutex);
    if (!m_pLoadedTrack) {
        return;
    }

    CuePointer pCue(pControl->getCue());

    // Need to unlock before emitting any signals to prevent deadlock.
    lock.unlock();

    if (pCue) {
        double position = pCue->getPosition();
        if (position != Cue::kNoPosition) {
            seekAbs(position);
        }
    }
}

void CueControl::hotcueGotoAndStop(HotcueControl* pControl, double value) {
    if (value <= 0) {
        return;
    }

    QMutexLocker lock(&m_mutex);
    if (!m_pLoadedTrack) {
        return;
    }

    CuePointer pCue(pControl->getCue());

    // Need to unlock before emitting any signals to prevent deadlock.
    lock.unlock();

    if (pCue) {
        double position = pCue->getPosition();
        if (position != Cue::kNoPosition) {
            if (!m_iCurrentlyPreviewingHotcues && !m_bPreviewing) {
                m_pPlay->set(0.0);
                seekExact(position);
            } else {
                // this becomes a play latch command if we are previewing
                m_pPlay->set(0.0);
            }
        }
    }
}

void CueControl::hotcueGotoAndPlay(HotcueControl* pControl, double value) {
    if (value <= 0) {
        return;
    }

    QMutexLocker lock(&m_mutex);
    if (!m_pLoadedTrack) {
        return;
    }

    CuePointer pCue(pControl->getCue());

    // Need to unlock before emitting any signals to prevent deadlock.
    lock.unlock();

    if (pCue) {
        double position = pCue->getPosition();
        if (position != Cue::kNoPosition) {
            seekAbs(position);
            if (!isPlayingByPlayButton()) {
                // cueGoto is processed asynchronously.
                // avoid a wrong cue set if seek by cueGoto is still pending
                m_bPreviewing = false;
                m_iCurrentlyPreviewingHotcues = 0;
                // don't move the cue point to the hot cue point in DENON mode
                m_bypassCueSetByPlay = true;
                m_pPlay->set(1.0);
            }
        }
    }
    setHotcueFocusIndex(pControl->getHotcueIndex());
}

void CueControl::hotcueGotoAndLoop(HotcueControl* pControl, double value) {
    if (value == 0) {
        return;
    }

    QMutexLocker lock(&m_mutex);
    if (!m_pLoadedTrack) {
        return;
    }

    CuePointer pCue(pControl->getCue());

    // Need to unlock before emitting any signals to prevent deadlock.
    lock.unlock();

    if (!pCue) {
        return;
    }

    double startPosition = pCue->getPosition();
    if (startPosition == Cue::kNoPosition) {
        return;
    }

    if (pCue->getType() == mixxx::CueType::Loop) {
        seekAbs(startPosition);
        setCurrentSavedLoopControlAndActivate(pControl);
    } else if (pCue->getType() == mixxx::CueType::HotCue) {
        seekAbs(startPosition);
        setBeatLoop(startPosition, true);
    } else {
        return;
    }

    if (!isPlayingByPlayButton()) {
        // cueGoto is processed asynchronously.
        // avoid a wrong cue set if seek by cueGoto is still pending
        m_bPreviewing = false;
        m_iCurrentlyPreviewingHotcues = 0;
        // don't move the cue point to the hot cue point in DENON mode
        m_bypassCueSetByPlay = true;
        m_pPlay->set(1.0);
    }

    setHotcueFocusIndex(pControl->getHotcueIndex());
}

void CueControl::hotcueCueLoop(HotcueControl* pControl, double value) {
    if (value == 0) {
        return;
    }

    if (!m_pLoadedTrack) {
        return;
    }

    CuePointer pCue = pControl->getCue();

    if (!pCue || pCue->getPosition() == Cue::kNoPosition) {
        hotcueSet(pControl, value, HotcueSetMode::Cue);
        pCue = pControl->getCue();
        VERIFY_OR_DEBUG_ASSERT(pCue && pCue->getPosition() != Cue::kNoPosition) {
            return;
        }
    }

    switch (pCue->getType()) {
    case mixxx::CueType::Loop: {
        // The hotcue_X_cueloop CO was invoked for a saved loop, set it as
        // active the first time this happens and toggle the loop_enabled state
        // on subsequent invocations.
        if (m_pCurrentSavedLoopControl != pControl) {
            setCurrentSavedLoopControlAndActivate(pControl);
        } else {
            bool loopActive = pControl->getStatus() == HotcueControl::Status::Active;
            setLoop(pCue->getPosition(), pCue->getEndPosition(), !loopActive);
        }
    } break;
    case mixxx::CueType::HotCue: {
        // The hotcue_X_cueloop CO was invoked for a hotcue. In that case,
        // create a beatloop starting at the hotcue position. This is useful for
        // mapping the CUE LOOP mode labeled on some controllers.
        setCurrentSavedLoopControlAndActivate(nullptr);
        double startPosition = pCue->getPosition();
        bool loopActive = m_pLoopEnabled->toBool() &&
                (startPosition == m_pLoopStartPosition->get());
        setBeatLoop(startPosition, !loopActive);
        break;
    }
    default:
        return;
    }

    setHotcueFocusIndex(pControl->getHotcueIndex());
}

void CueControl::hotcueActivate(HotcueControl* pControl, double value, HotcueSetMode mode) {
    //qDebug() << "CueControl::hotcueActivate" << value;

    QMutexLocker lock(&m_mutex);

    if (!m_pLoadedTrack) {
        return;
    }

    CuePointer pCue(pControl->getCue());

    lock.unlock();

    if (pCue) {
        if (value > 0) {
            if (pCue->getPosition() == Cue::kNoPosition) {
                hotcueSet(pControl, value, mode);
            } else {
                if (isPlayingByPlayButton()) {
                    switch (pCue->getType()) {
                    case mixxx::CueType::HotCue:
                        hotcueGoto(pControl, value);
                        break;
                    case mixxx::CueType::Loop:
                        if (m_pCurrentSavedLoopControl != pControl) {
                            setCurrentSavedLoopControlAndActivate(pControl);
                        } else {
                            bool loopActive = pControl->getStatus() ==
                                    HotcueControl::Status::Active;
                            setLoop(pCue->getPosition(), pCue->getEndPosition(), !loopActive);
                        }
                        break;
                    default:
                        DEBUG_ASSERT(!"Invalid CueType!");
                    }
                } else {
                    hotcueActivatePreview(pControl, value);
                }
            }
        } else {
            if (pCue->getPosition() != Cue::kNoPosition) {
                hotcueActivatePreview(pControl, value);
            }
        }
    } else {
        // The cue is non-existent ...
        if (value > 0) {
            // set it to the current position
            hotcueSet(pControl, value, mode);
        } else if (m_iCurrentlyPreviewingHotcues) {
            // yet we got a release for it and are
            // currently previewing a hotcue. This is indicative of a corner
            // case where the cue was detached while we were pressing it. Let
            // hotcueActivatePreview handle it.
            hotcueActivatePreview(pControl, value);
        }
    }

    setHotcueFocusIndex(pControl->getHotcueIndex());
}

void CueControl::hotcueActivatePreview(HotcueControl* pControl, double value) {
    QMutexLocker lock(&m_mutex);
    if (!m_pLoadedTrack) {
        return;
    }
    CuePointer pCue(pControl->getCue());

    if (value > 0) {
<<<<<<< HEAD
        if (pCue && pCue->getPosition() != Cue::kNoPosition &&
                pCue->getType() != mixxx::CueType::Invalid) {
=======
        if (pCue && pCue->getPosition() != Cue::kNoPosition && !pControl->isPreviewing()) {
>>>>>>> b7d07ba0
            m_iCurrentlyPreviewingHotcues++;
            double position = pCue->getPosition();
            m_bypassCueSetByPlay = true;
            pControl->setPreviewingType(pCue->getType());
            pControl->setPreviewingPosition(position);
            if (pCue->getType() == mixxx::CueType::Loop) {
                setCurrentSavedLoopControlAndActivate(pControl);
            } else if (pControl->getStatus() == HotcueControl::Status::Set) {
                pControl->setStatus(HotcueControl::Status::Active);
            }

            // Need to unlock before emitting any signals to prevent deadlock.
            lock.unlock();

            seekAbs(position);
            m_pPlay->set(1.0);
        }
    } else if (m_iCurrentlyPreviewingHotcues) {
        // This is a activate release and we are previewing at least one
        // hotcue. If this hotcue is previewing:
        mixxx::CueType cueType = pControl->getPreviewingType();
        if (cueType != mixxx::CueType::Invalid) {
            // If this is the last hotcue to leave preview.
            if (--m_iCurrentlyPreviewingHotcues == 0 && !m_bPreviewing) {
                // Mark this hotcue as not previewing.
                double position = pControl->getPreviewingPosition();
                pControl->setPreviewingType(mixxx::CueType::Invalid);
                pControl->setPreviewingPosition(Cue::kNoPosition);

                m_pPlay->set(0.0);
                // Need to unlock before emitting any signals to prevent deadlock.
                lock.unlock();
                if (cueType == mixxx::CueType::Loop) {
                    m_pLoopEnabled->set(0);
                } else if (pControl->getStatus() == HotcueControl::Status::Active) {
                    pControl->setStatus(HotcueControl::Status::Set);
                }
                seekExact(position);
            }
        }
    }
    setHotcueFocusIndex(pControl->getHotcueIndex());
}

void CueControl::hotcueClear(HotcueControl* pControl, double value) {
    if (value <= 0) {
        return;
    }

    QMutexLocker lock(&m_mutex);
    if (!m_pLoadedTrack) {
        return;
    }

    CuePointer pCue(pControl->getCue());
    if (!pCue) {
        return;
    }
    detachCue(pControl);
    m_pLoadedTrack->removeCue(pCue);
    setHotcueFocusIndex(Cue::kNoHotCue);
}

void CueControl::hotcuePositionChanged(
        HotcueControl* pControl, double newPosition) {
    QMutexLocker lock(&m_mutex);
    if (!m_pLoadedTrack) {
        return;
    }

    CuePointer pCue(pControl->getCue());
    if (pCue) {
        // Setting the position to Cue::kNoPosition is the same as calling hotcue_x_clear
        if (newPosition == Cue::kNoPosition) {
            detachCue(pControl);
        } else if (newPosition > 0 && newPosition < m_pTrackSamples->get()) {
            if (pCue->getType() == mixxx::CueType::Loop && newPosition >= pCue->getEndPosition()) {
                return;
            }
            pCue->setStartPosition(newPosition);
        }
    }
}

void CueControl::hotcueEndPositionChanged(
        HotcueControl* pControl, double newEndPosition) {
    QMutexLocker lock(&m_mutex);
    if (!m_pLoadedTrack) {
        return;
    }

    CuePointer pCue(pControl->getCue());
    if (pCue) {
        // Setting the end position of a loop cue to Cue::kNoPosition converts
        // it into a regular jump cue
        if (pCue->getType() == mixxx::CueType::Loop &&
                newEndPosition == Cue::kNoPosition) {
            pCue->setType(mixxx::CueType::HotCue);
            pCue->setEndPosition(Cue::kNoPosition);
        } else {
            if (newEndPosition > pCue->getPosition()) {
                pCue->setEndPosition(newEndPosition);
            }
        }
    }
}

void CueControl::hintReader(HintVector* pHintList) {
    Hint cue_hint;
    double cuePoint = m_pCuePoint->get();
    if (cuePoint >= 0) {
        cue_hint.frame = SampleUtil::floorPlayPosToFrame(m_pCuePoint->get());
        cue_hint.frameCount = Hint::kFrameCountForward;
        cue_hint.priority = 10;
        pHintList->append(cue_hint);
    }

    // this is called from the engine thread
    // it is no locking required, because m_hotcueControl is filled during the
    // constructor and getPosition()->get() is a ControlObject
    for (const auto& pControl : qAsConst(m_hotcueControls)) {
        double position = pControl->getPosition();
        if (position != Cue::kNoPosition) {
            cue_hint.frame = SampleUtil::floorPlayPosToFrame(position);
            cue_hint.frameCount = Hint::kFrameCountForward;
            cue_hint.priority = 10;
            pHintList->append(cue_hint);
        }
    }
}

// Moves the cue point to current position or to closest beat in case
// quantize is enabled
void CueControl::cueSet(double value) {
    if (value <= 0) {
        return;
    }

    QMutexLocker lock(&m_mutex);

    double cue = getQuantizedCurrentPosition();
    m_pCuePoint->set(cue);
    TrackPointer pLoadedTrack = m_pLoadedTrack;
    lock.unlock();

    // Store cue point in loaded track
    if (pLoadedTrack) {
        pLoadedTrack->setCuePoint(CuePosition(cue));
    }
}

void CueControl::cueClear(double value) {
    if (value <= 0) {
        return;
    }

    QMutexLocker lock(&m_mutex);
    m_pCuePoint->set(Cue::kNoPosition);
    TrackPointer pLoadedTrack = m_pLoadedTrack;
    lock.unlock();

    if (pLoadedTrack) {
        pLoadedTrack->setCuePoint(CuePosition());
    }
}

void CueControl::cueGoto(double value) {
    if (value <= 0) {
        return;
    }

    QMutexLocker lock(&m_mutex);
    // Seek to cue point
    double cuePoint = m_pCuePoint->get();

    // Need to unlock before emitting any signals to prevent deadlock.
    lock.unlock();

    seekAbs(cuePoint);
}

void CueControl::cueGotoAndPlay(double value) {
    if (value <= 0) {
        return;
    }

    cueGoto(value);
    QMutexLocker lock(&m_mutex);
    // Start playing if not already
    if (!isPlayingByPlayButton()) {
        // cueGoto is processed asynchronously.
        // avoid a wrong cue set if seek by cueGoto is still pending
        m_bPreviewing = false;
        m_iCurrentlyPreviewingHotcues = 0;
        m_bypassCueSetByPlay = true;
        m_pPlay->set(1.0);
    }
}

void CueControl::cueGotoAndStop(double value) {
    if (value <= 0) {
        return;
    }

    if (!m_iCurrentlyPreviewingHotcues && !m_bPreviewing) {
        m_pPlay->set(0.0);
        double position = m_pCuePoint->get();
        seekExact(position);
    } else {
        // this becomes a play latch command if we are previewing
        m_pPlay->set(0.0);
    }
}

void CueControl::cuePreview(double value) {
    //qDebug() << "CueControl::cuePreview" << value;
    QMutexLocker lock(&m_mutex);

    if (value > 0) {
        if (!m_bPreviewing) {
            m_bPreviewing = true;
            m_bypassCueSetByPlay = true;
            m_pPlay->set(1.0);
        }
    } else if (m_bPreviewing) {
        m_bPreviewing = false;
        if (m_iCurrentlyPreviewingHotcues) {
            return;
        }
        m_pPlay->set(0.0);
    } else {
        return;
    }

    // Need to unlock before emitting any signals to prevent deadlock.
    lock.unlock();

    seekAbs(m_pCuePoint->get());
}

void CueControl::cueCDJ(double value) {
    // This is how Pioneer cue buttons work:
    // If pressed while freely playing (i.e. playing and platter NOT being touched), stop playback and go to cue.
    // If pressed while NOT freely playing (i.e. stopped or playing but platter IS being touched), set new cue point.
    // If pressed while stopped and at cue, play while pressed.
    // If play is pressed while holding cue, the deck is now playing. (Handled in playFromCuePreview().)

    QMutexLocker lock(&m_mutex);
    const auto freely_playing =
            m_pPlay->toBool() && !getEngineBuffer()->getScratching();
    TrackAt trackAt = getTrackAt();

    if (value > 0) {
        if (m_bPreviewing) {
            // already previewing, do nothing
            return;
        } else if (m_iCurrentlyPreviewingHotcues) {
            // we are already previewing by hotcues
            // just jump to cue point and continue previewing
            m_bPreviewing = true;
            lock.unlock();
            seekAbs(m_pCuePoint->get());
        } else if (freely_playing || trackAt == TrackAt::End) {
            // Jump to cue when playing or when at end position

            // Just in case.
            m_bPreviewing = false;
            m_pPlay->set(0.0);

            // Need to unlock before emitting any signals to prevent deadlock.
            lock.unlock();

            seekAbs(m_pCuePoint->get());
        } else if (trackAt == TrackAt::Cue) {
            // pause at cue point
            m_bPreviewing = true;
            m_pPlay->set(1.0);
        } else {
            // Pause not at cue point and not at end position
            cueSet(value);

            // If quantize is enabled, jump to the cue point since it's not
            // necessarily where we currently are
            if (m_pQuantizeEnabled->toBool()) {
                lock.unlock(); // prevent deadlock.
                // Enginebuffer will quantize more exactly than we can.
                seekAbs(m_pCuePoint->get());
            }
        }
    } else if (m_bPreviewing) {
        m_bPreviewing = false;
        if (!m_iCurrentlyPreviewingHotcues) {
            m_pPlay->set(0.0);

            // Need to unlock before emitting any signals to prevent deadlock.
            lock.unlock();

            seekAbs(m_pCuePoint->get());
        }
    }
    // indicator may flash because the delayed adoption of seekAbs
    // Correct the Indicator set via play
    if (m_pLoadedTrack && !freely_playing) {
        m_pCueIndicator->setBlinkValue(ControlIndicator::ON);
    } else {
        m_pCueIndicator->setBlinkValue(ControlIndicator::OFF);
    }
}

void CueControl::cueDenon(double value) {
    // This is how Denon DN-S 3700 cue buttons work:
    // If pressed go to cue and stop.
    // If pressed while stopped and at cue, play while pressed.
    // Cue Point is moved by play from pause

    QMutexLocker lock(&m_mutex);
    bool playing = (m_pPlay->toBool());
    TrackAt trackAt = getTrackAt();

    if (value > 0) {
        if (m_bPreviewing) {
            // already previewing, do nothing
            return;
        } else if (m_iCurrentlyPreviewingHotcues) {
            // we are already previewing by hotcues
            // just jump to cue point and continue previewing
            m_bPreviewing = true;
            lock.unlock();
            seekAbs(m_pCuePoint->get());
        } else if (!playing && trackAt == TrackAt::Cue) {
            // pause at cue point
            m_bPreviewing = true;
            m_pPlay->set(1.0);
        } else {
            // Need to unlock before emitting any signals to prevent deadlock.
            lock.unlock();
            seekAbs(m_pCuePoint->get());
        }
    } else if (m_bPreviewing) {
        m_bPreviewing = false;
        if (!m_iCurrentlyPreviewingHotcues) {
            m_pPlay->set(0.0);

            // Need to unlock before emitting any signals to prevent deadlock.
            lock.unlock();

            seekAbs(m_pCuePoint->get());
        }
    }
}

void CueControl::cuePlay(double value) {
    // This is how CUP button works:
    // If freely playing (i.e. playing and platter NOT being touched), press to go to cue and stop.
    // If not freely playing (i.e. stopped or platter IS being touched), press to go to cue and stop.
    // On release, start playing from cue point.

    QMutexLocker lock(&m_mutex);
    const auto freely_playing =
            m_pPlay->toBool() && !getEngineBuffer()->getScratching();
    TrackAt trackAt = getTrackAt();

    // pressed
    if (value > 0) {
        if (freely_playing) {
            m_bPreviewing = false;
            m_pPlay->set(0.0);

            // Need to unlock before emitting any signals to prevent deadlock.
            lock.unlock();

            seekAbs(m_pCuePoint->get());
        } else if (trackAt == TrackAt::ElseWhere) {
            // Pause not at cue point and not at end position
            cueSet(value);
            // Just in case.
            m_bPreviewing = false;
            m_pPlay->set(0.0);
            // If quantize is enabled, jump to the cue point since it's not
            // necessarily where we currently are
            if (m_pQuantizeEnabled->toBool()) {
                lock.unlock(); // prevent deadlock.
                // Enginebuffer will quantize more exactly than we can.
                seekAbs(m_pCuePoint->get());
            }
        }
    } else if (trackAt == TrackAt::Cue) {
        m_bPreviewing = false;
        m_pPlay->set(1.0);
        lock.unlock();
    }
}

void CueControl::cueDefault(double v) {
    double cueMode = m_pCueMode->get();
    // Decide which cue implementation to call based on the user preference
    if (cueMode == CUE_MODE_DENON || cueMode == CUE_MODE_NUMARK) {
        cueDenon(v);
    } else if (cueMode == CUE_MODE_CUP) {
        cuePlay(v);
    } else {
        // The modes CUE_MODE_PIONEER and CUE_MODE_MIXXX are similar
        // are handled inside cueCDJ(v)
        // default to Pioneer mode
        cueCDJ(v);
    }
}

void CueControl::pause(double v) {
    QMutexLocker lock(&m_mutex);
    //qDebug() << "CueControl::pause()" << v;
    if (v > 0.0) {
        m_pPlay->set(0.0);
    }
}

void CueControl::playStutter(double v) {
    QMutexLocker lock(&m_mutex);
    //qDebug() << "playStutter" << v;
    if (v > 0.0) {
        if (isPlayingByPlayButton()) {
            cueGoto(1.0);
        } else {
            m_pPlay->set(1.0);
        }
    }
}

void CueControl::introStartSet(double value) {
    if (value <= 0) {
        return;
    }

    QMutexLocker lock(&m_mutex);

    double position = getQuantizedCurrentPosition();

    // Make sure user is not trying to place intro start cue on or after
    // other intro/outro cues.
    double introEnd = m_pIntroEndPosition->get();
    double outroStart = m_pOutroStartPosition->get();
    double outroEnd = m_pOutroEndPosition->get();
    if (introEnd != Cue::kNoPosition && position >= introEnd) {
        qWarning()
                << "Trying to place intro start cue on or after intro end cue.";
        return;
    }
    if (outroStart != Cue::kNoPosition && position >= outroStart) {
        qWarning() << "Trying to place intro start cue on or after outro start "
                      "cue.";
        return;
    }
    if (outroEnd != Cue::kNoPosition && position >= outroEnd) {
        qWarning()
                << "Trying to place intro start cue on or after outro end cue.";
        return;
    }

    TrackPointer pLoadedTrack = m_pLoadedTrack;
    lock.unlock();

    if (pLoadedTrack) {
        CuePointer pCue = pLoadedTrack->findCueByType(mixxx::CueType::Intro);
        if (!pCue) {
            pCue = pLoadedTrack->createAndAddCue();
            pCue->setType(mixxx::CueType::Intro);
        }
        pCue->setStartPosition(position);
        pCue->setEndPosition(introEnd);
    }
}

void CueControl::introStartClear(double value) {
    if (value <= 0) {
        return;
    }

    QMutexLocker lock(&m_mutex);
    double introEnd = m_pIntroEndPosition->get();
    TrackPointer pLoadedTrack = m_pLoadedTrack;
    lock.unlock();

    if (pLoadedTrack) {
        CuePointer pCue = pLoadedTrack->findCueByType(mixxx::CueType::Intro);
        if (introEnd != Cue::kNoPosition) {
            pCue->setStartPosition(Cue::kNoPosition);
            pCue->setEndPosition(introEnd);
        } else if (pCue) {
            pLoadedTrack->removeCue(pCue);
        }
    }
}

void CueControl::introStartActivate(double value) {
    if (value <= 0) {
        return;
    }

    QMutexLocker lock(&m_mutex);
    double introStart = m_pIntroStartPosition->get();
    lock.unlock();

    if (introStart == Cue::kNoPosition) {
        introStartSet(1.0);
    } else {
        seekAbs(introStart);
    }
}

void CueControl::introEndSet(double value) {
    if (value <= 0) {
        return;
    }

    QMutexLocker lock(&m_mutex);

    double position = getQuantizedCurrentPosition();

    // Make sure user is not trying to place intro end cue on or before
    // intro start cue, or on or after outro start/end cue.
    double introStart = m_pIntroStartPosition->get();
    double outroStart = m_pOutroStartPosition->get();
    double outroEnd = m_pOutroEndPosition->get();
    if (introStart != Cue::kNoPosition && position <= introStart) {
        qWarning() << "Trying to place intro end cue on or before intro start "
                      "cue.";
        return;
    }
    if (outroStart != Cue::kNoPosition && position >= outroStart) {
        qWarning()
                << "Trying to place intro end cue on or after outro start cue.";
        return;
    }
    if (outroEnd != Cue::kNoPosition && position >= outroEnd) {
        qWarning()
                << "Trying to place intro end cue on or after outro end cue.";
        return;
    }

    TrackPointer pLoadedTrack = m_pLoadedTrack;
    lock.unlock();

    if (pLoadedTrack) {
        CuePointer pCue = pLoadedTrack->findCueByType(mixxx::CueType::Intro);
        if (!pCue) {
            pCue = pLoadedTrack->createAndAddCue();
            pCue->setType(mixxx::CueType::Intro);
        }
        pCue->setStartPosition(introStart);
        pCue->setEndPosition(position);
    }
}

void CueControl::introEndClear(double value) {
    if (value <= 0) {
        return;
    }

    QMutexLocker lock(&m_mutex);
    double introStart = m_pIntroStartPosition->get();
    TrackPointer pLoadedTrack = m_pLoadedTrack;
    lock.unlock();

    if (pLoadedTrack) {
        CuePointer pCue = pLoadedTrack->findCueByType(mixxx::CueType::Intro);
        if (introStart != Cue::kNoPosition) {
            pCue->setStartPosition(introStart);
            pCue->setEndPosition(Cue::kNoPosition);
        } else if (pCue) {
            pLoadedTrack->removeCue(pCue);
        }
    }
}

void CueControl::introEndActivate(double value) {
    if (value == 0) {
        return;
    }

    QMutexLocker lock(&m_mutex);
    double introEnd = m_pIntroEndPosition->get();
    lock.unlock();

    if (introEnd == Cue::kNoPosition) {
        introEndSet(1.0);
    } else {
        seekAbs(introEnd);
    }
}

void CueControl::outroStartSet(double value) {
    if (value <= 0) {
        return;
    }

    QMutexLocker lock(&m_mutex);

    double position = getQuantizedCurrentPosition();

    // Make sure user is not trying to place outro start cue on or before
    // intro end cue or on or after outro end cue.
    double introStart = m_pIntroStartPosition->get();
    double introEnd = m_pIntroEndPosition->get();
    double outroEnd = m_pOutroEndPosition->get();
    if (introStart != Cue::kNoPosition && position <= introStart) {
        qWarning() << "Trying to place outro start cue on or before intro "
                      "start cue.";
        return;
    }
    if (introEnd != Cue::kNoPosition && position <= introEnd) {
        qWarning() << "Trying to place outro start cue on or before intro end "
                      "cue.";
        return;
    }
    if (outroEnd != Cue::kNoPosition && position >= outroEnd) {
        qWarning()
                << "Trying to place outro start cue on or after outro end cue.";
        return;
    }

    TrackPointer pLoadedTrack = m_pLoadedTrack;
    lock.unlock();

    if (pLoadedTrack) {
        CuePointer pCue = pLoadedTrack->findCueByType(mixxx::CueType::Outro);
        if (!pCue) {
            pCue = pLoadedTrack->createAndAddCue();
            pCue->setType(mixxx::CueType::Outro);
        }
        pCue->setStartPosition(position);
        pCue->setEndPosition(outroEnd);
    }
}

void CueControl::outroStartClear(double value) {
    if (value <= 0) {
        return;
    }

    QMutexLocker lock(&m_mutex);
    double outroEnd = m_pOutroEndPosition->get();
    TrackPointer pLoadedTrack = m_pLoadedTrack;
    lock.unlock();

    if (pLoadedTrack) {
        CuePointer pCue = pLoadedTrack->findCueByType(mixxx::CueType::Outro);
        if (outroEnd != Cue::kNoPosition) {
            pCue->setStartPosition(Cue::kNoPosition);
            pCue->setEndPosition(outroEnd);
        } else if (pCue) {
            pLoadedTrack->removeCue(pCue);
        }
    }
}

void CueControl::outroStartActivate(double value) {
    if (value <= 0) {
        return;
    }

    QMutexLocker lock(&m_mutex);
    double outroStart = m_pOutroStartPosition->get();
    lock.unlock();

    if (outroStart == Cue::kNoPosition) {
        outroStartSet(1.0);
    } else {
        seekAbs(outroStart);
    }
}

void CueControl::outroEndSet(double value) {
    if (value <= 0) {
        return;
    }

    QMutexLocker lock(&m_mutex);

    double position = getQuantizedCurrentPosition();

    // Make sure user is not trying to place outro end cue on or before
    // other intro/outro cues.
    double introStart = m_pIntroStartPosition->get();
    double introEnd = m_pIntroEndPosition->get();
    double outroStart = m_pOutroStartPosition->get();
    if (introStart != Cue::kNoPosition && position <= introStart) {
        qWarning() << "Trying to place outro end cue on or before intro start "
                      "cue.";
        return;
    }
    if (introEnd != Cue::kNoPosition && position <= introEnd) {
        qWarning()
                << "Trying to place outro end cue on or before intro end cue.";
        return;
    }
    if (outroStart != Cue::kNoPosition && position <= outroStart) {
        qWarning() << "Trying to place outro end cue on or before outro start "
                      "cue.";
        return;
    }

    TrackPointer pLoadedTrack = m_pLoadedTrack;
    lock.unlock();

    if (pLoadedTrack) {
        CuePointer pCue = pLoadedTrack->findCueByType(mixxx::CueType::Outro);
        if (!pCue) {
            pCue = pLoadedTrack->createAndAddCue();
            pCue->setType(mixxx::CueType::Outro);
        }
        pCue->setStartPosition(outroStart);
        pCue->setEndPosition(position);
    }
}

void CueControl::outroEndClear(double value) {
    if (value <= 0) {
        return;
    }

    QMutexLocker lock(&m_mutex);
    double outroStart = m_pOutroStartPosition->get();
    TrackPointer pLoadedTrack = m_pLoadedTrack;
    lock.unlock();

    if (pLoadedTrack) {
        CuePointer pCue = pLoadedTrack->findCueByType(mixxx::CueType::Outro);
        if (outroStart != Cue::kNoPosition) {
            pCue->setStartPosition(outroStart);
            pCue->setEndPosition(Cue::kNoPosition);
        } else if (pCue) {
            pLoadedTrack->removeCue(pCue);
        }
    }
}

void CueControl::outroEndActivate(double value) {
    if (value <= 0) {
        return;
    }

    QMutexLocker lock(&m_mutex);
    double outroEnd = m_pOutroEndPosition->get();
    lock.unlock();

    if (outroEnd == Cue::kNoPosition) {
        outroEndSet(1.0);
    } else {
        seekAbs(outroEnd);
    }
}

// This is also called from the engine thread. No locking allowed.
bool CueControl::updateIndicatorsAndModifyPlay(
        bool newPlay, bool oldPlay, bool playPossible) {
    //qDebug() << "updateIndicatorsAndModifyPlay" << newPlay << playPossible
    //        << m_iCurrentlyPreviewingHotcues << m_bPreviewing;
    CueMode cueMode = static_cast<CueMode>(static_cast<int>(m_pCueMode->get()));
    if ((cueMode == CueMode::Denon || cueMode == CueMode::Numark) &&
            newPlay && !oldPlay && playPossible &&
            !m_bypassCueSetByPlay) {
        // in Denon mode each play from pause moves the cue point
        // if not previewing
        cueSet(1.0);
    }
    m_bypassCueSetByPlay = false;

    // when previewing, "play" was set by cue button, a following toggle request
    // (play = 0.0) is used for latching play.
    bool previewing = false;
    if (m_bPreviewing || m_iCurrentlyPreviewingHotcues) {
        if (!newPlay && oldPlay) {
            // play latch request: stop previewing and go into normal play mode.
            m_bPreviewing = false;
            m_iCurrentlyPreviewingHotcues = 0;
            newPlay = true;
            m_pPlayLatched->forceSet(1.0);
        } else {
            previewing = true;
            m_pPlayLatched->forceSet(0.0);
        }
    }

    TrackAt trackAt = getTrackAt();

    if (!playPossible) {
        // play not possible
        newPlay = false;
        m_pPlayIndicator->setBlinkValue(ControlIndicator::OFF);
        m_pStopButton->set(0.0);
        m_pPlayLatched->forceSet(0.0);
    } else if (newPlay && !previewing) {
        // Play: Indicates a latched Play
        m_pPlayIndicator->setBlinkValue(ControlIndicator::ON);
        m_pStopButton->set(0.0);
        m_pPlayLatched->forceSet(1.0);
    } else {
        // Pause:
        m_pStopButton->set(1.0);
        m_pPlayLatched->forceSet(0.0);
        if (cueMode == CueMode::Denon) {
            if (trackAt == TrackAt::Cue || previewing) {
                m_pPlayIndicator->setBlinkValue(ControlIndicator::OFF);
            } else {
                // Flashing indicates that a following play would move cue point
                m_pPlayIndicator->setBlinkValue(
                        ControlIndicator::RATIO1TO1_500MS);
            }
        } else if (cueMode == CueMode::Mixxx ||
                cueMode == CueMode::MixxxNoBlinking ||
                cueMode == CueMode::Numark) {
            m_pPlayIndicator->setBlinkValue(ControlIndicator::OFF);
        } else {
            // Flashing indicates that play is possible in Pioneer mode
            m_pPlayIndicator->setBlinkValue(ControlIndicator::RATIO1TO1_500MS);
        }
    }

    if (cueMode != CueMode::Denon && cueMode != CueMode::Numark) {
        if (m_pCuePoint->get() != Cue::kNoPosition) {
            if (newPlay == 0.0 && trackAt == TrackAt::ElseWhere) {
                if (cueMode == CueMode::Mixxx) {
                    // in Mixxx mode Cue Button is flashing slow if CUE will move Cue point
                    m_pCueIndicator->setBlinkValue(
                            ControlIndicator::RATIO1TO1_500MS);
                } else if (cueMode == CueMode::MixxxNoBlinking) {
                    m_pCueIndicator->setBlinkValue(ControlIndicator::OFF);
                } else {
                    // in Pioneer mode Cue Button is flashing fast if CUE will move Cue point
                    m_pCueIndicator->setBlinkValue(
                            ControlIndicator::RATIO1TO1_250MS);
                }
            } else {
                m_pCueIndicator->setBlinkValue(ControlIndicator::OFF);
            }
        } else {
            m_pCueIndicator->setBlinkValue(ControlIndicator::OFF);
        }
    }
    m_pPlayStutter->set(newPlay ? 1.0 : 0.0);

    return newPlay;
}

// called from the engine thread
void CueControl::updateIndicators() {
    // No need for mutex lock because we are only touching COs.
    double cueMode = m_pCueMode->get();
    TrackAt trackAt = getTrackAt();

    if (cueMode == CUE_MODE_DENON || cueMode == CUE_MODE_NUMARK) {
        // Cue button is only lit at cue point
        bool playing = m_pPlay->toBool();
        if (trackAt == TrackAt::Cue) {
            // at cue point
            if (!playing) {
                m_pCueIndicator->setBlinkValue(ControlIndicator::ON);
                m_pPlayIndicator->setBlinkValue(ControlIndicator::OFF);
            }
        } else {
            m_pCueIndicator->setBlinkValue(ControlIndicator::OFF);
            if (!playing) {
                if (trackAt != TrackAt::End && cueMode != CUE_MODE_NUMARK) {
                    // Play will move cue point
                    m_pPlayIndicator->setBlinkValue(
                            ControlIndicator::RATIO1TO1_500MS);
                } else {
                    // At track end
                    m_pPlayIndicator->setBlinkValue(ControlIndicator::OFF);
                }
            }
        }
    } else {
        // Here we have CUE_MODE_PIONEER or CUE_MODE_MIXXX
        // default to Pioneer mode
        if (!m_bPreviewing) {
            const auto freely_playing =
                    m_pPlay->toBool() && !getEngineBuffer()->getScratching();
            if (!freely_playing) {
                switch (trackAt) {
                case TrackAt::ElseWhere:
                    if (cueMode == CUE_MODE_MIXXX) {
                        // in Mixxx mode Cue Button is flashing slow if CUE will move Cue point
                        m_pCueIndicator->setBlinkValue(
                                ControlIndicator::RATIO1TO1_500MS);
                    } else if (cueMode == CUE_MODE_MIXXX_NO_BLINK) {
                        m_pCueIndicator->setBlinkValue(ControlIndicator::OFF);
                    } else {
                        // in Pioneer mode Cue Button is flashing fast if CUE will move Cue point
                        m_pCueIndicator->setBlinkValue(
                                ControlIndicator::RATIO1TO1_250MS);
                    }
                    break;
                case TrackAt::End:
                    // At track end
                    m_pCueIndicator->setBlinkValue(ControlIndicator::OFF);
                    break;
                case TrackAt::Cue:
                    // Next Press is preview
                    m_pCueIndicator->setBlinkValue(ControlIndicator::ON);
                    break;
                }
            } else {
                // Cue indicator should be off when freely playing
                m_pCueIndicator->setBlinkValue(ControlIndicator::OFF);
            }
        }
    }
}

void CueControl::resetIndicators() {
    m_pCueIndicator->setBlinkValue(ControlIndicator::OFF);
    m_pPlayIndicator->setBlinkValue(ControlIndicator::OFF);
}

CueControl::TrackAt CueControl::getTrackAt() const {
    SampleOfTrack sot = getSampleOfTrack();
    // Note: current can be in the padded silence after the track end > total.
    if (sot.current >= sot.total) {
        return TrackAt::End;
    }
    double cue = m_pCuePoint->get();
    if (cue != Cue::kNoPosition && fabs(sot.current - cue) < 1.0f) {
        return TrackAt::Cue;
    }
    return TrackAt::ElseWhere;
}

double CueControl::getQuantizedCurrentPosition() {
    SampleOfTrack sampleOfTrack = getSampleOfTrack();
    double currentPos = sampleOfTrack.current;
    const double total = sampleOfTrack.total;

    // Note: currentPos can be past the end of the track, in the padded
    // silence of the last buffer. This position might be not reachable in
    // a future runs, depending on the buffering.
    currentPos = math_min(currentPos, total);

    // Don't quantize if quantization is disabled.
    if (!m_pQuantizeEnabled->toBool()) {
        return currentPos;
    }

    double closestBeat = m_pClosestBeat->get();
    // Note: closestBeat can be an interpolated beat past the end of the track,
    // which cannot be reached.
    if (closestBeat != -1.0 && closestBeat <= total) {
        return closestBeat;
    }

    return currentPos;
}

double CueControl::quantizeCuePoint(double cuePos) {
    // we need to use m_pTrackSamples here because SampleOfTrack
    // is set later by the engine and not during EngineBuffer::slotTrackLoaded
    const double total = m_pTrackSamples->get();

    if (cuePos > total) {
        // This can happen if the track length has changed or the cue was set in the
        // the padded silence after the track.
        cuePos = total;
    }

    // Don't quantize unset cues, manual cues or when quantization is disabled.
    if (cuePos == Cue::kNoPosition || !m_pQuantizeEnabled->toBool()) {
        return cuePos;
    }

    mixxx::BeatsPointer pBeats = m_pLoadedTrack->getBeats();
    if (!pBeats) {
        return cuePos;
    }

    double closestBeat = pBeats->findClosestBeat(cuePos);
    // The closest beat can be an unreachable  interpolated beat past the end of
    // the track.
    if (closestBeat != -1.0 && closestBeat <= total) {
        return closestBeat;
    }

    return cuePos;
}

bool CueControl::isTrackAtIntroCue() {
    return (fabs(getSampleOfTrack().current - m_pIntroStartPosition->get()) <
            1.0f);
}

bool CueControl::isPlayingByPlayButton() {
    return m_pPlay->toBool() && !m_iCurrentlyPreviewingHotcues &&
            !m_bPreviewing;
}

SeekOnLoadMode CueControl::getSeekOnLoadPreference() {
    int configValue =
            getConfig()->getValue(ConfigKey("[Controls]", "CueRecall"),
                    static_cast<int>(SeekOnLoadMode::IntroStart));
    return static_cast<SeekOnLoadMode>(configValue);
}

void CueControl::hotcueFocusColorPrev(double value) {
    if (value <= 0) {
        return;
    }

    int hotcueIndex = getHotcueFocusIndex();
    if (hotcueIndex < 0 || hotcueIndex >= m_hotcueControls.size()) {
        return;
    }

    HotcueControl* pControl = m_hotcueControls.at(hotcueIndex);
    if (!pControl) {
        return;
    }

    CuePointer pCue = pControl->getCue();
    if (!pCue) {
        return;
    }

    mixxx::RgbColor::optional_t color = pCue->getColor();
    if (!color) {
        return;
    }

    ColorPalette colorPalette = m_colorPaletteSettings.getHotcueColorPalette();
    pCue->setColor(colorPalette.previousColor(*color));
}

void CueControl::hotcueFocusColorNext(double value) {
    if (value <= 0) {
        return;
    }

    int hotcueIndex = getHotcueFocusIndex();
    if (hotcueIndex < 0 || hotcueIndex >= m_hotcueControls.size()) {
        return;
    }

    HotcueControl* pControl = m_hotcueControls.at(hotcueIndex);
    if (!pControl) {
        return;
    }

    CuePointer pCue = pControl->getCue();
    if (!pCue) {
        return;
    }

    mixxx::RgbColor::optional_t color = pCue->getColor();
    if (!color) {
        return;
    }

    ColorPalette colorPalette = m_colorPaletteSettings.getHotcueColorPalette();
    pCue->setColor(colorPalette.nextColor(*color));
}

void CueControl::setCurrentSavedLoopControlAndActivate(HotcueControl* pControl) {
    if (m_pCurrentSavedLoopControl && m_pCurrentSavedLoopControl != pControl) {
        // Disable previous saved loop
        DEBUG_ASSERT(m_pCurrentSavedLoopControl->getStatus() != HotcueControl::Status::Empty);
        m_pCurrentSavedLoopControl->setStatus(HotcueControl::Status::Set);
        m_pCurrentSavedLoopControl = nullptr;
    }

    if (!pControl) {
        return;
    }

    if (!m_pLoadedTrack) {
        return;
    }

    CuePointer pCue(pControl->getCue());

    VERIFY_OR_DEBUG_ASSERT(pCue &&
            pCue->getType() == mixxx::CueType::Loop &&
            pCue->getEndPosition() != Cue::kNoPosition) {
        return;
    }

    // Set new control as active
    m_pCurrentSavedLoopControl = pControl;
    setLoop(pCue->getPosition(), pCue->getEndPosition(), true);
    pControl->setStatus(HotcueControl::Status::Active);
}

void CueControl::slotLoopReset() {
    setCurrentSavedLoopControlAndActivate(nullptr);
}

void CueControl::slotLoopEnabledChanged(bool enabled) {
    if (!m_pCurrentSavedLoopControl) {
        return;
    }

    DEBUG_ASSERT(m_pCurrentSavedLoopControl->getStatus() != HotcueControl::Status::Empty);
    DEBUG_ASSERT(
            m_pCurrentSavedLoopControl->getCue() &&
            m_pCurrentSavedLoopControl->getCue()->getPosition() ==
                    m_pLoopStartPosition->get());
    DEBUG_ASSERT(
            m_pCurrentSavedLoopControl->getCue() &&
            m_pCurrentSavedLoopControl->getCue()->getEndPosition() ==
                    m_pLoopEndPosition->get());

    if (enabled) {
        m_pCurrentSavedLoopControl->setStatus(HotcueControl::Status::Active);
    } else {
        m_pCurrentSavedLoopControl->setStatus(HotcueControl::Status::Set);
    }
}

void CueControl::slotLoopUpdated(double startPosition, double endPosition) {
    if (!m_pCurrentSavedLoopControl) {
        return;
    }

    if (!m_pLoadedTrack) {
        return;
    }

    if (m_pCurrentSavedLoopControl->getStatus() != HotcueControl::Status::Active) {
        slotLoopReset();
        return;
    }

    CuePointer pCue(m_pCurrentSavedLoopControl->getCue());

    VERIFY_OR_DEBUG_ASSERT(pCue->getType() == mixxx::CueType::Loop) {
        setCurrentSavedLoopControlAndActivate(nullptr);
        return;
    }

    DEBUG_ASSERT(startPosition != Cue::kNoPosition);
    DEBUG_ASSERT(endPosition != Cue::kNoPosition);
    DEBUG_ASSERT(startPosition < endPosition);

    DEBUG_ASSERT(m_pCurrentSavedLoopControl->getStatus() == HotcueControl::Status::Active);
    pCue->setStartPosition(startPosition);
    pCue->setEndPosition(endPosition);
    DEBUG_ASSERT(m_pCurrentSavedLoopControl->getStatus() == HotcueControl::Status::Active);
}

void CueControl::setHotcueFocusIndex(int hotcueIndex) {
    m_pHotcueFocus->set(hotcueIndexToHotcueNumber(hotcueIndex));
}

int CueControl::getHotcueFocusIndex() const {
    return hotcueNumberToHotcueIndex(static_cast<int>(m_pHotcueFocus->get()));
}

ConfigKey HotcueControl::keyForControl(const QString& name) {
    ConfigKey key;
    key.group = m_group;
    // Add one to hotcue so that we don't have a hotcue_0
    key.item = QStringLiteral("hotcue_") +
            QString::number(hotcueIndexToHotcueNumber(m_hotcueIndex)) +
            QChar('_') + name;
    return key;
}

HotcueControl::HotcueControl(const QString& group, int hotcueIndex)
        : m_group(group),
          m_hotcueIndex(hotcueIndex),
          m_pCue(nullptr),
          m_previewingType(mixxx::CueType::Invalid),
          m_previewingPosition(-1) {
    m_hotcuePosition = std::make_unique<ControlObject>(keyForControl(QStringLiteral("position")));
    connect(m_hotcuePosition.get(),
            &ControlObject::valueChanged,
            this,
            &HotcueControl::slotHotcuePositionChanged,
            Qt::DirectConnection);
    m_hotcuePosition->set(Cue::kNoPosition);

    m_hotcueEndPosition = std::make_unique<ControlObject>(
            keyForControl(QStringLiteral("endposition")));
    connect(m_hotcueEndPosition.get(),
            &ControlObject::valueChanged,
            this,
            &HotcueControl::slotHotcueEndPositionChanged,
            Qt::DirectConnection);
    m_hotcueEndPosition->set(Cue::kNoPosition);

    m_pHotcueStatus = std::make_unique<ControlObject>(keyForControl(QStringLiteral("status")));
    m_pHotcueStatus->setReadOnly();

    // Add an alias for the legacy hotcue_X_enabled CO
    ControlDoublePrivate::insertAlias(keyForControl(QStringLiteral("enabled")),
            keyForControl(QStringLiteral("status")));

    m_hotcueType = std::make_unique<ControlObject>(keyForControl(QStringLiteral("type")));
    m_hotcueType->setReadOnly();

    // The rgba value  of the color assigned to this color.
    m_hotcueColor = std::make_unique<ControlObject>(keyForControl(QStringLiteral("color")));
    m_hotcueColor->connectValueChangeRequest(
            this,
            &HotcueControl::slotHotcueColorChangeRequest,
            Qt::DirectConnection);
    connect(m_hotcueColor.get(),
            &ControlObject::valueChanged,
            this,
            &HotcueControl::slotHotcueColorChanged,
            Qt::DirectConnection);

    m_hotcueSet = std::make_unique<ControlPushButton>(keyForControl(QStringLiteral("set")));
    connect(m_hotcueSet.get(),
            &ControlObject::valueChanged,
            this,
            &HotcueControl::slotHotcueSet,
            Qt::DirectConnection);

    m_hotcueSetCue = std::make_unique<ControlPushButton>(keyForControl(QStringLiteral("setcue")));
    connect(m_hotcueSetCue.get(),
            &ControlObject::valueChanged,
            this,
            &HotcueControl::slotHotcueSetCue,
            Qt::DirectConnection);

    m_hotcueSetLoop = std::make_unique<ControlPushButton>(keyForControl(QStringLiteral("setloop")));
    connect(m_hotcueSetLoop.get(),
            &ControlObject::valueChanged,
            this,
            &HotcueControl::slotHotcueSetLoop,
            Qt::DirectConnection);

    m_hotcueGoto = std::make_unique<ControlPushButton>(keyForControl(QStringLiteral("goto")));
    connect(m_hotcueGoto.get(),
            &ControlObject::valueChanged,
            this,
            &HotcueControl::slotHotcueGoto,
            Qt::DirectConnection);

    m_hotcueGotoAndPlay = std::make_unique<ControlPushButton>(
            keyForControl(QStringLiteral("gotoandplay")));
    connect(m_hotcueGotoAndPlay.get(),
            &ControlObject::valueChanged,
            this,
            &HotcueControl::slotHotcueGotoAndPlay,
            Qt::DirectConnection);

    m_hotcueGotoAndStop = std::make_unique<ControlPushButton>(
            keyForControl(QStringLiteral("gotoandstop")));
    connect(m_hotcueGotoAndStop.get(),
            &ControlObject::valueChanged,
            this,
            &HotcueControl::slotHotcueGotoAndStop,
            Qt::DirectConnection);

    m_hotcueGotoAndLoop = std::make_unique<ControlPushButton>(
            keyForControl(QStringLiteral("gotoandloop")));
    connect(m_hotcueGotoAndLoop.get(),
            &ControlObject::valueChanged,
            this,
            &HotcueControl::slotHotcueGotoAndLoop,
            Qt::DirectConnection);

    // Enable/disable the loop associated with this hotcue (either a saved loop
    // or a beatloop from the hotcue position if this is a regular hotcue).
    m_hotcueCueLoop = std::make_unique<ControlPushButton>(keyForControl(QStringLiteral("cueloop")));
    connect(m_hotcueCueLoop.get(),
            &ControlObject::valueChanged,
            this,
            &HotcueControl::slotHotcueCueLoop,
            Qt::DirectConnection);

    m_hotcueActivate = std::make_unique<ControlPushButton>(
            keyForControl(QStringLiteral("activate")));
    connect(m_hotcueActivate.get(),
            &ControlObject::valueChanged,
            this,
            &HotcueControl::slotHotcueActivate,
            Qt::DirectConnection);

    m_hotcueActivateCue = std::make_unique<ControlPushButton>(
            keyForControl(QStringLiteral("activatecue")));
    connect(m_hotcueActivateCue.get(),
            &ControlObject::valueChanged,
            this,
            &HotcueControl::slotHotcueActivateCue,
            Qt::DirectConnection);

    m_hotcueActivateLoop = std::make_unique<ControlPushButton>(
            keyForControl(QStringLiteral("activateloop")));
    connect(m_hotcueActivateLoop.get(),
            &ControlObject::valueChanged,
            this,
            &HotcueControl::slotHotcueActivateLoop,
            Qt::DirectConnection);

    m_hotcueActivatePreview = std::make_unique<ControlPushButton>(
            keyForControl(QStringLiteral("activate_preview")));
    connect(m_hotcueActivatePreview.get(),
            &ControlObject::valueChanged,
            this,
            &HotcueControl::slotHotcueActivatePreview,
            Qt::DirectConnection);

    m_hotcueClear = std::make_unique<ControlPushButton>(keyForControl(QStringLiteral("clear")));
    connect(m_hotcueClear.get(),
            &ControlObject::valueChanged,
            this,
            &HotcueControl::slotHotcueClear,
            Qt::DirectConnection);
}

HotcueControl::~HotcueControl() = default;

void HotcueControl::slotHotcueSet(double v) {
    emit hotcueSet(this, v, HotcueSetMode::Auto);
}

void HotcueControl::slotHotcueSetCue(double v) {
    emit hotcueSet(this, v, HotcueSetMode::Cue);
}

void HotcueControl::slotHotcueSetLoop(double v) {
    emit hotcueSet(this, v, HotcueSetMode::Loop);
}

void HotcueControl::slotHotcueGoto(double v) {
    emit hotcueGoto(this, v);
}

void HotcueControl::slotHotcueGotoAndPlay(double v) {
    emit hotcueGotoAndPlay(this, v);
}

void HotcueControl::slotHotcueGotoAndStop(double v) {
    emit hotcueGotoAndStop(this, v);
}

void HotcueControl::slotHotcueGotoAndLoop(double v) {
    emit hotcueGotoAndLoop(this, v);
}

void HotcueControl::slotHotcueCueLoop(double v) {
    emit hotcueCueLoop(this, v);
}

void HotcueControl::slotHotcueActivate(double v) {
    emit hotcueActivate(this, v, HotcueSetMode::Auto);
}

void HotcueControl::slotHotcueActivateCue(double v) {
    emit hotcueActivate(this, v, HotcueSetMode::Cue);
}

void HotcueControl::slotHotcueActivateLoop(double v) {
    emit hotcueActivate(this, v, HotcueSetMode::Loop);
}

void HotcueControl::slotHotcueActivatePreview(double v) {
    emit hotcueActivatePreview(this, v);
}

void HotcueControl::slotHotcueClear(double v) {
    emit hotcueClear(this, v);
}

void HotcueControl::slotHotcuePositionChanged(double newPosition) {
    emit hotcuePositionChanged(this, newPosition);
}

void HotcueControl::slotHotcueEndPositionChanged(double newEndPosition) {
    emit hotcueEndPositionChanged(this, newEndPosition);
}

void HotcueControl::slotHotcueColorChangeRequest(double color) {
    if (color < 0 || color > 0xFFFFFF) {
        qWarning() << "slotHotcueColorChanged got invalid value:" << color;
        return;
    }
    m_hotcueColor->setAndConfirm(color);
}

void HotcueControl::slotHotcueColorChanged(double newColor) {
    if (!m_pCue) {
        return;
    }

    mixxx::RgbColor::optional_t color = doubleToRgbColor(newColor);
    VERIFY_OR_DEBUG_ASSERT(color) {
        return;
    }

    m_pCue->setColor(*color);
    emit hotcueColorChanged(this, newColor);
}

double HotcueControl::getPosition() const {
    return m_hotcuePosition->get();
}

double HotcueControl::getEndPosition() const {
    return m_hotcueEndPosition->get();
}

void HotcueControl::setCue(const CuePointer& pCue) {
    setPosition(pCue->getPosition());
    setEndPosition(pCue->getEndPosition());
    setColor(pCue->getColor());
    setStatus((pCue->getType() == mixxx::CueType::Invalid)
                    ? HotcueControl::Status::Empty
                    : HotcueControl::Status::Set);
    setType(pCue->getType());
    // set pCue only if all other data is in place
    // because we have a null check for valid data else where in the code
    m_pCue = pCue;
}
mixxx::RgbColor::optional_t HotcueControl::getColor() const {
    return doubleToRgbColor(m_hotcueColor->get());
}

void HotcueControl::setColor(mixxx::RgbColor::optional_t newColor) {
    if (newColor) {
        m_hotcueColor->set(*newColor);
    }
}
void HotcueControl::resetCue() {
    // clear pCue first because we have a null check for valid data else where
    // in the code
    m_pCue.reset();
    setPosition(Cue::kNoPosition);
    setEndPosition(Cue::kNoPosition);
    setType(mixxx::CueType::Invalid);
    setStatus(Status::Empty);
}

void HotcueControl::setPosition(double position) {
    m_hotcuePosition->set(position);
}

void HotcueControl::setEndPosition(double endPosition) {
    m_hotcueEndPosition->set(endPosition);
}

void HotcueControl::setType(mixxx::CueType type) {
    m_hotcueType->forceSet(static_cast<double>(type));
}

void HotcueControl::setStatus(HotcueControl::Status status) {
    m_pHotcueStatus->forceSet(static_cast<double>(status));
}

HotcueControl::Status HotcueControl::getStatus() const {
    // Cast to int before casting to the int-based enum class because MSVC will
    // throw a hissy fit otherwise.
    return static_cast<Status>(static_cast<int>(m_pHotcueStatus->get()));
}<|MERGE_RESOLUTION|>--- conflicted
+++ resolved
@@ -1095,17 +1095,13 @@
     CuePointer pCue(pControl->getCue());
 
     if (value > 0) {
-<<<<<<< HEAD
-        if (pCue && pCue->getPosition() != Cue::kNoPosition &&
-                pCue->getType() != mixxx::CueType::Invalid) {
-=======
-        if (pCue && pCue->getPosition() != Cue::kNoPosition && !pControl->isPreviewing()) {
->>>>>>> b7d07ba0
+        if (pCue &&
+                HotcueControl::canPreview(*pCue) &&
+                !pControl->isPreviewing()) {
             m_iCurrentlyPreviewingHotcues++;
             double position = pCue->getPosition();
             m_bypassCueSetByPlay = true;
-            pControl->setPreviewingType(pCue->getType());
-            pControl->setPreviewingPosition(position);
+            pControl->startPreviewing(pCue->getType(), position);
             if (pCue->getType() == mixxx::CueType::Loop) {
                 setCurrentSavedLoopControlAndActivate(pControl);
             } else if (pControl->getStatus() == HotcueControl::Status::Set) {
@@ -1118,29 +1114,26 @@
             seekAbs(position);
             m_pPlay->set(1.0);
         }
-    } else if (m_iCurrentlyPreviewingHotcues) {
-        // This is a activate release and we are previewing at least one
-        // hotcue. If this hotcue is previewing:
-        mixxx::CueType cueType = pControl->getPreviewingType();
-        if (cueType != mixxx::CueType::Invalid) {
-            // If this is the last hotcue to leave preview.
-            if (--m_iCurrentlyPreviewingHotcues == 0 && !m_bPreviewing) {
-                // Mark this hotcue as not previewing.
-                double position = pControl->getPreviewingPosition();
-                pControl->setPreviewingType(mixxx::CueType::Invalid);
-                pControl->setPreviewingPosition(Cue::kNoPosition);
-
-                m_pPlay->set(0.0);
-                // Need to unlock before emitting any signals to prevent deadlock.
-                lock.unlock();
-                if (cueType == mixxx::CueType::Loop) {
-                    m_pLoopEnabled->set(0);
-                } else if (pControl->getStatus() == HotcueControl::Status::Active) {
-                    pControl->setStatus(HotcueControl::Status::Set);
-                }
-                seekExact(position);
-            }
-        }
+    } else if (pControl->isPreviewing() &&
+            // If this is the last hotcue to leave preview
+            m_iCurrentlyPreviewingHotcues > 0 &&
+            --m_iCurrentlyPreviewingHotcues &&
+            // This is a activate release and we are previewing at least one
+            // hotcue. If this hotcue is previewing:
+            !m_bPreviewing) {
+        // Mark this hotcue as not previewing.
+        double position = pControl->getPreviewingPosition();
+        pControl->stopPreviewing();
+
+        m_pPlay->set(0.0);
+        // Need to unlock before emitting any signals to prevent deadlock.
+        lock.unlock();
+        if (pControl->getPreviewingType() == mixxx::CueType::Loop) {
+            m_pLoopEnabled->set(0);
+        } else if (pControl->getStatus() == HotcueControl::Status::Active) {
+            pControl->setStatus(HotcueControl::Status::Set);
+        }
+        seekExact(position);
     }
     setHotcueFocusIndex(pControl->getHotcueIndex());
 }
