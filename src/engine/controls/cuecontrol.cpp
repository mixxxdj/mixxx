#include "engine/controls/cuecontrol.h"

#include <QMutexLocker>

#include "control/controlindicator.h"
#include "control/controlobject.h"
#include "control/controlpushbutton.h"
#include "engine/enginebuffer.h"
#include "moc_cuecontrol.cpp"
#include "preferences/colorpalettesettings.h"
#include "track/track.h"
#include "util/color/color.h"
#include "util/color/predefinedcolorpalettes.h"
#include "util/sample.h"
#include "vinylcontrol/defs_vinylcontrol.h"

namespace {

// TODO: Convert these doubles to a standard enum
// and convert elseif logic to switch statements
constexpr double CUE_MODE_MIXXX = 0.0;
constexpr double CUE_MODE_PIONEER = 1.0;
constexpr double CUE_MODE_DENON = 2.0;
constexpr double CUE_MODE_NUMARK = 3.0;
constexpr double CUE_MODE_MIXXX_NO_BLINK = 4.0;
constexpr double CUE_MODE_CUP = 5.0;

/// This is the position of a fresh loaded tack without any seek
constexpr double kDefaultLoadPosition = 0.0;
constexpr int kNoHotCueNumber = 0;
/// Used for a common tracking of the previewing Hotcue in m_currentlyPreviewingIndex
constexpr int kMainCueIndex = NUM_HOT_CUES;

// Helper function to convert control values (i.e. doubles) into RgbColor
// instances (or nullopt if value < 0). This happens by using the integer
// component as RGB color codes (e.g. 0xFF0000).
inline mixxx::RgbColor::optional_t doubleToRgbColor(double value) {
    if (value < 0) {
        return std::nullopt;
    }
    auto colorCode = static_cast<mixxx::RgbColor::code_t>(value);
    if (value != mixxx::RgbColor::validateCode(colorCode)) {
        return std::nullopt;
    }
    return mixxx::RgbColor::optional(colorCode);
}

/// Convert hot cue index to 1-based number
///
/// Works independent of if the hot cue index is either 0-based
/// or 1..n-based.
inline int hotcueIndexToHotcueNumber(int hotcueIndex) {
    if (hotcueIndex >= mixxx::kFirstHotCueIndex) {
        DEBUG_ASSERT(hotcueIndex != Cue::kNoHotCue);
        return (hotcueIndex - mixxx::kFirstHotCueIndex) + 1; // to 1-based numbering
    } else {
        DEBUG_ASSERT(hotcueIndex == Cue::kNoHotCue);
        return kNoHotCueNumber;
    }
}

/// Convert 1-based hot cue number to hot cue index.
///
/// Works independent of if the hot cue index is either 0-based
/// or 1..n-based.
inline int hotcueNumberToHotcueIndex(int hotcueNumber) {
    if (hotcueNumber >= 1) {
        DEBUG_ASSERT(hotcueNumber != kNoHotCueNumber);
        return mixxx::kFirstHotCueIndex + (hotcueNumber - 1); // from 1-based numbering
    } else {
        DEBUG_ASSERT(hotcueNumber == kNoHotCueNumber);
        return Cue::kNoHotCue;
    }
}

} // namespace

CueControl::CueControl(const QString& group,
        UserSettingsPointer pConfig)
        : EngineControl(group, pConfig),
          m_pConfig(pConfig),
          m_colorPaletteSettings(ColorPaletteSettings(pConfig)),
          m_currentlyPreviewingIndex(Cue::kNoHotCue),
          m_pPlay(ControlObject::getControl(ConfigKey(group, "play"))),
          m_pStopButton(ControlObject::getControl(ConfigKey(group, "stop"))),
          m_bypassCueSetByPlay(false),
          m_iNumHotCues(NUM_HOT_CUES),
          m_pCurrentSavedLoopControl(nullptr),
          m_trackMutex(QMutex::Recursive) {
    // To silence a compiler warning about CUE_MODE_PIONEER.
    Q_UNUSED(CUE_MODE_PIONEER);
    createControls();

    m_pTrackSamples = ControlObject::getControl(ConfigKey(group, "track_samples"));

    m_pQuantizeEnabled = ControlObject::getControl(ConfigKey(group, "quantize"));
    connect(m_pQuantizeEnabled, &ControlObject::valueChanged,
            this, &CueControl::quantizeChanged,
            Qt::DirectConnection);

    m_pClosestBeat = ControlObject::getControl(ConfigKey(group, "beat_closest"));
    m_pLoopStartPosition = make_parented<ControlProxy>(group, "loop_start_position", this);
    m_pLoopEndPosition = make_parented<ControlProxy>(group, "loop_end_position", this);
    m_pLoopEnabled = make_parented<ControlProxy>(group, "loop_enabled", this);
    m_pBeatLoopActivate = make_parented<ControlProxy>(group, "beatloop_activate", this);
    m_pBeatLoopSize = make_parented<ControlProxy>(group, "beatloop_size", this);

    m_pCuePoint = new ControlObject(ConfigKey(group, "cue_point"));
    m_pCuePoint->set(Cue::kNoPosition);

    m_pCueMode = new ControlObject(ConfigKey(group, "cue_mode"));

    m_pCueSet = new ControlPushButton(ConfigKey(group, "cue_set"));
    m_pCueSet->setButtonMode(ControlPushButton::TRIGGER);
    connect(m_pCueSet, &ControlObject::valueChanged,
            this, &CueControl::cueSet,
            Qt::DirectConnection);

    m_pCueClear = new ControlPushButton(ConfigKey(group, "cue_clear"));
    m_pCueClear->setButtonMode(ControlPushButton::TRIGGER);
    connect(m_pCueClear, &ControlObject::valueChanged,
            this, &CueControl::cueClear,
            Qt::DirectConnection);

    m_pCueGoto = new ControlPushButton(ConfigKey(group, "cue_goto"));
    connect(m_pCueGoto, &ControlObject::valueChanged,
            this, &CueControl::cueGoto,
            Qt::DirectConnection);

    m_pCueGotoAndPlay =
            new ControlPushButton(ConfigKey(group, "cue_gotoandplay"));
    connect(m_pCueGotoAndPlay, &ControlObject::valueChanged,
            this, &CueControl::cueGotoAndPlay,
            Qt::DirectConnection);

    m_pCuePlay =
            new ControlPushButton(ConfigKey(group, "cue_play"));
    connect(m_pCuePlay, &ControlObject::valueChanged,
            this, &CueControl::cuePlay,
            Qt::DirectConnection);

    m_pCueGotoAndStop =
            new ControlPushButton(ConfigKey(group, "cue_gotoandstop"));
    connect(m_pCueGotoAndStop, &ControlObject::valueChanged,
            this, &CueControl::cueGotoAndStop,
            Qt::DirectConnection);

    m_pCuePreview = new ControlPushButton(ConfigKey(group, "cue_preview"));
    connect(m_pCuePreview, &ControlObject::valueChanged,
            this, &CueControl::cuePreview,
            Qt::DirectConnection);

    m_pCueCDJ = new ControlPushButton(ConfigKey(group, "cue_cdj"));
    connect(m_pCueCDJ, &ControlObject::valueChanged,
            this, &CueControl::cueCDJ,
            Qt::DirectConnection);

    m_pCueDefault = new ControlPushButton(ConfigKey(group, "cue_default"));
    connect(m_pCueDefault, &ControlObject::valueChanged,
            this, &CueControl::cueDefault,
            Qt::DirectConnection);

    m_pPlayStutter = new ControlPushButton(ConfigKey(group, "play_stutter"));
    connect(m_pPlayStutter, &ControlObject::valueChanged,
            this, &CueControl::playStutter,
            Qt::DirectConnection);

    m_pCueIndicator = new ControlIndicator(ConfigKey(group, "cue_indicator"));
    m_pPlayIndicator = new ControlIndicator(ConfigKey(group, "play_indicator"));

    m_pPlayLatched = new ControlObject(ConfigKey(group, "play_latched"));
    m_pPlayLatched->setReadOnly();

    m_pIntroStartPosition = new ControlObject(ConfigKey(group, "intro_start_position"));
    m_pIntroStartPosition->set(Cue::kNoPosition);

    m_pIntroStartEnabled = new ControlObject(ConfigKey(group, "intro_start_enabled"));
    m_pIntroStartEnabled->setReadOnly();

    m_pIntroStartSet = new ControlPushButton(ConfigKey(group, "intro_start_set"));
    connect(m_pIntroStartSet, &ControlObject::valueChanged,
            this, &CueControl::introStartSet,
            Qt::DirectConnection);

    m_pIntroStartClear = new ControlPushButton(ConfigKey(group, "intro_start_clear"));
    connect(m_pIntroStartClear, &ControlObject::valueChanged,
            this, &CueControl::introStartClear,
            Qt::DirectConnection);

    m_pIntroStartActivate = new ControlPushButton(ConfigKey(group, "intro_start_activate"));
    connect(m_pIntroStartActivate, &ControlObject::valueChanged,
            this, &CueControl::introStartActivate,
            Qt::DirectConnection);

    m_pIntroEndPosition = new ControlObject(ConfigKey(group, "intro_end_position"));
    m_pIntroEndPosition->set(Cue::kNoPosition);

    m_pIntroEndEnabled = new ControlObject(ConfigKey(group, "intro_end_enabled"));
    m_pIntroEndEnabled->setReadOnly();

    m_pIntroEndSet = new ControlPushButton(ConfigKey(group, "intro_end_set"));
    connect(m_pIntroEndSet, &ControlObject::valueChanged,
            this, &CueControl::introEndSet,
            Qt::DirectConnection);

    m_pIntroEndClear = new ControlPushButton(ConfigKey(group, "intro_end_clear"));
    connect(m_pIntroEndClear, &ControlObject::valueChanged,
            this, &CueControl::introEndClear,
            Qt::DirectConnection);

    m_pIntroEndActivate = new ControlPushButton(ConfigKey(group, "intro_end_activate"));
    connect(m_pIntroEndActivate, &ControlObject::valueChanged,
            this, &CueControl::introEndActivate,
            Qt::DirectConnection);

    m_pOutroStartPosition = new ControlObject(ConfigKey(group, "outro_start_position"));
    m_pOutroStartPosition->set(Cue::kNoPosition);

    m_pOutroStartEnabled = new ControlObject(ConfigKey(group, "outro_start_enabled"));
    m_pOutroStartEnabled->setReadOnly();

    m_pOutroStartSet = new ControlPushButton(ConfigKey(group, "outro_start_set"));
    connect(m_pOutroStartSet, &ControlObject::valueChanged,
            this, &CueControl::outroStartSet,
            Qt::DirectConnection);

    m_pOutroStartClear = new ControlPushButton(ConfigKey(group, "outro_start_clear"));
    connect(m_pOutroStartClear, &ControlObject::valueChanged,
            this, &CueControl::outroStartClear,
            Qt::DirectConnection);

    m_pOutroStartActivate = new ControlPushButton(ConfigKey(group, "outro_start_activate"));
    connect(m_pOutroStartActivate, &ControlObject::valueChanged,
            this, &CueControl::outroStartActivate,
            Qt::DirectConnection);

    m_pOutroEndPosition = new ControlObject(ConfigKey(group, "outro_end_position"));
    m_pOutroEndPosition->set(Cue::kNoPosition);

    m_pOutroEndEnabled = new ControlObject(ConfigKey(group, "outro_end_enabled"));
    m_pOutroEndEnabled->setReadOnly();

    m_pOutroEndSet = new ControlPushButton(ConfigKey(group, "outro_end_set"));
    connect(m_pOutroEndSet, &ControlObject::valueChanged,
            this, &CueControl::outroEndSet,
            Qt::DirectConnection);

    m_pOutroEndClear = new ControlPushButton(ConfigKey(group, "outro_end_clear"));
    connect(m_pOutroEndClear, &ControlObject::valueChanged,
            this, &CueControl::outroEndClear,
            Qt::DirectConnection);

    m_pOutroEndActivate = new ControlPushButton(ConfigKey(group, "outro_end_activate"));
    connect(m_pOutroEndActivate, &ControlObject::valueChanged,
            this, &CueControl::outroEndActivate,
            Qt::DirectConnection);

    m_pVinylControlEnabled = new ControlProxy(group, "vinylcontrol_enabled");
    m_pVinylControlMode = new ControlProxy(group, "vinylcontrol_mode");

    m_pHotcueFocus = new ControlObject(ConfigKey(group, "hotcue_focus"));
    setHotcueFocusIndex(Cue::kNoHotCue);

    m_pHotcueFocusColorPrev = new ControlObject(ConfigKey(group, "hotcue_focus_color_prev"));
    connect(m_pHotcueFocusColorPrev,
            &ControlObject::valueChanged,
            this,
            &CueControl::hotcueFocusColorPrev,
            Qt::DirectConnection);

    m_pHotcueFocusColorNext = new ControlObject(ConfigKey(group, "hotcue_focus_color_next"));
    connect(m_pHotcueFocusColorNext,
            &ControlObject::valueChanged,
            this,
            &CueControl::hotcueFocusColorNext,
            Qt::DirectConnection);
}

CueControl::~CueControl() {
    delete m_pCuePoint;
    delete m_pCueMode;
    delete m_pCueSet;
    delete m_pCueClear;
    delete m_pCueGoto;
    delete m_pCueGotoAndPlay;
    delete m_pCuePlay;
    delete m_pCueGotoAndStop;
    delete m_pCuePreview;
    delete m_pCueCDJ;
    delete m_pCueDefault;
    delete m_pPlayStutter;
    delete m_pCueIndicator;
    delete m_pPlayIndicator;
    delete m_pPlayLatched;
    delete m_pIntroStartPosition;
    delete m_pIntroStartEnabled;
    delete m_pIntroStartSet;
    delete m_pIntroStartClear;
    delete m_pIntroStartActivate;
    delete m_pIntroEndPosition;
    delete m_pIntroEndEnabled;
    delete m_pIntroEndSet;
    delete m_pIntroEndClear;
    delete m_pIntroEndActivate;
    delete m_pOutroStartPosition;
    delete m_pOutroStartEnabled;
    delete m_pOutroStartSet;
    delete m_pOutroStartClear;
    delete m_pOutroStartActivate;
    delete m_pOutroEndPosition;
    delete m_pOutroEndEnabled;
    delete m_pOutroEndSet;
    delete m_pOutroEndClear;
    delete m_pOutroEndActivate;
    delete m_pVinylControlEnabled;
    delete m_pVinylControlMode;
    delete m_pHotcueFocus;
    delete m_pHotcueFocusColorPrev;
    delete m_pHotcueFocusColorNext;
    qDeleteAll(m_hotcueControls);
}

void CueControl::createControls() {
    for (int i = 0; i < m_iNumHotCues; ++i) {
        HotcueControl* pControl = new HotcueControl(getGroup(), i);

        connect(pControl, &HotcueControl::hotcuePositionChanged,
                this, &CueControl::hotcuePositionChanged,
                Qt::DirectConnection);
        connect(pControl,
                &HotcueControl::hotcueEndPositionChanged,
                this,
                &CueControl::hotcueEndPositionChanged,
                Qt::DirectConnection);
        connect(pControl,
                &HotcueControl::hotcueSet,
                this,
                &CueControl::hotcueSet,
                Qt::DirectConnection);
        connect(pControl,
                &HotcueControl::hotcueGoto,
                this,
                &CueControl::hotcueGoto,
                Qt::DirectConnection);
        connect(pControl,
                &HotcueControl::hotcueGotoAndPlay,
                this,
                &CueControl::hotcueGotoAndPlay,
                Qt::DirectConnection);
        connect(pControl,
                &HotcueControl::hotcueGotoAndStop,
                this,
                &CueControl::hotcueGotoAndStop,
                Qt::DirectConnection);
        connect(pControl,
                &HotcueControl::hotcueGotoAndLoop,
                this,
                &CueControl::hotcueGotoAndLoop,
                Qt::DirectConnection);
        connect(pControl,
                &HotcueControl::hotcueCueLoop,
                this,
                &CueControl::hotcueCueLoop,
                Qt::DirectConnection);
        connect(pControl,
                &HotcueControl::hotcueActivate,
                this,
                &CueControl::hotcueActivate,
                Qt::DirectConnection);
        connect(pControl,
                &HotcueControl::hotcueActivatePreview,
                this,
                &CueControl::hotcueActivatePreview,
                Qt::DirectConnection);
        connect(pControl,
                &HotcueControl::hotcueClear,
                this,
                &CueControl::hotcueClear,
                Qt::DirectConnection);

        m_hotcueControls.append(pControl);
    }
}

void CueControl::attachCue(const CuePointer& pCue, HotcueControl* pControl) {
    VERIFY_OR_DEBUG_ASSERT(pControl) {
        return;
    }
    detachCue(pControl);
    connect(pCue.get(),
            &Cue::updated,
            this,
            &CueControl::cueUpdated,
            Qt::DirectConnection);

    pControl->setCue(pCue);
}

void CueControl::detachCue(HotcueControl* pControl) {
    VERIFY_OR_DEBUG_ASSERT(pControl) {
        return;
    }

    CuePointer pCue = pControl->getCue();
    if (!pCue) {
        return;
    }

    disconnect(pCue.get(), nullptr, this, nullptr);
    m_pCurrentSavedLoopControl.testAndSetRelease(pControl, nullptr);
    pControl->resetCue();
}

// This is called from the EngineWokerThread and ends with the initial seek
// via seekOnLoad(). There is the theoretical and pending issue of a delayed control
// command intended for the old track that might be performed instead.
void CueControl::trackLoaded(TrackPointer pNewTrack) {
    QMutexLocker lock(&m_trackMutex);
    if (m_pLoadedTrack) {
        disconnect(m_pLoadedTrack.get(), nullptr, this, nullptr);

        updateCurrentlyPreviewingIndex(Cue::kNoHotCue);

        for (const auto& pControl : qAsConst(m_hotcueControls)) {
            detachCue(pControl);
        }

        m_pCueIndicator->setBlinkValue(ControlIndicator::OFF);
        m_pCuePoint->set(Cue::kNoPosition);
        m_pIntroStartPosition->set(Cue::kNoPosition);
        m_pIntroStartEnabled->forceSet(0.0);
        m_pIntroEndPosition->set(Cue::kNoPosition);
        m_pIntroEndEnabled->forceSet(0.0);
        m_pOutroStartPosition->set(Cue::kNoPosition);
        m_pOutroStartEnabled->forceSet(0.0);
        m_pOutroEndPosition->set(Cue::kNoPosition);
        m_pOutroEndEnabled->forceSet(0.0);
        setHotcueFocusIndex(Cue::kNoHotCue);
        m_pLoadedTrack.reset();
        m_usedSeekOnLoadPosition.setValue(kDefaultLoadPosition);
    }

    if (!pNewTrack) {
        return;
    }
    m_pLoadedTrack = pNewTrack;

    connect(m_pLoadedTrack.get(),
            &Track::analyzed,
            this,
            &CueControl::trackAnalyzed,
            Qt::DirectConnection);

    connect(m_pLoadedTrack.get(),
            &Track::cuesUpdated,
            this,
            &CueControl::trackCuesUpdated,
            Qt::DirectConnection);
    lock.unlock();

    // Use pNewTrack from now, because m_pLoadedTrack might have been reset
    // immediately after leaving the locking scope!

    // Update COs with cues from track.
    loadCuesFromTrack();

    // Seek track according to SeekOnLoadMode.
    SeekOnLoadMode seekOnLoadMode = getSeekOnLoadPreference();

    switch (seekOnLoadMode) {
    case SeekOnLoadMode::Beginning:
        // This allows users to load tracks and have the needle-drop be maintained.
        if (!(m_pVinylControlEnabled->toBool() &&
                    m_pVinylControlMode->get() == MIXXX_VCMODE_ABSOLUTE)) {
            seekOnLoad(0.0);
        }
        break;
    case SeekOnLoadMode::FirstSound: {
        CuePointer pAudibleSound =
                pNewTrack->findCueByType(mixxx::CueType::AudibleSound);
        double audibleSoundPosition = Cue::kNoPosition;
        if (pAudibleSound) {
            audibleSoundPosition = pAudibleSound->getPosition();
        }
        if (audibleSoundPosition != Cue::kNoPosition) {
            seekOnLoad(audibleSoundPosition);
        } else {
            seekOnLoad(0.0);
        }
        break;
    }
    case SeekOnLoadMode::MainCue: {
        // Take main cue position from CO instead of cue point list because
        // value in CO will be quantized if quantization is enabled
        // while value in cue point list will never be quantized.
        // This prevents jumps when track analysis finishes while quantization is enabled.
        double cuePoint = m_pCuePoint->get();
        if (cuePoint != Cue::kNoPosition) {
            seekOnLoad(cuePoint);
        } else {
            seekOnLoad(0.0);
        }
        break;
    }
    case SeekOnLoadMode::IntroStart: {
        double introStart = m_pIntroStartPosition->get();
        if (introStart != Cue::kNoPosition) {
            seekOnLoad(introStart);
        } else {
            seekOnLoad(0.0);
        }
        break;
    }
    default:
        DEBUG_ASSERT(!"Unknown enum value");
        seekOnLoad(0.0);
        break;
    }
}

void CueControl::seekOnLoad(double seekOnLoadPosition) {
    seekExact(seekOnLoadPosition);
    m_usedSeekOnLoadPosition.setValue(seekOnLoadPosition);
}

void CueControl::cueUpdated() {
    //QMutexLocker lock(&m_mutex);
    // We should get a trackCuesUpdated call anyway, so do nothing.
}

void CueControl::loadCuesFromTrack() {
    QMutexLocker lock(&m_trackMutex);
    if (!m_pLoadedTrack) {
        return;
    }

    QSet<int> active_hotcues;
    CuePointer pMainCue;
    CuePointer pIntroCue;
    CuePointer pOutroCue;

    const QList<CuePointer> cues = m_pLoadedTrack->getCuePoints();
    for (const auto& pCue : cues) {
        switch (pCue->getType()) {
        case mixxx::CueType::MainCue:
            DEBUG_ASSERT(!pMainCue); // There should be only one MainCue cue
            pMainCue = pCue;
            break;
        case mixxx::CueType::Intro:
            DEBUG_ASSERT(!pIntroCue); // There should be only one Intro cue
            pIntroCue = pCue;
            break;
        case mixxx::CueType::Outro:
            DEBUG_ASSERT(!pOutroCue); // There should be only one Outro cue
            pOutroCue = pCue;
            break;
        case mixxx::CueType::HotCue:
        case mixxx::CueType::Loop: {
            if (pCue->getHotCue() == Cue::kNoHotCue) {
                continue;
            }

            int hotcue = pCue->getHotCue();
            HotcueControl* pControl = m_hotcueControls.value(hotcue, NULL);

            // Cue's hotcue doesn't have a hotcue control.
            if (pControl == nullptr) {
                continue;
            }

            CuePointer pOldCue(pControl->getCue());

            // If the old hotcue is different than this one.
            if (pOldCue != pCue) {
                // old cue is detached if required
                attachCue(pCue, pControl);
            } else {
                // If the old hotcue is the same, then we only need to update
                Cue::StartAndEndPositions pos = pCue->getStartAndEndPosition();
                pControl->setPosition(pos.startPosition);
                pControl->setEndPosition(pos.endPosition);
                pControl->setColor(pCue->getColor());
                pControl->setType(pCue->getType());
            }
            // Add the hotcue to the list of active hotcues
            active_hotcues.insert(hotcue);
            break;
        }
        default:
            break;
        }
    }

    // Detach all hotcues that are no longer present
    for (int hotCueIndex = 0; hotCueIndex < m_iNumHotCues; ++hotCueIndex) {
        if (!active_hotcues.contains(hotCueIndex)) {
            HotcueControl* pControl = m_hotcueControls.at(hotCueIndex);
            detachCue(pControl);
        }
    }

    if (pIntroCue) {
        double startPosition = pIntroCue->getPosition();
        double endPosition = pIntroCue->getEndPosition();

        m_pIntroStartPosition->set(quantizeCuePoint(startPosition));
        m_pIntroStartEnabled->forceSet(
                startPosition == Cue::kNoPosition ? 0.0 : 1.0);
        m_pIntroEndPosition->set(quantizeCuePoint(endPosition));
        m_pIntroEndEnabled->forceSet(
                endPosition == Cue::kNoPosition ? 0.0 : 1.0);
    } else {
        m_pIntroStartPosition->set(Cue::kNoPosition);
        m_pIntroStartEnabled->forceSet(0.0);
        m_pIntroEndPosition->set(Cue::kNoPosition);
        m_pIntroEndEnabled->forceSet(0.0);
    }

    if (pOutroCue) {
        double startPosition = pOutroCue->getPosition();
        double endPosition = pOutroCue->getEndPosition();

        m_pOutroStartPosition->set(quantizeCuePoint(startPosition));
        m_pOutroStartEnabled->forceSet(
                startPosition == Cue::kNoPosition ? 0.0 : 1.0);
        m_pOutroEndPosition->set(quantizeCuePoint(endPosition));
        m_pOutroEndEnabled->forceSet(
                endPosition == Cue::kNoPosition ? 0.0 : 1.0);
    } else {
        m_pOutroStartPosition->set(Cue::kNoPosition);
        m_pOutroStartEnabled->forceSet(0.0);
        m_pOutroEndPosition->set(Cue::kNoPosition);
        m_pOutroEndEnabled->forceSet(0.0);
    }

    // Because of legacy, we store the main cue point twice and need to
    // sync both values.
    // The mixxx::CueType::MainCue from getCuePoints() has the priority
    CuePosition mainCuePoint;
    if (pMainCue) {
        double position = pMainCue->getPosition();
        mainCuePoint.setPosition(position);
        // adjust the track cue accordingly
        m_pLoadedTrack->setCuePoint(mainCuePoint);
    } else {
        // If no load cue point is stored, read from track
        // Note: This is 0:00 for new tracks
        mainCuePoint = m_pLoadedTrack->getCuePoint();
        // Than add the load cue to the list of cue
        CuePointer pCue = m_pLoadedTrack->createAndAddCue(
                mixxx::CueType::MainCue,
                Cue::kNoHotCue,
                mainCuePoint.getPosition(),
                Cue::kNoPosition);
    }
    m_pCuePoint->set(quantizeCuePoint(mainCuePoint.getPosition()));
}

void CueControl::trackAnalyzed() {
    SampleOfTrack sampleOfTrack = getSampleOfTrack();
    if (sampleOfTrack.current != m_usedSeekOnLoadPosition.getValue()) {
        // the track is already manual cued, don't re-cue
        return;
    }

    // Make track follow the updated cues.
    SeekOnLoadMode seekOnLoadMode = getSeekOnLoadPreference();

    if (seekOnLoadMode == SeekOnLoadMode::MainCue) {
        double cue = m_pCuePoint->get();
        if (cue != Cue::kNoPosition) {
            seekOnLoad(cue);
        }
    } else if (seekOnLoadMode == SeekOnLoadMode::IntroStart) {
        double intro = m_pIntroStartPosition->get();
        if (intro != Cue::kNoPosition) {
            seekOnLoad(intro);
        }
    }
}

void CueControl::trackCuesUpdated() {
    loadCuesFromTrack();
}

void CueControl::trackBeatsUpdated(mixxx::BeatsPointer pBeats) {
    Q_UNUSED(pBeats);
    loadCuesFromTrack();
}

void CueControl::quantizeChanged(double v) {
    Q_UNUSED(v);

    // check if we were at the cue point before
    bool wasTrackAtCue = getTrackAt() == TrackAt::Cue;
    bool wasTrackAtIntro = isTrackAtIntroCue();

    loadCuesFromTrack();

    // if we are playing (no matter what reason for) do not seek
    if (m_pPlay->toBool()) {
        return;
    }

    // Retrieve new cue pos and follow
    double cue = m_pCuePoint->get();
    if (wasTrackAtCue && cue != Cue::kNoPosition) {
        seekExact(cue);
    }
    // Retrieve new intro start pos and follow
    double intro = m_pIntroStartPosition->get();
    if (wasTrackAtIntro && intro != Cue::kNoPosition) {
        seekExact(intro);
    }
}

void CueControl::hotcueSet(HotcueControl* pControl, double value, HotcueSetMode mode) {
    //qDebug() << "CueControl::hotcueSet" << value;

    if (value <= 0) {
        return;
    }

    QMutexLocker lock(&m_trackMutex);
    if (!m_pLoadedTrack) {
        return;
    }

    // Note: the cue is just detached from the hotcue control
    // It remains in the database for later use
    // TODO: find a rule, that allows us to delete the cue as well
    // https://bugs.launchpad.net/mixxx/+bug/1653276
    hotcueClear(pControl, value);

    double cueStartPosition = Cue::kNoPosition;
    double cueEndPosition = Cue::kNoPosition;
    mixxx::CueType cueType = mixxx::CueType::Invalid;

    bool loopEnabled = m_pLoopEnabled->toBool();
    if (mode == HotcueSetMode::Auto) {
        mode = loopEnabled ? HotcueSetMode::Loop : HotcueSetMode::Cue;
    }

    switch (mode) {
    case HotcueSetMode::Cue: {
        // If no loop is enabled, just store regular jump cue
        cueStartPosition = getQuantizedCurrentPosition();
        cueType = mixxx::CueType::HotCue;
        break;
    }
    case HotcueSetMode::Loop: {
        if (loopEnabled) {
            // If a loop is enabled, save the current loop
            cueStartPosition = m_pLoopStartPosition->get();
            cueEndPosition = m_pLoopEndPosition->get();
        } else {
            // If no loop is enabled, save a loop starting from the current
            // position and with the current beatloop size
            cueStartPosition = getQuantizedCurrentPosition();
            double beatloopSize = m_pBeatLoopSize->get();
            const mixxx::BeatsPointer pBeats = m_pLoadedTrack->getBeats();
            if (beatloopSize <= 0 || !pBeats) {
                return;
            }
            cueEndPosition = pBeats->findNBeatsFromSample(cueStartPosition, beatloopSize);
        }
        cueType = mixxx::CueType::Loop;
        break;
    }
    default:
        DEBUG_ASSERT(!"Invalid HotcueSetMode");
        return;
    }

    VERIFY_OR_DEBUG_ASSERT(cueType != mixxx::CueType::Invalid) {
        return;
    }

    // Abort if no position has been found.
    VERIFY_OR_DEBUG_ASSERT(cueStartPosition != Cue::kNoPosition &&
            (cueType != mixxx::CueType::Loop ||
                    cueEndPosition != Cue::kNoPosition)) {
        return;
    }

    int hotcueIndex = pControl->getHotcueIndex();

    CuePointer pCue = m_pLoadedTrack->createAndAddCue(
            cueType,
            hotcueIndex,
            cueStartPosition,
            cueEndPosition);

    // TODO(XXX) deal with spurious signals
    attachCue(pCue, pControl);

    if (cueType == mixxx::CueType::Loop) {
        ConfigKey autoLoopColorsKey("[Controls]", "auto_loop_colors");
        if (getConfig()->getValue(autoLoopColorsKey, false)) {
            auto hotcueColorPalette =
                    m_colorPaletteSettings.getHotcueColorPalette();
            pCue->setColor(hotcueColorPalette.colorForHotcueIndex(hotcueIndex));
        } else {
            pCue->setColor(mixxx::PredefinedColorPalettes::kDefaultLoopColor);
        }
    } else {
        ConfigKey autoHotcueColorsKey("[Controls]", "auto_hotcue_colors");
        if (getConfig()->getValue(autoHotcueColorsKey, false)) {
            auto hotcueColorPalette =
                    m_colorPaletteSettings.getHotcueColorPalette();
            pCue->setColor(hotcueColorPalette.colorForHotcueIndex(hotcueIndex));
        } else {
            pCue->setColor(mixxx::PredefinedColorPalettes::kDefaultCueColor);
        }
    }

    if (cueType == mixxx::CueType::Loop) {
        setCurrentSavedLoopControlAndActivate(pControl);
    }

    // If quantize is enabled and we are not playing, jump to the cue point
    // since it's not necessarily where we currently are. TODO(XXX) is this
    // potentially invalid for vinyl control?
    bool playing = m_pPlay->toBool();
    if (!playing && m_pQuantizeEnabled->toBool()) {
        lock.unlock(); // prevent deadlock.
        // Enginebuffer will quantize more exactly than we can.
        seekAbs(cueStartPosition);
    }
}

void CueControl::hotcueGoto(HotcueControl* pControl, double value) {
    if (value <= 0) {
        return;
    }
    double position = pControl->getPosition();
    if (position != Cue::kNoPosition) {
        seekAbs(position);
    }
}

void CueControl::hotcueGotoAndStop(HotcueControl* pControl, double value) {
    if (value <= 0) {
        return;
    }

    double position = pControl->getPosition();
    if (position != Cue::kNoPosition) {
        if (m_currentlyPreviewingIndex == Cue::kNoHotCue) {
            m_pPlay->set(0.0);
            seekExact(position);
        } else {
            // this becomes a play latch command if we are previewing
            m_pPlay->set(0.0);
        }
    }
}

void CueControl::hotcueGotoAndPlay(HotcueControl* pControl, double value) {
    if (value <= 0) {
        return;
    }
    double position = pControl->getPosition();
    if (position != Cue::kNoPosition) {
        seekAbs(position);
        // End previewing to not jump back if a sticking finger on a cue
        // button is released (just in case)
        updateCurrentlyPreviewingIndex(Cue::kNoHotCue);
        if (!m_pPlay->toBool()) {
            // don't move the cue point to the hot cue point in DENON mode
            m_bypassCueSetByPlay = true;
            m_pPlay->set(1.0);
        }
    }

    setHotcueFocusIndex(pControl->getHotcueIndex());
}

void CueControl::hotcueGotoAndLoop(HotcueControl* pControl, double value) {
    if (value == 0) {
        return;
    }
    CuePointer pCue = pControl->getCue();
    if (!pCue) {
        return;
    }

    double startPosition = pCue->getPosition();
    if (startPosition == Cue::kNoPosition) {
        return;
    }

    if (pCue->getType() == mixxx::CueType::Loop) {
        seekAbs(startPosition);
        setCurrentSavedLoopControlAndActivate(pControl);
    } else if (pCue->getType() == mixxx::CueType::HotCue) {
        seekAbs(startPosition);
        setBeatLoop(startPosition, true);
    } else {
        return;
    }

    // End previewing to not jump back if a sticking finger on a cue
    // button is released (just in case)
    updateCurrentlyPreviewingIndex(Cue::kNoHotCue);
    if (!m_pPlay->toBool()) {
        // don't move the cue point to the hot cue point in DENON mode
        m_bypassCueSetByPlay = true;
        m_pPlay->set(1.0);
    }

    setHotcueFocusIndex(pControl->getHotcueIndex());
}

void CueControl::hotcueCueLoop(HotcueControl* pControl, double value) {
    if (value == 0) {
        return;
    }

    CuePointer pCue = pControl->getCue();

    if (!pCue || pCue->getPosition() == Cue::kNoPosition) {
        hotcueSet(pControl, value, HotcueSetMode::Cue);
        pCue = pControl->getCue();
        VERIFY_OR_DEBUG_ASSERT(pCue && pCue->getPosition() != Cue::kNoPosition) {
            return;
        }
    }

    switch (pCue->getType()) {
    case mixxx::CueType::Loop: {
        // The hotcue_X_cueloop CO was invoked for a saved loop, set it as
        // active the first time this happens and toggle the loop_enabled state
        // on subsequent invocations.
        if (m_pCurrentSavedLoopControl != pControl) {
            setCurrentSavedLoopControlAndActivate(pControl);
        } else {
            bool loopActive = pControl->getStatus() == HotcueControl::Status::Active;
            Cue::StartAndEndPositions pos = pCue->getStartAndEndPosition();
            setLoop(pos.startPosition, pos.endPosition, !loopActive);
        }
    } break;
    case mixxx::CueType::HotCue: {
        // The hotcue_X_cueloop CO was invoked for a hotcue. In that case,
        // create a beatloop starting at the hotcue position. This is useful for
        // mapping the CUE LOOP mode labeled on some controllers.
        setCurrentSavedLoopControlAndActivate(nullptr);
        double startPosition = pCue->getPosition();
        bool loopActive = m_pLoopEnabled->toBool() &&
                (startPosition == m_pLoopStartPosition->get());
        setBeatLoop(startPosition, !loopActive);
        break;
    }
    default:
        return;
    }

    setHotcueFocusIndex(pControl->getHotcueIndex());
}

void CueControl::hotcueActivate(HotcueControl* pControl, double value, HotcueSetMode mode) {
    //qDebug() << "CueControl::hotcueActivate" << value;

    CuePointer pCue = pControl->getCue();
    if (value > 0) {
        // pressed
        if (pCue && pCue->getPosition() != Cue::kNoPosition &&
                pCue->getType() != mixxx::CueType::Invalid) {
            if (m_pPlay->toBool() && m_currentlyPreviewingIndex == Cue::kNoHotCue) {
                // playing by Play button
                switch (pCue->getType()) {
                case mixxx::CueType::HotCue:
                    hotcueGoto(pControl, value);
                    break;
                case mixxx::CueType::Loop:
                    if (m_pCurrentSavedLoopControl != pControl) {
                        setCurrentSavedLoopControlAndActivate(pControl);
                    } else {
                        bool loopActive = pControl->getStatus() ==
                                HotcueControl::Status::Active;
                        Cue::StartAndEndPositions pos = pCue->getStartAndEndPosition();
                        setLoop(pos.startPosition, pos.endPosition, !loopActive);
                    }
                    break;
                default:
                    DEBUG_ASSERT(!"Invalid CueType!");
                }
            } else {
                // pressed during pause or preview
                hotcueActivatePreview(pControl, value);
            }
        } else {
            // pressed a not existing cue
            hotcueSet(pControl, value, mode);
        }
    } else {
        // released
        hotcueActivatePreview(pControl, value);
    }

    setHotcueFocusIndex(pControl->getHotcueIndex());
}

void CueControl::hotcueActivatePreview(HotcueControl* pControl, double value) {
    CuePointer pCue = pControl->getCue();
    int index = pControl->getHotcueIndex();
    if (value > 0) {
        if (m_currentlyPreviewingIndex != index) {
            pControl->cachePreviewingStartState();
            double position = pControl->getPreviewingPosition();
            mixxx::CueType type = pControl->getPreviewingType();
            ;
            if (type != mixxx::CueType::Invalid &&
                    position != Cue::kNoPosition) {
                updateCurrentlyPreviewingIndex(index);
                m_bypassCueSetByPlay = true;
                if (type == mixxx::CueType::Loop) {
                    setCurrentSavedLoopControlAndActivate(pControl);
                } else if (pControl->getStatus() == HotcueControl::Status::Set) {
                    pControl->setStatus(HotcueControl::Status::Active);
                }
                seekAbs(position);
                m_pPlay->set(1.0);
            }
        }
    } else if (m_currentlyPreviewingIndex == index) {
        // This is a release of a previewing hotcue
        double position = pControl->getPreviewingPosition();
        updateCurrentlyPreviewingIndex(Cue::kNoHotCue);
        m_pPlay->set(0.0);
        seekExact(position);
    }

    setHotcueFocusIndex(pControl->getHotcueIndex());
}

void CueControl::updateCurrentlyPreviewingIndex(int hotcueIndex) {
    int oldPreviewingIndex = m_currentlyPreviewingIndex.fetchAndStoreRelease(hotcueIndex);
    if (oldPreviewingIndex >= 0 && oldPreviewingIndex < m_iNumHotCues) {
        // We where already in previewing state, clean up ..
        HotcueControl* pLastControl = m_hotcueControls.at(oldPreviewingIndex);
        mixxx::CueType lastType = pLastControl->getPreviewingType();
        if (lastType == mixxx::CueType::Loop) {
            m_pLoopEnabled->set(0);
        }
        CuePointer pLastCue(pLastControl->getCue());
        pLastControl->setStatus((pLastCue->getType() == mixxx::CueType::Invalid)
                        ? HotcueControl::Status::Empty
                        : HotcueControl::Status::Set);
    }
}

void CueControl::hotcueClear(HotcueControl* pControl, double value) {
    if (value <= 0) {
        return;
    }

    QMutexLocker lock(&m_trackMutex);
    if (!m_pLoadedTrack) {
        return;
    }

    CuePointer pCue = pControl->getCue();
    if (!pCue) {
        return;
    }
    detachCue(pControl);
    m_pLoadedTrack->removeCue(pCue);
    setHotcueFocusIndex(Cue::kNoHotCue);
}

void CueControl::hotcuePositionChanged(
        HotcueControl* pControl, double newPosition) {
    QMutexLocker lock(&m_trackMutex);
    if (!m_pLoadedTrack) {
        return;
    }

    CuePointer pCue = pControl->getCue();
    if (pCue) {
        // Setting the position to Cue::kNoPosition is the same as calling hotcue_x_clear
        if (newPosition == Cue::kNoPosition) {
            detachCue(pControl);
        } else if (newPosition > 0 && newPosition < m_pTrackSamples->get()) {
            if (pCue->getType() == mixxx::CueType::Loop && newPosition >= pCue->getEndPosition()) {
                return;
            }
            pCue->setStartPosition(newPosition);
        }
    }
}

void CueControl::hotcueEndPositionChanged(
        HotcueControl* pControl, double newEndPosition) {
    CuePointer pCue = pControl->getCue();
    if (pCue) {
        // Setting the end position of a loop cue to Cue::kNoPosition converts
        // it into a regular jump cue
        if (pCue->getType() == mixxx::CueType::Loop &&
                newEndPosition == Cue::kNoPosition) {
            pCue->setType(mixxx::CueType::HotCue);
            pCue->setEndPosition(Cue::kNoPosition);
        } else {
            if (newEndPosition > pCue->getPosition()) {
                pCue->setEndPosition(newEndPosition);
            }
        }
    }
}

void CueControl::hintReader(HintVector* pHintList) {
    Hint cue_hint;
    double cuePoint = m_pCuePoint->get();
    if (cuePoint >= 0) {
        cue_hint.frame = SampleUtil::floorPlayPosToFrame(m_pCuePoint->get());
        cue_hint.frameCount = Hint::kFrameCountForward;
        cue_hint.priority = 10;
        pHintList->append(cue_hint);
    }

    // this is called from the engine thread
    // it is no locking required, because m_hotcueControl is filled during the
    // constructor and getPosition()->get() is a ControlObject
    for (const auto& pControl : qAsConst(m_hotcueControls)) {
        double position = pControl->getPosition();
        if (position != Cue::kNoPosition) {
            cue_hint.frame = SampleUtil::floorPlayPosToFrame(position);
            cue_hint.frameCount = Hint::kFrameCountForward;
            cue_hint.priority = 10;
            pHintList->append(cue_hint);
        }
    }
}

// Moves the cue point to current position or to closest beat in case
// quantize is enabled
void CueControl::cueSet(double value) {
    if (value <= 0) {
        return;
    }

    QMutexLocker lock(&m_trackMutex);
    double cue = getQuantizedCurrentPosition();
    TrackPointer pLoadedTrack = m_pLoadedTrack;
    lock.unlock();

    // Store cue point in loaded track
    // The m_pCuePoint CO is set via loadCuesFromTrack()
    // this can be done outside the locking scope
    if (pLoadedTrack) {
        pLoadedTrack->setCuePoint(CuePosition(cue));
    }
}

void CueControl::cueClear(double value) {
    if (value <= 0) {
        return;
    }

    // the m_pCuePoint CO is set via loadCuesFromTrack()
    // no locking required
    TrackPointer pLoadedTrack = m_pLoadedTrack;
    if (pLoadedTrack) {
        pLoadedTrack->setCuePoint(CuePosition());
    }
}

void CueControl::cueGoto(double value) {
    if (value <= 0) {
        return;
    }

    QMutexLocker lock(&m_trackMutex);
    // Seek to cue point
    double cuePoint = m_pCuePoint->get();

    // Note: We do not mess with play here, we continue playing or previewing.

    // Need to unlock before emitting any signals to prevent deadlock.
    lock.unlock();

    seekAbs(cuePoint);
}

void CueControl::cueGotoAndPlay(double value) {
    if (value <= 0) {
        return;
    }

    cueGoto(value);
    QMutexLocker lock(&m_trackMutex);
    // Start playing if not already

    // End previewing to not jump back if a sticking finger on a cue
    // button is released (just in case)
    updateCurrentlyPreviewingIndex(Cue::kNoHotCue);
    if (!m_pPlay->toBool()) {
        // don't move the cue point to the hot cue point in DENON mode
        m_bypassCueSetByPlay = true;
        m_pPlay->set(1.0);
    }
}

void CueControl::cueGotoAndStop(double value) {
    if (value <= 0) {
        return;
    }

    if (m_currentlyPreviewingIndex == Cue::kNoHotCue) {
        m_pPlay->set(0.0);
        double position = m_pCuePoint->get();
        seekExact(position);
    } else {
        // this becomes a play latch command if we are previewing
        m_pPlay->set(0.0);
    }
}

void CueControl::cuePreview(double value) {
    if (value > 0) {
        if (m_currentlyPreviewingIndex != kMainCueIndex) {
            updateCurrentlyPreviewingIndex(kMainCueIndex);
            seekAbs(m_pCuePoint->get());
            m_pPlay->set(1.0);
        }
    } else if (m_currentlyPreviewingIndex == kMainCueIndex) {
        updateCurrentlyPreviewingIndex(Cue::kNoHotCue);
        m_pPlay->set(0.0);
        seekExact(m_pCuePoint->get());
    }
}

void CueControl::cueCDJ(double value) {
    // This is how Pioneer cue buttons work:
    // If pressed while freely playing (i.e. playing and platter NOT being touched), stop playback and go to cue.
    // If pressed while NOT freely playing (i.e. stopped or playing but platter IS being touched), set new cue point.
    // If pressed while stopped and at cue, play while pressed.
    // If play is pressed while holding cue, the deck is now playing. (Handled in playFromCuePreview().)

    const auto freely_playing =
            m_pPlay->toBool() && !getEngineBuffer()->getScratching();
    TrackAt trackAt = getTrackAt();

    if (value > 0) {
        if (m_currentlyPreviewingIndex == kMainCueIndex) {
            // already previewing, do nothing
            return;
        } else if (m_currentlyPreviewingIndex != Cue::kNoHotCue) {
            // we are already previewing by hotcues
            // just jump to cue point and continue previewing
            updateCurrentlyPreviewingIndex(kMainCueIndex);
            seekAbs(m_pCuePoint->get());
        } else if (freely_playing || trackAt == TrackAt::End) {
            // Jump to cue when playing or when at end position
            m_pPlay->set(0.0);
<<<<<<< HEAD
            // Need to unlock before emitting any signals to prvent deadlock.
            seekAbs(m_pCuePoint->get());
        } else if (trackAt == TrackAt::Cue) {
            // pause at cue point
            updateCurrentlyPreviewingIndex(kMainCueIndex);
=======
            // Need to unlock before emitting any signals to prevent deadlock.
            lock.unlock();
            seekAbs(m_pCuePoint->get());
        } else if (trackAt == TrackAt::Cue) {
            // paused at cue point
            m_bPreviewing = true;
>>>>>>> 6727e5e4
            m_pPlay->set(1.0);
        } else {
            // Paused not at cue point and not at end position
            cueSet(value);

            // If quantize is enabled, jump to the cue point since it's not
            // necessarily where we currently are
            if (m_pQuantizeEnabled->toBool()) {
                // Enginebuffer will quantize more exactly than we can.
                seekAbs(m_pCuePoint->get());
            }
        }
    } else if (m_currentlyPreviewingIndex == kMainCueIndex) {
        updateCurrentlyPreviewingIndex(Cue::kNoHotCue);
        m_pPlay->set(0.0);
        // Need to unlock before emitting any signals to prevent deadlock.
        seekExact(m_pCuePoint->get());
    }

    // indicator may flash because the delayed adoption of seekAbs
    // Correct the Indicator set via play
    if (m_pLoadedTrack && !freely_playing) {
        m_pCueIndicator->setBlinkValue(ControlIndicator::ON);
    } else {
        m_pCueIndicator->setBlinkValue(ControlIndicator::OFF);
    }
}

void CueControl::cueDenon(double value) {
    // This is how Denon DN-S 3700 cue buttons work:
    // If pressed go to cue and stop.
    // If pressed while stopped and at cue, play while pressed.
    // Cue Point is moved by play from pause

    bool playing = (m_pPlay->toBool());
    TrackAt trackAt = getTrackAt();

    if (value > 0) {
        if (m_currentlyPreviewingIndex == kMainCueIndex) {
            // already previewing, do nothing
            return;
        } else if (m_currentlyPreviewingIndex != Cue::kNoHotCue) {
            // we are already previewing by hotcues
            // just jump to cue point and continue previewing
            updateCurrentlyPreviewingIndex(kMainCueIndex);
            seekAbs(m_pCuePoint->get());
        } else if (!playing && trackAt == TrackAt::Cue) {
            // paused at cue point
<<<<<<< HEAD
            updateCurrentlyPreviewingIndex(kMainCueIndex);
            m_pPlay->set(1.0);
        } else {
            seekExact(m_pCuePoint->get());
=======
            m_bPreviewing = true;
            m_pPlay->set(1.0);
        } else {
            m_pPlay->set(0.0);
            // Need to unlock before emitting any signals to prevent deadlock.
            lock.unlock();
            seekAbs(m_pCuePoint->get());
        }
    } else if (m_bPreviewing) {
        m_bPreviewing = false;
        if (!m_iCurrentlyPreviewingHotcues) {
            m_pPlay->set(0.0);

            // Need to unlock before emitting any signals to prevent deadlock.
            lock.unlock();

            seekAbs(m_pCuePoint->get());
>>>>>>> 6727e5e4
        }
    } else if (m_currentlyPreviewingIndex == kMainCueIndex) {
        updateCurrentlyPreviewingIndex(Cue::kNoHotCue);
        m_pPlay->set(0.0);
        seekExact(m_pCuePoint->get());
    }
}

void CueControl::cuePlay(double value) {
    // This is how CUP button works:
    // If freely playing (i.e. playing and platter NOT being touched), press to go to cue and stop.
    // If not freely playing (i.e. stopped or platter IS being touched), press to go to cue and stop.
    // On release, start playing from cue point.

    const auto freely_playing =
            m_pPlay->toBool() && !getEngineBuffer()->getScratching();
    TrackAt trackAt = getTrackAt();

    // pressed
    if (value > 0) {
        if (freely_playing) {
            updateCurrentlyPreviewingIndex(Cue::kNoHotCue);
            m_pPlay->set(0.0);
            seekAbs(m_pCuePoint->get());
        } else if (trackAt == TrackAt::ElseWhere) {
            // Pause not at cue point and not at end position
            cueSet(value);
            // Just in case.
            updateCurrentlyPreviewingIndex(Cue::kNoHotCue);
            m_pPlay->set(0.0);
            // If quantize is enabled, jump to the cue point since it's not
            // necessarily where we currently are
            if (m_pQuantizeEnabled->toBool()) {
                // Enginebuffer will quantize more exactly than we can.
                seekAbs(m_pCuePoint->get());
            }
        }
    } else if (trackAt == TrackAt::Cue) {
        updateCurrentlyPreviewingIndex(Cue::kNoHotCue);
        m_pPlay->set(1.0);
    }
}

void CueControl::cueDefault(double v) {
    double cueMode = m_pCueMode->get();
    // Decide which cue implementation to call based on the user preference
    if (cueMode == CUE_MODE_DENON || cueMode == CUE_MODE_NUMARK) {
        cueDenon(v);
    } else if (cueMode == CUE_MODE_CUP) {
        cuePlay(v);
    } else {
        // The modes CUE_MODE_PIONEER and CUE_MODE_MIXXX are similar
        // are handled inside cueCDJ(v)
        // default to Pioneer mode
        cueCDJ(v);
    }
}

void CueControl::pause(double v) {
    QMutexLocker lock(&m_trackMutex);
    //qDebug() << "CueControl::pause()" << v;
    if (v > 0.0) {
        m_pPlay->set(0.0);
    }
}

void CueControl::playStutter(double v) {
    QMutexLocker lock(&m_trackMutex);
    //qDebug() << "playStutter" << v;
    if (v > 0.0) {
        if (m_pPlay->toBool()) {
            if (m_currentlyPreviewingIndex != Cue::kNoHotCue) {
                // latch playing
                updateCurrentlyPreviewingIndex(Cue::kNoHotCue);
            } else {
                // Stutter
                cueGoto(1.0);
            }
        } else {
            m_pPlay->set(1.0);
        }
    }
}

void CueControl::introStartSet(double value) {
    if (value <= 0) {
        return;
    }

    QMutexLocker lock(&m_trackMutex);

    double position = getQuantizedCurrentPosition();

    // Make sure user is not trying to place intro start cue on or after
    // other intro/outro cues.
    double introEnd = m_pIntroEndPosition->get();
    double outroStart = m_pOutroStartPosition->get();
    double outroEnd = m_pOutroEndPosition->get();
    if (introEnd != Cue::kNoPosition && position >= introEnd) {
        qWarning()
                << "Trying to place intro start cue on or after intro end cue.";
        return;
    }
    if (outroStart != Cue::kNoPosition && position >= outroStart) {
        qWarning() << "Trying to place intro start cue on or after outro start "
                      "cue.";
        return;
    }
    if (outroEnd != Cue::kNoPosition && position >= outroEnd) {
        qWarning()
                << "Trying to place intro start cue on or after outro end cue.";
        return;
    }

    TrackPointer pLoadedTrack = m_pLoadedTrack;
    lock.unlock();

    // Update Track's cue.
    // CO's are updated in loadCuesFromTrack()
    // this can be done outside the locking scope
    if (pLoadedTrack) {
        CuePointer pCue = pLoadedTrack->findCueByType(mixxx::CueType::Intro);
        if (!pCue) {
            pCue = pLoadedTrack->createAndAddCue(
                    mixxx::CueType::Intro,
                    Cue::kNoHotCue,
                    position,
                    introEnd);
        } else {
            pCue->setStartAndEndPosition(position, introEnd);
        }
    }
}

void CueControl::introStartClear(double value) {
    if (value <= 0) {
        return;
    }

    QMutexLocker lock(&m_trackMutex);
    double introEnd = m_pIntroEndPosition->get();
    TrackPointer pLoadedTrack = m_pLoadedTrack;
    lock.unlock();

    // Update Track's cue.
    // CO's are updated in loadCuesFromTrack()
    // this can be done outside the locking scope
    if (pLoadedTrack) {
        CuePointer pCue = pLoadedTrack->findCueByType(mixxx::CueType::Intro);
        if (introEnd != Cue::kNoPosition) {
            pCue->setStartPosition(Cue::kNoPosition);
            pCue->setEndPosition(introEnd);
        } else if (pCue) {
            pLoadedTrack->removeCue(pCue);
        }
    }
}

void CueControl::introStartActivate(double value) {
    if (value <= 0) {
        return;
    }

    double introStart = m_pIntroStartPosition->get();
    if (introStart == Cue::kNoPosition) {
        introStartSet(1.0);
    } else {
        seekAbs(introStart);
    }
}

void CueControl::introEndSet(double value) {
    if (value <= 0) {
        return;
    }

    QMutexLocker lock(&m_trackMutex);

    double position = getQuantizedCurrentPosition();

    // Make sure user is not trying to place intro end cue on or before
    // intro start cue, or on or after outro start/end cue.
    double introStart = m_pIntroStartPosition->get();
    double outroStart = m_pOutroStartPosition->get();
    double outroEnd = m_pOutroEndPosition->get();
    if (introStart != Cue::kNoPosition && position <= introStart) {
        qWarning() << "Trying to place intro end cue on or before intro start "
                      "cue.";
        return;
    }
    if (outroStart != Cue::kNoPosition && position >= outroStart) {
        qWarning()
                << "Trying to place intro end cue on or after outro start cue.";
        return;
    }
    if (outroEnd != Cue::kNoPosition && position >= outroEnd) {
        qWarning()
                << "Trying to place intro end cue on or after outro end cue.";
        return;
    }

    TrackPointer pLoadedTrack = m_pLoadedTrack;
    lock.unlock();

    // Update Track's cue.
    // CO's are updated in loadCuesFromTrack()
    // this can be done outside the locking scope
    if (pLoadedTrack) {
        CuePointer pCue = pLoadedTrack->findCueByType(mixxx::CueType::Intro);
        if (!pCue) {
            pCue = pLoadedTrack->createAndAddCue(
                    mixxx::CueType::Intro,
                    Cue::kNoHotCue,
                    introStart,
                    position);
        } else {
            pCue->setStartAndEndPosition(introStart, position);
        }
    }
}

void CueControl::introEndClear(double value) {
    if (value <= 0) {
        return;
    }

    QMutexLocker lock(&m_trackMutex);
    double introStart = m_pIntroStartPosition->get();
    TrackPointer pLoadedTrack = m_pLoadedTrack;
    lock.unlock();

    // Update Track's cue.
    // CO's are updated in loadCuesFromTrack()
    // this can be done outside the locking scope
    if (pLoadedTrack) {
        CuePointer pCue = pLoadedTrack->findCueByType(mixxx::CueType::Intro);
        if (introStart != Cue::kNoPosition) {
            pCue->setStartPosition(introStart);
            pCue->setEndPosition(Cue::kNoPosition);
        } else if (pCue) {
            pLoadedTrack->removeCue(pCue);
        }
    }
}

void CueControl::introEndActivate(double value) {
    if (value == 0) {
        return;
    }

    QMutexLocker lock(&m_trackMutex);
    double introEnd = m_pIntroEndPosition->get();
    lock.unlock();

    if (introEnd == Cue::kNoPosition) {
        introEndSet(1.0);
    } else {
        seekAbs(introEnd);
    }
}

void CueControl::outroStartSet(double value) {
    if (value <= 0) {
        return;
    }

    QMutexLocker lock(&m_trackMutex);

    double position = getQuantizedCurrentPosition();

    // Make sure user is not trying to place outro start cue on or before
    // intro end cue or on or after outro end cue.
    double introStart = m_pIntroStartPosition->get();
    double introEnd = m_pIntroEndPosition->get();
    double outroEnd = m_pOutroEndPosition->get();
    if (introStart != Cue::kNoPosition && position <= introStart) {
        qWarning() << "Trying to place outro start cue on or before intro "
                      "start cue.";
        return;
    }
    if (introEnd != Cue::kNoPosition && position <= introEnd) {
        qWarning() << "Trying to place outro start cue on or before intro end "
                      "cue.";
        return;
    }
    if (outroEnd != Cue::kNoPosition && position >= outroEnd) {
        qWarning()
                << "Trying to place outro start cue on or after outro end cue.";
        return;
    }

    TrackPointer pLoadedTrack = m_pLoadedTrack;
    lock.unlock();

    // Update Track's cue.
    // CO's are updated in loadCuesFromTrack()
    // this can be done outside the locking scope
    if (pLoadedTrack) {
        CuePointer pCue = pLoadedTrack->findCueByType(mixxx::CueType::Outro);
        if (!pCue) {
            pCue = pLoadedTrack->createAndAddCue(
                    mixxx::CueType::Outro,
                    Cue::kNoHotCue,
                    position,
                    outroEnd);
        } else {
            pCue->setStartAndEndPosition(position, outroEnd);
        }
    }
}

void CueControl::outroStartClear(double value) {
    if (value <= 0) {
        return;
    }

    QMutexLocker lock(&m_trackMutex);
    double outroEnd = m_pOutroEndPosition->get();
    TrackPointer pLoadedTrack = m_pLoadedTrack;
    lock.unlock();

    // Update Track's cue.
    // CO's are updated in loadCuesFromTrack()
    // this can be done outside the locking scope
    if (pLoadedTrack) {
        CuePointer pCue = pLoadedTrack->findCueByType(mixxx::CueType::Outro);
        if (outroEnd != Cue::kNoPosition) {
            pCue->setStartPosition(Cue::kNoPosition);
            pCue->setEndPosition(outroEnd);
        } else if (pCue) {
            pLoadedTrack->removeCue(pCue);
        }
    }
}

void CueControl::outroStartActivate(double value) {
    if (value <= 0) {
        return;
    }

    QMutexLocker lock(&m_trackMutex);
    double outroStart = m_pOutroStartPosition->get();
    lock.unlock();

    if (outroStart == Cue::kNoPosition) {
        outroStartSet(1.0);
    } else {
        seekAbs(outroStart);
    }
}

void CueControl::outroEndSet(double value) {
    if (value <= 0) {
        return;
    }

    QMutexLocker lock(&m_trackMutex);

    double position = getQuantizedCurrentPosition();

    // Make sure user is not trying to place outro end cue on or before
    // other intro/outro cues.
    double introStart = m_pIntroStartPosition->get();
    double introEnd = m_pIntroEndPosition->get();
    double outroStart = m_pOutroStartPosition->get();
    if (introStart != Cue::kNoPosition && position <= introStart) {
        qWarning() << "Trying to place outro end cue on or before intro start "
                      "cue.";
        return;
    }
    if (introEnd != Cue::kNoPosition && position <= introEnd) {
        qWarning()
                << "Trying to place outro end cue on or before intro end cue.";
        return;
    }
    if (outroStart != Cue::kNoPosition && position <= outroStart) {
        qWarning() << "Trying to place outro end cue on or before outro start "
                      "cue.";
        return;
    }

    TrackPointer pLoadedTrack = m_pLoadedTrack;
    lock.unlock();

    // Update Track's cue.
    // CO's are updated in loadCuesFromTrack()
    // this can be done outside the locking scope
    if (pLoadedTrack) {
        CuePointer pCue = pLoadedTrack->findCueByType(mixxx::CueType::Outro);
        if (!pCue) {
            pCue = pLoadedTrack->createAndAddCue(
                    mixxx::CueType::Outro,
                    Cue::kNoHotCue,
                    outroStart,
                    position);
        } else {
            pCue->setStartAndEndPosition(outroStart, position);
        }
    }
}

void CueControl::outroEndClear(double value) {
    if (value <= 0) {
        return;
    }

    QMutexLocker lock(&m_trackMutex);
    double outroStart = m_pOutroStartPosition->get();
    TrackPointer pLoadedTrack = m_pLoadedTrack;
    lock.unlock();

    // Update Track's cue.
    // CO's are updated in loadCuesFromTrack()
    // this can be done outside the locking scope
    if (pLoadedTrack) {
        CuePointer pCue = pLoadedTrack->findCueByType(mixxx::CueType::Outro);
        if (outroStart != Cue::kNoPosition) {
            pCue->setStartPosition(outroStart);
            pCue->setEndPosition(Cue::kNoPosition);
        } else if (pCue) {
            pLoadedTrack->removeCue(pCue);
        }
    }
}

void CueControl::outroEndActivate(double value) {
    if (value <= 0) {
        return;
    }

    QMutexLocker lock(&m_trackMutex);
    double outroEnd = m_pOutroEndPosition->get();
    lock.unlock();

    if (outroEnd == Cue::kNoPosition) {
        outroEndSet(1.0);
    } else {
        seekAbs(outroEnd);
    }
}

// This is also called from the engine thread. No locking allowed.
bool CueControl::updateIndicatorsAndModifyPlay(
        bool newPlay, bool oldPlay, bool playPossible) {
    //qDebug() << "updateIndicatorsAndModifyPlay" << newPlay << playPossible
    //        << m_iCurrentlyPreviewingHotcues << m_bPreviewing;
    CueMode cueMode = static_cast<CueMode>(static_cast<int>(m_pCueMode->get()));
    if ((cueMode == CueMode::Denon || cueMode == CueMode::Numark) &&
            newPlay && !oldPlay && playPossible &&
            !m_bypassCueSetByPlay) {
        // in Denon mode each play from pause moves the cue point
        // if not previewing
        cueSet(1.0);
    }
    m_bypassCueSetByPlay = false;

    // when previewing, "play" was set by cue button, a following toggle request
    // (play = 0.0) is used for latching play.
    bool previewing = false;
    if (m_currentlyPreviewingIndex != Cue::kNoHotCue) {
        if (!newPlay && oldPlay) {
            // play latch request: stop previewing and go into normal play mode.
            updateCurrentlyPreviewingIndex(Cue::kNoHotCue);
            newPlay = true;
            m_pPlayLatched->forceSet(1.0);
        } else {
            previewing = true;
            m_pPlayLatched->forceSet(0.0);
        }
    }

    TrackAt trackAt = getTrackAt();

    if (!playPossible) {
        // play not possible
        newPlay = false;
        m_pPlayIndicator->setBlinkValue(ControlIndicator::OFF);
        m_pStopButton->set(0.0);
        m_pPlayLatched->forceSet(0.0);
    } else if (newPlay && !previewing) {
        // Play: Indicates a latched Play
        m_pPlayIndicator->setBlinkValue(ControlIndicator::ON);
        m_pStopButton->set(0.0);
        m_pPlayLatched->forceSet(1.0);
    } else {
        // Pause:
        m_pStopButton->set(1.0);
        m_pPlayLatched->forceSet(0.0);
        if (cueMode == CueMode::Denon) {
            if (trackAt == TrackAt::Cue || previewing) {
                m_pPlayIndicator->setBlinkValue(ControlIndicator::OFF);
            } else {
                // Flashing indicates that a following play would move cue point
                m_pPlayIndicator->setBlinkValue(
                        ControlIndicator::RATIO1TO1_500MS);
            }
        } else if (cueMode == CueMode::Mixxx ||
                cueMode == CueMode::MixxxNoBlinking ||
                cueMode == CueMode::Numark) {
            m_pPlayIndicator->setBlinkValue(ControlIndicator::OFF);
        } else {
            // Flashing indicates that play is possible in Pioneer mode
            m_pPlayIndicator->setBlinkValue(ControlIndicator::RATIO1TO1_500MS);
        }
    }

    if (cueMode != CueMode::Denon && cueMode != CueMode::Numark) {
        if (m_pCuePoint->get() != Cue::kNoPosition) {
            if (newPlay == 0.0 && trackAt == TrackAt::ElseWhere) {
                if (cueMode == CueMode::Mixxx) {
                    // in Mixxx mode Cue Button is flashing slow if CUE will move Cue point
                    m_pCueIndicator->setBlinkValue(
                            ControlIndicator::RATIO1TO1_500MS);
                } else if (cueMode == CueMode::MixxxNoBlinking) {
                    m_pCueIndicator->setBlinkValue(ControlIndicator::OFF);
                } else {
                    // in Pioneer mode Cue Button is flashing fast if CUE will move Cue point
                    m_pCueIndicator->setBlinkValue(
                            ControlIndicator::RATIO1TO1_250MS);
                }
            } else {
                m_pCueIndicator->setBlinkValue(ControlIndicator::OFF);
            }
        } else {
            m_pCueIndicator->setBlinkValue(ControlIndicator::OFF);
        }
    }
    m_pPlayStutter->set(newPlay ? 1.0 : 0.0);

    return newPlay;
}

// called from the engine thread
void CueControl::updateIndicators() {
    // No need for mutex lock because we are only touching COs.
    double cueMode = m_pCueMode->get();
    TrackAt trackAt = getTrackAt();

    if (cueMode == CUE_MODE_DENON || cueMode == CUE_MODE_NUMARK) {
        // Cue button is only lit at cue point
        bool playing = m_pPlay->toBool();
        if (trackAt == TrackAt::Cue) {
            // at cue point
            if (!playing) {
                m_pCueIndicator->setBlinkValue(ControlIndicator::ON);
                m_pPlayIndicator->setBlinkValue(ControlIndicator::OFF);
            }
        } else {
            m_pCueIndicator->setBlinkValue(ControlIndicator::OFF);
            if (!playing) {
                if (trackAt != TrackAt::End && cueMode != CUE_MODE_NUMARK) {
                    // Play will move cue point
                    m_pPlayIndicator->setBlinkValue(
                            ControlIndicator::RATIO1TO1_500MS);
                } else {
                    // At track end
                    m_pPlayIndicator->setBlinkValue(ControlIndicator::OFF);
                }
            }
        }
    } else {
        // Here we have CUE_MODE_PIONEER or CUE_MODE_MIXXX
        // default to Pioneer mode
        if (m_currentlyPreviewingIndex != kMainCueIndex) {
            const auto freely_playing =
                    m_pPlay->toBool() && !getEngineBuffer()->getScratching();
            if (!freely_playing) {
                switch (trackAt) {
                case TrackAt::ElseWhere:
                    if (cueMode == CUE_MODE_MIXXX) {
                        // in Mixxx mode Cue Button is flashing slow if CUE will move Cue point
                        m_pCueIndicator->setBlinkValue(
                                ControlIndicator::RATIO1TO1_500MS);
                    } else if (cueMode == CUE_MODE_MIXXX_NO_BLINK) {
                        m_pCueIndicator->setBlinkValue(ControlIndicator::OFF);
                    } else {
                        // in Pioneer mode Cue Button is flashing fast if CUE will move Cue point
                        m_pCueIndicator->setBlinkValue(
                                ControlIndicator::RATIO1TO1_250MS);
                    }
                    break;
                case TrackAt::End:
                    // At track end
                    m_pCueIndicator->setBlinkValue(ControlIndicator::OFF);
                    break;
                case TrackAt::Cue:
                    // Next Press is preview
                    m_pCueIndicator->setBlinkValue(ControlIndicator::ON);
                    break;
                }
            } else {
                // Cue indicator should be off when freely playing
                m_pCueIndicator->setBlinkValue(ControlIndicator::OFF);
            }
        } else {
            // Preview
            m_pCueIndicator->setBlinkValue(ControlIndicator::ON);
        }
    }
}

void CueControl::resetIndicators() {
    m_pCueIndicator->setBlinkValue(ControlIndicator::OFF);
    m_pPlayIndicator->setBlinkValue(ControlIndicator::OFF);
}

CueControl::TrackAt CueControl::getTrackAt() const {
    SampleOfTrack sot = getSampleOfTrack();
    // Note: current can be in the padded silence after the track end > total.
    if (sot.current >= sot.total) {
        return TrackAt::End;
    }
    double cue = m_pCuePoint->get();
    if (cue != Cue::kNoPosition && fabs(sot.current - cue) < 1.0f) {
        return TrackAt::Cue;
    }
    return TrackAt::ElseWhere;
}

double CueControl::getQuantizedCurrentPosition() {
    SampleOfTrack sampleOfTrack = getSampleOfTrack();
    double currentPos = sampleOfTrack.current;
    const double total = sampleOfTrack.total;

    // Note: currentPos can be past the end of the track, in the padded
    // silence of the last buffer. This position might be not reachable in
    // a future runs, depending on the buffering.
    currentPos = math_min(currentPos, total);

    // Don't quantize if quantization is disabled.
    if (!m_pQuantizeEnabled->toBool()) {
        return currentPos;
    }

    double closestBeat = m_pClosestBeat->get();
    // Note: closestBeat can be an interpolated beat past the end of the track,
    // which cannot be reached.
    if (closestBeat != -1.0 && closestBeat <= total) {
        return closestBeat;
    }

    return currentPos;
}

double CueControl::quantizeCuePoint(double cuePos) {
    // we need to use m_pTrackSamples here because SampleOfTrack
    // is set later by the engine and not during EngineBuffer::slotTrackLoaded
    const double total = m_pTrackSamples->get();

    if (cuePos > total) {
        // This can happen if the track length has changed or the cue was set in the
        // the padded silence after the track.
        cuePos = total;
    }

    // Don't quantize unset cues, manual cues or when quantization is disabled.
    if (cuePos == Cue::kNoPosition || !m_pQuantizeEnabled->toBool()) {
        return cuePos;
    }

    mixxx::BeatsPointer pBeats = m_pLoadedTrack->getBeats();
    if (!pBeats) {
        return cuePos;
    }

    double closestBeat = pBeats->findClosestBeat(cuePos);
    // The closest beat can be an unreachable  interpolated beat past the end of
    // the track.
    if (closestBeat != -1.0 && closestBeat <= total) {
        return closestBeat;
    }

    return cuePos;
}

bool CueControl::isTrackAtIntroCue() {
    return (fabs(getSampleOfTrack().current - m_pIntroStartPosition->get()) <
            1.0f);
}

SeekOnLoadMode CueControl::getSeekOnLoadPreference() {
    int configValue =
            getConfig()->getValue(ConfigKey("[Controls]", "CueRecall"),
                    static_cast<int>(SeekOnLoadMode::IntroStart));
    return static_cast<SeekOnLoadMode>(configValue);
}

void CueControl::hotcueFocusColorPrev(double value) {
    if (value <= 0) {
        return;
    }

    int hotcueIndex = getHotcueFocusIndex();
    if (hotcueIndex < 0 || hotcueIndex >= m_hotcueControls.size()) {
        return;
    }

    HotcueControl* pControl = m_hotcueControls.at(hotcueIndex);
    if (!pControl) {
        return;
    }

    CuePointer pCue = pControl->getCue();
    if (!pCue) {
        return;
    }

    mixxx::RgbColor::optional_t color = pCue->getColor();
    if (!color) {
        return;
    }

    ColorPalette colorPalette = m_colorPaletteSettings.getHotcueColorPalette();
    pCue->setColor(colorPalette.previousColor(*color));
}

void CueControl::hotcueFocusColorNext(double value) {
    if (value <= 0) {
        return;
    }

    int hotcueIndex = getHotcueFocusIndex();
    if (hotcueIndex < 0 || hotcueIndex >= m_hotcueControls.size()) {
        return;
    }

    HotcueControl* pControl = m_hotcueControls.at(hotcueIndex);
    if (!pControl) {
        return;
    }

    CuePointer pCue = pControl->getCue();
    if (!pCue) {
        return;
    }

    mixxx::RgbColor::optional_t color = pCue->getColor();
    if (!color) {
        return;
    }

    ColorPalette colorPalette = m_colorPaletteSettings.getHotcueColorPalette();
    pCue->setColor(colorPalette.nextColor(*color));
}

void CueControl::setCurrentSavedLoopControlAndActivate(HotcueControl* pControl) {
    HotcueControl* pOldSavedLoopControl = m_pCurrentSavedLoopControl.fetchAndStoreAcquire(nullptr);
    if (pOldSavedLoopControl && pOldSavedLoopControl != pControl) {
        // Disable previous saved loop
        DEBUG_ASSERT(pOldSavedLoopControl->getStatus() != HotcueControl::Status::Empty);
        pOldSavedLoopControl->setStatus(HotcueControl::Status::Set);
    }

    if (!pControl) {
        return;
    }
    CuePointer pCue = pControl->getCue();
    VERIFY_OR_DEBUG_ASSERT(pCue) {
        return;
    }

    mixxx::CueType type = pCue->getType();
    Cue::StartAndEndPositions pos = pCue->getStartAndEndPosition();

    VERIFY_OR_DEBUG_ASSERT(
            type == mixxx::CueType::Loop &&
            pos.endPosition != Cue::kNoPosition) {
        return;
    }

    // Set new control as active
    setLoop(pos.startPosition, pos.endPosition, true);
    pControl->setStatus(HotcueControl::Status::Active);
    m_pCurrentSavedLoopControl.storeRelease(pControl);
}

void CueControl::slotLoopReset() {
    setCurrentSavedLoopControlAndActivate(nullptr);
}

void CueControl::slotLoopEnabledChanged(bool enabled) {
    HotcueControl* pSavedLoopControl = m_pCurrentSavedLoopControl;
    if (!pSavedLoopControl) {
        return;
    }

    DEBUG_ASSERT(pSavedLoopControl->getStatus() != HotcueControl::Status::Empty);
    DEBUG_ASSERT(
            pSavedLoopControl->getCue() &&
            pSavedLoopControl->getCue()->getPosition() ==
                    m_pLoopStartPosition->get());
    DEBUG_ASSERT(
            pSavedLoopControl->getCue() &&
            pSavedLoopControl->getCue()->getEndPosition() ==
                    m_pLoopEndPosition->get());

    if (enabled) {
        pSavedLoopControl->setStatus(HotcueControl::Status::Active);
    } else {
        pSavedLoopControl->setStatus(HotcueControl::Status::Set);
    }
}

void CueControl::slotLoopUpdated(double startPosition, double endPosition) {
    HotcueControl* pSavedLoopControl = m_pCurrentSavedLoopControl;
    if (!pSavedLoopControl) {
        return;
    }

    if (pSavedLoopControl->getStatus() != HotcueControl::Status::Active) {
        slotLoopReset();
        return;
    }

    CuePointer pCue = pSavedLoopControl->getCue();
    if (!pCue) {
        // this can happen if the cue is deleted while this slot is cued
        return;
    }

    VERIFY_OR_DEBUG_ASSERT(pCue->getType() == mixxx::CueType::Loop) {
        setCurrentSavedLoopControlAndActivate(nullptr);
        return;
    }

    DEBUG_ASSERT(startPosition != Cue::kNoPosition);
    DEBUG_ASSERT(endPosition != Cue::kNoPosition);
    DEBUG_ASSERT(startPosition < endPosition);

    DEBUG_ASSERT(pSavedLoopControl->getStatus() == HotcueControl::Status::Active);
    pCue->setStartPosition(startPosition);
    pCue->setEndPosition(endPosition);
    DEBUG_ASSERT(pSavedLoopControl->getStatus() == HotcueControl::Status::Active);
}

void CueControl::setHotcueFocusIndex(int hotcueIndex) {
    m_pHotcueFocus->set(hotcueIndexToHotcueNumber(hotcueIndex));
}

int CueControl::getHotcueFocusIndex() const {
    return hotcueNumberToHotcueIndex(static_cast<int>(m_pHotcueFocus->get()));
}

ConfigKey HotcueControl::keyForControl(const QString& name) {
    ConfigKey key;
    key.group = m_group;
    // Add one to hotcue so that we don't have a hotcue_0
    key.item = QStringLiteral("hotcue_") +
            QString::number(hotcueIndexToHotcueNumber(m_hotcueIndex)) +
            QChar('_') + name;
    return key;
}

HotcueControl::HotcueControl(const QString& group, int hotcueIndex)
        : m_group(group),
          m_hotcueIndex(hotcueIndex),
          m_pCue(nullptr) {
    m_hotcuePosition = std::make_unique<ControlObject>(keyForControl(QStringLiteral("position")));
    connect(m_hotcuePosition.get(),
            &ControlObject::valueChanged,
            this,
            &HotcueControl::slotHotcuePositionChanged,
            Qt::DirectConnection);
    m_hotcuePosition->set(Cue::kNoPosition);

    m_hotcueEndPosition = std::make_unique<ControlObject>(
            keyForControl(QStringLiteral("endposition")));
    connect(m_hotcueEndPosition.get(),
            &ControlObject::valueChanged,
            this,
            &HotcueControl::slotHotcueEndPositionChanged,
            Qt::DirectConnection);
    m_hotcueEndPosition->set(Cue::kNoPosition);

    m_pHotcueStatus = std::make_unique<ControlObject>(keyForControl(QStringLiteral("status")));
    m_pHotcueStatus->setReadOnly();

    // Add an alias for the legacy hotcue_X_enabled CO
    ControlDoublePrivate::insertAlias(keyForControl(QStringLiteral("enabled")),
            keyForControl(QStringLiteral("status")));

    m_hotcueType = std::make_unique<ControlObject>(keyForControl(QStringLiteral("type")));
    m_hotcueType->setReadOnly();

    // The rgba value  of the color assigned to this color.
    m_hotcueColor = std::make_unique<ControlObject>(keyForControl(QStringLiteral("color")));
    m_hotcueColor->connectValueChangeRequest(
            this,
            &HotcueControl::slotHotcueColorChangeRequest,
            Qt::DirectConnection);
    connect(m_hotcueColor.get(),
            &ControlObject::valueChanged,
            this,
            &HotcueControl::slotHotcueColorChanged,
            Qt::DirectConnection);

    m_hotcueSet = std::make_unique<ControlPushButton>(keyForControl(QStringLiteral("set")));
    connect(m_hotcueSet.get(),
            &ControlObject::valueChanged,
            this,
            &HotcueControl::slotHotcueSet,
            Qt::DirectConnection);

    m_hotcueSetCue = std::make_unique<ControlPushButton>(keyForControl(QStringLiteral("setcue")));
    connect(m_hotcueSetCue.get(),
            &ControlObject::valueChanged,
            this,
            &HotcueControl::slotHotcueSetCue,
            Qt::DirectConnection);

    m_hotcueSetLoop = std::make_unique<ControlPushButton>(keyForControl(QStringLiteral("setloop")));
    connect(m_hotcueSetLoop.get(),
            &ControlObject::valueChanged,
            this,
            &HotcueControl::slotHotcueSetLoop,
            Qt::DirectConnection);

    m_hotcueGoto = std::make_unique<ControlPushButton>(keyForControl(QStringLiteral("goto")));
    connect(m_hotcueGoto.get(),
            &ControlObject::valueChanged,
            this,
            &HotcueControl::slotHotcueGoto,
            Qt::DirectConnection);

    m_hotcueGotoAndPlay = std::make_unique<ControlPushButton>(
            keyForControl(QStringLiteral("gotoandplay")));
    connect(m_hotcueGotoAndPlay.get(),
            &ControlObject::valueChanged,
            this,
            &HotcueControl::slotHotcueGotoAndPlay,
            Qt::DirectConnection);

    m_hotcueGotoAndStop = std::make_unique<ControlPushButton>(
            keyForControl(QStringLiteral("gotoandstop")));
    connect(m_hotcueGotoAndStop.get(),
            &ControlObject::valueChanged,
            this,
            &HotcueControl::slotHotcueGotoAndStop,
            Qt::DirectConnection);

    m_hotcueGotoAndLoop = std::make_unique<ControlPushButton>(
            keyForControl(QStringLiteral("gotoandloop")));
    connect(m_hotcueGotoAndLoop.get(),
            &ControlObject::valueChanged,
            this,
            &HotcueControl::slotHotcueGotoAndLoop,
            Qt::DirectConnection);

    // Enable/disable the loop associated with this hotcue (either a saved loop
    // or a beatloop from the hotcue position if this is a regular hotcue).
    m_hotcueCueLoop = std::make_unique<ControlPushButton>(keyForControl(QStringLiteral("cueloop")));
    connect(m_hotcueCueLoop.get(),
            &ControlObject::valueChanged,
            this,
            &HotcueControl::slotHotcueCueLoop,
            Qt::DirectConnection);

    m_hotcueActivate = std::make_unique<ControlPushButton>(
            keyForControl(QStringLiteral("activate")));
    connect(m_hotcueActivate.get(),
            &ControlObject::valueChanged,
            this,
            &HotcueControl::slotHotcueActivate,
            Qt::DirectConnection);

    m_hotcueActivateCue = std::make_unique<ControlPushButton>(
            keyForControl(QStringLiteral("activatecue")));
    connect(m_hotcueActivateCue.get(),
            &ControlObject::valueChanged,
            this,
            &HotcueControl::slotHotcueActivateCue,
            Qt::DirectConnection);

    m_hotcueActivateLoop = std::make_unique<ControlPushButton>(
            keyForControl(QStringLiteral("activateloop")));
    connect(m_hotcueActivateLoop.get(),
            &ControlObject::valueChanged,
            this,
            &HotcueControl::slotHotcueActivateLoop,
            Qt::DirectConnection);

    m_hotcueActivatePreview = std::make_unique<ControlPushButton>(
            keyForControl(QStringLiteral("activate_preview")));
    connect(m_hotcueActivatePreview.get(),
            &ControlObject::valueChanged,
            this,
            &HotcueControl::slotHotcueActivatePreview,
            Qt::DirectConnection);

    m_hotcueClear = std::make_unique<ControlPushButton>(keyForControl(QStringLiteral("clear")));
    connect(m_hotcueClear.get(),
            &ControlObject::valueChanged,
            this,
            &HotcueControl::slotHotcueClear,
            Qt::DirectConnection);

    m_previewingType.setValue(mixxx::CueType::Invalid);
    m_previewingPosition.setValue(Cue::kNoPosition);
}

HotcueControl::~HotcueControl() = default;

void HotcueControl::slotHotcueSet(double v) {
    emit hotcueSet(this, v, HotcueSetMode::Auto);
}

void HotcueControl::slotHotcueSetCue(double v) {
    emit hotcueSet(this, v, HotcueSetMode::Cue);
}

void HotcueControl::slotHotcueSetLoop(double v) {
    emit hotcueSet(this, v, HotcueSetMode::Loop);
}

void HotcueControl::slotHotcueGoto(double v) {
    emit hotcueGoto(this, v);
}

void HotcueControl::slotHotcueGotoAndPlay(double v) {
    emit hotcueGotoAndPlay(this, v);
}

void HotcueControl::slotHotcueGotoAndStop(double v) {
    emit hotcueGotoAndStop(this, v);
}

void HotcueControl::slotHotcueGotoAndLoop(double v) {
    emit hotcueGotoAndLoop(this, v);
}

void HotcueControl::slotHotcueCueLoop(double v) {
    emit hotcueCueLoop(this, v);
}

void HotcueControl::slotHotcueActivate(double v) {
    emit hotcueActivate(this, v, HotcueSetMode::Auto);
}

void HotcueControl::slotHotcueActivateCue(double v) {
    emit hotcueActivate(this, v, HotcueSetMode::Cue);
}

void HotcueControl::slotHotcueActivateLoop(double v) {
    emit hotcueActivate(this, v, HotcueSetMode::Loop);
}

void HotcueControl::slotHotcueActivatePreview(double v) {
    emit hotcueActivatePreview(this, v);
}

void HotcueControl::slotHotcueClear(double v) {
    emit hotcueClear(this, v);
}

void HotcueControl::slotHotcuePositionChanged(double newPosition) {
    emit hotcuePositionChanged(this, newPosition);
}

void HotcueControl::slotHotcueEndPositionChanged(double newEndPosition) {
    emit hotcueEndPositionChanged(this, newEndPosition);
}

void HotcueControl::slotHotcueColorChangeRequest(double color) {
    if (color < 0 || color > 0xFFFFFF) {
        qWarning() << "slotHotcueColorChanged got invalid value:" << color;
        return;
    }
    m_hotcueColor->setAndConfirm(color);
}

void HotcueControl::slotHotcueColorChanged(double newColor) {
    if (!m_pCue) {
        return;
    }

    mixxx::RgbColor::optional_t color = doubleToRgbColor(newColor);
    VERIFY_OR_DEBUG_ASSERT(color) {
        return;
    }

    m_pCue->setColor(*color);
    emit hotcueColorChanged(this, newColor);
}

double HotcueControl::getPosition() const {
    return m_hotcuePosition->get();
}

double HotcueControl::getEndPosition() const {
    return m_hotcueEndPosition->get();
}

void HotcueControl::setCue(const CuePointer& pCue) {
    DEBUG_ASSERT(!m_pCue);
    Cue::StartAndEndPositions pos = pCue->getStartAndEndPosition();
    setPosition(pos.startPosition);
    setEndPosition(pos.endPosition);
    setColor(pCue->getColor());
    setStatus((pCue->getType() == mixxx::CueType::Invalid)
                    ? HotcueControl::Status::Empty
                    : HotcueControl::Status::Set);
    setType(pCue->getType());
    // set pCue only if all other data is in place
    // because we have a null check for valid data else where in the code
    m_pCue = pCue;
}
mixxx::RgbColor::optional_t HotcueControl::getColor() const {
    return doubleToRgbColor(m_hotcueColor->get());
}

void HotcueControl::setColor(mixxx::RgbColor::optional_t newColor) {
    if (newColor) {
        m_hotcueColor->set(*newColor);
    }
}
void HotcueControl::resetCue() {
    // clear pCue first because we have a null check for valid data else where
    // in the code
    m_pCue.reset();
    setPosition(Cue::kNoPosition);
    setEndPosition(Cue::kNoPosition);
    setType(mixxx::CueType::Invalid);
    setStatus(Status::Empty);
}

void HotcueControl::setPosition(double position) {
    m_hotcuePosition->set(position);
}

void HotcueControl::setEndPosition(double endPosition) {
    m_hotcueEndPosition->set(endPosition);
}

void HotcueControl::setType(mixxx::CueType type) {
    m_hotcueType->forceSet(static_cast<double>(type));
}

void HotcueControl::setStatus(HotcueControl::Status status) {
    m_pHotcueStatus->forceSet(static_cast<double>(status));
}

HotcueControl::Status HotcueControl::getStatus() const {
    // Cast to int before casting to the int-based enum class because MSVC will
    // throw a hissy fit otherwise.
    return static_cast<Status>(static_cast<int>(m_pHotcueStatus->get()));
}<|MERGE_RESOLUTION|>--- conflicted
+++ resolved
@@ -1253,20 +1253,10 @@
         } else if (freely_playing || trackAt == TrackAt::End) {
             // Jump to cue when playing or when at end position
             m_pPlay->set(0.0);
-<<<<<<< HEAD
-            // Need to unlock before emitting any signals to prvent deadlock.
-            seekAbs(m_pCuePoint->get());
-        } else if (trackAt == TrackAt::Cue) {
-            // pause at cue point
-            updateCurrentlyPreviewingIndex(kMainCueIndex);
-=======
-            // Need to unlock before emitting any signals to prevent deadlock.
-            lock.unlock();
             seekAbs(m_pCuePoint->get());
         } else if (trackAt == TrackAt::Cue) {
             // paused at cue point
-            m_bPreviewing = true;
->>>>>>> 6727e5e4
+            updateCurrentlyPreviewingIndex(kMainCueIndex);
             m_pPlay->set(1.0);
         } else {
             // Paused not at cue point and not at end position
@@ -1315,30 +1305,11 @@
             seekAbs(m_pCuePoint->get());
         } else if (!playing && trackAt == TrackAt::Cue) {
             // paused at cue point
-<<<<<<< HEAD
             updateCurrentlyPreviewingIndex(kMainCueIndex);
             m_pPlay->set(1.0);
         } else {
+            m_pPlay->set(0.0);
             seekExact(m_pCuePoint->get());
-=======
-            m_bPreviewing = true;
-            m_pPlay->set(1.0);
-        } else {
-            m_pPlay->set(0.0);
-            // Need to unlock before emitting any signals to prevent deadlock.
-            lock.unlock();
-            seekAbs(m_pCuePoint->get());
-        }
-    } else if (m_bPreviewing) {
-        m_bPreviewing = false;
-        if (!m_iCurrentlyPreviewingHotcues) {
-            m_pPlay->set(0.0);
-
-            // Need to unlock before emitting any signals to prevent deadlock.
-            lock.unlock();
-
-            seekAbs(m_pCuePoint->get());
->>>>>>> 6727e5e4
         }
     } else if (m_currentlyPreviewingIndex == kMainCueIndex) {
         updateCurrentlyPreviewingIndex(Cue::kNoHotCue);
