#include "engine/controls/cuecontrol.h"

#include "control/controlindicator.h"
#include "control/controlobject.h"
#include "control/controlpushbutton.h"
#include "engine/enginebuffer.h"
#include "moc_cuecontrol.cpp"
#include "preferences/colorpalettesettings.h"
#include "track/track.h"
#include "util/color/predefinedcolorpalettes.h"
#include "vinylcontrol/defs_vinylcontrol.h"

namespace {

// TODO: Convert these doubles to a standard enum
// and convert elseif logic to switch statements
constexpr double CUE_MODE_MIXXX = 0.0;
constexpr double CUE_MODE_PIONEER = 1.0;
constexpr double CUE_MODE_DENON = 2.0;
constexpr double CUE_MODE_NUMARK = 3.0;
constexpr double CUE_MODE_MIXXX_NO_BLINK = 4.0;
constexpr double CUE_MODE_CUP = 5.0;

/// This is the position of a fresh loaded tack without any seek
constexpr int kNoHotCueNumber = 0;
/// Used for a common tracking of the previewing Hotcue in m_currentlyPreviewingIndex
constexpr int kMainCueIndex = NUM_HOT_CUES;

// Helper function to convert control values (i.e. doubles) into RgbColor
// instances (or nullopt if value < 0). This happens by using the integer
// component as RGB color codes (e.g. 0xFF0000).
inline mixxx::RgbColor::optional_t doubleToRgbColor(double value) {
    if (value < 0) {
        return std::nullopt;
    }
    auto colorCode = static_cast<mixxx::RgbColor::code_t>(value);
    if (value != mixxx::RgbColor::validateCode(colorCode)) {
        return std::nullopt;
    }
    return mixxx::RgbColor::optional(colorCode);
}

/// Convert hot cue index to 1-based number
///
/// Works independent of if the hot cue index is either 0-based
/// or 1..n-based.
inline int hotcueIndexToHotcueNumber(int hotcueIndex) {
    if (hotcueIndex >= mixxx::kFirstHotCueIndex) {
        DEBUG_ASSERT(hotcueIndex != Cue::kNoHotCue);
        return (hotcueIndex - mixxx::kFirstHotCueIndex) + 1; // to 1-based numbering
    } else {
        DEBUG_ASSERT(hotcueIndex == Cue::kNoHotCue);
        return kNoHotCueNumber;
    }
}

/// Convert 1-based hot cue number to hot cue index.
///
/// Works independent of if the hot cue index is either 0-based
/// or 1..n-based.
inline int hotcueNumberToHotcueIndex(int hotcueNumber) {
    if (hotcueNumber >= 1) {
        DEBUG_ASSERT(hotcueNumber != kNoHotCueNumber);
        return mixxx::kFirstHotCueIndex + (hotcueNumber - 1); // from 1-based numbering
    } else {
        DEBUG_ASSERT(hotcueNumber == kNoHotCueNumber);
        return Cue::kNoHotCue;
    }
}

void appendCueHint(gsl::not_null<HintVector*> pHintList,
        const mixxx::audio::FramePos& frame,
        Hint::Type type) {
    if (frame.isValid()) {
        const Hint cueHint = {
                /*.frame =*/static_cast<SINT>(frame.toLowerFrameBoundary().value()),
                /*.frameCount =*/Hint::kFrameCountForward,
                /*.type =*/type};
        pHintList->append(cueHint);
    }
}

void appendCueHint(gsl::not_null<HintVector*> pHintList, const double playPos, Hint::Type type) {
    const auto frame = mixxx::audio::FramePos::fromEngineSamplePosMaybeInvalid(playPos);
    appendCueHint(pHintList, frame, type);
}

} // namespace

CueControl::CueControl(const QString& group,
        UserSettingsPointer pConfig)
        : EngineControl(group, pConfig),
          m_pConfig(pConfig),
          m_colorPaletteSettings(ColorPaletteSettings(pConfig)),
          m_currentlyPreviewingIndex(Cue::kNoHotCue),
          m_pPlay(ControlObject::getControl(ConfigKey(group, "play"))),
          m_pStopButton(ControlObject::getControl(ConfigKey(group, "stop"))),
          m_bypassCueSetByPlay(false),
          m_iNumHotCues(NUM_HOT_CUES),
          m_pCurrentSavedLoopControl(nullptr),
          m_trackMutex(QT_RECURSIVE_MUTEX_INIT) {
    // To silence a compiler warning about CUE_MODE_PIONEER.
    Q_UNUSED(CUE_MODE_PIONEER);

    createControls();
    connectControls();

    m_pTrackSamples = ControlObject::getControl(ConfigKey(group, "track_samples"));

    m_pQuantizeEnabled = ControlObject::getControl(ConfigKey(group, "quantize"));
    connect(m_pQuantizeEnabled, &ControlObject::valueChanged,
            this, &CueControl::quantizeChanged,
            Qt::DirectConnection);

    m_pClosestBeat = ControlObject::getControl(ConfigKey(group, "beat_closest"));
    m_pLoopStartPosition = make_parented<ControlProxy>(group, "loop_start_position", this);
    m_pLoopEndPosition = make_parented<ControlProxy>(group, "loop_end_position", this);
    m_pLoopEnabled = make_parented<ControlProxy>(group, "loop_enabled", this);
    m_pBeatLoopActivate = make_parented<ControlProxy>(group, "beatloop_activate", this);
    m_pBeatLoopSize = make_parented<ControlProxy>(group, "beatloop_size", this);

    m_pCuePoint = new ControlObject(ConfigKey(group, "cue_point"));
    m_pCuePoint->set(Cue::kNoPosition);

    m_pCueMode = new ControlObject(ConfigKey(group, "cue_mode"));

    m_pPassthrough = make_parented<ControlProxy>(group, "passthrough", this);
    m_pPassthrough->connectValueChanged(this,
            &CueControl::passthroughChanged,
            Qt::DirectConnection);
}

CueControl::~CueControl() {
    delete m_pCuePoint;
    delete m_pCueMode;
    qDeleteAll(m_hotcueControls);
}

void CueControl::createControls() {
    m_pCueSet = std::make_unique<ControlPushButton>(ConfigKey(m_group, "cue_set"));
    m_pCueSet->setButtonMode(mixxx::control::ButtonMode::Trigger);
    m_pCueClear = std::make_unique<ControlPushButton>(ConfigKey(m_group, "cue_clear"));
    m_pCueClear->setButtonMode(mixxx::control::ButtonMode::Trigger);
    m_pCueGoto = std::make_unique<ControlPushButton>(ConfigKey(m_group, "cue_goto"));
    m_pCueGotoAndPlay = std::make_unique<ControlPushButton>(ConfigKey(m_group, "cue_gotoandplay"));
    m_pCuePlay = std::make_unique<ControlPushButton>(ConfigKey(m_group, "cue_play"));
    m_pCueGotoAndStop = std::make_unique<ControlPushButton>(ConfigKey(m_group, "cue_gotoandstop"));
    m_pCuePreview = std::make_unique<ControlPushButton>(ConfigKey(m_group, "cue_preview"));
    m_pCueCDJ = std::make_unique<ControlPushButton>(ConfigKey(m_group, "cue_cdj"));
    m_pCueDefault = std::make_unique<ControlPushButton>(ConfigKey(m_group, "cue_default"));
    m_pPlayStutter = std::make_unique<ControlPushButton>(ConfigKey(m_group, "play_stutter"));

    m_pPlayLatched = std::make_unique<ControlObject>(ConfigKey(m_group, "play_latched"));
    m_pPlayLatched->setReadOnly();

    m_pCueIndicator = std::make_unique<ControlIndicator>(ConfigKey(m_group, "cue_indicator"));
    m_pPlayIndicator = std::make_unique<ControlIndicator>(ConfigKey(m_group, "play_indicator"));

    m_pIntroStartPosition = std::make_unique<ControlObject>(
            ConfigKey(m_group, "intro_start_position"));
    m_pIntroStartPosition->set(Cue::kNoPosition);
    m_pIntroStartEnabled = std::make_unique<ControlObject>(
            ConfigKey(m_group, "intro_start_enabled"));
    m_pIntroStartEnabled->setReadOnly();
    m_pIntroStartSet = std::make_unique<ControlPushButton>(ConfigKey(m_group, "intro_start_set"));
    m_pIntroStartClear = std::make_unique<ControlPushButton>(
            ConfigKey(m_group, "intro_start_clear"));
    m_pIntroStartActivate = std::make_unique<ControlPushButton>(
            ConfigKey(m_group, "intro_start_activate"));
    m_pIntroEndPosition = std::make_unique<ControlObject>(ConfigKey(m_group, "intro_end_position"));
    m_pIntroEndPosition->set(Cue::kNoPosition);
    m_pIntroEndEnabled = std::make_unique<ControlObject>(ConfigKey(m_group, "intro_end_enabled"));
    m_pIntroEndEnabled->setReadOnly();
    m_pIntroEndSet = std::make_unique<ControlPushButton>(ConfigKey(m_group, "intro_end_set"));
    m_pIntroEndClear = std::make_unique<ControlPushButton>(ConfigKey(m_group, "intro_end_clear"));
    m_pIntroEndActivate = std::make_unique<ControlPushButton>(
            ConfigKey(m_group, "intro_end_activate"));

    m_pOutroStartPosition = std::make_unique<ControlObject>(
            ConfigKey(m_group, "outro_start_position"));
    m_pOutroStartPosition->set(Cue::kNoPosition);
    m_pOutroStartEnabled = std::make_unique<ControlObject>(
            ConfigKey(m_group, "outro_start_enabled"));
    m_pOutroStartEnabled->setReadOnly();
    m_pOutroStartSet = std::make_unique<ControlPushButton>(ConfigKey(m_group, "outro_start_set"));
    m_pOutroStartClear = std::make_unique<ControlPushButton>(
            ConfigKey(m_group, "outro_start_clear"));
    m_pOutroStartActivate = std::make_unique<ControlPushButton>(
            ConfigKey(m_group, "outro_start_activate"));
    m_pOutroEndPosition = std::make_unique<ControlObject>(ConfigKey(m_group, "outro_end_position"));
    m_pOutroEndPosition->set(Cue::kNoPosition);
    m_pOutroEndEnabled = std::make_unique<ControlObject>(ConfigKey(m_group, "outro_end_enabled"));
    m_pOutroEndEnabled->setReadOnly();
    m_pOutroEndSet = std::make_unique<ControlPushButton>(ConfigKey(m_group, "outro_end_set"));
    m_pOutroEndClear = std::make_unique<ControlPushButton>(ConfigKey(m_group, "outro_end_clear"));
    m_pOutroEndActivate = std::make_unique<ControlPushButton>(
            ConfigKey(m_group, "outro_end_activate"));

    m_pVinylControlEnabled = std::make_unique<ControlProxy>(m_group, "vinylcontrol_enabled");
    m_pVinylControlMode = std::make_unique<ControlProxy>(m_group, "vinylcontrol_mode");

    m_pHotcueFocus = std::make_unique<ControlObject>(ConfigKey(m_group, "hotcue_focus"));
    setHotcueFocusIndex(Cue::kNoHotCue);
    m_pHotcueFocusColorPrev = std::make_unique<ControlPushButton>(
            ConfigKey(m_group, "hotcue_focus_color_prev"));
    m_pHotcueFocusColorNext = std::make_unique<ControlPushButton>(
            ConfigKey(m_group, "hotcue_focus_color_next"));

    // Create hotcue controls
    for (int i = 0; i < m_iNumHotCues; ++i) {
        HotcueControl* pControl = new HotcueControl(m_group, i);
        m_hotcueControls.append(pControl);
    }
}

void CueControl::connectControls() {
    // Main Cue controls
    connect(m_pCueSet.get(),
            &ControlObject::valueChanged,
            this,
            &CueControl::cueSet,
            Qt::DirectConnection);
    connect(m_pCueClear.get(),
            &ControlObject::valueChanged,
            this,
            &CueControl::cueClear,
            Qt::DirectConnection);
    connect(m_pCueGoto.get(),
            &ControlObject::valueChanged,
            this,
            &CueControl::cueGoto,
            Qt::DirectConnection);
    connect(m_pCueGotoAndPlay.get(),
            &ControlObject::valueChanged,
            this,
            &CueControl::cueGotoAndPlay,
            Qt::DirectConnection);
    connect(m_pCuePlay.get(),
            &ControlObject::valueChanged,
            this,
            &CueControl::cuePlay,
            Qt::DirectConnection);
    connect(m_pCueGotoAndStop.get(),
            &ControlObject::valueChanged,
            this,
            &CueControl::cueGotoAndStop,
            Qt::DirectConnection);
    connect(m_pCuePreview.get(),
            &ControlObject::valueChanged,
            this,
            &CueControl::cuePreview,
            Qt::DirectConnection);
    connect(m_pCueCDJ.get(),
            &ControlObject::valueChanged,
            this,
            &CueControl::cueCDJ,
            Qt::DirectConnection);
    connect(m_pCueDefault.get(),
            &ControlObject::valueChanged,
            this,
            &CueControl::cueDefault,
            Qt::DirectConnection);
    connect(m_pPlayStutter.get(),
            &ControlObject::valueChanged,
            this,
            &CueControl::playStutter,
            Qt::DirectConnection);

    connect(m_pIntroStartSet.get(),
            &ControlObject::valueChanged,
            this,
            &CueControl::introStartSet,
            Qt::DirectConnection);
    connect(m_pIntroStartClear.get(),
            &ControlObject::valueChanged,
            this,
            &CueControl::introStartClear,
            Qt::DirectConnection);
    connect(m_pIntroStartActivate.get(),
            &ControlObject::valueChanged,
            this,
            &CueControl::introStartActivate,
            Qt::DirectConnection);
    connect(m_pIntroEndSet.get(),
            &ControlObject::valueChanged,
            this,
            &CueControl::introEndSet,
            Qt::DirectConnection);
    connect(m_pIntroEndClear.get(),
            &ControlObject::valueChanged,
            this,
            &CueControl::introEndClear,
            Qt::DirectConnection);
    connect(m_pIntroEndActivate.get(),
            &ControlObject::valueChanged,
            this,
            &CueControl::introEndActivate,
            Qt::DirectConnection);

    connect(m_pOutroStartSet.get(),
            &ControlObject::valueChanged,
            this,
            &CueControl::outroStartSet,
            Qt::DirectConnection);
    connect(m_pOutroStartClear.get(),
            &ControlObject::valueChanged,
            this,
            &CueControl::outroStartClear,
            Qt::DirectConnection);
    connect(m_pOutroStartActivate.get(),
            &ControlObject::valueChanged,
            this,
            &CueControl::outroStartActivate,
            Qt::DirectConnection);
    connect(m_pOutroEndSet.get(),
            &ControlObject::valueChanged,
            this,
            &CueControl::outroEndSet,
            Qt::DirectConnection);
    connect(m_pOutroEndClear.get(),
            &ControlObject::valueChanged,
            this,
            &CueControl::outroEndClear,
            Qt::DirectConnection);
    connect(m_pOutroEndActivate.get(),
            &ControlObject::valueChanged,
            this,
            &CueControl::outroEndActivate,
            Qt::DirectConnection);

    connect(m_pHotcueFocusColorPrev.get(),
            &ControlObject::valueChanged,
            this,
            &CueControl::hotcueFocusColorPrev,
            Qt::DirectConnection);
    connect(m_pHotcueFocusColorNext.get(),
            &ControlObject::valueChanged,
            this,
            &CueControl::hotcueFocusColorNext,
            Qt::DirectConnection);

    // Hotcue controls
    for (const auto& pControl : std::as_const(m_hotcueControls)) {
        connect(pControl, &HotcueControl::hotcuePositionChanged,
                this, &CueControl::hotcuePositionChanged,
                Qt::DirectConnection);
        connect(pControl,
                &HotcueControl::hotcueEndPositionChanged,
                this,
                &CueControl::hotcueEndPositionChanged,
                Qt::DirectConnection);
        connect(pControl,
                &HotcueControl::hotcueSet,
                this,
                &CueControl::hotcueSet,
                Qt::DirectConnection);
        connect(pControl,
                &HotcueControl::hotcueGoto,
                this,
                &CueControl::hotcueGoto,
                Qt::DirectConnection);
        connect(pControl,
                &HotcueControl::hotcueGotoAndPlay,
                this,
                &CueControl::hotcueGotoAndPlay,
                Qt::DirectConnection);
        connect(pControl,
                &HotcueControl::hotcueGotoAndStop,
                this,
                &CueControl::hotcueGotoAndStop,
                Qt::DirectConnection);
        connect(pControl,
                &HotcueControl::hotcueGotoAndLoop,
                this,
                &CueControl::hotcueGotoAndLoop,
                Qt::DirectConnection);
        connect(pControl,
                &HotcueControl::hotcueCueLoop,
                this,
                &CueControl::hotcueCueLoop,
                Qt::DirectConnection);
        connect(pControl,
                &HotcueControl::hotcueActivate,
                this,
                &CueControl::hotcueActivate,
                Qt::DirectConnection);
        connect(pControl,
                &HotcueControl::hotcueActivatePreview,
                this,
                &CueControl::hotcueActivatePreview,
                Qt::DirectConnection);
        connect(pControl,
                &HotcueControl::hotcueClear,
                this,
                &CueControl::hotcueClear,
                Qt::DirectConnection);
    }
}

void CueControl::disconnectControls() {
    disconnect(m_pCueSet.get(), nullptr, this, nullptr);
    disconnect(m_pCueClear.get(), nullptr, this, nullptr);
    disconnect(m_pCueGoto.get(), nullptr, this, nullptr);
    disconnect(m_pCueGotoAndPlay.get(), nullptr, this, nullptr);
    disconnect(m_pCuePlay.get(), nullptr, this, nullptr);
    disconnect(m_pCueGotoAndStop.get(), nullptr, this, nullptr);
    disconnect(m_pCuePreview.get(), nullptr, this, nullptr);
    disconnect(m_pCueCDJ.get(), nullptr, this, nullptr);
    disconnect(m_pCueDefault.get(), nullptr, this, nullptr);
    disconnect(m_pPlayStutter.get(), nullptr, this, nullptr);

    disconnect(m_pIntroStartSet.get(), nullptr, this, nullptr);
    disconnect(m_pIntroStartClear.get(), nullptr, this, nullptr);
    disconnect(m_pIntroStartActivate.get(), nullptr, this, nullptr);
    disconnect(m_pIntroEndSet.get(), nullptr, this, nullptr);
    disconnect(m_pIntroEndClear.get(), nullptr, this, nullptr);
    disconnect(m_pIntroEndActivate.get(), nullptr, this, nullptr);

    disconnect(m_pOutroStartSet.get(), nullptr, this, nullptr);
    disconnect(m_pOutroStartClear.get(), nullptr, this, nullptr);
    disconnect(m_pOutroStartActivate.get(), nullptr, this, nullptr);
    disconnect(m_pOutroEndSet.get(), nullptr, this, nullptr);
    disconnect(m_pOutroEndClear.get(), nullptr, this, nullptr);
    disconnect(m_pOutroEndActivate.get(), nullptr, this, nullptr);

    disconnect(m_pHotcueFocusColorPrev.get(), nullptr, this, nullptr);
    disconnect(m_pHotcueFocusColorNext.get(), nullptr, this, nullptr);

    for (const auto& pControl : std::as_const(m_hotcueControls)) {
        disconnect(pControl, nullptr, this, nullptr);
    }
}

void CueControl::passthroughChanged(double enabled) {
    if (enabled > 0) {
        // If passthrough was enabled seeking and playing is prohibited, and the
        // waveform and overview are blocked.
        // Disconnect all cue controls to prevent cue changes without UI feedback.
        disconnectControls();
    } else {
        // Reconnect all controls when deck returns to regular mode.
        connectControls();
    }
}

void CueControl::attachCue(const CuePointer& pCue, HotcueControl* pControl) {
    VERIFY_OR_DEBUG_ASSERT(pControl) {
        return;
    }
    detachCue(pControl);
    connect(pCue.get(),
            &Cue::updated,
            this,
            &CueControl::cueUpdated,
            Qt::DirectConnection);

    pControl->setCue(pCue);
}

void CueControl::detachCue(HotcueControl* pControl) {
    VERIFY_OR_DEBUG_ASSERT(pControl) {
        return;
    }

    CuePointer pCue = pControl->getCue();
    if (!pCue) {
        return;
    }

    disconnect(pCue.get(), nullptr, this, nullptr);
    m_pCurrentSavedLoopControl.testAndSetRelease(pControl, nullptr);
    pControl->resetCue();
}

// This is called from the EngineWokerThread and ends with the initial seek
// via seekOnLoad(). There is the theoretical and pending issue of a delayed control
// command intended for the old track that might be performed instead.
void CueControl::trackLoaded(TrackPointer pNewTrack) {
    auto lock = lockMutex(&m_trackMutex);
    if (m_pLoadedTrack) {
        disconnect(m_pLoadedTrack.get(), nullptr, this, nullptr);

        updateCurrentlyPreviewingIndex(Cue::kNoHotCue);

        for (const auto& pControl : std::as_const(m_hotcueControls)) {
            detachCue(pControl);
        }

        m_pCueIndicator->setBlinkValue(ControlIndicator::OFF);
        m_pCuePoint->set(Cue::kNoPosition);
        m_pIntroStartPosition->set(Cue::kNoPosition);
        m_pIntroStartEnabled->forceSet(0.0);
        m_pIntroEndPosition->set(Cue::kNoPosition);
        m_pIntroEndEnabled->forceSet(0.0);
        m_pOutroStartPosition->set(Cue::kNoPosition);
        m_pOutroStartEnabled->forceSet(0.0);
        m_pOutroEndPosition->set(Cue::kNoPosition);
        m_pOutroEndEnabled->forceSet(0.0);
        m_n60dBSoundStartPosition.setValue(Cue::kNoPosition);
        setHotcueFocusIndex(Cue::kNoHotCue);
        m_pLoadedTrack.reset();
        m_usedSeekOnLoadPosition.setValue(mixxx::audio::kStartFramePos);
    }

    if (!pNewTrack) {
        return;
    }
    m_pLoadedTrack = pNewTrack;

    connect(m_pLoadedTrack.get(),
            &Track::analyzed,
            this,
            &CueControl::trackAnalyzed,
            Qt::DirectConnection);

    connect(m_pLoadedTrack.get(),
            &Track::cuesUpdated,
            this,
            &CueControl::trackCuesUpdated,
            Qt::DirectConnection);

    connect(m_pLoadedTrack.get(),
            &Track::loopRemove,
            this,
            &CueControl::loopRemove);

    lock.unlock();

    // Use pNewTrack from now, because m_pLoadedTrack might have been reset
    // immediately after leaving the locking scope!

    // Update COs with cues from track.
    loadCuesFromTrack();

    // Seek track according to SeekOnLoadMode.
    SeekOnLoadMode seekOnLoadMode = getSeekOnLoadPreference();

    switch (seekOnLoadMode) {
    case SeekOnLoadMode::Beginning:
        // This allows users to load tracks and have the needle-drop be maintained.
        if (!(m_pVinylControlEnabled->toBool() &&
                    m_pVinylControlMode->get() == MIXXX_VCMODE_ABSOLUTE)) {
            seekOnLoad(mixxx::audio::kStartFramePos);
        }
        return;
    case SeekOnLoadMode::FirstSound: {
        CuePointer pN60dBSound =
                pNewTrack->findCueByType(mixxx::CueType::N60dBSound);
        mixxx::audio::FramePos n60dBSoundPosition;
        if (pN60dBSound) {
            n60dBSoundPosition = pN60dBSound->getPosition();
        }
        if (n60dBSoundPosition.isValid()) {
            seekOnLoad(n60dBSoundPosition);
        } else {
            seekOnLoad(mixxx::audio::kStartFramePos);
        }
        break;
    }
    case SeekOnLoadMode::MainCue: {
        // Take main cue position from CO instead of cue point list because
        // value in CO will be quantized if quantization is enabled
        // while value in cue point list will never be quantized.
        // This prevents jumps when track analysis finishes while quantization is enabled.
        const auto mainCuePosition =
                mixxx::audio::FramePos::fromEngineSamplePosMaybeInvalid(
                        m_pCuePoint->get());
        if (mainCuePosition.isValid()) {
            seekOnLoad(mainCuePosition);
            return;
        }
        break;
    }
    case SeekOnLoadMode::FirstHotcue: {
        mixxx::audio::FramePos firstHotcuePosition;
        HotcueControl* pControl = m_hotcueControls.value(0, nullptr);
        if (pControl) {
            firstHotcuePosition = pControl->getPosition();
            if (firstHotcuePosition.isValid()) {
                seekOnLoad(firstHotcuePosition);
                return;
            }
        }
        break;
    }
    case SeekOnLoadMode::IntroStart: {
        const auto introStartPosition =
                mixxx::audio::FramePos::fromEngineSamplePosMaybeInvalid(
                        m_pIntroStartPosition->get());
        if (introStartPosition.isValid()) {
            seekOnLoad(introStartPosition);
            return;
        }
        break;
    }
    default:
        DEBUG_ASSERT(!"Unknown enum value");
        break;
    }
    seekOnLoad(mixxx::audio::kStartFramePos);
}

void CueControl::seekOnLoad(mixxx::audio::FramePos seekOnLoadPosition) {
    DEBUG_ASSERT(seekOnLoadPosition.isValid());
    seekExact(seekOnLoadPosition);
    m_usedSeekOnLoadPosition.setValue(seekOnLoadPosition);
}

void CueControl::cueUpdated() {
    //auto lock = lockMutex(&m_mutex);
    // We should get a trackCuesUpdated call anyway, so do nothing.
}

void CueControl::loadCuesFromTrack() {
    auto lock = lockMutex(&m_trackMutex);
    if (!m_pLoadedTrack) {
        return;
    }

    QSet<int> active_hotcues;
    CuePointer pMainCue;
    CuePointer pIntroCue;
    CuePointer pOutroCue;

    const QList<CuePointer> cues = m_pLoadedTrack->getCuePoints();
    for (const auto& pCue : cues) {
        switch (pCue->getType()) {
        case mixxx::CueType::MainCue:
            DEBUG_ASSERT(!pMainCue); // There should be only one MainCue cue
            pMainCue = pCue;
            break;
        case mixxx::CueType::Intro:
            DEBUG_ASSERT(!pIntroCue); // There should be only one Intro cue
            pIntroCue = pCue;
            break;
        case mixxx::CueType::Outro:
            DEBUG_ASSERT(!pOutroCue); // There should be only one Outro cue
            pOutroCue = pCue;
            break;
        case mixxx::CueType::HotCue:
        case mixxx::CueType::Loop: {
            if (pCue->getHotCue() == Cue::kNoHotCue) {
                continue;
            }

            int hotcue = pCue->getHotCue();
            HotcueControl* pControl = m_hotcueControls.value(hotcue, nullptr);

            // Cue's hotcue doesn't have a hotcue control.
            if (pControl == nullptr) {
                continue;
            }

            CuePointer pOldCue(pControl->getCue());

            // If the old hotcue is different than this one.
            if (pOldCue != pCue) {
                // old cue is detached if required
                attachCue(pCue, pControl);
            } else {
                // If the old hotcue is the same, then we only need to update
                Cue::StartAndEndPositions pos = pCue->getStartAndEndPosition();
                pControl->setPosition(pos.startPosition);
                pControl->setEndPosition(pos.endPosition);
                pControl->setColor(pCue->getColor());
                pControl->setType(pCue->getType());
            }
            // Add the hotcue to the list of active hotcues
            active_hotcues.insert(hotcue);
            break;
        }
        case mixxx::CueType::N60dBSound: {
            Cue::StartAndEndPositions pos = pCue->getStartAndEndPosition();
            m_n60dBSoundStartPosition.setValue(pos.startPosition.toEngineSamplePos());
            break;
        }
        case mixxx::CueType::Beat:
        case mixxx::CueType::Jump:
        case mixxx::CueType::Invalid:
        default:
            break;
        }
    }

    // Detach all hotcues that are no longer present
    for (int hotCueIndex = 0; hotCueIndex < m_iNumHotCues; ++hotCueIndex) {
        if (!active_hotcues.contains(hotCueIndex)) {
            HotcueControl* pControl = m_hotcueControls.at(hotCueIndex);
            detachCue(pControl);
        }
    }

    if (pIntroCue) {
        const auto startPosition = quantizeCuePoint(pIntroCue->getPosition());
        const auto endPosition = quantizeCuePoint(pIntroCue->getEndPosition());

        m_pIntroStartPosition->set(startPosition.toEngineSamplePosMaybeInvalid());
        m_pIntroStartEnabled->forceSet(startPosition.isValid());
        m_pIntroEndPosition->set(endPosition.toEngineSamplePosMaybeInvalid());
        m_pIntroEndEnabled->forceSet(endPosition.isValid());
    } else {
        m_pIntroStartPosition->set(Cue::kNoPosition);
        m_pIntroStartEnabled->forceSet(0.0);
        m_pIntroEndPosition->set(Cue::kNoPosition);
        m_pIntroEndEnabled->forceSet(0.0);
    }

    if (pOutroCue) {
        const auto startPosition = quantizeCuePoint(pOutroCue->getPosition());
        const auto endPosition = quantizeCuePoint(pOutroCue->getEndPosition());

        m_pOutroStartPosition->set(startPosition.toEngineSamplePosMaybeInvalid());
        m_pOutroStartEnabled->forceSet(startPosition.isValid());
        m_pOutroEndPosition->set(endPosition.toEngineSamplePosMaybeInvalid());
        m_pOutroEndEnabled->forceSet(endPosition.isValid());
    } else {
        m_pOutroStartPosition->set(Cue::kNoPosition);
        m_pOutroStartEnabled->forceSet(0.0);
        m_pOutroEndPosition->set(Cue::kNoPosition);
        m_pOutroEndEnabled->forceSet(0.0);
    }

    // Because of legacy, we store the main cue point twice and need to
    // sync both values.
    // The mixxx::CueType::MainCue from getCuePoints() has the priority
    mixxx::audio::FramePos mainCuePosition;
    if (pMainCue) {
        mainCuePosition = pMainCue->getPosition();
        // adjust the track cue accordingly
        m_pLoadedTrack->setMainCuePosition(mainCuePosition);
    } else {
        // If no load cue point is stored, read from track
        // Note: This is mixxx::audio::kStartFramePos for new tracks
        // and always a valid position.
        mainCuePosition = m_pLoadedTrack->getMainCuePosition();
        // A main cue point only needs to be added if the position
        // differs from the default position.
        if (mainCuePosition.isValid() &&
                mainCuePosition != mixxx::audio::kStartFramePos) {
            qInfo()
                    << "Adding missing main cue point at"
                    << mainCuePosition
                    << "for track"
                    << m_pLoadedTrack->getLocation();
            m_pLoadedTrack->createAndAddCue(
                    mixxx::CueType::MainCue,
                    Cue::kNoHotCue,
                    mainCuePosition,
                    mixxx::audio::kInvalidFramePos);
        }
    }

    DEBUG_ASSERT(mainCuePosition.isValid());
    const auto quantizedMainCuePosition = quantizeCuePoint(mainCuePosition);
    m_pCuePoint->set(quantizedMainCuePosition.toEngineSamplePosMaybeInvalid());
}

void CueControl::trackAnalyzed() {
    if (frameInfo().currentPosition != m_usedSeekOnLoadPosition.getValue()) {
        // the track is already manual cued, don't re-cue
        return;
    }

    // Make track follow the updated cues.
    SeekOnLoadMode seekOnLoadMode = getSeekOnLoadPreference();

    switch (seekOnLoadMode) {
    case SeekOnLoadMode::MainCue: {
        const auto position =
                mixxx::audio::FramePos::fromEngineSamplePosMaybeInvalid(
                        m_pCuePoint->get());
        if (position.isValid()) {
            seekOnLoad(position);
        }
        break;
    }
    case SeekOnLoadMode::IntroStart: {
        const auto position =
                mixxx::audio::FramePos::fromEngineSamplePosMaybeInvalid(
                        m_pIntroStartPosition->get());
        if (position.isValid()) {
            seekOnLoad(position);
        }
        break;
    }
    default:
        // nothing to do here
        break;
    }
}

void CueControl::trackCuesUpdated() {
    loadCuesFromTrack();
}

void CueControl::trackBeatsUpdated(mixxx::BeatsPointer pBeats) {
    Q_UNUSED(pBeats);
    loadCuesFromTrack();
}

void CueControl::quantizeChanged(double v) {
    Q_UNUSED(v);

    // check if we were at the cue point before
    bool wasTrackAtCue = getTrackAt() == TrackAt::Cue;
    bool wasTrackAtIntro = isTrackAtIntroCue();

    loadCuesFromTrack();

    // if we are playing (no matter what reason for) do not seek
    if (m_pPlay->toBool()) {
        return;
    }

    // Retrieve new cue pos and follow
    const auto cuePosition =
            mixxx::audio::FramePos::fromEngineSamplePosMaybeInvalid(
                    m_pCuePoint->get());
    if (wasTrackAtCue && cuePosition.isValid()) {
        seekExact(cuePosition);
    }
    // Retrieve new intro start pos and follow
    const auto introPosition =
            mixxx::audio::FramePos::fromEngineSamplePosMaybeInvalid(
                    m_pIntroStartPosition->get());
    if (wasTrackAtIntro && introPosition.isValid()) {
        seekExact(introPosition);
    }
}

mixxx::RgbColor CueControl::colorFromConfig(const ConfigKey& configKey) {
    auto hotcueColorPalette =
            m_colorPaletteSettings.getHotcueColorPalette();
    int colorIndex = m_pConfig->getValue(configKey, -1);
    if (colorIndex < 0 || colorIndex >= hotcueColorPalette.size()) {
        return hotcueColorPalette.defaultColor();
    }
    return hotcueColorPalette.at(colorIndex);
};

void CueControl::hotcueSet(HotcueControl* pControl, double value, HotcueSetMode mode) {
    //qDebug() << "CueControl::hotcueSet" << value;

    if (value <= 0) {
        return;
    }

    auto lock = lockMutex(&m_trackMutex);
    if (!m_pLoadedTrack) {
        return;
    }

    // Note: the cue is just detached from the hotcue control
    // It remains in the database for later use
    // TODO: find a rule, that allows us to delete the cue as well
    // https://github.com/mixxxdj/mixxx/issues/8740
    hotcueClear(pControl, value);

    mixxx::audio::FramePos cueStartPosition;
    mixxx::audio::FramePos cueEndPosition;
    mixxx::CueType cueType = mixxx::CueType::Invalid;
<<<<<<< HEAD

=======
>>>>>>> 55102380
    bool loopEnabled = m_pLoopEnabled->toBool();
    if (mode == HotcueSetMode::Auto) {
        if (loopEnabled) {
            // Don't create a hotcue at loop start if there is one already.
            // This allows to set a hotuce inside an active, saved loop with
            // 'hotcue_X_activate'.
            auto* pSavedLoopControl = m_pCurrentSavedLoopControl.loadAcquire();
            if (pSavedLoopControl &&
                    pSavedLoopControl->getPosition() ==
                            mixxx::audio::FramePos::fromEngineSamplePosMaybeInvalid(
                                    m_pLoopStartPosition->get()) &&
                    pSavedLoopControl->getEndPosition() ==
                            mixxx::audio::FramePos::fromEngineSamplePosMaybeInvalid(
                                    m_pLoopEndPosition->get())) {
                mode = HotcueSetMode::Cue;
            } else {
                mode = HotcueSetMode::Loop;
            }
        } else {
            mode = HotcueSetMode::Cue;
        }
    }

    switch (mode) {
    case HotcueSetMode::Cue: {
        // If no loop is enabled, just store regular jump cue
        cueStartPosition = getQuantizedCurrentPosition();
        cueType = mixxx::CueType::HotCue;
        break;
    }
    case HotcueSetMode::Loop: {
        if (loopEnabled) {
            // If a loop is enabled, save the current loop
            cueStartPosition =
                    mixxx::audio::FramePos::fromEngineSamplePosMaybeInvalid(
                            m_pLoopStartPosition->get());
            cueEndPosition =
                    mixxx::audio::FramePos::fromEngineSamplePosMaybeInvalid(
                            m_pLoopEndPosition->get());
        } else {
            // If no loop is enabled, save a loop starting from the current
            // position and with the current beatloop size
            cueStartPosition = getQuantizedCurrentPosition();
            double beatloopSize = m_pBeatLoopSize->get();
            const mixxx::BeatsPointer pBeats = m_pLoadedTrack->getBeats();
            if (beatloopSize <= 0 || !pBeats) {
                return;
            }
            if (cueStartPosition.isValid()) {
                cueEndPosition = pBeats->findNBeatsFromPosition(cueStartPosition, beatloopSize);
            }
        }
        cueType = mixxx::CueType::Loop;
        break;
    }
    default:
        DEBUG_ASSERT(!"Invalid HotcueSetMode");
        return;
    }

    VERIFY_OR_DEBUG_ASSERT(cueType != mixxx::CueType::Invalid) {
        return;
    }

    // Abort if no position has been found.
    VERIFY_OR_DEBUG_ASSERT(cueStartPosition.isValid() &&
            (cueType != mixxx::CueType::Loop || cueEndPosition.isValid())) {
        return;
    }

    int hotcueIndex = pControl->getHotcueIndex();

    mixxx::RgbColor color = mixxx::PredefinedColorPalettes::kDefaultCueColor;
    if (cueType == mixxx::CueType::Loop) {
        ConfigKey autoLoopColorsKey("[Controls]", "auto_loop_colors");
        if (getConfig()->getValue(autoLoopColorsKey, false)) {
            color = m_colorPaletteSettings.getHotcueColorPalette().colorForHotcueIndex(hotcueIndex);
        } else {
            color = colorFromConfig(ConfigKey("[Controls]", "LoopDefaultColorIndex"));
        }
    } else {
        ConfigKey autoHotcueColorsKey("[Controls]", "auto_hotcue_colors");
        if (getConfig()->getValue(autoHotcueColorsKey, false)) {
            color = m_colorPaletteSettings.getHotcueColorPalette().colorForHotcueIndex(hotcueIndex);
        } else {
            color = colorFromConfig(ConfigKey("[Controls]", "HotcueDefaultColorIndex"));
        }
    }

    CuePointer pCue = m_pLoadedTrack->createAndAddCue(
            cueType,
            hotcueIndex,
            cueStartPosition,
            cueEndPosition,
            color);

    // TODO(XXX) deal with spurious signals
    attachCue(pCue, pControl);

    if (cueType == mixxx::CueType::Loop) {
        setCurrentSavedLoopControlAndActivate(pControl);
    }

    // If quantize is enabled and we are not playing, jump to the cue point
    // since it's not necessarily where we currently are. TODO(XXX) is this
    // potentially invalid for vinyl control?
    bool playing = m_pPlay->toBool();
    if (!playing && m_pQuantizeEnabled->toBool()) {
        lock.unlock(); // prevent deadlock.
        // Enginebuffer will quantize more exactly than we can.
        seekAbs(cueStartPosition);
    }
}

void CueControl::hotcueGoto(HotcueControl* pControl, double value) {
    if (value <= 0) {
        return;
    }
    const mixxx::audio::FramePos position = pControl->getPosition();
    if (position.isValid()) {
        seekAbs(position);
    }
}

void CueControl::hotcueGotoAndStop(HotcueControl* pControl, double value) {
    if (value <= 0) {
        return;
    }

    const mixxx::audio::FramePos position = pControl->getPosition();
    if (!position.isValid()) {
        return;
    }

    if (m_currentlyPreviewingIndex == Cue::kNoHotCue) {
        m_pPlay->set(0.0);
        seekExact(position);
    } else {
        // this becomes a play latch command if we are previewing
        m_pPlay->set(0.0);
    }
}

void CueControl::hotcueGotoAndPlay(HotcueControl* pControl, double value) {
    if (value <= 0) {
        return;
    }
    const mixxx::audio::FramePos position = pControl->getPosition();
    if (position.isValid()) {
        seekAbs(position);
        // End previewing to not jump back if a sticking finger on a cue
        // button is released (just in case)
        updateCurrentlyPreviewingIndex(Cue::kNoHotCue);
        if (!m_pPlay->toBool()) {
            // don't move the cue point to the hot cue point in DENON mode
            m_bypassCueSetByPlay = true;
            m_pPlay->set(1.0);
        }
    }

    setHotcueFocusIndex(pControl->getHotcueIndex());
}

void CueControl::hotcueGotoAndLoop(HotcueControl* pControl, double value) {
    if (value == 0) {
        return;
    }
    CuePointer pCue = pControl->getCue();
    if (!pCue) {
        return;
    }

    const mixxx::audio::FramePos startPosition = pCue->getPosition();
    if (!startPosition.isValid()) {
        return;
    }

    if (pCue->getType() == mixxx::CueType::Loop) {
        seekAbs(startPosition);
        setCurrentSavedLoopControlAndActivate(pControl);
    } else if (pCue->getType() == mixxx::CueType::HotCue) {
        seekAbs(startPosition);
        setBeatLoop(startPosition, true);
    } else {
        return;
    }

    // End previewing to not jump back if a sticking finger on a cue
    // button is released (just in case)
    updateCurrentlyPreviewingIndex(Cue::kNoHotCue);
    if (!m_pPlay->toBool()) {
        // don't move the cue point to the hot cue point in DENON mode
        m_bypassCueSetByPlay = true;
        m_pPlay->set(1.0);
    }

    setHotcueFocusIndex(pControl->getHotcueIndex());
}

void CueControl::hotcueCueLoop(HotcueControl* pControl, double value) {
    if (value == 0) {
        return;
    }

    CuePointer pCue = pControl->getCue();

    if (!pCue || !pCue->getPosition().isValid()) {
        hotcueSet(pControl, value, HotcueSetMode::Cue);
        pCue = pControl->getCue();
        VERIFY_OR_DEBUG_ASSERT(pCue && pCue->getPosition().isValid()) {
            return;
        }
    }

    switch (pCue->getType()) {
    case mixxx::CueType::Loop: {
        // The hotcue_X_cueloop CO was invoked for a saved loop, set it as
        // active the first time this happens and toggle the loop_enabled state
        // on subsequent invocations.
        if (m_pCurrentSavedLoopControl != pControl) {
            setCurrentSavedLoopControlAndActivate(pControl);
        } else {
            bool loopActive = pControl->getStatus() == HotcueControl::Status::Active;
            Cue::StartAndEndPositions pos = pCue->getStartAndEndPosition();
            setLoop(pos.startPosition, pos.endPosition, !loopActive);
        }
    } break;
    case mixxx::CueType::HotCue: {
        // The hotcue_X_cueloop CO was invoked for a hotcue. In that case,
        // create a beatloop starting at the hotcue position. This is useful for
        // mapping the CUE LOOP mode labeled on some controllers.
        setCurrentSavedLoopControlAndActivate(nullptr);
        const mixxx::audio::FramePos startPosition = pCue->getPosition();
        const bool loopActive = m_pLoopEnabled->toBool() &&
                startPosition ==
                        mixxx::audio::FramePos::fromEngineSamplePosMaybeInvalid(
                                m_pLoopStartPosition->get());
        setBeatLoop(startPosition, !loopActive);
        break;
    }
    default:
        return;
    }

    setHotcueFocusIndex(pControl->getHotcueIndex());
}

void CueControl::hotcueActivate(HotcueControl* pControl, double value, HotcueSetMode mode) {
    //qDebug() << "CueControl::hotcueActivate" << value;

    CuePointer pCue = pControl->getCue();
    if (value > 0) {
        // pressed
        if (pCue && pCue->getPosition().isValid() &&
                pCue->getType() != mixxx::CueType::Invalid) {
            if (m_pPlay->toBool() && m_currentlyPreviewingIndex == Cue::kNoHotCue) {
                // playing by Play button
                switch (pCue->getType()) {
                case mixxx::CueType::HotCue:
                    hotcueGoto(pControl, value);
                    break;
                case mixxx::CueType::Loop:
                    if (m_pCurrentSavedLoopControl != pControl) {
                        setCurrentSavedLoopControlAndActivate(pControl);
                    } else {
                        bool loopActive = pControl->getStatus() ==
                                HotcueControl::Status::Active;
                        Cue::StartAndEndPositions pos = pCue->getStartAndEndPosition();
                        setLoop(pos.startPosition, pos.endPosition, !loopActive);
                    }
                    break;
                default:
                    DEBUG_ASSERT(!"Invalid CueType!");
                }
            } else {
                // pressed during pause or preview
                hotcueActivatePreview(pControl, value);
            }
        } else {
            // pressed a not existing cue
            hotcueSet(pControl, value, mode);
        }
    } else {
        // released
        hotcueActivatePreview(pControl, value);
    }

    setHotcueFocusIndex(pControl->getHotcueIndex());
}

void CueControl::hotcueActivatePreview(HotcueControl* pControl, double value) {
    CuePointer pCue = pControl->getCue();
    int index = pControl->getHotcueIndex();
    if (value > 0) {
        if (m_currentlyPreviewingIndex != index) {
            pControl->cachePreviewingStartState();
            const mixxx::audio::FramePos position = pControl->getPreviewingPosition();
            mixxx::CueType type = pControl->getPreviewingType();
            if (type != mixxx::CueType::Invalid && position.isValid()) {
                updateCurrentlyPreviewingIndex(index);
                m_bypassCueSetByPlay = true;
                if (type == mixxx::CueType::Loop) {
                    setCurrentSavedLoopControlAndActivate(pControl);
                } else if (pControl->getStatus() == HotcueControl::Status::Set) {
                    pControl->setStatus(HotcueControl::Status::Active);
                }
                seekAbs(position);
                m_pPlay->set(1.0);
            }
        }
    } else if (m_currentlyPreviewingIndex == index) {
        // This is a release of a previewing hotcue
        const mixxx::audio::FramePos position = pControl->getPreviewingPosition();
        updateCurrentlyPreviewingIndex(Cue::kNoHotCue);
        m_pPlay->set(0.0);
        if (position.isValid()) {
            seekExact(position);
        }
    }

    setHotcueFocusIndex(pControl->getHotcueIndex());
}

void CueControl::updateCurrentlyPreviewingIndex(int hotcueIndex) {
    int oldPreviewingIndex = m_currentlyPreviewingIndex.fetchAndStoreRelease(hotcueIndex);
    if (oldPreviewingIndex >= 0 && oldPreviewingIndex < m_iNumHotCues) {
        // We where already in previewing state, clean up ..
        HotcueControl* pLastControl = m_hotcueControls.at(oldPreviewingIndex);
        mixxx::CueType lastType = pLastControl->getPreviewingType();
        if (lastType == mixxx::CueType::Loop) {
            m_pLoopEnabled->set(0);
        }
        CuePointer pLastCue(pLastControl->getCue());
        if (pLastCue && pLastCue->getType() != mixxx::CueType::Invalid) {
            pLastControl->setStatus(HotcueControl::Status::Set);
        }
    }
}

void CueControl::hotcueClear(HotcueControl* pControl, double value) {
    if (value <= 0) {
        return;
    }

    auto lock = lockMutex(&m_trackMutex);
    if (!m_pLoadedTrack) {
        return;
    }

    CuePointer pCue = pControl->getCue();
    if (!pCue) {
        return;
    }
    detachCue(pControl);
    m_pLoadedTrack->removeCue(pCue);
    setHotcueFocusIndex(Cue::kNoHotCue);
}

void CueControl::hotcuePositionChanged(
        HotcueControl* pControl, double value) {
    auto lock = lockMutex(&m_trackMutex);
    if (!m_pLoadedTrack) {
        return;
    }

    CuePointer pCue = pControl->getCue();
    if (!pCue) {
        return;
    }

    const auto newPosition = mixxx::audio::FramePos::fromEngineSamplePosMaybeInvalid(value);
    // Setting the position to Cue::kNoPosition is the same as calling hotcue_x_clear
    if (!newPosition.isValid()) {
        detachCue(pControl);
        return;
    }

    // TODO: Remove this check if we support positions < 0
    const auto trackEndPosition =
            mixxx::audio::FramePos::fromEngineSamplePosMaybeInvalid(
                    m_pTrackSamples->get());
    if (newPosition <= mixxx::audio::kStartFramePos ||
            (trackEndPosition.isValid() && newPosition >= trackEndPosition)) {
        return;
    }

    if (pCue->getType() == mixxx::CueType::Loop && newPosition >= pCue->getEndPosition()) {
        return;
    }
    pCue->setStartPosition(newPosition);
}

void CueControl::hotcueEndPositionChanged(
        HotcueControl* pControl, double value) {
    CuePointer pCue = pControl->getCue();
    if (!pCue) {
        return;
    }

    const auto newEndPosition = mixxx::audio::FramePos::fromEngineSamplePosMaybeInvalid(value);

    // Setting the end position of a loop cue to Cue::kNoPosition converts
    // it into a regular jump cue
    if (pCue->getType() == mixxx::CueType::Loop && !newEndPosition.isValid()) {
        pCue->setType(mixxx::CueType::HotCue);
        pCue->setEndPosition(mixxx::audio::kInvalidFramePos);
    } else {
        const mixxx::audio::FramePos startPosition = pCue->getPosition();
        if (startPosition.isValid() && newEndPosition > startPosition) {
            pCue->setEndPosition(newEndPosition);
        }
    }
}

void CueControl::hintReader(gsl::not_null<HintVector*> pHintList) {
    appendCueHint(pHintList, m_pCuePoint->get(), Hint::Type::MainCue);

    // this is called from the engine thread
    // it is no locking required, because m_hotcueControl is filled during the
    // constructor and getPosition()->get() is a ControlObject
    for (const auto& pControl : std::as_const(m_hotcueControls)) {
        appendCueHint(pHintList, pControl->getPosition(), Hint::Type::HotCue);
    }

    appendCueHint(pHintList, m_n60dBSoundStartPosition.getValue(), Hint::Type::FirstSound);
    appendCueHint(pHintList, m_pIntroStartPosition->get(), Hint::Type::IntroStart);
    appendCueHint(pHintList, m_pIntroEndPosition->get(), Hint::Type::IntroEnd);
    appendCueHint(pHintList, m_pOutroStartPosition->get(), Hint::Type::OutroStart);
}

// Moves the cue point to current position or to closest beat in case
// quantize is enabled
void CueControl::cueSet(double value) {
    if (value <= 0) {
        return;
    }

    auto lock = lockMutex(&m_trackMutex);
    const mixxx::audio::FramePos position = getQuantizedCurrentPosition();
    TrackPointer pLoadedTrack = m_pLoadedTrack;
    lock.unlock();

    // Store cue point in loaded track
    // The m_pCuePoint CO is set via loadCuesFromTrack()
    // this can be done outside the locking scope
    if (pLoadedTrack) {
        pLoadedTrack->setMainCuePosition(position);
    }
}

void CueControl::cueClear(double value) {
    if (value <= 0) {
        return;
    }

    // the m_pCuePoint CO is set via loadCuesFromTrack()
    // no locking required
    TrackPointer pLoadedTrack = m_pLoadedTrack;
    if (pLoadedTrack) {
        pLoadedTrack->setMainCuePosition(mixxx::audio::kStartFramePos);
    }
}

void CueControl::cueGoto(double value) {
    if (value <= 0) {
        return;
    }

    auto lock = lockMutex(&m_trackMutex);
    // Seek to cue point
    const auto mainCuePosition =
            mixxx::audio::FramePos::fromEngineSamplePosMaybeInvalid(
                    m_pCuePoint->get());

    // Note: We do not mess with play here, we continue playing or previewing.

    // Need to unlock before emitting any signals to prevent deadlock.
    lock.unlock();

    if (mainCuePosition.isValid()) {
        seekAbs(mainCuePosition);
    }
}

void CueControl::cueGotoAndPlay(double value) {
    if (value <= 0) {
        return;
    }

    cueGoto(value);
    auto lock = lockMutex(&m_trackMutex);
    // Start playing if not already

    // End previewing to not jump back if a sticking finger on a cue
    // button is released (just in case)
    updateCurrentlyPreviewingIndex(Cue::kNoHotCue);
    if (!m_pPlay->toBool()) {
        // don't move the cue point to the hot cue point in DENON mode
        m_bypassCueSetByPlay = true;
        m_pPlay->set(1.0);
    }
}

void CueControl::cueGotoAndStop(double value) {
    if (value <= 0) {
        return;
    }

    if (m_currentlyPreviewingIndex == Cue::kNoHotCue) {
        m_pPlay->set(0.0);
        const auto mainCuePosition =
                mixxx::audio::FramePos::fromEngineSamplePosMaybeInvalid(
                        m_pCuePoint->get());
        if (mainCuePosition.isValid()) {
            seekExact(mainCuePosition);
        }
    } else {
        // this becomes a play latch command if we are previewing
        m_pPlay->set(0.0);
    }
}

void CueControl::cuePreview(double value) {
    const auto mainCuePosition =
            mixxx::audio::FramePos::fromEngineSamplePosMaybeInvalid(
                    m_pCuePoint->get());
    if (!mainCuePosition.isValid()) {
        return;
    }

    if (value > 0) {
        if (m_currentlyPreviewingIndex == kMainCueIndex) {
            return;
        }

        updateCurrentlyPreviewingIndex(kMainCueIndex);
        seekAbs(mainCuePosition);
        m_pPlay->set(1.0);
    } else if (m_currentlyPreviewingIndex == kMainCueIndex) {
        updateCurrentlyPreviewingIndex(Cue::kNoHotCue);
        m_pPlay->set(0.0);
        seekExact(mainCuePosition);
    }
}

void CueControl::cueCDJ(double value) {
    // This is how Pioneer cue buttons work:
    // If pressed while freely playing (i.e. playing and platter NOT being touched), stop playback and go to cue.
    // If pressed while NOT freely playing (i.e. stopped or playing but platter IS being touched), set new cue point.
    // If pressed while stopped and at cue, play while pressed.
    // If play is pressed while holding cue, the deck is now playing. (Handled in playFromCuePreview().)

    const auto freely_playing =
            m_pPlay->toBool() && !getEngineBuffer()->getScratching();
    TrackAt trackAt = getTrackAt();

    const auto mainCuePosition =
            mixxx::audio::FramePos::fromEngineSamplePosMaybeInvalid(
                    m_pCuePoint->get());
    if (!mainCuePosition.isValid()) {
        return;
    }

    if (value > 0) {
        if (m_currentlyPreviewingIndex == kMainCueIndex) {
            // already previewing, do nothing
            return;
        } else if (m_currentlyPreviewingIndex != Cue::kNoHotCue) {
            // we are already previewing by hotcues
            // just jump to cue point and continue previewing
            updateCurrentlyPreviewingIndex(kMainCueIndex);
            seekAbs(mainCuePosition);
        } else if (freely_playing || trackAt == TrackAt::End) {
            // Jump to cue when playing or when at end position
            m_pPlay->set(0.0);
            seekAbs(mainCuePosition);
        } else if (trackAt == TrackAt::Cue) {
            // paused at cue point
            updateCurrentlyPreviewingIndex(kMainCueIndex);
            m_pPlay->set(1.0);
        } else {
            // Paused not at cue point and not at end position
            cueSet(value);

            // If quantize is enabled, jump to the cue point since it's not
            // necessarily where we currently are
            if (m_pQuantizeEnabled->toBool()) {
                // We need to re-get the cue point since it changed.
                const auto newCuePosition = mixxx::audio::FramePos::fromEngineSamplePosMaybeInvalid(
                        m_pCuePoint->get());
                if (newCuePosition.isValid()) {
                    // Enginebuffer will quantize more exactly than we can.
                    seekAbs(newCuePosition);
                }
            }
        }
    } else if (m_currentlyPreviewingIndex == kMainCueIndex) {
        updateCurrentlyPreviewingIndex(Cue::kNoHotCue);
        m_pPlay->set(0.0);
        // Need to unlock before emitting any signals to prevent deadlock.
        seekExact(mainCuePosition);
    }

    // indicator may flash because the delayed adoption of seekAbs
    // Correct the Indicator set via play
    if (m_pLoadedTrack && !freely_playing) {
        m_pCueIndicator->setBlinkValue(ControlIndicator::ON);
    } else {
        m_pCueIndicator->setBlinkValue(ControlIndicator::OFF);
    }
}

void CueControl::cueDenon(double value) {
    // This is how Denon DN-S 3700 cue buttons work:
    // If pressed go to cue and stop.
    // If pressed while stopped and at cue, play while pressed.
    // Cue Point is moved by play from pause

    bool playing = (m_pPlay->toBool());
    TrackAt trackAt = getTrackAt();

    const auto mainCuePosition =
            mixxx::audio::FramePos::fromEngineSamplePosMaybeInvalid(
                    m_pCuePoint->get());
    if (!mainCuePosition.isValid()) {
        return;
    }

    if (value > 0) {
        if (m_currentlyPreviewingIndex == kMainCueIndex) {
            // already previewing, do nothing
            return;
        } else if (m_currentlyPreviewingIndex != Cue::kNoHotCue) {
            // we are already previewing by hotcues
            // just jump to cue point and continue previewing
            updateCurrentlyPreviewingIndex(kMainCueIndex);
            seekAbs(mainCuePosition);
        } else if (!playing && trackAt == TrackAt::Cue) {
            // paused at cue point
            updateCurrentlyPreviewingIndex(kMainCueIndex);
            m_pPlay->set(1.0);
        } else {
            m_pPlay->set(0.0);
            seekExact(mainCuePosition);
        }
    } else if (m_currentlyPreviewingIndex == kMainCueIndex) {
        updateCurrentlyPreviewingIndex(Cue::kNoHotCue);
        m_pPlay->set(0.0);
        seekExact(mainCuePosition);
    }
}

void CueControl::cuePlay(double value) {
    // This is how CUP button works:
    // If freely playing (i.e. playing and platter NOT being touched), press to go to cue and stop.
    // If not freely playing (i.e. stopped or platter IS being touched), press to go to cue and stop.
    // On release, start playing from cue point.

    const auto freely_playing =
            m_pPlay->toBool() && !getEngineBuffer()->getScratching();
    TrackAt trackAt = getTrackAt();

    const auto mainCuePosition =
            mixxx::audio::FramePos::fromEngineSamplePosMaybeInvalid(
                    m_pCuePoint->get());
    if (!mainCuePosition.isValid()) {
        return;
    }

    // pressed
    if (value > 0) {
        if (freely_playing) {
            updateCurrentlyPreviewingIndex(Cue::kNoHotCue);
            m_pPlay->set(0.0);
            seekAbs(mainCuePosition);
        } else if (trackAt == TrackAt::ElseWhere) {
            // Pause not at cue point and not at end position
            cueSet(value);
            // Just in case.
            updateCurrentlyPreviewingIndex(Cue::kNoHotCue);
            m_pPlay->set(0.0);
            // If quantize is enabled, jump to the cue point since it's not
            // necessarily where we currently are
            if (m_pQuantizeEnabled->toBool()) {
                const auto newCuePosition = mixxx::audio::FramePos::fromEngineSamplePosMaybeInvalid(
                        m_pCuePoint->get());
                if (newCuePosition.isValid()) {
                    // Enginebuffer will quantize more exactly than we can.
                    seekAbs(newCuePosition);
                }
            }
        }
    } else if (trackAt == TrackAt::Cue) {
        updateCurrentlyPreviewingIndex(Cue::kNoHotCue);
        m_pPlay->set(1.0);
    }
}

void CueControl::cueDefault(double v) {
    double cueMode = m_pCueMode->get();
    // Decide which cue implementation to call based on the user preference
    if (cueMode == CUE_MODE_DENON || cueMode == CUE_MODE_NUMARK) {
        cueDenon(v);
    } else if (cueMode == CUE_MODE_CUP) {
        cuePlay(v);
    } else {
        // The modes CUE_MODE_PIONEER and CUE_MODE_MIXXX are similar
        // are handled inside cueCDJ(v)
        // default to Pioneer mode
        cueCDJ(v);
    }
}

void CueControl::pause(double v) {
    auto lock = lockMutex(&m_trackMutex);
    //qDebug() << "CueControl::pause()" << v;
    if (v > 0.0) {
        m_pPlay->set(0.0);
    }
}

void CueControl::playStutter(double v) {
    auto lock = lockMutex(&m_trackMutex);
    //qDebug() << "playStutter" << v;
    if (v > 0.0) {
        if (m_pPlay->toBool()) {
            if (m_currentlyPreviewingIndex != Cue::kNoHotCue) {
                // latch playing
                updateCurrentlyPreviewingIndex(Cue::kNoHotCue);
            } else {
                // Stutter
                cueGoto(1.0);
            }
        } else {
            m_pPlay->set(1.0);
        }
    }
}

void CueControl::introStartSet(double value) {
    if (value <= 0) {
        return;
    }

    auto lock = lockMutex(&m_trackMutex);

    const mixxx::audio::FramePos position = getQuantizedCurrentPosition();
    if (!position.isValid()) {
        return;
    }

    // Make sure user is not trying to place intro start cue on or after
    // other intro/outro cues.
    const auto introEnd =
            mixxx::audio::FramePos::fromEngineSamplePosMaybeInvalid(
                    m_pIntroEndPosition->get());
    const auto outroStart =
            mixxx::audio::FramePos::fromEngineSamplePosMaybeInvalid(
                    m_pOutroStartPosition->get());
    const auto outroEnd =
            mixxx::audio::FramePos::fromEngineSamplePosMaybeInvalid(
                    m_pOutroEndPosition->get());
    if (introEnd.isValid() && position >= introEnd) {
        qWarning()
                << "Trying to place intro start cue on or after intro end cue.";
        return;
    }
    if (outroStart.isValid() && position >= outroStart) {
        qWarning() << "Trying to place intro start cue on or after outro start "
                      "cue.";
        return;
    }
    if (outroEnd.isValid() && position >= outroEnd) {
        qWarning()
                << "Trying to place intro start cue on or after outro end cue.";
        return;
    }

    TrackPointer pLoadedTrack = m_pLoadedTrack;
    lock.unlock();

    // Update Track's cue.
    // CO's are updated in loadCuesFromTrack()
    // this can be done outside the locking scope
    if (pLoadedTrack) {
        CuePointer pCue = pLoadedTrack->findCueByType(mixxx::CueType::Intro);
        if (!pCue) {
            pCue = pLoadedTrack->createAndAddCue(
                    mixxx::CueType::Intro,
                    Cue::kNoHotCue,
                    position,
                    introEnd);
        } else {
            pCue->setStartAndEndPosition(position, introEnd);
        }
    }
}

void CueControl::introStartClear(double value) {
    if (value <= 0) {
        return;
    }

    auto lock = lockMutex(&m_trackMutex);
    const auto introEndPosition =
            mixxx::audio::FramePos::fromEngineSamplePosMaybeInvalid(
                    m_pIntroEndPosition->get());
    TrackPointer pLoadedTrack = m_pLoadedTrack;
    lock.unlock();

    // Update Track's cue.
    // CO's are updated in loadCuesFromTrack()
    // this can be done outside the locking scope
    if (pLoadedTrack) {
        CuePointer pCue = pLoadedTrack->findCueByType(mixxx::CueType::Intro);
        if (introEndPosition.isValid()) {
            pCue->setStartPosition(mixxx::audio::kInvalidFramePos);
            pCue->setEndPosition(introEndPosition);
        } else if (pCue) {
            pLoadedTrack->removeCue(pCue);
        }
    }
}

void CueControl::introStartActivate(double value) {
    if (value <= 0) {
        return;
    }

    const auto introStartPosition =
            mixxx::audio::FramePos::fromEngineSamplePosMaybeInvalid(
                    m_pIntroStartPosition->get());
    if (introStartPosition.isValid()) {
        seekAbs(introStartPosition);
    } else {
        introStartSet(1.0);
    }
}

void CueControl::introEndSet(double value) {
    if (value <= 0) {
        return;
    }

    auto lock = lockMutex(&m_trackMutex);

    const mixxx::audio::FramePos position = getQuantizedCurrentPosition();
    if (!position.isValid()) {
        return;
    }

    // Make sure user is not trying to place intro end cue on or before
    // intro start cue, or on or after outro start/end cue.
    const auto introStart =
            mixxx::audio::FramePos::fromEngineSamplePosMaybeInvalid(
                    m_pIntroStartPosition->get());
    const auto outroStart =
            mixxx::audio::FramePos::fromEngineSamplePosMaybeInvalid(
                    m_pOutroStartPosition->get());
    const auto outroEnd =
            mixxx::audio::FramePos::fromEngineSamplePosMaybeInvalid(
                    m_pOutroEndPosition->get());
    if (introStart.isValid() && position <= introStart) {
        qWarning() << "Trying to place intro end cue on or before intro start "
                      "cue.";
        return;
    }
    if (outroStart.isValid() && position >= outroStart) {
        qWarning()
                << "Trying to place intro end cue on or after outro start cue.";
        return;
    }
    if (outroEnd.isValid() && position >= outroEnd) {
        qWarning()
                << "Trying to place intro end cue on or after outro end cue.";
        return;
    }

    TrackPointer pLoadedTrack = m_pLoadedTrack;
    lock.unlock();

    // Update Track's cue.
    // CO's are updated in loadCuesFromTrack()
    // this can be done outside the locking scope
    if (pLoadedTrack) {
        CuePointer pCue = pLoadedTrack->findCueByType(mixxx::CueType::Intro);
        if (!pCue) {
            pCue = pLoadedTrack->createAndAddCue(
                    mixxx::CueType::Intro,
                    Cue::kNoHotCue,
                    introStart,
                    position);
        } else {
            pCue->setStartAndEndPosition(introStart, position);
        }
    }
}

void CueControl::introEndClear(double value) {
    if (value <= 0) {
        return;
    }

    auto lock = lockMutex(&m_trackMutex);
    const auto introStart =
            mixxx::audio::FramePos::fromEngineSamplePosMaybeInvalid(
                    m_pIntroStartPosition->get());
    TrackPointer pLoadedTrack = m_pLoadedTrack;
    lock.unlock();

    // Update Track's cue.
    // CO's are updated in loadCuesFromTrack()
    // this can be done outside the locking scope
    if (pLoadedTrack) {
        CuePointer pCue = pLoadedTrack->findCueByType(mixxx::CueType::Intro);
        if (introStart.isValid()) {
            pCue->setStartPosition(introStart);
            pCue->setEndPosition(mixxx::audio::kInvalidFramePos);
        } else if (pCue) {
            pLoadedTrack->removeCue(pCue);
        }
    }
}

void CueControl::introEndActivate(double value) {
    if (value == 0) {
        return;
    }

    auto lock = lockMutex(&m_trackMutex);
    const auto introEnd =
            mixxx::audio::FramePos::fromEngineSamplePosMaybeInvalid(
                    m_pIntroEndPosition->get());
    lock.unlock();

    if (introEnd.isValid()) {
        seekAbs(introEnd);
    } else {
        introEndSet(1.0);
    }
}

void CueControl::outroStartSet(double value) {
    if (value <= 0) {
        return;
    }

    auto lock = lockMutex(&m_trackMutex);

    const mixxx::audio::FramePos position = getQuantizedCurrentPosition();
    if (!position.isValid()) {
        return;
    }

    // Make sure user is not trying to place outro start cue on or before
    // intro end cue or on or after outro end cue.
    const auto introStart =
            mixxx::audio::FramePos::fromEngineSamplePosMaybeInvalid(
                    m_pIntroStartPosition->get());
    const auto introEnd =
            mixxx::audio::FramePos::fromEngineSamplePosMaybeInvalid(
                    m_pIntroEndPosition->get());
    const auto outroEnd =
            mixxx::audio::FramePos::fromEngineSamplePosMaybeInvalid(
                    m_pOutroEndPosition->get());
    if (introStart.isValid() && position <= introStart) {
        qWarning() << "Trying to place outro start cue on or before intro "
                      "start cue.";
        return;
    }
    if (introEnd.isValid() && position <= introEnd) {
        qWarning() << "Trying to place outro start cue on or before intro end "
                      "cue.";
        return;
    }
    if (outroEnd.isValid() && position >= outroEnd) {
        qWarning()
                << "Trying to place outro start cue on or after outro end cue.";
        return;
    }

    TrackPointer pLoadedTrack = m_pLoadedTrack;
    lock.unlock();

    // Update Track's cue.
    // CO's are updated in loadCuesFromTrack()
    // this can be done outside the locking scope
    if (pLoadedTrack) {
        CuePointer pCue = pLoadedTrack->findCueByType(mixxx::CueType::Outro);
        if (!pCue) {
            pCue = pLoadedTrack->createAndAddCue(
                    mixxx::CueType::Outro,
                    Cue::kNoHotCue,
                    position,
                    outroEnd);
        } else {
            pCue->setStartAndEndPosition(position, outroEnd);
        }
    }
}

void CueControl::outroStartClear(double value) {
    if (value <= 0) {
        return;
    }

    auto lock = lockMutex(&m_trackMutex);
    const auto outroEnd =
            mixxx::audio::FramePos::fromEngineSamplePosMaybeInvalid(
                    m_pOutroEndPosition->get());
    TrackPointer pLoadedTrack = m_pLoadedTrack;
    lock.unlock();

    // Update Track's cue.
    // CO's are updated in loadCuesFromTrack()
    // this can be done outside the locking scope
    if (pLoadedTrack) {
        CuePointer pCue = pLoadedTrack->findCueByType(mixxx::CueType::Outro);
        if (outroEnd.isValid()) {
            pCue->setStartPosition(mixxx::audio::kInvalidFramePos);
            pCue->setEndPosition(outroEnd);
        } else if (pCue) {
            pLoadedTrack->removeCue(pCue);
        }
    }
}

void CueControl::outroStartActivate(double value) {
    if (value <= 0) {
        return;
    }

    auto lock = lockMutex(&m_trackMutex);
    const auto outroStart =
            mixxx::audio::FramePos::fromEngineSamplePosMaybeInvalid(
                    m_pOutroStartPosition->get());
    lock.unlock();

    if (outroStart.isValid()) {
        seekAbs(outroStart);
    } else {
        outroStartSet(1.0);
    }
}

void CueControl::outroEndSet(double value) {
    if (value <= 0) {
        return;
    }

    auto lock = lockMutex(&m_trackMutex);

    const mixxx::audio::FramePos position = getQuantizedCurrentPosition();
    if (!position.isValid()) {
        return;
    }

    // Make sure user is not trying to place outro end cue on or before
    // other intro/outro cues.
    const auto introStart =
            mixxx::audio::FramePos::fromEngineSamplePosMaybeInvalid(
                    m_pIntroStartPosition->get());
    const auto introEnd =
            mixxx::audio::FramePos::fromEngineSamplePosMaybeInvalid(
                    m_pIntroEndPosition->get());
    const auto outroStart =
            mixxx::audio::FramePos::fromEngineSamplePosMaybeInvalid(
                    m_pOutroStartPosition->get());
    if (introStart.isValid() && position <= introStart) {
        qWarning() << "Trying to place outro end cue on or before intro start "
                      "cue.";
        return;
    }
    if (introEnd.isValid() && position <= introEnd) {
        qWarning()
                << "Trying to place outro end cue on or before intro end cue.";
        return;
    }
    if (outroStart.isValid() && position <= outroStart) {
        qWarning() << "Trying to place outro end cue on or before outro start "
                      "cue.";
        return;
    }

    TrackPointer pLoadedTrack = m_pLoadedTrack;
    lock.unlock();

    // Update Track's cue.
    // CO's are updated in loadCuesFromTrack()
    // this can be done outside the locking scope
    if (pLoadedTrack) {
        CuePointer pCue = pLoadedTrack->findCueByType(mixxx::CueType::Outro);
        if (!pCue) {
            pCue = pLoadedTrack->createAndAddCue(
                    mixxx::CueType::Outro,
                    Cue::kNoHotCue,
                    outroStart,
                    position);
        } else {
            pCue->setStartAndEndPosition(outroStart, position);
        }
    }
}

void CueControl::outroEndClear(double value) {
    if (value <= 0) {
        return;
    }

    auto lock = lockMutex(&m_trackMutex);
    const auto outroStart =
            mixxx::audio::FramePos::fromEngineSamplePosMaybeInvalid(
                    m_pOutroStartPosition->get());
    TrackPointer pLoadedTrack = m_pLoadedTrack;
    lock.unlock();

    // Update Track's cue.
    // CO's are updated in loadCuesFromTrack()
    // this can be done outside the locking scope
    if (pLoadedTrack) {
        CuePointer pCue = pLoadedTrack->findCueByType(mixxx::CueType::Outro);
        if (outroStart.isValid()) {
            pCue->setStartPosition(outroStart);
            pCue->setEndPosition(mixxx::audio::kInvalidFramePos);
        } else if (pCue) {
            pLoadedTrack->removeCue(pCue);
        }
    }
}

void CueControl::outroEndActivate(double value) {
    if (value <= 0) {
        return;
    }

    auto lock = lockMutex(&m_trackMutex);
    const auto outroEnd =
            mixxx::audio::FramePos::fromEngineSamplePosMaybeInvalid(
                    m_pOutroEndPosition->get());
    lock.unlock();

    if (outroEnd.isValid()) {
        seekAbs(outroEnd);
    } else {
        outroEndSet(1.0);
    }
}

// This is also called from the engine thread. No locking allowed.
bool CueControl::updateIndicatorsAndModifyPlay(
        bool newPlay, bool oldPlay, bool playPossible) {
    //qDebug() << "updateIndicatorsAndModifyPlay" << newPlay << playPossible
    //        << m_iCurrentlyPreviewingHotcues << m_bPreviewing;
    CueMode cueMode = static_cast<CueMode>(static_cast<int>(m_pCueMode->get()));
    if ((cueMode == CueMode::Denon || cueMode == CueMode::Numark) &&
            newPlay && !oldPlay && playPossible &&
            !m_bypassCueSetByPlay) {
        // in Denon mode each play from pause moves the cue point
        // if not previewing
        cueSet(1.0);
    }
    m_bypassCueSetByPlay = false;

    // when previewing, "play" was set by cue button, a following toggle request
    // (play = 0.0) is used for latching play.
    bool previewing = false;
    if (m_currentlyPreviewingIndex != Cue::kNoHotCue) {
        if (!newPlay && oldPlay) {
            // play latch request: stop previewing and go into normal play mode.
            int oldPreviewingIndex =
                    m_currentlyPreviewingIndex.fetchAndStoreRelease(
                            Cue::kNoHotCue);
            if (oldPreviewingIndex >= 0 && oldPreviewingIndex < m_iNumHotCues) {
                HotcueControl* pLastControl = m_hotcueControls.at(oldPreviewingIndex);
                mixxx::CueType lastType = pLastControl->getPreviewingType();
                if (lastType != mixxx::CueType::Loop) {
                    CuePointer pLastCue(pLastControl->getCue());
                    if (pLastCue && pLastCue->getType() != mixxx::CueType::Invalid) {
                        pLastControl->setStatus(HotcueControl::Status::Set);
                    }
                }
            }
            newPlay = true;
            m_pPlayLatched->forceSet(1.0);
        } else {
            previewing = true;
            m_pPlayLatched->forceSet(0.0);
        }
    }

    TrackAt trackAt = getTrackAt();

    if (!playPossible) {
        // play not possible
        newPlay = false;
        m_pPlayIndicator->setBlinkValue(ControlIndicator::OFF);
        m_pStopButton->set(0.0);
        m_pPlayLatched->forceSet(0.0);
    } else if (newPlay && !previewing) {
        // Play: Indicates a latched Play
        m_pPlayIndicator->setBlinkValue(ControlIndicator::ON);
        m_pStopButton->set(0.0);
        m_pPlayLatched->forceSet(1.0);
    } else {
        // Pause:
        m_pStopButton->set(1.0);
        m_pPlayLatched->forceSet(0.0);
        if (cueMode == CueMode::Denon) {
            if (trackAt == TrackAt::Cue || previewing) {
                m_pPlayIndicator->setBlinkValue(ControlIndicator::OFF);
            } else {
                // Flashing indicates that a following play would move cue point
                m_pPlayIndicator->setBlinkValue(
                        ControlIndicator::RATIO1TO1_500MS);
            }
        } else if (cueMode == CueMode::Mixxx ||
                cueMode == CueMode::MixxxNoBlinking ||
                cueMode == CueMode::Numark) {
            m_pPlayIndicator->setBlinkValue(ControlIndicator::OFF);
        } else {
            // Flashing indicates that play is possible in Pioneer mode
            m_pPlayIndicator->setBlinkValue(ControlIndicator::RATIO1TO1_500MS);
        }
    }

    if (cueMode != CueMode::Denon && cueMode != CueMode::Numark) {
        if (m_pCuePoint->get() != Cue::kNoPosition) {
            if (newPlay == 0.0 && trackAt == TrackAt::ElseWhere) {
                if (cueMode == CueMode::Mixxx) {
                    // in Mixxx mode Cue Button is flashing slow if CUE will move Cue point
                    m_pCueIndicator->setBlinkValue(
                            ControlIndicator::RATIO1TO1_500MS);
                } else if (cueMode == CueMode::MixxxNoBlinking) {
                    m_pCueIndicator->setBlinkValue(ControlIndicator::OFF);
                } else {
                    // in Pioneer mode Cue Button is flashing fast if CUE will move Cue point
                    m_pCueIndicator->setBlinkValue(
                            ControlIndicator::RATIO1TO1_250MS);
                }
            } else {
                m_pCueIndicator->setBlinkValue(ControlIndicator::OFF);
            }
        } else {
            m_pCueIndicator->setBlinkValue(ControlIndicator::OFF);
        }
    }
    m_pPlayStutter->set(newPlay ? 1.0 : 0.0);

    return newPlay;
}

// called from the engine thread
void CueControl::updateIndicators() {
    // No need for mutex lock because we are only touching COs.
    double cueMode = m_pCueMode->get();
    TrackAt trackAt = getTrackAt();

    if (cueMode == CUE_MODE_DENON || cueMode == CUE_MODE_NUMARK) {
        // Cue button is only lit at cue point
        bool playing = m_pPlay->toBool();
        if (trackAt == TrackAt::Cue) {
            // at cue point
            if (!playing) {
                m_pCueIndicator->setBlinkValue(ControlIndicator::ON);
                m_pPlayIndicator->setBlinkValue(ControlIndicator::OFF);
            }
        } else {
            m_pCueIndicator->setBlinkValue(ControlIndicator::OFF);
            if (!playing) {
                if (trackAt != TrackAt::End && cueMode != CUE_MODE_NUMARK) {
                    // Play will move cue point
                    m_pPlayIndicator->setBlinkValue(
                            ControlIndicator::RATIO1TO1_500MS);
                } else {
                    // At track end
                    m_pPlayIndicator->setBlinkValue(ControlIndicator::OFF);
                }
            }
        }
    } else {
        // Here we have CUE_MODE_PIONEER or CUE_MODE_MIXXX
        // default to Pioneer mode
        if (m_currentlyPreviewingIndex != kMainCueIndex) {
            const auto freely_playing =
                    m_pPlay->toBool() && !getEngineBuffer()->getScratching();
            if (!freely_playing) {
                switch (trackAt) {
                case TrackAt::ElseWhere:
                    if (cueMode == CUE_MODE_MIXXX) {
                        // in Mixxx mode Cue Button is flashing slow if CUE will move Cue point
                        m_pCueIndicator->setBlinkValue(
                                ControlIndicator::RATIO1TO1_500MS);
                    } else if (cueMode == CUE_MODE_MIXXX_NO_BLINK) {
                        m_pCueIndicator->setBlinkValue(ControlIndicator::OFF);
                    } else {
                        // in Pioneer mode Cue Button is flashing fast if CUE will move Cue point
                        m_pCueIndicator->setBlinkValue(
                                ControlIndicator::RATIO1TO1_250MS);
                    }
                    break;
                case TrackAt::End:
                    // At track end
                    m_pCueIndicator->setBlinkValue(ControlIndicator::OFF);
                    break;
                case TrackAt::Cue:
                    // Next Press is preview
                    m_pCueIndicator->setBlinkValue(ControlIndicator::ON);
                    break;
                }
            } else {
                // Cue indicator should be off when freely playing
                m_pCueIndicator->setBlinkValue(ControlIndicator::OFF);
            }
        } else {
            // Preview
            m_pCueIndicator->setBlinkValue(ControlIndicator::ON);
        }
    }
}

void CueControl::resetIndicators() {
    m_pCueIndicator->setBlinkValue(ControlIndicator::OFF);
    m_pPlayIndicator->setBlinkValue(ControlIndicator::OFF);
}

CueControl::TrackAt CueControl::getTrackAt() const {
    FrameInfo info = frameInfo();
    // Note: current can be in the padded silence after the track end > total.
    if (info.trackEndPosition.isValid() && info.currentPosition >= info.trackEndPosition) {
        return TrackAt::End;
    }
    const auto mainCuePosition =
            mixxx::audio::FramePos::fromEngineSamplePosMaybeInvalid(
                    m_pCuePoint->get());
    if (mainCuePosition.isValid() && fabs(info.currentPosition - mainCuePosition) < 0.5) {
        return TrackAt::Cue;
    }
    return TrackAt::ElseWhere;
}

mixxx::audio::FramePos CueControl::getQuantizedCurrentPosition() {
    FrameInfo info = frameInfo();

    // Note: currentPos can be past the end of the track, in the padded
    // silence of the last buffer. This position might be not reachable in
    // a future runs, depending on the buffering.

    // Don't quantize if quantization is disabled.
    if (!m_pQuantizeEnabled->toBool()) {
        return info.currentPosition;
    }

    const auto closestBeat =
            mixxx::audio::FramePos::fromEngineSamplePosMaybeInvalid(
                    m_pClosestBeat->get());
    // Note: closestBeat can be an interpolated beat past the end of the track,
    // which cannot be reached.
    if (closestBeat.isValid() && info.trackEndPosition.isValid() &&
            closestBeat <= info.trackEndPosition) {
        return closestBeat;
    }

    return info.currentPosition;
}

mixxx::audio::FramePos CueControl::quantizeCuePoint(mixxx::audio::FramePos position) {
    // Don't quantize unset cues.
    if (!position.isValid()) {
        return mixxx::audio::kInvalidFramePos;
    }

    // We need to use m_pTrackSamples here because FrameInfo is set later by
    // the engine and not during EngineBuffer::slotTrackLoaded.
    const auto trackEndPosition =
            mixxx::audio::FramePos::fromEngineSamplePosMaybeInvalid(
                    m_pTrackSamples->get());

    VERIFY_OR_DEBUG_ASSERT(trackEndPosition.isValid()) {
        return mixxx::audio::kInvalidFramePos;
    }

    // Don't quantize when quantization is disabled.
    if (!m_pQuantizeEnabled->toBool()) {
        return position;
    }

    if (position > trackEndPosition) {
        // This can happen if the track length has changed or the cue was set in the
        // the padded silence after the track.
        position = trackEndPosition;
    }

    const mixxx::BeatsPointer pBeats = m_pLoadedTrack->getBeats();
    if (!pBeats) {
        return position;
    }

    const auto quantizedPosition = pBeats->findClosestBeat(position);
    // The closest beat can be an unreachable interpolated beat past the end of
    // the track.
    if (quantizedPosition.isValid() && quantizedPosition <= trackEndPosition) {
        return quantizedPosition;
    }

    return position;
}

bool CueControl::isTrackAtIntroCue() {
    const auto introStartPosition =
            mixxx::audio::FramePos::fromEngineSamplePosMaybeInvalid(
                    m_pIntroStartPosition->get());
    return introStartPosition.isValid() &&
            (fabs(frameInfo().currentPosition - introStartPosition) < 0.5);
}

SeekOnLoadMode CueControl::getSeekOnLoadPreference() {
    return getConfig()->getValue(ConfigKey("[Controls]", "CueRecall"), SeekOnLoadMode::IntroStart);
}

void CueControl::hotcueFocusColorPrev(double value) {
    if (value <= 0) {
        return;
    }

    int hotcueIndex = getHotcueFocusIndex();
    if (hotcueIndex < 0 || hotcueIndex >= m_hotcueControls.size()) {
        return;
    }

    HotcueControl* pControl = m_hotcueControls.at(hotcueIndex);
    if (!pControl) {
        return;
    }

    CuePointer pCue = pControl->getCue();
    if (!pCue) {
        return;
    }

    mixxx::RgbColor::optional_t color = pCue->getColor();
    if (!color) {
        return;
    }

    ColorPalette colorPalette = m_colorPaletteSettings.getHotcueColorPalette();
    pCue->setColor(colorPalette.previousColor(*color));
}

void CueControl::hotcueFocusColorNext(double value) {
    if (value <= 0) {
        return;
    }

    int hotcueIndex = getHotcueFocusIndex();
    if (hotcueIndex < 0 || hotcueIndex >= m_hotcueControls.size()) {
        return;
    }

    HotcueControl* pControl = m_hotcueControls.at(hotcueIndex);
    if (!pControl) {
        return;
    }

    CuePointer pCue = pControl->getCue();
    if (!pCue) {
        return;
    }

    mixxx::RgbColor::optional_t color = pCue->getColor();
    if (!color) {
        return;
    }

    ColorPalette colorPalette = m_colorPaletteSettings.getHotcueColorPalette();
    pCue->setColor(colorPalette.nextColor(*color));
}

void CueControl::setCurrentSavedLoopControlAndActivate(HotcueControl* pControl) {
    HotcueControl* pOldSavedLoopControl = m_pCurrentSavedLoopControl.fetchAndStoreAcquire(nullptr);
    if (pOldSavedLoopControl && pOldSavedLoopControl != pControl) {
        // Disable previous saved loop
        DEBUG_ASSERT(pOldSavedLoopControl->getStatus() != HotcueControl::Status::Empty);
        pOldSavedLoopControl->setStatus(HotcueControl::Status::Set);
    }

    if (!pControl) {
        return;
    }
    CuePointer pCue = pControl->getCue();
    VERIFY_OR_DEBUG_ASSERT(pCue) {
        return;
    }

    mixxx::CueType type = pCue->getType();
    Cue::StartAndEndPositions pos = pCue->getStartAndEndPosition();

    VERIFY_OR_DEBUG_ASSERT(
            type == mixxx::CueType::Loop &&
            pos.startPosition.isValid() &&
            pos.endPosition.isValid()) {
        return;
    }

    // Set new control as active
    setLoop(pos.startPosition, pos.endPosition, true);
    pControl->setStatus(HotcueControl::Status::Active);
    m_pCurrentSavedLoopControl.storeRelease(pControl);
}

void CueControl::slotLoopReset() {
    setCurrentSavedLoopControlAndActivate(nullptr);
}

void CueControl::slotLoopEnabledChanged(bool enabled) {
    HotcueControl* pSavedLoopControl = m_pCurrentSavedLoopControl;
    if (!pSavedLoopControl) {
        return;
    }

    DEBUG_ASSERT(pSavedLoopControl->getStatus() != HotcueControl::Status::Empty);
    DEBUG_ASSERT(pSavedLoopControl->getCue() &&
            pSavedLoopControl->getCue()->getPosition() ==
                    mixxx::audio::FramePos::fromEngineSamplePosMaybeInvalid(
                            m_pLoopStartPosition->get()));
    DEBUG_ASSERT(pSavedLoopControl->getCue() &&
            pSavedLoopControl->getCue()->getEndPosition() ==
                    mixxx::audio::FramePos::fromEngineSamplePosMaybeInvalid(
                            m_pLoopEndPosition->get()));

    if (enabled) {
        pSavedLoopControl->setStatus(HotcueControl::Status::Active);
    } else {
        pSavedLoopControl->setStatus(HotcueControl::Status::Set);
    }
}

void CueControl::slotLoopUpdated(mixxx::audio::FramePos startPosition,
        mixxx::audio::FramePos endPosition) {
    HotcueControl* pSavedLoopControl = m_pCurrentSavedLoopControl;
    if (!pSavedLoopControl) {
        return;
    }

    if (pSavedLoopControl->getStatus() != HotcueControl::Status::Active) {
        slotLoopReset();
        return;
    }

    CuePointer pCue = pSavedLoopControl->getCue();
    if (!pCue) {
        // this can happen if the cue is deleted while this slot is cued
        return;
    }

    VERIFY_OR_DEBUG_ASSERT(pCue->getType() == mixxx::CueType::Loop) {
        setCurrentSavedLoopControlAndActivate(nullptr);
        return;
    }

    VERIFY_OR_DEBUG_ASSERT(startPosition.isValid() && endPosition.isValid() &&
            startPosition < endPosition) {
        return;
    }

    DEBUG_ASSERT(pSavedLoopControl->getStatus() == HotcueControl::Status::Active);
    pCue->setStartPosition(startPosition);
    pCue->setEndPosition(endPosition);
    DEBUG_ASSERT(pSavedLoopControl->getStatus() == HotcueControl::Status::Active);
}

void CueControl::setHotcueFocusIndex(int hotcueIndex) {
    m_pHotcueFocus->set(hotcueIndexToHotcueNumber(hotcueIndex));
}

int CueControl::getHotcueFocusIndex() const {
    return hotcueNumberToHotcueIndex(static_cast<int>(m_pHotcueFocus->get()));
}

ConfigKey HotcueControl::keyForControl(const QString& name) {
    ConfigKey key;
    key.group = m_group;
    // Add one to hotcue so that we don't have a hotcue_0
    key.item = QStringLiteral("hotcue_") +
            QString::number(hotcueIndexToHotcueNumber(m_hotcueIndex)) +
            QChar('_') + name;
    return key;
}

HotcueControl::HotcueControl(const QString& group, int hotcueIndex)
        : m_group(group),
          m_hotcueIndex(hotcueIndex),
          m_pCue(nullptr) {
    m_hotcuePosition = std::make_unique<ControlObject>(keyForControl(QStringLiteral("position")));
    connect(m_hotcuePosition.get(),
            &ControlObject::valueChanged,
            this,
            &HotcueControl::slotHotcuePositionChanged,
            Qt::DirectConnection);
    m_hotcuePosition->set(Cue::kNoPosition);

    m_hotcueEndPosition = std::make_unique<ControlObject>(
            keyForControl(QStringLiteral("endposition")));
    connect(m_hotcueEndPosition.get(),
            &ControlObject::valueChanged,
            this,
            &HotcueControl::slotHotcueEndPositionChanged,
            Qt::DirectConnection);
    m_hotcueEndPosition->set(Cue::kNoPosition);

    m_pHotcueStatus = std::make_unique<ControlObject>(keyForControl(QStringLiteral("status")));
    m_pHotcueStatus->setReadOnly();

    // Add an alias for the legacy hotcue_X_enabled CO
    m_pHotcueStatus->addAlias(keyForControl(QStringLiteral("enabled")));

    m_hotcueType = std::make_unique<ControlObject>(keyForControl(QStringLiteral("type")));
    m_hotcueType->setReadOnly();

    // The rgba value  of the color assigned to this color.
    m_hotcueColor = std::make_unique<ControlObject>(keyForControl(QStringLiteral("color")));
    m_hotcueColor->connectValueChangeRequest(
            this,
            &HotcueControl::slotHotcueColorChangeRequest,
            Qt::DirectConnection);

    m_hotcueSet = std::make_unique<ControlPushButton>(keyForControl(QStringLiteral("set")));
    connect(m_hotcueSet.get(),
            &ControlObject::valueChanged,
            this,
            &HotcueControl::slotHotcueSet,
            Qt::DirectConnection);

    m_hotcueSetCue = std::make_unique<ControlPushButton>(keyForControl(QStringLiteral("setcue")));
    connect(m_hotcueSetCue.get(),
            &ControlObject::valueChanged,
            this,
            &HotcueControl::slotHotcueSetCue,
            Qt::DirectConnection);

    m_hotcueSetLoop = std::make_unique<ControlPushButton>(keyForControl(QStringLiteral("setloop")));
    connect(m_hotcueSetLoop.get(),
            &ControlObject::valueChanged,
            this,
            &HotcueControl::slotHotcueSetLoop,
            Qt::DirectConnection);

    m_hotcueGoto = std::make_unique<ControlPushButton>(keyForControl(QStringLiteral("goto")));
    connect(m_hotcueGoto.get(),
            &ControlObject::valueChanged,
            this,
            &HotcueControl::slotHotcueGoto,
            Qt::DirectConnection);

    m_hotcueGotoAndPlay = std::make_unique<ControlPushButton>(
            keyForControl(QStringLiteral("gotoandplay")));
    connect(m_hotcueGotoAndPlay.get(),
            &ControlObject::valueChanged,
            this,
            &HotcueControl::slotHotcueGotoAndPlay,
            Qt::DirectConnection);

    m_hotcueGotoAndStop = std::make_unique<ControlPushButton>(
            keyForControl(QStringLiteral("gotoandstop")));
    connect(m_hotcueGotoAndStop.get(),
            &ControlObject::valueChanged,
            this,
            &HotcueControl::slotHotcueGotoAndStop,
            Qt::DirectConnection);

    m_hotcueGotoAndLoop = std::make_unique<ControlPushButton>(
            keyForControl(QStringLiteral("gotoandloop")));
    connect(m_hotcueGotoAndLoop.get(),
            &ControlObject::valueChanged,
            this,
            &HotcueControl::slotHotcueGotoAndLoop,
            Qt::DirectConnection);

    // Enable/disable the loop associated with this hotcue (either a saved loop
    // or a beatloop from the hotcue position if this is a regular hotcue).
    m_hotcueCueLoop = std::make_unique<ControlPushButton>(keyForControl(QStringLiteral("cueloop")));
    connect(m_hotcueCueLoop.get(),
            &ControlObject::valueChanged,
            this,
            &HotcueControl::slotHotcueCueLoop,
            Qt::DirectConnection);

    m_hotcueActivate = std::make_unique<ControlPushButton>(
            keyForControl(QStringLiteral("activate")));
    connect(m_hotcueActivate.get(),
            &ControlObject::valueChanged,
            this,
            &HotcueControl::slotHotcueActivate,
            Qt::DirectConnection);

    m_hotcueActivateCue = std::make_unique<ControlPushButton>(
            keyForControl(QStringLiteral("activatecue")));
    connect(m_hotcueActivateCue.get(),
            &ControlObject::valueChanged,
            this,
            &HotcueControl::slotHotcueActivateCue,
            Qt::DirectConnection);

    m_hotcueActivateLoop = std::make_unique<ControlPushButton>(
            keyForControl(QStringLiteral("activateloop")));
    connect(m_hotcueActivateLoop.get(),
            &ControlObject::valueChanged,
            this,
            &HotcueControl::slotHotcueActivateLoop,
            Qt::DirectConnection);

    m_hotcueActivatePreview = std::make_unique<ControlPushButton>(
            keyForControl(QStringLiteral("activate_preview")));
    connect(m_hotcueActivatePreview.get(),
            &ControlObject::valueChanged,
            this,
            &HotcueControl::slotHotcueActivatePreview,
            Qt::DirectConnection);

    m_hotcueClear = std::make_unique<ControlPushButton>(keyForControl(QStringLiteral("clear")));
    connect(m_hotcueClear.get(),
            &ControlObject::valueChanged,
            this,
            &HotcueControl::slotHotcueClear,
            Qt::DirectConnection);

    m_previewingType.setValue(mixxx::CueType::Invalid);
    m_previewingPosition.setValue(mixxx::audio::kInvalidFramePos);
}

HotcueControl::~HotcueControl() = default;

void HotcueControl::slotHotcueSet(double v) {
    emit hotcueSet(this, v, HotcueSetMode::Auto);
}

void HotcueControl::slotHotcueSetCue(double v) {
    emit hotcueSet(this, v, HotcueSetMode::Cue);
}

void HotcueControl::slotHotcueSetLoop(double v) {
    emit hotcueSet(this, v, HotcueSetMode::Loop);
}

void HotcueControl::slotHotcueGoto(double v) {
    emit hotcueGoto(this, v);
}

void HotcueControl::slotHotcueGotoAndPlay(double v) {
    emit hotcueGotoAndPlay(this, v);
}

void HotcueControl::slotHotcueGotoAndStop(double v) {
    emit hotcueGotoAndStop(this, v);
}

void HotcueControl::slotHotcueGotoAndLoop(double v) {
    emit hotcueGotoAndLoop(this, v);
}

void HotcueControl::slotHotcueCueLoop(double v) {
    emit hotcueCueLoop(this, v);
}

void HotcueControl::slotHotcueActivate(double v) {
    emit hotcueActivate(this, v, HotcueSetMode::Auto);
}

void HotcueControl::slotHotcueActivateCue(double v) {
    emit hotcueActivate(this, v, HotcueSetMode::Cue);
}

void HotcueControl::slotHotcueActivateLoop(double v) {
    emit hotcueActivate(this, v, HotcueSetMode::Loop);
}

void HotcueControl::slotHotcueActivatePreview(double v) {
    emit hotcueActivatePreview(this, v);
}

void HotcueControl::slotHotcueClear(double v) {
    emit hotcueClear(this, v);
}

void HotcueControl::slotHotcuePositionChanged(double newPosition) {
    emit hotcuePositionChanged(this, newPosition);
}

void HotcueControl::slotHotcueEndPositionChanged(double newEndPosition) {
    emit hotcueEndPositionChanged(this, newEndPosition);
}

void HotcueControl::slotHotcueColorChangeRequest(double newColor) {
    if (newColor < 0 || newColor > 0xFFFFFF) {
        qWarning() << "slotHotcueColorChangeRequest got invalid value:" << newColor;
        return;
    }
    // qDebug() << "HotcueControl::slotHotcueColorChangeRequest" << newColor;
    if (!m_pCue) {
        return;
    }

    mixxx::RgbColor::optional_t color = doubleToRgbColor(newColor);
    VERIFY_OR_DEBUG_ASSERT(color) {
        return;
    }

    m_pCue->setColor(*color);
    m_hotcueColor->setAndConfirm(newColor);
}

mixxx::audio::FramePos HotcueControl::getPosition() const {
    return mixxx::audio::FramePos::fromEngineSamplePosMaybeInvalid(m_hotcuePosition->get());
}

mixxx::audio::FramePos HotcueControl::getEndPosition() const {
    return mixxx::audio::FramePos::fromEngineSamplePosMaybeInvalid(m_hotcueEndPosition->get());
}

void HotcueControl::setCue(const CuePointer& pCue) {
    DEBUG_ASSERT(!m_pCue);
    Cue::StartAndEndPositions pos = pCue->getStartAndEndPosition();
    setPosition(pos.startPosition);
    setEndPosition(pos.endPosition);
    // qDebug() << "HotcueControl::setCue";
    setColor(pCue->getColor());
    setStatus((pCue->getType() == mixxx::CueType::Invalid)
                    ? HotcueControl::Status::Empty
                    : HotcueControl::Status::Set);
    setType(pCue->getType());
    // set pCue only if all other data is in place
    // because we have a null check for valid data else where in the code
    m_pCue = pCue;
}
mixxx::RgbColor::optional_t HotcueControl::getColor() const {
    return doubleToRgbColor(m_hotcueColor->get());
}

void HotcueControl::setColor(mixxx::RgbColor::optional_t newColor) {
    // qDebug() << "HotcueControl::setColor()" << newColor;
    if (newColor) {
        m_hotcueColor->setAndConfirm(*newColor);
    }
}

void HotcueControl::resetCue() {
    // clear pCue first because we have a null check for valid data else where
    // in the code
    m_pCue.reset();
    setPosition(mixxx::audio::kInvalidFramePos);
    setEndPosition(mixxx::audio::kInvalidFramePos);
    setType(mixxx::CueType::Invalid);
    setStatus(Status::Empty);
}

void HotcueControl::setPosition(mixxx::audio::FramePos position) {
    m_hotcuePosition->set(position.toEngineSamplePosMaybeInvalid());
}

void HotcueControl::setEndPosition(mixxx::audio::FramePos endPosition) {
    m_hotcueEndPosition->set(endPosition.toEngineSamplePosMaybeInvalid());
}

void HotcueControl::setType(mixxx::CueType type) {
    m_hotcueType->forceSet(static_cast<double>(type));
}

void HotcueControl::setStatus(HotcueControl::Status status) {
    m_pHotcueStatus->forceSet(static_cast<double>(status));
}

HotcueControl::Status HotcueControl::getStatus() const {
    // Cast to int before casting to the int-based enum class because MSVC will
    // throw a hissy fit otherwise.
    return static_cast<Status>(static_cast<int>(m_pHotcueStatus->get()));
}<|MERGE_RESOLUTION|>--- conflicted
+++ resolved
@@ -859,10 +859,7 @@
     mixxx::audio::FramePos cueStartPosition;
     mixxx::audio::FramePos cueEndPosition;
     mixxx::CueType cueType = mixxx::CueType::Invalid;
-<<<<<<< HEAD
-
-=======
->>>>>>> 55102380
+
     bool loopEnabled = m_pLoopEnabled->toBool();
     if (mode == HotcueSetMode::Auto) {
         if (loopEnabled) {
