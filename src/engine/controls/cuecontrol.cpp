--- conflicted
+++ resolved
@@ -420,14 +420,10 @@
 void CueControl::trackLoaded(TrackPointer pNewTrack) {
     QMutexLocker lock(&m_trackMutex);
     if (m_pLoadedTrack) {
-<<<<<<< HEAD
-        disconnect(m_pLoadedTrack.get(), 0, this, 0);
+        disconnect(m_pLoadedTrack.get(), nullptr, this, nullptr);
 
         updateCurrentlyPreviewingIndex(Cue::kNoHotCue);
 
-=======
-        disconnect(m_pLoadedTrack.get(), nullptr, this, nullptr);
->>>>>>> 648bc1d0
         for (const auto& pControl : qAsConst(m_hotcueControls)) {
             detachCue(pControl);
         }
