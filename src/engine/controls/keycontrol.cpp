--- conflicted
+++ resolved
@@ -11,16 +11,10 @@
 #include "moc_keycontrol.cpp"
 #include "track/keyutils.h"
 
-<<<<<<< HEAD
-//static const double kLockOriginalKey = 0;
-static constexpr double kLockCurrentKey = 1;
-static constexpr double kKeepUnlockedKey = 1;
-=======
 constexpr bool kEnableDebugOutput = false;
 
 static const double kLockCurrentKey = 1;
 static const double kKeepUnlockedKey = 1;
->>>>>>> d76f5f4f
 
 KeyControl::KeyControl(const QString& group,
         UserSettingsPointer pConfig)
