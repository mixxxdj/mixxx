--- conflicted
+++ resolved
@@ -642,11 +642,7 @@
                     floorf(m_pBeats->findPrevBeat(cur_pos));
 
             if (m_pQuantizeEnabled->get() > 0.0 && prevBeat != -1) {
-<<<<<<< HEAD
-                if( beats >= 1.0f ) {
-=======
                 if (beats >= 1.0) {
->>>>>>> 1be5156e
                     loop_in = prevBeat;
                 } else {
                     // In case of beat length less then 1 beat:
