#include <QMessageBox>

#include "dlgautodj.h"

#include "library/playlisttablemodel.h"
<<<<<<< HEAD
#include "library/trackcollection.h"
#include "library/dao/playlistdao.h"
#include "playerinfo.h"
#include "widget/wskincolor.h"
=======
>>>>>>> 827b5502
#include "widget/wtracktableview.h"

<<<<<<< HEAD
#define kConfigKey "[Auto DJ]"
const char* kTransitionPreferenceName = "Transition";
const int kTransitionPreferenceDefault = 10;

// TODO(xxx) Move initialization to separate method
DlgAutoDJ::DlgAutoDJ(QWidget* parent, ConfigObject<ConfigValue>* pConfig,
=======
DlgAutoDJ::DlgAutoDJ(QWidget* parent,
                     ConfigObject<ConfigValue>* pConfig,
                     AutoDJProcessor* pProcessor,
>>>>>>> 827b5502
                     TrackCollection* pTrackCollection,
                     MixxxKeyboard* pKeyboard)
        : QWidget(parent),
          Ui::DlgAutoDJ(),
<<<<<<< HEAD
          m_pConfig(pConfig),
          m_pTrackCollection(pTrackCollection),
          m_pTrackTableView(
              new WTrackTableView(this, pConfig, pTrackCollection, false)), // no sorting
          m_bFadeNow(false),
          m_eState(ADJ_DISABLED),
          m_posThreshold1(1.0f),
          m_posThreshold2(1.0f),
          m_fadeDuration1(0.0f),
          m_fadeDuration2(0.0f) {
=======
          m_pAutoDJProcessor(pProcessor),
          // no sorting
          m_pTrackTableView(new WTrackTableView(this, pConfig,
                                                pTrackCollection, false)),
          m_pAutoDJTableModel(NULL) {
>>>>>>> 827b5502
    setupUi(this);

    m_pTrackTableView->installEventFilter(pKeyboard);
    connect(m_pTrackTableView, SIGNAL(loadTrack(TrackPointer)),
            this, SIGNAL(loadTrack(TrackPointer)));
    connect(m_pTrackTableView, SIGNAL(loadTrackToPlayer(TrackPointer, QString, bool)),
            this, SIGNAL(loadTrackToPlayer(TrackPointer, QString, bool)));
    connect(m_pTrackTableView, SIGNAL(trackSelected(TrackPointer)),
            this, SIGNAL(trackSelected(TrackPointer)));

    QBoxLayout* box = dynamic_cast<QBoxLayout*>(layout());
    Q_ASSERT(box); //Assumes the form layout is a QVBox/QHBoxLayout!
    box->removeWidget(m_pTrackTablePlaceholder);
    m_pTrackTablePlaceholder->hide();
    box->insertWidget(1, m_pTrackTableView);

<<<<<<< HEAD
    m_pAutoDJTableModel = new PlaylistTableModel(this, m_pTrackCollection,
                                                 "mixxx.db.model.autodj");
    int playlistId = -1;
    // tro's lambda idea. This code calls synchronously!
    m_pTrackCollection->callSync(
            [this, &playlistId] (TrackCollectionPrivate* pTrackCollectionPrivate) {
        PlaylistDAO& playlistDao = pTrackCollectionPrivate->getPlaylistDAO();
        playlistId = playlistDao.getPlaylistIdFromName(AUTODJ_TABLE);
        if (playlistId < 0) {
            playlistId = playlistDao.createPlaylist(AUTODJ_TABLE,
                                                    PlaylistDAO::PLHT_AUTO_DJ);
        }
    }, __PRETTY_FUNCTION__);
    m_pAutoDJTableModel->setTableModel(playlistId);
=======
    // We do _NOT_ take ownership of this from AutoDJProcessor.
    m_pAutoDJTableModel = m_pAutoDJProcessor->getTableModel();
>>>>>>> 827b5502
    m_pTrackTableView->loadTrackModel(m_pAutoDJTableModel);

    // Override some playlist-view properties:

    // Do not set this because it disables auto-scrolling
    //m_pTrackTableView->setDragDropMode(QAbstractItemView::InternalMove);

    connect(pushButtonShuffle, SIGNAL(clicked(bool)),
            this, SLOT(shufflePlaylistButton(bool)));

    connect(pushButtonSkipNext, SIGNAL(clicked(bool)),
            this, SLOT(skipNextButton(bool)));

#ifdef __AUTODJCRATES__
    connect(pushButtonAddRandom, SIGNAL(clicked(bool)),
            this, SIGNAL(addRandomButton(bool)));
#else // __AUTODJCRATES__
    pushButtonAddRandom->setVisible(false);
    horizontalLayout->removeWidget(pushButtonAddRandom);
#endif // __AUTODJCRATES__

    connect(pushButtonFadeNow, SIGNAL(clicked(bool)),
            this, SLOT(fadeNowButton(bool)));

    connect(spinBoxTransition, SIGNAL(valueChanged(int)),
            this, SLOT(transitionSliderChanged(int)));

    connect(pushButtonAutoDJ, SIGNAL(toggled(bool)),
            this, SLOT(toggleAutoDJButton(bool)));

<<<<<<< HEAD
    m_pCOEnabledAutoDJ = new ControlPushButton(
            ConfigKey("[AutoDJ]", "enabled"));
    m_pCOEnabledAutoDJ->setButtonMode(ControlPushButton::TOGGLE);
    m_pCOTEnabledAutoDJ = new ControlObjectThread(m_pCOEnabledAutoDJ->getKey());
    connect(m_pCOTEnabledAutoDJ, SIGNAL(valueChanged(double)),
            this, SLOT(enableAutoDJCo(double)));

    // playposition is from 0 to 1 (though out of range sets are allowed)
    m_pCOPlayPos1 = new ControlObjectThread("[Channel1]", "playposition");
    m_pCOPlayPos2 = new ControlObjectThread("[Channel2]", "playposition");
    m_pCOPlay1 = new ControlObjectThread("[Channel1]", "play");
    m_pCOPlay2 = new ControlObjectThread("[Channel2]", "play");
    m_pCORepeat1 = new ControlObjectSlave("[Channel1]", "repeat");
    m_pCORepeat2 = new ControlObjectSlave("[Channel2]", "repeat");
    m_pCOCrossfader = new ControlObjectSlave("[Master]", "crossfader");
    m_pCOCrossfaderReverse = new ControlObjectSlave("[Mixer Profile]", "xFaderReverse");

    QString str_autoDjTransition = m_pConfig->getValueString(
        ConfigKey(kConfigKey, kTransitionPreferenceName));
    if (str_autoDjTransition.isEmpty()) {
        spinBoxTransition->setValue(kTransitionPreferenceDefault);
    } else {
        spinBoxTransition->setValue(str_autoDjTransition.toInt());
    }
    m_backUpTransition = spinBoxTransition->value();

    connect(this, SIGNAL(pushButtonAutoDJSetChecked(bool)),
            this, SLOT(slotPushButtonAutoDJSetChecked(bool)));
=======
    // Setup DlgAutoDJ UI based on the current AutoDJProcessor state. Keep in
    // mind that AutoDJ may already be active when DlgAutoDJ is created (due to
    // skin changes, etc.).
    spinBoxTransition->setValue(m_pAutoDJProcessor->getTransitionTime());
    connect(m_pAutoDJProcessor, SIGNAL(transitionTimeChanged(int)),
            this, SLOT(transitionTimeChanged(int)));
    connect(m_pAutoDJProcessor, SIGNAL(autoDJStateChanged(AutoDJProcessor::AutoDJState)),
            this, SLOT(autoDJStateChanged(AutoDJProcessor::AutoDJState)));
    autoDJStateChanged(m_pAutoDJProcessor->getState());
>>>>>>> 827b5502
}

DlgAutoDJ::~DlgAutoDJ() {
    qDebug() << "~DlgAutoDJ()";

    // Delete m_pTrackTableView before the table model. This is because the
    // table view saves the header state using the model.
    delete m_pTrackTableView;
}

void DlgAutoDJ::onShow() {
    // tro's lambda idea. This code calls asynchronously!
    m_pTrackCollection->callAsync(
            [this] (TrackCollectionPrivate* pTrackCollectionPrivate) {
        m_pAutoDJTableModel->select(pTrackCollectionPrivate);
    }, __PRETTY_FUNCTION__);
}

void DlgAutoDJ::onSearch(const QString& text) {
    // Do not allow filtering the Auto DJ playlist, because
    // Auto DJ will work from the filtered table
    Q_UNUSED(text);
}

void DlgAutoDJ::loadSelectedTrack() {
    m_pTrackTableView->loadSelectedTrack();
}

void DlgAutoDJ::loadSelectedTrackToGroup(QString group, bool play) {
    m_pTrackTableView->loadSelectedTrackToGroup(group, play);
}

void DlgAutoDJ::moveSelection(int delta) {
    m_pTrackTableView->moveSelection(delta);
}

void DlgAutoDJ::shufflePlaylistButton(bool) {
    QModelIndexList indexList = m_pTrackTableView->selectionModel()->selectedRows();

    // Activate regardless of button being checked
    m_pAutoDJProcessor->shufflePlaylist(indexList);
}

void DlgAutoDJ::skipNextButton(bool) {
    // Activate regardless of button being checked
    m_pAutoDJProcessor->skipNext();
}

void DlgAutoDJ::fadeNowButton(bool) {
    // Activate regardless of button being checked
    m_pAutoDJProcessor->fadeNow();
}

// Must be called from Main
void DlgAutoDJ::toggleAutoDJButton(bool enable) {
    AutoDJProcessor::AutoDJError error = m_pAutoDJProcessor->toggleAutoDJ(enable);
    switch (error) {
        case AutoDJProcessor::ADJ_BOTH_DECKS_PLAYING:
            QMessageBox::warning(
                    NULL, tr("Auto-DJ"),
                    tr("One deck must be stopped to enable Auto-DJ mode."),
                    QMessageBox::Ok);
            break;
        case AutoDJProcessor::ADJ_OK:
        default:
            break;
    }
}

void DlgAutoDJ::transitionTimeChanged(int time) {
    spinBoxTransition->setValue(time);
}

void DlgAutoDJ::transitionSliderChanged(int value) {
    m_pAutoDJProcessor->setTransitionTime(value);
}

void DlgAutoDJ::enableRandomButton(bool enabled) {
#ifdef __AUTODJCRATES__
    pushButtonAddRandom->setEnabled(enabled);
#endif // __AUTODJCRATES__
}

void DlgAutoDJ::autoDJStateChanged(AutoDJProcessor::AutoDJState state) {
    if (state == AutoDJProcessor::ADJ_DISABLED) {
        pushButtonAutoDJ->setChecked(false);
        pushButtonAutoDJ->setToolTip(tr("Enable Auto DJ"));
        pushButtonAutoDJ->setText(tr("Enable Auto DJ"));
        pushButtonFadeNow->setEnabled(false);
        pushButtonSkipNext->setEnabled(false);
    } else {
        // No matter the mode, you can always disable once it is enabled.
        pushButtonAutoDJ->setChecked(true);
        pushButtonAutoDJ->setToolTip(tr("Disable Auto DJ"));
        pushButtonAutoDJ->setText(tr("Disable Auto DJ"));

        // If fading, you can't hit fade now.
        if (state == AutoDJProcessor::ADJ_P1FADING ||
                state == AutoDJProcessor::ADJ_P2FADING ||
                state == AutoDJProcessor::ADJ_ENABLE_P1LOADED) {
            pushButtonFadeNow->setEnabled(false);
        } else {
            pushButtonFadeNow->setEnabled(true);
        }

<<<<<<< HEAD
            //m_posThreshold = 1.0f - fadeDuration; // back to default

            // does not work always immediately after stop
            // loadNextTrackFromQueue();
            // m_eState = ADJ_IDLE; // Fading ready
        } else {
            //Crossfade!
            float crossfadeValue = 1.0f -
                    2*(value-m_posThreshold2)/(posFadeEnd-m_posThreshold2);
            // crossfadeValue = 1.0f -> + -1.0f
            setCrossfader(crossfadeValue, false); // Move crossfader to the left!
        }
    }
}

// Must be called from Main
TrackPointer DlgAutoDJ::getNextTrackFromQueue() {
    // Get the track at the top of the playlist...
    TrackPointer nextTrack;
    int tmp = m_backUpTransition;
    // This will also signal valueChanged and by that change m_backUpTransition
    // so we need to copy to orignal value back

    slotSpinBoxTransitionSetValue(m_backUpTransition);
    m_backUpTransition = tmp;

    while (true) {
        const QModelIndex firstTrackIndex = m_pAutoDJTableModel->index(0, 0);
        nextTrack = m_pAutoDJTableModel->getTrack( firstTrackIndex );
        if (nextTrack) {
            if (nextTrack->exists()) {
                // found a valid Track
                if (nextTrack->getDuration() < m_backUpTransition) {
                    slotSpinBoxTransitionSetValue(nextTrack->getDuration()/2);
                    m_backUpTransition = tmp;
                }
                return nextTrack;
            } else {
                // Remove missing song from auto DJ playlist
                m_pAutoDJTableModel->removeTrack(firstTrackIndex);
                m_pAutoDJTableModel->index(0, 0);
            }
        } else {
            // we are running out of tracks
            break;
        }
    }
    return nextTrack;
}

bool DlgAutoDJ::loadNextTrackFromQueue() {
    TrackPointer nextTrack = getNextTrackFromQueue();

    // We ran out of tracks in the queue...
    if (!nextTrack) {
        // Disable auto DJ and return...
        pushButtonAutoDJ->setChecked(false);
        //emit(pushButtonAutoDJSetChecked(false));
        // And eject track as "End of auto DJ warning"
        emit(loadTrack(nextTrack));
        return false;
    }

    emit(loadTrack(nextTrack));
    return true;
}

// Must be called from Main
bool DlgAutoDJ::removePlayingTrackFromQueue(QString group) {
    TrackPointer nextTrack, loadedTrack;
    int nextId = 0, loadedId = 0;

    // Get the track at the top of the playlist...
    nextTrack = m_pAutoDJTableModel->getTrack(m_pAutoDJTableModel->index(0, 0));
    if (nextTrack) {
        nextId = nextTrack->getId();
    }

    // Get loaded track
    loadedTrack = PlayerInfo::instance().getTrackInfo(group);
    if (loadedTrack) {
        loadedId = loadedTrack->getId();
    }

    // When enable auto DJ and Topmost Song is already on second deck, nothing to do
    //BaseTrackPlayer::getLoadedTrack()
    //pTrack = PlayerInfo::Instance().getCurrentPlayingTrack();

    if (loadedId != nextId) {
        // Do not remove when the user has loaded a track manually
        return false;
    }

    // remove the top track
    m_pAutoDJTableModel->removeTrack(m_pAutoDJTableModel->index(0, 0));

    // Re-queue if configured
    if (m_pConfig->getValueString(ConfigKey(kConfigKey, "Requeue")).toInt()) {
        m_pAutoDJTableModel->appendTrack(loadedId);
    }
    return true;
}

void DlgAutoDJ::player1PlayChanged(double value) {
    //qDebug() << "player1PlayChanged(" << value << ")";
    if (value == 1.0 && m_eState == ADJ_IDLE) {
        TrackPointer loadedTrack =
                PlayerInfo::instance().getTrackInfo("[Channel1]");
        if (loadedTrack) {
            int TrackDuration = loadedTrack->getDuration();
            qDebug() << "TrackDuration = " << TrackDuration;

            // The track might be shorter than the transition period. Use a
            // sensibile cap.
            int autoDjTransition = math_min(spinBoxTransition->value(), // # UI
                                            TrackDuration/2);

            if (TrackDuration > autoDjTransition) {
                m_fadeDuration1 = static_cast<float>(autoDjTransition) /
                        static_cast<float>(TrackDuration);
            } else {
                m_fadeDuration1 = 0;
            }

            if (autoDjTransition > 0) {
                m_posThreshold1 = 1.0f - m_fadeDuration1;
            } else {
                // in case of pause
                m_posThreshold1 = 1.0f;
            }
            qDebug() << "m_fadeDuration1 = " << m_fadeDuration1;
        }
    }
}

void DlgAutoDJ::player2PlayChanged(double value) {
    //qDebug() << "player2PlayChanged(" << value << ")";
    if (value == 1.0f && m_eState == ADJ_IDLE) {
        TrackPointer loadedTrack =
                PlayerInfo::instance().getTrackInfo("[Channel2]");
        if (loadedTrack) {
            int TrackDuration = loadedTrack->getDuration();
            qDebug() << "TrackDuration = " << TrackDuration;

            // The track might be shorter than the transition period. Use a
            // sensibile cap.
            int autoDjTransition = math_min(spinBoxTransition->value(),
                                            TrackDuration/2);

            if (TrackDuration > autoDjTransition) {
                m_fadeDuration2 = static_cast<float>(autoDjTransition) /
                        static_cast<float>(TrackDuration);
            } else {
                m_fadeDuration2 = 0;
            }

            if (autoDjTransition > 0) {
                m_posThreshold2 = 1.0f - m_fadeDuration2;
            } else {
                // in case of pause
                m_posThreshold2 = 1.0f;
            }
            qDebug() << "m_fadeDuration2 = " << m_fadeDuration2;
        }
    }
}

void DlgAutoDJ::transitionValueChanged(int value) {
    if (m_eState == ADJ_IDLE) {
        if (m_pCOPlay1->get() == 1.0) {
            player1PlayChanged(1.0);
        }
        if (m_pCOPlay2->get() == 1.0) {
            player2PlayChanged(1.0);
        }
    }
    m_pConfig->set(ConfigKey(kConfigKey, kTransitionPreferenceName),
                   ConfigValue(value));
    m_backUpTransition = value;
}

void DlgAutoDJ::enableRandomButton(bool enabled) {
#ifdef __AUTODJCRATES__
    pushButtonAddRandom->setEnabled(enabled);
#endif // __AUTODJCRATES__
}

void DlgAutoDJ::slotSpinBoxTransitionSetValue(int value) {
    spinBoxTransition->setValue(value);
}

void DlgAutoDJ::slotPushButtonAutoDJSetChecked(bool checked) {
    pushButtonAutoDJ->setChecked(checked);
=======
        // You can always skip the next track if we are enabled.
        pushButtonSkipNext->setEnabled(true);
    }
>>>>>>> 827b5502
}<|MERGE_RESOLUTION|>--- conflicted
+++ resolved
@@ -3,49 +3,25 @@
 #include "dlgautodj.h"
 
 #include "library/playlisttablemodel.h"
-<<<<<<< HEAD
 #include "library/trackcollection.h"
 #include "library/dao/playlistdao.h"
 #include "playerinfo.h"
 #include "widget/wskincolor.h"
-=======
->>>>>>> 827b5502
 #include "widget/wtracktableview.h"
 
-<<<<<<< HEAD
-#define kConfigKey "[Auto DJ]"
-const char* kTransitionPreferenceName = "Transition";
-const int kTransitionPreferenceDefault = 10;
-
-// TODO(xxx) Move initialization to separate method
-DlgAutoDJ::DlgAutoDJ(QWidget* parent, ConfigObject<ConfigValue>* pConfig,
-=======
 DlgAutoDJ::DlgAutoDJ(QWidget* parent,
                      ConfigObject<ConfigValue>* pConfig,
                      AutoDJProcessor* pProcessor,
->>>>>>> 827b5502
                      TrackCollection* pTrackCollection,
                      MixxxKeyboard* pKeyboard)
         : QWidget(parent),
           Ui::DlgAutoDJ(),
-<<<<<<< HEAD
-          m_pConfig(pConfig),
           m_pTrackCollection(pTrackCollection),
-          m_pTrackTableView(
-              new WTrackTableView(this, pConfig, pTrackCollection, false)), // no sorting
-          m_bFadeNow(false),
-          m_eState(ADJ_DISABLED),
-          m_posThreshold1(1.0f),
-          m_posThreshold2(1.0f),
-          m_fadeDuration1(0.0f),
-          m_fadeDuration2(0.0f) {
-=======
           m_pAutoDJProcessor(pProcessor),
           // no sorting
           m_pTrackTableView(new WTrackTableView(this, pConfig,
                                                 pTrackCollection, false)),
           m_pAutoDJTableModel(NULL) {
->>>>>>> 827b5502
     setupUi(this);
 
     m_pTrackTableView->installEventFilter(pKeyboard);
@@ -62,25 +38,8 @@
     m_pTrackTablePlaceholder->hide();
     box->insertWidget(1, m_pTrackTableView);
 
-<<<<<<< HEAD
-    m_pAutoDJTableModel = new PlaylistTableModel(this, m_pTrackCollection,
-                                                 "mixxx.db.model.autodj");
-    int playlistId = -1;
-    // tro's lambda idea. This code calls synchronously!
-    m_pTrackCollection->callSync(
-            [this, &playlistId] (TrackCollectionPrivate* pTrackCollectionPrivate) {
-        PlaylistDAO& playlistDao = pTrackCollectionPrivate->getPlaylistDAO();
-        playlistId = playlistDao.getPlaylistIdFromName(AUTODJ_TABLE);
-        if (playlistId < 0) {
-            playlistId = playlistDao.createPlaylist(AUTODJ_TABLE,
-                                                    PlaylistDAO::PLHT_AUTO_DJ);
-        }
-    }, __PRETTY_FUNCTION__);
-    m_pAutoDJTableModel->setTableModel(playlistId);
-=======
     // We do _NOT_ take ownership of this from AutoDJProcessor.
     m_pAutoDJTableModel = m_pAutoDJProcessor->getTableModel();
->>>>>>> 827b5502
     m_pTrackTableView->loadTrackModel(m_pAutoDJTableModel);
 
     // Override some playlist-view properties:
@@ -111,36 +70,6 @@
     connect(pushButtonAutoDJ, SIGNAL(toggled(bool)),
             this, SLOT(toggleAutoDJButton(bool)));
 
-<<<<<<< HEAD
-    m_pCOEnabledAutoDJ = new ControlPushButton(
-            ConfigKey("[AutoDJ]", "enabled"));
-    m_pCOEnabledAutoDJ->setButtonMode(ControlPushButton::TOGGLE);
-    m_pCOTEnabledAutoDJ = new ControlObjectThread(m_pCOEnabledAutoDJ->getKey());
-    connect(m_pCOTEnabledAutoDJ, SIGNAL(valueChanged(double)),
-            this, SLOT(enableAutoDJCo(double)));
-
-    // playposition is from 0 to 1 (though out of range sets are allowed)
-    m_pCOPlayPos1 = new ControlObjectThread("[Channel1]", "playposition");
-    m_pCOPlayPos2 = new ControlObjectThread("[Channel2]", "playposition");
-    m_pCOPlay1 = new ControlObjectThread("[Channel1]", "play");
-    m_pCOPlay2 = new ControlObjectThread("[Channel2]", "play");
-    m_pCORepeat1 = new ControlObjectSlave("[Channel1]", "repeat");
-    m_pCORepeat2 = new ControlObjectSlave("[Channel2]", "repeat");
-    m_pCOCrossfader = new ControlObjectSlave("[Master]", "crossfader");
-    m_pCOCrossfaderReverse = new ControlObjectSlave("[Mixer Profile]", "xFaderReverse");
-
-    QString str_autoDjTransition = m_pConfig->getValueString(
-        ConfigKey(kConfigKey, kTransitionPreferenceName));
-    if (str_autoDjTransition.isEmpty()) {
-        spinBoxTransition->setValue(kTransitionPreferenceDefault);
-    } else {
-        spinBoxTransition->setValue(str_autoDjTransition.toInt());
-    }
-    m_backUpTransition = spinBoxTransition->value();
-
-    connect(this, SIGNAL(pushButtonAutoDJSetChecked(bool)),
-            this, SLOT(slotPushButtonAutoDJSetChecked(bool)));
-=======
     // Setup DlgAutoDJ UI based on the current AutoDJProcessor state. Keep in
     // mind that AutoDJ may already be active when DlgAutoDJ is created (due to
     // skin changes, etc.).
@@ -150,7 +79,6 @@
     connect(m_pAutoDJProcessor, SIGNAL(autoDJStateChanged(AutoDJProcessor::AutoDJState)),
             this, SLOT(autoDJStateChanged(AutoDJProcessor::AutoDJState)));
     autoDJStateChanged(m_pAutoDJProcessor->getState());
->>>>>>> 827b5502
 }
 
 DlgAutoDJ::~DlgAutoDJ() {
@@ -256,192 +184,9 @@
             pushButtonFadeNow->setEnabled(true);
         }
 
-<<<<<<< HEAD
-            //m_posThreshold = 1.0f - fadeDuration; // back to default
-
-            // does not work always immediately after stop
-            // loadNextTrackFromQueue();
-            // m_eState = ADJ_IDLE; // Fading ready
-        } else {
-            //Crossfade!
-            float crossfadeValue = 1.0f -
-                    2*(value-m_posThreshold2)/(posFadeEnd-m_posThreshold2);
-            // crossfadeValue = 1.0f -> + -1.0f
-            setCrossfader(crossfadeValue, false); // Move crossfader to the left!
-        }
+        // You can always skip the next track if we are enabled.
+        pushButtonSkipNext->setEnabled(true);
     }
-}
-
-// Must be called from Main
-TrackPointer DlgAutoDJ::getNextTrackFromQueue() {
-    // Get the track at the top of the playlist...
-    TrackPointer nextTrack;
-    int tmp = m_backUpTransition;
-    // This will also signal valueChanged and by that change m_backUpTransition
-    // so we need to copy to orignal value back
-
-    slotSpinBoxTransitionSetValue(m_backUpTransition);
-    m_backUpTransition = tmp;
-
-    while (true) {
-        const QModelIndex firstTrackIndex = m_pAutoDJTableModel->index(0, 0);
-        nextTrack = m_pAutoDJTableModel->getTrack( firstTrackIndex );
-        if (nextTrack) {
-            if (nextTrack->exists()) {
-                // found a valid Track
-                if (nextTrack->getDuration() < m_backUpTransition) {
-                    slotSpinBoxTransitionSetValue(nextTrack->getDuration()/2);
-                    m_backUpTransition = tmp;
-                }
-                return nextTrack;
-            } else {
-                // Remove missing song from auto DJ playlist
-                m_pAutoDJTableModel->removeTrack(firstTrackIndex);
-                m_pAutoDJTableModel->index(0, 0);
-            }
-        } else {
-            // we are running out of tracks
-            break;
-        }
-    }
-    return nextTrack;
-}
-
-bool DlgAutoDJ::loadNextTrackFromQueue() {
-    TrackPointer nextTrack = getNextTrackFromQueue();
-
-    // We ran out of tracks in the queue...
-    if (!nextTrack) {
-        // Disable auto DJ and return...
-        pushButtonAutoDJ->setChecked(false);
-        //emit(pushButtonAutoDJSetChecked(false));
-        // And eject track as "End of auto DJ warning"
-        emit(loadTrack(nextTrack));
-        return false;
-    }
-
-    emit(loadTrack(nextTrack));
-    return true;
-}
-
-// Must be called from Main
-bool DlgAutoDJ::removePlayingTrackFromQueue(QString group) {
-    TrackPointer nextTrack, loadedTrack;
-    int nextId = 0, loadedId = 0;
-
-    // Get the track at the top of the playlist...
-    nextTrack = m_pAutoDJTableModel->getTrack(m_pAutoDJTableModel->index(0, 0));
-    if (nextTrack) {
-        nextId = nextTrack->getId();
-    }
-
-    // Get loaded track
-    loadedTrack = PlayerInfo::instance().getTrackInfo(group);
-    if (loadedTrack) {
-        loadedId = loadedTrack->getId();
-    }
-
-    // When enable auto DJ and Topmost Song is already on second deck, nothing to do
-    //BaseTrackPlayer::getLoadedTrack()
-    //pTrack = PlayerInfo::Instance().getCurrentPlayingTrack();
-
-    if (loadedId != nextId) {
-        // Do not remove when the user has loaded a track manually
-        return false;
-    }
-
-    // remove the top track
-    m_pAutoDJTableModel->removeTrack(m_pAutoDJTableModel->index(0, 0));
-
-    // Re-queue if configured
-    if (m_pConfig->getValueString(ConfigKey(kConfigKey, "Requeue")).toInt()) {
-        m_pAutoDJTableModel->appendTrack(loadedId);
-    }
-    return true;
-}
-
-void DlgAutoDJ::player1PlayChanged(double value) {
-    //qDebug() << "player1PlayChanged(" << value << ")";
-    if (value == 1.0 && m_eState == ADJ_IDLE) {
-        TrackPointer loadedTrack =
-                PlayerInfo::instance().getTrackInfo("[Channel1]");
-        if (loadedTrack) {
-            int TrackDuration = loadedTrack->getDuration();
-            qDebug() << "TrackDuration = " << TrackDuration;
-
-            // The track might be shorter than the transition period. Use a
-            // sensibile cap.
-            int autoDjTransition = math_min(spinBoxTransition->value(), // # UI
-                                            TrackDuration/2);
-
-            if (TrackDuration > autoDjTransition) {
-                m_fadeDuration1 = static_cast<float>(autoDjTransition) /
-                        static_cast<float>(TrackDuration);
-            } else {
-                m_fadeDuration1 = 0;
-            }
-
-            if (autoDjTransition > 0) {
-                m_posThreshold1 = 1.0f - m_fadeDuration1;
-            } else {
-                // in case of pause
-                m_posThreshold1 = 1.0f;
-            }
-            qDebug() << "m_fadeDuration1 = " << m_fadeDuration1;
-        }
-    }
-}
-
-void DlgAutoDJ::player2PlayChanged(double value) {
-    //qDebug() << "player2PlayChanged(" << value << ")";
-    if (value == 1.0f && m_eState == ADJ_IDLE) {
-        TrackPointer loadedTrack =
-                PlayerInfo::instance().getTrackInfo("[Channel2]");
-        if (loadedTrack) {
-            int TrackDuration = loadedTrack->getDuration();
-            qDebug() << "TrackDuration = " << TrackDuration;
-
-            // The track might be shorter than the transition period. Use a
-            // sensibile cap.
-            int autoDjTransition = math_min(spinBoxTransition->value(),
-                                            TrackDuration/2);
-
-            if (TrackDuration > autoDjTransition) {
-                m_fadeDuration2 = static_cast<float>(autoDjTransition) /
-                        static_cast<float>(TrackDuration);
-            } else {
-                m_fadeDuration2 = 0;
-            }
-
-            if (autoDjTransition > 0) {
-                m_posThreshold2 = 1.0f - m_fadeDuration2;
-            } else {
-                // in case of pause
-                m_posThreshold2 = 1.0f;
-            }
-            qDebug() << "m_fadeDuration2 = " << m_fadeDuration2;
-        }
-    }
-}
-
-void DlgAutoDJ::transitionValueChanged(int value) {
-    if (m_eState == ADJ_IDLE) {
-        if (m_pCOPlay1->get() == 1.0) {
-            player1PlayChanged(1.0);
-        }
-        if (m_pCOPlay2->get() == 1.0) {
-            player2PlayChanged(1.0);
-        }
-    }
-    m_pConfig->set(ConfigKey(kConfigKey, kTransitionPreferenceName),
-                   ConfigValue(value));
-    m_backUpTransition = value;
-}
-
-void DlgAutoDJ::enableRandomButton(bool enabled) {
-#ifdef __AUTODJCRATES__
-    pushButtonAddRandom->setEnabled(enabled);
-#endif // __AUTODJCRATES__
 }
 
 void DlgAutoDJ::slotSpinBoxTransitionSetValue(int value) {
@@ -450,9 +195,4 @@
 
 void DlgAutoDJ::slotPushButtonAutoDJSetChecked(bool checked) {
     pushButtonAutoDJ->setChecked(checked);
-=======
-        // You can always skip the next track if we are enabled.
-        pushButtonSkipNext->setEnabled(true);
-    }
->>>>>>> 827b5502
 }