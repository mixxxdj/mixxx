#include <QSqlTableModel>

#include "dlgautodj.h"

#include "controlobject.h"
#include "library/playlisttablemodel.h"
#include "library/trackcollection.h"
#include "library/dao/playlistdao.h"
#include "playerinfo.h"
#include "widget/wskincolor.h"
#include "widget/wtracktableview.h"
#include "widget/wwidget.h"
#include "util/math.h"

#define CONFIG_KEY "[Auto DJ]"
const char* kTransitionPreferenceName = "Transition";
const int kTransitionPreferenceDefault = 10;

// TODO(xxx) Move initialization to separate method
DlgAutoDJ::DlgAutoDJ(QWidget* parent, ConfigObject<ConfigValue>* pConfig,
                     TrackCollection* pTrackCollection,
                     MixxxKeyboard* pKeyboard)
        : QWidget(parent),
          Ui::DlgAutoDJ(),
          m_pConfig(pConfig),
          m_pTrackCollection(pTrackCollection),
          m_pTrackTableView(
              new WTrackTableView(this, pConfig, pTrackCollection, false)), // no sorting
          m_bFadeNow(false),
          m_eState(ADJ_DISABLED),
          m_posThreshold1(1.0f),
          m_posThreshold2(1.0f),
          m_fadeDuration1(0.0f),
          m_fadeDuration2(0.0f) {
    setupUi(this);

    m_pTrackTableView->installEventFilter(pKeyboard);
    connect(m_pTrackTableView, SIGNAL(loadTrack(TrackPointer)),
            this, SIGNAL(loadTrack(TrackPointer)));
    connect(m_pTrackTableView, SIGNAL(loadTrackToPlayer(TrackPointer, QString, bool)),
            this, SIGNAL(loadTrackToPlayer(TrackPointer, QString, bool)));

    QBoxLayout* box = dynamic_cast<QBoxLayout*>(layout());
    Q_ASSERT(box); //Assumes the form layout is a QVBox/QHBoxLayout!
    box->removeWidget(m_pTrackTablePlaceholder);
    m_pTrackTablePlaceholder->hide();
    box->insertWidget(1, m_pTrackTableView);

    m_pAutoDJTableModel = new PlaylistTableModel(this, m_pTrackCollection,
                                                 "mixxx.db.model.autodj");
    int playlistId = -1;
    // tro's lambda idea. This code calls synchronously!
    m_pTrackCollection->callSync(
            [this, &playlistId] (TrackCollectionPrivate* pTrackCollectionPrivate) {
        PlaylistDAO& playlistDao = pTrackCollectionPrivate->getPlaylistDAO();
        playlistId = playlistDao.getPlaylistIdFromName(AUTODJ_TABLE);
        if (playlistId < 0) {
            playlistId = playlistDao.createPlaylist(AUTODJ_TABLE,
                                                    PlaylistDAO::PLHT_AUTO_DJ);
        }
    }, __PRETTY_FUNCTION__);
    m_pAutoDJTableModel->setTableModel(playlistId);
    m_pTrackTableView->loadTrackModel(m_pAutoDJTableModel);

    // Override some playlist-view properties:

    // Do not set this because it disables auto-scrolling
    //m_pTrackTableView->setDragDropMode(QAbstractItemView::InternalMove);

    pushButtonFadeNow->setEnabled(false);
    pushButtonSkipNext->setEnabled(false);

    m_pCOShufflePlaylist = new ControlPushButton(
            ConfigKey("[AutoDJ]", "shuffle_playlist"));
    m_pCOTShufflePlaylist = new ControlObjectThread(m_pCOShufflePlaylist->getKey());
    connect(m_pCOTShufflePlaylist, SIGNAL(valueChanged(double)),
            this, SLOT(shufflePlaylist(double)));
    connect(pushButtonShuffle, SIGNAL(clicked(bool)),
            this, SLOT(shufflePlaylistButton(bool)));

    m_pCOSkipNext = new ControlPushButton(
            ConfigKey("[AutoDJ]", "skip_next"));
    m_pCOTSkipNext = new ControlObjectThread(m_pCOSkipNext->getKey());
    connect(m_pCOTSkipNext, SIGNAL(valueChanged(double)),
            this, SLOT(skipNext(double)));
    connect(pushButtonSkipNext, SIGNAL(clicked(bool)),
            this, SLOT(skipNextButton(bool)));

#ifdef __AUTODJCRATES__
    connect(pushButtonAddRandom, SIGNAL(clicked(bool)),
            this, SIGNAL(addRandomButton(bool)));
#else // __AUTODJCRATES__
    pushButtonAddRandom->setVisible(false);
    horizontalLayout->removeWidget(pushButtonAddRandom);
#endif // __AUTODJCRATES__

    m_pCOFadeNow = new ControlPushButton(
            ConfigKey("[AutoDJ]", "fade_now"));
    m_pCOTFadeNow = new ControlObjectThread(m_pCOFadeNow->getKey());
    connect(m_pCOTFadeNow, SIGNAL(valueChanged(double)),
            this, SLOT(fadeNow(double)));
    connect(pushButtonFadeNow, SIGNAL(clicked(bool)),
            this, SLOT(fadeNowButton(bool)));

    connect(spinBoxTransition, SIGNAL(valueChanged(int)),
            this, SLOT(transitionValueChanged(int)));

    connect(pushButtonAutoDJ, SIGNAL(toggled(bool)),
            this, SLOT(toggleAutoDJButton(bool))); _blah;

    m_pCOEnabledAutoDJ = new ControlPushButton(
            ConfigKey("[AutoDJ]", "enabled"));
    m_pCOEnabledAutoDJ->setButtonMode(ControlPushButton::TOGGLE);
    m_pCOTEnabledAutoDJ = new ControlObjectThread(m_pCOEnabledAutoDJ->getKey());
    connect(m_pCOTEnabledAutoDJ, SIGNAL(valueChanged(double)),
            this, SLOT(enableAutoDJCo(double)));

    // playposition is from 0 to 1 (though out of range sets are allowed)
    m_pCOPlayPos1 = new ControlObjectThread("[Channel1]", "playposition");
    m_pCOPlayPos2 = new ControlObjectThread("[Channel2]", "playposition");
    m_pCOPlay1 = new ControlObjectThread("[Channel1]", "play");
    m_pCOPlay2 = new ControlObjectThread("[Channel2]", "play");
    m_pCOPlay1Fb = new ControlObjectThread("[Channel1]", "play");
    m_pCOPlay2Fb = new ControlObjectThread("[Channel2]", "play");
    m_pCORepeat1 = new ControlObjectThread("[Channel1]", "repeat");
    m_pCORepeat2 = new ControlObjectThread("[Channel2]", "repeat");
    m_pCOCrossfader = new ControlObjectThread("[Master]", "crossfader");
    m_pCOCrossfaderReverse = new ControlObjectThread("[Mixer Profile]", "xFaderReverse");

    QString str_autoDjTransition = m_pConfig->getValueString(
        ConfigKey(CONFIG_KEY, kTransitionPreferenceName));
    if (str_autoDjTransition.isEmpty()) {
        spinBoxTransition->setValue(kTransitionPreferenceDefault);
    } else {
        spinBoxTransition->setValue(str_autoDjTransition.toInt());
    }
    m_backUpTransition = spinBoxTransition->value();

    connect(this, SIGNAL(pushButtonAutoDJSetChecked(bool)),
            this, SLOT(slotPushButtonAutoDJSetChecked(bool)));
}

DlgAutoDJ::~DlgAutoDJ() {
    qDebug() << "~DlgAutoDJ()";
    delete m_pCOPlayPos1;
    delete m_pCOPlayPos2;
    delete m_pCOPlay1;
    delete m_pCOPlay2;
    delete m_pCOPlay1Fb;
    delete m_pCOPlay2Fb;
    delete m_pCORepeat1;
    delete m_pCORepeat2;
    delete m_pCOCrossfader;
    delete m_pCOCrossfaderReverse;
    delete m_pCOSkipNext;
    delete m_pCOShufflePlaylist;
    delete m_pCOEnabledAutoDJ;
    delete m_pCOFadeNow;
    delete m_pCOTSkipNext;
    delete m_pCOTShufflePlaylist;
    delete m_pCOTEnabledAutoDJ;
    delete m_pCOTFadeNow;
    // Delete m_pTrackTableView before the table model. This is because the
    // table view saves the header state using the model.
    delete m_pTrackTableView;
    delete m_pAutoDJTableModel;
}

void DlgAutoDJ::onShow() {
    // tro's lambda idea. This code calls asynchronously!
    m_pTrackCollection->callAsync(
            [this] (TrackCollectionPrivate* pTrackCollectionPrivate) {
        m_pAutoDJTableModel->select(pTrackCollectionPrivate);
    }, __PRETTY_FUNCTION__);
}

void DlgAutoDJ::onSearch(const QString& text) {
    // Do not allow filtering the Auto DJ playlist, because
    // Auto DJ will work from the filtered table
    Q_UNUSED(text);
}

double DlgAutoDJ::getCrossfader() const {
    if (m_pCOCrossfaderReverse->get() > 0.0) {
        return m_pCOCrossfader->get() * -1.0;
    }
    return m_pCOCrossfader->get();
}

void DlgAutoDJ::setCrossfader(double value) {
    if (m_pCOCrossfaderReverse->get() > 0.0) {
        value *= -1.0;
    }
    m_pCOCrossfader->slotSet(value);
}

void DlgAutoDJ::loadSelectedTrack() {
    m_pTrackTableView->loadSelectedTrack();
}

void DlgAutoDJ::loadSelectedTrackToGroup(QString group, bool play) {
    m_pTrackTableView->loadSelectedTrackToGroup(group, play);
}

void DlgAutoDJ::moveSelection(int delta) {
    m_pTrackTableView->moveSelection(delta);
}

void DlgAutoDJ::shufflePlaylistButton(bool) {
    // Activate regardless of button being checked
    shufflePlaylist(1.0);
}

void DlgAutoDJ::shufflePlaylist(double value) {
    if (value <= 0.0) {
        return;
    }
    QModelIndexList IndexList = m_pTrackTableView->selectionModel()->selectedRows();
    QModelIndex exclude;
    if (m_eState != ADJ_DISABLED) {
        exclude = m_pAutoDJTableModel->index(0, 0);
    }
    m_pAutoDJTableModel->shuffleTracks(IndexList, exclude);
}

void DlgAutoDJ::skipNextButton(bool) {
    // Activate regardless of button being checked
    skipNext(1.0);
}

void DlgAutoDJ::skipNext(double value) {
    if (value <= 0.0 || m_eState == ADJ_DISABLED) {
        return;
    }
    // Load the next song from the queue.
    if (m_pCOPlay1Fb->get() == 0.0) {
        removePlayingTrackFromQueue("[Channel1]");
        loadNextTrackFromQueue();
    } else if (m_pCOPlay2Fb->get() == 0.0) {
        removePlayingTrackFromQueue("[Channel2]");
        loadNextTrackFromQueue();
    }
}

void DlgAutoDJ::fadeNowButton(bool) {
    // Activate regardless of button being checked
    fadeNow(1.0);
}

void DlgAutoDJ::fadeNow(double value) {
    if (value <= 0.0) {
        return;
    }
    if (m_eState == ADJ_IDLE) {
        m_bFadeNow = true;
        double crossfader = getCrossfader();
        if (crossfader <= 0.3 && m_pCOPlay1Fb->get() == 1.0) {
            m_posThreshold1 = m_pCOPlayPos1->get() -
                    ((crossfader + 1.0) / 2 * (m_fadeDuration1));
            // Repeat is disabled by FadeNow but disables auto Fade
            m_pCORepeat1->slotSet(0.0);
        } else if (crossfader >= -0.3 && m_pCOPlay2Fb->get() == 1.0) {
            m_posThreshold2 = m_pCOPlayPos2->get() -
                    ((1.0 - crossfader) / 2 * (m_fadeDuration2));
            // Repeat is disabled by FadeNow but disables auto Fade
            m_pCORepeat2->slotSet(0.0);
        }
    }
}

// Must be called from Main
void DlgAutoDJ::toggleAutoDJButton(bool enable) {
    bool deck1Playing = m_pCOPlay1Fb->get() == 1.0;
    bool deck2Playing = m_pCOPlay2Fb->get() == 1.0;

    if (enable) {  // Enable Auto DJ
        if (deck1Playing && deck2Playing) {
            QMessageBox::warning(
                NULL, tr("Auto-DJ"),
                tr("One deck must be stopped to enable Auto-DJ mode."),
                QMessageBox::Ok);
            qDebug() << "One deck must be stopped before enabling Auto DJ mode";
            pushButtonAutoDJ->setChecked(false);
            return;
        }

        // Never load the same track if it is already playing
        if (deck1Playing) {
            removePlayingTrackFromQueue("[Channel1]");
        }
        if (deck2Playing) {
            removePlayingTrackFromQueue("[Channel2]");
        }

        TrackPointer nextTrack = getNextTrackFromQueue();
        if (!nextTrack) {
            qDebug() << "Queue is empty now";
            pushButtonAutoDJ->setChecked(false);
            if (m_pCOTEnabledAutoDJ->get() != 0.0) {
                m_pCOTEnabledAutoDJ->slotSet(0.0);
            }
            return;
        }

        // Track is available so GO
        pushButtonAutoDJ->setToolTip(tr("Disable Auto DJ"));
        pushButtonAutoDJ->setText(tr("Disable Auto DJ"));
        if (m_pCOTEnabledAutoDJ->get() != 1.0) {
            m_pCOTEnabledAutoDJ->slotSet(1.0);
        }
        qDebug() << "Auto DJ enabled";

        pushButtonSkipNext->setEnabled(true);

        connect(m_pCOPlayPos1, SIGNAL(valueChanged(double)),
                this, SLOT(player1PositionChanged(double)));
        connect(m_pCOPlayPos2, SIGNAL(valueChanged(double)),
                this, SLOT(player2PositionChanged(double)));

        connect(m_pCOPlay1Fb, SIGNAL(valueChanged(double)),
                this, SLOT(player1PlayChanged(double)));
        connect(m_pCOPlay2Fb, SIGNAL(valueChanged(double)),
                this, SLOT(player2PlayChanged(double)));

        if (!deck1Playing && !deck2Playing) {
            // both decks are stopped
            m_eState = ADJ_ENABLE_P1LOADED;
            pushButtonFadeNow->setEnabled(false);
            // Force Update on load Track
            m_pCOPlayPos1->slotSet(-0.001);
        } else {
            m_eState = ADJ_IDLE;
            pushButtonFadeNow->setEnabled(true);
            if (deck1Playing) {
                // deck 1 is already playing
                player1PlayChanged(1.0);
            } else {
                // deck 2 is already playing
                player2PlayChanged(1.0);
            }
        }
        // Loads into first deck If stopped else into second else not
        emit(loadTrack(nextTrack));
    } else {  // Disable Auto DJ
        pushButtonAutoDJ->setToolTip(tr("Enable Auto DJ"));
        pushButtonAutoDJ->setText(tr("Enable Auto DJ"));
        if (m_pCOTEnabledAutoDJ->get() != 0.0) {
            m_pCOTEnabledAutoDJ->slotSet(0.0);
        }
        qDebug() << "Auto DJ disabled";
        m_eState = ADJ_DISABLED;
        pushButtonFadeNow->setEnabled(false);
        pushButtonSkipNext->setEnabled(false);
        m_bFadeNow = false;
        m_pCOPlayPos1->disconnect(this);
        m_pCOPlayPos2->disconnect(this);
        m_pCOPlay1->disconnect(this);
        m_pCOPlay2->disconnect(this);
    }
}

void DlgAutoDJ::enableAutoDJCo(double value) {
    bool enable = (bool)value;
    pushButtonAutoDJ->setChecked(enable);
    toggleAutoDJButton(enable);
}

void DlgAutoDJ::player1PositionChanged(double value) {
    // 95% playback is when we crossfade and do stuff
    // const float posThreshold = 0.95;

    // 0.05; // 5% playback is crossfade duration
    const float fadeDuration = m_fadeDuration1;

    // qDebug() << "player1PositionChanged(" << value << ")";
    if (m_eState == ADJ_DISABLED) {
        //nothing to do
        return;
    }

    bool deck1Playing = m_pCOPlay1Fb->get() == 1.0;
    bool deck2Playing = m_pCOPlay2Fb->get() == 1.0;

    if (m_eState == ADJ_ENABLE_P1LOADED) {
        // Auto DJ Start
        if (!deck1Playing && !deck2Playing) {
            setCrossfader(-1.0);  // Move crossfader to the left!
            m_pCOPlay1->slotSet(1.0);  // Play the track in player 1
            removePlayingTrackFromQueue("[Channel1]");
        } else {
            m_eState = ADJ_IDLE;
            pushButtonFadeNow->setEnabled(true);
            if (deck1Playing && !deck2Playing) {
                // Here we are, if first deck was playing before starting Auto DJ
                // or if it was started just before
                loadNextTrackFromQueue();
                // if we start the deck from code we don`t get a signal
                player1PlayChanged(1.0);
                // call function manually
            } else {
                player2PlayChanged(1.0);
            }
        }
        return;
    }

    if (m_eState == ADJ_P2FADING) {
        if (deck1Playing && !deck2Playing) {
            // End State
            setCrossfader(-1.0);  // Move crossfader to the left!
            m_eState = ADJ_IDLE;
            pushButtonFadeNow->setEnabled(true);
            loadNextTrackFromQueue();
        }
        return;
    }

    if (m_eState == ADJ_IDLE) {
        if (m_pCORepeat1->get() == 1.0) {
            // repeat disables auto DJ
            return;
        }
    }

    if (value >= m_posThreshold1) {
        if (m_eState == ADJ_IDLE &&
            (deck1Playing || m_posThreshold1 >= 1.0)) {
            if (!deck2Playing) {
                // Start Deck 2
                player2PlayChanged(1.0);
                m_pCOPlay2->slotSet(1.0);
                if (fadeDuration < 0.0) {
                    // Scroll back for pause between tracks
                    m_pCOPlayPos2->slotSet(m_fadeDuration2);
                }
            }
            removePlayingTrackFromQueue("[Channel2]");
            m_eState = ADJ_P1FADING;
            pushButtonFadeNow->setEnabled(false);
        }

        float posFadeEnd = math_min(1.0f, m_posThreshold1 + fadeDuration);

        if (value >= posFadeEnd) {
            // Pre-EndState

            m_pCOPlay1->slotSet(0.0);  // Stop the player
            //m_posThreshold = 1.0f - fadeDuration; // back to default

            // does not work always immediately after stop
            // loadNextTrackFromQueue();
            // m_eState = ADJ_IDLE; // Fading ready
        } else {
            // Crossfade!
            float crossfadeValue = -1.0f +
                    2*(value-m_posThreshold1)/(posFadeEnd-m_posThreshold1);
            // crossfadeValue = -1.0f -> + 1.0f
            // Move crossfader to the right!
            setCrossfader(crossfadeValue);
        }
    }
}

void DlgAutoDJ::player2PositionChanged(double value) {
    // 95% playback is when we crossfade and do stuff
    // const float posThreshold = 0.95;

    // 0.05; // 5% playback is crossfade duration
    float fadeDuration = m_fadeDuration2;

    //qDebug() << "player2PositionChanged(" << value << ")";
    if (m_eState == ADJ_DISABLED) {
        //nothing to do
        return;
    }

    bool deck1Playing = m_pCOPlay1Fb->get() == 1.0;
    bool deck2Playing = m_pCOPlay2Fb->get() == 1.0;

    if (m_eState == ADJ_P1FADING) {
        if (!deck1Playing && deck2Playing) {
            // End State
            // Move crossfader to the right!
            setCrossfader(1.0);
            m_eState = ADJ_IDLE;
            pushButtonFadeNow->setEnabled(true);
            loadNextTrackFromQueue();
        }
        return;
    }

    if (m_eState == ADJ_IDLE) {
        if (m_pCORepeat2->get() == 1.0) {
            //repeat disables auto DJ
            return;
        }
    }

    if (value >= m_posThreshold2) {
        if (m_eState == ADJ_IDLE &&
            (deck2Playing || m_posThreshold2 >= 1.0f)) {
            if (!deck1Playing) {
                player1PlayChanged(1.0);
                m_pCOPlay1->slotSet(1.0);
                if (fadeDuration < 0) {
                    // Scroll back for pause between tracks
                    m_pCOPlayPos1->slotSet(m_fadeDuration1);
                }
            }
            removePlayingTrackFromQueue("[Channel1]");
            m_eState = ADJ_P2FADING;
            pushButtonFadeNow->setEnabled(false);
        }

        float posFadeEnd = math_min(1.0f, m_posThreshold2 + fadeDuration);

        if (value >= posFadeEnd) {
            // Pre-End State

            m_pCOPlay2->slotSet(0.0f);  // Stop the player

            //m_posThreshold = 1.0f - fadeDuration; // back to default

            // does not work always immediately after stop
            // loadNextTrackFromQueue();
            // m_eState = ADJ_IDLE; // Fading ready
        } else {
            //Crossfade!
            float crossfadeValue = 1.0f -
                    2*(value-m_posThreshold2)/(posFadeEnd-m_posThreshold2);
            // crossfadeValue = 1.0f -> + -1.0f
            setCrossfader(crossfadeValue); //Move crossfader to the right!
        }
    }
}

// Must be called from Main
TrackPointer DlgAutoDJ::getNextTrackFromQueue() {
    // Get the track at the top of the playlist...
    TrackPointer nextTrack;
    int tmp = m_backUpTransition;
    // This will also signal valueChanged and by that change m_backUpTransition
    // so we need to copy to orignal value back

    slotSpinBoxTransitionSetValue(m_backUpTransition);
    m_backUpTransition = tmp;

    while (true) {
        const QModelIndex firstTrackIndex = m_pAutoDJTableModel->index(0, 0);
        nextTrack = m_pAutoDJTableModel->getTrack( firstTrackIndex );
        if (nextTrack) {
            if (nextTrack->exists()) {
                // found a valid Track
<<<<<<< HEAD
                if (nextTrack->getDuration() < m_backUpTransition)
                    slotSpinBoxTransitionSetValue(nextTrack->getDuration()/2);
                m_backUpTransition = tmp;
                return nextTrack;
            } else {
                // Remove missing song from auto DJ playlist
                m_pAutoDJTableModel->removeTrack(firstTrackIndex);
=======
                if (nextTrack->getDuration() < m_backUpTransition) {
                    spinBoxTransition->setValue(nextTrack->getDuration()/2);
                    m_backUpTransition = tmp;
                }
                return nextTrack;
            } else {
                // Remove missing song from auto DJ playlist
                m_pAutoDJTableModel->removeTrack(
                m_pAutoDJTableModel->index(0, 0));
>>>>>>> 97c19f1f
            }
        } else {
            // we are running out of tracks
            break;
        }
    }
    return nextTrack;
}

bool DlgAutoDJ::loadNextTrackFromQueue() {
    TrackPointer nextTrack = getNextTrackFromQueue();

    // We ran out of tracks in the queue...
    if (!nextTrack) {
        // Disable auto DJ and return...
        // pushButtonAutoDJ->setChecked(false);
        emit(pushButtonAutoDJSetChecked(false));
        // And eject track as "End of auto DJ warning"
        emit(loadTrack(nextTrack));
        return false;
    }

    emit(loadTrack(nextTrack));
    return true;
}

// Must be called from Main
bool DlgAutoDJ::removePlayingTrackFromQueue(QString group) {
    TrackPointer nextTrack, loadedTrack;
    int nextId = 0, loadedId = 0;

    // Get the track at the top of the playlist...
    nextTrack = m_pAutoDJTableModel->getTrack(m_pAutoDJTableModel->index(0, 0));
    if (nextTrack) {
        nextId = nextTrack->getId();
    }

    // Get loaded track
    loadedTrack = PlayerInfo::instance().getTrackInfo(group);
    if (loadedTrack) {
        loadedId = loadedTrack->getId();
    }

    // When enable auto DJ and Topmost Song is already on second deck, nothing to do
    //BaseTrackPlayer::getLoadedTrack()
    //pTrack = PlayerInfo::Instance().getCurrentPlayingTrack();

    if (loadedId != nextId) {
        // Do not remove when the user has loaded a track manually
        return false;
    }

    // remove the top track
    m_pAutoDJTableModel->removeTrack(m_pAutoDJTableModel->index(0, 0));

    // Re-queue if configured
    if (m_pConfig->getValueString(ConfigKey(CONFIG_KEY, "Requeue")).toInt()) {
        m_pAutoDJTableModel->appendTrack(loadedId);
    }
    return true;
}

void DlgAutoDJ::player1PlayChanged(double value) {
    //qDebug() << "player1PlayChanged(" << value << ")";
    if (value == 1.0 && m_eState == ADJ_IDLE) {
        TrackPointer loadedTrack =
                PlayerInfo::instance().getTrackInfo("[Channel1]");
        if (loadedTrack) {
            int TrackDuration = loadedTrack->getDuration();
            qDebug() << "TrackDuration = " << TrackDuration;

            // The track might be shorter than the transition period. Use a
            // sensibile cap.
            int autoDjTransition = math_min(spinBoxTransition->value(), // # UI
                                            TrackDuration/2);

            if (TrackDuration > autoDjTransition) {
                m_fadeDuration1 = static_cast<float>(autoDjTransition) /
                        static_cast<float>(TrackDuration);
            } else {
                m_fadeDuration1 = 0;
            }

            if (autoDjTransition > 0) {
                m_posThreshold1 = 1.0f - m_fadeDuration1;
            } else {
                // in case of pause
                m_posThreshold1 = 1.0f;
            }
            qDebug() << "m_fadeDuration1 = " << m_fadeDuration1;
        }
    }
}

void DlgAutoDJ::player2PlayChanged(double value) {
    //qDebug() << "player2PlayChanged(" << value << ")";
    if (value == 1.0f && m_eState == ADJ_IDLE) {
        TrackPointer loadedTrack =
                PlayerInfo::instance().getTrackInfo("[Channel2]");
        if (loadedTrack) {
            int TrackDuration = loadedTrack->getDuration();
            qDebug() << "TrackDuration = " << TrackDuration;

            // The track might be shorter than the transition period. Use a
            // sensibile cap.
            int autoDjTransition = math_min(spinBoxTransition->value(),
                                            TrackDuration/2);

            if (TrackDuration > autoDjTransition) {
                m_fadeDuration2 = static_cast<float>(autoDjTransition) /
                        static_cast<float>(TrackDuration);
            } else {
                m_fadeDuration2 = 0;
            }

            if (autoDjTransition > 0) {
                m_posThreshold2 = 1.0f - m_fadeDuration2;
            } else {
                // in case of pause
                m_posThreshold2 = 1.0f;
            }
            qDebug() << "m_fadeDuration2 = " << m_fadeDuration2;
        }
    }
}

void DlgAutoDJ::transitionValueChanged(int value) {
    if (m_eState == ADJ_IDLE) {
        if (m_pCOPlay1Fb->get() == 1.0) {
            player1PlayChanged(1.0);
        }
        if (m_pCOPlay2Fb->get() == 1.0) {
            player2PlayChanged(1.0);
        }
    }
    m_pConfig->set(ConfigKey(CONFIG_KEY, kTransitionPreferenceName),
                   ConfigValue(value));
    m_backUpTransition = value;
}

void DlgAutoDJ::enableRandomButton(bool enabled) {
#ifdef __AUTODJCRATES__
    pushButtonAddRandom->setEnabled(enabled);
#endif // __AUTODJCRATES__
}

void DlgAutoDJ::slotSpinBoxTransitionSetValue(int value) {
    spinBoxTransition->setValue(value);
}

void DlgAutoDJ::slotPushButtonAutoDJSetChecked(bool checked) {
    pushButtonAutoDJ->setChecked(checked);
}<|MERGE_RESOLUTION|>--- conflicted
+++ resolved
@@ -551,25 +551,15 @@
         if (nextTrack) {
             if (nextTrack->exists()) {
                 // found a valid Track
-<<<<<<< HEAD
-                if (nextTrack->getDuration() < m_backUpTransition)
+                if (nextTrack->getDuration() < m_backUpTransition) {
                     slotSpinBoxTransitionSetValue(nextTrack->getDuration()/2);
-                m_backUpTransition = tmp;
-                return nextTrack;
-            } else {
-                // Remove missing song from auto DJ playlist
-                m_pAutoDJTableModel->removeTrack(firstTrackIndex);
-=======
-                if (nextTrack->getDuration() < m_backUpTransition) {
-                    spinBoxTransition->setValue(nextTrack->getDuration()/2);
                     m_backUpTransition = tmp;
                 }
                 return nextTrack;
             } else {
                 // Remove missing song from auto DJ playlist
-                m_pAutoDJTableModel->removeTrack(
-                m_pAutoDJTableModel->index(0, 0));
->>>>>>> 97c19f1f
+                m_pAutoDJTableModel->removeTrack(firstTrackIndex);
+                m_pAutoDJTableModel->index(0, 0);
             }
         } else {
             // we are running out of tracks
