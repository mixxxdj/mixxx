/***************************************************************************
                          sounddeviceportaudio.cpp
                             -------------------
    begin                : Sun Aug 15, 2007 (Stardate -315378.5417935057)
    copyright            : (C) 2007 Albert Santoni
    email                : gamegod \a\t users.sf.net
 ***************************************************************************/

/***************************************************************************
 *                                                                         *
 *   This program is free software; you can redistribute it and/or modify  *
 *   it under the terms of the GNU General Public License as published by  *
 *   the Free Software Foundation; either version 2 of the License, or     *
 *   (at your option) any later version.                                   *
 *                                                                         *
 ***************************************************************************/

#ifndef SOUNDDEVICEPORTAUDIO_H
#define SOUNDDEVICEPORTAUDIO_H

#include <portaudio.h>

#include <QString>
#include "util/performancetimer.h"

#include "soundio/sounddevice.h"
#include "util/duration.h"

#define CPU_USAGE_UPDATE_RATE 30 // in 1/s, fits to display frame rate

class SoundManager;
class ControlProxy;

/** Dynamically resolved function which allows us to enable a realtime-priority callback
    thread from ALSA/PortAudio. This must be dynamically resolved because PortAudio can't
    tell us if ALSA is compiled into it or not. */
typedef int (*EnableAlsaRT)(PaStream* s, int enable);

class SoundDevicePortAudio : public SoundDevice {
  public:
    SoundDevicePortAudio(UserSettingsPointer config,
                         SoundManager *sm, const PaDeviceInfo *deviceInfo,
                         unsigned int devIndex);
    virtual ~SoundDevicePortAudio();

    virtual Result open(bool isClkRefDevice, int syncBuffers);
    virtual bool isOpen() const;
    virtual Result close();
    virtual void readProcess();
    virtual void writeProcess();
    virtual QString getError() const;

    // This callback function gets called everytime the sound device runs out of
    // samples (ie. when it needs more sound to play)
    int callbackProcess(const unsigned int framesPerBuffer,
                        CSAMPLE *output, const CSAMPLE* in,
                        const PaStreamCallbackTimeInfo *timeInfo,
                        PaStreamCallbackFlags statusFlags);
    // Same as above but with drift correction
    int callbackProcessDrift(const unsigned int framesPerBuffer,
                        CSAMPLE *output, const CSAMPLE* in,
                        const PaStreamCallbackTimeInfo *timeInfo,
                        PaStreamCallbackFlags statusFlags);
    // The same as above but drives the MixxEngine
    int callbackProcessClkRef(const unsigned int framesPerBuffer,
                        CSAMPLE *output, const CSAMPLE* in,
                        const PaStreamCallbackTimeInfo *timeInfo,
                        PaStreamCallbackFlags statusFlags);

    virtual unsigned int getDefaultSampleRate() const {
        return m_deviceInfo ? static_cast<unsigned int>(
            m_deviceInfo->defaultSampleRate) : 44100;
    }

  private:
    void updateCallbackEntryToDacTime(const PaStreamCallbackTimeInfo* timeInfo);
    void updateAudioLatencyUsage(const unsigned int framesPerBuffer);

    // PortAudio stream for this device.
    PaStream* volatile m_pStream;
    // PortAudio device index for this device.
    PaDeviceIndex m_devId;
    // Struct containing information about this device. Don't free() it, it
    // belongs to PortAudio.
    const PaDeviceInfo* m_deviceInfo;
    // Description of the output stream going to the soundcard.
    PaStreamParameters m_outputParams;
    // Description of the input stream coming from the soundcard.
    PaStreamParameters m_inputParams;
    FIFO<CSAMPLE>* m_outputFifo;
    FIFO<CSAMPLE>* m_inputFifo;
    bool m_outputDrift;
    bool m_inputDrift;

    // A string describing the last PortAudio error to occur.
    QString m_lastError;
    // Whether we have set the thread priority to realtime or not.
    bool m_bSetThreadPriority;
<<<<<<< HEAD
    ControlObjectSlave* m_pMasterAudioLatencyUsage;
=======
    ControlProxy* m_pMasterAudioLatencyOverloadCount;
    ControlProxy* m_pMasterAudioLatencyUsage;
    ControlProxy* m_pMasterAudioLatencyOverload;
    int m_underflowUpdateCount;
    static volatile int m_underflowHappened;
>>>>>>> ddb0fcde
    mixxx::Duration m_timeInAudioCallback;
    int m_framesSinceAudioLatencyUsageUpdate;
    int m_syncBuffers;
    int m_invalidTimeInfoCount;
    PerformanceTimer m_clkRefTimer;
    PaTime m_lastCallbackEntrytoDacSecs;

};

#endif<|MERGE_RESOLUTION|>--- conflicted
+++ resolved
@@ -96,15 +96,7 @@
     QString m_lastError;
     // Whether we have set the thread priority to realtime or not.
     bool m_bSetThreadPriority;
-<<<<<<< HEAD
-    ControlObjectSlave* m_pMasterAudioLatencyUsage;
-=======
-    ControlProxy* m_pMasterAudioLatencyOverloadCount;
     ControlProxy* m_pMasterAudioLatencyUsage;
-    ControlProxy* m_pMasterAudioLatencyOverload;
-    int m_underflowUpdateCount;
-    static volatile int m_underflowHappened;
->>>>>>> ddb0fcde
     mixxx::Duration m_timeInAudioCallback;
     int m_framesSinceAudioLatencyUsageUpdate;
     int m_syncBuffers;
