--- conflicted
+++ resolved
@@ -24,15 +24,9 @@
 
     SoundDeviceStatus open(bool isClkRefDevice, int syncBuffers) override;
     bool isOpen() const override;
-<<<<<<< HEAD
     SoundDeviceStatus close() override;
-    void readProcess() override;
-    void writeProcess() override;
-=======
-    SoundDeviceError close() override;
     void readProcess(SINT framesPerBuffer) override;
     void writeProcess(SINT framesPerBuffer) override;
->>>>>>> 78f4eb14
     QString getError() const override;
 
     // This callback function gets called every time the sound device runs out of
