#pragma once

#ifndef SOUNDMANAGERCONFIG_FILENAME
#define SOUNDMANAGERCONFIG_FILENAME "soundconfig.xml"
#endif

#include <QString>
#include <QMultiHash>
#include <QFileInfo>

#include "soundio/soundmanagerutil.h"

class SoundDevice;
class SoundManager;

class SoundManagerConfig {
public:
  explicit SoundManagerConfig(
          SoundManager* pSoundManager);

<<<<<<< HEAD
  enum Defaults {
      API = (1 << 0),
      DEVICES = (1 << 1),
      OTHER = (1 << 2),
      ALL = (API | DEVICES | OTHER),
  };
  static const unsigned int kMaxAudioBufferSizeIndex;
  static const QString kDefaultAPI;
  static const unsigned int kFallbackSampleRate;
  static const unsigned int kDefaultDeckCount;
  static const int kDefaultAudioBufferSizeIndex;
  static const int kDefaultSyncBuffers;
=======
    enum Defaults {
        API = (1 << 0),
        DEVICES = (1 << 1),
        OTHER = (1 << 2),
        ALL = (API | DEVICES | OTHER),
    };
    static const unsigned int kMaxAudioBufferSizeIndex;
    static const QString kDefaultAPI;
    static const QString kEmptyComboBox;
    static const unsigned int kFallbackSampleRate;
    static const unsigned int kDefaultDeckCount;
    static const int kDefaultAudioBufferSizeIndex;
    static const int kDefaultSyncBuffers;
>>>>>>> 39465acc

  SoundManagerConfig();
  ~SoundManagerConfig();

  bool readFromDisk();
  bool writeToDisk() const;
  QString getAPI() const;
  void setAPI(const QString& api);
  bool checkAPI();
  unsigned int getSampleRate() const;
  void setSampleRate(unsigned int sampleRate);
  bool checkSampleRate(const SoundManager& soundManager);

  // Record the number of decks configured with this setup so they can
  // be created and configured.
  unsigned int getDeckCount() const;
  void setDeckCount(unsigned int deckCount);
  void setCorrectDeckCount(int configuredDeckCount);
  QSet<SoundDeviceId> getDevices() const;

  unsigned int getAudioBufferSizeIndex() const;
  unsigned int getFramesPerBuffer() const;
  // Returns the processing latency in milliseconds
  double getProcessingLatency() const;
  void setAudioBufferSizeIndex(unsigned int latency);
  unsigned int getSyncBuffers() const;
  void setSyncBuffers(unsigned int sampleRate);
  bool getForceNetworkClock() const;
  void setForceNetworkClock(bool force);
  void addOutput(const SoundDeviceId& device, const AudioOutput& out);
  void addInput(const SoundDeviceId& device, const AudioInput& in);
  QMultiHash<SoundDeviceId, AudioOutput> getOutputs() const;
  QMultiHash<SoundDeviceId, AudioInput> getInputs() const;
  void clearOutputs();
  void clearInputs();
  bool hasMicInputs();
  bool hasExternalRecordBroadcast();
  void loadDefaults(SoundManager* soundManager, unsigned int flags);

private:
    QFileInfo m_configFile;
    QString m_api;
    // none of our sample rates are actually decimals, this avoids
    // the weirdness using floating point can introduce
    unsigned int m_sampleRate;
    unsigned int m_deckCount;
    // m_latency is an index > 0, where 1 is a latency of 1ms and
    // higher indices represent subsequently higher latencies (storing
    // latency as milliseconds or frames per buffer is bad because those
    // values vary with sample rate) -- bkgood
    unsigned int m_audioBufferSizeIndex;
    unsigned int m_syncBuffers;
    bool m_forceNetworkClock;
    QMultiHash<SoundDeviceId, AudioOutput> m_outputs;
    QMultiHash<SoundDeviceId, AudioInput> m_inputs;
    int m_iNumMicInputs;
    bool m_bExternalRecordBroadcastConnected;
    SoundManager* m_pSoundManager;
};<|MERGE_RESOLUTION|>--- conflicted
+++ resolved
@@ -18,7 +18,6 @@
   explicit SoundManagerConfig(
           SoundManager* pSoundManager);
 
-<<<<<<< HEAD
   enum Defaults {
       API = (1 << 0),
       DEVICES = (1 << 1),
@@ -27,25 +26,11 @@
   };
   static const unsigned int kMaxAudioBufferSizeIndex;
   static const QString kDefaultAPI;
+  static const QString kEmptyComboBox;
   static const unsigned int kFallbackSampleRate;
   static const unsigned int kDefaultDeckCount;
   static const int kDefaultAudioBufferSizeIndex;
   static const int kDefaultSyncBuffers;
-=======
-    enum Defaults {
-        API = (1 << 0),
-        DEVICES = (1 << 1),
-        OTHER = (1 << 2),
-        ALL = (API | DEVICES | OTHER),
-    };
-    static const unsigned int kMaxAudioBufferSizeIndex;
-    static const QString kDefaultAPI;
-    static const QString kEmptyComboBox;
-    static const unsigned int kFallbackSampleRate;
-    static const unsigned int kDefaultDeckCount;
-    static const int kDefaultAudioBufferSizeIndex;
-    static const int kDefaultSyncBuffers;
->>>>>>> 39465acc
 
   SoundManagerConfig();
   ~SoundManagerConfig();
