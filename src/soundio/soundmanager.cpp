--- conflicted
+++ resolved
@@ -687,19 +687,11 @@
 void SoundManager::processUnderflowHappened(SINT framesPerBuffer) {
     if (m_underflowUpdateCount == 0) {
         if (atomicLoadRelaxed(m_underflowHappened)) {
-<<<<<<< HEAD
             m_masterAudioLatencyOverload.set(1.0);
             m_masterAudioLatencyOverloadCount.set(
                     m_masterAudioLatencyOverloadCount.get() + 1);
-            m_underflowUpdateCount = CPU_OVERLOAD_DURATION * m_config.getSampleRate()
-                    / m_config.getFramesPerBuffer() / 1000;
-=======
-            m_pMasterAudioLatencyOverload->set(1.0);
-            m_pMasterAudioLatencyOverloadCount->set(
-                    m_pMasterAudioLatencyOverloadCount->get() + 1);
             m_underflowUpdateCount = CPU_OVERLOAD_DURATION *
                     m_config.getSampleRate() / framesPerBuffer / 1000;
->>>>>>> 78f4eb14
 
             m_underflowHappened = 0; // resetting here is not thread safe,
                                      // but that is OK, because we count only
