--- conflicted
+++ resolved
@@ -51,15 +51,9 @@
  * @param channelBase the first channel on a sound device used by this AudioPath.
  * @param channels the number of channels used.
  */
-<<<<<<< HEAD
 AudioPath::AudioPath(unsigned char channelBase, mixxx::audio::ChannelCount channels)
         : m_channelGroup(channelBase, channels),
-          m_type(INVALID),
-=======
-AudioPath::AudioPath(unsigned char channelBase, unsigned char channels)
-        : m_channelGroup(channelBase, channels),
           m_type(AudioPathType::Invalid),
->>>>>>> 082c75f1
           m_index(0) {
 }
 
@@ -241,13 +235,8 @@
 // static
 ChannelCount AudioPath::minChannelsForType(AudioPathType type) {
     switch (type) {
-<<<<<<< HEAD
-    case AudioPath::VINYLCONTROL:
+    case AudioPathType::VinylControl:
         return ChannelCount::stereo();
-=======
-    case AudioPathType::VinylControl:
-        return 2;
->>>>>>> 082c75f1
     default:
         return ChannelCount::mono();
     }
@@ -383,13 +372,9 @@
     // corresponded to the type. To migrate users over, use mono for all
     // microphones and stereo for everything else since previously microphone
     // inputs were the only mono AudioPath.
-<<<<<<< HEAD
     if (!channels.isValid()) {
-        channels = type == MICROPHONE ? ChannelCount::mono() : ChannelCount::stereo();
-=======
-    if (channels == 0) {
-        channels = type == AudioPathType::Microphone ? 1 : 2;
->>>>>>> 082c75f1
+        channels = type == AudioPathType::Microphone ? ChannelCount::mono()
+                                                     : ChannelCount::stereo();
     }
     return AudioInput(type, channel, channels, index);
 }
