#include "soundio/sounddeviceportaudio.h"

#include <float.h>

#include <QRegularExpression>
#include <QThread>
#include <QtDebug>

#include "control/controlobject.h"
#include "control/controlproxy.h"
#include "sounddevicenetwork.h"
#include "soundio/sounddevice.h"
#include "soundio/soundmanager.h"
#include "soundio/soundmanagerutil.h"
#include "util/defs.h"
#include "util/denormalsarezero.h"
#include "util/fifo.h"
#include "util/math.h"
#include "util/sample.h"
#include "util/timer.h"
#include "util/trace.h"
#include "vinylcontrol/defs_vinylcontrol.h"
#include "waveform/visualplayposition.h"

#ifdef PA_USE_ALSA
// for PaAlsa_EnableRealtimeScheduling
#include <pa_linux_alsa.h>
// for sched_getscheduler
#include <sched.h>
#endif

namespace {

// Buffer for drift correction 1 full, 1 for r/w, 1 empty
constexpr int kDriftReserve = 1;

// Buffer for drift correction 1 full, 1 for r/w, 1 empty
constexpr int kFifoSize = 2 * kDriftReserve + 1;

constexpr int kCpuUsageUpdateRate = 30; // in 1/s, fits to display frame rate

// We warn only at invalid timing 3, since the first two
// callbacks can be always wrong due to a setup/open jitter
constexpr int m_invalidTimeInfoWarningCount = 3;

int paV19Callback(const void *inputBuffer, void *outputBuffer,
                  unsigned long framesPerBuffer,
                  const PaStreamCallbackTimeInfo *timeInfo,
                  PaStreamCallbackFlags statusFlags,
                  void *soundDevice) {
    return ((SoundDevicePortAudio*) soundDevice)->callbackProcess(
            (SINT) framesPerBuffer, (CSAMPLE*) outputBuffer,
            (const CSAMPLE*) inputBuffer, timeInfo, statusFlags);
}

int paV19CallbackDrift(const void *inputBuffer, void *outputBuffer,
                       unsigned long framesPerBuffer,
                       const PaStreamCallbackTimeInfo *timeInfo,
                       PaStreamCallbackFlags statusFlags,
                       void *soundDevice) {
    return ((SoundDevicePortAudio*) soundDevice)->callbackProcessDrift(
            (SINT) framesPerBuffer, (CSAMPLE*) outputBuffer,
            (const CSAMPLE*) inputBuffer, timeInfo, statusFlags);
}

int paV19CallbackClkRef(const void *inputBuffer, void *outputBuffer,
                        unsigned long framesPerBuffer,
                        const PaStreamCallbackTimeInfo *timeInfo,
                        PaStreamCallbackFlags statusFlags,
                        void *soundDevice) {
    return ((SoundDevicePortAudio*) soundDevice)->callbackProcessClkRef(
            (SINT) framesPerBuffer, (CSAMPLE*) outputBuffer,
            (const CSAMPLE*) inputBuffer, timeInfo, statusFlags);
}

const QRegularExpression kAlsaHwDeviceRegex("(.*) \\((plug)?(hw:(\\d)+(,(\\d)+))?\\)");

const QString kAppGroup = QStringLiteral("[App]");
} // anonymous namespace

SoundDevicePortAudio::SoundDevicePortAudio(UserSettingsPointer config,
        SoundManager* sm,
        const PaDeviceInfo* deviceInfo,
        PaHostApiTypeId deviceTypeId,
        unsigned int devIndex)
        : SoundDevice(config, sm),
          m_pStream(nullptr),
          m_deviceInfo(deviceInfo),
          m_deviceTypeId(deviceTypeId),
          m_outputFifo(nullptr),
          m_inputFifo(nullptr),
          m_outputDrift(false),
          m_inputDrift(false),
          m_bSetThreadPriority(false),
          m_mainAudioLatencyUsage("[Master]", "audio_latency_usage"),
          m_framesSinceAudioLatencyUsageUpdate(0),
          m_syncBuffers(2),
          m_invalidTimeInfoCount(0),
          m_lastCallbackEntrytoDacSecs(0) {
    // Setting parent class members:
    m_hostAPI = Pa_GetHostApiInfo(deviceInfo->hostApi)->name;
    m_sampleRate = mixxx::audio::SampleRate::fromDouble(deviceInfo->defaultSampleRate);
    if (m_deviceTypeId == paALSA) {
        // PortAudio gives the device name including the ALSA hw device. The
        // ALSA hw device is an only somewhat reliable identifier; it may change
        // when an audio interface is unplugged or Linux is restarted. Separating
        // the name from the hw device allows for making the use of both pieces
        // of information in SoundManagerConfig::readFromDisk to minimize how
        // often users need to reconfigure their sound hardware.
        QRegularExpressionMatch match = kAlsaHwDeviceRegex.match(deviceInfo->name);
        if (match.hasMatch()) {
            m_deviceId.name = match.captured(1);
            m_deviceId.alsaHwDevice = match.captured(3);
        } else {
            // Special ALSA devices like "default" and "pulse" do not match the regex
            m_deviceId.name = deviceInfo->name;
        }
    } else {
        m_deviceId.name = deviceInfo->name;
    }
    m_deviceId.portAudioIndex = devIndex;
    m_strDisplayName = QString::fromUtf8(deviceInfo->name);
    m_numInputChannels = mixxx::audio::ChannelCount(m_deviceInfo->maxInputChannels);
    m_numOutputChannels = mixxx::audio::ChannelCount(m_deviceInfo->maxOutputChannels);

    m_inputParams.device = 0;
    m_inputParams.channelCount = 0;
    m_inputParams.sampleFormat = 0;
    m_inputParams.suggestedLatency = 0.0;
    m_inputParams.hostApiSpecificStreamInfo = nullptr;

    m_outputParams.device = 0;
    m_outputParams.channelCount = 0;
    m_outputParams.sampleFormat = 0;
    m_outputParams.suggestedLatency = 0.0;
    m_outputParams.hostApiSpecificStreamInfo = nullptr;
}

SoundDevicePortAudio::~SoundDevicePortAudio() {
}

SoundDeviceStatus SoundDevicePortAudio::open(bool isClkRefDevice, int syncBuffers) {
    qDebug() << "SoundDevicePortAudio::open()" << m_deviceId;
    PaError err;

    if (m_audioOutputs.empty() && m_audioInputs.empty()) {
        m_lastError = QStringLiteral(
                "No inputs or outputs in SDPA::open() "
                "(THIS IS A BUG, this should be filtered by SM::setupDevices)");
        return SoundDeviceStatus::Error;
    }

    memset(&m_outputParams, 0, sizeof(m_outputParams));
    memset(&m_inputParams, 0, sizeof(m_inputParams));
    PaStreamParameters* pOutputParams = &m_outputParams;
    PaStreamParameters* pInputParams = &m_inputParams;

    // Look at how many audio outputs we have,
    // so we can figure out how many output channels we need to open.
    if (m_audioOutputs.empty()) {
        m_outputParams.channelCount = 0;
        pOutputParams = nullptr;
    } else {
        foreach (AudioOutput out, m_audioOutputs) {
            ChannelGroup channelGroup = out.getChannelGroup();
            int highChannel = channelGroup.getChannelBase()
                    + channelGroup.getChannelCount();
            if (m_outputParams.channelCount <= highChannel) {
                m_outputParams.channelCount = highChannel;
            }
        }
    }

    // Look at how many audio inputs we have,
    // so we can figure out how many input channels we need to open.
    if (m_audioInputs.empty()) {
        m_inputParams.channelCount = 0;
        pInputParams = nullptr;
    } else {
        foreach (AudioInput in, m_audioInputs) {
            ChannelGroup channelGroup = in.getChannelGroup();
            int highChannel = channelGroup.getChannelBase()
                + channelGroup.getChannelCount();
            if (m_inputParams.channelCount <= highChannel) {
                m_inputParams.channelCount = highChannel;
            }
        }
    }

    // Workaround for Bug #900364. The PortAudio ALSA hostapi opens the minimum
    // number of device channels supported by the device regardless of our
    // channel request. It has no way of notifying us when it does this. The
    // typical case this happens is when we are opening a device in mono when it
    // supports a minimum of stereo. To work around this, simply open the device
    // in stereo and only take the first channel.
    // TODO(rryan): Remove once PortAudio has a solution built in (and
    // released).
    if (m_deviceTypeId == paALSA) {
        // Only engage workaround if the device has enough input and output
        // channels.
        if (m_deviceInfo->maxInputChannels >= 2 &&
                m_inputParams.channelCount == 1) {
            m_inputParams.channelCount = 2;
        }
        if (m_deviceInfo->maxOutputChannels >= 2 &&
                m_outputParams.channelCount == 1) {
            m_outputParams.channelCount = 2;
        }
    }

    // Sample rate
    if (!m_sampleRate.isValid()) {
        m_sampleRate = SoundManagerConfig::kMixxxDefaultSampleRate;
    }

    SINT framesPerBuffer = m_configFramesPerBuffer;
    if (m_deviceTypeId == paJACK && framesPerBuffer <= 1024) {
        // Up to a Jack buffer size of 1024 frames/period, PortAudio is able to
        // follow the Jack buffer size dynamically.
        // We make use of it by requesting paFramesPerBufferUnspecified
        // which offers the best response time without additional jitter due to two
        // successive callback without the expected pause.
        framesPerBuffer = paFramesPerBufferUnspecified;
        qDebug() << "Using JACK server's frames per period";
        // in case of bigger buffers, the user need to select the same buffers
        // size in Mixxx and Jack to avoid buffer underflow/overflow during broadcasting
        // This fixes https://github.com/mixxxdj/mixxx/issues/11341
    } else {
        qDebug() << "framesPerBuffer:" << framesPerBuffer;
    }
    double bufferMSec = framesPerBuffer / m_sampleRate.toDouble() * 1000;
    qDebug() << "Requested sample rate: " << m_sampleRate << "Hz and buffer size:"
             << bufferMSec << "ms";

    qDebug() << "Output channels:" << m_outputParams.channelCount
             << "| Input channels:"
             << m_inputParams.channelCount;

    // Fill out the rest of the info.
    m_outputParams.device = m_deviceId.portAudioIndex;
    m_outputParams.sampleFormat = paFloat32;
    m_outputParams.suggestedLatency = bufferMSec / 1000.0;
    m_outputParams.hostApiSpecificStreamInfo = nullptr;

    m_inputParams.device  = m_deviceId.portAudioIndex;
    m_inputParams.sampleFormat  = paFloat32;
    m_inputParams.suggestedLatency = bufferMSec / 1000.0;
    m_inputParams.hostApiSpecificStreamInfo = nullptr;

    qDebug() << "Opening stream with id" << m_deviceId.portAudioIndex;

    m_lastCallbackEntrytoDacSecs = bufferMSec / 1000.0;

    m_syncBuffers = syncBuffers;

    // Create the callback function pointer.
    PaStreamCallback* pCallback = nullptr;
    if (isClkRefDevice) {
        pCallback = paV19CallbackClkRef;
    } else if (framesPerBuffer == paFramesPerBufferUnspecified) {
        m_syncBuffers = 1;
        // This happens in case of JACK, where PortAudio creates artificial
        // device streams from one native JACK server callback "JackCallback()"
        // For every sound hardware. Clock drift can not happen, but the buffers
        // are processed: In 1 - Out 1 - In 2 - Out 2
        // This causes even with the "Experimental (no delay)" setting
        // one extra buffer delay for the non clock reference device
        pCallback = paV19Callback;
        if (m_outputParams.channelCount > 0) {
            m_outputFifo = std::make_unique<FIFO<CSAMPLE>>(MAX_BUFFER_LEN);
        }
        if (m_inputParams.channelCount) {
            m_inputFifo = std::make_unique<FIFO<CSAMPLE>>(MAX_BUFFER_LEN);
        }
    } else if (m_syncBuffers == 2) { // "Default (long delay)"
        pCallback = paV19CallbackDrift;
        // to avoid overflows when one callback overtakes the other or
        // when there is a clock drift compared to the clock reference device
        // we need an additional artificial delay
        if (m_outputParams.channelCount > 0) {
            // On chunk for reading one for writing and on for drift correction
            m_outputFifo = std::make_unique<FIFO<CSAMPLE>>(
                    m_outputParams.channelCount * framesPerBuffer * kFifoSize);
            // Clear first 1.5 chunks on for the required artificial delaly to
            // a allow jitter and a half, because we can't predict which
            // callback fires first.
            int writeCount = m_outputParams.channelCount * framesPerBuffer *
                    kFifoSize / 2;
            CSAMPLE* dataPtr1;
            ring_buffer_size_t size1;
            CSAMPLE* dataPtr2;
            ring_buffer_size_t size2;
            (void)m_outputFifo->aquireWriteRegions(writeCount, &dataPtr1,
                    &size1, &dataPtr2, &size2);
            SampleUtil::clear(dataPtr1, size1);
            SampleUtil::clear(dataPtr2, size2);
            m_outputFifo->releaseWriteRegions(writeCount);
        }
        if (m_inputParams.channelCount > 0) {
            m_inputFifo = std::make_unique<FIFO<CSAMPLE>>(
                    m_inputParams.channelCount * framesPerBuffer * kFifoSize);
            // Clear first 1.5 chunks (see above)
            int writeCount = m_inputParams.channelCount * framesPerBuffer *
                    kFifoSize / 2;
            CSAMPLE* dataPtr1;
            ring_buffer_size_t size1;
            CSAMPLE* dataPtr2;
            ring_buffer_size_t size2;
            (void)m_inputFifo->aquireWriteRegions(writeCount, &dataPtr1,
                    &size1, &dataPtr2, &size2);
            SampleUtil::clear(dataPtr1, size1);
            SampleUtil::clear(dataPtr2, size2);
            m_inputFifo->releaseWriteRegions(writeCount);
        }
    } else if (m_syncBuffers == 1) { // "Disabled (short delay)"
        // this can be used on a second device when it is driven by the Clock
        // reference device clock
        pCallback = paV19Callback;
        if (m_outputParams.channelCount > 0) {
            m_outputFifo = std::make_unique<FIFO<CSAMPLE>>(
                    m_outputParams.channelCount * framesPerBuffer);
        }
        if (m_inputParams.channelCount) {
            m_inputFifo = std::make_unique<FIFO<CSAMPLE>>(
                    m_inputParams.channelCount * framesPerBuffer);
        }
    } else if (m_syncBuffers == 0) { // "Experimental (no delay)"
        if (m_outputParams.channelCount > 0) {
            m_outputFifo = std::make_unique<FIFO<CSAMPLE>>(
                    m_outputParams.channelCount * framesPerBuffer * 2);
        }
        if (m_inputParams.channelCount > 0) {
            m_inputFifo = std::make_unique<FIFO<CSAMPLE>>(
                    m_inputParams.channelCount * framesPerBuffer * 2);
        }
    }

    PaStream *pStream;
    // Try open device using iChannelMax
    err = Pa_OpenStream(&pStream,
            pInputParams,
            pOutputParams,
            m_sampleRate.toDouble(),
            framesPerBuffer,
            paClipOff, // Stream flags
            pCallback,
            (void*)this); // pointer passed to the callback function

    if (err != paNoError) {
        qWarning() << "Error opening stream:" << Pa_GetErrorText(err);
        m_lastError = QString::fromUtf8(Pa_GetErrorText(err));
        return SoundDeviceStatus::Error;
    } else {
        qDebug() << "Opened PortAudio stream successfully... starting";
    }

#ifdef PA_USE_ALSA
    if (m_deviceTypeId == paALSA) {
        qInfo() << "Enabling ALSA real-time scheduling";
        PaAlsa_EnableRealtimeScheduling(pStream, 1);
    }
#endif

    // Start stream
    err = Pa_StartStream(pStream);
    if (err != paNoError) {
        qWarning() << "PortAudio: Start stream error:" << Pa_GetErrorText(err);
        m_lastError = QString::fromUtf8(Pa_GetErrorText(err));
        err = Pa_CloseStream(pStream);
        if (err != paNoError) {
            qWarning() << "PortAudio: Close stream error:"
                       << Pa_GetErrorText(err) << m_deviceId;
        }
        return SoundDeviceStatus::Error;
    } else {
        qDebug() << "PortAudio: Started stream successfully";
    }

    // Get the actual details of the stream & update Mixxx's data
    const PaStreamInfo* streamDetails = Pa_GetStreamInfo(pStream);
    m_sampleRate = mixxx::audio::SampleRate::fromDouble(streamDetails->sampleRate);
    double currentLatencyMSec = streamDetails->outputLatency * 1000;
    qDebug() << "   Actual sample rate: " << m_sampleRate << "Hz, latency:"
             << currentLatencyMSec << "ms";

    if (isClkRefDevice) {
        // Update the samplerate and latency ControlObjects, which allow the
        // waveform view to properly correct for the latency.
        ControlObject::set(ConfigKey("[Master]", "latency"), currentLatencyMSec);
<<<<<<< HEAD
        ControlObject::set(ConfigKey("[Master]", "samplerate"), m_sampleRate);
=======
        ControlObject::set(ConfigKey(kAppGroup, QStringLiteral("samplerate")), m_dSampleRate);
>>>>>>> e336dfa5
        m_invalidTimeInfoCount = 0;
        m_clkRefTimer.start();
    }
    m_pStream = pStream;
    return SoundDeviceStatus::Ok;
}

bool SoundDevicePortAudio::isOpen() const {
    return m_pStream != nullptr;
}

SoundDeviceStatus SoundDevicePortAudio::close() {
    //qDebug() << "SoundDevicePortAudio::close()" << m_deviceId;
    PaStream* pStream = m_pStream;
    m_pStream = nullptr;
    if (pStream) {
        // Make sure the stream is not stopped before we try stopping it.
        PaError err = Pa_IsStreamStopped(pStream);
        // 1 means the stream is stopped. 0 means active.
        if (err == 1) {
            //qDebug() << "PortAudio: Stream already stopped, but no error.";
            return SoundDeviceStatus::Ok;
        }
        // Real PaErrors are always negative.
        if (err < 0) {
            qWarning() << "PortAudio: Stream already stopped:"
                       << Pa_GetErrorText(err) << m_deviceId;
            return SoundDeviceStatus::Error;
        }

        //Stop the stream.
        err = Pa_StopStream(pStream);
        //PaError err = Pa_AbortStream(m_pStream); //Trying Pa_AbortStream instead, because StopStream seems to wait
                                                   //until all the buffers have been flushed, which can take a
                                                   //few (annoying) seconds when you're doing soundcard input.
                                                   //(it flushes the input buffer, and then some, or something)
                                                   //BIG FAT WARNING: Pa_AbortStream() will kill threads while they're
                                                   //waiting on a mutex, which will leave the mutex in an screwy
                                                   //state. Don't use it!

        if (err != paNoError) {
            qWarning() << "PortAudio: Stop stream error:"
                       << Pa_GetErrorText(err) << m_deviceId;
            return SoundDeviceStatus::Error;
        }

        // Close stream
        err = Pa_CloseStream(pStream);
        if (err != paNoError) {
            qWarning() << "PortAudio: Close stream error:"
                       << Pa_GetErrorText(err) << m_deviceId;
            return SoundDeviceStatus::Error;
        }
    }

    m_outputFifo.reset();
    m_inputFifo.reset();
    m_bSetThreadPriority = false;

    return SoundDeviceStatus::Ok;
}

QString SoundDevicePortAudio::getError() const {
    return m_lastError;
}

void SoundDevicePortAudio::readProcess(SINT framesPerBuffer) {
    PaStream* pStream = m_pStream;
    if (pStream && m_inputParams.channelCount && m_inputFifo) {
        int inChunkSize = framesPerBuffer * m_inputParams.channelCount;
        if (m_syncBuffers == 0) { // "Experimental (no delay)"

            if (m_inputFifo->readAvailable() == 0) {
                // Initial call or underflow at last call
                // Init half of the buffer with silence
                CSAMPLE* dataPtr1;
                ring_buffer_size_t size1;
                CSAMPLE* dataPtr2;
                ring_buffer_size_t size2;
                (void)m_inputFifo->aquireWriteRegions(inChunkSize,
                        &dataPtr1, &size1, &dataPtr2, &size2);
                // Fetch fresh samples and write to the the input buffer
                SampleUtil::clear(dataPtr1, size1);
                if (size2 > 0) {
                    SampleUtil::clear(dataPtr2, size2);
                }
                m_inputFifo->releaseWriteRegions(inChunkSize);
            }

            // Polling mode
            signed int readAvailable = Pa_GetStreamReadAvailable(pStream) * m_inputParams.channelCount;
            int writeAvailable = m_inputFifo->writeAvailable();
            int copyCount = qMin(writeAvailable, readAvailable);
            //qDebug() << "readProcess()" << (float)writeAvailable / inChunkSize << (float)readAvailable / inChunkSize;
            if (copyCount > 0) {
                CSAMPLE* dataPtr1;
                ring_buffer_size_t size1;
                CSAMPLE* dataPtr2;
                ring_buffer_size_t size2;
                (void)m_inputFifo->aquireWriteRegions(copyCount,
                        &dataPtr1, &size1, &dataPtr2, &size2);
                // Fetch fresh samples and write to the the input buffer
                PaError err = Pa_ReadStream(pStream, dataPtr1,
                        size1 / m_inputParams.channelCount);
                CSAMPLE* lastFrame = &dataPtr1[size1 - m_inputParams.channelCount];
                if (err == paInputOverflowed) {
                    //qDebug() << "SoundDevicePortAudio::readProcess() Pa_ReadStream paInputOverflowed" << m_deviceId;
                    m_pSoundManager->underflowHappened(12);
                }
                if (size2 > 0) {
                    PaError err = Pa_ReadStream(pStream, dataPtr2,
                            size2 / m_inputParams.channelCount);
                    lastFrame = &dataPtr2[size2 - m_inputParams.channelCount];
                    if (err == paInputOverflowed) {
                        //qDebug() << "SoundDevicePortAudio::readProcess() Pa_ReadStream paInputOverflowed" << m_deviceId;
                        m_pSoundManager->underflowHappened(13);
                    }
                }
                m_inputFifo->releaseWriteRegions(copyCount);

                if (readAvailable > writeAvailable + inChunkSize / 2) {
                    // we are not able to consume enough frames
                    if (m_inputDrift) {
                        // Skip one frame
                        //qDebug() << "SoundDevicePortAudio::readProcess() skip one frame"
                        //        << (float)writeAvailable / inChunkSize << (float)readAvailable / inChunkSize;
                        PaError err = Pa_ReadStream(pStream, dataPtr1, 1);
                        if (err == paInputOverflowed) {
                            //qDebug()
                            //        << "SoundDevicePortAudio::readProcess() Pa_ReadStream paInputOverflowed"
                            //        << m_deviceId;
                            m_pSoundManager->underflowHappened(14);
                        }
                    } else {
                        m_inputDrift = true;
                    }
                } else if (readAvailable < inChunkSize / 2 ||
                        m_inputFifo->readAvailable() < inChunkSize * 1.5) {
                    // We should read at least a half inChunkSize
                    // and our m_iputFifo should now hold a half chunk extra
                    if (m_inputDrift) {
                        // duplicate one frame
                        //qDebug() << "SoundDevicePortAudio::readProcess() duplicate one frame"
                        //        << (float)writeAvailable / inChunkSize << (float)readAvailable / inChunkSize;
                        (void) m_inputFifo->aquireWriteRegions(
                                m_inputParams.channelCount, &dataPtr1, &size1,
                                &dataPtr2, &size2);
                        if (size1) {
                            SampleUtil::copy(dataPtr1, lastFrame, size1);
                            m_inputFifo->releaseWriteRegions(size1);
                        }
                    } else {
                        m_inputDrift = true;
                    }
                } else {
                    m_inputDrift = false;
                }
            }
        }

        int readAvailable = m_inputFifo->readAvailable();
        int readCount = inChunkSize;
        if (inChunkSize > readAvailable) {
            readCount = readAvailable;
            m_pSoundManager->underflowHappened(15);
            //qDebug() << "readProcess()" << (float)readAvailable / inChunkSize << "underflow";
        }
        //qDebug() << "readProcess()" << (float)readAvailable / inChunkSize;
        if (readCount) {
            CSAMPLE* dataPtr1;
            ring_buffer_size_t size1;
            CSAMPLE* dataPtr2;
            ring_buffer_size_t size2;
            // We use size1 and size2, so we can ignore the return value
            (void) m_inputFifo->aquireReadRegions(readCount, &dataPtr1, &size1,
                    &dataPtr2, &size2);
            // Fetch fresh samples and write to the the output buffer
            composeInputBuffer(dataPtr1,
                    size1 / m_inputParams.channelCount, 0,
                    m_inputParams.channelCount);
            if (size2 > 0) {
                composeInputBuffer(dataPtr2,
                        size2 / m_inputParams.channelCount,
                        size1 / m_inputParams.channelCount,
                        m_inputParams.channelCount);
            }
            m_inputFifo->releaseReadRegions(readCount);
        }
        if (readCount < inChunkSize) {
            // Fill remaining buffers with zeros
            clearInputBuffer(inChunkSize - readCount, readCount);
        }

        m_pSoundManager->pushInputBuffers(m_audioInputs, framesPerBuffer);
    }
}

void SoundDevicePortAudio::writeProcess(SINT framesPerBuffer) {
    PaStream* pStream = m_pStream;

    if (pStream && m_outputParams.channelCount && m_outputFifo) {
        int outChunkSize = framesPerBuffer * m_outputParams.channelCount;
        int writeAvailable = m_outputFifo->writeAvailable();
        int writeCount = outChunkSize;
        if (outChunkSize > writeAvailable) {
            writeCount = writeAvailable;
            m_pSoundManager->underflowHappened(16);
            //qDebug() << "writeProcess():" << (float) writeAvailable / outChunkSize << "Overflow";
        }
        if (writeCount > 0) {
            CSAMPLE* dataPtr1;
            ring_buffer_size_t size1;
            CSAMPLE* dataPtr2;
            ring_buffer_size_t size2;
            // We use size1 and size2, so we can ignore the return value
            (void) m_outputFifo->aquireWriteRegions(writeCount, &dataPtr1,
                    &size1, &dataPtr2, &size2);
            // Fetch fresh samples and write to the the output buffer
            composeOutputBuffer(dataPtr1, size1 / m_outputParams.channelCount, 0,
            		            m_outputParams.channelCount);
            if (size2 > 0) {
                composeOutputBuffer(dataPtr2,
                        size2 / m_outputParams.channelCount,
                        size1 / m_outputParams.channelCount,
                        m_outputParams.channelCount);
            }
            m_outputFifo->releaseWriteRegions(writeCount);
        }

        if (m_syncBuffers == 0) { // "Experimental (no delay)"
            // Polling
            signed int writeAvailable = Pa_GetStreamWriteAvailable(pStream)
                    * m_outputParams.channelCount;
            int readAvailable = m_outputFifo->readAvailable();
            int copyCount = qMin(readAvailable, writeAvailable);
            //qDebug() << "SoundDevicePortAudio::writeProcess()" << (float)readAvailable / outChunkSize << (float)writeAvailable / outChunkSize;
            if (copyCount > 0) {
                CSAMPLE* dataPtr1;
                ring_buffer_size_t size1;
                CSAMPLE* dataPtr2;
                ring_buffer_size_t size2;
                m_outputFifo->aquireReadRegions(copyCount,
                        &dataPtr1, &size1, &dataPtr2, &size2);
                if (writeAvailable >= outChunkSize * 2) {
                    // Underflow (2 is max for native ALSA devices)
                    //qDebug() << "SoundDevicePortAudio::writeProcess() fill buffer" << (float)(writeAvailable - copyCount) / outChunkSize;
                    // fill buffer with duplicate of first sample
                    for (int i = 0; i < writeAvailable - copyCount;
                            i += m_outputParams.channelCount) {
                        Pa_WriteStream(pStream, dataPtr1, 1);
                    }
                    m_pSoundManager->underflowHappened(17);
                } else if (writeAvailable > readAvailable + outChunkSize / 2) {
                    // try to keep PAs buffer filled up to 0.5 chunks
                    if (m_outputDrift) {
                        // duplicate one frame
                        //qDebug() << "SoundDevicePortAudio::writeProcess() duplicate one frame"
                        //        << (float)writeAvailable / outChunkSize << (float)readAvailable / outChunkSize;
                        PaError err = Pa_WriteStream(pStream, dataPtr1, 1);
                        if (err == paOutputUnderflowed) {
                            //qDebug() << "SoundDevicePortAudio::writeProcess() Pa_ReadStream paOutputUnderflowed";
                            m_pSoundManager->underflowHappened(18);
                        }
                    } else {
                        //qDebug() << "SoundDevicePortAudio::writeProcess() OK" << (float)writeAvailable / outChunkSize << (float)readAvailable / outChunkSize;
                        m_outputDrift = true;
                    }
                } else if (writeAvailable < outChunkSize / 2 ||
                        readAvailable - copyCount > outChunkSize * 0.5
                   ) {
                    // We are not able to store at least the half of the new frames
                    // or we have a risk of an m_outputFifo overflow
                    if (m_outputDrift) {
                        //qDebug() << "SoundDevicePortAudio::writeProcess() skip one frame"
                        //        << (float)writeAvailable / outChunkSize << (float)readAvailable / outChunkSize;
                        copyCount = qMin(readAvailable, copyCount + m_numOutputChannels);
                    } else {
                        m_outputDrift = true;
                    }
                } else {
                    m_outputDrift = false;
                }
                PaError err = Pa_WriteStream(pStream, dataPtr1,
                        size1 / m_outputParams.channelCount);
                if (err == paOutputUnderflowed) {
                    //qDebug() << "SoundDevicePortAudio::writeProcess() Pa_ReadStream paOutputUnderflowed" << m_deviceId;
                    m_pSoundManager->underflowHappened(19);
                }
                if (size2 > 0) {
                    PaError err = Pa_WriteStream(pStream, dataPtr2,
                            size2 / m_outputParams.channelCount);
                    if (err == paOutputUnderflowed) {
                        //qDebug() << "SoundDevicePortAudio::writeProcess() Pa_WriteStream paOutputUnderflowed" << m_deviceId;
                        m_pSoundManager->underflowHappened(20);
                    }
                }
                m_outputFifo->releaseReadRegions(copyCount);
            }
        }
    }
}

int SoundDevicePortAudio::callbackProcessDrift(
        const SINT framesPerBuffer, CSAMPLE *out, const CSAMPLE *in,
        const PaStreamCallbackTimeInfo *timeInfo,
        PaStreamCallbackFlags statusFlags) {
    Q_UNUSED(timeInfo);
    Trace trace("SoundDevicePortAudio::callbackProcessDrift %1",
            m_deviceId.debugName());

    if (statusFlags & (paOutputUnderflow | paInputOverflow)) {
        m_pSoundManager->underflowHappened(7);
    }

    // Since we are on the non Clock reference device and may have an independent
    // Crystal clock, a drift correction is required
    //
    // There is a delay of up to one latency between composing a chunk in the Clock
    // Reference callback and write it to the device. So we need at lest one buffer.
    // Unfortunately this delay is somehow random, an WILL produce a delay slow
    // shift without we can avoid it. (That's the price for using a cheap USB soundcard).
    //
    // Additional we need an filled chunk and an empty chunk. These are used when on
    // sound card overtakes the other. This always happens, if they are driven form
    // two crystals. In a test case every 30 s @ 23 ms. After they are consumed,
    // the drift correction takes place and fills or clears the reserve buffers.
    // If this is finished before another overtake happens, we do not face any
    // dropouts or clicks.
    // So that's why we need a Fifo of 3 chunks.
    //
    // In addition there is a jitter effect. It happens that one callback is delayed,
    // in this case the second one fires two times and then the first one fires two
    // time as well to catch up. This is also fixed by the additional buffers. If this
    // happens just after an regular overtake, we will have clicks again.
    //
    // I the tests it turns out that it only happens in the opposite direction, so
    // 3 chunks are just fine.

    if (m_inputParams.channelCount) {
        int inChunkSize = framesPerBuffer * m_inputParams.channelCount;
        int readAvailable = m_inputFifo->readAvailable();
        int writeAvailable = m_inputFifo->writeAvailable();
        if (readAvailable < inChunkSize * kDriftReserve) {
            // risk of an underflow, duplicate one frame
            m_inputFifo->write(in, inChunkSize);
            if (m_inputDrift) {
                // Do not compensate the first delay, because it is likely a jitter
                // corrected in the next cycle
                // Duplicate one frame
                m_inputFifo->write(
                        &in[inChunkSize - m_inputParams.channelCount],
                        m_inputParams.channelCount);
                //qDebug() << "callbackProcessDrift write:" << (float)readAvailable / inChunkSize << "Skip";
            } else {
                m_inputDrift = true;
                //qDebug() << "callbackProcessDrift write:" << (float)readAvailable / inChunkSize << "Jitter Skip";
            }
        } else if (readAvailable == inChunkSize * kDriftReserve) {
            // Everything Ok
            m_inputFifo->write(in, inChunkSize);
            m_inputDrift = false;
            //qDebug() << "callbackProcess write:" << (float) readAvailable / inChunkSize << "Normal";
        } else if (writeAvailable >= inChunkSize) {
            // Risk of overflow, skip one frame
            if (m_inputDrift) {
                m_inputFifo->write(in, inChunkSize - m_inputParams.channelCount);
                //qDebug() << "callbackProcessDrift write:" << (float)readAvailable / inChunkSize << "Skip";
            } else {
                m_inputFifo->write(in, inChunkSize);
                m_inputDrift = true;
                //qDebug() << "callbackProcessDrift write:" << (float)readAvailable / inChunkSize << "Jitter Skip";
            }
        } else if (writeAvailable) {
            // Fifo Overflow
            m_inputFifo->write(in, writeAvailable);
            m_pSoundManager->underflowHappened(8);
            //qDebug() << "callbackProcessDrift write:" << (float) readAvailable / inChunkSize << "Overflow";
        } else {
            // Buffer full
            m_pSoundManager->underflowHappened(9);
            //qDebug() << "callbackProcessDrift write:" << (float) readAvailable / inChunkSize << "Buffer full";
        }
    }

    if (m_outputParams.channelCount > 0) {
        int outChunkSize = framesPerBuffer * m_outputParams.channelCount;
        int readAvailable = m_outputFifo->readAvailable();

        if (readAvailable > outChunkSize * (kDriftReserve + 1)) {
            m_outputFifo->read(out, outChunkSize);
            if (m_outputDrift) {
                // Risk of overflow, skip one frame
                m_outputFifo->releaseReadRegions(m_outputParams.channelCount);
                //qDebug() << "callbackProcessDrift read:" << (float)readAvailable / outChunkSize << "Skip";
            } else {
                m_outputDrift = true;
                //qDebug() << "callbackProcessDrift read:" << (float)readAvailable / outChunkSize << "Jitter Skip";
            }
        } else if (readAvailable == outChunkSize * (kDriftReserve + 1)) {
            m_outputFifo->read(out, outChunkSize);
            m_outputDrift = false;
            //qDebug() << "callbackProcessDrift read:" << (float)readAvailable / outChunkSize << "Normal";
        } else if (readAvailable >= outChunkSize) {
            if (m_outputDrift) {
                // Risk of underflow, duplicate one frame
                m_outputFifo->read(out,
                        outChunkSize - m_outputParams.channelCount);
                SampleUtil::copy(
                        &out[outChunkSize - m_outputParams.channelCount],
                        &out[outChunkSize - (2 * m_outputParams.channelCount)],
                        m_outputParams.channelCount);
                //qDebug() << "callbackProcessDrift read:" << (float)readAvailable / outChunkSize << "Save";
            } else {
                m_outputFifo->read(out, outChunkSize);
                m_outputDrift = true;
                //qDebug() << "callbackProcessDrift read:" << (float)readAvailable / outChunkSize << "Jitter Save";
            }
        } else if (readAvailable) {
            m_outputFifo->read(out,
                    readAvailable);
            // underflow
            SampleUtil::clear(&out[readAvailable],
                    outChunkSize - readAvailable);
            m_pSoundManager->underflowHappened(10);
            //qDebug() << "callbackProcessDrift read:" << (float)readAvailable / outChunkSize << "Underflow";
        } else {
            // underflow
            SampleUtil::clear(out, outChunkSize);
            m_pSoundManager->underflowHappened(11);
            //qDebug() << "callbackProcess read:" << (float)readAvailable / outChunkSize << "Buffer empty";
        }
    }
    return paContinue;
}

int SoundDevicePortAudio::callbackProcess(const SINT framesPerBuffer,
        CSAMPLE *out, const CSAMPLE *in,
        const PaStreamCallbackTimeInfo *timeInfo,
        PaStreamCallbackFlags statusFlags) {
    Q_UNUSED(timeInfo);
    Trace trace("SoundDevicePortAudio::callbackProcess %1", m_deviceId.debugName());

    if (statusFlags & (paOutputUnderflow | paInputOverflow)) {
        m_pSoundManager->underflowHappened(1);
        //qDebug() << "callbackProcess read:" << "Underflow";
    }

    if (m_inputParams.channelCount) {
        int inChunkSize = framesPerBuffer * m_inputParams.channelCount;
        int writeAvailable = m_inputFifo->writeAvailable();
        if (writeAvailable >= inChunkSize) {
            m_inputFifo->write(in, inChunkSize - m_inputParams.channelCount);
        } else if (writeAvailable) {
            // Fifo Overflow
            m_inputFifo->write(in, writeAvailable);
            m_pSoundManager->underflowHappened(2);
            //qDebug() << "callbackProcess write:" << "Overflow";
        } else {
            // Buffer full
            m_pSoundManager->underflowHappened(3);
            //qDebug() << "callbackProcess write:" << "Buffer full";
        }
    }

    if (m_outputParams.channelCount > 0) {
        int outChunkSize = framesPerBuffer * m_outputParams.channelCount;
        int readAvailable = m_outputFifo->readAvailable();
        if (readAvailable >= outChunkSize) {
            m_outputFifo->read(out, outChunkSize);
        } else if (readAvailable) {
            m_outputFifo->read(out,
                    readAvailable);
            // underflow
            SampleUtil::clear(&out[readAvailable],
                    outChunkSize - readAvailable);
            m_pSoundManager->underflowHappened(4);
            //qDebug() << "callbackProcess read:" << "Underflow";
        } else {
            // underflow
            SampleUtil::clear(out, outChunkSize);
            m_pSoundManager->underflowHappened(5);
            //qDebug() << "callbackProcess read:" << "Buffer empty";
        }
    }
    return paContinue;
}

int SoundDevicePortAudio::callbackProcessClkRef(
        const SINT framesPerBuffer, CSAMPLE *out, const CSAMPLE *in,
        const PaStreamCallbackTimeInfo *timeInfo,
        PaStreamCallbackFlags statusFlags) {
    // This must be the very first call, else timeInfo becomes invalid
    updateCallbackEntryToDacTime(framesPerBuffer, timeInfo);

    Trace trace("SoundDevicePortAudio::callbackProcessClkRef %1",
            m_deviceId.debugName());

    //qDebug() << "SoundDevicePortAudio::callbackProcess:" << m_deviceId;

    if (!m_bSetThreadPriority) {
#ifdef __LINUX__
        // Verify if we are a thread with "real-time" policy.
        // The audio thread on Linux should be set to SCHED_FIFO with a priority
        // that's somewhere between 60 and 90 depending on the allowed priority
        // ranges (some USB devices by default get assigned a priority in the
        // 50s with some system configs).
        if ((sched_getscheduler(0) & SCHED_FIFO) == 0) {
            qWarning() << "Engine thread not scheduled with the real-time policy SCHED_FIFO";
        }
#else
        // Turn on TimeCritical priority for the callback thread.
        // If we are running in Linux this will have no effect. Either the thread is
        // already set up correctly because of the audio server, or it's still set to
        // the SCHED_OTHER policy in which case the call also wouldn't do anything.
        QThread::currentThread()->setPriority(QThread::TimeCriticalPriority);
#endif
        m_bSetThreadPriority = true;

#ifdef __SSE__
        // This disables the denormals calculations, to avoid a
        // performance penalty of ~20
        // https://github.com/mixxxdj/mixxx/issues/7747
        if (!_MM_GET_DENORMALS_ZERO_MODE()) {
            qDebug() << "SSE: Enabling denormals to zero mode";
            _MM_SET_DENORMALS_ZERO_MODE(_MM_DENORMALS_ZERO_ON);
        } else {
             qDebug() << "SSE: Denormals to zero mode already enabled";
        }

        if (!_MM_GET_FLUSH_ZERO_MODE()) {
            qDebug() << "SSE: Enabling flush to zero mode";
            _MM_SET_FLUSH_ZERO_MODE(_MM_FLUSH_ZERO_ON);
        } else {
             qDebug() << "SSE: Flush to zero mode already enabled";
        }
#else
#if defined( __i386__ ) || defined( __i486__ ) || defined( __i586__ ) || \
         defined( __i686__ ) || defined( __x86_64__ ) || defined (_M_I86)
        qWarning() << "No SSE: No denormals to zero mode available. EQs and effects may suffer high CPU load";
#endif
#endif

#if defined(__aarch64__)
        // Flush-to-zero on aarch64 is controlled by the Floating-point Control Register
        // Load the register into our variable.
        int64_t savedFPCR;
        asm volatile("mrs %[savedFPCR], FPCR"
                     : [ savedFPCR ] "=r"(savedFPCR));

        qDebug() << "aarch64 FPCR: setting bit 24 to 1 to enable Flush-to-zero";
        // Bit 24 is the flush-to-zero mode control bit. Setting it to 1 flushes denormals to 0.
        asm volatile("msr FPCR, %[src]"
                     :
                     : [ src ] "r"(savedFPCR | (1 << 24)));
#endif

        // verify if flush to zero or denormals to zero works
        // test passes if one of the two flag is set.
        volatile double doubleMin = DBL_MIN; // the smallest normalized double
        VERIFY_OR_DEBUG_ASSERT(doubleMin / 2 == 0.0) {
            qWarning() << "Denormals to zero mode is not working. EQs and effects may suffer high CPU load";
        } else {
            qDebug() << "Denormals to zero mode is working";
        }
    }

#ifdef __SSE__
#ifdef __WINDOWS__
    // We need to refresh the denormals flags every callback since some
    // driver + API combinations will reset them (known: DirectSound + Realtec)
    // Fixes issue #8220
    // (Both calls are very fast)
    _MM_SET_DENORMALS_ZERO_MODE(_MM_DENORMALS_ZERO_ON);
    _MM_SET_FLUSH_ZERO_MODE(_MM_FLUSH_ZERO_ON);
#endif
#endif

    if (statusFlags & (paOutputUnderflow | paInputOverflow)) {
        m_pSoundManager->underflowHappened(6);
    }

    m_pSoundManager->processUnderflowHappened(framesPerBuffer);

    //Note: Input is processed first so that any ControlObject changes made in
    //      response to input are processed as soon as possible (that is, when
    //      m_pSoundManager->requestBuffer() is called below.)

    // Send audio from the soundcard's input off to the SoundManager...
    if (in) {
        ScopedTimer t(u"SoundDevicePortAudio::callbackProcess input %1",
                m_deviceId.debugName());
        composeInputBuffer(in, framesPerBuffer, 0, m_inputParams.channelCount);
        m_pSoundManager->pushInputBuffers(m_audioInputs, framesPerBuffer);
    }

    m_pSoundManager->readProcess(framesPerBuffer);

    {
        ScopedTimer t(u"SoundDevicePortAudio::callbackProcess prepare %1",
                m_deviceId.debugName());
        m_pSoundManager->onDeviceOutputCallback(framesPerBuffer);
    }

    if (out) {
        ScopedTimer t(u"SoundDevicePortAudio::callbackProcess output %1",
                m_deviceId.debugName());

        if (m_outputParams.channelCount <= 0) {
            qWarning()
                    << "SoundDevicePortAudio::callbackProcess m_outputParams channel count is zero or less:"
                    << m_outputParams.channelCount;
            // Bail out.
            return paContinue;
        }

        composeOutputBuffer(out, framesPerBuffer, 0, m_outputParams.channelCount);
    }

    m_pSoundManager->writeProcess(framesPerBuffer);

    updateAudioLatencyUsage(framesPerBuffer);

    return paContinue;
}

void SoundDevicePortAudio::updateCallbackEntryToDacTime(
        SINT framesPerBuffer,
        const PaStreamCallbackTimeInfo* timeInfo) {
    double timeSinceLastCbSecs = m_clkRefTimer.restart().toDoubleSeconds();

    // Plausibility check:
    // We have the DAC timing as reference with almost no jitter
    // (else the sound would be distorted)
    // The Callback is called with the same rate, but with a portion
    // of jitter.
    // We may get callbackEntrytoDacSecs (CED) from Portaudio or unreliable
    // rubish, depending on the underlying driver.
    // timeSinceLastCb (SLC), is the time between the callback measured by the
    // CPU Which has almost but not the same speed than the DAC timing
    //
    // DAC ---|---------|---------|---------|---------| 10 units
    // CED1           |-----------|                     12 units
    // CED2                   |-------------|           14 units
    // CED3                           |---------------| 16 units
    // SLC1|----------|                                 11 units
    // SLC2           |-------|                          8 units
    // SLC3                   |-------|                  8 units
    //
    // To check if we can trust the callbackEntrytoDacSecs (CED) value
    // this must be almost true (almost because of the DAC clock CPU clock
    // difference)
    //
    // SLC2 + CED2 = CED1 + DAC  -> 8 + 14 = 12 + 10

    PaTime callbackEntrytoDacSecs = timeInfo->outputBufferDacTime
            - timeInfo->currentTime;
    double bufferSizeSec = framesPerBuffer / m_sampleRate.toDouble();

    double diff = (timeSinceLastCbSecs + callbackEntrytoDacSecs) -
            (m_lastCallbackEntrytoDacSecs + bufferSizeSec);

    if (callbackEntrytoDacSecs <= 0 ||
            (timeSinceLastCbSecs < bufferSizeSec * 2 &&
            fabs(diff) / bufferSizeSec > 0.1)) {
        // Fall back to CPU timing:
        // If timeSinceLastCbSecs from a CPU timer is reasonable (no underflow),
        // the callbackEntrytoDacSecs time is not in the past
        // and we have more than 10 % difference to the timing provided by Portaudio
        // we do not trust the Portaudio timing.
        // (A difference up to ~ 5 % is normal)

        m_invalidTimeInfoCount++;

        if (m_invalidTimeInfoCount == m_invalidTimeInfoWarningCount) {
            if (CmdlineArgs::Instance().getDeveloper()) {
                qWarning() << "SoundDevicePortAudio: Audio API provides invalid time stamps,"
                           << "syncing waveforms with a CPU Timer"
                           << "DacTime:" << timeInfo->outputBufferDacTime
                           << "EntrytoDac:" << callbackEntrytoDacSecs
                           << "TimeSinceLastCb:" << timeSinceLastCbSecs
                           << "diff:" << diff;
            }
        }

        callbackEntrytoDacSecs = (m_lastCallbackEntrytoDacSecs + bufferSizeSec)
                - timeSinceLastCbSecs;
        // clamp values to avoid a big offset due to clock drift.
        callbackEntrytoDacSecs = math_clamp(callbackEntrytoDacSecs, 0.0, bufferSizeSec * 2);
    }

    VisualPlayPosition::setCallbackEntryToDacSecs(callbackEntrytoDacSecs, m_clkRefTimer);
    m_lastCallbackEntrytoDacSecs = callbackEntrytoDacSecs;

    //qDebug() << callbackEntrytoDacSecs << timeSinceLastCbSecs;
}

void SoundDevicePortAudio::updateAudioLatencyUsage(
        const SINT framesPerBuffer) {
    m_framesSinceAudioLatencyUsageUpdate += framesPerBuffer;
    if (m_framesSinceAudioLatencyUsageUpdate > (m_sampleRate.toDouble() / kCpuUsageUpdateRate)) {
        double secInAudioCb = m_timeInAudioCallback.toDoubleSeconds();
        m_mainAudioLatencyUsage.set(
                secInAudioCb / (m_framesSinceAudioLatencyUsageUpdate / m_sampleRate.toDouble()));
        m_timeInAudioCallback = mixxx::Duration::fromSeconds(0);
        m_framesSinceAudioLatencyUsageUpdate = 0;
        // qDebug() << m_mainAudioLatencyUsage
        //          << m_mainAudioLatencyUsage->get();
    }
    // measure time in Audio callback at the very last
    m_timeInAudioCallback += m_clkRefTimer.elapsed();
}<|MERGE_RESOLUTION|>--- conflicted
+++ resolved
@@ -387,11 +387,7 @@
         // Update the samplerate and latency ControlObjects, which allow the
         // waveform view to properly correct for the latency.
         ControlObject::set(ConfigKey("[Master]", "latency"), currentLatencyMSec);
-<<<<<<< HEAD
-        ControlObject::set(ConfigKey("[Master]", "samplerate"), m_sampleRate);
-=======
-        ControlObject::set(ConfigKey(kAppGroup, QStringLiteral("samplerate")), m_dSampleRate);
->>>>>>> e336dfa5
+        ControlObject::set(ConfigKey(kAppGroup, QStringLiteral("samplerate")), m_sampleRate);
         m_invalidTimeInfoCount = 0;
         m_clkRefTimer.start();
     }
