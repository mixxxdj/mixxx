--- conflicted
+++ resolved
@@ -1089,13 +1089,8 @@
     m_framesSinceAudioLatencyUsageUpdate += framesPerBuffer;
     if (m_framesSinceAudioLatencyUsageUpdate > (m_sampleRate.toDouble() / kCpuUsageUpdateRate)) {
         double secInAudioCb = m_timeInAudioCallback.toDoubleSeconds();
-<<<<<<< HEAD
-        m_mainAudioLatencyUsage.set(
+        m_audioLatencyUsage.set(
                 secInAudioCb / (m_framesSinceAudioLatencyUsageUpdate / m_sampleRate.toDouble()));
-=======
-        m_audioLatencyUsage.set(
-                secInAudioCb / (m_framesSinceAudioLatencyUsageUpdate / m_dSampleRate));
->>>>>>> c8fdb892
         m_timeInAudioCallback = mixxx::Duration::fromSeconds(0);
         m_framesSinceAudioLatencyUsageUpdate = 0;
         // qDebug() << m_audioLatencyUsage
