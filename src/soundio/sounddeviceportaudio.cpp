#include "soundio/sounddeviceportaudio.h"

#include <float.h>

#include <QRegularExpression>
#include <QThread>
#include <QtDebug>

#include "control/controlobject.h"
#include "control/controlproxy.h"
#include "sounddevicenetwork.h"
#include "soundio/sounddevice.h"
#include "soundio/soundmanager.h"
#include "soundio/soundmanagerutil.h"
#include "util/defs.h"
#include "util/denormalsarezero.h"
#include "util/fifo.h"
#include "util/math.h"
#include "util/sample.h"
#include "util/timer.h"
#include "util/trace.h"
#include "vinylcontrol/defs_vinylcontrol.h"
#include "waveform/visualplayposition.h"

#ifdef PA_USE_ALSA
// for PaAlsa_EnableRealtimeScheduling
#include <pa_linux_alsa.h>
// for sched_getscheduler
#include <sched.h>
#endif

namespace {

// Buffer for drift correction 1 full, 1 for r/w, 1 empty
constexpr int kDriftReserve = 1;

// Buffer for drift correction 1 full, 1 for r/w, 1 empty
constexpr int kFifoSize = 2 * kDriftReserve + 1;

constexpr int kCpuUsageUpdateRate = 30; // in 1/s, fits to display frame rate

// We warn only at invalid timing 3, since the first two
// callbacks can be always wrong due to a setup/open jitter
constexpr int m_invalidTimeInfoWarningCount = 3;

int paV19Callback(const void *inputBuffer, void *outputBuffer,
                  unsigned long framesPerBuffer,
                  const PaStreamCallbackTimeInfo *timeInfo,
                  PaStreamCallbackFlags statusFlags,
                  void *soundDevice) {
    return ((SoundDevicePortAudio*) soundDevice)->callbackProcess(
            (SINT) framesPerBuffer, (CSAMPLE*) outputBuffer,
            (const CSAMPLE*) inputBuffer, timeInfo, statusFlags);
}

int paV19CallbackDrift(const void *inputBuffer, void *outputBuffer,
                       unsigned long framesPerBuffer,
                       const PaStreamCallbackTimeInfo *timeInfo,
                       PaStreamCallbackFlags statusFlags,
                       void *soundDevice) {
    return ((SoundDevicePortAudio*) soundDevice)->callbackProcessDrift(
            (SINT) framesPerBuffer, (CSAMPLE*) outputBuffer,
            (const CSAMPLE*) inputBuffer, timeInfo, statusFlags);
}

int paV19CallbackClkRef(const void *inputBuffer, void *outputBuffer,
                        unsigned long framesPerBuffer,
                        const PaStreamCallbackTimeInfo *timeInfo,
                        PaStreamCallbackFlags statusFlags,
                        void *soundDevice) {
    return ((SoundDevicePortAudio*) soundDevice)->callbackProcessClkRef(
            (SINT) framesPerBuffer, (CSAMPLE*) outputBuffer,
            (const CSAMPLE*) inputBuffer, timeInfo, statusFlags);
}

const QRegularExpression kAlsaHwDeviceRegex("(.*) \\((plug)?(hw:(\\d)+(,(\\d)+))?\\)");

const QString kAppGroup = QStringLiteral("[App]");
} // anonymous namespace

SoundDevicePortAudio::SoundDevicePortAudio(UserSettingsPointer config,
        SoundManager* sm,
        const PaDeviceInfo* deviceInfo,
        PaHostApiTypeId deviceTypeId,
        unsigned int devIndex)
        : SoundDevice(config, sm),
          m_pStream(nullptr),
          m_deviceInfo(deviceInfo),
          m_deviceTypeId(deviceTypeId),
          m_outputFifo(nullptr),
          m_inputFifo(nullptr),
          m_outputDrift(false),
          m_inputDrift(false),
          m_bSetThreadPriority(false),
          m_audioLatencyUsage(kAppGroup, QStringLiteral("audio_latency_usage")),
          m_framesSinceAudioLatencyUsageUpdate(0),
          m_syncBuffers(2),
          m_invalidTimeInfoCount(0),
          m_lastCallbackEntrytoDacSecs(0) {
    // Setting parent class members:
    m_hostAPI = Pa_GetHostApiInfo(deviceInfo->hostApi)->name;
    m_sampleRate = mixxx::audio::SampleRate::fromDouble(deviceInfo->defaultSampleRate);
    if (m_deviceTypeId == paALSA) {
        // PortAudio gives the device name including the ALSA hw device. The
        // ALSA hw device is an only somewhat reliable identifier; it may change
        // when an audio interface is unplugged or Linux is restarted. Separating
        // the name from the hw device allows for making the use of both pieces
        // of information in SoundManagerConfig::readFromDisk to minimize how
        // often users need to reconfigure their sound hardware.
        QRegularExpressionMatch match = kAlsaHwDeviceRegex.match(deviceInfo->name);
        if (match.hasMatch()) {
            m_deviceId.name = match.captured(1);
            m_deviceId.alsaHwDevice = match.captured(3);
        } else {
            // Special ALSA devices like "default" and "pulse" do not match the regex
            m_deviceId.name = deviceInfo->name;
        }
    } else {
        m_deviceId.name = deviceInfo->name;
    }
    m_deviceId.portAudioIndex = devIndex;
    m_strDisplayName = QString::fromUtf8(deviceInfo->name);
    m_numInputChannels = mixxx::audio::ChannelCount(m_deviceInfo->maxInputChannels);
    m_numOutputChannels = mixxx::audio::ChannelCount(m_deviceInfo->maxOutputChannels);

    m_inputParams.device = 0;
    m_inputParams.channelCount = 0;
    m_inputParams.sampleFormat = 0;
    m_inputParams.suggestedLatency = 0.0;
    m_inputParams.hostApiSpecificStreamInfo = nullptr;

    m_outputParams.device = 0;
    m_outputParams.channelCount = 0;
    m_outputParams.sampleFormat = 0;
    m_outputParams.suggestedLatency = 0.0;
    m_outputParams.hostApiSpecificStreamInfo = nullptr;
}

SoundDevicePortAudio::~SoundDevicePortAudio() {
}

SoundDeviceStatus SoundDevicePortAudio::open(bool isClkRefDevice, int syncBuffers) {
    qDebug() << "SoundDevicePortAudio::open()" << m_deviceId;
    PaError err;

    if (m_audioOutputs.empty() && m_audioInputs.empty()) {
        m_lastError = QStringLiteral(
                "No inputs or outputs in SDPA::open() "
                "(THIS IS A BUG, this should be filtered by SM::setupDevices)");
        return SoundDeviceStatus::Error;
    }

    memset(&m_outputParams, 0, sizeof(m_outputParams));
    memset(&m_inputParams, 0, sizeof(m_inputParams));
    PaStreamParameters* pOutputParams = &m_outputParams;
    PaStreamParameters* pInputParams = &m_inputParams;

    // Look at how many audio outputs we have,
    // so we can figure out how many output channels we need to open.
    if (m_audioOutputs.empty()) {
        m_outputParams.channelCount = 0;
        pOutputParams = nullptr;
    } else {
        foreach (AudioOutput out, m_audioOutputs) {
            ChannelGroup channelGroup = out.getChannelGroup();
            int highChannel = channelGroup.getChannelBase()
                    + channelGroup.getChannelCount();
            if (m_outputParams.channelCount <= highChannel) {
                m_outputParams.channelCount = highChannel;
            }
        }
    }

    // Look at how many audio inputs we have,
    // so we can figure out how many input channels we need to open.
    if (m_audioInputs.empty()) {
        m_inputParams.channelCount = 0;
        pInputParams = nullptr;
    } else {
        foreach (AudioInput in, m_audioInputs) {
            ChannelGroup channelGroup = in.getChannelGroup();
            int highChannel = channelGroup.getChannelBase()
                + channelGroup.getChannelCount();
            if (m_inputParams.channelCount <= highChannel) {
                m_inputParams.channelCount = highChannel;
            }
        }
    }

    // Workaround for Bug #900364. The PortAudio ALSA hostapi opens the minimum
    // number of device channels supported by the device regardless of our
    // channel request. It has no way of notifying us when it does this. The
    // typical case this happens is when we are opening a device in mono when it
    // supports a minimum of stereo. To work around this, simply open the device
    // in stereo and only take the first channel.
    // TODO(rryan): Remove once PortAudio has a solution built in (and
    // released).
    if (m_deviceTypeId == paALSA) {
        // Only engage workaround if the device has enough input and output
        // channels.
        if (m_deviceInfo->maxInputChannels >= 2 &&
                m_inputParams.channelCount == 1) {
            m_inputParams.channelCount = 2;
        }
        if (m_deviceInfo->maxOutputChannels >= 2 &&
                m_outputParams.channelCount == 1) {
            m_outputParams.channelCount = 2;
        }
    }

    // Sample rate
    if (!m_sampleRate.isValid()) {
        m_sampleRate = SoundManagerConfig::kMixxxDefaultSampleRate;
    }

    SINT framesPerBuffer = m_configFramesPerBuffer;
    if (m_deviceTypeId == paJACK && framesPerBuffer <= 1024) {
        // Up to a Jack buffer size of 1024 frames/period, PortAudio is able to
        // follow the Jack buffer size dynamically.
        // We make use of it by requesting paFramesPerBufferUnspecified
        // which offers the best response time without additional jitter due to two
        // successive callback without the expected pause.
        framesPerBuffer = paFramesPerBufferUnspecified;
        qDebug() << "Using JACK server's frames per period";
        // in case of bigger buffers, the user need to select the same buffers
        // size in Mixxx and Jack to avoid buffer underflow/overflow during broadcasting
        // This fixes https://github.com/mixxxdj/mixxx/issues/11341
    } else {
        qDebug() << "framesPerBuffer:" << framesPerBuffer;
    }
    double bufferMSec = framesPerBuffer / m_sampleRate.toDouble() * 1000;
    qDebug() << "Requested sample rate: " << m_sampleRate << "Hz and buffer size:"
             << bufferMSec << "ms";

    qDebug() << "Output channels:" << m_outputParams.channelCount
             << "| Input channels:"
             << m_inputParams.channelCount;

    // Fill out the rest of the info.
    m_outputParams.device = m_deviceId.portAudioIndex;
    m_outputParams.sampleFormat = paFloat32;
    m_outputParams.suggestedLatency = bufferMSec / 1000.0;
    m_outputParams.hostApiSpecificStreamInfo = nullptr;

    m_inputParams.device  = m_deviceId.portAudioIndex;
    m_inputParams.sampleFormat  = paFloat32;
    m_inputParams.suggestedLatency = bufferMSec / 1000.0;
    m_inputParams.hostApiSpecificStreamInfo = nullptr;

    qDebug() << "Opening stream with id" << m_deviceId.portAudioIndex;

    m_lastCallbackEntrytoDacSecs = bufferMSec / 1000.0;

    m_syncBuffers = syncBuffers;

    // Create the callback function pointer.
    PaStreamCallback* pCallback = nullptr;
    if (isClkRefDevice) {
        pCallback = paV19CallbackClkRef;
    } else if (framesPerBuffer == paFramesPerBufferUnspecified) {
        m_syncBuffers = 1;
        // This happens in case of JACK, where PortAudio creates artificial
        // device streams from one native JACK server callback "JackCallback()"
        // For every sound hardware. Clock drift can not happen, but the buffers
        // are processed: In 1 - Out 1 - In 2 - Out 2
        // This causes even with the "Experimental (no delay)" setting
        // one extra buffer delay for the non clock reference device
        pCallback = paV19Callback;
        if (m_outputParams.channelCount > 0) {
            m_outputFifo = std::make_unique<FIFO<CSAMPLE>>(MAX_BUFFER_LEN);
        }
        if (m_inputParams.channelCount) {
            m_inputFifo = std::make_unique<FIFO<CSAMPLE>>(MAX_BUFFER_LEN);
        }
    } else if (m_syncBuffers == 2) { // "Default (long delay)"
        pCallback = paV19CallbackDrift;
        // to avoid overflows when one callback overtakes the other or
        // when there is a clock drift compared to the clock reference device
        // we need an additional artificial delay
        if (m_outputParams.channelCount > 0) {
            // On chunk for reading one for writing and on for drift correction
            m_outputFifo = std::make_unique<FIFO<CSAMPLE>>(
                    m_outputParams.channelCount * framesPerBuffer * kFifoSize);
            // Clear first 1.5 chunks on for the required artificial delaly to
            // a allow jitter and a half, because we can't predict which
            // callback fires first.
            int writeCount = m_outputParams.channelCount * framesPerBuffer *
                    kFifoSize / 2;
            CSAMPLE* dataPtr1;
            ring_buffer_size_t size1;
            CSAMPLE* dataPtr2;
            ring_buffer_size_t size2;
            (void)m_outputFifo->aquireWriteRegions(writeCount, &dataPtr1,
                    &size1, &dataPtr2, &size2);
            SampleUtil::clear(dataPtr1, size1);
            SampleUtil::clear(dataPtr2, size2);
            m_outputFifo->releaseWriteRegions(writeCount);
        }
        if (m_inputParams.channelCount > 0) {
            m_inputFifo = std::make_unique<FIFO<CSAMPLE>>(
                    m_inputParams.channelCount * framesPerBuffer * kFifoSize);
            // Clear first 1.5 chunks (see above)
            int writeCount = m_inputParams.channelCount * framesPerBuffer *
                    kFifoSize / 2;
            CSAMPLE* dataPtr1;
            ring_buffer_size_t size1;
            CSAMPLE* dataPtr2;
            ring_buffer_size_t size2;
            (void)m_inputFifo->aquireWriteRegions(writeCount, &dataPtr1,
                    &size1, &dataPtr2, &size2);
            SampleUtil::clear(dataPtr1, size1);
            SampleUtil::clear(dataPtr2, size2);
            m_inputFifo->releaseWriteRegions(writeCount);
        }
    } else if (m_syncBuffers == 1) { // "Disabled (short delay)"
        // this can be used on a second device when it is driven by the Clock
        // reference device clock
        pCallback = paV19Callback;
        if (m_outputParams.channelCount > 0) {
            m_outputFifo = std::make_unique<FIFO<CSAMPLE>>(
                    m_outputParams.channelCount * framesPerBuffer);
        }
        if (m_inputParams.channelCount) {
            m_inputFifo = std::make_unique<FIFO<CSAMPLE>>(
                    m_inputParams.channelCount * framesPerBuffer);
        }
    } else if (m_syncBuffers == 0) { // "Experimental (no delay)"
        if (m_outputParams.channelCount > 0) {
            m_outputFifo = std::make_unique<FIFO<CSAMPLE>>(
                    m_outputParams.channelCount * framesPerBuffer * 2);
        }
        if (m_inputParams.channelCount > 0) {
            m_inputFifo = std::make_unique<FIFO<CSAMPLE>>(
                    m_inputParams.channelCount * framesPerBuffer * 2);
        }
    }

    PaStream *pStream;
    // Try open device using iChannelMax
    err = Pa_OpenStream(&pStream,
            pInputParams,
            pOutputParams,
            m_sampleRate.toDouble(),
            framesPerBuffer,
            paClipOff, // Stream flags
            pCallback,
            (void*)this); // pointer passed to the callback function

    if (err != paNoError) {
        qWarning() << "Error opening stream:" << Pa_GetErrorText(err);
        m_lastError = QString::fromUtf8(Pa_GetErrorText(err));
        return SoundDeviceStatus::Error;
    } else {
        qDebug() << "Opened PortAudio stream successfully... starting";
    }

#ifdef PA_USE_ALSA
    if (m_deviceTypeId == paALSA) {
        qInfo() << "Enabling ALSA real-time scheduling";
        PaAlsa_EnableRealtimeScheduling(pStream, 1);
    }
#endif

    // Start stream
    err = Pa_StartStream(pStream);
    if (err != paNoError) {
        qWarning() << "PortAudio: Start stream error:" << Pa_GetErrorText(err);
        m_lastError = QString::fromUtf8(Pa_GetErrorText(err));
        err = Pa_CloseStream(pStream);
        if (err != paNoError) {
            qWarning() << "PortAudio: Close stream error:"
                       << Pa_GetErrorText(err) << m_deviceId;
        }
        return SoundDeviceStatus::Error;
    } else {
        qDebug() << "PortAudio: Started stream successfully";
    }

    // Get the actual details of the stream & update Mixxx's data
    const PaStreamInfo* streamDetails = Pa_GetStreamInfo(pStream);
    m_sampleRate = mixxx::audio::SampleRate::fromDouble(streamDetails->sampleRate);
    double currentLatencyMSec = streamDetails->outputLatency * 1000;
    qDebug() << "   Actual sample rate: " << m_sampleRate << "Hz, latency:"
             << currentLatencyMSec << "ms";

    if (isClkRefDevice) {
        // Update the samplerate and latency ControlObjects, which allow the
        // waveform view to properly correct for the latency.
<<<<<<< HEAD
        ControlObject::set(ConfigKey("[Master]", "latency"), currentLatencyMSec);
        ControlObject::set(ConfigKey(kAppGroup, QStringLiteral("samplerate")), m_sampleRate);
=======
        ControlObject::set(
                ConfigKey(kAppGroup, QStringLiteral("output_latency_ms")),
                currentLatencyMSec);
        ControlObject::set(ConfigKey(kAppGroup, QStringLiteral("samplerate")), m_dSampleRate);
>>>>>>> 17362a70
        m_invalidTimeInfoCount = 0;
        m_clkRefTimer.start();
    }
    m_pStream = pStream;
    return SoundDeviceStatus::Ok;
}

bool SoundDevicePortAudio::isOpen() const {
    return m_pStream != nullptr;
}

SoundDeviceStatus SoundDevicePortAudio::close() {
    //qDebug() << "SoundDevicePortAudio::close()" << m_deviceId;
    PaStream* pStream = m_pStream;
    m_pStream = nullptr;
    if (pStream) {
        // Make sure the stream is not stopped before we try stopping it.
        PaError err = Pa_IsStreamStopped(pStream);
        // 1 means the stream is stopped. 0 means active.
        if (err == 1) {
            //qDebug() << "PortAudio: Stream already stopped, but no error.";
            return SoundDeviceStatus::Ok;
        }
        // Real PaErrors are always negative.
        if (err < 0) {
            qWarning() << "PortAudio: Stream already stopped:"
                       << Pa_GetErrorText(err) << m_deviceId;
            return SoundDeviceStatus::Error;
        }

        //Stop the stream.
        err = Pa_StopStream(pStream);
        //PaError err = Pa_AbortStream(m_pStream); //Trying Pa_AbortStream instead, because StopStream seems to wait
                                                   //until all the buffers have been flushed, which can take a
                                                   //few (annoying) seconds when you're doing soundcard input.
                                                   //(it flushes the input buffer, and then some, or something)
                                                   //BIG FAT WARNING: Pa_AbortStream() will kill threads while they're
                                                   //waiting on a mutex, which will leave the mutex in an screwy
                                                   //state. Don't use it!

        if (err != paNoError) {
            qWarning() << "PortAudio: Stop stream error:"
                       << Pa_GetErrorText(err) << m_deviceId;
            return SoundDeviceStatus::Error;
        }

        // Close stream
        err = Pa_CloseStream(pStream);
        if (err != paNoError) {
            qWarning() << "PortAudio: Close stream error:"
                       << Pa_GetErrorText(err) << m_deviceId;
            return SoundDeviceStatus::Error;
        }
    }

    m_outputFifo.reset();
    m_inputFifo.reset();
    m_bSetThreadPriority = false;

    return SoundDeviceStatus::Ok;
}

QString SoundDevicePortAudio::getError() const {
    return m_lastError;
}

void SoundDevicePortAudio::readProcess(SINT framesPerBuffer) {
    PaStream* pStream = m_pStream;
    if (pStream && m_inputParams.channelCount && m_inputFifo) {
        int inChunkSize = framesPerBuffer * m_inputParams.channelCount;
        if (m_syncBuffers == 0) { // "Experimental (no delay)"

            if (m_inputFifo->readAvailable() == 0) {
                // Initial call or underflow at last call
                // Init half of the buffer with silence
                CSAMPLE* dataPtr1;
                ring_buffer_size_t size1;
                CSAMPLE* dataPtr2;
                ring_buffer_size_t size2;
                (void)m_inputFifo->aquireWriteRegions(inChunkSize,
                        &dataPtr1, &size1, &dataPtr2, &size2);
                // Fetch fresh samples and write to the the input buffer
                SampleUtil::clear(dataPtr1, size1);
                if (size2 > 0) {
                    SampleUtil::clear(dataPtr2, size2);
                }
                m_inputFifo->releaseWriteRegions(inChunkSize);
            }

            // Polling mode
            signed int readAvailable = Pa_GetStreamReadAvailable(pStream) * m_inputParams.channelCount;
            int writeAvailable = m_inputFifo->writeAvailable();
            int copyCount = qMin(writeAvailable, readAvailable);
            //qDebug() << "readProcess()" << (float)writeAvailable / inChunkSize << (float)readAvailable / inChunkSize;
            if (copyCount > 0) {
                CSAMPLE* dataPtr1;
                ring_buffer_size_t size1;
                CSAMPLE* dataPtr2;
                ring_buffer_size_t size2;
                (void)m_inputFifo->aquireWriteRegions(copyCount,
                        &dataPtr1, &size1, &dataPtr2, &size2);
                // Fetch fresh samples and write to the the input buffer
                PaError err = Pa_ReadStream(pStream, dataPtr1,
                        size1 / m_inputParams.channelCount);
                CSAMPLE* lastFrame = &dataPtr1[size1 - m_inputParams.channelCount];
                if (err == paInputOverflowed) {
                    //qDebug() << "SoundDevicePortAudio::readProcess() Pa_ReadStream paInputOverflowed" << m_deviceId;
                    m_pSoundManager->underflowHappened(12);
                }
                if (size2 > 0) {
                    PaError err = Pa_ReadStream(pStream, dataPtr2,
                            size2 / m_inputParams.channelCount);
                    lastFrame = &dataPtr2[size2 - m_inputParams.channelCount];
                    if (err == paInputOverflowed) {
                        //qDebug() << "SoundDevicePortAudio::readProcess() Pa_ReadStream paInputOverflowed" << m_deviceId;
                        m_pSoundManager->underflowHappened(13);
                    }
                }
                m_inputFifo->releaseWriteRegions(copyCount);

                if (readAvailable > writeAvailable + inChunkSize / 2) {
                    // we are not able to consume enough frames
                    if (m_inputDrift) {
                        // Skip one frame
                        //qDebug() << "SoundDevicePortAudio::readProcess() skip one frame"
                        //        << (float)writeAvailable / inChunkSize << (float)readAvailable / inChunkSize;
                        PaError err = Pa_ReadStream(pStream, dataPtr1, 1);
                        if (err == paInputOverflowed) {
                            //qDebug()
                            //        << "SoundDevicePortAudio::readProcess() Pa_ReadStream paInputOverflowed"
                            //        << m_deviceId;
                            m_pSoundManager->underflowHappened(14);
                        }
                    } else {
                        m_inputDrift = true;
                    }
                } else if (readAvailable < inChunkSize / 2 ||
                        m_inputFifo->readAvailable() < inChunkSize * 1.5) {
                    // We should read at least a half inChunkSize
                    // and our m_iputFifo should now hold a half chunk extra
                    if (m_inputDrift) {
                        // duplicate one frame
                        //qDebug() << "SoundDevicePortAudio::readProcess() duplicate one frame"
                        //        << (float)writeAvailable / inChunkSize << (float)readAvailable / inChunkSize;
                        (void) m_inputFifo->aquireWriteRegions(
                                m_inputParams.channelCount, &dataPtr1, &size1,
                                &dataPtr2, &size2);
                        if (size1) {
                            SampleUtil::copy(dataPtr1, lastFrame, size1);
                            m_inputFifo->releaseWriteRegions(size1);
                        }
                    } else {
                        m_inputDrift = true;
                    }
                } else {
                    m_inputDrift = false;
                }
            }
        }

        int readAvailable = m_inputFifo->readAvailable();
        int readCount = inChunkSize;
        if (inChunkSize > readAvailable) {
            readCount = readAvailable;
            m_pSoundManager->underflowHappened(15);
            //qDebug() << "readProcess()" << (float)readAvailable / inChunkSize << "underflow";
        }
        //qDebug() << "readProcess()" << (float)readAvailable / inChunkSize;
        if (readCount) {
            CSAMPLE* dataPtr1;
            ring_buffer_size_t size1;
            CSAMPLE* dataPtr2;
            ring_buffer_size_t size2;
            // We use size1 and size2, so we can ignore the return value
            (void) m_inputFifo->aquireReadRegions(readCount, &dataPtr1, &size1,
                    &dataPtr2, &size2);
            // Fetch fresh samples and write to the the output buffer
            composeInputBuffer(dataPtr1,
                    size1 / m_inputParams.channelCount, 0,
                    m_inputParams.channelCount);
            if (size2 > 0) {
                composeInputBuffer(dataPtr2,
                        size2 / m_inputParams.channelCount,
                        size1 / m_inputParams.channelCount,
                        m_inputParams.channelCount);
            }
            m_inputFifo->releaseReadRegions(readCount);
        }
        if (readCount < inChunkSize) {
            // Fill remaining buffers with zeros
            clearInputBuffer(inChunkSize - readCount, readCount);
        }

        m_pSoundManager->pushInputBuffers(m_audioInputs, framesPerBuffer);
    }
}

void SoundDevicePortAudio::writeProcess(SINT framesPerBuffer) {
    PaStream* pStream = m_pStream;

    if (pStream && m_outputParams.channelCount && m_outputFifo) {
        int outChunkSize = framesPerBuffer * m_outputParams.channelCount;
        int writeAvailable = m_outputFifo->writeAvailable();
        int writeCount = outChunkSize;
        if (outChunkSize > writeAvailable) {
            writeCount = writeAvailable;
            m_pSoundManager->underflowHappened(16);
            //qDebug() << "writeProcess():" << (float) writeAvailable / outChunkSize << "Overflow";
        }
        if (writeCount > 0) {
            CSAMPLE* dataPtr1;
            ring_buffer_size_t size1;
            CSAMPLE* dataPtr2;
            ring_buffer_size_t size2;
            // We use size1 and size2, so we can ignore the return value
            (void) m_outputFifo->aquireWriteRegions(writeCount, &dataPtr1,
                    &size1, &dataPtr2, &size2);
            // Fetch fresh samples and write to the the output buffer
            composeOutputBuffer(dataPtr1, size1 / m_outputParams.channelCount, 0,
            		            m_outputParams.channelCount);
            if (size2 > 0) {
                composeOutputBuffer(dataPtr2,
                        size2 / m_outputParams.channelCount,
                        size1 / m_outputParams.channelCount,
                        m_outputParams.channelCount);
            }
            m_outputFifo->releaseWriteRegions(writeCount);
        }

        if (m_syncBuffers == 0) { // "Experimental (no delay)"
            // Polling
            signed int writeAvailable = Pa_GetStreamWriteAvailable(pStream)
                    * m_outputParams.channelCount;
            int readAvailable = m_outputFifo->readAvailable();
            int copyCount = qMin(readAvailable, writeAvailable);
            //qDebug() << "SoundDevicePortAudio::writeProcess()" << (float)readAvailable / outChunkSize << (float)writeAvailable / outChunkSize;
            if (copyCount > 0) {
                CSAMPLE* dataPtr1;
                ring_buffer_size_t size1;
                CSAMPLE* dataPtr2;
                ring_buffer_size_t size2;
                m_outputFifo->aquireReadRegions(copyCount,
                        &dataPtr1, &size1, &dataPtr2, &size2);
                if (writeAvailable >= outChunkSize * 2) {
                    // Underflow (2 is max for native ALSA devices)
                    //qDebug() << "SoundDevicePortAudio::writeProcess() fill buffer" << (float)(writeAvailable - copyCount) / outChunkSize;
                    // fill buffer with duplicate of first sample
                    for (int i = 0; i < writeAvailable - copyCount;
                            i += m_outputParams.channelCount) {
                        Pa_WriteStream(pStream, dataPtr1, 1);
                    }
                    m_pSoundManager->underflowHappened(17);
                } else if (writeAvailable > readAvailable + outChunkSize / 2) {
                    // try to keep PAs buffer filled up to 0.5 chunks
                    if (m_outputDrift) {
                        // duplicate one frame
                        //qDebug() << "SoundDevicePortAudio::writeProcess() duplicate one frame"
                        //        << (float)writeAvailable / outChunkSize << (float)readAvailable / outChunkSize;
                        PaError err = Pa_WriteStream(pStream, dataPtr1, 1);
                        if (err == paOutputUnderflowed) {
                            //qDebug() << "SoundDevicePortAudio::writeProcess() Pa_ReadStream paOutputUnderflowed";
                            m_pSoundManager->underflowHappened(18);
                        }
                    } else {
                        //qDebug() << "SoundDevicePortAudio::writeProcess() OK" << (float)writeAvailable / outChunkSize << (float)readAvailable / outChunkSize;
                        m_outputDrift = true;
                    }
                } else if (writeAvailable < outChunkSize / 2 ||
                        readAvailable - copyCount > outChunkSize * 0.5
                   ) {
                    // We are not able to store at least the half of the new frames
                    // or we have a risk of an m_outputFifo overflow
                    if (m_outputDrift) {
                        //qDebug() << "SoundDevicePortAudio::writeProcess() skip one frame"
                        //        << (float)writeAvailable / outChunkSize << (float)readAvailable / outChunkSize;
                        copyCount = qMin(readAvailable, copyCount + m_numOutputChannels);
                    } else {
                        m_outputDrift = true;
                    }
                } else {
                    m_outputDrift = false;
                }
                PaError err = Pa_WriteStream(pStream, dataPtr1,
                        size1 / m_outputParams.channelCount);
                if (err == paOutputUnderflowed) {
                    //qDebug() << "SoundDevicePortAudio::writeProcess() Pa_ReadStream paOutputUnderflowed" << m_deviceId;
                    m_pSoundManager->underflowHappened(19);
                }
                if (size2 > 0) {
                    PaError err = Pa_WriteStream(pStream, dataPtr2,
                            size2 / m_outputParams.channelCount);
                    if (err == paOutputUnderflowed) {
                        //qDebug() << "SoundDevicePortAudio::writeProcess() Pa_WriteStream paOutputUnderflowed" << m_deviceId;
                        m_pSoundManager->underflowHappened(20);
                    }
                }
                m_outputFifo->releaseReadRegions(copyCount);
            }
        }
    }
}

int SoundDevicePortAudio::callbackProcessDrift(
        const SINT framesPerBuffer, CSAMPLE *out, const CSAMPLE *in,
        const PaStreamCallbackTimeInfo *timeInfo,
        PaStreamCallbackFlags statusFlags) {
    Q_UNUSED(timeInfo);
    Trace trace("SoundDevicePortAudio::callbackProcessDrift %1",
            m_deviceId.debugName());

    if (statusFlags & (paOutputUnderflow | paInputOverflow)) {
        m_pSoundManager->underflowHappened(7);
    }

    // Since we are on the non Clock reference device and may have an independent
    // Crystal clock, a drift correction is required
    //
    // There is a delay of up to one latency between composing a chunk in the Clock
    // Reference callback and write it to the device. So we need at lest one buffer.
    // Unfortunately this delay is somehow random, an WILL produce a delay slow
    // shift without we can avoid it. (That's the price for using a cheap USB soundcard).
    //
    // Additional we need an filled chunk and an empty chunk. These are used when on
    // sound card overtakes the other. This always happens, if they are driven form
    // two crystals. In a test case every 30 s @ 23 ms. After they are consumed,
    // the drift correction takes place and fills or clears the reserve buffers.
    // If this is finished before another overtake happens, we do not face any
    // dropouts or clicks.
    // So that's why we need a Fifo of 3 chunks.
    //
    // In addition there is a jitter effect. It happens that one callback is delayed,
    // in this case the second one fires two times and then the first one fires two
    // time as well to catch up. This is also fixed by the additional buffers. If this
    // happens just after an regular overtake, we will have clicks again.
    //
    // I the tests it turns out that it only happens in the opposite direction, so
    // 3 chunks are just fine.

    if (m_inputParams.channelCount) {
        int inChunkSize = framesPerBuffer * m_inputParams.channelCount;
        int readAvailable = m_inputFifo->readAvailable();
        int writeAvailable = m_inputFifo->writeAvailable();
        if (readAvailable < inChunkSize * kDriftReserve) {
            // risk of an underflow, duplicate one frame
            m_inputFifo->write(in, inChunkSize);
            if (m_inputDrift) {
                // Do not compensate the first delay, because it is likely a jitter
                // corrected in the next cycle
                // Duplicate one frame
                m_inputFifo->write(
                        &in[inChunkSize - m_inputParams.channelCount],
                        m_inputParams.channelCount);
                //qDebug() << "callbackProcessDrift write:" << (float)readAvailable / inChunkSize << "Skip";
            } else {
                m_inputDrift = true;
                //qDebug() << "callbackProcessDrift write:" << (float)readAvailable / inChunkSize << "Jitter Skip";
            }
        } else if (readAvailable == inChunkSize * kDriftReserve) {
            // Everything Ok
            m_inputFifo->write(in, inChunkSize);
            m_inputDrift = false;
            //qDebug() << "callbackProcess write:" << (float) readAvailable / inChunkSize << "Normal";
        } else if (writeAvailable >= inChunkSize) {
            // Risk of overflow, skip one frame
            if (m_inputDrift) {
                m_inputFifo->write(in, inChunkSize - m_inputParams.channelCount);
                //qDebug() << "callbackProcessDrift write:" << (float)readAvailable / inChunkSize << "Skip";
            } else {
                m_inputFifo->write(in, inChunkSize);
                m_inputDrift = true;
                //qDebug() << "callbackProcessDrift write:" << (float)readAvailable / inChunkSize << "Jitter Skip";
            }
        } else if (writeAvailable) {
            // Fifo Overflow
            m_inputFifo->write(in, writeAvailable);
            m_pSoundManager->underflowHappened(8);
            //qDebug() << "callbackProcessDrift write:" << (float) readAvailable / inChunkSize << "Overflow";
        } else {
            // Buffer full
            m_pSoundManager->underflowHappened(9);
            //qDebug() << "callbackProcessDrift write:" << (float) readAvailable / inChunkSize << "Buffer full";
        }
    }

    if (m_outputParams.channelCount > 0) {
        int outChunkSize = framesPerBuffer * m_outputParams.channelCount;
        int readAvailable = m_outputFifo->readAvailable();

        if (readAvailable > outChunkSize * (kDriftReserve + 1)) {
            m_outputFifo->read(out, outChunkSize);
            if (m_outputDrift) {
                // Risk of overflow, skip one frame
                m_outputFifo->releaseReadRegions(m_outputParams.channelCount);
                //qDebug() << "callbackProcessDrift read:" << (float)readAvailable / outChunkSize << "Skip";
            } else {
                m_outputDrift = true;
                //qDebug() << "callbackProcessDrift read:" << (float)readAvailable / outChunkSize << "Jitter Skip";
            }
        } else if (readAvailable == outChunkSize * (kDriftReserve + 1)) {
            m_outputFifo->read(out, outChunkSize);
            m_outputDrift = false;
            //qDebug() << "callbackProcessDrift read:" << (float)readAvailable / outChunkSize << "Normal";
        } else if (readAvailable >= outChunkSize) {
            if (m_outputDrift) {
                // Risk of underflow, duplicate one frame
                m_outputFifo->read(out,
                        outChunkSize - m_outputParams.channelCount);
                SampleUtil::copy(
                        &out[outChunkSize - m_outputParams.channelCount],
                        &out[outChunkSize - (2 * m_outputParams.channelCount)],
                        m_outputParams.channelCount);
                //qDebug() << "callbackProcessDrift read:" << (float)readAvailable / outChunkSize << "Save";
            } else {
                m_outputFifo->read(out, outChunkSize);
                m_outputDrift = true;
                //qDebug() << "callbackProcessDrift read:" << (float)readAvailable / outChunkSize << "Jitter Save";
            }
        } else if (readAvailable) {
            m_outputFifo->read(out,
                    readAvailable);
            // underflow
            SampleUtil::clear(&out[readAvailable],
                    outChunkSize - readAvailable);
            m_pSoundManager->underflowHappened(10);
            //qDebug() << "callbackProcessDrift read:" << (float)readAvailable / outChunkSize << "Underflow";
        } else {
            // underflow
            SampleUtil::clear(out, outChunkSize);
            m_pSoundManager->underflowHappened(11);
            //qDebug() << "callbackProcess read:" << (float)readAvailable / outChunkSize << "Buffer empty";
        }
    }
    return paContinue;
}

int SoundDevicePortAudio::callbackProcess(const SINT framesPerBuffer,
        CSAMPLE *out, const CSAMPLE *in,
        const PaStreamCallbackTimeInfo *timeInfo,
        PaStreamCallbackFlags statusFlags) {
    Q_UNUSED(timeInfo);
    Trace trace("SoundDevicePortAudio::callbackProcess %1", m_deviceId.debugName());

    if (statusFlags & (paOutputUnderflow | paInputOverflow)) {
        m_pSoundManager->underflowHappened(1);
        //qDebug() << "callbackProcess read:" << "Underflow";
    }

    if (m_inputParams.channelCount) {
        int inChunkSize = framesPerBuffer * m_inputParams.channelCount;
        int writeAvailable = m_inputFifo->writeAvailable();
        if (writeAvailable >= inChunkSize) {
            m_inputFifo->write(in, inChunkSize - m_inputParams.channelCount);
        } else if (writeAvailable) {
            // Fifo Overflow
            m_inputFifo->write(in, writeAvailable);
            m_pSoundManager->underflowHappened(2);
            //qDebug() << "callbackProcess write:" << "Overflow";
        } else {
            // Buffer full
            m_pSoundManager->underflowHappened(3);
            //qDebug() << "callbackProcess write:" << "Buffer full";
        }
    }

    if (m_outputParams.channelCount > 0) {
        int outChunkSize = framesPerBuffer * m_outputParams.channelCount;
        int readAvailable = m_outputFifo->readAvailable();
        if (readAvailable >= outChunkSize) {
            m_outputFifo->read(out, outChunkSize);
        } else if (readAvailable) {
            m_outputFifo->read(out,
                    readAvailable);
            // underflow
            SampleUtil::clear(&out[readAvailable],
                    outChunkSize - readAvailable);
            m_pSoundManager->underflowHappened(4);
            //qDebug() << "callbackProcess read:" << "Underflow";
        } else {
            // underflow
            SampleUtil::clear(out, outChunkSize);
            m_pSoundManager->underflowHappened(5);
            //qDebug() << "callbackProcess read:" << "Buffer empty";
        }
    }
    return paContinue;
}

int SoundDevicePortAudio::callbackProcessClkRef(
        const SINT framesPerBuffer, CSAMPLE *out, const CSAMPLE *in,
        const PaStreamCallbackTimeInfo *timeInfo,
        PaStreamCallbackFlags statusFlags) {
    // This must be the very first call, else timeInfo becomes invalid
    updateCallbackEntryToDacTime(framesPerBuffer, timeInfo);

    Trace trace("SoundDevicePortAudio::callbackProcessClkRef %1",
            m_deviceId.debugName());

    //qDebug() << "SoundDevicePortAudio::callbackProcess:" << m_deviceId;

    if (!m_bSetThreadPriority) {
#ifdef __LINUX__
        // Verify if we are a thread with "real-time" policy.
        // The audio thread on Linux should be set to SCHED_FIFO with a priority
        // that's somewhere between 60 and 90 depending on the allowed priority
        // ranges (some USB devices by default get assigned a priority in the
        // 50s with some system configs).
        if ((sched_getscheduler(0) & SCHED_FIFO) == 0) {
            qWarning() << "Engine thread not scheduled with the real-time policy SCHED_FIFO";
        }
#else
        // Turn on TimeCritical priority for the callback thread.
        // If we are running in Linux this will have no effect. Either the thread is
        // already set up correctly because of the audio server, or it's still set to
        // the SCHED_OTHER policy in which case the call also wouldn't do anything.
        QThread::currentThread()->setPriority(QThread::TimeCriticalPriority);
#endif
        m_bSetThreadPriority = true;

#ifdef __SSE__
        // This disables the denormals calculations, to avoid a
        // performance penalty of ~20
        // https://github.com/mixxxdj/mixxx/issues/7747
        if (!_MM_GET_DENORMALS_ZERO_MODE()) {
            qDebug() << "SSE: Enabling denormals to zero mode";
            _MM_SET_DENORMALS_ZERO_MODE(_MM_DENORMALS_ZERO_ON);
        } else {
             qDebug() << "SSE: Denormals to zero mode already enabled";
        }

        if (!_MM_GET_FLUSH_ZERO_MODE()) {
            qDebug() << "SSE: Enabling flush to zero mode";
            _MM_SET_FLUSH_ZERO_MODE(_MM_FLUSH_ZERO_ON);
        } else {
             qDebug() << "SSE: Flush to zero mode already enabled";
        }
#else
#if defined( __i386__ ) || defined( __i486__ ) || defined( __i586__ ) || \
         defined( __i686__ ) || defined( __x86_64__ ) || defined (_M_I86)
        qWarning() << "No SSE: No denormals to zero mode available. EQs and effects may suffer high CPU load";
#endif
#endif

#if defined(__aarch64__)
        // Flush-to-zero on aarch64 is controlled by the Floating-point Control Register
        // Load the register into our variable.
        int64_t savedFPCR;
        asm volatile("mrs %[savedFPCR], FPCR"
                     : [ savedFPCR ] "=r"(savedFPCR));

        qDebug() << "aarch64 FPCR: setting bit 24 to 1 to enable Flush-to-zero";
        // Bit 24 is the flush-to-zero mode control bit. Setting it to 1 flushes denormals to 0.
        asm volatile("msr FPCR, %[src]"
                     :
                     : [ src ] "r"(savedFPCR | (1 << 24)));
#endif

        // verify if flush to zero or denormals to zero works
        // test passes if one of the two flag is set.
        volatile double doubleMin = DBL_MIN; // the smallest normalized double
        VERIFY_OR_DEBUG_ASSERT(doubleMin / 2 == 0.0) {
            qWarning() << "Denormals to zero mode is not working. EQs and effects may suffer high CPU load";
        } else {
            qDebug() << "Denormals to zero mode is working";
        }
    }

#ifdef __SSE__
#ifdef __WINDOWS__
    // We need to refresh the denormals flags every callback since some
    // driver + API combinations will reset them (known: DirectSound + Realtec)
    // Fixes issue #8220
    // (Both calls are very fast)
    _MM_SET_DENORMALS_ZERO_MODE(_MM_DENORMALS_ZERO_ON);
    _MM_SET_FLUSH_ZERO_MODE(_MM_FLUSH_ZERO_ON);
#endif
#endif

    if (statusFlags & (paOutputUnderflow | paInputOverflow)) {
        m_pSoundManager->underflowHappened(6);
    }

    m_pSoundManager->processUnderflowHappened(framesPerBuffer);

    //Note: Input is processed first so that any ControlObject changes made in
    //      response to input are processed as soon as possible (that is, when
    //      m_pSoundManager->requestBuffer() is called below.)

    // Send audio from the soundcard's input off to the SoundManager...
    if (in) {
        ScopedTimer t(u"SoundDevicePortAudio::callbackProcess input %1",
                m_deviceId.debugName());
        composeInputBuffer(in, framesPerBuffer, 0, m_inputParams.channelCount);
        m_pSoundManager->pushInputBuffers(m_audioInputs, framesPerBuffer);
    }

    m_pSoundManager->readProcess(framesPerBuffer);

    {
        ScopedTimer t(u"SoundDevicePortAudio::callbackProcess prepare %1",
                m_deviceId.debugName());
        m_pSoundManager->onDeviceOutputCallback(framesPerBuffer);
    }

    if (out) {
        ScopedTimer t(u"SoundDevicePortAudio::callbackProcess output %1",
                m_deviceId.debugName());

        if (m_outputParams.channelCount <= 0) {
            qWarning()
                    << "SoundDevicePortAudio::callbackProcess m_outputParams channel count is zero or less:"
                    << m_outputParams.channelCount;
            // Bail out.
            return paContinue;
        }

        composeOutputBuffer(out, framesPerBuffer, 0, m_outputParams.channelCount);
    }

    m_pSoundManager->writeProcess(framesPerBuffer);

    updateAudioLatencyUsage(framesPerBuffer);

    return paContinue;
}

void SoundDevicePortAudio::updateCallbackEntryToDacTime(
        SINT framesPerBuffer,
        const PaStreamCallbackTimeInfo* timeInfo) {
    double timeSinceLastCbSecs = m_clkRefTimer.restart().toDoubleSeconds();

    // Plausibility check:
    // We have the DAC timing as reference with almost no jitter
    // (else the sound would be distorted)
    // The Callback is called with the same rate, but with a portion
    // of jitter.
    // We may get callbackEntrytoDacSecs (CED) from Portaudio or unreliable
    // rubish, depending on the underlying driver.
    // timeSinceLastCb (SLC), is the time between the callback measured by the
    // CPU Which has almost but not the same speed than the DAC timing
    //
    // DAC ---|---------|---------|---------|---------| 10 units
    // CED1           |-----------|                     12 units
    // CED2                   |-------------|           14 units
    // CED3                           |---------------| 16 units
    // SLC1|----------|                                 11 units
    // SLC2           |-------|                          8 units
    // SLC3                   |-------|                  8 units
    //
    // To check if we can trust the callbackEntrytoDacSecs (CED) value
    // this must be almost true (almost because of the DAC clock CPU clock
    // difference)
    //
    // SLC2 + CED2 = CED1 + DAC  -> 8 + 14 = 12 + 10

    PaTime callbackEntrytoDacSecs = timeInfo->outputBufferDacTime
            - timeInfo->currentTime;
    double bufferSizeSec = framesPerBuffer / m_sampleRate.toDouble();

    double diff = (timeSinceLastCbSecs + callbackEntrytoDacSecs) -
            (m_lastCallbackEntrytoDacSecs + bufferSizeSec);

    if (callbackEntrytoDacSecs <= 0 ||
            (timeSinceLastCbSecs < bufferSizeSec * 2 &&
            fabs(diff) / bufferSizeSec > 0.1)) {
        // Fall back to CPU timing:
        // If timeSinceLastCbSecs from a CPU timer is reasonable (no underflow),
        // the callbackEntrytoDacSecs time is not in the past
        // and we have more than 10 % difference to the timing provided by Portaudio
        // we do not trust the Portaudio timing.
        // (A difference up to ~ 5 % is normal)

        m_invalidTimeInfoCount++;

        if (m_invalidTimeInfoCount == m_invalidTimeInfoWarningCount) {
            if (CmdlineArgs::Instance().getDeveloper()) {
                qWarning() << "SoundDevicePortAudio: Audio API provides invalid time stamps,"
                           << "syncing waveforms with a CPU Timer"
                           << "DacTime:" << timeInfo->outputBufferDacTime
                           << "EntrytoDac:" << callbackEntrytoDacSecs
                           << "TimeSinceLastCb:" << timeSinceLastCbSecs
                           << "diff:" << diff;
            }
        }

        callbackEntrytoDacSecs = (m_lastCallbackEntrytoDacSecs + bufferSizeSec)
                - timeSinceLastCbSecs;
        // clamp values to avoid a big offset due to clock drift.
        callbackEntrytoDacSecs = math_clamp(callbackEntrytoDacSecs, 0.0, bufferSizeSec * 2);
    }

    VisualPlayPosition::setCallbackEntryToDacSecs(callbackEntrytoDacSecs, m_clkRefTimer);
    m_lastCallbackEntrytoDacSecs = callbackEntrytoDacSecs;

    //qDebug() << callbackEntrytoDacSecs << timeSinceLastCbSecs;
}

void SoundDevicePortAudio::updateAudioLatencyUsage(
        const SINT framesPerBuffer) {
    m_framesSinceAudioLatencyUsageUpdate += framesPerBuffer;
    if (m_framesSinceAudioLatencyUsageUpdate > (m_sampleRate.toDouble() / kCpuUsageUpdateRate)) {
        double secInAudioCb = m_timeInAudioCallback.toDoubleSeconds();
        m_audioLatencyUsage.set(
                secInAudioCb / (m_framesSinceAudioLatencyUsageUpdate / m_sampleRate.toDouble()));
        m_timeInAudioCallback = mixxx::Duration::fromSeconds(0);
        m_framesSinceAudioLatencyUsageUpdate = 0;
        // qDebug() << m_audioLatencyUsage
        //          << m_audioLatencyUsage->get();
    }
    // measure time in Audio callback at the very last
    m_timeInAudioCallback += m_clkRefTimer.elapsed();
}<|MERGE_RESOLUTION|>--- conflicted
+++ resolved
@@ -386,15 +386,10 @@
     if (isClkRefDevice) {
         // Update the samplerate and latency ControlObjects, which allow the
         // waveform view to properly correct for the latency.
-<<<<<<< HEAD
-        ControlObject::set(ConfigKey("[Master]", "latency"), currentLatencyMSec);
-        ControlObject::set(ConfigKey(kAppGroup, QStringLiteral("samplerate")), m_sampleRate);
-=======
         ControlObject::set(
                 ConfigKey(kAppGroup, QStringLiteral("output_latency_ms")),
                 currentLatencyMSec);
-        ControlObject::set(ConfigKey(kAppGroup, QStringLiteral("samplerate")), m_dSampleRate);
->>>>>>> 17362a70
+        ControlObject::set(ConfigKey(kAppGroup, QStringLiteral("samplerate")), m_sampleRate);
         m_invalidTimeInfoCount = 0;
         m_clkRefTimer.start();
     }
