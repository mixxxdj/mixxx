--- conflicted
+++ resolved
@@ -511,14 +511,10 @@
                 if (pDevice->getNumOutputChannels() < 2) {
                     continue;
                 }
-<<<<<<< HEAD
-                AudioOutput masterOut(AudioPath::MASTER,
+                AudioOutput masterOut(AudioPathType::Main,
                         0,
                         mixxx::audio::ChannelCount::stereo(),
                         0);
-=======
-                AudioOutput masterOut(AudioPathType::Main, 0, 2, 0);
->>>>>>> 082c75f1
                 addOutput(pDevice->getDeviceId(), masterOut);
                 defaultSampleRate = pDevice->getDefaultSampleRate();
                 break;
