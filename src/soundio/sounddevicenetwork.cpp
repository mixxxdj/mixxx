#include "soundio/sounddevicenetwork.h"

#include <QtDebug>

#include "control/controlobject.h"
#include "engine/sidechain/enginenetworkstream.h"
#include "float.h"
#include "moc_sounddevicenetwork.cpp"
#include "soundio/sounddevice.h"
#include "soundio/soundmanager.h"
#include "soundio/soundmanagerutil.h"
#include "util/denormalsarezero.h"
#include "util/logger.h"
#include "util/sample.h"
#include "util/timer.h"
#include "util/trace.h"
#include "waveform/visualplayposition.h"

namespace {
constexpr int kNetworkLatencyFrames = 8192; // 185 ms @ 44100 Hz
// Related chunk sizes:
// Mp3 frames = 1152 samples
// Ogg frames = 64 to 8192 samples.
// In Mixxx 1.11 we transmit every decoder-frames at once,
// Which results in case of ogg in a dynamic latency from 0.14 ms to to 185 ms
// Now we have switched to a fixed latency of 8192 frames (stereo samples) =
// which is 185 @ 44100 ms and twice the maximum of the max mixxx audio buffer

const mixxx::Logger kLogger("SoundDeviceNetwork");

const QString kAppGroup = QStringLiteral("[App]");
} // namespace

SoundDeviceNetwork::SoundDeviceNetwork(
        UserSettingsPointer config,
        SoundManager* sm,
        QSharedPointer<EngineNetworkStream> pNetworkStream)
        : SoundDevice(config, sm),
          m_pNetworkStream(pNetworkStream),
          m_inputDrift(false),
          m_audioLatencyUsage(kAppGroup, QStringLiteral("audio_latency_usage")),
          m_framesSinceAudioLatencyUsageUpdate(0),
          m_denormals(false),
          m_targetTime(0) {
    // Setting parent class members:
    m_hostAPI = "Network stream";
    m_sampleRate = SoundManagerConfig::kMixxxDefaultSampleRate;
    m_deviceId.name = kNetworkDeviceInternalName;
    m_strDisplayName = QObject::tr("Network stream");
    m_numInputChannels = pNetworkStream->getNumInputChannels();
    m_numOutputChannels = pNetworkStream->getNumOutputChannels();
}

SoundDeviceNetwork::~SoundDeviceNetwork() {
}

SoundDeviceStatus SoundDeviceNetwork::open(bool isClkRefDevice, int syncBuffers) {
    Q_UNUSED(syncBuffers);
    kLogger.debug() << "open:" << m_deviceId.name;

    // Sample rate
    if (!m_sampleRate.isValid()) {
        m_sampleRate = SoundManagerConfig::kMixxxDefaultSampleRate;
    }

    const SINT framesPerBuffer = m_configFramesPerBuffer;
    const auto requestedBufferTime = mixxx::Duration::fromSeconds(
            framesPerBuffer / m_sampleRate.toDouble());

    // Feed the network device buffer directly from the
    // clock reference device callback
    // This is what should work best.
    if (m_numOutputChannels) {
        m_outputFifo = std::make_unique<FIFO<CSAMPLE>>(
                m_numOutputChannels * framesPerBuffer * 2);
    }
    if (m_numInputChannels) {
        m_inputFifo = std::make_unique<FIFO<CSAMPLE>>(
                m_numInputChannels * framesPerBuffer * 2);
    }

    m_pNetworkStream->startStream(m_sampleRate);

    // Create the callback Thread if requested
    if (isClkRefDevice) {
        kLogger.debug() << "Clock Reference with:" << framesPerBuffer << "frames/buffer @"
                        << m_sampleRate << "Hz =" << requestedBufferTime.formatMillisWithUnit();

        // Update the samplerate and latency ControlObjects, which allow the
        // waveform view to properly correct for the latency.
        ControlObject::set(ConfigKey(kAppGroup, QStringLiteral("output_latency_ms")),
                requestedBufferTime.toDoubleMillis());
        ControlObject::set(ConfigKey(kAppGroup, QStringLiteral("samplerate")), m_sampleRate);

        // Network stream was just started above so we have to wait until
        // we can pass one chunk.
        // The first callback runs early to do the one time setups
        m_targetTime = requestedBufferTime.toIntegerMicros();

        m_pThread = std::make_unique<SoundDeviceNetworkThread>(this);
        m_pThread->start(QThread::TimeCriticalPriority);
    } else {
        kLogger.debug() << "Maximum:" << framesPerBuffer << "frames/buffer @"
                        << m_sampleRate << "Hz =" << requestedBufferTime.formatMillisWithUnit();
    }

    return SoundDeviceStatus::Ok;
}

bool SoundDeviceNetwork::isOpen() const {
    return (m_inputFifo != nullptr || m_outputFifo != nullptr);
}

SoundDeviceStatus SoundDeviceNetwork::close() {
    //kLogger.debug() << "close:" << getInternalName();
    m_pNetworkStream->stopStream();
    if (m_pThread) {
        m_pThread->stop();
        m_pThread->wait();
        m_pThread.reset();
    }

    m_outputFifo.reset();
    m_inputFifo.reset();

    return SoundDeviceStatus::Ok;
}

mixxx::audio::SampleRate SoundDeviceNetwork::getDefaultSampleRate() const {
    return SoundManagerConfig::kMixxxDefaultSampleRate;
}

QString SoundDeviceNetwork::getError() const {
    return QString();
}

void SoundDeviceNetwork::readProcess(SINT framesPerBuffer) {
    if (!m_inputFifo || !m_pNetworkStream || !m_numInputChannels.isValid()) {
        return;
    }
    DEBUG_ASSERT(m_configFramesPerBuffer >= framesPerBuffer);

    int inChunkSize = framesPerBuffer * m_numInputChannels;
    int readAvailable = m_pNetworkStream->getReadExpected() * m_numInputChannels;
    int writeAvailable = m_inputFifo->writeAvailable();
    int copyCount = qMin(writeAvailable, readAvailable);
    if (copyCount > 0) {
        CSAMPLE* dataPtr1;
        ring_buffer_size_t size1;
        CSAMPLE* dataPtr2;
        ring_buffer_size_t size2;
        (void)m_inputFifo->aquireWriteRegions(copyCount,
                &dataPtr1, &size1, &dataPtr2, &size2);
        // Fetch fresh samples and write to the the input buffer
        m_pNetworkStream->read(dataPtr1,
                size1 / m_numInputChannels);
        CSAMPLE* lastFrame = &dataPtr1[size1 - m_numInputChannels];
        if (size2 > 0) {
            m_pNetworkStream->read(dataPtr2,
                    size2 / m_numInputChannels);
            lastFrame = &dataPtr2[size2 - m_numInputChannels];
        }
        m_inputFifo->releaseWriteRegions(copyCount);

        if (readAvailable > writeAvailable + inChunkSize / 2) {
            // we are not able to consume all frames
            if (m_inputDrift) {
                // Skip one frame
                //kLogger.debug() << "readProcess() skip one frame"
                //                << (float)writeAvailable / inChunkSize << (float)readAvailable / inChunkSize;
                m_pNetworkStream->read(dataPtr1, 1);
            } else {
                m_inputDrift = true;
            }
        } else if (readAvailable < inChunkSize / 2) {
            // We should read at least inChunkSize
            if (m_inputDrift) {
                // duplicate one frame
                //kLogger.debug() << "readProcess() duplicate one frame"
                //                << (float)writeAvailable / inChunkSize << (float)readAvailable / inChunkSize;
                (void)m_inputFifo->aquireWriteRegions(
                        m_numInputChannels, &dataPtr1, &size1, &dataPtr2, &size2);
                if (size1) {
                    SampleUtil::copy(dataPtr1, lastFrame, size1);
                    m_inputFifo->releaseWriteRegions(size1);
                }
            } else {
                m_inputDrift = true;
            }
        } else {
            m_inputDrift = false;
        }
    }

    readAvailable = m_inputFifo->readAvailable();
    int readCount = inChunkSize;
    if (inChunkSize > readAvailable) {
        readCount = readAvailable;
        m_pSoundManager->underflowHappened(21);
        //qDebug() << "readProcess()" << (float)readAvailable / inChunkSize << "underflow";
    }
    if (readCount) {
        CSAMPLE* dataPtr1;
        ring_buffer_size_t size1;
        CSAMPLE* dataPtr2;
        ring_buffer_size_t size2;
        // We use size1 and size2, so we can ignore the return value
        (void) m_inputFifo->aquireReadRegions(readCount, &dataPtr1, &size1,
                &dataPtr2, &size2);
        // Fetch fresh samples and write to the the output buffer
        composeInputBuffer(dataPtr1,
                size1 / m_numInputChannels,
                0,
                m_numInputChannels);
        if (size2 > 0) {
            composeInputBuffer(dataPtr2,
                    size2 / m_numInputChannels,
                    size1 / m_numInputChannels,
                    m_numInputChannels);
        }
        m_inputFifo->releaseReadRegions(readCount);
    }
    if (readCount < inChunkSize) {
        // Fill remaining buffers with zeros
        clearInputBuffer(inChunkSize - readCount, readCount);
    }

    m_pSoundManager->pushInputBuffers(m_audioInputs, framesPerBuffer);
}

void SoundDeviceNetwork::writeProcess(SINT framesPerBuffer) {
    if (!m_outputFifo || !m_pNetworkStream || !m_numOutputChannels) {
        return;
    }
    DEBUG_ASSERT(m_configFramesPerBuffer >= framesPerBuffer);

    int outChunkSize = framesPerBuffer * m_numOutputChannels;
    int writeAvailable = m_outputFifo->writeAvailable();
    int writeCount = outChunkSize;
    if (outChunkSize > writeAvailable) {
        writeCount = writeAvailable;
        m_pSoundManager->underflowHappened(23);
        //qDebug() << "writeProcess():" << (float) writeAvailable / outChunkSize << "Overflow";
    }
    //qDebug() << "writeProcess():" << (float) writeAvailable / outChunkSize;
    if (writeCount > 0) {
        CSAMPLE* dataPtr1;
        ring_buffer_size_t size1;
        CSAMPLE* dataPtr2;
        ring_buffer_size_t size2;
        // We use size1 and size2, so we can ignore the return value
        (void)m_outputFifo->aquireWriteRegions(writeCount, &dataPtr1,
                &size1, &dataPtr2, &size2);
        // Fetch fresh samples and write to the the output buffer
        composeOutputBuffer(dataPtr1, size1 / m_numOutputChannels, 0, m_numOutputChannels);
        if (size2 > 0) {
            composeOutputBuffer(dataPtr2,
                    size2 / m_numOutputChannels,
                    size1 / m_numOutputChannels,
                    m_numOutputChannels);
        }
        m_outputFifo->releaseWriteRegions(writeCount);
    }

    int readAvailable = m_outputFifo->readAvailable();

    CSAMPLE* dataPtr1;
    ring_buffer_size_t size1;
    CSAMPLE* dataPtr2;
    ring_buffer_size_t size2;
    // Try to read as most frames as possible.
    // NetworkStreamWorker::processWrite takes care of
    // keeping every output worker in sync
    m_outputFifo->aquireReadRegions(readAvailable,
            &dataPtr1, &size1, &dataPtr2, &size2);

    const QVector<NetworkOutputStreamWorkerPtr> workers =
            m_pNetworkStream->outputWorkers();
    for (const auto& pWorker : workers) {
        if (pWorker.isNull()) {
            continue;
        }

        workerWriteProcess(pWorker,
                outChunkSize, readAvailable,
                dataPtr1, size1,
                dataPtr2, size2);
    }

    m_outputFifo->releaseReadRegions(readAvailable);
}

void SoundDeviceNetwork::workerWriteProcess(NetworkOutputStreamWorkerPtr pWorker,
        int outChunkSize, int readAvailable,
        CSAMPLE* dataPtr1, ring_buffer_size_t size1,
        CSAMPLE* dataPtr2, ring_buffer_size_t size2) {
    int writeExpectedFrames = static_cast<int>(
            pWorker->getStreamTimeFrames() - pWorker->framesWritten());

    int writeExpected = writeExpectedFrames * m_numOutputChannels;

    if (writeExpected <= 0) {
        // Overflow
        // kLogger.debug() << "workerWriteProcess: buffer full"
        //                 << "outChunkSize" << outChunkSize
        //                 << "readAvailable" << readAvailable
        //                 << "writeExpected" << writeExpected
        //                 << "streamTime" << pWorker->getStreamTimeFrames();
        // catch up by skipping chunk
        m_pSoundManager->underflowHappened(25);
    }
    int copyCount = qMin(readAvailable, writeExpected);

    if (copyCount > 0) {
        if (writeExpected - copyCount > outChunkSize) {
            // Underflow
            // kLogger.debug() << "workerWriteProcess: buffer empty."
            //                 << "Catch up with silence:" << writeExpected - copyCount
            //                 << "streamTime" << pWorker->getStreamTimeFrames();;
            // catch up by filling buffer until we are synced
            workerWriteSilence(pWorker, writeExpected - copyCount);
            m_pSoundManager->underflowHappened(24);
        } else if (writeExpected - copyCount > outChunkSize / 2) {
            // try to keep PAs buffer filled up to 0.5 chunks
            if (pWorker->outputDrift()) {
                // duplicate one frame
                // kLogger.debug() << "workerWriteProcess() duplicate one frame"
                //                 << (float)writeExpected / outChunkSize
                //                 << (float)readAvailable / outChunkSize;
                workerWrite(pWorker, dataPtr1, 1);
            } else {
                pWorker->setOutputDrift(true);
            }
        } else if (writeExpected < outChunkSize / 2) {
            // We will overshoot by more than a half of the new frames
            if (pWorker->outputDrift()) {
                // kLogger.debug() << "SoundDeviceNetwork::workerWriteProcess() "
                //                    "skip one frame"
                //                 << (float)writeAvailable / outChunkSize
                //                 << (float)readAvailable / outChunkSize;
                if (size1 >= m_numOutputChannels) {
                    dataPtr1 += m_numOutputChannels;
                    size1 -= m_numOutputChannels;
                }
            } else {
                pWorker->setOutputDrift(true);
            }
        } else {
            pWorker->setOutputDrift(false);
        }

        workerWrite(pWorker, dataPtr1, size1 / m_numOutputChannels);
        if (size2 > 0) {
            workerWrite(pWorker, dataPtr2, size2 / m_numOutputChannels);
        }

        QSharedPointer<FIFO<CSAMPLE>> pFifo = pWorker->getOutputFifo();
        if (pFifo) {
            // interval = copyCount
            // Check for desired kNetworkLatencyFrames + 1/2 interval to
            // avoid big jitter due to interferences with sync code
            if (pFifo->readAvailable() + copyCount / 2 >=
                    (m_numOutputChannels * kNetworkLatencyFrames)) {
                pWorker->outputAvailable();
            }
        }
    }
}

void SoundDeviceNetwork::workerWrite(NetworkOutputStreamWorkerPtr pWorker,
        const CSAMPLE* buffer, int frames) {
    if (!pWorker->threadWaiting()) {
        pWorker->addFramesWritten(frames);
        return;
    }

    QSharedPointer<FIFO<CSAMPLE>> pFifo = pWorker->getOutputFifo();
    if (pFifo) {
        int writeAvailable = pFifo->writeAvailable();
        int writeRequired = frames * m_numOutputChannels;
        if (writeAvailable < writeRequired) {
            kLogger.warning() << "write: worker buffer full, losing samples";
            pWorker->incOverflowCount();
        }

        int copyCount = math_min(writeAvailable, writeRequired);
        if (copyCount > 0) {
            (void)pFifo->write(buffer, copyCount);
            // we advance the frame only by the samples we have actually copied
            // This means in case of buffer full (where we loose some frames)
            // we do not get out of sync, and the syncing code tries to catch up the
            // stream by writing silence, once the buffer is free.
            pWorker->addFramesWritten(copyCount / m_numOutputChannels);
        }
    }
}

void SoundDeviceNetwork::workerWriteSilence(NetworkOutputStreamWorkerPtr pWorker, int frames) {
    if (!pWorker->threadWaiting()) {
        pWorker->addFramesWritten(frames);
        return;
    }

    QSharedPointer<FIFO<CSAMPLE>> pFifo = pWorker->getOutputFifo();
    if (pFifo) {
        int writeAvailable = pFifo->writeAvailable();
        int writeRequired = frames * m_numOutputChannels;
        if (writeAvailable < writeRequired) {
            kLogger.warning() << "writeSilence: worker buffer full, losing samples";
            pWorker->incOverflowCount();
        }

        int clearCount = math_min(writeAvailable, writeRequired);
        if (clearCount > 0) {
            CSAMPLE* dataPtr1;
            ring_buffer_size_t size1;
            CSAMPLE* dataPtr2;
            ring_buffer_size_t size2;

            (void)pFifo->aquireWriteRegions(clearCount,
                    &dataPtr1, &size1, &dataPtr2, &size2);
            SampleUtil::clear(dataPtr1, size1);
            if (size2 > 0) {
                SampleUtil::clear(dataPtr2, size2);
            }
            pFifo->releaseWriteRegions(clearCount);

            // we advance the frame only by the samples we have actually cleared
            pWorker->addFramesWritten(clearCount / m_numOutputChannels);
        }
    }
}

void SoundDeviceNetwork::callbackProcessClkRef() {
    const SINT framesPerBuffer = m_configFramesPerBuffer;

    // This must be the very first call, to measure an exact value
    // NOTE: For network streams the buffer size is always the configured buffer
    //       size
    updateCallbackEntryToDacTime(framesPerBuffer);

    Trace trace("SoundDeviceNetwork::callbackProcessClkRef %1",
                m_deviceId.name);


    if (!m_denormals) {
        m_denormals = true;

        // This disables the denormals calculations, to avoid a
        // performance penalty of ~20
        // https://github.com/mixxxdj/mixxx/issues/7747

        // On Emscripten (WebAssembly) denormals-as-zero/flush-as-zero are
        // neither supported nor configurable. This may lead to degraded
        // performance compared to other platforms and may be addressed in the
        // future if/when WebAssembly adds support for DAZ/FTZ. For further
        // discussion and links see https://github.com/mixxxdj/mixxx/pull/12917

#if defined(__SSE__) && !defined(__EMSCRIPTEN__)
        if (!_MM_GET_DENORMALS_ZERO_MODE()) {
            qDebug() << "SSE: Enabling denormals to zero mode";
            _MM_SET_DENORMALS_ZERO_MODE(_MM_DENORMALS_ZERO_ON);
        } else {
             qDebug() << "SSE: Denormals to zero mode already enabled";
        }

        if (!_MM_GET_FLUSH_ZERO_MODE()) {
            qDebug() << "SSE: Enabling flush to zero mode";
            _MM_SET_FLUSH_ZERO_MODE(_MM_FLUSH_ZERO_ON);
        } else {
             qDebug() << "SSE: Flush to zero mode already enabled";
        }
#endif

#if defined(__aarch64__)
        // Flush-to-zero on aarch64 is controlled by the Floating-point Control Register
        // Load the register into our variable.
        int64_t savedFPCR;
        asm volatile("mrs %[savedFPCR], FPCR"
                     : [ savedFPCR ] "=r"(savedFPCR));

        qDebug() << "aarch64 FPCR: setting bit 24 to 1 to enable Flush-to-zero";
        // Bit 24 is the flush-to-zero mode control bit. Setting it to 1 flushes denormals to 0.
        asm volatile("msr FPCR, %[src]"
                     :
                     : [ src ] "r"(savedFPCR | (1 << 24)));
#endif
        // verify if flush to zero or denormals to zero works
        // test passes if one of the two flag is set.
        volatile double doubleMin = DBL_MIN; // the smallest normalized double
        VERIFY_OR_DEBUG_ASSERT(doubleMin / 2 == 0.0) {
            qWarning() << "Network Sound: Denormals to zero mode is not working. "
                          "EQs and effects may suffer high CPU load";
        }
        else {
            qDebug() << "Network Sound: Denormals to zero mode is working";
        }
    }

    m_pSoundManager->readProcess(framesPerBuffer);

    {
<<<<<<< HEAD
        ScopedTimer t(QStringLiteral("SoundDevicePortAudio::callbackProcess prepare %1"),
=======
        ScopedTimer t(QStringLiteral("SoundDeviceNetwork::callbackProcess prepare %1"),
>>>>>>> f86ced9c
                m_deviceId.name);
        m_pSoundManager->onDeviceOutputCallback(framesPerBuffer);
    }

    m_pSoundManager->writeProcess(framesPerBuffer);

    m_pSoundManager->processUnderflowHappened(framesPerBuffer);

    updateAudioLatencyUsage(framesPerBuffer);
}

void SoundDeviceNetwork::updateCallbackEntryToDacTime(SINT framesPerBuffer) {
    m_clkRefTimer.start();
    qint64 currentTime = m_pNetworkStream->getInputStreamTimeUs();
    // This deadline for the next buffer in microseconds since the Unix epoch
    m_targetTime += static_cast<qint64>(framesPerBuffer / m_sampleRate.toDouble() * 1000000);
    double callbackEntrytoDacSecs = (m_targetTime - currentTime) / 1000000.0;
    callbackEntrytoDacSecs = math_max(callbackEntrytoDacSecs, 0.0001);
    VisualPlayPosition::setCallbackEntryToDacSecs(callbackEntrytoDacSecs, m_clkRefTimer);
    //qDebug() << callbackEntrytoDacSecs << timeSinceLastCbSecs;
}

void SoundDeviceNetwork::updateAudioLatencyUsage(SINT framesPerBuffer) {
    m_framesSinceAudioLatencyUsageUpdate += framesPerBuffer;
    if (m_framesSinceAudioLatencyUsageUpdate > (m_sampleRate.toDouble() / CPU_USAGE_UPDATE_RATE)) {
        double secInAudioCb = m_timeInAudioCallback.toDoubleSeconds();
        m_audioLatencyUsage.set(secInAudioCb /
                (m_framesSinceAudioLatencyUsageUpdate / m_sampleRate.toDouble()));
        m_timeInAudioCallback = mixxx::Duration::empty();
        m_framesSinceAudioLatencyUsageUpdate = 0;
        // qDebug() << m_audioLatencyUsage->get();
    }

    qint64 currentTime = m_pNetworkStream->getInputStreamTimeUs();
    unsigned long sleepUs = 0;
    if (currentTime > m_targetTime) {
        m_pSoundManager->underflowHappened(22);
        //qDebug() << "underflow" << currentTime << m_targetTime;
        m_targetTime = currentTime;
    } else {
        sleepUs = m_targetTime - currentTime;
    }

    //qDebug() << "sleep" << sleepUs;

    // measure time in Audio callback at the very last
    m_timeInAudioCallback += m_clkRefTimer.elapsed();

    // now go to sleep until the next callback
    if (sleepUs > 0) {
        m_pThread->usleep_(sleepUs);
    }
}<|MERGE_RESOLUTION|>--- conflicted
+++ resolved
@@ -500,11 +500,7 @@
     m_pSoundManager->readProcess(framesPerBuffer);
 
     {
-<<<<<<< HEAD
-        ScopedTimer t(QStringLiteral("SoundDevicePortAudio::callbackProcess prepare %1"),
-=======
         ScopedTimer t(QStringLiteral("SoundDeviceNetwork::callbackProcess prepare %1"),
->>>>>>> f86ced9c
                 m_deviceId.name);
         m_pSoundManager->onDeviceOutputCallback(framesPerBuffer);
     }
