--- conflicted
+++ resolved
@@ -515,13 +515,8 @@
     m_framesSinceAudioLatencyUsageUpdate += framesPerBuffer;
     if (m_framesSinceAudioLatencyUsageUpdate > (m_sampleRate.toDouble() / CPU_USAGE_UPDATE_RATE)) {
         double secInAudioCb = m_timeInAudioCallback.toDoubleSeconds();
-<<<<<<< HEAD
-        m_masterAudioLatencyUsage.set(secInAudioCb /
+        m_mainAudioLatencyUsage.set(secInAudioCb /
                 (m_framesSinceAudioLatencyUsageUpdate / m_sampleRate.toDouble()));
-=======
-        m_mainAudioLatencyUsage.set(secInAudioCb /
-                (m_framesSinceAudioLatencyUsageUpdate / m_dSampleRate));
->>>>>>> 082c75f1
         m_timeInAudioCallback = mixxx::Duration::empty();
         m_framesSinceAudioLatencyUsageUpdate = 0;
         // qDebug() << m_mainAudioLatencyUsage->get();
