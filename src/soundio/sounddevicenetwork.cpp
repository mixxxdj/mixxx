#include "soundio/sounddevicenetwork.h"

#include <QtDebug>

#include "control/controlobject.h"
#include "control/controlproxy.h"
#include "engine/sidechain/enginenetworkstream.h"
#include "float.h"
#include "moc_sounddevicenetwork.cpp"
#include "soundio/sounddevice.h"
#include "soundio/soundmanager.h"
#include "soundio/soundmanagerutil.h"
#include "util/denormalsarezero.h"
#include "util/logger.h"
#include "util/sample.h"
#include "util/timer.h"
#include "util/trace.h"
#include "waveform/visualplayposition.h"

namespace {
constexpr int kNetworkLatencyFrames = 8192; // 185 ms @ 44100 Hz
// Related chunk sizes:
// Mp3 frames = 1152 samples
// Ogg frames = 64 to 8192 samples.
// In Mixxx 1.11 we transmit every decoder-frames at once,
// Which results in case of ogg in a dynamic latency from 0.14 ms to to 185 ms
// Now we have switched to a fixed latency of 8192 frames (stereo samples) =
// which is 185 @ 44100 ms and twice the maximum of the max mixxx audio buffer

const mixxx::Logger kLogger("SoundDeviceNetwork");
} // namespace

<<<<<<< HEAD
SoundDeviceNetwork::SoundDeviceNetwork(UserSettingsPointer config,
=======
SoundDeviceNetwork::SoundDeviceNetwork(
        UserSettingsPointer config,
>>>>>>> 9db1ac19
        SoundManager* sm,
        QSharedPointer<EngineNetworkStream> pNetworkStream)
        : SoundDevice(config, sm),
          m_pNetworkStream(pNetworkStream),
          m_inputDrift(false),
          m_masterAudioLatencyUsage("[Master]", "audio_latency_usage"),
          m_framesSinceAudioLatencyUsageUpdate(0),
          m_denormals(false),
          m_targetTime(0) {
    // Setting parent class members:
    m_hostAPI = "Network stream";
    m_dSampleRate = 44100.0;
    m_deviceId.name = kNetworkDeviceInternalName;
    m_strDisplayName = QObject::tr("Network stream");
    m_iNumInputChannels = pNetworkStream->getNumInputChannels();
    m_iNumOutputChannels = pNetworkStream->getNumOutputChannels();
}

SoundDeviceNetwork::~SoundDeviceNetwork() {
}

SoundDeviceStatus SoundDeviceNetwork::open(bool isClkRefDevice, int syncBuffers) {
    Q_UNUSED(syncBuffers);
    kLogger.debug() << "open:" << m_deviceId.name;

    // Sample rate
    if (m_dSampleRate <= 0) {
        m_dSampleRate = 44100.0;
    }

    const SINT framesPerBuffer = m_configFramesPerBuffer;
    const auto requestedBufferTime = mixxx::Duration::fromSeconds(
            framesPerBuffer / m_dSampleRate);

    // Feed the network device buffer directly from the
    // clock reference device callback
    // This is what should work best.
    if (m_iNumOutputChannels) {
        m_outputFifo = std::make_unique<FIFO<CSAMPLE>>(
                m_iNumOutputChannels * framesPerBuffer * 2);
    }
    if (m_iNumInputChannels) {
        m_inputFifo = std::make_unique<FIFO<CSAMPLE>>(
                m_iNumInputChannels * framesPerBuffer * 2);
    }

    m_pNetworkStream->startStream(m_dSampleRate);

    // Create the callback Thread if requested
    if (isClkRefDevice) {
        kLogger.debug() << "Clock Reference with:" << framesPerBuffer << "frames/buffer @"
                        << m_dSampleRate << "Hz =" << requestedBufferTime.formatMillisWithUnit();

        // Update the samplerate and latency ControlObjects, which allow the
        // waveform view to properly correct for the latency.
        ControlObject::set(ConfigKey("[Master]", "latency"),
                requestedBufferTime.toDoubleMillis());
        ControlObject::set(ConfigKey("[Master]", "samplerate"), m_dSampleRate);

        // Network stream was just started above so we have to wait until
        // we can pass one chunk.
        // The first callback runs early to do the one time setups
        m_targetTime = requestedBufferTime.toIntegerMicros();

        m_pThread = std::make_unique<SoundDeviceNetworkThread>(this);
        m_pThread->start(QThread::TimeCriticalPriority);
    } else {
        kLogger.debug() << "Maximum:" << framesPerBuffer << "frames/buffer @"
                        << m_dSampleRate << "Hz =" << requestedBufferTime.formatMillisWithUnit();
    }
<<<<<<< HEAD

    return SoundDeviceStatus::Ok;
=======
    return SOUNDDEVICE_ERROR_OK;
>>>>>>> 9db1ac19
}

bool SoundDeviceNetwork::isOpen() const {
    return (m_inputFifo != nullptr || m_outputFifo != nullptr);
}

SoundDeviceStatus SoundDeviceNetwork::close() {
    //kLogger.debug() << "close:" << getInternalName();
    m_pNetworkStream->stopStream();
    if (m_pThread) {
        m_pThread->stop();
        m_pThread->wait();
        m_pThread.reset();
    }

    m_outputFifo.reset();
    m_inputFifo.reset();

    return SoundDeviceStatus::Ok;
}

QString SoundDeviceNetwork::getError() const {
    return QString();
}

void SoundDeviceNetwork::readProcess(SINT framesPerBuffer) {
    if (!m_inputFifo || !m_pNetworkStream || !m_iNumInputChannels) {
        return;
    }
    DEBUG_ASSERT(m_configFramesPerBuffer >= framesPerBuffer);

    int inChunkSize = framesPerBuffer * m_iNumInputChannels;
    int readAvailable = m_pNetworkStream->getReadExpected()
            * m_iNumInputChannels;
    int writeAvailable = m_inputFifo->writeAvailable();
    int copyCount = qMin(writeAvailable, readAvailable);
    if (copyCount > 0) {
        CSAMPLE* dataPtr1;
        ring_buffer_size_t size1;
        CSAMPLE* dataPtr2;
        ring_buffer_size_t size2;
        (void)m_inputFifo->aquireWriteRegions(copyCount,
                &dataPtr1, &size1, &dataPtr2, &size2);
        // Fetch fresh samples and write to the the input buffer
        m_pNetworkStream->read(dataPtr1,
                size1 / m_iNumInputChannels);
        CSAMPLE* lastFrame = &dataPtr1[size1 - m_iNumInputChannels];
        if (size2 > 0) {
            m_pNetworkStream->read(dataPtr2,
                    size2 / m_iNumInputChannels);
            lastFrame = &dataPtr2[size2 - m_iNumInputChannels];
        }
        m_inputFifo->releaseWriteRegions(copyCount);

        if (readAvailable > writeAvailable + inChunkSize / 2) {
            // we are not able to consume all frames
            if (m_inputDrift) {
                // Skip one frame
                //kLogger.debug() << "readProcess() skip one frame"
                //                << (float)writeAvailable / inChunkSize << (float)readAvailable / inChunkSize;
                m_pNetworkStream->read(dataPtr1, 1);
            } else {
                m_inputDrift = true;
            }
        } else if (readAvailable < inChunkSize / 2) {
            // We should read at least inChunkSize
            if (m_inputDrift) {
                // duplicate one frame
                //kLogger.debug() << "readProcess() duplicate one frame"
                //                << (float)writeAvailable / inChunkSize << (float)readAvailable / inChunkSize;
                (void) m_inputFifo->aquireWriteRegions(
                        m_iNumInputChannels, &dataPtr1, &size1,
                        &dataPtr2, &size2);
                if (size1) {
                    SampleUtil::copy(dataPtr1, lastFrame, size1);
                    m_inputFifo->releaseWriteRegions(size1);
                }
            } else {
                m_inputDrift = true;
            }
        } else {
            m_inputDrift = false;
        }
    }

    readAvailable = m_inputFifo->readAvailable();
    int readCount = inChunkSize;
    if (inChunkSize > readAvailable) {
        readCount = readAvailable;
        m_pSoundManager->underflowHappened(21);
        //qDebug() << "readProcess()" << (float)readAvailable / inChunkSize << "underflow";
    }
    if (readCount) {
        CSAMPLE* dataPtr1;
        ring_buffer_size_t size1;
        CSAMPLE* dataPtr2;
        ring_buffer_size_t size2;
        // We use size1 and size2, so we can ignore the return value
        (void) m_inputFifo->aquireReadRegions(readCount, &dataPtr1, &size1,
                &dataPtr2, &size2);
        // Fetch fresh samples and write to the the output buffer
        composeInputBuffer(dataPtr1,
                size1 / m_iNumInputChannels, 0,
                m_iNumInputChannels);
        if (size2 > 0) {
            composeInputBuffer(dataPtr2,
                    size2 / m_iNumInputChannels,
                    size1 / m_iNumInputChannels,
                    m_iNumInputChannels);
        }
        m_inputFifo->releaseReadRegions(readCount);
    }
    if (readCount < inChunkSize) {
        // Fill remaining buffers with zeros
        clearInputBuffer(inChunkSize - readCount, readCount);
    }

    m_pSoundManager->pushInputBuffers(m_audioInputs, framesPerBuffer);
}

void SoundDeviceNetwork::writeProcess(SINT framesPerBuffer) {
    if (!m_outputFifo || !m_pNetworkStream || !m_iNumOutputChannels) {
        return;
    }
    DEBUG_ASSERT(m_configFramesPerBuffer >= framesPerBuffer);

    int outChunkSize = framesPerBuffer * m_iNumOutputChannels;
    int writeAvailable = m_outputFifo->writeAvailable();
    int writeCount = outChunkSize;
    if (outChunkSize > writeAvailable) {
        writeCount = writeAvailable;
        m_pSoundManager->underflowHappened(23);
        //qDebug() << "writeProcess():" << (float) writeAvailable / outChunkSize << "Overflow";
    }
    //qDebug() << "writeProcess():" << (float) writeAvailable / outChunkSize;
    if (writeCount > 0) {
        CSAMPLE* dataPtr1;
        ring_buffer_size_t size1;
        CSAMPLE* dataPtr2;
        ring_buffer_size_t size2;
        // We use size1 and size2, so we can ignore the return value
        (void)m_outputFifo->aquireWriteRegions(writeCount, &dataPtr1,
                &size1, &dataPtr2, &size2);
        // Fetch fresh samples and write to the the output buffer
        composeOutputBuffer(dataPtr1, size1 / m_iNumOutputChannels, 0, m_iNumOutputChannels);
        if (size2 > 0) {
            composeOutputBuffer(dataPtr2,
                    size2 / m_iNumOutputChannels,
                    size1 / m_iNumOutputChannels,
                    m_iNumOutputChannels);
        }
        m_outputFifo->releaseWriteRegions(writeCount);
    }

    int readAvailable = m_outputFifo->readAvailable();

    CSAMPLE* dataPtr1;
    ring_buffer_size_t size1;
    CSAMPLE* dataPtr2;
    ring_buffer_size_t size2;
    // Try to read as most frames as possible.
    // NetworkStreamWorker::processWrite takes care of
    // keeping every output worker in sync
    m_outputFifo->aquireReadRegions(readAvailable,
            &dataPtr1, &size1, &dataPtr2, &size2);

    QVector<NetworkOutputStreamWorkerPtr> workers =
            m_pNetworkStream->outputWorkers();
    for (const auto& pWorker : workers) {
        if (pWorker.isNull()) {
            continue;
        }

        workerWriteProcess(pWorker,
                outChunkSize, readAvailable,
                dataPtr1, size1,
                dataPtr2, size2);
    }

    m_outputFifo->releaseReadRegions(readAvailable);
}

void SoundDeviceNetwork::workerWriteProcess(NetworkOutputStreamWorkerPtr pWorker,
        int outChunkSize, int readAvailable,
        CSAMPLE* dataPtr1, ring_buffer_size_t size1,
        CSAMPLE* dataPtr2, ring_buffer_size_t size2) {
    int writeExpectedFrames = static_cast<int>(
            pWorker->getStreamTimeFrames() - pWorker->framesWritten());

    int writeExpected = writeExpectedFrames * m_iNumOutputChannels;

    if (writeExpected <= 0) {
        // Overflow
        // kLogger.debug() << "workerWriteProcess: buffer full"
        //                 << "outChunkSize" << outChunkSize
        //                 << "readAvailable" << readAvailable
        //                 << "writeExpected" << writeExpected << pWorker->getStreamTimeFrames();
        // catch up by skipping chunk
        m_pSoundManager->underflowHappened(25);
    }
    int copyCount = qMin(readAvailable, writeExpected);

    if (copyCount > 0) {
        if (writeExpected - copyCount > outChunkSize) {
            // Underflow
            // kLogger.debug() << "workerWriteProcess: buffer empty";
            // catch up by filling buffer until we are synced
            workerWriteSilence(pWorker, writeExpected - copyCount);
            m_pSoundManager->underflowHappened(24);
        } else if (writeExpected - copyCount > outChunkSize / 2) {
            // try to keep PAs buffer filled up to 0.5 chunks
            if (pWorker->outputDrift()) {
                // duplicate one frame
                // kLogger.debug() << "workerWriteProcess() duplicate one frame"
                //                 << (float)writeExpected / outChunkSize
                //                 << (float)readAvailable / outChunkSize;
                workerWrite(pWorker, dataPtr1, 1);
            } else {
                pWorker->setOutputDrift(true);
            }
        } else if (writeExpected < outChunkSize / 2) {
            // We will overshoot by more than a half of the new frames
            if (pWorker->outputDrift()) {
                // kLogger.debug() << "SoundDeviceNetwork::workerWriteProcess() "
                //                    "skip one frame"
                //                 << (float)writeAvailable / outChunkSize
                //                 << (float)readAvailable / outChunkSize;
                if (size1 >= m_iNumOutputChannels) {
                    dataPtr1 += m_iNumOutputChannels;
                    size1 -= m_iNumOutputChannels;
                }
            } else {
                pWorker->setOutputDrift(true);
            }
        } else {
            pWorker->setOutputDrift(false);
        }

        workerWrite(pWorker, dataPtr1, size1 / m_iNumOutputChannels);
        if (size2 > 0) {
            workerWrite(pWorker, dataPtr2, size2 / m_iNumOutputChannels);
        }

        QSharedPointer<FIFO<CSAMPLE>> pFifo = pWorker->getOutputFifo();
        if (pFifo) {
            // interval = copyCount
            // Check for desired kNetworkLatencyFrames + 1/2 interval to
            // avoid big jitter due to interferences with sync code
            if (pFifo->readAvailable() + copyCount / 2
                    >= (m_iNumOutputChannels * kNetworkLatencyFrames)) {
                pWorker->outputAvailable();
            }
        }
    }
}

void SoundDeviceNetwork::workerWrite(NetworkOutputStreamWorkerPtr pWorker,
        const CSAMPLE* buffer, int frames) {
    if (!pWorker->threadWaiting()) {
        pWorker->addFramesWritten(frames);
        return;
    }

    QSharedPointer<FIFO<CSAMPLE>> pFifo = pWorker->getOutputFifo();
    if (pFifo) {
        int writeAvailable = pFifo->writeAvailable();
        int writeRequired = frames * m_iNumOutputChannels;
        if (writeAvailable < writeRequired) {
            kLogger.warning() << "write: worker buffer full, losing samples";
            pWorker->incOverflowCount();
        }

        int copyCount = math_min(writeAvailable, writeRequired);
        if (copyCount > 0) {
            (void)pFifo->write(buffer, copyCount);
            // we advance the frame only by the samples we have actually copied
            // This means in case of buffer full (where we loose some frames)
            // we do not get out of sync, and the syncing code tries to catch up the
            // stream by writing silence, once the buffer is free.
            pWorker->addFramesWritten(copyCount / m_iNumOutputChannels);
        }
    }
}

void SoundDeviceNetwork::workerWriteSilence(NetworkOutputStreamWorkerPtr pWorker, int frames) {
    if (!pWorker->threadWaiting()) {
        pWorker->addFramesWritten(frames);
        return;
    }

    QSharedPointer<FIFO<CSAMPLE>> pFifo = pWorker->getOutputFifo();
    if (pFifo) {
        int writeAvailable = pFifo->writeAvailable();
        int writeRequired = frames * m_iNumOutputChannels;
        if (writeAvailable < writeRequired) {
            kLogger.warning() << "writeSilence: worker buffer full, losing samples";
            pWorker->incOverflowCount();
        }

        int clearCount = math_min(writeAvailable, writeRequired);
        if (clearCount > 0) {
            CSAMPLE* dataPtr1;
            ring_buffer_size_t size1;
            CSAMPLE* dataPtr2;
            ring_buffer_size_t size2;

            (void)pFifo->aquireWriteRegions(clearCount,
                    &dataPtr1, &size1, &dataPtr2, &size2);
            SampleUtil::clear(dataPtr1, size1);
            if (size2 > 0) {
                SampleUtil::clear(dataPtr2, size2);
            }
            pFifo->releaseWriteRegions(clearCount);

            // we advance the frame only by the samples we have actually cleared
            pWorker->addFramesWritten(clearCount / m_iNumOutputChannels);
        }
    }
}

void SoundDeviceNetwork::callbackProcessClkRef() {
    const SINT framesPerBuffer = m_configFramesPerBuffer;

    // This must be the very first call, to measure an exact value
    // NOTE: For network streams the buffer size is always the configured buffer
    //       size
    updateCallbackEntryToDacTime(framesPerBuffer);

    Trace trace("SoundDeviceNetwork::callbackProcessClkRef %1",
                m_deviceId.name);


    if (!m_denormals) {
        m_denormals = true;
        // This disables the denormals calculations, to avoid a
        // performance penalty of ~20
        // https://github.com/mixxxdj/mixxx/issues/7747
#ifdef __SSE__
        if (!_MM_GET_DENORMALS_ZERO_MODE()) {
            qDebug() << "SSE: Enabling denormals to zero mode";
            _MM_SET_DENORMALS_ZERO_MODE(_MM_DENORMALS_ZERO_ON);
        } else {
             qDebug() << "SSE: Denormals to zero mode already enabled";
        }

        if (!_MM_GET_FLUSH_ZERO_MODE()) {
            qDebug() << "SSE: Enabling flush to zero mode";
            _MM_SET_FLUSH_ZERO_MODE(_MM_FLUSH_ZERO_ON);
        } else {
             qDebug() << "SSE: Flush to zero mode already enabled";
        }
#endif

#if defined(__aarch64__)
        // Flush-to-zero on aarch64 is controlled by the Floating-point Control Register
        // Load the register into our variable.
        int savedFPCR;
        asm volatile("mrs %[savedFPCR], FPCR"
                     : [ savedFPCR ] "=r"(savedFPCR));

        qDebug() << "aarch64 FPCR: setting bit 24 to 1 to enable Flush-to-zero";
        // Bit 24 is the flush-to-zero mode control bit. Setting it to 1 flushes denormals to 0.
        asm volatile("msr FPCR, %[src]"
                     :
                     : [ src ] "r"(savedFPCR | (1 << 24)));
#endif
        // verify if flush to zero or denormals to zero works
        // test passes if one of the two flag is set.
        volatile double doubleMin = DBL_MIN; // the smallest normalized double
        VERIFY_OR_DEBUG_ASSERT(doubleMin / 2 == 0.0) {
            qWarning() << "Network Sound: Denormals to zero mode is not working. "
                          "EQs and effects may suffer high CPU load";
        }
        else {
            qDebug() << "Network Sound: Denormals to zero mode is working";
        }
    }

    m_pSoundManager->readProcess(framesPerBuffer);

    {
        ScopedTimer t("SoundDevicePortAudio::callbackProcess prepare %1",
                m_deviceId.name);
        m_pSoundManager->onDeviceOutputCallback(framesPerBuffer);
    }

    m_pSoundManager->writeProcess(framesPerBuffer);

    m_pSoundManager->processUnderflowHappened(framesPerBuffer);

    updateAudioLatencyUsage(framesPerBuffer);
}

void SoundDeviceNetwork::updateCallbackEntryToDacTime(SINT framesPerBuffer) {
    m_clkRefTimer.start();
    qint64 currentTime = m_pNetworkStream->getInputStreamTimeUs();
    // This deadline for the next buffer in microseconds since the Unix epoch
    m_targetTime += static_cast<qint64>(framesPerBuffer / m_dSampleRate * 1000000);
    double callbackEntrytoDacSecs = (m_targetTime - currentTime) / 1000000.0;
    callbackEntrytoDacSecs = math_max(callbackEntrytoDacSecs, 0.0001);
    VisualPlayPosition::setCallbackEntryToDacSecs(callbackEntrytoDacSecs, m_clkRefTimer);
    //qDebug() << callbackEntrytoDacSecs << timeSinceLastCbSecs;
}

void SoundDeviceNetwork::updateAudioLatencyUsage(SINT framesPerBuffer) {
    m_framesSinceAudioLatencyUsageUpdate += framesPerBuffer;
    if (m_framesSinceAudioLatencyUsageUpdate
            > (m_dSampleRate / CPU_USAGE_UPDATE_RATE)) {
        double secInAudioCb = m_timeInAudioCallback.toDoubleSeconds();
        m_masterAudioLatencyUsage.set(secInAudioCb /
                (m_framesSinceAudioLatencyUsageUpdate / m_dSampleRate));
        m_timeInAudioCallback = mixxx::Duration::empty();
        m_framesSinceAudioLatencyUsageUpdate = 0;
        //qDebug() << m_pMasterAudioLatencyUsage->get();
    }

    qint64 currentTime = m_pNetworkStream->getInputStreamTimeUs();
    unsigned long sleepUs = 0;
    if (currentTime > m_targetTime) {
        m_pSoundManager->underflowHappened(22);
        //qDebug() << "underflow" << currentTime << m_targetTime;
        m_targetTime = currentTime;
    } else {
        sleepUs = m_targetTime - currentTime;
    }

    //qDebug() << "sleep" << sleepUs;

    // measure time in Audio callback at the very last
    m_timeInAudioCallback += m_clkRefTimer.elapsed();

    // now go to sleep until the next callback
    if (sleepUs > 0) {
        m_pThread->usleep_(sleepUs);
    }
}<|MERGE_RESOLUTION|>--- conflicted
+++ resolved
@@ -30,12 +30,8 @@
 const mixxx::Logger kLogger("SoundDeviceNetwork");
 } // namespace
 
-<<<<<<< HEAD
-SoundDeviceNetwork::SoundDeviceNetwork(UserSettingsPointer config,
-=======
 SoundDeviceNetwork::SoundDeviceNetwork(
         UserSettingsPointer config,
->>>>>>> 9db1ac19
         SoundManager* sm,
         QSharedPointer<EngineNetworkStream> pNetworkStream)
         : SoundDevice(config, sm),
@@ -106,12 +102,8 @@
         kLogger.debug() << "Maximum:" << framesPerBuffer << "frames/buffer @"
                         << m_dSampleRate << "Hz =" << requestedBufferTime.formatMillisWithUnit();
     }
-<<<<<<< HEAD
 
     return SoundDeviceStatus::Ok;
-=======
-    return SOUNDDEVICE_ERROR_OK;
->>>>>>> 9db1ac19
 }
 
 bool SoundDeviceNetwork::isOpen() const {
