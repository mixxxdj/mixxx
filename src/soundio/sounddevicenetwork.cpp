#include "soundio/sounddevicenetwork.h"

#include <QtDebug>

#include "waveform/visualplayposition.h"
#include "util/timer.h"
#include "util/trace.h"
#include "control/controlproxy.h"
#include "control/controlobject.h"
#include "util/denormalsarezero.h"
#include "engine/sidechain/enginenetworkstream.h"
#include "float.h"
#include "soundio/sounddevice.h"
#include "soundio/soundmanager.h"
#include "soundio/soundmanagerutil.h"
#include "util/logger.h"
#include "util/sample.h"

<<<<<<< HEAD
namespace {
const int kNetworkLatencyFrames = 8192; // 185 ms @ 44100 Hz
// Related chunk sizes:
// Mp3 frames = 1152 samples
// Ogg frames = 64 to 8192 samples.
// In Mixxx 1.11 we transmit every decoder-frames at once,
// Which results in case of ogg in a dynamic latency from 0.14 ms to to 185 ms
// Now we have switched to a fixed latency of 8192 frames (stereo samples) =
// which is 185 @ 44100 ms and twice the maximum of the max mixxx audio buffer
const int kBufferFrames = kNetworkLatencyFrames * 4; // 743 ms @ 44100 Hz
// normally * 2 is sufficient.
// We allow to buffer two extra chunks for a CPU overload case, when
// the broadcast thread is not scheduled in time.

const mixxx::Logger kLogger("SoundDeviceNetwork");
}

// static
volatile int SoundDeviceNetwork::m_underflowHappened = 0;

=======
>>>>>>> f76d5c7e
SoundDeviceNetwork::SoundDeviceNetwork(UserSettingsPointer config,
                                       SoundManager *sm,
                                       QSharedPointer<EngineNetworkStream> pNetworkStream)
        : SoundDevice(config, sm),
          m_pNetworkStream(pNetworkStream),
<<<<<<< HEAD
          m_outputFifo(NULL),
          m_inputFifo(NULL),
          m_inputDrift(false) {
=======
          m_outputDrift(false),
          m_inputDrift(false),
          m_framesSinceAudioLatencyUsageUpdate(0),
          m_denormals(false),
          m_targetTime(0),
          m_lastCallbackEntrytoDacSecs(0) {
>>>>>>> f76d5c7e
    // Setting parent class members:
    m_hostAPI = "Network stream";
    m_dSampleRate = 44100.0;
    m_strInternalName = kNetworkDeviceInternalName;
    m_strDisplayName = QObject::tr("Network stream");
    m_iNumInputChannels = pNetworkStream->getNumInputChannels();
    m_iNumOutputChannels = pNetworkStream->getNumOutputChannels();

    m_pMasterAudioLatencyUsage = std::make_unique<ControlProxy>("[Master]",
            "audio_latency_usage");
}

SoundDeviceNetwork::~SoundDeviceNetwork() {
}

SoundDeviceError SoundDeviceNetwork::open(bool isClkRefDevice, int syncBuffers) {
    Q_UNUSED(syncBuffers);
    kLogger.debug() << "open:" << getInternalName();

    // Sample rate
    if (m_dSampleRate <= 0) {
        m_dSampleRate = 44100.0;
    }

    // Get latency in milleseconds
<<<<<<< HEAD
    kLogger.debug() << "framesPerBuffer:" << m_framesPerBuffer;
    double bufferMSec = m_framesPerBuffer / m_dSampleRate * 1000;
    kLogger.debug() << "Requested sample rate: " << m_dSampleRate << "Hz, latency:"
                    << bufferMSec << "ms";
=======
    qDebug() << "framesPerBuffer:" << m_framesPerBuffer;
>>>>>>> f76d5c7e

    m_audioBufferTime = mixxx::Duration::fromSeconds(
            m_framesPerBuffer / m_dSampleRate);
    qDebug() << "Requested sample rate: " << m_dSampleRate << "Hz, latency:"
             << m_audioBufferTime;

    // Feed the network device buffer directly from the
    // clock reference device callback
    // This is what should work best.
    if (m_iNumOutputChannels) {
        m_outputFifo = std::make_unique<FIFO<CSAMPLE> >(
                m_iNumOutputChannels * m_framesPerBuffer * 2);
    }
    if (m_iNumInputChannels) {
        m_inputFifo = std::make_unique<FIFO<CSAMPLE> >(
                m_iNumInputChannels * m_framesPerBuffer * 2);
    }

    m_pNetworkStream->startStream(m_dSampleRate);

    // Create the callback Thread if requested
    if (isClkRefDevice) {
        // Update the samplerate and latency ControlObjects, which allow the
        // waveform view to properly correct for the latency.
        ControlObject::set(ConfigKey("[Master]", "latency"),
                m_audioBufferTime.toDoubleMillis());
        ControlObject::set(ConfigKey("[Master]", "samplerate"), m_dSampleRate);
        ControlObject::set(ConfigKey("[Master]", "audio_buffer_size"),
                m_audioBufferTime.toDoubleMillis());

        // Network stream was just started above so we have to wait until
        // we can pass one chunk.
        // The first callback runs early to do the one time setups
        m_targetTime = m_audioBufferTime.toIntegerMicros();

        m_pThread = std::make_unique<SoundDeviceNetworkThread>(this);
        m_pThread->start(QThread::TimeCriticalPriority);
    }

    return SOUNDDEVICE_ERROR_OK;
}

bool SoundDeviceNetwork::isOpen() const {
    return (m_inputFifo != NULL || m_outputFifo != NULL);
}

SoundDeviceError SoundDeviceNetwork::close() {
    //kLogger.debug() << "close:" << getInternalName();
    m_pNetworkStream->stopStream();
    if (m_pThread) {
        m_pThread->stop();
        m_pThread->wait();
        m_pThread.reset();
    }

    m_outputFifo.reset();
    m_inputFifo.reset();

    return SOUNDDEVICE_ERROR_OK;
}

QString SoundDeviceNetwork::getError() const {
    return QString();
}

void SoundDeviceNetwork::readProcess() {
    if (!m_inputFifo || !m_pNetworkStream || !m_iNumInputChannels) return;

    int inChunkSize = m_framesPerBuffer * m_iNumInputChannels;
    int readAvailable = m_pNetworkStream->getReadExpected()
            * m_iNumInputChannels;
    int writeAvailable = m_inputFifo->writeAvailable();
    int copyCount = qMin(writeAvailable, readAvailable);
    if (copyCount > 0) {
        CSAMPLE* dataPtr1;
        ring_buffer_size_t size1;
        CSAMPLE* dataPtr2;
        ring_buffer_size_t size2;
        (void)m_inputFifo->aquireWriteRegions(copyCount,
                &dataPtr1, &size1, &dataPtr2, &size2);
        // Fetch fresh samples and write to the the input buffer
        m_pNetworkStream->read(dataPtr1,
                size1 / m_iNumInputChannels);
        CSAMPLE* lastFrame = &dataPtr1[size1 - m_iNumInputChannels];
        if (size2 > 0) {
            m_pNetworkStream->read(dataPtr2,
                    size2 / m_iNumInputChannels);
            lastFrame = &dataPtr2[size2 - m_iNumInputChannels];
        }
        m_inputFifo->releaseWriteRegions(copyCount);

        if (readAvailable > writeAvailable + inChunkSize / 2) {
            // we are not able to consume all frames
            if (m_inputDrift) {
                // Skip one frame
                //kLogger.debug() << "readProcess() skip one frame"
                //                << (float)writeAvailable / inChunkSize << (float)readAvailable / inChunkSize;
                m_pNetworkStream->read(dataPtr1, 1);
            } else {
                m_inputDrift = true;
            }
        } else if (readAvailable < inChunkSize / 2) {
            // We should read at least inChunkSize
            if (m_inputDrift) {
                // duplicate one frame
                //kLogger.debug() << "readProcess() duplicate one frame"
                //                << (float)writeAvailable / inChunkSize << (float)readAvailable / inChunkSize;
                (void) m_inputFifo->aquireWriteRegions(
                        m_iNumInputChannels, &dataPtr1, &size1,
                        &dataPtr2, &size2);
                if (size1) {
                    SampleUtil::copy(dataPtr1, lastFrame, size1);
                    m_inputFifo->releaseWriteRegions(size1);
                }
            } else {
                m_inputDrift = true;
            }
        } else {
            m_inputDrift = false;
        }
    }

    readAvailable = m_inputFifo->readAvailable();
    int readCount = inChunkSize;
    if (inChunkSize > readAvailable) {
        readCount = readAvailable;
<<<<<<< HEAD
        m_underflowHappened = 1;
        //kLogger.debug() << "readProcess()" << (float)readAvailable / inChunkSize << "underflow";
=======
        m_pSoundManager->underflowHappened(21);
        //qDebug() << "readProcess()" << (float)readAvailable / inChunkSize << "underflow";
>>>>>>> f76d5c7e
    }
    if (readCount) {
        CSAMPLE* dataPtr1;
        ring_buffer_size_t size1;
        CSAMPLE* dataPtr2;
        ring_buffer_size_t size2;
        // We use size1 and size2, so we can ignore the return value
        (void) m_inputFifo->aquireReadRegions(readCount, &dataPtr1, &size1,
                &dataPtr2, &size2);
        // Fetch fresh samples and write to the the output buffer
        composeInputBuffer(dataPtr1,
                size1 / m_iNumInputChannels, 0,
                m_iNumInputChannels);
        if (size2 > 0) {
            composeInputBuffer(dataPtr2,
                    size2 / m_iNumInputChannels,
                    size1 / m_iNumInputChannels,
                    m_iNumInputChannels);
        }
        m_inputFifo->releaseReadRegions(readCount);
    }
    if (readCount < inChunkSize) {
        // Fill remaining buffers with zeros
        clearInputBuffer(inChunkSize - readCount, readCount);
    }

    m_pSoundManager->pushInputBuffers(m_audioInputs, m_framesPerBuffer);
}

void SoundDeviceNetwork::writeProcess() {
    if (!m_outputFifo || !m_pNetworkStream) return;

    int outChunkSize = m_framesPerBuffer * m_iNumOutputChannels;
    int writeAvailable = m_outputFifo->writeAvailable();
    int writeCount = outChunkSize;
    if (outChunkSize > writeAvailable) {
        writeCount = writeAvailable;
<<<<<<< HEAD
        m_underflowHappened = 1;
        //kLogger.debug() << "writeProcess():" << (float) writeAvailable / outChunkSize << "Overflow";
    }
    //kLogger.debug() << "writeProcess():" << (float) writeAvailable / outChunkSize;
    if (writeCount) {
=======
        m_pSoundManager->underflowHappened(23);
        //qDebug() << "writeProcess():" << (float) writeAvailable / outChunkSize << "Overflow";
    }
    //qDebug() << "writeProcess():" << (float) writeAvailable / outChunkSize;
    if (writeCount > 0) {
>>>>>>> f76d5c7e
        CSAMPLE* dataPtr1;
        ring_buffer_size_t size1;
        CSAMPLE* dataPtr2;
        ring_buffer_size_t size2;
        // We use size1 and size2, so we can ignore the return value
        (void)m_outputFifo->aquireWriteRegions(writeCount, &dataPtr1,
                &size1, &dataPtr2, &size2);
        // Fetch fresh samples and write to the the output buffer
        composeOutputBuffer(dataPtr1, size1 / m_iNumOutputChannels, 0, m_iNumOutputChannels);
        if (size2 > 0) {
            composeOutputBuffer(dataPtr2,
                    size2 / m_iNumOutputChannels,
                    size1 / m_iNumOutputChannels,
                    m_iNumOutputChannels);
        }
        m_outputFifo->releaseWriteRegions(writeCount);
    }

    int readAvailable = m_outputFifo->readAvailable();

    CSAMPLE* dataPtr1;
    ring_buffer_size_t size1;
    CSAMPLE* dataPtr2;
    ring_buffer_size_t size2;
    // Try to read as most frames as possible.
    // NetworkStreamWorker::processWrite takes care of
    // keeping every output worker in sync
    m_outputFifo->aquireReadRegions(readAvailable,
            &dataPtr1, &size1, &dataPtr2, &size2);

    QVector<NetworkOutputStreamWorkerPtr> workers =
            m_pNetworkStream->outputWorkers();
    for(auto pWorker : workers) {
        if(pWorker.isNull()) {
            continue;
        }

        workerWriteProcess(pWorker,
                outChunkSize, readAvailable,
                dataPtr1, size1,
                dataPtr2, size2);
    }

    m_outputFifo->releaseReadRegions(readAvailable);
}

void SoundDeviceNetwork::workerWriteProcess(NetworkOutputStreamWorkerPtr pWorker,
        int outChunkSize, int readAvailable,
        CSAMPLE* dataPtr1, ring_buffer_size_t size1,
        CSAMPLE* dataPtr2, ring_buffer_size_t size2) {
    int writeExpected = static_cast<int>(pWorker->getStreamTimeFrames() - pWorker->framesWritten());

    int writeAvailable = writeExpected * m_iNumOutputChannels;
    int copyCount = qMin(readAvailable, writeAvailable);
<<<<<<< HEAD

    if (copyCount > 0) {

        if (writeAvailable >= outChunkSize * 2) {
            // Underflow
            //kLogger.debug() << "workerWriteProcess: buffer empty";
            // catch up by filling buffer until we are synced
            workerWriteSilence(pWorker, writeAvailable - copyCount);
        } else if (writeAvailable > readAvailable + outChunkSize / 2) {
            // try to keep PAs buffer filled up to 0.5 chunks
            if (pWorker->outputDrift()) {
=======
    //qDebug() << "SoundDevicePortAudio::writeProcess()" << readAvailable << writeAvailable;
    if (copyCount > 0) {
        CSAMPLE* dataPtr1;
        ring_buffer_size_t size1;
        CSAMPLE* dataPtr2;
        ring_buffer_size_t size2;
        m_outputFifo->aquireReadRegions(copyCount,
                &dataPtr1, &size1, &dataPtr2, &size2);
        if (writeAvailable - copyCount > outChunkSize) {
            // Underflow
            //qDebug() << "SoundDeviceNetwork::writeProcess() Buffer empty";
            // catch up by filling buffer until we are a half buffer behind
            m_pNetworkStream->writeSilence(writeAvailable - copyCount - outChunkSize / 2);
            m_pSoundManager->underflowHappened(24);
        } else if (writeAvailable - copyCount > outChunkSize / 2) {
            // try to keep network buffer filled up to 0.5 chunks
            if (m_outputDrift) {
>>>>>>> f76d5c7e
                // duplicate one frame
                //kLogger.debug() << "workerWriteProcess() duplicate one frame"
                //                << (float)writeAvailable / outChunkSize << (float)readAvailable / outChunkSize;
                workerWrite(pWorker, dataPtr1, 1);
            } else {
                pWorker->setOutputDrift(true);
            }
<<<<<<< HEAD
        } else if (writeAvailable < outChunkSize / 2) {
            // We are not able to store all new frames
            if (pWorker->outputDrift()) {
                //kLogger.debug() << "workerWriteProcess() skip one frame"
                //                << (float)writeAvailable / outChunkSize << (float)readAvailable / outChunkSize;
                ++copyCount;
=======
        } else if (writeAvailable < outChunkSize / 2 ||
                readAvailable > outChunkSize * 1.5
           ) {
            // We are not able to store at least the half of the new frames
            // or we have a risk of an m_outputFifo overflow
            if (m_outputDrift) {
                //qDebug() << "SoundDeviceNetwork::writeProcess() skip one frame"
                //         << (float)writeAvailable / outChunkSize << (float)readAvailable / outChunkSize;
            	copyCount = qMin(readAvailable, copyCount + m_iNumOutputChannels);
>>>>>>> f76d5c7e
            } else {
                pWorker->setOutputDrift(true);
            }
        } else {
            pWorker->setOutputDrift(false);
        }

        workerWrite(pWorker, dataPtr1, size1 / m_iNumOutputChannels);
        if (size2 > 0) {
            workerWrite(pWorker, dataPtr2, size2 / m_iNumOutputChannels);
        }

        QSharedPointer<FIFO<CSAMPLE>> pFifo = pWorker->getOutputFifo();
        if(pFifo) {
            // interval = copyCount
            // Check for desired kNetworkLatencyFrames + 1/2 interval to
            // avoid big jitter due to interferences with sync code
            if (pFifo->readAvailable() + copyCount / 2
                    >= (m_iNumOutputChannels * kNetworkLatencyFrames)) {
                pWorker->outputAvailable();
            }
        }
    }
}

void SoundDeviceNetwork::workerWrite(NetworkOutputStreamWorkerPtr pWorker,
        const CSAMPLE* buffer, int frames) {
    if (!pWorker->threadWaiting()) {
        pWorker->addFramesWritten(frames);
        return;
    }
<<<<<<< HEAD

    QSharedPointer<FIFO<CSAMPLE>> pFifo = pWorker->getOutputFifo();
    if (pFifo) {
        int writeAvailable = pFifo->writeAvailable();
        int writeRequired = frames * m_iNumOutputChannels;
        if (writeAvailable < writeRequired) {
            kLogger.warning() << "write: worker buffer full, loosing samples";
            pWorker->incOverflowCount();
        }

        int copyCount = math_min(writeAvailable, writeRequired);
        if (copyCount > 0) {
            (void)pFifo->write(buffer, copyCount);
            // we advance the frame only by the samples we have actually copied
            // This means in case of buffer full (where we loose some frames)
            // we do not get out of sync, and the syncing code tries to catch up the
            // stream by writing silence, once the buffer is free.
            pWorker->addFramesWritten(copyCount / m_iNumOutputChannels);
        }
    }
}

void SoundDeviceNetwork::workerWriteSilence(NetworkOutputStreamWorkerPtr pWorker, int frames) {
    if (!pWorker->threadWaiting()) {
        pWorker->addFramesWritten(frames);
        return;
    }

    QSharedPointer<FIFO<CSAMPLE>> pFifo = pWorker->getOutputFifo();
    if(pFifo) {
        int writeAvailable = pFifo->writeAvailable();
        int writeRequired = frames * m_iNumOutputChannels;
        if (writeAvailable < writeRequired) {
            kLogger.warning() << "writeSilence: worker buffer full, loosing samples";
            pWorker->incOverflowCount();
        }

        int clearCount = math_min(writeAvailable, writeRequired);
        if (clearCount > 0) {
            CSAMPLE* dataPtr1;
            ring_buffer_size_t size1;
            CSAMPLE* dataPtr2;
            ring_buffer_size_t size2;

            (void)pFifo->aquireWriteRegions(clearCount,
                    &dataPtr1, &size1, &dataPtr2, &size2);
            SampleUtil::clear(dataPtr1, size1);
            if (size2 > 0) {
                SampleUtil::clear(dataPtr2, size2);
            }
            pFifo->releaseWriteRegions(clearCount);

            // we advance the frame only by the samples we have actually cleared
            pWorker->addFramesWritten(clearCount / m_iNumOutputChannels);
        }
    }
}
=======
}

void SoundDeviceNetwork::callbackProcessClkRef() {
    // This must be the very first call, to measure an exact value
    updateCallbackEntryToDacTime();

    Trace trace("SoundDeviceNetwork::callbackProcessClkRef %1",
                getInternalName());


    if (!m_denormals) {
        m_denormals = true;
        // This disables the denormals calculations, to avoid a
        // performance penalty of ~20
        // https://bugs.launchpad.net/mixxx/+bug/1404401
#ifdef __SSE__
        if (!_MM_GET_DENORMALS_ZERO_MODE()) {
            qDebug() << "SSE: Enabling denormals to zero mode";
            _MM_SET_DENORMALS_ZERO_MODE(_MM_DENORMALS_ZERO_ON);
        } else {
             qDebug() << "SSE: Denormals to zero mode already enabled";
        }

        if (!_MM_GET_FLUSH_ZERO_MODE()) {
            qDebug() << "SSE: Enabling flush to zero mode";
            _MM_SET_FLUSH_ZERO_MODE(_MM_FLUSH_ZERO_ON);
        } else {
             qDebug() << "SSE: Flush to zero mode already enabled";
        }
        // verify if flush to zero or denormals to zero works
        // test passes if one of the two flag is set.
        volatile double doubleMin = DBL_MIN; // the smallest normalized double
        VERIFY_OR_DEBUG_ASSERT(doubleMin / 2 == 0.0) {
            qWarning() << "SSE: Denormals to zero mode is not working. EQs and effects may suffer high CPU load";
        } else {
            qDebug() << "SSE: Denormals to zero mode is working";
        }
#else
        qWarning() << "No SSE: No denormals to zero mode available. EQs and effects may suffer high CPU load";
#endif
    }

    m_pSoundManager->readProcess();

    {
        ScopedTimer t("SoundDevicePortAudio::callbackProcess prepare %1",
                getInternalName());
        m_pSoundManager->onDeviceOutputCallback(m_framesPerBuffer);
    }

    m_pSoundManager->writeProcess();

    m_pSoundManager->processUnderflowHappened();

    updateAudioLatencyUsage();
}

void SoundDeviceNetwork::updateCallbackEntryToDacTime() {
    m_clkRefTimer.start();
    qint64 currentTime = m_pNetworkStream->getStreamTimeUs();
    m_targetTime += m_audioBufferTime.toIntegerMicros();
    double callbackEntrytoDacSecs = (m_targetTime - currentTime) / 1000000.0;
    callbackEntrytoDacSecs = math_max(callbackEntrytoDacSecs, 0.0001);
    VisualPlayPosition::setCallbackEntryToDacSecs(callbackEntrytoDacSecs, m_clkRefTimer);
    //qDebug() << callbackEntrytoDacSecs << timeSinceLastCbSecs;
}

void SoundDeviceNetwork::updateAudioLatencyUsage() {
    m_framesSinceAudioLatencyUsageUpdate += m_framesPerBuffer;
    if (m_framesSinceAudioLatencyUsageUpdate
            > (m_dSampleRate / CPU_USAGE_UPDATE_RATE)) {
        double secInAudioCb = m_timeInAudioCallback.toDoubleSeconds();
        m_pMasterAudioLatencyUsage->set(secInAudioCb /
                (m_framesSinceAudioLatencyUsageUpdate / m_dSampleRate));
        m_timeInAudioCallback.reset();
        m_framesSinceAudioLatencyUsageUpdate = 0;
        //qDebug() << m_pMasterAudioLatencyUsage->get();
    }

    qint64 currentTime = m_pNetworkStream->getStreamTimeUs();
    unsigned long sleepUs = 0;
    if (currentTime > m_targetTime) {
        m_pSoundManager->underflowHappened(22);
        //qDebug() << "underflow" << currentTime << m_targetTime;
        m_targetTime = currentTime;
    } else {
        sleepUs = m_targetTime - currentTime;
    }

    //qDebug() << "sleep" << sleepUs;

    // measure time in Audio callback at the very last
    m_timeInAudioCallback += m_clkRefTimer.elapsed();

    // now go to sleep until the next callback
    if (sleepUs > 0) {
        m_pThread->usleep_(sleepUs);
    }
}
>>>>>>> f76d5c7e
<|MERGE_RESOLUTION|>--- conflicted
+++ resolved
@@ -16,7 +16,6 @@
 #include "util/logger.h"
 #include "util/sample.h"
 
-<<<<<<< HEAD
 namespace {
 const int kNetworkLatencyFrames = 8192; // 185 ms @ 44100 Hz
 // Related chunk sizes:
@@ -34,28 +33,17 @@
 const mixxx::Logger kLogger("SoundDeviceNetwork");
 }
 
-// static
-volatile int SoundDeviceNetwork::m_underflowHappened = 0;
-
-=======
->>>>>>> f76d5c7e
 SoundDeviceNetwork::SoundDeviceNetwork(UserSettingsPointer config,
                                        SoundManager *sm,
                                        QSharedPointer<EngineNetworkStream> pNetworkStream)
         : SoundDevice(config, sm),
           m_pNetworkStream(pNetworkStream),
-<<<<<<< HEAD
-          m_outputFifo(NULL),
-          m_inputFifo(NULL),
-          m_inputDrift(false) {
-=======
           m_outputDrift(false),
           m_inputDrift(false),
           m_framesSinceAudioLatencyUsageUpdate(0),
           m_denormals(false),
           m_targetTime(0),
           m_lastCallbackEntrytoDacSecs(0) {
->>>>>>> f76d5c7e
     // Setting parent class members:
     m_hostAPI = "Network stream";
     m_dSampleRate = 44100.0;
@@ -80,15 +68,7 @@
         m_dSampleRate = 44100.0;
     }
 
-    // Get latency in milleseconds
-<<<<<<< HEAD
-    kLogger.debug() << "framesPerBuffer:" << m_framesPerBuffer;
-    double bufferMSec = m_framesPerBuffer / m_dSampleRate * 1000;
-    kLogger.debug() << "Requested sample rate: " << m_dSampleRate << "Hz, latency:"
-                    << bufferMSec << "ms";
-=======
     qDebug() << "framesPerBuffer:" << m_framesPerBuffer;
->>>>>>> f76d5c7e
 
     m_audioBufferTime = mixxx::Duration::fromSeconds(
             m_framesPerBuffer / m_dSampleRate);
@@ -215,13 +195,8 @@
     int readCount = inChunkSize;
     if (inChunkSize > readAvailable) {
         readCount = readAvailable;
-<<<<<<< HEAD
-        m_underflowHappened = 1;
-        //kLogger.debug() << "readProcess()" << (float)readAvailable / inChunkSize << "underflow";
-=======
         m_pSoundManager->underflowHappened(21);
         //qDebug() << "readProcess()" << (float)readAvailable / inChunkSize << "underflow";
->>>>>>> f76d5c7e
     }
     if (readCount) {
         CSAMPLE* dataPtr1;
@@ -259,19 +234,11 @@
     int writeCount = outChunkSize;
     if (outChunkSize > writeAvailable) {
         writeCount = writeAvailable;
-<<<<<<< HEAD
-        m_underflowHappened = 1;
-        //kLogger.debug() << "writeProcess():" << (float) writeAvailable / outChunkSize << "Overflow";
-    }
-    //kLogger.debug() << "writeProcess():" << (float) writeAvailable / outChunkSize;
-    if (writeCount) {
-=======
         m_pSoundManager->underflowHappened(23);
         //qDebug() << "writeProcess():" << (float) writeAvailable / outChunkSize << "Overflow";
     }
     //qDebug() << "writeProcess():" << (float) writeAvailable / outChunkSize;
     if (writeCount > 0) {
->>>>>>> f76d5c7e
         CSAMPLE* dataPtr1;
         ring_buffer_size_t size1;
         CSAMPLE* dataPtr2;
@@ -326,37 +293,17 @@
 
     int writeAvailable = writeExpected * m_iNumOutputChannels;
     int copyCount = qMin(readAvailable, writeAvailable);
-<<<<<<< HEAD
 
     if (copyCount > 0) {
-
-        if (writeAvailable >= outChunkSize * 2) {
+        if (writeAvailable - copyCount > outChunkSize) {
             // Underflow
             //kLogger.debug() << "workerWriteProcess: buffer empty";
             // catch up by filling buffer until we are synced
             workerWriteSilence(pWorker, writeAvailable - copyCount);
-        } else if (writeAvailable > readAvailable + outChunkSize / 2) {
+            m_pSoundManager->underflowHappened(24);
+        } else if (writeAvailable - copyCount > outChunkSize / 2) {
             // try to keep PAs buffer filled up to 0.5 chunks
             if (pWorker->outputDrift()) {
-=======
-    //qDebug() << "SoundDevicePortAudio::writeProcess()" << readAvailable << writeAvailable;
-    if (copyCount > 0) {
-        CSAMPLE* dataPtr1;
-        ring_buffer_size_t size1;
-        CSAMPLE* dataPtr2;
-        ring_buffer_size_t size2;
-        m_outputFifo->aquireReadRegions(copyCount,
-                &dataPtr1, &size1, &dataPtr2, &size2);
-        if (writeAvailable - copyCount > outChunkSize) {
-            // Underflow
-            //qDebug() << "SoundDeviceNetwork::writeProcess() Buffer empty";
-            // catch up by filling buffer until we are a half buffer behind
-            m_pNetworkStream->writeSilence(writeAvailable - copyCount - outChunkSize / 2);
-            m_pSoundManager->underflowHappened(24);
-        } else if (writeAvailable - copyCount > outChunkSize / 2) {
-            // try to keep network buffer filled up to 0.5 chunks
-            if (m_outputDrift) {
->>>>>>> f76d5c7e
                 // duplicate one frame
                 //kLogger.debug() << "workerWriteProcess() duplicate one frame"
                 //                << (float)writeAvailable / outChunkSize << (float)readAvailable / outChunkSize;
@@ -364,24 +311,15 @@
             } else {
                 pWorker->setOutputDrift(true);
             }
-<<<<<<< HEAD
-        } else if (writeAvailable < outChunkSize / 2) {
-            // We are not able to store all new frames
-            if (pWorker->outputDrift()) {
-                //kLogger.debug() << "workerWriteProcess() skip one frame"
-                //                << (float)writeAvailable / outChunkSize << (float)readAvailable / outChunkSize;
-                ++copyCount;
-=======
         } else if (writeAvailable < outChunkSize / 2 ||
                 readAvailable > outChunkSize * 1.5
            ) {
             // We are not able to store at least the half of the new frames
             // or we have a risk of an m_outputFifo overflow
-            if (m_outputDrift) {
-                //qDebug() << "SoundDeviceNetwork::writeProcess() skip one frame"
-                //         << (float)writeAvailable / outChunkSize << (float)readAvailable / outChunkSize;
-            	copyCount = qMin(readAvailable, copyCount + m_iNumOutputChannels);
->>>>>>> f76d5c7e
+            if (pWorker->outputDrift()) {
+                //kLogger.debug() << "SoundDeviceNetwork::workerWriteProcess() skip one frame"
+                //                << (float)writeAvailable / outChunkSize << (float)readAvailable / outChunkSize;
+                copyCount = qMin(readAvailable, copyCount + m_iNumOutputChannels);
             } else {
                 pWorker->setOutputDrift(true);
             }
@@ -413,7 +351,6 @@
         pWorker->addFramesWritten(frames);
         return;
     }
-<<<<<<< HEAD
 
     QSharedPointer<FIFO<CSAMPLE>> pFifo = pWorker->getOutputFifo();
     if (pFifo) {
@@ -470,8 +407,6 @@
             pWorker->addFramesWritten(clearCount / m_iNumOutputChannels);
         }
     }
-}
-=======
 }
 
 void SoundDeviceNetwork::callbackProcessClkRef() {
@@ -570,5 +505,4 @@
     if (sleepUs > 0) {
         m_pThread->usleep_(sleepUs);
     }
-}
->>>>>>> f76d5c7e
+}