--- conflicted
+++ resolved
@@ -186,84 +186,47 @@
 
 
 class AudioSource {
-<<<<<<< HEAD
-public:
-=======
-  public:
->>>>>>> aedf8d93
+  public:
     virtual ~AudioSource() = default;
 
     virtual const CSAMPLE* buffer(const AudioOutput& output) const = 0;
 
-<<<<<<< HEAD
     /// This is called by SoundManager whenever an output is connected for this
     /// source. When this is called it is guaranteed that no callback is
     /// active.
-=======
-    // This is called by SoundManager whenever an output is connected for this
-    // source. When this is called it is guaranteed that no callback is
-    // active.
->>>>>>> aedf8d93
     virtual void onOutputConnected(const AudioOutput& output) {
         Q_UNUSED(output);
     };
 
-<<<<<<< HEAD
     /// This is called by SoundManager whenever an output is disconnected for
     /// this source. When this is called it is guaranteed that no callback is
     /// active.
-=======
-    // This is called by SoundManager whenever an output is disconnected for
-    // this source. When this is called it is guaranteed that no callback is
-    // active.
->>>>>>> aedf8d93
     virtual void onOutputDisconnected(const AudioOutput& output) {
         Q_UNUSED(output);
     };
 };
 
 class AudioDestination {
-<<<<<<< HEAD
-public:
+  public:
     virtual ~AudioDestination() = default;
 
     /// This is called by SoundManager whenever there are new samples from the
     /// configured input to be processed. This is run in the clock reference
     /// callback thread
-=======
-  public:
-    virtual ~AudioDestination() = default;
-
-    // This is called by SoundManager whenever there are new samples from the
-    // configured input to be processed. This is run in the clock reference
-    // callback thread
->>>>>>> aedf8d93
     virtual void receiveBuffer(const AudioInput& input,
             const CSAMPLE* pBuffer,
             unsigned int iNumFrames) = 0;
 
-<<<<<<< HEAD
     /// This is called by SoundManager whenever an input is configured for this
     /// destination. When this is called it is guaranteed that no callback is
     /// active.
-=======
-    // This is called by SoundManager whenever an input is configured for this
-    // destination. When this is called it is guaranteed that no callback is
-    // active.
->>>>>>> aedf8d93
     virtual void onInputConfigured(const AudioInput& input) {
         Q_UNUSED(input);
     };
 
-<<<<<<< HEAD
     /// This is called by SoundManager whenever an input is unconfigured for this
     /// destination. When this is called it is guaranteed that no callback is
     /// active.
-=======
-    // This is called by SoundManager whenever an input is unconfigured for this
-    // destination. When this is called it is guaranteed that no callback is
-    // active.
->>>>>>> aedf8d93
     virtual void onInputUnconfigured(const AudioInput& input) {
         Q_UNUSED(input);
     };
