--- conflicted
+++ resolved
@@ -122,11 +122,7 @@
                 qDebug() << "Ignoring the unsupported" << pQmlRenderer << "renderer";
             }
             auto renderer = pQmlRenderer->create(this);
-<<<<<<< HEAD
-#ifndef __STEM__
-=======
 #ifdef __STEM__
->>>>>>> 7ef9387a
             VERIFY_OR_DEBUG_ASSERT(renderer.renderer) {
 #else
             // It is expected for the stem renderer to return a null value in
@@ -135,7 +131,6 @@
 #endif
                 continue;
             }
-#endif
             addRenderer(renderer.renderer);
             pTopNode->appendChildNode(std::move(renderer.node));
         }
