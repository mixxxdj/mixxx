#include "qmlapplication.h"

#include <qtextdocument.h>

#include <QQmlEngineExtensionPlugin>
#include <QQuickStyle>

#include "controllers/controllermanager.h"
#include "mixer/playermanager.h"
#include "moc_qmlapplication.cpp"
#include "preferences/configobject.h"
#include "qml/asyncimageprovider.h"
#include "qml/qmldlgpreferencesproxy.h"
#include "soundio/soundmanager.h"
#include "util/versionstore.h"
#include "waveform/visualsmanager.h"
#include "waveform/waveformwidgetfactory.h"
Q_IMPORT_QML_PLUGIN(MixxxPlugin)
Q_IMPORT_QML_PLUGIN(Mixxx_ControlsPlugin)

namespace {
const QString kMainQmlFileName = QStringLiteral("qml/main.qml");

// Converts a (capturing) lambda into a function pointer that can be passed to
// qmlRegisterSingletonType.
template<class F>
auto lambda_to_singleton_type_factory_ptr(F&& f) {
    static F fn = std::forward<F>(f);
    return [](QQmlEngine* pEngine, QJSEngine* pScriptEngine) -> QObject* {
        return fn(pEngine, pScriptEngine);
    };
}
} // namespace

namespace mixxx {
namespace qml {

QmlApplication::QmlApplication(
        QApplication* app,
        const CmdlineArgs& args)
        : m_pCoreServices(std::make_unique<mixxx::CoreServices>(args, app)),
          m_visualsManager(std::make_unique<VisualsManager>()),
          m_mainFilePath(m_pCoreServices->getSettings()->getResourcePath() + kMainQmlFileName),
          m_pAppEngine(nullptr),
          m_autoReload() {
    QQuickStyle::setStyle("Basic");

<<<<<<< HEAD
    m_pCoreServices->initialize(app, nullptr);
=======
    m_pCoreServices->initialize(app);

    QString configVersion = m_pCoreServices->getSettings()->getValue(
            ConfigKey("[Config]", "Version"), "");
    if (configVersion == VersionStore::FUTURE_UNSTABLE) {
        qDebug() << "Generating a new user profile for safe testing with unstable code";
    } else if (CmdlineArgs::Instance().isAwareOfRisk()) {
        qCritical() << "Existing user profile detected from" << configVersion
                    << "but you said you wanted to play with fire!";
        m_pCoreServices->getSettings()->setValue(
                ConfigKey("[Config]", "did_run_with_unstable"), true);
    } else {
        QMessageBox msgBox;
        msgBox.setIcon(QMessageBox::Critical);
        msgBox.setWindowTitle(tr("Existing user profile detected"));
        msgBox.setText(
                tr("Trying to run Mixxx 3.0 with an existing %0 user profile! "
                   "<br><br>There is <b>serious risks</b> of data loss and "
                   "corruption.<br>We recommend using a test profile folder "
                   "with the '--settings-path' argument. <br><br>If you want "
                   "to continue at your own risk, run Mixxx with the argument "
                   "'--allow-dangerous-data-corruption-risk'.")
                        .arg(configVersion));

        QPushButton* continueButton =
                msgBox.addButton(tr("Ok"), QMessageBox::ActionRole);
        msgBox.exec();
        m_pCoreServices.reset();
        exit(-1);
    }

>>>>>>> 9e947aec
    SoundDeviceStatus result = m_pCoreServices->getSoundManager()->setupDevices();
    if (result != SoundDeviceStatus::Ok) {
        const int reInt = static_cast<int>(result);
        qCritical() << "Error setting up sound devices:" << reInt;
        exit(reInt);
    }

    // FIXME: DlgPreferences has some initialization logic that must be executed
    // before the GUI is shown, at least for the effects system.
    std::shared_ptr<QDialog> pDlgPreferences = m_pCoreServices->makeDlgPreferences();
    // Without this, QApplication will quit when the last QWidget QWindow is
    // closed because it does not take into account the window created by
    // the QQmlApplicationEngine.
    pDlgPreferences->setAttribute(Qt::WA_QuitOnClose, false);

    // Since DlgPreferences is only meant to be used in the main QML engine, it
    // follows a strict singleton pattern design
    QmlDlgPreferencesProxy::s_pInstance =
            std::make_unique<QmlDlgPreferencesProxy>(pDlgPreferences, this);

    const QStringList visualGroups =
            m_pCoreServices->getPlayerManager()->getVisualPlayerGroups();
    for (const QString& group : visualGroups) {
        m_visualsManager->addDeck(group);
    }

    m_pCoreServices->getPlayerManager()->connect(
            m_pCoreServices->getPlayerManager().get(),
            &PlayerManager::numberOfDecksChanged,
            this,
            [this](int decks) {
                for (int i = 0; i < decks; ++i) {
                    QString group = PlayerManager::groupForDeck(i);
                    m_visualsManager->addDeckIfNotExist(group);
                }
            });
    loadQml(m_mainFilePath);

    m_pCoreServices->getControllerManager()->setUpDevices();

    connect(&m_autoReload,
            &QmlAutoReload::triggered,
            this,
            [this]() {
                loadQml(m_mainFilePath);
            });
}

QmlApplication::~QmlApplication() {
    // Delete all the QML singletons in order to prevent leak detection in CoreService
    QmlDlgPreferencesProxy::s_pInstance.reset();
    m_visualsManager.reset();
    m_pAppEngine.reset();
    m_pCoreServices.reset();
}

void QmlApplication::loadQml(const QString& path) {
    // QQmlApplicationEngine::load creates a new window but also leaves the old one,
    // so it is necessary to destroy the old QQmlApplicationEngine and create a new one.
    m_pAppEngine = std::make_unique<QQmlApplicationEngine>();

    m_autoReload.clear();
    m_pAppEngine->addUrlInterceptor(&m_autoReload);
    m_pAppEngine->addImportPath(QStringLiteral(":/mixxx.org/imports"));

    // No memory leak here, the QQmlEngine takes ownership of the provider
    QQuickAsyncImageProvider* pImageProvider = new AsyncImageProvider(
            m_pCoreServices->getTrackCollectionManager());
    m_pAppEngine->addImageProvider(AsyncImageProvider::kProviderName, pImageProvider);

    m_pAppEngine->load(path);
    if (m_pAppEngine->rootObjects().isEmpty()) {
        qCritical() << "Failed to load QML file" << path;
    }
}

} // namespace qml
} // namespace mixxx<|MERGE_RESOLUTION|>--- conflicted
+++ resolved
@@ -45,10 +45,7 @@
           m_autoReload() {
     QQuickStyle::setStyle("Basic");
 
-<<<<<<< HEAD
     m_pCoreServices->initialize(app, nullptr);
-=======
-    m_pCoreServices->initialize(app);
 
     QString configVersion = m_pCoreServices->getSettings()->getValue(
             ConfigKey("[Config]", "Version"), "");
@@ -79,7 +76,6 @@
         exit(-1);
     }
 
->>>>>>> 9e947aec
     SoundDeviceStatus result = m_pCoreServices->getSoundManager()->setupDevices();
     if (result != SoundDeviceStatus::Ok) {
         const int reInt = static_cast<int>(result);
