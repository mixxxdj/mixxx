#include "coreservices.h"

#include <QApplication>
#include <QFileDialog>
#include <QPushButton>

#ifdef __BROADCAST__
#include "broadcast/broadcastmanager.h"
#endif
#include "control/controlindicatortimer.h"
#include "controllers/controllermanager.h"
#include "controllers/keyboard/keyboardeventfilter.h"
#include "database/mixxxdb.h"
#include "effects/builtin/builtinbackend.h"
#include "effects/effectsmanager.h"
#ifdef __LILV__
#include "effects/lv2/lv2backend.h"
#endif
#include "engine/enginemaster.h"
#include "library/coverartcache.h"
#include "library/library.h"
#include "library/trackcollection.h"
#include "library/trackcollectionmanager.h"
#include "mixer/playerinfo.h"
#include "mixer/playermanager.h"
#include "moc_coreservices.cpp"
#include "preferences/settingsmanager.h"
#include "soundio/soundmanager.h"
#include "sources/soundsourceproxy.h"
#include "util/db/dbconnectionpooled.h"
#include "util/font.h"
#include "util/logger.h"
#include "util/screensaver.h"
#include "util/screensavermanager.h"
#include "util/statsmanager.h"
#include "util/time.h"
#include "util/translations.h"
#include "util/versionstore.h"
#include "vinylcontrol/vinylcontrolmanager.h"

#ifdef __APPLE__
#include "util/sandbox.h"
#endif

#if defined(Q_OS_LINUX)
#include <X11/Xlib.h>
#include <X11/Xlibint.h>

#include <QtX11Extras/QX11Info>

#include "engine/channelhandle.h"
// Xlibint.h predates C++ and defines macros which conflict
// with references to std::max and std::min
#undef max
#undef min
#endif

namespace {
const mixxx::Logger kLogger("CoreServices");
constexpr int kMicrophoneCount = 4;
constexpr int kAuxiliaryCount = 4;

#define CLEAR_AND_CHECK_DELETED(x) clearHelper(x, #x);

template<typename T>
void clearHelper(std::shared_ptr<T>& ref_ptr, const char* name) {
    std::weak_ptr<T> weak(ref_ptr);
    ref_ptr.reset();
    if (auto shared = weak.lock()) {
        qWarning() << name << "was leaked! Use count:" << shared.use_count();
        DEBUG_ASSERT(false);
    }
}

// hack around https://gitlab.freedesktop.org/xorg/lib/libx11/issues/25
// https://bugs.launchpad.net/mixxx/+bug/1805559
#if defined(Q_OS_LINUX)
typedef Bool (*WireToErrorType)(Display*, XErrorEvent*, xError*);

const int NUM_HANDLERS = 256;
WireToErrorType __oldHandlers[NUM_HANDLERS] = {nullptr};

Bool __xErrorHandler(Display* display, XErrorEvent* event, xError* error) {
    // Call any previous handler first in case it needs to do real work.
    auto code = static_cast<int>(event->error_code);
    if (__oldHandlers[code] != nullptr) {
        __oldHandlers[code](display, event, error);
    }

    // Always return false so the error does not get passed to the normal
    // application defined handler.
    return False;
}

#endif

inline QLocale inputLocale() {
    // Use the default config for local keyboard
    QInputMethod* pInputMethod = QGuiApplication::inputMethod();
    return pInputMethod ? pInputMethod->locale() : QLocale(QLocale::English);
}
} // anonymous namespace

namespace mixxx {

CoreServices::CoreServices(const CmdlineArgs& args, QApplication* pApp)
        : m_runtime_timer(QLatin1String("CoreServices::runtime")),
          m_cmdlineArgs(args) {
<<<<<<< HEAD
    preInitialize(pApp);
=======
    initializeSettings();
    initializeKeyboard();
>>>>>>> 143896dd
}

CoreServices::~CoreServices() = default;

void CoreServices::initializeSettings() {
#ifdef __APPLE__
    // TODO: At this point it is too late to provide the same settings path to all components
    // and too early to log errors and give users advises in their system language.
    // Calling this from main.cpp before the QApplication is initialized may cause a crash
    // due to potential QMessageBox invocations within migrateOldSettings().
    // Solution: Start Mixxx with default settings, migrate the preferences, and then restart
    // immediately.
    if (!m_cmdlineArgs.getSettingsPathSet()) {
        CmdlineArgs::Instance().setSettingsPath(Sandbox::migrateOldSettings());
    }
#endif
    QString settingsPath = m_cmdlineArgs.getSettingsPath();
    m_pSettingsManager = std::make_unique<SettingsManager>(settingsPath);
}

void CoreServices::initializeLogging() {
    mixxx::LogFlags logFlags = mixxx::LogFlag::LogToFile;
    if (m_cmdlineArgs.getDebugAssertBreak()) {
        logFlags.setFlag(mixxx::LogFlag::DebugAssertBreak);
    }
    mixxx::Logging::initialize(
            m_pSettingsManager->settings()->getSettingsPath(),
            m_cmdlineArgs.getLogLevel(),
            m_cmdlineArgs.getLogFlushLevel(),
            logFlags);
}

void CoreServices::preInitialize(QApplication* pApp) {
    ScopedTimer t("CoreServices::preInitialize");
    initializeSettings();
    initializeLogging();
    // Only record stats in developer mode.
    if (m_cmdlineArgs.getDeveloper()) {
        StatsManager::createInstance();
    }
    mixxx::Translations::initializeTranslations(
            m_pSettingsManager->settings(), pApp, m_cmdlineArgs.getLocale());
    initializeKeyboard();
}

void CoreServices::initialize(QApplication* pApp) {
    m_runtime_timer.start();
    mixxx::Time::start();
    ScopedTimer t("CoreServices::initialize");

    VERIFY_OR_DEBUG_ASSERT(SoundSourceProxy::registerProviders()) {
        qCritical() << "Failed to register any SoundSource providers";
        return;
    }

    VersionStore::logBuildDetails();


#if defined(Q_OS_LINUX)
    // XESetWireToError will segfault if running as a Wayland client
    if (pApp->platformName() == QLatin1String("xcb")) {
        for (auto i = 0; i < NUM_HANDLERS; ++i) {
            XESetWireToError(QX11Info::display(), i, &__xErrorHandler);
        }
    }
#else
    Q_UNUSED(pApp);
#endif

    UserSettingsPointer pConfig = m_pSettingsManager->settings();

    Sandbox::setPermissionsFilePath(QDir(pConfig->getSettingsPath()).filePath("sandbox.cfg"));

    QString resourcePath = pConfig->getResourcePath();

    emit initializationProgressUpdate(0, tr("fonts"));

    FontUtils::initializeFonts(resourcePath); // takes a long time

    emit initializationProgressUpdate(10, tr("database"));
    m_pDbConnectionPool = MixxxDb(pConfig).connectionPool();
    if (!m_pDbConnectionPool) {
        exit(-1);
    }
    // Create a connection for the main thread
    m_pDbConnectionPool->createThreadLocalConnection();
    if (!initializeDatabase()) {
        exit(-1);
    }

    m_pControlIndicatorTimer = std::make_shared<mixxx::ControlIndicatorTimer>(this);

    auto pChannelHandleFactory = std::make_shared<ChannelHandleFactory>();

    emit initializationProgressUpdate(20, tr("effects"));
    m_pEffectsManager = std::make_shared<EffectsManager>(this, pConfig, pChannelHandleFactory);

    m_pEngine = std::make_shared<EngineMaster>(
            pConfig,
            "[Master]",
            m_pEffectsManager.get(),
            pChannelHandleFactory,
            true);

    // Create effect backends. We do this after creating EngineMaster to allow
    // effect backends to refer to controls that are produced by the engine.
    BuiltInBackend* pBuiltInBackend = new BuiltInBackend(m_pEffectsManager.get());
    m_pEffectsManager->addEffectsBackend(pBuiltInBackend);
#ifdef __LILV__
    m_pLV2Backend = new LV2Backend(m_pEffectsManager.get());
    // EffectsManager takes ownership
    m_pEffectsManager->addEffectsBackend(m_pLV2Backend);
#else
    m_pLV2Backend = nullptr;
#endif

    m_pEffectsManager->setup();

    emit initializationProgressUpdate(30, tr("audio interface"));
    // Although m_pSoundManager is created here, m_pSoundManager->setupDevices()
    // needs to be called after m_pPlayerManager registers sound IO for each EngineChannel.
    m_pSoundManager = std::make_shared<SoundManager>(pConfig, m_pEngine.get());
    m_pEngine->registerNonEngineChannelSoundIO(m_pSoundManager.get());

    m_pRecordingManager = std::make_shared<RecordingManager>(pConfig, m_pEngine.get());

#ifdef __BROADCAST__
    m_pBroadcastManager = std::make_shared<BroadcastManager>(
            m_pSettingsManager.get(),
            m_pSoundManager.get());
#endif

#ifdef __VINYLCONTROL__
    m_pVCManager = std::make_shared<VinylControlManager>(this, pConfig, m_pSoundManager.get());
#else
    m_pVCManager = nullptr;
#endif

    emit initializationProgressUpdate(40, tr("decks"));
    // Create the player manager. (long)
    m_pPlayerManager = std::make_shared<PlayerManager>(
            pConfig,
            m_pSoundManager.get(),
            m_pEffectsManager.get(),
            m_pEngine.get());
    // TODO: connect input not configured error dialog slots
    PlayerInfo::create();

    for (int i = 0; i < kMicrophoneCount; ++i) {
        m_pPlayerManager->addMicrophone();
    }

    for (int i = 0; i < kAuxiliaryCount; ++i) {
        m_pPlayerManager->addAuxiliary();
    }

    m_pPlayerManager->addConfiguredDecks();
    m_pPlayerManager->addSampler();
    m_pPlayerManager->addSampler();
    m_pPlayerManager->addSampler();
    m_pPlayerManager->addSampler();
    m_pPlayerManager->addPreviewDeck();

    m_pEffectsManager->loadEffectChains();

#ifdef __VINYLCONTROL__
    m_pVCManager->init();
#endif

    // Inhibit Screensaver
    m_pScreensaverManager = std::make_shared<ScreensaverManager>(pConfig);
    connect(&PlayerInfo::instance(),
            &PlayerInfo::currentPlayingDeckChanged,
            m_pScreensaverManager.get(),
            &ScreensaverManager::slotCurrentPlayingDeckChanged);

    emit initializationProgressUpdate(50, tr("library"));
    CoverArtCache::createInstance();

    m_pTrackCollectionManager = std::make_shared<TrackCollectionManager>(
            this,
            pConfig,
            m_pDbConnectionPool);

    m_pLibrary = std::make_shared<Library>(
            this,
            pConfig,
            m_pDbConnectionPool,
            m_pTrackCollectionManager.get(),
            m_pPlayerManager.get(),
            m_pRecordingManager.get());

    // Binding the PlayManager to the Library may already trigger
    // loading of tracks which requires that the GlobalTrackCache has
    // been created. Otherwise Mixxx might hang when accessing
    // the uninitialized singleton instance!
    m_pPlayerManager->bindToLibrary(m_pLibrary.get());

    bool hasChanged_MusicDir = false;

    if (m_pTrackCollectionManager->internalCollection()->loadRootDirs().isEmpty()) {
        // TODO(XXX) this needs to be smarter, we can't distinguish between an empty
        // path return value (not sure if this is normally possible, but it is
        // possible with the Windows 7 "Music" library, which is what
        // QStandardPaths::writableLocation(QStandardPaths::MusicLocation)
        // resolves to) and a user hitting 'cancel'. If we get a blank return
        // but the user didn't hit cancel, we need to know this and let the
        // user take some course of action -- bkgood
        QString fd = QFileDialog::getExistingDirectory(nullptr,
                tr("Choose music library directory"),
                QStandardPaths::writableLocation(
                        QStandardPaths::MusicLocation));
        if (!fd.isEmpty()) {
            // adds Folder to database.
            m_pLibrary->slotRequestAddDir(fd);
            hasChanged_MusicDir = true;
        }
    }

    emit initializationProgressUpdate(60, tr("controllers"));
    // Initialize controller sub-system,
    // but do not set up controllers until the end of the application startup
    // (long)
    qDebug() << "Creating ControllerManager";
    m_pControllerManager = std::make_shared<ControllerManager>(pConfig);

    // Wait until all other ControlObjects are set up before initializing
    // controllers
    m_pControllerManager->setUpDevices();

    // Scan the library for new files and directories
    bool rescan = pConfig->getValue<bool>(
            ConfigKey("[Library]", "RescanOnStartup"));
    // rescan the library if we get a new plugin
    QList<QString> prev_plugins_list =
            pConfig->getValueString(
                           ConfigKey("[Library]", "SupportedFileExtensions"))
                    .split(',',
#if QT_VERSION >= QT_VERSION_CHECK(5, 14, 0)
                            Qt::SkipEmptyParts);
#else
                            QString::SkipEmptyParts);
#endif

    // TODO: QSet<T>::fromList(const QList<T>&) is deprecated and should be
    // replaced with QSet<T>(list.begin(), list.end()).
    // However, the proposed alternative has just been introduced in Qt
    // 5.14. Until the minimum required Qt version of Mixxx is increased,
    // we need a version check here
    QSet<QString> prev_plugins =
#if QT_VERSION >= QT_VERSION_CHECK(5, 14, 0)
            QSet<QString>(prev_plugins_list.begin(), prev_plugins_list.end());
#else
            QSet<QString>::fromList(prev_plugins_list);
#endif

    const QList<QString> curr_plugins_list = SoundSourceProxy::getSupportedFileExtensions();
    QSet<QString> curr_plugins =
#if QT_VERSION >= QT_VERSION_CHECK(5, 14, 0)
            QSet<QString>(curr_plugins_list.begin(), curr_plugins_list.end());
#else
            QSet<QString>::fromList(curr_plugins_list);
#endif

    rescan = rescan || (prev_plugins != curr_plugins);
    pConfig->set(ConfigKey("[Library]", "SupportedFileExtensions"), curr_plugins_list.join(","));

    // Scan the library directory. Do this after the skinloader has
    // loaded a skin, see Bug #1047435
    if (rescan || hasChanged_MusicDir || m_pSettingsManager->shouldRescanLibrary()) {
        m_pTrackCollectionManager->startLibraryScan();
    }

    // This has to be done before m_pSoundManager->setupDevices()
    // https://bugs.launchpad.net/mixxx/+bug/1758189
    m_pPlayerManager->loadSamplers();

    m_pTouchShift = std::make_unique<ControlPushButton>(ConfigKey("[Controls]", "touch_shift"));

    // Load tracks in args.qlMusicFiles (command line arguments) into player
    // 1 and 2:
    const QList<QString>& musicFiles = m_cmdlineArgs.getMusicFiles();
    for (int i = 0; i < (int)m_pPlayerManager->numDecks() && i < musicFiles.count(); ++i) {
        if (SoundSourceProxy::isFileNameSupported(musicFiles.at(i))) {
            m_pPlayerManager->slotLoadToDeck(musicFiles.at(i), i + 1);
        }
    }
}

void CoreServices::initializeKeyboard() {
    UserSettingsPointer pConfig = m_pSettingsManager->settings();
    QString resourcePath = pConfig->getResourcePath();

    // Set the default value in settings file
    if (pConfig->getValueString(ConfigKey("[Keyboard]", "Enabled")).length() == 0) {
        pConfig->set(ConfigKey("[Keyboard]", "Enabled"), ConfigValue(1));
    }

    // Read keyboard configuration and set kdbConfig object in WWidget
    // Check first in user's Mixxx directory
    QString userKeyboard = QDir(pConfig->getSettingsPath()).filePath("Custom.kbd.cfg");

    // Empty keyboard configuration
    m_pKbdConfigEmpty = std::make_shared<ConfigObject<ConfigValueKbd>>(QString());

    if (QFile::exists(userKeyboard)) {
        qDebug() << "Found and will use custom keyboard mapping" << userKeyboard;
        m_pKbdConfig = std::make_shared<ConfigObject<ConfigValueKbd>>(userKeyboard);
    } else {
        // Default to the locale for the main input method (e.g. keyboard).
        QLocale locale = inputLocale();

        // check if a default keyboard exists
        QString defaultKeyboard = QString(resourcePath).append("keyboard/");
        defaultKeyboard += locale.name();
        defaultKeyboard += ".kbd.cfg";
        qDebug() << "Found and will use default keyboard mapping" << defaultKeyboard;

        if (!QFile::exists(defaultKeyboard)) {
            qDebug() << defaultKeyboard << " not found, using en_US.kbd.cfg";
            defaultKeyboard = QString(resourcePath).append("keyboard/").append("en_US.kbd.cfg");
            if (!QFile::exists(defaultKeyboard)) {
                qDebug() << defaultKeyboard << " not found, starting without shortcuts";
                defaultKeyboard = "";
            }
        }
        m_pKbdConfig = std::make_shared<ConfigObject<ConfigValueKbd>>(defaultKeyboard);
    }

    // TODO(XXX) leak pKbdConfig, KeyboardEventFilter owns it? Maybe roll all keyboard
    // initialization into KeyboardEventFilter
    // Workaround for today: KeyboardEventFilter calls delete
    bool keyboardShortcutsEnabled = pConfig->getValue<bool>(
            ConfigKey("[Keyboard]", "Enabled"));
    m_pKeyboardEventFilter = std::make_shared<KeyboardEventFilter>(
            keyboardShortcutsEnabled ? m_pKbdConfig.get() : m_pKbdConfigEmpty.get());
}

void CoreServices::slotOptionsKeyboard(bool toggle) {
    UserSettingsPointer pConfig = m_pSettingsManager->settings();
    if (toggle) {
        //qDebug() << "Enable keyboard shortcuts/mappings";
        m_pKeyboardEventFilter->setKeyboardConfig(m_pKbdConfig.get());
        pConfig->set(ConfigKey("[Keyboard]", "Enabled"), ConfigValue(1));
    } else {
        //qDebug() << "Disable keyboard shortcuts/mappings";
        m_pKeyboardEventFilter->setKeyboardConfig(m_pKbdConfigEmpty.get());
        pConfig->set(ConfigKey("[Keyboard]", "Enabled"), ConfigValue(0));
    }
}

bool CoreServices::initializeDatabase() {
    kLogger.info() << "Connecting to database";
    QSqlDatabase dbConnection = mixxx::DbConnectionPooled(m_pDbConnectionPool);
    if (!dbConnection.isOpen()) {
        QMessageBox::critical(nullptr,
                tr("Cannot open database"),
                tr("Unable to establish a database connection.\n"
                   "Mixxx requires QT with SQLite support. Please read "
                   "the Qt SQL driver documentation for information on how "
                   "to build it.\n\n"
                   "Click OK to exit."),
                QMessageBox::Ok);
        return false;
    }

    kLogger.info() << "Initializing or upgrading database schema";
    return MixxxDb::initDatabaseSchema(dbConnection);
}

void CoreServices::shutdown() {
    Timer t("CoreServices::shutdown");
    t.start();

    // Stop all pending library operations
    qDebug() << t.elapsed(false).debugMillisWithUnit() << "stopping pending Library tasks";
    m_pTrackCollectionManager->stopLibraryScan();
    m_pLibrary->stopPendingTasks();

    qDebug() << t.elapsed(false).debugMillisWithUnit() << "saving configuration";
    m_pSettingsManager->save();

    // SoundManager depend on Engine and Config
    qDebug() << t.elapsed(false).debugMillisWithUnit() << "deleting SoundManager";
    CLEAR_AND_CHECK_DELETED(m_pSoundManager);

    // ControllerManager depends on Config
    qDebug() << t.elapsed(false).debugMillisWithUnit() << "deleting ControllerManager";
    CLEAR_AND_CHECK_DELETED(m_pControllerManager);

#ifdef __VINYLCONTROL__
    // VinylControlManager depends on a CO the engine owns
    // (vinylcontrol_enabled in VinylControlControl)
    qDebug() << t.elapsed(false).debugMillisWithUnit() << "deleting VinylControlManager";
    CLEAR_AND_CHECK_DELETED(m_pVCManager);
#endif

    // CoverArtCache is fairly independent of everything else.
    CoverArtCache::destroy();

    // PlayerManager depends on Engine, SoundManager, VinylControlManager, and Config
    // The player manager has to be deleted before the library to ensure
    // that all modified track metadata of loaded tracks is saved.
    qDebug() << t.elapsed(false).debugMillisWithUnit() << "deleting PlayerManager";
    CLEAR_AND_CHECK_DELETED(m_pPlayerManager);

    // Destroy PlayerInfo explicitly to release the track
    // pointers of tracks that were still loaded in decks
    // or samplers when PlayerManager was destroyed!
    PlayerInfo::destroy();

    // Delete the library after the view so there are no dangling pointers to
    // the data models.
    // Depends on RecordingManager and PlayerManager
    qDebug() << t.elapsed(false).debugMillisWithUnit() << "deleting Library";
    CLEAR_AND_CHECK_DELETED(m_pLibrary);

    // RecordingManager depends on config, engine
    qDebug() << t.elapsed(false).debugMillisWithUnit() << "deleting RecordingManager";
    CLEAR_AND_CHECK_DELETED(m_pRecordingManager);

#ifdef __BROADCAST__
    // BroadcastManager depends on config, engine
    qDebug() << t.elapsed(false).debugMillisWithUnit() << "deleting BroadcastManager";
    CLEAR_AND_CHECK_DELETED(m_pBroadcastManager);
#endif

    // EngineMaster depends on Config and m_pEffectsManager.
    qDebug() << t.elapsed(false).debugMillisWithUnit() << "deleting EngineMaster";
    CLEAR_AND_CHECK_DELETED(m_pEngine);

    qDebug() << t.elapsed(false).debugMillisWithUnit() << "deleting EffectsManager";
    CLEAR_AND_CHECK_DELETED(m_pEffectsManager);

    // Delete the track collections after all internal track pointers
    // in other components have been released by deleting those components
    // beforehand!
    qDebug() << t.elapsed(false).debugMillisWithUnit() << "detaching all track collections";
    CLEAR_AND_CHECK_DELETED(m_pTrackCollectionManager);

    qDebug() << t.elapsed(false).debugMillisWithUnit() << "closing database connection(s)";
    m_pDbConnectionPool->destroyThreadLocalConnection();
    m_pDbConnectionPool.reset(); // should drop the last reference

    // HACK: Save config again. We saved it once before doing some dangerous
    // stuff. We only really want to save it here, but the first one was just
    // a precaution. The earlier one can be removed when stuff is more stable
    // at exit.
    m_pSettingsManager->save();

    m_pTouchShift.reset();

    m_pControlIndicatorTimer.reset();

    // Check for leaked ControlObjects and give warnings.
    {
        const QList<QSharedPointer<ControlDoublePrivate>> leakedControls =
                ControlDoublePrivate::takeAllInstances();
        if (!leakedControls.isEmpty()) {
            qWarning()
                    << "The following"
                    << leakedControls.size()
                    << "controls were leaked:";
            for (auto pCDP : leakedControls) {
                ConfigKey key = pCDP->getKey();
                qWarning() << key.group << key.item << pCDP->getCreatorCO();
                // Deleting leaked objects helps to satisfy valgrind.
                // These delete calls could cause crashes if a destructor for a control
                // we thought was leaked is triggered after this one exits.
                // So, only delete so if developer mode is on.
                if (CmdlineArgs::Instance().getDeveloper()) {
                    pCDP->deleteCreatorCO();
                }
            }
            DEBUG_ASSERT(!"Controls were leaked!");
        }
        // Finally drop all shared pointers by exiting this scope
    }

    Sandbox::shutdown();

    qDebug() << t.elapsed(false).debugMillisWithUnit() << "deleting SettingsManager";
    m_pSettingsManager.reset();

    CLEAR_AND_CHECK_DELETED(m_pKeyboardEventFilter);
    CLEAR_AND_CHECK_DELETED(m_pKbdConfig);
    CLEAR_AND_CHECK_DELETED(m_pKbdConfigEmpty);

    t.elapsed(true);
    // Report the total time we have been running.
    m_runtime_timer.elapsed(true);

    if (m_cmdlineArgs.getDeveloper()) {
        StatsManager::destroy();
    }
}

} // namespace mixxx<|MERGE_RESOLUTION|>--- conflicted
+++ resolved
@@ -106,12 +106,7 @@
 CoreServices::CoreServices(const CmdlineArgs& args, QApplication* pApp)
         : m_runtime_timer(QLatin1String("CoreServices::runtime")),
           m_cmdlineArgs(args) {
-<<<<<<< HEAD
     preInitialize(pApp);
-=======
-    initializeSettings();
-    initializeKeyboard();
->>>>>>> 143896dd
 }
 
 CoreServices::~CoreServices() = default;
