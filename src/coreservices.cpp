#include "coreservices.h"

#include <QApplication>
#include <QFileDialog>
#include <QPushButton>
#include <QStandardPaths>

#ifdef __BROADCAST__
#include "broadcast/broadcastmanager.h"
#endif
#include "control/controlindicatortimer.h"
#include "controllers/controllermanager.h"
#include "controllers/keyboard/keyboardeventfilter.h"
#include "database/mixxxdb.h"
#include "effects/effectsmanager.h"
#include "engine/enginemaster.h"
#include "library/coverartcache.h"
#include "library/library.h"
#include "library/library_prefs.h"
#include "library/trackcollection.h"
#include "library/trackcollectionmanager.h"
#include "mixer/playerinfo.h"
#include "mixer/playermanager.h"
#include "moc_coreservices.cpp"
#include "preferences/settingsmanager.h"
#ifdef __MODPLUG__
#include "preferences/dialog/dlgprefmodplug.h"
#endif
#include "soundio/soundmanager.h"
#include "sources/soundsourceproxy.h"
#include "util/db/dbconnectionpooled.h"
#include "util/font.h"
#include "util/logger.h"
#include "util/screensaver.h"
#include "util/screensavermanager.h"
#include "util/statsmanager.h"
#include "util/time.h"
#include "util/translations.h"
#include "util/versionstore.h"
#include "vinylcontrol/vinylcontrolmanager.h"

#ifdef __APPLE__
#include "util/sandbox.h"
#endif

#if defined(Q_OS_LINUX) && QT_VERSION < QT_VERSION_CHECK(6, 0, 0)
#include <X11/Xlib.h>
#include <X11/Xlibint.h>

#include <QtX11Extras/QX11Info>

#include "engine/channelhandle.h"
// Xlibint.h predates C++ and defines macros which conflict
// with references to std::max and std::min
#undef max
#undef min
#endif

namespace {
const mixxx::Logger kLogger("CoreServices");
constexpr int kMicrophoneCount = 4;
constexpr int kAuxiliaryCount = 4;

#define CLEAR_AND_CHECK_DELETED(x) clearHelper(x, #x);

template<typename T>
void clearHelper(std::shared_ptr<T>& ref_ptr, const char* name) {
    std::weak_ptr<T> weak(ref_ptr);
    ref_ptr.reset();
    if (auto shared = weak.lock()) {
        qWarning() << name << "was leaked! Use count:" << shared.use_count();
        DEBUG_ASSERT(false);
    }
}

// hack around https://gitlab.freedesktop.org/xorg/lib/libx11/issues/25
// https://bugs.launchpad.net/mixxx/+bug/1805559
#if defined(Q_OS_LINUX) && QT_VERSION < QT_VERSION_CHECK(6, 0, 0)
typedef Bool (*WireToErrorType)(Display*, XErrorEvent*, xError*);

constexpr int NUM_HANDLERS = 256;
WireToErrorType __oldHandlers[NUM_HANDLERS] = {nullptr};

Bool __xErrorHandler(Display* display, XErrorEvent* event, xError* error) {
    // Call any previous handler first in case it needs to do real work.
    auto code = static_cast<int>(event->error_code);
    if (__oldHandlers[code] != nullptr) {
        __oldHandlers[code](display, event, error);
    }

    // Always return false so the error does not get passed to the normal
    // application defined handler.
    return False;
}

#endif

inline QLocale inputLocale() {
    // Use the default config for local keyboard
    QInputMethod* pInputMethod = QGuiApplication::inputMethod();
    return pInputMethod ? pInputMethod->locale() : QLocale(QLocale::English);
}
} // anonymous namespace

namespace mixxx {

CoreServices::CoreServices(const CmdlineArgs& args, QApplication* pApp)
        : m_runtime_timer(QLatin1String("CoreServices::runtime")),
          m_cmdlineArgs(args),
          m_isInitialized(false) {
    m_runtime_timer.start();
    mixxx::Time::start();
    ScopedTimer t("CoreServices::CoreServices");
    // All this here is running without without start up screen
    // Defer long initializations to CoreServices::initialize() which is
    // called after the GUI is initialized
    initializeSettings();
    initializeLogging();
    // Only record stats in developer mode.
    if (m_cmdlineArgs.getDeveloper()) {
        StatsManager::createInstance();
    }
    mixxx::Translations::initializeTranslations(
            m_pSettingsManager->settings(), pApp, m_cmdlineArgs.getLocale());
    initializeKeyboard();
}

CoreServices::~CoreServices() {
    if (m_isInitialized) {
        finalize();
    }

    // Tear down remaining stuff that was initialized in the constructor.
    CLEAR_AND_CHECK_DELETED(m_pKeyboardEventFilter);
    CLEAR_AND_CHECK_DELETED(m_pKbdConfig);
    CLEAR_AND_CHECK_DELETED(m_pKbdConfigEmpty);

    if (m_cmdlineArgs.getDeveloper()) {
        StatsManager::destroy();
    }

    // HACK: Save config again. We saved it once before doing some dangerous
    // stuff. We only really want to save it here, but the first one was just
    // a precaution. The earlier one can be removed when stuff is more stable
    // at exit.
    m_pSettingsManager->save();
    m_pSettingsManager.reset();

    Sandbox::shutdown();

    // Check for leaked ControlObjects and give warnings.
    {
        const QList<QSharedPointer<ControlDoublePrivate>> leakedControls =
                ControlDoublePrivate::takeAllInstances();
        if (!leakedControls.isEmpty()) {
            qWarning()
                    << "The following"
                    << leakedControls.size()
                    << "controls were leaked:";
            for (auto pCDP : leakedControls) {
                ConfigKey key = pCDP->getKey();
                qWarning() << key.group << key.item << pCDP->getCreatorCO();
                // Deleting leaked objects helps to satisfy valgrind.
                // These delete calls could cause crashes if a destructor for a control
                // we thought was leaked is triggered after this one exits.
                // So, only delete so if developer mode is on.
                if (CmdlineArgs::Instance().getDeveloper()) {
                    pCDP->deleteCreatorCO();
                }
            }
            DEBUG_ASSERT(!"Controls were leaked!");
        }
        // Finally drop all shared pointers by exiting this scope
    }

    // Report the total time we have been running.
    m_runtime_timer.elapsed(true);
}

void CoreServices::initializeSettings() {
#ifdef __APPLE__
    // TODO: At this point it is too late to provide the same settings path to all components
    // and too early to log errors and give users advises in their system language.
    // Calling this from main.cpp before the QApplication is initialized may cause a crash
    // due to potential QMessageBox invocations within migrateOldSettings().
    // Solution: Start Mixxx with default settings, migrate the preferences, and then restart
    // immediately.
    if (!m_cmdlineArgs.getSettingsPathSet()) {
        CmdlineArgs::Instance().setSettingsPath(Sandbox::migrateOldSettings());
    }
#endif
    QString settingsPath = m_cmdlineArgs.getSettingsPath();
    m_pSettingsManager = std::make_unique<SettingsManager>(settingsPath);
}

void CoreServices::initializeLogging() {
    mixxx::LogFlags logFlags = mixxx::LogFlag::LogToFile;
    if (m_cmdlineArgs.getDebugAssertBreak()) {
        logFlags.setFlag(mixxx::LogFlag::DebugAssertBreak);
    }
    mixxx::Logging::initialize(
            m_pSettingsManager->settings()->getSettingsPath(),
            m_cmdlineArgs.getLogLevel(),
            m_cmdlineArgs.getLogFlushLevel(),
            logFlags);
}

void CoreServices::initialize(QApplication* pApp) {
    VERIFY_OR_DEBUG_ASSERT(!m_isInitialized) {
        return;
    }

    ScopedTimer t("CoreServices::initialize");

    VERIFY_OR_DEBUG_ASSERT(SoundSourceProxy::registerProviders()) {
        qCritical() << "Failed to register any SoundSource providers";
        return;
    }

    VersionStore::logBuildDetails();

#if defined(Q_OS_LINUX) && QT_VERSION < QT_VERSION_CHECK(6, 0, 0)
    // XESetWireToError will segfault if running as a Wayland client
    if (pApp->platformName() == QLatin1String("xcb")) {
        for (auto i = 0; i < NUM_HANDLERS; ++i) {
            XESetWireToError(QX11Info::display(), i, &__xErrorHandler);
        }
    }
#else
    Q_UNUSED(pApp);
#endif

    UserSettingsPointer pConfig = m_pSettingsManager->settings();

    Sandbox::setPermissionsFilePath(QDir(pConfig->getSettingsPath()).filePath("sandbox.cfg"));

    QString resourcePath = pConfig->getResourcePath();

    emit initializationProgressUpdate(0, tr("fonts"));

    FontUtils::initializeFonts(resourcePath); // takes a long time

    emit initializationProgressUpdate(10, tr("database"));
    m_pDbConnectionPool = MixxxDb(pConfig).connectionPool();
    if (!m_pDbConnectionPool) {
        exit(-1);
    }
    // Create a connection for the main thread
    m_pDbConnectionPool->createThreadLocalConnection();
    if (!initializeDatabase()) {
        exit(-1);
    }

    m_pControlIndicatorTimer = std::make_shared<mixxx::ControlIndicatorTimer>(this);

    auto pChannelHandleFactory = std::make_shared<ChannelHandleFactory>();

    emit initializationProgressUpdate(20, tr("effects"));
    m_pEffectsManager = std::make_shared<EffectsManager>(pConfig, pChannelHandleFactory);

    m_pEngine = std::make_shared<EngineMaster>(
            pConfig,
            "[Master]",
            m_pEffectsManager.get(),
            pChannelHandleFactory,
            true);

    emit initializationProgressUpdate(30, tr("audio interface"));
    // Although m_pSoundManager is created here, m_pSoundManager->setupDevices()
    // needs to be called after m_pPlayerManager registers sound IO for each EngineChannel.
    m_pSoundManager = std::make_shared<SoundManager>(pConfig, m_pEngine.get());
    m_pEngine->registerNonEngineChannelSoundIO(m_pSoundManager.get());

    m_pRecordingManager = std::make_shared<RecordingManager>(pConfig, m_pEngine.get());

#ifdef __BROADCAST__
    m_pBroadcastManager = std::make_shared<BroadcastManager>(
            m_pSettingsManager.get(),
            m_pSoundManager.get());
#endif

#ifdef __VINYLCONTROL__
    m_pVCManager = std::make_shared<VinylControlManager>(this, pConfig, m_pSoundManager.get());
#else
    m_pVCManager = nullptr;
#endif

    emit initializationProgressUpdate(40, tr("decks"));
    // Create the player manager. (long)
    m_pPlayerManager = std::make_shared<PlayerManager>(
            pConfig,
            m_pSoundManager.get(),
            m_pEffectsManager.get(),
            m_pEngine.get());
    // TODO: connect input not configured error dialog slots
    PlayerInfo::create();

    for (int i = 0; i < kMicrophoneCount; ++i) {
        m_pPlayerManager->addMicrophone();
    }

    for (int i = 0; i < kAuxiliaryCount; ++i) {
        m_pPlayerManager->addAuxiliary();
    }

    m_pPlayerManager->addConfiguredDecks();
    m_pPlayerManager->addSampler();
    m_pPlayerManager->addSampler();
    m_pPlayerManager->addSampler();
    m_pPlayerManager->addSampler();
    m_pPlayerManager->addPreviewDeck();

    m_pEffectsManager->setup();

#ifdef __VINYLCONTROL__
    m_pVCManager->init();
#endif

#ifdef __MODPLUG__
    // Restore the configuration for the modplug library before trying to load a module.
    DlgPrefModplug modplugPrefs{nullptr, pConfig};
    modplugPrefs.loadSettings();
    modplugPrefs.applySettings();
#endif

    // Inhibit Screensaver
    m_pScreensaverManager = std::make_shared<ScreensaverManager>(pConfig);
    connect(&PlayerInfo::instance(),
            &PlayerInfo::currentPlayingDeckChanged,
            m_pScreensaverManager.get(),
            &ScreensaverManager::slotCurrentPlayingDeckChanged);
  
    emit initializationProgressUpdate(50, tr("library"));
    CoverArtCache::createInstance();

    m_pTrackCollectionManager = std::make_shared<TrackCollectionManager>(
            this,
            pConfig,
            m_pDbConnectionPool);

    m_pLibrary = std::make_shared<Library>(
            this,
            pConfig,
            m_pDbConnectionPool,
            m_pTrackCollectionManager.get(),
            m_pPlayerManager.get(),
            m_pRecordingManager.get());

    // Binding the PlayManager to the Library may already trigger
    // loading of tracks which requires that the GlobalTrackCache has
    // been created. Otherwise Mixxx might hang when accessing
    // the uninitialized singleton instance!
    m_pPlayerManager->bindToLibrary(m_pLibrary.get());

    bool hasChanged_MusicDir = false;

    if (m_pTrackCollectionManager->internalCollection()->loadRootDirs().isEmpty()) {
        // TODO(XXX) this needs to be smarter, we can't distinguish between an empty
        // path return value (not sure if this is normally possible, but it is
        // possible with the Windows 7 "Music" library, which is what
        // QStandardPaths::writableLocation(QStandardPaths::MusicLocation)
        // resolves to) and a user hitting 'cancel'. If we get a blank return
        // but the user didn't hit cancel, we need to know this and let the
        // user take some course of action -- bkgood
        QString fd = QFileDialog::getExistingDirectory(nullptr,
                tr("Choose music library directory"),
                QStandardPaths::writableLocation(
                        QStandardPaths::MusicLocation));
        if (!fd.isEmpty()) {
            // adds Folder to database.
            m_pLibrary->slotRequestAddDir(fd);
            hasChanged_MusicDir = true;
        }
    }

    emit initializationProgressUpdate(60, tr("controllers"));
    // Initialize controller sub-system,
    // but do not set up controllers until the end of the application startup
    // (long)
    qDebug() << "Creating ControllerManager";
    m_pControllerManager = std::make_shared<ControllerManager>(pConfig);

    // Wait until all other ControlObjects are set up before initializing
    // controllers
    m_pControllerManager->setUpDevices();

    // Scan the library for new files and directories
    bool rescan = pConfig->getValue<bool>(
            library::prefs::kRescanOnStartupConfigKey);
    // rescan the library if we get a new plugin
    QList<QString> prev_plugins_list =
            pConfig->getValueString(
                           ConfigKey("[Library]", "SupportedFileExtensions"))
                    .split(',',
#if QT_VERSION >= QT_VERSION_CHECK(5, 14, 0)
                            Qt::SkipEmptyParts);
#else
                            QString::SkipEmptyParts);
#endif

    // TODO: QSet<T>::fromList(const QList<T>&) is deprecated and should be
    // replaced with QSet<T>(list.begin(), list.end()).
    // However, the proposed alternative has just been introduced in Qt
    // 5.14. Until the minimum required Qt version of Mixxx is increased,
    // we need a version check here
    QSet<QString> prev_plugins =
#if QT_VERSION >= QT_VERSION_CHECK(5, 14, 0)
            QSet<QString>(prev_plugins_list.begin(), prev_plugins_list.end());
#else
            QSet<QString>::fromList(prev_plugins_list);
#endif

    const QList<QString> supportedFileSuffixes = SoundSourceProxy::getSupportedFileSuffixes();
    auto curr_plugins =
#if QT_VERSION >= QT_VERSION_CHECK(5, 14, 0)
            QSet<QString>(supportedFileSuffixes.begin(), supportedFileSuffixes.end());
#else
            QSet<QString>::fromList(supportedFileSuffixes);
#endif

    rescan = rescan || (prev_plugins != curr_plugins);
    pConfig->set(ConfigKey("[Library]", "SupportedFileExtensions"),
            supportedFileSuffixes.join(","));

    // Scan the library directory. Do this after the skinloader has
    // loaded a skin, see Bug #1047435
    if (rescan || hasChanged_MusicDir || m_pSettingsManager->shouldRescanLibrary()) {
        m_pTrackCollectionManager->startLibraryScan();
    }

    // This has to be done before m_pSoundManager->setupDevices()
    // https://bugs.launchpad.net/mixxx/+bug/1758189
    m_pPlayerManager->loadSamplers();

    m_pTouchShift = std::make_unique<ControlPushButton>(ConfigKey("[Controls]", "touch_shift"));

    // The following UI controls must be created here so that controllers can bind to them
    // on startup.
    m_uiControls.clear();

    struct UIControlConfig {
        ConfigKey key;
        bool persist;
        bool defaultValue;
    };
    const std::vector<UIControlConfig> uiControls = {
            {ConfigKey("[Master]", "skin_settings"), false, false},
            {ConfigKey("[Microphone]", "show_microphone"), true, true},
            {ConfigKey(VINYL_PREF_KEY, "show_vinylcontrol"), true, false},
            {ConfigKey("[PreviewDeck]", "show_previewdeck"), true, true},
            {ConfigKey("[Library]", "show_coverart"), true, true},
            {ConfigKey("[Master]", "maximize_library"), true, false},
            {ConfigKey("[Samplers]", "show_samplers"), true, true},
            {ConfigKey("[EffectRack1]", "show"), true, true},
            {ConfigKey("[Skin]", "show_4effectunits"), true, false},
            {ConfigKey("[Master]", "show_mixer"), true, true},
    };
    m_uiControls.reserve(uiControls.size());
    for (const auto& row : uiControls) {
        m_uiControls.emplace_back(std::make_unique<ControlPushButton>(
                row.key, row.persist, row.defaultValue));
        m_uiControls.back()->setButtonMode(ControlPushButton::TOGGLE);
    }

    // Load tracks in args.qlMusicFiles (command line arguments) into player
    // 1 and 2:
    const QList<QString>& musicFiles = m_cmdlineArgs.getMusicFiles();
    for (int i = 0; i < (int)m_pPlayerManager->numDecks() && i < musicFiles.count(); ++i) {
        if (SoundSourceProxy::isFileNameSupported(musicFiles.at(i))) {
            m_pPlayerManager->slotLoadToDeck(musicFiles.at(i), i + 1);
        }
    }

<<<<<<< HEAD
    m_pRemoteControl = std::make_shared<RemoteControl>(pConfig,m_pLibrary.get());
=======
    m_pRemoteControl = std::make_shared<RemoteControl>(pConfig,m_pTrackCollectionManager.get());
>>>>>>> 205dd537
    
    m_isInitialized = true;
}

void CoreServices::initializeKeyboard() {
    UserSettingsPointer pConfig = m_pSettingsManager->settings();
    QString resourcePath = pConfig->getResourcePath();

    // Set the default value in settings file
    if (pConfig->getValueString(ConfigKey("[Keyboard]", "Enabled")).length() == 0) {
        pConfig->set(ConfigKey("[Keyboard]", "Enabled"), ConfigValue(1));
    }

    // Read keyboard configuration and set kdbConfig object in WWidget
    // Check first in user's Mixxx directory
    QString userKeyboard = QDir(pConfig->getSettingsPath()).filePath("Custom.kbd.cfg");

    // Empty keyboard configuration
    m_pKbdConfigEmpty = std::make_shared<ConfigObject<ConfigValueKbd>>(QString());

    if (QFile::exists(userKeyboard)) {
        qDebug() << "Found and will use custom keyboard mapping" << userKeyboard;
        m_pKbdConfig = std::make_shared<ConfigObject<ConfigValueKbd>>(userKeyboard);
    } else {
        // Default to the locale for the main input method (e.g. keyboard).
        QLocale locale = inputLocale();

        // check if a default keyboard exists
        QString defaultKeyboard = QString(resourcePath).append("keyboard/");
        defaultKeyboard += locale.name();
        defaultKeyboard += ".kbd.cfg";
        qDebug() << "Found and will use default keyboard mapping" << defaultKeyboard;

        if (!QFile::exists(defaultKeyboard)) {
            qDebug() << defaultKeyboard << " not found, using en_US.kbd.cfg";
            defaultKeyboard = QString(resourcePath).append("keyboard/").append("en_US.kbd.cfg");
            if (!QFile::exists(defaultKeyboard)) {
                qDebug() << defaultKeyboard << " not found, starting without shortcuts";
                defaultKeyboard = "";
            }
        }
        m_pKbdConfig = std::make_shared<ConfigObject<ConfigValueKbd>>(defaultKeyboard);
    }

    // TODO(XXX) leak pKbdConfig, KeyboardEventFilter owns it? Maybe roll all keyboard
    // initialization into KeyboardEventFilter
    // Workaround for today: KeyboardEventFilter calls delete
    bool keyboardShortcutsEnabled = pConfig->getValue<bool>(
            ConfigKey("[Keyboard]", "Enabled"));
    m_pKeyboardEventFilter = std::make_shared<KeyboardEventFilter>(
            keyboardShortcutsEnabled ? m_pKbdConfig.get() : m_pKbdConfigEmpty.get());
}

void CoreServices::slotOptionsKeyboard(bool toggle) {
    UserSettingsPointer pConfig = m_pSettingsManager->settings();
    if (toggle) {
        //qDebug() << "Enable keyboard shortcuts/mappings";
        m_pKeyboardEventFilter->setKeyboardConfig(m_pKbdConfig.get());
        pConfig->set(ConfigKey("[Keyboard]", "Enabled"), ConfigValue(1));
    } else {
        //qDebug() << "Disable keyboard shortcuts/mappings";
        m_pKeyboardEventFilter->setKeyboardConfig(m_pKbdConfigEmpty.get());
        pConfig->set(ConfigKey("[Keyboard]", "Enabled"), ConfigValue(0));
    }
}

bool CoreServices::initializeDatabase() {
    kLogger.info() << "Connecting to database";
    QSqlDatabase dbConnection = mixxx::DbConnectionPooled(m_pDbConnectionPool);
    if (!dbConnection.isOpen()) {
        QMessageBox::critical(nullptr,
                tr("Cannot open database"),
                tr("Unable to establish a database connection.\n"
                   "Mixxx requires QT with SQLite support. Please read "
                   "the Qt SQL driver documentation for information on how "
                   "to build it.\n\n"
                   "Click OK to exit."),
                QMessageBox::Ok);
        return false;
    }

    kLogger.info() << "Initializing or upgrading database schema";
    return MixxxDb::initDatabaseSchema(dbConnection);
}

void CoreServices::finalize() {
    VERIFY_OR_DEBUG_ASSERT(m_isInitialized) {
        qDebug() << "Skipping CoreServices finalization because it was never initialized.";
        return;
    }

    Timer t("CoreServices::~CoreServices");
    t.start();

    // Stop all pending library operations
    qDebug() << t.elapsed(false).debugMillisWithUnit() << "stopping pending Library tasks";
    m_pTrackCollectionManager->stopLibraryScan();
    m_pLibrary->stopPendingTasks();

    qDebug() << t.elapsed(false).debugMillisWithUnit() << "saving configuration";
    m_pSettingsManager->save();

    // SoundManager depend on Engine and Config
    qDebug() << t.elapsed(false).debugMillisWithUnit() << "deleting SoundManager";
    CLEAR_AND_CHECK_DELETED(m_pSoundManager);

    // ControllerManager depends on Config
    qDebug() << t.elapsed(false).debugMillisWithUnit() << "deleting ControllerManager";
    CLEAR_AND_CHECK_DELETED(m_pControllerManager);

#ifdef __VINYLCONTROL__
    // VinylControlManager depends on a CO the engine owns
    // (vinylcontrol_enabled in VinylControlControl)
    qDebug() << t.elapsed(false).debugMillisWithUnit() << "deleting VinylControlManager";
    CLEAR_AND_CHECK_DELETED(m_pVCManager);
#endif

    // CoverArtCache is fairly independent of everything else.
    CoverArtCache::destroy();

    // PlayerManager depends on Engine, SoundManager, VinylControlManager, and Config
    // The player manager has to be deleted before the library to ensure
    // that all modified track metadata of loaded tracks is saved.
    qDebug() << t.elapsed(false).debugMillisWithUnit() << "deleting PlayerManager";
    CLEAR_AND_CHECK_DELETED(m_pPlayerManager);

    // Destroy PlayerInfo explicitly to release the track
    // pointers of tracks that were still loaded in decks
    // or samplers when PlayerManager was destroyed!
    PlayerInfo::destroy();

    // Delete the library after the view so there are no dangling pointers to
    // the data models.
    // Depends on RecordingManager and PlayerManager
    qDebug() << t.elapsed(false).debugMillisWithUnit() << "deleting Library";
    CLEAR_AND_CHECK_DELETED(m_pLibrary);

    // RecordingManager depends on config, engine
    qDebug() << t.elapsed(false).debugMillisWithUnit() << "deleting RecordingManager";
    CLEAR_AND_CHECK_DELETED(m_pRecordingManager);

#ifdef __BROADCAST__
    // BroadcastManager depends on config, engine
    qDebug() << t.elapsed(false).debugMillisWithUnit() << "deleting BroadcastManager";
    CLEAR_AND_CHECK_DELETED(m_pBroadcastManager);
#endif

    // EngineMaster depends on Config and m_pEffectsManager.
    qDebug() << t.elapsed(false).debugMillisWithUnit() << "deleting EngineMaster";
    CLEAR_AND_CHECK_DELETED(m_pEngine);

    qDebug() << t.elapsed(false).debugMillisWithUnit() << "deleting EffectsManager";
    CLEAR_AND_CHECK_DELETED(m_pEffectsManager);

    // Delete the track collections after all internal track pointers
    // in other components have been released by deleting those components
    // beforehand!
    qDebug() << t.elapsed(false).debugMillisWithUnit() << "detaching all track collections";
    CLEAR_AND_CHECK_DELETED(m_pTrackCollectionManager);

    qDebug() << t.elapsed(false).debugMillisWithUnit() << "closing database connection(s)";
    m_pDbConnectionPool->destroyThreadLocalConnection();
    m_pDbConnectionPool.reset(); // should drop the last reference

    m_pTouchShift.reset();

    m_uiControls.clear();

    m_pControlIndicatorTimer.reset();

    t.elapsed(true);
}

} // namespace mixxx<|MERGE_RESOLUTION|>--- conflicted
+++ resolved
@@ -471,11 +471,7 @@
         }
     }
 
-<<<<<<< HEAD
-    m_pRemoteControl = std::make_shared<RemoteControl>(pConfig,m_pLibrary.get());
-=======
     m_pRemoteControl = std::make_shared<RemoteControl>(pConfig,m_pTrackCollectionManager.get());
->>>>>>> 205dd537
     
     m_isInitialized = true;
 }
