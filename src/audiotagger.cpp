--- conflicted
+++ resolved
@@ -64,11 +64,7 @@
     m_comment = comment;
 }
 
-<<<<<<< HEAD
-void AudioTagger::setKey (QString key) {
-=======
 void AudioTagger::setKey(QString key) {
->>>>>>> 18010692
     m_key = key;
 }
 
