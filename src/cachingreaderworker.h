#ifndef CACHINGREADERWORKER_H
#define CACHINGREADERWORKER_H

#include <QtDebug>
#include <QMutex>
#include <QSemaphore>
#include <QThread>
#include <QString>

<<<<<<< HEAD
=======
#include "cachingreaderchunk.h"
>>>>>>> 65922f0b
#include "trackinfoobject.h"
#include "engine/engineworker.h"
#include "sources/audiosource.h"
#include "util/fifo.h"


<<<<<<< HEAD
// forward declaration(s)
class AudioSourceProxy;

// A Chunk is a section of audio that is being cached. The chunk_number can be
// used to figure out the sample number of the first sample in data by using
// sampleForChunk()
typedef struct Chunk {
    int chunk_number;
    int frameCount;
    CSAMPLE* stereoSamples;
    Chunk* prev_lru;
    Chunk* next_lru;

    enum State {
        FREE,
        ALLOCATED,
        READ_IN_PROGRESS,
        READ
    };
    State state;
} Chunk;

typedef struct ChunkReadRequest {
    Chunk* chunk;

    ChunkReadRequest() { chunk = NULL; }
} ChunkReadRequest;
=======
typedef struct CachingReaderChunkReadRequest {
    CachingReaderChunk* chunk;

    explicit CachingReaderChunkReadRequest(
            CachingReaderChunk* chunkArg = nullptr)
        : chunk(chunkArg) {
    }
} CachingReaderChunkReadRequest;
>>>>>>> 65922f0b

enum ReaderStatus {
    INVALID,
    TRACK_NOT_LOADED,
    TRACK_LOADED,
    CHUNK_READ_SUCCESS,
    CHUNK_READ_PARTIAL,
    CHUNK_READ_EOF,
    CHUNK_READ_INVALID
};

typedef struct ReaderStatusUpdate {
    ReaderStatus status;
<<<<<<< HEAD
    Chunk* chunk;
    int trackFrameCount;
    ReaderStatusUpdate()
        : status(INVALID)
        , chunk(NULL)
        , trackFrameCount(0) {
=======
    CachingReaderChunk* chunk;
    SINT maxReadableFrameIndex;
    ReaderStatusUpdate()
        : status(INVALID)
        , chunk(nullptr)
        , maxReadableFrameIndex(Mixxx::AudioSource::getMinFrameIndex()) {
    }
    ReaderStatusUpdate(
            ReaderStatus statusArg,
            CachingReaderChunk* chunkArg,
            SINT maxReadableFrameIndexArg)
        : status(statusArg)
        , chunk(chunkArg)
        , maxReadableFrameIndex(maxReadableFrameIndexArg) {
>>>>>>> 65922f0b
    }
} ReaderStatusUpdate;

class CachingReaderWorker : public EngineWorker {
    Q_OBJECT

  public:
    // Construct a CachingReader with the given group.
    CachingReaderWorker(QString group,
            FIFO<CachingReaderChunkReadRequest>* pChunkReadRequestFIFO,
            FIFO<ReaderStatusUpdate>* pReaderStatusFIFO);
    virtual ~CachingReaderWorker();

    // Request to load a new track. wake() must be called afterwards.
    virtual void newTrack(TrackPointer pTrack);

    // Run upkeep operations like loading tracks and reading from file. Run by a
    // thread pool via the EngineWorkerScheduler.
    virtual void run();

    void quitWait();

<<<<<<< HEAD
    // A Chunk is a memory-resident section of audio that has been cached. Each
    // chunk holds a fixed number of stereo frames given by kFramesPerChunk.
    static const SINT kChunkChannels;
    static const SINT kFramesPerChunk;
    static const SINT kSamplesPerChunk; // = kFramesPerChunk * kChunkChannels

    // Given a chunk number, return the start sample number for the chunk.
    static SINT frameForChunk(SINT chunk_number) {
        return chunk_number * kFramesPerChunk;
    }

=======
>>>>>>> 65922f0b
  signals:
    // Emitted once a new track is loaded and ready to be read from.
    void trackLoading();
    void trackLoaded(TrackPointer pTrack, int iSampleRate, int iNumSamples);
    void trackLoadFailed(TrackPointer pTrack, QString reason);

  private:
    QString m_group;
    QString m_tag;

    // Thread-safe FIFOs for communication between the engine callback and
    // reader thread.
    FIFO<CachingReaderChunkReadRequest>* m_pChunkReadRequestFIFO;
    FIFO<ReaderStatusUpdate>* m_pReaderStatusFIFO;

    // Queue of Tracks to load, and the corresponding lock. Must acquire the
    // lock to touch.
    QMutex m_newTrackMutex;
    TrackPointer m_newTrack;

    // Internal method to load a track. Emits trackLoaded when finished.
    void loadTrack(const TrackPointer& pTrack);

    ReaderStatusUpdate processReadRequest(
            const CachingReaderChunkReadRequest& request);

    // The current audio source of the track loaded
    Mixxx::AudioSourcePointer m_pAudioSource;

<<<<<<< HEAD
    // The current audio source of the track loaded
    Mixxx::AudioSourcePointer m_pAudioSource;
=======
    // The maximum readable frame index of the AudioSource. Might
    // be adjusted when decoding errors occur to prevent reading
    // the same chunk(s) over and over again.
    // This frame index references the frame that follows the
    // last frame with readable sample data.
    SINT m_maxReadableFrameIndex;
>>>>>>> 65922f0b

    QAtomicInt m_stop;
};


#endif /* CACHINGREADERWORKER_H */<|MERGE_RESOLUTION|>--- conflicted
+++ resolved
@@ -7,45 +7,13 @@
 #include <QThread>
 #include <QString>
 
-<<<<<<< HEAD
-=======
 #include "cachingreaderchunk.h"
->>>>>>> 65922f0b
 #include "trackinfoobject.h"
 #include "engine/engineworker.h"
 #include "sources/audiosource.h"
 #include "util/fifo.h"
 
 
-<<<<<<< HEAD
-// forward declaration(s)
-class AudioSourceProxy;
-
-// A Chunk is a section of audio that is being cached. The chunk_number can be
-// used to figure out the sample number of the first sample in data by using
-// sampleForChunk()
-typedef struct Chunk {
-    int chunk_number;
-    int frameCount;
-    CSAMPLE* stereoSamples;
-    Chunk* prev_lru;
-    Chunk* next_lru;
-
-    enum State {
-        FREE,
-        ALLOCATED,
-        READ_IN_PROGRESS,
-        READ
-    };
-    State state;
-} Chunk;
-
-typedef struct ChunkReadRequest {
-    Chunk* chunk;
-
-    ChunkReadRequest() { chunk = NULL; }
-} ChunkReadRequest;
-=======
 typedef struct CachingReaderChunkReadRequest {
     CachingReaderChunk* chunk;
 
@@ -54,28 +22,18 @@
         : chunk(chunkArg) {
     }
 } CachingReaderChunkReadRequest;
->>>>>>> 65922f0b
 
 enum ReaderStatus {
     INVALID,
     TRACK_NOT_LOADED,
     TRACK_LOADED,
     CHUNK_READ_SUCCESS,
-    CHUNK_READ_PARTIAL,
     CHUNK_READ_EOF,
     CHUNK_READ_INVALID
 };
 
 typedef struct ReaderStatusUpdate {
     ReaderStatus status;
-<<<<<<< HEAD
-    Chunk* chunk;
-    int trackFrameCount;
-    ReaderStatusUpdate()
-        : status(INVALID)
-        , chunk(NULL)
-        , trackFrameCount(0) {
-=======
     CachingReaderChunk* chunk;
     SINT maxReadableFrameIndex;
     ReaderStatusUpdate()
@@ -90,7 +48,6 @@
         : status(statusArg)
         , chunk(chunkArg)
         , maxReadableFrameIndex(maxReadableFrameIndexArg) {
->>>>>>> 65922f0b
     }
 } ReaderStatusUpdate;
 
@@ -113,20 +70,6 @@
 
     void quitWait();
 
-<<<<<<< HEAD
-    // A Chunk is a memory-resident section of audio that has been cached. Each
-    // chunk holds a fixed number of stereo frames given by kFramesPerChunk.
-    static const SINT kChunkChannels;
-    static const SINT kFramesPerChunk;
-    static const SINT kSamplesPerChunk; // = kFramesPerChunk * kChunkChannels
-
-    // Given a chunk number, return the start sample number for the chunk.
-    static SINT frameForChunk(SINT chunk_number) {
-        return chunk_number * kFramesPerChunk;
-    }
-
-=======
->>>>>>> 65922f0b
   signals:
     // Emitted once a new track is loaded and ready to be read from.
     void trackLoading();
@@ -156,17 +99,12 @@
     // The current audio source of the track loaded
     Mixxx::AudioSourcePointer m_pAudioSource;
 
-<<<<<<< HEAD
-    // The current audio source of the track loaded
-    Mixxx::AudioSourcePointer m_pAudioSource;
-=======
     // The maximum readable frame index of the AudioSource. Might
     // be adjusted when decoding errors occur to prevent reading
     // the same chunk(s) over and over again.
     // This frame index references the frame that follows the
     // last frame with readable sample data.
     SINT m_maxReadableFrameIndex;
->>>>>>> 65922f0b
 
     QAtomicInt m_stop;
 };
