/***************************************************************************
                          dlgprefrecord.h  -  description
                             -------------------
    begin                : Thu Jun 7 2007
    copyright            : (C) 2007 by John Sully
    email                : jsully@scs.ryerson.ca
 ***************************************************************************/

/***************************************************************************
 *                                                                         *
 *   This program is free software; you can redistribute it and/or modify  *
 *   it under the terms of the GNU General Public License as published by  *
 *   the Free Software Foundation; either version 2 of the License, or     *
 *   (at your option) any later version.                                   *
 *                                                                         *
 ***************************************************************************/

#ifndef DLGPREFRECORD_H
#define DLGPREFRECORD_H

#include <QRadioButton>

#include "ui_dlgprefrecorddlg.h"
#include "configobject.h"

class ControlObject;
class ControlObjectThread;

class QWidget;

class DlgPrefRecord : public QWidget, public Ui::DlgPrefRecordDlg  {
    Q_OBJECT
  public: 
    DlgPrefRecord(QWidget *parent, ConfigObject<ConfigValue> *_config);
    ~DlgPrefRecord();
<<<<<<< HEAD
    
  public slots:
    /** Apply changes to widget */
=======
  public slots:
    // Apply changes to widget
>>>>>>> 955e5a4b
    void slotApply();
    void slotUpdate();
    void slotEncoding();
    void slotSliderQuality();
    void slotRecordPathChange();
    void slotEnableCueFile(int);
    void slotChangeSplitSize();
    // Dialog to browse for recordings directory
    void slotBrowseRecordingsDir();
<<<<<<< HEAD
    
  signals:
    void apply(const QString &);
    
  private slots:
    void slotLoopEncoding();

=======
  signals:
    void apply(const QString &);
>>>>>>> 955e5a4b
  private:
    void setRecordingFolder();
    void setMetaData();
    void loadMetaData();
    int getSliderQualityVal();
    void updateTextQuality();

    // Pointer to config object
    ConfigObject<ConfigValue>* m_pConfig;
    ControlObjectThread* m_pRecordControl;
    bool m_bConfirmOverwrite;
    QString fileTypeExtension;

    QRadioButton* m_pRadioOgg;
    QRadioButton* m_pRadioMp3;
    QRadioButton* m_pRadioAiff;
    QRadioButton* m_pRadioFlac;
    QRadioButton* m_pRadioWav;
    QRadioButton* m_pRadioLoopAiff;
    QRadioButton* m_pRadioLoopWav;
};

#endif<|MERGE_RESOLUTION|>--- conflicted
+++ resolved
@@ -33,14 +33,8 @@
   public: 
     DlgPrefRecord(QWidget *parent, ConfigObject<ConfigValue> *_config);
     ~DlgPrefRecord();
-<<<<<<< HEAD
-    
-  public slots:
-    /** Apply changes to widget */
-=======
   public slots:
     // Apply changes to widget
->>>>>>> 955e5a4b
     void slotApply();
     void slotUpdate();
     void slotEncoding();
@@ -50,7 +44,6 @@
     void slotChangeSplitSize();
     // Dialog to browse for recordings directory
     void slotBrowseRecordingsDir();
-<<<<<<< HEAD
     
   signals:
     void apply(const QString &);
@@ -58,10 +51,6 @@
   private slots:
     void slotLoopEncoding();
 
-=======
-  signals:
-    void apply(const QString &);
->>>>>>> 955e5a4b
   private:
     void setRecordingFolder();
     void setMetaData();
