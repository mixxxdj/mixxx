/***************************************************************************
                          dlgprefrecord.h  -  description
                             -------------------
    begin                : Thu Jun 7 2007
    copyright            : (C) 2007 by John Sully
    email                : jsully@scs.ryerson.ca
 ***************************************************************************/

/***************************************************************************
 *                                                                         *
 *   This program is free software; you can redistribute it and/or modify  *
 *   it under the terms of the GNU General Public License as published by  *
 *   the Free Software Foundation; either version 2 of the License, or     *
 *   (at your option) any later version.                                   *
 *                                                                         *
 ***************************************************************************/

#ifndef DLGPREFRECORD_H
#define DLGPREFRECORD_H

#include <QRadioButton>

#include "ui_dlgprefrecorddlg.h"
#include "configobject.h"


class ControlObject;
class ControlObjectThreadMain;



class QWidget;
/**
  *@author John Sully
  */

class DlgPrefRecord : public QWidget, public Ui::DlgPrefRecordDlg  {
    Q_OBJECT
  public: 
    DlgPrefRecord(QWidget *parent, ConfigObject<ConfigValue> *_config);
    ~DlgPrefRecord();
    
  public slots:
    /** Apply changes to widget */
    void slotApply();
    void slotUpdate();
    void slotEncoding();
    void slotSliderQuality();
    void slotRecordPathChange();
    void slotEnableCueFile(int);
    void slotChangeSplitSize();
    /** Dialog to browse for recordings directory */
    void slotBrowseRecordingsDir();
    
  signals:
    void apply(const QString &);
    
  private slots:
    void slotLoopEncoding();

  private:
    void setRecordingFolder();
    void setMetaData();
    void loadMetaData();
    int getSliderQualityVal();
    void updateTextQuality();

    /** Pointer to config object */
    ConfigObject<ConfigValue>* m_pConfig;
    ControlObjectThreadMain* m_pRecordControl;
    bool m_bConfirmOverwrite;
    QString fileTypeExtension;
<<<<<<< HEAD
    QRadioButton *radioOgg;
    QRadioButton *radioMp3;
    QRadioButton *radioAiff;
    QRadioButton *radioFlac;
    QRadioButton *radioWav;

    QRadioButton *radioLoopAiff;
    QRadioButton *radioLoopWav;
=======
    QRadioButton* m_pRadioOgg;
    QRadioButton* m_pRadioMp3;
    QRadioButton* m_pRadioAiff;
    QRadioButton* m_pRadioFlac;
    QRadioButton* m_pRadioWav;
>>>>>>> dce9d51c
};

#endif<|MERGE_RESOLUTION|>--- conflicted
+++ resolved
@@ -70,22 +70,14 @@
     ControlObjectThreadMain* m_pRecordControl;
     bool m_bConfirmOverwrite;
     QString fileTypeExtension;
-<<<<<<< HEAD
-    QRadioButton *radioOgg;
-    QRadioButton *radioMp3;
-    QRadioButton *radioAiff;
-    QRadioButton *radioFlac;
-    QRadioButton *radioWav;
 
-    QRadioButton *radioLoopAiff;
-    QRadioButton *radioLoopWav;
-=======
     QRadioButton* m_pRadioOgg;
     QRadioButton* m_pRadioMp3;
     QRadioButton* m_pRadioAiff;
     QRadioButton* m_pRadioFlac;
     QRadioButton* m_pRadioWav;
->>>>>>> dce9d51c
+    QRadioButton* m_pRadioLoopAiff;
+    QRadioButton* m_pRadioLoopWav;
 };
 
 #endif