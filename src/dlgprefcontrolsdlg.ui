<?xml version="1.0" encoding="UTF-8"?>
<ui version="4.0">
 <class>DlgPrefControlsDlg</class>
 <widget class="QWidget" name="DlgPrefControlsDlg">
  <property name="geometry">
   <rect>
    <x>0</x>
    <y>0</y>
    <width>561</width>
    <height>690</height>
   </rect>
  </property>
  <property name="windowTitle">
   <string>Interface Preferences</string>
  </property>
  <layout class="QGridLayout" name="gridLayout_3">
   <item row="2" column="0">
    <widget class="QGroupBox" name="groupBoxRateRamp">
     <property name="enabled">
      <bool>true</bool>
     </property>
     <property name="toolTip">
      <string>Makes temporary speed buttons change the pitch gradually, instead of all at once.</string>
     </property>
     <property name="title">
      <string>Ramping Pitchbend</string>
     </property>
     <property name="checkable">
      <bool>true</bool>
     </property>
     <property name="checked">
      <bool>false</bool>
     </property>
     <layout class="QGridLayout" name="gridLayout_5">
      <item row="0" column="0">
       <widget class="QLabel" name="label_2">
        <property name="text">
         <string>Pitchbend sensitivity</string>
        </property>
        <property name="buddy">
         <cstring>SliderRateRampSensitivity</cstring>
        </property>
       </widget>
      </item>
      <item row="0" column="1">
       <widget class="QSlider" name="SliderRateRampSensitivity">
        <property name="enabled">
         <bool>false</bool>
        </property>
        <property name="minimum">
         <number>100</number>
        </property>
        <property name="maximum">
         <number>2500</number>
        </property>
        <property name="singleStep">
         <number>50</number>
        </property>
        <property name="value">
         <number>250</number>
        </property>
        <property name="orientation">
         <enum>Qt::Horizontal</enum>
        </property>
       </widget>
      </item>
      <item row="0" column="2">
       <widget class="QSpinBox" name="SpinBoxRateRampSensitivity">
        <property name="enabled">
         <bool>false</bool>
        </property>
        <property name="toolTip">
         <string>Value in milliseconds</string>
        </property>
        <property name="minimum">
         <number>100</number>
        </property>
        <property name="maximum">
         <number>2500</number>
        </property>
        <property name="singleStep">
         <number>1</number>
        </property>
        <property name="value">
         <number>250</number>
        </property>
       </widget>
      </item>
     </layout>
    </widget>
   </item>
   <item row="1" column="0">
    <layout class="QHBoxLayout" name="horizontalLayout">
     <item>
      <layout class="QGridLayout" name="gridLayout_2">
       <item row="0" column="1">
        <widget class="QGroupBox" name="groupBox_2">
         <property name="title">
          <string>Temporary Speed Adjustment Buttons</string>
         </property>
         <layout class="QGridLayout" name="gridLayout">
          <item row="0" column="0">
           <widget class="QLabel" name="TextLabel6_2_3_2_3">
            <property name="enabled">
             <bool>true</bool>
            </property>
            <property name="font">
             <font/>
            </property>
            <property name="text">
             <string>Left click</string>
            </property>
            <property name="alignment">
             <set>Qt::AlignLeading|Qt::AlignLeft|Qt::AlignVCenter</set>
            </property>
            <property name="wordWrap">
             <bool>false</bool>
            </property>
            <property name="buddy">
             <cstring>spinBoxTempRateLeft</cstring>
            </property>
           </widget>
          </item>
          <item row="1" column="0">
           <widget class="QLabel" name="TextLabel6_2_3_2_2_2">
            <property name="enabled">
             <bool>true</bool>
            </property>
            <property name="font">
             <font/>
            </property>
            <property name="text">
             <string>Right click</string>
            </property>
            <property name="alignment">
             <set>Qt::AlignLeading|Qt::AlignLeft|Qt::AlignVCenter</set>
            </property>
            <property name="wordWrap">
             <bool>false</bool>
            </property>
            <property name="buddy">
             <cstring>spinBoxTempRateRight</cstring>
            </property>
           </widget>
          </item>
          <item row="0" column="1">
           <widget class="QDoubleSpinBox" name="spinBoxTempRateLeft">
            <property name="toolTip">
             <string>Temporary rate change when left-clicking</string>
            </property>
            <property name="accelerated">
             <bool>true</bool>
            </property>
            <property name="suffix">
             <string>%</string>
            </property>
            <property name="decimals">
             <number>2</number>
            </property>
            <property name="minimum">
             <double>0.010000000000000</double>
            </property>
            <property name="maximum">
             <double>10.000000000000000</double>
            </property>
            <property name="singleStep">
             <double>0.010000000000000</double>
            </property>
            <property name="value">
             <double>4.000000000000000</double>
            </property>
           </widget>
          </item>
          <item row="1" column="1">
           <widget class="QDoubleSpinBox" name="spinBoxTempRateRight">
            <property name="toolTip">
             <string>Temporary rate change when right-clicking</string>
            </property>
            <property name="accelerated">
             <bool>true</bool>
            </property>
            <property name="suffix">
             <string>%</string>
            </property>
            <property name="decimals">
             <number>2</number>
            </property>
            <property name="minimum">
             <double>0.010000000000000</double>
            </property>
            <property name="maximum">
             <double>10.000000000000000</double>
            </property>
            <property name="singleStep">
             <double>0.010000000000000</double>
            </property>
            <property name="value">
             <double>1.000000000000000</double>
            </property>
           </widget>
          </item>
         </layout>
        </widget>
       </item>
       <item row="0" column="0">
        <widget class="QGroupBox" name="groupBox">
         <property name="title">
          <string>Permanent Speed Adjustment Buttons</string>
         </property>
         <property name="checkable">
          <bool>false</bool>
         </property>
         <layout class="QGridLayout" name="gridLayout_4">
          <item row="0" column="0">
           <widget class="QLabel" name="TextLabel6_2_3_2">
            <property name="enabled">
             <bool>true</bool>
            </property>
            <property name="font">
             <font/>
            </property>
            <property name="text">
             <string>Left click</string>
            </property>
            <property name="alignment">
             <set>Qt::AlignLeading|Qt::AlignLeft|Qt::AlignVCenter</set>
            </property>
            <property name="wordWrap">
             <bool>false</bool>
            </property>
            <property name="buddy">
             <cstring>spinBoxPermRateLeft</cstring>
            </property>
           </widget>
          </item>
          <item row="1" column="0">
           <widget class="QLabel" name="TextLabel6_2_3_2_2">
            <property name="enabled">
             <bool>true</bool>
            </property>
            <property name="font">
             <font/>
            </property>
            <property name="text">
             <string>Right click</string>
            </property>
            <property name="alignment">
             <set>Qt::AlignLeading|Qt::AlignLeft|Qt::AlignVCenter</set>
            </property>
            <property name="wordWrap">
             <bool>false</bool>
            </property>
            <property name="buddy">
             <cstring>spinBoxPermRateRight</cstring>
            </property>
           </widget>
          </item>
          <item row="0" column="1">
           <widget class="QDoubleSpinBox" name="spinBoxPermRateLeft">
            <property name="toolTip">
             <string>Permanent rate change when left-clicking</string>
            </property>
            <property name="accelerated">
             <bool>true</bool>
            </property>
            <property name="suffix">
             <string>%</string>
            </property>
            <property name="decimals">
             <number>2</number>
            </property>
            <property name="minimum">
             <double>0.010000000000000</double>
            </property>
            <property name="maximum">
             <double>10.000000000000000</double>
            </property>
            <property name="singleStep">
             <double>0.010000000000000</double>
            </property>
            <property name="value">
             <double>0.500000000000000</double>
            </property>
           </widget>
          </item>
          <item row="1" column="1">
           <widget class="QDoubleSpinBox" name="spinBoxPermRateRight">
            <property name="toolTip">
             <string>Permanent rate change when right-clicking</string>
            </property>
            <property name="accelerated">
             <bool>true</bool>
            </property>
            <property name="suffix">
             <string>%</string>
            </property>
            <property name="decimals">
             <number>2</number>
            </property>
            <property name="minimum">
             <double>0.010000000000000</double>
            </property>
            <property name="maximum">
             <double>10.000000000000000</double>
            </property>
            <property name="singleStep">
             <double>0.010000000000000</double>
            </property>
            <property name="value">
             <double>0.050000000000000</double>
            </property>
           </widget>
          </item>
         </layout>
        </widget>
       </item>
      </layout>
     </item>
    </layout>
   </item>
   <item row="3" column="0">
    <widget class="QCheckBox" name="CheckBoxSpeedAutoReset">
     <property name="toolTip">
      <string>Resets Speed Control Slider to default when a track is loaded.</string>
     </property>
     <property name="text">
      <string>Reset speed and pitch on track load</string>
     </property>
    </widget>
   </item>
   <item row="4" column="0">
    <spacer name="verticalSpacer">
     <property name="orientation">
      <enum>Qt::Vertical</enum>
     </property>
     <property name="sizeHint" stdset="0">
      <size>
       <width>20</width>
       <height>40</height>
      </size>
     </property>
    </spacer>
   </item>
   <item row="0" column="0">
    <layout class="QGridLayout" name="GridLayout1">
     <item row="2" column="1" rowspan="2" colspan="2">
      <widget class="QComboBox" name="ComboBoxSchemeconf">
       <property name="sizePolicy">
        <sizepolicy hsizetype="Expanding" vsizetype="Fixed">
         <horstretch>0</horstretch>
         <verstretch>0</verstretch>
        </sizepolicy>
       </property>
       <property name="font">
        <font/>
       </property>
       <property name="toolTip">
        <string>Select from different color schemes of a skin if available.</string>
       </property>
      </widget>
     </item>
     <item row="10" column="0">
      <widget class="QLabel" name="labelCueMode">
       <property name="text">
        <string>Cue mode</string>
       </property>
       <property name="openExternalLinks">
        <bool>true</bool>
       </property>
       <property name="buddy">
        <cstring>ComboBoxCueDefault</cstring>
       </property>
      </widget>
     </item>
     <item row="11" column="0">
      <widget class="QLabel" name="textLabelAllowTrackLoadToPlayingDeck">
       <property name="text">
        <string>Track load behavior</string>
       </property>
       <property name="buddy">
        <cstring>ComboBoxAllowTrackLoadToPlayingDeck</cstring>
       </property>
      </widget>
     </item>
<<<<<<< HEAD
     <item row="12" column="1" colspan="2">
=======
     <item row="10" column="1" colspan="2">
>>>>>>> e2ec73d9
      <widget class="QComboBox" name="ComboBoxCueDefault">
       <property name="toolTip">
        <string>Mixxx mode: 
- Cue button while pause at cue point = preview
- Cue button while pause not at cue point = set cue point
- Cue button while playing = pause at cue point
Pioneer mode:
- Same as Mixxx mode with a flashing play button
Denon mode:
- Cue button at cue point = preview
- Cue button not at cue point = pause at cue point
- Play = set cue point
Numark mode:
- Same as Denon mode, but without a flashing play button
        </string>
       </property>
      </widget>
     </item>
     <item row="5" column="1" colspan="2">
      <widget class="QComboBox" name="ComboBoxTooltips">
       <property name="sizePolicy">
        <sizepolicy hsizetype="Expanding" vsizetype="Fixed">
         <horstretch>0</horstretch>
         <verstretch>0</verstretch>
        </sizepolicy>
       </property>
       <property name="font">
        <font/>
       </property>
       <property name="toolTip">
        <string>A small pop-up box displays a brief description of a control's purpose when the cursor rests on the control.</string>
       </property>
      </widget>
     </item>
     <item row="6" column="1" colspan="2">
      <widget class="QComboBox" name="ComboBoxPosition">
       <property name="sizePolicy">
        <sizepolicy hsizetype="Expanding" vsizetype="Fixed">
         <horstretch>0</horstretch>
         <verstretch>0</verstretch>
        </sizepolicy>
       </property>
       <property name="font">
        <font/>
       </property>
      </widget>
     </item>
     <item row="8" column="1" colspan="2">
      <widget class="QComboBox" name="ComboBoxRateDir">
       <property name="sizePolicy">
        <sizepolicy hsizetype="Expanding" vsizetype="Fixed">
         <horstretch>0</horstretch>
         <verstretch>0</verstretch>
        </sizepolicy>
       </property>
       <property name="font">
        <font/>
       </property>
      </widget>
     </item>
     <item row="0" column="0">
      <widget class="QLabel" name="TextLabel6_2_2">
       <property name="enabled">
        <bool>true</bool>
       </property>
       <property name="font">
        <font/>
       </property>
       <property name="text">
        <string>Skin</string>
       </property>
       <property name="wordWrap">
        <bool>false</bool>
       </property>
       <property name="buddy">
        <cstring>ComboBoxSkinconf</cstring>
       </property>
      </widget>
     </item>
     <item row="4" column="0">
      <widget class="QLabel" name="labelFullscreenOption">
       <property name="text">
        <string>Start in full screen mode</string>
       </property>
      </widget>
     </item>
     <item row="6" column="0">
      <widget class="QLabel" name="labelPositionDisplay">
       <property name="enabled">
        <bool>true</bool>
       </property>
       <property name="font">
        <font/>
       </property>
       <property name="text">
        <string>Position display</string>
       </property>
       <property name="wordWrap">
        <bool>false</bool>
       </property>
       <property name="buddy">
        <cstring>ComboBoxPosition</cstring>
       </property>
      </widget>
     </item>
     <item row="1" column="1" colspan="2">
      <widget class="QLabel" name="warningLabel">
       <property name="text">
        <string/>
       </property>
       <property name="alignment">
        <set>Qt::AlignJustify|Qt::AlignVCenter</set>
       </property>
      </widget>
     </item>
     <item row="7" column="0">
      <widget class="QLabel" name="TextLabel6">
       <property name="enabled">
        <bool>true</bool>
       </property>
       <property name="font">
        <font/>
       </property>
<<<<<<< HEAD
       <property name="toolTip">
        <string>Select from different color schemes of a skin if available.</string>
       </property>
      </widget>
     </item>
     <item row="13" column="0">
      <widget class="QLabel" name="textLabelAllowTrackLoadToPlayingDeck">
       <property name="text">
        <string>Track load behavior</string>
       </property>
       <property name="buddy">
        <cstring>ComboBoxAllowTrackLoadToPlayingDeck</cstring>
       </property>
      </widget>
     </item>
     <item row="12" column="0">
      <widget class="QLabel" name="labelCueMode">
=======
>>>>>>> e2ec73d9
       <property name="text">
        <string>Speed slider range</string>
       </property>
       <property name="wordWrap">
        <bool>false</bool>
       </property>
       <property name="buddy">
        <cstring>ComboBoxRateRange</cstring>
       </property>
      </widget>
     </item>
     <item row="4" column="1" colspan="2">
      <widget class="QComboBox" name="ComboBoxStartInFullscreen">
       <property name="sizePolicy">
        <sizepolicy hsizetype="Expanding" vsizetype="Fixed">
         <horstretch>0</horstretch>
         <verstretch>0</verstretch>
        </sizepolicy>
       </property>
<<<<<<< HEAD
       <property name="font">
        <font/>
       </property>
       <property name="toolTip">
        <string>Adjusts the range of the speed (Vinyl &quot;Pitch&quot;) slider.</string>
       </property>
      </widget>
     </item>
     <item row="14" column="0">
      <widget class="QLabel" name="textLabelLocale">
       <property name="text">
        <string>Locale</string>
       </property>
       <property name="buddy">
        <cstring>ComboBoxLocale</cstring>
       </property>
      </widget>
     </item>
     <item row="14" column="1" colspan="2">
      <widget class="QComboBox" name="ComboBoxLocale">
       <property name="toolTip">
        <string>Locales determine country and language specific settings.</string>
       </property>
=======
>>>>>>> e2ec73d9
      </widget>
     </item>
     <item row="5" column="0">
      <widget class="QLabel" name="labelTooltips">
       <property name="enabled">
        <bool>true</bool>
       </property>
       <property name="font">
        <font/>
       </property>
       <property name="text">
        <string>Tool tips</string>
       </property>
       <property name="wordWrap">
        <bool>false</bool>
       </property>
       <property name="buddy">
        <cstring>ComboBoxTooltips</cstring>
       </property>
      </widget>
     </item>
     <item row="9" column="1" colspan="2">
      <widget class="QComboBox" name="ComboBoxCueRecall"/>
     </item>
     <item row="11" column="1" colspan="2">
      <widget class="QComboBox" name="ComboBoxAllowTrackLoadToPlayingDeck"/>
     </item>
     <item row="9" column="0">
      <widget class="QLabel" name="textLabelCueRecall">
       <property name="text">
        <string>Auto Recall Cue</string>
       </property>
       <property name="buddy">
        <cstring>ComboBoxCueRecall</cstring>
       </property>
      </widget>
     </item>
     <item row="2" column="0" rowspan="2">
      <widget class="QLabel" name="TextLabel6_2_2_4">
       <property name="enabled">
        <bool>true</bool>
       </property>
       <property name="font">
        <font/>
       </property>
       <property name="text">
        <string>Color Scheme</string>
       </property>
       <property name="wordWrap">
        <bool>false</bool>
       </property>
       <property name="buddy">
        <cstring>ComboBoxSchemeconf</cstring>
       </property>
      </widget>
     </item>
     <item row="0" column="1" colspan="2">
      <widget class="QComboBox" name="ComboBoxSkinconf">
       <property name="sizePolicy">
        <sizepolicy hsizetype="Expanding" vsizetype="Fixed">
         <horstretch>0</horstretch>
         <verstretch>0</verstretch>
        </sizepolicy>
       </property>
       <property name="font">
        <font/>
       </property>
      </widget>
     </item>
<<<<<<< HEAD
     <item row="11" column="0">
      <widget class="QLabel" name="textLabelCueRecall">
       <property name="text">
        <string>Auto Recall Cue</string>
       </property>
       <property name="buddy">
        <cstring>ComboBoxCueRecall</cstring>
       </property>
      </widget>
     </item>
     <item row="13" column="1" colspan="2">
      <widget class="QComboBox" name="ComboBoxAllowTrackLoadToPlayingDeck"/>
     </item>
     <item row="11" column="1" colspan="2">
      <widget class="QComboBox" name="ComboBoxCueRecall"/>
     </item>
     <item row="6" column="0">
      <widget class="QLabel" name="labelTooltips">
=======
     <item row="12" column="1" colspan="2">
      <widget class="QComboBox" name="ComboBoxLocale">
       <property name="toolTip">
        <string>Locales determine country and language specific settings.</string>
       </property>
      </widget>
     </item>
     <item row="8" column="0">
      <widget class="QLabel" name="TextLabel6_2">
>>>>>>> e2ec73d9
       <property name="enabled">
        <bool>true</bool>
       </property>
       <property name="font">
        <font/>
       </property>
       <property name="text">
        <string>Speed slider direction</string>
       </property>
       <property name="wordWrap">
        <bool>false</bool>
       </property>
       <property name="buddy">
        <cstring>ComboBoxRateDir</cstring>
       </property>
      </widget>
     </item>
     <item row="12" column="0">
      <widget class="QLabel" name="textLabelLocale">
       <property name="text">
        <string>Locale</string>
       </property>
       <property name="buddy">
        <cstring>ComboBoxLocale</cstring>
       </property>
      </widget>
     </item>
     <item row="7" column="1" colspan="2">
      <widget class="QComboBox" name="ComboBoxRateRange">
       <property name="sizePolicy">
        <sizepolicy hsizetype="Expanding" vsizetype="Fixed">
         <horstretch>0</horstretch>
         <verstretch>0</verstretch>
        </sizepolicy>
       </property>
       <property name="font">
        <font/>
       </property>
       <property name="toolTip">
        <string>Adjusts the range of the speed (Vinyl &quot;Pitch&quot;) slider.</string>
       </property>
      </widget>
     </item>
     <item row="10" column="1" colspan="2">
      <widget class="QComboBox" name="ComboBoxPitchAndKeylock"/>
     </item>
     <item row="10" column="0">
      <widget class="QLabel" name="labelPitchAndKeylock">
       <property name="text">
        <string>Pitch and keylock mode</string>
       </property>
      </widget>
     </item>
    </layout>
   </item>
  </layout>
 </widget>
 <layoutdefault spacing="6" margin="11"/>
 <tabstops>
  <tabstop>ComboBoxSkinconf</tabstop>
  <tabstop>ComboBoxSchemeconf</tabstop>
  <tabstop>ComboBoxStartInFullscreen</tabstop>
  <tabstop>ComboBoxTooltips</tabstop>
  <tabstop>ComboBoxPosition</tabstop>
  <tabstop>ComboBoxRateRange</tabstop>
  <tabstop>ComboBoxRateDir</tabstop>
  <tabstop>ComboBoxCueRecall</tabstop>
  <tabstop>ComboBoxCueDefault</tabstop>
  <tabstop>ComboBoxAllowTrackLoadToPlayingDeck</tabstop>
  <tabstop>ComboBoxLocale</tabstop>
  <tabstop>spinBoxPermRateLeft</tabstop>
  <tabstop>spinBoxPermRateRight</tabstop>
  <tabstop>spinBoxTempRateLeft</tabstop>
  <tabstop>spinBoxTempRateRight</tabstop>
  <tabstop>groupBoxRateRamp</tabstop>
  <tabstop>SliderRateRampSensitivity</tabstop>
  <tabstop>SpinBoxRateRampSensitivity</tabstop>
 </tabstops>
 <resources/>
 <connections>
  <connection>
   <sender>SliderRateRampSensitivity</sender>
   <signal>valueChanged(int)</signal>
   <receiver>SpinBoxRateRampSensitivity</receiver>
   <slot>setValue(int)</slot>
   <hints>
    <hint type="sourcelabel">
     <x>418</x>
     <y>468</y>
    </hint>
    <hint type="destinationlabel">
     <x>480</x>
     <y>466</y>
    </hint>
   </hints>
  </connection>
  <connection>
   <sender>SpinBoxRateRampSensitivity</sender>
   <signal>valueChanged(int)</signal>
   <receiver>SliderRateRampSensitivity</receiver>
   <slot>setValue(int)</slot>
   <hints>
    <hint type="sourcelabel">
     <x>480</x>
     <y>466</y>
    </hint>
    <hint type="destinationlabel">
     <x>418</x>
     <y>468</y>
    </hint>
   </hints>
  </connection>
 </connections>
</ui><|MERGE_RESOLUTION|>--- conflicted
+++ resolved
@@ -343,8 +343,11 @@
    </item>
    <item row="0" column="0">
     <layout class="QGridLayout" name="GridLayout1">
-     <item row="2" column="1" rowspan="2" colspan="2">
-      <widget class="QComboBox" name="ComboBoxSchemeconf">
+     <item row="12" column="1" colspan="2">
+      <widget class="QComboBox" name="ComboBoxAllowTrackLoadToPlayingDeck"/>
+     </item>
+     <item row="8" column="1" colspan="2">
+      <widget class="QComboBox" name="ComboBoxRateDir">
        <property name="sizePolicy">
         <sizepolicy hsizetype="Expanding" vsizetype="Fixed">
          <horstretch>0</horstretch>
@@ -354,39 +357,32 @@
        <property name="font">
         <font/>
        </property>
-       <property name="toolTip">
-        <string>Select from different color schemes of a skin if available.</string>
-       </property>
-      </widget>
-     </item>
-     <item row="10" column="0">
-      <widget class="QLabel" name="labelCueMode">
-       <property name="text">
-        <string>Cue mode</string>
-       </property>
-       <property name="openExternalLinks">
-        <bool>true</bool>
-       </property>
-       <property name="buddy">
-        <cstring>ComboBoxCueDefault</cstring>
-       </property>
-      </widget>
-     </item>
-     <item row="11" column="0">
-      <widget class="QLabel" name="textLabelAllowTrackLoadToPlayingDeck">
-       <property name="text">
-        <string>Track load behavior</string>
-       </property>
-       <property name="buddy">
-        <cstring>ComboBoxAllowTrackLoadToPlayingDeck</cstring>
-       </property>
-      </widget>
-     </item>
-<<<<<<< HEAD
-     <item row="12" column="1" colspan="2">
-=======
-     <item row="10" column="1" colspan="2">
->>>>>>> e2ec73d9
+      </widget>
+     </item>
+     <item row="6" column="1" colspan="2">
+      <widget class="QComboBox" name="ComboBoxPosition">
+       <property name="sizePolicy">
+        <sizepolicy hsizetype="Expanding" vsizetype="Fixed">
+         <horstretch>0</horstretch>
+         <verstretch>0</verstretch>
+        </sizepolicy>
+       </property>
+       <property name="font">
+        <font/>
+       </property>
+      </widget>
+     </item>
+     <item row="1" column="1" colspan="2">
+      <widget class="QLabel" name="warningLabel">
+       <property name="text">
+        <string/>
+       </property>
+       <property name="alignment">
+        <set>Qt::AlignJustify|Qt::AlignVCenter</set>
+       </property>
+      </widget>
+     </item>
+     <item row="11" column="1" colspan="2">
       <widget class="QComboBox" name="ComboBoxCueDefault">
        <property name="toolTip">
         <string>Mixxx mode: 
@@ -405,6 +401,70 @@
        </property>
       </widget>
      </item>
+     <item row="4" column="0">
+      <widget class="QLabel" name="labelFullscreenOption">
+       <property name="text">
+        <string>Start in full screen mode</string>
+       </property>
+      </widget>
+     </item>
+     <item row="6" column="0">
+      <widget class="QLabel" name="labelPositionDisplay">
+       <property name="enabled">
+        <bool>true</bool>
+       </property>
+       <property name="font">
+        <font/>
+       </property>
+       <property name="text">
+        <string>Position display</string>
+       </property>
+       <property name="wordWrap">
+        <bool>false</bool>
+       </property>
+       <property name="buddy">
+        <cstring>ComboBoxPosition</cstring>
+       </property>
+      </widget>
+     </item>
+     <item row="0" column="0">
+      <widget class="QLabel" name="TextLabel6_2_2">
+       <property name="enabled">
+        <bool>true</bool>
+       </property>
+       <property name="font">
+        <font/>
+       </property>
+       <property name="text">
+        <string>Skin</string>
+       </property>
+       <property name="wordWrap">
+        <bool>false</bool>
+       </property>
+       <property name="buddy">
+        <cstring>ComboBoxSkinconf</cstring>
+       </property>
+      </widget>
+     </item>
+     <item row="7" column="0">
+      <widget class="QLabel" name="TextLabel6">
+       <property name="enabled">
+        <bool>true</bool>
+       </property>
+       <property name="font">
+        <font/>
+       </property>
+       <property name="text">
+        <string>Speed slider range</string>
+       </property>
+       <property name="wordWrap">
+        <bool>false</bool>
+       </property>
+       <property name="buddy">
+        <cstring>ComboBoxRateRange</cstring>
+       </property>
+      </widget>
+     </item>
      <item row="5" column="1" colspan="2">
       <widget class="QComboBox" name="ComboBoxTooltips">
        <property name="sizePolicy">
@@ -421,8 +481,8 @@
        </property>
       </widget>
      </item>
-     <item row="6" column="1" colspan="2">
-      <widget class="QComboBox" name="ComboBoxPosition">
+     <item row="2" column="1" rowspan="2" colspan="2">
+      <widget class="QComboBox" name="ComboBoxSchemeconf">
        <property name="sizePolicy">
         <sizepolicy hsizetype="Expanding" vsizetype="Fixed">
          <horstretch>0</horstretch>
@@ -432,10 +492,36 @@
        <property name="font">
         <font/>
        </property>
-      </widget>
-     </item>
-     <item row="8" column="1" colspan="2">
-      <widget class="QComboBox" name="ComboBoxRateDir">
+       <property name="toolTip">
+        <string>Select from different color schemes of a skin if available.</string>
+       </property>
+      </widget>
+     </item>
+     <item row="12" column="0">
+      <widget class="QLabel" name="textLabelAllowTrackLoadToPlayingDeck">
+       <property name="text">
+        <string>Track load behavior</string>
+       </property>
+       <property name="buddy">
+        <cstring>ComboBoxAllowTrackLoadToPlayingDeck</cstring>
+       </property>
+      </widget>
+     </item>
+     <item row="11" column="0">
+      <widget class="QLabel" name="labelCueMode">
+       <property name="text">
+        <string>Cue mode</string>
+       </property>
+       <property name="openExternalLinks">
+        <bool>true</bool>
+       </property>
+       <property name="buddy">
+        <cstring>ComboBoxCueDefault</cstring>
+       </property>
+      </widget>
+     </item>
+     <item row="7" column="1" colspan="2">
+      <widget class="QComboBox" name="ComboBoxRateRange">
        <property name="sizePolicy">
         <sizepolicy hsizetype="Expanding" vsizetype="Fixed">
          <horstretch>0</horstretch>
@@ -445,10 +531,30 @@
        <property name="font">
         <font/>
        </property>
-      </widget>
-     </item>
-     <item row="0" column="0">
-      <widget class="QLabel" name="TextLabel6_2_2">
+       <property name="toolTip">
+        <string>Adjusts the range of the speed (Vinyl &quot;Pitch&quot;) slider.</string>
+       </property>
+      </widget>
+     </item>
+     <item row="13" column="0">
+      <widget class="QLabel" name="textLabelLocale">
+       <property name="text">
+        <string>Locale</string>
+       </property>
+       <property name="buddy">
+        <cstring>ComboBoxLocale</cstring>
+       </property>
+      </widget>
+     </item>
+     <item row="13" column="1" colspan="2">
+      <widget class="QComboBox" name="ComboBoxLocale">
+       <property name="toolTip">
+        <string>Locales determine country and language specific settings.</string>
+       </property>
+      </widget>
+     </item>
+     <item row="8" column="0">
+      <widget class="QLabel" name="TextLabel6_2">
        <property name="enabled">
         <bool>true</bool>
        </property>
@@ -456,25 +562,18 @@
         <font/>
        </property>
        <property name="text">
-        <string>Skin</string>
+        <string>Speed slider direction</string>
        </property>
        <property name="wordWrap">
         <bool>false</bool>
        </property>
        <property name="buddy">
-        <cstring>ComboBoxSkinconf</cstring>
-       </property>
-      </widget>
-     </item>
-     <item row="4" column="0">
-      <widget class="QLabel" name="labelFullscreenOption">
-       <property name="text">
-        <string>Start in full screen mode</string>
-       </property>
-      </widget>
-     </item>
-     <item row="6" column="0">
-      <widget class="QLabel" name="labelPositionDisplay">
+        <cstring>ComboBoxRateDir</cstring>
+       </property>
+      </widget>
+     </item>
+     <item row="2" column="0" rowspan="2">
+      <widget class="QLabel" name="TextLabel6_2_2_4">
        <property name="enabled">
         <bool>true</bool>
        </property>
@@ -482,62 +581,58 @@
         <font/>
        </property>
        <property name="text">
-        <string>Position display</string>
+        <string>Color Scheme</string>
        </property>
        <property name="wordWrap">
         <bool>false</bool>
        </property>
        <property name="buddy">
-        <cstring>ComboBoxPosition</cstring>
-       </property>
-      </widget>
-     </item>
-     <item row="1" column="1" colspan="2">
-      <widget class="QLabel" name="warningLabel">
-       <property name="text">
-        <string/>
-       </property>
-       <property name="alignment">
-        <set>Qt::AlignJustify|Qt::AlignVCenter</set>
-       </property>
-      </widget>
-     </item>
-     <item row="7" column="0">
-      <widget class="QLabel" name="TextLabel6">
+        <cstring>ComboBoxSchemeconf</cstring>
+       </property>
+      </widget>
+     </item>
+     <item row="0" column="1" colspan="2">
+      <widget class="QComboBox" name="ComboBoxSkinconf">
+       <property name="sizePolicy">
+        <sizepolicy hsizetype="Expanding" vsizetype="Fixed">
+         <horstretch>0</horstretch>
+         <verstretch>0</verstretch>
+        </sizepolicy>
+       </property>
+       <property name="font">
+        <font/>
+       </property>
+      </widget>
+     </item>
+     <item row="10" column="0">
+      <widget class="QLabel" name="textLabelCueRecall">
+       <property name="text">
+        <string>Auto Recall Cue</string>
+       </property>
+       <property name="buddy">
+        <cstring>ComboBoxCueRecall</cstring>
+       </property>
+      </widget>
+     </item>
+     <item row="10" column="1" colspan="2">
+      <widget class="QComboBox" name="ComboBoxCueRecall"/>
+     </item>
+     <item row="5" column="0">
+      <widget class="QLabel" name="labelTooltips">
        <property name="enabled">
         <bool>true</bool>
        </property>
        <property name="font">
         <font/>
        </property>
-<<<<<<< HEAD
-       <property name="toolTip">
-        <string>Select from different color schemes of a skin if available.</string>
-       </property>
-      </widget>
-     </item>
-     <item row="13" column="0">
-      <widget class="QLabel" name="textLabelAllowTrackLoadToPlayingDeck">
-       <property name="text">
-        <string>Track load behavior</string>
-       </property>
-       <property name="buddy">
-        <cstring>ComboBoxAllowTrackLoadToPlayingDeck</cstring>
-       </property>
-      </widget>
-     </item>
-     <item row="12" column="0">
-      <widget class="QLabel" name="labelCueMode">
-=======
->>>>>>> e2ec73d9
-       <property name="text">
-        <string>Speed slider range</string>
+       <property name="text">
+        <string>Tool tips</string>
        </property>
        <property name="wordWrap">
         <bool>false</bool>
        </property>
        <property name="buddy">
-        <cstring>ComboBoxRateRange</cstring>
+        <cstring>ComboBoxTooltips</cstring>
        </property>
       </widget>
      </item>
@@ -549,178 +644,12 @@
          <verstretch>0</verstretch>
         </sizepolicy>
        </property>
-<<<<<<< HEAD
-       <property name="font">
-        <font/>
-       </property>
-       <property name="toolTip">
-        <string>Adjusts the range of the speed (Vinyl &quot;Pitch&quot;) slider.</string>
-       </property>
-      </widget>
-     </item>
-     <item row="14" column="0">
-      <widget class="QLabel" name="textLabelLocale">
-       <property name="text">
-        <string>Locale</string>
-       </property>
-       <property name="buddy">
-        <cstring>ComboBoxLocale</cstring>
-       </property>
-      </widget>
-     </item>
-     <item row="14" column="1" colspan="2">
-      <widget class="QComboBox" name="ComboBoxLocale">
-       <property name="toolTip">
-        <string>Locales determine country and language specific settings.</string>
-       </property>
-=======
->>>>>>> e2ec73d9
-      </widget>
-     </item>
-     <item row="5" column="0">
-      <widget class="QLabel" name="labelTooltips">
-       <property name="enabled">
-        <bool>true</bool>
-       </property>
-       <property name="font">
-        <font/>
-       </property>
-       <property name="text">
-        <string>Tool tips</string>
-       </property>
-       <property name="wordWrap">
-        <bool>false</bool>
-       </property>
-       <property name="buddy">
-        <cstring>ComboBoxTooltips</cstring>
-       </property>
       </widget>
      </item>
      <item row="9" column="1" colspan="2">
-      <widget class="QComboBox" name="ComboBoxCueRecall"/>
-     </item>
-     <item row="11" column="1" colspan="2">
-      <widget class="QComboBox" name="ComboBoxAllowTrackLoadToPlayingDeck"/>
+      <widget class="QComboBox" name="ComboBoxPitchAndKeylock"/>
      </item>
      <item row="9" column="0">
-      <widget class="QLabel" name="textLabelCueRecall">
-       <property name="text">
-        <string>Auto Recall Cue</string>
-       </property>
-       <property name="buddy">
-        <cstring>ComboBoxCueRecall</cstring>
-       </property>
-      </widget>
-     </item>
-     <item row="2" column="0" rowspan="2">
-      <widget class="QLabel" name="TextLabel6_2_2_4">
-       <property name="enabled">
-        <bool>true</bool>
-       </property>
-       <property name="font">
-        <font/>
-       </property>
-       <property name="text">
-        <string>Color Scheme</string>
-       </property>
-       <property name="wordWrap">
-        <bool>false</bool>
-       </property>
-       <property name="buddy">
-        <cstring>ComboBoxSchemeconf</cstring>
-       </property>
-      </widget>
-     </item>
-     <item row="0" column="1" colspan="2">
-      <widget class="QComboBox" name="ComboBoxSkinconf">
-       <property name="sizePolicy">
-        <sizepolicy hsizetype="Expanding" vsizetype="Fixed">
-         <horstretch>0</horstretch>
-         <verstretch>0</verstretch>
-        </sizepolicy>
-       </property>
-       <property name="font">
-        <font/>
-       </property>
-      </widget>
-     </item>
-<<<<<<< HEAD
-     <item row="11" column="0">
-      <widget class="QLabel" name="textLabelCueRecall">
-       <property name="text">
-        <string>Auto Recall Cue</string>
-       </property>
-       <property name="buddy">
-        <cstring>ComboBoxCueRecall</cstring>
-       </property>
-      </widget>
-     </item>
-     <item row="13" column="1" colspan="2">
-      <widget class="QComboBox" name="ComboBoxAllowTrackLoadToPlayingDeck"/>
-     </item>
-     <item row="11" column="1" colspan="2">
-      <widget class="QComboBox" name="ComboBoxCueRecall"/>
-     </item>
-     <item row="6" column="0">
-      <widget class="QLabel" name="labelTooltips">
-=======
-     <item row="12" column="1" colspan="2">
-      <widget class="QComboBox" name="ComboBoxLocale">
-       <property name="toolTip">
-        <string>Locales determine country and language specific settings.</string>
-       </property>
-      </widget>
-     </item>
-     <item row="8" column="0">
-      <widget class="QLabel" name="TextLabel6_2">
->>>>>>> e2ec73d9
-       <property name="enabled">
-        <bool>true</bool>
-       </property>
-       <property name="font">
-        <font/>
-       </property>
-       <property name="text">
-        <string>Speed slider direction</string>
-       </property>
-       <property name="wordWrap">
-        <bool>false</bool>
-       </property>
-       <property name="buddy">
-        <cstring>ComboBoxRateDir</cstring>
-       </property>
-      </widget>
-     </item>
-     <item row="12" column="0">
-      <widget class="QLabel" name="textLabelLocale">
-       <property name="text">
-        <string>Locale</string>
-       </property>
-       <property name="buddy">
-        <cstring>ComboBoxLocale</cstring>
-       </property>
-      </widget>
-     </item>
-     <item row="7" column="1" colspan="2">
-      <widget class="QComboBox" name="ComboBoxRateRange">
-       <property name="sizePolicy">
-        <sizepolicy hsizetype="Expanding" vsizetype="Fixed">
-         <horstretch>0</horstretch>
-         <verstretch>0</verstretch>
-        </sizepolicy>
-       </property>
-       <property name="font">
-        <font/>
-       </property>
-       <property name="toolTip">
-        <string>Adjusts the range of the speed (Vinyl &quot;Pitch&quot;) slider.</string>
-       </property>
-      </widget>
-     </item>
-     <item row="10" column="1" colspan="2">
-      <widget class="QComboBox" name="ComboBoxPitchAndKeylock"/>
-     </item>
-     <item row="10" column="0">
       <widget class="QLabel" name="labelPitchAndKeylock">
        <property name="text">
         <string>Pitch and keylock mode</string>
