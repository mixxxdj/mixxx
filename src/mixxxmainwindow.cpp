--- conflicted
+++ resolved
@@ -201,10 +201,6 @@
             m_pCoreServices->getScreensaverManager(),
             m_pSkinLoader,
             m_pCoreServices->getSoundManager(),
-<<<<<<< HEAD
-=======
-            pPlayerManager,
->>>>>>> 581803a5
             m_pCoreServices->getControllerManager(),
             m_pCoreServices->getVinylControlManager(),
             m_pCoreServices->getEffectsManager(),
