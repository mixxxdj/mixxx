--- conflicted
+++ resolved
@@ -14,17 +14,11 @@
 namespace {
 const char* kTransitionPreferenceName = "Transition";
 const char* kTransitionModePreferenceName = "TransitionMode";
-<<<<<<< HEAD
 constexpr double kTransitionPreferenceDefault = 10.0;
 constexpr double kKeepPosition = -1.0;
-=======
-const double kTransitionPreferenceDefault = 10.0;
-const double kKeepPosition = -1.0;
+
 // A track needs to be longer than two callbacks to not stop AutoDJ
-const double kMinimumTrackDurationSec = 0.2;
-
-const mixxx::audio::ChannelCount kChannelCount = mixxx::kEngineChannelCount;
->>>>>>> e274207e
+constexpr double kMinimumTrackDurationSec = 0.2;
 
 constexpr bool sDebug = false;
 } // anonymous namespace
