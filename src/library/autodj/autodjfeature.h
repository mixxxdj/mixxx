// AutoDJfeature.h
// FORK FORK FORK on 11/1/2009 by Albert Santoni (alberts@mixxx.org)
// Created 8/23/2009 by RJ Ryan (rryan@mit.edu)

#ifndef AUTODJFEATURE_H
#define AUTODJFEATURE_H

#include <QObject>
#include <QStringListModel>
#include <QVariant>
#include <QIcon>
#include <QUrl>
#include <QList>
#include <QModelIndex>
#include <QPoint>
#include <QAction>
#include <QPointer>

#include "library/libraryfeature.h"
#include "preferences/usersettings.h"
#include "library/treeitemmodel.h"
#include "library/crate/crate.h"
#include "library/dao/autodjcratesdao.h"

class DlgAutoDJ;
class Library;
class PlayerManagerInterface;
class TrackCollection;
class TrackCollectionManager;
class AutoDJProcessor;
class WLibrarySidebar;

class AutoDJFeature : public LibraryFeature {
    Q_OBJECT
  public:
    AutoDJFeature(Library* pLibrary,
                  UserSettingsPointer pConfig,
                  PlayerManagerInterface* pPlayerManager);
    virtual ~AutoDJFeature();

    QVariant title() override;
    QIcon getIcon() override;

    bool dropAccept(QList<QUrl> urls, QObject* pSource) override;
    bool dragMoveAccept(QUrl url) override;

    void bindLibraryWidget(WLibrary* libraryWidget,
                    KeyboardEventFilter* keyboard) override;
    void bindSidebarWidget(WLibrarySidebar* pSidebarWidget) override;

    TreeItemModel* getChildModel() override;

    bool hasTrackTable() override {
        return true;
    }

  public slots:
    void activate() override;

    // Temporary, until WCrateTableView can be written.
    void onRightClickChild(const QPoint& globalPos, QModelIndex index) override;

  private:
<<<<<<< HEAD
    TrackPointer m_pSelectedTrack;
    UserSettingsPointer m_pConfig;
    Library* m_pLibrary;
    TrackCollection* m_pTrackCollection;
=======
    TrackCollection* const m_pTrackCollection;

>>>>>>> df57f340
    PlaylistDAO& m_playlistDao;
    // The id of the AutoDJ playlist.
    int m_iAutoDJPlaylistId;
    AutoDJProcessor* m_pAutoDJProcessor;
    TreeItemModel m_childModel;
    DlgAutoDJ* m_pAutoDJView;

    // Initialize the list of crates loaded into the auto-DJ queue.
    void constructCrateChildModel();

    // The "Crates" tree-item under the "Auto DJ" tree-item.
    TreeItem* m_pCratesTreeItem;

    // The crate ID and name of all loaded crates.
    // Its indices correspond one-to-one with tree-items contained by the
    // "Crates" tree-item.
    QList<Crate> m_crateList;

    // How we access the auto-DJ-crates database.
    AutoDJCratesDAO m_autoDjCratesDao;

    // A context-menu item that allows crates to be removed from the
    // auto-DJ list.
    QAction *m_pRemoveCrateFromAutoDj;

    QIcon m_icon;
    QPointer<WLibrarySidebar> m_pSidebarWidget;

    void addRandomTrack(bool bTop, QString sArtist = "");

  private slots:
    // Add a crate to the auto-DJ queue.
    void slotAddCrateToAutoDj(int iCrateId);

    // Implements the context-menu item.
    void slotRemoveCrateFromAutoDj();

    void slotCrateChanged(CrateId crateId);

    // Adds a random track from all loaded crates to the auto-DJ queue.
    void slotAddRandomTrack();
    void slotInsertRandomTrack();

    //for track the selected entry in playlist
    void slotTrackSelected(TrackPointer pTrack);

    // Adds a random track from the queue upon hitting minimum number
    // of tracks in the playlist
    void slotRandomQueue(int numTracksToAdd);
};


#endif /* AUTODJFEATURE_H */<|MERGE_RESOLUTION|>--- conflicted
+++ resolved
@@ -61,15 +61,8 @@
     void onRightClickChild(const QPoint& globalPos, QModelIndex index) override;
 
   private:
-<<<<<<< HEAD
-    TrackPointer m_pSelectedTrack;
-    UserSettingsPointer m_pConfig;
-    Library* m_pLibrary;
-    TrackCollection* m_pTrackCollection;
-=======
+    TrackPointer m_pSelectedTrack; //qd
     TrackCollection* const m_pTrackCollection;
-
->>>>>>> df57f340
     PlaylistDAO& m_playlistDao;
     // The id of the AutoDJ playlist.
     int m_iAutoDJPlaylistId;
@@ -98,7 +91,7 @@
     QIcon m_icon;
     QPointer<WLibrarySidebar> m_pSidebarWidget;
 
-    void addRandomTrack(bool bTop, QString sArtist = "");
+    void addRandomTrack(bool bTop, QString sArtist = ""); //qd
 
   private slots:
     // Add a crate to the auto-DJ queue.
@@ -111,10 +104,10 @@
 
     // Adds a random track from all loaded crates to the auto-DJ queue.
     void slotAddRandomTrack();
-    void slotInsertRandomTrack();
+    void slotInsertRandomTrack(); //qd
 
     //for track the selected entry in playlist
-    void slotTrackSelected(TrackPointer pTrack);
+    void slotTrackSelected(TrackPointer pTrack); //qd
 
     // Adds a random track from the queue upon hitting minimum number
     // of tracks in the playlist
