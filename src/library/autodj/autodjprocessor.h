--- conflicted
+++ resolved
@@ -198,14 +198,11 @@
 
     bool nextTrackLoaded();
 
-<<<<<<< HEAD
     TransitionUnit getTransitionUnit() const {
         return m_transitionUnit;
     }
 
   public slots:
-=======
->>>>>>> 016a3520
     void setTransitionTime(int seconds);
 
     void setTransitionMode(TransitionMode newMode);
