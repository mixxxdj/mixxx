#include "library/autodj/dlgautodj.h"

#include <QApplication>
#include <QMessageBox>

#include "library/playlisttablemodel.h"
#include "library/trackcollectionmanager.h"
#include "moc_dlgautodj.cpp"
#include "track/track.h"
#include "util/assert.h"
#include "util/duration.h"
#include "widget/wlibrary.h"
#include "widget/wtracktableview.h"

namespace {
const char* kPreferenceGroupName = "[Auto DJ]";
const char* kRepeatPlaylistPreference = "Requeue";
} // anonymous namespace

DlgAutoDJ::DlgAutoDJ(WLibrary* parent,
        UserSettingsPointer pConfig,
        Library* pLibrary,
        AutoDJProcessor* pProcessor,
        KeyboardEventFilter* pKeyboard)
        : QWidget(parent),
          Ui::DlgAutoDJ(),
          m_pConfig(pConfig),
          m_pAutoDJProcessor(pProcessor),
          m_pTrackTableView(new WTrackTableView(this,
                  m_pConfig,
                  pLibrary,
                  parent->getTrackTableBackgroundColorOpacity(),
                  /*no sorting*/ false)),
          m_bShowButtonText(parent->getShowButtonText()),
          m_pAutoDJTableModel(nullptr) {
    setupUi(this);

    m_pTrackTableView->installEventFilter(pKeyboard);

    connect(m_pTrackTableView,
            &WTrackTableView::loadTrack,
            this,
            &DlgAutoDJ::loadTrack);
    connect(m_pTrackTableView,
            &WTrackTableView::loadTrackToPlayer,
            this,
            &DlgAutoDJ::loadTrackToPlayer);
    connect(m_pTrackTableView,
            &WTrackTableView::trackSelected,
            this,
            &DlgAutoDJ::trackSelected);
    connect(m_pTrackTableView,
            &WTrackTableView::trackSelected,
            this,
            &DlgAutoDJ::updateSelectionInfo);

    connect(pLibrary,
            &Library::setTrackTableFont,
            m_pTrackTableView,
            &WTrackTableView::setTrackTableFont);
    connect(pLibrary,
            &Library::setTrackTableRowHeight,
            m_pTrackTableView,
            &WTrackTableView::setTrackTableRowHeight);
    connect(pLibrary,
            &Library::setSelectedClick,
            m_pTrackTableView,
            &WTrackTableView::setSelectedClick);

    QBoxLayout* box = qobject_cast<QBoxLayout*>(layout());
    VERIFY_OR_DEBUG_ASSERT(box) { //Assumes the form layout is a QVBox/QHBoxLayout!
    } else {
        box->removeWidget(m_pTrackTablePlaceholder);
        m_pTrackTablePlaceholder->hide();
        box->insertWidget(1, m_pTrackTableView);
    }

    // We do _NOT_ take ownership of this from AutoDJProcessor.
    m_pAutoDJTableModel = m_pAutoDJProcessor->getTableModel();
    m_pTrackTableView->loadTrackModel(m_pAutoDJTableModel);

    // Override some playlist-view properties:

    // Do not set this because it disables auto-scrolling
    //m_pTrackTableView->setDragDropMode(QAbstractItemView::InternalMove);

    connect(pushButtonAutoDJ,
            &QPushButton::clicked,
            this,
            &DlgAutoDJ::toggleAutoDJButton);

    setupActionButton(pushButtonFadeNow, &DlgAutoDJ::fadeNowButton, tr("Fade"));
    setupActionButton(pushButtonSkipNext, &DlgAutoDJ::skipNextButton, tr("Skip"));
    setupActionButton(pushButtonShuffle, &DlgAutoDJ::shufflePlaylistButton, tr("Shuffle"));
    setupActionButton(pushButtonAddRandomTrack, &DlgAutoDJ::addRandomTrackButton, tr("Random"));

    m_enableBtnTooltip = tr(
            "Enable Auto DJ\n"
            "\n"
            "Shortcut: Shift+F12");
    m_disableBtnTooltip = tr(
            "Disable Auto DJ\n"
            "\n"
            "Shortcut: Shift+F12");
    QString fadeBtnTooltip = tr(
            "Trigger the transition to the next track\n"
            "\n"
            "Shortcut: Shift+F11");
    QString skipBtnTooltip = tr(
            "Skip the next track in the Auto DJ queue\n"
            "\n"
            "Shortcut: Shift+F10");
    QString shuffleBtnTooltip = tr(
            "Shuffle the content of the Auto DJ queue\n"
            "\n"
            "Shortcut: Shift+F9");
    QString addRandomTrackBtnTooltip = tr(
            "Adds a random track from track sources (crates) to the Auto DJ queue.\n"
            "If no track sources are configured, the track is added from the library instead.");
    QString repeatBtnTooltip = tr(
            "Repeat the playlist");
    QString spinBoxTransitionTooltip = tr(
            "Determines the duration of the transition");
    QString labelTransitionTooltip = tr(
            // "sec" as in seconds
            "Seconds");
    QString fadeModeTooltip = tr(
            "Auto DJ Fade Modes\n"
            "\n"
            "Full Intro + Outro:\n"
            "Play the full intro and outro. Use the intro or outro length as the\n"
            "crossfade time, whichever is shorter. If no intro or outro are marked,\n"
            "use the selected crossfade time.\n"
            "\n"
            "Fade At Outro Start:\n"
            "Start crossfading at the outro start. If the outro is longer than the\n"
            "intro, cut off the end of the outro. Use the intro or outro length as\n"
            "the crossfade time, whichever is shorter. If no intro or outro are\n"
            "marked, use the selected crossfade time.\n"
            "\n"
            "Full Track:\n"
            "Play the whole track. Begin crossfading from the selected number of\n"
            "seconds before the end of the track. A negative crossfade time adds\n"
            "silence between tracks.\n"
            "\n"
            "Skip Silence:\n"
            "Play the whole track except for silence at the beginning and end.\n"
            "Begin crossfading from the selected number of seconds before the\n"
            "last sound.");

    pushButtonFadeNow->setToolTip(fadeBtnTooltip);
    pushButtonSkipNext->setToolTip(skipBtnTooltip);
    pushButtonShuffle->setToolTip(shuffleBtnTooltip);
    pushButtonAddRandomTrack->setToolTip(addRandomTrackBtnTooltip);
    pushButtonRepeatPlaylist->setToolTip(repeatBtnTooltip);
    spinBoxTransition->setToolTip(spinBoxTransitionTooltip);
    labelTransitionAppendix->setToolTip(labelTransitionTooltip);
    fadeModeCombobox->setToolTip(fadeModeTooltip);

    // Prevent the interactive widgets from being focused with Tab or Shift+Tab
    fadeModeCombobox->setFocusPolicy(Qt::ClickFocus);
    spinBoxTransition->setFocusPolicy(Qt::ClickFocus);
    // work around QLineEdit being protected
    QLineEdit* lineEditTransition(spinBoxTransition->findChild<QLineEdit*>());
    lineEditTransition->setFocusPolicy(Qt::ClickFocus);
    // Catch any Return keypress to pass focus to tracks table
    connect(lineEditTransition,
            &QLineEdit::returnPressed,
            this,
            // Move focus to tracks table to immediately allow keyboard shortcuts again.
            &DlgAutoDJ::setFocus);

    connect(spinBoxTransition,
            QOverload<int>::of(&QSpinBox::valueChanged),
            this,
            &DlgAutoDJ::transitionSliderChanged);

    fadeModeCombobox->addItem(tr("Full Intro + Outro"),
            static_cast<int>(AutoDJProcessor::TransitionMode::FullIntroOutro));
    fadeModeCombobox->addItem(tr("Fade At Outro Start"),
            static_cast<int>(AutoDJProcessor::TransitionMode::FadeAtOutroStart));
    fadeModeCombobox->addItem(tr("Full Track"),
            static_cast<int>(AutoDJProcessor::TransitionMode::FixedFullTrack));
    fadeModeCombobox->addItem(tr("Skip Silence"),
            static_cast<int>(AutoDJProcessor::TransitionMode::FixedSkipSilence));
    fadeModeCombobox->setCurrentIndex(
            fadeModeCombobox->findData(static_cast<int>(m_pAutoDJProcessor->getTransitionMode())));
    connect(fadeModeCombobox,
            QOverload<int>::of(&QComboBox::activated),
            this,
            &DlgAutoDJ::slotTransitionModeChanged);

    connect(pushButtonRepeatPlaylist,
            &QPushButton::clicked,
            this,
            &DlgAutoDJ::slotRepeatPlaylistChanged);
    if (m_bShowButtonText) {
        pushButtonRepeatPlaylist->setText(tr("Repeat"));
    }
    bool repeatPlaylist = m_pConfig->getValue<bool>(
            ConfigKey(kPreferenceGroupName, kRepeatPlaylistPreference));
    pushButtonRepeatPlaylist->setChecked(repeatPlaylist);
    slotRepeatPlaylistChanged(repeatPlaylist);

    // Setup DlgAutoDJ UI based on the current AutoDJProcessor state. Keep in
    // mind that AutoDJ may already be active when DlgAutoDJ is created (due to
    // skin changes, etc.).
    spinBoxTransition->setValue(static_cast<int>(m_pAutoDJProcessor->getTransitionTime()));
    connect(m_pAutoDJProcessor,
            &AutoDJProcessor::transitionTimeChanged,
            this,
            &DlgAutoDJ::transitionTimeChanged);

    connect(m_pAutoDJProcessor,
            &AutoDJProcessor::autoDJStateChanged,
            this,
            &DlgAutoDJ::autoDJStateChanged);
    autoDJStateChanged(m_pAutoDJProcessor->getState());

    updateSelectionInfo();
}

DlgAutoDJ::~DlgAutoDJ() {
    qDebug() << "~DlgAutoDJ()";

    // Delete m_pTrackTableView before the table model. This is because the
    // table view saves the header state using the model.
    delete m_pTrackTableView;
}

void DlgAutoDJ::setupActionButton(QPushButton* pButton,
        void (DlgAutoDJ::*pSlot)(bool),
        const QString& fallbackText) {
    connect(pButton, &QPushButton::clicked, this, pSlot);
    if (m_bShowButtonText) {
        pButton->setText(fallbackText);
    }
}

void DlgAutoDJ::onShow() {
    m_pAutoDJTableModel->select();
}

void DlgAutoDJ::onSearch(const QString& text) {
    // Do not allow filtering the Auto DJ playlist, because
    // Auto DJ will work from the filtered table
    Q_UNUSED(text);
}

void DlgAutoDJ::loadSelectedTrack() {
    m_pTrackTableView->loadSelectedTrack();
}

void DlgAutoDJ::loadSelectedTrackToGroup(const QString& group, bool play) {
    m_pTrackTableView->loadSelectedTrackToGroup(group, play);
}

void DlgAutoDJ::moveSelection(int delta) {
    m_pTrackTableView->moveSelection(delta);
}

void DlgAutoDJ::shufflePlaylistButton(bool) {
    QModelIndexList indexList = m_pTrackTableView->selectionModel()->selectedRows();

    // Activate regardless of button being checked
    m_pAutoDJProcessor->shufflePlaylist(indexList);
}

void DlgAutoDJ::skipNextButton(bool) {
    // Activate regardless of button being checked
    m_pAutoDJProcessor->skipNext();
}

void DlgAutoDJ::fadeNowButton(bool) {
    // Activate regardless of button being checked
    m_pAutoDJProcessor->fadeNow();
}

void DlgAutoDJ::toggleAutoDJButton(bool enable) {
    AutoDJProcessor::AutoDJError error = m_pAutoDJProcessor->toggleAutoDJ(enable);
    switch (error) {
        case AutoDJProcessor::ADJ_BOTH_DECKS_PLAYING:
            QMessageBox::warning(nullptr,
                    tr("Auto DJ"),
                    tr("One deck must be stopped to enable Auto DJ mode."),
                    QMessageBox::Ok);
            // Make sure the button becomes unpushed.
            pushButtonAutoDJ->setChecked(false);
            break;
        case AutoDJProcessor::ADJ_DECKS_3_4_PLAYING:
            QMessageBox::warning(nullptr,
                    tr("Auto DJ"),
                    tr("Decks 3 and 4 must be stopped to enable Auto DJ mode."),
                    QMessageBox::Ok);
            pushButtonAutoDJ->setChecked(false);
            break;
        case AutoDJProcessor::ADJ_OK:
        default:
            break;
    }
}

void DlgAutoDJ::transitionTimeChanged(int time) {
    spinBoxTransition->setValue(time);
}

void DlgAutoDJ::transitionSliderChanged(int value) {
    m_pAutoDJProcessor->setTransitionTime(value);
}

void DlgAutoDJ::autoDJStateChanged(AutoDJProcessor::AutoDJState state) {
    if (state == AutoDJProcessor::ADJ_DISABLED) {
        pushButtonAutoDJ->setChecked(false);
        pushButtonAutoDJ->setToolTip(m_enableBtnTooltip);
        if (m_bShowButtonText) {
            pushButtonAutoDJ->setText(tr("Enable"));
        }
        pushButtonFadeNow->setEnabled(false);
        pushButtonSkipNext->setEnabled(false);
    } else {
        // No matter the mode, you can always disable once it is enabled.
        pushButtonAutoDJ->setChecked(true);
        pushButtonAutoDJ->setToolTip(m_disableBtnTooltip);
        if (m_bShowButtonText) {
            pushButtonAutoDJ->setText(tr("Disable"));
        }

        // If fading, you can't hit fade now.
        if (state == AutoDJProcessor::ADJ_LEFT_FADING ||
                state == AutoDJProcessor::ADJ_RIGHT_FADING ||
                state == AutoDJProcessor::ADJ_ENABLE_P1LOADED) {
            pushButtonFadeNow->setEnabled(false);
        } else {
            pushButtonFadeNow->setEnabled(true);
        }

        pushButtonSkipNext->setEnabled(true);
    }
}

void DlgAutoDJ::slotTransitionModeChanged(int newIndex) {
    m_pAutoDJProcessor->setTransitionMode(
            static_cast<AutoDJProcessor::TransitionMode>(
                    fadeModeCombobox->itemData(newIndex).toInt()));
    // Move focus to tracks table to immediately allow keyboard shortcuts again.
    setFocus();
}

void DlgAutoDJ::slotRepeatPlaylistChanged(int checkState) {
    bool checked = static_cast<bool>(checkState);
    m_pConfig->setValue(ConfigKey(kPreferenceGroupName, kRepeatPlaylistPreference),
            checked);
}

void DlgAutoDJ::updateSelectionInfo() {
    double duration = 0.0;

    QModelIndexList indices = m_pTrackTableView->selectionModel()->selectedRows();

    for (int i = 0; i < indices.size(); ++i) {
        TrackPointer pTrack = m_pAutoDJTableModel->getTrack(indices.at(i));
        if (pTrack) {
            duration += pTrack->getDuration();
        }
    }

    QString label;

    if (!indices.isEmpty()) {
        label.append(mixxx::DurationBase::formatTime(duration));
        label.append(QString(" (%1)").arg(indices.size()));
        labelSelectionInfo->setToolTip(tr("Displays the duration and number of selected tracks."));
        labelSelectionInfo->setText(label);
        labelSelectionInfo->setEnabled(true);
    } else {
        labelSelectionInfo->setText("");
        labelSelectionInfo->setEnabled(false);
    }
}

bool DlgAutoDJ::hasFocus() const {
    return m_pTrackTableView->hasFocus();
}

<<<<<<< HEAD
void DlgAutoDJ::saveCurrentViewState() {
    m_pTrackTableView->saveCurrentViewState();
}

void DlgAutoDJ::restoreCurrentViewState() {
    m_pTrackTableView->restoreCurrentViewState();
}

void DlgAutoDJ::shiftTabKeypress() {
    // After selecting a mode or editing the transition time, send Shift+Tab
    // to move focus to the next keyboard-focusable widget (tracks table in
    // official skins) in order to immediately allow keyboard shortcuts again.
    QKeyEvent backwardFocusKeyEvent =
            QKeyEvent{QEvent::KeyPress, Qt::Key_Tab, Qt::ShiftModifier};
    QApplication::sendEvent(this, &backwardFocusKeyEvent);
}

=======
>>>>>>> 44cfd280
void DlgAutoDJ::setFocus() {
    m_pTrackTableView->setFocus();
}<|MERGE_RESOLUTION|>--- conflicted
+++ resolved
@@ -382,26 +382,14 @@
     return m_pTrackTableView->hasFocus();
 }
 
-<<<<<<< HEAD
+void DlgAutoDJ::setFocus() {
+    m_pTrackTableView->setFocus();
+}
+
 void DlgAutoDJ::saveCurrentViewState() {
     m_pTrackTableView->saveCurrentViewState();
 }
 
 void DlgAutoDJ::restoreCurrentViewState() {
     m_pTrackTableView->restoreCurrentViewState();
-}
-
-void DlgAutoDJ::shiftTabKeypress() {
-    // After selecting a mode or editing the transition time, send Shift+Tab
-    // to move focus to the next keyboard-focusable widget (tracks table in
-    // official skins) in order to immediately allow keyboard shortcuts again.
-    QKeyEvent backwardFocusKeyEvent =
-            QKeyEvent{QEvent::KeyPress, Qt::Key_Tab, Qt::ShiftModifier};
-    QApplication::sendEvent(this, &backwardFocusKeyEvent);
-}
-
-=======
->>>>>>> 44cfd280
-void DlgAutoDJ::setFocus() {
-    m_pTrackTableView->setFocus();
 }