// autodjfeature.cpp
// FORK FORK FORK on 11/1/2009 by Albert Santoni (alberts@mixxx.org)
// Created 8/23/2009 by RJ Ryan (rryan@mit.edu)

#include <QtDebug>
#include <QMetaObject>
#include <QMenu>

#include "library/autodj/autodjfeature.h"

#include "controllers/keyboard/keyboardeventfilter.h"
#include "library/autodj/autodjprocessor.h"
#include "library/autodj/dlgautodj.h"
#include "library/crate/cratestorage.h"
#include "library/library.h"
#include "library/parser.h"
#include "library/trackcollection.h"
#include "library/treeitem.h"
<<<<<<< HEAD
#include "library/crate/cratestorage.h"
#include "widget/wlibrary.h"
#include "widget/wlibrarysidebar.h"
#include "controllers/keyboard/keyboardeventfilter.h"
=======
#include "mixer/playermanager.h"
>>>>>>> e52770df
#include "sources/soundsourceproxy.h"
#include "util/compatibility.h"
#include "util/dnd.h"
#include "widget/wlibrary.h"

const QString AutoDJFeature::m_sAutoDJViewName = QString("Auto DJ");

namespace {
    const int kMaxRetrieveAttempts = 3;

    int findOrCrateAutoDjPlaylistId(PlaylistDAO& playlistDAO) {
        int playlistId = playlistDAO.getPlaylistIdFromName(AUTODJ_TABLE);
        // If the AutoDJ playlist does not exist yet then create it.
        if (playlistId < 0) {
            playlistId = playlistDAO.createPlaylist(
                    AUTODJ_TABLE, PlaylistDAO::PLHT_AUTO_DJ);
            VERIFY_OR_DEBUG_ASSERT(playlistId >= 0) {
                qWarning() << "Failed to create Auto DJ playlist!";
            }
        }
        return playlistId;
    }
} // anonymous namespace

AutoDJFeature::AutoDJFeature(Library* pLibrary,
                             UserSettingsPointer pConfig,
                             PlayerManagerInterface* pPlayerManager,
                             TrackCollection* pTrackCollection)
        : LibraryFeature(pLibrary),
          m_pConfig(pConfig),
          m_pLibrary(pLibrary),
          m_pTrackCollection(pTrackCollection),
          m_playlistDao(pTrackCollection->getPlaylistDAO()),
          m_iAutoDJPlaylistId(findOrCrateAutoDjPlaylistId(m_playlistDao)),
          m_pAutoDJProcessor(NULL),
          m_pAutoDJView(NULL),
          m_autoDjCratesDao(m_iAutoDJPlaylistId, pTrackCollection, pConfig),
          m_icon(":/images/library/ic_library_autodj.svg"),
          m_pMenu(nullptr),
          m_pCrateMenu(nullptr) {

    qRegisterMetaType<AutoDJProcessor::AutoDJState>("AutoDJState");
    m_pAutoDJProcessor = new AutoDJProcessor(
            this, m_pConfig, pPlayerManager, m_iAutoDJPlaylistId, m_pTrackCollection);
    connect(m_pAutoDJProcessor,
            &AutoDJProcessor::loadTrackToPlayer,
            this,
            &AutoDJFeature::loadTrackToPlayer);
    m_playlistDao.setAutoDJProcessor(m_pAutoDJProcessor);

    // Create the "Crates" tree-item under the root item.
    auto pRootItem = std::make_unique<TreeItem>(this);
    m_pCratesTreeItem = pRootItem->appendChild(tr("Crates"));
    m_pCratesTreeItem->setIcon(QIcon(":/images/library/ic_library_crates.svg"));

    // Create tree-items under "Crates".
    constructCrateChildModel();

    m_childModel.setRootItem(std::move(pRootItem));

    // Be notified when the status of crates changes.
    connect(m_pTrackCollection,
            &TrackCollection::crateInserted,
            this,
            &AutoDJFeature::slotCrateChanged);
    connect(m_pTrackCollection,
            &TrackCollection::crateUpdated,
            this,
            &AutoDJFeature::slotCrateChanged);
    connect(m_pTrackCollection,
            &TrackCollection::crateDeleted,
            this,
            &AutoDJFeature::slotCrateChanged);

    // Create context-menu items to allow crates to be added to, and removed
    // from, the auto-DJ queue.
    connect(&m_crateMapper,
            QOverload<int>::of(&QSignalMapper::mapped),
            this,
            &AutoDJFeature::slotAddCrateToAutoDj);
    m_pRemoveCrateFromAutoDj = new QAction(tr("Remove Crate as Track Source"), this);
    connect(m_pRemoveCrateFromAutoDj,
            &QAction::triggered,
            this,
            &AutoDJFeature::slotRemoveCrateFromAutoDj);
}

AutoDJFeature::~AutoDJFeature() {
    delete m_pRemoveCrateFromAutoDj;
    delete m_pAutoDJProcessor;
}

QVariant AutoDJFeature::title() {
    return tr("Auto DJ");
}

QIcon AutoDJFeature::getIcon() {
    return m_icon;
}

void AutoDJFeature::bindWidget(WLibrary* libraryWidget,
                               KeyboardEventFilter* keyboard) {
    m_pAutoDJView = new DlgAutoDJ(libraryWidget,
                                  m_pConfig,
                                  m_pLibrary,
                                  m_pAutoDJProcessor,
                                  m_pTrackCollection,
                                  keyboard);
    libraryWidget->registerView(m_sAutoDJViewName, m_pAutoDJView);
    connect(m_pAutoDJView,
            &DlgAutoDJ::loadTrack,
            this,
            &AutoDJFeature::loadTrack);
    connect(m_pAutoDJView,
            &DlgAutoDJ::loadTrackToPlayer,
            this,
            &AutoDJFeature::loadTrackToPlayer);

    connect(m_pAutoDJView,
            &DlgAutoDJ::trackSelected,
            this,
            &AutoDJFeature::trackSelected);

    // Be informed when the user wants to add another random track.
    connect(m_pAutoDJProcessor,
            &AutoDJProcessor::randomTrackRequested,
            this,
            &AutoDJFeature::slotRandomQueue);
    connect(m_pAutoDJView,
            &DlgAutoDJ::addRandomButton,
            this,
            &AutoDJFeature::slotAddRandomTrack);
}

void AutoDJFeature::bindSidebarWidget(WLibrarySidebar* pSidebarWidget) {
    // Create the right-click menu and parent it to the sidebar widget in
    // order to make it stylable with skin stylesheet rather than ugly OS styling.
    m_pMenu = new QMenu(pSidebarWidget);
    m_pCrateMenu = new QMenu(pSidebarWidget);
}

TreeItemModel* AutoDJFeature::getChildModel() {
    return &m_childModel;
}

void AutoDJFeature::activate() {
    //qDebug() << "AutoDJFeature::activate()";
    emit(switchToView(m_sAutoDJViewName));
    emit disableSearch();
    emit(enableCoverArtDisplay(true));
}

bool AutoDJFeature::dropAccept(QList<QUrl> urls, QObject* pSource) {
    // If a track is dropped onto a playlist's name, but the track isn't in the
    // library, then add the track to the library before adding it to the
    // playlist.
    QList<QFileInfo> files = DragAndDropHelper::supportedTracksFromUrls(urls, false, true);
    QList<TrackId> trackIds;
    if (pSource) {
        trackIds = m_pTrackCollection->getTrackDAO().getTrackIds(files);
        m_pTrackCollection->unhideTracks(trackIds);
    } else {
        trackIds = m_pTrackCollection->getTrackDAO().addMultipleTracks(files, true);
    }

    // remove tracks that could not be added
    for (int trackIdIndex = 0; trackIdIndex < trackIds.size(); trackIdIndex++) {
        if (!trackIds.at(trackIdIndex).isValid()) {
            trackIds.removeAt(trackIdIndex--);
        }
    }

    // Return whether the tracks were appended.
    return m_playlistDao.appendTracksToPlaylist(trackIds, m_iAutoDJPlaylistId);
}

bool AutoDJFeature::dragMoveAccept(QUrl url) {
    return SoundSourceProxy::isUrlSupported(url) ||
            Parser::isPlaylistFilenameSupported(url.toLocalFile());
}

// Add a crate to the auto-DJ queue.
void AutoDJFeature::slotAddCrateToAutoDj(int iCrateId) {
    m_pTrackCollection->updateAutoDjCrate(CrateId(iCrateId), true);
}

void AutoDJFeature::slotRemoveCrateFromAutoDj() {
    CrateId crateId(m_pRemoveCrateFromAutoDj->data());
    DEBUG_ASSERT(crateId.isValid());
    m_pTrackCollection->updateAutoDjCrate(crateId, false);
}

void AutoDJFeature::slotCrateChanged(CrateId crateId) {
    Crate crate;
    if (m_pTrackCollection->crates().readCrateById(crateId, &crate) && crate.isAutoDjSource()) {
        // Crate exists and is already a source for AutoDJ
        // -> Find and update the corresponding child item
        for (int i = 0; i < m_crateList.length(); ++i) {
            if (m_crateList[i].getId() == crateId) {
                QModelIndex parentIndex = m_childModel.index(0, 0);
                QModelIndex childIndex = parentIndex.child(i, 0);
                m_childModel.setData(childIndex, crate.getName(), Qt::DisplayRole);
                m_crateList[i] = crate;
                return; // early exit
            }
        }
        // No child item for crate found
        // -> Create and append a new child item for this crate
        QList<TreeItem*> rows;
        rows.append(new TreeItem(this, crate.getName(), crate.getId().toVariant()));
        QModelIndex parentIndex = m_childModel.index(0, 0);
        m_childModel.insertTreeItemRows(rows, m_crateList.length(), parentIndex);
        DEBUG_ASSERT(rows.isEmpty()); // ownership passed to m_childModel
        m_crateList.append(crate);
    } else {
        // Crate does not exist or is not a source for AutoDJ
        // -> Find and remove the corresponding child item
        for (int i = 0; i < m_crateList.length(); ++i) {
            if (m_crateList[i].getId() == crateId) {
                QModelIndex parentIndex = m_childModel.index(0, 0);
                m_childModel.removeRows(i, 1, parentIndex);
                m_crateList.removeAt(i);
                return; // early exit
            }
        }
    }
}

void AutoDJFeature::slotAddRandomTrack() {
    if (m_iAutoDJPlaylistId >= 0) {
        TrackPointer pRandomTrack;
        for (int failedRetrieveAttempts = 0;
                !pRandomTrack && (failedRetrieveAttempts < 2 * kMaxRetrieveAttempts); // 2 rounds
                ++failedRetrieveAttempts) {
            TrackId randomTrackId;
            if (m_crateList.isEmpty()) {
                // Fetch Track from Library since we have no assigned crates
                randomTrackId = m_autoDjCratesDao.getRandomTrackIdFromLibrary(
                        m_iAutoDJPlaylistId);
            } else {
                // Fetch track from crates.
                // We do not fall back to Library if this fails because this
                // may add banned tracks
                randomTrackId = m_autoDjCratesDao.getRandomTrackId();
            }

            if (randomTrackId.isValid()) {
                pRandomTrack = m_pTrackCollection->getTrackDAO().getTrack(randomTrackId);
                VERIFY_OR_DEBUG_ASSERT(pRandomTrack) {
                    qWarning() << "Track does not exist:"
                            << randomTrackId;
                    continue;
                }
                if (!pRandomTrack->checkFileExists()) {
                    qWarning() << "Track does not exist:"
                            << pRandomTrack->getInfo()
                            << pRandomTrack->getFileInfo();
                    pRandomTrack.reset();
                }
            }
        }
        if (pRandomTrack) {
            m_pTrackCollection->getPlaylistDAO().appendTrackToPlaylist(
                    pRandomTrack->getId(), m_iAutoDJPlaylistId);
            m_pAutoDJView->onShow();
            return; // success
        }
    }
    qWarning() << "Could not load random track.";
}

void AutoDJFeature::constructCrateChildModel() {
    m_crateList.clear();
    CrateSelectResult autoDjCrates(m_pTrackCollection->crates().selectAutoDjCrates(true));
    Crate crate;
    while (autoDjCrates.populateNext(&crate)) {
        // Create the TreeItem for this crate.
        m_pCratesTreeItem->appendChild(crate.getName(), crate.getId().toVariant());
        m_crateList.append(crate);
    }
}

void AutoDJFeature::onRightClickChild(const QPoint& globalPos,
                                      QModelIndex index) {
    TreeItem* pClickedItem = static_cast<TreeItem*>(index.internalPointer());
    m_pMenu->clear();
    if (m_pCratesTreeItem == pClickedItem) {
        // The "Crates" parent item was right-clicked.
        // Bring up the context menu.
        m_pCrateMenu->clear();
        m_pCrateMenu->setTitle(tr("Add Crate as Track Source"));
        CrateSelectResult nonAutoDjCrates(m_pTrackCollection->crates().selectAutoDjCrates(false));
        Crate crate;
        while (nonAutoDjCrates.populateNext(&crate)) {
            auto pAction = std::make_unique<QAction>(crate.getName(), m_pCrateMenu);
            m_crateMapper.setMapping(pAction.get(), crate.getId().value());
<<<<<<< HEAD
            connect(pAction.get(), SIGNAL(triggered()), &m_crateMapper, SLOT(map()));
            m_pCrateMenu->addAction(pAction.get());
=======
            connect(pAction.get(),
                    &QAction::triggered,
                    [=](bool) { m_crateMapper.map(); });
            crateMenu.addAction(pAction.get());
>>>>>>> e52770df
            pAction.release();
        }
        m_pMenu->addMenu(m_pCrateMenu);
        m_pMenu->popup(globalPos);
    } else {
        // A crate child item was right-clicked.
        // Bring up the context menu.
        m_pRemoveCrateFromAutoDj->setData(pClickedItem->getData()); // the selected CrateId
        m_pMenu->addAction(m_pRemoveCrateFromAutoDj);
        m_pMenu->popup(globalPos);
    }
}

void AutoDJFeature::slotRandomQueue(int numTracksToAdd) {
    for (int addCount = 0; addCount < numTracksToAdd; ++addCount) {
        slotAddRandomTrack();
    }
}<|MERGE_RESOLUTION|>--- conflicted
+++ resolved
@@ -16,18 +16,15 @@
 #include "library/parser.h"
 #include "library/trackcollection.h"
 #include "library/treeitem.h"
-<<<<<<< HEAD
 #include "library/crate/cratestorage.h"
 #include "widget/wlibrary.h"
-#include "widget/wlibrarysidebar.h"
 #include "controllers/keyboard/keyboardeventfilter.h"
-=======
 #include "mixer/playermanager.h"
->>>>>>> e52770df
 #include "sources/soundsourceproxy.h"
 #include "util/compatibility.h"
 #include "util/dnd.h"
 #include "widget/wlibrary.h"
+#include "widget/wlibrarysidebar.h"
 
 const QString AutoDJFeature::m_sAutoDJViewName = QString("Auto DJ");
 
@@ -320,15 +317,10 @@
         while (nonAutoDjCrates.populateNext(&crate)) {
             auto pAction = std::make_unique<QAction>(crate.getName(), m_pCrateMenu);
             m_crateMapper.setMapping(pAction.get(), crate.getId().value());
-<<<<<<< HEAD
-            connect(pAction.get(), SIGNAL(triggered()), &m_crateMapper, SLOT(map()));
-            m_pCrateMenu->addAction(pAction.get());
-=======
             connect(pAction.get(),
                     &QAction::triggered,
                     [=](bool) { m_crateMapper.map(); });
             crateMenu.addAction(pAction.get());
->>>>>>> e52770df
             pAction.release();
         }
         m_pMenu->addMenu(m_pCrateMenu);
