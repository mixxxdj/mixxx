--- conflicted
+++ resolved
@@ -21,14 +21,11 @@
 #include "sources/soundsourceproxy.h"
 #include "util/compatibility.h"
 #include "util/dnd.h"
-<<<<<<< HEAD
-#include "mixer/playerinfo.h"
-=======
 #include "widget/wlibrary.h"
 #include "widget/wlibrarysidebar.h"
+#include "mixer/playerinfo.h" //qd
 
 namespace {
->>>>>>> df57f340
 
 const QString kViewName = QStringLiteral("Auto DJ");
 
@@ -53,21 +50,11 @@
 
 AutoDJFeature::AutoDJFeature(Library* pLibrary,
                              UserSettingsPointer pConfig,
-<<<<<<< HEAD
-                             PlayerManagerInterface* pPlayerManager,
-                             TrackCollection* pTrackCollection)
-        : LibraryFeature(pLibrary),
-          m_pSelectedTrack(NULL),
-          m_pConfig(pConfig),
-          m_pLibrary(pLibrary),
-          m_pTrackCollection(pTrackCollection),
-          m_playlistDao(pTrackCollection->getPlaylistDAO()),
-=======
                              PlayerManagerInterface* pPlayerManager)
         : LibraryFeature(pLibrary, pConfig),
+	  m_pSelectedTrack(NULL), //qd
           m_pTrackCollection(pLibrary->trackCollections()->internalCollection()),
           m_playlistDao(m_pTrackCollection->getPlaylistDAO()),
->>>>>>> df57f340
           m_iAutoDJPlaylistId(findOrCrateAutoDjPlaylistId(m_playlistDao)),
           m_pAutoDJProcessor(nullptr),
           m_pAutoDJView(nullptr),
@@ -155,16 +142,21 @@
             &AutoDJFeature::trackSelected);
 
     connect(this, SIGNAL(trackSelected(TrackPointer)),
-             this, SLOT(slotTrackSelected(TrackPointer)));
+             this, SLOT(slotTrackSelected(TrackPointer))); //qd
 
     // Be informed when the user wants to add another random track.
-<<<<<<< HEAD
-    connect(m_pAutoDJProcessor,SIGNAL(randomTrackRequested(int)),
-            this,SLOT(slotRandomQueue(int)));
-    connect(m_pAutoDJView, SIGNAL(addRandomButton(bool)),
-            this, SLOT(slotInsertRandomTrack()));
-}
-
+    connect(m_pAutoDJProcessor,
+            &AutoDJProcessor::randomTrackRequested,
+            this,
+            &AutoDJFeature::slotRandomQueue);
+    connect(m_pAutoDJView,
+            &DlgAutoDJ::addRandomButton,
+            //this,
+            //&AutoDJFeature::slotAddRandomTrack);
+	    this, SLOT(slotInsertRandomTrack())); //qd
+}
+
+//qd
 void AutoDJFeature::slotTrackSelected(TrackPointer pTrack) {
     m_pSelectedTrack = pTrack;
     if (pTrack) {
@@ -173,21 +165,11 @@
     else {
         qDebug() << "AutoDJFeature::slotTrackSelected(): NULL";
     }
-=======
-    connect(m_pAutoDJProcessor,
-            &AutoDJProcessor::randomTrackRequested,
-            this,
-            &AutoDJFeature::slotRandomQueue);
-    connect(m_pAutoDJView,
-            &DlgAutoDJ::addRandomButton,
-            this,
-            &AutoDJFeature::slotAddRandomTrack);
 }
 
 void AutoDJFeature::bindSidebarWidget(WLibrarySidebar* pSidebarWidget) {
     // store the sidebar widget pointer for later use in onRightClickChild
     m_pSidebarWidget = pSidebarWidget;
->>>>>>> df57f340
 }
 
 TreeItemModel* AutoDJFeature::getChildModel() {
@@ -299,7 +281,7 @@
             if (m_crateList.isEmpty()) {
                 // Fetch Track from Library since we have no assigned crates
                 randomTrackId = m_autoDjCratesDao.getRandomTrackIdFromLibrary(
-                        m_iAutoDJPlaylistId, sArtist);
+                        m_iAutoDJPlaylistId, sArtist); //qd
             } else {
                 // Fetch track from crates.
                 // We do not fall back to Library if this fails because this
@@ -322,9 +304,8 @@
                 }
             }
         }
-
         if (pRandomTrack) {
-            if (bInsertTop) {
+            if (bInsertTop) { //qd1
                 m_pTrackCollection->getPlaylistDAO().insertTrackIntoPlaylist(
                         pRandomTrack->getId(), m_iAutoDJPlaylistId, 0);
 
