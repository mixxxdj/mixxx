#include "library/autodj/autodjfeature.h"

#include <QMenu>
#include <QMetaObject>
#include <QtDebug>

#include "controllers/keyboard/keyboardeventfilter.h"
#include "library/autodj/autodjprocessor.h"
#include "library/autodj/dlgautodj.h"
#include "library/library.h"
#include "library/parser.h"
#include "library/trackcollection.h"
#include "library/trackcollectionmanager.h"
#include "library/trackset/crate/cratestorage.h"
#include "library/treeitem.h"
#include "mixer/playermanager.h"
#include "moc_autodjfeature.cpp"
#include "sources/soundsourceproxy.h"
#include "track/track.h"
#include "util/compatibility.h"
#include "util/dnd.h"
#include "widget/wlibrary.h"
#include "widget/wlibrarysidebar.h"

namespace {

const QString kViewName = QStringLiteral("Auto DJ");

} // namespace

namespace {
    const int kMaxRetrieveAttempts = 3;

    int findOrCrateAutoDjPlaylistId(PlaylistDAO& playlistDAO) {
        int playlistId = playlistDAO.getPlaylistIdFromName(AUTODJ_TABLE);
        // If the AutoDJ playlist does not exist yet then create it.
        if (playlistId < 0) {
            playlistId = playlistDAO.createPlaylist(
                    AUTODJ_TABLE, PlaylistDAO::PLHT_AUTO_DJ);
            VERIFY_OR_DEBUG_ASSERT(playlistId >= 0) {
                qWarning() << "Failed to create Auto DJ playlist!";
            }
        }
        return playlistId;
    }
} // anonymous namespace

AutoDJFeature::AutoDJFeature(Library* pLibrary,
        UserSettingsPointer pConfig,
        PlayerManagerInterface* pPlayerManager)
        : LibraryFeature(pLibrary, pConfig, QStringLiteral("autodj")),
          m_pTrackCollection(pLibrary->trackCollectionManager()->internalCollection()),
          m_playlistDao(m_pTrackCollection->getPlaylistDAO()),
          m_iAutoDJPlaylistId(findOrCrateAutoDjPlaylistId(m_playlistDao)),
          m_pAutoDJProcessor(nullptr),
          m_pSidebarModel(make_parented<TreeItemModel>(this)),
          m_pAutoDJView(nullptr),
          m_autoDjCratesDao(m_iAutoDJPlaylistId, pLibrary->trackCollectionManager(), m_pConfig) {
    qRegisterMetaType<AutoDJProcessor::AutoDJState>("AutoDJState");
<<<<<<< HEAD
    m_pAutoDJProcessor = new AutoDJProcessor(this,
            m_pConfig,
            pPlayerManager,
            pLibrary->trackCollectionManager(),
            m_iAutoDJPlaylistId);
=======
    m_pAutoDJProcessor = new AutoDJProcessor(
            this, m_pConfig, pPlayerManager, pLibrary->trackCollections(), m_iAutoDJPlaylistId);

    // Connect loadTrackToPlayer signal as a queued connection to make sure all callbacks of a
    // previous load attempt have been called (lp1941743)
>>>>>>> e55fbd07
    connect(m_pAutoDJProcessor,
            &AutoDJProcessor::loadTrackToPlayer,
            this,
            &LibraryFeature::loadTrackToPlayer,
            Qt::QueuedConnection);

    m_playlistDao.setAutoDJProcessor(m_pAutoDJProcessor);

    // Create the "Crates" tree-item under the root item.
    std::unique_ptr<TreeItem> pRootItem = TreeItem::newRoot(this);
    m_pCratesTreeItem = pRootItem->appendChild(tr("Crates"));
    m_pCratesTreeItem->setIcon(QIcon(":/images/library/ic_library_crates.svg"));

    // Create tree-items under "Crates".
    constructCrateChildModel();

    m_pSidebarModel->setRootItem(std::move(pRootItem));

    // Be notified when the status of crates changes.
    connect(m_pTrackCollection,
            &TrackCollection::crateInserted,
            this,
            &AutoDJFeature::slotCrateChanged);
    connect(m_pTrackCollection,
            &TrackCollection::crateUpdated,
            this,
            &AutoDJFeature::slotCrateChanged);
    connect(m_pTrackCollection,
            &TrackCollection::crateDeleted,
            this,
            &AutoDJFeature::slotCrateChanged);

    // Create context-menu items to allow crates to be added to, and removed
    // from, the auto-DJ queue.
    m_pRemoveCrateFromAutoDj = new QAction(tr("Remove Crate as Track Source"), this);
    connect(m_pRemoveCrateFromAutoDj,
            &QAction::triggered,
            this,
            &AutoDJFeature::slotRemoveCrateFromAutoDj);
}

AutoDJFeature::~AutoDJFeature() {
    delete m_pRemoveCrateFromAutoDj;
    delete m_pAutoDJProcessor;
}

QVariant AutoDJFeature::title() {
    return tr("Auto DJ");
}

void AutoDJFeature::bindLibraryWidget(
        WLibrary* libraryWidget,
        KeyboardEventFilter* keyboard) {
    m_pAutoDJView = new DlgAutoDJ(
            libraryWidget,
            m_pConfig,
            m_pLibrary,
            m_pAutoDJProcessor,
            keyboard);
    libraryWidget->registerView(kViewName, m_pAutoDJView);
    connect(m_pAutoDJView,
            &DlgAutoDJ::loadTrack,
            this,
            &AutoDJFeature::loadTrack);
    connect(m_pAutoDJView,
            &DlgAutoDJ::loadTrackToPlayer,
            this,
            &LibraryFeature::loadTrackToPlayer);

    connect(m_pAutoDJView,
            &DlgAutoDJ::trackSelected,
            this,
            &AutoDJFeature::trackSelected);

    // Be informed when the user wants to add another random track.
    connect(m_pAutoDJProcessor,
            &AutoDJProcessor::randomTrackRequested,
            this,
            &AutoDJFeature::slotRandomQueue);
    connect(m_pAutoDJView,
            &DlgAutoDJ::addRandomTrackButton,
            this,
            &AutoDJFeature::slotAddRandomTrack);
}

void AutoDJFeature::bindSidebarWidget(WLibrarySidebar* pSidebarWidget) {
    // store the sidebar widget pointer for later use in onRightClickChild
    m_pSidebarWidget = pSidebarWidget;
}

TreeItemModel* AutoDJFeature::sidebarModel() const {
    return m_pSidebarModel;
}

void AutoDJFeature::activate() {
    //qDebug() << "AutoDJFeature::activate()";
    emit switchToView(kViewName);
    emit disableSearch();
    emit enableCoverArtDisplay(true);
}

bool AutoDJFeature::dropAccept(const QList<QUrl>& urls, QObject* pSource) {
    // If a track is dropped onto the Auto DJ tree node, but the track isn't in the
    // library, then add the track to the library before adding it to the
    // Auto DJ playlist.
    // pSource != nullptr it is a drop from inside Mixxx and indicates all
    // tracks already in the DB
    QList<TrackId> trackIds = m_pLibrary->trackCollectionManager()->resolveTrackIdsFromUrls(urls,
            !pSource);
    if (trackIds.isEmpty()) {
        return false;
    }

    // Return whether appendTracksToPlaylist succeeded.
    return m_playlistDao.appendTracksToPlaylist(trackIds, m_iAutoDJPlaylistId);
}

bool AutoDJFeature::dragMoveAccept(const QUrl& url) {
    return SoundSourceProxy::isUrlSupported(url) ||
            Parser::isPlaylistFilenameSupported(url.toLocalFile());
}

// Add a crate to the auto-DJ queue.
void AutoDJFeature::slotAddCrateToAutoDj(int iCrateId) {
    m_pTrackCollection->updateAutoDjCrate(CrateId(iCrateId), true);
}

void AutoDJFeature::slotRemoveCrateFromAutoDj() {
    CrateId crateId(m_pRemoveCrateFromAutoDj->data());
    DEBUG_ASSERT(crateId.isValid());
    m_pTrackCollection->updateAutoDjCrate(crateId, false);
}

void AutoDJFeature::slotCrateChanged(CrateId crateId) {
    Crate crate;
    if (m_pTrackCollection->crates().readCrateById(crateId, &crate) && crate.isAutoDjSource()) {
        // Crate exists and is already a source for AutoDJ
        // -> Find and update the corresponding child item
        for (int i = 0; i < m_crateList.length(); ++i) {
            if (m_crateList[i].getId() == crateId) {
                QModelIndex parentIndex = m_pSidebarModel->index(0, 0);
                QModelIndex childIndex = m_pSidebarModel->index(i, 0, parentIndex);
                m_pSidebarModel->setData(childIndex, crate.getName(), Qt::DisplayRole);
                m_crateList[i] = crate;
                return; // early exit
            }
        }
        // No child item for crate found
        // -> Create and append a new child item for this crate
        QList<TreeItem*> rows;
        rows.append(new TreeItem(crate.getName(), crate.getId().toVariant()));
        QModelIndex parentIndex = m_pSidebarModel->index(0, 0);
        m_pSidebarModel->insertTreeItemRows(rows, m_crateList.length(), parentIndex);
        DEBUG_ASSERT(rows.isEmpty()); // ownership passed to m_pSidebarModel
        m_crateList.append(crate);
    } else {
        // Crate does not exist or is not a source for AutoDJ
        // -> Find and remove the corresponding child item
        for (int i = 0; i < m_crateList.length(); ++i) {
            if (m_crateList[i].getId() == crateId) {
                QModelIndex parentIndex = m_pSidebarModel->index(0, 0);
                m_pSidebarModel->removeRows(i, 1, parentIndex);
                m_crateList.removeAt(i);
                return; // early exit
            }
        }
    }
}

void AutoDJFeature::slotAddRandomTrack() {
    if (m_iAutoDJPlaylistId >= 0) {
        TrackPointer pRandomTrack;
        for (int failedRetrieveAttempts = 0;
                !pRandomTrack && (failedRetrieveAttempts < 2 * kMaxRetrieveAttempts); // 2 rounds
                ++failedRetrieveAttempts) {
            TrackId randomTrackId;
            if (m_crateList.isEmpty()) {
                // Fetch Track from Library since we have no assigned crates
                randomTrackId = m_autoDjCratesDao.getRandomTrackIdFromLibrary(
                        m_iAutoDJPlaylistId);
            } else {
                // Fetch track from crates.
                // We do not fall back to Library if this fails because this
                // may add banned tracks
                randomTrackId = m_autoDjCratesDao.getRandomTrackId();
            }

            if (randomTrackId.isValid()) {
                pRandomTrack = m_pLibrary->trackCollectionManager()->getTrackById(randomTrackId);
                VERIFY_OR_DEBUG_ASSERT(pRandomTrack) {
                    qWarning() << "Track does not exist:"
                            << randomTrackId;
                    continue;
                }
                if (!pRandomTrack->getFileInfo().checkFileExists()) {
                    qWarning() << "Track does not exist:"
                               << pRandomTrack->getInfo()
                               << pRandomTrack->getFileInfo();
                    pRandomTrack.reset();
                }
            }
        }
        if (pRandomTrack) {
            m_pTrackCollection->getPlaylistDAO().appendTrackToPlaylist(
                    pRandomTrack->getId(), m_iAutoDJPlaylistId);
            m_pAutoDJView->onShow();
            return; // success
        }
    }
    qWarning() << "Could not load random track.";
}

void AutoDJFeature::constructCrateChildModel() {
    m_crateList.clear();
    CrateSelectResult autoDjCrates(m_pTrackCollection->crates().selectAutoDjCrates(true));
    Crate crate;
    while (autoDjCrates.populateNext(&crate)) {
        // Create the TreeItem for this crate.
        m_pCratesTreeItem->appendChild(crate.getName(), crate.getId().toVariant());
        m_crateList.append(crate);
    }
}

void AutoDJFeature::onRightClickChild(const QPoint& globalPos,
        const QModelIndex& index) {
    TreeItem* pClickedItem = static_cast<TreeItem*>(index.internalPointer());
    QMenu menu(m_pSidebarWidget);
    if (m_pCratesTreeItem == pClickedItem) {
        // The "Crates" parent item was right-clicked.
        // Bring up the context menu.
        QMenu crateMenu(m_pSidebarWidget);
        crateMenu.setTitle(tr("Add Crate as Track Source"));
        CrateSelectResult nonAutoDjCrates(m_pTrackCollection->crates().selectAutoDjCrates(false));
        Crate crate;
        while (nonAutoDjCrates.populateNext(&crate)) {
            auto pAction = std::make_unique<QAction>(crate.getName(), &crateMenu);
            int iCrateId = crate.getId().value();
            connect(pAction.get(), &QAction::triggered,
                    this, [this, iCrateId] { slotAddCrateToAutoDj(iCrateId); });
            crateMenu.addAction(pAction.get());
            pAction.release();
        }
        menu.addMenu(&crateMenu);
        menu.exec(globalPos);
    } else {
        // A crate child item was right-clicked.
        // Bring up the context menu.
        m_pRemoveCrateFromAutoDj->setData(pClickedItem->getData()); // the selected CrateId
        menu.addAction(m_pRemoveCrateFromAutoDj);
        menu.exec(globalPos);
    }
}

void AutoDJFeature::slotRandomQueue(int numTracksToAdd) {
    for (int addCount = 0; addCount < numTracksToAdd; ++addCount) {
        slotAddRandomTrack();
    }
}<|MERGE_RESOLUTION|>--- conflicted
+++ resolved
@@ -57,19 +57,14 @@
           m_pAutoDJView(nullptr),
           m_autoDjCratesDao(m_iAutoDJPlaylistId, pLibrary->trackCollectionManager(), m_pConfig) {
     qRegisterMetaType<AutoDJProcessor::AutoDJState>("AutoDJState");
-<<<<<<< HEAD
     m_pAutoDJProcessor = new AutoDJProcessor(this,
             m_pConfig,
             pPlayerManager,
             pLibrary->trackCollectionManager(),
             m_iAutoDJPlaylistId);
-=======
-    m_pAutoDJProcessor = new AutoDJProcessor(
-            this, m_pConfig, pPlayerManager, pLibrary->trackCollections(), m_iAutoDJPlaylistId);
 
     // Connect loadTrackToPlayer signal as a queued connection to make sure all callbacks of a
     // previous load attempt have been called (lp1941743)
->>>>>>> e55fbd07
     connect(m_pAutoDJProcessor,
             &AutoDJProcessor::loadTrackToPlayer,
             this,
