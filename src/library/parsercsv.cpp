#include "library/parsercsv.h"

#include <QDir>
#include <QMessageBox>
#include <QTextStream>
#include <QtDebug>

<<<<<<< HEAD
#include "library/parser.h"

// static
bool ParserCsv::isPlaylistFilenameSupported(const QString& playlistFile) {
    return playlistFile.endsWith(".csv", Qt::CaseInsensitive);
}

// static
QList<QString> ParserCsv::parseAllLocations(const QString& playlistFile) {
    QFile file(playlistFile);
=======
#include "moc_parsercsv.cpp"

namespace {

bool isColumnExported(BaseSqlTableModel* pPlaylistTableModel, int column) {
    if (pPlaylistTableModel->isColumnInternal(column)) {
        return false;
    }
    if (pPlaylistTableModel->fieldIndex(ColumnCache::COLUMN_LIBRARYTABLE_PREVIEW) == column) {
        return false;
    }
    if (pPlaylistTableModel->fieldIndex(ColumnCache::COLUMN_LIBRARYTABLE_COVERART) == column) {
        // This is the bas64 encoded image which may hit the maximum line length of spreadsheet applications
        return false;
    }
    return true;
}

} // namespace

QList<QString> ParserCsv::parse(const QString& sFilename) {
    QFile file(sFilename);
    QString basepath = sFilename.section('/', 0, -2);
>>>>>>> 13ba0ffd

    QList<QString> locations;
    //qDebug() << "ParserCsv: Starting to parse.";
    if (file.open(QIODevice::ReadOnly)) {
        QByteArray bytes = file.readAll();

        QList<QList<QString>> tokens = tokenize(bytes, ',');

        // detect Location column
        int locationColumnIndex = -1;
        if (tokens.size()) {
            for (int i = 0; i < tokens[0].size(); ++i) {
                if (tokens[0][i] == QObject::tr("Location")) {
                    locationColumnIndex = i;
                    break;
                }
            }
            if (locationColumnIndex < 0 && tokens.size() > 1) {
                // Last resort, find column with path separators
                // This happens in case of csv files in a different language
                for (int i = 0; i < tokens[1].size(); ++i) {
                    if (tokens[1][i].contains(QDir::separator())) {
                        locationColumnIndex = i;
                        break;
                    }
                }
            }
            if (locationColumnIndex >= 0) {
                for (int row = 1; row < tokens.size(); ++row) {
                    if (locationColumnIndex < tokens[row].size()) {
                        locations.append(tokens[row][locationColumnIndex]);
                    }
                }
            } else {
                qInfo() << "No location column found in"
                        << playlistFile;
            }
        }
        file.close();
    }
    return locations;
}

// Code was posted at http://www.qtcentre.org/threads/35511-Parsing-CSV-data
// by "adzajac" and adapted to use QT Classes
QList<QList<QString>> ParserCsv::tokenize(const QByteArray& str, char delimiter) {
    QList<QList<QString>> tokens;

    unsigned int row = 0;
    bool quotes = false;
    QByteArray field = "";

    tokens.append(QList<QString>());

    for (int pos = 0; pos < str.length(); ++pos) {
        char c = str[pos];
        if (!quotes && c == '"') {
            quotes = true;
        } else if (quotes && c== '"' ) {
            if (pos + 1 < str.length() && str[pos + 1] == '"') {
                field.append(c);
                pos++;
            } else {
                quotes = false;
            }
        } else if (!quotes && c == delimiter) {
            if (Parser::isUtf8(field.constData())) {
                tokens[row].append(QString::fromUtf8(field));
            } else {
                tokens[row].append(QString::fromLatin1(field));
            }
            field.clear();
        } else if (!quotes && c == '\r' && str[pos + 1] == '\n') {
            // skip \r in \r\n
        } else if (!quotes && (c == '\r' || c == '\n')) {
            if (Parser::isUtf8(field.constData())) {
                tokens[row].append(QString::fromUtf8(field));
            } else {
                tokens[row].append(QString::fromLatin1(field));
            }
            field.clear();
            tokens.append(QList<QString>());
            row++;
        } else {
            field.push_back(c);
        }
    }
    return tokens;
}

bool ParserCsv::writeCSVFile(const QString &file_str, BaseSqlTableModel* pPlaylistTableModel, bool useRelativePath)
{
    /*
     * Important note:
     * On Windows \n will produce a <CR><CL> (=\r\n)
     * On Linux and OS X \n is <CR> (which remains \n)
     */

    QFile file(file_str);
    if (!file.open(QIODevice::WriteOnly | QIODevice::Text)) {
        QMessageBox::warning(nullptr,
                QObject::tr("Playlist Export Failed"),
                QObject::tr("Could not create file") + " " + file_str);
        return false;
    }
    //Base folder of file
    QString base = file_str.section('/', 0, -2);
    QDir base_dir(base);

    qDebug() << "Basepath: " << base;
    QTextStream out(&file);
    // rfc4180: Common usage of CSV is US-ASCII ...
    // Using UTF-8 to get around codepage issues
    // and it's the default encoding in Ooo Calc
#if QT_VERSION >= QT_VERSION_CHECK(6, 0, 0)
    DEBUG_ASSERT(out.encoding() == QStringConverter::Utf8);
#else
    out.setCodec("UTF-8");
#endif

    // writing header section
    bool first = true;
    int columns = pPlaylistTableModel->columnCount();
    for (int i = 0; i < columns; ++i) {
        if (!isColumnExported(pPlaylistTableModel, i)) {
            continue;
        }
        if (!first) {
            out << ",";
        } else {
            first = false;
        }
        out << "\"";
        QString field = pPlaylistTableModel->headerData(i, Qt::Horizontal, Qt::DisplayRole).toString();
        out << field.replace('\"', "\"\"");  // escape "
        out << "\"";
    }
    out << "\r\n"; // CRLF according to rfc4180


    int rows = pPlaylistTableModel->rowCount();
    for (int j = 0; j < rows; j++) {
        // writing fields section
        first = true;
        for (int i = 0; i < columns; ++i) {
            if (!isColumnExported(pPlaylistTableModel, i)) {
                continue;
            }
            if (!first) {
                out << ",";
            } else {
                first = false;
            }
            out << "\"";
            QString field;
            if (i ==
                    pPlaylistTableModel->fieldIndex(
                            ColumnCache::COLUMN_TRACKLOCATIONSTABLE_LOCATION)) {
                field = pPlaylistTableModel
                                ->data(pPlaylistTableModel->index(j, i),
                                        BaseTrackTableModel::kDataExportRole)
                                .toString();
                if (useRelativePath) {
                    field = base_dir.relativeFilePath(field);
                }
            } else {
                field = pPlaylistTableModel
                                ->data(pPlaylistTableModel->index(j, i),
                                        BaseTrackTableModel::kDataExportRole)
                                .toString();
            }
            out << field.replace('\"', "\"\"");  // escape "
            out << "\"";
        }
        out << "\r\n"; // CRLF according to rfc4180
    }
    return true;
}

bool ParserCsv::writeReadableTextFile(const QString &file_str, BaseSqlTableModel* pPlaylistTableModel, bool writeTimestamp)
{
    /*
     * Important note:
     * On Windows \n will produce a <CR><CL> (=\r\n)
     * On Linux and OS X \n is <CR> (which remains \n)
     */

    QFile file(file_str);
    if (!file.open(QIODevice::WriteOnly | QIODevice::Text)) {
        QMessageBox::warning(nullptr,
                QObject::tr("Readable text Export Failed"),
                QObject::tr("Could not create file") + " " + file_str);
        return false;
    }

    QTextStream out(&file);

    // export each row as "01. 0:00:00 Artist - Title"

    int msecsFromStartToMidnight = 0;
    int i; // fieldIndex
    int rows = pPlaylistTableModel->rowCount();
    for (int j = 0; j < rows; j++) {
        // writing fields section
        i = pPlaylistTableModel->fieldIndex(ColumnCache::COLUMN_PLAYLISTTRACKSTABLE_POSITION);
        if (i >= 0) {
            int nr = pPlaylistTableModel
                             ->data(pPlaylistTableModel->index(j, i),
                                     BaseSqlTableModel::kDataExportRole)
                             .toInt();
            out << QString("%1.").arg(nr,2,10,QLatin1Char('0'));
        }

        if (writeTimestamp) {
            i = pPlaylistTableModel->fieldIndex(ColumnCache::COLUMN_PLAYLISTTRACKSTABLE_DATETIMEADDED);
            if (i >= 0) {
                QTime time =
                        pPlaylistTableModel
                                ->data(pPlaylistTableModel->index(j, i),
                                        BaseTrackTableModel::kDataExportRole)
                                .toTime();
                if (j == 0) {
                    msecsFromStartToMidnight = time.msecsTo(QTime(0,0,0,0));
                }
                QTime time2 = time.addMSecs(msecsFromStartToMidnight);
                out << " ";
                out << time2.toString("H:mm:ss");
            }
        }

        i = pPlaylistTableModel->fieldIndex(ColumnCache::COLUMN_LIBRARYTABLE_ARTIST);
        if (i >= 0) {
            out << " ";
            out << pPlaylistTableModel
                            ->data(pPlaylistTableModel->index(j, i),
                                    BaseTrackTableModel::kDataExportRole)
                            .toString();
        }
        i = pPlaylistTableModel->fieldIndex(ColumnCache::COLUMN_LIBRARYTABLE_TITLE);
        if (i >= 0) {
            out << " - ";
            out << pPlaylistTableModel->data(pPlaylistTableModel->index(j,i)).toString();;
        }
        out << "\n";
    }
    return true;
}<|MERGE_RESOLUTION|>--- conflicted
+++ resolved
@@ -5,8 +5,25 @@
 #include <QTextStream>
 #include <QtDebug>
 
-<<<<<<< HEAD
 #include "library/parser.h"
+
+namespace {
+
+bool isColumnExported(BaseSqlTableModel* pPlaylistTableModel, int column) {
+    if (pPlaylistTableModel->isColumnInternal(column)) {
+        return false;
+    }
+    if (pPlaylistTableModel->fieldIndex(ColumnCache::COLUMN_LIBRARYTABLE_PREVIEW) == column) {
+        return false;
+    }
+    if (pPlaylistTableModel->fieldIndex(ColumnCache::COLUMN_LIBRARYTABLE_COVERART) == column) {
+        // This is the bas64 encoded image which may hit the maximum line length of spreadsheet applications
+        return false;
+    }
+    return true;
+}
+
+} // namespace
 
 // static
 bool ParserCsv::isPlaylistFilenameSupported(const QString& playlistFile) {
@@ -16,31 +33,6 @@
 // static
 QList<QString> ParserCsv::parseAllLocations(const QString& playlistFile) {
     QFile file(playlistFile);
-=======
-#include "moc_parsercsv.cpp"
-
-namespace {
-
-bool isColumnExported(BaseSqlTableModel* pPlaylistTableModel, int column) {
-    if (pPlaylistTableModel->isColumnInternal(column)) {
-        return false;
-    }
-    if (pPlaylistTableModel->fieldIndex(ColumnCache::COLUMN_LIBRARYTABLE_PREVIEW) == column) {
-        return false;
-    }
-    if (pPlaylistTableModel->fieldIndex(ColumnCache::COLUMN_LIBRARYTABLE_COVERART) == column) {
-        // This is the bas64 encoded image which may hit the maximum line length of spreadsheet applications
-        return false;
-    }
-    return true;
-}
-
-} // namespace
-
-QList<QString> ParserCsv::parse(const QString& sFilename) {
-    QFile file(sFilename);
-    QString basepath = sFilename.section('/', 0, -2);
->>>>>>> 13ba0ffd
 
     QList<QString> locations;
     //qDebug() << "ParserCsv: Starting to parse.";
