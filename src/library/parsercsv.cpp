--- conflicted
+++ resolved
@@ -5,12 +5,8 @@
 #include <QTextStream>
 #include <QtDebug>
 
-<<<<<<< HEAD
+#include "errordialoghandler.h"
 #include "library/parser.h"
-=======
-#include "errordialoghandler.h"
-#include "moc_parsercsv.cpp"
->>>>>>> 691596c1
 
 namespace {
 
@@ -77,17 +73,7 @@
         }
         file.close();
     }
-<<<<<<< HEAD
     return locations;
-=======
-
-    qDebug() << "ParserCsv::parse() failed"
-             << sFilename
-             << file.errorString();
-
-    file.close();
-    return QList<QString>(); //if we get here something went wrong
->>>>>>> 691596c1
 }
 
 // Code was posted at http://www.qtcentre.org/threads/35511-Parsing-CSV-data
@@ -147,19 +133,13 @@
 
     QFile file(file_str);
     if (!file.open(QIODevice::WriteOnly | QIODevice::Text)) {
-<<<<<<< HEAD
-        QMessageBox::warning(nullptr,
-                QObject::tr("Playlist Export Failed"),
-                QObject::tr("Could not create file") + " " + file_str);
-=======
         ErrorDialogHandler* pDialogHandler = ErrorDialogHandler::instance();
         ErrorDialogProperties* props = pDialogHandler->newDialogProperties();
         props->setType(DLG_WARNING);
-        props->setTitle(tr("Playlist Export Failed"));
-        props->setText(tr("Could not create file") + " " + file_str);
+        props->setTitle(QObject::tr("Playlist Export Failed"));
+        props->setText(QObject::tr("Could not create file") + " " + file_str);
         props->setDetails(file.errorString());
         pDialogHandler->requestErrorDialog(props);
->>>>>>> 691596c1
         return false;
     }
     //Base folder of file
@@ -247,13 +227,8 @@
     QFile file(file_str);
     if (!file.open(QIODevice::WriteOnly | QIODevice::Text)) {
         QMessageBox::warning(nullptr,
-<<<<<<< HEAD
                 QObject::tr("Readable text Export Failed"),
-                QObject::tr("Could not create file") + " " + file_str);
-=======
-                tr("Readable text Export Failed"),
-                tr("Could not create file") + " " + file_str + +"\n" + file.errorString());
->>>>>>> 691596c1
+                QObject::tr("Could not create file") + " " + file_str + +"\n" + file.errorString());
         return false;
     }
 
