#include "library/analysisfeature.h"

#include <QtDebug>

#include "controllers/keyboard/keyboardeventfilter.h"
#include "library/dlganalysis.h"
#include "library/library.h"
#include "library/librarytablemodel.h"
#include "library/trackcollectionmanager.h"
#include "moc_analysisfeature.cpp"
#include "sources/soundsourceproxy.h"
#include "util/debug.h"
#include "util/dnd.h"
#include "util/logger.h"
#include "widget/wlibrary.h"

namespace {

const mixxx::Logger kLogger("AnalysisFeature");

const QString kViewName = QStringLiteral("Analysis");

// Utilize all available cores for batch analysis of tracks
const int kNumberOfAnalyzerThreads = math_max(1, QThread::idealThreadCount());

inline
int numberOfAnalyzerThreads() {
    return kNumberOfAnalyzerThreads;
}

inline
AnalyzerModeFlags getAnalyzerModeFlags(
        const UserSettingsPointer& pConfig) {
    // Always enable at least BPM detection for batch analysis, even if disabled
    // in the config for ad-hoc analysis of tracks.
    // NOTE(uklotzde, 2018-12-26): The previous comment just states the status-quo
    // of the existing code. We should rethink the configuration of analyzers when
    // refactoring/redesigning the analyzer framework.
    int modeFlags = AnalyzerModeFlags::WithBeats | AnalyzerModeFlags::LowPriority;
    if (pConfig->getValue<bool>(ConfigKey("[Library]", "EnableWaveformGenerationWithAnalysis"), true)) {
        modeFlags |= AnalyzerModeFlags::WithWaveform;
    }
    return static_cast<AnalyzerModeFlags>(modeFlags);
}

} // anonymous namespace

AnalysisFeature::AnalysisFeature(
        Library* pLibrary,
        UserSettingsPointer pConfig)
<<<<<<< HEAD
        : LibraryFeature(pLibrary, pConfig, QStringLiteral("prepare")),
          m_baseTitle(tr("Analyze")),
          m_pTrackAnalysisScheduler(TrackAnalysisScheduler::NullPointer()),
=======
        : LibraryFeature(pLibrary, pConfig),
          m_baseTitle(tr("Analyze")),
          m_icon(":/images/library/ic_library_prepare.svg"),
          m_pTrackAnalysisScheduler(TrackAnalysisScheduler::NullPointer()),
          m_pSidebarModel(make_parented<TreeItemModel>(this)),
>>>>>>> f64910c8
          m_pAnalysisView(nullptr),
          m_title(m_baseTitle) {
}

void AnalysisFeature::resetTitle() {
    m_title = m_baseTitle;
    emit featureIsLoading(this, false);
}

void AnalysisFeature::setTitleProgress(int currentTrackNumber, int totalTracksCount) {
    m_title = QString("%1 (%2 / %3)")
                      .arg(m_baseTitle,
                              QString::number(currentTrackNumber),
                              QString::number(totalTracksCount));
    emit featureIsLoading(this, false);
}

void AnalysisFeature::bindLibraryWidget(WLibrary* libraryWidget,
                                 KeyboardEventFilter* keyboard) {
    m_pAnalysisView = new DlgAnalysis(libraryWidget,
                                      m_pConfig,
                                      m_pLibrary);
    connect(m_pAnalysisView,
            &DlgAnalysis::loadTrack,
            this,
            &AnalysisFeature::loadTrack);
    connect(m_pAnalysisView,
            &DlgAnalysis::loadTrackToPlayer,
            this,
            [=](TrackPointer track, const QString& group) {
                emit loadTrackToPlayer(track, group, false);
            });
    connect(m_pAnalysisView,
            &DlgAnalysis::analyzeTracks,
            this,
            &AnalysisFeature::analyzeTracks);
    connect(m_pAnalysisView,
            &DlgAnalysis::stopAnalysis,
            this,
            &AnalysisFeature::stopAnalysis);

    connect(m_pAnalysisView,
            &DlgAnalysis::trackSelected,
            this,
            &AnalysisFeature::trackSelected);

    connect(this,
            &AnalysisFeature::analysisActive,
            m_pAnalysisView,
            &DlgAnalysis::slotAnalysisActive);

    m_pAnalysisView->installEventFilter(keyboard);

    // Let the DlgAnalysis know whether or not analysis is active.
    emit analysisActive(static_cast<bool>(m_pTrackAnalysisScheduler));

    libraryWidget->registerView(kViewName, m_pAnalysisView);
}

TreeItemModel* AnalysisFeature::sidebarModel() const {
    return m_pSidebarModel;
}

void AnalysisFeature::refreshLibraryModels() {
    if (m_pAnalysisView) {
        m_pAnalysisView->onShow();
    }
}

void AnalysisFeature::activate() {
    //qDebug() << "AnalysisFeature::activate()";
    emit switchToView(kViewName);
    if (m_pAnalysisView) {
        emit restoreSearch(m_pAnalysisView->currentSearch());
    }
    emit enableCoverArtDisplay(true);
}

void AnalysisFeature::analyzeTracks(const QList<TrackId>& trackIds) {
    if (!m_pTrackAnalysisScheduler) {
        const int numAnalyzerThreads = numberOfAnalyzerThreads();
        kLogger.info()
                << "Starting analysis using"
                << numAnalyzerThreads
                << "analyzer threads";
        m_pTrackAnalysisScheduler = TrackAnalysisScheduler::createInstance(
                m_pLibrary,
                numAnalyzerThreads,
                m_pConfig,
                getAnalyzerModeFlags(m_pConfig));

        connect(m_pTrackAnalysisScheduler.get(),
                &TrackAnalysisScheduler::progress,
                m_pAnalysisView,
                &DlgAnalysis::onTrackAnalysisSchedulerProgress);
        connect(m_pTrackAnalysisScheduler.get(),
                &TrackAnalysisScheduler::finished,
                m_pAnalysisView,
                &DlgAnalysis::onTrackAnalysisSchedulerFinished);
        connect(m_pTrackAnalysisScheduler.get(),
                &TrackAnalysisScheduler::progress,
                this,
                &AnalysisFeature::onTrackAnalysisSchedulerProgress);
        connect(m_pTrackAnalysisScheduler.get(),
                &TrackAnalysisScheduler::finished,
                this,
                &AnalysisFeature::onTrackAnalysisSchedulerFinished);

        emit analysisActive(true);
    }

    if (m_pTrackAnalysisScheduler->scheduleTracksById(trackIds) > 0) {
        resumeAnalysis();
    }
}

void AnalysisFeature::suspendAnalysis() {
    if (!m_pTrackAnalysisScheduler) {
        return; // inactive
    }
    kLogger.info() << "Suspending analysis";
    m_pTrackAnalysisScheduler->suspend();
}

void AnalysisFeature::resumeAnalysis() {
    if (!m_pTrackAnalysisScheduler) {
        return; // inactive
    }
    kLogger.info() << "Resuming analysis";
    m_pTrackAnalysisScheduler->resume();
}

void AnalysisFeature::stopAnalysis() {
    if (!m_pTrackAnalysisScheduler) {
        return; // inactive
    }
    kLogger.info() << "Stopping analysis";
    m_pTrackAnalysisScheduler->stop();
}

void AnalysisFeature::onTrackAnalysisSchedulerProgress(
        AnalyzerProgress /*currentTrackProgress*/,
        int currentTrackNumber,
        int totalTracksCount) {
    // Ignore any delayed progress updates after the analysis
    // has already been stopped.
    if (!m_pTrackAnalysisScheduler) {
        return; // inactive
    }
    if (totalTracksCount > 0) {
        setTitleProgress(currentTrackNumber, totalTracksCount);
    } else {
        resetTitle();
    }
}

void AnalysisFeature::onTrackAnalysisSchedulerFinished() {
    if (!m_pTrackAnalysisScheduler) {
        return; // already inactive
    }
    kLogger.info() << "Finishing analysis";
    if (m_pTrackAnalysisScheduler) {
        // Free resources by abandoning the queue after the batch analysis
        // has completed. Batch analysis are not started very frequently
        // during a session and should be avoided while performing live.
        // If the user decides to start a new batch analysis the setup costs
        // for creating the queue with its worker threads are acceptable.
        m_pTrackAnalysisScheduler.reset();
    }
    resetTitle();
    emit analysisActive(false);
}

bool AnalysisFeature::dropAccept(const QList<QUrl>& urls, QObject* pSource) {
    const QList<TrackId> trackIds =
            m_pLibrary->trackCollectionManager()->resolveTrackIdsFromUrls(
                    urls,
                    !pSource);
    analyzeTracks(trackIds);
    return trackIds.size() > 0;
}

bool AnalysisFeature::dragMoveAccept(const QUrl& url) {
    return SoundSourceProxy::isUrlSupported(url);
}<|MERGE_RESOLUTION|>--- conflicted
+++ resolved
@@ -48,17 +48,10 @@
 AnalysisFeature::AnalysisFeature(
         Library* pLibrary,
         UserSettingsPointer pConfig)
-<<<<<<< HEAD
         : LibraryFeature(pLibrary, pConfig, QStringLiteral("prepare")),
           m_baseTitle(tr("Analyze")),
           m_pTrackAnalysisScheduler(TrackAnalysisScheduler::NullPointer()),
-=======
-        : LibraryFeature(pLibrary, pConfig),
-          m_baseTitle(tr("Analyze")),
-          m_icon(":/images/library/ic_library_prepare.svg"),
-          m_pTrackAnalysisScheduler(TrackAnalysisScheduler::NullPointer()),
           m_pSidebarModel(make_parented<TreeItemModel>(this)),
->>>>>>> f64910c8
           m_pAnalysisView(nullptr),
           m_title(m_baseTitle) {
 }
