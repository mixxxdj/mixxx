--- conflicted
+++ resolved
@@ -1,13 +1,3 @@
-<<<<<<< HEAD
-#include <QtDebug>
-
-#include "library/library.h"
-=======
-// analysisfeature.cpp
-// Created 8/23/2009 by RJ Ryan (rryan@mit.edu)
-// Forked 11/11/2009 by Albert Santoni (alberts@mixxx.org)
-
->>>>>>> e0f70a2c
 #include "library/analysisfeature.h"
 
 #include <QtDebug>
