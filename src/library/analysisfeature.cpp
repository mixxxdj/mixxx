// analysisfeature.cpp
// Created 8/23/2009 by RJ Ryan (rryan@mit.edu)
// Forked 11/11/2009 by Albert Santoni (alberts@mixxx.org)

#include <QtDebug>

#include "library/library.h"
#include "library/analysisfeature.h"

#include "library/library.h"
#include "library/librarytablemodel.h"
#include "library/trackcollection.h"
#include "library/dlganalysis.h"
#include "widget/wlibrary.h"
#include "controllers/keyboard/keyboardeventfilter.h"
#include "sources/soundsourceproxy.h"
#include "util/dnd.h"
#include "util/debug.h"

const QString AnalysisFeature::m_sAnalysisViewName = QString("Analysis");

<<<<<<< HEAD
AnalysisFeature::AnalysisFeature(Library* parent,
                                 UserSettingsPointer pConfig,
                                 TrackCollection* pTrackCollection) :
        LibraryFeature(parent),
        m_pConfig(pConfig),
        m_bpmSettings(pConfig),
        m_pLibrary(parent),
        m_pDbConnectionPool(parent->dbConnectionPool()),
        m_pTrackCollection(pTrackCollection),
        m_pAnalyzerQueue(nullptr),
        m_bOldBpmEnabled(false),
=======
namespace {

// Utilize all available cores for batch analysis of tracks
const int kNumberOfAnalyzerThreads = math_max(1, QThread::idealThreadCount());

inline
AnalyzerModeFlags getAnalyzerModeFlags(
        const UserSettingsPointer& pConfig) {
    // Always enable at least BPM detection for batch analysis, even if disabled
    // in the config for ad-hoc analysis of tracks.
    // NOTE(uklotzde, 2018-12-26): The previous comment just states the status-quo
    // of the existing code. We should rethink the configuration of analyzers when
    // refactoring/redesigning the analyzer framework.
    int modeFlags = AnalyzerModeFlags::WithBeats;
    if (pConfig->getValue<bool>(ConfigKey("[Library]", "EnableWaveformGenerationWithAnalysis"), true)) {
        modeFlags |= AnalyzerModeFlags::WithWaveform;
    }
    return static_cast<AnalyzerModeFlags>(modeFlags);
}

} // anonymous namespace

AnalysisFeature::AnalysisFeature(
        Library* parent,
        UserSettingsPointer pConfig)
        : LibraryFeature(parent),
        m_library(parent),
        m_pConfig(pConfig),
        m_pTrackAnalysisScheduler(TrackAnalysisScheduler::NullPointer()),
>>>>>>> b9c9b7f3
        m_analysisTitleName(tr("Analyze")),
        m_pAnalysisView(nullptr),
        m_icon(":/images/library/ic_library_prepare.svg") {
    setTitleDefault();
}

void AnalysisFeature::stop() {
    if (m_pTrackAnalysisScheduler) {
        m_pTrackAnalysisScheduler->stop();
    }
}

void AnalysisFeature::setTitleDefault() {
    m_Title = m_analysisTitleName;
    emit(featureIsLoading(this, false));
}

void AnalysisFeature::setTitleProgress(int currentTrackNumber, int totalTracksCount) {
    m_Title = QString("%1 (%2 / %3)")
            .arg(m_analysisTitleName)
            .arg(QString::number(currentTrackNumber))
            .arg(QString::number(totalTracksCount));
    emit(featureIsLoading(this, false));
}

QVariant AnalysisFeature::title() {
    return m_Title;
}

QIcon AnalysisFeature::getIcon() {
    return m_icon;
}

void AnalysisFeature::bindWidget(WLibrary* libraryWidget,
                                 KeyboardEventFilter* keyboard) {
    m_pAnalysisView = new DlgAnalysis(libraryWidget,
                                      m_pConfig,
                                      m_library);
    connect(m_pAnalysisView, SIGNAL(loadTrack(TrackPointer)),
            this, SIGNAL(loadTrack(TrackPointer)));
    connect(m_pAnalysisView, SIGNAL(loadTrackToPlayer(TrackPointer, QString)),
            this, SIGNAL(loadTrackToPlayer(TrackPointer, QString)));
    connect(m_pAnalysisView, SIGNAL(analyzeTracks(QList<TrackId>)),
            this, SLOT(analyzeTracks(QList<TrackId>)));
    connect(m_pAnalysisView, SIGNAL(stopAnalysis()),
            this, SLOT(stopAnalysis()));

    connect(m_pAnalysisView, SIGNAL(trackSelected(TrackPointer)),
            this, SIGNAL(trackSelected(TrackPointer)));

    connect(this, SIGNAL(analysisActive(bool)),
            m_pAnalysisView, SLOT(slotAnalysisActive(bool)));

    m_pAnalysisView->installEventFilter(keyboard);

    // Let the DlgAnalysis know whether or not analysis is active.
    emit(analysisActive(static_cast<bool>(m_pTrackAnalysisScheduler)));

    libraryWidget->registerView(m_sAnalysisViewName, m_pAnalysisView);
}

TreeItemModel* AnalysisFeature::getChildModel() {
    return &m_childModel;
}

void AnalysisFeature::refreshLibraryModels() {
    if (m_pAnalysisView) {
        m_pAnalysisView->onShow();
    }
}

void AnalysisFeature::activate() {
    //qDebug() << "AnalysisFeature::activate()";
    emit(switchToView(m_sAnalysisViewName));
    if (m_pAnalysisView) {
        emit(restoreSearch(m_pAnalysisView->currentSearch()));
    }
    emit(enableCoverArtDisplay(true));
}

void AnalysisFeature::analyzeTracks(QList<TrackId> trackIds) {
<<<<<<< HEAD
    if (m_pAnalyzerQueue == NULL) {
        // Save the old BPM detection prefs setting (on or off)
        m_bOldBpmEnabled = m_bpmSettings.getBpmDetectionEnabled();
        // Force BPM detection to be on.
        m_bpmSettings.setBpmDetectionEnabled(true);
        // Note: this sucks... we should refactor the prefs/analyzer to fix this hacky bit ^^^^.

        m_pAnalyzerQueue = new AnalyzerQueue(
                m_pDbConnectionPool,
=======
    if (!m_pTrackAnalysisScheduler) {
        m_pTrackAnalysisScheduler = TrackAnalysisScheduler::createInstance(
                m_library,
                kNumberOfAnalyzerThreads,
>>>>>>> b9c9b7f3
                m_pConfig,
                getAnalyzerModeFlags(m_pConfig));

        connect(m_pTrackAnalysisScheduler.get(), &TrackAnalysisScheduler::progress,
                m_pAnalysisView, &DlgAnalysis::onTrackAnalysisSchedulerProgress);
        connect(m_pTrackAnalysisScheduler.get(), &TrackAnalysisScheduler::progress,
                this, &AnalysisFeature::onTrackAnalysisSchedulerProgress);
        connect(m_pTrackAnalysisScheduler.get(), &TrackAnalysisScheduler::finished,
                this, &AnalysisFeature::stopAnalysis);

        emit(analysisActive(true));
    }

    for (const auto& trackId: trackIds) {
        if (trackId.isValid()) {
            m_pTrackAnalysisScheduler->scheduleTrackById(trackId);
        }
    }
    m_pTrackAnalysisScheduler->resume();
}

void AnalysisFeature::onTrackAnalysisSchedulerProgress(
        AnalyzerProgress /*currentTrackProgress*/,
        int currentTrackNumber,
        int totalTracksCount) {
    // Ignore any delayed progress updates after the analysis
    // has already been stopped.
    if (m_pTrackAnalysisScheduler) {
        if (totalTracksCount > 0) {
            setTitleProgress(currentTrackNumber, totalTracksCount);
        } else {
            setTitleDefault();
        }
    }
}

void AnalysisFeature::suspendAnalysis() {
    //qDebug() << this << "suspendAnalysis";
    if (m_pTrackAnalysisScheduler) {
        m_pTrackAnalysisScheduler->suspend();
    }
}

void AnalysisFeature::resumeAnalysis() {
    //qDebug() << this << "resumeAnalysis";
    if (m_pTrackAnalysisScheduler) {
        m_pTrackAnalysisScheduler->resume();
    }
}

void AnalysisFeature::stopAnalysis() {
    //qDebug() << this << "stopAnalysis()";
    if (m_pTrackAnalysisScheduler) {
        // Free resources by abandoning the queue after the batch analysis
        // has completed. Batch analysis are not started very frequently
        // during a session and should be avoided while performing live.
        // If the user decides to start a new batch analysis the setup costs
        // for creating the queue with its worker threads are acceptable.
        m_pTrackAnalysisScheduler.reset();
    }
    setTitleDefault();
    emit(analysisActive(false));
<<<<<<< HEAD
    if (m_pAnalyzerQueue != NULL) {
        m_pAnalyzerQueue->stop();
        m_pAnalyzerQueue->deleteLater();
        m_pAnalyzerQueue = NULL;
        // Restore old BPM detection setting for preferences...
        m_bpmSettings.setBpmDetectionEnabled(m_bOldBpmEnabled);
    }
=======
>>>>>>> b9c9b7f3
}

bool AnalysisFeature::dropAccept(QList<QUrl> urls, QObject* pSource) {
    Q_UNUSED(pSource);
    QList<QFileInfo> files = DragAndDropHelper::supportedTracksFromUrls(urls, false, true);
    // Adds track, does not insert duplicates, handles unremoving logic.
    QList<TrackId> trackIds = m_library->trackCollection().getTrackDAO().addMultipleTracks(files, true);
    analyzeTracks(trackIds);
    return trackIds.size() > 0;
}

bool AnalysisFeature::dragMoveAccept(QUrl url) {
    return SoundSourceProxy::isUrlSupported(url);
}<|MERGE_RESOLUTION|>--- conflicted
+++ resolved
@@ -19,19 +19,6 @@
 
 const QString AnalysisFeature::m_sAnalysisViewName = QString("Analysis");
 
-<<<<<<< HEAD
-AnalysisFeature::AnalysisFeature(Library* parent,
-                                 UserSettingsPointer pConfig,
-                                 TrackCollection* pTrackCollection) :
-        LibraryFeature(parent),
-        m_pConfig(pConfig),
-        m_bpmSettings(pConfig),
-        m_pLibrary(parent),
-        m_pDbConnectionPool(parent->dbConnectionPool()),
-        m_pTrackCollection(pTrackCollection),
-        m_pAnalyzerQueue(nullptr),
-        m_bOldBpmEnabled(false),
-=======
 namespace {
 
 // Utilize all available cores for batch analysis of tracks
@@ -61,7 +48,6 @@
         m_library(parent),
         m_pConfig(pConfig),
         m_pTrackAnalysisScheduler(TrackAnalysisScheduler::NullPointer()),
->>>>>>> b9c9b7f3
         m_analysisTitleName(tr("Analyze")),
         m_pAnalysisView(nullptr),
         m_icon(":/images/library/ic_library_prepare.svg") {
@@ -143,22 +129,10 @@
 }
 
 void AnalysisFeature::analyzeTracks(QList<TrackId> trackIds) {
-<<<<<<< HEAD
-    if (m_pAnalyzerQueue == NULL) {
-        // Save the old BPM detection prefs setting (on or off)
-        m_bOldBpmEnabled = m_bpmSettings.getBpmDetectionEnabled();
-        // Force BPM detection to be on.
-        m_bpmSettings.setBpmDetectionEnabled(true);
-        // Note: this sucks... we should refactor the prefs/analyzer to fix this hacky bit ^^^^.
-
-        m_pAnalyzerQueue = new AnalyzerQueue(
-                m_pDbConnectionPool,
-=======
     if (!m_pTrackAnalysisScheduler) {
         m_pTrackAnalysisScheduler = TrackAnalysisScheduler::createInstance(
                 m_library,
                 kNumberOfAnalyzerThreads,
->>>>>>> b9c9b7f3
                 m_pConfig,
                 getAnalyzerModeFlags(m_pConfig));
 
@@ -221,16 +195,6 @@
     }
     setTitleDefault();
     emit(analysisActive(false));
-<<<<<<< HEAD
-    if (m_pAnalyzerQueue != NULL) {
-        m_pAnalyzerQueue->stop();
-        m_pAnalyzerQueue->deleteLater();
-        m_pAnalyzerQueue = NULL;
-        // Restore old BPM detection setting for preferences...
-        m_bpmSettings.setBpmDetectionEnabled(m_bOldBpmEnabled);
-    }
-=======
->>>>>>> b9c9b7f3
 }
 
 bool AnalysisFeature::dropAccept(QList<QUrl> urls, QObject* pSource) {
