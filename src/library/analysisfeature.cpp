// preparefeature.cpp
// Created 8/23/2009 by RJ Ryan (rryan@mit.edu)
// Forked 11/11/2009 by Albert Santoni (alberts@mixxx.org)

#include <QtDebug>

#include "library/analysisfeature.h"
#include "library/librarytablemodel.h"
#include "library/trackcollection.h"
#include "dlganalysis.h"
#include "widget/wlibrary.h"
#include "mixxxkeyboard.h"
#include "analyserqueue.h"
#include "soundsourceproxy.h"

const QString AnalysisFeature::m_sAnalysisViewName = QString("Analysis");

AnalysisFeature::AnalysisFeature(QObject* parent,
                               ConfigObject<ConfigValue>* pConfig,
                               TrackCollection* pTrackCollection) :
        LibraryFeature(parent),
        m_pConfig(pConfig),
        m_pTrackCollection(pTrackCollection),
        m_pAnalyserQueue(NULL) {
}

AnalysisFeature::~AnalysisFeature() {
    // TODO(XXX) delete these
    //delete m_pLibraryTableModel;
    cleanupAnalyser();
}

QVariant AnalysisFeature::title() {
    return tr("Analyze");
}

QIcon AnalysisFeature::getIcon() {
    return QIcon(":/images/library/ic_library_prepare.png");
}

void AnalysisFeature::bindWidget(WLibrary* libraryWidget,
                                MixxxKeyboard* keyboard) {
    m_pAnalysisView = new DlgAnalysis(libraryWidget,
                                    m_pConfig,
                                    m_pTrackCollection);
    connect(m_pAnalysisView, SIGNAL(loadTrack(TrackPointer)),
            this, SIGNAL(loadTrack(TrackPointer)));
    connect(m_pAnalysisView, SIGNAL(loadTrackToPlayer(TrackPointer, QString)),
            this, SIGNAL(loadTrackToPlayer(TrackPointer, QString)));
    connect(m_pAnalysisView, SIGNAL(analyzeTracks(QList<int>)),
            this, SLOT(analyzeTracks(QList<int>)));
    connect(m_pAnalysisView, SIGNAL(stopAnalysis()),
            this, SLOT(stopAnalysis()));

    connect(this, SIGNAL(analysisActive(bool)),
            m_pAnalysisView, SLOT(analysisActive(bool)));
    connect(this, SIGNAL(trackAnalysisStarted(int)),
            m_pAnalysisView, SLOT(trackAnalysisStarted(int)));

    m_pAnalysisView->installEventFilter(keyboard);

    // Let the DlgAnalysis know whether or not analysis is active.
    bool bAnalysisActive = m_pAnalyserQueue != NULL;
    emit(analysisActive(bAnalysisActive));

    libraryWidget->registerView(m_sAnalysisViewName, m_pAnalysisView);
}

TreeItemModel* AnalysisFeature::getChildModel() {
    return &m_childModel;
}

void AnalysisFeature::refreshLibraryModels() {
    if (m_pAnalysisView) {
        m_pAnalysisView->onShow();
    }
}

void AnalysisFeature::activate() {
    //qDebug() << "AnalysisFeature::activate()";
    emit(switchToView(m_sAnalysisViewName));
    if (m_pAnalysisView) {
        emit(restoreSearch(m_pAnalysisView->currentSearch()));
    }
}

void AnalysisFeature::analyzeTracks(QList<int> trackIds) {
    if (m_pAnalyserQueue == NULL) {
        // Save the old BPM detection prefs setting (on or off)
        m_iOldBpmEnabled = m_pConfig->getValueString(ConfigKey("[BPM]","BPMDetectionEnabled")).toInt();
        // Force BPM detection to be on.
        m_pConfig->set(ConfigKey("[BPM]","BPMDetectionEnabled"), ConfigValue(1));
        // Note: this sucks... we should refactor the prefs/analyser to fix this hacky bit ^^^^.

        m_pAnalyserQueue = AnalyserQueue::createAnalysisFeatureAnalyserQueue(m_pConfig, m_pTrackCollection);

        connect(m_pAnalyserQueue, SIGNAL(trackProgress(int)),
                m_pAnalysisView, SLOT(trackAnalysisProgress(int)));
        connect(m_pAnalyserQueue, SIGNAL(trackFinished(int)),
                m_pAnalysisView, SLOT(trackAnalysisFinished(int)));

        connect(m_pAnalyserQueue, SIGNAL(queueEmpty()),
                this, SLOT(cleanupAnalyser()));
        emit(analysisActive(true));
    }

    foreach(int trackId, trackIds) {
        TrackPointer pTrack;
        // tro's lambda idea. This code calls Synchronously!
        m_pTrackCollection->callSync(
                    [this, &trackId, &pTrack] (void) {
            pTrack = m_pTrackCollection->getTrackDAO().getTrack(trackId);
        }, __PRETTY_FUNCTION__);

        if (pTrack) {
            //qDebug() << this << "Queueing track for analysis" << pTrack->getLocation();
            m_pAnalyserQueue->queueAnalyseTrack(pTrack);
        }
    }
    emit(trackAnalysisStarted(trackIds.size()));
}

void AnalysisFeature::stopAnalysis() {
    //qDebug() << this << "stopAnalysis()";
    if (m_pAnalyserQueue != NULL) {
        m_pAnalyserQueue->stop();
    }
}

void AnalysisFeature::cleanupAnalyser() {
    emit(analysisActive(false));
    if (m_pAnalyserQueue != NULL) {
        m_pAnalyserQueue->stop();
        m_pAnalyserQueue->deleteLater();
        m_pAnalyserQueue = NULL;
        // Restore old BPM detection setting for preferences...
        m_pConfig->set(ConfigKey("[BPM]","BPMDetectionEnabled"), ConfigValue(m_iOldBpmEnabled));
    }
}

<<<<<<< HEAD
// Must be called from Main thread
bool AnalysisFeature::dropAccept(QList<QUrl> urls, QWidget *pSource) {
=======
bool AnalysisFeature::dropAccept(QList<QUrl> urls, QObject* pSource) {
>>>>>>> 674a6ff2
    Q_UNUSED(pSource);
    QList<QFileInfo> files;
    foreach (QUrl url, urls) {
        // XXX: Possible WTF alert - Previously we thought we needed toString() here
        // but what you actually want in any case when converting a QUrl to a file
        // system path is QUrl::toLocalFile(). This is the second time we have
        // flip-flopped on this, but I think toLocalFile() should work in any
        // case. toString() absolutely does not work when you pass the result to a
        files.append(url.toLocalFile());
    }

    QList<int> trackIds;
    // tro's lambda idea. This code calls synchronously!
    m_pTrackCollection->callSync(
                [this, &files, &trackIds] (void) {
        trackIds = m_pTrackCollection->getTrackDAO().addTracks(files, true);
    }, __PRETTY_FUNCTION__);
    // Adds track, does not insert duplicates, handles unremoving logic.

    analyzeTracks(trackIds);
    return trackIds.size() > 0;
}

bool AnalysisFeature::dragMoveAccept(QUrl url) {
    QFileInfo file(url.toLocalFile());
    return SoundSourceProxy::isFilenameSupported(file.fileName());
}<|MERGE_RESOLUTION|>--- conflicted
+++ resolved
@@ -138,12 +138,8 @@
     }
 }
 
-<<<<<<< HEAD
 // Must be called from Main thread
-bool AnalysisFeature::dropAccept(QList<QUrl> urls, QWidget *pSource) {
-=======
 bool AnalysisFeature::dropAccept(QList<QUrl> urls, QObject* pSource) {
->>>>>>> 674a6ff2
     Q_UNUSED(pSource);
     QList<QFileInfo> files;
     foreach (QUrl url, urls) {
