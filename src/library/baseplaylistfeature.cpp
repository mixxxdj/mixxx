--- conflicted
+++ resolved
@@ -22,11 +22,7 @@
           m_pConfig(pConfig),
           m_pTrackCollection(pTrackCollection),
           m_playlistDao(pTrackCollection->getPlaylistDAO()),
-<<<<<<< HEAD
           m_trackDao(pTrackCollection->getTrackDAO()), // TODO(tro) avoid m_trackDao
-=======
-          m_trackDao(pTrackCollection->getTrackDAO()),
->>>>>>> 43da45f4
           m_pPlaylistTableModel(NULL),
           m_rootViewName(rootViewName) {
     m_pCreatePlaylistAction = new QAction(tr("New Playlist"),this);
@@ -71,19 +67,19 @@
 
     connect(&m_playlistDao, SIGNAL(added(int)),
             this, SLOT(slotPlaylistTableChanged(int)),
-            Qt::QueuedConnection); // tro
+            Qt::QueuedConnection);
 
     connect(&m_playlistDao, SIGNAL(deleted(int)),
             this, SLOT(slotPlaylistTableChanged(int)),
-            Qt::QueuedConnection); // tro
+            Qt::QueuedConnection);
 
     connect(&m_playlistDao, SIGNAL(renamed(int,QString)),
             this, SLOT(slotPlaylistTableRenamed(int,QString)),
-            Qt::QueuedConnection); // tro
+            Qt::QueuedConnection);
 
     connect(&m_playlistDao, SIGNAL(lockChanged(int)),
             this, SLOT(slotPlaylistTableChanged(int)),
-            Qt::QueuedConnection); // tro
+            Qt::QueuedConnection);
 }
 
 BasePlaylistFeature::~BasePlaylistFeature() {
@@ -106,7 +102,7 @@
 }
 
 void BasePlaylistFeature::activateChild(const QModelIndex& index) {
-    qDebug() << "BasePlaylistFeature::activateChild()" << objectName() << index;
+    //qDebug() << "BasePlaylistFeature::activateChild()" << index;
 
     // Switch the playlist table model's playlist.
     QString playlistName = index.data().toString();
@@ -166,12 +162,12 @@
 
         if (existingId != -1) {
             QMessageBox::warning(NULL,
-                                 tr("Renaming Playlist Failed"),
-                                 tr("A playlist by that name already exists."));
+                                tr("Renaming Playlist Failed"),
+                                tr("A playlist by that name already exists."));
         } else if (newName.isEmpty()) {
             QMessageBox::warning(NULL,
-                                 tr("Renaming Playlist Failed"),
-                                 tr("A playlist cannot have a blank name."));
+                                tr("Renaming Playlist Failed"),
+                                tr("A playlist cannot have a blank name."));
         } else {
             validNameGiven = true;
         }
@@ -303,7 +299,7 @@
     m_pTrackCollection->callSync(
                 [this, &name, &playlistId] (void) {
         playlistId = m_playlistDao.createPlaylist(name);
-    });
+    }, __PRETTY_FUNCTION__);
 
     if (playlistId != -1) {
         emit(showTrackModel(m_pPlaylistTableModel));
