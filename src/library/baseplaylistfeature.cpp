#include "library/baseplaylistfeature.h"

#include <QInputDialog>
#include <QFileDialog>
#include <QFileInfo>
#include <QDesktopServices>

#include "library/parser.h"
#include "library/parserm3u.h"
#include "library/parserpls.h"
#include "library/parsercsv.h"
#include "library/playlisttablemodel.h"
#include "library/trackcollection.h"
#include "library/treeitem.h"
#include "mixxxkeyboard.h"
#include "widget/wlibrary.h"
#include "widget/wlibrarytextbrowser.h"

BasePlaylistFeature::BasePlaylistFeature(QObject* parent,
                                         ConfigObject<ConfigValue>* pConfig,
                                         TrackCollection* pTrackCollection,
                                         QString rootViewName)
        : LibraryFeature(parent),
          m_pConfig(pConfig),
          m_pTrackCollection(pTrackCollection),
          m_pPlaylistTableModel(NULL),
          m_rootViewName(rootViewName) {
    m_pCreatePlaylistAction = new QAction(tr("Create New Playlist"),this);
    connect(m_pCreatePlaylistAction, SIGNAL(triggered()),
            this, SLOT(slotCreatePlaylist()));

    m_pAddToAutoDJAction = new QAction(tr("Add to Auto DJ Queue (bottom)"), this);
    connect(m_pAddToAutoDJAction, SIGNAL(triggered()),
            this, SLOT(slotAddToAutoDJ()));

    m_pAddToAutoDJTopAction = new QAction(tr("Add to Auto DJ Queue (top)"), this);
    connect(m_pAddToAutoDJTopAction, SIGNAL(triggered()),
            this, SLOT(slotAddToAutoDJTop()));

    m_pDeletePlaylistAction = new QAction(tr("Remove"),this);
    connect(m_pDeletePlaylistAction, SIGNAL(triggered()),
            this, SLOT(slotDeletePlaylist()));

    m_pRenamePlaylistAction = new QAction(tr("Rename"),this);
    connect(m_pRenamePlaylistAction, SIGNAL(triggered()),
            this, SLOT(slotRenamePlaylist()));

    m_pLockPlaylistAction = new QAction(tr("Lock"),this);
    connect(m_pLockPlaylistAction, SIGNAL(triggered()),
            this, SLOT(slotTogglePlaylistLock()));

    m_pDuplicatePlaylistAction = new QAction(tr("Duplicate"), this);
    connect(m_pDuplicatePlaylistAction, SIGNAL(triggered()),
            this, SLOT(slotDuplicatePlaylist()));

    m_pImportPlaylistAction = new QAction(tr("Import Playlist"),this);
    connect(m_pImportPlaylistAction, SIGNAL(triggered()),
            this, SLOT(slotImportPlaylist()));

    m_pExportPlaylistAction = new QAction(tr("Export Playlist"), this);
    connect(m_pExportPlaylistAction, SIGNAL(triggered()),
            this, SLOT(slotExportPlaylist()));

    m_pAnalyzePlaylistAction = new QAction(tr("Analyze entire Playlist"), this);
    connect(m_pAnalyzePlaylistAction, SIGNAL(triggered()),
            this, SLOT(slotAnalyzePlaylist()));

    pTrackCollection->callSync([this] (TrackCollectionPrivate* pTrackCollectionPrivate){
        connect(&pTrackCollectionPrivate->getPlaylistDAO(), SIGNAL(added(int)),
                this, SLOT(slotPlaylistTableChanged(int)),
                Qt::QueuedConnection);

        connect(&pTrackCollectionPrivate->getPlaylistDAO(), SIGNAL(deleted(int)),
                this, SLOT(slotPlaylistTableChanged(int)),
                Qt::QueuedConnection);

        connect(&pTrackCollectionPrivate->getPlaylistDAO(), SIGNAL(renamed(int,QString)),
                this, SLOT(slotPlaylistTableRenamed(int,QString)),
                Qt::QueuedConnection);

        connect(&pTrackCollectionPrivate->getPlaylistDAO(), SIGNAL(lockChanged(int)),
                this, SLOT(slotPlaylistTableChanged(int)),
                Qt::QueuedConnection);
        }, __PRETTY_FUNCTION__);

    connect(this, SIGNAL(playlistTableChanged(int)),
            this, SLOT(slotPlaylistTableChanged(int)),
            Qt::QueuedConnection);
}

BasePlaylistFeature::~BasePlaylistFeature() {
    delete m_pPlaylistTableModel;
    delete m_pCreatePlaylistAction;
    delete m_pDeletePlaylistAction;
    delete m_pImportPlaylistAction;
    delete m_pExportPlaylistAction;
    delete m_pDuplicatePlaylistAction;
    delete m_pAddToAutoDJAction;
    delete m_pAddToAutoDJTopAction;
    delete m_pRenamePlaylistAction;
    delete m_pLockPlaylistAction;
    delete m_pAnalyzePlaylistAction;
}

void BasePlaylistFeature::activate() {
    emit(switchToView(m_rootViewName));
    emit(restoreSearch(QString())); // Null String disables search box
}

void BasePlaylistFeature::activateChild(const QModelIndex& index) {
    //qDebug() << "BasePlaylistFeature::activateChild()" << index;

    // Switch the playlist table model's playlist.
    QString playlistName = index.data().toString();
    int playlistId = -1;
    // tro's lambda idea. This code calls synchronously!
    m_pTrackCollection->callSync(
            [this, &playlistName, &playlistId] (
                    TrackCollectionPrivate* pTrackCollectionPrivate) {
        playlistId = pTrackCollectionPrivate->getPlaylistDAO()
                .getPlaylistIdFromName(playlistName);
    }, __PRETTY_FUNCTION__);
    if (m_pPlaylistTableModel) {
        m_pPlaylistTableModel->setTableModel(playlistId);
    }
    if (m_pPlaylistTableModel) {
        emit(showTrackModel(m_pPlaylistTableModel));
    }
}

void BasePlaylistFeature::slotRenamePlaylist() {
    QString oldName = m_lastRightClickedIndex.data().toString();

    int playlistId = -1;
    bool locked = false;

    // tro's lambda idea. This code calls synchronously!
    m_pTrackCollection->callSync(
            [this, &oldName, &playlistId, &locked] (TrackCollectionPrivate* pTrackCollectionPrivate) {
        playlistId = pTrackCollectionPrivate->getPlaylistDAO().getPlaylistIdFromName(oldName);
        locked = pTrackCollectionPrivate->getPlaylistDAO().isPlaylistLocked(playlistId);
    }, __PRETTY_FUNCTION__);

    if (locked) {
        qDebug() << "Skipping playlist rename because playlist" << playlistId
                 << "is locked.";
        return;
    }
    QString newName;
    bool validNameGiven = false;

    while (!validNameGiven) {
        bool ok = false;
        newName = QInputDialog::getText(NULL,
                                        tr("Rename Playlist"),
                                        tr("Enter new name for playlist:"),
                                        QLineEdit::Normal,
                                        oldName,
                                        &ok).trimmed();
        if (!ok || oldName == newName) {
            return;
        }

        int existingId = -1;
        // tro's lambda idea. This code calls synchronously!
        m_pTrackCollection->callSync(
                    [this, &newName, &existingId ] (TrackCollectionPrivate* pTrackCollectionPrivate) {
            existingId = pTrackCollectionPrivate->getPlaylistDAO().getPlaylistIdFromName(newName);
        }, __PRETTY_FUNCTION__);

        if (existingId != -1) {
            QMessageBox::warning(NULL,
                                tr("Renaming Playlist Failed"),
                                tr("A playlist by that name already exists."));
        } else if (newName.isEmpty()) {
            QMessageBox::warning(NULL,
                                tr("Renaming Playlist Failed"),
                                tr("A playlist cannot have a blank name."));
        } else {
            validNameGiven = true;
        }
    }
    // tro's lambda idea. This code calls Asynchronously!
    m_pTrackCollection->callAsync(
                [this, &playlistId, &newName] (TrackCollectionPrivate* pTrackCollectionPrivate) {
        pTrackCollectionPrivate->getPlaylistDAO().renamePlaylist(playlistId, newName);
    }, __PRETTY_FUNCTION__);
}

void BasePlaylistFeature::slotPlaylistTableRenamed(int playlistId,
                                                   QString /* a_strName */) {
    //slotPlaylistTableChanged(playlistId);
    emit playlistTableChanged(playlistId);
}

void BasePlaylistFeature::slotDuplicatePlaylist() {
    QString oldName = m_lastRightClickedIndex.data().toString();
    QString name;
    bool validNameGiven = false;
    int oldPlaylistId = -1;

    // tro's lambda idea. This code calls synchronously!
    m_pTrackCollection->callSync(
                [this, &oldName, &oldPlaylistId] (TrackCollectionPrivate* pTrackCollectionPrivate) {
        oldPlaylistId = pTrackCollectionPrivate->getPlaylistDAO().getPlaylistIdFromName(oldName);
    },  __PRETTY_FUNCTION__);

    while (!validNameGiven) {
        bool ok = false;
        name = QInputDialog::getText(NULL,
                                     tr("Duplicate Playlist"),
                                     tr("Enter name for new playlist:"),
                                     QLineEdit::Normal,
                                     //: Appendix to default name when duplicating a playlist
                                     oldName + tr("_copy" , "[noun]"),
                                     &ok).trimmed();
        if (!ok || oldName == name) {
            return;
        }

        int existingId = -1;
        // tro's lambda idea. This code calls synchronously!
        m_pTrackCollection->callSync(
                [this, &name, &existingId] (TrackCollectionPrivate* pTrackCollectionPrivate) {
            existingId = pTrackCollectionPrivate->getPlaylistDAO().getPlaylistIdFromName(name);
        }, __PRETTY_FUNCTION__);

        if (existingId != -1) {
            QMessageBox::warning(NULL,
                                 tr("Playlist Creation Failed"),
                                 tr("A playlist by that name already exists."));
        } else if (name.isEmpty()) {
            QMessageBox::warning(NULL,
                                 tr("Playlist Creation Failed"),
                                 tr("A playlist cannot have a blank name."));
        } else {
            validNameGiven = true;
        }
    }

    // tro's lambda idea. This code calls Asynchronously!
    m_pTrackCollection->callAsync(
            [this, name, oldPlaylistId] (TrackCollectionPrivate* pTrackCollectionPrivate) {
        int newPlaylistId = pTrackCollectionPrivate->getPlaylistDAO().createPlaylist(name);
        bool copiedPlaylistTracks = pTrackCollectionPrivate->getPlaylistDAO().copyPlaylistTracks(oldPlaylistId, newPlaylistId);

        if (newPlaylistId != -1 && copiedPlaylistTracks) {
            emit(showTrackModel(m_pPlaylistTableModel));
        }
    }, __PRETTY_FUNCTION__);
}

void BasePlaylistFeature::slotTogglePlaylistLock() {
    const QString playlistName = m_lastRightClickedIndex.data().toString();
    // tro's lambda idea. This code calls asynchronously!
    m_pTrackCollection->callAsync(
                [this, playlistName] (TrackCollectionPrivate* pTrackCollectionPrivate) {
        int playlistId = pTrackCollectionPrivate->getPlaylistDAO().getPlaylistIdFromName(playlistName);
        bool locked = !pTrackCollectionPrivate->getPlaylistDAO().isPlaylistLocked(playlistId);

        if (!pTrackCollectionPrivate->getPlaylistDAO().setPlaylistLocked(playlistId, locked)) {
            qDebug() << "Failed to toggle lock of playlistId " << playlistId;
        }
    }, __PRETTY_FUNCTION__);
}

void BasePlaylistFeature::slotCreatePlaylist() {
    if (!m_pPlaylistTableModel) {
        return;
    }

    QString name;
    bool validNameGiven = false;

    while (!validNameGiven) {
        bool ok = false;
        name = QInputDialog::getText(NULL,
                                     tr("Create New Playlist"),
                                     tr("Enter name for new playlist:"),
                                     QLineEdit::Normal,
                                     tr("New Playlist"),
                                     &ok).trimmed();
        if (!ok)
            return;

        int existingId = -1;
        // tro's lambda idea. This code calls synchronously!
        m_pTrackCollection->callSync(
                [this, &name, &existingId] (TrackCollectionPrivate* pTrackCollectionPrivate) {
             existingId = pTrackCollectionPrivate->getPlaylistDAO().getPlaylistIdFromName(name);
        }, __PRETTY_FUNCTION__);

        if (existingId != -1) {
            QMessageBox::warning(NULL,
                                 tr("Playlist Creation Failed"),
                                 tr("A playlist by that name already exists."));
        } else if (name.isEmpty()) {
            QMessageBox::warning(NULL,
                                 tr("Playlist Creation Failed"),
                                 tr("A playlist cannot have a blank name."));
        } else {
            validNameGiven = true;
        }
    }

    int playlistId = -1;
    // tro's lambda idea. This code calls synchronously!
    m_pTrackCollection->callSync(
                [this, &name, &playlistId] (TrackCollectionPrivate* pTrackCollectionPrivate) {
        playlistId = pTrackCollectionPrivate->getPlaylistDAO().createPlaylist(name);
    }, __PRETTY_FUNCTION__);

    if (playlistId != -1) {
        emit(showTrackModel(m_pPlaylistTableModel));
    } else {
        QMessageBox::warning(NULL,
                             tr("Playlist Creation Failed"),
                             tr("An unknown error occurred while creating playlist: ")
                              + name);
    }
}

void BasePlaylistFeature::slotDeletePlaylist() {
    const QString lastClicked = m_lastRightClickedIndex.data().toString();
    const bool isLastRightClickedIdxValid = m_lastRightClickedIndex.isValid();

    // tro's lambda idea. This code calls synchronously!
    m_pTrackCollection->callSync(
                [this, &lastClicked, &isLastRightClickedIdxValid] (TrackCollectionPrivate* pTrackCollectionPrivate) {
        //qDebug() << "slotDeletePlaylist() row:" << m_lastRightClickedIndex.data();
        const int playlistId = pTrackCollectionPrivate->getPlaylistDAO().getPlaylistIdFromName(lastClicked);
        bool locked = pTrackCollectionPrivate->getPlaylistDAO().isPlaylistLocked(playlistId);
        if (locked) {
            qDebug() << "Skipping playlist deletion because playlist" << playlistId << "is locked.";
            return;
        }
        if (isLastRightClickedIdxValid) {
            Q_ASSERT(playlistId >= 0);
            pTrackCollectionPrivate->getPlaylistDAO().deletePlaylist(playlistId);
        }
    }, __PRETTY_FUNCTION__);
    activate();
}

// Must be called from Main thread
void BasePlaylistFeature::slotImportPlaylist() {
    qDebug() << "slotImportPlaylist() row:" ; //<< m_lastRightClickedIndex.data();

    if (!m_pPlaylistTableModel) {
        return;
    }

    QString lastPlaylistDirectory = m_pConfig->getValueString(
            ConfigKey("[Library]", "LastImportExportPlaylistDirectory"),
            QDesktopServices::storageLocation(QDesktopServices::MusicLocation));

    QString playlist_file = QFileDialog::getOpenFileName(
            NULL,
            tr("Import Playlist"),
            lastPlaylistDirectory,
            tr("Playlist Files (*.m3u *.m3u8 *.pls *.csv)"));
    // Exit method if user cancelled the open dialog.
    if (playlist_file.isNull() || playlist_file.isEmpty()) {
        return;
    }

    // Update the import/export playlist directory
    QFileInfo fileName(playlist_file);
    m_pConfig->set(ConfigKey("[Library]","LastImportExportPlaylistDirectory"),
                ConfigValue(fileName.dir().absolutePath()));

    // The user has picked a new directory via a file dialog. This means the
    // system sandboxer (if we are sandboxed) has granted us permission to this
    // folder. We don't need access to this file on a regular basis so we do not
    // register a security bookmark.

    Parser* playlist_parser = NULL;

    if (playlist_file.endsWith(".m3u", Qt::CaseInsensitive) ||
            playlist_file.endsWith(".m3u8", Qt::CaseInsensitive)) {
        playlist_parser = new ParserM3u();
    } else if (playlist_file.endsWith(".pls", Qt::CaseInsensitive)) {
        playlist_parser = new ParserPls();
    } else if (playlist_file.endsWith(".csv", Qt::CaseInsensitive)) {
        playlist_parser = new ParserCsv();
    } else {
        return;
    }
    QList<QString> entries = playlist_parser->parse(playlist_file);

    // delete the parser object
    if (playlist_parser) {
        delete playlist_parser;
    }

    // tro's lambda idea. This code calls asynchronously!
    m_pTrackCollection->callAsync(
            [this, entries] (TrackCollectionPrivate* pTrackCollectionPrivate) {
                            Q_UNUSED(pTrackCollectionPrivate);
        // Iterate over the List that holds URLs of playlist entires
        m_pPlaylistTableModel->addTracks(QModelIndex(), entries);
    }, __PRETTY_FUNCTION__);
}

void BasePlaylistFeature::slotExportPlaylist() {
    if (!m_pPlaylistTableModel) {
        return;
    }
    qDebug() << "Export playlist" << m_lastRightClickedIndex.data();

    QString lastPlaylistDirectory = m_pConfig->getValueString(
                ConfigKey("[Library]", "LastImportExportPlaylistDirectory"),
                QDesktopServices::storageLocation(QDesktopServices::MusicLocation));

    // Open a dialog to let the user choose the file location for playlist export.
    // The location is set to the last used directory for import/export and the file
    // name to the playlist name.
    QString playlist_filename = m_lastRightClickedIndex.data().toString();
    QString file_location = QFileDialog::getSaveFileName(
            NULL,
            tr("Export Playlist"),
            lastPlaylistDirectory.append("/").append(playlist_filename),
            tr("M3U Playlist (*.m3u);;M3U8 Playlist (*.m3u8);;"
            "PLS Playlist (*.pls);;Text CSV (*.csv);;Readable Text (*.txt)"));
    // Exit method if user cancelled the open dialog.
    if (file_location.isNull() || file_location.isEmpty()) {
        return;
    }

<<<<<<< HEAD
    // tro's lambda idea. This code calls asynchronously!
    m_pTrackCollection->callAsync(
            [this, file_location](TrackCollectionPrivate* pTrackCollectionPrivate) {
        // Update the import/export playlist directory
        QString fileLocation(file_location);
        QFileInfo fileName(file_location); 
        m_pConfig->set(ConfigKey("[Library]","LastImportExportPlaylistDirectory"),
                       ConfigValue(fileName.dir().absolutePath()));
        // Create a new table model since the main one might have an active search.
        // This will only export songs that we think exist on default
        QScopedPointer<PlaylistTableModel> pPlaylistTableModel(
                new PlaylistTableModel(this, m_pTrackCollection,
                        "mixxx.db.model.playlist_export"));

        pPlaylistTableModel->setTableModel(m_pPlaylistTableModel->getPlaylist());
        pPlaylistTableModel->setSort(pPlaylistTableModel->fieldIndex(
                ColumnCache::COLUMN_PLAYLISTTRACKSTABLE_POSITION), Qt::AscendingOrder);
        pPlaylistTableModel->select(pTrackCollectionPrivate);

        // check config if relative paths are desired
        bool useRelativePath = static_cast<bool>(m_pConfig->getValueString(
                ConfigKey("[Library]", "UseRelativePathOnExport")).toInt());

        if (fileLocation.endsWith(".csv", Qt::CaseInsensitive)) {
            ParserCsv::writeCSVFile(fileLocation, pPlaylistTableModel.data(), useRelativePath);
        } else if (fileLocation.endsWith(".txt", Qt::CaseInsensitive)) {
            if (pTrackCollectionPrivate->getPlaylistDAO().getHiddenType(
                    pPlaylistTableModel->getPlaylist()) == PlaylistDAO::PLHT_SET_LOG) {
                ParserCsv::writeReadableTextFile(fileLocation, pPlaylistTableModel.data(), true);
            } else {
                ParserCsv::writeReadableTextFile(fileLocation, pPlaylistTableModel.data(), false);
            }
=======
    // Update the import/export playlist directory
    QFileInfo fileName(file_location);
    m_pConfig->set(ConfigKey("[Library]","LastImportExportPlaylistDirectory"),
                ConfigValue(fileName.dir().absolutePath()));

    // The user has picked a new directory via a file dialog. This means the
    // system sandboxer (if we are sandboxed) has granted us permission to this
    // folder. We don't need access to this file on a regular basis so we do not
    // register a security bookmark.

    // Create a new table model since the main one might have an active search.
    // This will only export songs that we think exist on default
    QScopedPointer<PlaylistTableModel> pPlaylistTableModel(
        new PlaylistTableModel(this, m_pTrackCollection,
                               "mixxx.db.model.playlist_export"));

    pPlaylistTableModel->setTableModel(m_pPlaylistTableModel->getPlaylist());
    pPlaylistTableModel->setSort(pPlaylistTableModel->fieldIndex(
            ColumnCache::COLUMN_PLAYLISTTRACKSTABLE_POSITION), Qt::AscendingOrder);
    pPlaylistTableModel->select();

    // check config if relative paths are desired
    bool useRelativePath = static_cast<bool>(m_pConfig->getValueString(
        ConfigKey("[Library]", "UseRelativePathOnExport")).toInt());

    if (file_location.endsWith(".csv", Qt::CaseInsensitive)) {
        ParserCsv::writeCSVFile(file_location, pPlaylistTableModel.data(), useRelativePath);
    } else if (file_location.endsWith(".txt", Qt::CaseInsensitive)) {
        if (m_playlistDao.getHiddenType(pPlaylistTableModel->getPlaylist()) == PlaylistDAO::PLHT_SET_LOG) {
            ParserCsv::writeReadableTextFile(file_location, pPlaylistTableModel.data(), true);
>>>>>>> 9837aa28
        } else {
            // Create and populate a list of files of the playlist
            QList<QString> playlist_items;
            int rows = pPlaylistTableModel->rowCount();
            for (int i = 0; i < rows; ++i) {
                QModelIndex index = pPlaylistTableModel->index(i, 0);
                playlist_items << pPlaylistTableModel->getTrackLocation(index);
            }

            if (fileLocation.endsWith(".pls", Qt::CaseInsensitive)) {
                ParserPls::writePLSFile(fileLocation, playlist_items, useRelativePath);
            } else if (fileLocation.endsWith(".m3u8", Qt::CaseInsensitive)) {
                ParserM3u::writeM3U8File(fileLocation, playlist_items, useRelativePath);
            } else {
                //default export to M3U if file extension is missing
                if(!fileLocation.endsWith(".m3u", Qt::CaseInsensitive))
                {
                    qDebug() << "Crate export: No valid file extension specified. Appending .m3u "
                             << "and exporting to M3U.";
                    fileLocation.append(".m3u");
                }
                ParserM3u::writeM3UFile(fileLocation, playlist_items, useRelativePath);
            }
        }
    }, __PRETTY_FUNCTION__);
}

void BasePlaylistFeature::slotAddToAutoDJ() {
    qDebug() << "slotAddToAutoDJ() row:" << m_lastRightClickedIndex.data();
    addToAutoDJ(false); // Top = True
}

void BasePlaylistFeature::slotAddToAutoDJTop() {
    qDebug() << "slotAddToAutoDJTop() row:" << m_lastRightClickedIndex.data();
    addToAutoDJ(true); // bTop = True
}

void BasePlaylistFeature::addToAutoDJ(bool bTop) {
    //qDebug() << "slotAddToAutoDJ() row:" << m_lastRightClickedIndex.data();
    if (m_lastRightClickedIndex.isValid()) {
        const QString clicked = m_lastRightClickedIndex.data().toString();
        // tro's lambda idea. This code calls asynchronously!
        m_pTrackCollection->callAsync(
                    [this, clicked, bTop] (
                            TrackCollectionPrivate* pTrackCollectionPrivate) {
            int playlistId = pTrackCollectionPrivate->getPlaylistDAO()
                    .getPlaylistIdFromName(clicked);
            if (playlistId >= 0) {
                // Insert this playlist
                pTrackCollectionPrivate->getPlaylistDAO()
                        .addPlaylistToAutoDJQueue(playlistId, bTop);
            }
        }, __PRETTY_FUNCTION__);
    }
}

// Must be called from Main thread
void BasePlaylistFeature::slotAnalyzePlaylist() {
    if (m_lastRightClickedIndex.isValid()) {
        const QString lastClicked = m_lastRightClickedIndex.data().toString();
        // tro's lambda idea. This code calls Asynchronously!
        m_pTrackCollection->callAsync(
                    [this, lastClicked] (TrackCollectionPrivate* pTrackCollectionPrivate) {
            int playlistId = pTrackCollectionPrivate->getPlaylistDAO().getPlaylistIdFromName(lastClicked);
            if (playlistId >= 0) {
                QList<int> ids;
                ids = pTrackCollectionPrivate->getPlaylistDAO().getTrackIds(playlistId);
                emit(analyzeTracks(ids));
            }
            }, __PRETTY_FUNCTION__);
        }
}

TreeItemModel* BasePlaylistFeature::getChildModel() {
    return &m_childModel;
}

void BasePlaylistFeature::bindWidget(WLibrary* libraryWidget,
                                     MixxxKeyboard* keyboard) {
    Q_UNUSED(keyboard);
    WLibraryTextBrowser* edit = new WLibraryTextBrowser(libraryWidget);
    edit->setHtml(getRootViewHtml());
    edit->setOpenLinks(false);
    connect(edit, SIGNAL(anchorClicked(const QUrl)),
            this, SLOT(htmlLinkClicked(const QUrl)));
    libraryWidget->registerView(m_rootViewName, edit);
}

void BasePlaylistFeature::htmlLinkClicked(const QUrl & link) {
    if (QString(link.path())=="create") {
        slotCreatePlaylist();
    } else {
        qDebug() << "Unknonw playlist link clicked" << link.path();
    }
}

/**
  * Purpose: When inserting or removing playlists,
  * we require the sidebar model not to reset.
  * This method queries the database and does dynamic insertion
*/
QModelIndex BasePlaylistFeature::constructChildModel(int selected_id) {
    buildPlaylistList();
    QList<TreeItem*> data_list;
    int selected_row = -1;
    // Access the invisible root item
    TreeItem* root = m_childModel.getItem(QModelIndex());

    int row = 0;
    for (QList<QPair<int, QString> >::const_iterator it = m_playlistList.begin();
         it != m_playlistList.end(); ++it, ++row) {
        int playlist_id = it->first;
        QString playlist_name = it->second;

        if (selected_id == playlist_id) {
            // save index for selection
            selected_row = row;
            m_childModel.index(selected_row, 0);
        }

        // Create the TreeItem whose parent is the invisible root item
        TreeItem* item = new TreeItem(playlist_name, playlist_name, this, root);
        decorateChild(item, playlist_id);
        data_list.append(item);
    }

    // Append all the newly created TreeItems in a dynamic way to the childmodel
    m_childModel.insertRows(data_list, 0, m_playlistList.size());
    if (selected_row == -1) {
        return QModelIndex();
    }
    return m_childModel.index(selected_row, 0);
}

/**
  * Clears the child model dynamically, but the invisible root item remains
  */
void BasePlaylistFeature::clearChildModel() {
    m_childModel.removeRows(0, m_playlistList.size());
}<|MERGE_RESOLUTION|>--- conflicted
+++ resolved
@@ -427,7 +427,6 @@
         return;
     }
 
-<<<<<<< HEAD
     // tro's lambda idea. This code calls asynchronously!
     m_pTrackCollection->callAsync(
             [this, file_location](TrackCollectionPrivate* pTrackCollectionPrivate) {
@@ -436,6 +435,12 @@
         QFileInfo fileName(file_location); 
         m_pConfig->set(ConfigKey("[Library]","LastImportExportPlaylistDirectory"),
                        ConfigValue(fileName.dir().absolutePath()));
+
+        // The user has picked a new directory via a file dialog. This means the
+        // system sandboxer (if we are sandboxed) has granted us permission to this
+        // folder. We don't need access to this file on a regular basis so we do not
+        // register a security bookmark.
+
         // Create a new table model since the main one might have an active search.
         // This will only export songs that we think exist on default
         QScopedPointer<PlaylistTableModel> pPlaylistTableModel(
@@ -460,38 +465,6 @@
             } else {
                 ParserCsv::writeReadableTextFile(fileLocation, pPlaylistTableModel.data(), false);
             }
-=======
-    // Update the import/export playlist directory
-    QFileInfo fileName(file_location);
-    m_pConfig->set(ConfigKey("[Library]","LastImportExportPlaylistDirectory"),
-                ConfigValue(fileName.dir().absolutePath()));
-
-    // The user has picked a new directory via a file dialog. This means the
-    // system sandboxer (if we are sandboxed) has granted us permission to this
-    // folder. We don't need access to this file on a regular basis so we do not
-    // register a security bookmark.
-
-    // Create a new table model since the main one might have an active search.
-    // This will only export songs that we think exist on default
-    QScopedPointer<PlaylistTableModel> pPlaylistTableModel(
-        new PlaylistTableModel(this, m_pTrackCollection,
-                               "mixxx.db.model.playlist_export"));
-
-    pPlaylistTableModel->setTableModel(m_pPlaylistTableModel->getPlaylist());
-    pPlaylistTableModel->setSort(pPlaylistTableModel->fieldIndex(
-            ColumnCache::COLUMN_PLAYLISTTRACKSTABLE_POSITION), Qt::AscendingOrder);
-    pPlaylistTableModel->select();
-
-    // check config if relative paths are desired
-    bool useRelativePath = static_cast<bool>(m_pConfig->getValueString(
-        ConfigKey("[Library]", "UseRelativePathOnExport")).toInt());
-
-    if (file_location.endsWith(".csv", Qt::CaseInsensitive)) {
-        ParserCsv::writeCSVFile(file_location, pPlaylistTableModel.data(), useRelativePath);
-    } else if (file_location.endsWith(".txt", Qt::CaseInsensitive)) {
-        if (m_playlistDao.getHiddenType(pPlaylistTableModel->getPlaylist()) == PlaylistDAO::PLHT_SET_LOG) {
-            ParserCsv::writeReadableTextFile(file_location, pPlaylistTableModel.data(), true);
->>>>>>> 9837aa28
         } else {
             // Create and populate a list of files of the playlist
             QList<QString> playlist_items;
