--- conflicted
+++ resolved
@@ -113,8 +113,10 @@
     int playlistId = -1;
     // tro's lambda idea. This code calls synchronously!
     m_pTrackCollection->callSync(
-            [this, &playlistName, &playlistId] (TrackCollectionPrivate* pTrackCollectionPrivate) {
-        playlistId = pTrackCollectionPrivate->getPlaylistDAO().getPlaylistIdFromName(playlistName);
+            [this, &playlistName, &playlistId] (
+                    TrackCollectionPrivate* pTrackCollectionPrivate) {
+        playlistId = pTrackCollectionPrivate->getPlaylistDAO()
+                .getPlaylistIdFromName(playlistName);
     }, __PRETTY_FUNCTION__);
     if (m_pPlaylistTableModel) {
         m_pPlaylistTableModel->setTableModel(playlistId);
@@ -471,25 +473,19 @@
 void BasePlaylistFeature::addToAutoDJ(bool bTop) {
     //qDebug() << "slotAddToAutoDJ() row:" << m_lastRightClickedIndex.data();
     if (m_lastRightClickedIndex.isValid()) {
-<<<<<<< HEAD
         const QString clicked = m_lastRightClickedIndex.data().toString();
         // tro's lambda idea. This code calls asynchronously!
         m_pTrackCollection->callAsync(
-                    [this, clicked, bTop] (TrackCollectionPrivate* pTrackCollectionPrivate) {
-            int playlistId = pTrackCollectionPrivate->getPlaylistDAO().getPlaylistIdFromName(clicked);
+                    [this, clicked, bTop] (
+                            TrackCollectionPrivate* pTrackCollectionPrivate) {
+            int playlistId = pTrackCollectionPrivate->getPlaylistDAO()
+                    .getPlaylistIdFromName(clicked);
             if (playlistId >= 0) {
                 // Insert this playlist
-                pTrackCollectionPrivate->getPlaylistDAO().addToAutoDJQueue(playlistId, bTop);
+                pTrackCollectionPrivate->getPlaylistDAO()
+                        .addPlaylistToAutoDJQueue(playlistId, bTop);
             }
         }, __PRETTY_FUNCTION__);
-=======
-        int playlistId = m_playlistDao.getPlaylistIdFromName(
-                m_lastRightClickedIndex.data().toString());
-        if (playlistId >= 0) {
-            // Insert this playlist
-            m_playlistDao.addPlaylistToAutoDJQueue(playlistId, bTop);
-        }
->>>>>>> 49d3be61
     }
 }
 
