#include "library/baseplaylistfeature.h"

#include <QInputDialog>
#include <QFileDialog>
#include <QFileInfo>
#include <QDesktopServices>

#include "library/parser.h"
#include "library/parserm3u.h"
#include "library/parserpls.h"
#include "library/parsercsv.h"
#include "library/playlisttablemodel.h"
#include "library/trackcollection.h"
#include "library/treeitem.h"
#include "mixxxkeyboard.h"
#include "widget/wlibrary.h"
#include "widget/wlibrarytextbrowser.h"

BasePlaylistFeature::BasePlaylistFeature(QObject* parent,
                                         ConfigObject<ConfigValue>* pConfig,
                                         TrackCollection* pTrackCollection,
                                         QString rootViewName)
        : LibraryFeature(parent),
          m_pConfig(pConfig),
          m_pTrackCollection(pTrackCollection),
          m_pPlaylistTableModel(NULL),
          m_rootViewName(rootViewName) {
    m_pCreatePlaylistAction = new QAction(tr("Create New Playlist"),this);
    connect(m_pCreatePlaylistAction, SIGNAL(triggered()),
            this, SLOT(slotCreatePlaylist()));

    m_pAddToAutoDJAction = new QAction(tr("Add to Auto DJ Queue (bottom)"), this);
    connect(m_pAddToAutoDJAction, SIGNAL(triggered()),
            this, SLOT(slotAddToAutoDJ()));

    m_pAddToAutoDJTopAction = new QAction(tr("Add to Auto DJ Queue (top)"), this);
    connect(m_pAddToAutoDJTopAction, SIGNAL(triggered()),
            this, SLOT(slotAddToAutoDJTop()));

    m_pDeletePlaylistAction = new QAction(tr("Remove"),this);
    connect(m_pDeletePlaylistAction, SIGNAL(triggered()),
            this, SLOT(slotDeletePlaylist()));

    m_pRenamePlaylistAction = new QAction(tr("Rename"),this);
    connect(m_pRenamePlaylistAction, SIGNAL(triggered()),
            this, SLOT(slotRenamePlaylist()));

    m_pLockPlaylistAction = new QAction(tr("Lock"),this);
    connect(m_pLockPlaylistAction, SIGNAL(triggered()),
            this, SLOT(slotTogglePlaylistLock()));

    m_pDuplicatePlaylistAction = new QAction(tr("Duplicate"), this);
    connect(m_pDuplicatePlaylistAction, SIGNAL(triggered()),
            this, SLOT(slotDuplicatePlaylist()));

    m_pImportPlaylistAction = new QAction(tr("Import Playlist"),this);
    connect(m_pImportPlaylistAction, SIGNAL(triggered()),
            this, SLOT(slotImportPlaylist()));

    m_pExportPlaylistAction = new QAction(tr("Export Playlist"), this);
    connect(m_pExportPlaylistAction, SIGNAL(triggered()),
            this, SLOT(slotExportPlaylist()));

    m_pAnalyzePlaylistAction = new QAction(tr("Analyze entire Playlist"), this);
    connect(m_pAnalyzePlaylistAction, SIGNAL(triggered()),
            this, SLOT(slotAnalyzePlaylist()));

    pTrackCollection->callSync([this] (TrackCollectionPrivate* pTrackCollectionPrivate){
        connect(&pTrackCollectionPrivate->getPlaylistDAO(), SIGNAL(added(int)),
                this, SLOT(slotPlaylistTableChanged(int)),
                Qt::QueuedConnection);

        connect(&pTrackCollectionPrivate->getPlaylistDAO(), SIGNAL(deleted(int)),
                this, SLOT(slotPlaylistTableChanged(int)),
                Qt::QueuedConnection);

        connect(&pTrackCollectionPrivate->getPlaylistDAO(), SIGNAL(renamed(int,QString)),
                this, SLOT(slotPlaylistTableRenamed(int,QString)),
                Qt::QueuedConnection);

<<<<<<< HEAD
        connect(&pTrackCollectionPrivate->getPlaylistDAO(), SIGNAL(lockChanged(int)),
                this, SLOT(slotPlaylistTableChanged(int)),
                Qt::QueuedConnection);
        }, __PRETTY_FUNCTION__);

    connect(this, SIGNAL(playlistTableChanged(int)),
            this, SLOT(slotPlaylistTableChanged(int)),
            Qt::QueuedConnection);
=======
    connect(&m_playlistDao, SIGNAL(changed(int)),
            this, SLOT(slotPlaylistTableChanged(int)));

    connect(&m_playlistDao, SIGNAL(lockChanged(int)),
            this, SLOT(slotPlaylistTableChanged(int)));
>>>>>>> 974494d2
}

BasePlaylistFeature::~BasePlaylistFeature() {
    delete m_pPlaylistTableModel;
    delete m_pCreatePlaylistAction;
    delete m_pDeletePlaylistAction;
    delete m_pImportPlaylistAction;
    delete m_pExportPlaylistAction;
    delete m_pDuplicatePlaylistAction;
    delete m_pAddToAutoDJAction;
    delete m_pAddToAutoDJTopAction;
    delete m_pRenamePlaylistAction;
    delete m_pLockPlaylistAction;
    delete m_pAnalyzePlaylistAction;
}

int BasePlaylistFeature::playlistIdFromIndex(QModelIndex index) {
    TreeItem* item = static_cast<TreeItem*>(index.internalPointer());
    if (item == NULL) {
        return -1;
    }

    QString dataPath = item->dataPath().toString();
    bool ok = false;
    int playlistId = dataPath.toInt(&ok);
    if (!ok) {
        return -1;
    }
    return playlistId;
}

void BasePlaylistFeature::activate() {
    emit(switchToView(m_rootViewName));
    emit(restoreSearch(QString())); // Null String disables search box
}

void BasePlaylistFeature::activateChild(const QModelIndex& index) {
    //qDebug() << "BasePlaylistFeature::activateChild()" << index;
<<<<<<< HEAD

    // Switch the playlist table model's playlist.
    QString playlistName = index.data().toString();
    int playlistId = -1;
    // tro's lambda idea. This code calls synchronously!
    m_pTrackCollection->callSync(
            [this, &playlistName, &playlistId] (
                    TrackCollectionPrivate* pTrackCollectionPrivate) {
        playlistId = pTrackCollectionPrivate->getPlaylistDAO()
                .getPlaylistIdFromName(playlistName);
    }, __PRETTY_FUNCTION__);
    if (m_pPlaylistTableModel) {
=======
    int playlistId = playlistIdFromIndex(index);
    if (playlistId != -1 && m_pPlaylistTableModel) {
>>>>>>> 974494d2
        m_pPlaylistTableModel->setTableModel(playlistId);
    }
    if (m_pPlaylistTableModel) {
        emit(showTrackModel(m_pPlaylistTableModel));
    }
}

void BasePlaylistFeature::slotRenamePlaylist() {
<<<<<<< HEAD
    QString oldName = m_lastRightClickedIndex.data().toString();

    int playlistId = -1;
    bool locked = false;

    // tro's lambda idea. This code calls synchronously!
    m_pTrackCollection->callSync(
            [this, &oldName, &playlistId, &locked] (TrackCollectionPrivate* pTrackCollectionPrivate) {
        playlistId = pTrackCollectionPrivate->getPlaylistDAO().getPlaylistIdFromName(oldName);
        locked = pTrackCollectionPrivate->getPlaylistDAO().isPlaylistLocked(playlistId);
    }, __PRETTY_FUNCTION__);
=======
    int playlistId = playlistIdFromIndex(m_lastRightClickedIndex);
    if (playlistId == -1) {
        return;
    }
    QString oldName = m_playlistDao.getPlaylistName(playlistId);
    bool locked = m_playlistDao.isPlaylistLocked(playlistId);
>>>>>>> 974494d2

    if (locked) {
        qDebug() << "Skipping playlist rename because playlist" << playlistId
                 << "is locked.";
        return;
    }
    QString newName;
    bool validNameGiven = false;

    while (!validNameGiven) {
        bool ok = false;
        newName = QInputDialog::getText(NULL,
                                        tr("Rename Playlist"),
                                        tr("Enter new name for playlist:"),
                                        QLineEdit::Normal,
                                        oldName,
                                        &ok).trimmed();
        if (!ok || oldName == newName) {
            return;
        }

        int existingId = -1;
        // tro's lambda idea. This code calls synchronously!
        m_pTrackCollection->callSync(
                    [this, &newName, &existingId ] (TrackCollectionPrivate* pTrackCollectionPrivate) {
            existingId = pTrackCollectionPrivate->getPlaylistDAO().getPlaylistIdFromName(newName);
        }, __PRETTY_FUNCTION__);

        if (existingId != -1) {
            QMessageBox::warning(NULL,
                                tr("Renaming Playlist Failed"),
                                tr("A playlist by that name already exists."));
        } else if (newName.isEmpty()) {
            QMessageBox::warning(NULL,
                                tr("Renaming Playlist Failed"),
                                tr("A playlist cannot have a blank name."));
        } else {
            validNameGiven = true;
        }
    }
    // tro's lambda idea. This code calls Asynchronously!
    m_pTrackCollection->callAsync(
                [this, &playlistId, &newName] (TrackCollectionPrivate* pTrackCollectionPrivate) {
        pTrackCollectionPrivate->getPlaylistDAO().renamePlaylist(playlistId, newName);
    }, __PRETTY_FUNCTION__);
}

void BasePlaylistFeature::slotPlaylistTableRenamed(int playlistId,
                                                   QString /* a_strName */) {
    //slotPlaylistTableChanged(playlistId);
    emit playlistTableChanged(playlistId);
}

void BasePlaylistFeature::slotDuplicatePlaylist() {
<<<<<<< HEAD
    QString oldName = m_lastRightClickedIndex.data().toString();
=======
    int oldPlaylistId = playlistIdFromIndex(m_lastRightClickedIndex);
    if (oldPlaylistId == -1) {
        return;
    }

    QString oldName = m_playlistDao.getPlaylistName(oldPlaylistId);

>>>>>>> 974494d2
    QString name;
    bool validNameGiven = false;
    int oldPlaylistId = -1;

    // tro's lambda idea. This code calls synchronously!
    m_pTrackCollection->callSync(
                [this, &oldName, &oldPlaylistId] (TrackCollectionPrivate* pTrackCollectionPrivate) {
        oldPlaylistId = pTrackCollectionPrivate->getPlaylistDAO().getPlaylistIdFromName(oldName);
    },  __PRETTY_FUNCTION__);

    while (!validNameGiven) {
        bool ok = false;
        name = QInputDialog::getText(NULL,
                                     tr("Duplicate Playlist"),
                                     tr("Enter name for new playlist:"),
                                     QLineEdit::Normal,
                                     //: Appendix to default name when duplicating a playlist
                                     oldName + tr("_copy" , "[noun]"),
                                     &ok).trimmed();
        if (!ok || oldName == name) {
            return;
        }

        int existingId = -1;
        // tro's lambda idea. This code calls synchronously!
        m_pTrackCollection->callSync(
                [this, &name, &existingId] (TrackCollectionPrivate* pTrackCollectionPrivate) {
            existingId = pTrackCollectionPrivate->getPlaylistDAO().getPlaylistIdFromName(name);
        }, __PRETTY_FUNCTION__);

        if (existingId != -1) {
            QMessageBox::warning(NULL,
                                 tr("Playlist Creation Failed"),
                                 tr("A playlist by that name already exists."));
        } else if (name.isEmpty()) {
            QMessageBox::warning(NULL,
                                 tr("Playlist Creation Failed"),
                                 tr("A playlist cannot have a blank name."));
        } else {
            validNameGiven = true;
        }
    }

    // tro's lambda idea. This code calls Asynchronously!
    m_pTrackCollection->callAsync(
            [this, name, oldPlaylistId] (TrackCollectionPrivate* pTrackCollectionPrivate) {
        int newPlaylistId = pTrackCollectionPrivate->getPlaylistDAO().createPlaylist(name);
        bool copiedPlaylistTracks = pTrackCollectionPrivate->getPlaylistDAO().copyPlaylistTracks(oldPlaylistId, newPlaylistId);

        if (newPlaylistId != -1 && copiedPlaylistTracks) {
            emit(showTrackModel(m_pPlaylistTableModel));
        }
    }, __PRETTY_FUNCTION__);
}

void BasePlaylistFeature::slotTogglePlaylistLock() {
<<<<<<< HEAD
    const QString playlistName = m_lastRightClickedIndex.data().toString();
    // tro's lambda idea. This code calls asynchronously!
    m_pTrackCollection->callAsync(
                [this, playlistName] (TrackCollectionPrivate* pTrackCollectionPrivate) {
        int playlistId = pTrackCollectionPrivate->getPlaylistDAO().getPlaylistIdFromName(playlistName);
        bool locked = !pTrackCollectionPrivate->getPlaylistDAO().isPlaylistLocked(playlistId);

        if (!pTrackCollectionPrivate->getPlaylistDAO().setPlaylistLocked(playlistId, locked)) {
            qDebug() << "Failed to toggle lock of playlistId " << playlistId;
        }
    }, __PRETTY_FUNCTION__);
=======
    int playlistId = playlistIdFromIndex(m_lastRightClickedIndex);
    if (playlistId == -1) {
        return;
    }
    bool locked = !m_playlistDao.isPlaylistLocked(playlistId);

    if (!m_playlistDao.setPlaylistLocked(playlistId, locked)) {
        qDebug() << "Failed to toggle lock of playlistId " << playlistId;
    }
>>>>>>> 974494d2
}

void BasePlaylistFeature::slotCreatePlaylist() {
    if (!m_pPlaylistTableModel) {
        return;
    }

    QString name;
    bool validNameGiven = false;

    while (!validNameGiven) {
        bool ok = false;
        name = QInputDialog::getText(NULL,
                                     tr("Create New Playlist"),
                                     tr("Enter name for new playlist:"),
                                     QLineEdit::Normal,
                                     tr("New Playlist"),
                                     &ok).trimmed();
        if (!ok)
            return;

        int existingId = -1;
        // tro's lambda idea. This code calls synchronously!
        m_pTrackCollection->callSync(
                [this, &name, &existingId] (TrackCollectionPrivate* pTrackCollectionPrivate) {
             existingId = pTrackCollectionPrivate->getPlaylistDAO().getPlaylistIdFromName(name);
        }, __PRETTY_FUNCTION__);

        if (existingId != -1) {
            QMessageBox::warning(NULL,
                                 tr("Playlist Creation Failed"),
                                 tr("A playlist by that name already exists."));
        } else if (name.isEmpty()) {
            QMessageBox::warning(NULL,
                                 tr("Playlist Creation Failed"),
                                 tr("A playlist cannot have a blank name."));
        } else {
            validNameGiven = true;
        }
    }

    int playlistId = -1;
    // tro's lambda idea. This code calls synchronously!
    m_pTrackCollection->callSync(
                [this, &name, &playlistId] (TrackCollectionPrivate* pTrackCollectionPrivate) {
        playlistId = pTrackCollectionPrivate->getPlaylistDAO().createPlaylist(name);
    }, __PRETTY_FUNCTION__);

    if (playlistId != -1) {
        emit(showTrackModel(m_pPlaylistTableModel));
    } else {
        QMessageBox::warning(NULL,
                             tr("Playlist Creation Failed"),
                             tr("An unknown error occurred while creating playlist: ")
                              + name);
    }
}

void BasePlaylistFeature::slotDeletePlaylist() {
<<<<<<< HEAD
    const QString lastClicked = m_lastRightClickedIndex.data().toString();
    const bool isLastRightClickedIdxValid = m_lastRightClickedIndex.isValid();

    // tro's lambda idea. This code calls synchronously!
    m_pTrackCollection->callSync(
                [this, &lastClicked, &isLastRightClickedIdxValid] (TrackCollectionPrivate* pTrackCollectionPrivate) {
        //qDebug() << "slotDeletePlaylist() row:" << m_lastRightClickedIndex.data();
        const int playlistId = pTrackCollectionPrivate->getPlaylistDAO().getPlaylistIdFromName(lastClicked);
        bool locked = pTrackCollectionPrivate->getPlaylistDAO().isPlaylistLocked(playlistId);
        if (locked) {
            qDebug() << "Skipping playlist deletion because playlist" << playlistId << "is locked.";
            return;
        }
        if (isLastRightClickedIdxValid) {
            Q_ASSERT(playlistId >= 0);
            pTrackCollectionPrivate->getPlaylistDAO().deletePlaylist(playlistId);
        }
    }, __PRETTY_FUNCTION__);
    activate();
=======
    //qDebug() << "slotDeletePlaylist() row:" << m_lastRightClickedIndex.data();
    int playlistId = playlistIdFromIndex(m_lastRightClickedIndex);
    if (playlistId == -1) {
        return;
    }

    bool locked = m_playlistDao.isPlaylistLocked(playlistId);
    if (locked) {
        qDebug() << "Skipping playlist deletion because playlist" << playlistId << "is locked.";
        return;
    }

    if (m_lastRightClickedIndex.isValid()) {
        Q_ASSERT(playlistId >= 0);

        m_playlistDao.deletePlaylist(playlistId);
        activate();
    }
>>>>>>> 974494d2
}

// Must be called from Main thread
void BasePlaylistFeature::slotImportPlaylist() {
    qDebug() << "slotImportPlaylist() row:" ; //<< m_lastRightClickedIndex.data();

    if (!m_pPlaylistTableModel) {
        return;
    }

    QString lastPlaylistDirectory = m_pConfig->getValueString(
            ConfigKey("[Library]", "LastImportExportPlaylistDirectory"),
            QDesktopServices::storageLocation(QDesktopServices::MusicLocation));

    QString playlist_file = QFileDialog::getOpenFileName(
            NULL,
            tr("Import Playlist"),
            lastPlaylistDirectory,
            tr("Playlist Files (*.m3u *.m3u8 *.pls *.csv)"));
    // Exit method if user cancelled the open dialog.
    if (playlist_file.isNull() || playlist_file.isEmpty()) {
        return;
    }

    // Update the import/export playlist directory
    QFileInfo fileName(playlist_file);
    m_pConfig->set(ConfigKey("[Library]","LastImportExportPlaylistDirectory"),
                ConfigValue(fileName.dir().absolutePath()));

    // The user has picked a new directory via a file dialog. This means the
    // system sandboxer (if we are sandboxed) has granted us permission to this
    // folder. We don't need access to this file on a regular basis so we do not
    // register a security bookmark.

    Parser* playlist_parser = NULL;

    if (playlist_file.endsWith(".m3u", Qt::CaseInsensitive) ||
            playlist_file.endsWith(".m3u8", Qt::CaseInsensitive)) {
        playlist_parser = new ParserM3u();
    } else if (playlist_file.endsWith(".pls", Qt::CaseInsensitive)) {
        playlist_parser = new ParserPls();
    } else if (playlist_file.endsWith(".csv", Qt::CaseInsensitive)) {
        playlist_parser = new ParserCsv();
    } else {
        return;
    }
    QList<QString> entries = playlist_parser->parse(playlist_file);

    // delete the parser object
    if (playlist_parser) {
        delete playlist_parser;
    }

    // tro's lambda idea. This code calls asynchronously!
    m_pTrackCollection->callAsync(
            [this, entries] (TrackCollectionPrivate* pTrackCollectionPrivate) {
                            Q_UNUSED(pTrackCollectionPrivate);
        // Iterate over the List that holds URLs of playlist entires
        m_pPlaylistTableModel->addTracks(QModelIndex(), entries);
    }, __PRETTY_FUNCTION__);
}

void BasePlaylistFeature::slotExportPlaylist() {
    if (!m_pPlaylistTableModel) {
        return;
    }
    int playlistId = playlistIdFromIndex(m_lastRightClickedIndex);
    if (playlistId == -1) {
        return;
    }
    QString playlistName = m_playlistDao.getPlaylistName(playlistId);
    qDebug() << "Export playlist" << playlistName;

    QString lastPlaylistDirectory = m_pConfig->getValueString(
                ConfigKey("[Library]", "LastImportExportPlaylistDirectory"),
                QDesktopServices::storageLocation(QDesktopServices::MusicLocation));

    // Open a dialog to let the user choose the file location for playlist export.
    // The location is set to the last used directory for import/export and the file
    // name to the playlist name.
    QString playlist_filename = playlistName;
    QString file_location = QFileDialog::getSaveFileName(
            NULL,
            tr("Export Playlist"),
            lastPlaylistDirectory.append("/").append(playlist_filename),
            tr("M3U Playlist (*.m3u);;M3U8 Playlist (*.m3u8);;"
            "PLS Playlist (*.pls);;Text CSV (*.csv);;Readable Text (*.txt)"));
    // Exit method if user cancelled the open dialog.
    if (file_location.isNull() || file_location.isEmpty()) {
        return;
    }

    // tro's lambda idea. This code calls asynchronously!
    m_pTrackCollection->callAsync(
            [this, file_location](TrackCollectionPrivate* pTrackCollectionPrivate) {
        // Update the import/export playlist directory
        QString fileLocation(file_location);
        QFileInfo fileName(file_location); 
        m_pConfig->set(ConfigKey("[Library]","LastImportExportPlaylistDirectory"),
                       ConfigValue(fileName.dir().absolutePath()));

        // The user has picked a new directory via a file dialog. This means the
        // system sandboxer (if we are sandboxed) has granted us permission to this
        // folder. We don't need access to this file on a regular basis so we do not
        // register a security bookmark.

        // Create a new table model since the main one might have an active search.
        // This will only export songs that we think exist on default
        QScopedPointer<PlaylistTableModel> pPlaylistTableModel(
                new PlaylistTableModel(this, m_pTrackCollection,
                        "mixxx.db.model.playlist_export"));

        pPlaylistTableModel->setTableModel(m_pPlaylistTableModel->getPlaylist());
        pPlaylistTableModel->setSort(pPlaylistTableModel->fieldIndex(
                ColumnCache::COLUMN_PLAYLISTTRACKSTABLE_POSITION), Qt::AscendingOrder);
        pPlaylistTableModel->select(pTrackCollectionPrivate);

        // check config if relative paths are desired
        bool useRelativePath = static_cast<bool>(m_pConfig->getValueString(
                ConfigKey("[Library]", "UseRelativePathOnExport")).toInt());

        if (fileLocation.endsWith(".csv", Qt::CaseInsensitive)) {
            ParserCsv::writeCSVFile(fileLocation, pPlaylistTableModel.data(), useRelativePath);
        } else if (fileLocation.endsWith(".txt", Qt::CaseInsensitive)) {
            if (pTrackCollectionPrivate->getPlaylistDAO().getHiddenType(
                    pPlaylistTableModel->getPlaylist()) == PlaylistDAO::PLHT_SET_LOG) {
                ParserCsv::writeReadableTextFile(fileLocation, pPlaylistTableModel.data(), true);
            } else {
                ParserCsv::writeReadableTextFile(fileLocation, pPlaylistTableModel.data(), false);
            }
        } else {
            // Create and populate a list of files of the playlist
            QList<QString> playlist_items;
            int rows = pPlaylistTableModel->rowCount();
            for (int i = 0; i < rows; ++i) {
                QModelIndex index = pPlaylistTableModel->index(i, 0);
                playlist_items << pPlaylistTableModel->getTrackLocation(index);
            }

            if (fileLocation.endsWith(".pls", Qt::CaseInsensitive)) {
                ParserPls::writePLSFile(fileLocation, playlist_items, useRelativePath);
            } else if (fileLocation.endsWith(".m3u8", Qt::CaseInsensitive)) {
                ParserM3u::writeM3U8File(fileLocation, playlist_items, useRelativePath);
            } else {
                //default export to M3U if file extension is missing
                if(!fileLocation.endsWith(".m3u", Qt::CaseInsensitive))
                {
                    qDebug() << "Crate export: No valid file extension specified. Appending .m3u "
                             << "and exporting to M3U.";
                    fileLocation.append(".m3u");
                }
                ParserM3u::writeM3UFile(fileLocation, playlist_items, useRelativePath);
            }
        }
    }, __PRETTY_FUNCTION__);
}

void BasePlaylistFeature::slotAddToAutoDJ() {
    qDebug() << "slotAddToAutoDJ() row:" << m_lastRightClickedIndex.data();
    addToAutoDJ(false); // Top = True
}

void BasePlaylistFeature::slotAddToAutoDJTop() {
    qDebug() << "slotAddToAutoDJTop() row:" << m_lastRightClickedIndex.data();
    addToAutoDJ(true); // bTop = True
}

void BasePlaylistFeature::addToAutoDJ(bool bTop) {
    //qDebug() << "slotAddToAutoDJ() row:" << m_lastRightClickedIndex.data();
    if (m_lastRightClickedIndex.isValid()) {
<<<<<<< HEAD
        const QString clicked = m_lastRightClickedIndex.data().toString();
        // tro's lambda idea. This code calls asynchronously!
        m_pTrackCollection->callAsync(
                    [this, clicked, bTop] (
                            TrackCollectionPrivate* pTrackCollectionPrivate) {
            int playlistId = pTrackCollectionPrivate->getPlaylistDAO()
                    .getPlaylistIdFromName(clicked);
            if (playlistId >= 0) {
                // Insert this playlist
                pTrackCollectionPrivate->getPlaylistDAO()
                        .addPlaylistToAutoDJQueue(playlistId, bTop);
            }
        }, __PRETTY_FUNCTION__);
=======
        int playlistId = playlistIdFromIndex(m_lastRightClickedIndex);
        if (playlistId >= 0) {
            // Insert this playlist
            m_playlistDao.addPlaylistToAutoDJQueue(playlistId, bTop);
        }
>>>>>>> 974494d2
    }
}

// Must be called from Main thread
void BasePlaylistFeature::slotAnalyzePlaylist() {
    if (m_lastRightClickedIndex.isValid()) {
<<<<<<< HEAD
        const QString lastClicked = m_lastRightClickedIndex.data().toString();
        // tro's lambda idea. This code calls Asynchronously!
        m_pTrackCollection->callAsync(
                    [this, lastClicked] (TrackCollectionPrivate* pTrackCollectionPrivate) {
            int playlistId = pTrackCollectionPrivate->getPlaylistDAO().getPlaylistIdFromName(lastClicked);
            if (playlistId >= 0) {
                QList<int> ids;
                ids = pTrackCollectionPrivate->getPlaylistDAO().getTrackIds(playlistId);
                emit(analyzeTracks(ids));
            }
            }, __PRETTY_FUNCTION__);
=======
        int playlistId = playlistIdFromIndex(m_lastRightClickedIndex);
        if (playlistId >= 0) {
            QList<int> ids = m_playlistDao.getTrackIds(playlistId);
            emit(analyzeTracks(ids));
>>>>>>> 974494d2
        }
}

TreeItemModel* BasePlaylistFeature::getChildModel() {
    return &m_childModel;
}

void BasePlaylistFeature::bindWidget(WLibrary* libraryWidget,
                                     MixxxKeyboard* keyboard) {
    Q_UNUSED(keyboard);
    WLibraryTextBrowser* edit = new WLibraryTextBrowser(libraryWidget);
    edit->setHtml(getRootViewHtml());
    edit->setOpenLinks(false);
    connect(edit, SIGNAL(anchorClicked(const QUrl)),
            this, SLOT(htmlLinkClicked(const QUrl)));
    libraryWidget->registerView(m_rootViewName, edit);
}

void BasePlaylistFeature::htmlLinkClicked(const QUrl & link) {
    if (QString(link.path())=="create") {
        slotCreatePlaylist();
    } else {
        qDebug() << "Unknonw playlist link clicked" << link.path();
    }
}

/**
  * Purpose: When inserting or removing playlists,
  * we require the sidebar model not to reset.
  * This method queries the database and does dynamic insertion
*/
QModelIndex BasePlaylistFeature::constructChildModel(int selected_id) {
    buildPlaylistList();
    QList<TreeItem*> data_list;
    int selected_row = -1;
    // Access the invisible root item
    TreeItem* root = m_childModel.getItem(QModelIndex());

    int row = 0;
    for (QList<QPair<int, QString> >::const_iterator it = m_playlistList.begin();
         it != m_playlistList.end(); ++it, ++row) {
        int playlist_id = it->first;
        QString playlist_name = it->second;

        if (selected_id == playlist_id) {
            // save index for selection
            selected_row = row;
            m_childModel.index(selected_row, 0);
        }

        // Create the TreeItem whose parent is the invisible root item
        TreeItem* item = new TreeItem(playlist_name, QString::number(playlist_id), this, root);
        decorateChild(item, playlist_id);
        data_list.append(item);
    }

    // Append all the newly created TreeItems in a dynamic way to the childmodel
    m_childModel.insertRows(data_list, 0, m_playlistList.size());
    if (selected_row == -1) {
        return QModelIndex();
    }
    return m_childModel.index(selected_row, 0);
}

/**
  * Clears the child model dynamically, but the invisible root item remains
  */
void BasePlaylistFeature::clearChildModel() {
    m_childModel.removeRows(0, m_playlistList.size());
}<|MERGE_RESOLUTION|>--- conflicted
+++ resolved
@@ -78,22 +78,19 @@
                 this, SLOT(slotPlaylistTableRenamed(int,QString)),
                 Qt::QueuedConnection);
 
-<<<<<<< HEAD
         connect(&pTrackCollectionPrivate->getPlaylistDAO(), SIGNAL(lockChanged(int)),
                 this, SLOT(slotPlaylistTableChanged(int)),
                 Qt::QueuedConnection);
+
+        connect(&pTrackCollectionPrivate->getPlaylistDAO(), SIGNAL(changed(int)),
+                this, SLOT(slotPlaylistTableChanged(int)),
+                Qt::QueuedConnection);
+
         }, __PRETTY_FUNCTION__);
 
     connect(this, SIGNAL(playlistTableChanged(int)),
             this, SLOT(slotPlaylistTableChanged(int)),
             Qt::QueuedConnection);
-=======
-    connect(&m_playlistDao, SIGNAL(changed(int)),
-            this, SLOT(slotPlaylistTableChanged(int)));
-
-    connect(&m_playlistDao, SIGNAL(lockChanged(int)),
-            this, SLOT(slotPlaylistTableChanged(int)));
->>>>>>> 974494d2
 }
 
 BasePlaylistFeature::~BasePlaylistFeature() {
@@ -132,23 +129,8 @@
 
 void BasePlaylistFeature::activateChild(const QModelIndex& index) {
     //qDebug() << "BasePlaylistFeature::activateChild()" << index;
-<<<<<<< HEAD
-
-    // Switch the playlist table model's playlist.
-    QString playlistName = index.data().toString();
-    int playlistId = -1;
-    // tro's lambda idea. This code calls synchronously!
-    m_pTrackCollection->callSync(
-            [this, &playlistName, &playlistId] (
-                    TrackCollectionPrivate* pTrackCollectionPrivate) {
-        playlistId = pTrackCollectionPrivate->getPlaylistDAO()
-                .getPlaylistIdFromName(playlistName);
-    }, __PRETTY_FUNCTION__);
-    if (m_pPlaylistTableModel) {
-=======
     int playlistId = playlistIdFromIndex(index);
     if (playlistId != -1 && m_pPlaylistTableModel) {
->>>>>>> 974494d2
         m_pPlaylistTableModel->setTableModel(playlistId);
     }
     if (m_pPlaylistTableModel) {
@@ -157,26 +139,18 @@
 }
 
 void BasePlaylistFeature::slotRenamePlaylist() {
-<<<<<<< HEAD
-    QString oldName = m_lastRightClickedIndex.data().toString();
-
-    int playlistId = -1;
+    int playlistId = playlistIdFromIndex(m_lastRightClickedIndex);
+    if (playlistId == -1) {
+        return;
+    }
     bool locked = false;
-
+    QString oldName = "";
     // tro's lambda idea. This code calls synchronously!
     m_pTrackCollection->callSync(
             [this, &oldName, &playlistId, &locked] (TrackCollectionPrivate* pTrackCollectionPrivate) {
-        playlistId = pTrackCollectionPrivate->getPlaylistDAO().getPlaylistIdFromName(oldName);
+        oldName = pTrackCollectionPrivate->getPlaylistDAO().getPlaylistName(playlistId);
         locked = pTrackCollectionPrivate->getPlaylistDAO().isPlaylistLocked(playlistId);
     }, __PRETTY_FUNCTION__);
-=======
-    int playlistId = playlistIdFromIndex(m_lastRightClickedIndex);
-    if (playlistId == -1) {
-        return;
-    }
-    QString oldName = m_playlistDao.getPlaylistName(playlistId);
-    bool locked = m_playlistDao.isPlaylistLocked(playlistId);
->>>>>>> 974494d2
 
     if (locked) {
         qDebug() << "Skipping playlist rename because playlist" << playlistId
@@ -231,26 +205,19 @@
 }
 
 void BasePlaylistFeature::slotDuplicatePlaylist() {
-<<<<<<< HEAD
-    QString oldName = m_lastRightClickedIndex.data().toString();
-=======
     int oldPlaylistId = playlistIdFromIndex(m_lastRightClickedIndex);
     if (oldPlaylistId == -1) {
         return;
     }
-
-    QString oldName = m_playlistDao.getPlaylistName(oldPlaylistId);
-
->>>>>>> 974494d2
-    QString name;
-    bool validNameGiven = false;
-    int oldPlaylistId = -1;
-
+    QString oldName = "";
     // tro's lambda idea. This code calls synchronously!
     m_pTrackCollection->callSync(
                 [this, &oldName, &oldPlaylistId] (TrackCollectionPrivate* pTrackCollectionPrivate) {
-        oldPlaylistId = pTrackCollectionPrivate->getPlaylistDAO().getPlaylistIdFromName(oldName);
+        oldName = pTrackCollectionPrivate->getPlaylistDAO().getPlaylistName(oldPlaylistId);
     },  __PRETTY_FUNCTION__);
+
+    QString name;
+    bool validNameGiven = false;
 
     while (!validNameGiven) {
         bool ok = false;
@@ -298,29 +265,19 @@
 }
 
 void BasePlaylistFeature::slotTogglePlaylistLock() {
-<<<<<<< HEAD
-    const QString playlistName = m_lastRightClickedIndex.data().toString();
+    int playlistId = playlistIdFromIndex(m_lastRightClickedIndex);
+    if (playlistId == -1) {
+        return;
+    }
     // tro's lambda idea. This code calls asynchronously!
     m_pTrackCollection->callAsync(
-                [this, playlistName] (TrackCollectionPrivate* pTrackCollectionPrivate) {
-        int playlistId = pTrackCollectionPrivate->getPlaylistDAO().getPlaylistIdFromName(playlistName);
+                [this, playlistId] (TrackCollectionPrivate* pTrackCollectionPrivate) {
         bool locked = !pTrackCollectionPrivate->getPlaylistDAO().isPlaylistLocked(playlistId);
 
         if (!pTrackCollectionPrivate->getPlaylistDAO().setPlaylistLocked(playlistId, locked)) {
             qDebug() << "Failed to toggle lock of playlistId " << playlistId;
         }
     }, __PRETTY_FUNCTION__);
-=======
-    int playlistId = playlistIdFromIndex(m_lastRightClickedIndex);
-    if (playlistId == -1) {
-        return;
-    }
-    bool locked = !m_playlistDao.isPlaylistLocked(playlistId);
-
-    if (!m_playlistDao.setPlaylistLocked(playlistId, locked)) {
-        qDebug() << "Failed to toggle lock of playlistId " << playlistId;
-    }
->>>>>>> 974494d2
 }
 
 void BasePlaylistFeature::slotCreatePlaylist() {
@@ -380,46 +337,27 @@
 }
 
 void BasePlaylistFeature::slotDeletePlaylist() {
-<<<<<<< HEAD
-    const QString lastClicked = m_lastRightClickedIndex.data().toString();
-    const bool isLastRightClickedIdxValid = m_lastRightClickedIndex.isValid();
+    //qDebug() << "slotDeletePlaylist() row:" << m_lastRightClickedIndex.data();
+    int playlistId = playlistIdFromIndex(m_lastRightClickedIndex);
+    if (playlistId == -1) {
+        return;
+    }
 
     // tro's lambda idea. This code calls synchronously!
     m_pTrackCollection->callSync(
-                [this, &lastClicked, &isLastRightClickedIdxValid] (TrackCollectionPrivate* pTrackCollectionPrivate) {
+                [this, &playlistId] (TrackCollectionPrivate* pTrackCollectionPrivate) {
         //qDebug() << "slotDeletePlaylist() row:" << m_lastRightClickedIndex.data();
-        const int playlistId = pTrackCollectionPrivate->getPlaylistDAO().getPlaylistIdFromName(lastClicked);
         bool locked = pTrackCollectionPrivate->getPlaylistDAO().isPlaylistLocked(playlistId);
         if (locked) {
             qDebug() << "Skipping playlist deletion because playlist" << playlistId << "is locked.";
             return;
         }
-        if (isLastRightClickedIdxValid) {
+        if (m_lastRightClickedIndex.isValid()) {
             Q_ASSERT(playlistId >= 0);
             pTrackCollectionPrivate->getPlaylistDAO().deletePlaylist(playlistId);
         }
     }, __PRETTY_FUNCTION__);
     activate();
-=======
-    //qDebug() << "slotDeletePlaylist() row:" << m_lastRightClickedIndex.data();
-    int playlistId = playlistIdFromIndex(m_lastRightClickedIndex);
-    if (playlistId == -1) {
-        return;
-    }
-
-    bool locked = m_playlistDao.isPlaylistLocked(playlistId);
-    if (locked) {
-        qDebug() << "Skipping playlist deletion because playlist" << playlistId << "is locked.";
-        return;
-    }
-
-    if (m_lastRightClickedIndex.isValid()) {
-        Q_ASSERT(playlistId >= 0);
-
-        m_playlistDao.deletePlaylist(playlistId);
-        activate();
-    }
->>>>>>> 974494d2
 }
 
 // Must be called from Main thread
@@ -490,7 +428,12 @@
     if (playlistId == -1) {
         return;
     }
-    QString playlistName = m_playlistDao.getPlaylistName(playlistId);
+    QString playlistName = "";
+    // tro's lambda idea. This code calls asynchronously!
+    m_pTrackCollection->callSync(
+            [this, &playlistName, &playlistId](TrackCollectionPrivate* pTrackCollectionPrivate) {
+        playlistName = pTrackCollectionPrivate->getPlaylistDAO().getPlaylistName(playlistId);
+    }, __PRETTY_FUNCTION__);
     qDebug() << "Export playlist" << playlistName;
 
     QString lastPlaylistDirectory = m_pConfig->getValueString(
@@ -590,52 +533,34 @@
 void BasePlaylistFeature::addToAutoDJ(bool bTop) {
     //qDebug() << "slotAddToAutoDJ() row:" << m_lastRightClickedIndex.data();
     if (m_lastRightClickedIndex.isValid()) {
-<<<<<<< HEAD
-        const QString clicked = m_lastRightClickedIndex.data().toString();
-        // tro's lambda idea. This code calls asynchronously!
-        m_pTrackCollection->callAsync(
-                    [this, clicked, bTop] (
-                            TrackCollectionPrivate* pTrackCollectionPrivate) {
-            int playlistId = pTrackCollectionPrivate->getPlaylistDAO()
-                    .getPlaylistIdFromName(clicked);
-            if (playlistId >= 0) {
+        int playlistId = playlistIdFromIndex(m_lastRightClickedIndex);
+        if (playlistId >= 0) {
+            // tro's lambda idea. This code calls asynchronously!
+            m_pTrackCollection->callAsync(
+                        [this, playlistId, bTop] (
+                                TrackCollectionPrivate* pTrackCollectionPrivate) {
                 // Insert this playlist
                 pTrackCollectionPrivate->getPlaylistDAO()
                         .addPlaylistToAutoDJQueue(playlistId, bTop);
-            }
-        }, __PRETTY_FUNCTION__);
-=======
-        int playlistId = playlistIdFromIndex(m_lastRightClickedIndex);
-        if (playlistId >= 0) {
-            // Insert this playlist
-            m_playlistDao.addPlaylistToAutoDJQueue(playlistId, bTop);
-        }
->>>>>>> 974494d2
+            }, __PRETTY_FUNCTION__);
+        }
     }
 }
 
 // Must be called from Main thread
 void BasePlaylistFeature::slotAnalyzePlaylist() {
     if (m_lastRightClickedIndex.isValid()) {
-<<<<<<< HEAD
-        const QString lastClicked = m_lastRightClickedIndex.data().toString();
-        // tro's lambda idea. This code calls Asynchronously!
-        m_pTrackCollection->callAsync(
-                    [this, lastClicked] (TrackCollectionPrivate* pTrackCollectionPrivate) {
-            int playlistId = pTrackCollectionPrivate->getPlaylistDAO().getPlaylistIdFromName(lastClicked);
-            if (playlistId >= 0) {
+        int playlistId = playlistIdFromIndex(m_lastRightClickedIndex);
+        if (playlistId >= 0) {
+            // tro's lambda idea. This code calls Asynchronously!
+            m_pTrackCollection->callAsync(
+                        [this, playlistId] (TrackCollectionPrivate* pTrackCollectionPrivate) {
                 QList<int> ids;
                 ids = pTrackCollectionPrivate->getPlaylistDAO().getTrackIds(playlistId);
                 emit(analyzeTracks(ids));
-            }
             }, __PRETTY_FUNCTION__);
-=======
-        int playlistId = playlistIdFromIndex(m_lastRightClickedIndex);
-        if (playlistId >= 0) {
-            QList<int> ids = m_playlistDao.getTrackIds(playlistId);
-            emit(analyzeTracks(ids));
->>>>>>> 974494d2
-        }
+        }
+    }
 }
 
 TreeItemModel* BasePlaylistFeature::getChildModel() {
