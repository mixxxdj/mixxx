#include "library/baseexternallibraryfeature.h"
<<<<<<< HEAD
=======

#include <QMenu>

>>>>>>> 674a6ff2
#include "library/basesqltablemodel.h"

BaseExternalLibraryFeature::BaseExternalLibraryFeature(QObject* pParent,
                                                       TrackCollection* pCollection)
        : LibraryFeature(pParent),
          m_pTrackCollection(pCollection) {
    m_pAddToAutoDJAction = new QAction(tr("Add to Auto DJ Queue (bottom)"), this);
    connect(m_pAddToAutoDJAction, SIGNAL(triggered()),
            this, SLOT(slotAddToAutoDJ()));

    m_pAddToAutoDJTopAction = new QAction(tr("Add to Auto DJ Queue (top)"), this);
    connect(m_pAddToAutoDJTopAction, SIGNAL(triggered()),
            this, SLOT(slotAddToAutoDJTop()));

    m_pImportAsMixxxPlaylistAction = new QAction(tr("Import Playlist"), this);
    connect(m_pImportAsMixxxPlaylistAction, SIGNAL(triggered()),
            this, SLOT(slotImportAsMixxxPlaylist()));
}

BaseExternalLibraryFeature::~BaseExternalLibraryFeature() {
    delete m_pAddToAutoDJAction;
    delete m_pAddToAutoDJTopAction;
    delete m_pImportAsMixxxPlaylistAction;
}

void BaseExternalLibraryFeature::onRightClick(const QPoint& globalPos) {
    Q_UNUSED(globalPos);
    m_lastRightClickedIndex = QModelIndex();
}

void BaseExternalLibraryFeature::onRightClickChild(const QPoint& globalPos, QModelIndex index) {
    //Save the model index so we can get it in the action slots...
    m_lastRightClickedIndex = index;

    //Create the right-click menu
    QMenu menu;
    menu.addAction(m_pAddToAutoDJAction);
    menu.addAction(m_pAddToAutoDJTopAction);
    menu.addSeparator();
    menu.addAction(m_pImportAsMixxxPlaylistAction);
    menu.exec(globalPos);
}

void BaseExternalLibraryFeature::slotAddToAutoDJ() {
    qDebug() << "slotAddToAutoDJ() row:" << m_lastRightClickedIndex.data();
    addToAutoDJ(false);
}

void BaseExternalLibraryFeature::slotAddToAutoDJTop() {
    qDebug() << "slotAddToAutoDJTop() row:" << m_lastRightClickedIndex.data();
    addToAutoDJ(true);
}

// Must be called from Main thread
void BaseExternalLibraryFeature::addToAutoDJ(bool bTop) {
     qDebug() << "slotAddToAutoDJ() row:" << m_lastRightClickedIndex.data();

    if (!m_lastRightClickedIndex.isValid()) {
        return;
    }

    const QString playlist = m_lastRightClickedIndex.data(Qt::UserRole).toString();

    // Qt::UserRole asks TreeItemModel for the TreeItem's dataPath. We need to
    // use the dataPath because models with nested playlists need to use the
    // full path/name of the playlist.
    QScopedPointer<BaseSqlTableModel> pPlaylistModelToAdd(createPlaylistModelForPlaylist(playlist));

    if (!pPlaylistModelToAdd || !pPlaylistModelToAdd->initialized()) {
        qDebug() << "BaseExternalLibraryFeature::addToAutoDJ could not initialize a playlist model for playlist:" << playlist;
        return;
    }

    int autoDJId = -1;
    // tro's lambda idea. This code calls synchronously!
    m_pTrackCollection->callSync(
                [this, &pPlaylistModelToAdd, &autoDJId] (void) {
        pPlaylistModelToAdd->select();
        autoDJId = m_pTrackCollection->getPlaylistDAO().getPlaylistIdFromName(AUTODJ_TABLE);
    }, __PRETTY_FUNCTION__);

    int rows = pPlaylistModelToAdd->rowCount();
    for (int i = 0; i < rows; ++i) {
        QModelIndex index = pPlaylistModelToAdd->index(i, 0);
        if (!index.isValid()) {
            continue;
        }
        TrackPointer track = pPlaylistModelToAdd->getTrack(index);

        if (!track || track->getId() == -1) {
            continue;
        }
        m_pTrackCollection->callSync(
                    [this, &bTop, &track, &i, &autoDJId] (void) {
            if (bTop) {
                // Start at position 2 because position 1 was already loaded to the deck
                m_pTrackCollection->getPlaylistDAO().insertTrackIntoPlaylist(track->getId(), autoDJId, i+2);
            } else {
                // TODO(XXX): Care whether the append succeeded.
                m_pTrackCollection->getPlaylistDAO().appendTrackToPlaylist(track->getId(), autoDJId);
            }
        }, __PRETTY_FUNCTION__);
    }
}

void BaseExternalLibraryFeature::slotImportAsMixxxPlaylist() {
    // qDebug() << "slotAddToAutoDJ() row:" << m_lastRightClickedIndex.data();

    if (!m_lastRightClickedIndex.isValid()) {
        return;
    }

    QString playlist = m_lastRightClickedIndex.data(Qt::UserRole).toString();

    // tro's lambda idea. This code calls synchronously!
    m_pTrackCollection->callSync(
                [this, &playlist] (void) {
        // Qt::UserRole asks TreeItemModel for the TreeItem's dataPath. We need to
        // use the dataPath because models with nested playlists need to use the
        // full path/name of the playlist.
        QScopedPointer<BaseSqlTableModel> pPlaylistModelToAdd(
                    createPlaylistModelForPlaylist(playlist));

        if (!pPlaylistModelToAdd || !pPlaylistModelToAdd->initialized()) {
            qDebug() << "BaseExternalLibraryFeature::slotImportAsMixxxPlaylist could not initialize a playlist model for playlist:" << playlist;
            return;
        }

        pPlaylistModelToAdd->select();
        PlaylistDAO& playlistDao = m_pTrackCollection->getPlaylistDAO();

        int playlistId = playlistDao.getPlaylistIdFromName(playlist);
        int i = 1;

        if (playlistId != -1) {
            // Calculate a unique name
            playlist += "(%1)";
            while (playlistId != -1) {
                i++;
                playlistId = playlistDao.getPlaylistIdFromName(playlist.arg(i));
            }
            playlist = playlist.arg(i);
        }
        playlistId = playlistDao.createPlaylist(playlist);

        if (playlistId != -1) {
            // Copy Tracks
            int rows = pPlaylistModelToAdd->rowCount();
            for (int i = 0; i < rows; ++i) {
                QModelIndex index = pPlaylistModelToAdd->index(i,0);
                if (index.isValid()) {
                    qDebug() << pPlaylistModelToAdd->getTrackLocation(index);
                    TrackPointer track = pPlaylistModelToAdd->getTrack(index); // TODO(tro) rewrite to avoid nested callSyncs
                    // TODO(XXX): Care whether the append succeeded.
                    playlistDao.appendTrackToPlaylist(track->getId(), playlistId);
                }
            }
        } else {
            // Do not change strings here without also changing strings in
            // src/library/baseplaylistfeature.cpp
            QMessageBox::warning(NULL,
                                 tr("Playlist Creation Failed"),
                                 tr("An unknown error occurred while creating playlist: ")
                                 + playlist);
        }
    }, __PRETTY_FUNCTION__);
}

<|MERGE_RESOLUTION|>--- conflicted
+++ resolved
@@ -1,10 +1,7 @@
 #include "library/baseexternallibraryfeature.h"
-<<<<<<< HEAD
-=======
 
 #include <QMenu>
 
->>>>>>> 674a6ff2
 #include "library/basesqltablemodel.h"
 
 BaseExternalLibraryFeature::BaseExternalLibraryFeature(QObject* pParent,
@@ -172,4 +169,3 @@
         }
     }, __PRETTY_FUNCTION__);
 }
-
