#include "library/scanner/libraryscanner.h"

#include "library/coverartutils.h"
#include "library/queryutil.h"
#include "library/scanner/libraryscannerdlg.h"
#include "library/scanner/recursivescandirectorytask.h"
#include "library/scanner/scannertask.h"
#include "library/scanner/scannerutil.h"
#include "moc_libraryscanner.cpp"
#include "sources/soundsourceproxy.h"
#include "track/track.h"
#include "util/db/dbconnectionpooled.h"
#include "util/db/dbconnectionpooler.h"
#include "util/db/fwdsqlquery.h"
#include "util/logger.h"
#include "util/performancetimer.h"
#include "util/timer.h"
#include "util/trace.h"

namespace {

// TODO(rryan) make configurable
constexpr int kScannerThreadPoolSize = 1;

mixxx::Logger kLogger("LibraryScanner");

QAtomicInt s_instanceCounter(0);

// Returns the number of affected rows or -1 on error
int execRowCountQuery(FwdSqlQuery& query) {
    VERIFY_OR_DEBUG_ASSERT(query.isPrepared()) {
        return -1;
    }
    if (!query.execPrepared()) {
        return -1;
    }
    return query.numRowsAffected();
}

/// Clean up the database and fix inconsistencies from previous runs.
/// See also: https://github.com/mixxxdj/mixxx/issues/9771
void cleanUpDatabase(const QSqlDatabase& database) {
    kLogger.info()
            << "Cleaning up database...";
    PerformanceTimer timer;
    timer.start();
    // FIXME: The DELETE statement deletes more directory entries than necessary.
    // The subselect only covers directories that contain track files. Hashes
    // of parent directories that do not contain any track files will be deleted
    // and then re-created during the next rescan. This should not really matter
    // since the re-calculation of the hash is always required.
    const auto sqlStmt = QStringLiteral(
            "DELETE FROM LibraryHashes WHERE hash<>:unequalHash "
            "AND directory_path NOT IN "
            "(SELECT directory FROM track_locations)");
    FwdSqlQuery query(database, sqlStmt);
    query.bindValue(
            QStringLiteral(":unequalHash"),
            QVariant(mixxx::invalidCacheKey()));
    const auto numRows = execRowCountQuery(query);
    VERIFY_OR_DEBUG_ASSERT(numRows >= 0) {
        kLogger.warning()
                << "Failed to delete orphaned directory hashes";
    }
    else if (numRows > 0) {
        kLogger.info()
                << "Deleted" << numRows << "orphaned directory hashes";
    }
    kLogger.info()
            << "Finished database cleanup:"
            << timer.elapsed().debugMillisWithUnit();
}

/// Update statistics for the query planner
/// See also: https://www.sqlite.org/lang_analyze.html
void updateQueryPlannerStatisticsForDatabase(const QSqlDatabase& database) {
    kLogger.info()
            << "Updating query planner statistics for database...";
    PerformanceTimer timer;
    timer.start();
    const auto sqlStmt = QStringLiteral("ANALYZE");
    FwdSqlQuery query(database, sqlStmt);
    const auto numRows = execRowCountQuery(query);
    VERIFY_OR_DEBUG_ASSERT(numRows >= 0) {
        kLogger.warning()
                << "Failed to update query planner statistics for database";
    }
    else {
        kLogger.info()
                << "Finished updating query planner statistics for database:"
                << timer.elapsed().debugMillisWithUnit();
    }
}

} // anonymous namespace

LibraryScanner::LibraryScanner(
        mixxx::DbConnectionPoolPtr pDbConnectionPool,
        const UserSettingsPointer& pConfig)
        : m_pDbConnectionPool(std::move(pDbConnectionPool)),
          m_analysisDao(pConfig),
          m_trackDao(m_cueDao, m_playlistDao,
                  m_analysisDao, m_libraryHashDao,
                  pConfig),
          m_stateSema(1), // only one transaction is possible at a time
          m_state(IDLE) {
    // Move LibraryScanner to its own thread so that our signals/slots will
    // queue to our event loop.
    moveToThread(this);
    m_pool.moveToThread(this);

    const int instanceId = s_instanceCounter.fetchAndAddAcquire(1) + 1;
    setObjectName(QString("LibraryScanner %1").arg(instanceId));

    m_pool.setMaxThreadCount(kScannerThreadPoolSize);

    // Listen to signals from our public methods (invoked by other threads) and
    // connect them to our slots to run the command on the scanner thread.
    connect(this, &LibraryScanner::startScan, this, &LibraryScanner::slotStartScan);

    m_pProgressDlg.reset(new LibraryScannerDlg());
    connect(this,
            &LibraryScanner::progressLoading,
            m_pProgressDlg.data(),
            &LibraryScannerDlg::slotUpdate);
    connect(this,
            &LibraryScanner::progressHashing,
            m_pProgressDlg.data(),
            &LibraryScannerDlg::slotUpdate);
    connect(this,
            &LibraryScanner::scanStarted,
            m_pProgressDlg.data(),
            &LibraryScannerDlg::slotScanStarted);
    connect(this,
            &LibraryScanner::scanFinished,
            m_pProgressDlg.data(),
            &LibraryScannerDlg::slotScanFinished);
    connect(m_pProgressDlg.data(),
            &LibraryScannerDlg::scanCancelled,
            this,
            &LibraryScanner::slotCancel);
    connect(&m_trackDao,
            &TrackDAO::progressVerifyTracksOutside,
            m_pProgressDlg.data(),
            &LibraryScannerDlg::slotUpdate);
    connect(&m_trackDao,
            &TrackDAO::progressCoverArt,
            m_pProgressDlg.data(),
            &LibraryScannerDlg::slotUpdateCover);
}

LibraryScanner::~LibraryScanner() {
    cancelAndQuit();
}

void LibraryScanner::run() {
    kLogger.debug() << "Entering thread";
    {
        Trace trace("LibraryScanner");

        const mixxx::DbConnectionPooler dbConnectionPooler(m_pDbConnectionPool);
        QSqlDatabase dbConnection = mixxx::DbConnectionPooled(m_pDbConnectionPool);
        if (!dbConnection.isOpen()) {
            kLogger.warning()
                    << "Failed to open database connection for library scanner";
            kLogger.debug() << "Exiting thread";
            return;
        }

        m_libraryHashDao.initialize(dbConnection);
        m_cueDao.initialize(dbConnection);
        m_trackDao.initialize(dbConnection);
        m_playlistDao.initialize(dbConnection);
        m_analysisDao.initialize(dbConnection);
        m_directoryDao.initialize(dbConnection);

        // Start the event loop.
        kLogger.debug() << "Event loop starting";
        exec();
        kLogger.debug() << "Event loop stopped";
    }
    kLogger.debug() << "Exiting thread";
}

void LibraryScanner::slotStartScan() {
    kLogger.debug() << "slotStartScan()";
    DEBUG_ASSERT(m_state == STARTING);

    cleanUpDatabase(m_libraryHashDao.database());

    // Recursively scan each directory in the directories table.
    m_libraryRootDirs = m_directoryDao.loadAllDirectories();
    // If there are no directories then we have nothing to do. Cleanup and
    // finish the scan immediately.
    if (m_libraryRootDirs.isEmpty()) {
        changeScannerState(IDLE);
        return;
    }
    changeScannerState(SCANNING);

    QSet<QString> trackLocations = m_trackDao.getAllTrackLocations();
    QHash<QString, mixxx::cache_key_t> directoryHashes = m_libraryHashDao.getDirectoryHashes();
    QRegularExpression extensionFilter(SoundSourceProxy::getSupportedFileNamesRegex());
    QRegularExpression coverExtensionFilter =
            QRegularExpression(CoverArtUtils::supportedCoverArtExtensionsRegex(),
                    QRegularExpression::CaseInsensitiveOption);
    QStringList directoryBlacklist = ScannerUtil::getDirectoryBlacklist();

    m_scannerGlobal = ScannerGlobalPointer(
            new ScannerGlobal(trackLocations, directoryHashes, extensionFilter,
                              coverExtensionFilter, directoryBlacklist));

    m_scannerGlobal->startTimer();

    emit scanStarted();

    // First, we're going to mark all the directories that we've previously
    // hashed as needing verification. As we search through the directory tree
    // when we rescan, we'll mark any directory that does still exist as
    // verified.
    m_libraryHashDao.invalidateAllDirectories();

    // Mark all the tracks in the library as needing verification of their
    // existence. (ie. we want to check they're still on your hard drive where
    // we think they are)
    m_trackDao.invalidateTrackLocationsInLibrary();

    kLogger.debug() << "Recursively scanning library.";

    // Start scanning the library. This prepares insertion queries in TrackDAO
    // (must be called before calling addTracksAdd) and begins a transaction.
    m_trackDao.addTracksPrepare();

    // First Scan all known directories we have a hash for.
    // In a second stage, we scan all new directories. This guarantees,
    // that we discover always the same folder, in case of duplicated folders
    // by symlinks

    // Queue up recursive scan tasks for every hashed directory. When all tasks
    // are done, TaskWatcher will signal slotFinishHashedScan.
    TaskWatcher* pWatcher = &m_scannerGlobal->getTaskWatcher();
    pWatcher->watchTask();
    connect(pWatcher,
            &TaskWatcher::allTasksDone,
            this,
            &LibraryScanner::slotFinishHashedScan);

    for (const mixxx::FileInfo& rootDir : std::as_const(m_libraryRootDirs)) {
        // Acquire a security bookmark for this directory if we are in a
        // sandbox. For speed we avoid opening security bookmarks when recursive
        // scanning so that relies on having an open bookmark for the containing
        // directory.
        if (!rootDir.exists() || !rootDir.isDir()) {
            qWarning() << "Skipping to scan" << rootDir;
            continue;
        }
        auto dirAccess = mixxx::FileAccess(rootDir);
        if (!m_scannerGlobal->testAndMarkDirectoryScanned(rootDir.toQDir())) {
            queueTask(new RecursiveScanDirectoryTask(
                    this, m_scannerGlobal, std::move(dirAccess), false));
        }
    }
    pWatcher->taskDone();
}

// is called when all tasks of the first stage are done (threads are finished)
void LibraryScanner::slotFinishHashedScan() {
    kLogger.debug() << "slotFinishHashedScan";
    VERIFY_OR_DEBUG_ASSERT(!m_scannerGlobal.isNull()) {
        kLogger.critical() << "No scanner global state exists in slotFinishHashedScan";
        return;
    }

    TaskWatcher* pWatcher = &m_scannerGlobal->getTaskWatcher();
    disconnect(pWatcher,
            &TaskWatcher::allTasksDone,
            this,
            &LibraryScanner::slotFinishHashedScan);

    if (m_scannerGlobal->unhashedDirs().empty()) {
        // bypass the second stage
        slotFinishUnhashedScan();
        return;
    }

    // Queue up recursive scan tasks for every unhashed directory, discovered
    // in the first stage. When all tasks
    // are done, TaskWatcher will signal slotFinishUnhashedScan.
    pWatcher->watchTask();
    connect(pWatcher,
            &TaskWatcher::allTasksDone,
            this,
            &LibraryScanner::slotFinishUnhashedScan);

    for (mixxx::FileAccess dirAccess : m_scannerGlobal->unhashedDirs()) {
        // no testAndMarkDirectoryScanned() here, because all unhashedDirs()
        // are already tracked
        queueTask(new RecursiveScanDirectoryTask(
                this, m_scannerGlobal, std::move(dirAccess), true));
    }
    pWatcher->taskDone();
}

void LibraryScanner::cleanUpScan() {
    // At the end of a scan, mark all tracks and directories that weren't
    // "verified" as "deleted" (as long as the scan wasn't canceled half way
    // through). This condition is important because our rescanning algorithm
    // starts by marking all tracks and dirs as unverified, so a canceled scan
    // might leave half of your library as unverified. Don't want to mark those
    // tracks/dirs as deleted in that case) :)

    // Start a transaction for all the library hashing (moved file
    // detection) stuff.
    QSqlDatabase dbConnection = mixxx::DbConnectionPooled(m_pDbConnectionPool);
    ScopedTransaction transaction(dbConnection);

    kLogger.debug() << "Marking tracks in changed directories as verified";
    m_trackDao.markTrackLocationsAsVerified(m_scannerGlobal->verifiedTracks());

    kLogger.debug() << "Marking unchanged directories and tracks as verified";
    m_libraryHashDao.updateDirectoryStatuses(
            m_scannerGlobal->verifiedDirectories(),
            false,
            true);
    m_trackDao.markTracksInDirectoriesAsVerified(
            m_scannerGlobal->verifiedDirectories());

    // After verifying tracks and directories via recursive scanning of the
    // library directories the only unverified tracks will be files that are
    // outside of the library directories, files that have been
    // moved/deleted/renamed and are in duplicate directories by symlinks or
    // non normalized paths.
    kLogger.debug() << "Checking remaining unverified tracks";
    if (!m_trackDao.verifyRemainingTracks(
            m_libraryRootDirs,
            m_scannerGlobal->shouldCancelPointer())) {
        // canceled
        return;
    }

    kLogger.debug() << "Marking unverified tracks as deleted";
    m_trackDao.markUnverifiedTracksAsDeleted();

    kLogger.debug() << "Marking unverified directories as deleted";
    m_libraryHashDao.markUnverifiedDirectoriesAsDeleted();

    // Check to see if the "deleted" tracks showed up in another location,
    // and if so, do some magic to update all our tables.
    kLogger.debug() << "Detecting moved files";
    {
        QList<RelocatedTrack> relocatedTracks;
        if (!m_trackDao.detectMovedTracks(
                &relocatedTracks,
                m_scannerGlobal->addedTracks(),
                m_scannerGlobal->shouldCancelPointer())) {
            kLogger.info()
                    << "Detecting moved files has been canceled or aborted";
            return;
        }
        if (!relocatedTracks.isEmpty()) {
            kLogger.info()
                    << "Found"
                    << relocatedTracks.size()
                    << "moved track(s)";
            emit tracksRelocated(relocatedTracks);
        }
    }

    // Remove the hashes for any directories that have been marked as
    // deleted to clean up. We need to do this otherwise we can skip over
    // songs if you move a set of songs from directory A to B, then back to
    // A.
    m_libraryHashDao.removeDeletedDirectoryHashes();

    transaction.commit();

    kLogger.debug() << "Detecting cover art for unscanned files";
    QSet<TrackId> coverArtTracksChanged;
    m_trackDao.detectCoverArtForTracksWithoutCover(
            m_scannerGlobal->shouldCancelPointer(), &coverArtTracksChanged);

    // Update BaseTrackCache via signals connected to the main TrackDAO.
    if (!coverArtTracksChanged.isEmpty()) {
        emit tracksChanged(coverArtTracksChanged);
    }
}


// is called when all tasks of the second stage are done (threads are finished)
void LibraryScanner::slotFinishUnhashedScan() {
    kLogger.debug() << "slotFinishUnhashedScan";
    VERIFY_OR_DEBUG_ASSERT(!m_scannerGlobal.isNull()) {
        kLogger.critical() << "No scanner global state exists in slotFinishUnhashedScan";
        return;
    }

    bool bScanFinishedCleanly = m_scannerGlobal->scanFinishedCleanly();

    if (bScanFinishedCleanly) {
        kLogger.debug() << "Recursive scanning finished cleanly";
    } else {
        kLogger.debug() << "Recursive scanning interrupted by the user";
    }

    // Finish adding the tracks -- rollback the transaction if the scan did not
    // finish cleanly and the user did not cancel the transaction.
    m_trackDao.addTracksFinish(!m_scannerGlobal->shouldCancel() &&
                               !bScanFinishedCleanly);

    if (!m_scannerGlobal->shouldCancel() && bScanFinishedCleanly) {
        cleanUpScan();
    }

    if (!m_scannerGlobal->shouldCancel() && bScanFinishedCleanly) {
        const auto dbConnection = mixxx::DbConnectionPooled(m_pDbConnectionPool);
        updateQueryPlannerStatisticsForDatabase(dbConnection);
    }

    if (!m_scannerGlobal->shouldCancel() && bScanFinishedCleanly) {
        kLogger.debug() << "Scan finished cleanly";
    } else {
        kLogger.debug() << "Scan cancelled";
    }

    // TODO(XXX) doesn't take into account verifyRemainingTracks.
    qDebug("Scan took: %s. "
           "%d unchanged directories. "
           "%d changed/added directories. "
           "%d tracks verified from changed/added directories. "
           "%d new tracks.",
            m_scannerGlobal->timerElapsed().formatNanosWithUnit().toLocal8Bit().constData(),
            static_cast<int>(m_scannerGlobal->verifiedDirectories().size()),
            m_scannerGlobal->numScannedDirectories(),
            static_cast<int>(m_scannerGlobal->verifiedTracks().size()),
            static_cast<int>(m_scannerGlobal->addedTracks().size()));

    m_scannerGlobal.clear();
    changeScannerState(FINISHED);
    // now we may accept new scan commands

    emit scanFinished();
}

void LibraryScanner::scan() {
    if (changeScannerState(STARTING)) {
        emit startScan();
    }
}

// this is called after pressing the cancel button in the scanner
// progress dialog
void LibraryScanner::slotCancel() {
    // Wait until there is no scan starting.
    // All pending scan start request are canceled
    // as well until the scanner is idle again.
    changeScannerState(CANCELING);
    cancel();
    changeScannerState(IDLE);
}

void LibraryScanner::cancelAndQuit() {
    changeScannerState(CANCELING);
    cancel();
    // Quit the event loop gracefully and stay in CANCELING state until all
    // pending signals are processed
    quit();
    wait();
    changeScannerState(IDLE);
}

// be sure we hold the m_stateSema and we are in CANCELING state
void LibraryScanner::cancel() {
    DEBUG_ASSERT(m_state == CANCELING);


    // we need to make a local copy because cancel is called
    // from any thread but m_scannerGlobal may be cleared
    // in the LibraryScanner thread in the meanwhile
    ScannerGlobalPointer scanner = m_scannerGlobal;
    if (scanner) {
        scanner->cancel();
    }

    // Wait for the thread pool to empty. This is important because ScannerTasks
    // have pointers to the LibraryScanner and can cause a segfault if they run
    // after the LibraryScanner has been destroyed.
    m_pool.waitForDone();
}

void LibraryScanner::queueTask(ScannerTask* pTask) {
    //kLogger.debug() << "queueTask" << pTask;
    ScopedTimer timer(QStringLiteral("LibraryScanner::queueTask"));
    if (m_scannerGlobal.isNull() || m_scannerGlobal->shouldCancel()) {
        return;
    }
    m_scannerGlobal->getTaskWatcher().watchTask();
    connect(pTask,
            &ScannerTask::queueTask,
            this,
            &LibraryScanner::queueTask);
    connect(pTask,
            &ScannerTask::directoryHashedAndScanned,
            this,
            &LibraryScanner::slotDirectoryHashedAndScanned);
    connect(pTask,
            &ScannerTask::directoryUnchanged,
            this,
            &LibraryScanner::slotDirectoryUnchanged);
    connect(pTask,
            &ScannerTask::trackExists,
            this,
            &LibraryScanner::slotTrackExists);
    connect(pTask,
            &ScannerTask::addNewTrack,
            this,
            &LibraryScanner::slotAddNewTrack);

    // Progress signals.
    // Pass directly to the main thread
    connect(pTask,
            &ScannerTask::progressLoading,
            this,
            &LibraryScanner::progressLoading);
    connect(pTask,
            &ScannerTask::progressHashing,
            this,
            &LibraryScanner::progressHashing);

    m_pool.start(pTask);
}

void LibraryScanner::slotDirectoryHashedAndScanned(const QString& directoryPath,
                                               bool newDirectory, mixxx::cache_key_t hash) {
    ScopedTimer timer(QStringLiteral("LibraryScanner::slotDirectoryHashedAndScanned"));
    //kLogger.debug() << "sloDirectoryHashedAndScanned" << directoryPath
    //          << newDirectory << hash;

    // For statistics tracking -- if we hashed a directory then we scanned it
    // (it was changed or new).
    if (m_scannerGlobal) {
        m_scannerGlobal->directoryScanned();
    }

    if (newDirectory) {
        m_libraryHashDao.saveDirectoryHash(directoryPath, hash);
    } else {
        m_libraryHashDao.updateDirectoryHash(directoryPath, hash, 0);
    }
    emit progressHashing(directoryPath);
}

void LibraryScanner::slotDirectoryUnchanged(const QString& directoryPath) {
    ScopedTimer timer(QStringLiteral("LibraryScanner::slotDirectoryUnchanged"));
    //kLogger.debug() << "slotDirectoryUnchanged" << directoryPath;
    if (m_scannerGlobal) {
        m_scannerGlobal->addVerifiedDirectory(directoryPath);
    }
    emit progressHashing(directoryPath);
}

void LibraryScanner::slotTrackExists(const QString& trackPath) {
    //kLogger.debug() << "slotTrackExists" << trackPath;
    ScopedTimer timer(QStringLiteral("LibraryScanner::slotTrackExists"));
    if (m_scannerGlobal) {
        m_scannerGlobal->addVerifiedTrack(trackPath);
    }
}

void LibraryScanner::slotAddNewTrack(const QString& trackPath) {
<<<<<<< HEAD
    //kLogger.debug() << "slotAddNewTrack" << trackPath;
    ScopedTimer timer(QStringLiteral("LibraryScanner::addNewTrack"));
=======
    // kLogger.debug() << "slotAddNewTrack" << trackPath;
    ScopedTimer timer(u"LibraryScanner::addNewTrack");
>>>>>>> f1a90a09
    // For statistics tracking and to detect moved tracks
    TrackPointer pTrack = m_trackDao.addTracksAddFile(
            trackPath,
            false);
    if (!pTrack) {
        // This happens only when there is an issue with the database which
        // has been logged already. No need for yet another warning here.
        return;
    }

    DEBUG_ASSERT(!pTrack->isDirty());
    // The track's actual location might differ from the
    // given trackPath
    const QString trackLocation = pTrack->getLocation();
    // Acknowledge successful track addition
    if (m_scannerGlobal) {
        m_scannerGlobal->trackAdded(trackLocation);
    }
    // Signal the main instance of TrackDAO, that there is
    // a new track in the database.
    emit trackAdded(pTrack);
    emit progressLoading(trackLocation);
}

bool LibraryScanner::changeScannerState(ScannerState newState) {
    switch (newState) {
    case IDLE:
        // we are leaving STARTING or CANCELING state
        // m_state is already IDLE if a scan was canceled
        m_state = IDLE;
        m_stateSema.release();
        return true;
    case STARTING:
        // we need to hold the m_stateSema during the STARTING state
        // to prevent losing cancel commands or start the scanner
        // twice
        if (m_stateSema.tryAcquire()) {
            if (m_state != IDLE) {
                kLogger.debug() << "Scan already in progress";
                m_stateSema.release();
                return false;
            }
            m_state = STARTING;
            return true;
        } else {
            kLogger.debug() << "can't acquire semaphore, state =" << m_state;
            return false;
        }
    case SCANNING:
        DEBUG_ASSERT(m_state == STARTING);
        // Transition protected by the semaphore is over now
        // Allow canceling
        m_state = SCANNING;
        m_stateSema.release();
        return true;
    case CANCELING:
        DEBUG_ASSERT(m_state != CANCELING);
        // canceling is always possible, but wait
        // until there is no scan starting.
        // It must be unlocked by changeScannerState(IDLE);
        m_stateSema.acquire();
        m_state = CANCELING;
        return true;
    case FINISHED:
        // we must not acquire the semaphore here, because
        // it is already acquired in case we
        // are canceling.
        // There is no race condition, since the state
        // is set to IDLE after canceling as well
        m_state = IDLE;
        return true;
    default:
        DEBUG_ASSERT(false);
        return false;
    }
}<|MERGE_RESOLUTION|>--- conflicted
+++ resolved
@@ -567,13 +567,8 @@
 }
 
 void LibraryScanner::slotAddNewTrack(const QString& trackPath) {
-<<<<<<< HEAD
     //kLogger.debug() << "slotAddNewTrack" << trackPath;
     ScopedTimer timer(QStringLiteral("LibraryScanner::addNewTrack"));
-=======
-    // kLogger.debug() << "slotAddNewTrack" << trackPath;
-    ScopedTimer timer(u"LibraryScanner::addNewTrack");
->>>>>>> f1a90a09
     // For statistics tracking and to detect moved tracks
     TrackPointer pTrack = m_trackDao.addTracksAddFile(
             trackPath,
