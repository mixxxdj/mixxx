#include "library/scanner/libraryscanner.h"

#include "library/coverartutils.h"
#include "library/library_decl.h"
#include "library/queryutil.h"
#include "library/scanner/libraryscannerdlg.h"
#include "library/scanner/recursivescandirectorytask.h"
#include "library/scanner/scannertask.h"
#include "library/scanner/scannerutil.h"
#include "moc_libraryscanner.cpp"
#include "sources/soundsourceproxy.h"
#include "track/track.h"
#include "util/db/dbconnectionpooled.h"
#include "util/db/dbconnectionpooler.h"
#include "util/db/fwdsqlquery.h"
#include "util/logger.h"
#include "util/performancetimer.h"
#include "util/timer.h"
#include "util/trace.h"

namespace {

// TODO(rryan) make configurable
constexpr int kScannerThreadPoolSize = 1;

mixxx::Logger kLogger("LibraryScanner");

QAtomicInt s_instanceCounter(0);

// Returns the number of affected rows or -1 on error
int execRowCountQuery(FwdSqlQuery& query) {
    VERIFY_OR_DEBUG_ASSERT(query.isPrepared()) {
        return -1;
    }
    if (!query.execPrepared()) {
        return -1;
    }
    return query.numRowsAffected();
}

/// Clean up the database and fix inconsistencies from previous runs.
/// See also: https://github.com/mixxxdj/mixxx/issues/9771
void cleanUpDatabase(const QSqlDatabase& database) {
    kLogger.info()
            << "Cleaning up database...";
    PerformanceTimer timer;
    timer.start();
    // FIXME: The DELETE statement deletes more directory entries than necessary.
    // The subselect only covers directories that contain track files. Hashes
    // of parent directories that do not contain any track files will be deleted
    // and then re-created during the next rescan. This should not really matter
    // since the re-calculation of the hash is always required.
    const auto sqlStmt = QStringLiteral(
            "DELETE FROM LibraryHashes WHERE hash<>:unequalHash "
            "AND directory_path NOT IN "
            "(SELECT directory FROM track_locations)");
    FwdSqlQuery query(database, sqlStmt);
    query.bindValue(
            QStringLiteral(":unequalHash"),
            QVariant(mixxx::invalidCacheKey()));
    const auto numRows = execRowCountQuery(query);
    VERIFY_OR_DEBUG_ASSERT(numRows >= 0) {
        kLogger.warning()
                << "Failed to delete orphaned directory hashes";
    }
    else if (numRows > 0) {
        kLogger.info()
                << "Deleted" << numRows << "orphaned directory hashes";
    }
    kLogger.info()
            << "Finished database cleanup:"
            << timer.elapsed().debugMillisWithUnit();
}

/// Update statistics for the query planner
/// See also: https://www.sqlite.org/lang_analyze.html
void updateQueryPlannerStatisticsForDatabase(const QSqlDatabase& database) {
    kLogger.info()
            << "Updating query planner statistics for database...";
    PerformanceTimer timer;
    timer.start();
    const auto sqlStmt = QStringLiteral("ANALYZE");
    FwdSqlQuery query(database, sqlStmt);
    const auto numRows = execRowCountQuery(query);
    VERIFY_OR_DEBUG_ASSERT(numRows >= 0) {
        kLogger.warning()
                << "Failed to update query planner statistics for database";
    }
    else {
        kLogger.info()
                << "Finished updating query planner statistics for database:"
                << timer.elapsed().debugMillisWithUnit();
    }
}

} // anonymous namespace

LibraryScanner::LibraryScanner(
        mixxx::DbConnectionPoolPtr pDbConnectionPool,
        const UserSettingsPointer& pConfig)
        : m_pDbConnectionPool(std::move(pDbConnectionPool)),
          m_analysisDao(pConfig),
<<<<<<< HEAD
          m_trackDao(m_cueDao,
                  m_playlistDao,
                  m_analysisDao,
                  m_libraryHashDao,
                  pConfig),
=======
          m_trackDao(m_cueDao, m_playlistDao, m_analysisDao, m_libraryHashDao, pConfig),
>>>>>>> 8d6137b9
          m_stateSema(1), // only one transaction is possible at a time
          m_state(IDLE),
          m_manualScan(true) {
    // Move LibraryScanner to its own thread so that our signals/slots will
    // queue to our event loop.
    moveToThread(this);
    m_pool.moveToThread(this);

    const int instanceId = s_instanceCounter.fetchAndAddAcquire(1) + 1;
    setObjectName(QString("LibraryScanner %1").arg(instanceId));

    m_pool.setMaxThreadCount(kScannerThreadPoolSize);

    // Listen to signals from our public methods (invoked by other threads) and
    // connect them to our slots to run the command on the scanner thread.
    connect(this, &LibraryScanner::startScan, this, &LibraryScanner::slotStartScan);

    m_pProgressDlg.reset(new LibraryScannerDlg());
    connect(this,
            &LibraryScanner::progressLoading,
            m_pProgressDlg.data(),
            &LibraryScannerDlg::slotUpdate);
    connect(this,
            &LibraryScanner::progressHashing,
            m_pProgressDlg.data(),
            &LibraryScannerDlg::slotUpdate);
    connect(this,
            &LibraryScanner::scanStarted,
            m_pProgressDlg.data(),
            &LibraryScannerDlg::slotScanStarted);
    connect(this,
            &LibraryScanner::scanFinished,
            m_pProgressDlg.data(),
            &LibraryScannerDlg::slotScanFinished);
    connect(m_pProgressDlg.data(),
            &LibraryScannerDlg::scanCancelled,
            this,
            &LibraryScanner::slotCancel);
    connect(&m_trackDao,
            &TrackDAO::progressVerifyTracksOutside,
            m_pProgressDlg.data(),
            &LibraryScannerDlg::slotUpdate);
    connect(&m_trackDao,
            &TrackDAO::progressCoverArt,
            m_pProgressDlg.data(),
            &LibraryScannerDlg::slotUpdateCover);
}

LibraryScanner::~LibraryScanner() {
    cancelAndQuit();
}

void LibraryScanner::run() {
    kLogger.debug() << "Entering thread";
    {
        Trace trace("LibraryScanner");

        const mixxx::DbConnectionPooler dbConnectionPooler(m_pDbConnectionPool);
        QSqlDatabase dbConnection = mixxx::DbConnectionPooled(m_pDbConnectionPool);
        if (!dbConnection.isOpen()) {
            kLogger.warning()
                    << "Failed to open database connection for library scanner";
            kLogger.debug() << "Exiting thread";
            return;
        }

        m_libraryHashDao.initialize(dbConnection);
        m_cueDao.initialize(dbConnection);
        m_trackDao.initialize(dbConnection);
        m_playlistDao.initialize(dbConnection);
        m_analysisDao.initialize(dbConnection);
        m_directoryDao.initialize(dbConnection);

        // Start the event loop.
        kLogger.debug() << "Event loop starting";
        exec();
        kLogger.debug() << "Event loop stopped";
    }
    kLogger.debug() << "Exiting thread";
}

void LibraryScanner::slotStartScan() {
    kLogger.debug() << "slotStartScan()";
    DEBUG_ASSERT(m_state == STARTING);

    cleanUpDatabase(m_libraryHashDao.database());

    // Recursively scan each directory in the directories table.
    m_libraryRootDirs = m_directoryDao.loadAllDirectories();
    // If there are no directories then we have nothing to do. Cleanup and
    // finish the scan immediately.
    if (m_libraryRootDirs.isEmpty()) {
        changeScannerState(IDLE);
        return;
    }
    changeScannerState(SCANNING);

    QSet<QString> trackLocations = m_trackDao.getAllTrackLocations();
    // Store number of existing tracks so we can calculate the number
    // of missing tracks in slotFinishUnhashedScan().
    m_previouslyMissingTracks = m_trackDao.getAllMissingTrackLocations();
    m_numPreviouslyExistingTracks = m_trackDao.getAllExistingTrackLocations().size();
    QHash<QString, mixxx::cache_key_t> directoryHashes = m_libraryHashDao.getDirectoryHashes();
    QRegularExpression extensionFilter(SoundSourceProxy::getSupportedFileNamesRegex());
    QRegularExpression coverExtensionFilter =
            QRegularExpression(CoverArtUtils::supportedCoverArtExtensionsRegex(),
                    QRegularExpression::CaseInsensitiveOption);
    QStringList directoryBlacklist = ScannerUtil::getDirectoryBlacklist();
    m_numRelocatedTracks = 0;

    m_scannerGlobal = ScannerGlobalPointer(
            new ScannerGlobal(trackLocations, directoryHashes, extensionFilter,
                              coverExtensionFilter, directoryBlacklist));

    m_scannerGlobal->startTimer();

    emit scanStarted();

    // First, we're going to mark all the directories that we've previously
    // hashed as needing verification. As we search through the directory tree
    // when we rescan, we'll mark any directory that does still exist as
    // verified.
    m_libraryHashDao.invalidateAllDirectories();

    // Make sure that `directory` in in track_locations table is indeed a
    // directory path. This works around / removes residues of a bug where tracks
    // are falsely marked missing because `directory` == `location`.
    m_trackDao.cleanupTrackLocationsDirectory();

    // Mark all the tracks in the library as needing verification of their
    // existence. (ie. we want to check they're still on your hard drive where
    // we think they are)
    m_trackDao.invalidateTrackLocationsInLibrary();

    kLogger.debug() << "Recursively scanning library.";

    // Start scanning the library. This prepares insertion queries in TrackDAO
    // (must be called before calling addTracksAdd) and begins a transaction.
    m_trackDao.addTracksPrepare();

    // First Scan all known directories we have a hash for.
    // In a second stage, we scan all new directories. This guarantees,
    // that we discover always the same folder, in case of duplicated folders
    // by symlinks

    // Queue up recursive scan tasks for every hashed directory. When all tasks
    // are done, TaskWatcher will signal slotFinishHashedScan.
    TaskWatcher* pWatcher = &m_scannerGlobal->getTaskWatcher();
    pWatcher->watchTask();
    connect(pWatcher,
            &TaskWatcher::allTasksDone,
            this,
            &LibraryScanner::slotFinishHashedScan);

    for (const mixxx::FileInfo& rootDir : std::as_const(m_libraryRootDirs)) {
        // Acquire a security bookmark for this directory if we are in a
        // sandbox. For speed we avoid opening security bookmarks when recursive
        // scanning so that relies on having an open bookmark for the containing
        // directory.
        if (!rootDir.exists() || !rootDir.isDir()) {
            qWarning() << "Skipping to scan" << rootDir;
            continue;
        }
        auto dirAccess = mixxx::FileAccess(rootDir);
        if (!m_scannerGlobal->testAndMarkDirectoryScanned(rootDir.toQDir())) {
            queueTask(new RecursiveScanDirectoryTask(
                    this, m_scannerGlobal, std::move(dirAccess), false));
        }
    }
    pWatcher->taskDone();
}

// is called when all tasks of the first stage are done (threads are finished)
void LibraryScanner::slotFinishHashedScan() {
    kLogger.debug() << "slotFinishHashedScan";
    VERIFY_OR_DEBUG_ASSERT(!m_scannerGlobal.isNull()) {
        kLogger.critical() << "No scanner global state exists in slotFinishHashedScan";
        return;
    }

    TaskWatcher* pWatcher = &m_scannerGlobal->getTaskWatcher();
    disconnect(pWatcher,
            &TaskWatcher::allTasksDone,
            this,
            &LibraryScanner::slotFinishHashedScan);

    if (m_scannerGlobal->unhashedDirs().empty()) {
        // bypass the second stage
        slotFinishUnhashedScan();
        return;
    }

    // Queue up recursive scan tasks for every unhashed directory, discovered
    // in the first stage. When all tasks
    // are done, TaskWatcher will signal slotFinishUnhashedScan.
    pWatcher->watchTask();
    connect(pWatcher,
            &TaskWatcher::allTasksDone,
            this,
            &LibraryScanner::slotFinishUnhashedScan);

    for (mixxx::FileAccess dirAccess : m_scannerGlobal->unhashedDirs()) {
        // no testAndMarkDirectoryScanned() here, because all unhashedDirs()
        // are already tracked
        queueTask(new RecursiveScanDirectoryTask(
                this, m_scannerGlobal, std::move(dirAccess), true));
    }
    pWatcher->taskDone();
}

// Quick hack: return number of relocated tracks
void LibraryScanner::cleanUpScan() {
    // At the end of a scan, mark all tracks and directories that weren't
    // "verified" as "deleted" (as long as the scan wasn't canceled half way
    // through). This condition is important because our rescanning algorithm
    // starts by marking all tracks and dirs as unverified, so a canceled scan
    // might leave half of your library as unverified. Don't want to mark those
    // tracks/dirs as deleted in that case) :)

    // Start a transaction for all the library hashing (moved file
    // detection) stuff.
    QSqlDatabase dbConnection = mixxx::DbConnectionPooled(m_pDbConnectionPool);
    ScopedTransaction transaction(dbConnection);

    kLogger.debug() << "Marking tracks in changed directories as verified";
    m_trackDao.markTrackLocationsAsVerified(m_scannerGlobal->verifiedTracks());

    kLogger.debug() << "Marking unchanged directories and tracks as verified";
    m_libraryHashDao.updateDirectoryStatuses(
            m_scannerGlobal->verifiedDirectories(),
            false,
            true);
    m_trackDao.markTracksInDirectoriesAsVerified(
            m_scannerGlobal->verifiedDirectories());

    // After verifying tracks and directories via recursive scanning of the
    // library directories the only unverified tracks will be files that are
    // outside of the library directories, files that have been
    // moved/deleted/renamed and are in duplicate directories by symlinks or
    // non normalized paths.
    kLogger.debug() << "Checking remaining unverified tracks";
    if (!m_trackDao.verifyRemainingTracks(
            m_libraryRootDirs,
            m_scannerGlobal->shouldCancelPointer())) {
        // canceled
        return;
    }

    kLogger.debug() << "Marking unverified tracks as deleted";
    m_trackDao.markUnverifiedTracksAsDeleted();

    kLogger.debug() << "Marking unverified directories as deleted";
    m_libraryHashDao.markUnverifiedDirectoriesAsDeleted();

    // Check to see if the "deleted" tracks showed up in another location,
    // and if so, do some magic to update all our tables.
    kLogger.debug() << "Detecting moved files";
    {
        QList<RelocatedTrack> relocatedTracks;
        if (!m_trackDao.detectMovedTracks(
                &relocatedTracks,
                m_scannerGlobal->addedTracks(),
                m_scannerGlobal->shouldCancelPointer())) {
            kLogger.info()
                    << "Detecting moved files has been canceled or aborted";
            return;
        }
        if (!relocatedTracks.isEmpty()) {
            m_numRelocatedTracks = relocatedTracks.size();
            kLogger.info()
                    << "Found"
                    << m_numRelocatedTracks
                    << "moved track(s)";
            emit tracksRelocated(relocatedTracks);
        }
    }

    // Remove the hashes for any directories that have been marked as
    // deleted to clean up. We need to do this otherwise we can skip over
    // songs if you move a set of songs from directory A to B, then back to
    // A.
    m_libraryHashDao.removeDeletedDirectoryHashes();

    transaction.commit();

    kLogger.debug() << "Detecting cover art for unscanned files";
    QSet<TrackId> coverArtTracksChanged;
    m_trackDao.detectCoverArtForTracksWithoutCover(
            m_scannerGlobal->shouldCancelPointer(), &coverArtTracksChanged);

    // Update BaseTrackCache via signals connected to the main TrackDAO.
    if (!coverArtTracksChanged.isEmpty()) {
        emit tracksChanged(coverArtTracksChanged);
    }
}

// is called when all tasks of the second stage are done (threads are finished)
void LibraryScanner::slotFinishUnhashedScan() {
    kLogger.debug() << "slotFinishUnhashedScan";
    VERIFY_OR_DEBUG_ASSERT(!m_scannerGlobal.isNull()) {
        kLogger.critical() << "No scanner global state exists in slotFinishUnhashedScan";
        return;
    }

    bool bScanFinishedCleanly = m_scannerGlobal->scanFinishedCleanly();

    if (bScanFinishedCleanly) {
        kLogger.debug() << "Recursive scanning finished cleanly";
    } else {
        kLogger.debug() << "Recursive scanning interrupted by the user";
    }

    // Finish adding the tracks -- rollback the transaction if the scan did not
    // finish cleanly and the user did not cancel the transaction.
    m_trackDao.addTracksFinish(!m_scannerGlobal->shouldCancel() &&
                               !bScanFinishedCleanly);

    if (!m_scannerGlobal->shouldCancel() && bScanFinishedCleanly) {
        cleanUpScan();
    }

    if (!m_scannerGlobal->shouldCancel() && bScanFinishedCleanly) {
        const auto dbConnection = mixxx::DbConnectionPooled(m_pDbConnectionPool);
        updateQueryPlannerStatisticsForDatabase(dbConnection);
    }

    if (!m_scannerGlobal->shouldCancel() && bScanFinishedCleanly) {
        kLogger.debug() << "Scan finished cleanly";
    } else {
        kLogger.debug() << "Scan cancelled";
    }

    const auto duration = m_scannerGlobal->timerElapsed();
    double seconds = duration.toDoubleSeconds();
    QString durationString;
    // Pick a comfortable format for the duration display
    if (seconds < 2.0) { // 812 ms
        durationString = duration.formatMillisWithUnit();
    } else if (seconds < 60) { // 12 s
        durationString = duration.formatSecondsWithUnit();
    } else { // 3:48
        durationString = mixxx::Duration::formatTime(seconds);
    }
    const int numVerifiedDirs = static_cast<int>(m_scannerGlobal->verifiedDirectories().size());
    const int numScannedDirs = m_scannerGlobal->numScannedDirectories();
    const int numVerifiedTracks = static_cast<int>(m_scannerGlobal->verifiedTracks().size());
    const int numNewTracks = m_scannerGlobal->addedTracks().size() - m_numRelocatedTracks;

    const QSet<QString> existingTracks = m_trackDao.getAllExistingTrackLocations();
    int numRediscoveredTracks = 0;
    for (const QString& loc : std::as_const(m_previouslyMissingTracks)) {
        if (existingTracks.contains(loc)) {
            numRediscoveredTracks++;
        }
    }
    const auto missingTracks = m_trackDao.getAllMissingTrackLocations();
    const int numMissingTracks = missingTracks.size();
    int numNewMissingTracks = 0;
    for (const QString& loc : std::as_const(missingTracks)) {
        if (!m_previouslyMissingTracks.contains(loc)) {
            numNewMissingTracks++;
        }
    }
    const int tracksTotal = existingTracks.size();

    qInfo() << "-------------------------------------------------------";
    qInfo("Library scan finished after %s", durationString.toLocal8Bit().constData());
    qInfo(" %d unchanged directories", numVerifiedDirs);
    qInfo(" %d scanned directories", numScannedDirs);
    qInfo(" %d tracks verified from changed/added directories", numVerifiedTracks);
    qInfo(" %d new tracks", numNewTracks);
    qInfo(" %d moved tracks", m_numRelocatedTracks);
    qInfo(" %d new missing tracks", numNewMissingTracks);
    qInfo(" %d missing tracks total", numMissingTracks);
    qInfo(" %d rediscovered tracks", numRediscoveredTracks);
    qInfo(" %d tracks total", tracksTotal);
    qInfo() << "-------------------------------------------------------";

    LibraryScanResultSummary result;
    result.durationString = durationString;
    result.numNewTracks = numNewTracks;
    result.numMovedTracks = m_numRelocatedTracks;
    result.numNewMissingTracks = numNewMissingTracks;
    result.numMissingTracks = numMissingTracks;
    result.numRediscoveredTracks = numRediscoveredTracks;
    result.tracksTotal = tracksTotal;
    result.autoscan = m_manualScan;

    m_scannerGlobal.clear();
    changeScannerState(FINISHED);
    // now we may accept new scan commands

    emit scanFinished();
    emit scanSummary(result);
}

void LibraryScanner::scan(bool autoscan) {
    if (changeScannerState(STARTING)) {
        m_manualScan = autoscan;
        emit startScan();
    }
}

// this is called after pressing the cancel button in the scanner
// progress dialog
void LibraryScanner::slotCancel() {
    // Wait until there is no scan starting.
    // All pending scan start request are canceled
    // as well until the scanner is idle again.
    changeScannerState(CANCELING);
    cancel();
    changeScannerState(IDLE);
}

void LibraryScanner::cancelAndQuit() {
    changeScannerState(CANCELING);
    cancel();
    // Quit the event loop gracefully and stay in CANCELING state until all
    // pending signals are processed
    quit();
    wait();
    changeScannerState(IDLE);
}

// be sure we hold the m_stateSema and we are in CANCELING state
void LibraryScanner::cancel() {
    DEBUG_ASSERT(m_state == CANCELING);


    // we need to make a local copy because cancel is called
    // from any thread but m_scannerGlobal may be cleared
    // in the LibraryScanner thread in the meanwhile
    ScannerGlobalPointer scanner = m_scannerGlobal;
    if (scanner) {
        scanner->cancel();
    }

    // Wait for the thread pool to empty. This is important because ScannerTasks
    // have pointers to the LibraryScanner and can cause a segfault if they run
    // after the LibraryScanner has been destroyed.
    m_pool.waitForDone();
}

void LibraryScanner::queueTask(ScannerTask* pTask) {
    //kLogger.debug() << "queueTask" << pTask;
    ScopedTimer timer(QStringLiteral("LibraryScanner::queueTask"));
    if (m_scannerGlobal.isNull() || m_scannerGlobal->shouldCancel()) {
        return;
    }
    m_scannerGlobal->getTaskWatcher().watchTask();
    connect(pTask,
            &ScannerTask::queueTask,
            this,
            &LibraryScanner::queueTask);
    connect(pTask,
            &ScannerTask::directoryHashedAndScanned,
            this,
            &LibraryScanner::slotDirectoryHashedAndScanned);
    connect(pTask,
            &ScannerTask::directoryUnchanged,
            this,
            &LibraryScanner::slotDirectoryUnchanged);
    connect(pTask,
            &ScannerTask::trackExists,
            this,
            &LibraryScanner::slotTrackExists);
    connect(pTask,
            &ScannerTask::addNewTrack,
            this,
            &LibraryScanner::slotAddNewTrack);

    // Progress signals.
    // Pass directly to the main thread
    connect(pTask,
            &ScannerTask::progressLoading,
            this,
            &LibraryScanner::progressLoading);
    connect(pTask,
            &ScannerTask::progressHashing,
            this,
            &LibraryScanner::progressHashing);

    m_pool.start(pTask);
}

void LibraryScanner::slotDirectoryHashedAndScanned(const QString& directoryPath,
                                               bool newDirectory, mixxx::cache_key_t hash) {
    ScopedTimer timer(QStringLiteral("LibraryScanner::slotDirectoryHashedAndScanned"));
    //kLogger.debug() << "sloDirectoryHashedAndScanned" << directoryPath
    //          << newDirectory << hash;

    // For statistics tracking -- if we hashed a directory then we scanned it
    // (it was changed or new).
    if (m_scannerGlobal) {
        m_scannerGlobal->directoryScanned();
    }

    if (newDirectory) {
        m_libraryHashDao.saveDirectoryHash(directoryPath, hash);
    } else {
        m_libraryHashDao.updateDirectoryHash(directoryPath, hash, 0);
    }
    emit progressHashing(directoryPath);
}

void LibraryScanner::slotDirectoryUnchanged(const QString& directoryPath) {
    ScopedTimer timer(QStringLiteral("LibraryScanner::slotDirectoryUnchanged"));
    //kLogger.debug() << "slotDirectoryUnchanged" << directoryPath;
    if (m_scannerGlobal) {
        m_scannerGlobal->addVerifiedDirectory(directoryPath);
    }
    emit progressHashing(directoryPath);
}

void LibraryScanner::slotTrackExists(const QString& trackPath) {
    //kLogger.debug() << "slotTrackExists" << trackPath;
    ScopedTimer timer(QStringLiteral("LibraryScanner::slotTrackExists"));
    if (m_scannerGlobal) {
        m_scannerGlobal->addVerifiedTrack(trackPath);
    }
}

// triggered by ScannerTask::addNewTrack / in ImportFilesTask::run()
void LibraryScanner::slotAddNewTrack(const QString& trackPath) {
    //kLogger.debug() << "slotAddNewTrack" << trackPath;
    ScopedTimer timer(QStringLiteral("LibraryScanner::addNewTrack"));
    // For statistics tracking and to detect moved tracks
    TrackPointer pTrack = m_trackDao.addTracksAddFile(
            trackPath,
            false);
    if (!pTrack) {
        // This happens only when there is an issue with the database which
        // has been logged already. No need for yet another warning here.
        return;
    }

    DEBUG_ASSERT(!pTrack->isDirty());
    // The track's actual location might differ from the
    // given trackPath
    const QString trackLocation = pTrack->getLocation();
    // Acknowledge successful track addition
    if (m_scannerGlobal) {
        m_scannerGlobal->trackAdded(trackLocation);
    }
    // Signal the main instance of TrackDAO, that there is
    // a new track in the database.
    emit trackAdded(pTrack);
    emit progressLoading(trackLocation);
}

bool LibraryScanner::changeScannerState(ScannerState newState) {
    switch (newState) {
    case IDLE:
        // we are leaving STARTING or CANCELING state
        // m_state is already IDLE if a scan was canceled
        m_state = IDLE;
        m_stateSema.release();
        return true;
    case STARTING:
        // we need to hold the m_stateSema during the STARTING state
        // to prevent losing cancel commands or start the scanner
        // twice
        if (m_stateSema.tryAcquire()) {
            if (m_state != IDLE) {
                kLogger.debug() << "Scan already in progress";
                m_stateSema.release();
                return false;
            }
            m_state = STARTING;
            return true;
        } else {
            kLogger.debug() << "can't acquire semaphore, state =" << m_state;
            return false;
        }
    case SCANNING:
        DEBUG_ASSERT(m_state == STARTING);
        // Transition protected by the semaphore is over now
        // Allow canceling
        m_state = SCANNING;
        m_stateSema.release();
        return true;
    case CANCELING:
        DEBUG_ASSERT(m_state != CANCELING);
        // canceling is always possible, but wait
        // until there is no scan starting.
        // It must be unlocked by changeScannerState(IDLE);
        m_stateSema.acquire();
        m_state = CANCELING;
        return true;
    case FINISHED:
        // we must not acquire the semaphore here, because
        // it is already acquired in case we
        // are canceling.
        // There is no race condition, since the state
        // is set to IDLE after canceling as well
        m_state = IDLE;
        return true;
    default:
        DEBUG_ASSERT(false);
        return false;
    }
}<|MERGE_RESOLUTION|>--- conflicted
+++ resolved
@@ -100,15 +100,7 @@
         const UserSettingsPointer& pConfig)
         : m_pDbConnectionPool(std::move(pDbConnectionPool)),
           m_analysisDao(pConfig),
-<<<<<<< HEAD
-          m_trackDao(m_cueDao,
-                  m_playlistDao,
-                  m_analysisDao,
-                  m_libraryHashDao,
-                  pConfig),
-=======
           m_trackDao(m_cueDao, m_playlistDao, m_analysisDao, m_libraryHashDao, pConfig),
->>>>>>> 8d6137b9
           m_stateSema(1), // only one transaction is possible at a time
           m_state(IDLE),
           m_manualScan(true) {
