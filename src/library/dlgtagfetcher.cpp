--- conflicted
+++ resolved
@@ -89,7 +89,6 @@
     results->setColumnWidth(5, 160); // Artist column
 }
 
-<<<<<<< HEAD
 void DlgTagFetcher::slotNext() {
     QModelIndex nextRow = m_currentTrackIndex.sibling(
             m_currentTrackIndex.row() + 1, m_currentTrackIndex.column());
@@ -109,9 +108,6 @@
 }
 
 void DlgTagFetcher::changeTrack(const TrackPointer& track) {
-=======
-void DlgTagFetcher::loadTrack(const TrackPointer& track) {
->>>>>>> 81a62fca
     if (!track) {
         return;
     }
