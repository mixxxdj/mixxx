#include "library/dlgtagfetcher.h"

#include <QTreeWidget>
#include <QtDebug>

#include "defs_urls.h"
#include "library/coverartcache.h"
#include "library/coverartutils.h"
#include "library/library_prefs.h"
#include "library/trackmodel.h"
#include "moc_dlgtagfetcher.cpp"
#include "preferences/dialog/dlgpreflibrary.h"
#include "track/track.h"
#include "track/tracknumbers.h"
#include "util/imagefiledata.h"

namespace {

// Constant percentages for QProgressBar.

// There are 3 constant steps while fetching metadata from musicbrainz.
// 1. -> "Fingerprinting track"
// 2. -> "Identifying track through Acoustid"
// 3. -> "Retrieving metadata from MusicBrainz"
// These three steps never change. They are triggered once at all times.
// After each step progress bar value increases by 15%.

constexpr int kPercentOfConstantTask = 15;

// After these steps are passed, last step remains.
// 4. -> "Fetching track data from the Musicbrainz database"
// Due to various recordings fetched from AcoustID, the number of triggers for this step may vary.
// This can cause different scaling.
// In order to have a better scaling, the remaining 55% are divided by the number of recordings found.

constexpr int kPercentLeftForRecordingsFound = 55;

constexpr int kMaximumValueOfQProgressBar = 100;

constexpr int kMinimumValueOfQProgressBar = 0;

// There are 2 following steps for cover art fetching.
// 1. -> "Cover Art Links Task"
// 2. -> "Cover Art Image Task"
// When a tag is selected, first step starts.
// First step looks for available cover art links for selected tag.
// Some tags might not have any available cover arts.
// If no links found, user is informed and cover art fetching is finished.
// If links are found, second step starts instantly.
// Second step gets actual cover art with according to user's chosen size.

constexpr int kPercentForCoverArtLinksTask = 35;

constexpr int kPercentForCoverArtImageTask = 70;

// Original Index of the track tag, listed all the time below 'Original Tags'.
constexpr int kOriginalTrackIndex = -1;

QStringList trackColumnValues(
        const Track& track) {
    const mixxx::TrackMetadata trackMetadata = track.getMetadata();
    const QString trackNumberAndTotal = TrackNumbers::joinAsString(
            trackMetadata.getTrackInfo().getTrackNumber(),
            trackMetadata.getTrackInfo().getTrackTotal());
    QStringList columnValues;
    columnValues.reserve(6);
    columnValues
            << trackMetadata.getTrackInfo().getTitle()
            << trackMetadata.getTrackInfo().getArtist()
            << trackMetadata.getAlbumInfo().getTitle()
            << trackMetadata.getTrackInfo().getYear()
            << trackNumberAndTotal
            << trackMetadata.getAlbumInfo().getArtist();
    return columnValues;
}

QStringList trackReleaseColumnValues(
        const mixxx::musicbrainz::TrackRelease& trackRelease) {
    const QString trackNumberAndTotal = TrackNumbers::joinAsString(
            trackRelease.trackNumber,
            trackRelease.trackTotal);
    QStringList columnValues;
    columnValues.reserve(6);
    columnValues
            << trackRelease.title
            << trackRelease.artist
            << trackRelease.albumTitle
            << trackRelease.date
            << trackNumberAndTotal
            << trackRelease.albumArtist;
    return columnValues;
}

void addTagRow(
        const QStringList& trackRow,
        int tagIndex,
        QTreeWidget* pParent) {
    QTreeWidgetItem* pItem = new QTreeWidgetItem(pParent, trackRow);
    pItem->setData(0, Qt::UserRole, tagIndex);
    pItem->setData(0, Qt::TextAlignmentRole, Qt::AlignLeft);
    if (tagIndex == kOriginalTrackIndex) {
        // Disable the original tag row so it can't be selected.
        // Only setDisabled() prevents currentItemChanged() signal, removing the
        // Qt::ItemIsSelectable is not sufficient.
        // Store the normal text brush
        const auto brush = pParent->palette().windowText();
        pItem->setDisabled(true);
        // Restore the normal text color to ensure the tags are readable
        for (int col = 0; col < pItem->columnCount(); col++) {
            pItem->setForeground(col, brush);
        }
    }
}

void addDivider(const QString& text, QTreeWidget* pParent) {
    QTreeWidgetItem* pItem = new QTreeWidgetItem(pParent);
    pItem->setFirstColumnSpanned(true);
    pItem->setText(0, text);
    pItem->setFlags(Qt::NoItemFlags);
    pItem->setForeground(0, pParent->palette().color(QPalette::Disabled, QPalette::Text));

    QFont bold_font(pParent->font());
    bold_font.setBold(true);
    pItem->setFont(0, bold_font);
}

void updateOriginalTag(const Track& track, QTreeWidget* pParent) {
    const mixxx::TrackMetadata trackMetadata = track.getMetadata();
    const QString trackNumberAndTotal = TrackNumbers::joinAsString(
            trackMetadata.getTrackInfo().getTrackNumber(),
            trackMetadata.getTrackInfo().getTrackTotal());

    pParent->topLevelItem(1)->setText(0, trackMetadata.getTrackInfo().getTitle());
    pParent->topLevelItem(1)->setText(1, trackMetadata.getTrackInfo().getArtist());
    pParent->topLevelItem(1)->setText(2, trackMetadata.getAlbumInfo().getTitle());
    pParent->topLevelItem(1)->setText(3, trackMetadata.getTrackInfo().getYear());
    pParent->topLevelItem(1)->setText(4, trackNumberAndTotal);
    pParent->topLevelItem(1)->setText(5, trackMetadata.getAlbumInfo().getArtist());
}

} // anonymous namespace

DlgTagFetcher::DlgTagFetcher(UserSettingsPointer pConfig, const TrackModel* pTrackModel)
        // No parent because otherwise it inherits the style parent's
        // style which can make it unreadable. Bug #673411
        : QDialog(nullptr),
          m_pConfig(pConfig),
          m_pTrackModel(pTrackModel),
          m_tagFetcher(this),
          m_isCoverArtCopyWorkerRunning(false),
          m_pWCurrentCoverArtLabel(make_parented<WCoverArtLabel>(this)),
          m_pWFetchedCoverArtLabel(make_parented<WCoverArtLabel>(this)) {
    init();
}

void DlgTagFetcher::init() {
    setupUi(this);
    setWindowIcon(QIcon(MIXXX_ICON_PATH));

    currentCoverArtLayout->insertWidget(0, m_pWCurrentCoverArtLabel.get());
    fetchedCoverArtLayout->insertWidget(0, m_pWFetchedCoverArtLabel.get());

    if (m_pTrackModel) {
        connect(btnPrev, &QPushButton::clicked, this, &DlgTagFetcher::slotPrev);
        connect(btnNext, &QPushButton::clicked, this, &DlgTagFetcher::slotNext);
    } else {
        btnNext->hide();
        btnPrev->hide();
    }

    connect(btnApply, &QPushButton::clicked, this, &DlgTagFetcher::apply);
    connect(btnQuit, &QPushButton::clicked, this, &DlgTagFetcher::quit);
    connect(btnRetry, &QPushButton::clicked, this, &DlgTagFetcher::retry);
    connect(tags, &QTreeWidget::currentItemChanged, this, &DlgTagFetcher::tagSelected);

    connect(&m_tagFetcher, &TagFetcher::resultAvailable, this, &DlgTagFetcher::fetchTagFinished);
    connect(&m_tagFetcher,
            &TagFetcher::fetchProgress,
            this,
            &DlgTagFetcher::showProgressOfConstantTask);
    connect(&m_tagFetcher,
            &TagFetcher::currentRecordingFetchedFromMusicBrainz,
            this,
            &DlgTagFetcher::showProgressOfRecordingTask);
    connect(&m_tagFetcher,
            &TagFetcher::numberOfRecordingsFoundFromAcoustId,
            this,
            &DlgTagFetcher::setPercentOfEachRecordings);
    connect(&m_tagFetcher, &TagFetcher::networkError, this, &DlgTagFetcher::slotNetworkResult);

    loadingProgressBar->setMaximum(kMaximumValueOfQProgressBar);

    btnRetry->setDisabled(true);

    int iApplyTags = m_pConfig->getValue(mixxx::library::prefs::kTagFetcherApplyTagsConfigKey, 1);
    int iApplyCover = m_pConfig->getValue(mixxx::library::prefs::kTagFetcherApplyCoverConfigKey, 1);
    checkBoxTags->setChecked(iApplyTags == 1);
    checkBoxCover->setChecked(iApplyCover == 1);

    CoverArtCache* pCache = CoverArtCache::instance();
    if (pCache) {
        connect(pCache,
                &CoverArtCache::coverFound,
                this,
                &DlgTagFetcher::slotCoverFound);
    }

    connect(&m_tagFetcher,
            &TagFetcher::coverArtArchiveLinksAvailable,
            this,
            &DlgTagFetcher::slotStartFetchCoverArt);

    connect(&m_tagFetcher,
            &TagFetcher::coverArtImageFetchAvailable,
            this,
            &DlgTagFetcher::slotLoadFetchedCoverArt);

    connect(&m_tagFetcher,
            &TagFetcher::coverArtLinkNotFound,
            this,
            &DlgTagFetcher::slotCoverArtLinkNotFound);
}

void DlgTagFetcher::slotNext() {
    if (isSignalConnected(QMetaMethod::fromSignal(&DlgTagFetcher::next))) {
        emit next();
    } else {
        QModelIndex nextRow = m_currentTrackIndex.sibling(
                m_currentTrackIndex.row() + 1, m_currentTrackIndex.column());
        if (nextRow.isValid()) {
            loadTrack(nextRow);
        }
    }
}

void DlgTagFetcher::slotPrev() {
    if (isSignalConnected(QMetaMethod::fromSignal(&DlgTagFetcher::previous))) {
        emit previous();
    } else {
        QModelIndex prevRow = m_currentTrackIndex.sibling(
                m_currentTrackIndex.row() - 1, m_currentTrackIndex.column());
        if (prevRow.isValid()) {
            loadTrack(prevRow);
        }
    }
}

void DlgTagFetcher::loadTrack(const TrackPointer& pTrack) {
    if (m_pTrack) {
        tags->clear();
        disconnect(m_pTrack.get(),
                &Track::changed,
                this,
                &DlgTagFetcher::slotTrackChanged);
        m_data = Data();
    }
    tags->clear();

    m_pWFetchedCoverArtLabel->setCoverArt(CoverInfo{}, QPixmap{});

    m_coverCache.clear();

    m_pTrack = pTrack;
    if (!m_pTrack) {
        return;
    }

    btnRetry->setDisabled(true);
    btnApply->setDisabled(true);
    checkBoxTags->setDisabled(true);
    checkBoxCover->setDisabled(true);
    statusMessage->setVisible(false);
    loadingProgressBar->setVisible(true);
    loadingProgressBar->setValue(kMinimumValueOfQProgressBar);
    addDivider(tr("Original tags"), tags);
    addTagRow(trackColumnValues(*m_pTrack), kOriginalTrackIndex, tags);

    connect(m_pTrack.get(),
            &Track::changed,
            this,
            &DlgTagFetcher::slotTrackChanged);

    loadCurrentTrackCover();
    m_tagFetcher.startFetch(m_pTrack);
}

void DlgTagFetcher::loadTrack(const QModelIndex& index) {
    m_currentTrackIndex = index;
    TrackPointer pTrack = m_pTrackModel->getTrack(index);
    loadTrack(pTrack);
}

void DlgTagFetcher::slotTrackChanged(TrackId trackId) {
    if (m_pTrack && m_pTrack->getId() == trackId) {
        updateOriginalTag(*m_pTrack, tags);
    }
}

void DlgTagFetcher::apply() {
    if (checkBoxTags->isChecked()) {
        applyTags();
        statusMessage->setText(tr("Metadata applied"));
    }
    // If only/also the cover shall be updated (and the worker succeeds) the
    // delayed slotWorkerCoverArtUpdated() will (over)write the status message,
    // so let slot take care of updating the status message accordingly.
    if (checkBoxCover->isChecked()) {
        applyCover();
    }
}

void DlgTagFetcher::applyTags() {
    int tagIndex = m_data.m_selectedTag;
    if (tagIndex < 0) {
        return;
    }
    DEBUG_ASSERT(tagIndex < m_data.m_tags.size());
    const mixxx::musicbrainz::TrackRelease& trackRelease =
            m_data.m_tags[tagIndex];
    mixxx::TrackMetadata trackMetadata = m_pTrack->getMetadata();
    if (!trackRelease.artist.isEmpty()) {
        trackMetadata.refTrackInfo().setArtist(
                trackRelease.artist);
    }
    if (!trackRelease.title.isEmpty()) {
        trackMetadata.refTrackInfo().setTitle(
                trackRelease.title);
    }
    if (!trackRelease.trackNumber.isEmpty()) {
        trackMetadata.refTrackInfo().setTrackNumber(
                trackRelease.trackNumber);
    }
    if (!trackRelease.trackTotal.isEmpty()) {
        trackMetadata.refTrackInfo().setTrackTotal(
                trackRelease.trackTotal);
    }
    if (!trackRelease.date.isEmpty()) {
        trackMetadata.refTrackInfo().setYear(
                trackRelease.date);
    }
    if (!trackRelease.albumArtist.isEmpty()) {
        trackMetadata.refAlbumInfo().setArtist(
                trackRelease.albumArtist);
    }
    if (!trackRelease.albumTitle.isEmpty()) {
        trackMetadata.refAlbumInfo().setTitle(
                trackRelease.albumTitle);
    }
#if defined(__EXTRA_METADATA__)
    if (!trackRelease.artistId.isNull()) {
        trackMetadata.refTrackInfo().setMusicBrainzArtistId(
                trackRelease.artistId);
    }
    if (!trackRelease.recordingId.isNull()) {
        trackMetadata.refTrackInfo().setMusicBrainzRecordingId(
                trackRelease.recordingId);
    }
    if (!trackRelease.trackReleaseId.isNull()) {
        trackMetadata.refTrackInfo().setMusicBrainzReleaseId(
                trackRelease.trackReleaseId);
    }
    if (!trackRelease.albumArtistId.isNull()) {
        trackMetadata.refAlbumInfo().setMusicBrainzArtistId(
                trackRelease.albumArtistId);
    }
    if (!trackRelease.albumReleaseId.isNull()) {
        trackMetadata.refAlbumInfo().setMusicBrainzReleaseId(
                trackRelease.albumReleaseId);
    }
    if (!trackRelease.releaseGroupId.isNull()) {
        trackMetadata.refAlbumInfo().setMusicBrainzReleaseGroupId(
                trackRelease.releaseGroupId);
    }
#endif // __EXTRA_METADATA__

    m_pTrack->replaceMetadataFromSource(
            std::move(trackMetadata),
            // Prevent re-import of outdated metadata from file tags
            // by explicitly setting the synchronization time stamp
            // to the current time.
            QDateTime::currentDateTimeUtc());
}

void DlgTagFetcher::applyCover() {
    if (!m_fetchedCoverArtByteArrays.isNull()) {
        VERIFY_OR_DEBUG_ASSERT(m_isCoverArtCopyWorkerRunning == false) {
            return;
        };

        QFileInfo trackFileInfo = QFileInfo(m_pTrack->getLocation());

        // Compose the Cover Art file path. Use the correct file extension
        // by checking from the fetched image bytes (disregard extension
        // from file link).
        QString coverArtCopyFilePath =
                trackFileInfo.absoluteFilePath().left(
                        trackFileInfo.absoluteFilePath().lastIndexOf('.') + 1) +
                ImageFileData::readFormatFrom(m_fetchedCoverArtByteArrays);

        m_pWorker.reset(new CoverArtCopyWorker(
                QString(), coverArtCopyFilePath, m_fetchedCoverArtByteArrays));

        connect(m_pWorker.data(),
                &CoverArtCopyWorker::started,
                this,
                &DlgTagFetcher::slotWorkerStarted);

        connect(m_pWorker.data(),
                &CoverArtCopyWorker::askOverwrite,
                this,
                &DlgTagFetcher::slotWorkerAskOverwrite);

        connect(m_pWorker.data(),
                &CoverArtCopyWorker::coverArtCopyFailed,
                this,
                &DlgTagFetcher::slotWorkerCoverArtCopyFailed);

        connect(m_pWorker.data(),
                &CoverArtCopyWorker::coverArtUpdated,
                this,
                &DlgTagFetcher::slotWorkerCoverArtUpdated);

        connect(m_pWorker.data(),
                &CoverArtCopyWorker::finished,
                this,
                &DlgTagFetcher::slotWorkerFinished);

        m_pWorker->start();
    }
}

void DlgTagFetcher::retry() {
    btnRetry->setDisabled(true);
    btnApply->setDisabled(true);
    checkBoxTags->setDisabled(true);
    checkBoxCover->setDisabled(true);
    loadingProgressBar->setValue(kMinimumValueOfQProgressBar);
    m_tagFetcher.startFetch(m_pTrack);
}

void DlgTagFetcher::quit() {
    m_tagFetcher.cancel();
    saveCheckBoxState();
    accept();
}

void DlgTagFetcher::reject() {
    m_tagFetcher.cancel();
    saveCheckBoxState();
    accept();
}

void DlgTagFetcher::saveCheckBoxState() {
    m_pConfig->set(mixxx::library::prefs::kTagFetcherApplyTagsConfigKey,
            ConfigValue(checkBoxTags->isChecked()));
    m_pConfig->set(mixxx::library::prefs::kTagFetcherApplyCoverConfigKey,
            ConfigValue(checkBoxCover->isChecked()));
}

void DlgTagFetcher::showProgressOfConstantTask(const QString& text) {
    QString status = tr("%1");
    loadingProgressBar->setFormat(status.arg(text));
    loadingProgressBar->setValue(loadingProgressBar->value() + kPercentOfConstantTask);
}

void DlgTagFetcher::loadCurrentTrackCover() {
    m_pWCurrentCoverArtLabel->loadTrack(m_pTrack);
    CoverArtCache* pCache = CoverArtCache::instance();
    pCache->requestTrackCover(this, m_pTrack);
}

void DlgTagFetcher::showProgressOfRecordingTask() {
    loadingProgressBar->setFormat(tr("Fetching track data from the MusicBrainz database"));
    loadingProgressBar->setValue(loadingProgressBar->value() + m_percentForOneRecording);
}

// TODO(fatihemreyildiz): display the task tags one by one.
void DlgTagFetcher::setPercentOfEachRecordings(int totalRecordingsFound) {
    m_percentForOneRecording = kPercentLeftForRecordingsFound / totalRecordingsFound;
}

void DlgTagFetcher::fetchTagFinished(
        TrackPointer pTrack,
        const QList<mixxx::musicbrainz::TrackRelease>& guessedTrackReleases) {
    VERIFY_OR_DEBUG_ASSERT(pTrack == m_pTrack) {
        return;
    }
    m_data.m_tags = guessedTrackReleases;
    if (guessedTrackReleases.size() == 0) {
        loadingProgressBar->setValue(kMaximumValueOfQProgressBar);
        QString emptyMessage = tr("Could not find this track in the MusicBrainz database.");
        loadingProgressBar->setFormat(emptyMessage);
        return;
    } else {
        btnApply->setDisabled(true);
        btnRetry->setDisabled(true);
        checkBoxTags->setDisabled(true);
        checkBoxCover->setDisabled(true);
        loadingProgressBar->setVisible(false);
        statusMessage->setVisible(true);

        VERIFY_OR_DEBUG_ASSERT(m_pTrack) {
            return;
        }

        addDivider(tr("Suggested tags"), tags);
        {
            int trackIndex = 0;
            QSet<QStringList> allColumnValues; // deduplication
            for (const auto& trackRelease : std::as_const(m_data.m_tags)) {
                const auto columnValues = trackReleaseColumnValues(trackRelease);
                // Add fetched tag into TreeItemWidget, if it is not added before
                if (!allColumnValues.contains(columnValues)) {
                    allColumnValues.insert(columnValues);
                    addTagRow(columnValues, trackIndex, tags);
                }
                ++trackIndex;
            }
        }

        for (int i = 0; i < tags->model()->columnCount(); i++) {
            tags->resizeColumnToContents(i);
            int sectionSize = (tags->columnWidth(i) + 10);
            tags->header()->resizeSection(i, sectionSize);
        }
    }

    statusMessage->setText(tr("The results are ready to be applied"));

    // qDebug() << "number of tags = " << guessedTrackReleases.size();
}

void DlgTagFetcher::slotNetworkResult(
        int httpError,
        const QString& app,
        const QString& message,
        int code) {
    QString cantConnect = tr("Can't connect to %1: %2");
    loadingProgressBar->setFormat(cantConnect.arg(app, message));
    qWarning() << "Error while fetching track metadata!"
               << "Service:" << app
               << "HTTP Status:" << httpError
               << "Code:" << code
               << "Server message:" << message;
    btnRetry->setEnabled(true);
    loadingProgressBar->setValue(kMaximumValueOfQProgressBar);
    return;
}

void DlgTagFetcher::tagSelected() {
    if (!tags->currentItem()) {
        btnApply->setDisabled(true);
        checkBoxTags->setDisabled(true);
        checkBoxCover->setDisabled(true);
        return;
    }

    if (tags->currentItem()->data(0, Qt::UserRole).toInt() == kOriginalTrackIndex) {
        tags->currentItem()->setFlags(Qt::ItemIsEnabled);
        btnApply->setDisabled(true);
        checkBoxTags->setDisabled(true);
        return;
    }
    // Allow applying the tags, regardless the cover art
    btnApply->setEnabled(true);
    checkBoxTags->setEnabled(true);

    const int tagIndex = tags->currentItem()->data(0, Qt::UserRole).toInt();
    m_data.m_selectedTag = tagIndex;

    m_fetchedCoverArtByteArrays.clear();
    m_pWFetchedCoverArtLabel->setCoverArt(CoverInfo{},
            QPixmap(CoverArtUtils::defaultCoverLocation()));

    const mixxx::musicbrainz::TrackRelease& trackRelease = m_data.m_tags[tagIndex];
    QUuid selectedTagAlbumId = trackRelease.albumReleaseId;

    // Check if we already fetched the cover for this release earlier
    QString cacheKey = selectedTagAlbumId.toString();
    auto it = m_coverCache.constFind(cacheKey);
    if (it != m_coverCache.constEnd()) {
        QPixmap pix = it.value();
        loadPixmapToLabel(pix);
        return;
    }

    statusMessage->setVisible(false);

    loadingProgressBar->setFormat(tr("Looking for cover art"));
    loadingProgressBar->setValue(kPercentForCoverArtLinksTask);
    loadingProgressBar->setVisible(true);

    m_tagFetcher.startFetchCoverArtLinks(selectedTagAlbumId);
}

void DlgTagFetcher::slotCoverFound(
        const QObject* pRequester,
        const CoverInfo& coverInfo,
        const QPixmap& pixmap) {
    if (pRequester == this &&
            m_pTrack &&
            m_pTrack->getLocation() == coverInfo.trackLocation) {
        m_trackRecord.setCoverInfo(coverInfo);
        m_pWCurrentCoverArtLabel->setCoverArt(coverInfo, pixmap);
    }
}

<<<<<<< HEAD
void DlgTagFetcher::slotStartFetchCoverArt(const QList<QString>& allUrls) {
    DlgPrefLibrary::CoverArtFetcherQuality fetcherQuality =
            m_pConfig->getValue(mixxx::library::prefs::kCoverArtFetcherQualityConfigKey,
                    DlgPrefLibrary::CoverArtFetcherQuality::Medium);
=======
void DlgTagFetcher::slotStartFetchCoverArt(const QUuid& albumReleaseId,
        const QList<QString>& allUrls) {
    const int fetcherQuality = m_pConfig->getValue(
            mixxx::library::prefs::kCoverArtFetcherQualityConfigKey,
            static_cast<int>(DlgPrefLibrary::CoverArtFetcherQuality::Medium));
>>>>>>> 82d601c4

    // Cover art links task can retrieve us variable number of links with different cover art sizes
    // Every single successful response has 2 links.
    // These links belongs to cover arts with 250 PX and 500 PX
    // Some of the releases might have link of a cover art with 1200 PX
    // Some of the releases might have link of a cover art which is more than 1200 PX
    // To sum up, 2 links are always retrieved, but for some releases this can be 3 or 4
    // Picking the correct size according to user choice is a must.

    // User choices and the possible fetched cover art sizes are:
    // Highest -> >1200 PX, if not available highest possible
    // High    -> 1200 PX, if not available highest possible
    // Medium  -> 500 PX, at all times
    // Low     -> 250 PX, at all times

    VERIFY_OR_DEBUG_ASSERT(!allUrls.isEmpty()) {
        return;
    }

    // TODO(ronso0) Check if we already fetched the cover for the preferred resolution

    QString coverUrl;
    if (allUrls.size() > fetcherQuality) {
        coverUrl = allUrls.at(fetcherQuality);
    } else {
        coverUrl = allUrls.last();
    }
    getCoverArt(albumReleaseId, coverUrl);
}

void DlgTagFetcher::slotLoadFetchedCoverArt(const QUuid& albumReleaseId,
        const QByteArray& data) {
    QPixmap fetchedCoverArtPixmap;
    fetchedCoverArtPixmap.loadFromData(data);

    // Bytes to be eventually applied as track cover art
    m_fetchedCoverArtByteArrays = data;

    // Cache the fetched cover image
    m_coverCache.insert(albumReleaseId.toString(), fetchedCoverArtPixmap);
    loadPixmapToLabel(fetchedCoverArtPixmap);
}

void DlgTagFetcher::loadPixmapToLabel(const QPixmap& pixmap) {
    CoverInfo coverInfo;
    coverInfo.type = CoverInfo::NONE;
    coverInfo.source = CoverInfo::USER_SELECTED;

    loadingProgressBar->setVisible(false);
    statusMessage->clear();
    statusMessage->setVisible(true);

    m_pWFetchedCoverArtLabel->setCoverArt(coverInfo, pixmap);

    checkBoxCover->setEnabled(!pixmap.isNull());
}

void DlgTagFetcher::getCoverArt(const QUuid& albumReleaseId, const QString& url) {
    loadingProgressBar->setFormat(tr("Cover art found, receiving image."));
    loadingProgressBar->setValue(kPercentForCoverArtImageTask);
    m_tagFetcher.startFetchCoverArtImage(albumReleaseId, url);
}

void DlgTagFetcher::slotCoverArtLinkNotFound() {
    loadingProgressBar->setVisible(false);
    statusMessage->setText(tr("Cover Art is not available for selected metadata"));
    statusMessage->setVisible(true);
    checkBoxCover->setDisabled(true);
}

void DlgTagFetcher::slotWorkerStarted() {
    m_isCoverArtCopyWorkerRunning = true;
}

void DlgTagFetcher::slotWorkerCoverArtUpdated(const CoverInfoRelative& coverInfo) {
    qDebug() << "DlgTagFetcher::slotWorkerCoverArtUpdated" << coverInfo;
    m_pTrack->setCoverInfo(coverInfo);
    loadCurrentTrackCover();
    // If 'Tags' was checked those were already applied by now.
    // Update the status message now accordingly.
    // Assumes the checkbox wasn't toggled since hitting Apply
    if (checkBoxTags->isChecked()) {
        statusMessage->setText(tr("Metadata & Cover Art applied"));
    } else {
        statusMessage->setText(tr("Selected cover art applied"));
    }
}

void DlgTagFetcher::slotWorkerAskOverwrite(const QString& coverArtAbsolutePath,
        std::promise<CoverArtCopyWorker::OverwriteAnswer>* pPromise) {
    QFileInfo coverArtInfo(coverArtAbsolutePath);
    QString coverArtName = coverArtInfo.completeBaseName();
    QString coverArtFolder = coverArtInfo.absolutePath();
    QMessageBox overwrite_box(
            QMessageBox::Warning,
            tr("Cover Art File Already Exists"),
            tr("File: %1\n"
               "Folder: %2\n"
               "Override existing file?\n"
               "This can not be undone!")
                    .arg(coverArtName, coverArtFolder));
    overwrite_box.addButton(QMessageBox::Yes);
    overwrite_box.addButton(QMessageBox::No);

    switch (overwrite_box.exec()) {
    case QMessageBox::No:
        pPromise->set_value(CoverArtCopyWorker::OverwriteAnswer::Cancel);
        return;
    case QMessageBox::Yes:
        pPromise->set_value(CoverArtCopyWorker::OverwriteAnswer::Overwrite);
        return;
    }
}

void DlgTagFetcher::slotWorkerCoverArtCopyFailed(const QString& errorMessage) {
    QMessageBox copyFailBox;
    copyFailBox.setText(errorMessage);
    copyFailBox.exec();
}

void DlgTagFetcher::slotWorkerFinished() {
    m_isCoverArtCopyWorkerRunning = false;
}<|MERGE_RESOLUTION|>--- conflicted
+++ resolved
@@ -605,18 +605,11 @@
     }
 }
 
-<<<<<<< HEAD
-void DlgTagFetcher::slotStartFetchCoverArt(const QList<QString>& allUrls) {
-    DlgPrefLibrary::CoverArtFetcherQuality fetcherQuality =
-            m_pConfig->getValue(mixxx::library::prefs::kCoverArtFetcherQualityConfigKey,
-                    DlgPrefLibrary::CoverArtFetcherQuality::Medium);
-=======
 void DlgTagFetcher::slotStartFetchCoverArt(const QUuid& albumReleaseId,
         const QList<QString>& allUrls) {
     const int fetcherQuality = m_pConfig->getValue(
             mixxx::library::prefs::kCoverArtFetcherQualityConfigKey,
             static_cast<int>(DlgPrefLibrary::CoverArtFetcherQuality::Medium));
->>>>>>> 82d601c4
 
     // Cover art links task can retrieve us variable number of links with different cover art sizes
     // Every single successful response has 2 links.
