--- conflicted
+++ resolved
@@ -166,39 +166,26 @@
 
 void DlgTagFetcher::loadTrack(const TrackPointer& pTrack) {
     if (m_track) {
-        results->clear();
+        tags->clear();
         disconnect(m_track.get(),
                 &Track::changed,
                 this,
                 &DlgTagFetcher::slotTrackChanged);
         m_data = Data();
-        m_networkResult = NetworkResult::Ok;
-    }
-<<<<<<< HEAD
-    tags->clear();
-    disconnect(m_track.get(),
-            &Track::changed,
-            this,
-            &DlgTagFetcher::slotTrackChanged);
-
-    m_track = track;
-    m_data = Data();
+    }
+
+    m_track = pTrack;
+    if (!m_track) {
+        return;
+    }
 
     btnRetry->setDisabled(true);
     btnApply->setDisabled(true);
     successMessage->setVisible(false);
     loadingProgressBar->setVisible(true);
     loadingProgressBar->setValue(kMinimumValueOfQProgressBar);
-    tags->clear();
     addDivider(tr("Original tags"), tags);
     addTrack(trackColumnValues(*m_track), kOriginalTrackIndex, tags);
-=======
-
-    m_track = pTrack;
-    if (!m_track) {
-        return;
-    }
->>>>>>> dfa313f4
 
     connect(m_track.get(),
             &Track::changed,
