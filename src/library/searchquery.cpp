#include "library/searchquery.h"

#include <QtDebug>

<<<<<<< HEAD
=======
#include "library/crate/crateschema.h"
>>>>>>> 8e0a2177
#include "library/dao/trackschema.h"
#include "library/queryutil.h"
#include "library/trackset/crate/crateschema.h"
#include "track/keyutils.h"
<<<<<<< HEAD
=======
#include "track/track.h"
>>>>>>> 8e0a2177
#include "util/db/dbconnection.h"
#include "util/db/sqllikewildcards.h"

QVariant getTrackValueForColumn(const TrackPointer& pTrack, const QString& column) {
    if (column == LIBRARYTABLE_ARTIST) {
        return pTrack->getArtist();
    } else if (column == LIBRARYTABLE_TITLE) {
        return pTrack->getTitle();
    } else if (column == LIBRARYTABLE_ALBUM) {
        return pTrack->getAlbum();
    } else if (column == LIBRARYTABLE_ALBUMARTIST) {
        return pTrack->getAlbumArtist();
    } else if (column == LIBRARYTABLE_YEAR) {
        return pTrack->getYear();
    } else if (column == LIBRARYTABLE_DATETIMEADDED) {
        return pTrack->getDateAdded();
    } else if (column == LIBRARYTABLE_GENRE) {
        return pTrack->getGenre();
    } else if (column == LIBRARYTABLE_COMPOSER) {
        return pTrack->getComposer();
    } else if (column == LIBRARYTABLE_GROUPING) {
        return pTrack->getGrouping();
    } else if (column == LIBRARYTABLE_FILETYPE) {
        return pTrack->getType();
    } else if (column == LIBRARYTABLE_TRACKNUMBER) {
        return pTrack->getTrackNumber();
    } else if (column == LIBRARYTABLE_LOCATION) {
        return QDir::toNativeSeparators(pTrack->getLocation());
    } else if (column == LIBRARYTABLE_COMMENT) {
        return pTrack->getComment();
    } else if (column == LIBRARYTABLE_DURATION) {
        return pTrack->getDuration();
    } else if (column == LIBRARYTABLE_BITRATE) {
        return pTrack->getBitrate();
    } else if (column == LIBRARYTABLE_BPM) {
        return pTrack->getBpm();
    } else if (column == LIBRARYTABLE_PLAYED) {
        return pTrack->getPlayCounter().isPlayed();
    } else if (column == LIBRARYTABLE_TIMESPLAYED) {
        return pTrack->getPlayCounter().getTimesPlayed();
    } else if (column == LIBRARYTABLE_RATING) {
        return pTrack->getRating();
    } else if (column == LIBRARYTABLE_KEY) {
        return pTrack->getKeyText();
    } else if (column == LIBRARYTABLE_KEY_ID) {
        return static_cast<int>(pTrack->getKey());
    } else if (column == LIBRARYTABLE_BPM_LOCK) {
        return pTrack->isBpmLocked();
    }

    return QVariant();
}

//static
QString QueryNode::concatSqlClauses(
        const QStringList& sqlClauses, const QString& sqlConcatOp) {
    switch (sqlClauses.size()) {
    case 0:
        return QString();
    case 1:
        return sqlClauses.front();
    default:
        // The component terms need to be wrapped into parentheses,
        // but the whole expression does not. The composite node is
        // always responsible for proper wrapping into parentheses!
        return "(" % sqlClauses.join(") " % sqlConcatOp % " (") % ")";
    }
}

bool AndNode::match(const TrackPointer& pTrack) const {
    for (const auto& pNode: m_nodes) {
        if (!pNode->match(pTrack)) {
            return false;
        }
    }
    // An empty AND node always evaluates to true! This
    // is consistent with the generated SQL query.
    return true;
}

QString AndNode::toSql() const {
    QStringList queryFragments;
    queryFragments.reserve(static_cast<int>(m_nodes.size()));
    for (const auto& pNode: m_nodes) {
        QString sql = pNode->toSql();
        if (!sql.isEmpty()) {
            queryFragments << sql;
        }
    }
    return concatSqlClauses(queryFragments, "AND");
}

bool OrNode::match(const TrackPointer& pTrack) const {
    // An empty OR node would always evaluate to false
    // which is inconsistent with the generated SQL query!
    VERIFY_OR_DEBUG_ASSERT(!m_nodes.empty()) {
        // Evaluate to true even if the correct choice would
        // be false to keep the evaluation consistent with
        // the generated SQL query.
        return true;
    }
    for (const auto& pNode: m_nodes) {
        if (pNode->match(pTrack)) {
            return true;
        }
    }
    return false;
}

QString OrNode::toSql() const {
    QStringList queryFragments;
    queryFragments.reserve(static_cast<int>(m_nodes.size()));
    for (const auto& pNode: m_nodes) {
        QString sql = pNode->toSql();
        if (!sql.isEmpty()) {
            queryFragments << sql;
        }
    }
    return concatSqlClauses(queryFragments, "OR");
}

bool NotNode::match(const TrackPointer& pTrack) const {
    return !m_pNode->match(pTrack);
}

QString NotNode::toSql() const {
    QString sql(m_pNode->toSql());
    if (sql.isEmpty()) {
        return QString();
    } else {
        // The component term needs to be wrapped into parentheses,
        // but the whole expression does not. The composite node is
        // always responsible for proper wrapping into parentheses!
        return "NOT (" % sql % ")";
    }
}

TextFilterNode::TextFilterNode(const QSqlDatabase& database,
               const QStringList& sqlColumns,
               const QString& argument)
        : m_database(database),
          m_sqlColumns(sqlColumns),
          m_argument(argument) {
    mixxx::DbConnection::makeStringLatinLow(&m_argument);
}

bool TextFilterNode::match(const TrackPointer& pTrack) const {
    for (const auto& sqlColumn: m_sqlColumns) {
        QVariant value = getTrackValueForColumn(pTrack, sqlColumn);
        if (!value.isValid() || !value.canConvert(QMetaType::QString)) {
            continue;
        }

        QString strValue = value.toString();
        mixxx::DbConnection::makeStringLatinLow(&strValue);
        if (strValue.contains(m_argument)) {
            return true;
        }
    }
    return false;
}

QString TextFilterNode::toSql() const {
    FieldEscaper escaper(m_database);
    QString argument = m_argument;
    if (argument.size() > 0) {
        if (argument[argument.size() - 1].isSpace()) {
            // LIKE eats a trailing space. This can be avoided by adding a '_'
            // as a delimiter that matches any following character.
            argument.append('_');
        }
    }
    QString escapedArgument = escaper.escapeString(
            kSqlLikeMatchAll + argument + kSqlLikeMatchAll);
    QStringList searchClauses;
    for (const auto& sqlColumn: m_sqlColumns) {
        searchClauses << QString("%1 LIKE %2").arg(sqlColumn, escapedArgument);
    }
    return concatSqlClauses(searchClauses, "OR");
}

bool NullOrEmptyTextFilterNode::match(const TrackPointer& pTrack) const {
    if (!m_sqlColumns.isEmpty()) {
        // only use the major column
        QVariant value = getTrackValueForColumn(pTrack, m_sqlColumns.first());
        if (!value.isValid() || !value.canConvert(QMetaType::QString)) {
            return true;
        }
        return value.toString().isEmpty();
    }
    return false;
}

QString NullOrEmptyTextFilterNode::toSql() const {
    if (!m_sqlColumns.isEmpty()) {
        // only use the major column
        return QString("%1 IS NULL OR %1 IS ''").arg(m_sqlColumns.first());
    }
    return QString();
}

CrateFilterNode::CrateFilterNode(const CrateStorage* pCrateStorage,
                                 const QString& crateNameLike)
    : m_pCrateStorage(pCrateStorage),
      m_crateNameLike(crateNameLike),
      m_matchInitialized(false) {
}

bool CrateFilterNode::match(const TrackPointer& pTrack) const {
    if (!m_matchInitialized) {
        CrateTrackSelectResult crateTracks(
             m_pCrateStorage->selectTracksSortedByCrateNameLike(m_crateNameLike));

        while (crateTracks.next()) {
            m_matchingTrackIds.push_back(crateTracks.trackId());
        }

        m_matchInitialized = true;
    }

    return std::binary_search(m_matchingTrackIds.begin(), m_matchingTrackIds.end(), pTrack->getId());
}

QString CrateFilterNode::toSql() const {
    return QString("id IN (%1)").arg(
            m_pCrateStorage->formatQueryForTrackIdsByCrateNameLike(m_crateNameLike));
}


NoCrateFilterNode::NoCrateFilterNode(const CrateStorage* pCrateStorage)
    : m_pCrateStorage(pCrateStorage),
      m_matchInitialized(false) {
}

bool NoCrateFilterNode::match(const TrackPointer& pTrack) const {
    if (!m_matchInitialized) {
        TrackSelectResult tracks(
                m_pCrateStorage->selectAllTracksSorted());

        while (tracks.next()) {
            m_matchingTrackIds.push_back(tracks.trackId());
        }

        m_matchInitialized = true;
    }

    return !std::binary_search(m_matchingTrackIds.begin(), m_matchingTrackIds.end(), pTrack->getId());
}

QString NoCrateFilterNode::toSql() const {
    return QString("%1 NOT IN (%2)").arg(
            CRATETABLE_ID,
            CrateStorage::formatQueryForTrackIdsWithCrate());
}

NumericFilterNode::NumericFilterNode(const QStringList& sqlColumns)
        : m_sqlColumns(sqlColumns),
          m_bOperatorQuery(false),
          m_bNullQuery(false),
          m_operator("="),
          m_dOperatorArgument(0.0),
          m_bRangeQuery(false),
          m_dRangeLow(0.0),
          m_dRangeHigh(0.0) {
}

NumericFilterNode::NumericFilterNode(
        const QStringList& sqlColumns, const QString& argument)
        : NumericFilterNode(sqlColumns) {
    init(argument);
}

void NumericFilterNode::init(QString argument) {
    if (argument == kMissingFieldSearchTerm) {
        m_bNullQuery = true;
        return;
    }

    QRegExp operatorMatcher("^(>|>=|=|<|<=)(.*)$");
    if (operatorMatcher.indexIn(argument) != -1) {
        m_operator = operatorMatcher.cap(1);
        argument = operatorMatcher.cap(2);
    }

    bool parsed = false;
    // Try to convert to see if it parses.
    m_dOperatorArgument = parse(argument, &parsed);
    if (parsed) {
        m_bOperatorQuery = true;
    }

    QStringList rangeArgs = argument.split("-");
    if (rangeArgs.length() == 2) {
        bool lowOk = false;
        m_dRangeLow = parse(rangeArgs[0], &lowOk);
        bool highOk = false;
        m_dRangeHigh = parse(rangeArgs[1], &highOk);

        if (lowOk && highOk && m_dRangeLow <= m_dRangeHigh) {
            m_bRangeQuery = true;
        }
    }
}

double NumericFilterNode::parse(const QString& arg, bool *ok) {
    return arg.toDouble(ok);
}

bool NumericFilterNode::match(const TrackPointer& pTrack) const {
    for (const auto& sqlColumn: m_sqlColumns) {
        QVariant value = getTrackValueForColumn(pTrack, sqlColumn);
        if (!value.isValid() || !value.canConvert(QMetaType::Double)) {
            if (m_bNullQuery) {
                return true;
            }
            continue;
        }

        double dValue = value.toDouble();
        if (m_bOperatorQuery) {
            if ((m_operator == "=" && dValue == m_dOperatorArgument) ||
                (m_operator == "<" && dValue < m_dOperatorArgument) ||
                (m_operator == ">" && dValue > m_dOperatorArgument) ||
                (m_operator == "<=" && dValue <= m_dOperatorArgument) ||
                (m_operator == ">=" && dValue >= m_dOperatorArgument)) {
                return true;
            }
        } else if (m_bRangeQuery && dValue >= m_dRangeLow &&
                   dValue <= m_dRangeHigh) {
            return true;
        }
    }
    return false;
}

QString NumericFilterNode::toSql() const {
    if (m_bNullQuery) {
        for (const auto& sqlColumn: m_sqlColumns) {
            // only use the major column
            return QString("%1 IS NULL").arg(sqlColumn);
        }
        return QString();
    }

    if (m_bOperatorQuery) {
        QStringList searchClauses;
        for (const auto& sqlColumn: m_sqlColumns) {
            searchClauses << QString("%1 %2 %3").arg(
                sqlColumn, m_operator, QString::number(m_dOperatorArgument));
        }
        return concatSqlClauses(searchClauses, "OR");
    }

    if (m_bRangeQuery) {
        QStringList searchClauses;
        for (const auto& sqlColumn: m_sqlColumns) {
            QStringList rangeClauses;
            rangeClauses << QString("%1 >= %2").arg(
                    sqlColumn, QString::number(m_dRangeLow));
            rangeClauses << QString("%1 <= %2").arg(
                    sqlColumn, QString::number(m_dRangeHigh));
            searchClauses << concatSqlClauses(rangeClauses, "AND");
        }
        return concatSqlClauses(searchClauses, "OR");
    }

    return QString();
}

NullNumericFilterNode::NullNumericFilterNode(const QStringList& sqlColumns)
        : m_sqlColumns(sqlColumns) {
}

bool NullNumericFilterNode::match(const TrackPointer& pTrack) const {
    if (!m_sqlColumns.isEmpty()) {
        // only use the major column
        QVariant value = getTrackValueForColumn(pTrack, m_sqlColumns.first());
        if (!value.isValid() || !value.canConvert(QMetaType::Double)) {
            return true;
        }
    }
    return false;
}

QString NullNumericFilterNode::toSql() const {
    if (!m_sqlColumns.isEmpty()) {
        // only use the major column
        return QString("%1 IS NULL").arg(m_sqlColumns.first());
    }
    return QString();
}


DurationFilterNode::DurationFilterNode(
        const QStringList& sqlColumns, const QString& argument)
        : NumericFilterNode(sqlColumns) {
    // init() has to be called from this class directly to invoke
    // the implementation of this and not that of the base class!
    init(argument);
}

double DurationFilterNode::parse(const QString& arg, bool* ok) {
    QRegExp regex("^(\\d*)(m|:)?([0-6]?\\d)?s?$");
    if (regex.indexIn(arg) == -1) {
        *ok = false;
        return 0;
    }

    // You can check that the minutes are parsed to entry 2 of the list and the
    // seconds are in the 4th entry. If you don't believe me or this doesn't
    // work anymore because we changed our Qt version just have a look at caps.
    // -- (kain88, Aug 2014)
    QStringList caps = regex.capturedTexts();
    double m = 0;
    double s = 0;
    // if only a number is entered parse as seconds
    if (caps.at(3).isEmpty() && caps.at(2).isEmpty()) {
        s = caps.at(1).toDouble(ok);
    } else {
        m = caps.at(1).toDouble(ok);
        s = caps.at(3).toDouble();
    }

    if (!*ok) {
        return 0;
    }

    *ok = true;
    return 60 * m + s;
}

KeyFilterNode::KeyFilterNode(mixxx::track::io::key::ChromaticKey key,
                             bool fuzzy) {
    if (fuzzy) {
        m_matchKeys = KeyUtils::getCompatibleKeys(key);
    } else {
        m_matchKeys.push_back(key);
    }
}

bool KeyFilterNode::match(const TrackPointer& pTrack) const {
    return m_matchKeys.contains(pTrack->getKey());
}

QString KeyFilterNode::toSql() const {
    QStringList searchClauses;
    for (const auto& matchKey: m_matchKeys) {
        searchClauses << QString("key_id IS %1").arg(QString::number(matchKey));
    }
    return concatSqlClauses(searchClauses, "OR");
}<|MERGE_RESOLUTION|>--- conflicted
+++ resolved
@@ -2,18 +2,11 @@
 
 #include <QtDebug>
 
-<<<<<<< HEAD
-=======
-#include "library/crate/crateschema.h"
->>>>>>> 8e0a2177
 #include "library/dao/trackschema.h"
 #include "library/queryutil.h"
 #include "library/trackset/crate/crateschema.h"
 #include "track/keyutils.h"
-<<<<<<< HEAD
-=======
 #include "track/track.h"
->>>>>>> 8e0a2177
 #include "util/db/dbconnection.h"
 #include "util/db/sqllikewildcards.h"
 
@@ -84,7 +77,7 @@
 }
 
 bool AndNode::match(const TrackPointer& pTrack) const {
-    for (const auto& pNode: m_nodes) {
+    for (const auto& pNode : m_nodes) {
         if (!pNode->match(pTrack)) {
             return false;
         }
@@ -97,7 +90,7 @@
 QString AndNode::toSql() const {
     QStringList queryFragments;
     queryFragments.reserve(static_cast<int>(m_nodes.size()));
-    for (const auto& pNode: m_nodes) {
+    for (const auto& pNode : m_nodes) {
         QString sql = pNode->toSql();
         if (!sql.isEmpty()) {
             queryFragments << sql;
@@ -115,7 +108,7 @@
         // the generated SQL query.
         return true;
     }
-    for (const auto& pNode: m_nodes) {
+    for (const auto& pNode : m_nodes) {
         if (pNode->match(pTrack)) {
             return true;
         }
@@ -126,7 +119,7 @@
 QString OrNode::toSql() const {
     QStringList queryFragments;
     queryFragments.reserve(static_cast<int>(m_nodes.size()));
-    for (const auto& pNode: m_nodes) {
+    for (const auto& pNode : m_nodes) {
         QString sql = pNode->toSql();
         if (!sql.isEmpty()) {
             queryFragments << sql;
@@ -152,8 +145,8 @@
 }
 
 TextFilterNode::TextFilterNode(const QSqlDatabase& database,
-               const QStringList& sqlColumns,
-               const QString& argument)
+        const QStringList& sqlColumns,
+        const QString& argument)
         : m_database(database),
           m_sqlColumns(sqlColumns),
           m_argument(argument) {
@@ -161,7 +154,7 @@
 }
 
 bool TextFilterNode::match(const TrackPointer& pTrack) const {
-    for (const auto& sqlColumn: m_sqlColumns) {
+    for (const auto& sqlColumn : m_sqlColumns) {
         QVariant value = getTrackValueForColumn(pTrack, sqlColumn);
         if (!value.isValid() || !value.canConvert(QMetaType::QString)) {
             continue;
@@ -189,7 +182,7 @@
     QString escapedArgument = escaper.escapeString(
             kSqlLikeMatchAll + argument + kSqlLikeMatchAll);
     QStringList searchClauses;
-    for (const auto& sqlColumn: m_sqlColumns) {
+    for (const auto& sqlColumn : m_sqlColumns) {
         searchClauses << QString("%1 LIKE %2").arg(sqlColumn, escapedArgument);
     }
     return concatSqlClauses(searchClauses, "OR");
@@ -216,16 +209,16 @@
 }
 
 CrateFilterNode::CrateFilterNode(const CrateStorage* pCrateStorage,
-                                 const QString& crateNameLike)
-    : m_pCrateStorage(pCrateStorage),
-      m_crateNameLike(crateNameLike),
-      m_matchInitialized(false) {
+        const QString& crateNameLike)
+        : m_pCrateStorage(pCrateStorage),
+          m_crateNameLike(crateNameLike),
+          m_matchInitialized(false) {
 }
 
 bool CrateFilterNode::match(const TrackPointer& pTrack) const {
     if (!m_matchInitialized) {
         CrateTrackSelectResult crateTracks(
-             m_pCrateStorage->selectTracksSortedByCrateNameLike(m_crateNameLike));
+                m_pCrateStorage->selectTracksSortedByCrateNameLike(m_crateNameLike));
 
         while (crateTracks.next()) {
             m_matchingTrackIds.push_back(crateTracks.trackId());
@@ -238,14 +231,14 @@
 }
 
 QString CrateFilterNode::toSql() const {
-    return QString("id IN (%1)").arg(
-            m_pCrateStorage->formatQueryForTrackIdsByCrateNameLike(m_crateNameLike));
-}
-
+    return QString("id IN (%1)")
+            .arg(m_pCrateStorage->formatQueryForTrackIdsByCrateNameLike(
+                    m_crateNameLike));
+}
 
 NoCrateFilterNode::NoCrateFilterNode(const CrateStorage* pCrateStorage)
-    : m_pCrateStorage(pCrateStorage),
-      m_matchInitialized(false) {
+        : m_pCrateStorage(pCrateStorage),
+          m_matchInitialized(false) {
 }
 
 bool NoCrateFilterNode::match(const TrackPointer& pTrack) const {
@@ -264,9 +257,9 @@
 }
 
 QString NoCrateFilterNode::toSql() const {
-    return QString("%1 NOT IN (%2)").arg(
-            CRATETABLE_ID,
-            CrateStorage::formatQueryForTrackIdsWithCrate());
+    return QString("%1 NOT IN (%2)")
+            .arg(CRATETABLE_ID,
+                    CrateStorage::formatQueryForTrackIdsWithCrate());
 }
 
 NumericFilterNode::NumericFilterNode(const QStringList& sqlColumns)
@@ -318,12 +311,12 @@
     }
 }
 
-double NumericFilterNode::parse(const QString& arg, bool *ok) {
+double NumericFilterNode::parse(const QString& arg, bool* ok) {
     return arg.toDouble(ok);
 }
 
 bool NumericFilterNode::match(const TrackPointer& pTrack) const {
-    for (const auto& sqlColumn: m_sqlColumns) {
+    for (const auto& sqlColumn : m_sqlColumns) {
         QVariant value = getTrackValueForColumn(pTrack, sqlColumn);
         if (!value.isValid() || !value.canConvert(QMetaType::Double)) {
             if (m_bNullQuery) {
@@ -335,14 +328,14 @@
         double dValue = value.toDouble();
         if (m_bOperatorQuery) {
             if ((m_operator == "=" && dValue == m_dOperatorArgument) ||
-                (m_operator == "<" && dValue < m_dOperatorArgument) ||
-                (m_operator == ">" && dValue > m_dOperatorArgument) ||
-                (m_operator == "<=" && dValue <= m_dOperatorArgument) ||
-                (m_operator == ">=" && dValue >= m_dOperatorArgument)) {
+                    (m_operator == "<" && dValue < m_dOperatorArgument) ||
+                    (m_operator == ">" && dValue > m_dOperatorArgument) ||
+                    (m_operator == "<=" && dValue <= m_dOperatorArgument) ||
+                    (m_operator == ">=" && dValue >= m_dOperatorArgument)) {
                 return true;
             }
         } else if (m_bRangeQuery && dValue >= m_dRangeLow &&
-                   dValue <= m_dRangeHigh) {
+                dValue <= m_dRangeHigh) {
             return true;
         }
     }
@@ -351,7 +344,7 @@
 
 QString NumericFilterNode::toSql() const {
     if (m_bNullQuery) {
-        for (const auto& sqlColumn: m_sqlColumns) {
+        for (const auto& sqlColumn : m_sqlColumns) {
             // only use the major column
             return QString("%1 IS NULL").arg(sqlColumn);
         }
@@ -360,21 +353,22 @@
 
     if (m_bOperatorQuery) {
         QStringList searchClauses;
-        for (const auto& sqlColumn: m_sqlColumns) {
-            searchClauses << QString("%1 %2 %3").arg(
-                sqlColumn, m_operator, QString::number(m_dOperatorArgument));
+        for (const auto& sqlColumn : m_sqlColumns) {
+            searchClauses << QString("%1 %2 %3")
+                                     .arg(sqlColumn,
+                                             m_operator,
+                                             QString::number(
+                                                     m_dOperatorArgument));
         }
         return concatSqlClauses(searchClauses, "OR");
     }
 
     if (m_bRangeQuery) {
         QStringList searchClauses;
-        for (const auto& sqlColumn: m_sqlColumns) {
+        for (const auto& sqlColumn : m_sqlColumns) {
             QStringList rangeClauses;
-            rangeClauses << QString("%1 >= %2").arg(
-                    sqlColumn, QString::number(m_dRangeLow));
-            rangeClauses << QString("%1 <= %2").arg(
-                    sqlColumn, QString::number(m_dRangeHigh));
+            rangeClauses << QString("%1 >= %2").arg(sqlColumn, QString::number(m_dRangeLow));
+            rangeClauses << QString("%1 <= %2").arg(sqlColumn, QString::number(m_dRangeHigh));
             searchClauses << concatSqlClauses(rangeClauses, "AND");
         }
         return concatSqlClauses(searchClauses, "OR");
@@ -405,7 +399,6 @@
     }
     return QString();
 }
-
 
 DurationFilterNode::DurationFilterNode(
         const QStringList& sqlColumns, const QString& argument)
@@ -446,7 +439,7 @@
 }
 
 KeyFilterNode::KeyFilterNode(mixxx::track::io::key::ChromaticKey key,
-                             bool fuzzy) {
+        bool fuzzy) {
     if (fuzzy) {
         m_matchKeys = KeyUtils::getCompatibleKeys(key);
     } else {
@@ -460,7 +453,7 @@
 
 QString KeyFilterNode::toSql() const {
     QStringList searchClauses;
-    for (const auto& matchKey: m_matchKeys) {
+    for (const auto& matchKey : m_matchKeys) {
         searchClauses << QString("key_id IS %1").arg(QString::number(matchKey));
     }
     return concatSqlClauses(searchClauses, "OR");
