// library.cpp
// Created 8/23/2009 by RJ Ryan (rryan@mit.edu)

#include <QDir>
#include <QItemSelectionModel>
#include <QMessageBox>
#include <QTranslator>

#include "database/mixxxdb.h"

#include "library/autodj/autodjfeature.h"
#include "library/banshee/bansheefeature.h"
#include "library/browse/browsefeature.h"
#include "library/crate/cratefeature.h"
#include "library/itunes/itunesfeature.h"
#include "library/library.h"
#include "library/library_preferences.h"
#include "library/librarycontrol.h"
#include "library/libraryfeature.h"
#include "library/librarytablemodel.h"
#include "library/mixxxlibraryfeature.h"
#include "library/playlistfeature.h"
#include "library/recording/recordingfeature.h"
#include "library/rekordbox/rekordboxfeature.h"
#include "library/rhythmbox/rhythmboxfeature.h"
#include "library/setlogfeature.h"
#include "library/sidebarmodel.h"
#include "library/trackcollection.h"
#include "library/trackmodel.h"
#include "library/traktor/traktorfeature.h"
#include "mixer/playermanager.h"
#include "util/assert.h"
#include "util/db/dbconnectionpooled.h"
#include "util/logger.h"
#include "util/sandbox.h"

#include "widget/wlibrary.h"
#include "widget/wlibrarysidebar.h"
#include "widget/wsearchlineedit.h"
#include "widget/wtracktableview.h"

#include "controllers/keyboard/keyboardeventfilter.h"

<<<<<<< HEAD
=======
#include "library/externaltrackcollection.h"

>>>>>>> d4bf8fb0
namespace {

const mixxx::Logger kLogger("Library");

} // anonymous namespace

//static
const QString Library::kConfigGroup("[Library]");

//static
const ConfigKey Library::kConfigKeyRepairDatabaseOnNextRestart(kConfigGroup, "RepairDatabaseOnNextRestart");

// This is the name which we use to register the WTrackTableView with the
// WLibrary
const QString Library::m_sTrackViewName = QString("WTrackTableView");

// The default row height of the library.
const int Library::kDefaultRowHeightPx = 20;

Library::Library(
        QObject* parent,
        UserSettingsPointer pConfig,
        mixxx::DbConnectionPoolPtr pDbConnectionPool,
        PlayerManager* pPlayerManager,
        RecordingManager* pRecordingManager)
        : m_pConfig(pConfig),
          m_pDbConnectionPool(pDbConnectionPool),
          m_pSidebarModel(new SidebarModel(parent)),
          m_pTrackCollection(new TrackCollection(pConfig)),
          m_pLibraryControl(new LibraryControl(this)),
          m_pMixxxLibraryFeature(nullptr),
          m_pPlaylistFeature(nullptr),
          m_pCrateFeature(nullptr),
          m_pAnalysisFeature(nullptr),
          m_scanner(pDbConnectionPool, m_pTrackCollection, pConfig) {
    QSqlDatabase dbConnection = mixxx::DbConnectionPooled(m_pDbConnectionPool);

    // TODO(XXX): Add a checkbox in the library preferences for checking
    // and repairing the database on the next restart of the application.
    if (pConfig->getValue(kConfigKeyRepairDatabaseOnNextRestart, false)) {
        kLogger.info() << "Checking and repairing database (if necessary)";
        m_pTrackCollection->repairDatabase(dbConnection);
        // Reset config value
        pConfig->setValue(kConfigKeyRepairDatabaseOnNextRestart, false);
    }

    kLogger.info() << "Connecting database";
    m_pTrackCollection->connectDatabase(dbConnection);

#if defined(__AOIDE__)
    m_externalTrackCollections += new mixxx::aoide::TrackCollection(pConfig, m_pTrackCollection, this);
#endif

    qRegisterMetaType<Library::RemovalType>("Library::RemovalType");

    m_pKeyNotation.reset(new ControlObject(ConfigKey(kConfigGroup, "key_notation")));

<<<<<<< HEAD
    connect(&m_scanner, SIGNAL(scanStarted()), this, SIGNAL(scanStarted()));
    connect(&m_scanner, SIGNAL(scanFinished()), this, SIGNAL(scanFinished()));
    // Refresh the library models when the library (re)scan is finished.
    connect(&m_scanner, SIGNAL(scanFinished()), this, SLOT(slotRefreshLibraryModels()));
=======
    connect(&m_scanner,
            &LibraryScanner::scanStarted,
            this,
            &Library::scanStarted);
    connect(&m_scanner,
            &LibraryScanner::scanFinished,
            this,
            &Library::scanFinished);
    connect(&m_scanner,
            &LibraryScanner::scanFinished,
            this,
            &Library::slotRefreshLibraryModels);
    connect(&m_scanner,
            &LibraryScanner::trackAdded,
            this,
            &Library::slotScanTrackAdded);
    connect(&m_scanner,
            &LibraryScanner::tracksChanged,
            this,
            &Library::slotScanTracksUpdated);
    connect(&m_scanner,
            &LibraryScanner::tracksReplaced,
            this,
            &Library::slotScanTracksReplaced);
>>>>>>> d4bf8fb0

    // TODO(rryan) -- turn this construction / adding of features into a static
    // method or something -- CreateDefaultLibrary
    m_pMixxxLibraryFeature = new MixxxLibraryFeature(this, m_pTrackCollection, m_pConfig);
    addFeature(m_pMixxxLibraryFeature);

    addFeature(new AutoDJFeature(this, pConfig, pPlayerManager, m_pTrackCollection));
    m_pPlaylistFeature = new PlaylistFeature(this, m_pTrackCollection, m_pConfig);
    addFeature(m_pPlaylistFeature);
    m_pCrateFeature = new CrateFeature(this, m_pTrackCollection, m_pConfig);
    addFeature(m_pCrateFeature);
    BrowseFeature* browseFeature = new BrowseFeature(
<<<<<<< HEAD
            this, pConfig, m_pTrackCollection, pRecordingManager);
    connect(browseFeature, SIGNAL(scanLibrary()), &m_scanner, SLOT(scan()));
    connect(&m_scanner, SIGNAL(scanStarted()), browseFeature, SLOT(slotLibraryScanStarted()));
    connect(&m_scanner, SIGNAL(scanFinished()), browseFeature, SLOT(slotLibraryScanFinished()));
=======
        this, pConfig, m_pTrackCollection, pRecordingManager);
    connect(browseFeature,
            &BrowseFeature::scanLibrary,
            &m_scanner,
            &LibraryScanner::scan);
    connect(&m_scanner,
            &LibraryScanner::scanStarted,
            browseFeature,
            &BrowseFeature::slotLibraryScanStarted);
    connect(&m_scanner,
            &LibraryScanner::scanFinished,
            browseFeature,
            &BrowseFeature::slotLibraryScanFinished);
>>>>>>> d4bf8fb0

    addFeature(browseFeature);
    addFeature(new RecordingFeature(this, pConfig, m_pTrackCollection, pRecordingManager));
    addFeature(new SetlogFeature(this, pConfig, m_pTrackCollection));

    m_pAnalysisFeature = new AnalysisFeature(this, pConfig);
    connect(m_pPlaylistFeature, &PlaylistFeature::analyzeTracks, m_pAnalysisFeature, &AnalysisFeature::analyzeTracks);
    connect(m_pCrateFeature, &CrateFeature::analyzeTracks, m_pAnalysisFeature, &AnalysisFeature::analyzeTracks);
    addFeature(m_pAnalysisFeature);
    // Suspend a batch analysis while an ad-hoc analysis of
    // loaded tracks is in progress and resume it afterwards.
    connect(pPlayerManager, &PlayerManager::trackAnalyzerProgress, this, &Library::onPlayerManagerTrackAnalyzerProgress);
    connect(pPlayerManager, &PlayerManager::trackAnalyzerIdle, this, &Library::onPlayerManagerTrackAnalyzerIdle);

    //iTunes and Rhythmbox should be last until we no longer have an obnoxious
    //messagebox popup when you select them. (This forces you to reach for your
    //mouse or keyboard if you're using MIDI control and you scroll through them...)
    if (RhythmboxFeature::isSupported() &&
            pConfig->getValue(ConfigKey(kConfigGroup, "ShowRhythmboxLibrary"), true)) {
        addFeature(new RhythmboxFeature(this, m_pTrackCollection));
    }
    if (pConfig->getValue(ConfigKey(kConfigGroup, "ShowBansheeLibrary"), true)) {
        BansheeFeature::prepareDbPath(pConfig);
        if (BansheeFeature::isSupported()) {
            addFeature(new BansheeFeature(this, m_pTrackCollection, pConfig));
        }
    }
    if (ITunesFeature::isSupported() &&
            pConfig->getValue(ConfigKey(kConfigGroup, "ShowITunesLibrary"), true)) {
        addFeature(new ITunesFeature(this, m_pTrackCollection));
    }
    if (TraktorFeature::isSupported() &&
            pConfig->getValue(ConfigKey(kConfigGroup, "ShowTraktorLibrary"), true)) {
        addFeature(new TraktorFeature(this, m_pTrackCollection));
    }

<<<<<<< HEAD
    // TODO(XXX) Rekordbox feature added persistently as the only way to enable it to
    // dynamically appear/disappear when correctly prepared removable devices
    // are mounted/unmounted would be to have some form of timed thread to check
    // periodically. Not ideal perfomance wise.
    if (pConfig->getValue(ConfigKey(kConfigGroup, "ShowRekordboxLibrary"), true)) {
        addFeature(new RekordboxFeature(this, m_pTrackCollection));
=======
    for (const auto& externalTrackCollection : m_externalTrackCollections) {
        auto feature = externalTrackCollection->newLibraryFeature(this);
        if (feature) {
            kLogger.info()
                    << "Adding library feature for"
                    << externalTrackCollection->name();
            addFeature(feature);
        } else {
            kLogger.info()
                    << "Library feature for"
                    << externalTrackCollection->name()
                    << "is not available";
        }
>>>>>>> d4bf8fb0
    }

    // On startup we need to check if all of the user's library folders are
    // accessible to us. If the user is using a database from <1.12.0 with
    // sandboxing then we will need them to give us permission.
    QStringList directories = m_pTrackCollection->getDirectoryDAO().getDirs();

    qDebug() << "Checking for access to user's library directories:";
    foreach (QString directoryPath, directories) {
        QFileInfo directory(directoryPath);
        bool hasAccess = Sandbox::askForAccess(directory.canonicalFilePath());
        qDebug() << "Checking for access to" << directoryPath << ":" << hasAccess;
    }

    m_iTrackTableRowHeight = m_pConfig->getValue(
            ConfigKey(kConfigGroup, "RowHeight"), kDefaultRowHeightPx);
    QString fontStr = m_pConfig->getValueString(ConfigKey(kConfigGroup, "Font"));
    if (!fontStr.isEmpty()) {
        m_trackTableFont.fromString(fontStr);
    } else {
        m_trackTableFont = QApplication::font();
    }

    m_editMetadataSelectedClick = m_pConfig->getValue(
            ConfigKey(kConfigGroup, "EditMetadataSelectedClick"),
            PREF_LIBRARY_EDIT_METADATA_DEFAULT);
}

Library::~Library() {
    // Delete the sidebar model first since it depends on the LibraryFeatures.
    delete m_pSidebarModel;

    QMutableListIterator<LibraryFeature*> features_it(m_features);
    while (features_it.hasNext()) {
        LibraryFeature* feature = features_it.next();
        features_it.remove();
        delete feature;
    }

    delete m_pLibraryControl;

    for (const auto& externalTrackCollection : m_externalTrackCollections) {
        externalTrackCollection->shutdown();
    }

    kLogger.info() << "Disconnecting database";
    m_pTrackCollection->disconnectDatabase();

    //IMPORTANT: m_pTrackCollection gets destroyed via the QObject hierarchy somehow.
    //           Qt does it for us due to the way RJ wrote all this stuff.
    //Update:  - OR NOT! As of Dec 8, 2009, this pointer must be destroyed manually otherwise
    // we never see the TrackCollection's destructor being called... - Albert
    // Has to be deleted at last because the features holds references of it.
    delete m_pTrackCollection;
}

void Library::stopFeatures() {
    if (m_pAnalysisFeature) {
        m_pAnalysisFeature->stop();
        m_pAnalysisFeature = nullptr;
    }
    m_scanner.slotCancel();
}

void Library::bindSidebarWidget(WLibrarySidebar* pSidebarWidget) {
    m_pLibraryControl->bindSidebarWidget(pSidebarWidget);

    // Setup the sources view
    pSidebarWidget->setModel(m_pSidebarModel);
<<<<<<< HEAD
    connect(m_pSidebarModel, SIGNAL(selectIndex(const QModelIndex&)), pSidebarWidget, SLOT(selectIndex(const QModelIndex&)));
    connect(pSidebarWidget, SIGNAL(pressed(const QModelIndex&)), m_pSidebarModel, SLOT(pressed(const QModelIndex&)));
    connect(pSidebarWidget, SIGNAL(clicked(const QModelIndex&)), m_pSidebarModel, SLOT(clicked(const QModelIndex&)));
    // Lazy model: Let triangle symbol increment the model
    connect(pSidebarWidget, SIGNAL(expanded(const QModelIndex&)), m_pSidebarModel, SLOT(doubleClicked(const QModelIndex&)));

    connect(pSidebarWidget, SIGNAL(rightClicked(const QPoint&, const QModelIndex&)), m_pSidebarModel, SLOT(rightClicked(const QPoint&, const QModelIndex&)));

    pSidebarWidget->slotSetFont(m_trackTableFont);
    connect(this, SIGNAL(setTrackTableFont(QFont)), pSidebarWidget, SLOT(slotSetFont(QFont)));
=======
    connect(m_pSidebarModel,
            &SidebarModel::selectIndex,
            pSidebarWidget,
            &WLibrarySidebar::selectIndex);
    connect(pSidebarWidget,
            &WLibrarySidebar::pressed,
            m_pSidebarModel,
            &SidebarModel::pressed);
    connect(pSidebarWidget,
            &WLibrarySidebar::clicked,
            m_pSidebarModel,
            &SidebarModel::clicked);
    // Lazy model: Let triangle symbol increment the model
    connect(pSidebarWidget,
            &WLibrarySidebar::expanded,
            m_pSidebarModel,
            &SidebarModel::doubleClicked);

    connect(pSidebarWidget,
            &WLibrarySidebar::rightClicked,
            m_pSidebarModel,
            &SidebarModel::rightClicked);

    pSidebarWidget->slotSetFont(m_trackTableFont);
    connect(this,
            &Library::setTrackTableFont,
            pSidebarWidget,
            &WLibrarySidebar::slotSetFont);
>>>>>>> d4bf8fb0
}

void Library::bindWidget(WLibrary* pLibraryWidget,
        KeyboardEventFilter* pKeyboard) {
    WTrackTableView* pTrackTableView =
            new WTrackTableView(
                    pLibraryWidget,
                    m_pConfig,
                    m_pTrackCollection,
                    true,
                    m_externalTrackCollections);
    pTrackTableView->installEventFilter(pKeyboard);
<<<<<<< HEAD
    connect(this, SIGNAL(showTrackModel(QAbstractItemModel*)), pTrackTableView, SLOT(loadTrackModel(QAbstractItemModel*)));
    connect(pTrackTableView, SIGNAL(loadTrack(TrackPointer)), this, SLOT(slotLoadTrack(TrackPointer)));
    connect(pTrackTableView, SIGNAL(loadTrackToPlayer(TrackPointer, QString, bool)), this, SLOT(slotLoadTrackToPlayer(TrackPointer, QString, bool)));
    pLibraryWidget->registerView(m_sTrackViewName, pTrackTableView);

    connect(this, SIGNAL(switchToView(const QString&)), pLibraryWidget, SLOT(switchToView(const QString&)));

    connect(pTrackTableView, SIGNAL(trackSelected(TrackPointer)), this, SIGNAL(trackSelected(TrackPointer)));

    connect(this, SIGNAL(setTrackTableFont(QFont)), pTrackTableView, SLOT(setTrackTableFont(QFont)));
    connect(this, SIGNAL(setTrackTableRowHeight(int)), pTrackTableView, SLOT(setTrackTableRowHeight(int)));
    connect(this, SIGNAL(setSelectedClick(bool)), pTrackTableView, SLOT(setSelectedClick(bool)));
=======
    connect(this,
            &Library::showTrackModel,
            pTrackTableView,
            &WTrackTableView::loadTrackModel);
    connect(pTrackTableView,
            &WTrackTableView::loadTrack,
            this,
            &Library::slotLoadTrack);
    connect(pTrackTableView,
            &WTrackTableView::loadTrackToPlayer,
            this,
            &Library::slotLoadTrackToPlayer);
    pLibraryWidget->registerView(m_sTrackViewName, pTrackTableView);

    connect(this,
            &Library::switchToView,
            pLibraryWidget,
            &WLibrary::switchToView);

    connect(pTrackTableView,
            &WTrackTableView::trackSelected,
            this,
            &Library::trackSelected);

    connect(this,
            &Library::setTrackTableFont,
            pTrackTableView,
            &WTrackTableView::setTrackTableFont);
    connect(this,
            &Library::setTrackTableRowHeight,
            pTrackTableView,
            &WTrackTableView::setTrackTableRowHeight);
    connect(this,
            &Library::setSelectedClick,
            pTrackTableView,
            &WTrackTableView::setSelectedClick);
>>>>>>> d4bf8fb0

    m_pLibraryControl->bindWidget(pLibraryWidget, pKeyboard);

    QListIterator<LibraryFeature*> feature_it(m_features);
    while (feature_it.hasNext()) {
        LibraryFeature* feature = feature_it.next();
        feature->bindWidget(pLibraryWidget, pKeyboard);
    }

    // Set the current font and row height on all the WTrackTableViews that were
    // just connected to us.
    emit(setTrackTableFont(m_trackTableFont));
    emit(setTrackTableRowHeight(m_iTrackTableRowHeight));
    emit(setSelectedClick(m_editMetadataSelectedClick));
}

void Library::addFeature(LibraryFeature* feature) {
    VERIFY_OR_DEBUG_ASSERT(feature) {
        return;
    }
    m_features.push_back(feature);
    m_pSidebarModel->addLibraryFeature(feature);
<<<<<<< HEAD
    connect(feature, SIGNAL(showTrackModel(QAbstractItemModel*)), this, SLOT(slotShowTrackModel(QAbstractItemModel*)));
    connect(feature, SIGNAL(switchToView(const QString&)), this, SLOT(slotSwitchToView(const QString&)));
    connect(feature, SIGNAL(loadTrack(TrackPointer)), this, SLOT(slotLoadTrack(TrackPointer)));
    connect(feature, SIGNAL(loadTrackToPlayer(TrackPointer, QString, bool)), this, SLOT(slotLoadTrackToPlayer(TrackPointer, QString, bool)));
    connect(feature, SIGNAL(restoreSearch(const QString&)), this, SLOT(slotRestoreSearch(const QString&)));
    connect(feature, SIGNAL(disableSearch()), this, SLOT(slotDisableSearch()));
    connect(feature, SIGNAL(enableCoverArtDisplay(bool)), this, SIGNAL(enableCoverArtDisplay(bool)));
    connect(feature, SIGNAL(trackSelected(TrackPointer)), this, SIGNAL(trackSelected(TrackPointer)));
=======
    connect(feature,
            &LibraryFeature::showTrackModel,
            this,
            &Library::slotShowTrackModel);
    connect(feature,
            &LibraryFeature::switchToView,
            this,
            &Library::slotSwitchToView);
    connect(feature,
            &LibraryFeature::loadTrack,
            this,
            &Library::slotLoadTrack);
    connect(feature,
            &LibraryFeature::loadTrackToPlayer,
            this,
            &Library::slotLoadTrackToPlayer);
    connect(feature,
            &LibraryFeature::restoreSearch,
            this,
            &Library::slotRestoreSearch);
    connect(feature,
            &LibraryFeature::disableSearch,
            this,
            &Library::slotDisableSearch);
    connect(feature,
            &LibraryFeature::enableCoverArtDisplay,
            this,
            &Library::enableCoverArtDisplay);
    connect(feature,
            &LibraryFeature::trackSelected,
            this,
            &Library::trackSelected);
>>>>>>> d4bf8fb0
}

void Library::onPlayerManagerTrackAnalyzerProgress(
        TrackId /*trackId*/, AnalyzerProgress /*analyzerProgress*/) {
    if (m_pAnalysisFeature) {
        m_pAnalysisFeature->suspendAnalysis();
    }
}

void Library::onPlayerManagerTrackAnalyzerIdle() {
    if (m_pAnalysisFeature) {
        m_pAnalysisFeature->resumeAnalysis();
    }
}

void Library::slotShowTrackModel(QAbstractItemModel* model) {
    //qDebug() << "Library::slotShowTrackModel" << model;
    TrackModel* trackModel = dynamic_cast<TrackModel*>(model);
    VERIFY_OR_DEBUG_ASSERT(trackModel) {
        return;
    }
    emit(showTrackModel(model));
    emit(switchToView(m_sTrackViewName));
    emit(restoreSearch(trackModel->currentSearch()));
}

void Library::slotSwitchToView(const QString& view) {
    //qDebug() << "Library::slotSwitchToView" << view;
    emit(switchToView(view));
}

void Library::slotLoadTrack(TrackPointer pTrack) {
    emit(loadTrack(pTrack));
}

void Library::slotLoadLocationToPlayer(QString location, QString group) {
    TrackPointer pTrack = m_pTrackCollection->getTrackDAO()
                                  .getOrAddTrack(location, true, NULL);
    if (pTrack) {
        emit(loadTrackToPlayer(pTrack, group));
    }
}

void Library::slotLoadTrackToPlayer(TrackPointer pTrack, QString group, bool play) {
    emit(loadTrackToPlayer(pTrack, group, play));
}

void Library::slotRestoreSearch(const QString& text) {
    emit restoreSearch(text);
}

void Library::slotDisableSearch() {
    emit disableSearch();
}

void Library::slotRefreshLibraryModels() {
    m_pMixxxLibraryFeature->refreshLibraryModels();
    m_pAnalysisFeature->refreshLibraryModels();
}

void Library::slotCreatePlaylist() {
    m_pPlaylistFeature->slotCreatePlaylist();
}

void Library::slotCreateCrate() {
    m_pCrateFeature->slotCreateCrate();
}

void Library::onSkinLoadFinished() {
    // Enable the default selection when a new skin is loaded.
    m_pSidebarModel->activateDefaultSelection();
}

void Library::slotRequestAddDir(QString dir) {
    // We only call this method if the user has picked a new directory via a
    // file dialog. This means the system sandboxer (if we are sandboxed) has
    // granted us permission to this folder. Create a security bookmark while we
    // have permission so that we can access the folder on future runs. We need
    // to canonicalize the path so we first wrap the directory string with a
    // QDir.
    QDir directory(dir);
    Sandbox::createSecurityToken(directory);

<<<<<<< HEAD
    if (!m_pTrackCollection->getDirectoryDAO().addDirectory(dir)) {
        QMessageBox::information(0, tr("Add Directory to Library"), tr("Could not add the directory to your library. Either this "
                                                                       "directory is already in your library or you are currently "
                                                                       "rescanning your library."));
=======
    if (!m_pTrackCollection->addDirectory(dir)) {
        QMessageBox::information(0, tr("Add Directory to Library"),
                tr("Could not add the directory to your library. Either this "
                    "directory is already in your library or you are currently "
                    "rescanning your library."));
>>>>>>> d4bf8fb0
    }
    // set at least one directory in the config file so that it will be possible
    // to downgrade from 1.12
    if (m_pConfig->getValueString(PREF_LEGACY_LIBRARY_DIR).length() < 1) {
        m_pConfig->set(PREF_LEGACY_LIBRARY_DIR, dir);
    }
}

void Library::slotRequestRemoveDir(QString dir, RemovalType removalType) {
    switch (removalType) {
<<<<<<< HEAD
    case Library::HideTracks:
        // Mark all tracks in this directory as deleted but DON'T purge them
        // in case the user re-adds them manually.
        m_pTrackCollection->getTrackDAO().markTracksAsMixxxDeleted(dir);
        break;
    case Library::PurgeTracks:
        // The user requested that we purge all metadata.
        m_pTrackCollection->purgeTracks(dir);
        break;
    case Library::LeaveTracksUnchanged:
    default:
        break;
=======
        case Library::HideTracks:
            // Mark all tracks in this directory as deleted but DON'T purge them
            // in case the user re-adds them manually.
            m_pTrackCollection->getTrackDAO().markTracksAsMixxxDeleted(dir);
            break;
        case Library::PurgeTracks:
            // The user requested that we purge all metadata.
            purgeAllTracks(dir);
            break;
        case Library::LeaveTracksUnchanged:
        default:
            break;

>>>>>>> d4bf8fb0
    }

    // Remove the directory from the directory list.
    m_pTrackCollection->getDirectoryDAO().removeDirectory(dir);

    // Also update the config file if necessary so that downgrading is still
    // possible.
    QString confDir = m_pConfig->getValueString(PREF_LEGACY_LIBRARY_DIR);

    if (QDir(dir) == QDir(confDir)) {
        QStringList dirList = m_pTrackCollection->getDirectoryDAO().getDirs();
        if (!dirList.isEmpty()) {
            m_pConfig->set(PREF_LEGACY_LIBRARY_DIR, dirList.first());
        } else {
            // Save empty string so that an old version of mixxx knows it has to
            // ask for a new directory.
            m_pConfig->set(PREF_LEGACY_LIBRARY_DIR, QString());
        }
    }
}

void Library::slotRequestRelocateDir(QString oldDir, QString newDir) {
    relocateDirectory(oldDir, newDir);

    // also update the config file if necessary so that downgrading is still
    // possible
    QString conDir = m_pConfig->getValueString(PREF_LEGACY_LIBRARY_DIR);
    if (oldDir == conDir) {
        m_pConfig->set(PREF_LEGACY_LIBRARY_DIR, newDir);
    }
}

QStringList Library::getDirs() {
    return m_pTrackCollection->getDirectoryDAO().getDirs();
}

void Library::setFont(const QFont& font) {
    m_trackTableFont = font;
    emit(setTrackTableFont(font));
}

void Library::setRowHeight(int rowHeight) {
    m_iTrackTableRowHeight = rowHeight;
    emit(setTrackTableRowHeight(rowHeight));
}

void Library::setEditMedatataSelectedClick(bool enabled) {
    m_editMetadataSelectedClick = enabled;
    emit(setSelectedClick(enabled));
}

void Library::saveEvictedTrack(Track* pTrack) noexcept {
    // It can produce dangerous signal loops if the track is still
    // sending signals while being saved!
    // See: https://bugs.launchpad.net/mixxx/+bug/1365708
    DEBUG_ASSERT(pTrack->signalsBlocked());

    // The metadata must be exported while the cache is locked to
    // ensure that we have exclusive (write) access on the file
    // and not reader or writer is accessing the same file
    // concurrently.
    m_pTrackCollection->exportTrackMetadata(pTrack);

    // Th dirty flag is reset while saving the track in the internal
    // collection!
    const bool trackDirty = pTrack->isDirty();

    // This operation must be executed synchronously while the cache is
    // locked to prevent that a new track is created from outdated
    // metadata in the database before saving finished.
    kLogger.debug()
            << "Saving cached track"
            << pTrack->getLocation()
            << "in internal collection";
    m_pTrackCollection->saveTrack(pTrack);

    if (m_externalTrackCollections.isEmpty()) {
        return;
    }
    if (pTrack->getId().isValid()) {
        // Track still exists in the internal collection/database
        if (trackDirty) {
            kLogger.debug()
                    << "Saving modified track"
                    << pTrack->getLocation()
                    << "in"
                    << m_externalTrackCollections.size()
                    << "external collection(s)";
            for (const auto& externalTrackCollection : m_externalTrackCollections) {
                externalTrackCollection->saveTrack(
                        *pTrack,
                        ExternalTrackCollection::ChangeHint::Modified);
            }
        }
    } else {
        // Track has been deleted from the local internal collection/database
        // while it was cached in-memory
        kLogger.debug()
                << "Purging deleted track"
                << pTrack->getLocation()
                << "from"
                << m_externalTrackCollections.size()
                << "external collection(s)";
        for (const auto& externalTrackCollection : m_externalTrackCollections) {
            externalTrackCollection->purgeTracks(
                    QStringList{pTrack->getLocation()});
        }
    }
}

void Library::relocateDirectory(QString oldDir, QString newDir) {
    kLogger.debug()
            << "Relocating directory in internal track collection:"
            << oldDir
            << "->"
            << newDir;
    // TODO(XXX): Add error handling in TrackCollection::relocateDirectory()
    m_pTrackCollection->relocateDirectory(oldDir, newDir);
    if (m_externalTrackCollections.isEmpty()) {
        return;
    }
    kLogger.debug()
            << "Relocating directory in"
            << m_externalTrackCollections.size()
            << "external track collection(s):"
            << oldDir
            << "->"
            << newDir;
    for (const auto& externalTrackCollection : m_externalTrackCollections) {
        externalTrackCollection->relocateDirectory(oldDir, newDir);
    }
}

void Library::purgeTracks(const QList<TrackId>& trackIds) {
    if (trackIds.isEmpty()) {
        return;
    }
    // Collect the corresponding track locations BEFORE purging the
    // tracks from the internal collection!
    QList<QString> trackLocations;
    if (!m_externalTrackCollections.isEmpty()) {
        trackLocations =
                m_pTrackCollection->getTrackDAO().getTrackLocations(trackIds);
    }
    DEBUG_ASSERT(trackLocations.size() <= trackIds.size());
    kLogger.debug()
            << "Purging"
            << trackIds.size()
            << "tracks from internal collection";
    if (!m_pTrackCollection->purgeTracks(trackIds)) {
        kLogger.warning()
                << "Failed to purge tracks from internal collection";
        return;
    }
    if (m_externalTrackCollections.isEmpty()) {
        return;
    }
    VERIFY_OR_DEBUG_ASSERT(trackLocations.size() == trackIds.size()) {
        kLogger.warning()
                << "Purging only"
                << trackLocations.size()
                << "of"
                << trackIds.size()
                << "tracks from"
                << m_externalTrackCollections.size()
                << "external collection(s)";
    } else {
        kLogger.debug()
                << "Purging"
                << trackLocations.size()
                << "tracks from"
                << m_externalTrackCollections.size()
                << "external collection(s)";
    }
    for (const auto& externalTrackCollection : m_externalTrackCollections) {
        externalTrackCollection->purgeTracks(trackLocations);
    }
}

void Library::purgeAllTracks(const QDir& rootDir) {
    kLogger.debug()
            << "Purging directory"
            << rootDir
            << "from internal track collection";
    if (!m_pTrackCollection->purgeAllTracks(rootDir)) {
        kLogger.warning()
                << "Failed to purge directory from internal collection";
        return;
    }
    if (m_externalTrackCollections.isEmpty()) {
        return;
    }
    kLogger.debug()
            << "Purging directory"
            << rootDir
            << "from"
            << m_externalTrackCollections.size()
            << "external track collection(s)";
    for (const auto& externalTrackCollection : m_externalTrackCollections) {
        externalTrackCollection->purgeAllTracks(rootDir);
    }
}

void Library::slotScanTrackAdded(TrackPointer pTrack) {
    DEBUG_ASSERT(pTrack);
    // Already added to m_pTrackCollection
    if (m_externalTrackCollections.isEmpty()) {
        return;
    }
    kLogger.debug()
            << "Adding new track"
            << pTrack->getLocation()
            << "to"
            << m_externalTrackCollections.size()
            << "external track collection(s)";
    for (const auto& externalTrackCollection : m_externalTrackCollections) {
        externalTrackCollection->saveTrack(*pTrack, ExternalTrackCollection::ChangeHint::Added);
    }
}

void Library::slotScanTracksUpdated(QSet<TrackId> updatedTrackIds) {
    // Already updated in m_pTrackCollection
    if (updatedTrackIds.isEmpty()) {
        return;
    }
    if (m_externalTrackCollections.isEmpty()) {
        return;
    }
    QList<TrackRef> trackRefs;
    trackRefs.reserve(updatedTrackIds.size());
    for (const auto& trackId : updatedTrackIds) {
        auto trackLocation = m_pTrackCollection->getTrackDAO().getTrackLocation(trackId);
        if (!trackLocation.isEmpty()) {
            trackRefs.append(TrackRef::fromFileInfo(trackLocation, trackId));
        }
    }
    DEBUG_ASSERT(trackRefs.size() <= updatedTrackIds.size());
    VERIFY_OR_DEBUG_ASSERT(trackRefs.size() == updatedTrackIds.size()) {
        kLogger.warning()
                << "Updating only"
                << trackRefs.size()
                << "of"
                << updatedTrackIds.size()
                << "track(s) in"
                << m_externalTrackCollections.size()
                << "external collection(s)";
    } else {
        kLogger.debug()
                << "Updating"
                << trackRefs.size()
                << "track(s) in"
                << m_externalTrackCollections.size()
                << "external collection(s)";
    }
    for (const auto& externalTrackCollection : m_externalTrackCollections) {
        externalTrackCollection->updateTracks(trackRefs);
    }
}

void Library::slotScanTracksReplaced(QList<QPair<TrackRef, TrackRef>> replacedTracks) {
    // Already replaced in m_pTrackCollection
    if (m_externalTrackCollections.isEmpty()) {
        return;
    }
    QList<ExternalTrackCollection::DuplicateTrack> duplicateTracks;
    duplicateTracks.reserve(replacedTracks.size());
    for (const auto& replacedTrack : replacedTracks) {
        ExternalTrackCollection::DuplicateTrack duplicateTrack;
        duplicateTrack.removed = replacedTrack.first;
        duplicateTrack.replacedBy = replacedTrack.second;
        duplicateTracks.append(duplicateTrack);
    }
    kLogger.debug()
            << "Deduplicating"
            << duplicateTracks.size()
            << "replaced track(s) in"
            << m_externalTrackCollections.size()
            << "external collection(s)";
    for (const auto& externalTrackCollection : m_externalTrackCollections) {
        externalTrackCollection->deduplicateTracks(duplicateTracks);
    }
}<|MERGE_RESOLUTION|>--- conflicted
+++ resolved
@@ -1,51 +1,47 @@
 // library.cpp
 // Created 8/23/2009 by RJ Ryan (rryan@mit.edu)
 
-#include <QDir>
 #include <QItemSelectionModel>
 #include <QMessageBox>
 #include <QTranslator>
+#include <QDir>
 
 #include "database/mixxxdb.h"
 
-#include "library/autodj/autodjfeature.h"
-#include "library/banshee/bansheefeature.h"
-#include "library/browse/browsefeature.h"
-#include "library/crate/cratefeature.h"
-#include "library/itunes/itunesfeature.h"
+#include "mixer/playermanager.h"
 #include "library/library.h"
 #include "library/library_preferences.h"
-#include "library/librarycontrol.h"
 #include "library/libraryfeature.h"
 #include "library/librarytablemodel.h"
-#include "library/mixxxlibraryfeature.h"
-#include "library/playlistfeature.h"
-#include "library/recording/recordingfeature.h"
-#include "library/rekordbox/rekordboxfeature.h"
-#include "library/rhythmbox/rhythmboxfeature.h"
-#include "library/setlogfeature.h"
 #include "library/sidebarmodel.h"
 #include "library/trackcollection.h"
 #include "library/trackmodel.h"
+#include "library/browse/browsefeature.h"
+#include "library/crate/cratefeature.h"
+#include "library/rhythmbox/rhythmboxfeature.h"
+#include "library/banshee/bansheefeature.h"
+#include "library/recording/recordingfeature.h"
+#include "library/itunes/itunesfeature.h"
+#include "library/mixxxlibraryfeature.h"
+#include "library/autodj/autodjfeature.h"
+#include "library/playlistfeature.h"
 #include "library/traktor/traktorfeature.h"
-#include "mixer/playermanager.h"
+#include "library/librarycontrol.h"
+#include "library/setlogfeature.h"
+#include "util/db/dbconnectionpooled.h"
+#include "util/sandbox.h"
+#include "util/logger.h"
 #include "util/assert.h"
-#include "util/db/dbconnectionpooled.h"
-#include "util/logger.h"
-#include "util/sandbox.h"
-
+
+#include "widget/wtracktableview.h"
 #include "widget/wlibrary.h"
 #include "widget/wlibrarysidebar.h"
 #include "widget/wsearchlineedit.h"
-#include "widget/wtracktableview.h"
 
 #include "controllers/keyboard/keyboardeventfilter.h"
 
-<<<<<<< HEAD
-=======
 #include "library/externaltrackcollection.h"
 
->>>>>>> d4bf8fb0
 namespace {
 
 const mixxx::Logger kLogger("Library");
@@ -71,16 +67,17 @@
         mixxx::DbConnectionPoolPtr pDbConnectionPool,
         PlayerManager* pPlayerManager,
         RecordingManager* pRecordingManager)
-        : m_pConfig(pConfig),
-          m_pDbConnectionPool(pDbConnectionPool),
-          m_pSidebarModel(new SidebarModel(parent)),
-          m_pTrackCollection(new TrackCollection(pConfig)),
-          m_pLibraryControl(new LibraryControl(this)),
-          m_pMixxxLibraryFeature(nullptr),
-          m_pPlaylistFeature(nullptr),
-          m_pCrateFeature(nullptr),
-          m_pAnalysisFeature(nullptr),
-          m_scanner(pDbConnectionPool, m_pTrackCollection, pConfig) {
+    : m_pConfig(pConfig),
+      m_pDbConnectionPool(pDbConnectionPool),
+      m_pSidebarModel(new SidebarModel(parent)),
+      m_pTrackCollection(new TrackCollection(pConfig)),
+      m_pLibraryControl(new LibraryControl(this)),
+      m_pMixxxLibraryFeature(nullptr),
+      m_pPlaylistFeature(nullptr),
+      m_pCrateFeature(nullptr),
+      m_pAnalysisFeature(nullptr),
+      m_scanner(pDbConnectionPool, m_pTrackCollection, pConfig) {
+
     QSqlDatabase dbConnection = mixxx::DbConnectionPooled(m_pDbConnectionPool);
 
     // TODO(XXX): Add a checkbox in the library preferences for checking
@@ -103,12 +100,6 @@
 
     m_pKeyNotation.reset(new ControlObject(ConfigKey(kConfigGroup, "key_notation")));
 
-<<<<<<< HEAD
-    connect(&m_scanner, SIGNAL(scanStarted()), this, SIGNAL(scanStarted()));
-    connect(&m_scanner, SIGNAL(scanFinished()), this, SIGNAL(scanFinished()));
-    // Refresh the library models when the library (re)scan is finished.
-    connect(&m_scanner, SIGNAL(scanFinished()), this, SLOT(slotRefreshLibraryModels()));
-=======
     connect(&m_scanner,
             &LibraryScanner::scanStarted,
             this,
@@ -133,11 +124,10 @@
             &LibraryScanner::tracksReplaced,
             this,
             &Library::slotScanTracksReplaced);
->>>>>>> d4bf8fb0
 
     // TODO(rryan) -- turn this construction / adding of features into a static
     // method or something -- CreateDefaultLibrary
-    m_pMixxxLibraryFeature = new MixxxLibraryFeature(this, m_pTrackCollection, m_pConfig);
+    m_pMixxxLibraryFeature = new MixxxLibraryFeature(this, m_pTrackCollection,m_pConfig);
     addFeature(m_pMixxxLibraryFeature);
 
     addFeature(new AutoDJFeature(this, pConfig, pPlayerManager, m_pTrackCollection));
@@ -146,12 +136,6 @@
     m_pCrateFeature = new CrateFeature(this, m_pTrackCollection, m_pConfig);
     addFeature(m_pCrateFeature);
     BrowseFeature* browseFeature = new BrowseFeature(
-<<<<<<< HEAD
-            this, pConfig, m_pTrackCollection, pRecordingManager);
-    connect(browseFeature, SIGNAL(scanLibrary()), &m_scanner, SLOT(scan()));
-    connect(&m_scanner, SIGNAL(scanStarted()), browseFeature, SLOT(slotLibraryScanStarted()));
-    connect(&m_scanner, SIGNAL(scanFinished()), browseFeature, SLOT(slotLibraryScanFinished()));
-=======
         this, pConfig, m_pTrackCollection, pRecordingManager);
     connect(browseFeature,
             &BrowseFeature::scanLibrary,
@@ -165,51 +149,54 @@
             &LibraryScanner::scanFinished,
             browseFeature,
             &BrowseFeature::slotLibraryScanFinished);
->>>>>>> d4bf8fb0
 
     addFeature(browseFeature);
     addFeature(new RecordingFeature(this, pConfig, m_pTrackCollection, pRecordingManager));
     addFeature(new SetlogFeature(this, pConfig, m_pTrackCollection));
 
     m_pAnalysisFeature = new AnalysisFeature(this, pConfig);
-    connect(m_pPlaylistFeature, &PlaylistFeature::analyzeTracks, m_pAnalysisFeature, &AnalysisFeature::analyzeTracks);
-    connect(m_pCrateFeature, &CrateFeature::analyzeTracks, m_pAnalysisFeature, &AnalysisFeature::analyzeTracks);
+    connect(m_pPlaylistFeature, &PlaylistFeature::analyzeTracks,
+            m_pAnalysisFeature, &AnalysisFeature::analyzeTracks);
+    connect(m_pCrateFeature, &CrateFeature::analyzeTracks,
+            m_pAnalysisFeature, &AnalysisFeature::analyzeTracks);
     addFeature(m_pAnalysisFeature);
     // Suspend a batch analysis while an ad-hoc analysis of
     // loaded tracks is in progress and resume it afterwards.
-    connect(pPlayerManager, &PlayerManager::trackAnalyzerProgress, this, &Library::onPlayerManagerTrackAnalyzerProgress);
-    connect(pPlayerManager, &PlayerManager::trackAnalyzerIdle, this, &Library::onPlayerManagerTrackAnalyzerIdle);
+    connect(pPlayerManager, &PlayerManager::trackAnalyzerProgress,
+            this, &Library::onPlayerManagerTrackAnalyzerProgress);
+    connect(pPlayerManager, &PlayerManager::trackAnalyzerIdle,
+            this, &Library::onPlayerManagerTrackAnalyzerIdle);
 
     //iTunes and Rhythmbox should be last until we no longer have an obnoxious
     //messagebox popup when you select them. (This forces you to reach for your
     //mouse or keyboard if you're using MIDI control and you scroll through them...)
     if (RhythmboxFeature::isSupported() &&
-            pConfig->getValue(ConfigKey(kConfigGroup, "ShowRhythmboxLibrary"), true)) {
+        pConfig->getValue(ConfigKey(kConfigGroup,"ShowRhythmboxLibrary"), true)) {
         addFeature(new RhythmboxFeature(this, m_pTrackCollection));
     }
-    if (pConfig->getValue(ConfigKey(kConfigGroup, "ShowBansheeLibrary"), true)) {
+    if (pConfig->getValue(ConfigKey(kConfigGroup,"ShowBansheeLibrary"), true)) {
         BansheeFeature::prepareDbPath(pConfig);
         if (BansheeFeature::isSupported()) {
             addFeature(new BansheeFeature(this, m_pTrackCollection, pConfig));
         }
     }
     if (ITunesFeature::isSupported() &&
-            pConfig->getValue(ConfigKey(kConfigGroup, "ShowITunesLibrary"), true)) {
+        pConfig->getValue(ConfigKey(kConfigGroup,"ShowITunesLibrary"), true)) {
         addFeature(new ITunesFeature(this, m_pTrackCollection));
     }
     if (TraktorFeature::isSupported() &&
-            pConfig->getValue(ConfigKey(kConfigGroup, "ShowTraktorLibrary"), true)) {
+        pConfig->getValue(ConfigKey(kConfigGroup,"ShowTraktorLibrary"), true)) {
         addFeature(new TraktorFeature(this, m_pTrackCollection));
     }
-
-<<<<<<< HEAD
+              
     // TODO(XXX) Rekordbox feature added persistently as the only way to enable it to
     // dynamically appear/disappear when correctly prepared removable devices
     // are mounted/unmounted would be to have some form of timed thread to check
     // periodically. Not ideal perfomance wise.
     if (pConfig->getValue(ConfigKey(kConfigGroup, "ShowRekordboxLibrary"), true)) {
         addFeature(new RekordboxFeature(this, m_pTrackCollection));
-=======
+    }
+              
     for (const auto& externalTrackCollection : m_externalTrackCollections) {
         auto feature = externalTrackCollection->newLibraryFeature(this);
         if (feature) {
@@ -223,7 +210,6 @@
                     << externalTrackCollection->name()
                     << "is not available";
         }
->>>>>>> d4bf8fb0
     }
 
     // On startup we need to check if all of the user's library folders are
@@ -257,7 +243,7 @@
     delete m_pSidebarModel;
 
     QMutableListIterator<LibraryFeature*> features_it(m_features);
-    while (features_it.hasNext()) {
+    while(features_it.hasNext()) {
         LibraryFeature* feature = features_it.next();
         features_it.remove();
         delete feature;
@@ -293,18 +279,6 @@
 
     // Setup the sources view
     pSidebarWidget->setModel(m_pSidebarModel);
-<<<<<<< HEAD
-    connect(m_pSidebarModel, SIGNAL(selectIndex(const QModelIndex&)), pSidebarWidget, SLOT(selectIndex(const QModelIndex&)));
-    connect(pSidebarWidget, SIGNAL(pressed(const QModelIndex&)), m_pSidebarModel, SLOT(pressed(const QModelIndex&)));
-    connect(pSidebarWidget, SIGNAL(clicked(const QModelIndex&)), m_pSidebarModel, SLOT(clicked(const QModelIndex&)));
-    // Lazy model: Let triangle symbol increment the model
-    connect(pSidebarWidget, SIGNAL(expanded(const QModelIndex&)), m_pSidebarModel, SLOT(doubleClicked(const QModelIndex&)));
-
-    connect(pSidebarWidget, SIGNAL(rightClicked(const QPoint&, const QModelIndex&)), m_pSidebarModel, SLOT(rightClicked(const QPoint&, const QModelIndex&)));
-
-    pSidebarWidget->slotSetFont(m_trackTableFont);
-    connect(this, SIGNAL(setTrackTableFont(QFont)), pSidebarWidget, SLOT(slotSetFont(QFont)));
-=======
     connect(m_pSidebarModel,
             &SidebarModel::selectIndex,
             pSidebarWidget,
@@ -333,11 +307,10 @@
             &Library::setTrackTableFont,
             pSidebarWidget,
             &WLibrarySidebar::slotSetFont);
->>>>>>> d4bf8fb0
 }
 
 void Library::bindWidget(WLibrary* pLibraryWidget,
-        KeyboardEventFilter* pKeyboard) {
+                         KeyboardEventFilter* pKeyboard) {
     WTrackTableView* pTrackTableView =
             new WTrackTableView(
                     pLibraryWidget,
@@ -346,20 +319,6 @@
                     true,
                     m_externalTrackCollections);
     pTrackTableView->installEventFilter(pKeyboard);
-<<<<<<< HEAD
-    connect(this, SIGNAL(showTrackModel(QAbstractItemModel*)), pTrackTableView, SLOT(loadTrackModel(QAbstractItemModel*)));
-    connect(pTrackTableView, SIGNAL(loadTrack(TrackPointer)), this, SLOT(slotLoadTrack(TrackPointer)));
-    connect(pTrackTableView, SIGNAL(loadTrackToPlayer(TrackPointer, QString, bool)), this, SLOT(slotLoadTrackToPlayer(TrackPointer, QString, bool)));
-    pLibraryWidget->registerView(m_sTrackViewName, pTrackTableView);
-
-    connect(this, SIGNAL(switchToView(const QString&)), pLibraryWidget, SLOT(switchToView(const QString&)));
-
-    connect(pTrackTableView, SIGNAL(trackSelected(TrackPointer)), this, SIGNAL(trackSelected(TrackPointer)));
-
-    connect(this, SIGNAL(setTrackTableFont(QFont)), pTrackTableView, SLOT(setTrackTableFont(QFont)));
-    connect(this, SIGNAL(setTrackTableRowHeight(int)), pTrackTableView, SLOT(setTrackTableRowHeight(int)));
-    connect(this, SIGNAL(setSelectedClick(bool)), pTrackTableView, SLOT(setSelectedClick(bool)));
-=======
     connect(this,
             &Library::showTrackModel,
             pTrackTableView,
@@ -396,12 +355,11 @@
             &Library::setSelectedClick,
             pTrackTableView,
             &WTrackTableView::setSelectedClick);
->>>>>>> d4bf8fb0
 
     m_pLibraryControl->bindWidget(pLibraryWidget, pKeyboard);
 
     QListIterator<LibraryFeature*> feature_it(m_features);
-    while (feature_it.hasNext()) {
+    while(feature_it.hasNext()) {
         LibraryFeature* feature = feature_it.next();
         feature->bindWidget(pLibraryWidget, pKeyboard);
     }
@@ -419,16 +377,6 @@
     }
     m_features.push_back(feature);
     m_pSidebarModel->addLibraryFeature(feature);
-<<<<<<< HEAD
-    connect(feature, SIGNAL(showTrackModel(QAbstractItemModel*)), this, SLOT(slotShowTrackModel(QAbstractItemModel*)));
-    connect(feature, SIGNAL(switchToView(const QString&)), this, SLOT(slotSwitchToView(const QString&)));
-    connect(feature, SIGNAL(loadTrack(TrackPointer)), this, SLOT(slotLoadTrack(TrackPointer)));
-    connect(feature, SIGNAL(loadTrackToPlayer(TrackPointer, QString, bool)), this, SLOT(slotLoadTrackToPlayer(TrackPointer, QString, bool)));
-    connect(feature, SIGNAL(restoreSearch(const QString&)), this, SLOT(slotRestoreSearch(const QString&)));
-    connect(feature, SIGNAL(disableSearch()), this, SLOT(slotDisableSearch()));
-    connect(feature, SIGNAL(enableCoverArtDisplay(bool)), this, SIGNAL(enableCoverArtDisplay(bool)));
-    connect(feature, SIGNAL(trackSelected(TrackPointer)), this, SIGNAL(trackSelected(TrackPointer)));
-=======
     connect(feature,
             &LibraryFeature::showTrackModel,
             this,
@@ -461,11 +409,10 @@
             &LibraryFeature::trackSelected,
             this,
             &Library::trackSelected);
->>>>>>> d4bf8fb0
 }
 
 void Library::onPlayerManagerTrackAnalyzerProgress(
-        TrackId /*trackId*/, AnalyzerProgress /*analyzerProgress*/) {
+        TrackId /*trackId*/,AnalyzerProgress /*analyzerProgress*/) {
     if (m_pAnalysisFeature) {
         m_pAnalysisFeature->suspendAnalysis();
     }
@@ -499,7 +446,7 @@
 
 void Library::slotLoadLocationToPlayer(QString location, QString group) {
     TrackPointer pTrack = m_pTrackCollection->getTrackDAO()
-                                  .getOrAddTrack(location, true, NULL);
+            .getOrAddTrack(location, true, NULL);
     if (pTrack) {
         emit(loadTrackToPlayer(pTrack, group));
     }
@@ -518,8 +465,8 @@
 }
 
 void Library::slotRefreshLibraryModels() {
-    m_pMixxxLibraryFeature->refreshLibraryModels();
-    m_pAnalysisFeature->refreshLibraryModels();
+   m_pMixxxLibraryFeature->refreshLibraryModels();
+   m_pAnalysisFeature->refreshLibraryModels();
 }
 
 void Library::slotCreatePlaylist() {
@@ -545,18 +492,11 @@
     QDir directory(dir);
     Sandbox::createSecurityToken(directory);
 
-<<<<<<< HEAD
-    if (!m_pTrackCollection->getDirectoryDAO().addDirectory(dir)) {
-        QMessageBox::information(0, tr("Add Directory to Library"), tr("Could not add the directory to your library. Either this "
-                                                                       "directory is already in your library or you are currently "
-                                                                       "rescanning your library."));
-=======
     if (!m_pTrackCollection->addDirectory(dir)) {
         QMessageBox::information(0, tr("Add Directory to Library"),
                 tr("Could not add the directory to your library. Either this "
                     "directory is already in your library or you are currently "
                     "rescanning your library."));
->>>>>>> d4bf8fb0
     }
     // set at least one directory in the config file so that it will be possible
     // to downgrade from 1.12
@@ -567,20 +507,6 @@
 
 void Library::slotRequestRemoveDir(QString dir, RemovalType removalType) {
     switch (removalType) {
-<<<<<<< HEAD
-    case Library::HideTracks:
-        // Mark all tracks in this directory as deleted but DON'T purge them
-        // in case the user re-adds them manually.
-        m_pTrackCollection->getTrackDAO().markTracksAsMixxxDeleted(dir);
-        break;
-    case Library::PurgeTracks:
-        // The user requested that we purge all metadata.
-        m_pTrackCollection->purgeTracks(dir);
-        break;
-    case Library::LeaveTracksUnchanged:
-    default:
-        break;
-=======
         case Library::HideTracks:
             // Mark all tracks in this directory as deleted but DON'T purge them
             // in case the user re-adds them manually.
@@ -594,7 +520,6 @@
         default:
             break;
 
->>>>>>> d4bf8fb0
     }
 
     // Remove the directory from the directory list.
