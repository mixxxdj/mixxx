// library.cpp
// Created 8/23/2009 by RJ Ryan (rryan@mit.edu)

#include <QItemSelectionModel>
#include <QMessageBox>
#include <QTranslator>
#include <QDir>

#include "database/mixxxdb.h"

#include "mixer/playermanager.h"
#include "library/library.h"
#include "library/library_preferences.h"
#include "library/libraryfeature.h"
#include "library/librarytablemodel.h"
#include "library/sidebarmodel.h"
#include "library/trackcollection.h"
#include "library/trackmodel.h"
#include "library/browse/browsefeature.h"
#include "library/crate/cratefeature.h"
#include "library/rhythmbox/rhythmboxfeature.h"
#include "library/banshee/bansheefeature.h"
#include "library/recording/recordingfeature.h"
#include "library/itunes/itunesfeature.h"
#include "library/mixxxlibraryfeature.h"
#include "library/autodj/autodjfeature.h"
#include "library/playlistfeature.h"
#include "library/traktor/traktorfeature.h"
#include "library/librarycontrol.h"
#include "library/setlogfeature.h"
#include "util/db/dbconnectionpooled.h"
#include "util/sandbox.h"
#include "util/logger.h"
#include "util/assert.h"

#include "widget/wtracktableview.h"
#include "widget/wlibrary.h"
#include "widget/wlibrarysidebar.h"

#include "controllers/keyboard/keyboardeventfilter.h"


namespace {

const mixxx::Logger kLogger("Library");

} // anonymous namespace

//static
const QString Library::kConfigGroup("[Library]");

//static
const ConfigKey Library::kConfigKeyRepairDatabaseOnNextRestart(kConfigGroup, "RepairDatabaseOnNextRestart");

// This is is the name which we use to register the WTrackTableView with the
// WLibrary
const QString Library::m_sTrackViewName = QString("WTrackTableView");

// The default row height of the library.
const int Library::kDefaultRowHeightPx = 20;

<<<<<<< HEAD
Library::Library(QObject* parent, UserSettingsPointer pConfig,
                 PlayerManagerInterface* pPlayerManager,
                 RecordingManager* pRecordingManager,
                 AnalyzerManager* pAnalyzerManager) :
        m_pConfig(pConfig),
        m_pSidebarModel(new SidebarModel(parent)),
        m_pTrackCollection(new TrackCollection(pConfig)),
        m_pLibraryControl(new LibraryControl(this)),
        m_pRecordingManager(pRecordingManager),
        m_pAnalyzerManager(pAnalyzerManager),
        m_scanner(m_pTrackCollection, pConfig) {
=======
Library::Library(
        QObject* parent,
        UserSettingsPointer pConfig,
        mixxx::DbConnectionPoolPtr pDbConnectionPool,
        PlayerManagerInterface* pPlayerManager,
        RecordingManager* pRecordingManager)
    : m_pConfig(pConfig),
      m_pDbConnectionPool(pDbConnectionPool),
      m_pSidebarModel(new SidebarModel(parent)),
      m_pTrackCollection(new TrackCollection(pConfig)),
      m_pLibraryControl(new LibraryControl(this)),
      m_pMixxxLibraryFeature(nullptr),
      m_pPlaylistFeature(nullptr),
      m_pCrateFeature(nullptr),
      m_pAnalysisFeature(nullptr),
      m_scanner(pDbConnectionPool, m_pTrackCollection, pConfig) {

    QSqlDatabase dbConnection = mixxx::DbConnectionPooled(m_pDbConnectionPool);

    // TODO(XXX): Add a checkbox in the library preferences for checking
    // and repairing the database on the next restart of the application.
    if (pConfig->getValue(kConfigKeyRepairDatabaseOnNextRestart, false)) {
        kLogger.info() << "Checking and repairing database (if necessary)";
        m_pTrackCollection->repairDatabase(dbConnection);
        // Reset config value
        pConfig->setValue(kConfigKeyRepairDatabaseOnNextRestart, false);
    }

    kLogger.info() << "Connecting database";
    m_pTrackCollection->connectDatabase(dbConnection);

>>>>>>> 5c71e084
    qRegisterMetaType<Library::RemovalType>("Library::RemovalType");

    m_pKeyNotation.reset(new ControlObject(ConfigKey(kConfigGroup, "key_notation")));

    connect(&m_scanner, SIGNAL(scanStarted()),
            this, SIGNAL(scanStarted()));
    connect(&m_scanner, SIGNAL(scanFinished()),
            this, SIGNAL(scanFinished()));
    // Refresh the library models when the library (re)scan is finished.
    connect(&m_scanner, SIGNAL(scanFinished()),
            this, SLOT(slotRefreshLibraryModels()));

    // TODO(rryan) -- turn this construction / adding of features into a static
    // method or something -- CreateDefaultLibrary
    m_pMixxxLibraryFeature = new MixxxLibraryFeature(this, m_pTrackCollection,m_pConfig);
    addFeature(m_pMixxxLibraryFeature);

    addFeature(new AutoDJFeature(this, pConfig, pPlayerManager, m_pTrackCollection));
    m_pPlaylistFeature = new PlaylistFeature(this, m_pTrackCollection, m_pConfig);
    addFeature(m_pPlaylistFeature);
    m_pCrateFeature = new CrateFeature(this, m_pTrackCollection, m_pConfig);
    addFeature(m_pCrateFeature);
    BrowseFeature* browseFeature = new BrowseFeature(
        this, pConfig, m_pTrackCollection, pRecordingManager);
    connect(browseFeature, SIGNAL(scanLibrary()),
            &m_scanner, SLOT(scan()));
    connect(&m_scanner, SIGNAL(scanStarted()),
            browseFeature, SLOT(slotLibraryScanStarted()));
    connect(&m_scanner, SIGNAL(scanFinished()),
            browseFeature, SLOT(slotLibraryScanFinished()));

    addFeature(browseFeature);
    addFeature(new RecordingFeature(this, pConfig, m_pTrackCollection, pRecordingManager));
    addFeature(new SetlogFeature(this, pConfig, m_pTrackCollection));
    m_pAnalysisFeature = new AnalysisFeature(this, pConfig, m_pTrackCollection, m_pAnalyzerManager);
    connect(m_pPlaylistFeature, SIGNAL(analyzeTracks(QList<TrackId>)),
            m_pAnalysisFeature, SLOT(analyzeTracks(QList<TrackId>)));
    connect(m_pCrateFeature, SIGNAL(analyzeTracks(QList<TrackId>)),
            m_pAnalysisFeature, SLOT(analyzeTracks(QList<TrackId>)));
    addFeature(m_pAnalysisFeature);
    //iTunes and Rhythmbox should be last until we no longer have an obnoxious
    //messagebox popup when you select them. (This forces you to reach for your
    //mouse or keyboard if you're using MIDI control and you scroll through them...)
    if (RhythmboxFeature::isSupported() &&
        pConfig->getValue(ConfigKey(kConfigGroup,"ShowRhythmboxLibrary"), true)) {
        addFeature(new RhythmboxFeature(this, m_pTrackCollection));
    }
    if (pConfig->getValue(ConfigKey(kConfigGroup,"ShowBansheeLibrary"), true)) {
        BansheeFeature::prepareDbPath(pConfig);
        if (BansheeFeature::isSupported()) {
            addFeature(new BansheeFeature(this, m_pTrackCollection, pConfig));
        }
    }
    if (ITunesFeature::isSupported() &&
        pConfig->getValue(ConfigKey(kConfigGroup,"ShowITunesLibrary"), true)) {
        addFeature(new ITunesFeature(this, m_pTrackCollection));
    }
    if (TraktorFeature::isSupported() &&
        pConfig->getValue(ConfigKey(kConfigGroup,"ShowTraktorLibrary"), true)) {
        addFeature(new TraktorFeature(this, m_pTrackCollection));
    }

    // On startup we need to check if all of the user's library folders are
    // accessible to us. If the user is using a database from <1.12.0 with
    // sandboxing then we will need them to give us permission.
    QStringList directories = m_pTrackCollection->getDirectoryDAO().getDirs();

    qDebug() << "Checking for access to user's library directories:";
    foreach (QString directoryPath, directories) {
        QFileInfo directory(directoryPath);
        bool hasAccess = Sandbox::askForAccess(directory.canonicalFilePath());
        qDebug() << "Checking for access to" << directoryPath << ":" << hasAccess;
    }

    m_iTrackTableRowHeight = m_pConfig->getValue(
            ConfigKey(kConfigGroup, "RowHeight"), kDefaultRowHeightPx);
    QString fontStr = m_pConfig->getValueString(ConfigKey(kConfigGroup, "Font"));
    if (!fontStr.isEmpty()) {
        m_trackTableFont.fromString(fontStr);
    } else {
        m_trackTableFont = QApplication::font();
    }
}

Library::~Library() {
    // Delete the sidebar model first since it depends on the LibraryFeatures.
    delete m_pSidebarModel;

    QMutableListIterator<LibraryFeature*> features_it(m_features);
    while(features_it.hasNext()) {
        LibraryFeature* feature = features_it.next();
        features_it.remove();
        delete feature;
    }

    delete m_pLibraryControl;

    kLogger.info() << "Disconnecting database";
    m_pTrackCollection->disconnectDatabase();

    //IMPORTANT: m_pTrackCollection gets destroyed via the QObject hierarchy somehow.
    //           Qt does it for us due to the way RJ wrote all this stuff.
    //Update:  - OR NOT! As of Dec 8, 2009, this pointer must be destroyed manually otherwise
    // we never see the TrackCollection's destructor being called... - Albert
    // Has to be deleted at last because the features holds references of it.
    delete m_pTrackCollection;
}

void Library::bindSidebarWidget(WLibrarySidebar* pSidebarWidget) {
    m_pLibraryControl->bindSidebarWidget(pSidebarWidget);

    // Setup the sources view
    pSidebarWidget->setModel(m_pSidebarModel);
    connect(m_pSidebarModel, SIGNAL(selectIndex(const QModelIndex&)),
            pSidebarWidget, SLOT(selectIndex(const QModelIndex&)));
    connect(pSidebarWidget, SIGNAL(pressed(const QModelIndex&)),
            m_pSidebarModel, SLOT(clicked(const QModelIndex&)));
    // Lazy model: Let triangle symbol increment the model
    connect(pSidebarWidget, SIGNAL(expanded(const QModelIndex&)),
            m_pSidebarModel, SLOT(doubleClicked(const QModelIndex&)));

    connect(pSidebarWidget, SIGNAL(rightClicked(const QPoint&, const QModelIndex&)),
            m_pSidebarModel, SLOT(rightClicked(const QPoint&, const QModelIndex&)));

    pSidebarWidget->slotSetFont(m_trackTableFont);
    connect(this, SIGNAL(setTrackTableFont(QFont)),
            pSidebarWidget, SLOT(slotSetFont(QFont)));
}

void Library::bindWidget(WLibrary* pLibraryWidget,
                         KeyboardEventFilter* pKeyboard) {
    WTrackTableView* pTrackTableView =
            new WTrackTableView(pLibraryWidget, m_pConfig, m_pTrackCollection);
    pTrackTableView->installEventFilter(pKeyboard);
    connect(this, SIGNAL(showTrackModel(QAbstractItemModel*)),
            pTrackTableView, SLOT(loadTrackModel(QAbstractItemModel*)));
    connect(pTrackTableView, SIGNAL(loadTrack(TrackPointer)),
            this, SLOT(slotLoadTrack(TrackPointer)));
    connect(pTrackTableView, SIGNAL(loadTrackToPlayer(TrackPointer, QString, bool)),
            this, SLOT(slotLoadTrackToPlayer(TrackPointer, QString, bool)));
    pLibraryWidget->registerView(m_sTrackViewName, pTrackTableView);

    connect(this, SIGNAL(switchToView(const QString&)),
            pLibraryWidget, SLOT(switchToView(const QString&)));

    connect(pTrackTableView, SIGNAL(trackSelected(TrackPointer)),
            this, SIGNAL(trackSelected(TrackPointer)));

    connect(this, SIGNAL(setTrackTableFont(QFont)),
            pTrackTableView, SLOT(setTrackTableFont(QFont)));
    connect(this, SIGNAL(setTrackTableRowHeight(int)),
            pTrackTableView, SLOT(setTrackTableRowHeight(int)));

    connect(this, SIGNAL(searchStarting()),
            pTrackTableView, SLOT(onSearchStarting()));
    connect(this, SIGNAL(searchCleared()),
            pTrackTableView, SLOT(onSearchCleared()));

    m_pLibraryControl->bindWidget(pLibraryWidget, pKeyboard);

    QListIterator<LibraryFeature*> feature_it(m_features);
    while(feature_it.hasNext()) {
        LibraryFeature* feature = feature_it.next();
        feature->bindWidget(pLibraryWidget, pKeyboard);
    }

    // Set the current font and row height on all the WTrackTableViews that were
    // just connected to us.
    emit(setTrackTableFont(m_trackTableFont));
    emit(setTrackTableRowHeight(m_iTrackTableRowHeight));
}

void Library::addFeature(LibraryFeature* feature) {
    VERIFY_OR_DEBUG_ASSERT(feature) {
        return;
    }
    m_features.push_back(feature);
    m_pSidebarModel->addLibraryFeature(feature);
    connect(feature, SIGNAL(showTrackModel(QAbstractItemModel*)),
            this, SLOT(slotShowTrackModel(QAbstractItemModel*)));
    connect(feature, SIGNAL(switchToView(const QString&)),
            this, SLOT(slotSwitchToView(const QString&)));
    connect(feature, SIGNAL(loadTrack(TrackPointer)),
            this, SLOT(slotLoadTrack(TrackPointer)));
    connect(feature, SIGNAL(loadTrackToPlayer(TrackPointer, QString, bool)),
            this, SLOT(slotLoadTrackToPlayer(TrackPointer, QString, bool)));
    connect(feature, SIGNAL(restoreSearch(const QString&)),
            this, SLOT(slotRestoreSearch(const QString&)));
    connect(feature, SIGNAL(enableCoverArtDisplay(bool)),
            this, SIGNAL(enableCoverArtDisplay(bool)));
    connect(feature, SIGNAL(trackSelected(TrackPointer)),
            this, SIGNAL(trackSelected(TrackPointer)));
}

void Library::slotShowTrackModel(QAbstractItemModel* model) {
    //qDebug() << "Library::slotShowTrackModel" << model;
    TrackModel* trackModel = dynamic_cast<TrackModel*>(model);
    VERIFY_OR_DEBUG_ASSERT(trackModel) {
        return;
    }
    emit(showTrackModel(model));
    emit(switchToView(m_sTrackViewName));
    emit(restoreSearch(trackModel->currentSearch()));
}

void Library::slotSwitchToView(const QString& view) {
    //qDebug() << "Library::slotSwitchToView" << view;
    emit(switchToView(view));
}

void Library::slotLoadTrack(TrackPointer pTrack) {
    emit(loadTrack(pTrack));
}

void Library::slotLoadLocationToPlayer(QString location, QString group) {
    TrackPointer pTrack = m_pTrackCollection->getTrackDAO()
            .getOrAddTrack(location, true, NULL);
    if (pTrack) {
        emit(loadTrackToPlayer(pTrack, group));
    }
}

void Library::slotLoadTrackToPlayer(TrackPointer pTrack, QString group, bool play) {
    emit(loadTrackToPlayer(pTrack, group, play));
}

void Library::slotRestoreSearch(const QString& text) {
    emit(restoreSearch(text));
}

void Library::slotRefreshLibraryModels() {
   m_pMixxxLibraryFeature->refreshLibraryModels();
   m_pAnalysisFeature->refreshLibraryModels();
}

void Library::slotCreatePlaylist() {
    m_pPlaylistFeature->slotCreatePlaylist();
}

void Library::slotCreateCrate() {
    m_pCrateFeature->slotCreateCrate();
}

void Library::onSkinLoadFinished() {
    // Enable the default selection when a new skin is loaded.
    m_pSidebarModel->activateDefaultSelection();
}

void Library::slotRequestAddDir(QString dir) {
    // We only call this method if the user has picked a new directory via a
    // file dialog. This means the system sandboxer (if we are sandboxed) has
    // granted us permission to this folder. Create a security bookmark while we
    // have permission so that we can access the folder on future runs. We need
    // to canonicalize the path so we first wrap the directory string with a
    // QDir.
    QDir directory(dir);
    Sandbox::createSecurityToken(directory);

    if (!m_pTrackCollection->getDirectoryDAO().addDirectory(dir)) {
        QMessageBox::information(0, tr("Add Directory to Library"),
                tr("Could not add the directory to your library. Either this "
                    "directory is already in your library or you are currently "
                    "rescanning your library."));
    }
    // set at least one directory in the config file so that it will be possible
    // to downgrade from 1.12
    if (m_pConfig->getValueString(PREF_LEGACY_LIBRARY_DIR).length() < 1) {
        m_pConfig->set(PREF_LEGACY_LIBRARY_DIR, dir);
    }
}

void Library::slotRequestRemoveDir(QString dir, RemovalType removalType) {
    switch (removalType) {
        case Library::HideTracks:
            // Mark all tracks in this directory as deleted but DON'T purge them
            // in case the user re-adds them manually.
            m_pTrackCollection->getTrackDAO().markTracksAsMixxxDeleted(dir);
            break;
        case Library::PurgeTracks:
            // The user requested that we purge all metadata.
            m_pTrackCollection->purgeTracks(dir);
            break;
        case Library::LeaveTracksUnchanged:
        default:
            break;

    }

    // Remove the directory from the directory list.
    m_pTrackCollection->getDirectoryDAO().removeDirectory(dir);

    // Also update the config file if necessary so that downgrading is still
    // possible.
    QString confDir = m_pConfig->getValueString(PREF_LEGACY_LIBRARY_DIR);

    if (QDir(dir) == QDir(confDir)) {
        QStringList dirList = m_pTrackCollection->getDirectoryDAO().getDirs();
        if (!dirList.isEmpty()) {
            m_pConfig->set(PREF_LEGACY_LIBRARY_DIR, dirList.first());
        } else {
            // Save empty string so that an old version of mixxx knows it has to
            // ask for a new directory.
            m_pConfig->set(PREF_LEGACY_LIBRARY_DIR, QString());
        }
    }
}

void Library::slotRequestRelocateDir(QString oldDir, QString newDir) {
    m_pTrackCollection->relocateDirectory(oldDir, newDir);

    // also update the config file if necessary so that downgrading is still
    // possible
    QString conDir = m_pConfig->getValueString(PREF_LEGACY_LIBRARY_DIR);
    if (oldDir == conDir) {
        m_pConfig->set(PREF_LEGACY_LIBRARY_DIR, newDir);
    }
}

QStringList Library::getDirs() {
    return m_pTrackCollection->getDirectoryDAO().getDirs();
}

void Library::slotSetTrackTableFont(const QFont& font) {
    m_trackTableFont = font;
    emit(setTrackTableFont(font));
}

void Library::slotSetTrackTableRowHeight(int rowHeight) {
    m_iTrackTableRowHeight = rowHeight;
    emit(setTrackTableRowHeight(rowHeight));
}<|MERGE_RESOLUTION|>--- conflicted
+++ resolved
@@ -8,6 +8,7 @@
 
 #include "database/mixxxdb.h"
 
+#include "analyzer/analyzermanager.h"
 #include "mixer/playermanager.h"
 #include "library/library.h"
 #include "library/library_preferences.h"
@@ -59,19 +60,6 @@
 // The default row height of the library.
 const int Library::kDefaultRowHeightPx = 20;
 
-<<<<<<< HEAD
-Library::Library(QObject* parent, UserSettingsPointer pConfig,
-                 PlayerManagerInterface* pPlayerManager,
-                 RecordingManager* pRecordingManager,
-                 AnalyzerManager* pAnalyzerManager) :
-        m_pConfig(pConfig),
-        m_pSidebarModel(new SidebarModel(parent)),
-        m_pTrackCollection(new TrackCollection(pConfig)),
-        m_pLibraryControl(new LibraryControl(this)),
-        m_pRecordingManager(pRecordingManager),
-        m_pAnalyzerManager(pAnalyzerManager),
-        m_scanner(m_pTrackCollection, pConfig) {
-=======
 Library::Library(
         QObject* parent,
         UserSettingsPointer pConfig,
@@ -91,6 +79,8 @@
 
     QSqlDatabase dbConnection = mixxx::DbConnectionPooled(m_pDbConnectionPool);
 
+    m_pAnalyzerManager = new AnalyzerManager(pConfig,pDbConnectionPool);
+    
     // TODO(XXX): Add a checkbox in the library preferences for checking
     // and repairing the database on the next restart of the application.
     if (pConfig->getValue(kConfigKeyRepairDatabaseOnNextRestart, false)) {
@@ -103,7 +93,6 @@
     kLogger.info() << "Connecting database";
     m_pTrackCollection->connectDatabase(dbConnection);
 
->>>>>>> 5c71e084
     qRegisterMetaType<Library::RemovalType>("Library::RemovalType");
 
     m_pKeyNotation.reset(new ControlObject(ConfigKey(kConfigGroup, "key_notation")));
@@ -210,6 +199,8 @@
     // we never see the TrackCollection's destructor being called... - Albert
     // Has to be deleted at last because the features holds references of it.
     delete m_pTrackCollection;
+
+	delete m_pAnalyzerManager;
 }
 
 void Library::bindSidebarWidget(WLibrarySidebar* pSidebarWidget) {
