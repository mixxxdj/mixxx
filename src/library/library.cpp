#include "library/library.h"

#include <QDir>
#include <QItemSelectionModel>
#include <QMessageBox>
#include <QPointer>
#include <QTranslator>

#include "controllers/keyboard/keyboardeventfilter.h"
#include "database/mixxxdb.h"
#include "library/analysisfeature.h"
#include "library/autodj/autodjfeature.h"
#include "library/banshee/bansheefeature.h"
#include "library/browse/browsefeature.h"
#include "library/externaltrackcollection.h"
#include "library/itunes/itunesfeature.h"
#include "library/library_preferences.h"
#include "library/librarycontrol.h"
#include "library/libraryfeature.h"
#include "library/librarytablemodel.h"
#include "library/mixxxlibraryfeature.h"
#include "library/recording/recordingfeature.h"
#include "library/rekordbox/rekordboxfeature.h"
#include "library/rhythmbox/rhythmboxfeature.h"
#include "library/serato/seratofeature.h"
#include "library/sidebarmodel.h"
#include "library/trackcollection.h"
#include "library/trackcollectionmanager.h"
#include "library/trackmodel.h"
#include "library/trackset/crate/cratefeature.h"
#include "library/trackset/playlistfeature.h"
#include "library/trackset/setlogfeature.h"
#include "library/traktor/traktorfeature.h"
#include "mixer/playermanager.h"
#include "moc_library.cpp"
#include "recording/recordingmanager.h"
#include "util/assert.h"
#include "util/db/dbconnectionpooled.h"
#include "util/logger.h"
#include "util/sandbox.h"
#include "widget/wlibrary.h"
#include "widget/wlibrarysidebar.h"
#include "widget/wsearchlineedit.h"
#include "widget/wtracktableview.h"

namespace {

const mixxx::Logger kLogger("Library");

} // anonymous namespace

//static
const QString Library::kConfigGroup("[Library]");

// This is the name which we use to register the WTrackTableView with the
// WLibrary
const QString Library::m_sTrackViewName = QString("WTrackTableView");

// The default row height of the library.
const int Library::kDefaultRowHeightPx = 20;

Library::Library(
        QObject* parent,
        UserSettingsPointer pConfig,
        mixxx::DbConnectionPoolPtr pDbConnectionPool,
        TrackCollectionManager* pTrackCollectionManager,
        PlayerManager* pPlayerManager,
        RecordingManager* pRecordingManager)
        : QObject(parent),
          m_pConfig(pConfig),
          m_pDbConnectionPool(std::move(pDbConnectionPool)),
          m_pTrackCollectionManager(pTrackCollectionManager),
          m_pSidebarModel(make_parented<SidebarModel>(this)),
          m_pLibraryControl(make_parented<LibraryControl>(this)),
          m_pMixxxLibraryFeature(nullptr),
          m_pPlaylistFeature(nullptr),
          m_pCrateFeature(nullptr),
          m_pAnalysisFeature(nullptr) {
    qRegisterMetaType<Library::RemovalType>("Library::RemovalType");

    m_pKeyNotation.reset(new ControlObject(ConfigKey(kConfigGroup, "key_notation")));

    connect(m_pTrackCollectionManager,
            &TrackCollectionManager::libraryScanFinished,
            this,
            &Library::slotRefreshLibraryModels);

    // TODO(rryan) -- turn this construction / adding of features into a static
    // method or something -- CreateDefaultLibrary
    m_pMixxxLibraryFeature = new MixxxLibraryFeature(
            this,
            m_pConfig);
    addFeature(m_pMixxxLibraryFeature);

    addFeature(new AutoDJFeature(this, m_pConfig, pPlayerManager));
    m_pPlaylistFeature = new PlaylistFeature(this, UserSettingsPointer(m_pConfig));
    addFeature(m_pPlaylistFeature);
    m_pCrateFeature = new CrateFeature(this, m_pConfig);
    addFeature(m_pCrateFeature);

    BrowseFeature* browseFeature = new BrowseFeature(
            this, m_pConfig, pRecordingManager);
    connect(browseFeature,
            &BrowseFeature::scanLibrary,
            m_pTrackCollectionManager,
            &TrackCollectionManager::startLibraryScan);
    connect(m_pTrackCollectionManager,
            &TrackCollectionManager::libraryScanStarted,
            browseFeature,
            &BrowseFeature::slotLibraryScanStarted);
    connect(m_pTrackCollectionManager,
            &TrackCollectionManager::libraryScanFinished,
            browseFeature,
            &BrowseFeature::slotLibraryScanFinished);
    addFeature(browseFeature);

    addFeature(new RecordingFeature(this, m_pConfig, pRecordingManager));
    addFeature(new SetlogFeature(this, UserSettingsPointer(m_pConfig)));

    m_pAnalysisFeature = new AnalysisFeature(this, m_pConfig);
    connect(m_pPlaylistFeature,
            &PlaylistFeature::analyzeTracks,
            m_pAnalysisFeature,
            &AnalysisFeature::analyzeTracks);
    connect(m_pCrateFeature,
            &CrateFeature::analyzeTracks,
            m_pAnalysisFeature,
            &AnalysisFeature::analyzeTracks);
    addFeature(m_pAnalysisFeature);
    // Suspend a batch analysis while an ad-hoc analysis of
    // loaded tracks is in progress and resume it afterwards.
    connect(pPlayerManager,
            &PlayerManager::trackAnalyzerProgress,
            this,
            &Library::onPlayerManagerTrackAnalyzerProgress);
    connect(pPlayerManager,
            &PlayerManager::trackAnalyzerIdle,
            this,
            &Library::onPlayerManagerTrackAnalyzerIdle);

    // iTunes and Rhythmbox should be last until we no longer have an obnoxious
    // messagebox popup when you select them. (This forces you to reach for your
    // mouse or keyboard if you're using MIDI control and you scroll through them...)
    if (RhythmboxFeature::isSupported() &&
            m_pConfig->getValue(
                    ConfigKey(kConfigGroup, "ShowRhythmboxLibrary"), true)) {
        addFeature(new RhythmboxFeature(this, m_pConfig));
    }
    if (m_pConfig->getValue(
                ConfigKey(kConfigGroup, "ShowBansheeLibrary"), true)) {
        BansheeFeature::prepareDbPath(m_pConfig);
        if (BansheeFeature::isSupported()) {
            addFeature(new BansheeFeature(this, m_pConfig));
        }
    }
    if (ITunesFeature::isSupported() &&
            m_pConfig->getValue(
                    ConfigKey(kConfigGroup, "ShowITunesLibrary"), true)) {
        addFeature(new ITunesFeature(this, m_pConfig));
    }
    if (TraktorFeature::isSupported() &&
            m_pConfig->getValue(
                    ConfigKey(kConfigGroup, "ShowTraktorLibrary"), true)) {
        addFeature(new TraktorFeature(this, m_pConfig));
    }

    // TODO(XXX) Rekordbox feature added persistently as the only way to enable it to
    // dynamically appear/disappear when correctly prepared removable devices
    // are mounted/unmounted would be to have some form of timed thread to check
    // periodically. Not ideal performance wise.
    if (m_pConfig->getValue(
                ConfigKey(kConfigGroup, "ShowRekordboxLibrary"), true)) {
        addFeature(new RekordboxFeature(this, m_pConfig));
    }

    if (m_pConfig->getValue(
                ConfigKey(kConfigGroup, "ShowSeratoLibrary"), true)) {
        addFeature(new SeratoFeature(this, m_pConfig));
    }

<<<<<<< HEAD
    for (const auto& externalTrackCollection :
            m_pTrackCollectionManager->externalCollections()) {
        auto feature =
                externalTrackCollection->newLibraryFeature(this, m_pConfig);
=======
    for (const auto& externalTrackCollection : m_pTrackCollectionManager->externalCollections()) {
        auto* feature = externalTrackCollection->newLibraryFeature(this, m_pConfig);
>>>>>>> 72b91833
        if (feature) {
            kLogger.info() << "Adding library feature for"
                           << externalTrackCollection->name();
            addFeature(feature);
        } else {
            kLogger.info() << "Library feature for"
                           << externalTrackCollection->name()
                           << "is not available";
        }
    }

    // On startup we need to check if all of the user's library folders are
    // accessible to us. If the user is using a database from <1.12.0 with
    // sandboxing then we will need them to give us permission.
    qDebug() << "Checking for access to user's library directories:";
    foreach (QString directoryPath, getDirs()) {
        QFileInfo directory(directoryPath);
        bool hasAccess = Sandbox::askForAccess(directory.canonicalFilePath());
        qDebug() << "Checking for access to" << directoryPath << ":"
                 << hasAccess;
    }

    m_iTrackTableRowHeight = m_pConfig->getValue(
            ConfigKey(kConfigGroup, "RowHeight"), kDefaultRowHeightPx);
    QString fontStr =
            m_pConfig->getValueString(ConfigKey(kConfigGroup, "Font"));
    if (!fontStr.isEmpty()) {
        m_trackTableFont.fromString(fontStr);
    } else {
        m_trackTableFont = QApplication::font();
    }

    m_editMetadataSelectedClick = m_pConfig->getValue(
            ConfigKey(kConfigGroup, "EditMetadataSelectedClick"),
            PREF_LIBRARY_EDIT_METADATA_DEFAULT);
}

Library::~Library() {
    // Empty but required due to forward declarations in header file!
}

TrackCollectionManager* Library::trackCollections() const {
    // Cannot be implemented inline due to forward declarations
    return m_pTrackCollectionManager;
}

void Library::stopPendingTasks() {
    if (m_pAnalysisFeature) {
        m_pAnalysisFeature->stopAnalysis();
        m_pAnalysisFeature = nullptr;
    }
}

void Library::bindSearchboxWidget(WSearchLineEdit* pSearchboxWidget) {
    connect(pSearchboxWidget,
            &WSearchLineEdit::search,
            this,
            &Library::search);
    connect(this,
            &Library::disableSearch,
            pSearchboxWidget,
            &WSearchLineEdit::slotDisableSearch);
    connect(this,
            &Library::restoreSearch,
            pSearchboxWidget,
            &WSearchLineEdit::slotRestoreSearch);
    connect(this,
            &Library::setTrackTableFont,
            pSearchboxWidget,
            &WSearchLineEdit::slotSetFont);
    emit setTrackTableFont(m_trackTableFont);
    m_pLibraryControl->bindSearchboxWidget(pSearchboxWidget);
}

void Library::bindSidebarWidget(WLibrarySidebar* pSidebarWidget) {
    m_pLibraryControl->bindSidebarWidget(pSidebarWidget);

    // Setup the sources view
    pSidebarWidget->setModel(m_pSidebarModel);
    connect(m_pSidebarModel,
            &SidebarModel::selectIndex,
            pSidebarWidget,
            &WLibrarySidebar::selectIndex);
    connect(pSidebarWidget,
            &WLibrarySidebar::pressed,
            m_pSidebarModel,
            &SidebarModel::pressed);
    connect(pSidebarWidget,
            &WLibrarySidebar::clicked,
            m_pSidebarModel,
            &SidebarModel::clicked);
    // Lazy model: Let triangle symbol increment the model
    connect(pSidebarWidget,
            &WLibrarySidebar::expanded,
            m_pSidebarModel,
            &SidebarModel::doubleClicked);

    connect(pSidebarWidget,
            &WLibrarySidebar::rightClicked,
            m_pSidebarModel,
            &SidebarModel::rightClicked);

    pSidebarWidget->slotSetFont(m_trackTableFont);
    connect(this,
            &Library::setTrackTableFont,
            pSidebarWidget,
            &WLibrarySidebar::slotSetFont);

    for (const auto& feature : qAsConst(m_features)) {
        feature->bindSidebarWidget(pSidebarWidget);
    }
}

void Library::bindLibraryWidget(
        WLibrary* pLibraryWidget, KeyboardEventFilter* pKeyboard) {
    WTrackTableView* pTrackTableView = new WTrackTableView(pLibraryWidget,
            m_pConfig,
            this,
            pLibraryWidget->getTrackTableBackgroundColorOpacity(),
            true);
    pTrackTableView->installEventFilter(pKeyboard);
    connect(this,
            &Library::showTrackModel,
            pTrackTableView,
            &WTrackTableView::loadTrackModel);
    connect(pTrackTableView,
            &WTrackTableView::loadTrack,
            this,
            &Library::slotLoadTrack);
    connect(pTrackTableView,
            &WTrackTableView::loadTrackToPlayer,
            this,
            &Library::slotLoadTrackToPlayer);
    pLibraryWidget->registerView(m_sTrackViewName, pTrackTableView);

    connect(this,
            &Library::switchToView,
            pLibraryWidget,
            &WLibrary::switchToView);

    connect(pTrackTableView,
            &WTrackTableView::trackSelected,
            this,
            &Library::trackSelected);

    connect(this,
            &Library::setTrackTableFont,
            pTrackTableView,
            &WTrackTableView::setTrackTableFont);
    connect(this,
            &Library::setTrackTableRowHeight,
            pTrackTableView,
            &WTrackTableView::setTrackTableRowHeight);
    connect(this,
            &Library::setSelectedClick,
            pTrackTableView,
            &WTrackTableView::setSelectedClick);

    m_pLibraryControl->bindLibraryWidget(pLibraryWidget, pKeyboard);

    for (const auto& feature : qAsConst(m_features)) {
        feature->bindLibraryWidget(pLibraryWidget, pKeyboard);
    }

    // Set the current font and row height on all the WTrackTableViews that were
    // just connected to us.
    emit setTrackTableFont(m_trackTableFont);
    emit setTrackTableRowHeight(m_iTrackTableRowHeight);
    emit setSelectedClick(m_editMetadataSelectedClick);
}

void Library::addFeature(LibraryFeature* feature) {
    VERIFY_OR_DEBUG_ASSERT(feature) {
        return;
    }
    m_features.push_back(feature);
    m_pSidebarModel->addLibraryFeature(feature);
    connect(feature,
            &LibraryFeature::showTrackModel,
            this,
            &Library::slotShowTrackModel);
    connect(feature,
            &LibraryFeature::switchToView,
            this,
            &Library::slotSwitchToView);
    connect(feature,
            &LibraryFeature::loadTrack,
            this,
            &Library::slotLoadTrack);
    connect(feature,
            &LibraryFeature::loadTrackToPlayer,
            this,
            &Library::slotLoadTrackToPlayer);
    connect(feature,
            &LibraryFeature::restoreSearch,
            this,
            &Library::restoreSearch); // forward signal
    connect(feature,
            &LibraryFeature::disableSearch,
            this,
            &Library::disableSearch); // forward signal
    connect(feature,
            &LibraryFeature::enableCoverArtDisplay,
            this,
            &Library::enableCoverArtDisplay);
    connect(feature,
            &LibraryFeature::trackSelected,
            this,
            &Library::trackSelected);
}

void Library::onPlayerManagerTrackAnalyzerProgress(
        TrackId /*trackId*/, AnalyzerProgress /*analyzerProgress*/) {
    if (m_pAnalysisFeature) {
        m_pAnalysisFeature->suspendAnalysis();
    }
}

void Library::onPlayerManagerTrackAnalyzerIdle() {
    if (m_pAnalysisFeature) {
        m_pAnalysisFeature->resumeAnalysis();
    }
}

void Library::slotShowTrackModel(QAbstractItemModel* model) {
    //qDebug() << "Library::slotShowTrackModel" << model;
    TrackModel* trackModel = dynamic_cast<TrackModel*>(model);
    VERIFY_OR_DEBUG_ASSERT(trackModel) {
        return;
    }
    emit showTrackModel(model);
    emit switchToView(m_sTrackViewName);
    emit restoreSearch(trackModel->currentSearch());
}

void Library::slotSwitchToView(const QString& view) {
    //qDebug() << "Library::slotSwitchToView" << view;
    emit switchToView(view);
}

void Library::slotLoadTrack(TrackPointer pTrack) {
    emit loadTrack(pTrack);
}

void Library::slotLoadLocationToPlayer(const QString& location, const QString& group) {
    auto trackRef = TrackRef::fromFileInfo(location);
    TrackPointer pTrack = m_pTrackCollectionManager->getOrAddTrack(trackRef);
    if (pTrack) {
        emit loadTrackToPlayer(pTrack, group);
    }
}

void Library::slotLoadTrackToPlayer(
        TrackPointer pTrack, const QString& group, bool play) {
    emit loadTrackToPlayer(pTrack, group, play);
}

void Library::slotRefreshLibraryModels() {
    m_pMixxxLibraryFeature->refreshLibraryModels();
    m_pAnalysisFeature->refreshLibraryModels();
}

void Library::slotCreatePlaylist() {
    m_pPlaylistFeature->slotCreatePlaylist();
}

void Library::slotCreateCrate() {
    m_pCrateFeature->slotCreateCrate();
}

void Library::onSkinLoadFinished() {
    // Enable the default selection when a new skin is loaded.
    m_pSidebarModel->activateDefaultSelection();
}

void Library::slotRequestAddDir(const QString& dir) {
    // We only call this method if the user has picked a new directory via a
    // file dialog. This means the system sandboxer (if we are sandboxed) has
    // granted us permission to this folder. Create a security bookmark while we
    // have permission so that we can access the folder on future runs. We need
    // to canonicalize the path so we first wrap the directory string with a
    // QDir.
    QDir directory(dir);
    Sandbox::createSecurityToken(directory);

    if (!m_pTrackCollectionManager->addDirectory(dir)) {
<<<<<<< HEAD
        QMessageBox::information(0,
=======
        QMessageBox::information(nullptr,
>>>>>>> 72b91833
                tr("Add Directory to Library"),
                tr("Could not add the directory to your library. Either this "
                   "directory is already in your library or you are currently "
                   "rescanning your library."));
    }
    // set at least one directory in the config file so that it will be possible
    // to downgrade from 1.12
    if (m_pConfig->getValueString(PREF_LEGACY_LIBRARY_DIR).length() < 1) {
        m_pConfig->set(PREF_LEGACY_LIBRARY_DIR, dir);
    }
}

void Library::slotRequestRemoveDir(const QString& dir, RemovalType removalType) {
    switch (removalType) {
    case RemovalType::KeepTracks:
        break;
    case RemovalType::HideTracks:
        // Mark all tracks in this directory as deleted but DON'T purge them
        // in case the user re-adds them manually.
        m_pTrackCollectionManager->hideAllTracks(dir);
        break;
    case RemovalType::PurgeTracks:
        // The user requested that we purge all metadata.
        m_pTrackCollectionManager->purgeAllTracks(dir);
        break;
    default:
        DEBUG_ASSERT(!"unreachable");
    }

    // Remove the directory from the directory list.
    m_pTrackCollectionManager->removeDirectory(dir);

    // Also update the config file if necessary so that downgrading is still
    // possible.
    QString confDir = m_pConfig->getValueString(PREF_LEGACY_LIBRARY_DIR);

    if (QDir(dir) == QDir(confDir)) {
        QStringList dirList = getDirs();
        if (!dirList.isEmpty()) {
            m_pConfig->set(PREF_LEGACY_LIBRARY_DIR, dirList.first());
        } else {
            // Save empty string so that an old version of mixxx knows it has to
            // ask for a new directory.
            m_pConfig->set(PREF_LEGACY_LIBRARY_DIR, QString());
        }
    }
}

void Library::slotRequestRelocateDir(const QString& oldDir, const QString& newDir) {
    m_pTrackCollectionManager->relocateDirectory(oldDir, newDir);

    // also update the config file if necessary so that downgrading is still
    // possible
    QString conDir = m_pConfig->getValueString(PREF_LEGACY_LIBRARY_DIR);
    if (oldDir == conDir) {
        m_pConfig->set(PREF_LEGACY_LIBRARY_DIR, newDir);
    }
}

QStringList Library::getDirs() {
    return m_pTrackCollectionManager->internalCollection()->getDirectoryDAO().getDirs();
}

void Library::setFont(const QFont& font) {
    m_trackTableFont = font;
    emit setTrackTableFont(font);
}

void Library::setRowHeight(int rowHeight) {
    m_iTrackTableRowHeight = rowHeight;
    emit setTrackTableRowHeight(rowHeight);
}

void Library::setEditMedatataSelectedClick(bool enabled) {
    m_editMetadataSelectedClick = enabled;
    emit setSelectedClick(enabled);
}

TrackCollection& Library::trackCollection() {
    DEBUG_ASSERT(m_pTrackCollectionManager);
    DEBUG_ASSERT(m_pTrackCollectionManager->internalCollection());
    return *m_pTrackCollectionManager->internalCollection();
}

void Library::searchTracksInCollection(const QString& query) {
    VERIFY_OR_DEBUG_ASSERT(m_pMixxxLibraryFeature) {
        return;
    }
    m_pMixxxLibraryFeature->searchAndActivate(query);
    emit switchToView(m_sTrackViewName);
    m_pSidebarModel->activateDefaultSelection();
}<|MERGE_RESOLUTION|>--- conflicted
+++ resolved
@@ -178,15 +178,8 @@
         addFeature(new SeratoFeature(this, m_pConfig));
     }
 
-<<<<<<< HEAD
-    for (const auto& externalTrackCollection :
-            m_pTrackCollectionManager->externalCollections()) {
-        auto feature =
-                externalTrackCollection->newLibraryFeature(this, m_pConfig);
-=======
     for (const auto& externalTrackCollection : m_pTrackCollectionManager->externalCollections()) {
         auto* feature = externalTrackCollection->newLibraryFeature(this, m_pConfig);
->>>>>>> 72b91833
         if (feature) {
             kLogger.info() << "Adding library feature for"
                            << externalTrackCollection->name();
@@ -473,11 +466,7 @@
     Sandbox::createSecurityToken(directory);
 
     if (!m_pTrackCollectionManager->addDirectory(dir)) {
-<<<<<<< HEAD
-        QMessageBox::information(0,
-=======
         QMessageBox::information(nullptr,
->>>>>>> 72b91833
                 tr("Add Directory to Library"),
                 tr("Could not add the directory to your library. Either this "
                    "directory is already in your library or you are currently "
