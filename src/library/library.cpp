--- conflicted
+++ resolved
@@ -311,16 +311,6 @@
                     true,
                     m_externalTrackCollections);
     pTrackTableView->installEventFilter(pKeyboard);
-<<<<<<< HEAD
-    connect(this, SIGNAL(showTrackModel(QAbstractItemModel*)),
-            pTrackTableView, SLOT(loadTrackModel(QAbstractItemModel*)));
-    connect(this, SIGNAL(saveViewState()),
-            pTrackTableView, SLOT(saveViewState()));
-    connect(pTrackTableView, SIGNAL(loadTrack(TrackPointer)),
-            this, SLOT(slotLoadTrack(TrackPointer)));
-    connect(pTrackTableView, SIGNAL(loadTrackToPlayer(TrackPointer, QString, bool)),
-            this, SLOT(slotLoadTrackToPlayer(TrackPointer, QString, bool)));
-=======
     connect(this,
             &Library::showTrackModel,
             pTrackTableView,
@@ -333,7 +323,10 @@
             &WTrackTableView::loadTrackToPlayer,
             this,
             &Library::slotLoadTrackToPlayer);
->>>>>>> e52770df
+    connect(pTrackTableView,
+            &WTrackTableView::saveViewState,
+            this,
+            &Library::saveViewState);
     pLibraryWidget->registerView(m_sTrackViewName, pTrackTableView);
 
     connect(this,
@@ -380,26 +373,6 @@
     }
     m_features.push_back(feature);
     m_pSidebarModel->addLibraryFeature(feature);
-<<<<<<< HEAD
-    connect(feature, SIGNAL(showTrackModel(QAbstractItemModel*)),
-            this, SLOT(slotShowTrackModel(QAbstractItemModel*)));
-    connect(feature, SIGNAL(saveViewState()),
-            this, SLOT(slotSaveViewState()));
-    connect(feature, SIGNAL(switchToView(const QString&)),
-            this, SLOT(slotSwitchToView(const QString&)));
-    connect(feature, SIGNAL(loadTrack(TrackPointer)),
-            this, SLOT(slotLoadTrack(TrackPointer)));
-    connect(feature, SIGNAL(loadTrackToPlayer(TrackPointer, QString, bool)),
-            this, SLOT(slotLoadTrackToPlayer(TrackPointer, QString, bool)));
-    connect(feature, SIGNAL(restoreSearch(const QString&)),
-            this, SLOT(slotRestoreSearch(const QString&)));
-    connect(feature, SIGNAL(disableSearch()),
-            this, SLOT(slotDisableSearch()));
-    connect(feature, SIGNAL(enableCoverArtDisplay(bool)),
-            this, SIGNAL(enableCoverArtDisplay(bool)));
-    connect(feature, SIGNAL(trackSelected(TrackPointer)),
-            this, SIGNAL(trackSelected(TrackPointer)));
-=======
     connect(feature,
             &LibraryFeature::showTrackModel,
             this,
@@ -432,7 +405,10 @@
             &LibraryFeature::trackSelected,
             this,
             &Library::trackSelected);
->>>>>>> e52770df
+    connect(feature,
+            &LibraryFeature::saveViewState,
+            this,
+            &Library::saveViewState);
 }
 
 void Library::onPlayerManagerTrackAnalyzerProgress(
