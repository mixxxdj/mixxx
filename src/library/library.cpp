#include "library/library.h"

#include <QDir>
#include <QItemSelectionModel>
#include <QMessageBox>
#include <QPointer>
#include <QTranslator>

#include "controllers/keyboard/keyboardeventfilter.h"
#include "database/mixxxdb.h"
#include "library/analysisfeature.h"
#include "library/autodj/autodjfeature.h"
#include "library/banshee/bansheefeature.h"
#include "library/browse/browsefeature.h"
#include "library/externaltrackcollection.h"
#include "library/itunes/itunesfeature.h"
#include "library/library_preferences.h"
#include "library/librarycontrol.h"
#include "library/libraryfeature.h"
#include "library/librarytablemodel.h"
#include "library/mixxxlibraryfeature.h"
#include "library/recording/recordingfeature.h"
#include "library/rekordbox/rekordboxfeature.h"
#include "library/rhythmbox/rhythmboxfeature.h"
#include "library/serato/seratofeature.h"
#include "library/sidebarmodel.h"
#include "library/trackcollection.h"
#include "library/trackcollectionmanager.h"
#include "library/trackmodel.h"
#include "library/trackset/crate/cratefeature.h"
#include "library/trackset/playlistfeature.h"
#include "library/trackset/setlogfeature.h"
#include "library/traktor/traktorfeature.h"
#include "mixer/playermanager.h"
#include "recording/recordingmanager.h"
#include "util/assert.h"
#include "util/db/dbconnectionpooled.h"
#include "util/logger.h"
#include "util/sandbox.h"
#include "widget/wlibrary.h"
#include "widget/wlibrarysidebar.h"
#include "widget/wsearchlineedit.h"
#include "widget/wtracktableview.h"

namespace {

const mixxx::Logger kLogger("Library");

} // anonymous namespace

//static
const QString Library::kConfigGroup("[Library]");

// This is the name which we use to register the WTrackTableView with the
// WLibrary
const QString Library::m_sTrackViewName = QString("WTrackTableView");

// The default row height of the library.
const int Library::kDefaultRowHeightPx = 20;

Library::Library(
        QObject* parent,
        UserSettingsPointer pConfig,
        mixxx::DbConnectionPoolPtr pDbConnectionPool,
        TrackCollectionManager* pTrackCollectionManager,
        PlayerManager* pPlayerManager,
        RecordingManager* pRecordingManager)
        : QObject(parent),
          m_pConfig(pConfig),
          m_pDbConnectionPool(std::move(pDbConnectionPool)),
          m_pTrackCollectionManager(pTrackCollectionManager),
          m_pSidebarModel(make_parented<SidebarModel>(this)),
          m_pLibraryControl(make_parented<LibraryControl>(this)),
          m_pMixxxLibraryFeature(nullptr),
          m_pPlaylistFeature(nullptr),
          m_pCrateFeature(nullptr),
          m_pAnalysisFeature(nullptr) {
    qRegisterMetaType<Library::RemovalType>("Library::RemovalType");

    m_pKeyNotation.reset(new ControlObject(ConfigKey(kConfigGroup, "key_notation")));

    connect(m_pTrackCollectionManager,
            &TrackCollectionManager::libraryScanFinished,
            this,
            &Library::slotRefreshLibraryModels);

    // TODO(rryan) -- turn this construction / adding of features into a static
    // method or something -- CreateDefaultLibrary
    m_pMixxxLibraryFeature = new MixxxLibraryFeature(
            this,
            m_pConfig);
    addFeature(m_pMixxxLibraryFeature);

    addFeature(new AutoDJFeature(this, m_pConfig, pPlayerManager));
    m_pPlaylistFeature = new PlaylistFeature(this, UserSettingsPointer(m_pConfig));
    addFeature(m_pPlaylistFeature);
    m_pCrateFeature = new CrateFeature(this, m_pConfig);
    addFeature(m_pCrateFeature);

    BrowseFeature* browseFeature = new BrowseFeature(
            this, m_pConfig, pRecordingManager);
    connect(browseFeature,
            &BrowseFeature::scanLibrary,
            m_pTrackCollectionManager,
            &TrackCollectionManager::startLibraryScan);
    connect(m_pTrackCollectionManager,
            &TrackCollectionManager::libraryScanStarted,
            browseFeature,
            &BrowseFeature::slotLibraryScanStarted);
    connect(m_pTrackCollectionManager,
            &TrackCollectionManager::libraryScanFinished,
            browseFeature,
            &BrowseFeature::slotLibraryScanFinished);
    addFeature(browseFeature);

    addFeature(new RecordingFeature(this, m_pConfig, pRecordingManager));
    addFeature(new SetlogFeature(this, UserSettingsPointer(m_pConfig)));

    m_pAnalysisFeature = new AnalysisFeature(this, m_pConfig);
    connect(m_pPlaylistFeature,
            &PlaylistFeature::analyzeTracks,
            m_pAnalysisFeature,
            &AnalysisFeature::analyzeTracks);
    connect(m_pCrateFeature,
            &CrateFeature::analyzeTracks,
            m_pAnalysisFeature,
            &AnalysisFeature::analyzeTracks);
    addFeature(m_pAnalysisFeature);
    // Suspend a batch analysis while an ad-hoc analysis of
    // loaded tracks is in progress and resume it afterwards.
    connect(pPlayerManager,
            &PlayerManager::trackAnalyzerProgress,
            this,
            &Library::onPlayerManagerTrackAnalyzerProgress);
    connect(pPlayerManager,
            &PlayerManager::trackAnalyzerIdle,
            this,
            &Library::onPlayerManagerTrackAnalyzerIdle);

    // iTunes and Rhythmbox should be last until we no longer have an obnoxious
    // messagebox popup when you select them. (This forces you to reach for your
    // mouse or keyboard if you're using MIDI control and you scroll through them...)
    if (RhythmboxFeature::isSupported() &&
            m_pConfig->getValue(
                    ConfigKey(kConfigGroup, "ShowRhythmboxLibrary"), true)) {
        addFeature(new RhythmboxFeature(this, m_pConfig));
    }
    if (m_pConfig->getValue(
                ConfigKey(kConfigGroup, "ShowBansheeLibrary"), true)) {
        BansheeFeature::prepareDbPath(m_pConfig);
        if (BansheeFeature::isSupported()) {
            addFeature(new BansheeFeature(this, m_pConfig));
        }
    }
    if (ITunesFeature::isSupported() &&
            m_pConfig->getValue(
                    ConfigKey(kConfigGroup, "ShowITunesLibrary"), true)) {
        addFeature(new ITunesFeature(this, m_pConfig));
    }
    if (TraktorFeature::isSupported() &&
            m_pConfig->getValue(
                    ConfigKey(kConfigGroup, "ShowTraktorLibrary"), true)) {
        addFeature(new TraktorFeature(this, m_pConfig));
    }

    // TODO(XXX) Rekordbox feature added persistently as the only way to enable it to
    // dynamically appear/disappear when correctly prepared removable devices
    // are mounted/unmounted would be to have some form of timed thread to check
    // periodically. Not ideal performance wise.
    if (m_pConfig->getValue(
                ConfigKey(kConfigGroup, "ShowRekordboxLibrary"), true)) {
        addFeature(new RekordboxFeature(this, m_pConfig));
    }

    if (m_pConfig->getValue(
                ConfigKey(kConfigGroup, "ShowSeratoLibrary"), true)) {
        addFeature(new SeratoFeature(this, m_pConfig));
    }

    for (const auto& externalTrackCollection :
            m_pTrackCollectionManager->externalCollections()) {
        auto feature =
                externalTrackCollection->newLibraryFeature(this, m_pConfig);
        if (feature) {
            kLogger.info() << "Adding library feature for"
                           << externalTrackCollection->name();
            addFeature(feature);
        } else {
            kLogger.info() << "Library feature for"
                           << externalTrackCollection->name()
                           << "is not available";
        }
    }

    // On startup we need to check if all of the user's library folders are
    // accessible to us. If the user is using a database from <1.12.0 with
    // sandboxing then we will need them to give us permission.
    qDebug() << "Checking for access to user's library directories:";
    foreach (QString directoryPath, getDirs()) {
        QFileInfo directory(directoryPath);
        bool hasAccess = Sandbox::askForAccess(directory.canonicalFilePath());
        qDebug() << "Checking for access to" << directoryPath << ":"
                 << hasAccess;
    }

    m_iTrackTableRowHeight = m_pConfig->getValue(
            ConfigKey(kConfigGroup, "RowHeight"), kDefaultRowHeightPx);
    QString fontStr =
            m_pConfig->getValueString(ConfigKey(kConfigGroup, "Font"));
    if (!fontStr.isEmpty()) {
        m_trackTableFont.fromString(fontStr);
    } else {
        m_trackTableFont = QApplication::font();
    }

    m_editMetadataSelectedClick = m_pConfig->getValue(
            ConfigKey(kConfigGroup, "EditMetadataSelectedClick"),
            PREF_LIBRARY_EDIT_METADATA_DEFAULT);
}

Library::~Library() {
    // Empty but required due to forward declarations in header file!
}

TrackCollectionManager* Library::trackCollections() const {
    // Cannot be implemented inline due to forward declarations
    return m_pTrackCollectionManager;
}

void Library::stopPendingTasks() {
    if (m_pAnalysisFeature) {
        m_pAnalysisFeature->stopAnalysis();
        m_pAnalysisFeature = nullptr;
    }
}

void Library::bindSearchboxWidget(WSearchLineEdit* pSearchboxWidget) {
    connect(pSearchboxWidget,
            &WSearchLineEdit::search,
            this,
            &Library::search);
    connect(this,
            &Library::disableSearch,
            pSearchboxWidget,
            &WSearchLineEdit::slotDisableSearch);
    connect(this,
            &Library::restoreSearch,
            pSearchboxWidget,
            &WSearchLineEdit::slotRestoreSearch);
    connect(this,
            &Library::setTrackTableFont,
            pSearchboxWidget,
            &WSearchLineEdit::slotSetFont);
    emit setTrackTableFont(m_trackTableFont);
    m_pLibraryControl->bindSearchboxWidget(pSearchboxWidget);
}

void Library::bindSidebarWidget(WLibrarySidebar* pSidebarWidget) {
    m_pLibraryControl->bindSidebarWidget(pSidebarWidget);

    // Setup the sources view
    pSidebarWidget->setModel(m_pSidebarModel);
    connect(m_pSidebarModel,
            &SidebarModel::selectIndex,
            pSidebarWidget,
            &WLibrarySidebar::selectIndex);
    connect(pSidebarWidget,
            &WLibrarySidebar::pressed,
            m_pSidebarModel,
            &SidebarModel::pressed);
    connect(pSidebarWidget,
            &WLibrarySidebar::clicked,
            m_pSidebarModel,
            &SidebarModel::clicked);
    // Lazy model: Let triangle symbol increment the model
    connect(pSidebarWidget,
            &WLibrarySidebar::expanded,
            m_pSidebarModel,
            &SidebarModel::doubleClicked);

    connect(pSidebarWidget,
            &WLibrarySidebar::rightClicked,
            m_pSidebarModel,
            &SidebarModel::rightClicked);

    pSidebarWidget->slotSetFont(m_trackTableFont);
    connect(this,
            &Library::setTrackTableFont,
            pSidebarWidget,
            &WLibrarySidebar::slotSetFont);

    for (const auto& feature : m_features) {
        feature->bindSidebarWidget(pSidebarWidget);
    }
}

void Library::bindLibraryWidget(
        WLibrary* pLibraryWidget, KeyboardEventFilter* pKeyboard) {
    WTrackTableView* pTrackTableView = new WTrackTableView(pLibraryWidget,
            m_pConfig,
<<<<<<< HEAD
            m_pTrackCollectionManager,
=======
            this,
>>>>>>> ecb457a0
            pLibraryWidget->getTrackTableBackgroundColorOpacity(),
            true);
    pTrackTableView->installEventFilter(pKeyboard);
    connect(this,
            &Library::showTrackModel,
            pTrackTableView,
            &WTrackTableView::loadTrackModel);
    connect(pTrackTableView,
            &WTrackTableView::loadTrack,
            this,
            &Library::slotLoadTrack);
    connect(pTrackTableView,
            &WTrackTableView::loadTrackToPlayer,
            this,
            &Library::slotLoadTrackToPlayer);
    pLibraryWidget->registerView(m_sTrackViewName, pTrackTableView);

    connect(this,
            &Library::switchToView,
            pLibraryWidget,
            &WLibrary::switchToView);

    connect(pTrackTableView,
            &WTrackTableView::trackSelected,
            this,
            &Library::trackSelected);

    connect(this,
            &Library::setTrackTableFont,
            pTrackTableView,
            &WTrackTableView::setTrackTableFont);
    connect(this,
            &Library::setTrackTableRowHeight,
            pTrackTableView,
            &WTrackTableView::setTrackTableRowHeight);
    connect(this,
            &Library::setSelectedClick,
            pTrackTableView,
            &WTrackTableView::setSelectedClick);

    m_pLibraryControl->bindLibraryWidget(pLibraryWidget, pKeyboard);

    for (const auto& feature : m_features) {
        feature->bindLibraryWidget(pLibraryWidget, pKeyboard);
    }

    // Set the current font and row height on all the WTrackTableViews that were
    // just connected to us.
    emit setTrackTableFont(m_trackTableFont);
    emit setTrackTableRowHeight(m_iTrackTableRowHeight);
    emit setSelectedClick(m_editMetadataSelectedClick);
}

void Library::addFeature(LibraryFeature* feature) {
    VERIFY_OR_DEBUG_ASSERT(feature) {
        return;
    }
    m_features.push_back(feature);
    m_pSidebarModel->addLibraryFeature(feature);
    connect(feature,
            &LibraryFeature::showTrackModel,
            this,
            &Library::slotShowTrackModel);
    connect(feature,
            &LibraryFeature::switchToView,
            this,
            &Library::slotSwitchToView);
    connect(feature,
            &LibraryFeature::loadTrack,
            this,
            &Library::slotLoadTrack);
    connect(feature,
            &LibraryFeature::loadTrackToPlayer,
            this,
            &Library::slotLoadTrackToPlayer);
    connect(feature,
            &LibraryFeature::restoreSearch,
            this,
            &Library::restoreSearch); // forward signal
    connect(feature,
            &LibraryFeature::disableSearch,
            this,
            &Library::disableSearch); // forward signal
    connect(feature,
            &LibraryFeature::enableCoverArtDisplay,
            this,
            &Library::enableCoverArtDisplay);
    connect(feature,
            &LibraryFeature::trackSelected,
            this,
            &Library::trackSelected);
}

void Library::onPlayerManagerTrackAnalyzerProgress(
        TrackId /*trackId*/, AnalyzerProgress /*analyzerProgress*/) {
    if (m_pAnalysisFeature) {
        m_pAnalysisFeature->suspendAnalysis();
    }
}

void Library::onPlayerManagerTrackAnalyzerIdle() {
    if (m_pAnalysisFeature) {
        m_pAnalysisFeature->resumeAnalysis();
    }
}

void Library::slotShowTrackModel(QAbstractItemModel* model) {
    //qDebug() << "Library::slotShowTrackModel" << model;
    TrackModel* trackModel = dynamic_cast<TrackModel*>(model);
    VERIFY_OR_DEBUG_ASSERT(trackModel) {
        return;
    }
    emit showTrackModel(model);
    emit switchToView(m_sTrackViewName);
    emit restoreSearch(trackModel->currentSearch());
}

void Library::slotSwitchToView(const QString& view) {
    //qDebug() << "Library::slotSwitchToView" << view;
    emit switchToView(view);
}

void Library::slotLoadTrack(TrackPointer pTrack) {
    emit loadTrack(pTrack);
}

void Library::slotLoadLocationToPlayer(QString location, QString group) {
    auto trackRef = TrackRef::fromFileInfo(location);
    TrackPointer pTrack = m_pTrackCollectionManager->getOrAddTrack(trackRef);
    if (pTrack) {
        emit loadTrackToPlayer(pTrack, group);
    }
}

void Library::slotLoadTrackToPlayer(
        TrackPointer pTrack, QString group, bool play) {
    emit loadTrackToPlayer(pTrack, group, play);
}

void Library::slotRefreshLibraryModels() {
    m_pMixxxLibraryFeature->refreshLibraryModels();
    m_pAnalysisFeature->refreshLibraryModels();
}

void Library::slotCreatePlaylist() {
    m_pPlaylistFeature->slotCreatePlaylist();
}

void Library::slotCreateCrate() {
    m_pCrateFeature->slotCreateCrate();
}

void Library::onSkinLoadFinished() {
    // Enable the default selection when a new skin is loaded.
    m_pSidebarModel->activateDefaultSelection();
}

void Library::slotRequestAddDir(QString dir) {
    // We only call this method if the user has picked a new directory via a
    // file dialog. This means the system sandboxer (if we are sandboxed) has
    // granted us permission to this folder. Create a security bookmark while we
    // have permission so that we can access the folder on future runs. We need
    // to canonicalize the path so we first wrap the directory string with a
    // QDir.
    QDir directory(dir);
    Sandbox::createSecurityToken(directory);

    if (!m_pTrackCollectionManager->addDirectory(dir)) {
        QMessageBox::information(0,
                tr("Add Directory to Library"),
                tr("Could not add the directory to your library. Either this "
                   "directory is already in your library or you are currently "
                   "rescanning your library."));
    }
    // set at least one directory in the config file so that it will be possible
    // to downgrade from 1.12
    if (m_pConfig->getValueString(PREF_LEGACY_LIBRARY_DIR).length() < 1) {
        m_pConfig->set(PREF_LEGACY_LIBRARY_DIR, dir);
    }
}

void Library::slotRequestRemoveDir(QString dir, RemovalType removalType) {
    switch (removalType) {
    case RemovalType::KeepTracks:
        break;
    case RemovalType::HideTracks:
        // Mark all tracks in this directory as deleted but DON'T purge them
        // in case the user re-adds them manually.
        m_pTrackCollectionManager->hideAllTracks(dir);
        break;
    case RemovalType::PurgeTracks:
        // The user requested that we purge all metadata.
        m_pTrackCollectionManager->purgeAllTracks(dir);
        break;
    default:
        DEBUG_ASSERT(!"unreachable");
    }

    // Remove the directory from the directory list.
    m_pTrackCollectionManager->removeDirectory(dir);

    // Also update the config file if necessary so that downgrading is still
    // possible.
    QString confDir = m_pConfig->getValueString(PREF_LEGACY_LIBRARY_DIR);

    if (QDir(dir) == QDir(confDir)) {
        QStringList dirList = getDirs();
        if (!dirList.isEmpty()) {
            m_pConfig->set(PREF_LEGACY_LIBRARY_DIR, dirList.first());
        } else {
            // Save empty string so that an old version of mixxx knows it has to
            // ask for a new directory.
            m_pConfig->set(PREF_LEGACY_LIBRARY_DIR, QString());
        }
    }
}

void Library::slotRequestRelocateDir(QString oldDir, QString newDir) {
    m_pTrackCollectionManager->relocateDirectory(oldDir, newDir);

    // also update the config file if necessary so that downgrading is still
    // possible
    QString conDir = m_pConfig->getValueString(PREF_LEGACY_LIBRARY_DIR);
    if (oldDir == conDir) {
        m_pConfig->set(PREF_LEGACY_LIBRARY_DIR, newDir);
    }
}

QStringList Library::getDirs() {
    return m_pTrackCollectionManager->internalCollection()->getDirectoryDAO().getDirs();
}

void Library::setFont(const QFont& font) {
    m_trackTableFont = font;
    emit setTrackTableFont(font);
}

void Library::setRowHeight(int rowHeight) {
    m_iTrackTableRowHeight = rowHeight;
    emit setTrackTableRowHeight(rowHeight);
}

void Library::setEditMedatataSelectedClick(bool enabled) {
    m_editMetadataSelectedClick = enabled;
    emit setSelectedClick(enabled);
}

TrackCollection& Library::trackCollection() {
    DEBUG_ASSERT(m_pTrackCollectionManager);
    DEBUG_ASSERT(m_pTrackCollectionManager->internalCollection());
    return *m_pTrackCollectionManager->internalCollection();
}

void Library::searchTracksInCollection(const QString& query) {
    VERIFY_OR_DEBUG_ASSERT(m_pMixxxLibraryFeature) {
        return;
    }
    m_pMixxxLibraryFeature->searchAndActivate(query);
    emit switchToView(m_sTrackViewName);
    m_pSidebarModel->activateDefaultSelection();
}<|MERGE_RESOLUTION|>--- conflicted
+++ resolved
@@ -298,11 +298,7 @@
         WLibrary* pLibraryWidget, KeyboardEventFilter* pKeyboard) {
     WTrackTableView* pTrackTableView = new WTrackTableView(pLibraryWidget,
             m_pConfig,
-<<<<<<< HEAD
-            m_pTrackCollectionManager,
-=======
-            this,
->>>>>>> ecb457a0
+            this,
             pLibraryWidget->getTrackTableBackgroundColorOpacity(),
             true);
     pTrackTableView->installEventFilter(pKeyboard);
