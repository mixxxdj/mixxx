// library.cpp
// Created 8/23/2009 by RJ Ryan (rryan@mit.edu)

#include <QItemSelectionModel>

#include "library/library.h"
#include "library/libraryfeature.h"
#include "library/librarytablemodel.h"
#include "library/sidebarmodel.h"
#include "library/trackcollection.h"
#include "library/trackmodel.h"
#include "library/browse/browsefeature.h"
#include "library/cratefeature.h"
#include "library/rhythmbox/rhythmboxfeature.h"
#include "library/recording/recordingfeature.h"
#include "library/itunes/itunesfeature.h"
#include "library/mixxxlibraryfeature.h"
#include "library/autodjfeature.h"
#include "library/playlistfeature.h"
<<<<<<< HEAD
#include "library/preparefeature.h"
#include "library/selector/selectorfeature.h"
=======
>>>>>>> 11f3c5a7
#ifdef __PROMO__
#include "library/promotracksfeature.h"
#endif
#include "library/traktor/traktorfeature.h"
#include "library/librarycontrol.h"
#include "library/setlogfeature.h"

#include "widget/wtracktableview.h"
#include "widget/wlibrary.h"
#include "widget/wlibrarysidebar.h"

#include "mixxxkeyboard.h"

// This is is the name which we use to register the WTrackTableView with the
// WLibrary
const QString Library::m_sTrackViewName = QString("WTrackTableView");

Library::Library(QObject* parent, ConfigObject<ConfigValue>* pConfig, bool firstRun,
                 RecordingManager* pRecordingManager) :
        m_pConfig(pConfig),
        m_pSidebarModel(new SidebarModel(parent)),
        m_pTrackCollection(new TrackCollection(pConfig)),
        m_pLibraryControl(new LibraryControl),
        m_pRecordingManager(pRecordingManager) {

    // TODO(rryan) -- turn this construction / adding of features into a static
    // method or something -- CreateDefaultLibrary
    m_pMixxxLibraryFeature = new MixxxLibraryFeature(this, m_pTrackCollection,m_pConfig);
    addFeature(m_pMixxxLibraryFeature);

#ifdef __PROMO__
    if (PromoTracksFeature::isSupported(m_pConfig)) {
        m_pPromoTracksFeature = new PromoTracksFeature(this, pConfig,
                                                       m_pTrackCollection,
                                                       firstRun);
        addFeature(m_pPromoTracksFeature);
    } else {
        m_pPromoTracksFeature = NULL;
    }
#endif

    addFeature(new AutoDJFeature(this, pConfig, m_pTrackCollection));
    m_pPlaylistFeature = new PlaylistFeature(this, m_pTrackCollection, m_pConfig);
    addFeature(m_pPlaylistFeature);
    m_pCrateFeature = new CrateFeature(this, m_pTrackCollection, m_pConfig);
    addFeature(m_pCrateFeature);
    addFeature(new BrowseFeature(this, pConfig, m_pTrackCollection, m_pRecordingManager));
    addFeature(new RecordingFeature(this, pConfig, m_pTrackCollection, m_pRecordingManager));
    addFeature(new SetlogFeature(this, pConfig, m_pTrackCollection));
<<<<<<< HEAD
    m_pPrepareFeature = new PrepareFeature(this, pConfig, m_pTrackCollection);
    addFeature(m_pPrepareFeature);
    m_pSelectorFeature = new SelectorFeature(this, m_pConfig, m_pTrackCollection);
    addFeature(m_pSelectorFeature);
=======
    m_pAnalysisFeature = new AnalysisFeature(this, pConfig, m_pTrackCollection);
    connect(m_pPlaylistFeature, SIGNAL(analyzeTracks(QList<int>)),
            m_pAnalysisFeature, SLOT(analyzeTracks(QList<int>)));
    connect(m_pCrateFeature, SIGNAL(analyzeTracks(QList<int>)),
            m_pAnalysisFeature, SLOT(analyzeTracks(QList<int>)));
    addFeature(m_pAnalysisFeature);
>>>>>>> 11f3c5a7
    //iTunes and Rhythmbox should be last until we no longer have an obnoxious
    //messagebox popup when you select them. (This forces you to reach for your
    //mouse or keyboard if you're using MIDI control and you scroll through them...)
    if (RhythmboxFeature::isSupported() &&
        pConfig->getValueString(ConfigKey("[Library]","ShowRhythmboxLibrary"),"1").toInt()) {
        addFeature(new RhythmboxFeature(this, m_pTrackCollection));
    }
    if (ITunesFeature::isSupported() &&
        pConfig->getValueString(ConfigKey("[Library]","ShowITunesLibrary"),"1").toInt()) {
        addFeature(new ITunesFeature(this, m_pTrackCollection));
    }
    if (TraktorFeature::isSupported() &&
        pConfig->getValueString(ConfigKey("[Library]","ShowTraktorLibrary"),"1").toInt()) {
        addFeature(new TraktorFeature(this, m_pTrackCollection));
    }

    //Show the promo tracks view on first run, otherwise show the library
    if (firstRun) {
        //qDebug() << "First Run, switching to PROMO view!";
        //This doesn't trigger onShow()... argh
        //m_pSidebarModel->setDefaultSelection(1);
        //slotSwitchToView(tr("Bundled Songs"));
        //Note the promo tracks item has index=1... hardcoded hack. :/
    }
}

Library::~Library() {
    // Delete the sidebar model first since it depends on the LibraryFeatures.
    delete m_pSidebarModel;

    QMutableListIterator<LibraryFeature*> features_it(m_features);
    while(features_it.hasNext()) {
        LibraryFeature* feature = features_it.next();
        features_it.remove();
        delete feature;
    }

    delete m_pLibraryControl;
    //IMPORTANT: m_pTrackCollection gets destroyed via the QObject hierarchy somehow.
    //           Qt does it for us due to the way RJ wrote all this stuff.
    //Update:  - OR NOT! As of Dec 8, 2009, this pointer must be destroyed manually otherwise
    // we never see the TrackCollection's destructor being called... - Albert
    // Has to be deleted at last because the features holds references of it.
    delete m_pTrackCollection;
}

void Library::bindSidebarWidget(WLibrarySidebar* pSidebarWidget) {
    m_pLibraryControl->bindSidebarWidget(pSidebarWidget);

    // Setup the sources view
    pSidebarWidget->setModel(m_pSidebarModel);
    connect(m_pSidebarModel, SIGNAL(selectIndex(const QModelIndex&)),
            pSidebarWidget, SLOT(selectIndex(const QModelIndex&)));
    connect(pSidebarWidget, SIGNAL(pressed(const QModelIndex&)),
            m_pSidebarModel, SLOT(clicked(const QModelIndex&)));
    // Lazy model: Let triangle symbol increment the model
    connect(pSidebarWidget, SIGNAL(expanded(const QModelIndex&)),
            m_pSidebarModel, SLOT(doubleClicked(const QModelIndex&)));

    connect(pSidebarWidget, SIGNAL(rightClicked(const QPoint&, const QModelIndex&)),
            m_pSidebarModel, SLOT(rightClicked(const QPoint&, const QModelIndex&)));
}

void Library::bindWidget(WLibrary* pLibraryWidget,
                         MixxxKeyboard* pKeyboard) {
    connect(pLibraryWidget, SIGNAL(switchToSelector()),
            this, SLOT(slotSwitchToSelector()));
    connect(pLibraryWidget, SIGNAL(setSeedTrack(TrackPointer)),
            this, SLOT(slotSetSeedTrack(TrackPointer)));

    WTrackTableView* pTrackTableView =
            new WTrackTableView(pLibraryWidget, m_pConfig, m_pTrackCollection);
    pTrackTableView->installEventFilter(pKeyboard);
    connect(this, SIGNAL(showTrackModel(QAbstractItemModel*)),
            pTrackTableView, SLOT(loadTrackModel(QAbstractItemModel*)));
    connect(pTrackTableView, SIGNAL(loadTrack(TrackPointer)),
            this, SLOT(slotLoadTrack(TrackPointer)));
    connect(pTrackTableView, SIGNAL(loadTrackToPlayer(TrackPointer, QString, bool)),
            this, SLOT(slotLoadTrackToPlayer(TrackPointer, QString, bool)));
    pLibraryWidget->registerView(m_sTrackViewName, pTrackTableView);

    connect(this, SIGNAL(switchToView(const QString&)),
            pLibraryWidget, SLOT(switchToView(const QString&)));

    m_pLibraryControl->bindWidget(pLibraryWidget, pKeyboard);

    QListIterator<LibraryFeature*> feature_it(m_features);
    while(feature_it.hasNext()) {
        LibraryFeature* feature = feature_it.next();
        feature->bindWidget(pLibraryWidget, pKeyboard);
    }
}

void Library::addFeature(LibraryFeature* feature) {
    Q_ASSERT(feature);
    m_features.push_back(feature);
    m_pSidebarModel->addLibraryFeature(feature);
    connect(feature, SIGNAL(showTrackModel(QAbstractItemModel*)),
            this, SLOT(slotShowTrackModel(QAbstractItemModel*)));
    connect(feature, SIGNAL(switchToView(const QString&)),
            this, SLOT(slotSwitchToView(const QString&)));
    connect(feature, SIGNAL(loadTrack(TrackPointer)),
            this, SLOT(slotLoadTrack(TrackPointer)));
    connect(feature, SIGNAL(loadTrackToPlayer(TrackPointer, QString, bool)),
            this, SLOT(slotLoadTrackToPlayer(TrackPointer, QString, bool)));
    connect(feature, SIGNAL(restoreSearch(const QString&)),
            this, SLOT(slotRestoreSearch(const QString&)));
}

void Library::slotShowTrackModel(QAbstractItemModel* model) {
    //qDebug() << "Library::slotShowTrackModel" << model;
    TrackModel* trackModel = dynamic_cast<TrackModel*>(model);
    Q_ASSERT(trackModel);
    emit(showTrackModel(model));
    emit(switchToView(m_sTrackViewName));
    emit(restoreSearch(trackModel->currentSearch()));
}

void Library::slotSwitchToView(const QString& view) {
    //qDebug() << "Library::slotSwitchToView" << view;
    emit(switchToView(view));
}

void Library::slotLoadTrack(TrackPointer pTrack) {
    emit(loadTrack(pTrack));
}

void Library::slotLoadLocationToPlayer(QString location, QString group) {
    TrackDAO& track_dao = m_pTrackCollection->getTrackDAO();
    int track_id = track_dao.getTrackId(location);
    if (track_id < 0) {
        // Add Track to library
        track_id = track_dao.addTrack(location, true);
    }

    TrackPointer pTrack;
    if (track_id < 0) {
        // Add Track to library failed, create a transient TrackInfoObject
        pTrack = TrackPointer(new TrackInfoObject(location), &QObject::deleteLater);
    } else {
        pTrack = track_dao.getTrack(track_id);
    }
    emit(loadTrackToPlayer(pTrack, group));
}

void Library::slotLoadTrackToPlayer(TrackPointer pTrack, QString group, bool play) {
    emit(loadTrackToPlayer(pTrack, group, play));
}

void Library::slotRestoreSearch(const QString& text) {
    emit(restoreSearch(text));
}

void Library::slotRefreshLibraryModels() {
   m_pMixxxLibraryFeature->refreshLibraryModels();
   m_pAnalysisFeature->refreshLibraryModels();
}

void Library::slotCreatePlaylist() {
    m_pPlaylistFeature->slotCreatePlaylist();
}

void Library::slotCreateCrate() {
    m_pCrateFeature->slotCreateCrate();
}

void Library::slotSetSeedTrack(TrackPointer pTrack) {
    m_pSelectorFeature->setSeedTrack(pTrack);
}

void Library::slotSwitchToSelector() {
    qDebug() << "switch to Selector";
    m_pSidebarModel->slotFeatureSelect(m_pSelectorFeature);
    emit(switchToView("Selector"));
}

void Library::slotCalculateAllSimilarities(const QString& filename) {
    m_pSelectorFeature->calculateAllSimilarities(filename);
}


void Library::onSkinLoadFinished() {
    // Enable the default selection when a new skin is loaded.
    m_pSidebarModel->activateDefaultSelection();
}

QList<TrackPointer> Library::getTracksToAutoLoad() {
#ifdef __PROMO__
    if (m_pPromoTracksFeature)
        return m_pPromoTracksFeature->getTracksToAutoLoad();
#endif
    return QList<TrackPointer>();
}<|MERGE_RESOLUTION|>--- conflicted
+++ resolved
@@ -17,11 +17,7 @@
 #include "library/mixxxlibraryfeature.h"
 #include "library/autodjfeature.h"
 #include "library/playlistfeature.h"
-<<<<<<< HEAD
-#include "library/preparefeature.h"
 #include "library/selector/selectorfeature.h"
-=======
->>>>>>> 11f3c5a7
 #ifdef __PROMO__
 #include "library/promotracksfeature.h"
 #endif
@@ -71,19 +67,14 @@
     addFeature(new BrowseFeature(this, pConfig, m_pTrackCollection, m_pRecordingManager));
     addFeature(new RecordingFeature(this, pConfig, m_pTrackCollection, m_pRecordingManager));
     addFeature(new SetlogFeature(this, pConfig, m_pTrackCollection));
-<<<<<<< HEAD
-    m_pPrepareFeature = new PrepareFeature(this, pConfig, m_pTrackCollection);
-    addFeature(m_pPrepareFeature);
-    m_pSelectorFeature = new SelectorFeature(this, m_pConfig, m_pTrackCollection);
+    m_pSelectorFeature = new SelectorFeature(this, pConfig, m_pTrackCollection);
     addFeature(m_pSelectorFeature);
-=======
     m_pAnalysisFeature = new AnalysisFeature(this, pConfig, m_pTrackCollection);
     connect(m_pPlaylistFeature, SIGNAL(analyzeTracks(QList<int>)),
             m_pAnalysisFeature, SLOT(analyzeTracks(QList<int>)));
     connect(m_pCrateFeature, SIGNAL(analyzeTracks(QList<int>)),
             m_pAnalysisFeature, SLOT(analyzeTracks(QList<int>)));
     addFeature(m_pAnalysisFeature);
->>>>>>> 11f3c5a7
     //iTunes and Rhythmbox should be last until we no longer have an obnoxious
     //messagebox popup when you select them. (This forces you to reach for your
     //mouse or keyboard if you're using MIDI control and you scroll through them...)
