// library.cpp
// Created 8/23/2009 by RJ Ryan (rryan@mit.edu)

#include <QItemSelectionModel>
#include <QMessageBox>
#include <QTranslator>
#include <QDir>

#include "database/mixxxdb.h"

#include "mixer/playermanager.h"
#include "library/library.h"
#include "library/library_preferences.h"
#include "library/libraryfeature.h"
#include "library/librarytablemodel.h"
#include "library/sidebarmodel.h"
#include "library/trackcollection.h"
#include "library/trackmodel.h"
#include "library/librarycontrol.h"
#include "util/db/dbconnectionpooled.h"
#include "util/sandbox.h"
#include "util/logger.h"
#include "util/assert.h"

#include "widget/wtracktableview.h"
#include "widget/wlibrary.h"
#include "widget/wlibrarysidebar.h"
#include "widget/wsearchlineedit.h"

#include "controllers/keyboard/keyboardeventfilter.h"

#include "library/externaltrackcollection.h"

namespace {

const mixxx::Logger kLogger("Library");

} // anonymous namespace

//static
const QString Library::kConfigGroup("[Library]");

//static
const ConfigKey Library::kConfigKeyRepairDatabaseOnNextRestart(kConfigGroup, "RepairDatabaseOnNextRestart");

// This is the name which we use to register the WTrackTableView with the
// WLibrary
const QString Library::m_sTrackViewName = QString("WTrackTableView");

// The default row height of the library.
const int Library::kDefaultRowHeightPx = 20;

Library::Library(
        QObject* parent,
        UserSettingsPointer pConfig,
        mixxx::DbConnectionPoolPtr pDbConnectionPool,
        PlayerManager* pPlayerManager,
        RecordingManager* pRecordingManager)
    : m_pConfig(pConfig),
      m_pDbConnectionPool(pDbConnectionPool),
      m_pSidebarModel(new SidebarModel(parent)),
      m_pTrackCollection(new TrackCollection(pConfig)),
      m_pLibraryControl(new LibraryControl(this)),
      m_pMixxxLibraryFeature(nullptr),
      m_pAutoDJFeature(nullptr),
      m_pPlaylistFeature(nullptr),
      m_pCrateFeature(nullptr),
      m_pBrowseFeature(nullptr),
      m_pSetlogFeature(nullptr),
      m_pAnalysisFeature(nullptr),
      m_pITunesFeature(nullptr),
      m_scanner(pDbConnectionPool, m_pTrackCollection, pConfig) {

    QSqlDatabase dbConnection = mixxx::DbConnectionPooled(m_pDbConnectionPool);

    // TODO(XXX): Add a checkbox in the library preferences for checking
    // and repairing the database on the next restart of the application.
    if (pConfig->getValue(kConfigKeyRepairDatabaseOnNextRestart, false)) {
        kLogger.info() << "Checking and repairing database (if necessary)";
        m_pTrackCollection->repairDatabase(dbConnection);
        // Reset config value
        pConfig->setValue(kConfigKeyRepairDatabaseOnNextRestart, false);
    }

    kLogger.info() << "Connecting database";
    m_pTrackCollection->connectDatabase(dbConnection);

#if defined(__AOIDE__)
    m_externalTrackCollections += new mixxx::aoide::TrackCollection(pConfig, m_pTrackCollection, this);
#endif

    qRegisterMetaType<Library::RemovalType>("Library::RemovalType");

    m_pKeyNotation.reset(new ControlObject(ConfigKey(kConfigGroup, "key_notation")));

    connect(&m_scanner,
            &LibraryScanner::scanStarted,
            this,
            &Library::scanStarted);
    connect(&m_scanner,
            &LibraryScanner::scanFinished,
            this,
            &Library::scanFinished);
    connect(&m_scanner,
            &LibraryScanner::scanFinished,
            this,
            &Library::slotRefreshLibraryModels);
    connect(&m_scanner,
            &LibraryScanner::trackAdded,
            this,
            &Library::slotScanTrackAdded);
    connect(&m_scanner,
            &LibraryScanner::tracksChanged,
            this,
            &Library::slotScanTracksUpdated);
    connect(&m_scanner,
            &LibraryScanner::tracksReplaced,
            this,
            &Library::slotScanTracksReplaced);

    // TODO(rryan) -- turn this construction / adding of features into a static
    // method or something -- CreateDefaultLibrary
    m_pMixxxLibraryFeature = new MixxxLibraryFeature(this, m_pTrackCollection,m_pConfig);
    addFeature(m_pMixxxLibraryFeature);

    m_pAutoDJFeature = new AutoDJFeature(this, pConfig, pPlayerManager, m_pTrackCollection);
    addFeature(m_pAutoDJFeature);
    m_pPlaylistFeature = new PlaylistFeature(this, m_pTrackCollection, m_pConfig);
    addFeature(m_pPlaylistFeature);
    m_pCrateFeature = new CrateFeature(this, m_pTrackCollection, m_pConfig);
    addFeature(m_pCrateFeature);
    m_pBrowseFeature = new BrowseFeature(
        this, pConfig, m_pTrackCollection, pRecordingManager);
<<<<<<< HEAD
    connect(m_pBrowseFeature, SIGNAL(scanLibrary()),
            &m_scanner, SLOT(scan()));
    connect(&m_scanner, SIGNAL(scanStarted()),
            m_pBrowseFeature, SLOT(slotLibraryScanStarted()));
    connect(&m_scanner, SIGNAL(scanFinished()),
            m_pBrowseFeature, SLOT(slotLibraryScanFinished()));
    addFeature(m_pBrowseFeature);
=======
    connect(browseFeature,
            &BrowseFeature::scanLibrary,
            &m_scanner,
            &LibraryScanner::scan);
    connect(&m_scanner,
            &LibraryScanner::scanStarted,
            browseFeature,
            &BrowseFeature::slotLibraryScanStarted);
    connect(&m_scanner,
            &LibraryScanner::scanFinished,
            browseFeature,
            &BrowseFeature::slotLibraryScanFinished);

    addFeature(browseFeature);
>>>>>>> e52770df
    addFeature(new RecordingFeature(this, pConfig, m_pTrackCollection, pRecordingManager));
    m_pSetlogFeature = new SetlogFeature(this, pConfig, m_pTrackCollection);
    addFeature(m_pSetlogFeature);

    m_pAnalysisFeature = new AnalysisFeature(this, pConfig);
    connect(m_pPlaylistFeature, &PlaylistFeature::analyzeTracks,
            m_pAnalysisFeature, &AnalysisFeature::analyzeTracks);
    connect(m_pCrateFeature, &CrateFeature::analyzeTracks,
            m_pAnalysisFeature, &AnalysisFeature::analyzeTracks);
    addFeature(m_pAnalysisFeature);
    // Suspend a batch analysis while an ad-hoc analysis of
    // loaded tracks is in progress and resume it afterwards.
    connect(pPlayerManager, &PlayerManager::trackAnalyzerProgress,
            this, &Library::onPlayerManagerTrackAnalyzerProgress);
    connect(pPlayerManager, &PlayerManager::trackAnalyzerIdle,
            this, &Library::onPlayerManagerTrackAnalyzerIdle);

    //iTunes and Rhythmbox should be last until we no longer have an obnoxious
    //messagebox popup when you select them. (This forces you to reach for your
    //mouse or keyboard if you're using MIDI control and you scroll through them...)
    if (RhythmboxFeature::isSupported() &&
        pConfig->getValue(ConfigKey(kConfigGroup,"ShowRhythmboxLibrary"), true)) {
        addFeature(new RhythmboxFeature(this, m_pTrackCollection));
    }
    if (pConfig->getValue(ConfigKey(kConfigGroup,"ShowBansheeLibrary"), true)) {
        BansheeFeature::prepareDbPath(pConfig);
        if (BansheeFeature::isSupported()) {
            addFeature(new BansheeFeature(this, m_pTrackCollection, pConfig));
        }
    }
    if (ITunesFeature::isSupported() &&
        pConfig->getValue(ConfigKey(kConfigGroup,"ShowITunesLibrary"), true)) {
        m_pITunesFeature = new ITunesFeature(this, m_pTrackCollection);
        addFeature(m_pITunesFeature);
    }
    if (TraktorFeature::isSupported() &&
        pConfig->getValue(ConfigKey(kConfigGroup,"ShowTraktorLibrary"), true)) {
        addFeature(new TraktorFeature(this, m_pTrackCollection));
    }

    for (const auto& externalTrackCollection : m_externalTrackCollections) {
        auto feature = externalTrackCollection->newLibraryFeature(this);
        if (feature) {
            kLogger.info()
                    << "Adding library feature for"
                    << externalTrackCollection->name();
            addFeature(feature);
        } else {
            kLogger.info()
                    << "Library feature for"
                    << externalTrackCollection->name()
                    << "is not available";
        }
    }

    // On startup we need to check if all of the user's library folders are
    // accessible to us. If the user is using a database from <1.12.0 with
    // sandboxing then we will need them to give us permission.
    QStringList directories = m_pTrackCollection->getDirectoryDAO().getDirs();

    qDebug() << "Checking for access to user's library directories:";
    foreach (QString directoryPath, directories) {
        QFileInfo directory(directoryPath);
        bool hasAccess = Sandbox::askForAccess(directory.canonicalFilePath());
        qDebug() << "Checking for access to" << directoryPath << ":" << hasAccess;
    }

    m_iTrackTableRowHeight = m_pConfig->getValue(
            ConfigKey(kConfigGroup, "RowHeight"), kDefaultRowHeightPx);
    QString fontStr = m_pConfig->getValueString(ConfigKey(kConfigGroup, "Font"));
    if (!fontStr.isEmpty()) {
        m_trackTableFont.fromString(fontStr);
    } else {
        m_trackTableFont = QApplication::font();
    }

    m_editMetadataSelectedClick = m_pConfig->getValue(
            ConfigKey(kConfigGroup, "EditMetadataSelectedClick"),
            PREF_LIBRARY_EDIT_METADATA_DEFAULT);
}

Library::~Library() {
    // Delete the sidebar model first since it depends on the LibraryFeatures.
    delete m_pSidebarModel;

    QMutableListIterator<LibraryFeature*> features_it(m_features);
    while(features_it.hasNext()) {
        LibraryFeature* feature = features_it.next();
        features_it.remove();
        delete feature;
    }

    delete m_pLibraryControl;

    for (const auto& externalTrackCollection : m_externalTrackCollections) {
        externalTrackCollection->shutdown();
    }

    kLogger.info() << "Disconnecting database";
    m_pTrackCollection->disconnectDatabase();

    //IMPORTANT: m_pTrackCollection gets destroyed via the QObject hierarchy somehow.
    //           Qt does it for us due to the way RJ wrote all this stuff.
    //Update:  - OR NOT! As of Dec 8, 2009, this pointer must be destroyed manually otherwise
    // we never see the TrackCollection's destructor being called... - Albert
    // Has to be deleted at last because the features holds references of it.
    delete m_pTrackCollection;
}

void Library::stopFeatures() {
    if (m_pAnalysisFeature) {
        m_pAnalysisFeature->stop();
        m_pAnalysisFeature = nullptr;
    }
    m_scanner.slotCancel();
}

void Library::bindSidebarWidget(WLibrarySidebar* pSidebarWidget) {
    m_pLibraryControl->bindSidebarWidget(pSidebarWidget);

    // Setup the sources view
    pSidebarWidget->setModel(m_pSidebarModel);
    connect(m_pSidebarModel,
            &SidebarModel::selectIndex,
            pSidebarWidget,
            &WLibrarySidebar::selectIndex);
    connect(pSidebarWidget,
            &WLibrarySidebar::pressed,
            m_pSidebarModel,
            &SidebarModel::pressed);
    connect(pSidebarWidget,
            &WLibrarySidebar::clicked,
            m_pSidebarModel,
            &SidebarModel::clicked);
    // Lazy model: Let triangle symbol increment the model
    connect(pSidebarWidget,
            &WLibrarySidebar::expanded,
            m_pSidebarModel,
            &SidebarModel::doubleClicked);

    connect(pSidebarWidget,
            &WLibrarySidebar::rightClicked,
            m_pSidebarModel,
            &SidebarModel::rightClicked);

    pSidebarWidget->slotSetFont(m_trackTableFont);
<<<<<<< HEAD
    connect(this, SIGNAL(setTrackTableFont(QFont)),
            pSidebarWidget, SLOT(slotSetFont(QFont)));
    m_pAutoDJFeature->bindSidebarWidget(pSidebarWidget);
    m_pPlaylistFeature->bindSidebarWidget(pSidebarWidget);
    m_pCrateFeature->bindSidebarWidget(pSidebarWidget);
    m_pBrowseFeature->bindSidebarWidget(pSidebarWidget);
    m_pSetlogFeature->bindSidebarWidget(pSidebarWidget);
    if (ITunesFeature::isSupported() && m_pITunesFeature) {
        m_pITunesFeature->bindSidebarWidget(pSidebarWidget);
    }
=======
    connect(this,
            &Library::setTrackTableFont,
            pSidebarWidget,
            &WLibrarySidebar::slotSetFont);
>>>>>>> e52770df
}

void Library::bindWidget(WLibrary* pLibraryWidget,
                         KeyboardEventFilter* pKeyboard) {
    WTrackTableView* pTrackTableView =
            new WTrackTableView(
                    pLibraryWidget,
                    m_pConfig,
                    m_pTrackCollection,
                    true,
                    m_externalTrackCollections);
    pTrackTableView->installEventFilter(pKeyboard);
    connect(this,
            &Library::showTrackModel,
            pTrackTableView,
            &WTrackTableView::loadTrackModel);
    connect(pTrackTableView,
            &WTrackTableView::loadTrack,
            this,
            &Library::slotLoadTrack);
    connect(pTrackTableView,
            &WTrackTableView::loadTrackToPlayer,
            this,
            &Library::slotLoadTrackToPlayer);
    pLibraryWidget->registerView(m_sTrackViewName, pTrackTableView);

    connect(this,
            &Library::switchToView,
            pLibraryWidget,
            &WLibrary::switchToView);

    connect(pTrackTableView,
            &WTrackTableView::trackSelected,
            this,
            &Library::trackSelected);

    connect(this,
            &Library::setTrackTableFont,
            pTrackTableView,
            &WTrackTableView::setTrackTableFont);
    connect(this,
            &Library::setTrackTableRowHeight,
            pTrackTableView,
            &WTrackTableView::setTrackTableRowHeight);
    connect(this,
            &Library::setSelectedClick,
            pTrackTableView,
            &WTrackTableView::setSelectedClick);

    m_pLibraryControl->bindWidget(pLibraryWidget, pKeyboard);

    QListIterator<LibraryFeature*> feature_it(m_features);
    while(feature_it.hasNext()) {
        LibraryFeature* feature = feature_it.next();
        feature->bindWidget(pLibraryWidget, pKeyboard);
    }

    // Set the current font and row height on all the WTrackTableViews that were
    // just connected to us.
    emit(setTrackTableFont(m_trackTableFont));
    emit(setTrackTableRowHeight(m_iTrackTableRowHeight));
    emit(setSelectedClick(m_editMetadataSelectedClick));
}

void Library::addFeature(LibraryFeature* feature) {
    VERIFY_OR_DEBUG_ASSERT(feature) {
        return;
    }
    m_features.push_back(feature);
    m_pSidebarModel->addLibraryFeature(feature);
    connect(feature,
            &LibraryFeature::showTrackModel,
            this,
            &Library::slotShowTrackModel);
    connect(feature,
            &LibraryFeature::switchToView,
            this,
            &Library::slotSwitchToView);
    connect(feature,
            &LibraryFeature::loadTrack,
            this,
            &Library::slotLoadTrack);
    connect(feature,
            &LibraryFeature::loadTrackToPlayer,
            this,
            &Library::slotLoadTrackToPlayer);
    connect(feature,
            &LibraryFeature::restoreSearch,
            this,
            &Library::slotRestoreSearch);
    connect(feature,
            &LibraryFeature::disableSearch,
            this,
            &Library::slotDisableSearch);
    connect(feature,
            &LibraryFeature::enableCoverArtDisplay,
            this,
            &Library::enableCoverArtDisplay);
    connect(feature,
            &LibraryFeature::trackSelected,
            this,
            &Library::trackSelected);
}

void Library::onPlayerManagerTrackAnalyzerProgress(
        TrackId /*trackId*/,AnalyzerProgress /*analyzerProgress*/) {
    if (m_pAnalysisFeature) {
        m_pAnalysisFeature->suspendAnalysis();
    }
}

void Library::onPlayerManagerTrackAnalyzerIdle() {
    if (m_pAnalysisFeature) {
        m_pAnalysisFeature->resumeAnalysis();
    }
}

void Library::slotShowTrackModel(QAbstractItemModel* model) {
    //qDebug() << "Library::slotShowTrackModel" << model;
    TrackModel* trackModel = dynamic_cast<TrackModel*>(model);
    VERIFY_OR_DEBUG_ASSERT(trackModel) {
        return;
    }
    emit(showTrackModel(model));
    emit(switchToView(m_sTrackViewName));
    emit(restoreSearch(trackModel->currentSearch()));
}

void Library::slotSwitchToView(const QString& view) {
    //qDebug() << "Library::slotSwitchToView" << view;
    emit(switchToView(view));
}

void Library::slotLoadTrack(TrackPointer pTrack) {
    emit(loadTrack(pTrack));
}

void Library::slotLoadLocationToPlayer(QString location, QString group) {
    TrackPointer pTrack = m_pTrackCollection->getTrackDAO()
            .getOrAddTrack(location, true, NULL);
    if (pTrack) {
        emit(loadTrackToPlayer(pTrack, group));
    }
}

void Library::slotLoadTrackToPlayer(TrackPointer pTrack, QString group, bool play) {
    emit(loadTrackToPlayer(pTrack, group, play));
}

void Library::slotRestoreSearch(const QString& text) {
    emit restoreSearch(text);
}

void Library::slotDisableSearch() {
    emit disableSearch();
}

void Library::slotRefreshLibraryModels() {
   m_pMixxxLibraryFeature->refreshLibraryModels();
   m_pAnalysisFeature->refreshLibraryModels();
}

void Library::slotCreatePlaylist() {
    m_pPlaylistFeature->slotCreatePlaylist();
}

void Library::slotCreateCrate() {
    m_pCrateFeature->slotCreateCrate();
}

void Library::onSkinLoadFinished() {
    // Enable the default selection when a new skin is loaded.
    m_pSidebarModel->activateDefaultSelection();
}

void Library::slotRequestAddDir(QString dir) {
    // We only call this method if the user has picked a new directory via a
    // file dialog. This means the system sandboxer (if we are sandboxed) has
    // granted us permission to this folder. Create a security bookmark while we
    // have permission so that we can access the folder on future runs. We need
    // to canonicalize the path so we first wrap the directory string with a
    // QDir.
    QDir directory(dir);
    Sandbox::createSecurityToken(directory);

    if (!m_pTrackCollection->addDirectory(dir)) {
        QMessageBox::information(0, tr("Add Directory to Library"),
                tr("Could not add the directory to your library. Either this "
                    "directory is already in your library or you are currently "
                    "rescanning your library."));
    }
    // set at least one directory in the config file so that it will be possible
    // to downgrade from 1.12
    if (m_pConfig->getValueString(PREF_LEGACY_LIBRARY_DIR).length() < 1) {
        m_pConfig->set(PREF_LEGACY_LIBRARY_DIR, dir);
    }
}

void Library::slotRequestRemoveDir(QString dir, RemovalType removalType) {
    switch (removalType) {
        case Library::HideTracks:
            // Mark all tracks in this directory as deleted but DON'T purge them
            // in case the user re-adds them manually.
            m_pTrackCollection->getTrackDAO().markTracksAsMixxxDeleted(dir);
            break;
        case Library::PurgeTracks:
            // The user requested that we purge all metadata.
            purgeAllTracks(dir);
            break;
        case Library::LeaveTracksUnchanged:
        default:
            break;

    }

    // Remove the directory from the directory list.
    m_pTrackCollection->getDirectoryDAO().removeDirectory(dir);

    // Also update the config file if necessary so that downgrading is still
    // possible.
    QString confDir = m_pConfig->getValueString(PREF_LEGACY_LIBRARY_DIR);

    if (QDir(dir) == QDir(confDir)) {
        QStringList dirList = m_pTrackCollection->getDirectoryDAO().getDirs();
        if (!dirList.isEmpty()) {
            m_pConfig->set(PREF_LEGACY_LIBRARY_DIR, dirList.first());
        } else {
            // Save empty string so that an old version of mixxx knows it has to
            // ask for a new directory.
            m_pConfig->set(PREF_LEGACY_LIBRARY_DIR, QString());
        }
    }
}

void Library::slotRequestRelocateDir(QString oldDir, QString newDir) {
    relocateDirectory(oldDir, newDir);

    // also update the config file if necessary so that downgrading is still
    // possible
    QString conDir = m_pConfig->getValueString(PREF_LEGACY_LIBRARY_DIR);
    if (oldDir == conDir) {
        m_pConfig->set(PREF_LEGACY_LIBRARY_DIR, newDir);
    }
}

QStringList Library::getDirs() {
    return m_pTrackCollection->getDirectoryDAO().getDirs();
}

void Library::setFont(const QFont& font) {
    m_trackTableFont = font;
    emit(setTrackTableFont(font));
}

void Library::setRowHeight(int rowHeight) {
    m_iTrackTableRowHeight = rowHeight;
    emit(setTrackTableRowHeight(rowHeight));
}

void Library::setEditMedatataSelectedClick(bool enabled) {
    m_editMetadataSelectedClick = enabled;
    emit(setSelectedClick(enabled));
}

void Library::saveEvictedTrack(Track* pTrack) noexcept {
    // It can produce dangerous signal loops if the track is still
    // sending signals while being saved!
    // See: https://bugs.launchpad.net/mixxx/+bug/1365708
    DEBUG_ASSERT(pTrack->signalsBlocked());

    // The metadata must be exported while the cache is locked to
    // ensure that we have exclusive (write) access on the file
    // and not reader or writer is accessing the same file
    // concurrently.
    m_pTrackCollection->exportTrackMetadata(pTrack);

    // Th dirty flag is reset while saving the track in the internal
    // collection!
    const bool trackDirty = pTrack->isDirty();

    // This operation must be executed synchronously while the cache is
    // locked to prevent that a new track is created from outdated
    // metadata in the database before saving finished.
    kLogger.debug()
            << "Saving cached track"
            << pTrack->getLocation()
            << "in internal collection";
    m_pTrackCollection->saveTrack(pTrack);

    if (m_externalTrackCollections.isEmpty()) {
        return;
    }
    if (pTrack->getId().isValid()) {
        // Track still exists in the internal collection/database
        if (trackDirty) {
            kLogger.debug()
                    << "Saving modified track"
                    << pTrack->getLocation()
                    << "in"
                    << m_externalTrackCollections.size()
                    << "external collection(s)";
            for (const auto& externalTrackCollection : m_externalTrackCollections) {
                externalTrackCollection->saveTrack(
                        *pTrack,
                        ExternalTrackCollection::ChangeHint::Modified);
            }
        }
    } else {
        // Track has been deleted from the local internal collection/database
        // while it was cached in-memory
        kLogger.debug()
                << "Purging deleted track"
                << pTrack->getLocation()
                << "from"
                << m_externalTrackCollections.size()
                << "external collection(s)";
        for (const auto& externalTrackCollection : m_externalTrackCollections) {
            externalTrackCollection->purgeTracks(
                    QStringList{pTrack->getLocation()});
        }
    }
}

void Library::relocateDirectory(QString oldDir, QString newDir) {
    kLogger.debug()
            << "Relocating directory in internal track collection:"
            << oldDir
            << "->"
            << newDir;
    // TODO(XXX): Add error handling in TrackCollection::relocateDirectory()
    m_pTrackCollection->relocateDirectory(oldDir, newDir);
    if (m_externalTrackCollections.isEmpty()) {
        return;
    }
    kLogger.debug()
            << "Relocating directory in"
            << m_externalTrackCollections.size()
            << "external track collection(s):"
            << oldDir
            << "->"
            << newDir;
    for (const auto& externalTrackCollection : m_externalTrackCollections) {
        externalTrackCollection->relocateDirectory(oldDir, newDir);
    }
}

void Library::purgeTracks(const QList<TrackId>& trackIds) {
    if (trackIds.isEmpty()) {
        return;
    }
    // Collect the corresponding track locations BEFORE purging the
    // tracks from the internal collection!
    QList<QString> trackLocations;
    if (!m_externalTrackCollections.isEmpty()) {
        trackLocations =
                m_pTrackCollection->getTrackDAO().getTrackLocations(trackIds);
    }
    DEBUG_ASSERT(trackLocations.size() <= trackIds.size());
    kLogger.debug()
            << "Purging"
            << trackIds.size()
            << "tracks from internal collection";
    if (!m_pTrackCollection->purgeTracks(trackIds)) {
        kLogger.warning()
                << "Failed to purge tracks from internal collection";
        return;
    }
    if (m_externalTrackCollections.isEmpty()) {
        return;
    }
    VERIFY_OR_DEBUG_ASSERT(trackLocations.size() == trackIds.size()) {
        kLogger.warning()
                << "Purging only"
                << trackLocations.size()
                << "of"
                << trackIds.size()
                << "tracks from"
                << m_externalTrackCollections.size()
                << "external collection(s)";
    } else {
        kLogger.debug()
                << "Purging"
                << trackLocations.size()
                << "tracks from"
                << m_externalTrackCollections.size()
                << "external collection(s)";
    }
    for (const auto& externalTrackCollection : m_externalTrackCollections) {
        externalTrackCollection->purgeTracks(trackLocations);
    }
}

void Library::purgeAllTracks(const QDir& rootDir) {
    kLogger.debug()
            << "Purging directory"
            << rootDir
            << "from internal track collection";
    if (!m_pTrackCollection->purgeAllTracks(rootDir)) {
        kLogger.warning()
                << "Failed to purge directory from internal collection";
        return;
    }
    if (m_externalTrackCollections.isEmpty()) {
        return;
    }
    kLogger.debug()
            << "Purging directory"
            << rootDir
            << "from"
            << m_externalTrackCollections.size()
            << "external track collection(s)";
    for (const auto& externalTrackCollection : m_externalTrackCollections) {
        externalTrackCollection->purgeAllTracks(rootDir);
    }
}

void Library::slotScanTrackAdded(TrackPointer pTrack) {
    DEBUG_ASSERT(pTrack);
    // Already added to m_pTrackCollection
    if (m_externalTrackCollections.isEmpty()) {
        return;
    }
    kLogger.debug()
            << "Adding new track"
            << pTrack->getLocation()
            << "to"
            << m_externalTrackCollections.size()
            << "external track collection(s)";
    for (const auto& externalTrackCollection : m_externalTrackCollections) {
        externalTrackCollection->saveTrack(*pTrack, ExternalTrackCollection::ChangeHint::Added);
    }
}

void Library::slotScanTracksUpdated(QSet<TrackId> updatedTrackIds) {
    // Already updated in m_pTrackCollection
    if (updatedTrackIds.isEmpty()) {
        return;
    }
    if (m_externalTrackCollections.isEmpty()) {
        return;
    }
    QList<TrackRef> trackRefs;
    trackRefs.reserve(updatedTrackIds.size());
    for (const auto& trackId : updatedTrackIds) {
        auto trackLocation = m_pTrackCollection->getTrackDAO().getTrackLocation(trackId);
        if (!trackLocation.isEmpty()) {
            trackRefs.append(TrackRef::fromFileInfo(trackLocation, trackId));
        }
    }
    DEBUG_ASSERT(trackRefs.size() <= updatedTrackIds.size());
    VERIFY_OR_DEBUG_ASSERT(trackRefs.size() == updatedTrackIds.size()) {
        kLogger.warning()
                << "Updating only"
                << trackRefs.size()
                << "of"
                << updatedTrackIds.size()
                << "track(s) in"
                << m_externalTrackCollections.size()
                << "external collection(s)";
    } else {
        kLogger.debug()
                << "Updating"
                << trackRefs.size()
                << "track(s) in"
                << m_externalTrackCollections.size()
                << "external collection(s)";
    }
    for (const auto& externalTrackCollection : m_externalTrackCollections) {
        externalTrackCollection->updateTracks(trackRefs);
    }
}

void Library::slotScanTracksReplaced(QList<QPair<TrackRef, TrackRef>> replacedTracks) {
    // Already replaced in m_pTrackCollection
    if (m_externalTrackCollections.isEmpty()) {
        return;
    }
    QList<ExternalTrackCollection::DuplicateTrack> duplicateTracks;
    duplicateTracks.reserve(replacedTracks.size());
    for (const auto& replacedTrack : replacedTracks) {
        ExternalTrackCollection::DuplicateTrack duplicateTrack;
        duplicateTrack.removed = replacedTrack.first;
        duplicateTrack.replacedBy = replacedTrack.second;
        duplicateTracks.append(duplicateTrack);
    }
    kLogger.debug()
            << "Deduplicating"
            << duplicateTracks.size()
            << "replaced track(s) in"
            << m_externalTrackCollections.size()
            << "external collection(s)";
    for (const auto& externalTrackCollection : m_externalTrackCollections) {
        externalTrackCollection->deduplicateTracks(duplicateTracks);
    }
}<|MERGE_RESOLUTION|>--- conflicted
+++ resolved
@@ -131,15 +131,6 @@
     addFeature(m_pCrateFeature);
     m_pBrowseFeature = new BrowseFeature(
         this, pConfig, m_pTrackCollection, pRecordingManager);
-<<<<<<< HEAD
-    connect(m_pBrowseFeature, SIGNAL(scanLibrary()),
-            &m_scanner, SLOT(scan()));
-    connect(&m_scanner, SIGNAL(scanStarted()),
-            m_pBrowseFeature, SLOT(slotLibraryScanStarted()));
-    connect(&m_scanner, SIGNAL(scanFinished()),
-            m_pBrowseFeature, SLOT(slotLibraryScanFinished()));
-    addFeature(m_pBrowseFeature);
-=======
     connect(browseFeature,
             &BrowseFeature::scanLibrary,
             &m_scanner,
@@ -154,7 +145,6 @@
             &BrowseFeature::slotLibraryScanFinished);
 
     addFeature(browseFeature);
->>>>>>> e52770df
     addFeature(new RecordingFeature(this, pConfig, m_pTrackCollection, pRecordingManager));
     m_pSetlogFeature = new SetlogFeature(this, pConfig, m_pTrackCollection);
     addFeature(m_pSetlogFeature);
@@ -301,9 +291,10 @@
             &SidebarModel::rightClicked);
 
     pSidebarWidget->slotSetFont(m_trackTableFont);
-<<<<<<< HEAD
-    connect(this, SIGNAL(setTrackTableFont(QFont)),
-            pSidebarWidget, SLOT(slotSetFont(QFont)));
+    connect(this,
+            &Library::setTrackTableFont,
+            pSidebarWidget,
+            &WLibrarySidebar::slotSetFont);
     m_pAutoDJFeature->bindSidebarWidget(pSidebarWidget);
     m_pPlaylistFeature->bindSidebarWidget(pSidebarWidget);
     m_pCrateFeature->bindSidebarWidget(pSidebarWidget);
@@ -312,12 +303,6 @@
     if (ITunesFeature::isSupported() && m_pITunesFeature) {
         m_pITunesFeature->bindSidebarWidget(pSidebarWidget);
     }
-=======
-    connect(this,
-            &Library::setTrackTableFont,
-            pSidebarWidget,
-            &WLibrarySidebar::slotSetFont);
->>>>>>> e52770df
 }
 
 void Library::bindWidget(WLibrary* pLibraryWidget,
