--- conflicted
+++ resolved
@@ -102,7 +102,6 @@
 
     addFeature(new AutoDJFeature(this, m_pConfig, pPlayerManager));
 
-<<<<<<< HEAD
     if ((m_pConfig->getValue(ConfigKey("[Library]", "GroupedPlaylistsEnabled"), true)) &&
             (m_pConfig->getValue(ConfigKey("[Library]", "GroupedPlaylistsReplace"), false))) {
         qDebug() << "[GROUPEDPLAYLISTSFEATURE] -> GroupedPlaylistsEnabled "
@@ -120,9 +119,7 @@
                 this, UserSettingsPointer(m_pConfig));
         addFeature(m_pGroupedPlaylistsFeature);
     }
-=======
-    m_pPlaylistFeature = new PlaylistFeature(this, UserSettingsPointer(m_pConfig));
-    addFeature(m_pPlaylistFeature);
+
 #ifdef __ENGINEPRIME__
     connect(m_pPlaylistFeature,
             &PlaylistFeature::exportAllPlaylists,
@@ -135,7 +132,6 @@
             &Library::exportPlaylist, // signal-to-signal
             Qt::DirectConnection);
 #endif
->>>>>>> 4e9c190f
 
     m_pCrateFeature = new CrateFeature(this, m_pConfig);
     addFeature(m_pCrateFeature);
