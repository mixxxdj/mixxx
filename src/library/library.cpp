// library.cpp
// Created 8/23/2009 by RJ Ryan (rryan@mit.edu)

#include <QItemSelectionModel>

#include "library/library.h"
#include "library/libraryfeature.h"
#include "library/librarytablemodel.h"
#include "library/sidebarmodel.h"
#include "library/trackcollection.h"
#include "library/trackmodel.h"
#include "library/browse/browsefeature.h"
#include "library/cratefeature.h"
#include "library/rhythmbox/rhythmboxfeature.h"
#include "library/recording/recordingfeature.h"
#include "library/itunes/itunesfeature.h"
#include "library/mixxxlibraryfeature.h"
#include "library/autodjfeature.h"
#include "library/playlistfeature.h"
#include "library/traktor/traktorfeature.h"
#include "library/librarycontrol.h"
#include "library/setlogfeature.h"

#include "widget/wtracktableview.h"
#include "widget/wlibrary.h"
#include "widget/wlibrarysidebar.h"

#include "mixxxkeyboard.h"

// This is is the name which we use to register the WTrackTableView with the
// WLibrary
const QString Library::m_sTrackViewName = QString("WTrackTableView");

<<<<<<< HEAD
Library::Library(QObject* parent, ConfigObject<ConfigValue>* pConfig, TrackCollection* pTrackCollection, bool firstRun,
=======
Library::Library(QObject* parent, ConfigObject<ConfigValue>* pConfig,
>>>>>>> 1be5156e
                 RecordingManager* pRecordingManager) :
        m_pConfig(pConfig),
        m_pTrackCollection(pTrackCollection),
        m_pLibraryControl(new LibraryControl),
        m_pRecordingManager(pRecordingManager) {

    pTrackCollection->setupControlObject();

    m_pSidebarModel = new SidebarModel(m_pTrackCollection, parent);

    // TODO(rryan) -- turn this construction / adding of features into a static
    // method or something -- CreateDefaultLibrary

    m_pMixxxLibraryFeature = new MixxxLibraryFeature(this, m_pTrackCollection, m_pConfig);
    m_pMixxxLibraryFeature->init();
    m_pMixxxLibraryFeature->initUI();
    addFeature(m_pMixxxLibraryFeature);

    addFeature(new AutoDJFeature(this, pConfig, m_pTrackCollection));
    m_pPlaylistFeature = new PlaylistFeature(this, m_pTrackCollection, m_pConfig);

    addFeature(m_pPlaylistFeature);
    m_pCrateFeature = new CrateFeature(this, m_pTrackCollection, m_pConfig);

    addFeature(m_pCrateFeature);
    addFeature(new BrowseFeature(this, pConfig, m_pTrackCollection, m_pRecordingManager));
    addFeature(new RecordingFeature(this, pConfig, m_pTrackCollection, m_pRecordingManager));
    m_pSetlogFeature = new SetlogFeature(this, pConfig, m_pTrackCollection);
    m_pSetlogFeature->init();
    addFeature(m_pSetlogFeature);

    m_pAnalysisFeature = new AnalysisFeature(this, pConfig, m_pTrackCollection);
    connect(m_pPlaylistFeature, SIGNAL(analyzeTracks(QList<int>)),
            m_pAnalysisFeature, SLOT(analyzeTracks(QList<int>)));
    connect(m_pCrateFeature, SIGNAL(analyzeTracks(QList<int>)),
            m_pAnalysisFeature, SLOT(analyzeTracks(QList<int>)));
    addFeature(m_pAnalysisFeature);
    //iTunes and Rhythmbox should be last until we no longer have an obnoxious
    //messagebox popup when you select them. (This forces you to reach for your
    //mouse or keyboard if you're using MIDI control and you scroll through them...)
    if (RhythmboxFeature::isSupported() &&
        pConfig->getValueString(ConfigKey("[Library]","ShowRhythmboxLibrary"),"1").toInt()) {
        addFeature(new RhythmboxFeature(this, m_pTrackCollection));
    }
    if (ITunesFeature::isSupported() &&
        pConfig->getValueString(ConfigKey("[Library]","ShowITunesLibrary"),"1").toInt()) {
        addFeature(new ITunesFeature(this, m_pTrackCollection));
    }
    if (TraktorFeature::isSupported() &&
        pConfig->getValueString(ConfigKey("[Library]","ShowTraktorLibrary"),"1").toInt()) {
        addFeature(new TraktorFeature(this, m_pTrackCollection));
    }
}

Library::~Library() {
    qDebug() << "~Library";
    // Delete the sidebar model first since it depends on the LibraryFeatures.
    delete m_pSidebarModel;

    QMutableListIterator<LibraryFeature*> features_it(m_features);
    while(features_it.hasNext()) {
        LibraryFeature* feature = features_it.next();
        features_it.remove();
        delete feature;
    }

    delete m_pLibraryControl;
}

void Library::bindSidebarWidget(WLibrarySidebar* pSidebarWidget) {
    m_pLibraryControl->bindSidebarWidget(pSidebarWidget);

    // Setup the sources view
    pSidebarWidget->setModel(m_pSidebarModel);
    connect(m_pSidebarModel, SIGNAL(selectIndex(const QModelIndex&)),
            pSidebarWidget, SLOT(selectIndex(const QModelIndex&)));
    connect(pSidebarWidget, SIGNAL(pressed(const QModelIndex&)),
            m_pSidebarModel, SLOT(clicked(const QModelIndex&)));
    // Lazy model: Let triangle symbol increment the model
    connect(pSidebarWidget, SIGNAL(expanded(const QModelIndex&)),
            m_pSidebarModel, SLOT(doubleClicked(const QModelIndex&)));

    connect(pSidebarWidget, SIGNAL(rightClicked(const QPoint&, const QModelIndex&)),
            m_pSidebarModel, SLOT(rightClicked(const QPoint&, const QModelIndex&)));
}

void Library::bindWidget(WLibrary* pLibraryWidget,
                         MixxxKeyboard* pKeyboard) {
    WTrackTableView* pTrackTableView =
            new WTrackTableView(pLibraryWidget, m_pConfig, m_pTrackCollection);
    pTrackTableView->installEventFilter(pKeyboard);
    connect(this, SIGNAL(showTrackModel(QAbstractItemModel*)),
            pTrackTableView, SLOT(loadTrackModel(QAbstractItemModel*)));
    connect(pTrackTableView, SIGNAL(loadTrack(TrackPointer)),
            this, SLOT(slotLoadTrack(TrackPointer)));
    connect(pTrackTableView, SIGNAL(loadTrackToPlayer(TrackPointer, QString, bool)),
            this, SLOT(slotLoadTrackToPlayer(TrackPointer, QString, bool)));
    pLibraryWidget->registerView(m_sTrackViewName, pTrackTableView);

    connect(this, SIGNAL(switchToView(const QString&)),
            pLibraryWidget, SLOT(switchToView(const QString&)));

    m_pLibraryControl->bindWidget(pLibraryWidget, pKeyboard);

    QListIterator<LibraryFeature*> feature_it(m_features);
    while(feature_it.hasNext()) {
        LibraryFeature* feature = feature_it.next();
        feature->bindWidget(pLibraryWidget, pKeyboard);
    }
}

void Library::addFeature(LibraryFeature* feature) {
    Q_ASSERT(feature);
    m_features.push_back(feature);
    m_pSidebarModel->addLibraryFeature(feature);
    connect(feature, SIGNAL(showTrackModel(QAbstractItemModel*)),
            this, SLOT(slotShowTrackModel(QAbstractItemModel*)));
    connect(feature, SIGNAL(switchToView(const QString&)),
            this, SLOT(slotSwitchToView(const QString&)));
    connect(feature, SIGNAL(loadTrack(TrackPointer)),
            this, SLOT(slotLoadTrack(TrackPointer)));
    connect(feature, SIGNAL(loadTrackToPlayer(TrackPointer, QString, bool)),
            this, SLOT(slotLoadTrackToPlayer(TrackPointer, QString, bool)));
    connect(feature, SIGNAL(restoreSearch(const QString&)),
            this, SLOT(slotRestoreSearch(const QString&)));
}

void Library::slotShowTrackModel(QAbstractItemModel* model) {
    qDebug() << "Library::slotShowTrackModel" << model;
    TrackModel* trackModel = dynamic_cast<TrackModel*>(model);
    Q_ASSERT(trackModel);
    emit(showTrackModel(model));
    emit(switchToView(m_sTrackViewName));
    emit(restoreSearch(trackModel->currentSearch()));
}

void Library::slotSwitchToView(const QString& view) {
    //qDebug() << "Library::slotSwitchToView" << view;
    emit(switchToView(view));
}

void Library::slotLoadTrack(TrackPointer pTrack) {
    emit(loadTrack(pTrack));
}

// Must be called from Main thread
void Library::slotLoadLocationToPlayer(QString location, QString group) {
    // tro's lambda idea. This code calls asynchronously!
    m_pTrackCollection->callAsync(
                [this, location, group] (void) {
        TrackDAO& track_dao = m_pTrackCollection->getTrackDAO();
        int track_id = track_dao.getTrackId(location);
        if (track_id < 0) {
            // Add Track to library
            track_id = track_dao.addTrack(location, true);
        }

        TrackPointer pTrack;
        if (track_id < 0) {
            // Add Track to library failed, create a transient TrackInfoObject
            pTrack = TrackPointer(new TrackInfoObject(location), &QObject::deleteLater);
        } else {
            pTrack = track_dao.getTrack(track_id);
        }
        MainExecuter::callSync([this, &pTrack, &group](void){
            emit(loadTrackToPlayer(pTrack, group));
        });
    }, __PRETTY_FUNCTION__);
}

void Library::slotLoadTrackToPlayer(TrackPointer pTrack, QString group, bool play) {
    emit(loadTrackToPlayer(pTrack, group, play));
}

void Library::slotRestoreSearch(const QString& text) {
    emit(restoreSearch(text));
}

void Library::slotRefreshLibraryModels() {
   m_pMixxxLibraryFeature->refreshLibraryModels();
   m_pAnalysisFeature->refreshLibraryModels();
}

void Library::slotCreatePlaylist() {
    m_pPlaylistFeature->slotCreatePlaylist();
}

void Library::slotCreateCrate() {
    m_pCrateFeature->slotCreateCrate();
}

void Library::onSkinLoadFinished() {
    // Enable the default selection when a new skin is loaded.
    m_pSidebarModel->activateDefaultSelection();
<<<<<<< HEAD
}

void Library::setUiEnabled(const bool enabled) {
    qDebug() << "Library::setUiEnabled" << enabled;
}

QList<TrackPointer> Library::getTracksToAutoLoad() {
#ifdef __PROMO__
    if (m_pPromoTracksFeature)
        return m_pPromoTracksFeature->getTracksToAutoLoad();
#endif
    return QList<TrackPointer>();
=======
>>>>>>> 1be5156e
}<|MERGE_RESOLUTION|>--- conflicted
+++ resolved
@@ -17,6 +17,9 @@
 #include "library/mixxxlibraryfeature.h"
 #include "library/autodjfeature.h"
 #include "library/playlistfeature.h"
+#ifdef __PROMO__
+#include "library/promotracksfeature.h"
+#endif
 #include "library/traktor/traktorfeature.h"
 #include "library/librarycontrol.h"
 #include "library/setlogfeature.h"
@@ -31,11 +34,7 @@
 // WLibrary
 const QString Library::m_sTrackViewName = QString("WTrackTableView");
 
-<<<<<<< HEAD
 Library::Library(QObject* parent, ConfigObject<ConfigValue>* pConfig, TrackCollection* pTrackCollection, bool firstRun,
-=======
-Library::Library(QObject* parent, ConfigObject<ConfigValue>* pConfig,
->>>>>>> 1be5156e
                  RecordingManager* pRecordingManager) :
         m_pConfig(pConfig),
         m_pTrackCollection(pTrackCollection),
@@ -56,10 +55,8 @@
 
     addFeature(new AutoDJFeature(this, pConfig, m_pTrackCollection));
     m_pPlaylistFeature = new PlaylistFeature(this, m_pTrackCollection, m_pConfig);
-
     addFeature(m_pPlaylistFeature);
     m_pCrateFeature = new CrateFeature(this, m_pTrackCollection, m_pConfig);
-
     addFeature(m_pCrateFeature);
     addFeature(new BrowseFeature(this, pConfig, m_pTrackCollection, m_pRecordingManager));
     addFeature(new RecordingFeature(this, pConfig, m_pTrackCollection, m_pRecordingManager));
@@ -164,7 +161,7 @@
 }
 
 void Library::slotShowTrackModel(QAbstractItemModel* model) {
-    qDebug() << "Library::slotShowTrackModel" << model;
+    //qDebug() << "Library::slotShowTrackModel" << model;
     TrackModel* trackModel = dynamic_cast<TrackModel*>(model);
     Q_ASSERT(trackModel);
     emit(showTrackModel(model));
@@ -230,7 +227,6 @@
 void Library::onSkinLoadFinished() {
     // Enable the default selection when a new skin is loaded.
     m_pSidebarModel->activateDefaultSelection();
-<<<<<<< HEAD
 }
 
 void Library::setUiEnabled(const bool enabled) {
@@ -243,6 +239,4 @@
         return m_pPromoTracksFeature->getTracksToAutoLoad();
 #endif
     return QList<TrackPointer>();
-=======
->>>>>>> 1be5156e
 }