--- conflicted
+++ resolved
@@ -266,31 +266,27 @@
     }
 }
 
-<<<<<<< HEAD
-void Library::slotRequestRemoveDir(QString dir, bool removeMetadata) {
-    m_pTrackCollection->callSync( [this, &dir] (TrackCollectionPrivate* pTrackCollectionPrivate){
-        // Mark all tracks in this directory as deleted (but don't purge them in
-        // case the user re-adds them manually).
-        pTrackCollectionPrivate->getTrackDAO().markTracksAsMixxxDeleted(dir);
-=======
 void Library::slotRequestRemoveDir(QString dir, RemovalType removalType) {
     switch (removalType) {
         case Library::HideTracks:
-            // Mark all tracks in this directory as deleted but DON'T purge them
-            // in case the user re-adds them manually.
-            m_pTrackCollection->getTrackDAO().markTracksAsMixxxDeleted(dir);
+            m_pTrackCollection->callSync( [this, &dir] (TrackCollectionPrivate* pTrackCollectionPrivate){
+                // Mark all tracks in this directory as deleted (but don't purge them in
+                // case the user re-adds them manually).
+                pTrackCollectionPrivate->getTrackDAO().markTracksAsMixxxDeleted(dir);
+            },__PRETTY_FUNCTION__);
             break;
         case Library::PurgeTracks:
-            // The user requested that we purge all metadata.
-            m_pTrackCollection->getTrackDAO().purgeTracks(dir);
+            m_pTrackCollection->callSync( [this, &dir] (TrackCollectionPrivate* pTrackCollectionPrivate){
+                // The user requested that we purge all metadata.
+                pTrackCollectionPrivate->getTrackDAO().purgeTracks(dir);
+            },__PRETTY_FUNCTION__);
             break;
         case Library::LeaveTracksUnchanged:
         default:
             break;
 
     }
->>>>>>> c0e5f174
-
+    m_pTrackCollection->callSync( [this, &dir] (TrackCollectionPrivate* pTrackCollectionPrivate){
         // Remove the directory from the directory list.
         pTrackCollectionPrivate->getDirectoryDAO().removeDirectory(dir);
     }, __PRETTY_FUNCTION__);
