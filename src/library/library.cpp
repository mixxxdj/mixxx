--- conflicted
+++ resolved
@@ -594,7 +594,6 @@
     emit(setTrackTableRowHeight(rowHeight));
 }
 
-<<<<<<< HEAD
 void Library::slotSetHoveredFeature(LibraryFeature* pFeature) {
     m_hoveredFeature = pFeature;
     m_previewPreselectedPane = pFeature->getFeaturePaneId();
@@ -840,8 +839,8 @@
         if (ok) break;
     }
 }
-=======
+
+
 void Library::onEvictingTrackFromCache(Track* pTrack) {
     m_pTrackCollection->saveTrack(pTrack);
-}
->>>>>>> 43e44628
+}