#ifndef COVERARTUTILS_H
#define COVERARTUTILS_H

#include <QImage>
#include <QString>
#include <QStringList>
#include <QSize>
#include <QFileInfo>
#include <QLinkedList>

#include "trackinfoobject.h"
#include "util/sandbox.h"

class CoverArtUtils {
  public:
    static QString defaultCoverLocation();

    // Extracts the first cover art image embedded within the file at
    // trackLocation. You must provide a security token for accessing
    // trackLocation.
<<<<<<< HEAD
    static QImage extractEmbeddedCover(const QString& trackLocation,
                                       SecurityTokenPointer pToken) {
        SoundSourceProxy proxy(trackLocation, pToken);
        return proxy.parseCoverArt();
    }

    static QImage loadCover(const CoverInfo& info) {
        if (info.type == CoverInfo::METADATA) {
            if (info.trackLocation.isEmpty()) {
                qDebug() << "CoverArtUtils::loadCover METADATA cover with empty trackLocation.";
                return QImage();
            }
            SecurityTokenPointer pToken = Sandbox::openSecurityToken(
                QFileInfo(info.trackLocation), true);
            return CoverArtUtils::extractEmbeddedCover(info.trackLocation,
                                                       pToken);
        } else if (info.type == CoverInfo::FILE) {
            if (info.trackLocation.isEmpty()) {
                qDebug() << "CoverArtUtils::loadCover FILE cover with empty trackLocation."
                         << "Relative paths will not work.";
                SecurityTokenPointer pToken = Sandbox::openSecurityToken(
                    QFileInfo(info.coverLocation), true);
                return QImage(info.coverLocation);
            }

            QFileInfo track(info.trackLocation);
            QFileInfo cover(track.dir(), info.coverLocation);

            if (!cover.exists()) {
                qDebug() << "CoverArtUtils::loadCover FILE cover does not exist:"
                         << info.coverLocation << info.trackLocation;
                return QImage();
            }
            QString coverPath = cover.filePath();
            SecurityTokenPointer pToken = Sandbox::openSecurityToken(
                cover, true);
            return QImage(coverPath);
        } else {
            qDebug() << "CoverArtUtils::loadCover bad type";
            return QImage();
        }
    }
=======
    static QImage extractEmbeddedCover(
            const QString& trackLocation,
            SecurityTokenPointer pToken);
>>>>>>> 21032277

    static QImage loadCover(const CoverInfo& info);
    static quint16 calculateHash(const QImage& image) {
        return qChecksum(reinterpret_cast<const char*>(image.constBits()),
                         image.byteCount());
    }

    static QStringList supportedCoverArtExtensions();
    static QString supportedCoverArtExtensionsRegex();

    enum PreferredCoverType {
        TRACK_BASENAME = 0,
        ALBUM_NAME,
        COVER,
        FRONT,
        ALBUM,
        FOLDER,
        NONE
    };

    // Guesses the cover art for the provided track. Does not modify the
    // provided track.
    static CoverArt guessCoverArt(
            TrackPointer pTrack);

    static QLinkedList<QFileInfo> findPossibleCoversInFolder(
            const QString& folder);

    // Selects an appropriate cover file from provided list of image files.
    static CoverArt selectCoverArtForTrack(
            TrackInfoObject* pTrack,
            const QLinkedList<QFileInfo>& covers);

    // Selects an appropriate cover file from provided list of image
    // files. Assumes a SecurityTokenPointer is held by the caller for all files
    // in 'covers'.
    static CoverArt selectCoverArtForTrack(
            const QString& trackBaseName,
            const QString& albumName,
            const QLinkedList<QFileInfo>& covers);


  private:
    CoverArtUtils() {}
};

#endif /* COVERARTUTILS_H */<|MERGE_RESOLUTION|>--- conflicted
+++ resolved
@@ -18,54 +18,9 @@
     // Extracts the first cover art image embedded within the file at
     // trackLocation. You must provide a security token for accessing
     // trackLocation.
-<<<<<<< HEAD
-    static QImage extractEmbeddedCover(const QString& trackLocation,
-                                       SecurityTokenPointer pToken) {
-        SoundSourceProxy proxy(trackLocation, pToken);
-        return proxy.parseCoverArt();
-    }
-
-    static QImage loadCover(const CoverInfo& info) {
-        if (info.type == CoverInfo::METADATA) {
-            if (info.trackLocation.isEmpty()) {
-                qDebug() << "CoverArtUtils::loadCover METADATA cover with empty trackLocation.";
-                return QImage();
-            }
-            SecurityTokenPointer pToken = Sandbox::openSecurityToken(
-                QFileInfo(info.trackLocation), true);
-            return CoverArtUtils::extractEmbeddedCover(info.trackLocation,
-                                                       pToken);
-        } else if (info.type == CoverInfo::FILE) {
-            if (info.trackLocation.isEmpty()) {
-                qDebug() << "CoverArtUtils::loadCover FILE cover with empty trackLocation."
-                         << "Relative paths will not work.";
-                SecurityTokenPointer pToken = Sandbox::openSecurityToken(
-                    QFileInfo(info.coverLocation), true);
-                return QImage(info.coverLocation);
-            }
-
-            QFileInfo track(info.trackLocation);
-            QFileInfo cover(track.dir(), info.coverLocation);
-
-            if (!cover.exists()) {
-                qDebug() << "CoverArtUtils::loadCover FILE cover does not exist:"
-                         << info.coverLocation << info.trackLocation;
-                return QImage();
-            }
-            QString coverPath = cover.filePath();
-            SecurityTokenPointer pToken = Sandbox::openSecurityToken(
-                cover, true);
-            return QImage(coverPath);
-        } else {
-            qDebug() << "CoverArtUtils::loadCover bad type";
-            return QImage();
-        }
-    }
-=======
     static QImage extractEmbeddedCover(
             const QString& trackLocation,
             SecurityTokenPointer pToken);
->>>>>>> 21032277
 
     static QImage loadCover(const CoverInfo& info);
     static quint16 calculateHash(const QImage& image) {
