--- conflicted
+++ resolved
@@ -5,23 +5,13 @@
 #include "library/queryutil.h"
 #include "library/trackcollection.h"
 #include "library/trackcollectionmanager.h"
-<<<<<<< HEAD
-#include "mixer/playermanager.h"
+
 
 PlaylistTableModel::PlaylistTableModel(QObject* parent,
-        TrackCollectionManager* pTrackCollectionManager,
-        const char* settingsNamespace,
-        bool showAll)
-        : BaseSqlTableModel(parent, pTrackCollectionManager, settingsNamespace),
-=======
-
-PlaylistTableModel::PlaylistTableModel(
-        QObject* parent,
         TrackCollectionManager* pTrackCollectionManager,
         const char* settingsNamespace,
         bool keepDeletedTracks)
         : TrackSetTableModel(parent, pTrackCollectionManager, settingsNamespace),
->>>>>>> 75580cd0
           m_iPlaylistId(-1),
           m_keepDeletedTracks(keepDeletedTracks) {
 }
@@ -255,27 +245,8 @@
 }
 
 bool PlaylistTableModel::isColumnInternal(int column) {
-<<<<<<< HEAD
-    if (column == fieldIndex(ColumnCache::COLUMN_LIBRARYTABLE_ID) ||
-            column == fieldIndex(ColumnCache::COLUMN_PLAYLISTTRACKSTABLE_TRACKID) ||
-            column == fieldIndex(ColumnCache::COLUMN_LIBRARYTABLE_PLAYED) ||
-            column == fieldIndex(ColumnCache::COLUMN_LIBRARYTABLE_MIXXXDELETED) ||
-            column == fieldIndex(ColumnCache::COLUMN_LIBRARYTABLE_BPM_LOCK) ||
-            column == fieldIndex(ColumnCache::COLUMN_LIBRARYTABLE_KEY_ID) ||
-            column == fieldIndex(ColumnCache::COLUMN_TRACKLOCATIONSTABLE_FSDELETED) ||
-            (PlayerManager::numPreviewDecks() == 0 &&
-                    column == fieldIndex(ColumnCache::COLUMN_LIBRARYTABLE_PREVIEW)) ||
-            column == fieldIndex(ColumnCache::COLUMN_LIBRARYTABLE_COVERART_SOURCE) ||
-            column == fieldIndex(ColumnCache::COLUMN_LIBRARYTABLE_COVERART_TYPE) ||
-            column == fieldIndex(ColumnCache::COLUMN_LIBRARYTABLE_COVERART_LOCATION) ||
-            column == fieldIndex(ColumnCache::COLUMN_LIBRARYTABLE_COVERART_HASH)) {
-        return true;
-    }
-    return false;
-=======
     return column == fieldIndex(ColumnCache::COLUMN_PLAYLISTTRACKSTABLE_TRACKID) ||
             TrackSetTableModel::isColumnInternal(column);
->>>>>>> 75580cd0
 }
 
 bool PlaylistTableModel::isColumnHiddenByDefault(int column) {
