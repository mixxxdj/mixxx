--- conflicted
+++ resolved
@@ -75,13 +75,9 @@
     }, __PRETTY_FUNCTION__);
 }
 
-<<<<<<< HEAD
 // Must be called from Main thread
-int PlaylistTableModel::addTracks(const QModelIndex& index, QList<QString> locations) {
-=======
 int PlaylistTableModel::addTracks(const QModelIndex& index,
                                   const QList<QString>& locations) {
->>>>>>> de0e4a37
     if (locations.size() == 0) {
         return 0;
     }
