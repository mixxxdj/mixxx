--- conflicted
+++ resolved
@@ -339,7 +339,19 @@
     m_pTrackCollectionManager->internalCollection()->getPlaylistDAO().shuffleTracks(m_iPlaylistId, positions, allIds);
 }
 
-<<<<<<< HEAD
+const QList<int> PlaylistTableModel::getSelectedPositions(const QModelIndexList& indices) const {
+    if (indices.isEmpty()) {
+        return {};
+    }
+    QList<int> positions;
+    const int positionColumn = fieldIndex(ColumnCache::COLUMN_PLAYLISTTRACKSTABLE_POSITION);
+    for (auto idx : indices) {
+        int pos = idx.siblingAtColumn(positionColumn).data().toInt();
+        positions.append(pos);
+    }
+    return positions;
+}
+
 mixxx::Duration PlaylistTableModel::getTotalDuration() {
     double durationTotal = 0.0;
     const int durationColumnIndex = fieldIndex(ColumnCache::COLUMN_LIBRARYTABLE_DURATION);
@@ -351,19 +363,6 @@
     }
 
     return mixxx::Duration::fromSeconds(durationTotal);
-=======
-const QList<int> PlaylistTableModel::getSelectedPositions(const QModelIndexList& indices) const {
-    if (indices.isEmpty()) {
-        return {};
-    }
-    QList<int> positions;
-    const int positionColumn = fieldIndex(ColumnCache::COLUMN_PLAYLISTTRACKSTABLE_POSITION);
-    for (auto idx : indices) {
-        int pos = idx.siblingAtColumn(positionColumn).data().toInt();
-        positions.append(pos);
-    }
-    return positions;
->>>>>>> 60bdaca1
 }
 
 mixxx::Duration PlaylistTableModel::getTotalDuration(const QModelIndexList& indices) {
