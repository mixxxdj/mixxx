#include "library/playlisttablemodel.h"

#include "library/dao/playlistdao.h"
#include "library/dao/trackschema.h"
#include "library/queryutil.h"
#include "library/trackcollection.h"
#include "library/trackcollectionmanager.h"
#include "moc_playlisttablemodel.cpp"

PlaylistTableModel::PlaylistTableModel(QObject* parent,
        TrackCollectionManager* pTrackCollectionManager,
        const char* settingsNamespace,
        bool keepDeletedTracks)
        : TrackSetTableModel(parent, pTrackCollectionManager, settingsNamespace),
          m_iPlaylistId(-1),
<<<<<<< HEAD
          m_keepDeletedTracks(keepDeletedTracks) {
=======
          m_showAll(showAll) {
    connect(&m_pTrackCollectionManager->internalCollection()->getPlaylistDAO(),
            &PlaylistDAO::tracksChanged,
            this,
            &PlaylistTableModel::playlistsChanged);
>>>>>>> 830195db
}

void PlaylistTableModel::initSortColumnMapping() {
    // Add a bijective mapping between the SortColumnIds and column indices
    for (int i = 0; i < static_cast<int>(TrackModel::SortColumnId::IdMax); ++i) {
        m_columnIndexBySortColumnId[i] = -1;
    }
    m_columnIndexBySortColumnId[static_cast<int>(
            TrackModel::SortColumnId::Artist)] =
            fieldIndex(ColumnCache::COLUMN_LIBRARYTABLE_ARTIST);
    m_columnIndexBySortColumnId[static_cast<int>(
            TrackModel::SortColumnId::Title)] =
            fieldIndex(ColumnCache::COLUMN_LIBRARYTABLE_TITLE);
    m_columnIndexBySortColumnId[static_cast<int>(
            TrackModel::SortColumnId::Album)] =
            fieldIndex(ColumnCache::COLUMN_LIBRARYTABLE_ALBUM);
    m_columnIndexBySortColumnId[static_cast<int>(
            TrackModel::SortColumnId::AlbumArtist)] =
            fieldIndex(ColumnCache::COLUMN_LIBRARYTABLE_ALBUMARTIST);
    m_columnIndexBySortColumnId[static_cast<int>(
            TrackModel::SortColumnId::Year)] =
            fieldIndex(ColumnCache::COLUMN_LIBRARYTABLE_YEAR);
    m_columnIndexBySortColumnId[static_cast<int>(
            TrackModel::SortColumnId::Genre)] =
            fieldIndex(ColumnCache::COLUMN_LIBRARYTABLE_GENRE);
    m_columnIndexBySortColumnId[static_cast<int>(
            TrackModel::SortColumnId::Composer)] =
            fieldIndex(ColumnCache::COLUMN_LIBRARYTABLE_COMPOSER);
    m_columnIndexBySortColumnId[static_cast<int>(
            TrackModel::SortColumnId::Grouping)] =
            fieldIndex(ColumnCache::COLUMN_LIBRARYTABLE_GROUPING);
    m_columnIndexBySortColumnId[static_cast<int>(
            TrackModel::SortColumnId::TrackNumber)] =
            fieldIndex(ColumnCache::COLUMN_LIBRARYTABLE_TRACKNUMBER);
    m_columnIndexBySortColumnId[static_cast<int>(
            TrackModel::SortColumnId::FileType)] =
            fieldIndex(ColumnCache::COLUMN_LIBRARYTABLE_FILETYPE);
    m_columnIndexBySortColumnId[static_cast<int>(
            TrackModel::SortColumnId::NativeLocation)] =
            fieldIndex(ColumnCache::COLUMN_LIBRARYTABLE_NATIVELOCATION);
    m_columnIndexBySortColumnId[static_cast<int>(
            TrackModel::SortColumnId::Comment)] =
            fieldIndex(ColumnCache::COLUMN_LIBRARYTABLE_COMMENT);
    m_columnIndexBySortColumnId[static_cast<int>(
            TrackModel::SortColumnId::Duration)] =
            fieldIndex(ColumnCache::COLUMN_LIBRARYTABLE_DURATION);
    m_columnIndexBySortColumnId[static_cast<int>(
            TrackModel::SortColumnId::BitRate)] =
            fieldIndex(ColumnCache::COLUMN_LIBRARYTABLE_BITRATE);
    m_columnIndexBySortColumnId[static_cast<int>(
            TrackModel::SortColumnId::Bpm)] =
            fieldIndex(ColumnCache::COLUMN_LIBRARYTABLE_BPM);
    m_columnIndexBySortColumnId[static_cast<int>(
            TrackModel::SortColumnId::ReplayGain)] =
            fieldIndex(ColumnCache::COLUMN_LIBRARYTABLE_REPLAYGAIN);
    m_columnIndexBySortColumnId[static_cast<int>(
            TrackModel::SortColumnId::DateTimeAdded)] =
            fieldIndex(ColumnCache::COLUMN_LIBRARYTABLE_DATETIMEADDED);
    m_columnIndexBySortColumnId[static_cast<int>(
            TrackModel::SortColumnId::TimesPlayed)] =
            fieldIndex(ColumnCache::COLUMN_LIBRARYTABLE_TIMESPLAYED);
    m_columnIndexBySortColumnId[static_cast<int>(
            TrackModel::SortColumnId::LastPlayedAt)] =
            fieldIndex(ColumnCache::COLUMN_LIBRARYTABLE_LAST_PLAYED_AT);
    m_columnIndexBySortColumnId[static_cast<int>(
            TrackModel::SortColumnId::Rating)] =
            fieldIndex(ColumnCache::COLUMN_LIBRARYTABLE_RATING);
    m_columnIndexBySortColumnId[static_cast<int>(
            TrackModel::SortColumnId::Key)] =
            fieldIndex(ColumnCache::COLUMN_LIBRARYTABLE_KEY);
    m_columnIndexBySortColumnId[static_cast<int>(
            TrackModel::SortColumnId::Preview)] =
            fieldIndex(ColumnCache::COLUMN_LIBRARYTABLE_PREVIEW);
    m_columnIndexBySortColumnId[static_cast<int>(
            TrackModel::SortColumnId::CoverArt)] =
            fieldIndex(ColumnCache::COLUMN_LIBRARYTABLE_COVERART);
    m_columnIndexBySortColumnId[static_cast<int>(
            TrackModel::SortColumnId::Position)] =
            fieldIndex(ColumnCache::COLUMN_PLAYLISTTRACKSTABLE_POSITION);

    m_sortColumnIdByColumnIndex.clear();
    for (int i = static_cast<int>(TrackModel::SortColumnId::IdMin);
            i < static_cast<int>(TrackModel::SortColumnId::IdMax);
            ++i) {
        TrackModel::SortColumnId sortColumn = static_cast<TrackModel::SortColumnId>(i);
        m_sortColumnIdByColumnIndex.insert(
                m_columnIndexBySortColumnId[static_cast<int>(sortColumn)],
                sortColumn);
    }
}

void PlaylistTableModel::setTableModel(int playlistId) {
    //qDebug() << "PlaylistTableModel::setTableModel" << playlistId;
    if (m_iPlaylistId == playlistId) {
        qDebug() << "Already focused on playlist " << playlistId;
        return;
    }

    m_iPlaylistId = playlistId;

    if (!m_keepDeletedTracks) {
        // From Mixxx 2.1 we drop tracks that have been explicitly deleted
        // in the library (mixxx_deleted = 0) from playlists.
        // These invisible tracks, consuming a playlist position number were
        // a source user of confusion in the past.
        m_pTrackCollectionManager->internalCollection()->getPlaylistDAO().removeHiddenTracks(m_iPlaylistId);
    }

    QString playlistTableName = "playlist_" + QString::number(m_iPlaylistId);
    QSqlQuery query(m_database);
    FieldEscaper escaper(m_database);

    QStringList columns;
    columns << PLAYLISTTRACKSTABLE_TRACKID + " AS " + LIBRARYTABLE_ID
            << PLAYLISTTRACKSTABLE_POSITION
            << PLAYLISTTRACKSTABLE_DATETIMEADDED
            << "'' AS " + LIBRARYTABLE_PREVIEW
            // For sorting the cover art column we give LIBRARYTABLE_COVERART
            // the same value as the cover digest.
            << LIBRARYTABLE_COVERART_DIGEST + " AS " + LIBRARYTABLE_COVERART;

    QString queryString = QString(
            "CREATE TEMPORARY VIEW IF NOT EXISTS %1 AS "
            "SELECT %2 FROM PlaylistTracks "
            "INNER JOIN library ON library.id = PlaylistTracks.track_id "
            "WHERE PlaylistTracks.playlist_id = %3")
                                  .arg(escaper.escapeString(playlistTableName),
                                          columns.join(","),
                                          QString::number(playlistId));
    query.prepare(queryString);
    if (!query.exec()) {
        LOG_FAILED_QUERY(query);
    }

    columns[0] = LIBRARYTABLE_ID;
    // columns[1] = PLAYLISTTRACKSTABLE_POSITION from above
    // columns[2] = PLAYLISTTRACKSTABLE_DATETIMEADDED from above
    columns[3] = LIBRARYTABLE_PREVIEW;
    columns[4] = LIBRARYTABLE_COVERART;
    setTable(playlistTableName,
            LIBRARYTABLE_ID,
            columns,
            m_pTrackCollectionManager->internalCollection()->getTrackSource());
    setSearch("");
    setDefaultSort(fieldIndex(ColumnCache::COLUMN_PLAYLISTTRACKSTABLE_POSITION), Qt::AscendingOrder);
    setSort(defaultSortColumn(), defaultSortOrder());
}

int PlaylistTableModel::addTracks(const QModelIndex& index,
        const QList<QString>& locations) {
    if (locations.isEmpty()) {
        return 0;
    }

    QList<TrackId> trackIds = m_pTrackCollectionManager->internalCollection()->resolveTrackIdsFromLocations(
            locations);

    const int positionColumn = fieldIndex(ColumnCache::COLUMN_PLAYLISTTRACKSTABLE_POSITION);
    int position = index.sibling(index.row(), positionColumn).data().toInt();

    // Handle weird cases like a drag and drop to an invalid index
    if (position <= 0) {
        position = rowCount() + 1;
    }

    int tracksAdded = m_pTrackCollectionManager->internalCollection()->getPlaylistDAO().insertTracksIntoPlaylist(
            trackIds, m_iPlaylistId, position);

    if (locations.size() - tracksAdded > 0) {
        qDebug() << "PlaylistTableModel::addTracks could not add"
                 << locations.size() - tracksAdded
                 << "to playlist" << m_iPlaylistId;
    }
    return tracksAdded;
}

bool PlaylistTableModel::appendTrack(TrackId trackId) {
    if (!trackId.isValid()) {
        return false;
    }
    return m_pTrackCollectionManager->internalCollection()->getPlaylistDAO().appendTrackToPlaylist(trackId, m_iPlaylistId);
}

void PlaylistTableModel::removeTrack(const QModelIndex& index) {
    if (m_pTrackCollectionManager->internalCollection()->getPlaylistDAO().isPlaylistLocked(m_iPlaylistId)) {
        return;
    }

    const int positionColumnIndex = fieldIndex(ColumnCache::COLUMN_PLAYLISTTRACKSTABLE_POSITION);
    int position = index.sibling(index.row(), positionColumnIndex).data().toInt();
    m_pTrackCollectionManager->internalCollection()->getPlaylistDAO().removeTrackFromPlaylist(m_iPlaylistId, position);
}

void PlaylistTableModel::removeTracks(const QModelIndexList& indices) {
    if (m_pTrackCollectionManager->internalCollection()->getPlaylistDAO().isPlaylistLocked(m_iPlaylistId)) {
        return;
    }

    const int positionColumnIndex = fieldIndex(ColumnCache::COLUMN_PLAYLISTTRACKSTABLE_POSITION);

    QList<int> trackPositions;
    foreach (QModelIndex index, indices) {
        int trackPosition = index.sibling(index.row(), positionColumnIndex).data().toInt();
        trackPositions.append(trackPosition);
    }

    m_pTrackCollectionManager->internalCollection()->getPlaylistDAO().removeTracksFromPlaylist(
            m_iPlaylistId,
            std::move(trackPositions));
}

void PlaylistTableModel::moveTrack(const QModelIndex& sourceIndex,
        const QModelIndex& destIndex) {
    int playlistPositionColumn = fieldIndex(ColumnCache::COLUMN_PLAYLISTTRACKSTABLE_POSITION);

    int newPosition = destIndex.sibling(destIndex.row(), playlistPositionColumn).data().toInt();
    int oldPosition = sourceIndex.sibling(sourceIndex.row(), playlistPositionColumn).data().toInt();

    if (newPosition > oldPosition) {
        // new position moves up due to closing the gap of the old position
        --newPosition;
    }

    //qDebug() << "old pos" << oldPosition << "new pos" << newPosition;
    if (newPosition < 0 || newPosition == oldPosition) {
        // Invalid for the position to be 0 or less.
        // or no move at all
        return;
    } else if (newPosition == 0) {
        // Dragged out of bounds, which is past the end of the rows...
        newPosition = m_pTrackCollectionManager->internalCollection()->getPlaylistDAO().getMaxPosition(m_iPlaylistId);
    }

    m_pTrackCollectionManager->internalCollection()->getPlaylistDAO().moveTrack(m_iPlaylistId, oldPosition, newPosition);
}

bool PlaylistTableModel::isLocked() {
    return m_pTrackCollectionManager->internalCollection()->getPlaylistDAO().isPlaylistLocked(m_iPlaylistId);
}

void PlaylistTableModel::shuffleTracks(const QModelIndexList& shuffle, const QModelIndex& exclude) {
    QList<int> positions;
    QHash<int, TrackId> allIds;
    const int positionColumn = fieldIndex(ColumnCache::COLUMN_PLAYLISTTRACKSTABLE_POSITION);
    const int idColumn = fieldIndex(ColumnCache::COLUMN_LIBRARYTABLE_ID);
    int excludePos = -1;
    if (exclude.row() > -1) {
        // this is used to exclude the already loaded track at pos #1 if used from running Auto-DJ
        excludePos = exclude.sibling(exclude.row(), positionColumn).data().toInt();
    }
    if (shuffle.count() > 1) {
        // if there is more then one track selected, shuffle selection only
        foreach (QModelIndex shuffleIndex, shuffle) {
            int oldPosition = shuffleIndex.sibling(shuffleIndex.row(), positionColumn).data().toInt();
            if (oldPosition != excludePos) {
                positions.append(oldPosition);
            }
        }
    } else {
        // if there is only one track selected, shuffle all tracks
        int numOfTracks = rowCount();
        for (int i = 0; i < numOfTracks; i++) {
            int oldPosition = index(i, positionColumn).data().toInt();
            if (oldPosition != excludePos) {
                positions.append(oldPosition);
            }
        }
    }
    // Set up list of all IDs
    int numOfTracks = rowCount();
    for (int i = 0; i < numOfTracks; i++) {
        int position = index(i, positionColumn).data().toInt();
        TrackId trackId(index(i, idColumn).data());
        allIds.insert(position, trackId);
    }
    m_pTrackCollectionManager->internalCollection()->getPlaylistDAO().shuffleTracks(m_iPlaylistId, positions, allIds);
}

bool PlaylistTableModel::isColumnInternal(int column) {
    return column == fieldIndex(ColumnCache::COLUMN_PLAYLISTTRACKSTABLE_TRACKID) ||
            TrackSetTableModel::isColumnInternal(column);
}

bool PlaylistTableModel::isColumnHiddenByDefault(int column) {
    if (column == fieldIndex(ColumnCache::COLUMN_PLAYLISTTRACKSTABLE_DATETIMEADDED)) {
        return true;
    } else if (column == fieldIndex(ColumnCache::COLUMN_PLAYLISTTRACKSTABLE_POSITION)) {
        return false;
    }
    return BaseSqlTableModel::isColumnHiddenByDefault(column);
}

TrackModel::Capabilities PlaylistTableModel::getCapabilities() const {
    TrackModel::Capabilities caps =
            Capability::ReceiveDrops |
            Capability::Reorder |
            Capability::AddToTrackSet |
            Capability::EditMetadata |
            Capability::LoadToDeck |
            Capability::LoadToSampler |
            Capability::LoadToPreviewDeck |
            Capability::ResetPlayed;

    if (m_iPlaylistId !=
            m_pTrackCollectionManager->internalCollection()
                    ->getPlaylistDAO()
                    .getPlaylistIdFromName(AUTODJ_TABLE)) {
        // Only allow Add to AutoDJ if we aren't currently showing the AutoDJ queue.
        caps |= Capability::AddToAutoDJ | Capability::RemovePlaylist;
    } else {
        caps |= Capability::Remove;
    }
    if (PlaylistDAO::PLHT_SET_LOG ==
            m_pTrackCollectionManager->internalCollection()
                    ->getPlaylistDAO()
                    .getHiddenType(m_iPlaylistId)) {
        // Disable track reordering for history playlists
        caps &= ~(Capability::Reorder | Capability::RemovePlaylist);
    }
    bool locked = m_pTrackCollectionManager->internalCollection()->getPlaylistDAO().isPlaylistLocked(m_iPlaylistId);
    if (locked) {
        caps |= Capability::Locked;
    }

    return caps;
}

void PlaylistTableModel::playlistsChanged(const QSet<int>& playlistIds) {
    if (playlistIds.contains(m_iPlaylistId)) {
        select(); // Repopulate the data model.
    }
}<|MERGE_RESOLUTION|>--- conflicted
+++ resolved
@@ -13,15 +13,11 @@
         bool keepDeletedTracks)
         : TrackSetTableModel(parent, pTrackCollectionManager, settingsNamespace),
           m_iPlaylistId(-1),
-<<<<<<< HEAD
           m_keepDeletedTracks(keepDeletedTracks) {
-=======
-          m_showAll(showAll) {
     connect(&m_pTrackCollectionManager->internalCollection()->getPlaylistDAO(),
             &PlaylistDAO::tracksChanged,
             this,
             &PlaylistTableModel::playlistsChanged);
->>>>>>> 830195db
 }
 
 void PlaylistTableModel::initSortColumnMapping() {
