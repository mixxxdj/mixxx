--- conflicted
+++ resolved
@@ -234,13 +234,7 @@
             }
         }
     }
-<<<<<<< HEAD
-
-    m_pTrackCollection->callSync(
-                 [this, &positions] (TrackCollectionPrivate* pTrackCollectionPrivate) {
-        pTrackCollectionPrivate->getPlaylistDAO().shuffleTracks(m_iPlaylistId, positions);
-    }, __PRETTY_FUNCTION__);
-=======
+
     // Set up list of all IDs
     int numOfTracks = rowCount();
     for (int i = 0; i < numOfTracks; i++) {
@@ -248,8 +242,10 @@
         int id = index(i, idColumn).data().toInt();
         allIds.insert(position, id);
     }
-    m_playlistDao.shuffleTracks(m_iPlaylistId, positions, allIds);
->>>>>>> a75da7e1
+    m_pTrackCollection->callSync(
+                 [this, &positions, &allIds] (TrackCollectionPrivate* pTrackCollectionPrivate) {
+        pTrackCollectionPrivate->getPlaylistDAO().shuffleTracks(m_iPlaylistId, positions, allIds);
+    }, __PRETTY_FUNCTION__);
 }
 
 bool PlaylistTableModel::isColumnInternal(int column) {
