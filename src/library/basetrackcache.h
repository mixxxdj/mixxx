// trackcache.h
// Created 7/3/2011 by RJ Ryan (rryan@mit.edu)

#ifndef BASETRACKCACHE_H
#define BASETRACKCACHE_H

#include <QList>
#include <QObject>
#include <QSet>
#include <QHash>
#include <QString>
#include <QStringList>
#include <QSqlDatabase>
#include <QVector>

#include "library/dao/trackdao.h"
#include "library/trackcollectionprivate.h"
#include "trackinfoobject.h"
#include "util.h"

class SearchQueryParser;
class QueryNode;
class TrackCollection;
class TrackCollectionPrivate;

// BaseTrackCache is a cache of all of the values in certain table. It supports
// searching and sorting of tracks by values within the table. The reasoning for
// this is that previously there was a per-table-model cache which was largely a
// waste of memory because all the table-models were caching the same data
// (track properties). Furthermore, the base SQL tables of these table-models
// involve complicated joins, which are very slow.
class BaseTrackCache : public QObject {
    Q_OBJECT
  public:
    BaseTrackCache(TrackCollection* pTrackCollection,
                   const QString& tableName,
                   const QString& idColumn,
                   const QStringList& columns,
                   bool isCaching);
    virtual ~BaseTrackCache();

    // Rebuild the BaseTrackCache index from the SQL table. This can be
    // expensive on large tables.
    virtual void buildIndex(TrackCollectionPrivate* pTrackCollectionPrivate);

    ////////////////////////////////////////////////////////////////////////////
    // Data access methods
    ////////////////////////////////////////////////////////////////////////////

    virtual QVariant data(int trackId, int column) const;
    virtual int columnCount() const;
    virtual int fieldIndex(const QString column) const;
    virtual void filterAndSort(const QSet<int>& trackIds,
                               QString query, QString extraFilter,
                               int sortColumn, Qt::SortOrder sortOrder,
                               QHash<int, int>* trackToIndex,
                               TrackCollectionPrivate* pTrackCollectionPrivate);
    virtual bool isCached(int trackId) /*const*/;
    virtual void ensureCached(int trackId);
    virtual void ensureCached(QSet<int> trackIds);

  signals:
    void tracksChanged(QSet<int> trackIds);

  private slots:
    void slotTracksAdded(QSet<int> trackId);
    void slotTracksRemoved(QSet<int> trackId);
    void slotTrackDirty(int trackId);
    void slotTrackClean(int trackId);
    void slotTrackChanged(int trackId);
    void slotDbTrackAdded(TrackPointer pTrack);

  private:
    TrackPointer lookupCachedTrack(int trackId) const;
    bool updateIndexWithQuery(const QString& query,
                              TrackCollectionPrivate* pTrackCollectionPrivate);
    bool updateIndexWithTrackpointer(TrackPointer pTrack);
    void updateTrackInIndex(int trackId);
    void updateTracksInIndex(QSet<int> trackIds);
    void getTrackValueForColumn(TrackPointer pTrack, int column,
                                QVariant& trackValue) const;

<<<<<<< HEAD
    QString filterClause(QString query, QString extraFilter,
                         QStringList idStrings) const;
    QString orderByClause(int sortColumn, Qt::SortOrder sortOrder,
                          TrackCollectionPrivate* pTrackCollectionPrivate) const;
=======
    QueryNode* parseQuery(QString query, QString extraFilter,
                          QStringList idStrings) const;
    QString orderByClause(int sortColumn, Qt::SortOrder sortOrder) const;
>>>>>>> a37d273f
    int findSortInsertionPoint(TrackPointer pTrack,
                               const int sortColumn,
                               const Qt::SortOrder sortOrder,
                               const QVector<int> trackIds) const;
    int compareColumnValues(int sortColumn, Qt::SortOrder sortOrder,
                            QVariant val1, QVariant val2) const;
    bool trackMatches(const TrackPointer& pTrack,
                      const QRegExp& matcher) const;
    bool trackMatchesNumeric(const TrackPointer& pTrack,
                             const QStringList& numberMatchers) const;
    bool trackMatchesNamedString(const TrackPointer& pTrack,
                             const QStringList& numberMatchers) const;
    bool evaluateNumeric(const int value, const QString& expression) const;

    const QString m_tableName;
    const QString m_idColumn;
    const int m_columnCount;
    const QString m_columnsJoined;
    const QHash<QString, int> m_columnIndex;

    QStringList m_searchColumns;
    QVector<int> m_searchColumnIndices;

    // Temporary storage for filterAndSort()

    QVector<int> m_trackOrder;

    QSet<int> m_dirtyTracks;

    bool m_bIndexBuilt;
    bool m_bIsCaching;
    QHash<int, QVector<QVariant> > m_trackInfo;
    TrackCollection* m_pTrackCollection;
    SearchQueryParser* m_pQueryParser;
<<<<<<< HEAD
    
    QStringList m_numericFilters;
    QRegExp m_operatorMatcher;
    QRegExp m_numericFilterMatcher;
    QRegExp m_stringFilterMatcher;
    QMutex* m_pTrackInfoMutex;
=======
>>>>>>> a37d273f

    DISALLOW_COPY_AND_ASSIGN(BaseTrackCache);
};

#endif // BASETRACKCACHE_H<|MERGE_RESOLUTION|>--- conflicted
+++ resolved
@@ -80,16 +80,10 @@
     void getTrackValueForColumn(TrackPointer pTrack, int column,
                                 QVariant& trackValue) const;
 
-<<<<<<< HEAD
-    QString filterClause(QString query, QString extraFilter,
-                         QStringList idStrings) const;
+    QueryNode* parseQuery(QString query, QString extraFilter,
+                          QStringList idStrings) const;
     QString orderByClause(int sortColumn, Qt::SortOrder sortOrder,
                           TrackCollectionPrivate* pTrackCollectionPrivate) const;
-=======
-    QueryNode* parseQuery(QString query, QString extraFilter,
-                          QStringList idStrings) const;
-    QString orderByClause(int sortColumn, Qt::SortOrder sortOrder) const;
->>>>>>> a37d273f
     int findSortInsertionPoint(TrackPointer pTrack,
                                const int sortColumn,
                                const Qt::SortOrder sortOrder,
@@ -122,17 +116,9 @@
     bool m_bIndexBuilt;
     bool m_bIsCaching;
     QHash<int, QVector<QVariant> > m_trackInfo;
+    QMutex* m_pTrackInfoMutex;
     TrackCollection* m_pTrackCollection;
     SearchQueryParser* m_pQueryParser;
-<<<<<<< HEAD
-    
-    QStringList m_numericFilters;
-    QRegExp m_operatorMatcher;
-    QRegExp m_numericFilterMatcher;
-    QRegExp m_stringFilterMatcher;
-    QMutex* m_pTrackInfoMutex;
-=======
->>>>>>> a37d273f
 
     DISALLOW_COPY_AND_ASSIGN(BaseTrackCache);
 };
