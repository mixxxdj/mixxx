// trackcache.h
// Created 7/3/2011 by RJ Ryan (rryan@mit.edu)

#ifndef BASETRACKCACHE_H
#define BASETRACKCACHE_H

#include <QList>
#include <QObject>
#include <QSet>
#include <QHash>
#include <QString>
#include <QStringList>
#include <QSqlDatabase>
#include <QVector>

#include "library/dao/trackdao.h"
#include "library/trackcollectionprivate.h"
#include "trackinfoobject.h"
#include "util.h"

class SearchQueryParser;
class TrackCollection;
class TrackCollectionPrivate;

// BaseTrackCache is a cache of all of the values in certain table. It supports
// searching and sorting of tracks by values within the table. The reasoning for
// this is that previously there was a per-table-model cache which was largely a
// waste of memory because all the table-models were caching the same data
// (track properties). Furthermore, the base SQL tables of these table-models
// involve complicated joins, which are very slow.
class BaseTrackCache : public QObject {
    Q_OBJECT
  public:
    BaseTrackCache(TrackCollection* pTrackCollection,
                   const QString& tableName,
                   const QString& idColumn,
                   const QStringList& columns,
                   bool isCaching);
    virtual ~BaseTrackCache();

    // Rebuild the BaseTrackCache index from the SQL table. This can be
    // expensive on large tables.
    virtual void buildIndex(TrackCollectionPrivate* pTrackCollectionPrivate);

    ////////////////////////////////////////////////////////////////////////////
    // Data access methods
    ////////////////////////////////////////////////////////////////////////////

    virtual QVariant data(int trackId, int column) const;
    virtual int columnCount() const;
    virtual int fieldIndex(const QString column) const;
    virtual void filterAndSort(const QSet<int>& trackIds,
                               QString query, QString extraFilter,
                               int sortColumn, Qt::SortOrder sortOrder,
                               QHash<int, int>* trackToIndex,
                               TrackCollectionPrivate* pTrackCollectionPrivate);
    virtual bool isCached(int trackId) /*const*/;
    virtual void ensureCached(int trackId);
    virtual void ensureCached(QSet<int> trackIds);

  signals:
    void tracksChanged(QSet<int> trackIds);

  private slots:
    void slotTracksAdded(QSet<int> trackId);
    void slotTracksRemoved(QSet<int> trackId);
    void slotTrackDirty(int trackId);
    void slotTrackClean(int trackId);
    void slotTrackChanged(int trackId);
    void slotDbTrackAdded(TrackPointer pTrack);

  private:
    TrackPointer lookupCachedTrack(int trackId) const;
    bool updateIndexWithQuery(const QString& query,
                              TrackCollectionPrivate* pTrackCollectionPrivate);
    bool updateIndexWithTrackpointer(TrackPointer pTrack);
    void updateTrackInIndex(int trackId);
    void updateTracksInIndex(QSet<int> trackIds);
    void getTrackValueForColumn(TrackPointer pTrack, int column,
                                    QVariant& trackValue) const;

    QString filterClause(QString query, QString extraFilter,
                         QStringList idStrings) const;
    QString orderByClause(int sortColumn, Qt::SortOrder sortOrder,
                          TrackCollectionPrivate* pTrackCollectionPrivate) const;
    int findSortInsertionPoint(TrackPointer pTrack,
                               const int sortColumn,
                               const Qt::SortOrder sortOrder,
                               const QVector<int> trackIds) const;
    int compareColumnValues(int sortColumn, Qt::SortOrder sortOrder,
                            QVariant val1, QVariant val2) const;
    bool trackMatches(const TrackPointer& pTrack,
                      const QRegExp& matcher) const;
    bool trackMatchesNumeric(const TrackPointer& pTrack,
                             const QStringList& numberMatchers) const;
    bool trackMatchesNamedString(const TrackPointer& pTrack,
                             const QStringList& numberMatchers) const;
    bool evaluateNumeric(const int value, const QString& expression) const;

    const QString m_tableName;
    const QString m_idColumn;
    const int m_columnCount;
    const QString m_columnsJoined;
    const QHash<QString, int> m_columnIndex;

    QStringList m_searchColumns;
    QVector<int> m_searchColumnIndices;

    // Temporary storage for filterAndSort()

    QVector<int> m_trackOrder;

    QSet<int> m_dirtyTracks;

    bool m_bIndexBuilt;
    bool m_bIsCaching;
    QHash<int, QVector<QVariant> > m_trackInfo;
<<<<<<< HEAD
    TrackCollection* m_pTrackCollection;
=======
    TrackDAO& m_trackDAO;
    QSqlDatabase m_database;
>>>>>>> a23c71cb
    SearchQueryParser* m_pQueryParser;
    
    QStringList m_numericFilters;
    QRegExp m_operatorMatcher;
    QRegExp m_numericFilterMatcher;
    QRegExp m_stringFilterMatcher;
    QMutex* m_pTrackInfoMutex;

    DISALLOW_COPY_AND_ASSIGN(BaseTrackCache);
};

#endif // BASETRACKCACHE_H<|MERGE_RESOLUTION|>--- conflicted
+++ resolved
@@ -115,12 +115,7 @@
     bool m_bIndexBuilt;
     bool m_bIsCaching;
     QHash<int, QVector<QVariant> > m_trackInfo;
-<<<<<<< HEAD
     TrackCollection* m_pTrackCollection;
-=======
-    TrackDAO& m_trackDAO;
-    QSqlDatabase m_database;
->>>>>>> a23c71cb
     SearchQueryParser* m_pQueryParser;
     
     QStringList m_numericFilters;
