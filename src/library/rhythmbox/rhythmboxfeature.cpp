#include "library/rhythmbox/rhythmboxfeature.h"

#include <QMessageBox>
#include <QStringList>
#include <QUrl>
#include <QtDebug>

#include "library/baseexternalplaylistmodel.h"
#include "library/baseexternaltrackmodel.h"
#include "library/library.h"
#include "library/queryutil.h"
#include "library/trackcollection.h"
#include "library/trackcollectionmanager.h"
#include "library/treeitem.h"
#include "moc_rhythmboxfeature.cpp"

RhythmboxFeature::RhythmboxFeature(Library* pLibrary, UserSettingsPointer pConfig)
<<<<<<< HEAD
        : BaseExternalLibraryFeature(pLibrary, pConfig, QStringLiteral("rhythmbox")),
          m_cancelImport(false) {
=======
        : BaseExternalLibraryFeature(pLibrary, pConfig),
          m_pSidebarModel(make_parented<TreeItemModel>(this)),
          m_cancelImport(false),
          m_icon(":/images/library/ic_library_rhythmbox.svg") {
>>>>>>> f64910c8
    QString tableName = "rhythmbox_library";
    QString idColumn = "id";
    QStringList columns;
    columns << "id"
            << "artist"
            << "title"
            << "album"
            << "year"
            << "genre"
            << "tracknumber"
            << "location"
            << "comment"
            << "rating"
            << "duration"
            << "bitrate"
            << "bpm";
    m_trackSource = QSharedPointer<BaseTrackCache>(
            new BaseTrackCache(m_pTrackCollection,
                    tableName, idColumn, columns, false));
    QStringList searchColumns;
    searchColumns << "artist"
                  << "album"
                  << "location"
                  << "comment"
                  << "title"
                  << "genre";
    m_trackSource->setSearchColumns(searchColumns);

    m_pRhythmboxTrackModel = new BaseExternalTrackModel(this,
            pLibrary->trackCollectionManager(),
            "mixxx.db.model.rhythmbox",
            "rhythmbox_library",
            m_trackSource);
    m_pRhythmboxPlaylistModel = new BaseExternalPlaylistModel(this,
            pLibrary->trackCollectionManager(),
            "mixxx.db.model.rhythmbox_playlist",
            "rhythmbox_playlists",
            "rhythmbox_playlist_tracks",
            m_trackSource);

    m_isActivated =  false;
    m_title = tr("Rhythmbox");

    m_database =
            QSqlDatabase::cloneDatabase(pLibrary->trackCollectionManager()
                                                ->internalCollection()
                                                ->database(),
                    "RHYTHMBOX_SCANNER");

    //Open the database connection in this thread.
    if (!m_database.open()) {
        qDebug() << "Failed to open database for Rhythmbox scanner."
                 << m_database.lastError();
    }
    connect(&m_track_watcher,
            &QFutureWatcher<TreeItem*>::finished,
            this,
            &RhythmboxFeature::onTrackCollectionLoaded,
            Qt::QueuedConnection);
}

RhythmboxFeature::~RhythmboxFeature() {
    m_database.close();
    // stop import thread, if still running
    m_cancelImport = true;
    m_track_future.waitForFinished();
    delete m_pRhythmboxTrackModel;
    delete m_pRhythmboxPlaylistModel;
}

BaseSqlTableModel* RhythmboxFeature::getPlaylistModelForPlaylist(const QString& playlist) {
    BaseExternalPlaylistModel* pModel = new BaseExternalPlaylistModel(this,
            m_pLibrary->trackCollectionManager(),
            "mixxx.db.model.rhythmbox_playlist",
            "rhythmbox_playlists",
            "rhythmbox_playlist_tracks",
            m_trackSource);
    pModel->setPlaylist(playlist);
    return pModel;
}

bool RhythmboxFeature::isSupported() {
    return (QFile::exists(QDir::homePath() + "/.gnome2/rhythmbox/rhythmdb.xml") ||
            QFile::exists(QDir::homePath() + "/.local/share/rhythmbox/rhythmdb.xml"));
}

QVariant RhythmboxFeature::title() {
    return m_title;
}

<<<<<<< HEAD
TreeItemModel* RhythmboxFeature::getChildModel() {
    return &m_childModel;
=======
QIcon RhythmboxFeature::getIcon() {
    return m_icon;
}

TreeItemModel* RhythmboxFeature::sidebarModel() const {
    return m_pSidebarModel;
>>>>>>> f64910c8
}

void RhythmboxFeature::activate() {
    qDebug() << "RhythmboxFeature::activate()";

    if (!m_isActivated) {
        m_isActivated =  true;
        m_track_future = QtConcurrent::run(this, &RhythmboxFeature::importMusicCollection);
        m_track_watcher.setFuture(m_track_future);
        m_title = "(loading) Rhythmbox";
        //calls a slot in the sidebar model such that 'Rhythmbox (isLoading)' is displayed.
        emit featureIsLoading(this, true);
    }

    emit showTrackModel(m_pRhythmboxTrackModel);
    emit enableCoverArtDisplay(false);
}

void RhythmboxFeature::activateChild(const QModelIndex& index) {
    //qDebug() << "RhythmboxFeature::activateChild()" << index;
    QString playlist = index.data().toString();
    qDebug() << "Activating " << playlist;
    m_pRhythmboxPlaylistModel->setPlaylist(playlist);
    emit showTrackModel(m_pRhythmboxPlaylistModel);
    emit enableCoverArtDisplay(false);
}

TreeItem* RhythmboxFeature::importMusicCollection() {
    qDebug() << "importMusicCollection Thread Id: " << QThread::currentThread();
     // Try and open the Rhythmbox DB. An API call which tells us where
     // the file is would be nice.
    QFile db(QDir::homePath() + "/.gnome2/rhythmbox/rhythmdb.xml");
    if (!db.exists()) {
        db.setFileName(QDir::homePath() + "/.local/share/rhythmbox/rhythmdb.xml");
        if (!db.exists()) {
            return nullptr;
        }
    }

    mixxx::FileInfo fileInfo(db);
    if (!Sandbox::askForAccess(&fileInfo) ||
            !db.open(QIODevice::ReadOnly)) {
        return nullptr;
    }

    //Delete all table entries of Traktor feature
    ScopedTransaction transaction(m_database);
    clearTable("rhythmbox_playlist_tracks");
    clearTable("rhythmbox_library");
    clearTable("rhythmbox_playlists");
    transaction.commit();

    transaction.transaction();
    QSqlQuery query(m_database);
    query.prepare("INSERT INTO rhythmbox_library (artist, title, album, year, "
                  "genre, comment, tracknumber, bpm, bitrate,"
                  "duration, location, rating ) "
                  "VALUES (:artist, :title, :album, :year, :genre, :comment, "
                  ":tracknumber, :bpm, :bitrate, :duration, :location, :rating )");


    QXmlStreamReader xml(&db);
    while (!xml.atEnd() && !m_cancelImport) {
        xml.readNext();
        if (xml.isStartElement() && xml.name() == "entry") {
            QXmlStreamAttributes attr = xml.attributes();
            //Check if we really parse a track and not album art information
            if (attr.value("type").toString() == "song") {
                importTrack(xml, query);
            }
        }
    }
    transaction.commit();

    if (xml.hasError()) {
        // do error handling
        qDebug() << "Cannot process Rhythmbox music collection";
        qDebug() << "XML ERROR: " << xml.errorString();
        return nullptr;
    }

    db.close();
    if (m_cancelImport) {
        return nullptr;
    }
    return importPlaylists();
}

TreeItem* RhythmboxFeature::importPlaylists() {
    QFile db(QDir::homePath() + "/.gnome2/rhythmbox/playlists.xml");
    if (!db.exists()) {
        db.setFileName(QDir::homePath() + "/.local/share/rhythmbox/playlists.xml");
        if (!db.exists()) {
            return nullptr;
        }
    }
    //Open file
    if (!db.open(QIODevice::ReadOnly)) {
        return nullptr;
    }

    QSqlQuery query_insert_to_playlists(m_database);
    query_insert_to_playlists.prepare("INSERT INTO rhythmbox_playlists (id, name) "
                                      "VALUES (:id, :name)");

    QSqlQuery query_insert_to_playlist_tracks(m_database);
    query_insert_to_playlist_tracks.prepare(
            "INSERT INTO rhythmbox_playlist_tracks (playlist_id, track_id, position) "
            "VALUES (:playlist_id, :track_id, :position)");
    //The tree structure holding the playlists
    std::unique_ptr<TreeItem> rootItem = TreeItem::newRoot(this);

    QXmlStreamReader xml(&db);
    while (!xml.atEnd() && !m_cancelImport) {
        xml.readNext();
        if (xml.isStartElement() && xml.name() == "playlist") {
            QXmlStreamAttributes attr = xml.attributes();

            //Only parse non build-in playlists
            if (attr.value("type").toString() == "static") {
                QString playlist_name = attr.value("name").toString();

                //Construct the childmodel
                rootItem->appendChild(playlist_name);

                //Execute SQL statement
                query_insert_to_playlists.bindValue(":name", playlist_name);

                if (!query_insert_to_playlists.exec()) {
                    LOG_FAILED_QUERY(query_insert_to_playlists)
                            << "Couldn't insert playlist:" << playlist_name;
                    continue;
                }

                // get playlist_id
                int playlist_id = query_insert_to_playlists.lastInsertId().toInt();

                //Process playlist entries
                importPlaylist(xml, query_insert_to_playlist_tracks, playlist_id);
            }
        }
    }

    if (xml.hasError()) {
        // do error handling
        qDebug() << "Cannot process Rhythmbox music collection";
        qDebug() << "XML ERROR: " << xml.errorString();
        return nullptr;
    }
    db.close();

    return rootItem.release();
}

void RhythmboxFeature::importTrack(QXmlStreamReader &xml, QSqlQuery &query) {
    QString title;
    QString artist;
    QString album;
    QString year;
    QString genre;
    QUrl locationUrl;

    int bpm = 0;
    int bitrate = 0;

    //duration of a track
    int playtime = 0;
    int rating = 0;
    QString comment;
    QString tracknumber;

    while (!xml.atEnd()) {
        xml.readNext();
        if (xml.isStartElement()) {
            if (xml.name() == "title") {
                title = xml.readElementText();
                continue;
            }
            if (xml.name() == "artist") {
                artist = xml.readElementText();
                continue;
            }
            if (xml.name() == "genre") {
                genre = xml.readElementText();
                continue;
            }
            if (xml.name() == "album") {
                album = xml.readElementText();
                continue;
            }
            if (xml.name() == "track-number") {
                tracknumber = xml.readElementText();
                continue;
            }
            if (xml.name() == "duration") {
                playtime = xml.readElementText().toInt();;
                continue;
            }
            if (xml.name() == "bitrate") {
                bitrate = xml.readElementText().toInt();
                continue;
            }
            if (xml.name() == "beats-per-minute") {
                bpm = xml.readElementText().toInt();
                continue;
            }
            if (xml.name() == "comment") {
                comment = xml.readElementText();
                continue;
            }
            if (xml.name() == "location") {
                locationUrl = QUrl(xml.readElementText());
                continue;
            }
        }
        //exit the loop if we reach the closing <entry> tag
        if (xml.isEndElement() && xml.name() == "entry") {
            break;
        }
    }

    const auto fileInfo = mixxx::FileInfo::fromQUrl(locationUrl);
    QString location = fileInfo.location();
    if (location.isEmpty()) {
        // here in case of smb:// location
        // TODO(XXX) QUrl does not support SMB:// locations does Mixxx?
        // use ~/.gvfs location instead
        return;
    }

    query.bindValue(":artist", artist);
    query.bindValue(":title", title);
    query.bindValue(":album", album);
    query.bindValue(":genre", genre);
    query.bindValue(":year", year);
    query.bindValue(":duration", playtime);
    query.bindValue(":location", location);
    query.bindValue(":rating", rating);
    query.bindValue(":comment", comment);
    query.bindValue(":tracknumber", tracknumber);
    query.bindValue(":bpm", bpm);
    query.bindValue(":bitrate", bitrate);

    bool success = query.exec();

    if (!success) {
        qDebug() << "SQL Error in rhythmboxfeature.cpp: line" << __LINE__
                 << " " << query.lastError();
        return;
    }
}

// reads all playlist entries and executes a SQL statement
void RhythmboxFeature::importPlaylist(QXmlStreamReader &xml,
                                      QSqlQuery &query_insert_to_playlist_tracks,
                                      int playlist_id) {
    int playlist_position = 1;
    while (!xml.atEnd()) {
        //read next XML element
        xml.readNext();
        if (xml.isStartElement() && xml.name() == "location") {
            const auto fileInfo = mixxx::FileInfo::fromQUrl(xml.readElementText());

            //get the ID of the file in the rhythmbox_library table
            int track_id = -1;
            QSqlQuery finder_query(m_database);
            finder_query.prepare("select id from rhythmbox_library where location=:path");
            finder_query.bindValue(":path", fileInfo.location());
            bool success = finder_query.exec();

            if (success) {
                const int idColumn = finder_query.record().indexOf("id");
                while (finder_query.next()) {
                    track_id = finder_query.value(idColumn).toInt();
                }
             } else {
                qDebug() << "SQL Error in RhythmboxFeature.cpp: line"
                         << __LINE__ << " " << finder_query.lastError();
            }

            query_insert_to_playlist_tracks.bindValue(":playlist_id", playlist_id);
            query_insert_to_playlist_tracks.bindValue(":track_id", track_id);
            query_insert_to_playlist_tracks.bindValue(":position", playlist_position++);
            success = query_insert_to_playlist_tracks.exec();

            if (!success) {
                qDebug() << "SQL Error in RhythmboxFeature.cpp: line" << __LINE__ << " "
                         << query_insert_to_playlist_tracks.lastError()
                         << "trackid" << track_id
                         << "playlis ID " << playlist_id
                         << "-----------------";
            }
        }
        // Exit the the loop if we reach the closing <playlist> tag
        if (xml.isEndElement() && xml.name() == "playlist") {
            break;
        }
    }
}

void RhythmboxFeature::clearTable(const QString& table_name) {
    qDebug() << "clearTable Thread Id: " << QThread::currentThread();
    QSqlQuery query(m_database);
    query.prepare("delete from "+table_name);
    bool success = query.exec();

    if (!success) {
        qDebug() << "Could not delete remove old entries from table "
                 << table_name << " : " << query.lastError();
    } else {
        qDebug() << "Rhythmbox table entries of '" << table_name
                 << "' have been cleared.";
    }
}

void RhythmboxFeature::onTrackCollectionLoaded() {
    std::unique_ptr<TreeItem> root(m_track_future.result());
    if (root) {
        m_pSidebarModel->setRootItem(std::move(root));

        // Tell the rhythmbox track source that it should re-build its index.
        m_trackSource->buildIndex();

        //m_pRhythmboxTrackModel->select();
    } else {
         qDebug() << "Rhythmbox Playlists loaded: false";
    }

    // calls a slot in the sidebarmodel such that 'isLoading' is removed from
    // the feature title.
    m_title = tr("Rhythmbox");
    emit featureLoadingFinished(this);
    activate();
}<|MERGE_RESOLUTION|>--- conflicted
+++ resolved
@@ -15,15 +15,9 @@
 #include "moc_rhythmboxfeature.cpp"
 
 RhythmboxFeature::RhythmboxFeature(Library* pLibrary, UserSettingsPointer pConfig)
-<<<<<<< HEAD
         : BaseExternalLibraryFeature(pLibrary, pConfig, QStringLiteral("rhythmbox")),
+          m_pSidebarModel(make_parented<TreeItemModel>(this)),
           m_cancelImport(false) {
-=======
-        : BaseExternalLibraryFeature(pLibrary, pConfig),
-          m_pSidebarModel(make_parented<TreeItemModel>(this)),
-          m_cancelImport(false),
-          m_icon(":/images/library/ic_library_rhythmbox.svg") {
->>>>>>> f64910c8
     QString tableName = "rhythmbox_library";
     QString idColumn = "id";
     QStringList columns;
@@ -114,17 +108,8 @@
     return m_title;
 }
 
-<<<<<<< HEAD
-TreeItemModel* RhythmboxFeature::getChildModel() {
-    return &m_childModel;
-=======
-QIcon RhythmboxFeature::getIcon() {
-    return m_icon;
-}
-
 TreeItemModel* RhythmboxFeature::sidebarModel() const {
     return m_pSidebarModel;
->>>>>>> f64910c8
 }
 
 void RhythmboxFeature::activate() {
