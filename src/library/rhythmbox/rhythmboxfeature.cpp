--- conflicted
+++ resolved
@@ -94,16 +94,10 @@
     delete m_pRhythmboxPlaylistModel;
 }
 
-<<<<<<< HEAD
-BaseSqlTableModel* RhythmboxFeature::getPlaylistModelForPlaylist(const QString& playlist) {
-    BaseExternalPlaylistModel* pModel = new BaseExternalPlaylistModel(this,
-            m_pLibrary->trackCollectionManager(),
-=======
 std::unique_ptr<BaseSqlTableModel>
 RhythmboxFeature::createPlaylistModelForPlaylist(const QString& playlist) {
     auto pModel = std::make_unique<BaseExternalPlaylistModel>(this,
-            m_pLibrary->trackCollections(),
->>>>>>> b2deaca6
+            m_pLibrary->trackCollectionManager(),
             "mixxx.db.model.rhythmbox_playlist",
             "rhythmbox_playlists",
             "rhythmbox_playlist_tracks",
