--- conflicted
+++ resolved
@@ -40,17 +40,13 @@
     void onTrackCollectionLoaded();
 
   private:
-<<<<<<< HEAD
     virtual BaseSqlTableModel* createPlaylistModelForPlaylist(QString playlist);
-=======
-    virtual BaseSqlTableModel* getPlaylistModelForPlaylist(QString playlist);
     // Removes all rows from a given table
     void clearTable(QString table_name);
     // reads the properties of a track and executes a SQL statement
     void importTrack(QXmlStreamReader &xml, QSqlQuery &query);
     // reads all playlist entries and executes a SQL statement
     void importPlaylist(QXmlStreamReader &xml, QSqlQuery &query, int playlist_id);
->>>>>>> a23c71cb
 
     BaseExternalTrackModel* m_pRhythmboxTrackModel;
     BaseExternalPlaylistModel* m_pRhythmboxPlaylistModel;
