--- conflicted
+++ resolved
@@ -3,11 +3,7 @@
 #include "library/basesqltablemodel.h"
 #include "library/tracksettablemodel.h"
 
-<<<<<<< HEAD
-class PlaylistTableModel : public TrackSetTableModel {
-=======
 class PlaylistTableModel final : public TrackSetTableModel {
->>>>>>> 673d3cf6
     Q_OBJECT
 
   public:
