--- conflicted
+++ resolved
@@ -64,15 +64,9 @@
 }
 
 TraktorFeature::TraktorFeature(Library* pLibrary, UserSettingsPointer pConfig)
-<<<<<<< HEAD
         : BaseExternalLibraryFeature(pLibrary, pConfig, QStringLiteral("traktor")),
+          m_pSidebarModel(make_parented<TreeItemModel>(this)),
           m_cancelImport(false) {
-=======
-        : BaseExternalLibraryFeature(pLibrary, pConfig),
-          m_pSidebarModel(make_parented<TreeItemModel>(this)),
-          m_cancelImport(false),
-          m_icon(":/images/library/ic_library_traktor.svg") {
->>>>>>> f64910c8
     QString tableName = "traktor_library";
     QString idColumn = "id";
     QStringList columns;
