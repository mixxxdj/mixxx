// traktorfeature.cpp
// Created 9/26/2010 by Tobias Rafreider

#include <QtDebug>
#include <QMessageBox>
#include <QXmlStreamReader>
#include <QMap>
#include <QSettings>
#include <QDesktopServices>

#include "library/traktor/traktorfeature.h"

#include "library/librarytablemodel.h"
#include "library/missingtablemodel.h"
#include "library/queryutil.h"
#include "library/trackcollection.h"
#include "library/treeitem.h"
#include "util/sandbox.h"

TraktorTrackModel::TraktorTrackModel(QObject* parent,
                                     TrackCollection* pTrackCollection,
                                     QSharedPointer<BaseTrackCache> trackSource)
        : BaseExternalTrackModel(parent, pTrackCollection,
                                 "mixxx.db.model.traktor_tablemodel",
                                 "traktor_library",
                                 trackSource) {
}

void TraktorTrackModel::init() {
    BaseExternalTrackModel::init();
}

bool TraktorTrackModel::isColumnHiddenByDefault(int column) {
    if (column == fieldIndex(ColumnCache::COLUMN_LIBRARYTABLE_BITRATE)) {
        return true;
    }
    return false;
}

TraktorPlaylistModel::TraktorPlaylistModel(QObject* parent,
                                           TrackCollection* pTrackCollection,
                                           QSharedPointer<BaseTrackCache> trackSource)
        : BaseExternalPlaylistModel(parent, pTrackCollection,
                                    "mixxx.db.model.traktor.playlistmodel",
                                    "traktor_playlists",
                                    "traktor_playlist_tracks",
                                    trackSource) {
}

bool TraktorPlaylistModel::isColumnHiddenByDefault(int column) {
    if (column == fieldIndex(ColumnCache::COLUMN_LIBRARYTABLE_BITRATE)) {
        return true;
    }
    return false;
}

TraktorFeature::TraktorFeature(QObject* parent, TrackCollection* pTrackCollection)
        : BaseExternalLibraryFeature(parent, pTrackCollection),
          m_pTrackCollection(pTrackCollection),
          m_cancelImport(false) {
    QString tableName = "traktor_library";
    QString idColumn = "id";
    QStringList columns;
    columns << "id"
            << "artist"
            << "title"
            << "album"
            << "year"
            << "genre"
            << "tracknumber"
            << "location"
            << "comment"
            << "rating"
            << "duration"
            << "bitrate"
            << "bpm"
            << "key";
    m_trackSource = QSharedPointer<BaseTrackCache>(
        new BaseTrackCache(m_pTrackCollection, tableName, idColumn,
                           columns, false));

    m_isActivated = false;
    m_pTraktorTableModel = new TraktorTrackModel(this, m_pTrackCollection, m_trackSource);

    m_pTraktorTableModel->init();

    m_pTraktorPlaylistModel = new TraktorPlaylistModel(this, m_pTrackCollection, m_trackSource);

    m_title = tr("Traktor");

    //TODO(MK,daschuer,nazar): is it ok to do that here?
    pTrackCollection->callSync( [this] (TrackCollectionPrivate* pTrackCollectionPrivate){
        m_database = QSqlDatabase::cloneDatabase(pTrackCollectionPrivate->getDatabase(),
                                             "TRAKTOR_SCANNER");
    }, __PRETTY_FUNCTION__);


    //Open the database connection in this thread.
    if (!m_database.open()) {
        qDebug() << "Failed to open database for iTunes scanner."
                 << m_database.lastError();
    }
    connect(&m_future_watcher, SIGNAL(finished()),
            this, SLOT(onTrackCollectionLoaded()));
}

TraktorFeature::~TraktorFeature() {
    m_database.close();
    m_cancelImport = true;
    m_future.waitForFinished();
    delete m_pTraktorTableModel;
    delete m_pTraktorPlaylistModel;
}

BaseSqlTableModel* TraktorFeature::createPlaylistModelForPlaylist(QString playlist) {
    TraktorPlaylistModel* pModel = new TraktorPlaylistModel(this, m_pTrackCollection, m_trackSource);
    pModel->setPlaylist(playlist);
    pModel->setPlaylistUI();
    return pModel;
}

QVariant TraktorFeature::title() {
    return m_title;
}

QIcon TraktorFeature::getIcon() {
    return QIcon(":/images/library/ic_library_traktor.png");
}

bool TraktorFeature::isSupported() {
    return (QFile::exists(getTraktorMusicDatabase()));
}

TreeItemModel* TraktorFeature::getChildModel() {
    return &m_childModel;
}

void TraktorFeature::refreshLibraryModels() {
}

void TraktorFeature::activate() {
    qDebug() << "TraktorFeature::activate()";

    if (!m_isActivated) {
        m_isActivated =  true;
        // Ususally the maximum number of threads
        // is > 2 depending on the CPU cores
        // Unfortunately, within VirtualBox
        // the maximum number of allowed threads
        // is 1 at all times We'll need to increase
        // the number to > 1, otherwise importing the music collection
        // takes place when the GUI threads terminates, i.e., on
        // Mixxx shutdown.
        QThreadPool::globalInstance()->setMaxThreadCount(4); //Tobias decided to use 4
        // Let a worker thread do the XML parsing
        m_future = QtConcurrent::run(this, &TraktorFeature::importLibrary,
                                     getTraktorMusicDatabase());
        m_future_watcher.setFuture(m_future);
        m_title = tr("(loading) Traktor");
        //calls a slot in the sidebar model such that 'iTunes (isLoading)' is displayed.
        emit (featureIsLoading(this));
    }

    emit(showTrackModel(m_pTraktorTableModel));
}

void TraktorFeature::activateChild(const QModelIndex& index) {

    if (!index.isValid()) return;

    //access underlying TreeItem object
    TreeItem *item = static_cast<TreeItem*>(index.internalPointer());

    if (item->isPlaylist()) {
        qDebug() << "Activate Traktor Playlist: " << item->dataPath().toString();
        m_pTraktorPlaylistModel->setPlaylist(item->dataPath().toString());
        m_pTraktorPlaylistModel->setPlaylistUI();
        emit(showTrackModel(m_pTraktorPlaylistModel));
    }
}

TreeItem* TraktorFeature::importLibrary(QString file) {
    //Give thread a low priority
    QThread* thisThread = QThread::currentThread();
    thisThread->setPriority(QThread::LowestPriority);
    //Invisible root item of Traktor's child model
    TreeItem* root = NULL;
    //Delete all table entries of Traktor feature
    ScopedTransaction transaction(m_database);
    clearTable("traktor_playlist_tracks");
    clearTable("traktor_library");
    clearTable("traktor_playlists");
    transaction.commit();

    transaction.transaction();
    QSqlQuery query(m_database);
    query.prepare("INSERT INTO traktor_library (artist, title, album, year,"
                  "genre,comment,tracknumber,bpm, bitrate,duration, location,"
                  "rating,key) VALUES (:artist, :title, :album, :year,:genre,"
                  ":comment, :tracknumber,:bpm, :bitrate,:duration, :location,"
                  ":rating,:key)");

    //Parse Trakor XML file using SAX (for performance)
    QFile traktor_file(file);
    if (!traktor_file.open(QIODevice::ReadOnly | QIODevice::Text)) {
        qDebug() << "Cannot open Traktor music collection";
        return NULL;
    }
    QXmlStreamReader xml(&traktor_file);
    bool inCollectionTag = false;
    bool inPlaylistsTag = false;
    bool isRootFolderParsed = false;
    int nAudioFiles = 0;

    while (!xml.atEnd() && !m_cancelImport) {
        xml.readNext();
        if (xml.isStartElement()) {
            if (xml.name() == "COLLECTION") {
                inCollectionTag = true;
            }
            // Each "ENTRY" tag in <COLLECTION> represents a track
            if (inCollectionTag && xml.name() == "ENTRY" ) {
                //parse track
                parseTrack(xml, query);
                ++nAudioFiles; //increment number of files in the music collection
            }
            if (xml.name() == "PLAYLISTS") {
                inPlaylistsTag = true;
            } if (inPlaylistsTag && !isRootFolderParsed && xml.name() == "NODE") {
                QXmlStreamAttributes attr = xml.attributes();
                QString nodetype = attr.value("TYPE").toString();
                QString name = attr.value("NAME").toString();

                if (nodetype == "FOLDER" && name == "$ROOT") {
                    //process all playlists
                    root = parsePlaylists(xml);
                    isRootFolderParsed = true;
                }
            }
        }
        if (xml.isEndElement()) {
            if (xml.name() == "COLLECTION") {
                inCollectionTag = false;
            }
            if (xml.name() == "PLAYLISTS" && inPlaylistsTag) {
                inPlaylistsTag = false;
            }
        }
    }
    if (xml.hasError()) {
         // do error handling
         qDebug() << "Cannot process Traktor music collection";
         if (root)
             delete root;
         return NULL;
    }

    qDebug() << "Found: " << nAudioFiles << " audio files in Traktor";
    //initialize TraktorTableModel
    transaction.commit();

    return root;
}

void TraktorFeature::parseTrack(QXmlStreamReader &xml, QSqlQuery &query) {
    QString title;
    QString artist;
    QString album;
    QString year;
    QString genre;
    //drive letter
    QString volume;
    QString path;
    QString filename;
    QString location;
    float bpm = 0.0;
    int bitrate = 0;
    QString key;
    //duration of a track
    int playtime = 0;
    int rating = 0;
    QString comment;
    QString tracknumber;

    //get XML attributes of starting ENTRY tag
    QXmlStreamAttributes attr = xml.attributes ();
    title = attr.value("TITLE").toString();
    artist = attr.value("ARTIST").toString();

    //read all sub tags of ENTRY until we reach the closing ENTRY tag
    while (!xml.atEnd()) {
        xml.readNext();
        if (xml.isStartElement()) {
            if (xml.name() == "ALBUM") {
                QXmlStreamAttributes attr = xml.attributes ();
                album = attr.value("TITLE").toString();
                tracknumber = attr.value("TRACK").toString();
                continue;
            }
            if (xml.name() == "LOCATION") {
                QXmlStreamAttributes attr = xml.attributes ();
                volume = attr.value("VOLUME").toString();
                path = attr.value("DIR").toString();
                filename = attr.value("FILE").toString();
                // compute the location, i.e, combining all the values
                // On Windows the volume holds the drive letter e.g., d:
                // On OS X, the volume is supposed to be "Macintosh HD" at all times,
                // which is a folder in /Volumes/
                #if defined(__APPLE__)
                location = "/Volumes/"+volume;
                #else
                location = volume;
                #endif
                location += path.replace(QString(":"), QString(""));
                location += filename;
                continue;
            }
            if (xml.name() == "INFO") {
                QXmlStreamAttributes attr = xml.attributes();
                key = attr.value("KEY").toString();
                bitrate = attr.value("BITRATE").toString().toInt() / 1000;
                playtime = attr.value("PLAYTIME").toString().toInt();
                genre = attr.value("GENRE").toString();
                year = attr.value("RELEASE_DATE").toString();
                comment = attr.value("COMMENT").toString();
                QString ranking_str = attr.value("RANKING").toString();
                // A ranking in Traktor has ranges between 0 and 255 internally.
                // This is same as the POPULARIMETER tag in IDv2,
                // see http://help.mp3tag.de/main_tags.html
                //
                // Our rating values range from 1 to 5. The mapping is defined as follow
                // ourRatingValue = TraktorRating / 51
                 if (ranking_str != "" && qVariantCanConvert<int>(ranking_str)) {
                    rating = ranking_str.toInt()/51;
                 }
                continue;
            }
            if (xml.name() == "TEMPO") {
                QXmlStreamAttributes attr = xml.attributes ();
                bpm = attr.value("BPM").toString().toFloat();
                continue;
            }
        }
        //We leave the infinte loop, if twe have the closing tag "ENTRY"
        if (xml.name() == "ENTRY" && xml.isEndElement()) {
            break;
        }
    }

    // If we reach the end of ENTRY within the COLLECTION tag
    // Save parsed track to database
    query.bindValue(":artist", artist);
    query.bindValue(":title", title);
    query.bindValue(":album", album);
    query.bindValue(":genre", genre);
    query.bindValue(":year", year);
    query.bindValue(":duration", playtime);
    query.bindValue(":location", location);
    query.bindValue(":rating", rating);
    query.bindValue(":comment", comment);
    query.bindValue(":tracknumber", tracknumber);
    query.bindValue(":key", key);
    query.bindValue(":bpm", bpm);
    query.bindValue(":bitrate", bitrate);

    bool success = query.exec();
    if (!success) {
        qDebug() << "SQL Error in TraktorTableModel.cpp: line"
                 << __LINE__ << " " << query.lastError();
        return;
    }
}

// Purpose: Parsing all the folder and playlists of Traktor
// This is a complex operation since Traktor uses the concept of folders and playlist.
// A folder can contain folders and playlists. A playlist contains entries but no folders.
// In other words, Traktor uses a tree structure to organize music.
// Inner nodes represent folders while leaves are playlists.
TreeItem* TraktorFeature::parsePlaylists(QXmlStreamReader &xml) {

    qDebug() << "Process RootFolder";
    //Each playlist is unique and can be identified by a path in the tree structure.
    QString current_path = "";
    QMap<QString,QString> map;

    QString delimiter = "-->";

    TreeItem *rootItem = new TreeItem();
    TreeItem * parent = rootItem;

    bool inPlaylistTag = false;

    QSqlQuery query_insert_to_playlists(m_database);
    query_insert_to_playlists.prepare("INSERT INTO traktor_playlists (name) "
                  "VALUES (:name)");

    QSqlQuery query_insert_to_playlist_tracks(m_database);
    query_insert_to_playlist_tracks.prepare(
        "INSERT INTO traktor_playlist_tracks (playlist_id, track_id, position) "
        "VALUES (:playlist_id, :track_id, :position)");

    while (!xml.atEnd() && !m_cancelImport) {
        //read next XML element
        xml.readNext();

        if (xml.isStartElement()) {
            if (xml.name() == "NODE") {
                QXmlStreamAttributes attr = xml.attributes();
                QString name = attr.value("NAME").toString();
                QString type = attr.value("TYPE").toString();
               //TODO: What happens if the folder node is a leaf (empty folder)
               // Idea: Hide empty folders :-)
               if (type == "FOLDER") {
                    current_path += delimiter;
                    current_path += name;
                    //qDebug() << "Folder: " +current_path << " has parent " << parent->data().toString();
                    map.insert(current_path, "FOLDER");
                    TreeItem * item = new TreeItem(name,current_path, this, parent);
                    parent->appendChild(item);
                    parent = item;
               }
               if (type == "PLAYLIST") {
                    current_path += delimiter;
                    current_path += name;
                    //qDebug() << "Playlist: " +current_path << " has parent " << parent->data().toString();
                    map.insert(current_path, "PLAYLIST");

                    TreeItem * item = new TreeItem(name,current_path, this, parent);
                    parent->appendChild(item);
                    // process all the entries within the playlist 'name' having path 'current_path'
                    parsePlaylistEntries(xml, current_path,
                                         query_insert_to_playlists,
                                         query_insert_to_playlist_tracks);
                }
            }
            if (xml.name() == "ENTRY" && inPlaylistTag) {
            }
        }

        if (xml.isEndElement()) {
            if (xml.name() == "NODE") {
                if (map.value(current_path) == "FOLDER") {
                    parent = parent->parent();
                }

                //Whenever we find a closing NODE, remove the last component of the path
                int lastSlash = current_path.lastIndexOf (delimiter);
                int path_length = current_path.size();

                current_path.remove(lastSlash, path_length - lastSlash);
            }
            if (xml.name() == "PLAYLIST") {
                inPlaylistTag = false;
            }
            //We leave the infinte loop, if twe have the closing "PLAYLIST" tag
            if (xml.name() == "PLAYLISTS") {
                break;
            }
        }
    }
    return rootItem;
}

void TraktorFeature::parsePlaylistEntries(
    QXmlStreamReader &xml,
    QString playlist_path,
    QSqlQuery query_insert_into_playlist,
    QSqlQuery query_insert_into_playlisttracks) {
    // In the database, the name of a playlist is specified by the unique path,
    // e.g., /someFolderA/someFolderB/playlistA"
    query_insert_into_playlist.bindValue(":name", playlist_path);

    if (!query_insert_into_playlist.exec()) {
        LOG_FAILED_QUERY(query_insert_into_playlist)
                << "Failed to insert playlist in TraktorTableModel:"
                << playlist_path;
        return;
    }

    // Get playlist id
    QSqlQuery id_query(m_database);
    id_query.prepare("select id from traktor_playlists where name=:path");
    id_query.bindValue(":path", playlist_path);

    if (!id_query.exec()) {
        LOG_FAILED_QUERY(id_query) << "Could not get inserted playlist id for Traktor playlist::"
                                   << playlist_path;
        return;
    }

    //playlist_id = id_query.lastInsertId().toInt();
    int playlist_id = -1;
    const int idColumn = id_query.record().indexOf("id");
    while (id_query.next()) {
        playlist_id = id_query.value(idColumn).toInt();
    }

    int playlist_position = 1;
    while (!xml.atEnd() && !m_cancelImport) {
        //read next XML element
        xml.readNext();
        if (xml.isStartElement()) {
            if (xml.name() == "PRIMARYKEY") {
                QXmlStreamAttributes attr = xml.attributes();
                QString key = attr.value("KEY").toString();
                QString type = attr.value("TYPE").toString();
                if (type == "TRACK") {
                    key.replace(QString(":"), QString(""));
                    //TODO: IFDEF
                    #if defined(__WINDOWS__)
                    key.insert(1,":");
                    #else
                    key.prepend("/Volumes/");
                    #endif

                    //insert to database
                    int track_id = -1;
                    QSqlQuery finder_query(m_database);
                    finder_query.prepare("select id from traktor_library where location=:path");
                    finder_query.bindValue(":path", key);

                    if (!finder_query.exec()) {
                        LOG_FAILED_QUERY(finder_query) << "Could not get track id:" << key;
                        continue;
                    }

                    if (finder_query.next()) {
                        track_id = finder_query.value(finder_query.record().indexOf("id")).toInt();
                    }

                    query_insert_into_playlisttracks.bindValue(":playlist_id", playlist_id);
                    query_insert_into_playlisttracks.bindValue(":track_id", track_id);
                    query_insert_into_playlisttracks.bindValue(":position", playlist_position++);
                    if (!query_insert_into_playlisttracks.exec()) {
                        LOG_FAILED_QUERY(query_insert_into_playlisttracks)
                                << "trackid" << track_id << " with path " << key
                                << "playlistname; " << playlist_path <<" with ID " << playlist_id;
                    }
                }
            }
        }
        if (xml.isEndElement()) {
            //We leave the infinte loop, if twe have the closing "PLAYLIST" tag
            if (xml.name() == "PLAYLIST") {
                break;
            }
        }
    }
}

void TraktorFeature::clearTable(QString table_name) {
    QSqlQuery query(m_database);
    query.prepare("delete from "+table_name);

    if (!query.exec())
        qDebug() << "Could not delete remove old entries from table "
                 << table_name << " : " << query.lastError();
    else
        qDebug() << "Traktor table entries of '" << table_name << "' have been cleared.";
}

QString TraktorFeature::getTraktorMusicDatabase() {
    QString musicFolder = "";

    // As of version 2, Traktor has changed the path of the collection.nml
    // In general, the path is <Home>/Documents/Native Instruments/Traktor 2.x.y/collection.nml
    //  where x and y denote the bug fix release numbers. For example, Traktor 2.0.3 has the
    // following path: <Home>/Documents/Native Instruments/Traktor 2.0.3/collection.nml

    //Let's try to detect the latest Traktor version and its collection.nml
    QString myDocuments = QDesktopServices::storageLocation(QDesktopServices::DocumentsLocation);
    QDir ni_directory(myDocuments +"/Native Instruments/");
    ni_directory.setFilter(QDir::Dirs | QDir::NoDotAndDotDot | QDir::NoSymLinks);

    // We may not have access to this directory since it is in the user's
    // Documents folder. Ask for access if we don't have it.
    if (ni_directory.exists()) {
        Sandbox::askForAccess(ni_directory.canonicalPath());
    }

    //Iterate over the subfolders
    QFileInfoList list = ni_directory.entryInfoList();
    QMap<int, QString> installed_ts_map;

    for (int i = 0; i < list.size(); ++i) {
        QFileInfo fileInfo = list.at(i);
        QString folder_name = fileInfo.fileName();

        if (folder_name == "Traktor") {
            //We found a Traktor 1 installation
            installed_ts_map.insert(1, fileInfo.absoluteFilePath());
            continue;
        }
        if (folder_name.contains("Traktor")) {
            qDebug() << "Found " << folder_name;
            QVariant sVersion = folder_name.right(5).remove(".");
            if (sVersion.canConvert<int>()) {
                installed_ts_map.insert(sVersion.toInt(), fileInfo.absoluteFilePath());
            }
        }
    }
    //If no Traktor installation has been found, return some default string
    if (installed_ts_map.isEmpty()) {
        musicFolder =  QDir::homePath() + "/collection.nml";
    } else { //Select the folder with the highest version as default Traktor folder
        QList<int> versions = installed_ts_map.keys();
        qSort(versions);
        musicFolder = installed_ts_map.value(versions.last()) + "/collection.nml";
    }
    qDebug() << "Traktor Library Location=[" << musicFolder << "]";
    return musicFolder;
}

void TraktorFeature::onTrackCollectionLoaded() {
    TreeItem* root = m_future.result();
    if (root) {
        m_childModel.setRootItem(root);
<<<<<<< HEAD
        // Tell the rhythmbox track source that it should re-build its index.
        // this is dangerous since this feature uses its own DB not in the Collection
        m_pTrackCollection->callSync(
            [this] (TrackCollectionPrivate* pTrackCollectionPrivate){
                m_trackSource->buildIndex(pTrackCollectionPrivate);
            }, __PRETTY_FUNCTION__);
=======
        // Tell the traktor track source that it should re-build its index.
        m_trackSource->buildIndex();
>>>>>>> 9837aa28

        //m_pTraktorTableModel->select();
        emit(showTrackModel(m_pTraktorTableModel));
        qDebug() << "Traktor library loaded successfully";
    } else {
        QMessageBox::warning(
            NULL,
            tr("Error Loading Traktor Library"),
            tr("There was an error loading your Traktor library. Some of "
               "your Traktor tracks or playlists may not have loaded."));
    }

    // calls a slot in the sidebarmodel such that 'isLoading' is removed from the feature title.
    m_title = tr("Traktor");
    emit(featureLoadingFinished(this));
    activate();
}<|MERGE_RESOLUTION|>--- conflicted
+++ resolved
@@ -615,17 +615,12 @@
     TreeItem* root = m_future.result();
     if (root) {
         m_childModel.setRootItem(root);
-<<<<<<< HEAD
         // Tell the rhythmbox track source that it should re-build its index.
         // this is dangerous since this feature uses its own DB not in the Collection
         m_pTrackCollection->callSync(
             [this] (TrackCollectionPrivate* pTrackCollectionPrivate){
                 m_trackSource->buildIndex(pTrackCollectionPrivate);
             }, __PRETTY_FUNCTION__);
-=======
-        // Tell the traktor track source that it should re-build its index.
-        m_trackSource->buildIndex();
->>>>>>> 9837aa28
 
         //m_pTraktorTableModel->select();
         emit(showTrackModel(m_pTraktorTableModel));
